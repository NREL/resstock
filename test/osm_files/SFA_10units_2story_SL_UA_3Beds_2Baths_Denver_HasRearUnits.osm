!- NOTE: Auto-generated from /test/osw_files/SFA_10units_2story_SL_UA_3Beds_2Baths_Denver_HasRearUnits.osw

OS:Version,
<<<<<<< HEAD
  {9c0f516f-b89f-4b83-814a-e2dcc1c33cd1}, !- Handle
  2.9.0;                                  !- Version Identifier

OS:SimulationControl,
  {48015213-339c-40bf-8751-fe8ac990db54}, !- Handle
=======
  {505857c7-831a-4cec-b6c5-abf16a571fb1}, !- Handle
  2.9.0;                                  !- Version Identifier

OS:SimulationControl,
  {83c932cb-4ebe-402f-9c1c-a1f0e67c9012}, !- Handle
>>>>>>> 49f5e9b9
  ,                                       !- Do Zone Sizing Calculation
  ,                                       !- Do System Sizing Calculation
  ,                                       !- Do Plant Sizing Calculation
  No;                                     !- Run Simulation for Sizing Periods

OS:Timestep,
<<<<<<< HEAD
  {f4260c00-cc33-45aa-8c88-6f1744c8f461}, !- Handle
  6;                                      !- Number of Timesteps per Hour

OS:ShadowCalculation,
  {dccb2362-6d0b-4c2b-884f-970687d2a5cf}, !- Handle
=======
  {95c1a13a-a5f8-453e-b1bf-b10069ab70e5}, !- Handle
  6;                                      !- Number of Timesteps per Hour

OS:ShadowCalculation,
  {9c46a315-1020-4c4a-8ac1-c526b0efabc2}, !- Handle
>>>>>>> 49f5e9b9
  20,                                     !- Calculation Frequency
  200;                                    !- Maximum Figures in Shadow Overlap Calculations

OS:SurfaceConvectionAlgorithm:Outside,
<<<<<<< HEAD
  {3cd28aa7-0c5b-4a9f-9773-ecf84e13261b}, !- Handle
  DOE-2;                                  !- Algorithm

OS:SurfaceConvectionAlgorithm:Inside,
  {ae66f7d6-9412-4af1-b9ac-cc769f5080c6}, !- Handle
  TARP;                                   !- Algorithm

OS:ZoneCapacitanceMultiplier:ResearchSpecial,
  {4652e4a0-add9-4600-9df8-7ce3bdd6ea0f}, !- Handle
=======
  {800298c8-812f-41df-9fe1-0aae2f0f155e}, !- Handle
  DOE-2;                                  !- Algorithm

OS:SurfaceConvectionAlgorithm:Inside,
  {ab012fbb-0f07-4fa2-95d5-5a300d3e5152}, !- Handle
  TARP;                                   !- Algorithm

OS:ZoneCapacitanceMultiplier:ResearchSpecial,
  {2ace2965-e215-4cf4-8ddc-e49fadd9fc5a}, !- Handle
>>>>>>> 49f5e9b9
  ,                                       !- Temperature Capacity Multiplier
  15,                                     !- Humidity Capacity Multiplier
  ;                                       !- Carbon Dioxide Capacity Multiplier

OS:RunPeriod,
<<<<<<< HEAD
  {28d9cab3-a024-468e-991b-fff5b410536b}, !- Handle
=======
  {494df162-825c-4b03-a4c1-fa9c8100f75c}, !- Handle
>>>>>>> 49f5e9b9
  Run Period 1,                           !- Name
  1,                                      !- Begin Month
  1,                                      !- Begin Day of Month
  12,                                     !- End Month
  31,                                     !- End Day of Month
  ,                                       !- Use Weather File Holidays and Special Days
  ,                                       !- Use Weather File Daylight Saving Period
  ,                                       !- Apply Weekend Holiday Rule
  ,                                       !- Use Weather File Rain Indicators
  ,                                       !- Use Weather File Snow Indicators
  ;                                       !- Number of Times Runperiod to be Repeated

OS:YearDescription,
<<<<<<< HEAD
  {e2f7e5df-71be-4451-be89-e614badff4d8}, !- Handle
=======
  {0d1147c6-185f-42f4-a166-8f7cd39e7893}, !- Handle
>>>>>>> 49f5e9b9
  2007,                                   !- Calendar Year
  ,                                       !- Day of Week for Start Day
  ;                                       !- Is Leap Year

OS:WeatherFile,
  {571ea971-6053-4a40-a998-f02387f84641}, !- Handle
  Denver Intl Ap,                         !- City
  CO,                                     !- State Province Region
  USA,                                    !- Country
  TMY3,                                   !- Data Source
  725650,                                 !- WMO Number
  39.83,                                  !- Latitude {deg}
  -104.65,                                !- Longitude {deg}
  -7,                                     !- Time Zone {hr}
  1650,                                   !- Elevation {m}
  file:../weather/USA_CO_Denver.Intl.AP.725650_TMY3.epw, !- Url
  E23378AA;                               !- Checksum

OS:AdditionalProperties,
  {843de5a1-855c-4cb2-99f5-26117e040ed4}, !- Handle
  {571ea971-6053-4a40-a998-f02387f84641}, !- Object Name
  EPWHeaderCity,                          !- Feature Name 1
  String,                                 !- Feature Data Type 1
  Denver Intl Ap,                         !- Feature Value 1
  EPWHeaderState,                         !- Feature Name 2
  String,                                 !- Feature Data Type 2
  CO,                                     !- Feature Value 2
  EPWHeaderCountry,                       !- Feature Name 3
  String,                                 !- Feature Data Type 3
  USA,                                    !- Feature Value 3
  EPWHeaderDataSource,                    !- Feature Name 4
  String,                                 !- Feature Data Type 4
  TMY3,                                   !- Feature Value 4
  EPWHeaderStation,                       !- Feature Name 5
  String,                                 !- Feature Data Type 5
  725650,                                 !- Feature Value 5
  EPWHeaderLatitude,                      !- Feature Name 6
  Double,                                 !- Feature Data Type 6
  39.829999999999998,                     !- Feature Value 6
  EPWHeaderLongitude,                     !- Feature Name 7
  Double,                                 !- Feature Data Type 7
  -104.65000000000001,                    !- Feature Value 7
  EPWHeaderTimezone,                      !- Feature Name 8
  Double,                                 !- Feature Data Type 8
  -7,                                     !- Feature Value 8
  EPWHeaderAltitude,                      !- Feature Name 9
  Double,                                 !- Feature Data Type 9
  5413.3858267716532,                     !- Feature Value 9
  EPWHeaderLocalPressure,                 !- Feature Name 10
  Double,                                 !- Feature Data Type 10
  0.81937567683596546,                    !- Feature Value 10
  EPWHeaderRecordsPerHour,                !- Feature Name 11
  Double,                                 !- Feature Data Type 11
  0,                                      !- Feature Value 11
  EPWDataAnnualAvgDrybulb,                !- Feature Name 12
  Double,                                 !- Feature Data Type 12
  51.575616438356228,                     !- Feature Value 12
  EPWDataAnnualMinDrybulb,                !- Feature Name 13
  Double,                                 !- Feature Data Type 13
  -2.9200000000000017,                    !- Feature Value 13
  EPWDataAnnualMaxDrybulb,                !- Feature Name 14
  Double,                                 !- Feature Data Type 14
  104,                                    !- Feature Value 14
  EPWDataCDD50F,                          !- Feature Name 15
  Double,                                 !- Feature Data Type 15
  3072.2925000000005,                     !- Feature Value 15
  EPWDataCDD65F,                          !- Feature Name 16
  Double,                                 !- Feature Data Type 16
  883.62000000000035,                     !- Feature Value 16
  EPWDataHDD50F,                          !- Feature Name 17
  Double,                                 !- Feature Data Type 17
  2497.1925000000001,                     !- Feature Value 17
  EPWDataHDD65F,                          !- Feature Name 18
  Double,                                 !- Feature Data Type 18
  5783.5200000000013,                     !- Feature Value 18
  EPWDataAnnualAvgWindspeed,              !- Feature Name 19
  Double,                                 !- Feature Data Type 19
  3.9165296803649667,                     !- Feature Value 19
  EPWDataMonthlyAvgDrybulbs,              !- Feature Name 20
  String,                                 !- Feature Data Type 20
  33.4191935483871&#4431.90142857142857&#4443.02620967741937&#4442.48624999999999&#4459.877741935483854&#4473.57574999999997&#4472.07975806451608&#4472.70008064516134&#4466.49200000000006&#4450.079112903225806&#4437.218250000000005&#4434.582177419354835, !- Feature Value 20
  EPWDataGroundMonthlyTemps,              !- Feature Name 21
  String,                                 !- Feature Data Type 21
  44.08306285945173&#4440.89570904991865&#4440.64045432632048&#4442.153016571250646&#4448.225111118704206&#4454.268919273837525&#4459.508577937551024&#4462.82777283423508&#4463.10975667174995&#4460.41014950381947&#4455.304105212311526&#4449.445696474514364, !- Feature Value 21
  EPWDataWSF,                             !- Feature Name 22
  Double,                                 !- Feature Data Type 22
  0.58999999999999997,                    !- Feature Value 22
  EPWDataMonthlyAvgDailyHighDrybulbs,     !- Feature Name 23
  String,                                 !- Feature Data Type 23
  47.41032258064516&#4446.58642857142857&#4455.15032258064517&#4453.708&#4472.80193548387098&#4488.67600000000002&#4486.1858064516129&#4485.87225806451613&#4482.082&#4463.18064516129033&#4448.73400000000001&#4448.87935483870968, !- Feature Value 23
  EPWDataMonthlyAvgDailyLowDrybulbs,      !- Feature Name 24
  String,                                 !- Feature Data Type 24
  19.347741935483874&#4419.856428571428573&#4430.316129032258065&#4431.112&#4447.41612903225806&#4457.901999999999994&#4459.063870967741934&#4460.956774193548384&#4452.352000000000004&#4438.41612903225806&#4427.002000000000002&#4423.02903225806451, !- Feature Value 24
  EPWDesignHeatingDrybulb,                !- Feature Name 25
  Double,                                 !- Feature Data Type 25
  12.02,                                  !- Feature Value 25
  EPWDesignHeatingWindspeed,              !- Feature Name 26
  Double,                                 !- Feature Data Type 26
  2.8062500000000004,                     !- Feature Value 26
  EPWDesignCoolingDrybulb,                !- Feature Name 27
  Double,                                 !- Feature Data Type 27
  91.939999999999998,                     !- Feature Value 27
  EPWDesignCoolingWetbulb,                !- Feature Name 28
  Double,                                 !- Feature Data Type 28
  59.95131430195849,                      !- Feature Value 28
  EPWDesignCoolingHumidityRatio,          !- Feature Name 29
  Double,                                 !- Feature Data Type 29
  0.0059161086834698092,                  !- Feature Value 29
  EPWDesignCoolingWindspeed,              !- Feature Name 30
  Double,                                 !- Feature Data Type 30
  3.7999999999999989,                     !- Feature Value 30
  EPWDesignDailyTemperatureRange,         !- Feature Name 31
  Double,                                 !- Feature Data Type 31
  24.915483870967748,                     !- Feature Value 31
  EPWDesignDehumidDrybulb,                !- Feature Name 32
  Double,                                 !- Feature Data Type 32
  67.996785714285721,                     !- Feature Value 32
  EPWDesignDehumidHumidityRatio,          !- Feature Name 33
  Double,                                 !- Feature Data Type 33
  0.012133744170488724,                   !- Feature Value 33
  EPWDesignCoolingDirectNormal,           !- Feature Name 34
  Double,                                 !- Feature Data Type 34
  985,                                    !- Feature Value 34
  EPWDesignCoolingDiffuseHorizontal,      !- Feature Name 35
  Double,                                 !- Feature Data Type 35
  84;                                     !- Feature Value 35

OS:Site,
  {c849f3dd-e031-43f7-a6d3-c386993dba37}, !- Handle
  Denver Intl Ap_CO_USA,                  !- Name
  39.83,                                  !- Latitude {deg}
  -104.65,                                !- Longitude {deg}
  -7,                                     !- Time Zone {hr}
  1650,                                   !- Elevation {m}
  ;                                       !- Terrain

OS:ClimateZones,
  {4050cf9e-ac57-4688-a0b6-c66f04dad9c1}, !- Handle
  ,                                       !- Active Institution
  ,                                       !- Active Year
  ,                                       !- Climate Zone Institution Name 1
  ,                                       !- Climate Zone Document Name 1
  ,                                       !- Climate Zone Document Year 1
  ,                                       !- Climate Zone Value 1
  Building America,                       !- Climate Zone Institution Name 2
  ,                                       !- Climate Zone Document Name 2
  0,                                      !- Climate Zone Document Year 2
  Cold;                                   !- Climate Zone Value 2

OS:Site:WaterMainsTemperature,
  {c3ee861a-9ccf-49e8-b23e-cb611f4b7693}, !- Handle
  Correlation,                            !- Calculation Method
  ,                                       !- Temperature Schedule Name
  10.8753424657535,                       !- Annual Average Outdoor Air Temperature {C}
  23.1524007936508;                       !- Maximum Difference In Monthly Average Outdoor Air Temperatures {deltaC}

OS:RunPeriodControl:DaylightSavingTime,
  {63844fca-a237-4aff-b7f6-9865976bef24}, !- Handle
  4/7,                                    !- Start Date
  10/26;                                  !- End Date

OS:Site:GroundTemperature:Deep,
  {e8b608b0-dfb1-4a4c-a25d-6a6bfc8f9da4}, !- Handle
  10.8753424657535,                       !- January Deep Ground Temperature {C}
  10.8753424657535,                       !- February Deep Ground Temperature {C}
  10.8753424657535,                       !- March Deep Ground Temperature {C}
  10.8753424657535,                       !- April Deep Ground Temperature {C}
  10.8753424657535,                       !- May Deep Ground Temperature {C}
  10.8753424657535,                       !- June Deep Ground Temperature {C}
  10.8753424657535,                       !- July Deep Ground Temperature {C}
  10.8753424657535,                       !- August Deep Ground Temperature {C}
  10.8753424657535,                       !- September Deep Ground Temperature {C}
  10.8753424657535,                       !- October Deep Ground Temperature {C}
  10.8753424657535,                       !- November Deep Ground Temperature {C}
  10.8753424657535;                       !- December Deep Ground Temperature {C}

OS:Building,
  {429ab4fc-0a6b-4397-b520-d83a6644a3de}, !- Handle
  Building 1,                             !- Name
  ,                                       !- Building Sector Type
  180,                                    !- North Axis {deg}
  ,                                       !- Nominal Floor to Floor Height {m}
  ,                                       !- Space Type Name
  ,                                       !- Default Construction Set Name
  ,                                       !- Default Schedule Set Name
  2,                                      !- Standards Number of Stories
  2,                                      !- Standards Number of Above Ground Stories
  ,                                       !- Standards Template
  singlefamilyattached,                   !- Standards Building Type
  10;                                     !- Standards Number of Living Units

OS:AdditionalProperties,
  {ede85289-0b3a-43cc-9020-5db49032284a}, !- Handle
  {429ab4fc-0a6b-4397-b520-d83a6644a3de}, !- Object Name
  num_units,                              !- Feature Name 1
  Integer,                                !- Feature Data Type 1
  10,                                     !- Feature Value 1
  has_rear_units,                         !- Feature Name 2
  Boolean,                                !- Feature Data Type 2
  true,                                   !- Feature Value 2
  horz_location,                          !- Feature Name 3
  String,                                 !- Feature Data Type 3
  Left,                                   !- Feature Value 3
  num_floors,                             !- Feature Name 4
  Integer,                                !- Feature Data Type 4
  2;                                      !- Feature Value 4

OS:ThermalZone,
<<<<<<< HEAD
  {e262501c-7dfb-4049-9ae0-f0293e1e20d0}, !- Handle
=======
  {ec8312dd-7196-4987-a82a-54073c711c32}, !- Handle
>>>>>>> 49f5e9b9
  living zone,                            !- Name
  ,                                       !- Multiplier
  ,                                       !- Ceiling Height {m}
  ,                                       !- Volume {m3}
  ,                                       !- Floor Area {m2}
  ,                                       !- Zone Inside Convection Algorithm
  ,                                       !- Zone Outside Convection Algorithm
  ,                                       !- Zone Conditioning Equipment List Name
<<<<<<< HEAD
  {c9d95082-2961-4831-9706-debbcab0a25c}, !- Zone Air Inlet Port List
  {b6d56937-53f3-44ac-a8cf-198592909b9c}, !- Zone Air Exhaust Port List
  {7ee5fae6-63a8-4b0e-b60e-82f0fc09b3ed}, !- Zone Air Node Name
  {7e3617fd-8299-44b9-a8ba-eb6ce154d9b8}, !- Zone Return Air Port List
=======
  {06f138fb-ce76-4528-953e-91c94470ddd2}, !- Zone Air Inlet Port List
  {d7e316b1-c032-46a3-9924-1f250c9a3873}, !- Zone Air Exhaust Port List
  {9ef9fc58-35e6-462a-9044-ad014a9dc612}, !- Zone Air Node Name
  {29d841e6-3eab-4509-a76f-9b94c10cafb3}, !- Zone Return Air Port List
>>>>>>> 49f5e9b9
  ,                                       !- Primary Daylighting Control Name
  ,                                       !- Fraction of Zone Controlled by Primary Daylighting Control
  ,                                       !- Secondary Daylighting Control Name
  ,                                       !- Fraction of Zone Controlled by Secondary Daylighting Control
  ,                                       !- Illuminance Map Name
  ,                                       !- Group Rendering Name
  ,                                       !- Thermostat Name
  No;                                     !- Use Ideal Air Loads

OS:Node,
<<<<<<< HEAD
  {0afa60f4-c1fc-4457-bd62-10e39f39cf4e}, !- Handle
  Node 1,                                 !- Name
  {7ee5fae6-63a8-4b0e-b60e-82f0fc09b3ed}, !- Inlet Port
  ;                                       !- Outlet Port

OS:Connection,
  {7ee5fae6-63a8-4b0e-b60e-82f0fc09b3ed}, !- Handle
  {c5986fc3-806a-47f8-8919-e7d66d7b5f49}, !- Name
  {e262501c-7dfb-4049-9ae0-f0293e1e20d0}, !- Source Object
  11,                                     !- Outlet Port
  {0afa60f4-c1fc-4457-bd62-10e39f39cf4e}, !- Target Object
  2;                                      !- Inlet Port

OS:PortList,
  {c9d95082-2961-4831-9706-debbcab0a25c}, !- Handle
  {aa277429-156b-4b16-a99d-f930d7ae9d36}, !- Name
  {e262501c-7dfb-4049-9ae0-f0293e1e20d0}; !- HVAC Component

OS:PortList,
  {b6d56937-53f3-44ac-a8cf-198592909b9c}, !- Handle
  {c0eee30c-0c9a-4419-84e9-c7fe5018414e}, !- Name
  {e262501c-7dfb-4049-9ae0-f0293e1e20d0}; !- HVAC Component

OS:PortList,
  {7e3617fd-8299-44b9-a8ba-eb6ce154d9b8}, !- Handle
  {a1faadd1-6e37-4943-b9f3-0c2e5dfb4fe5}, !- Name
  {e262501c-7dfb-4049-9ae0-f0293e1e20d0}; !- HVAC Component

OS:Sizing:Zone,
  {719b8780-69de-46d6-a89e-f9874ee46b09}, !- Handle
  {e262501c-7dfb-4049-9ae0-f0293e1e20d0}, !- Zone or ZoneList Name
=======
  {4dc218d4-b043-439b-b7fc-0c3ecf30ae96}, !- Handle
  Node 1,                                 !- Name
  {9ef9fc58-35e6-462a-9044-ad014a9dc612}, !- Inlet Port
  ;                                       !- Outlet Port

OS:Connection,
  {9ef9fc58-35e6-462a-9044-ad014a9dc612}, !- Handle
  {f21ba13f-ad77-4af8-a120-5adbdc57fdf4}, !- Name
  {ec8312dd-7196-4987-a82a-54073c711c32}, !- Source Object
  11,                                     !- Outlet Port
  {4dc218d4-b043-439b-b7fc-0c3ecf30ae96}, !- Target Object
  2;                                      !- Inlet Port

OS:PortList,
  {06f138fb-ce76-4528-953e-91c94470ddd2}, !- Handle
  {f1631085-798b-4f85-94c6-854f8b6c7770}, !- Name
  {ec8312dd-7196-4987-a82a-54073c711c32}; !- HVAC Component

OS:PortList,
  {d7e316b1-c032-46a3-9924-1f250c9a3873}, !- Handle
  {59143bd1-f7f6-4ca1-ac07-c1ff0e72b094}, !- Name
  {ec8312dd-7196-4987-a82a-54073c711c32}; !- HVAC Component

OS:PortList,
  {29d841e6-3eab-4509-a76f-9b94c10cafb3}, !- Handle
  {0f48cb4b-b391-4366-9eae-43c93d62a1ff}, !- Name
  {ec8312dd-7196-4987-a82a-54073c711c32}; !- HVAC Component

OS:Sizing:Zone,
  {fa9ba491-a514-46a7-9b5a-9b0817da3a08}, !- Handle
  {ec8312dd-7196-4987-a82a-54073c711c32}, !- Zone or ZoneList Name
>>>>>>> 49f5e9b9
  SupplyAirTemperature,                   !- Zone Cooling Design Supply Air Temperature Input Method
  14,                                     !- Zone Cooling Design Supply Air Temperature {C}
  11.11,                                  !- Zone Cooling Design Supply Air Temperature Difference {deltaC}
  SupplyAirTemperature,                   !- Zone Heating Design Supply Air Temperature Input Method
  40,                                     !- Zone Heating Design Supply Air Temperature {C}
  11.11,                                  !- Zone Heating Design Supply Air Temperature Difference {deltaC}
  0.0085,                                 !- Zone Cooling Design Supply Air Humidity Ratio {kg-H2O/kg-air}
  0.008,                                  !- Zone Heating Design Supply Air Humidity Ratio {kg-H2O/kg-air}
  ,                                       !- Zone Heating Sizing Factor
  ,                                       !- Zone Cooling Sizing Factor
  DesignDay,                              !- Cooling Design Air Flow Method
  ,                                       !- Cooling Design Air Flow Rate {m3/s}
  ,                                       !- Cooling Minimum Air Flow per Zone Floor Area {m3/s-m2}
  ,                                       !- Cooling Minimum Air Flow {m3/s}
  ,                                       !- Cooling Minimum Air Flow Fraction
  DesignDay,                              !- Heating Design Air Flow Method
  ,                                       !- Heating Design Air Flow Rate {m3/s}
  ,                                       !- Heating Maximum Air Flow per Zone Floor Area {m3/s-m2}
  ,                                       !- Heating Maximum Air Flow {m3/s}
  ,                                       !- Heating Maximum Air Flow Fraction
  ,                                       !- Design Zone Air Distribution Effectiveness in Cooling Mode
  ,                                       !- Design Zone Air Distribution Effectiveness in Heating Mode
  No,                                     !- Account for Dedicated Outdoor Air System
  NeutralSupplyAir,                       !- Dedicated Outdoor Air System Control Strategy
  autosize,                               !- Dedicated Outdoor Air Low Setpoint Temperature for Design {C}
  autosize;                               !- Dedicated Outdoor Air High Setpoint Temperature for Design {C}

OS:ZoneHVAC:EquipmentList,
<<<<<<< HEAD
  {2b6f9a3a-ea30-4ba0-a436-7967e855cef6}, !- Handle
  Zone HVAC Equipment List 1,             !- Name
  {e262501c-7dfb-4049-9ae0-f0293e1e20d0}; !- Thermal Zone

OS:Space,
  {e0ad7337-9dbd-479f-bc52-11208cf0d02a}, !- Handle
  living space,                           !- Name
  {574d28c9-0e12-4e9c-84ec-45fb9cdcfede}, !- Space Type Name
=======
  {d5169e47-c13a-401c-aec0-cdc0e972c1e5}, !- Handle
  Zone HVAC Equipment List 1,             !- Name
  {ec8312dd-7196-4987-a82a-54073c711c32}; !- Thermal Zone

OS:Space,
  {6fe20e2f-3753-41f3-afcb-ac53316d34dc}, !- Handle
  living space,                           !- Name
  {55b1a703-c4be-44d0-999a-c7828f6d4347}, !- Space Type Name
>>>>>>> 49f5e9b9
  ,                                       !- Default Construction Set Name
  ,                                       !- Default Schedule Set Name
  ,                                       !- Direction of Relative North {deg}
  ,                                       !- X Origin {m}
  ,                                       !- Y Origin {m}
  ,                                       !- Z Origin {m}
  ,                                       !- Building Story Name
<<<<<<< HEAD
  {e262501c-7dfb-4049-9ae0-f0293e1e20d0}, !- Thermal Zone Name
  ,                                       !- Part of Total Floor Area
  ,                                       !- Design Specification Outdoor Air Object Name
  {f4f9cfec-99d3-4a3e-b977-9ba9d59d9bd7}; !- Building Unit Name

OS:Surface,
  {76f22776-9340-4d14-a029-5fb402cb3ee9}, !- Handle
  Surface 1,                              !- Name
  Floor,                                  !- Surface Type
  ,                                       !- Construction Name
  {e0ad7337-9dbd-479f-bc52-11208cf0d02a}, !- Space Name
=======
  {ec8312dd-7196-4987-a82a-54073c711c32}, !- Thermal Zone Name
  ,                                       !- Part of Total Floor Area
  ,                                       !- Design Specification Outdoor Air Object Name
  {50c6afc2-8161-498d-8c62-bf228a361406}; !- Building Unit Name

OS:Surface,
  {3afad566-83b5-4a63-ab5a-ba476bd0f70c}, !- Handle
  Surface 1,                              !- Name
  Floor,                                  !- Surface Type
  ,                                       !- Construction Name
  {6fe20e2f-3753-41f3-afcb-ac53316d34dc}, !- Space Name
>>>>>>> 49f5e9b9
  Foundation,                             !- Outside Boundary Condition
  ,                                       !- Outside Boundary Condition Object
  NoSun,                                  !- Sun Exposure
  NoWind,                                 !- Wind Exposure
  ,                                       !- View Factor to Ground
  ,                                       !- Number of Vertices
  0, -9.144, 0,                           !- X,Y,Z Vertex 1 {m}
  0, 0, 0,                                !- X,Y,Z Vertex 2 {m}
  4.572, 0, 0,                            !- X,Y,Z Vertex 3 {m}
  4.572, -9.144, 0;                       !- X,Y,Z Vertex 4 {m}

OS:Surface,
<<<<<<< HEAD
  {e90f77a8-c1d9-4436-8220-d9b801a07fba}, !- Handle
  Surface 2,                              !- Name
  Wall,                                   !- Surface Type
  ,                                       !- Construction Name
  {e0ad7337-9dbd-479f-bc52-11208cf0d02a}, !- Space Name
=======
  {786c8cd4-71ac-40bd-a96a-738cdd7b47a8}, !- Handle
  Surface 2,                              !- Name
  Wall,                                   !- Surface Type
  ,                                       !- Construction Name
  {6fe20e2f-3753-41f3-afcb-ac53316d34dc}, !- Space Name
>>>>>>> 49f5e9b9
  Outdoors,                               !- Outside Boundary Condition
  ,                                       !- Outside Boundary Condition Object
  SunExposed,                             !- Sun Exposure
  WindExposed,                            !- Wind Exposure
  ,                                       !- View Factor to Ground
  ,                                       !- Number of Vertices
  0, 0, 2.4384,                           !- X,Y,Z Vertex 1 {m}
  0, 0, 0,                                !- X,Y,Z Vertex 2 {m}
  0, -9.144, 0,                           !- X,Y,Z Vertex 3 {m}
  0, -9.144, 2.4384;                      !- X,Y,Z Vertex 4 {m}

OS:Surface,
<<<<<<< HEAD
  {86120533-82fa-4e6c-a9e8-49a8ebf71a77}, !- Handle
  Surface 3,                              !- Name
  Wall,                                   !- Surface Type
  ,                                       !- Construction Name
  {e0ad7337-9dbd-479f-bc52-11208cf0d02a}, !- Space Name
  Surface,                                !- Outside Boundary Condition
  {e169c3cb-2122-42e5-83b7-861ce40e218a}, !- Outside Boundary Condition Object
=======
  {1ed2341d-7585-48bc-823c-473e2f41cad0}, !- Handle
  Surface 3,                              !- Name
  Wall,                                   !- Surface Type
  ,                                       !- Construction Name
  {6fe20e2f-3753-41f3-afcb-ac53316d34dc}, !- Space Name
  Adiabatic,                              !- Outside Boundary Condition
  ,                                       !- Outside Boundary Condition Object
>>>>>>> 49f5e9b9
  NoSun,                                  !- Sun Exposure
  NoWind,                                 !- Wind Exposure
  ,                                       !- View Factor to Ground
  ,                                       !- Number of Vertices
  4.572, 0, 2.4384,                       !- X,Y,Z Vertex 1 {m}
  4.572, 0, 0,                            !- X,Y,Z Vertex 2 {m}
  0, 0, 0,                                !- X,Y,Z Vertex 3 {m}
  0, 0, 2.4384;                           !- X,Y,Z Vertex 4 {m}

OS:Surface,
<<<<<<< HEAD
  {59eb6646-297f-47fc-80e6-4ef949b4994d}, !- Handle
  Surface 4,                              !- Name
  Wall,                                   !- Surface Type
  ,                                       !- Construction Name
  {e0ad7337-9dbd-479f-bc52-11208cf0d02a}, !- Space Name
  Surface,                                !- Outside Boundary Condition
  {b319e375-462f-4c31-9fe9-1a9af2e2b528}, !- Outside Boundary Condition Object
=======
  {7faf5a9f-448c-4003-97fb-d7effccc43cb}, !- Handle
  Surface 4,                              !- Name
  Wall,                                   !- Surface Type
  ,                                       !- Construction Name
  {6fe20e2f-3753-41f3-afcb-ac53316d34dc}, !- Space Name
  Adiabatic,                              !- Outside Boundary Condition
  ,                                       !- Outside Boundary Condition Object
>>>>>>> 49f5e9b9
  NoSun,                                  !- Sun Exposure
  NoWind,                                 !- Wind Exposure
  ,                                       !- View Factor to Ground
  ,                                       !- Number of Vertices
  4.572, -9.144, 2.4384,                  !- X,Y,Z Vertex 1 {m}
  4.572, -9.144, 0,                       !- X,Y,Z Vertex 2 {m}
  4.572, 0, 0,                            !- X,Y,Z Vertex 3 {m}
  4.572, 0, 2.4384;                       !- X,Y,Z Vertex 4 {m}

OS:Surface,
<<<<<<< HEAD
  {7245174e-fcc9-41d2-8470-0b01c9f78448}, !- Handle
  Surface 5,                              !- Name
  Wall,                                   !- Surface Type
  ,                                       !- Construction Name
  {e0ad7337-9dbd-479f-bc52-11208cf0d02a}, !- Space Name
=======
  {077421d3-f374-47f9-a242-9318b752a6dc}, !- Handle
  Surface 5,                              !- Name
  Wall,                                   !- Surface Type
  ,                                       !- Construction Name
  {6fe20e2f-3753-41f3-afcb-ac53316d34dc}, !- Space Name
>>>>>>> 49f5e9b9
  Outdoors,                               !- Outside Boundary Condition
  ,                                       !- Outside Boundary Condition Object
  SunExposed,                             !- Sun Exposure
  WindExposed,                            !- Wind Exposure
  ,                                       !- View Factor to Ground
  ,                                       !- Number of Vertices
  0, -9.144, 2.4384,                      !- X,Y,Z Vertex 1 {m}
  0, -9.144, 0,                           !- X,Y,Z Vertex 2 {m}
  4.572, -9.144, 0,                       !- X,Y,Z Vertex 3 {m}
  4.572, -9.144, 2.4384;                  !- X,Y,Z Vertex 4 {m}

OS:Surface,
<<<<<<< HEAD
  {f4f7f34c-a3ed-4a51-ac40-b05f019e5277}, !- Handle
  Surface 6,                              !- Name
  RoofCeiling,                            !- Surface Type
  ,                                       !- Construction Name
  {e0ad7337-9dbd-479f-bc52-11208cf0d02a}, !- Space Name
  Surface,                                !- Outside Boundary Condition
  {a9e2d4bb-99f3-40b4-b488-3953882b6cf0}, !- Outside Boundary Condition Object
=======
  {0083ffd3-0422-48c0-830a-eea0d94c9b82}, !- Handle
  Surface 6,                              !- Name
  RoofCeiling,                            !- Surface Type
  ,                                       !- Construction Name
  {6fe20e2f-3753-41f3-afcb-ac53316d34dc}, !- Space Name
  Surface,                                !- Outside Boundary Condition
  {b7d7bf23-7405-4862-926d-cf1fe6dc22d6}, !- Outside Boundary Condition Object
>>>>>>> 49f5e9b9
  NoSun,                                  !- Sun Exposure
  NoWind,                                 !- Wind Exposure
  ,                                       !- View Factor to Ground
  ,                                       !- Number of Vertices
  4.572, -9.144, 2.4384,                  !- X,Y,Z Vertex 1 {m}
  4.572, 0, 2.4384,                       !- X,Y,Z Vertex 2 {m}
  0, 0, 2.4384,                           !- X,Y,Z Vertex 3 {m}
  0, -9.144, 2.4384;                      !- X,Y,Z Vertex 4 {m}

OS:SpaceType,
<<<<<<< HEAD
  {574d28c9-0e12-4e9c-84ec-45fb9cdcfede}, !- Handle
=======
  {55b1a703-c4be-44d0-999a-c7828f6d4347}, !- Handle
>>>>>>> 49f5e9b9
  Space Type 1,                           !- Name
  ,                                       !- Default Construction Set Name
  ,                                       !- Default Schedule Set Name
  ,                                       !- Group Rendering Name
  ,                                       !- Design Specification Outdoor Air Object Name
  ,                                       !- Standards Template
  ,                                       !- Standards Building Type
  living;                                 !- Standards Space Type

OS:Space,
<<<<<<< HEAD
  {425c540b-9d53-47ae-97ad-7b54da4fd004}, !- Handle
  living space|story 2,                   !- Name
  {574d28c9-0e12-4e9c-84ec-45fb9cdcfede}, !- Space Type Name
=======
  {1af9fc11-6550-4030-bbf4-1f586e287ce1}, !- Handle
  living space|story 2,                   !- Name
  {55b1a703-c4be-44d0-999a-c7828f6d4347}, !- Space Type Name
>>>>>>> 49f5e9b9
  ,                                       !- Default Construction Set Name
  ,                                       !- Default Schedule Set Name
  -0,                                     !- Direction of Relative North {deg}
  0,                                      !- X Origin {m}
  0,                                      !- Y Origin {m}
  2.4384,                                 !- Z Origin {m}
  ,                                       !- Building Story Name
<<<<<<< HEAD
  {e262501c-7dfb-4049-9ae0-f0293e1e20d0}, !- Thermal Zone Name
  ,                                       !- Part of Total Floor Area
  ,                                       !- Design Specification Outdoor Air Object Name
  {f4f9cfec-99d3-4a3e-b977-9ba9d59d9bd7}; !- Building Unit Name

OS:Surface,
  {cfa778e0-f0ce-46f4-b96c-53d6b124d53e}, !- Handle
  Surface 7,                              !- Name
  RoofCeiling,                            !- Surface Type
  ,                                       !- Construction Name
  {425c540b-9d53-47ae-97ad-7b54da4fd004}, !- Space Name
  Surface,                                !- Outside Boundary Condition
  {eeb35abb-f944-4a80-8063-b263c8307b3f}, !- Outside Boundary Condition Object
=======
  {ec8312dd-7196-4987-a82a-54073c711c32}, !- Thermal Zone Name
  ,                                       !- Part of Total Floor Area
  ,                                       !- Design Specification Outdoor Air Object Name
  {50c6afc2-8161-498d-8c62-bf228a361406}; !- Building Unit Name

OS:Surface,
  {b7d7bf23-7405-4862-926d-cf1fe6dc22d6}, !- Handle
  Surface 7,                              !- Name
  Floor,                                  !- Surface Type
  ,                                       !- Construction Name
  {1af9fc11-6550-4030-bbf4-1f586e287ce1}, !- Space Name
  Surface,                                !- Outside Boundary Condition
  {0083ffd3-0422-48c0-830a-eea0d94c9b82}, !- Outside Boundary Condition Object
>>>>>>> 49f5e9b9
  NoSun,                                  !- Sun Exposure
  NoWind,                                 !- Wind Exposure
  ,                                       !- View Factor to Ground
  ,                                       !- Number of Vertices
<<<<<<< HEAD
  4.572, -9.144, 2.4384,                  !- X,Y,Z Vertex 1 {m}
  4.572, 0, 2.4384,                       !- X,Y,Z Vertex 2 {m}
  0, 0, 2.4384,                           !- X,Y,Z Vertex 3 {m}
  0, -9.144, 2.4384;                      !- X,Y,Z Vertex 4 {m}

OS:Surface,
  {1f647441-a41a-498e-8376-00e315a87d78}, !- Handle
  Surface 8,                              !- Name
  Wall,                                   !- Surface Type
  ,                                       !- Construction Name
  {425c540b-9d53-47ae-97ad-7b54da4fd004}, !- Space Name
  Surface,                                !- Outside Boundary Condition
  {e4610e6f-6392-4acf-810c-ac2d1076cc57}, !- Outside Boundary Condition Object
=======
  0, -9.144, 0,                           !- X,Y,Z Vertex 1 {m}
  0, 0, 0,                                !- X,Y,Z Vertex 2 {m}
  4.572, 0, 0,                            !- X,Y,Z Vertex 3 {m}
  4.572, -9.144, 0;                       !- X,Y,Z Vertex 4 {m}

OS:Surface,
  {539d2e82-068a-4cbf-9597-0c0959e7e14b}, !- Handle
  Surface 8,                              !- Name
  Wall,                                   !- Surface Type
  ,                                       !- Construction Name
  {1af9fc11-6550-4030-bbf4-1f586e287ce1}, !- Space Name
  Adiabatic,                              !- Outside Boundary Condition
  ,                                       !- Outside Boundary Condition Object
>>>>>>> 49f5e9b9
  NoSun,                                  !- Sun Exposure
  NoWind,                                 !- Wind Exposure
  ,                                       !- View Factor to Ground
  ,                                       !- Number of Vertices
  4.572, 0, 2.4384,                       !- X,Y,Z Vertex 1 {m}
  4.572, 0, 0,                            !- X,Y,Z Vertex 2 {m}
  0, 0, 0,                                !- X,Y,Z Vertex 3 {m}
  0, 0, 2.4384;                           !- X,Y,Z Vertex 4 {m}

OS:Surface,
<<<<<<< HEAD
  {a9e2d4bb-99f3-40b4-b488-3953882b6cf0}, !- Handle
=======
  {392424ac-ad6e-4133-afd1-e4d42cef8358}, !- Handle
>>>>>>> 49f5e9b9
  Surface 9,                              !- Name
  Floor,                                  !- Surface Type
  ,                                       !- Construction Name
<<<<<<< HEAD
  {425c540b-9d53-47ae-97ad-7b54da4fd004}, !- Space Name
  Surface,                                !- Outside Boundary Condition
  {f4f7f34c-a3ed-4a51-ac40-b05f019e5277}, !- Outside Boundary Condition Object
=======
  {1af9fc11-6550-4030-bbf4-1f586e287ce1}, !- Space Name
  Adiabatic,                              !- Outside Boundary Condition
  ,                                       !- Outside Boundary Condition Object
>>>>>>> 49f5e9b9
  NoSun,                                  !- Sun Exposure
  NoWind,                                 !- Wind Exposure
  ,                                       !- View Factor to Ground
  ,                                       !- Number of Vertices
  0, -9.144, 0,                           !- X,Y,Z Vertex 1 {m}
  0, 0, 0,                                !- X,Y,Z Vertex 2 {m}
  4.572, 0, 0,                            !- X,Y,Z Vertex 3 {m}
  4.572, -9.144, 0;                       !- X,Y,Z Vertex 4 {m}

OS:Surface,
<<<<<<< HEAD
  {620bfefa-f55e-46b4-b475-1d5d3d88c75b}, !- Handle
=======
  {1adb16d7-8561-4bb1-880a-b125da4d973e}, !- Handle
>>>>>>> 49f5e9b9
  Surface 10,                             !- Name
  Wall,                                   !- Surface Type
  ,                                       !- Construction Name
  {425c540b-9d53-47ae-97ad-7b54da4fd004}, !- Space Name
  Outdoors,                               !- Outside Boundary Condition
  ,                                       !- Outside Boundary Condition Object
  SunExposed,                             !- Sun Exposure
  WindExposed,                            !- Wind Exposure
  ,                                       !- View Factor to Ground
  ,                                       !- Number of Vertices
  0, -9.144, 2.4384,                      !- X,Y,Z Vertex 1 {m}
  0, -9.144, 0,                           !- X,Y,Z Vertex 2 {m}
  4.572, -9.144, 0,                       !- X,Y,Z Vertex 3 {m}
  4.572, -9.144, 2.4384;                  !- X,Y,Z Vertex 4 {m}

OS:Surface,
  {7504e570-e5fe-4c25-8004-1bc7061fa770}, !- Handle
  Surface 11,                             !- Name
  Wall,                                   !- Surface Type
  ,                                       !- Construction Name
<<<<<<< HEAD
  {425c540b-9d53-47ae-97ad-7b54da4fd004}, !- Space Name
  Surface,                                !- Outside Boundary Condition
  {6aa460a7-e9a6-441c-ab6c-b3bde7367b7a}, !- Outside Boundary Condition Object
=======
  {1af9fc11-6550-4030-bbf4-1f586e287ce1}, !- Space Name
  Surface,                                !- Outside Boundary Condition
  {f68e22b5-5a06-4190-8d5e-adfe50c534d2}, !- Outside Boundary Condition Object
>>>>>>> 49f5e9b9
  NoSun,                                  !- Sun Exposure
  NoWind,                                 !- Wind Exposure
  ,                                       !- View Factor to Ground
  ,                                       !- Number of Vertices
  4.572, -9.144, 2.4384,                  !- X,Y,Z Vertex 1 {m}
  4.572, -9.144, 0,                       !- X,Y,Z Vertex 2 {m}
  4.572, 0, 0,                            !- X,Y,Z Vertex 3 {m}
  4.572, 0, 2.4384;                       !- X,Y,Z Vertex 4 {m}

OS:Surface,
<<<<<<< HEAD
  {bea09907-f5e7-4071-97d8-7abfb342f6a0}, !- Handle
  Surface 12,                             !- Name
  Wall,                                   !- Surface Type
  ,                                       !- Construction Name
  {425c540b-9d53-47ae-97ad-7b54da4fd004}, !- Space Name
=======
  {6659276b-2081-4cf3-bd35-e115bdeb2f7f}, !- Handle
  Surface 11,                             !- Name
  Wall,                                   !- Surface Type
  ,                                       !- Construction Name
  {1af9fc11-6550-4030-bbf4-1f586e287ce1}, !- Space Name
  Outdoors,                               !- Outside Boundary Condition
  ,                                       !- Outside Boundary Condition Object
  SunExposed,                             !- Sun Exposure
  WindExposed,                            !- Wind Exposure
  ,                                       !- View Factor to Ground
  ,                                       !- Number of Vertices
  0, -9.144, 2.4384,                      !- X,Y,Z Vertex 1 {m}
  0, -9.144, 0,                           !- X,Y,Z Vertex 2 {m}
  4.572, -9.144, 0,                       !- X,Y,Z Vertex 3 {m}
  4.572, -9.144, 2.4384;                  !- X,Y,Z Vertex 4 {m}

OS:Surface,
  {4c51cf33-9b7b-41aa-94e0-8f85b8b7e859}, !- Handle
  Surface 12,                             !- Name
  Wall,                                   !- Surface Type
  ,                                       !- Construction Name
  {1af9fc11-6550-4030-bbf4-1f586e287ce1}, !- Space Name
>>>>>>> 49f5e9b9
  Outdoors,                               !- Outside Boundary Condition
  ,                                       !- Outside Boundary Condition Object
  SunExposed,                             !- Sun Exposure
  WindExposed,                            !- Wind Exposure
  ,                                       !- View Factor to Ground
  ,                                       !- Number of Vertices
  0, 0, 2.4384,                           !- X,Y,Z Vertex 1 {m}
  0, 0, 0,                                !- X,Y,Z Vertex 2 {m}
  0, -9.144, 0,                           !- X,Y,Z Vertex 3 {m}
  0, -9.144, 2.4384;                      !- X,Y,Z Vertex 4 {m}

<<<<<<< HEAD
OS:ThermalZone,
  {85db0fca-e161-4593-8f27-c44b4138fa2c}, !- Handle
  living zone|unit 2,                     !- Name
  ,                                       !- Multiplier
  ,                                       !- Ceiling Height {m}
  ,                                       !- Volume {m3}
  ,                                       !- Floor Area {m2}
  ,                                       !- Zone Inside Convection Algorithm
  ,                                       !- Zone Outside Convection Algorithm
  ,                                       !- Zone Conditioning Equipment List Name
  {adf4a2f9-ed6f-4c9b-9eaf-cf605e40659b}, !- Zone Air Inlet Port List
  {fcb954d0-ba26-4a8b-978b-9313bcb377bb}, !- Zone Air Exhaust Port List
  {ed78a45f-3ab6-412b-9886-db35e7a7ee85}, !- Zone Air Node Name
  {5570afb6-cd17-447c-a69a-7bcc77e3b5ec}, !- Zone Return Air Port List
  ,                                       !- Primary Daylighting Control Name
  ,                                       !- Fraction of Zone Controlled by Primary Daylighting Control
  ,                                       !- Secondary Daylighting Control Name
  ,                                       !- Fraction of Zone Controlled by Secondary Daylighting Control
  ,                                       !- Illuminance Map Name
  ,                                       !- Group Rendering Name
  ,                                       !- Thermostat Name
  No;                                     !- Use Ideal Air Loads

OS:Node,
  {799e1a5e-7026-46d0-ab89-39be1fe7d6e8}, !- Handle
  Node 2,                                 !- Name
  {ed78a45f-3ab6-412b-9886-db35e7a7ee85}, !- Inlet Port
  ;                                       !- Outlet Port

OS:Connection,
  {ed78a45f-3ab6-412b-9886-db35e7a7ee85}, !- Handle
  {d8f5a431-843c-42c6-8c92-acc506ceb919}, !- Name
  {85db0fca-e161-4593-8f27-c44b4138fa2c}, !- Source Object
  11,                                     !- Outlet Port
  {799e1a5e-7026-46d0-ab89-39be1fe7d6e8}, !- Target Object
  2;                                      !- Inlet Port

OS:PortList,
  {adf4a2f9-ed6f-4c9b-9eaf-cf605e40659b}, !- Handle
  {9b414c14-ffaa-4d5a-aaa1-a611e0d9d48a}, !- Name
  {85db0fca-e161-4593-8f27-c44b4138fa2c}; !- HVAC Component

OS:PortList,
  {fcb954d0-ba26-4a8b-978b-9313bcb377bb}, !- Handle
  {f234b902-5fb7-463a-b35d-1f17475307db}, !- Name
  {85db0fca-e161-4593-8f27-c44b4138fa2c}; !- HVAC Component

OS:PortList,
  {5570afb6-cd17-447c-a69a-7bcc77e3b5ec}, !- Handle
  {3c271afc-2e7c-4cf3-86d2-f2668839fa43}, !- Name
  {85db0fca-e161-4593-8f27-c44b4138fa2c}; !- HVAC Component

OS:Sizing:Zone,
  {e098e92c-8461-4258-a9ac-dfbe1717bddf}, !- Handle
  {85db0fca-e161-4593-8f27-c44b4138fa2c}, !- Zone or ZoneList Name
  SupplyAirTemperature,                   !- Zone Cooling Design Supply Air Temperature Input Method
  14,                                     !- Zone Cooling Design Supply Air Temperature {C}
  11.11,                                  !- Zone Cooling Design Supply Air Temperature Difference {deltaC}
  SupplyAirTemperature,                   !- Zone Heating Design Supply Air Temperature Input Method
  40,                                     !- Zone Heating Design Supply Air Temperature {C}
  11.11,                                  !- Zone Heating Design Supply Air Temperature Difference {deltaC}
  0.0085,                                 !- Zone Cooling Design Supply Air Humidity Ratio {kg-H2O/kg-air}
  0.008,                                  !- Zone Heating Design Supply Air Humidity Ratio {kg-H2O/kg-air}
  ,                                       !- Zone Heating Sizing Factor
  ,                                       !- Zone Cooling Sizing Factor
  DesignDay,                              !- Cooling Design Air Flow Method
  ,                                       !- Cooling Design Air Flow Rate {m3/s}
  ,                                       !- Cooling Minimum Air Flow per Zone Floor Area {m3/s-m2}
  ,                                       !- Cooling Minimum Air Flow {m3/s}
  ,                                       !- Cooling Minimum Air Flow Fraction
  DesignDay,                              !- Heating Design Air Flow Method
  ,                                       !- Heating Design Air Flow Rate {m3/s}
  ,                                       !- Heating Maximum Air Flow per Zone Floor Area {m3/s-m2}
  ,                                       !- Heating Maximum Air Flow {m3/s}
  ,                                       !- Heating Maximum Air Flow Fraction
  ,                                       !- Design Zone Air Distribution Effectiveness in Cooling Mode
  ,                                       !- Design Zone Air Distribution Effectiveness in Heating Mode
  No,                                     !- Account for Dedicated Outdoor Air System
  NeutralSupplyAir,                       !- Dedicated Outdoor Air System Control Strategy
  autosize,                               !- Dedicated Outdoor Air Low Setpoint Temperature for Design {C}
  autosize;                               !- Dedicated Outdoor Air High Setpoint Temperature for Design {C}

OS:ZoneHVAC:EquipmentList,
  {a15d8a79-3c3a-4636-8797-9acac9c97780}, !- Handle
  Zone HVAC Equipment List 2,             !- Name
  {85db0fca-e161-4593-8f27-c44b4138fa2c}; !- Thermal Zone

OS:Space,
  {506f89b3-91e7-43ea-bfda-f508181a69c9}, !- Handle
  living space|unit 2,                    !- Name
  {574d28c9-0e12-4e9c-84ec-45fb9cdcfede}, !- Space Type Name
  ,                                       !- Default Construction Set Name
  ,                                       !- Default Schedule Set Name
  ,                                       !- Direction of Relative North {deg}
  ,                                       !- X Origin {m}
  ,                                       !- Y Origin {m}
  ,                                       !- Z Origin {m}
  ,                                       !- Building Story Name
  {85db0fca-e161-4593-8f27-c44b4138fa2c}, !- Thermal Zone Name
  ,                                       !- Part of Total Floor Area
  ,                                       !- Design Specification Outdoor Air Object Name
  {94774acd-28d3-4cec-a54a-4449fc1e65aa}; !- Building Unit Name

OS:Surface,
  {cff47974-0bf6-4540-9ab0-384127988e3b}, !- Handle
  Surface 18,                             !- Name
  Floor,                                  !- Surface Type
  ,                                       !- Construction Name
  {506f89b3-91e7-43ea-bfda-f508181a69c9}, !- Space Name
  Foundation,                             !- Outside Boundary Condition
  ,                                       !- Outside Boundary Condition Object
=======
OS:Surface,
  {f68e22b5-5a06-4190-8d5e-adfe50c534d2}, !- Handle
  Surface 13,                             !- Name
  Floor,                                  !- Surface Type
  ,                                       !- Construction Name
  {7616ca30-8f3e-453e-88c2-e185092d8092}, !- Space Name
  Surface,                                !- Outside Boundary Condition
  {1adb16d7-8561-4bb1-880a-b125da4d973e}, !- Outside Boundary Condition Object
>>>>>>> 49f5e9b9
  NoSun,                                  !- Sun Exposure
  NoWind,                                 !- Wind Exposure
  ,                                       !- View Factor to Ground
  ,                                       !- Number of Vertices
<<<<<<< HEAD
  0, 0, 0,                                !- X,Y,Z Vertex 1 {m}
  0, 9.144, 0,                            !- X,Y,Z Vertex 2 {m}
  4.572, 9.144, 0,                        !- X,Y,Z Vertex 3 {m}
  4.572, 0, 0;                            !- X,Y,Z Vertex 4 {m}

OS:Surface,
  {9f4f79b0-d330-4bb8-85f9-4db7dd211013}, !- Handle
  Surface 19,                             !- Name
  Wall,                                   !- Surface Type
  ,                                       !- Construction Name
  {506f89b3-91e7-43ea-bfda-f508181a69c9}, !- Space Name
  Outdoors,                               !- Outside Boundary Condition
  ,                                       !- Outside Boundary Condition Object
  SunExposed,                             !- Sun Exposure
  WindExposed,                            !- Wind Exposure
  ,                                       !- View Factor to Ground
  ,                                       !- Number of Vertices
  0, 9.144, 2.4384,                       !- X,Y,Z Vertex 1 {m}
  0, 9.144, 0,                            !- X,Y,Z Vertex 2 {m}
  0, 0, 0,                                !- X,Y,Z Vertex 3 {m}
  0, 0, 2.4384;                           !- X,Y,Z Vertex 4 {m}

OS:Surface,
  {9bdab079-179e-40f5-9087-e16c0f17d5c3}, !- Handle
  Surface 20,                             !- Name
  Wall,                                   !- Surface Type
  ,                                       !- Construction Name
  {506f89b3-91e7-43ea-bfda-f508181a69c9}, !- Space Name
=======
  0, -9.144, 4.8768,                      !- X,Y,Z Vertex 1 {m}
  0, 0, 4.8768,                           !- X,Y,Z Vertex 2 {m}
  4.572, 0, 4.8768,                       !- X,Y,Z Vertex 3 {m}
  4.572, -9.144, 4.8768;                  !- X,Y,Z Vertex 4 {m}

OS:Surface,
  {0a986a36-2143-4613-91aa-5efa03ff4d0c}, !- Handle
  Surface 14,                             !- Name
  RoofCeiling,                            !- Surface Type
  ,                                       !- Construction Name
  {7616ca30-8f3e-453e-88c2-e185092d8092}, !- Space Name
>>>>>>> 49f5e9b9
  Outdoors,                               !- Outside Boundary Condition
  ,                                       !- Outside Boundary Condition Object
  SunExposed,                             !- Sun Exposure
  WindExposed,                            !- Wind Exposure
  ,                                       !- View Factor to Ground
  ,                                       !- Number of Vertices
<<<<<<< HEAD
  4.572, 9.144, 2.4384,                   !- X,Y,Z Vertex 1 {m}
  4.572, 9.144, 0,                        !- X,Y,Z Vertex 2 {m}
  0, 9.144, 0,                            !- X,Y,Z Vertex 3 {m}
  0, 9.144, 2.4384;                       !- X,Y,Z Vertex 4 {m}

OS:Surface,
  {43f79962-5438-4e16-9c48-46f77aa15850}, !- Handle
  Surface 21,                             !- Name
  Wall,                                   !- Surface Type
  ,                                       !- Construction Name
  {506f89b3-91e7-43ea-bfda-f508181a69c9}, !- Space Name
  Surface,                                !- Outside Boundary Condition
  {ead5ac3a-4c17-4dc1-bf39-f183f655be09}, !- Outside Boundary Condition Object
  NoSun,                                  !- Sun Exposure
  NoWind,                                 !- Wind Exposure
  ,                                       !- View Factor to Ground
  ,                                       !- Number of Vertices
  4.572, 0, 2.4384,                       !- X,Y,Z Vertex 1 {m}
  4.572, 0, 0,                            !- X,Y,Z Vertex 2 {m}
  4.572, 9.144, 0,                        !- X,Y,Z Vertex 3 {m}
  4.572, 9.144, 2.4384;                   !- X,Y,Z Vertex 4 {m}

OS:Surface,
  {e169c3cb-2122-42e5-83b7-861ce40e218a}, !- Handle
  Surface 22,                             !- Name
  Wall,                                   !- Surface Type
  ,                                       !- Construction Name
  {506f89b3-91e7-43ea-bfda-f508181a69c9}, !- Space Name
  Surface,                                !- Outside Boundary Condition
  {86120533-82fa-4e6c-a9e8-49a8ebf71a77}, !- Outside Boundary Condition Object
  NoSun,                                  !- Sun Exposure
  NoWind,                                 !- Wind Exposure
  ,                                       !- View Factor to Ground
  ,                                       !- Number of Vertices
  0, 0, 2.4384,                           !- X,Y,Z Vertex 1 {m}
  0, 0, 0,                                !- X,Y,Z Vertex 2 {m}
  4.572, 0, 0,                            !- X,Y,Z Vertex 3 {m}
  4.572, 0, 2.4384;                       !- X,Y,Z Vertex 4 {m}

OS:Surface,
  {aec974a4-8d4a-4f53-bd2b-de8d8b6b4fc4}, !- Handle
  Surface 23,                             !- Name
  RoofCeiling,                            !- Surface Type
  ,                                       !- Construction Name
  {506f89b3-91e7-43ea-bfda-f508181a69c9}, !- Space Name
  Surface,                                !- Outside Boundary Condition
  {0b5ae34e-dd07-4e62-81b0-0eb0580bbb60}, !- Outside Boundary Condition Object
  NoSun,                                  !- Sun Exposure
  NoWind,                                 !- Wind Exposure
  ,                                       !- View Factor to Ground
  ,                                       !- Number of Vertices
  4.572, 0, 2.4384,                       !- X,Y,Z Vertex 1 {m}
  4.572, 9.144, 2.4384,                   !- X,Y,Z Vertex 2 {m}
  0, 9.144, 2.4384,                       !- X,Y,Z Vertex 3 {m}
  0, 0, 2.4384;                           !- X,Y,Z Vertex 4 {m}

OS:Space,
  {353c6049-f72c-40cc-bc22-a95acece1cfc}, !- Handle
  living space|unit 2|story 2,            !- Name
  {574d28c9-0e12-4e9c-84ec-45fb9cdcfede}, !- Space Type Name
  ,                                       !- Default Construction Set Name
  ,                                       !- Default Schedule Set Name
  -0,                                     !- Direction of Relative North {deg}
  0,                                      !- X Origin {m}
  0,                                      !- Y Origin {m}
  2.4384,                                 !- Z Origin {m}
  ,                                       !- Building Story Name
  {85db0fca-e161-4593-8f27-c44b4138fa2c}, !- Thermal Zone Name
  ,                                       !- Part of Total Floor Area
  ,                                       !- Design Specification Outdoor Air Object Name
  {94774acd-28d3-4cec-a54a-4449fc1e65aa}; !- Building Unit Name

OS:Surface,
  {d50d829b-1380-402c-a669-99efacf1865c}, !- Handle
  Surface 24,                             !- Name
  Wall,                                   !- Surface Type
  ,                                       !- Construction Name
  {353c6049-f72c-40cc-bc22-a95acece1cfc}, !- Space Name
=======
  0, -4.572, 7.1628,                      !- X,Y,Z Vertex 1 {m}
  4.572, -4.572, 7.1628,                  !- X,Y,Z Vertex 2 {m}
  4.572, 0, 4.8768,                       !- X,Y,Z Vertex 3 {m}
  0, 0, 4.8768;                           !- X,Y,Z Vertex 4 {m}

OS:Surface,
  {e54775f4-1f9d-4c0e-807a-7ab200ff6254}, !- Handle
  Surface 15,                             !- Name
  RoofCeiling,                            !- Surface Type
  ,                                       !- Construction Name
  {7616ca30-8f3e-453e-88c2-e185092d8092}, !- Space Name
>>>>>>> 49f5e9b9
  Outdoors,                               !- Outside Boundary Condition
  ,                                       !- Outside Boundary Condition Object
  SunExposed,                             !- Sun Exposure
  WindExposed,                            !- Wind Exposure
  ,                                       !- View Factor to Ground
  ,                                       !- Number of Vertices
  4.572, -4.572, 7.1628,                  !- X,Y,Z Vertex 1 {m}
  0, -4.572, 7.1628,                      !- X,Y,Z Vertex 2 {m}
  0, -9.144, 4.8768,                      !- X,Y,Z Vertex 3 {m}
  4.572, -9.144, 4.8768;                  !- X,Y,Z Vertex 4 {m}

OS:Surface,
<<<<<<< HEAD
  {ecb3ba31-d91e-49f6-990a-0c87be7d3458}, !- Handle
  Surface 25,                             !- Name
  Wall,                                   !- Surface Type
  ,                                       !- Construction Name
  {353c6049-f72c-40cc-bc22-a95acece1cfc}, !- Space Name
=======
  {5111c5f8-2311-4dc2-bad2-921f916a0c33}, !- Handle
  Surface 16,                             !- Name
  Wall,                                   !- Surface Type
  ,                                       !- Construction Name
  {7616ca30-8f3e-453e-88c2-e185092d8092}, !- Space Name
>>>>>>> 49f5e9b9
  Outdoors,                               !- Outside Boundary Condition
  ,                                       !- Outside Boundary Condition Object
  SunExposed,                             !- Sun Exposure
  WindExposed,                            !- Wind Exposure
  ,                                       !- View Factor to Ground
  ,                                       !- Number of Vertices
<<<<<<< HEAD
  0, 9.144, 2.4384,                       !- X,Y,Z Vertex 1 {m}
  0, 9.144, 0,                            !- X,Y,Z Vertex 2 {m}
  0, 0, 0,                                !- X,Y,Z Vertex 3 {m}
  0, 0, 2.4384;                           !- X,Y,Z Vertex 4 {m}

OS:Surface,
  {16fc151c-b9f8-41ff-b4c3-4e0996d085a1}, !- Handle
  Surface 26,                             !- Name
  Wall,                                   !- Surface Type
  ,                                       !- Construction Name
  {353c6049-f72c-40cc-bc22-a95acece1cfc}, !- Space Name
  Surface,                                !- Outside Boundary Condition
  {58ed5c10-c7cc-4cbd-98fa-2f01c487a746}, !- Outside Boundary Condition Object
  NoSun,                                  !- Sun Exposure
  NoWind,                                 !- Wind Exposure
  ,                                       !- View Factor to Ground
  ,                                       !- Number of Vertices
  4.572, 0, 2.4384,                       !- X,Y,Z Vertex 1 {m}
  4.572, 0, 0,                            !- X,Y,Z Vertex 2 {m}
  4.572, 9.144, 0,                        !- X,Y,Z Vertex 3 {m}
  4.572, 9.144, 2.4384;                   !- X,Y,Z Vertex 4 {m}

OS:Surface,
  {e4610e6f-6392-4acf-810c-ac2d1076cc57}, !- Handle
  Surface 27,                             !- Name
  Wall,                                   !- Surface Type
  ,                                       !- Construction Name
  {353c6049-f72c-40cc-bc22-a95acece1cfc}, !- Space Name
  Surface,                                !- Outside Boundary Condition
  {1f647441-a41a-498e-8376-00e315a87d78}, !- Outside Boundary Condition Object
  NoSun,                                  !- Sun Exposure
  NoWind,                                 !- Wind Exposure
  ,                                       !- View Factor to Ground
  ,                                       !- Number of Vertices
  0, 0, 2.4384,                           !- X,Y,Z Vertex 1 {m}
  0, 0, 0,                                !- X,Y,Z Vertex 2 {m}
  4.572, 0, 0,                            !- X,Y,Z Vertex 3 {m}
  4.572, 0, 2.4384;                       !- X,Y,Z Vertex 4 {m}

OS:Surface,
  {0b5ae34e-dd07-4e62-81b0-0eb0580bbb60}, !- Handle
  Surface 28,                             !- Name
  Floor,                                  !- Surface Type
  ,                                       !- Construction Name
  {353c6049-f72c-40cc-bc22-a95acece1cfc}, !- Space Name
  Surface,                                !- Outside Boundary Condition
  {aec974a4-8d4a-4f53-bd2b-de8d8b6b4fc4}, !- Outside Boundary Condition Object
=======
  0, -4.572, 7.1628,                      !- X,Y,Z Vertex 1 {m}
  0, 0, 4.8768,                           !- X,Y,Z Vertex 2 {m}
  0, -9.144, 4.8768;                      !- X,Y,Z Vertex 3 {m}

OS:Surface,
  {6152cb03-51f3-48d1-b558-ec8194bfd254}, !- Handle
  Surface 17,                             !- Name
  Wall,                                   !- Surface Type
  ,                                       !- Construction Name
  {7616ca30-8f3e-453e-88c2-e185092d8092}, !- Space Name
  Adiabatic,                              !- Outside Boundary Condition
  ,                                       !- Outside Boundary Condition Object
>>>>>>> 49f5e9b9
  NoSun,                                  !- Sun Exposure
  NoWind,                                 !- Wind Exposure
  ,                                       !- View Factor to Ground
  ,                                       !- Number of Vertices
<<<<<<< HEAD
  0, 0, 0,                                !- X,Y,Z Vertex 1 {m}
  0, 9.144, 0,                            !- X,Y,Z Vertex 2 {m}
  4.572, 9.144, 0,                        !- X,Y,Z Vertex 3 {m}
  4.572, 0, 0;                            !- X,Y,Z Vertex 4 {m}

OS:Surface,
  {897f4893-d806-4336-a9dd-747f010fda86}, !- Handle
  Surface 29,                             !- Name
  RoofCeiling,                            !- Surface Type
  ,                                       !- Construction Name
  {353c6049-f72c-40cc-bc22-a95acece1cfc}, !- Space Name
  Surface,                                !- Outside Boundary Condition
  {f9865b6e-3111-4a5f-bdb3-374398985b2a}, !- Outside Boundary Condition Object
  NoSun,                                  !- Sun Exposure
  NoWind,                                 !- Wind Exposure
  ,                                       !- View Factor to Ground
  ,                                       !- Number of Vertices
  4.572, 0, 2.4384,                       !- X,Y,Z Vertex 1 {m}
  4.572, 9.144, 2.4384,                   !- X,Y,Z Vertex 2 {m}
  0, 9.144, 2.4384,                       !- X,Y,Z Vertex 3 {m}
  0, 0, 2.4384;                           !- X,Y,Z Vertex 4 {m}

OS:ThermalZone,
  {64d6fd19-5012-42d1-8378-7c547ea05bb5}, !- Handle
  living zone|unit 3,                     !- Name
=======
  4.572, -4.572, 7.1628,                  !- X,Y,Z Vertex 1 {m}
  4.572, -9.144, 4.8768,                  !- X,Y,Z Vertex 2 {m}
  4.572, 0, 4.8768;                       !- X,Y,Z Vertex 3 {m}

OS:Space,
  {7616ca30-8f3e-453e-88c2-e185092d8092}, !- Handle
  unfinished attic space,                 !- Name
  {6d89b10e-3991-4382-8d92-11173578fe71}, !- Space Type Name
  ,                                       !- Default Construction Set Name
  ,                                       !- Default Schedule Set Name
  ,                                       !- Direction of Relative North {deg}
  ,                                       !- X Origin {m}
  ,                                       !- Y Origin {m}
  ,                                       !- Z Origin {m}
  ,                                       !- Building Story Name
  {cc1eb952-9710-417c-98e9-5de890de3878}; !- Thermal Zone Name

OS:ThermalZone,
  {cc1eb952-9710-417c-98e9-5de890de3878}, !- Handle
  unfinished attic zone,                  !- Name
>>>>>>> 49f5e9b9
  ,                                       !- Multiplier
  ,                                       !- Ceiling Height {m}
  ,                                       !- Volume {m3}
  ,                                       !- Floor Area {m2}
  ,                                       !- Zone Inside Convection Algorithm
  ,                                       !- Zone Outside Convection Algorithm
  ,                                       !- Zone Conditioning Equipment List Name
<<<<<<< HEAD
  {eec1d3a4-4bcc-4b42-8f55-8651b1933891}, !- Zone Air Inlet Port List
  {553ade46-945d-4b17-83a6-37eb8a3ed385}, !- Zone Air Exhaust Port List
  {9a20d1c8-6a78-40cc-9d6d-1198e2f7a6ab}, !- Zone Air Node Name
  {7ca64e76-02e7-474f-92a4-46d663784d3a}, !- Zone Return Air Port List
=======
  {51de4128-70a1-45f4-b1f7-0d642e78234a}, !- Zone Air Inlet Port List
  {7e09b1cd-0e25-40ff-8028-8497d5e3afab}, !- Zone Air Exhaust Port List
  {e7aeb6b2-d57d-4192-8cc3-9aefa3d7a499}, !- Zone Air Node Name
  {3f192f91-c741-47b9-9084-6eb555b60a42}, !- Zone Return Air Port List
>>>>>>> 49f5e9b9
  ,                                       !- Primary Daylighting Control Name
  ,                                       !- Fraction of Zone Controlled by Primary Daylighting Control
  ,                                       !- Secondary Daylighting Control Name
  ,                                       !- Fraction of Zone Controlled by Secondary Daylighting Control
  ,                                       !- Illuminance Map Name
  ,                                       !- Group Rendering Name
  ,                                       !- Thermostat Name
  No;                                     !- Use Ideal Air Loads

OS:Node,
<<<<<<< HEAD
  {209fbb5e-358e-46bc-b966-becb33a0dade}, !- Handle
  Node 3,                                 !- Name
  {9a20d1c8-6a78-40cc-9d6d-1198e2f7a6ab}, !- Inlet Port
  ;                                       !- Outlet Port

OS:Connection,
  {9a20d1c8-6a78-40cc-9d6d-1198e2f7a6ab}, !- Handle
  {bdbd700f-d62a-4cfe-9e11-e8e913006537}, !- Name
  {64d6fd19-5012-42d1-8378-7c547ea05bb5}, !- Source Object
  11,                                     !- Outlet Port
  {209fbb5e-358e-46bc-b966-becb33a0dade}, !- Target Object
  2;                                      !- Inlet Port

OS:PortList,
  {eec1d3a4-4bcc-4b42-8f55-8651b1933891}, !- Handle
  {65809f1a-a1ce-492a-9717-28b74c999bbe}, !- Name
  {64d6fd19-5012-42d1-8378-7c547ea05bb5}; !- HVAC Component

OS:PortList,
  {553ade46-945d-4b17-83a6-37eb8a3ed385}, !- Handle
  {6a770010-066f-4066-9d9c-c916f8c13a15}, !- Name
  {64d6fd19-5012-42d1-8378-7c547ea05bb5}; !- HVAC Component

OS:PortList,
  {7ca64e76-02e7-474f-92a4-46d663784d3a}, !- Handle
  {47e865d7-d85a-4785-af27-ea668cdec4b1}, !- Name
  {64d6fd19-5012-42d1-8378-7c547ea05bb5}; !- HVAC Component

OS:Sizing:Zone,
  {05762503-48a3-4da8-850d-3fe61e1cbbf4}, !- Handle
  {64d6fd19-5012-42d1-8378-7c547ea05bb5}, !- Zone or ZoneList Name
=======
  {c838a052-2793-4a86-9d24-fe1633092c7f}, !- Handle
  Node 2,                                 !- Name
  {e7aeb6b2-d57d-4192-8cc3-9aefa3d7a499}, !- Inlet Port
  ;                                       !- Outlet Port

OS:Connection,
  {e7aeb6b2-d57d-4192-8cc3-9aefa3d7a499}, !- Handle
  {b5a8c1ae-5743-47e9-8b41-bfc41f159f38}, !- Name
  {cc1eb952-9710-417c-98e9-5de890de3878}, !- Source Object
  11,                                     !- Outlet Port
  {c838a052-2793-4a86-9d24-fe1633092c7f}, !- Target Object
  2;                                      !- Inlet Port

OS:PortList,
  {51de4128-70a1-45f4-b1f7-0d642e78234a}, !- Handle
  {3e34667e-75bb-4bf4-ae9d-cf4846297237}, !- Name
  {cc1eb952-9710-417c-98e9-5de890de3878}; !- HVAC Component

OS:PortList,
  {7e09b1cd-0e25-40ff-8028-8497d5e3afab}, !- Handle
  {9c7c01b3-49a6-4629-93f4-0d3828a068de}, !- Name
  {cc1eb952-9710-417c-98e9-5de890de3878}; !- HVAC Component

OS:PortList,
  {3f192f91-c741-47b9-9084-6eb555b60a42}, !- Handle
  {9d952676-cd4d-4285-ac7e-4a38e7740dc4}, !- Name
  {cc1eb952-9710-417c-98e9-5de890de3878}; !- HVAC Component

OS:Sizing:Zone,
  {7a251b46-af15-42e0-a25e-0d34a34ed796}, !- Handle
  {cc1eb952-9710-417c-98e9-5de890de3878}, !- Zone or ZoneList Name
>>>>>>> 49f5e9b9
  SupplyAirTemperature,                   !- Zone Cooling Design Supply Air Temperature Input Method
  14,                                     !- Zone Cooling Design Supply Air Temperature {C}
  11.11,                                  !- Zone Cooling Design Supply Air Temperature Difference {deltaC}
  SupplyAirTemperature,                   !- Zone Heating Design Supply Air Temperature Input Method
  40,                                     !- Zone Heating Design Supply Air Temperature {C}
  11.11,                                  !- Zone Heating Design Supply Air Temperature Difference {deltaC}
  0.0085,                                 !- Zone Cooling Design Supply Air Humidity Ratio {kg-H2O/kg-air}
  0.008,                                  !- Zone Heating Design Supply Air Humidity Ratio {kg-H2O/kg-air}
  ,                                       !- Zone Heating Sizing Factor
  ,                                       !- Zone Cooling Sizing Factor
  DesignDay,                              !- Cooling Design Air Flow Method
  ,                                       !- Cooling Design Air Flow Rate {m3/s}
  ,                                       !- Cooling Minimum Air Flow per Zone Floor Area {m3/s-m2}
  ,                                       !- Cooling Minimum Air Flow {m3/s}
  ,                                       !- Cooling Minimum Air Flow Fraction
  DesignDay,                              !- Heating Design Air Flow Method
  ,                                       !- Heating Design Air Flow Rate {m3/s}
  ,                                       !- Heating Maximum Air Flow per Zone Floor Area {m3/s-m2}
  ,                                       !- Heating Maximum Air Flow {m3/s}
  ,                                       !- Heating Maximum Air Flow Fraction
  ,                                       !- Design Zone Air Distribution Effectiveness in Cooling Mode
  ,                                       !- Design Zone Air Distribution Effectiveness in Heating Mode
  No,                                     !- Account for Dedicated Outdoor Air System
  NeutralSupplyAir,                       !- Dedicated Outdoor Air System Control Strategy
  autosize,                               !- Dedicated Outdoor Air Low Setpoint Temperature for Design {C}
  autosize;                               !- Dedicated Outdoor Air High Setpoint Temperature for Design {C}

OS:ZoneHVAC:EquipmentList,
<<<<<<< HEAD
  {d02a7ac9-043b-445b-9285-49a0771add94}, !- Handle
  Zone HVAC Equipment List 3,             !- Name
  {64d6fd19-5012-42d1-8378-7c547ea05bb5}; !- Thermal Zone

OS:Space,
  {96089d41-bf1b-4c30-98f2-f467ba15cbab}, !- Handle
  living space|unit 3|story 1,            !- Name
  {574d28c9-0e12-4e9c-84ec-45fb9cdcfede}, !- Space Type Name
  ,                                       !- Default Construction Set Name
  ,                                       !- Default Schedule Set Name
  -0,                                     !- Direction of Relative North {deg}
  0,                                      !- X Origin {m}
  0,                                      !- Y Origin {m}
  0,                                      !- Z Origin {m}
  ,                                       !- Building Story Name
  {64d6fd19-5012-42d1-8378-7c547ea05bb5}, !- Thermal Zone Name
  ,                                       !- Part of Total Floor Area
  ,                                       !- Design Specification Outdoor Air Object Name
  {24985398-cd82-4d06-9c68-91ffc989d1a8}; !- Building Unit Name

OS:Surface,
  {81a73f1f-576a-4f1a-ae7c-7e007d755d51}, !- Handle
  Surface 35,                             !- Name
  RoofCeiling,                            !- Surface Type
  ,                                       !- Construction Name
  {96089d41-bf1b-4c30-98f2-f467ba15cbab}, !- Space Name
  Surface,                                !- Outside Boundary Condition
  {3ec52e1f-f742-4626-bf84-bf5d33acf42e}, !- Outside Boundary Condition Object
  NoSun,                                  !- Sun Exposure
  NoWind,                                 !- Wind Exposure
  ,                                       !- View Factor to Ground
  ,                                       !- Number of Vertices
  9.144, -9.144, 2.4384,                  !- X,Y,Z Vertex 1 {m}
  9.144, 0, 2.4384,                       !- X,Y,Z Vertex 2 {m}
  4.572, 0, 2.4384,                       !- X,Y,Z Vertex 3 {m}
  4.572, -9.144, 2.4384;                  !- X,Y,Z Vertex 4 {m}

OS:Surface,
  {59f7012c-cfb0-4793-a6cc-0b282245e799}, !- Handle
  Surface 36,                             !- Name
  Wall,                                   !- Surface Type
  ,                                       !- Construction Name
  {96089d41-bf1b-4c30-98f2-f467ba15cbab}, !- Space Name
  Surface,                                !- Outside Boundary Condition
  {79d2f1f6-65fe-460e-bed9-e19f8aefcc8a}, !- Outside Boundary Condition Object
  NoSun,                                  !- Sun Exposure
  NoWind,                                 !- Wind Exposure
  ,                                       !- View Factor to Ground
  ,                                       !- Number of Vertices
  9.144, 0, 2.4384,                       !- X,Y,Z Vertex 1 {m}
  9.144, 0, 0,                            !- X,Y,Z Vertex 2 {m}
  4.572, 0, 0,                            !- X,Y,Z Vertex 3 {m}
  4.572, 0, 2.4384;                       !- X,Y,Z Vertex 4 {m}

OS:Surface,
  {63fae1bb-546d-4c59-806b-f5d6917e5e10}, !- Handle
  Surface 37,                             !- Name
  Floor,                                  !- Surface Type
  ,                                       !- Construction Name
  {96089d41-bf1b-4c30-98f2-f467ba15cbab}, !- Space Name
  Foundation,                             !- Outside Boundary Condition
  ,                                       !- Outside Boundary Condition Object
  NoSun,                                  !- Sun Exposure
  NoWind,                                 !- Wind Exposure
  ,                                       !- View Factor to Ground
  ,                                       !- Number of Vertices
  4.572, -9.144, 0,                       !- X,Y,Z Vertex 1 {m}
  4.572, 0, 0,                            !- X,Y,Z Vertex 2 {m}
  9.144, 0, 0,                            !- X,Y,Z Vertex 3 {m}
  9.144, -9.144, 0;                       !- X,Y,Z Vertex 4 {m}

OS:Surface,
  {afdec174-3974-45fd-b2ef-1ad31641935f}, !- Handle
  Surface 38,                             !- Name
  Wall,                                   !- Surface Type
  ,                                       !- Construction Name
  {96089d41-bf1b-4c30-98f2-f467ba15cbab}, !- Space Name
  Outdoors,                               !- Outside Boundary Condition
  ,                                       !- Outside Boundary Condition Object
  SunExposed,                             !- Sun Exposure
  WindExposed,                            !- Wind Exposure
  ,                                       !- View Factor to Ground
  ,                                       !- Number of Vertices
  4.572, -9.144, 2.4384,                  !- X,Y,Z Vertex 1 {m}
  4.572, -9.144, 0,                       !- X,Y,Z Vertex 2 {m}
  9.144, -9.144, 0,                       !- X,Y,Z Vertex 3 {m}
  9.144, -9.144, 2.4384;                  !- X,Y,Z Vertex 4 {m}

OS:Surface,
  {30fb2d19-adb8-4985-8553-a715de6ac593}, !- Handle
  Surface 39,                             !- Name
  Wall,                                   !- Surface Type
  ,                                       !- Construction Name
  {96089d41-bf1b-4c30-98f2-f467ba15cbab}, !- Space Name
  Surface,                                !- Outside Boundary Condition
  {55c3fa44-7ad5-4403-9cd7-877cac91219f}, !- Outside Boundary Condition Object
  NoSun,                                  !- Sun Exposure
  NoWind,                                 !- Wind Exposure
  ,                                       !- View Factor to Ground
  ,                                       !- Number of Vertices
  9.144, -9.144, 2.4384,                  !- X,Y,Z Vertex 1 {m}
  9.144, -9.144, 0,                       !- X,Y,Z Vertex 2 {m}
  9.144, 0, 0,                            !- X,Y,Z Vertex 3 {m}
  9.144, 0, 2.4384;                       !- X,Y,Z Vertex 4 {m}

OS:Surface,
  {b319e375-462f-4c31-9fe9-1a9af2e2b528}, !- Handle
  Surface 40,                             !- Name
  Wall,                                   !- Surface Type
  ,                                       !- Construction Name
  {96089d41-bf1b-4c30-98f2-f467ba15cbab}, !- Space Name
  Surface,                                !- Outside Boundary Condition
  {59eb6646-297f-47fc-80e6-4ef949b4994d}, !- Outside Boundary Condition Object
  NoSun,                                  !- Sun Exposure
  NoWind,                                 !- Wind Exposure
  ,                                       !- View Factor to Ground
  ,                                       !- Number of Vertices
  4.572, 0, 2.4384,                       !- X,Y,Z Vertex 1 {m}
  4.572, 0, 0,                            !- X,Y,Z Vertex 2 {m}
  4.572, -9.144, 0,                       !- X,Y,Z Vertex 3 {m}
  4.572, -9.144, 2.4384;                  !- X,Y,Z Vertex 4 {m}

OS:Space,
  {44c91086-668f-46ea-a0a8-380d109bed47}, !- Handle
  living space|unit 3|story 2,            !- Name
  {574d28c9-0e12-4e9c-84ec-45fb9cdcfede}, !- Space Type Name
  ,                                       !- Default Construction Set Name
  ,                                       !- Default Schedule Set Name
  -0,                                     !- Direction of Relative North {deg}
  0,                                      !- X Origin {m}
  0,                                      !- Y Origin {m}
  0,                                      !- Z Origin {m}
  ,                                       !- Building Story Name
  {64d6fd19-5012-42d1-8378-7c547ea05bb5}, !- Thermal Zone Name
  ,                                       !- Part of Total Floor Area
  ,                                       !- Design Specification Outdoor Air Object Name
  {24985398-cd82-4d06-9c68-91ffc989d1a8}; !- Building Unit Name

OS:Surface,
  {0e8ab708-5b2f-44bc-8ca4-e477bd6d2c1c}, !- Handle
  Surface 41,                             !- Name
  RoofCeiling,                            !- Surface Type
  ,                                       !- Construction Name
  {44c91086-668f-46ea-a0a8-380d109bed47}, !- Space Name
  Surface,                                !- Outside Boundary Condition
  {4346743b-122f-44df-9790-4cda1155c839}, !- Outside Boundary Condition Object
  NoSun,                                  !- Sun Exposure
  NoWind,                                 !- Wind Exposure
  ,                                       !- View Factor to Ground
  ,                                       !- Number of Vertices
  9.144, -9.144, 4.8768,                  !- X,Y,Z Vertex 1 {m}
  9.144, 0, 4.8768,                       !- X,Y,Z Vertex 2 {m}
  4.572, 0, 4.8768,                       !- X,Y,Z Vertex 3 {m}
  4.572, -9.144, 4.8768;                  !- X,Y,Z Vertex 4 {m}

OS:Surface,
  {2f9bf3a6-9a6f-479c-8af2-d3d201ae76a1}, !- Handle
  Surface 42,                             !- Name
  Wall,                                   !- Surface Type
  ,                                       !- Construction Name
  {44c91086-668f-46ea-a0a8-380d109bed47}, !- Space Name
  Surface,                                !- Outside Boundary Condition
  {58ef0cb8-7dd8-476d-a337-45e28202e1b0}, !- Outside Boundary Condition Object
  NoSun,                                  !- Sun Exposure
  NoWind,                                 !- Wind Exposure
  ,                                       !- View Factor to Ground
  ,                                       !- Number of Vertices
  9.144, -9.144, 4.8768,                  !- X,Y,Z Vertex 1 {m}
  9.144, -9.144, 2.4384,                  !- X,Y,Z Vertex 2 {m}
  9.144, 0, 2.4384,                       !- X,Y,Z Vertex 3 {m}
  9.144, 0, 4.8768;                       !- X,Y,Z Vertex 4 {m}

OS:Surface,
  {b1814c12-dcca-4ce9-886b-842564a83079}, !- Handle
  Surface 43,                             !- Name
  Wall,                                   !- Surface Type
  ,                                       !- Construction Name
  {44c91086-668f-46ea-a0a8-380d109bed47}, !- Space Name
  Outdoors,                               !- Outside Boundary Condition
  ,                                       !- Outside Boundary Condition Object
  SunExposed,                             !- Sun Exposure
  WindExposed,                            !- Wind Exposure
  ,                                       !- View Factor to Ground
  ,                                       !- Number of Vertices
  4.572, -9.144, 4.8768,                  !- X,Y,Z Vertex 1 {m}
  4.572, -9.144, 2.4384,                  !- X,Y,Z Vertex 2 {m}
  9.144, -9.144, 2.4384,                  !- X,Y,Z Vertex 3 {m}
  9.144, -9.144, 4.8768;                  !- X,Y,Z Vertex 4 {m}

OS:Surface,
  {3ec52e1f-f742-4626-bf84-bf5d33acf42e}, !- Handle
  Surface 44,                             !- Name
  Floor,                                  !- Surface Type
  ,                                       !- Construction Name
  {44c91086-668f-46ea-a0a8-380d109bed47}, !- Space Name
  Surface,                                !- Outside Boundary Condition
  {81a73f1f-576a-4f1a-ae7c-7e007d755d51}, !- Outside Boundary Condition Object
  NoSun,                                  !- Sun Exposure
  NoWind,                                 !- Wind Exposure
  ,                                       !- View Factor to Ground
  ,                                       !- Number of Vertices
  4.572, -9.144, 2.4384,                  !- X,Y,Z Vertex 1 {m}
  4.572, 0, 2.4384,                       !- X,Y,Z Vertex 2 {m}
  9.144, 0, 2.4384,                       !- X,Y,Z Vertex 3 {m}
  9.144, -9.144, 2.4384;                  !- X,Y,Z Vertex 4 {m}

OS:Surface,
  {6aa460a7-e9a6-441c-ab6c-b3bde7367b7a}, !- Handle
  Surface 45,                             !- Name
  Wall,                                   !- Surface Type
  ,                                       !- Construction Name
  {44c91086-668f-46ea-a0a8-380d109bed47}, !- Space Name
  Surface,                                !- Outside Boundary Condition
  {7504e570-e5fe-4c25-8004-1bc7061fa770}, !- Outside Boundary Condition Object
  NoSun,                                  !- Sun Exposure
  NoWind,                                 !- Wind Exposure
  ,                                       !- View Factor to Ground
  ,                                       !- Number of Vertices
  4.572, 0, 4.8768,                       !- X,Y,Z Vertex 1 {m}
  4.572, 0, 2.4384,                       !- X,Y,Z Vertex 2 {m}
  4.572, -9.144, 2.4384,                  !- X,Y,Z Vertex 3 {m}
  4.572, -9.144, 4.8768;                  !- X,Y,Z Vertex 4 {m}

OS:Surface,
  {c46d099f-ce71-4bb4-9cee-6ff5100be35e}, !- Handle
  Surface 46,                             !- Name
  Wall,                                   !- Surface Type
  ,                                       !- Construction Name
  {44c91086-668f-46ea-a0a8-380d109bed47}, !- Space Name
  Surface,                                !- Outside Boundary Condition
  {b603364d-2edc-40b2-9e2b-5f2f75f800ef}, !- Outside Boundary Condition Object
  NoSun,                                  !- Sun Exposure
  NoWind,                                 !- Wind Exposure
  ,                                       !- View Factor to Ground
  ,                                       !- Number of Vertices
  9.144, 0, 4.8768,                       !- X,Y,Z Vertex 1 {m}
  9.144, 0, 2.4384,                       !- X,Y,Z Vertex 2 {m}
  4.572, 0, 2.4384,                       !- X,Y,Z Vertex 3 {m}
  4.572, 0, 4.8768;                       !- X,Y,Z Vertex 4 {m}

OS:ThermalZone,
  {7e6a2850-86c5-45eb-9058-7941085d6216}, !- Handle
  living zone|unit 4,                     !- Name
  ,                                       !- Multiplier
  ,                                       !- Ceiling Height {m}
  ,                                       !- Volume {m3}
  ,                                       !- Floor Area {m2}
  ,                                       !- Zone Inside Convection Algorithm
  ,                                       !- Zone Outside Convection Algorithm
  ,                                       !- Zone Conditioning Equipment List Name
  {ac06a801-ff61-49a0-9a85-f6133a755d08}, !- Zone Air Inlet Port List
  {42b35ae1-0fae-496c-ad2f-ca3206223207}, !- Zone Air Exhaust Port List
  {1608ee16-8062-40a0-87db-793e73928a9a}, !- Zone Air Node Name
  {c607d171-0534-44f3-b461-ecc04e4c9422}, !- Zone Return Air Port List
  ,                                       !- Primary Daylighting Control Name
  ,                                       !- Fraction of Zone Controlled by Primary Daylighting Control
  ,                                       !- Secondary Daylighting Control Name
  ,                                       !- Fraction of Zone Controlled by Secondary Daylighting Control
  ,                                       !- Illuminance Map Name
  ,                                       !- Group Rendering Name
  ,                                       !- Thermostat Name
  No;                                     !- Use Ideal Air Loads

OS:Node,
  {1d949d05-ca26-4662-9214-49400cdf06f3}, !- Handle
  Node 4,                                 !- Name
  {1608ee16-8062-40a0-87db-793e73928a9a}, !- Inlet Port
  ;                                       !- Outlet Port

OS:Connection,
  {1608ee16-8062-40a0-87db-793e73928a9a}, !- Handle
  {b8d5c938-3e2b-4759-8e20-3e239ad569fe}, !- Name
  {7e6a2850-86c5-45eb-9058-7941085d6216}, !- Source Object
  11,                                     !- Outlet Port
  {1d949d05-ca26-4662-9214-49400cdf06f3}, !- Target Object
  2;                                      !- Inlet Port

OS:PortList,
  {ac06a801-ff61-49a0-9a85-f6133a755d08}, !- Handle
  {45bd04c6-83e5-4889-9153-02c37884bc23}, !- Name
  {7e6a2850-86c5-45eb-9058-7941085d6216}; !- HVAC Component

OS:PortList,
  {42b35ae1-0fae-496c-ad2f-ca3206223207}, !- Handle
  {8501f547-c025-4e2d-84bf-0ca01d4197ed}, !- Name
  {7e6a2850-86c5-45eb-9058-7941085d6216}; !- HVAC Component

OS:PortList,
  {c607d171-0534-44f3-b461-ecc04e4c9422}, !- Handle
  {7c997da0-029f-46f2-93b6-c2603b6cb17b}, !- Name
  {7e6a2850-86c5-45eb-9058-7941085d6216}; !- HVAC Component

OS:Sizing:Zone,
  {8217655d-71df-4a8f-86ca-aa57e0e2c4a5}, !- Handle
  {7e6a2850-86c5-45eb-9058-7941085d6216}, !- Zone or ZoneList Name
  SupplyAirTemperature,                   !- Zone Cooling Design Supply Air Temperature Input Method
  14,                                     !- Zone Cooling Design Supply Air Temperature {C}
  11.11,                                  !- Zone Cooling Design Supply Air Temperature Difference {deltaC}
  SupplyAirTemperature,                   !- Zone Heating Design Supply Air Temperature Input Method
  40,                                     !- Zone Heating Design Supply Air Temperature {C}
  11.11,                                  !- Zone Heating Design Supply Air Temperature Difference {deltaC}
  0.0085,                                 !- Zone Cooling Design Supply Air Humidity Ratio {kg-H2O/kg-air}
  0.008,                                  !- Zone Heating Design Supply Air Humidity Ratio {kg-H2O/kg-air}
  ,                                       !- Zone Heating Sizing Factor
  ,                                       !- Zone Cooling Sizing Factor
  DesignDay,                              !- Cooling Design Air Flow Method
  ,                                       !- Cooling Design Air Flow Rate {m3/s}
  ,                                       !- Cooling Minimum Air Flow per Zone Floor Area {m3/s-m2}
  ,                                       !- Cooling Minimum Air Flow {m3/s}
  ,                                       !- Cooling Minimum Air Flow Fraction
  DesignDay,                              !- Heating Design Air Flow Method
  ,                                       !- Heating Design Air Flow Rate {m3/s}
  ,                                       !- Heating Maximum Air Flow per Zone Floor Area {m3/s-m2}
  ,                                       !- Heating Maximum Air Flow {m3/s}
  ,                                       !- Heating Maximum Air Flow Fraction
  ,                                       !- Design Zone Air Distribution Effectiveness in Cooling Mode
  ,                                       !- Design Zone Air Distribution Effectiveness in Heating Mode
  No,                                     !- Account for Dedicated Outdoor Air System
  NeutralSupplyAir,                       !- Dedicated Outdoor Air System Control Strategy
  autosize,                               !- Dedicated Outdoor Air Low Setpoint Temperature for Design {C}
  autosize;                               !- Dedicated Outdoor Air High Setpoint Temperature for Design {C}

OS:ZoneHVAC:EquipmentList,
  {717f1c34-f1a5-4dfc-8d5d-4c2f870d4cc2}, !- Handle
  Zone HVAC Equipment List 4,             !- Name
  {7e6a2850-86c5-45eb-9058-7941085d6216}; !- Thermal Zone

OS:Space,
  {f055702d-edf3-492e-9505-595ba6bc6ee7}, !- Handle
  living space|unit 4|story 1,            !- Name
  {574d28c9-0e12-4e9c-84ec-45fb9cdcfede}, !- Space Type Name
  ,                                       !- Default Construction Set Name
  ,                                       !- Default Schedule Set Name
  -0,                                     !- Direction of Relative North {deg}
  0,                                      !- X Origin {m}
  0,                                      !- Y Origin {m}
  0,                                      !- Z Origin {m}
  ,                                       !- Building Story Name
  {7e6a2850-86c5-45eb-9058-7941085d6216}, !- Thermal Zone Name
  ,                                       !- Part of Total Floor Area
  ,                                       !- Design Specification Outdoor Air Object Name
  {d350552c-5955-4038-b5f6-193a19ff3c8f}; !- Building Unit Name

OS:Surface,
  {9f9fc809-8c2f-4d3d-9eb0-11f978f2f461}, !- Handle
  Surface 52,                             !- Name
  Wall,                                   !- Surface Type
  ,                                       !- Construction Name
  {f055702d-edf3-492e-9505-595ba6bc6ee7}, !- Space Name
  Outdoors,                               !- Outside Boundary Condition
  ,                                       !- Outside Boundary Condition Object
  SunExposed,                             !- Sun Exposure
  WindExposed,                            !- Wind Exposure
  ,                                       !- View Factor to Ground
  ,                                       !- Number of Vertices
  9.144, 9.144, 2.4384,                   !- X,Y,Z Vertex 1 {m}
  9.144, 9.144, 0,                        !- X,Y,Z Vertex 2 {m}
  4.572, 9.144, 0,                        !- X,Y,Z Vertex 3 {m}
  4.572, 9.144, 2.4384;                   !- X,Y,Z Vertex 4 {m}

OS:Surface,
  {ead5ac3a-4c17-4dc1-bf39-f183f655be09}, !- Handle
  Surface 53,                             !- Name
  Wall,                                   !- Surface Type
  ,                                       !- Construction Name
  {f055702d-edf3-492e-9505-595ba6bc6ee7}, !- Space Name
  Surface,                                !- Outside Boundary Condition
  {43f79962-5438-4e16-9c48-46f77aa15850}, !- Outside Boundary Condition Object
  NoSun,                                  !- Sun Exposure
  NoWind,                                 !- Wind Exposure
  ,                                       !- View Factor to Ground
  ,                                       !- Number of Vertices
  4.572, 9.144, 2.4384,                   !- X,Y,Z Vertex 1 {m}
  4.572, 9.144, 0,                        !- X,Y,Z Vertex 2 {m}
  4.572, 0, 0,                            !- X,Y,Z Vertex 3 {m}
  4.572, 0, 2.4384;                       !- X,Y,Z Vertex 4 {m}

OS:Surface,
  {1d48c656-50e9-402f-beb0-a36d76d10a67}, !- Handle
  Surface 54,                             !- Name
  Wall,                                   !- Surface Type
  ,                                       !- Construction Name
  {f055702d-edf3-492e-9505-595ba6bc6ee7}, !- Space Name
  Surface,                                !- Outside Boundary Condition
  {d29ca19a-7cf4-406b-b5de-6aed4bcf16bd}, !- Outside Boundary Condition Object
  NoSun,                                  !- Sun Exposure
  NoWind,                                 !- Wind Exposure
  ,                                       !- View Factor to Ground
  ,                                       !- Number of Vertices
  9.144, 0, 2.4384,                       !- X,Y,Z Vertex 1 {m}
  9.144, 0, 0,                            !- X,Y,Z Vertex 2 {m}
  9.144, 9.144, 0,                        !- X,Y,Z Vertex 3 {m}
  9.144, 9.144, 2.4384;                   !- X,Y,Z Vertex 4 {m}

OS:Surface,
  {79d2f1f6-65fe-460e-bed9-e19f8aefcc8a}, !- Handle
  Surface 55,                             !- Name
  Wall,                                   !- Surface Type
  ,                                       !- Construction Name
  {f055702d-edf3-492e-9505-595ba6bc6ee7}, !- Space Name
  Surface,                                !- Outside Boundary Condition
  {59f7012c-cfb0-4793-a6cc-0b282245e799}, !- Outside Boundary Condition Object
  NoSun,                                  !- Sun Exposure
  NoWind,                                 !- Wind Exposure
  ,                                       !- View Factor to Ground
  ,                                       !- Number of Vertices
  4.572, 0, 2.4384,                       !- X,Y,Z Vertex 1 {m}
  4.572, 0, 0,                            !- X,Y,Z Vertex 2 {m}
  9.144, 0, 0,                            !- X,Y,Z Vertex 3 {m}
  9.144, 0, 2.4384;                       !- X,Y,Z Vertex 4 {m}

OS:Surface,
  {2fa51eff-7233-4a78-b4df-c4b97f3dcdbd}, !- Handle
  Surface 56,                             !- Name
  Floor,                                  !- Surface Type
  ,                                       !- Construction Name
  {f055702d-edf3-492e-9505-595ba6bc6ee7}, !- Space Name
  Foundation,                             !- Outside Boundary Condition
  ,                                       !- Outside Boundary Condition Object
  NoSun,                                  !- Sun Exposure
  NoWind,                                 !- Wind Exposure
  ,                                       !- View Factor to Ground
  ,                                       !- Number of Vertices
  4.572, 0, 0,                            !- X,Y,Z Vertex 1 {m}
  4.572, 9.144, 0,                        !- X,Y,Z Vertex 2 {m}
  9.144, 9.144, 0,                        !- X,Y,Z Vertex 3 {m}
  9.144, 0, 0;                            !- X,Y,Z Vertex 4 {m}

OS:Surface,
  {e04823c0-2ef8-4531-b1ba-ee9d497bd85a}, !- Handle
  Surface 57,                             !- Name
  RoofCeiling,                            !- Surface Type
  ,                                       !- Construction Name
  {f055702d-edf3-492e-9505-595ba6bc6ee7}, !- Space Name
  Surface,                                !- Outside Boundary Condition
  {30a39cdf-a25a-421f-a1ce-f79103111004}, !- Outside Boundary Condition Object
  NoSun,                                  !- Sun Exposure
  NoWind,                                 !- Wind Exposure
  ,                                       !- View Factor to Ground
  ,                                       !- Number of Vertices
  9.144, 0, 2.4384,                       !- X,Y,Z Vertex 1 {m}
  9.144, 9.144, 2.4384,                   !- X,Y,Z Vertex 2 {m}
  4.572, 9.144, 2.4384,                   !- X,Y,Z Vertex 3 {m}
  4.572, 0, 2.4384;                       !- X,Y,Z Vertex 4 {m}

OS:Space,
  {cae1deda-3c2a-482f-a5d9-69fad881d964}, !- Handle
  living space|unit 4|story 2,            !- Name
  {574d28c9-0e12-4e9c-84ec-45fb9cdcfede}, !- Space Type Name
  ,                                       !- Default Construction Set Name
  ,                                       !- Default Schedule Set Name
  -0,                                     !- Direction of Relative North {deg}
  0,                                      !- X Origin {m}
  0,                                      !- Y Origin {m}
  0,                                      !- Z Origin {m}
  ,                                       !- Building Story Name
  {7e6a2850-86c5-45eb-9058-7941085d6216}, !- Thermal Zone Name
  ,                                       !- Part of Total Floor Area
  ,                                       !- Design Specification Outdoor Air Object Name
  {d350552c-5955-4038-b5f6-193a19ff3c8f}; !- Building Unit Name

OS:Surface,
  {b603364d-2edc-40b2-9e2b-5f2f75f800ef}, !- Handle
  Surface 58,                             !- Name
  Wall,                                   !- Surface Type
  ,                                       !- Construction Name
  {cae1deda-3c2a-482f-a5d9-69fad881d964}, !- Space Name
  Surface,                                !- Outside Boundary Condition
  {c46d099f-ce71-4bb4-9cee-6ff5100be35e}, !- Outside Boundary Condition Object
  NoSun,                                  !- Sun Exposure
  NoWind,                                 !- Wind Exposure
  ,                                       !- View Factor to Ground
  ,                                       !- Number of Vertices
  4.572, 0, 4.8768,                       !- X,Y,Z Vertex 1 {m}
  4.572, 0, 2.4384,                       !- X,Y,Z Vertex 2 {m}
  9.144, 0, 2.4384,                       !- X,Y,Z Vertex 3 {m}
  9.144, 0, 4.8768;                       !- X,Y,Z Vertex 4 {m}

OS:Surface,
  {24170580-051e-4ed7-bf99-d1ad46699f70}, !- Handle
  Surface 59,                             !- Name
  Wall,                                   !- Surface Type
  ,                                       !- Construction Name
  {cae1deda-3c2a-482f-a5d9-69fad881d964}, !- Space Name
  Surface,                                !- Outside Boundary Condition
  {e87ceff3-ffb2-460b-a344-2ae457ef91f5}, !- Outside Boundary Condition Object
  NoSun,                                  !- Sun Exposure
  NoWind,                                 !- Wind Exposure
  ,                                       !- View Factor to Ground
  ,                                       !- Number of Vertices
  9.144, 0, 4.8768,                       !- X,Y,Z Vertex 1 {m}
  9.144, 0, 2.4384,                       !- X,Y,Z Vertex 2 {m}
  9.144, 9.144, 2.4384,                   !- X,Y,Z Vertex 3 {m}
  9.144, 9.144, 4.8768;                   !- X,Y,Z Vertex 4 {m}

OS:Surface,
  {d8b98a34-a24d-444b-805b-f1e21d2eb359}, !- Handle
  Surface 60,                             !- Name
  Wall,                                   !- Surface Type
  ,                                       !- Construction Name
  {cae1deda-3c2a-482f-a5d9-69fad881d964}, !- Space Name
  Outdoors,                               !- Outside Boundary Condition
  ,                                       !- Outside Boundary Condition Object
  SunExposed,                             !- Sun Exposure
  WindExposed,                            !- Wind Exposure
  ,                                       !- View Factor to Ground
  ,                                       !- Number of Vertices
  9.144, 9.144, 4.8768,                   !- X,Y,Z Vertex 1 {m}
  9.144, 9.144, 2.4384,                   !- X,Y,Z Vertex 2 {m}
  4.572, 9.144, 2.4384,                   !- X,Y,Z Vertex 3 {m}
  4.572, 9.144, 4.8768;                   !- X,Y,Z Vertex 4 {m}

OS:Surface,
  {58ed5c10-c7cc-4cbd-98fa-2f01c487a746}, !- Handle
  Surface 61,                             !- Name
  Wall,                                   !- Surface Type
  ,                                       !- Construction Name
  {cae1deda-3c2a-482f-a5d9-69fad881d964}, !- Space Name
  Surface,                                !- Outside Boundary Condition
  {16fc151c-b9f8-41ff-b4c3-4e0996d085a1}, !- Outside Boundary Condition Object
  NoSun,                                  !- Sun Exposure
  NoWind,                                 !- Wind Exposure
  ,                                       !- View Factor to Ground
  ,                                       !- Number of Vertices
  4.572, 9.144, 4.8768,                   !- X,Y,Z Vertex 1 {m}
  4.572, 9.144, 2.4384,                   !- X,Y,Z Vertex 2 {m}
  4.572, 0, 2.4384,                       !- X,Y,Z Vertex 3 {m}
  4.572, 0, 4.8768;                       !- X,Y,Z Vertex 4 {m}

OS:Surface,
  {21a8d3e1-8a00-4c7d-831f-ed304787838c}, !- Handle
  Surface 62,                             !- Name
  RoofCeiling,                            !- Surface Type
  ,                                       !- Construction Name
  {cae1deda-3c2a-482f-a5d9-69fad881d964}, !- Space Name
  Surface,                                !- Outside Boundary Condition
  {9ddf0b8d-4bdd-4532-a0ca-26cd7c8a197f}, !- Outside Boundary Condition Object
  NoSun,                                  !- Sun Exposure
  NoWind,                                 !- Wind Exposure
  ,                                       !- View Factor to Ground
  ,                                       !- Number of Vertices
  9.144, 0, 4.8768,                       !- X,Y,Z Vertex 1 {m}
  9.144, 9.144, 4.8768,                   !- X,Y,Z Vertex 2 {m}
  4.572, 9.144, 4.8768,                   !- X,Y,Z Vertex 3 {m}
  4.572, 0, 4.8768;                       !- X,Y,Z Vertex 4 {m}

OS:Surface,
  {30a39cdf-a25a-421f-a1ce-f79103111004}, !- Handle
  Surface 63,                             !- Name
  Floor,                                  !- Surface Type
  ,                                       !- Construction Name
  {cae1deda-3c2a-482f-a5d9-69fad881d964}, !- Space Name
  Surface,                                !- Outside Boundary Condition
  {e04823c0-2ef8-4531-b1ba-ee9d497bd85a}, !- Outside Boundary Condition Object
  NoSun,                                  !- Sun Exposure
  NoWind,                                 !- Wind Exposure
  ,                                       !- View Factor to Ground
  ,                                       !- Number of Vertices
  4.572, 0, 2.4384,                       !- X,Y,Z Vertex 1 {m}
  4.572, 9.144, 2.4384,                   !- X,Y,Z Vertex 2 {m}
  9.144, 9.144, 2.4384,                   !- X,Y,Z Vertex 3 {m}
  9.144, 0, 2.4384;                       !- X,Y,Z Vertex 4 {m}

OS:ThermalZone,
  {613054eb-8d12-4441-b1ea-2d1869ad3109}, !- Handle
  living zone|unit 5,                     !- Name
  ,                                       !- Multiplier
  ,                                       !- Ceiling Height {m}
  ,                                       !- Volume {m3}
  ,                                       !- Floor Area {m2}
  ,                                       !- Zone Inside Convection Algorithm
  ,                                       !- Zone Outside Convection Algorithm
  ,                                       !- Zone Conditioning Equipment List Name
  {758a7411-54ea-4eb5-8f2d-791d86205257}, !- Zone Air Inlet Port List
  {b62b23d4-85af-44fc-bd6a-4b7069d0f6b0}, !- Zone Air Exhaust Port List
  {b762c3e0-fa5a-4b77-aa08-0b46136a22ce}, !- Zone Air Node Name
  {1619f898-b0a7-4ec1-96b3-2fa65e654a88}, !- Zone Return Air Port List
  ,                                       !- Primary Daylighting Control Name
  ,                                       !- Fraction of Zone Controlled by Primary Daylighting Control
  ,                                       !- Secondary Daylighting Control Name
  ,                                       !- Fraction of Zone Controlled by Secondary Daylighting Control
  ,                                       !- Illuminance Map Name
  ,                                       !- Group Rendering Name
  ,                                       !- Thermostat Name
  No;                                     !- Use Ideal Air Loads

OS:Node,
  {400a62fe-e1c1-4d93-b0b5-a12b9042a687}, !- Handle
  Node 5,                                 !- Name
  {b762c3e0-fa5a-4b77-aa08-0b46136a22ce}, !- Inlet Port
  ;                                       !- Outlet Port

OS:Connection,
  {b762c3e0-fa5a-4b77-aa08-0b46136a22ce}, !- Handle
  {d87bdf31-37fa-449d-89b6-7cdcc9b50efb}, !- Name
  {613054eb-8d12-4441-b1ea-2d1869ad3109}, !- Source Object
  11,                                     !- Outlet Port
  {400a62fe-e1c1-4d93-b0b5-a12b9042a687}, !- Target Object
  2;                                      !- Inlet Port

OS:PortList,
  {758a7411-54ea-4eb5-8f2d-791d86205257}, !- Handle
  {f2db7674-214a-4948-b928-5309d566c401}, !- Name
  {613054eb-8d12-4441-b1ea-2d1869ad3109}; !- HVAC Component

OS:PortList,
  {b62b23d4-85af-44fc-bd6a-4b7069d0f6b0}, !- Handle
  {a8b9a70b-8824-4fac-9b4a-98ea86241c77}, !- Name
  {613054eb-8d12-4441-b1ea-2d1869ad3109}; !- HVAC Component

OS:PortList,
  {1619f898-b0a7-4ec1-96b3-2fa65e654a88}, !- Handle
  {c9379369-8adf-4c8c-91c8-0daf376a65da}, !- Name
  {613054eb-8d12-4441-b1ea-2d1869ad3109}; !- HVAC Component

OS:Sizing:Zone,
  {c5286e18-064f-48da-ad44-1a853df8351a}, !- Handle
  {613054eb-8d12-4441-b1ea-2d1869ad3109}, !- Zone or ZoneList Name
  SupplyAirTemperature,                   !- Zone Cooling Design Supply Air Temperature Input Method
  14,                                     !- Zone Cooling Design Supply Air Temperature {C}
  11.11,                                  !- Zone Cooling Design Supply Air Temperature Difference {deltaC}
  SupplyAirTemperature,                   !- Zone Heating Design Supply Air Temperature Input Method
  40,                                     !- Zone Heating Design Supply Air Temperature {C}
  11.11,                                  !- Zone Heating Design Supply Air Temperature Difference {deltaC}
  0.0085,                                 !- Zone Cooling Design Supply Air Humidity Ratio {kg-H2O/kg-air}
  0.008,                                  !- Zone Heating Design Supply Air Humidity Ratio {kg-H2O/kg-air}
  ,                                       !- Zone Heating Sizing Factor
  ,                                       !- Zone Cooling Sizing Factor
  DesignDay,                              !- Cooling Design Air Flow Method
  ,                                       !- Cooling Design Air Flow Rate {m3/s}
  ,                                       !- Cooling Minimum Air Flow per Zone Floor Area {m3/s-m2}
  ,                                       !- Cooling Minimum Air Flow {m3/s}
  ,                                       !- Cooling Minimum Air Flow Fraction
  DesignDay,                              !- Heating Design Air Flow Method
  ,                                       !- Heating Design Air Flow Rate {m3/s}
  ,                                       !- Heating Maximum Air Flow per Zone Floor Area {m3/s-m2}
  ,                                       !- Heating Maximum Air Flow {m3/s}
  ,                                       !- Heating Maximum Air Flow Fraction
  ,                                       !- Design Zone Air Distribution Effectiveness in Cooling Mode
  ,                                       !- Design Zone Air Distribution Effectiveness in Heating Mode
  No,                                     !- Account for Dedicated Outdoor Air System
  NeutralSupplyAir,                       !- Dedicated Outdoor Air System Control Strategy
  autosize,                               !- Dedicated Outdoor Air Low Setpoint Temperature for Design {C}
  autosize;                               !- Dedicated Outdoor Air High Setpoint Temperature for Design {C}

OS:ZoneHVAC:EquipmentList,
  {bb8488e9-8c4d-4909-9f9f-edadb527d57e}, !- Handle
  Zone HVAC Equipment List 5,             !- Name
  {613054eb-8d12-4441-b1ea-2d1869ad3109}; !- Thermal Zone

OS:Space,
  {d1d00665-7108-47b8-b3db-d456abc6bc0c}, !- Handle
  living space|unit 5|story 1,            !- Name
  {574d28c9-0e12-4e9c-84ec-45fb9cdcfede}, !- Space Type Name
  ,                                       !- Default Construction Set Name
  ,                                       !- Default Schedule Set Name
  -0,                                     !- Direction of Relative North {deg}
  0,                                      !- X Origin {m}
  0,                                      !- Y Origin {m}
  0,                                      !- Z Origin {m}
  ,                                       !- Building Story Name
  {613054eb-8d12-4441-b1ea-2d1869ad3109}, !- Thermal Zone Name
  ,                                       !- Part of Total Floor Area
  ,                                       !- Design Specification Outdoor Air Object Name
  {49eb3d73-ac58-4775-8d03-d3a180d8b756}; !- Building Unit Name

OS:Surface,
  {1f4ae239-fcc1-46b1-87fe-7c92e9049072}, !- Handle
  Surface 69,                             !- Name
  RoofCeiling,                            !- Surface Type
  ,                                       !- Construction Name
  {d1d00665-7108-47b8-b3db-d456abc6bc0c}, !- Space Name
  Surface,                                !- Outside Boundary Condition
  {239c4dac-5566-4a73-aa8d-64d6b3d43a68}, !- Outside Boundary Condition Object
  NoSun,                                  !- Sun Exposure
  NoWind,                                 !- Wind Exposure
  ,                                       !- View Factor to Ground
  ,                                       !- Number of Vertices
  13.716, -9.144, 2.4384,                 !- X,Y,Z Vertex 1 {m}
  13.716, 0, 2.4384,                      !- X,Y,Z Vertex 2 {m}
  9.144, 0, 2.4384,                       !- X,Y,Z Vertex 3 {m}
  9.144, -9.144, 2.4384;                  !- X,Y,Z Vertex 4 {m}

OS:Surface,
  {e65618f3-1639-4f62-adb0-746f9572112f}, !- Handle
  Surface 70,                             !- Name
  Wall,                                   !- Surface Type
  ,                                       !- Construction Name
  {d1d00665-7108-47b8-b3db-d456abc6bc0c}, !- Space Name
  Surface,                                !- Outside Boundary Condition
  {bc9394e5-ad4a-4a52-86ca-f8880eebe51f}, !- Outside Boundary Condition Object
  NoSun,                                  !- Sun Exposure
  NoWind,                                 !- Wind Exposure
  ,                                       !- View Factor to Ground
  ,                                       !- Number of Vertices
  13.716, 0, 2.4384,                      !- X,Y,Z Vertex 1 {m}
  13.716, 0, 0,                           !- X,Y,Z Vertex 2 {m}
  9.144, 0, 0,                            !- X,Y,Z Vertex 3 {m}
  9.144, 0, 2.4384;                       !- X,Y,Z Vertex 4 {m}

OS:Surface,
  {4b312a8f-85d9-48f5-b9a5-dae578263d42}, !- Handle
  Surface 71,                             !- Name
  Floor,                                  !- Surface Type
  ,                                       !- Construction Name
  {d1d00665-7108-47b8-b3db-d456abc6bc0c}, !- Space Name
  Foundation,                             !- Outside Boundary Condition
  ,                                       !- Outside Boundary Condition Object
  NoSun,                                  !- Sun Exposure
  NoWind,                                 !- Wind Exposure
  ,                                       !- View Factor to Ground
  ,                                       !- Number of Vertices
  9.144, -9.144, 0,                       !- X,Y,Z Vertex 1 {m}
  9.144, 0, 0,                            !- X,Y,Z Vertex 2 {m}
  13.716, 0, 0,                           !- X,Y,Z Vertex 3 {m}
  13.716, -9.144, 0;                      !- X,Y,Z Vertex 4 {m}

OS:Surface,
  {4d9b7646-7f2b-44cb-bd0a-ac7ff0cb9ac2}, !- Handle
  Surface 72,                             !- Name
  Wall,                                   !- Surface Type
  ,                                       !- Construction Name
  {d1d00665-7108-47b8-b3db-d456abc6bc0c}, !- Space Name
  Outdoors,                               !- Outside Boundary Condition
  ,                                       !- Outside Boundary Condition Object
  SunExposed,                             !- Sun Exposure
  WindExposed,                            !- Wind Exposure
  ,                                       !- View Factor to Ground
  ,                                       !- Number of Vertices
  9.144, -9.144, 2.4384,                  !- X,Y,Z Vertex 1 {m}
  9.144, -9.144, 0,                       !- X,Y,Z Vertex 2 {m}
  13.716, -9.144, 0,                      !- X,Y,Z Vertex 3 {m}
  13.716, -9.144, 2.4384;                 !- X,Y,Z Vertex 4 {m}

OS:Surface,
  {8c858a34-9f12-4b51-bcf5-bf21d6b55784}, !- Handle
  Surface 73,                             !- Name
  Wall,                                   !- Surface Type
  ,                                       !- Construction Name
  {d1d00665-7108-47b8-b3db-d456abc6bc0c}, !- Space Name
  Surface,                                !- Outside Boundary Condition
  {f3e3c489-c404-4ac3-9da7-5ed9f19c89fa}, !- Outside Boundary Condition Object
  NoSun,                                  !- Sun Exposure
  NoWind,                                 !- Wind Exposure
  ,                                       !- View Factor to Ground
  ,                                       !- Number of Vertices
  13.716, -9.144, 2.4384,                 !- X,Y,Z Vertex 1 {m}
  13.716, -9.144, 0,                      !- X,Y,Z Vertex 2 {m}
  13.716, 0, 0,                           !- X,Y,Z Vertex 3 {m}
  13.716, 0, 2.4384;                      !- X,Y,Z Vertex 4 {m}

OS:Surface,
  {55c3fa44-7ad5-4403-9cd7-877cac91219f}, !- Handle
  Surface 74,                             !- Name
  Wall,                                   !- Surface Type
  ,                                       !- Construction Name
  {d1d00665-7108-47b8-b3db-d456abc6bc0c}, !- Space Name
  Surface,                                !- Outside Boundary Condition
  {30fb2d19-adb8-4985-8553-a715de6ac593}, !- Outside Boundary Condition Object
  NoSun,                                  !- Sun Exposure
  NoWind,                                 !- Wind Exposure
  ,                                       !- View Factor to Ground
  ,                                       !- Number of Vertices
  9.144, 0, 2.4384,                       !- X,Y,Z Vertex 1 {m}
  9.144, 0, 0,                            !- X,Y,Z Vertex 2 {m}
  9.144, -9.144, 0,                       !- X,Y,Z Vertex 3 {m}
  9.144, -9.144, 2.4384;                  !- X,Y,Z Vertex 4 {m}

OS:Space,
  {5a308e31-52d0-49be-ba01-4780a273f46b}, !- Handle
  living space|unit 5|story 2,            !- Name
  {574d28c9-0e12-4e9c-84ec-45fb9cdcfede}, !- Space Type Name
  ,                                       !- Default Construction Set Name
  ,                                       !- Default Schedule Set Name
  -0,                                     !- Direction of Relative North {deg}
  0,                                      !- X Origin {m}
  0,                                      !- Y Origin {m}
  0,                                      !- Z Origin {m}
  ,                                       !- Building Story Name
  {613054eb-8d12-4441-b1ea-2d1869ad3109}, !- Thermal Zone Name
  ,                                       !- Part of Total Floor Area
  ,                                       !- Design Specification Outdoor Air Object Name
  {49eb3d73-ac58-4775-8d03-d3a180d8b756}; !- Building Unit Name

OS:Surface,
  {9a0b1634-e3e6-49fc-a583-ed586263a860}, !- Handle
  Surface 75,                             !- Name
  RoofCeiling,                            !- Surface Type
  ,                                       !- Construction Name
  {5a308e31-52d0-49be-ba01-4780a273f46b}, !- Space Name
  Surface,                                !- Outside Boundary Condition
  {ba0a141d-7b9b-4bbf-ba77-6132604f6615}, !- Outside Boundary Condition Object
  NoSun,                                  !- Sun Exposure
  NoWind,                                 !- Wind Exposure
  ,                                       !- View Factor to Ground
  ,                                       !- Number of Vertices
  13.716, -9.144, 4.8768,                 !- X,Y,Z Vertex 1 {m}
  13.716, 0, 4.8768,                      !- X,Y,Z Vertex 2 {m}
  9.144, 0, 4.8768,                       !- X,Y,Z Vertex 3 {m}
  9.144, -9.144, 4.8768;                  !- X,Y,Z Vertex 4 {m}

OS:Surface,
  {e9ba4512-8bd4-4a88-8c0b-48ea23ac9680}, !- Handle
  Surface 76,                             !- Name
  Wall,                                   !- Surface Type
  ,                                       !- Construction Name
  {5a308e31-52d0-49be-ba01-4780a273f46b}, !- Space Name
  Surface,                                !- Outside Boundary Condition
  {b126a24d-e053-4ded-8c60-f380eae59668}, !- Outside Boundary Condition Object
  NoSun,                                  !- Sun Exposure
  NoWind,                                 !- Wind Exposure
  ,                                       !- View Factor to Ground
  ,                                       !- Number of Vertices
  13.716, -9.144, 4.8768,                 !- X,Y,Z Vertex 1 {m}
  13.716, -9.144, 2.4384,                 !- X,Y,Z Vertex 2 {m}
  13.716, 0, 2.4384,                      !- X,Y,Z Vertex 3 {m}
  13.716, 0, 4.8768;                      !- X,Y,Z Vertex 4 {m}

OS:Surface,
  {9fd7a1ad-0d6e-4b62-8416-576897c88fc0}, !- Handle
  Surface 77,                             !- Name
  Wall,                                   !- Surface Type
  ,                                       !- Construction Name
  {5a308e31-52d0-49be-ba01-4780a273f46b}, !- Space Name
  Outdoors,                               !- Outside Boundary Condition
  ,                                       !- Outside Boundary Condition Object
  SunExposed,                             !- Sun Exposure
  WindExposed,                            !- Wind Exposure
  ,                                       !- View Factor to Ground
  ,                                       !- Number of Vertices
  9.144, -9.144, 4.8768,                  !- X,Y,Z Vertex 1 {m}
  9.144, -9.144, 2.4384,                  !- X,Y,Z Vertex 2 {m}
  13.716, -9.144, 2.4384,                 !- X,Y,Z Vertex 3 {m}
  13.716, -9.144, 4.8768;                 !- X,Y,Z Vertex 4 {m}

OS:Surface,
  {239c4dac-5566-4a73-aa8d-64d6b3d43a68}, !- Handle
  Surface 78,                             !- Name
  Floor,                                  !- Surface Type
  ,                                       !- Construction Name
  {5a308e31-52d0-49be-ba01-4780a273f46b}, !- Space Name
  Surface,                                !- Outside Boundary Condition
  {1f4ae239-fcc1-46b1-87fe-7c92e9049072}, !- Outside Boundary Condition Object
  NoSun,                                  !- Sun Exposure
  NoWind,                                 !- Wind Exposure
  ,                                       !- View Factor to Ground
  ,                                       !- Number of Vertices
  9.144, -9.144, 2.4384,                  !- X,Y,Z Vertex 1 {m}
  9.144, 0, 2.4384,                       !- X,Y,Z Vertex 2 {m}
  13.716, 0, 2.4384,                      !- X,Y,Z Vertex 3 {m}
  13.716, -9.144, 2.4384;                 !- X,Y,Z Vertex 4 {m}

OS:Surface,
  {58ef0cb8-7dd8-476d-a337-45e28202e1b0}, !- Handle
  Surface 79,                             !- Name
  Wall,                                   !- Surface Type
  ,                                       !- Construction Name
  {5a308e31-52d0-49be-ba01-4780a273f46b}, !- Space Name
  Surface,                                !- Outside Boundary Condition
  {2f9bf3a6-9a6f-479c-8af2-d3d201ae76a1}, !- Outside Boundary Condition Object
  NoSun,                                  !- Sun Exposure
  NoWind,                                 !- Wind Exposure
  ,                                       !- View Factor to Ground
  ,                                       !- Number of Vertices
  9.144, 0, 4.8768,                       !- X,Y,Z Vertex 1 {m}
  9.144, 0, 2.4384,                       !- X,Y,Z Vertex 2 {m}
  9.144, -9.144, 2.4384,                  !- X,Y,Z Vertex 3 {m}
  9.144, -9.144, 4.8768;                  !- X,Y,Z Vertex 4 {m}

OS:Surface,
  {baafca1a-ed2b-4f8e-b8fe-1d92a404ca55}, !- Handle
  Surface 80,                             !- Name
  Wall,                                   !- Surface Type
  ,                                       !- Construction Name
  {5a308e31-52d0-49be-ba01-4780a273f46b}, !- Space Name
  Surface,                                !- Outside Boundary Condition
  {fadc333c-7072-430b-9f04-73c170cbc9fc}, !- Outside Boundary Condition Object
  NoSun,                                  !- Sun Exposure
  NoWind,                                 !- Wind Exposure
  ,                                       !- View Factor to Ground
  ,                                       !- Number of Vertices
  13.716, 0, 4.8768,                      !- X,Y,Z Vertex 1 {m}
  13.716, 0, 2.4384,                      !- X,Y,Z Vertex 2 {m}
  9.144, 0, 2.4384,                       !- X,Y,Z Vertex 3 {m}
  9.144, 0, 4.8768;                       !- X,Y,Z Vertex 4 {m}

OS:ThermalZone,
  {22fdd2f1-d634-418a-b6dc-b758459021f3}, !- Handle
  living zone|unit 6,                     !- Name
  ,                                       !- Multiplier
  ,                                       !- Ceiling Height {m}
  ,                                       !- Volume {m3}
  ,                                       !- Floor Area {m2}
  ,                                       !- Zone Inside Convection Algorithm
  ,                                       !- Zone Outside Convection Algorithm
  ,                                       !- Zone Conditioning Equipment List Name
  {2c6fd8a7-0053-41fb-91b6-78139971a5e0}, !- Zone Air Inlet Port List
  {f7874504-9ac7-4d73-ad54-3205f458811a}, !- Zone Air Exhaust Port List
  {33c79c72-2108-497f-8969-cea31b2c2b2a}, !- Zone Air Node Name
  {f2826329-6ebd-4394-904a-8069f63d358a}, !- Zone Return Air Port List
  ,                                       !- Primary Daylighting Control Name
  ,                                       !- Fraction of Zone Controlled by Primary Daylighting Control
  ,                                       !- Secondary Daylighting Control Name
  ,                                       !- Fraction of Zone Controlled by Secondary Daylighting Control
  ,                                       !- Illuminance Map Name
  ,                                       !- Group Rendering Name
  ,                                       !- Thermostat Name
  No;                                     !- Use Ideal Air Loads

OS:Node,
  {c3b3c017-8954-4b45-8967-7e1c2e4612b2}, !- Handle
  Node 6,                                 !- Name
  {33c79c72-2108-497f-8969-cea31b2c2b2a}, !- Inlet Port
  ;                                       !- Outlet Port

OS:Connection,
  {33c79c72-2108-497f-8969-cea31b2c2b2a}, !- Handle
  {5fdb91a3-315f-48e7-9a1f-37eccca4a1b6}, !- Name
  {22fdd2f1-d634-418a-b6dc-b758459021f3}, !- Source Object
  11,                                     !- Outlet Port
  {c3b3c017-8954-4b45-8967-7e1c2e4612b2}, !- Target Object
  2;                                      !- Inlet Port

OS:PortList,
  {2c6fd8a7-0053-41fb-91b6-78139971a5e0}, !- Handle
  {971c1523-3ae3-4495-9d00-169f0c3478b9}, !- Name
  {22fdd2f1-d634-418a-b6dc-b758459021f3}; !- HVAC Component

OS:PortList,
  {f7874504-9ac7-4d73-ad54-3205f458811a}, !- Handle
  {d47bbc6b-3ef8-4f7f-ac01-9b2f09e5b8ec}, !- Name
  {22fdd2f1-d634-418a-b6dc-b758459021f3}; !- HVAC Component

OS:PortList,
  {f2826329-6ebd-4394-904a-8069f63d358a}, !- Handle
  {1ab37e3b-a7f1-4e17-9e81-c7d85eab88c8}, !- Name
  {22fdd2f1-d634-418a-b6dc-b758459021f3}; !- HVAC Component

OS:Sizing:Zone,
  {56c3c30a-5bba-4779-88ca-e5bc934bda12}, !- Handle
  {22fdd2f1-d634-418a-b6dc-b758459021f3}, !- Zone or ZoneList Name
  SupplyAirTemperature,                   !- Zone Cooling Design Supply Air Temperature Input Method
  14,                                     !- Zone Cooling Design Supply Air Temperature {C}
  11.11,                                  !- Zone Cooling Design Supply Air Temperature Difference {deltaC}
  SupplyAirTemperature,                   !- Zone Heating Design Supply Air Temperature Input Method
  40,                                     !- Zone Heating Design Supply Air Temperature {C}
  11.11,                                  !- Zone Heating Design Supply Air Temperature Difference {deltaC}
  0.0085,                                 !- Zone Cooling Design Supply Air Humidity Ratio {kg-H2O/kg-air}
  0.008,                                  !- Zone Heating Design Supply Air Humidity Ratio {kg-H2O/kg-air}
  ,                                       !- Zone Heating Sizing Factor
  ,                                       !- Zone Cooling Sizing Factor
  DesignDay,                              !- Cooling Design Air Flow Method
  ,                                       !- Cooling Design Air Flow Rate {m3/s}
  ,                                       !- Cooling Minimum Air Flow per Zone Floor Area {m3/s-m2}
  ,                                       !- Cooling Minimum Air Flow {m3/s}
  ,                                       !- Cooling Minimum Air Flow Fraction
  DesignDay,                              !- Heating Design Air Flow Method
  ,                                       !- Heating Design Air Flow Rate {m3/s}
  ,                                       !- Heating Maximum Air Flow per Zone Floor Area {m3/s-m2}
  ,                                       !- Heating Maximum Air Flow {m3/s}
  ,                                       !- Heating Maximum Air Flow Fraction
  ,                                       !- Design Zone Air Distribution Effectiveness in Cooling Mode
  ,                                       !- Design Zone Air Distribution Effectiveness in Heating Mode
  No,                                     !- Account for Dedicated Outdoor Air System
  NeutralSupplyAir,                       !- Dedicated Outdoor Air System Control Strategy
  autosize,                               !- Dedicated Outdoor Air Low Setpoint Temperature for Design {C}
  autosize;                               !- Dedicated Outdoor Air High Setpoint Temperature for Design {C}

OS:ZoneHVAC:EquipmentList,
  {203f00a8-bd0c-4aab-a703-c274aa194ceb}, !- Handle
  Zone HVAC Equipment List 6,             !- Name
  {22fdd2f1-d634-418a-b6dc-b758459021f3}; !- Thermal Zone

OS:Space,
  {97311168-960b-4ae9-b19d-5a9d587d822a}, !- Handle
  living space|unit 6|story 1,            !- Name
  {574d28c9-0e12-4e9c-84ec-45fb9cdcfede}, !- Space Type Name
  ,                                       !- Default Construction Set Name
  ,                                       !- Default Schedule Set Name
  -0,                                     !- Direction of Relative North {deg}
  0,                                      !- X Origin {m}
  0,                                      !- Y Origin {m}
  0,                                      !- Z Origin {m}
  ,                                       !- Building Story Name
  {22fdd2f1-d634-418a-b6dc-b758459021f3}, !- Thermal Zone Name
  ,                                       !- Part of Total Floor Area
  ,                                       !- Design Specification Outdoor Air Object Name
  {0962963d-82df-4e8c-88f4-5d08cb7b8107}; !- Building Unit Name

OS:Surface,
  {2b6808f9-7906-44a4-9629-f5efea8f2ba2}, !- Handle
  Surface 86,                             !- Name
  Wall,                                   !- Surface Type
  ,                                       !- Construction Name
  {97311168-960b-4ae9-b19d-5a9d587d822a}, !- Space Name
  Outdoors,                               !- Outside Boundary Condition
  ,                                       !- Outside Boundary Condition Object
  SunExposed,                             !- Sun Exposure
  WindExposed,                            !- Wind Exposure
  ,                                       !- View Factor to Ground
  ,                                       !- Number of Vertices
  13.716, 9.144, 2.4384,                  !- X,Y,Z Vertex 1 {m}
  13.716, 9.144, 0,                       !- X,Y,Z Vertex 2 {m}
  9.144, 9.144, 0,                        !- X,Y,Z Vertex 3 {m}
  9.144, 9.144, 2.4384;                   !- X,Y,Z Vertex 4 {m}

OS:Surface,
  {d29ca19a-7cf4-406b-b5de-6aed4bcf16bd}, !- Handle
  Surface 87,                             !- Name
  Wall,                                   !- Surface Type
  ,                                       !- Construction Name
  {97311168-960b-4ae9-b19d-5a9d587d822a}, !- Space Name
  Surface,                                !- Outside Boundary Condition
  {1d48c656-50e9-402f-beb0-a36d76d10a67}, !- Outside Boundary Condition Object
  NoSun,                                  !- Sun Exposure
  NoWind,                                 !- Wind Exposure
  ,                                       !- View Factor to Ground
  ,                                       !- Number of Vertices
  9.144, 9.144, 2.4384,                   !- X,Y,Z Vertex 1 {m}
  9.144, 9.144, 0,                        !- X,Y,Z Vertex 2 {m}
  9.144, 0, 0,                            !- X,Y,Z Vertex 3 {m}
  9.144, 0, 2.4384;                       !- X,Y,Z Vertex 4 {m}

OS:Surface,
  {434172f3-84fe-4afa-a454-31a4da894dc8}, !- Handle
  Surface 88,                             !- Name
  Wall,                                   !- Surface Type
  ,                                       !- Construction Name
  {97311168-960b-4ae9-b19d-5a9d587d822a}, !- Space Name
  Surface,                                !- Outside Boundary Condition
  {e17758ff-4b44-45af-85fe-8ca5e7d2891a}, !- Outside Boundary Condition Object
  NoSun,                                  !- Sun Exposure
  NoWind,                                 !- Wind Exposure
  ,                                       !- View Factor to Ground
  ,                                       !- Number of Vertices
  13.716, 0, 2.4384,                      !- X,Y,Z Vertex 1 {m}
  13.716, 0, 0,                           !- X,Y,Z Vertex 2 {m}
  13.716, 9.144, 0,                       !- X,Y,Z Vertex 3 {m}
  13.716, 9.144, 2.4384;                  !- X,Y,Z Vertex 4 {m}

OS:Surface,
  {bc9394e5-ad4a-4a52-86ca-f8880eebe51f}, !- Handle
  Surface 89,                             !- Name
  Wall,                                   !- Surface Type
  ,                                       !- Construction Name
  {97311168-960b-4ae9-b19d-5a9d587d822a}, !- Space Name
  Surface,                                !- Outside Boundary Condition
  {e65618f3-1639-4f62-adb0-746f9572112f}, !- Outside Boundary Condition Object
  NoSun,                                  !- Sun Exposure
  NoWind,                                 !- Wind Exposure
  ,                                       !- View Factor to Ground
  ,                                       !- Number of Vertices
  9.144, 0, 2.4384,                       !- X,Y,Z Vertex 1 {m}
  9.144, 0, 0,                            !- X,Y,Z Vertex 2 {m}
  13.716, 0, 0,                           !- X,Y,Z Vertex 3 {m}
  13.716, 0, 2.4384;                      !- X,Y,Z Vertex 4 {m}

OS:Surface,
  {c827c3ab-909e-45ab-8457-768f20816b50}, !- Handle
  Surface 90,                             !- Name
  Floor,                                  !- Surface Type
  ,                                       !- Construction Name
  {97311168-960b-4ae9-b19d-5a9d587d822a}, !- Space Name
  Foundation,                             !- Outside Boundary Condition
  ,                                       !- Outside Boundary Condition Object
  NoSun,                                  !- Sun Exposure
  NoWind,                                 !- Wind Exposure
  ,                                       !- View Factor to Ground
  ,                                       !- Number of Vertices
  9.144, 0, 0,                            !- X,Y,Z Vertex 1 {m}
  9.144, 9.144, 0,                        !- X,Y,Z Vertex 2 {m}
  13.716, 9.144, 0,                       !- X,Y,Z Vertex 3 {m}
  13.716, 0, 0;                           !- X,Y,Z Vertex 4 {m}

OS:Surface,
  {66720445-99d0-4d9f-a03b-b7026dae249f}, !- Handle
  Surface 91,                             !- Name
  RoofCeiling,                            !- Surface Type
  ,                                       !- Construction Name
  {97311168-960b-4ae9-b19d-5a9d587d822a}, !- Space Name
  Surface,                                !- Outside Boundary Condition
  {0bda41cd-d2bf-4db0-a55a-fcae65579ebe}, !- Outside Boundary Condition Object
  NoSun,                                  !- Sun Exposure
  NoWind,                                 !- Wind Exposure
  ,                                       !- View Factor to Ground
  ,                                       !- Number of Vertices
  13.716, 0, 2.4384,                      !- X,Y,Z Vertex 1 {m}
  13.716, 9.144, 2.4384,                  !- X,Y,Z Vertex 2 {m}
  9.144, 9.144, 2.4384,                   !- X,Y,Z Vertex 3 {m}
  9.144, 0, 2.4384;                       !- X,Y,Z Vertex 4 {m}

OS:Space,
  {98bb8406-5698-4beb-b27e-92e6e52290ae}, !- Handle
  living space|unit 6|story 2,            !- Name
  {574d28c9-0e12-4e9c-84ec-45fb9cdcfede}, !- Space Type Name
  ,                                       !- Default Construction Set Name
  ,                                       !- Default Schedule Set Name
  -0,                                     !- Direction of Relative North {deg}
  0,                                      !- X Origin {m}
  0,                                      !- Y Origin {m}
  0,                                      !- Z Origin {m}
  ,                                       !- Building Story Name
  {22fdd2f1-d634-418a-b6dc-b758459021f3}, !- Thermal Zone Name
  ,                                       !- Part of Total Floor Area
  ,                                       !- Design Specification Outdoor Air Object Name
  {0962963d-82df-4e8c-88f4-5d08cb7b8107}; !- Building Unit Name

OS:Surface,
  {fadc333c-7072-430b-9f04-73c170cbc9fc}, !- Handle
  Surface 92,                             !- Name
  Wall,                                   !- Surface Type
  ,                                       !- Construction Name
  {98bb8406-5698-4beb-b27e-92e6e52290ae}, !- Space Name
  Surface,                                !- Outside Boundary Condition
  {baafca1a-ed2b-4f8e-b8fe-1d92a404ca55}, !- Outside Boundary Condition Object
  NoSun,                                  !- Sun Exposure
  NoWind,                                 !- Wind Exposure
  ,                                       !- View Factor to Ground
  ,                                       !- Number of Vertices
  9.144, 0, 4.8768,                       !- X,Y,Z Vertex 1 {m}
  9.144, 0, 2.4384,                       !- X,Y,Z Vertex 2 {m}
  13.716, 0, 2.4384,                      !- X,Y,Z Vertex 3 {m}
  13.716, 0, 4.8768;                      !- X,Y,Z Vertex 4 {m}

OS:Surface,
  {cc95ac75-4bad-4872-b233-ac0780d319d9}, !- Handle
  Surface 93,                             !- Name
  Wall,                                   !- Surface Type
  ,                                       !- Construction Name
  {98bb8406-5698-4beb-b27e-92e6e52290ae}, !- Space Name
  Surface,                                !- Outside Boundary Condition
  {d9b0dee7-6177-4e30-ae18-c559bb9867bf}, !- Outside Boundary Condition Object
  NoSun,                                  !- Sun Exposure
  NoWind,                                 !- Wind Exposure
  ,                                       !- View Factor to Ground
  ,                                       !- Number of Vertices
  13.716, 0, 4.8768,                      !- X,Y,Z Vertex 1 {m}
  13.716, 0, 2.4384,                      !- X,Y,Z Vertex 2 {m}
  13.716, 9.144, 2.4384,                  !- X,Y,Z Vertex 3 {m}
  13.716, 9.144, 4.8768;                  !- X,Y,Z Vertex 4 {m}

OS:Surface,
  {c3212dcc-50e6-42fd-8288-682b5fa85c32}, !- Handle
  Surface 94,                             !- Name
  Wall,                                   !- Surface Type
  ,                                       !- Construction Name
  {98bb8406-5698-4beb-b27e-92e6e52290ae}, !- Space Name
  Outdoors,                               !- Outside Boundary Condition
  ,                                       !- Outside Boundary Condition Object
  SunExposed,                             !- Sun Exposure
  WindExposed,                            !- Wind Exposure
  ,                                       !- View Factor to Ground
  ,                                       !- Number of Vertices
  13.716, 9.144, 4.8768,                  !- X,Y,Z Vertex 1 {m}
  13.716, 9.144, 2.4384,                  !- X,Y,Z Vertex 2 {m}
  9.144, 9.144, 2.4384,                   !- X,Y,Z Vertex 3 {m}
  9.144, 9.144, 4.8768;                   !- X,Y,Z Vertex 4 {m}

OS:Surface,
  {e87ceff3-ffb2-460b-a344-2ae457ef91f5}, !- Handle
  Surface 95,                             !- Name
  Wall,                                   !- Surface Type
  ,                                       !- Construction Name
  {98bb8406-5698-4beb-b27e-92e6e52290ae}, !- Space Name
  Surface,                                !- Outside Boundary Condition
  {24170580-051e-4ed7-bf99-d1ad46699f70}, !- Outside Boundary Condition Object
  NoSun,                                  !- Sun Exposure
  NoWind,                                 !- Wind Exposure
  ,                                       !- View Factor to Ground
  ,                                       !- Number of Vertices
  9.144, 9.144, 4.8768,                   !- X,Y,Z Vertex 1 {m}
  9.144, 9.144, 2.4384,                   !- X,Y,Z Vertex 2 {m}
  9.144, 0, 2.4384,                       !- X,Y,Z Vertex 3 {m}
  9.144, 0, 4.8768;                       !- X,Y,Z Vertex 4 {m}

OS:Surface,
  {7054af9a-bb48-4a2f-937c-66e252eca61e}, !- Handle
  Surface 96,                             !- Name
  RoofCeiling,                            !- Surface Type
  ,                                       !- Construction Name
  {98bb8406-5698-4beb-b27e-92e6e52290ae}, !- Space Name
  Surface,                                !- Outside Boundary Condition
  {5e06aa0c-0873-4770-a7f4-bef9e28467b4}, !- Outside Boundary Condition Object
  NoSun,                                  !- Sun Exposure
  NoWind,                                 !- Wind Exposure
  ,                                       !- View Factor to Ground
  ,                                       !- Number of Vertices
  13.716, 0, 4.8768,                      !- X,Y,Z Vertex 1 {m}
  13.716, 9.144, 4.8768,                  !- X,Y,Z Vertex 2 {m}
  9.144, 9.144, 4.8768,                   !- X,Y,Z Vertex 3 {m}
  9.144, 0, 4.8768;                       !- X,Y,Z Vertex 4 {m}

OS:Surface,
  {0bda41cd-d2bf-4db0-a55a-fcae65579ebe}, !- Handle
  Surface 97,                             !- Name
  Floor,                                  !- Surface Type
  ,                                       !- Construction Name
  {98bb8406-5698-4beb-b27e-92e6e52290ae}, !- Space Name
  Surface,                                !- Outside Boundary Condition
  {66720445-99d0-4d9f-a03b-b7026dae249f}, !- Outside Boundary Condition Object
  NoSun,                                  !- Sun Exposure
  NoWind,                                 !- Wind Exposure
  ,                                       !- View Factor to Ground
  ,                                       !- Number of Vertices
  9.144, 0, 2.4384,                       !- X,Y,Z Vertex 1 {m}
  9.144, 9.144, 2.4384,                   !- X,Y,Z Vertex 2 {m}
  13.716, 9.144, 2.4384,                  !- X,Y,Z Vertex 3 {m}
  13.716, 0, 2.4384;                      !- X,Y,Z Vertex 4 {m}

OS:ThermalZone,
  {06e12871-18ba-4fa4-b41c-d183e000af07}, !- Handle
  living zone|unit 7,                     !- Name
  ,                                       !- Multiplier
  ,                                       !- Ceiling Height {m}
  ,                                       !- Volume {m3}
  ,                                       !- Floor Area {m2}
  ,                                       !- Zone Inside Convection Algorithm
  ,                                       !- Zone Outside Convection Algorithm
  ,                                       !- Zone Conditioning Equipment List Name
  {b9266bb6-8b99-418c-bc20-f577a4c33766}, !- Zone Air Inlet Port List
  {6cb09474-1921-416e-8816-fd5a57baeb6e}, !- Zone Air Exhaust Port List
  {c4f236f1-1eb4-420c-b778-fe46482b0c05}, !- Zone Air Node Name
  {bfa70d69-7536-4884-884b-267ddcf5a243}, !- Zone Return Air Port List
  ,                                       !- Primary Daylighting Control Name
  ,                                       !- Fraction of Zone Controlled by Primary Daylighting Control
  ,                                       !- Secondary Daylighting Control Name
  ,                                       !- Fraction of Zone Controlled by Secondary Daylighting Control
  ,                                       !- Illuminance Map Name
  ,                                       !- Group Rendering Name
  ,                                       !- Thermostat Name
  No;                                     !- Use Ideal Air Loads

OS:Node,
  {f853af41-204a-4fb9-8bea-ca1034114726}, !- Handle
  Node 7,                                 !- Name
  {c4f236f1-1eb4-420c-b778-fe46482b0c05}, !- Inlet Port
  ;                                       !- Outlet Port

OS:Connection,
  {c4f236f1-1eb4-420c-b778-fe46482b0c05}, !- Handle
  {6a6498b5-297d-489a-83d0-49cb67b7f4a7}, !- Name
  {06e12871-18ba-4fa4-b41c-d183e000af07}, !- Source Object
  11,                                     !- Outlet Port
  {f853af41-204a-4fb9-8bea-ca1034114726}, !- Target Object
  2;                                      !- Inlet Port

OS:PortList,
  {b9266bb6-8b99-418c-bc20-f577a4c33766}, !- Handle
  {e991b480-ee9e-4aaf-bbe5-684a1a42e476}, !- Name
  {06e12871-18ba-4fa4-b41c-d183e000af07}; !- HVAC Component

OS:PortList,
  {6cb09474-1921-416e-8816-fd5a57baeb6e}, !- Handle
  {f9d734fb-5cc6-4633-86c1-1917f8eb6385}, !- Name
  {06e12871-18ba-4fa4-b41c-d183e000af07}; !- HVAC Component

OS:PortList,
  {bfa70d69-7536-4884-884b-267ddcf5a243}, !- Handle
  {c692aa84-8c48-4207-ba3f-33db8355fc14}, !- Name
  {06e12871-18ba-4fa4-b41c-d183e000af07}; !- HVAC Component

OS:Sizing:Zone,
  {3ec96f8b-7714-44e7-815f-7118498a23b7}, !- Handle
  {06e12871-18ba-4fa4-b41c-d183e000af07}, !- Zone or ZoneList Name
  SupplyAirTemperature,                   !- Zone Cooling Design Supply Air Temperature Input Method
  14,                                     !- Zone Cooling Design Supply Air Temperature {C}
  11.11,                                  !- Zone Cooling Design Supply Air Temperature Difference {deltaC}
  SupplyAirTemperature,                   !- Zone Heating Design Supply Air Temperature Input Method
  40,                                     !- Zone Heating Design Supply Air Temperature {C}
  11.11,                                  !- Zone Heating Design Supply Air Temperature Difference {deltaC}
  0.0085,                                 !- Zone Cooling Design Supply Air Humidity Ratio {kg-H2O/kg-air}
  0.008,                                  !- Zone Heating Design Supply Air Humidity Ratio {kg-H2O/kg-air}
  ,                                       !- Zone Heating Sizing Factor
  ,                                       !- Zone Cooling Sizing Factor
  DesignDay,                              !- Cooling Design Air Flow Method
  ,                                       !- Cooling Design Air Flow Rate {m3/s}
  ,                                       !- Cooling Minimum Air Flow per Zone Floor Area {m3/s-m2}
  ,                                       !- Cooling Minimum Air Flow {m3/s}
  ,                                       !- Cooling Minimum Air Flow Fraction
  DesignDay,                              !- Heating Design Air Flow Method
  ,                                       !- Heating Design Air Flow Rate {m3/s}
  ,                                       !- Heating Maximum Air Flow per Zone Floor Area {m3/s-m2}
  ,                                       !- Heating Maximum Air Flow {m3/s}
  ,                                       !- Heating Maximum Air Flow Fraction
  ,                                       !- Design Zone Air Distribution Effectiveness in Cooling Mode
  ,                                       !- Design Zone Air Distribution Effectiveness in Heating Mode
  No,                                     !- Account for Dedicated Outdoor Air System
  NeutralSupplyAir,                       !- Dedicated Outdoor Air System Control Strategy
  autosize,                               !- Dedicated Outdoor Air Low Setpoint Temperature for Design {C}
  autosize;                               !- Dedicated Outdoor Air High Setpoint Temperature for Design {C}

OS:ZoneHVAC:EquipmentList,
  {5bb67b77-b9d9-493c-ab55-6446a9f981ca}, !- Handle
  Zone HVAC Equipment List 7,             !- Name
  {06e12871-18ba-4fa4-b41c-d183e000af07}; !- Thermal Zone

OS:Space,
  {b6987a24-acb2-4b91-904d-6a2e76c2806f}, !- Handle
  living space|unit 7|story 1,            !- Name
  {574d28c9-0e12-4e9c-84ec-45fb9cdcfede}, !- Space Type Name
  ,                                       !- Default Construction Set Name
  ,                                       !- Default Schedule Set Name
  -0,                                     !- Direction of Relative North {deg}
  0,                                      !- X Origin {m}
  0,                                      !- Y Origin {m}
  0,                                      !- Z Origin {m}
  ,                                       !- Building Story Name
  {06e12871-18ba-4fa4-b41c-d183e000af07}, !- Thermal Zone Name
  ,                                       !- Part of Total Floor Area
  ,                                       !- Design Specification Outdoor Air Object Name
  {a7ad889f-a3f3-4943-955e-89b40273b4f3}; !- Building Unit Name

OS:Surface,
  {23d88155-bc47-4b6c-a1d0-92f5260bc870}, !- Handle
  Surface 103,                            !- Name
  RoofCeiling,                            !- Surface Type
  ,                                       !- Construction Name
  {b6987a24-acb2-4b91-904d-6a2e76c2806f}, !- Space Name
  Surface,                                !- Outside Boundary Condition
  {cd684473-4265-419b-b94f-b49238b094e6}, !- Outside Boundary Condition Object
  NoSun,                                  !- Sun Exposure
  NoWind,                                 !- Wind Exposure
  ,                                       !- View Factor to Ground
  ,                                       !- Number of Vertices
  18.288, -9.144, 2.4384,                 !- X,Y,Z Vertex 1 {m}
  18.288, 0, 2.4384,                      !- X,Y,Z Vertex 2 {m}
  13.716, 0, 2.4384,                      !- X,Y,Z Vertex 3 {m}
  13.716, -9.144, 2.4384;                 !- X,Y,Z Vertex 4 {m}

OS:Surface,
  {450da6ef-d560-4040-8033-25054030286b}, !- Handle
  Surface 104,                            !- Name
  Wall,                                   !- Surface Type
  ,                                       !- Construction Name
  {b6987a24-acb2-4b91-904d-6a2e76c2806f}, !- Space Name
  Surface,                                !- Outside Boundary Condition
  {7215820f-a592-4463-b118-6e06bdc74b18}, !- Outside Boundary Condition Object
  NoSun,                                  !- Sun Exposure
  NoWind,                                 !- Wind Exposure
  ,                                       !- View Factor to Ground
  ,                                       !- Number of Vertices
  18.288, 0, 2.4384,                      !- X,Y,Z Vertex 1 {m}
  18.288, 0, 0,                           !- X,Y,Z Vertex 2 {m}
  13.716, 0, 0,                           !- X,Y,Z Vertex 3 {m}
  13.716, 0, 2.4384;                      !- X,Y,Z Vertex 4 {m}

OS:Surface,
  {d0673a22-820e-4ad7-b94a-90ad0044463b}, !- Handle
  Surface 105,                            !- Name
  Floor,                                  !- Surface Type
  ,                                       !- Construction Name
  {b6987a24-acb2-4b91-904d-6a2e76c2806f}, !- Space Name
  Foundation,                             !- Outside Boundary Condition
  ,                                       !- Outside Boundary Condition Object
  NoSun,                                  !- Sun Exposure
  NoWind,                                 !- Wind Exposure
  ,                                       !- View Factor to Ground
  ,                                       !- Number of Vertices
  13.716, -9.144, 0,                      !- X,Y,Z Vertex 1 {m}
  13.716, 0, 0,                           !- X,Y,Z Vertex 2 {m}
  18.288, 0, 0,                           !- X,Y,Z Vertex 3 {m}
  18.288, -9.144, 0;                      !- X,Y,Z Vertex 4 {m}

OS:Surface,
  {08ebe0b1-3e28-48be-9220-7746c7af50f1}, !- Handle
  Surface 106,                            !- Name
  Wall,                                   !- Surface Type
  ,                                       !- Construction Name
  {b6987a24-acb2-4b91-904d-6a2e76c2806f}, !- Space Name
  Outdoors,                               !- Outside Boundary Condition
  ,                                       !- Outside Boundary Condition Object
  SunExposed,                             !- Sun Exposure
  WindExposed,                            !- Wind Exposure
  ,                                       !- View Factor to Ground
  ,                                       !- Number of Vertices
  13.716, -9.144, 2.4384,                 !- X,Y,Z Vertex 1 {m}
  13.716, -9.144, 0,                      !- X,Y,Z Vertex 2 {m}
  18.288, -9.144, 0,                      !- X,Y,Z Vertex 3 {m}
  18.288, -9.144, 2.4384;                 !- X,Y,Z Vertex 4 {m}

OS:Surface,
  {6b7f58a1-a07b-4ec6-a0cd-a88acdc471f4}, !- Handle
  Surface 107,                            !- Name
  Wall,                                   !- Surface Type
  ,                                       !- Construction Name
  {b6987a24-acb2-4b91-904d-6a2e76c2806f}, !- Space Name
  Surface,                                !- Outside Boundary Condition
  {48603436-edc9-40c4-99bc-8c05ded3b53d}, !- Outside Boundary Condition Object
  NoSun,                                  !- Sun Exposure
  NoWind,                                 !- Wind Exposure
  ,                                       !- View Factor to Ground
  ,                                       !- Number of Vertices
  18.288, -9.144, 2.4384,                 !- X,Y,Z Vertex 1 {m}
  18.288, -9.144, 0,                      !- X,Y,Z Vertex 2 {m}
  18.288, 0, 0,                           !- X,Y,Z Vertex 3 {m}
  18.288, 0, 2.4384;                      !- X,Y,Z Vertex 4 {m}

OS:Surface,
  {f3e3c489-c404-4ac3-9da7-5ed9f19c89fa}, !- Handle
  Surface 108,                            !- Name
  Wall,                                   !- Surface Type
  ,                                       !- Construction Name
  {b6987a24-acb2-4b91-904d-6a2e76c2806f}, !- Space Name
  Surface,                                !- Outside Boundary Condition
  {8c858a34-9f12-4b51-bcf5-bf21d6b55784}, !- Outside Boundary Condition Object
  NoSun,                                  !- Sun Exposure
  NoWind,                                 !- Wind Exposure
  ,                                       !- View Factor to Ground
  ,                                       !- Number of Vertices
  13.716, 0, 2.4384,                      !- X,Y,Z Vertex 1 {m}
  13.716, 0, 0,                           !- X,Y,Z Vertex 2 {m}
  13.716, -9.144, 0,                      !- X,Y,Z Vertex 3 {m}
  13.716, -9.144, 2.4384;                 !- X,Y,Z Vertex 4 {m}

OS:Space,
  {a4db8bde-873d-4710-a8cd-8f3bbc690dfa}, !- Handle
  living space|unit 7|story 2,            !- Name
  {574d28c9-0e12-4e9c-84ec-45fb9cdcfede}, !- Space Type Name
  ,                                       !- Default Construction Set Name
  ,                                       !- Default Schedule Set Name
  -0,                                     !- Direction of Relative North {deg}
  0,                                      !- X Origin {m}
  0,                                      !- Y Origin {m}
  0,                                      !- Z Origin {m}
  ,                                       !- Building Story Name
  {06e12871-18ba-4fa4-b41c-d183e000af07}, !- Thermal Zone Name
  ,                                       !- Part of Total Floor Area
  ,                                       !- Design Specification Outdoor Air Object Name
  {a7ad889f-a3f3-4943-955e-89b40273b4f3}; !- Building Unit Name

OS:Surface,
  {5dfc1b5b-5d2a-4bb0-851d-82089077c77c}, !- Handle
  Surface 109,                            !- Name
  RoofCeiling,                            !- Surface Type
  ,                                       !- Construction Name
  {a4db8bde-873d-4710-a8cd-8f3bbc690dfa}, !- Space Name
  Surface,                                !- Outside Boundary Condition
  {1370ce05-21c4-4f53-b1c1-20e8924fd1a9}, !- Outside Boundary Condition Object
  NoSun,                                  !- Sun Exposure
  NoWind,                                 !- Wind Exposure
  ,                                       !- View Factor to Ground
  ,                                       !- Number of Vertices
  18.288, -9.144, 4.8768,                 !- X,Y,Z Vertex 1 {m}
  18.288, 0, 4.8768,                      !- X,Y,Z Vertex 2 {m}
  13.716, 0, 4.8768,                      !- X,Y,Z Vertex 3 {m}
  13.716, -9.144, 4.8768;                 !- X,Y,Z Vertex 4 {m}

OS:Surface,
  {fb1d8967-7b59-450c-9189-5e3d0ac52b62}, !- Handle
  Surface 110,                            !- Name
  Wall,                                   !- Surface Type
  ,                                       !- Construction Name
  {a4db8bde-873d-4710-a8cd-8f3bbc690dfa}, !- Space Name
  Surface,                                !- Outside Boundary Condition
  {d818873a-ef89-4b4a-93a3-8b8d8a086dc3}, !- Outside Boundary Condition Object
  NoSun,                                  !- Sun Exposure
  NoWind,                                 !- Wind Exposure
  ,                                       !- View Factor to Ground
  ,                                       !- Number of Vertices
  18.288, -9.144, 4.8768,                 !- X,Y,Z Vertex 1 {m}
  18.288, -9.144, 2.4384,                 !- X,Y,Z Vertex 2 {m}
  18.288, 0, 2.4384,                      !- X,Y,Z Vertex 3 {m}
  18.288, 0, 4.8768;                      !- X,Y,Z Vertex 4 {m}

OS:Surface,
  {a721c17a-714a-4771-9933-1c88f9e6ed94}, !- Handle
  Surface 111,                            !- Name
  Wall,                                   !- Surface Type
  ,                                       !- Construction Name
  {a4db8bde-873d-4710-a8cd-8f3bbc690dfa}, !- Space Name
  Outdoors,                               !- Outside Boundary Condition
  ,                                       !- Outside Boundary Condition Object
  SunExposed,                             !- Sun Exposure
  WindExposed,                            !- Wind Exposure
  ,                                       !- View Factor to Ground
  ,                                       !- Number of Vertices
  13.716, -9.144, 4.8768,                 !- X,Y,Z Vertex 1 {m}
  13.716, -9.144, 2.4384,                 !- X,Y,Z Vertex 2 {m}
  18.288, -9.144, 2.4384,                 !- X,Y,Z Vertex 3 {m}
  18.288, -9.144, 4.8768;                 !- X,Y,Z Vertex 4 {m}

OS:Surface,
  {cd684473-4265-419b-b94f-b49238b094e6}, !- Handle
  Surface 112,                            !- Name
  Floor,                                  !- Surface Type
  ,                                       !- Construction Name
  {a4db8bde-873d-4710-a8cd-8f3bbc690dfa}, !- Space Name
  Surface,                                !- Outside Boundary Condition
  {23d88155-bc47-4b6c-a1d0-92f5260bc870}, !- Outside Boundary Condition Object
  NoSun,                                  !- Sun Exposure
  NoWind,                                 !- Wind Exposure
  ,                                       !- View Factor to Ground
  ,                                       !- Number of Vertices
  13.716, -9.144, 2.4384,                 !- X,Y,Z Vertex 1 {m}
  13.716, 0, 2.4384,                      !- X,Y,Z Vertex 2 {m}
  18.288, 0, 2.4384,                      !- X,Y,Z Vertex 3 {m}
  18.288, -9.144, 2.4384;                 !- X,Y,Z Vertex 4 {m}

OS:Surface,
  {b126a24d-e053-4ded-8c60-f380eae59668}, !- Handle
  Surface 113,                            !- Name
  Wall,                                   !- Surface Type
  ,                                       !- Construction Name
  {a4db8bde-873d-4710-a8cd-8f3bbc690dfa}, !- Space Name
  Surface,                                !- Outside Boundary Condition
  {e9ba4512-8bd4-4a88-8c0b-48ea23ac9680}, !- Outside Boundary Condition Object
  NoSun,                                  !- Sun Exposure
  NoWind,                                 !- Wind Exposure
  ,                                       !- View Factor to Ground
  ,                                       !- Number of Vertices
  13.716, 0, 4.8768,                      !- X,Y,Z Vertex 1 {m}
  13.716, 0, 2.4384,                      !- X,Y,Z Vertex 2 {m}
  13.716, -9.144, 2.4384,                 !- X,Y,Z Vertex 3 {m}
  13.716, -9.144, 4.8768;                 !- X,Y,Z Vertex 4 {m}

OS:Surface,
  {51b8f8a9-2e53-4a31-a603-d5bc307137c5}, !- Handle
  Surface 114,                            !- Name
  Wall,                                   !- Surface Type
  ,                                       !- Construction Name
  {a4db8bde-873d-4710-a8cd-8f3bbc690dfa}, !- Space Name
  Surface,                                !- Outside Boundary Condition
  {d235e511-0e75-405f-b551-881e6409d318}, !- Outside Boundary Condition Object
  NoSun,                                  !- Sun Exposure
  NoWind,                                 !- Wind Exposure
  ,                                       !- View Factor to Ground
  ,                                       !- Number of Vertices
  18.288, 0, 4.8768,                      !- X,Y,Z Vertex 1 {m}
  18.288, 0, 2.4384,                      !- X,Y,Z Vertex 2 {m}
  13.716, 0, 2.4384,                      !- X,Y,Z Vertex 3 {m}
  13.716, 0, 4.8768;                      !- X,Y,Z Vertex 4 {m}

OS:ThermalZone,
  {5b6c929d-57bc-47a5-a1c7-b4600f2a20d1}, !- Handle
  living zone|unit 8,                     !- Name
  ,                                       !- Multiplier
  ,                                       !- Ceiling Height {m}
  ,                                       !- Volume {m3}
  ,                                       !- Floor Area {m2}
  ,                                       !- Zone Inside Convection Algorithm
  ,                                       !- Zone Outside Convection Algorithm
  ,                                       !- Zone Conditioning Equipment List Name
  {de7f2949-c4d9-4ac1-8aae-29e8987bd9a4}, !- Zone Air Inlet Port List
  {b1c37700-6c71-4034-b469-5a8dd1fff6a9}, !- Zone Air Exhaust Port List
  {91c210e5-e4ad-490e-90b8-17857354c60a}, !- Zone Air Node Name
  {e2f87955-03ff-4a6a-b01f-369c1f7dcd67}, !- Zone Return Air Port List
  ,                                       !- Primary Daylighting Control Name
  ,                                       !- Fraction of Zone Controlled by Primary Daylighting Control
  ,                                       !- Secondary Daylighting Control Name
  ,                                       !- Fraction of Zone Controlled by Secondary Daylighting Control
  ,                                       !- Illuminance Map Name
  ,                                       !- Group Rendering Name
  ,                                       !- Thermostat Name
  No;                                     !- Use Ideal Air Loads

OS:Node,
  {e5b80de9-8bd2-4eb5-8bee-84a1eaf4d5e2}, !- Handle
  Node 8,                                 !- Name
  {91c210e5-e4ad-490e-90b8-17857354c60a}, !- Inlet Port
  ;                                       !- Outlet Port

OS:Connection,
  {91c210e5-e4ad-490e-90b8-17857354c60a}, !- Handle
  {f1c03299-44dd-4a4a-8a5f-1e9a5af97ee6}, !- Name
  {5b6c929d-57bc-47a5-a1c7-b4600f2a20d1}, !- Source Object
  11,                                     !- Outlet Port
  {e5b80de9-8bd2-4eb5-8bee-84a1eaf4d5e2}, !- Target Object
  2;                                      !- Inlet Port

OS:PortList,
  {de7f2949-c4d9-4ac1-8aae-29e8987bd9a4}, !- Handle
  {3eb89254-793d-4753-9b39-144c3b25a197}, !- Name
  {5b6c929d-57bc-47a5-a1c7-b4600f2a20d1}; !- HVAC Component

OS:PortList,
  {b1c37700-6c71-4034-b469-5a8dd1fff6a9}, !- Handle
  {85050bb6-791d-47bd-91b8-ccf94529c157}, !- Name
  {5b6c929d-57bc-47a5-a1c7-b4600f2a20d1}; !- HVAC Component

OS:PortList,
  {e2f87955-03ff-4a6a-b01f-369c1f7dcd67}, !- Handle
  {9a73d2a1-ebb1-464d-9c1e-a7dae4c51fe4}, !- Name
  {5b6c929d-57bc-47a5-a1c7-b4600f2a20d1}; !- HVAC Component

OS:Sizing:Zone,
  {c868bde9-a976-4150-a975-0dc619018197}, !- Handle
  {5b6c929d-57bc-47a5-a1c7-b4600f2a20d1}, !- Zone or ZoneList Name
  SupplyAirTemperature,                   !- Zone Cooling Design Supply Air Temperature Input Method
  14,                                     !- Zone Cooling Design Supply Air Temperature {C}
  11.11,                                  !- Zone Cooling Design Supply Air Temperature Difference {deltaC}
  SupplyAirTemperature,                   !- Zone Heating Design Supply Air Temperature Input Method
  40,                                     !- Zone Heating Design Supply Air Temperature {C}
  11.11,                                  !- Zone Heating Design Supply Air Temperature Difference {deltaC}
  0.0085,                                 !- Zone Cooling Design Supply Air Humidity Ratio {kg-H2O/kg-air}
  0.008,                                  !- Zone Heating Design Supply Air Humidity Ratio {kg-H2O/kg-air}
  ,                                       !- Zone Heating Sizing Factor
  ,                                       !- Zone Cooling Sizing Factor
  DesignDay,                              !- Cooling Design Air Flow Method
  ,                                       !- Cooling Design Air Flow Rate {m3/s}
  ,                                       !- Cooling Minimum Air Flow per Zone Floor Area {m3/s-m2}
  ,                                       !- Cooling Minimum Air Flow {m3/s}
  ,                                       !- Cooling Minimum Air Flow Fraction
  DesignDay,                              !- Heating Design Air Flow Method
  ,                                       !- Heating Design Air Flow Rate {m3/s}
  ,                                       !- Heating Maximum Air Flow per Zone Floor Area {m3/s-m2}
  ,                                       !- Heating Maximum Air Flow {m3/s}
  ,                                       !- Heating Maximum Air Flow Fraction
  ,                                       !- Design Zone Air Distribution Effectiveness in Cooling Mode
  ,                                       !- Design Zone Air Distribution Effectiveness in Heating Mode
  No,                                     !- Account for Dedicated Outdoor Air System
  NeutralSupplyAir,                       !- Dedicated Outdoor Air System Control Strategy
  autosize,                               !- Dedicated Outdoor Air Low Setpoint Temperature for Design {C}
  autosize;                               !- Dedicated Outdoor Air High Setpoint Temperature for Design {C}

OS:ZoneHVAC:EquipmentList,
  {4f1d8391-09eb-4f76-b9de-832793a4974b}, !- Handle
  Zone HVAC Equipment List 8,             !- Name
  {5b6c929d-57bc-47a5-a1c7-b4600f2a20d1}; !- Thermal Zone

OS:Space,
  {ad3bdea9-ac88-4895-82f5-07016f405b9b}, !- Handle
  living space|unit 8|story 1,            !- Name
  {574d28c9-0e12-4e9c-84ec-45fb9cdcfede}, !- Space Type Name
  ,                                       !- Default Construction Set Name
  ,                                       !- Default Schedule Set Name
  -0,                                     !- Direction of Relative North {deg}
  0,                                      !- X Origin {m}
  0,                                      !- Y Origin {m}
  0,                                      !- Z Origin {m}
  ,                                       !- Building Story Name
  {5b6c929d-57bc-47a5-a1c7-b4600f2a20d1}, !- Thermal Zone Name
  ,                                       !- Part of Total Floor Area
  ,                                       !- Design Specification Outdoor Air Object Name
  {af65ef2b-f3da-46d7-a9b2-f4b9daf9c3a1}; !- Building Unit Name

OS:Surface,
  {12547ba4-4a64-4ec7-9cd2-e6644a79fb71}, !- Handle
  Surface 120,                            !- Name
  Wall,                                   !- Surface Type
  ,                                       !- Construction Name
  {ad3bdea9-ac88-4895-82f5-07016f405b9b}, !- Space Name
  Outdoors,                               !- Outside Boundary Condition
  ,                                       !- Outside Boundary Condition Object
  SunExposed,                             !- Sun Exposure
  WindExposed,                            !- Wind Exposure
  ,                                       !- View Factor to Ground
  ,                                       !- Number of Vertices
  18.288, 9.144, 2.4384,                  !- X,Y,Z Vertex 1 {m}
  18.288, 9.144, 0,                       !- X,Y,Z Vertex 2 {m}
  13.716, 9.144, 0,                       !- X,Y,Z Vertex 3 {m}
  13.716, 9.144, 2.4384;                  !- X,Y,Z Vertex 4 {m}

OS:Surface,
  {e17758ff-4b44-45af-85fe-8ca5e7d2891a}, !- Handle
  Surface 121,                            !- Name
  Wall,                                   !- Surface Type
  ,                                       !- Construction Name
  {ad3bdea9-ac88-4895-82f5-07016f405b9b}, !- Space Name
  Surface,                                !- Outside Boundary Condition
  {434172f3-84fe-4afa-a454-31a4da894dc8}, !- Outside Boundary Condition Object
  NoSun,                                  !- Sun Exposure
  NoWind,                                 !- Wind Exposure
  ,                                       !- View Factor to Ground
  ,                                       !- Number of Vertices
  13.716, 9.144, 2.4384,                  !- X,Y,Z Vertex 1 {m}
  13.716, 9.144, 0,                       !- X,Y,Z Vertex 2 {m}
  13.716, 0, 0,                           !- X,Y,Z Vertex 3 {m}
  13.716, 0, 2.4384;                      !- X,Y,Z Vertex 4 {m}

OS:Surface,
  {e36dce4d-b8ae-4014-9708-98154bbc29fa}, !- Handle
  Surface 122,                            !- Name
  Wall,                                   !- Surface Type
  ,                                       !- Construction Name
  {ad3bdea9-ac88-4895-82f5-07016f405b9b}, !- Space Name
  Surface,                                !- Outside Boundary Condition
  {69d57399-1798-41e7-86b0-7c11a01a2713}, !- Outside Boundary Condition Object
  NoSun,                                  !- Sun Exposure
  NoWind,                                 !- Wind Exposure
  ,                                       !- View Factor to Ground
  ,                                       !- Number of Vertices
  18.288, 0, 2.4384,                      !- X,Y,Z Vertex 1 {m}
  18.288, 0, 0,                           !- X,Y,Z Vertex 2 {m}
  18.288, 9.144, 0,                       !- X,Y,Z Vertex 3 {m}
  18.288, 9.144, 2.4384;                  !- X,Y,Z Vertex 4 {m}

OS:Surface,
  {7215820f-a592-4463-b118-6e06bdc74b18}, !- Handle
  Surface 123,                            !- Name
  Wall,                                   !- Surface Type
  ,                                       !- Construction Name
  {ad3bdea9-ac88-4895-82f5-07016f405b9b}, !- Space Name
  Surface,                                !- Outside Boundary Condition
  {450da6ef-d560-4040-8033-25054030286b}, !- Outside Boundary Condition Object
  NoSun,                                  !- Sun Exposure
  NoWind,                                 !- Wind Exposure
  ,                                       !- View Factor to Ground
  ,                                       !- Number of Vertices
  13.716, 0, 2.4384,                      !- X,Y,Z Vertex 1 {m}
  13.716, 0, 0,                           !- X,Y,Z Vertex 2 {m}
  18.288, 0, 0,                           !- X,Y,Z Vertex 3 {m}
  18.288, 0, 2.4384;                      !- X,Y,Z Vertex 4 {m}

OS:Surface,
  {e80d6c94-d804-48de-b927-053f813bafbf}, !- Handle
  Surface 124,                            !- Name
  Floor,                                  !- Surface Type
  ,                                       !- Construction Name
  {ad3bdea9-ac88-4895-82f5-07016f405b9b}, !- Space Name
  Foundation,                             !- Outside Boundary Condition
  ,                                       !- Outside Boundary Condition Object
  NoSun,                                  !- Sun Exposure
  NoWind,                                 !- Wind Exposure
  ,                                       !- View Factor to Ground
  ,                                       !- Number of Vertices
  13.716, 0, 0,                           !- X,Y,Z Vertex 1 {m}
  13.716, 9.144, 0,                       !- X,Y,Z Vertex 2 {m}
  18.288, 9.144, 0,                       !- X,Y,Z Vertex 3 {m}
  18.288, 0, 0;                           !- X,Y,Z Vertex 4 {m}

OS:Surface,
  {57ebbf95-c230-4052-a666-3aad544c6cb7}, !- Handle
  Surface 125,                            !- Name
  RoofCeiling,                            !- Surface Type
  ,                                       !- Construction Name
  {ad3bdea9-ac88-4895-82f5-07016f405b9b}, !- Space Name
  Surface,                                !- Outside Boundary Condition
  {e03f93a7-96dc-489c-805b-05578c7f7ec5}, !- Outside Boundary Condition Object
  NoSun,                                  !- Sun Exposure
  NoWind,                                 !- Wind Exposure
  ,                                       !- View Factor to Ground
  ,                                       !- Number of Vertices
  18.288, 0, 2.4384,                      !- X,Y,Z Vertex 1 {m}
  18.288, 9.144, 2.4384,                  !- X,Y,Z Vertex 2 {m}
  13.716, 9.144, 2.4384,                  !- X,Y,Z Vertex 3 {m}
  13.716, 0, 2.4384;                      !- X,Y,Z Vertex 4 {m}

OS:Space,
  {7fdd9e53-9561-4f5c-adbc-242aff37dba5}, !- Handle
  living space|unit 8|story 2,            !- Name
  {574d28c9-0e12-4e9c-84ec-45fb9cdcfede}, !- Space Type Name
  ,                                       !- Default Construction Set Name
  ,                                       !- Default Schedule Set Name
  -0,                                     !- Direction of Relative North {deg}
  0,                                      !- X Origin {m}
  0,                                      !- Y Origin {m}
  0,                                      !- Z Origin {m}
  ,                                       !- Building Story Name
  {5b6c929d-57bc-47a5-a1c7-b4600f2a20d1}, !- Thermal Zone Name
  ,                                       !- Part of Total Floor Area
  ,                                       !- Design Specification Outdoor Air Object Name
  {af65ef2b-f3da-46d7-a9b2-f4b9daf9c3a1}; !- Building Unit Name

OS:Surface,
  {d235e511-0e75-405f-b551-881e6409d318}, !- Handle
  Surface 126,                            !- Name
  Wall,                                   !- Surface Type
  ,                                       !- Construction Name
  {7fdd9e53-9561-4f5c-adbc-242aff37dba5}, !- Space Name
  Surface,                                !- Outside Boundary Condition
  {51b8f8a9-2e53-4a31-a603-d5bc307137c5}, !- Outside Boundary Condition Object
  NoSun,                                  !- Sun Exposure
  NoWind,                                 !- Wind Exposure
  ,                                       !- View Factor to Ground
  ,                                       !- Number of Vertices
  13.716, 0, 4.8768,                      !- X,Y,Z Vertex 1 {m}
  13.716, 0, 2.4384,                      !- X,Y,Z Vertex 2 {m}
  18.288, 0, 2.4384,                      !- X,Y,Z Vertex 3 {m}
  18.288, 0, 4.8768;                      !- X,Y,Z Vertex 4 {m}

OS:Surface,
  {3d17d890-03af-43ac-89ac-625445bfdb97}, !- Handle
  Surface 127,                            !- Name
  Wall,                                   !- Surface Type
  ,                                       !- Construction Name
  {7fdd9e53-9561-4f5c-adbc-242aff37dba5}, !- Space Name
  Surface,                                !- Outside Boundary Condition
  {14182ee0-b531-499b-8082-dbdc6a19ee7f}, !- Outside Boundary Condition Object
  NoSun,                                  !- Sun Exposure
  NoWind,                                 !- Wind Exposure
  ,                                       !- View Factor to Ground
  ,                                       !- Number of Vertices
  18.288, 0, 4.8768,                      !- X,Y,Z Vertex 1 {m}
  18.288, 0, 2.4384,                      !- X,Y,Z Vertex 2 {m}
  18.288, 9.144, 2.4384,                  !- X,Y,Z Vertex 3 {m}
  18.288, 9.144, 4.8768;                  !- X,Y,Z Vertex 4 {m}

OS:Surface,
  {e85caf6d-3862-4cde-af3f-2f30541bbe2e}, !- Handle
  Surface 128,                            !- Name
  Wall,                                   !- Surface Type
  ,                                       !- Construction Name
  {7fdd9e53-9561-4f5c-adbc-242aff37dba5}, !- Space Name
  Outdoors,                               !- Outside Boundary Condition
  ,                                       !- Outside Boundary Condition Object
  SunExposed,                             !- Sun Exposure
  WindExposed,                            !- Wind Exposure
  ,                                       !- View Factor to Ground
  ,                                       !- Number of Vertices
  18.288, 9.144, 4.8768,                  !- X,Y,Z Vertex 1 {m}
  18.288, 9.144, 2.4384,                  !- X,Y,Z Vertex 2 {m}
  13.716, 9.144, 2.4384,                  !- X,Y,Z Vertex 3 {m}
  13.716, 9.144, 4.8768;                  !- X,Y,Z Vertex 4 {m}

OS:Surface,
  {d9b0dee7-6177-4e30-ae18-c559bb9867bf}, !- Handle
  Surface 129,                            !- Name
  Wall,                                   !- Surface Type
  ,                                       !- Construction Name
  {7fdd9e53-9561-4f5c-adbc-242aff37dba5}, !- Space Name
  Surface,                                !- Outside Boundary Condition
  {cc95ac75-4bad-4872-b233-ac0780d319d9}, !- Outside Boundary Condition Object
  NoSun,                                  !- Sun Exposure
  NoWind,                                 !- Wind Exposure
  ,                                       !- View Factor to Ground
  ,                                       !- Number of Vertices
  13.716, 9.144, 4.8768,                  !- X,Y,Z Vertex 1 {m}
  13.716, 9.144, 2.4384,                  !- X,Y,Z Vertex 2 {m}
  13.716, 0, 2.4384,                      !- X,Y,Z Vertex 3 {m}
  13.716, 0, 4.8768;                      !- X,Y,Z Vertex 4 {m}

OS:Surface,
  {3e847d1c-74dd-4c95-bf18-edfecd602d8e}, !- Handle
  Surface 130,                            !- Name
  RoofCeiling,                            !- Surface Type
  ,                                       !- Construction Name
  {7fdd9e53-9561-4f5c-adbc-242aff37dba5}, !- Space Name
  Surface,                                !- Outside Boundary Condition
  {0376a604-aab8-4c1e-ae75-f24c6a02474d}, !- Outside Boundary Condition Object
  NoSun,                                  !- Sun Exposure
  NoWind,                                 !- Wind Exposure
  ,                                       !- View Factor to Ground
  ,                                       !- Number of Vertices
  18.288, 0, 4.8768,                      !- X,Y,Z Vertex 1 {m}
  18.288, 9.144, 4.8768,                  !- X,Y,Z Vertex 2 {m}
  13.716, 9.144, 4.8768,                  !- X,Y,Z Vertex 3 {m}
  13.716, 0, 4.8768;                      !- X,Y,Z Vertex 4 {m}

OS:Surface,
  {e03f93a7-96dc-489c-805b-05578c7f7ec5}, !- Handle
  Surface 131,                            !- Name
  Floor,                                  !- Surface Type
  ,                                       !- Construction Name
  {7fdd9e53-9561-4f5c-adbc-242aff37dba5}, !- Space Name
  Surface,                                !- Outside Boundary Condition
  {57ebbf95-c230-4052-a666-3aad544c6cb7}, !- Outside Boundary Condition Object
  NoSun,                                  !- Sun Exposure
  NoWind,                                 !- Wind Exposure
  ,                                       !- View Factor to Ground
  ,                                       !- Number of Vertices
  13.716, 0, 2.4384,                      !- X,Y,Z Vertex 1 {m}
  13.716, 9.144, 2.4384,                  !- X,Y,Z Vertex 2 {m}
  18.288, 9.144, 2.4384,                  !- X,Y,Z Vertex 3 {m}
  18.288, 0, 2.4384;                      !- X,Y,Z Vertex 4 {m}

OS:ThermalZone,
  {dea6188b-cac7-499f-b2a4-4a13f3e108de}, !- Handle
  living zone|unit 9,                     !- Name
  ,                                       !- Multiplier
  ,                                       !- Ceiling Height {m}
  ,                                       !- Volume {m3}
  ,                                       !- Floor Area {m2}
  ,                                       !- Zone Inside Convection Algorithm
  ,                                       !- Zone Outside Convection Algorithm
  ,                                       !- Zone Conditioning Equipment List Name
  {ad0e841a-b119-4146-bbb8-4b2523f22387}, !- Zone Air Inlet Port List
  {cb8dde6a-6579-4e9e-b44e-de724017406a}, !- Zone Air Exhaust Port List
  {fce7939d-0248-4298-8b37-e9997bce574c}, !- Zone Air Node Name
  {74a5e072-d48e-418b-82cf-714aa28a5f1c}, !- Zone Return Air Port List
  ,                                       !- Primary Daylighting Control Name
  ,                                       !- Fraction of Zone Controlled by Primary Daylighting Control
  ,                                       !- Secondary Daylighting Control Name
  ,                                       !- Fraction of Zone Controlled by Secondary Daylighting Control
  ,                                       !- Illuminance Map Name
  ,                                       !- Group Rendering Name
  ,                                       !- Thermostat Name
  No;                                     !- Use Ideal Air Loads

OS:Node,
  {48ddc9a7-c796-4279-8b9b-0e03db662020}, !- Handle
  Node 9,                                 !- Name
  {fce7939d-0248-4298-8b37-e9997bce574c}, !- Inlet Port
  ;                                       !- Outlet Port

OS:Connection,
  {fce7939d-0248-4298-8b37-e9997bce574c}, !- Handle
  {682a9476-0aaf-41e8-8dc7-978319992fd6}, !- Name
  {dea6188b-cac7-499f-b2a4-4a13f3e108de}, !- Source Object
  11,                                     !- Outlet Port
  {48ddc9a7-c796-4279-8b9b-0e03db662020}, !- Target Object
  2;                                      !- Inlet Port

OS:PortList,
  {ad0e841a-b119-4146-bbb8-4b2523f22387}, !- Handle
  {35adfa64-dedf-49f1-90a9-49bfd3b27867}, !- Name
  {dea6188b-cac7-499f-b2a4-4a13f3e108de}; !- HVAC Component

OS:PortList,
  {cb8dde6a-6579-4e9e-b44e-de724017406a}, !- Handle
  {93a0e357-c666-40c3-bf8c-e3ca7e8be209}, !- Name
  {dea6188b-cac7-499f-b2a4-4a13f3e108de}; !- HVAC Component

OS:PortList,
  {74a5e072-d48e-418b-82cf-714aa28a5f1c}, !- Handle
  {785eda1b-a30f-4b99-bb36-1f69635b58d9}, !- Name
  {dea6188b-cac7-499f-b2a4-4a13f3e108de}; !- HVAC Component

OS:Sizing:Zone,
  {1c8780f1-9074-45d5-bbfd-e0aabf123905}, !- Handle
  {dea6188b-cac7-499f-b2a4-4a13f3e108de}, !- Zone or ZoneList Name
  SupplyAirTemperature,                   !- Zone Cooling Design Supply Air Temperature Input Method
  14,                                     !- Zone Cooling Design Supply Air Temperature {C}
  11.11,                                  !- Zone Cooling Design Supply Air Temperature Difference {deltaC}
  SupplyAirTemperature,                   !- Zone Heating Design Supply Air Temperature Input Method
  40,                                     !- Zone Heating Design Supply Air Temperature {C}
  11.11,                                  !- Zone Heating Design Supply Air Temperature Difference {deltaC}
  0.0085,                                 !- Zone Cooling Design Supply Air Humidity Ratio {kg-H2O/kg-air}
  0.008,                                  !- Zone Heating Design Supply Air Humidity Ratio {kg-H2O/kg-air}
  ,                                       !- Zone Heating Sizing Factor
  ,                                       !- Zone Cooling Sizing Factor
  DesignDay,                              !- Cooling Design Air Flow Method
  ,                                       !- Cooling Design Air Flow Rate {m3/s}
  ,                                       !- Cooling Minimum Air Flow per Zone Floor Area {m3/s-m2}
  ,                                       !- Cooling Minimum Air Flow {m3/s}
  ,                                       !- Cooling Minimum Air Flow Fraction
  DesignDay,                              !- Heating Design Air Flow Method
  ,                                       !- Heating Design Air Flow Rate {m3/s}
  ,                                       !- Heating Maximum Air Flow per Zone Floor Area {m3/s-m2}
  ,                                       !- Heating Maximum Air Flow {m3/s}
  ,                                       !- Heating Maximum Air Flow Fraction
  ,                                       !- Design Zone Air Distribution Effectiveness in Cooling Mode
  ,                                       !- Design Zone Air Distribution Effectiveness in Heating Mode
  No,                                     !- Account for Dedicated Outdoor Air System
  NeutralSupplyAir,                       !- Dedicated Outdoor Air System Control Strategy
  autosize,                               !- Dedicated Outdoor Air Low Setpoint Temperature for Design {C}
  autosize;                               !- Dedicated Outdoor Air High Setpoint Temperature for Design {C}

OS:ZoneHVAC:EquipmentList,
  {a6506c43-efac-4180-8175-edd54bdc473c}, !- Handle
  Zone HVAC Equipment List 9,             !- Name
  {dea6188b-cac7-499f-b2a4-4a13f3e108de}; !- Thermal Zone

OS:Space,
  {66670b23-dbd9-43b6-be1d-5b463d2f272d}, !- Handle
  living space|unit 9|story 1,            !- Name
  {574d28c9-0e12-4e9c-84ec-45fb9cdcfede}, !- Space Type Name
  ,                                       !- Default Construction Set Name
  ,                                       !- Default Schedule Set Name
  -0,                                     !- Direction of Relative North {deg}
  0,                                      !- X Origin {m}
  0,                                      !- Y Origin {m}
  0,                                      !- Z Origin {m}
  ,                                       !- Building Story Name
  {dea6188b-cac7-499f-b2a4-4a13f3e108de}, !- Thermal Zone Name
  ,                                       !- Part of Total Floor Area
  ,                                       !- Design Specification Outdoor Air Object Name
  {51465d87-da98-455a-8242-58eaa9e17ab7}; !- Building Unit Name

OS:Surface,
  {35b55976-8375-4fe4-b83c-3e42335378d9}, !- Handle
  Surface 137,                            !- Name
  RoofCeiling,                            !- Surface Type
  ,                                       !- Construction Name
  {66670b23-dbd9-43b6-be1d-5b463d2f272d}, !- Space Name
  Surface,                                !- Outside Boundary Condition
  {5886adf8-002e-4df0-9c99-09e6cdcf7aa1}, !- Outside Boundary Condition Object
  NoSun,                                  !- Sun Exposure
  NoWind,                                 !- Wind Exposure
  ,                                       !- View Factor to Ground
  ,                                       !- Number of Vertices
  22.86, -9.144, 2.4384,                  !- X,Y,Z Vertex 1 {m}
  22.86, 0, 2.4384,                       !- X,Y,Z Vertex 2 {m}
  18.288, 0, 2.4384,                      !- X,Y,Z Vertex 3 {m}
  18.288, -9.144, 2.4384;                 !- X,Y,Z Vertex 4 {m}

OS:Surface,
  {b5bc617c-00e1-47ef-9479-70905efa9e1f}, !- Handle
  Surface 138,                            !- Name
  Wall,                                   !- Surface Type
  ,                                       !- Construction Name
  {66670b23-dbd9-43b6-be1d-5b463d2f272d}, !- Space Name
  Surface,                                !- Outside Boundary Condition
  {d7b110a8-dcb8-4e83-bb3b-1dff692a7e8e}, !- Outside Boundary Condition Object
  NoSun,                                  !- Sun Exposure
  NoWind,                                 !- Wind Exposure
  ,                                       !- View Factor to Ground
  ,                                       !- Number of Vertices
  22.86, 0, 2.4384,                       !- X,Y,Z Vertex 1 {m}
  22.86, 0, 0,                            !- X,Y,Z Vertex 2 {m}
  18.288, 0, 0,                           !- X,Y,Z Vertex 3 {m}
  18.288, 0, 2.4384;                      !- X,Y,Z Vertex 4 {m}

OS:Surface,
  {24ac2f52-0216-4a26-9ddb-6fa40090e086}, !- Handle
  Surface 139,                            !- Name
  Floor,                                  !- Surface Type
  ,                                       !- Construction Name
  {66670b23-dbd9-43b6-be1d-5b463d2f272d}, !- Space Name
  Foundation,                             !- Outside Boundary Condition
  ,                                       !- Outside Boundary Condition Object
  NoSun,                                  !- Sun Exposure
  NoWind,                                 !- Wind Exposure
  ,                                       !- View Factor to Ground
  ,                                       !- Number of Vertices
  18.288, -9.144, 0,                      !- X,Y,Z Vertex 1 {m}
  18.288, 0, 0,                           !- X,Y,Z Vertex 2 {m}
  22.86, 0, 0,                            !- X,Y,Z Vertex 3 {m}
  22.86, -9.144, 0;                       !- X,Y,Z Vertex 4 {m}

OS:Surface,
  {9db21087-11ee-493b-8705-6fd6b916a356}, !- Handle
  Surface 140,                            !- Name
  Wall,                                   !- Surface Type
  ,                                       !- Construction Name
  {66670b23-dbd9-43b6-be1d-5b463d2f272d}, !- Space Name
  Outdoors,                               !- Outside Boundary Condition
  ,                                       !- Outside Boundary Condition Object
  SunExposed,                             !- Sun Exposure
  WindExposed,                            !- Wind Exposure
  ,                                       !- View Factor to Ground
  ,                                       !- Number of Vertices
  18.288, -9.144, 2.4384,                 !- X,Y,Z Vertex 1 {m}
  18.288, -9.144, 0,                      !- X,Y,Z Vertex 2 {m}
  22.86, -9.144, 0,                       !- X,Y,Z Vertex 3 {m}
  22.86, -9.144, 2.4384;                  !- X,Y,Z Vertex 4 {m}

OS:Surface,
  {5905154b-f494-49ad-b329-82b27a7d88da}, !- Handle
  Surface 141,                            !- Name
  Wall,                                   !- Surface Type
  ,                                       !- Construction Name
  {66670b23-dbd9-43b6-be1d-5b463d2f272d}, !- Space Name
  Outdoors,                               !- Outside Boundary Condition
  ,                                       !- Outside Boundary Condition Object
  SunExposed,                             !- Sun Exposure
  WindExposed,                            !- Wind Exposure
  ,                                       !- View Factor to Ground
  ,                                       !- Number of Vertices
  22.86, -9.144, 2.4384,                  !- X,Y,Z Vertex 1 {m}
  22.86, -9.144, 0,                       !- X,Y,Z Vertex 2 {m}
  22.86, 0, 0,                            !- X,Y,Z Vertex 3 {m}
  22.86, 0, 2.4384;                       !- X,Y,Z Vertex 4 {m}

OS:Surface,
  {48603436-edc9-40c4-99bc-8c05ded3b53d}, !- Handle
  Surface 142,                            !- Name
  Wall,                                   !- Surface Type
  ,                                       !- Construction Name
  {66670b23-dbd9-43b6-be1d-5b463d2f272d}, !- Space Name
  Surface,                                !- Outside Boundary Condition
  {6b7f58a1-a07b-4ec6-a0cd-a88acdc471f4}, !- Outside Boundary Condition Object
  NoSun,                                  !- Sun Exposure
  NoWind,                                 !- Wind Exposure
  ,                                       !- View Factor to Ground
  ,                                       !- Number of Vertices
  18.288, 0, 2.4384,                      !- X,Y,Z Vertex 1 {m}
  18.288, 0, 0,                           !- X,Y,Z Vertex 2 {m}
  18.288, -9.144, 0,                      !- X,Y,Z Vertex 3 {m}
  18.288, -9.144, 2.4384;                 !- X,Y,Z Vertex 4 {m}

OS:Space,
  {45a204e2-a9f2-4999-8fc4-1d680c09021a}, !- Handle
  living space|unit 9|story 2,            !- Name
  {574d28c9-0e12-4e9c-84ec-45fb9cdcfede}, !- Space Type Name
  ,                                       !- Default Construction Set Name
  ,                                       !- Default Schedule Set Name
  -0,                                     !- Direction of Relative North {deg}
  0,                                      !- X Origin {m}
  0,                                      !- Y Origin {m}
  0,                                      !- Z Origin {m}
  ,                                       !- Building Story Name
  {dea6188b-cac7-499f-b2a4-4a13f3e108de}, !- Thermal Zone Name
  ,                                       !- Part of Total Floor Area
  ,                                       !- Design Specification Outdoor Air Object Name
  {51465d87-da98-455a-8242-58eaa9e17ab7}; !- Building Unit Name

OS:Surface,
  {604114a8-ea6b-4f0d-8db9-2cfa665437da}, !- Handle
  Surface 143,                            !- Name
  RoofCeiling,                            !- Surface Type
  ,                                       !- Construction Name
  {45a204e2-a9f2-4999-8fc4-1d680c09021a}, !- Space Name
  Surface,                                !- Outside Boundary Condition
  {40e49b40-f0d3-4a3c-bd8d-1987f76c9488}, !- Outside Boundary Condition Object
  NoSun,                                  !- Sun Exposure
  NoWind,                                 !- Wind Exposure
  ,                                       !- View Factor to Ground
  ,                                       !- Number of Vertices
  22.86, -9.144, 4.8768,                  !- X,Y,Z Vertex 1 {m}
  22.86, 0, 4.8768,                       !- X,Y,Z Vertex 2 {m}
  18.288, 0, 4.8768,                      !- X,Y,Z Vertex 3 {m}
  18.288, -9.144, 4.8768;                 !- X,Y,Z Vertex 4 {m}

OS:Surface,
  {519e5685-9b08-40bc-9bc0-b85f33f97cc4}, !- Handle
  Surface 144,                            !- Name
  Wall,                                   !- Surface Type
  ,                                       !- Construction Name
  {45a204e2-a9f2-4999-8fc4-1d680c09021a}, !- Space Name
  Outdoors,                               !- Outside Boundary Condition
  ,                                       !- Outside Boundary Condition Object
  SunExposed,                             !- Sun Exposure
  WindExposed,                            !- Wind Exposure
  ,                                       !- View Factor to Ground
  ,                                       !- Number of Vertices
  22.86, -9.144, 4.8768,                  !- X,Y,Z Vertex 1 {m}
  22.86, -9.144, 2.4384,                  !- X,Y,Z Vertex 2 {m}
  22.86, 0, 2.4384,                       !- X,Y,Z Vertex 3 {m}
  22.86, 0, 4.8768;                       !- X,Y,Z Vertex 4 {m}

OS:Surface,
  {9fe6b0c9-dd70-4318-938a-c3b5c10eaa12}, !- Handle
  Surface 145,                            !- Name
  Wall,                                   !- Surface Type
  ,                                       !- Construction Name
  {45a204e2-a9f2-4999-8fc4-1d680c09021a}, !- Space Name
  Outdoors,                               !- Outside Boundary Condition
  ,                                       !- Outside Boundary Condition Object
  SunExposed,                             !- Sun Exposure
  WindExposed,                            !- Wind Exposure
  ,                                       !- View Factor to Ground
  ,                                       !- Number of Vertices
  18.288, -9.144, 4.8768,                 !- X,Y,Z Vertex 1 {m}
  18.288, -9.144, 2.4384,                 !- X,Y,Z Vertex 2 {m}
  22.86, -9.144, 2.4384,                  !- X,Y,Z Vertex 3 {m}
  22.86, -9.144, 4.8768;                  !- X,Y,Z Vertex 4 {m}

OS:Surface,
  {5886adf8-002e-4df0-9c99-09e6cdcf7aa1}, !- Handle
  Surface 146,                            !- Name
  Floor,                                  !- Surface Type
  ,                                       !- Construction Name
  {45a204e2-a9f2-4999-8fc4-1d680c09021a}, !- Space Name
  Surface,                                !- Outside Boundary Condition
  {35b55976-8375-4fe4-b83c-3e42335378d9}, !- Outside Boundary Condition Object
  NoSun,                                  !- Sun Exposure
  NoWind,                                 !- Wind Exposure
  ,                                       !- View Factor to Ground
  ,                                       !- Number of Vertices
  18.288, -9.144, 2.4384,                 !- X,Y,Z Vertex 1 {m}
  18.288, 0, 2.4384,                      !- X,Y,Z Vertex 2 {m}
  22.86, 0, 2.4384,                       !- X,Y,Z Vertex 3 {m}
  22.86, -9.144, 2.4384;                  !- X,Y,Z Vertex 4 {m}

OS:Surface,
  {d818873a-ef89-4b4a-93a3-8b8d8a086dc3}, !- Handle
  Surface 147,                            !- Name
  Wall,                                   !- Surface Type
  ,                                       !- Construction Name
  {45a204e2-a9f2-4999-8fc4-1d680c09021a}, !- Space Name
  Surface,                                !- Outside Boundary Condition
  {fb1d8967-7b59-450c-9189-5e3d0ac52b62}, !- Outside Boundary Condition Object
  NoSun,                                  !- Sun Exposure
  NoWind,                                 !- Wind Exposure
  ,                                       !- View Factor to Ground
  ,                                       !- Number of Vertices
  18.288, 0, 4.8768,                      !- X,Y,Z Vertex 1 {m}
  18.288, 0, 2.4384,                      !- X,Y,Z Vertex 2 {m}
  18.288, -9.144, 2.4384,                 !- X,Y,Z Vertex 3 {m}
  18.288, -9.144, 4.8768;                 !- X,Y,Z Vertex 4 {m}

OS:Surface,
  {e24c071c-0d77-4835-b87b-d187e995e349}, !- Handle
  Surface 148,                            !- Name
  Wall,                                   !- Surface Type
  ,                                       !- Construction Name
  {45a204e2-a9f2-4999-8fc4-1d680c09021a}, !- Space Name
  Surface,                                !- Outside Boundary Condition
  {a80b32a8-dba6-450a-b41d-fb062a0c214d}, !- Outside Boundary Condition Object
  NoSun,                                  !- Sun Exposure
  NoWind,                                 !- Wind Exposure
  ,                                       !- View Factor to Ground
  ,                                       !- Number of Vertices
  22.86, 0, 4.8768,                       !- X,Y,Z Vertex 1 {m}
  22.86, 0, 2.4384,                       !- X,Y,Z Vertex 2 {m}
  18.288, 0, 2.4384,                      !- X,Y,Z Vertex 3 {m}
  18.288, 0, 4.8768;                      !- X,Y,Z Vertex 4 {m}

OS:ThermalZone,
  {1353a82f-9714-451c-a7e2-751c431a2822}, !- Handle
  living zone|unit 10,                    !- Name
  ,                                       !- Multiplier
  ,                                       !- Ceiling Height {m}
  ,                                       !- Volume {m3}
  ,                                       !- Floor Area {m2}
  ,                                       !- Zone Inside Convection Algorithm
  ,                                       !- Zone Outside Convection Algorithm
  ,                                       !- Zone Conditioning Equipment List Name
  {63658d32-762d-4ca7-849f-ca1d517f0536}, !- Zone Air Inlet Port List
  {00339fff-6c9e-41a0-8f63-e15f02c3fe67}, !- Zone Air Exhaust Port List
  {f1532934-251f-4ad7-abe8-b1993ad80bb8}, !- Zone Air Node Name
  {4963e755-fc79-442d-9355-332343f917af}, !- Zone Return Air Port List
  ,                                       !- Primary Daylighting Control Name
  ,                                       !- Fraction of Zone Controlled by Primary Daylighting Control
  ,                                       !- Secondary Daylighting Control Name
  ,                                       !- Fraction of Zone Controlled by Secondary Daylighting Control
  ,                                       !- Illuminance Map Name
  ,                                       !- Group Rendering Name
  ,                                       !- Thermostat Name
  No;                                     !- Use Ideal Air Loads

OS:Node,
  {b205e169-fee6-47e3-ab0c-13ebcf38d34e}, !- Handle
  Node 10,                                !- Name
  {f1532934-251f-4ad7-abe8-b1993ad80bb8}, !- Inlet Port
  ;                                       !- Outlet Port

OS:Connection,
  {f1532934-251f-4ad7-abe8-b1993ad80bb8}, !- Handle
  {53076728-fb60-4c1c-9d21-e50f7a4e3bdc}, !- Name
  {1353a82f-9714-451c-a7e2-751c431a2822}, !- Source Object
  11,                                     !- Outlet Port
  {b205e169-fee6-47e3-ab0c-13ebcf38d34e}, !- Target Object
  2;                                      !- Inlet Port

OS:PortList,
  {63658d32-762d-4ca7-849f-ca1d517f0536}, !- Handle
  {69f0c122-66b4-4170-a200-5b87835a500b}, !- Name
  {1353a82f-9714-451c-a7e2-751c431a2822}; !- HVAC Component

OS:PortList,
  {00339fff-6c9e-41a0-8f63-e15f02c3fe67}, !- Handle
  {d54ba97a-e91d-463e-8bf2-f75658493631}, !- Name
  {1353a82f-9714-451c-a7e2-751c431a2822}; !- HVAC Component

OS:PortList,
  {4963e755-fc79-442d-9355-332343f917af}, !- Handle
  {cc33b346-06a0-4905-949a-bfcb530d4fe7}, !- Name
  {1353a82f-9714-451c-a7e2-751c431a2822}; !- HVAC Component

OS:Sizing:Zone,
  {189d88fc-6e96-45e5-9f8e-ae87d3cdc1e4}, !- Handle
  {1353a82f-9714-451c-a7e2-751c431a2822}, !- Zone or ZoneList Name
  SupplyAirTemperature,                   !- Zone Cooling Design Supply Air Temperature Input Method
  14,                                     !- Zone Cooling Design Supply Air Temperature {C}
  11.11,                                  !- Zone Cooling Design Supply Air Temperature Difference {deltaC}
  SupplyAirTemperature,                   !- Zone Heating Design Supply Air Temperature Input Method
  40,                                     !- Zone Heating Design Supply Air Temperature {C}
  11.11,                                  !- Zone Heating Design Supply Air Temperature Difference {deltaC}
  0.0085,                                 !- Zone Cooling Design Supply Air Humidity Ratio {kg-H2O/kg-air}
  0.008,                                  !- Zone Heating Design Supply Air Humidity Ratio {kg-H2O/kg-air}
  ,                                       !- Zone Heating Sizing Factor
  ,                                       !- Zone Cooling Sizing Factor
  DesignDay,                              !- Cooling Design Air Flow Method
  ,                                       !- Cooling Design Air Flow Rate {m3/s}
  ,                                       !- Cooling Minimum Air Flow per Zone Floor Area {m3/s-m2}
  ,                                       !- Cooling Minimum Air Flow {m3/s}
  ,                                       !- Cooling Minimum Air Flow Fraction
  DesignDay,                              !- Heating Design Air Flow Method
  ,                                       !- Heating Design Air Flow Rate {m3/s}
  ,                                       !- Heating Maximum Air Flow per Zone Floor Area {m3/s-m2}
  ,                                       !- Heating Maximum Air Flow {m3/s}
  ,                                       !- Heating Maximum Air Flow Fraction
  ,                                       !- Design Zone Air Distribution Effectiveness in Cooling Mode
  ,                                       !- Design Zone Air Distribution Effectiveness in Heating Mode
  No,                                     !- Account for Dedicated Outdoor Air System
  NeutralSupplyAir,                       !- Dedicated Outdoor Air System Control Strategy
  autosize,                               !- Dedicated Outdoor Air Low Setpoint Temperature for Design {C}
  autosize;                               !- Dedicated Outdoor Air High Setpoint Temperature for Design {C}

OS:ZoneHVAC:EquipmentList,
  {8caace89-7c90-4d00-8d2a-97a97c83b7d5}, !- Handle
  Zone HVAC Equipment List 10,            !- Name
  {1353a82f-9714-451c-a7e2-751c431a2822}; !- Thermal Zone

OS:Space,
  {bfc394f8-dc62-4428-bd87-a00e9939e2ac}, !- Handle
  living space|unit 10|story 1,           !- Name
  {574d28c9-0e12-4e9c-84ec-45fb9cdcfede}, !- Space Type Name
  ,                                       !- Default Construction Set Name
  ,                                       !- Default Schedule Set Name
  -0,                                     !- Direction of Relative North {deg}
  0,                                      !- X Origin {m}
  0,                                      !- Y Origin {m}
  0,                                      !- Z Origin {m}
  ,                                       !- Building Story Name
  {1353a82f-9714-451c-a7e2-751c431a2822}, !- Thermal Zone Name
  ,                                       !- Part of Total Floor Area
  ,                                       !- Design Specification Outdoor Air Object Name
  {ed9bd2ec-2ad2-4a7f-a584-97793868b136}; !- Building Unit Name

OS:Surface,
  {ccca7384-a782-42bc-88ce-c1fc1fcd201c}, !- Handle
  Surface 154,                            !- Name
  Wall,                                   !- Surface Type
  ,                                       !- Construction Name
  {bfc394f8-dc62-4428-bd87-a00e9939e2ac}, !- Space Name
  Outdoors,                               !- Outside Boundary Condition
  ,                                       !- Outside Boundary Condition Object
  SunExposed,                             !- Sun Exposure
  WindExposed,                            !- Wind Exposure
  ,                                       !- View Factor to Ground
  ,                                       !- Number of Vertices
  22.86, 9.144, 2.4384,                   !- X,Y,Z Vertex 1 {m}
  22.86, 9.144, 0,                        !- X,Y,Z Vertex 2 {m}
  18.288, 9.144, 0,                       !- X,Y,Z Vertex 3 {m}
  18.288, 9.144, 2.4384;                  !- X,Y,Z Vertex 4 {m}

OS:Surface,
  {69d57399-1798-41e7-86b0-7c11a01a2713}, !- Handle
  Surface 155,                            !- Name
  Wall,                                   !- Surface Type
  ,                                       !- Construction Name
  {bfc394f8-dc62-4428-bd87-a00e9939e2ac}, !- Space Name
  Surface,                                !- Outside Boundary Condition
  {e36dce4d-b8ae-4014-9708-98154bbc29fa}, !- Outside Boundary Condition Object
  NoSun,                                  !- Sun Exposure
  NoWind,                                 !- Wind Exposure
  ,                                       !- View Factor to Ground
  ,                                       !- Number of Vertices
  18.288, 9.144, 2.4384,                  !- X,Y,Z Vertex 1 {m}
  18.288, 9.144, 0,                       !- X,Y,Z Vertex 2 {m}
  18.288, 0, 0,                           !- X,Y,Z Vertex 3 {m}
  18.288, 0, 2.4384;                      !- X,Y,Z Vertex 4 {m}

OS:Surface,
  {cb36b188-5fb3-4c46-b2ba-ac4a230b9426}, !- Handle
  Surface 156,                            !- Name
  Wall,                                   !- Surface Type
  ,                                       !- Construction Name
  {bfc394f8-dc62-4428-bd87-a00e9939e2ac}, !- Space Name
  Outdoors,                               !- Outside Boundary Condition
  ,                                       !- Outside Boundary Condition Object
  SunExposed,                             !- Sun Exposure
  WindExposed,                            !- Wind Exposure
  ,                                       !- View Factor to Ground
  ,                                       !- Number of Vertices
  22.86, 0, 2.4384,                       !- X,Y,Z Vertex 1 {m}
  22.86, 0, 0,                            !- X,Y,Z Vertex 2 {m}
  22.86, 9.144, 0,                        !- X,Y,Z Vertex 3 {m}
  22.86, 9.144, 2.4384;                   !- X,Y,Z Vertex 4 {m}

OS:Surface,
  {d7b110a8-dcb8-4e83-bb3b-1dff692a7e8e}, !- Handle
  Surface 157,                            !- Name
  Wall,                                   !- Surface Type
  ,                                       !- Construction Name
  {bfc394f8-dc62-4428-bd87-a00e9939e2ac}, !- Space Name
  Surface,                                !- Outside Boundary Condition
  {b5bc617c-00e1-47ef-9479-70905efa9e1f}, !- Outside Boundary Condition Object
  NoSun,                                  !- Sun Exposure
  NoWind,                                 !- Wind Exposure
  ,                                       !- View Factor to Ground
  ,                                       !- Number of Vertices
  18.288, 0, 2.4384,                      !- X,Y,Z Vertex 1 {m}
  18.288, 0, 0,                           !- X,Y,Z Vertex 2 {m}
  22.86, 0, 0,                            !- X,Y,Z Vertex 3 {m}
  22.86, 0, 2.4384;                       !- X,Y,Z Vertex 4 {m}

OS:Surface,
  {3d4ba8e6-c9c0-45d6-a0b3-fed9377f23c0}, !- Handle
  Surface 158,                            !- Name
  Floor,                                  !- Surface Type
  ,                                       !- Construction Name
  {bfc394f8-dc62-4428-bd87-a00e9939e2ac}, !- Space Name
  Foundation,                             !- Outside Boundary Condition
  ,                                       !- Outside Boundary Condition Object
  NoSun,                                  !- Sun Exposure
  NoWind,                                 !- Wind Exposure
  ,                                       !- View Factor to Ground
  ,                                       !- Number of Vertices
  18.288, 0, 0,                           !- X,Y,Z Vertex 1 {m}
  18.288, 9.144, 0,                       !- X,Y,Z Vertex 2 {m}
  22.86, 9.144, 0,                        !- X,Y,Z Vertex 3 {m}
  22.86, 0, 0;                            !- X,Y,Z Vertex 4 {m}

OS:Surface,
  {43bd5221-6db2-4d62-86a0-c21b0567078a}, !- Handle
  Surface 159,                            !- Name
  RoofCeiling,                            !- Surface Type
  ,                                       !- Construction Name
  {bfc394f8-dc62-4428-bd87-a00e9939e2ac}, !- Space Name
  Surface,                                !- Outside Boundary Condition
  {e942dde0-2c47-4f65-a255-5634594d0023}, !- Outside Boundary Condition Object
  NoSun,                                  !- Sun Exposure
  NoWind,                                 !- Wind Exposure
  ,                                       !- View Factor to Ground
  ,                                       !- Number of Vertices
  22.86, 0, 2.4384,                       !- X,Y,Z Vertex 1 {m}
  22.86, 9.144, 2.4384,                   !- X,Y,Z Vertex 2 {m}
  18.288, 9.144, 2.4384,                  !- X,Y,Z Vertex 3 {m}
  18.288, 0, 2.4384;                      !- X,Y,Z Vertex 4 {m}

OS:Space,
  {afe50680-3510-48c9-8401-b9d5e0f5b68c}, !- Handle
  living space|unit 10|story 2,           !- Name
  {574d28c9-0e12-4e9c-84ec-45fb9cdcfede}, !- Space Type Name
  ,                                       !- Default Construction Set Name
  ,                                       !- Default Schedule Set Name
  -0,                                     !- Direction of Relative North {deg}
  0,                                      !- X Origin {m}
  0,                                      !- Y Origin {m}
  0,                                      !- Z Origin {m}
  ,                                       !- Building Story Name
  {1353a82f-9714-451c-a7e2-751c431a2822}, !- Thermal Zone Name
  ,                                       !- Part of Total Floor Area
  ,                                       !- Design Specification Outdoor Air Object Name
  {ed9bd2ec-2ad2-4a7f-a584-97793868b136}; !- Building Unit Name

OS:Surface,
  {a80b32a8-dba6-450a-b41d-fb062a0c214d}, !- Handle
  Surface 160,                            !- Name
  Wall,                                   !- Surface Type
  ,                                       !- Construction Name
  {afe50680-3510-48c9-8401-b9d5e0f5b68c}, !- Space Name
  Surface,                                !- Outside Boundary Condition
  {e24c071c-0d77-4835-b87b-d187e995e349}, !- Outside Boundary Condition Object
  NoSun,                                  !- Sun Exposure
  NoWind,                                 !- Wind Exposure
  ,                                       !- View Factor to Ground
  ,                                       !- Number of Vertices
  18.288, 0, 4.8768,                      !- X,Y,Z Vertex 1 {m}
  18.288, 0, 2.4384,                      !- X,Y,Z Vertex 2 {m}
  22.86, 0, 2.4384,                       !- X,Y,Z Vertex 3 {m}
  22.86, 0, 4.8768;                       !- X,Y,Z Vertex 4 {m}

OS:Surface,
  {0dd0a042-f71f-4a5f-ab3f-2b1ec8b438a0}, !- Handle
  Surface 161,                            !- Name
  Wall,                                   !- Surface Type
  ,                                       !- Construction Name
  {afe50680-3510-48c9-8401-b9d5e0f5b68c}, !- Space Name
  Outdoors,                               !- Outside Boundary Condition
  ,                                       !- Outside Boundary Condition Object
  SunExposed,                             !- Sun Exposure
  WindExposed,                            !- Wind Exposure
  ,                                       !- View Factor to Ground
  ,                                       !- Number of Vertices
  22.86, 0, 4.8768,                       !- X,Y,Z Vertex 1 {m}
  22.86, 0, 2.4384,                       !- X,Y,Z Vertex 2 {m}
  22.86, 9.144, 2.4384,                   !- X,Y,Z Vertex 3 {m}
  22.86, 9.144, 4.8768;                   !- X,Y,Z Vertex 4 {m}

OS:Surface,
  {51002beb-dc25-4004-bd2a-0e274d52ebdf}, !- Handle
  Surface 162,                            !- Name
  Wall,                                   !- Surface Type
  ,                                       !- Construction Name
  {afe50680-3510-48c9-8401-b9d5e0f5b68c}, !- Space Name
  Outdoors,                               !- Outside Boundary Condition
  ,                                       !- Outside Boundary Condition Object
  SunExposed,                             !- Sun Exposure
  WindExposed,                            !- Wind Exposure
  ,                                       !- View Factor to Ground
  ,                                       !- Number of Vertices
  22.86, 9.144, 4.8768,                   !- X,Y,Z Vertex 1 {m}
  22.86, 9.144, 2.4384,                   !- X,Y,Z Vertex 2 {m}
  18.288, 9.144, 2.4384,                  !- X,Y,Z Vertex 3 {m}
  18.288, 9.144, 4.8768;                  !- X,Y,Z Vertex 4 {m}

OS:Surface,
  {14182ee0-b531-499b-8082-dbdc6a19ee7f}, !- Handle
  Surface 163,                            !- Name
  Wall,                                   !- Surface Type
  ,                                       !- Construction Name
  {afe50680-3510-48c9-8401-b9d5e0f5b68c}, !- Space Name
  Surface,                                !- Outside Boundary Condition
  {3d17d890-03af-43ac-89ac-625445bfdb97}, !- Outside Boundary Condition Object
  NoSun,                                  !- Sun Exposure
  NoWind,                                 !- Wind Exposure
  ,                                       !- View Factor to Ground
  ,                                       !- Number of Vertices
  18.288, 9.144, 4.8768,                  !- X,Y,Z Vertex 1 {m}
  18.288, 9.144, 2.4384,                  !- X,Y,Z Vertex 2 {m}
  18.288, 0, 2.4384,                      !- X,Y,Z Vertex 3 {m}
  18.288, 0, 4.8768;                      !- X,Y,Z Vertex 4 {m}

OS:Surface,
  {b28bd4cd-af0a-4512-8856-a2a024e4bf9c}, !- Handle
  Surface 164,                            !- Name
  RoofCeiling,                            !- Surface Type
  ,                                       !- Construction Name
  {afe50680-3510-48c9-8401-b9d5e0f5b68c}, !- Space Name
  Surface,                                !- Outside Boundary Condition
  {28430faf-c3d0-4d18-a38d-3d7462d231c3}, !- Outside Boundary Condition Object
  NoSun,                                  !- Sun Exposure
  NoWind,                                 !- Wind Exposure
  ,                                       !- View Factor to Ground
  ,                                       !- Number of Vertices
  22.86, 0, 4.8768,                       !- X,Y,Z Vertex 1 {m}
  22.86, 9.144, 4.8768,                   !- X,Y,Z Vertex 2 {m}
  18.288, 9.144, 4.8768,                  !- X,Y,Z Vertex 3 {m}
  18.288, 0, 4.8768;                      !- X,Y,Z Vertex 4 {m}

OS:Surface,
  {e942dde0-2c47-4f65-a255-5634594d0023}, !- Handle
  Surface 165,                            !- Name
  Floor,                                  !- Surface Type
  ,                                       !- Construction Name
  {afe50680-3510-48c9-8401-b9d5e0f5b68c}, !- Space Name
  Surface,                                !- Outside Boundary Condition
  {43bd5221-6db2-4d62-86a0-c21b0567078a}, !- Outside Boundary Condition Object
  NoSun,                                  !- Sun Exposure
  NoWind,                                 !- Wind Exposure
  ,                                       !- View Factor to Ground
  ,                                       !- Number of Vertices
  18.288, 0, 2.4384,                      !- X,Y,Z Vertex 1 {m}
  18.288, 9.144, 2.4384,                  !- X,Y,Z Vertex 2 {m}
  22.86, 9.144, 2.4384,                   !- X,Y,Z Vertex 3 {m}
  22.86, 0, 2.4384;                       !- X,Y,Z Vertex 4 {m}

OS:Surface,
  {ba0a141d-7b9b-4bbf-ba77-6132604f6615}, !- Handle
  Surface 13,                             !- Name
  Floor,                                  !- Surface Type
  ,                                       !- Construction Name
  {77f90c06-3687-44c4-a81b-d2ee2e179d97}, !- Space Name
  Surface,                                !- Outside Boundary Condition
  {9a0b1634-e3e6-49fc-a583-ed586263a860}, !- Outside Boundary Condition Object
  NoSun,                                  !- Sun Exposure
  NoWind,                                 !- Wind Exposure
  ,                                       !- View Factor to Ground
  ,                                       !- Number of Vertices
  13.716, 0, 4.8768,                      !- X,Y,Z Vertex 1 {m}
  13.716, -9.144, 4.8768,                 !- X,Y,Z Vertex 2 {m}
  9.144, -9.144, 4.8768,                  !- X,Y,Z Vertex 3 {m}
  9.144, 0, 4.8768;                       !- X,Y,Z Vertex 4 {m}

OS:Surface,
  {f08360f1-125f-44e3-8aa6-c0d8493b2e2e}, !- Handle
  Surface 14,                             !- Name
  RoofCeiling,                            !- Surface Type
  ,                                       !- Construction Name
  {77f90c06-3687-44c4-a81b-d2ee2e179d97}, !- Space Name
  Outdoors,                               !- Outside Boundary Condition
  ,                                       !- Outside Boundary Condition Object
  SunExposed,                             !- Sun Exposure
  WindExposed,                            !- Wind Exposure
  ,                                       !- View Factor to Ground
  ,                                       !- Number of Vertices
  0, 0, 9.4488,                           !- X,Y,Z Vertex 1 {m}
  22.86, 0, 9.4488,                       !- X,Y,Z Vertex 2 {m}
  22.86, 9.144, 4.8768,                   !- X,Y,Z Vertex 3 {m}
  0, 9.144, 4.8768;                       !- X,Y,Z Vertex 4 {m}

OS:Surface,
  {8b40010a-5d0e-47ae-8050-8eaf0a50b48b}, !- Handle
  Surface 15,                             !- Name
  RoofCeiling,                            !- Surface Type
  ,                                       !- Construction Name
  {77f90c06-3687-44c4-a81b-d2ee2e179d97}, !- Space Name
  Outdoors,                               !- Outside Boundary Condition
  ,                                       !- Outside Boundary Condition Object
  SunExposed,                             !- Sun Exposure
  WindExposed,                            !- Wind Exposure
  ,                                       !- View Factor to Ground
  ,                                       !- Number of Vertices
  22.86, 0, 9.4488,                       !- X,Y,Z Vertex 1 {m}
  0, 0, 9.4488,                           !- X,Y,Z Vertex 2 {m}
  0, -9.144, 4.8768,                      !- X,Y,Z Vertex 3 {m}
  22.86, -9.144, 4.8768;                  !- X,Y,Z Vertex 4 {m}

OS:Surface,
  {5288ddb7-0c23-4bc3-91bb-34cadc74b1c2}, !- Handle
  Surface 16,                             !- Name
  Wall,                                   !- Surface Type
  ,                                       !- Construction Name
  {77f90c06-3687-44c4-a81b-d2ee2e179d97}, !- Space Name
  Outdoors,                               !- Outside Boundary Condition
  ,                                       !- Outside Boundary Condition Object
  SunExposed,                             !- Sun Exposure
  WindExposed,                            !- Wind Exposure
  ,                                       !- View Factor to Ground
  ,                                       !- Number of Vertices
  0, 0, 9.4488,                           !- X,Y,Z Vertex 1 {m}
  0, 9.144, 4.8768,                       !- X,Y,Z Vertex 2 {m}
  0, -9.144, 4.8768;                      !- X,Y,Z Vertex 3 {m}

OS:Surface,
  {7ad4bc4f-944b-4da6-9eb9-792510afead4}, !- Handle
  Surface 17,                             !- Name
  Wall,                                   !- Surface Type
  ,                                       !- Construction Name
  {77f90c06-3687-44c4-a81b-d2ee2e179d97}, !- Space Name
  Outdoors,                               !- Outside Boundary Condition
  ,                                       !- Outside Boundary Condition Object
  SunExposed,                             !- Sun Exposure
  WindExposed,                            !- Wind Exposure
  ,                                       !- View Factor to Ground
  ,                                       !- Number of Vertices
  22.86, 0, 9.4488,                       !- X,Y,Z Vertex 1 {m}
  22.86, -9.144, 4.8768,                  !- X,Y,Z Vertex 2 {m}
  22.86, 9.144, 4.8768;                   !- X,Y,Z Vertex 3 {m}

OS:Space,
  {77f90c06-3687-44c4-a81b-d2ee2e179d97}, !- Handle
  unfinished attic space,                 !- Name
  {3ddac014-ebe2-449d-befc-542409b19bbb}, !- Space Type Name
  ,                                       !- Default Construction Set Name
  ,                                       !- Default Schedule Set Name
  ,                                       !- Direction of Relative North {deg}
  ,                                       !- X Origin {m}
  ,                                       !- Y Origin {m}
  ,                                       !- Z Origin {m}
  ,                                       !- Building Story Name
  {3dd5dc63-3320-46e5-b69a-e473d70997fe}; !- Thermal Zone Name

OS:ThermalZone,
  {3dd5dc63-3320-46e5-b69a-e473d70997fe}, !- Handle
  unfinished attic zone,                  !- Name
  ,                                       !- Multiplier
  ,                                       !- Ceiling Height {m}
  ,                                       !- Volume {m3}
  ,                                       !- Floor Area {m2}
  ,                                       !- Zone Inside Convection Algorithm
  ,                                       !- Zone Outside Convection Algorithm
  ,                                       !- Zone Conditioning Equipment List Name
  {93c8f4c1-4b02-471b-9115-a4d498eb0ba8}, !- Zone Air Inlet Port List
  {35e16728-ab27-4c76-b6ce-0335899c3bab}, !- Zone Air Exhaust Port List
  {f85a99f3-ec18-442e-aa40-9224739a9a83}, !- Zone Air Node Name
  {f140a0ab-c263-4703-a516-b6fb2f77a487}, !- Zone Return Air Port List
  ,                                       !- Primary Daylighting Control Name
  ,                                       !- Fraction of Zone Controlled by Primary Daylighting Control
  ,                                       !- Secondary Daylighting Control Name
  ,                                       !- Fraction of Zone Controlled by Secondary Daylighting Control
  ,                                       !- Illuminance Map Name
  ,                                       !- Group Rendering Name
  ,                                       !- Thermostat Name
  No;                                     !- Use Ideal Air Loads

OS:Node,
  {ff23e0a6-316c-46a0-8ef7-812ef5715ed3}, !- Handle
  Node 11,                                !- Name
  {f85a99f3-ec18-442e-aa40-9224739a9a83}, !- Inlet Port
  ;                                       !- Outlet Port

OS:Connection,
  {f85a99f3-ec18-442e-aa40-9224739a9a83}, !- Handle
  {43146f3c-032e-4c33-a3dc-7cbc7f8648e7}, !- Name
  {3dd5dc63-3320-46e5-b69a-e473d70997fe}, !- Source Object
  11,                                     !- Outlet Port
  {ff23e0a6-316c-46a0-8ef7-812ef5715ed3}, !- Target Object
  2;                                      !- Inlet Port

OS:PortList,
  {93c8f4c1-4b02-471b-9115-a4d498eb0ba8}, !- Handle
  {188b8c37-7084-447c-8eec-6514d92f8b5d}, !- Name
  {3dd5dc63-3320-46e5-b69a-e473d70997fe}; !- HVAC Component

OS:PortList,
  {35e16728-ab27-4c76-b6ce-0335899c3bab}, !- Handle
  {3e0061a0-eabe-43d4-bfb3-0b7e4e6f7322}, !- Name
  {3dd5dc63-3320-46e5-b69a-e473d70997fe}; !- HVAC Component

OS:PortList,
  {f140a0ab-c263-4703-a516-b6fb2f77a487}, !- Handle
  {a53817e6-3797-4f86-9887-6f432ecd8c14}, !- Name
  {3dd5dc63-3320-46e5-b69a-e473d70997fe}; !- HVAC Component

OS:Sizing:Zone,
  {5c4dc0e2-8b2c-4b9e-9f0e-7b2dbc851529}, !- Handle
  {3dd5dc63-3320-46e5-b69a-e473d70997fe}, !- Zone or ZoneList Name
  SupplyAirTemperature,                   !- Zone Cooling Design Supply Air Temperature Input Method
  14,                                     !- Zone Cooling Design Supply Air Temperature {C}
  11.11,                                  !- Zone Cooling Design Supply Air Temperature Difference {deltaC}
  SupplyAirTemperature,                   !- Zone Heating Design Supply Air Temperature Input Method
  40,                                     !- Zone Heating Design Supply Air Temperature {C}
  11.11,                                  !- Zone Heating Design Supply Air Temperature Difference {deltaC}
  0.0085,                                 !- Zone Cooling Design Supply Air Humidity Ratio {kg-H2O/kg-air}
  0.008,                                  !- Zone Heating Design Supply Air Humidity Ratio {kg-H2O/kg-air}
  ,                                       !- Zone Heating Sizing Factor
  ,                                       !- Zone Cooling Sizing Factor
  DesignDay,                              !- Cooling Design Air Flow Method
  ,                                       !- Cooling Design Air Flow Rate {m3/s}
  ,                                       !- Cooling Minimum Air Flow per Zone Floor Area {m3/s-m2}
  ,                                       !- Cooling Minimum Air Flow {m3/s}
  ,                                       !- Cooling Minimum Air Flow Fraction
  DesignDay,                              !- Heating Design Air Flow Method
  ,                                       !- Heating Design Air Flow Rate {m3/s}
  ,                                       !- Heating Maximum Air Flow per Zone Floor Area {m3/s-m2}
  ,                                       !- Heating Maximum Air Flow {m3/s}
  ,                                       !- Heating Maximum Air Flow Fraction
  ,                                       !- Design Zone Air Distribution Effectiveness in Cooling Mode
  ,                                       !- Design Zone Air Distribution Effectiveness in Heating Mode
  No,                                     !- Account for Dedicated Outdoor Air System
  NeutralSupplyAir,                       !- Dedicated Outdoor Air System Control Strategy
  autosize,                               !- Dedicated Outdoor Air Low Setpoint Temperature for Design {C}
  autosize;                               !- Dedicated Outdoor Air High Setpoint Temperature for Design {C}

OS:ZoneHVAC:EquipmentList,
  {d4de08c8-2bc6-4b9d-a6f9-1ccdc610bf37}, !- Handle
  Zone HVAC Equipment List 11,            !- Name
  {3dd5dc63-3320-46e5-b69a-e473d70997fe}; !- Thermal Zone

OS:SpaceType,
  {3ddac014-ebe2-449d-befc-542409b19bbb}, !- Handle
  Space Type 2,                           !- Name
  ,                                       !- Default Construction Set Name
  ,                                       !- Default Schedule Set Name
  ,                                       !- Group Rendering Name
  ,                                       !- Design Specification Outdoor Air Object Name
  ,                                       !- Standards Template
  ,                                       !- Standards Building Type
  unfinished attic;                       !- Standards Space Type

OS:BuildingUnit,
  {f4f9cfec-99d3-4a3e-b977-9ba9d59d9bd7}, !- Handle
  unit 1,                                 !- Name
  ,                                       !- Rendering Color
  Residential;                            !- Building Unit Type

OS:AdditionalProperties,
  {ddb496a7-3429-4287-98e2-acf8735ad79c}, !- Handle
  {f4f9cfec-99d3-4a3e-b977-9ba9d59d9bd7}, !- Object Name
  Units Represented,                      !- Feature Name 1
  Integer,                                !- Feature Data Type 1
  1,                                      !- Feature Value 1
  NumberOfBedrooms,                       !- Feature Name 2
  Integer,                                !- Feature Data Type 2
  3,                                      !- Feature Value 2
  NumberOfBathrooms,                      !- Feature Name 3
  Double,                                 !- Feature Data Type 3
  2;                                      !- Feature Value 3

OS:BuildingUnit,
  {94774acd-28d3-4cec-a54a-4449fc1e65aa}, !- Handle
  unit 2,                                 !- Name
  ,                                       !- Rendering Color
  Residential;                            !- Building Unit Type

OS:AdditionalProperties,
  {127770e1-f0ff-4a8f-a525-761e54c722c9}, !- Handle
  {94774acd-28d3-4cec-a54a-4449fc1e65aa}, !- Object Name
  Units Represented,                      !- Feature Name 1
  Integer,                                !- Feature Data Type 1
  1,                                      !- Feature Value 1
  NumberOfBedrooms,                       !- Feature Name 2
  Integer,                                !- Feature Data Type 2
  3,                                      !- Feature Value 2
  NumberOfBathrooms,                      !- Feature Name 3
  Double,                                 !- Feature Data Type 3
  2;                                      !- Feature Value 3

OS:BuildingUnit,
  {24985398-cd82-4d06-9c68-91ffc989d1a8}, !- Handle
  unit 3,                                 !- Name
  ,                                       !- Rendering Color
  Residential;                            !- Building Unit Type

OS:AdditionalProperties,
  {97993230-9c72-4139-9e84-d2e203881a7a}, !- Handle
  {24985398-cd82-4d06-9c68-91ffc989d1a8}, !- Object Name
  Units Represented,                      !- Feature Name 1
  Integer,                                !- Feature Data Type 1
  1,                                      !- Feature Value 1
  NumberOfBedrooms,                       !- Feature Name 2
  Integer,                                !- Feature Data Type 2
  3,                                      !- Feature Value 2
  NumberOfBathrooms,                      !- Feature Name 3
  Double,                                 !- Feature Data Type 3
  2;                                      !- Feature Value 3

OS:BuildingUnit,
  {d350552c-5955-4038-b5f6-193a19ff3c8f}, !- Handle
  unit 4,                                 !- Name
  ,                                       !- Rendering Color
  Residential;                            !- Building Unit Type

OS:AdditionalProperties,
  {863357fb-c9c1-4c5c-ab76-f68ba348e5a3}, !- Handle
  {d350552c-5955-4038-b5f6-193a19ff3c8f}, !- Object Name
  Units Represented,                      !- Feature Name 1
  Integer,                                !- Feature Data Type 1
  1,                                      !- Feature Value 1
  NumberOfBedrooms,                       !- Feature Name 2
  Integer,                                !- Feature Data Type 2
  3,                                      !- Feature Value 2
  NumberOfBathrooms,                      !- Feature Name 3
  Double,                                 !- Feature Data Type 3
  2;                                      !- Feature Value 3

OS:BuildingUnit,
  {49eb3d73-ac58-4775-8d03-d3a180d8b756}, !- Handle
  unit 5,                                 !- Name
  ,                                       !- Rendering Color
  Residential;                            !- Building Unit Type

OS:AdditionalProperties,
  {caeb12c1-18b6-4b6f-9d0e-bdf2cde938a3}, !- Handle
  {49eb3d73-ac58-4775-8d03-d3a180d8b756}, !- Object Name
  Units Represented,                      !- Feature Name 1
  Integer,                                !- Feature Data Type 1
  1,                                      !- Feature Value 1
  NumberOfBedrooms,                       !- Feature Name 2
  Integer,                                !- Feature Data Type 2
  3,                                      !- Feature Value 2
  NumberOfBathrooms,                      !- Feature Name 3
  Double,                                 !- Feature Data Type 3
  2;                                      !- Feature Value 3

OS:BuildingUnit,
  {0962963d-82df-4e8c-88f4-5d08cb7b8107}, !- Handle
  unit 6,                                 !- Name
  ,                                       !- Rendering Color
  Residential;                            !- Building Unit Type

OS:AdditionalProperties,
  {31b51a5d-c100-4057-ab94-f778a19d5303}, !- Handle
  {0962963d-82df-4e8c-88f4-5d08cb7b8107}, !- Object Name
  Units Represented,                      !- Feature Name 1
  Integer,                                !- Feature Data Type 1
  1,                                      !- Feature Value 1
  NumberOfBedrooms,                       !- Feature Name 2
  Integer,                                !- Feature Data Type 2
  3,                                      !- Feature Value 2
  NumberOfBathrooms,                      !- Feature Name 3
  Double,                                 !- Feature Data Type 3
  2;                                      !- Feature Value 3

OS:BuildingUnit,
  {a7ad889f-a3f3-4943-955e-89b40273b4f3}, !- Handle
  unit 7,                                 !- Name
  ,                                       !- Rendering Color
  Residential;                            !- Building Unit Type

OS:AdditionalProperties,
  {c8f579d9-ca8d-4b7e-af6a-f235194da98e}, !- Handle
  {a7ad889f-a3f3-4943-955e-89b40273b4f3}, !- Object Name
  Units Represented,                      !- Feature Name 1
  Integer,                                !- Feature Data Type 1
  1,                                      !- Feature Value 1
  NumberOfBedrooms,                       !- Feature Name 2
  Integer,                                !- Feature Data Type 2
  3,                                      !- Feature Value 2
  NumberOfBathrooms,                      !- Feature Name 3
  Double,                                 !- Feature Data Type 3
  2;                                      !- Feature Value 3

OS:BuildingUnit,
  {af65ef2b-f3da-46d7-a9b2-f4b9daf9c3a1}, !- Handle
  unit 8,                                 !- Name
  ,                                       !- Rendering Color
  Residential;                            !- Building Unit Type

OS:AdditionalProperties,
  {5ef23241-c6f8-49d7-9bb5-1abbcc80a899}, !- Handle
  {af65ef2b-f3da-46d7-a9b2-f4b9daf9c3a1}, !- Object Name
  Units Represented,                      !- Feature Name 1
  Integer,                                !- Feature Data Type 1
  1,                                      !- Feature Value 1
  NumberOfBedrooms,                       !- Feature Name 2
  Integer,                                !- Feature Data Type 2
  3,                                      !- Feature Value 2
  NumberOfBathrooms,                      !- Feature Name 3
  Double,                                 !- Feature Data Type 3
  2;                                      !- Feature Value 3

OS:BuildingUnit,
  {51465d87-da98-455a-8242-58eaa9e17ab7}, !- Handle
  unit 9,                                 !- Name
  ,                                       !- Rendering Color
  Residential;                            !- Building Unit Type

OS:AdditionalProperties,
  {258dd5e2-bd97-44f7-a93e-213bbd2c9a7e}, !- Handle
  {51465d87-da98-455a-8242-58eaa9e17ab7}, !- Object Name
  Units Represented,                      !- Feature Name 1
  Integer,                                !- Feature Data Type 1
  1,                                      !- Feature Value 1
  NumberOfBedrooms,                       !- Feature Name 2
  Integer,                                !- Feature Data Type 2
  3,                                      !- Feature Value 2
  NumberOfBathrooms,                      !- Feature Name 3
  Double,                                 !- Feature Data Type 3
  2;                                      !- Feature Value 3

OS:BuildingUnit,
  {ed9bd2ec-2ad2-4a7f-a584-97793868b136}, !- Handle
  unit 10,                                !- Name
  ,                                       !- Rendering Color
  Residential;                            !- Building Unit Type

OS:AdditionalProperties,
  {3e3eab89-137c-48b3-b017-6cd62d9050bd}, !- Handle
  {ed9bd2ec-2ad2-4a7f-a584-97793868b136}, !- Object Name
  Units Represented,                      !- Feature Name 1
  Integer,                                !- Feature Data Type 1
  1,                                      !- Feature Value 1
  NumberOfBedrooms,                       !- Feature Name 2
  Integer,                                !- Feature Data Type 2
  3,                                      !- Feature Value 2
  NumberOfBathrooms,                      !- Feature Name 3
  Double,                                 !- Feature Data Type 3
  2;                                      !- Feature Value 3

OS:Building,
  {5638c468-aaf2-4496-9ab1-ae4b6aca086b}, !- Handle
  Building 1,                             !- Name
  ,                                       !- Building Sector Type
  180,                                    !- North Axis {deg}
  ,                                       !- Nominal Floor to Floor Height {m}
  ,                                       !- Space Type Name
  ,                                       !- Default Construction Set Name
  ,                                       !- Default Schedule Set Name
  2,                                      !- Standards Number of Stories
  2,                                      !- Standards Number of Above Ground Stories
  ,                                       !- Standards Template
  singlefamilyattached,                   !- Standards Building Type
  10;                                     !- Standards Number of Living Units

OS:AdditionalProperties,
  {99ad4bb5-21aa-4292-a739-a3f4dcf75788}, !- Handle
  {5638c468-aaf2-4496-9ab1-ae4b6aca086b}, !- Object Name
  Total Units Represented,                !- Feature Name 1
  Integer,                                !- Feature Data Type 1
  10,                                     !- Feature Value 1
  Total Units Modeled,                    !- Feature Name 2
  Integer,                                !- Feature Data Type 2
  10;                                     !- Feature Value 2

OS:Surface,
  {40e49b40-f0d3-4a3c-bd8d-1987f76c9488}, !- Handle
  Surface 30,                             !- Name
  Floor,                                  !- Surface Type
  ,                                       !- Construction Name
  {77f90c06-3687-44c4-a81b-d2ee2e179d97}, !- Space Name
  Surface,                                !- Outside Boundary Condition
  {604114a8-ea6b-4f0d-8db9-2cfa665437da}, !- Outside Boundary Condition Object
  NoSun,                                  !- Sun Exposure
  NoWind,                                 !- Wind Exposure
  ,                                       !- View Factor to Ground
  ,                                       !- Number of Vertices
  22.86, 0, 4.8768,                       !- X,Y,Z Vertex 1 {m}
  22.86, -9.144, 4.8768,                  !- X,Y,Z Vertex 2 {m}
  18.288, -9.144, 4.8768,                 !- X,Y,Z Vertex 3 {m}
  18.288, 0, 4.8768;                      !- X,Y,Z Vertex 4 {m}

OS:Surface,
  {5e06aa0c-0873-4770-a7f4-bef9e28467b4}, !- Handle
  Surface 31,                             !- Name
  Floor,                                  !- Surface Type
  ,                                       !- Construction Name
  {77f90c06-3687-44c4-a81b-d2ee2e179d97}, !- Space Name
  Surface,                                !- Outside Boundary Condition
  {7054af9a-bb48-4a2f-937c-66e252eca61e}, !- Outside Boundary Condition Object
  NoSun,                                  !- Sun Exposure
  NoWind,                                 !- Wind Exposure
  ,                                       !- View Factor to Ground
  ,                                       !- Number of Vertices
  13.716, 9.144, 4.8768,                  !- X,Y,Z Vertex 1 {m}
  13.716, 0, 4.8768,                      !- X,Y,Z Vertex 2 {m}
  9.144, 0, 4.8768,                       !- X,Y,Z Vertex 3 {m}
  9.144, 9.144, 4.8768;                   !- X,Y,Z Vertex 4 {m}

OS:Surface,
  {28430faf-c3d0-4d18-a38d-3d7462d231c3}, !- Handle
  Surface 32,                             !- Name
  Floor,                                  !- Surface Type
  ,                                       !- Construction Name
  {77f90c06-3687-44c4-a81b-d2ee2e179d97}, !- Space Name
  Surface,                                !- Outside Boundary Condition
  {b28bd4cd-af0a-4512-8856-a2a024e4bf9c}, !- Outside Boundary Condition Object
  NoSun,                                  !- Sun Exposure
  NoWind,                                 !- Wind Exposure
  ,                                       !- View Factor to Ground
  ,                                       !- Number of Vertices
  22.86, 9.144, 4.8768,                   !- X,Y,Z Vertex 1 {m}
  22.86, 0, 4.8768,                       !- X,Y,Z Vertex 2 {m}
  18.288, 0, 4.8768,                      !- X,Y,Z Vertex 3 {m}
  18.288, 9.144, 4.8768;                  !- X,Y,Z Vertex 4 {m}

OS:Surface,
  {eeb35abb-f944-4a80-8063-b263c8307b3f}, !- Handle
  Surface 33,                             !- Name
  Floor,                                  !- Surface Type
  ,                                       !- Construction Name
  {77f90c06-3687-44c4-a81b-d2ee2e179d97}, !- Space Name
  Surface,                                !- Outside Boundary Condition
  {cfa778e0-f0ce-46f4-b96c-53d6b124d53e}, !- Outside Boundary Condition Object
  NoSun,                                  !- Sun Exposure
  NoWind,                                 !- Wind Exposure
  ,                                       !- View Factor to Ground
  ,                                       !- Number of Vertices
  4.572, 0, 4.8768,                       !- X,Y,Z Vertex 1 {m}
  4.572, -9.144, 4.8768,                  !- X,Y,Z Vertex 2 {m}
  0, -9.144, 4.8768,                      !- X,Y,Z Vertex 3 {m}
  0, 0, 4.8768;                           !- X,Y,Z Vertex 4 {m}

OS:Surface,
  {1370ce05-21c4-4f53-b1c1-20e8924fd1a9}, !- Handle
  Surface 34,                             !- Name
  Floor,                                  !- Surface Type
  ,                                       !- Construction Name
  {77f90c06-3687-44c4-a81b-d2ee2e179d97}, !- Space Name
  Surface,                                !- Outside Boundary Condition
  {5dfc1b5b-5d2a-4bb0-851d-82089077c77c}, !- Outside Boundary Condition Object
  NoSun,                                  !- Sun Exposure
  NoWind,                                 !- Wind Exposure
  ,                                       !- View Factor to Ground
  ,                                       !- Number of Vertices
  18.288, 0, 4.8768,                      !- X,Y,Z Vertex 1 {m}
  18.288, -9.144, 4.8768,                 !- X,Y,Z Vertex 2 {m}
  13.716, -9.144, 4.8768,                 !- X,Y,Z Vertex 3 {m}
  13.716, 0, 4.8768;                      !- X,Y,Z Vertex 4 {m}

OS:Surface,
  {f9865b6e-3111-4a5f-bdb3-374398985b2a}, !- Handle
  Surface 47,                             !- Name
  Floor,                                  !- Surface Type
  ,                                       !- Construction Name
  {77f90c06-3687-44c4-a81b-d2ee2e179d97}, !- Space Name
  Surface,                                !- Outside Boundary Condition
  {897f4893-d806-4336-a9dd-747f010fda86}, !- Outside Boundary Condition Object
  NoSun,                                  !- Sun Exposure
  NoWind,                                 !- Wind Exposure
  ,                                       !- View Factor to Ground
  ,                                       !- Number of Vertices
  4.572, 9.144, 4.8768,                   !- X,Y,Z Vertex 1 {m}
  4.572, 0, 4.8768,                       !- X,Y,Z Vertex 2 {m}
  0, 0, 4.8768,                           !- X,Y,Z Vertex 3 {m}
  0, 9.144, 4.8768;                       !- X,Y,Z Vertex 4 {m}

OS:Surface,
  {4346743b-122f-44df-9790-4cda1155c839}, !- Handle
  Surface 48,                             !- Name
  Floor,                                  !- Surface Type
  ,                                       !- Construction Name
  {77f90c06-3687-44c4-a81b-d2ee2e179d97}, !- Space Name
  Surface,                                !- Outside Boundary Condition
  {0e8ab708-5b2f-44bc-8ca4-e477bd6d2c1c}, !- Outside Boundary Condition Object
  NoSun,                                  !- Sun Exposure
  NoWind,                                 !- Wind Exposure
  ,                                       !- View Factor to Ground
  ,                                       !- Number of Vertices
  9.144, 0, 4.8768,                       !- X,Y,Z Vertex 1 {m}
  9.144, -9.144, 4.8768,                  !- X,Y,Z Vertex 2 {m}
  4.572, -9.144, 4.8768,                  !- X,Y,Z Vertex 3 {m}
  4.572, 0, 4.8768;                       !- X,Y,Z Vertex 4 {m}

OS:Surface,
  {9ddf0b8d-4bdd-4532-a0ca-26cd7c8a197f}, !- Handle
  Surface 49,                             !- Name
  Floor,                                  !- Surface Type
  ,                                       !- Construction Name
  {77f90c06-3687-44c4-a81b-d2ee2e179d97}, !- Space Name
  Surface,                                !- Outside Boundary Condition
  {21a8d3e1-8a00-4c7d-831f-ed304787838c}, !- Outside Boundary Condition Object
  NoSun,                                  !- Sun Exposure
  NoWind,                                 !- Wind Exposure
  ,                                       !- View Factor to Ground
  ,                                       !- Number of Vertices
  9.144, 9.144, 4.8768,                   !- X,Y,Z Vertex 1 {m}
  9.144, 0, 4.8768,                       !- X,Y,Z Vertex 2 {m}
  4.572, 0, 4.8768,                       !- X,Y,Z Vertex 3 {m}
  4.572, 9.144, 4.8768;                   !- X,Y,Z Vertex 4 {m}

OS:Surface,
  {0376a604-aab8-4c1e-ae75-f24c6a02474d}, !- Handle
  Surface 50,                             !- Name
  Floor,                                  !- Surface Type
  ,                                       !- Construction Name
  {77f90c06-3687-44c4-a81b-d2ee2e179d97}, !- Space Name
  Surface,                                !- Outside Boundary Condition
  {3e847d1c-74dd-4c95-bf18-edfecd602d8e}, !- Outside Boundary Condition Object
  NoSun,                                  !- Sun Exposure
  NoWind,                                 !- Wind Exposure
  ,                                       !- View Factor to Ground
  ,                                       !- Number of Vertices
  18.288, 9.144, 4.8768,                  !- X,Y,Z Vertex 1 {m}
  18.288, 0, 4.8768,                      !- X,Y,Z Vertex 2 {m}
  13.716, 0, 4.8768,                      !- X,Y,Z Vertex 3 {m}
  13.716, 9.144, 4.8768;                  !- X,Y,Z Vertex 4 {m}

OS:Schedule:Day,
  {07786d67-619a-4455-89f1-4fc88fa35b60}, !- Handle
=======
  {907799fb-a035-49ec-93e8-688681374e94}, !- Handle
  Zone HVAC Equipment List 2,             !- Name
  {cc1eb952-9710-417c-98e9-5de890de3878}; !- Thermal Zone

OS:SpaceType,
  {6d89b10e-3991-4382-8d92-11173578fe71}, !- Handle
  Space Type 2,                           !- Name
  ,                                       !- Default Construction Set Name
  ,                                       !- Default Schedule Set Name
  ,                                       !- Group Rendering Name
  ,                                       !- Design Specification Outdoor Air Object Name
  ,                                       !- Standards Template
  ,                                       !- Standards Building Type
  unfinished attic;                       !- Standards Space Type

OS:BuildingUnit,
  {50c6afc2-8161-498d-8c62-bf228a361406}, !- Handle
  unit 1,                                 !- Name
  ,                                       !- Rendering Color
  Residential;                            !- Building Unit Type

OS:AdditionalProperties,
  {76b089bd-7ba2-4d7e-9a3f-6332be0b073b}, !- Handle
  {50c6afc2-8161-498d-8c62-bf228a361406}, !- Object Name
  NumberOfBedrooms,                       !- Feature Name 1
  Integer,                                !- Feature Data Type 1
  3,                                      !- Feature Value 1
  NumberOfBathrooms,                      !- Feature Name 2
  Double,                                 !- Feature Data Type 2
  2,                                      !- Feature Value 2
  NumberOfOccupants,                      !- Feature Name 3
  Double,                                 !- Feature Data Type 3
  3.3900000000000001;                     !- Feature Value 3

OS:External:File,
  {a916c52e-f420-4884-943b-2fa11279f5e6}, !- Handle
  8760.csv,                               !- Name
  8760.csv;                               !- File Name

OS:Schedule:Day,
  {b424268a-3b0b-4808-8cd4-0b42187d5be3}, !- Handle
>>>>>>> 49f5e9b9
  Schedule Day 1,                         !- Name
  ,                                       !- Schedule Type Limits Name
  ,                                       !- Interpolate to Timestep
  24,                                     !- Hour 1
  0,                                      !- Minute 1
  0;                                      !- Value Until Time 1
<<<<<<< HEAD

OS:Schedule:Day,
  {5b73b912-db14-4573-9622-8e7f4dcf7397}, !- Handle
  Schedule Day 2,                         !- Name
  ,                                       !- Schedule Type Limits Name
  ,                                       !- Interpolate to Timestep
  24,                                     !- Hour 1
  0,                                      !- Minute 1
  1;                                      !- Value Until Time 1

OS:Schedule:Day,
  {2fcc3f9e-12bb-43e9-991c-8994ee009179}, !- Handle
  Schedule Day 3,                         !- Name
  ,                                       !- Schedule Type Limits Name
  ,                                       !- Interpolate to Timestep
  24,                                     !- Hour 1
  0,                                      !- Minute 1
  0;                                      !- Value Until Time 1

OS:Schedule:Day,
  {acf63145-2194-4ae7-8415-ee46f9cc3bfe}, !- Handle
  Schedule Day 4,                         !- Name
  ,                                       !- Schedule Type Limits Name
  ,                                       !- Interpolate to Timestep
  24,                                     !- Hour 1
  0,                                      !- Minute 1
  1;                                      !- Value Until Time 1

OS:Schedule:Day,
  {3fecbe1a-ae3f-4d9f-bce5-2e6539b766a7}, !- Handle
  Schedule Day 5,                         !- Name
  ,                                       !- Schedule Type Limits Name
  ,                                       !- Interpolate to Timestep
  24,                                     !- Hour 1
  0,                                      !- Minute 1
  0;                                      !- Value Until Time 1

OS:Schedule:Day,
  {9d61636b-89a9-4207-9d46-f9c8995995fd}, !- Handle
  Schedule Day 6,                         !- Name
  ,                                       !- Schedule Type Limits Name
  ,                                       !- Interpolate to Timestep
  24,                                     !- Hour 1
  0,                                      !- Minute 1
  1;                                      !- Value Until Time 1

OS:Schedule:Day,
  {95fb03cb-9e61-4f1e-b8dc-784092f080b6}, !- Handle
  Schedule Day 7,                         !- Name
  ,                                       !- Schedule Type Limits Name
  ,                                       !- Interpolate to Timestep
  24,                                     !- Hour 1
  0,                                      !- Minute 1
  0;                                      !- Value Until Time 1

OS:Schedule:Day,
  {e0c25ea7-2e4e-4e90-a499-06f2c840bf44}, !- Handle
  Schedule Day 8,                         !- Name
  ,                                       !- Schedule Type Limits Name
  ,                                       !- Interpolate to Timestep
  24,                                     !- Hour 1
  0,                                      !- Minute 1
  1;                                      !- Value Until Time 1

OS:Schedule:Day,
  {87cba81c-5a2f-4b8c-83f5-d44fd3e9e3cc}, !- Handle
  Schedule Day 9,                         !- Name
  ,                                       !- Schedule Type Limits Name
  ,                                       !- Interpolate to Timestep
  24,                                     !- Hour 1
  0,                                      !- Minute 1
  0;                                      !- Value Until Time 1

OS:Schedule:Day,
  {967640de-2560-45d7-a8c7-270c6f053add}, !- Handle
  Schedule Day 10,                        !- Name
  ,                                       !- Schedule Type Limits Name
  ,                                       !- Interpolate to Timestep
  24,                                     !- Hour 1
  0,                                      !- Minute 1
  1;                                      !- Value Until Time 1

OS:Schedule:Day,
  {924dc5fb-6797-470c-8132-e7c5bb41fc9c}, !- Handle
  Schedule Day 11,                        !- Name
  ,                                       !- Schedule Type Limits Name
  ,                                       !- Interpolate to Timestep
  24,                                     !- Hour 1
  0,                                      !- Minute 1
  0;                                      !- Value Until Time 1

OS:Schedule:Day,
  {f23b51c6-f81e-4629-89fa-609a1eb5e0e7}, !- Handle
  Schedule Day 12,                        !- Name
  ,                                       !- Schedule Type Limits Name
  ,                                       !- Interpolate to Timestep
  24,                                     !- Hour 1
  0,                                      !- Minute 1
  1;                                      !- Value Until Time 1

OS:Schedule:Day,
  {81e507fa-7114-490b-be28-fd5cca6a0d91}, !- Handle
  Schedule Day 13,                        !- Name
  ,                                       !- Schedule Type Limits Name
  ,                                       !- Interpolate to Timestep
  24,                                     !- Hour 1
  0,                                      !- Minute 1
  0;                                      !- Value Until Time 1

OS:Schedule:Day,
  {7b71f206-5f52-43a8-ae9e-667dd8b228aa}, !- Handle
  Schedule Day 14,                        !- Name
  ,                                       !- Schedule Type Limits Name
  ,                                       !- Interpolate to Timestep
  24,                                     !- Hour 1
  0,                                      !- Minute 1
  1;                                      !- Value Until Time 1

OS:Schedule:Day,
  {1ed89acd-1b15-4352-bef1-4f7827e8a9c2}, !- Handle
  Schedule Day 15,                        !- Name
  ,                                       !- Schedule Type Limits Name
  ,                                       !- Interpolate to Timestep
  24,                                     !- Hour 1
  0,                                      !- Minute 1
  0;                                      !- Value Until Time 1

OS:Schedule:Day,
  {1e215452-d2c3-4071-836a-455250f23679}, !- Handle
  Schedule Day 16,                        !- Name
=======

OS:Schedule:Day,
  {62b71365-ee73-4985-ace0-82c64ec693f5}, !- Handle
  Schedule Day 2,                         !- Name
>>>>>>> 49f5e9b9
  ,                                       !- Schedule Type Limits Name
  ,                                       !- Interpolate to Timestep
  24,                                     !- Hour 1
  0,                                      !- Minute 1
  1;                                      !- Value Until Time 1

<<<<<<< HEAD
OS:Schedule:Day,
  {17e1653b-0f7e-41ff-9d46-a42cfe55188c}, !- Handle
  Schedule Day 17,                        !- Name
  ,                                       !- Schedule Type Limits Name
  ,                                       !- Interpolate to Timestep
  24,                                     !- Hour 1
  0,                                      !- Minute 1
  0;                                      !- Value Until Time 1

OS:Schedule:Day,
  {05a3ebaa-4e64-4364-a275-2092fe14c492}, !- Handle
  Schedule Day 18,                        !- Name
  ,                                       !- Schedule Type Limits Name
=======
OS:Schedule:File,
  {f5dd6722-a9d1-44d2-a211-17f7f9867d9c}, !- Handle
  occupants,                              !- Name
  {c4b5d928-28af-4a07-aee7-45224c804634}, !- Schedule Type Limits Name
  {a916c52e-f420-4884-943b-2fa11279f5e6}, !- External File Name
  1,                                      !- Column Number
  1,                                      !- Rows to Skip at Top
  8760,                                   !- Number of Hours of Data
  ,                                       !- Column Separator
>>>>>>> 49f5e9b9
  ,                                       !- Interpolate to Timestep
  60;                                     !- Minutes per Item

<<<<<<< HEAD
OS:Schedule:Day,
  {ab75865b-cfb3-4295-84cf-701310c8e215}, !- Handle
  Schedule Day 19,                        !- Name
  ,                                       !- Schedule Type Limits Name
  ,                                       !- Interpolate to Timestep
  24,                                     !- Hour 1
  0,                                      !- Minute 1
  0;                                      !- Value Until Time 1

OS:Schedule:Day,
  {bdc6de54-fd4a-4480-8423-86aec4873906}, !- Handle
  Schedule Day 20,                        !- Name
  ,                                       !- Schedule Type Limits Name
  ,                                       !- Interpolate to Timestep
  24,                                     !- Hour 1
  0,                                      !- Minute 1
  1;                                      !- Value Until Time 1

OS:WeatherFile,
  {eb85ff57-520c-471c-8f59-b88a065fb8e4}, !- Handle
  Denver Intl Ap,                         !- City
  CO,                                     !- State Province Region
  USA,                                    !- Country
  TMY3,                                   !- Data Source
  725650,                                 !- WMO Number
  39.83,                                  !- Latitude {deg}
  -104.65,                                !- Longitude {deg}
  -7,                                     !- Time Zone {hr}
  1650,                                   !- Elevation {m}
  file:../weather/USA_CO_Denver.Intl.AP.725650_TMY3.epw, !- Url
  E23378AA;                               !- Checksum

OS:AdditionalProperties,
  {b4585582-3bc3-4af3-9e6f-75790d2c1993}, !- Handle
  {eb85ff57-520c-471c-8f59-b88a065fb8e4}, !- Object Name
  EPWHeaderCity,                          !- Feature Name 1
  String,                                 !- Feature Data Type 1
  Denver Intl Ap,                         !- Feature Value 1
  EPWHeaderState,                         !- Feature Name 2
  String,                                 !- Feature Data Type 2
  CO,                                     !- Feature Value 2
  EPWHeaderCountry,                       !- Feature Name 3
  String,                                 !- Feature Data Type 3
  USA,                                    !- Feature Value 3
  EPWHeaderDataSource,                    !- Feature Name 4
  String,                                 !- Feature Data Type 4
  TMY3,                                   !- Feature Value 4
  EPWHeaderStation,                       !- Feature Name 5
  String,                                 !- Feature Data Type 5
  725650,                                 !- Feature Value 5
  EPWHeaderLatitude,                      !- Feature Name 6
  Double,                                 !- Feature Data Type 6
  39.829999999999998,                     !- Feature Value 6
  EPWHeaderLongitude,                     !- Feature Name 7
  Double,                                 !- Feature Data Type 7
  -104.65000000000001,                    !- Feature Value 7
  EPWHeaderTimezone,                      !- Feature Name 8
  Double,                                 !- Feature Data Type 8
  -7,                                     !- Feature Value 8
  EPWHeaderAltitude,                      !- Feature Name 9
  Double,                                 !- Feature Data Type 9
  5413.3858267716532,                     !- Feature Value 9
  EPWHeaderLocalPressure,                 !- Feature Name 10
  Double,                                 !- Feature Data Type 10
  0.81937567683596546,                    !- Feature Value 10
  EPWHeaderRecordsPerHour,                !- Feature Name 11
  Double,                                 !- Feature Data Type 11
  0,                                      !- Feature Value 11
  EPWDataAnnualAvgDrybulb,                !- Feature Name 12
  Double,                                 !- Feature Data Type 12
  51.575616438356228,                     !- Feature Value 12
  EPWDataAnnualMinDrybulb,                !- Feature Name 13
  Double,                                 !- Feature Data Type 13
  -2.9200000000000017,                    !- Feature Value 13
  EPWDataAnnualMaxDrybulb,                !- Feature Name 14
  Double,                                 !- Feature Data Type 14
  104,                                    !- Feature Value 14
  EPWDataCDD50F,                          !- Feature Name 15
  Double,                                 !- Feature Data Type 15
  3072.2925000000005,                     !- Feature Value 15
  EPWDataCDD65F,                          !- Feature Name 16
  Double,                                 !- Feature Data Type 16
  883.62000000000035,                     !- Feature Value 16
  EPWDataHDD50F,                          !- Feature Name 17
  Double,                                 !- Feature Data Type 17
  2497.1925000000001,                     !- Feature Value 17
  EPWDataHDD65F,                          !- Feature Name 18
  Double,                                 !- Feature Data Type 18
  5783.5200000000013,                     !- Feature Value 18
  EPWDataAnnualAvgWindspeed,              !- Feature Name 19
  Double,                                 !- Feature Data Type 19
  3.9165296803649667,                     !- Feature Value 19
  EPWDataMonthlyAvgDrybulbs,              !- Feature Name 20
  String,                                 !- Feature Data Type 20
  33.4191935483871&#4431.90142857142857&#4443.02620967741937&#4442.48624999999999&#4459.877741935483854&#4473.57574999999997&#4472.07975806451608&#4472.70008064516134&#4466.49200000000006&#4450.079112903225806&#4437.218250000000005&#4434.582177419354835, !- Feature Value 20
  EPWDataGroundMonthlyTemps,              !- Feature Name 21
  String,                                 !- Feature Data Type 21
  44.08306285945173&#4440.89570904991865&#4440.64045432632048&#4442.153016571250646&#4448.225111118704206&#4454.268919273837525&#4459.508577937551024&#4462.82777283423508&#4463.10975667174995&#4460.41014950381947&#4455.304105212311526&#4449.445696474514364, !- Feature Value 21
  EPWDataWSF,                             !- Feature Name 22
  Double,                                 !- Feature Data Type 22
  0.58999999999999997,                    !- Feature Value 22
  EPWDataMonthlyAvgDailyHighDrybulbs,     !- Feature Name 23
  String,                                 !- Feature Data Type 23
  47.41032258064516&#4446.58642857142857&#4455.15032258064517&#4453.708&#4472.80193548387098&#4488.67600000000002&#4486.1858064516129&#4485.87225806451613&#4482.082&#4463.18064516129033&#4448.73400000000001&#4448.87935483870968, !- Feature Value 23
  EPWDataMonthlyAvgDailyLowDrybulbs,      !- Feature Name 24
  String,                                 !- Feature Data Type 24
  19.347741935483874&#4419.856428571428573&#4430.316129032258065&#4431.112&#4447.41612903225806&#4457.901999999999994&#4459.063870967741934&#4460.956774193548384&#4452.352000000000004&#4438.41612903225806&#4427.002000000000002&#4423.02903225806451, !- Feature Value 24
  EPWDesignHeatingDrybulb,                !- Feature Name 25
  Double,                                 !- Feature Data Type 25
  12.02,                                  !- Feature Value 25
  EPWDesignHeatingWindspeed,              !- Feature Name 26
  Double,                                 !- Feature Data Type 26
  2.8062500000000004,                     !- Feature Value 26
  EPWDesignCoolingDrybulb,                !- Feature Name 27
  Double,                                 !- Feature Data Type 27
  91.939999999999998,                     !- Feature Value 27
  EPWDesignCoolingWetbulb,                !- Feature Name 28
  Double,                                 !- Feature Data Type 28
  59.95131430195849,                      !- Feature Value 28
  EPWDesignCoolingHumidityRatio,          !- Feature Name 29
  Double,                                 !- Feature Data Type 29
  0.0059161086834698092,                  !- Feature Value 29
  EPWDesignCoolingWindspeed,              !- Feature Name 30
  Double,                                 !- Feature Data Type 30
  3.7999999999999989,                     !- Feature Value 30
  EPWDesignDailyTemperatureRange,         !- Feature Name 31
  Double,                                 !- Feature Data Type 31
  24.915483870967748,                     !- Feature Value 31
  EPWDesignDehumidDrybulb,                !- Feature Name 32
  Double,                                 !- Feature Data Type 32
  67.996785714285721,                     !- Feature Value 32
  EPWDesignDehumidHumidityRatio,          !- Feature Name 33
  Double,                                 !- Feature Data Type 33
  0.012133744170488724,                   !- Feature Value 33
  EPWDesignCoolingDirectNormal,           !- Feature Name 34
  Double,                                 !- Feature Data Type 34
  985,                                    !- Feature Value 34
  EPWDesignCoolingDiffuseHorizontal,      !- Feature Name 35
  Double,                                 !- Feature Data Type 35
  84;                                     !- Feature Value 35

OS:Site,
  {edc50832-935c-40eb-9f00-123c5b5d06f0}, !- Handle
  Denver Intl Ap_CO_USA,                  !- Name
  39.83,                                  !- Latitude {deg}
  -104.65,                                !- Longitude {deg}
  -7,                                     !- Time Zone {hr}
  1650,                                   !- Elevation {m}
  ;                                       !- Terrain

OS:ClimateZones,
  {bcb87365-11d5-407f-a7cc-9066ce9bf121}, !- Handle
  ,                                       !- Active Institution
  ,                                       !- Active Year
  ,                                       !- Climate Zone Institution Name 1
  ,                                       !- Climate Zone Document Name 1
  ,                                       !- Climate Zone Document Year 1
  ,                                       !- Climate Zone Value 1
  Building America,                       !- Climate Zone Institution Name 2
  ,                                       !- Climate Zone Document Name 2
  0,                                      !- Climate Zone Document Year 2
  Cold;                                   !- Climate Zone Value 2

OS:Site:WaterMainsTemperature,
  {ceba76d1-b32e-4104-a415-b5e0036c8632}, !- Handle
  Correlation,                            !- Calculation Method
  ,                                       !- Temperature Schedule Name
  10.8753424657535,                       !- Annual Average Outdoor Air Temperature {C}
  23.1524007936508;                       !- Maximum Difference In Monthly Average Outdoor Air Temperatures {deltaC}

OS:RunPeriodControl:DaylightSavingTime,
  {50822e66-5d0f-4fed-b3fa-f19294ad3c6c}, !- Handle
  4/7,                                    !- Start Date
  10/26;                                  !- End Date

OS:Site:GroundTemperature:Deep,
  {9512a1fa-589c-423e-9db7-08866edfd85f}, !- Handle
  10.8753424657535,                       !- January Deep Ground Temperature {C}
  10.8753424657535,                       !- February Deep Ground Temperature {C}
  10.8753424657535,                       !- March Deep Ground Temperature {C}
  10.8753424657535,                       !- April Deep Ground Temperature {C}
  10.8753424657535,                       !- May Deep Ground Temperature {C}
  10.8753424657535,                       !- June Deep Ground Temperature {C}
  10.8753424657535,                       !- July Deep Ground Temperature {C}
  10.8753424657535,                       !- August Deep Ground Temperature {C}
  10.8753424657535,                       !- September Deep Ground Temperature {C}
  10.8753424657535,                       !- October Deep Ground Temperature {C}
  10.8753424657535,                       !- November Deep Ground Temperature {C}
  10.8753424657535;                       !- December Deep Ground Temperature {C}
=======
OS:Schedule:Ruleset,
  {1177f4cf-a348-4261-aa31-6c83f7725fa3}, !- Handle
  Schedule Ruleset 1,                     !- Name
  {fb45da4f-9c2d-4f90-883f-ae71c8f76e93}, !- Schedule Type Limits Name
  {c0c8bcbf-a128-4df2-b805-06c2257e17e5}; !- Default Day Schedule Name

OS:Schedule:Day,
  {c0c8bcbf-a128-4df2-b805-06c2257e17e5}, !- Handle
  Schedule Day 3,                         !- Name
  {fb45da4f-9c2d-4f90-883f-ae71c8f76e93}, !- Schedule Type Limits Name
  ,                                       !- Interpolate to Timestep
  24,                                     !- Hour 1
  0,                                      !- Minute 1
  112.539290946133;                       !- Value Until Time 1

OS:People:Definition,
  {37fd6416-aee0-4af7-ae1f-ff4a9a19504d}, !- Handle
  res occupants|living space|story 2,     !- Name
  People,                                 !- Number of People Calculation Method
  1.695,                                  !- Number of People {people}
  ,                                       !- People per Space Floor Area {person/m2}
  ,                                       !- Space Floor Area per Person {m2/person}
  0.319734,                               !- Fraction Radiant
  0.573,                                  !- Sensible Heat Fraction
  0,                                      !- Carbon Dioxide Generation Rate {m3/s-W}
  No,                                     !- Enable ASHRAE 55 Comfort Warnings
  ZoneAveraged;                           !- Mean Radiant Temperature Calculation Type

OS:People,
  {b1f363f9-a3e7-4092-8d5e-d1d83a7269d2}, !- Handle
  res occupants|living space|story 2,     !- Name
  {37fd6416-aee0-4af7-ae1f-ff4a9a19504d}, !- People Definition Name
  {1af9fc11-6550-4030-bbf4-1f586e287ce1}, !- Space or SpaceType Name
  {f5dd6722-a9d1-44d2-a211-17f7f9867d9c}, !- Number of People Schedule Name
  {1177f4cf-a348-4261-aa31-6c83f7725fa3}, !- Activity Level Schedule Name
  ,                                       !- Surface Name/Angle Factor List Name
  ,                                       !- Work Efficiency Schedule Name
  ,                                       !- Clothing Insulation Schedule Name
  ,                                       !- Air Velocity Schedule Name
  1;                                      !- Multiplier

OS:ScheduleTypeLimits,
  {fb45da4f-9c2d-4f90-883f-ae71c8f76e93}, !- Handle
  ActivityLevel,                          !- Name
  0,                                      !- Lower Limit Value
  ,                                       !- Upper Limit Value
  Continuous,                             !- Numeric Type
  ActivityLevel;                          !- Unit Type

OS:ScheduleTypeLimits,
  {c4b5d928-28af-4a07-aee7-45224c804634}, !- Handle
  Fractional,                             !- Name
  0,                                      !- Lower Limit Value
  1,                                      !- Upper Limit Value
  Continuous;                             !- Numeric Type

OS:People:Definition,
  {18506c88-1048-4535-ac75-1f941a1c9754}, !- Handle
  res occupants|living space,             !- Name
  People,                                 !- Number of People Calculation Method
  1.695,                                  !- Number of People {people}
  ,                                       !- People per Space Floor Area {person/m2}
  ,                                       !- Space Floor Area per Person {m2/person}
  0.319734,                               !- Fraction Radiant
  0.573,                                  !- Sensible Heat Fraction
  0,                                      !- Carbon Dioxide Generation Rate {m3/s-W}
  No,                                     !- Enable ASHRAE 55 Comfort Warnings
  ZoneAveraged;                           !- Mean Radiant Temperature Calculation Type

OS:People,
  {2cd13f01-0fa9-4f22-881e-fa0cecea1876}, !- Handle
  res occupants|living space,             !- Name
  {18506c88-1048-4535-ac75-1f941a1c9754}, !- People Definition Name
  {6fe20e2f-3753-41f3-afcb-ac53316d34dc}, !- Space or SpaceType Name
  {f5dd6722-a9d1-44d2-a211-17f7f9867d9c}, !- Number of People Schedule Name
  {1177f4cf-a348-4261-aa31-6c83f7725fa3}, !- Activity Level Schedule Name
  ,                                       !- Surface Name/Angle Factor List Name
  ,                                       !- Work Efficiency Schedule Name
  ,                                       !- Clothing Insulation Schedule Name
  ,                                       !- Air Velocity Schedule Name
  1;                                      !- Multiplier
>>>>>>> 49f5e9b9
<|MERGE_RESOLUTION|>--- conflicted
+++ resolved
@@ -1,53 +1,26 @@
 !- NOTE: Auto-generated from /test/osw_files/SFA_10units_2story_SL_UA_3Beds_2Baths_Denver_HasRearUnits.osw
 
 OS:Version,
-<<<<<<< HEAD
-  {9c0f516f-b89f-4b83-814a-e2dcc1c33cd1}, !- Handle
-  2.9.0;                                  !- Version Identifier
-
-OS:SimulationControl,
-  {48015213-339c-40bf-8751-fe8ac990db54}, !- Handle
-=======
   {505857c7-831a-4cec-b6c5-abf16a571fb1}, !- Handle
   2.9.0;                                  !- Version Identifier
 
 OS:SimulationControl,
   {83c932cb-4ebe-402f-9c1c-a1f0e67c9012}, !- Handle
->>>>>>> 49f5e9b9
   ,                                       !- Do Zone Sizing Calculation
   ,                                       !- Do System Sizing Calculation
   ,                                       !- Do Plant Sizing Calculation
   No;                                     !- Run Simulation for Sizing Periods
 
 OS:Timestep,
-<<<<<<< HEAD
-  {f4260c00-cc33-45aa-8c88-6f1744c8f461}, !- Handle
-  6;                                      !- Number of Timesteps per Hour
-
-OS:ShadowCalculation,
-  {dccb2362-6d0b-4c2b-884f-970687d2a5cf}, !- Handle
-=======
   {95c1a13a-a5f8-453e-b1bf-b10069ab70e5}, !- Handle
   6;                                      !- Number of Timesteps per Hour
 
 OS:ShadowCalculation,
   {9c46a315-1020-4c4a-8ac1-c526b0efabc2}, !- Handle
->>>>>>> 49f5e9b9
   20,                                     !- Calculation Frequency
   200;                                    !- Maximum Figures in Shadow Overlap Calculations
 
 OS:SurfaceConvectionAlgorithm:Outside,
-<<<<<<< HEAD
-  {3cd28aa7-0c5b-4a9f-9773-ecf84e13261b}, !- Handle
-  DOE-2;                                  !- Algorithm
-
-OS:SurfaceConvectionAlgorithm:Inside,
-  {ae66f7d6-9412-4af1-b9ac-cc769f5080c6}, !- Handle
-  TARP;                                   !- Algorithm
-
-OS:ZoneCapacitanceMultiplier:ResearchSpecial,
-  {4652e4a0-add9-4600-9df8-7ce3bdd6ea0f}, !- Handle
-=======
   {800298c8-812f-41df-9fe1-0aae2f0f155e}, !- Handle
   DOE-2;                                  !- Algorithm
 
@@ -57,17 +30,12 @@
 
 OS:ZoneCapacitanceMultiplier:ResearchSpecial,
   {2ace2965-e215-4cf4-8ddc-e49fadd9fc5a}, !- Handle
->>>>>>> 49f5e9b9
   ,                                       !- Temperature Capacity Multiplier
   15,                                     !- Humidity Capacity Multiplier
   ;                                       !- Carbon Dioxide Capacity Multiplier
 
 OS:RunPeriod,
-<<<<<<< HEAD
-  {28d9cab3-a024-468e-991b-fff5b410536b}, !- Handle
-=======
   {494df162-825c-4b03-a4c1-fa9c8100f75c}, !- Handle
->>>>>>> 49f5e9b9
   Run Period 1,                           !- Name
   1,                                      !- Begin Month
   1,                                      !- Begin Day of Month
@@ -81,11 +49,7 @@
   ;                                       !- Number of Times Runperiod to be Repeated
 
 OS:YearDescription,
-<<<<<<< HEAD
-  {e2f7e5df-71be-4451-be89-e614badff4d8}, !- Handle
-=======
   {0d1147c6-185f-42f4-a166-8f7cd39e7893}, !- Handle
->>>>>>> 49f5e9b9
   2007,                                   !- Calendar Year
   ,                                       !- Day of Week for Start Day
   ;                                       !- Is Leap Year
@@ -294,11 +258,7 @@
   2;                                      !- Feature Value 4
 
 OS:ThermalZone,
-<<<<<<< HEAD
-  {e262501c-7dfb-4049-9ae0-f0293e1e20d0}, !- Handle
-=======
   {ec8312dd-7196-4987-a82a-54073c711c32}, !- Handle
->>>>>>> 49f5e9b9
   living zone,                            !- Name
   ,                                       !- Multiplier
   ,                                       !- Ceiling Height {m}
@@ -307,17 +267,10 @@
   ,                                       !- Zone Inside Convection Algorithm
   ,                                       !- Zone Outside Convection Algorithm
   ,                                       !- Zone Conditioning Equipment List Name
-<<<<<<< HEAD
-  {c9d95082-2961-4831-9706-debbcab0a25c}, !- Zone Air Inlet Port List
-  {b6d56937-53f3-44ac-a8cf-198592909b9c}, !- Zone Air Exhaust Port List
-  {7ee5fae6-63a8-4b0e-b60e-82f0fc09b3ed}, !- Zone Air Node Name
-  {7e3617fd-8299-44b9-a8ba-eb6ce154d9b8}, !- Zone Return Air Port List
-=======
   {06f138fb-ce76-4528-953e-91c94470ddd2}, !- Zone Air Inlet Port List
   {d7e316b1-c032-46a3-9924-1f250c9a3873}, !- Zone Air Exhaust Port List
   {9ef9fc58-35e6-462a-9044-ad014a9dc612}, !- Zone Air Node Name
   {29d841e6-3eab-4509-a76f-9b94c10cafb3}, !- Zone Return Air Port List
->>>>>>> 49f5e9b9
   ,                                       !- Primary Daylighting Control Name
   ,                                       !- Fraction of Zone Controlled by Primary Daylighting Control
   ,                                       !- Secondary Daylighting Control Name
@@ -328,39 +281,6 @@
   No;                                     !- Use Ideal Air Loads
 
 OS:Node,
-<<<<<<< HEAD
-  {0afa60f4-c1fc-4457-bd62-10e39f39cf4e}, !- Handle
-  Node 1,                                 !- Name
-  {7ee5fae6-63a8-4b0e-b60e-82f0fc09b3ed}, !- Inlet Port
-  ;                                       !- Outlet Port
-
-OS:Connection,
-  {7ee5fae6-63a8-4b0e-b60e-82f0fc09b3ed}, !- Handle
-  {c5986fc3-806a-47f8-8919-e7d66d7b5f49}, !- Name
-  {e262501c-7dfb-4049-9ae0-f0293e1e20d0}, !- Source Object
-  11,                                     !- Outlet Port
-  {0afa60f4-c1fc-4457-bd62-10e39f39cf4e}, !- Target Object
-  2;                                      !- Inlet Port
-
-OS:PortList,
-  {c9d95082-2961-4831-9706-debbcab0a25c}, !- Handle
-  {aa277429-156b-4b16-a99d-f930d7ae9d36}, !- Name
-  {e262501c-7dfb-4049-9ae0-f0293e1e20d0}; !- HVAC Component
-
-OS:PortList,
-  {b6d56937-53f3-44ac-a8cf-198592909b9c}, !- Handle
-  {c0eee30c-0c9a-4419-84e9-c7fe5018414e}, !- Name
-  {e262501c-7dfb-4049-9ae0-f0293e1e20d0}; !- HVAC Component
-
-OS:PortList,
-  {7e3617fd-8299-44b9-a8ba-eb6ce154d9b8}, !- Handle
-  {a1faadd1-6e37-4943-b9f3-0c2e5dfb4fe5}, !- Name
-  {e262501c-7dfb-4049-9ae0-f0293e1e20d0}; !- HVAC Component
-
-OS:Sizing:Zone,
-  {719b8780-69de-46d6-a89e-f9874ee46b09}, !- Handle
-  {e262501c-7dfb-4049-9ae0-f0293e1e20d0}, !- Zone or ZoneList Name
-=======
   {4dc218d4-b043-439b-b7fc-0c3ecf30ae96}, !- Handle
   Node 1,                                 !- Name
   {9ef9fc58-35e6-462a-9044-ad014a9dc612}, !- Inlet Port
@@ -392,7 +312,6 @@
 OS:Sizing:Zone,
   {fa9ba491-a514-46a7-9b5a-9b0817da3a08}, !- Handle
   {ec8312dd-7196-4987-a82a-54073c711c32}, !- Zone or ZoneList Name
->>>>>>> 49f5e9b9
   SupplyAirTemperature,                   !- Zone Cooling Design Supply Air Temperature Input Method
   14,                                     !- Zone Cooling Design Supply Air Temperature {C}
   11.11,                                  !- Zone Cooling Design Supply Air Temperature Difference {deltaC}
@@ -421,16 +340,6 @@
   autosize;                               !- Dedicated Outdoor Air High Setpoint Temperature for Design {C}
 
 OS:ZoneHVAC:EquipmentList,
-<<<<<<< HEAD
-  {2b6f9a3a-ea30-4ba0-a436-7967e855cef6}, !- Handle
-  Zone HVAC Equipment List 1,             !- Name
-  {e262501c-7dfb-4049-9ae0-f0293e1e20d0}; !- Thermal Zone
-
-OS:Space,
-  {e0ad7337-9dbd-479f-bc52-11208cf0d02a}, !- Handle
-  living space,                           !- Name
-  {574d28c9-0e12-4e9c-84ec-45fb9cdcfede}, !- Space Type Name
-=======
   {d5169e47-c13a-401c-aec0-cdc0e972c1e5}, !- Handle
   Zone HVAC Equipment List 1,             !- Name
   {ec8312dd-7196-4987-a82a-54073c711c32}; !- Thermal Zone
@@ -439,7 +348,6 @@
   {6fe20e2f-3753-41f3-afcb-ac53316d34dc}, !- Handle
   living space,                           !- Name
   {55b1a703-c4be-44d0-999a-c7828f6d4347}, !- Space Type Name
->>>>>>> 49f5e9b9
   ,                                       !- Default Construction Set Name
   ,                                       !- Default Schedule Set Name
   ,                                       !- Direction of Relative North {deg}
@@ -447,19 +355,6 @@
   ,                                       !- Y Origin {m}
   ,                                       !- Z Origin {m}
   ,                                       !- Building Story Name
-<<<<<<< HEAD
-  {e262501c-7dfb-4049-9ae0-f0293e1e20d0}, !- Thermal Zone Name
-  ,                                       !- Part of Total Floor Area
-  ,                                       !- Design Specification Outdoor Air Object Name
-  {f4f9cfec-99d3-4a3e-b977-9ba9d59d9bd7}; !- Building Unit Name
-
-OS:Surface,
-  {76f22776-9340-4d14-a029-5fb402cb3ee9}, !- Handle
-  Surface 1,                              !- Name
-  Floor,                                  !- Surface Type
-  ,                                       !- Construction Name
-  {e0ad7337-9dbd-479f-bc52-11208cf0d02a}, !- Space Name
-=======
   {ec8312dd-7196-4987-a82a-54073c711c32}, !- Thermal Zone Name
   ,                                       !- Part of Total Floor Area
   ,                                       !- Design Specification Outdoor Air Object Name
@@ -471,7 +366,6 @@
   Floor,                                  !- Surface Type
   ,                                       !- Construction Name
   {6fe20e2f-3753-41f3-afcb-ac53316d34dc}, !- Space Name
->>>>>>> 49f5e9b9
   Foundation,                             !- Outside Boundary Condition
   ,                                       !- Outside Boundary Condition Object
   NoSun,                                  !- Sun Exposure
@@ -484,19 +378,11 @@
   4.572, -9.144, 0;                       !- X,Y,Z Vertex 4 {m}
 
 OS:Surface,
-<<<<<<< HEAD
-  {e90f77a8-c1d9-4436-8220-d9b801a07fba}, !- Handle
-  Surface 2,                              !- Name
-  Wall,                                   !- Surface Type
-  ,                                       !- Construction Name
-  {e0ad7337-9dbd-479f-bc52-11208cf0d02a}, !- Space Name
-=======
   {786c8cd4-71ac-40bd-a96a-738cdd7b47a8}, !- Handle
   Surface 2,                              !- Name
   Wall,                                   !- Surface Type
   ,                                       !- Construction Name
   {6fe20e2f-3753-41f3-afcb-ac53316d34dc}, !- Space Name
->>>>>>> 49f5e9b9
   Outdoors,                               !- Outside Boundary Condition
   ,                                       !- Outside Boundary Condition Object
   SunExposed,                             !- Sun Exposure
@@ -509,15 +395,6 @@
   0, -9.144, 2.4384;                      !- X,Y,Z Vertex 4 {m}
 
 OS:Surface,
-<<<<<<< HEAD
-  {86120533-82fa-4e6c-a9e8-49a8ebf71a77}, !- Handle
-  Surface 3,                              !- Name
-  Wall,                                   !- Surface Type
-  ,                                       !- Construction Name
-  {e0ad7337-9dbd-479f-bc52-11208cf0d02a}, !- Space Name
-  Surface,                                !- Outside Boundary Condition
-  {e169c3cb-2122-42e5-83b7-861ce40e218a}, !- Outside Boundary Condition Object
-=======
   {1ed2341d-7585-48bc-823c-473e2f41cad0}, !- Handle
   Surface 3,                              !- Name
   Wall,                                   !- Surface Type
@@ -525,7 +402,6 @@
   {6fe20e2f-3753-41f3-afcb-ac53316d34dc}, !- Space Name
   Adiabatic,                              !- Outside Boundary Condition
   ,                                       !- Outside Boundary Condition Object
->>>>>>> 49f5e9b9
   NoSun,                                  !- Sun Exposure
   NoWind,                                 !- Wind Exposure
   ,                                       !- View Factor to Ground
@@ -536,15 +412,6 @@
   0, 0, 2.4384;                           !- X,Y,Z Vertex 4 {m}
 
 OS:Surface,
-<<<<<<< HEAD
-  {59eb6646-297f-47fc-80e6-4ef949b4994d}, !- Handle
-  Surface 4,                              !- Name
-  Wall,                                   !- Surface Type
-  ,                                       !- Construction Name
-  {e0ad7337-9dbd-479f-bc52-11208cf0d02a}, !- Space Name
-  Surface,                                !- Outside Boundary Condition
-  {b319e375-462f-4c31-9fe9-1a9af2e2b528}, !- Outside Boundary Condition Object
-=======
   {7faf5a9f-448c-4003-97fb-d7effccc43cb}, !- Handle
   Surface 4,                              !- Name
   Wall,                                   !- Surface Type
@@ -552,7 +419,6 @@
   {6fe20e2f-3753-41f3-afcb-ac53316d34dc}, !- Space Name
   Adiabatic,                              !- Outside Boundary Condition
   ,                                       !- Outside Boundary Condition Object
->>>>>>> 49f5e9b9
   NoSun,                                  !- Sun Exposure
   NoWind,                                 !- Wind Exposure
   ,                                       !- View Factor to Ground
@@ -563,19 +429,11 @@
   4.572, 0, 2.4384;                       !- X,Y,Z Vertex 4 {m}
 
 OS:Surface,
-<<<<<<< HEAD
-  {7245174e-fcc9-41d2-8470-0b01c9f78448}, !- Handle
-  Surface 5,                              !- Name
-  Wall,                                   !- Surface Type
-  ,                                       !- Construction Name
-  {e0ad7337-9dbd-479f-bc52-11208cf0d02a}, !- Space Name
-=======
   {077421d3-f374-47f9-a242-9318b752a6dc}, !- Handle
   Surface 5,                              !- Name
   Wall,                                   !- Surface Type
   ,                                       !- Construction Name
   {6fe20e2f-3753-41f3-afcb-ac53316d34dc}, !- Space Name
->>>>>>> 49f5e9b9
   Outdoors,                               !- Outside Boundary Condition
   ,                                       !- Outside Boundary Condition Object
   SunExposed,                             !- Sun Exposure
@@ -588,15 +446,6 @@
   4.572, -9.144, 2.4384;                  !- X,Y,Z Vertex 4 {m}
 
 OS:Surface,
-<<<<<<< HEAD
-  {f4f7f34c-a3ed-4a51-ac40-b05f019e5277}, !- Handle
-  Surface 6,                              !- Name
-  RoofCeiling,                            !- Surface Type
-  ,                                       !- Construction Name
-  {e0ad7337-9dbd-479f-bc52-11208cf0d02a}, !- Space Name
-  Surface,                                !- Outside Boundary Condition
-  {a9e2d4bb-99f3-40b4-b488-3953882b6cf0}, !- Outside Boundary Condition Object
-=======
   {0083ffd3-0422-48c0-830a-eea0d94c9b82}, !- Handle
   Surface 6,                              !- Name
   RoofCeiling,                            !- Surface Type
@@ -604,7 +453,6 @@
   {6fe20e2f-3753-41f3-afcb-ac53316d34dc}, !- Space Name
   Surface,                                !- Outside Boundary Condition
   {b7d7bf23-7405-4862-926d-cf1fe6dc22d6}, !- Outside Boundary Condition Object
->>>>>>> 49f5e9b9
   NoSun,                                  !- Sun Exposure
   NoWind,                                 !- Wind Exposure
   ,                                       !- View Factor to Ground
@@ -615,11 +463,7 @@
   0, -9.144, 2.4384;                      !- X,Y,Z Vertex 4 {m}
 
 OS:SpaceType,
-<<<<<<< HEAD
-  {574d28c9-0e12-4e9c-84ec-45fb9cdcfede}, !- Handle
-=======
   {55b1a703-c4be-44d0-999a-c7828f6d4347}, !- Handle
->>>>>>> 49f5e9b9
   Space Type 1,                           !- Name
   ,                                       !- Default Construction Set Name
   ,                                       !- Default Schedule Set Name
@@ -630,15 +474,9 @@
   living;                                 !- Standards Space Type
 
 OS:Space,
-<<<<<<< HEAD
-  {425c540b-9d53-47ae-97ad-7b54da4fd004}, !- Handle
-  living space|story 2,                   !- Name
-  {574d28c9-0e12-4e9c-84ec-45fb9cdcfede}, !- Space Type Name
-=======
   {1af9fc11-6550-4030-bbf4-1f586e287ce1}, !- Handle
   living space|story 2,                   !- Name
   {55b1a703-c4be-44d0-999a-c7828f6d4347}, !- Space Type Name
->>>>>>> 49f5e9b9
   ,                                       !- Default Construction Set Name
   ,                                       !- Default Schedule Set Name
   -0,                                     !- Direction of Relative North {deg}
@@ -646,21 +484,6 @@
   0,                                      !- Y Origin {m}
   2.4384,                                 !- Z Origin {m}
   ,                                       !- Building Story Name
-<<<<<<< HEAD
-  {e262501c-7dfb-4049-9ae0-f0293e1e20d0}, !- Thermal Zone Name
-  ,                                       !- Part of Total Floor Area
-  ,                                       !- Design Specification Outdoor Air Object Name
-  {f4f9cfec-99d3-4a3e-b977-9ba9d59d9bd7}; !- Building Unit Name
-
-OS:Surface,
-  {cfa778e0-f0ce-46f4-b96c-53d6b124d53e}, !- Handle
-  Surface 7,                              !- Name
-  RoofCeiling,                            !- Surface Type
-  ,                                       !- Construction Name
-  {425c540b-9d53-47ae-97ad-7b54da4fd004}, !- Space Name
-  Surface,                                !- Outside Boundary Condition
-  {eeb35abb-f944-4a80-8063-b263c8307b3f}, !- Outside Boundary Condition Object
-=======
   {ec8312dd-7196-4987-a82a-54073c711c32}, !- Thermal Zone Name
   ,                                       !- Part of Total Floor Area
   ,                                       !- Design Specification Outdoor Air Object Name
@@ -674,86 +497,72 @@
   {1af9fc11-6550-4030-bbf4-1f586e287ce1}, !- Space Name
   Surface,                                !- Outside Boundary Condition
   {0083ffd3-0422-48c0-830a-eea0d94c9b82}, !- Outside Boundary Condition Object
->>>>>>> 49f5e9b9
   NoSun,                                  !- Sun Exposure
   NoWind,                                 !- Wind Exposure
   ,                                       !- View Factor to Ground
   ,                                       !- Number of Vertices
-<<<<<<< HEAD
+  0, -9.144, 0,                           !- X,Y,Z Vertex 1 {m}
+  0, 0, 0,                                !- X,Y,Z Vertex 2 {m}
+  4.572, 0, 0,                            !- X,Y,Z Vertex 3 {m}
+  4.572, -9.144, 0;                       !- X,Y,Z Vertex 4 {m}
+
+OS:Surface,
+  {539d2e82-068a-4cbf-9597-0c0959e7e14b}, !- Handle
+  Surface 8,                              !- Name
+  Wall,                                   !- Surface Type
+  ,                                       !- Construction Name
+  {1af9fc11-6550-4030-bbf4-1f586e287ce1}, !- Space Name
+  Adiabatic,                              !- Outside Boundary Condition
+  ,                                       !- Outside Boundary Condition Object
+  NoSun,                                  !- Sun Exposure
+  NoWind,                                 !- Wind Exposure
+  ,                                       !- View Factor to Ground
+  ,                                       !- Number of Vertices
+  4.572, 0, 2.4384,                       !- X,Y,Z Vertex 1 {m}
+  4.572, 0, 0,                            !- X,Y,Z Vertex 2 {m}
+  0, 0, 0,                                !- X,Y,Z Vertex 3 {m}
+  0, 0, 2.4384;                           !- X,Y,Z Vertex 4 {m}
+
+OS:Surface,
+  {392424ac-ad6e-4133-afd1-e4d42cef8358}, !- Handle
+  Surface 9,                              !- Name
+  Wall,                                   !- Surface Type
+  ,                                       !- Construction Name
+  {1af9fc11-6550-4030-bbf4-1f586e287ce1}, !- Space Name
+  Adiabatic,                              !- Outside Boundary Condition
+  ,                                       !- Outside Boundary Condition Object
+  NoSun,                                  !- Sun Exposure
+  NoWind,                                 !- Wind Exposure
+  ,                                       !- View Factor to Ground
+  ,                                       !- Number of Vertices
+  4.572, -9.144, 2.4384,                  !- X,Y,Z Vertex 1 {m}
+  4.572, -9.144, 0,                       !- X,Y,Z Vertex 2 {m}
+  4.572, 0, 0,                            !- X,Y,Z Vertex 3 {m}
+  4.572, 0, 2.4384;                       !- X,Y,Z Vertex 4 {m}
+
+OS:Surface,
+  {1adb16d7-8561-4bb1-880a-b125da4d973e}, !- Handle
+  Surface 10,                             !- Name
+  RoofCeiling,                            !- Surface Type
+  ,                                       !- Construction Name
+  {1af9fc11-6550-4030-bbf4-1f586e287ce1}, !- Space Name
+  Surface,                                !- Outside Boundary Condition
+  {f68e22b5-5a06-4190-8d5e-adfe50c534d2}, !- Outside Boundary Condition Object
+  NoSun,                                  !- Sun Exposure
+  NoWind,                                 !- Wind Exposure
+  ,                                       !- View Factor to Ground
+  ,                                       !- Number of Vertices
   4.572, -9.144, 2.4384,                  !- X,Y,Z Vertex 1 {m}
   4.572, 0, 2.4384,                       !- X,Y,Z Vertex 2 {m}
   0, 0, 2.4384,                           !- X,Y,Z Vertex 3 {m}
   0, -9.144, 2.4384;                      !- X,Y,Z Vertex 4 {m}
 
 OS:Surface,
-  {1f647441-a41a-498e-8376-00e315a87d78}, !- Handle
-  Surface 8,                              !- Name
+  {6659276b-2081-4cf3-bd35-e115bdeb2f7f}, !- Handle
+  Surface 11,                             !- Name
   Wall,                                   !- Surface Type
   ,                                       !- Construction Name
-  {425c540b-9d53-47ae-97ad-7b54da4fd004}, !- Space Name
-  Surface,                                !- Outside Boundary Condition
-  {e4610e6f-6392-4acf-810c-ac2d1076cc57}, !- Outside Boundary Condition Object
-=======
-  0, -9.144, 0,                           !- X,Y,Z Vertex 1 {m}
-  0, 0, 0,                                !- X,Y,Z Vertex 2 {m}
-  4.572, 0, 0,                            !- X,Y,Z Vertex 3 {m}
-  4.572, -9.144, 0;                       !- X,Y,Z Vertex 4 {m}
-
-OS:Surface,
-  {539d2e82-068a-4cbf-9597-0c0959e7e14b}, !- Handle
-  Surface 8,                              !- Name
-  Wall,                                   !- Surface Type
-  ,                                       !- Construction Name
   {1af9fc11-6550-4030-bbf4-1f586e287ce1}, !- Space Name
-  Adiabatic,                              !- Outside Boundary Condition
-  ,                                       !- Outside Boundary Condition Object
->>>>>>> 49f5e9b9
-  NoSun,                                  !- Sun Exposure
-  NoWind,                                 !- Wind Exposure
-  ,                                       !- View Factor to Ground
-  ,                                       !- Number of Vertices
-  4.572, 0, 2.4384,                       !- X,Y,Z Vertex 1 {m}
-  4.572, 0, 0,                            !- X,Y,Z Vertex 2 {m}
-  0, 0, 0,                                !- X,Y,Z Vertex 3 {m}
-  0, 0, 2.4384;                           !- X,Y,Z Vertex 4 {m}
-
-OS:Surface,
-<<<<<<< HEAD
-  {a9e2d4bb-99f3-40b4-b488-3953882b6cf0}, !- Handle
-=======
-  {392424ac-ad6e-4133-afd1-e4d42cef8358}, !- Handle
->>>>>>> 49f5e9b9
-  Surface 9,                              !- Name
-  Floor,                                  !- Surface Type
-  ,                                       !- Construction Name
-<<<<<<< HEAD
-  {425c540b-9d53-47ae-97ad-7b54da4fd004}, !- Space Name
-  Surface,                                !- Outside Boundary Condition
-  {f4f7f34c-a3ed-4a51-ac40-b05f019e5277}, !- Outside Boundary Condition Object
-=======
-  {1af9fc11-6550-4030-bbf4-1f586e287ce1}, !- Space Name
-  Adiabatic,                              !- Outside Boundary Condition
-  ,                                       !- Outside Boundary Condition Object
->>>>>>> 49f5e9b9
-  NoSun,                                  !- Sun Exposure
-  NoWind,                                 !- Wind Exposure
-  ,                                       !- View Factor to Ground
-  ,                                       !- Number of Vertices
-  0, -9.144, 0,                           !- X,Y,Z Vertex 1 {m}
-  0, 0, 0,                                !- X,Y,Z Vertex 2 {m}
-  4.572, 0, 0,                            !- X,Y,Z Vertex 3 {m}
-  4.572, -9.144, 0;                       !- X,Y,Z Vertex 4 {m}
-
-OS:Surface,
-<<<<<<< HEAD
-  {620bfefa-f55e-46b4-b475-1d5d3d88c75b}, !- Handle
-=======
-  {1adb16d7-8561-4bb1-880a-b125da4d973e}, !- Handle
->>>>>>> 49f5e9b9
-  Surface 10,                             !- Name
-  Wall,                                   !- Surface Type
-  ,                                       !- Construction Name
-  {425c540b-9d53-47ae-97ad-7b54da4fd004}, !- Space Name
   Outdoors,                               !- Outside Boundary Condition
   ,                                       !- Outside Boundary Condition Object
   SunExposed,                             !- Sun Exposure
@@ -766,59 +575,11 @@
   4.572, -9.144, 2.4384;                  !- X,Y,Z Vertex 4 {m}
 
 OS:Surface,
-  {7504e570-e5fe-4c25-8004-1bc7061fa770}, !- Handle
-  Surface 11,                             !- Name
-  Wall,                                   !- Surface Type
-  ,                                       !- Construction Name
-<<<<<<< HEAD
-  {425c540b-9d53-47ae-97ad-7b54da4fd004}, !- Space Name
-  Surface,                                !- Outside Boundary Condition
-  {6aa460a7-e9a6-441c-ab6c-b3bde7367b7a}, !- Outside Boundary Condition Object
-=======
-  {1af9fc11-6550-4030-bbf4-1f586e287ce1}, !- Space Name
-  Surface,                                !- Outside Boundary Condition
-  {f68e22b5-5a06-4190-8d5e-adfe50c534d2}, !- Outside Boundary Condition Object
->>>>>>> 49f5e9b9
-  NoSun,                                  !- Sun Exposure
-  NoWind,                                 !- Wind Exposure
-  ,                                       !- View Factor to Ground
-  ,                                       !- Number of Vertices
-  4.572, -9.144, 2.4384,                  !- X,Y,Z Vertex 1 {m}
-  4.572, -9.144, 0,                       !- X,Y,Z Vertex 2 {m}
-  4.572, 0, 0,                            !- X,Y,Z Vertex 3 {m}
-  4.572, 0, 2.4384;                       !- X,Y,Z Vertex 4 {m}
-
-OS:Surface,
-<<<<<<< HEAD
-  {bea09907-f5e7-4071-97d8-7abfb342f6a0}, !- Handle
-  Surface 12,                             !- Name
-  Wall,                                   !- Surface Type
-  ,                                       !- Construction Name
-  {425c540b-9d53-47ae-97ad-7b54da4fd004}, !- Space Name
-=======
-  {6659276b-2081-4cf3-bd35-e115bdeb2f7f}, !- Handle
-  Surface 11,                             !- Name
-  Wall,                                   !- Surface Type
-  ,                                       !- Construction Name
-  {1af9fc11-6550-4030-bbf4-1f586e287ce1}, !- Space Name
-  Outdoors,                               !- Outside Boundary Condition
-  ,                                       !- Outside Boundary Condition Object
-  SunExposed,                             !- Sun Exposure
-  WindExposed,                            !- Wind Exposure
-  ,                                       !- View Factor to Ground
-  ,                                       !- Number of Vertices
-  0, -9.144, 2.4384,                      !- X,Y,Z Vertex 1 {m}
-  0, -9.144, 0,                           !- X,Y,Z Vertex 2 {m}
-  4.572, -9.144, 0,                       !- X,Y,Z Vertex 3 {m}
-  4.572, -9.144, 2.4384;                  !- X,Y,Z Vertex 4 {m}
-
-OS:Surface,
   {4c51cf33-9b7b-41aa-94e0-8f85b8b7e859}, !- Handle
   Surface 12,                             !- Name
   Wall,                                   !- Surface Type
   ,                                       !- Construction Name
   {1af9fc11-6550-4030-bbf4-1f586e287ce1}, !- Space Name
->>>>>>> 49f5e9b9
   Outdoors,                               !- Outside Boundary Condition
   ,                                       !- Outside Boundary Condition Object
   SunExposed,                             !- Sun Exposure
@@ -830,10 +591,105 @@
   0, -9.144, 0,                           !- X,Y,Z Vertex 3 {m}
   0, -9.144, 2.4384;                      !- X,Y,Z Vertex 4 {m}
 
-<<<<<<< HEAD
+OS:Surface,
+  {f68e22b5-5a06-4190-8d5e-adfe50c534d2}, !- Handle
+  Surface 13,                             !- Name
+  Floor,                                  !- Surface Type
+  ,                                       !- Construction Name
+  {7616ca30-8f3e-453e-88c2-e185092d8092}, !- Space Name
+  Surface,                                !- Outside Boundary Condition
+  {1adb16d7-8561-4bb1-880a-b125da4d973e}, !- Outside Boundary Condition Object
+  NoSun,                                  !- Sun Exposure
+  NoWind,                                 !- Wind Exposure
+  ,                                       !- View Factor to Ground
+  ,                                       !- Number of Vertices
+  0, -9.144, 4.8768,                      !- X,Y,Z Vertex 1 {m}
+  0, 0, 4.8768,                           !- X,Y,Z Vertex 2 {m}
+  4.572, 0, 4.8768,                       !- X,Y,Z Vertex 3 {m}
+  4.572, -9.144, 4.8768;                  !- X,Y,Z Vertex 4 {m}
+
+OS:Surface,
+  {0a986a36-2143-4613-91aa-5efa03ff4d0c}, !- Handle
+  Surface 14,                             !- Name
+  RoofCeiling,                            !- Surface Type
+  ,                                       !- Construction Name
+  {7616ca30-8f3e-453e-88c2-e185092d8092}, !- Space Name
+  Outdoors,                               !- Outside Boundary Condition
+  ,                                       !- Outside Boundary Condition Object
+  SunExposed,                             !- Sun Exposure
+  WindExposed,                            !- Wind Exposure
+  ,                                       !- View Factor to Ground
+  ,                                       !- Number of Vertices
+  0, -4.572, 7.1628,                      !- X,Y,Z Vertex 1 {m}
+  4.572, -4.572, 7.1628,                  !- X,Y,Z Vertex 2 {m}
+  4.572, 0, 4.8768,                       !- X,Y,Z Vertex 3 {m}
+  0, 0, 4.8768;                           !- X,Y,Z Vertex 4 {m}
+
+OS:Surface,
+  {e54775f4-1f9d-4c0e-807a-7ab200ff6254}, !- Handle
+  Surface 15,                             !- Name
+  RoofCeiling,                            !- Surface Type
+  ,                                       !- Construction Name
+  {7616ca30-8f3e-453e-88c2-e185092d8092}, !- Space Name
+  Outdoors,                               !- Outside Boundary Condition
+  ,                                       !- Outside Boundary Condition Object
+  SunExposed,                             !- Sun Exposure
+  WindExposed,                            !- Wind Exposure
+  ,                                       !- View Factor to Ground
+  ,                                       !- Number of Vertices
+  4.572, -4.572, 7.1628,                  !- X,Y,Z Vertex 1 {m}
+  0, -4.572, 7.1628,                      !- X,Y,Z Vertex 2 {m}
+  0, -9.144, 4.8768,                      !- X,Y,Z Vertex 3 {m}
+  4.572, -9.144, 4.8768;                  !- X,Y,Z Vertex 4 {m}
+
+OS:Surface,
+  {5111c5f8-2311-4dc2-bad2-921f916a0c33}, !- Handle
+  Surface 16,                             !- Name
+  Wall,                                   !- Surface Type
+  ,                                       !- Construction Name
+  {7616ca30-8f3e-453e-88c2-e185092d8092}, !- Space Name
+  Outdoors,                               !- Outside Boundary Condition
+  ,                                       !- Outside Boundary Condition Object
+  SunExposed,                             !- Sun Exposure
+  WindExposed,                            !- Wind Exposure
+  ,                                       !- View Factor to Ground
+  ,                                       !- Number of Vertices
+  0, -4.572, 7.1628,                      !- X,Y,Z Vertex 1 {m}
+  0, 0, 4.8768,                           !- X,Y,Z Vertex 2 {m}
+  0, -9.144, 4.8768;                      !- X,Y,Z Vertex 3 {m}
+
+OS:Surface,
+  {6152cb03-51f3-48d1-b558-ec8194bfd254}, !- Handle
+  Surface 17,                             !- Name
+  Wall,                                   !- Surface Type
+  ,                                       !- Construction Name
+  {7616ca30-8f3e-453e-88c2-e185092d8092}, !- Space Name
+  Adiabatic,                              !- Outside Boundary Condition
+  ,                                       !- Outside Boundary Condition Object
+  NoSun,                                  !- Sun Exposure
+  NoWind,                                 !- Wind Exposure
+  ,                                       !- View Factor to Ground
+  ,                                       !- Number of Vertices
+  4.572, -4.572, 7.1628,                  !- X,Y,Z Vertex 1 {m}
+  4.572, -9.144, 4.8768,                  !- X,Y,Z Vertex 2 {m}
+  4.572, 0, 4.8768;                       !- X,Y,Z Vertex 3 {m}
+
+OS:Space,
+  {7616ca30-8f3e-453e-88c2-e185092d8092}, !- Handle
+  unfinished attic space,                 !- Name
+  {6d89b10e-3991-4382-8d92-11173578fe71}, !- Space Type Name
+  ,                                       !- Default Construction Set Name
+  ,                                       !- Default Schedule Set Name
+  ,                                       !- Direction of Relative North {deg}
+  ,                                       !- X Origin {m}
+  ,                                       !- Y Origin {m}
+  ,                                       !- Z Origin {m}
+  ,                                       !- Building Story Name
+  {cc1eb952-9710-417c-98e9-5de890de3878}; !- Thermal Zone Name
+
 OS:ThermalZone,
-  {85db0fca-e161-4593-8f27-c44b4138fa2c}, !- Handle
-  living zone|unit 2,                     !- Name
+  {cc1eb952-9710-417c-98e9-5de890de3878}, !- Handle
+  unfinished attic zone,                  !- Name
   ,                                       !- Multiplier
   ,                                       !- Ceiling Height {m}
   ,                                       !- Volume {m3}
@@ -841,10 +697,10 @@
   ,                                       !- Zone Inside Convection Algorithm
   ,                                       !- Zone Outside Convection Algorithm
   ,                                       !- Zone Conditioning Equipment List Name
-  {adf4a2f9-ed6f-4c9b-9eaf-cf605e40659b}, !- Zone Air Inlet Port List
-  {fcb954d0-ba26-4a8b-978b-9313bcb377bb}, !- Zone Air Exhaust Port List
-  {ed78a45f-3ab6-412b-9886-db35e7a7ee85}, !- Zone Air Node Name
-  {5570afb6-cd17-447c-a69a-7bcc77e3b5ec}, !- Zone Return Air Port List
+  {51de4128-70a1-45f4-b1f7-0d642e78234a}, !- Zone Air Inlet Port List
+  {7e09b1cd-0e25-40ff-8028-8497d5e3afab}, !- Zone Air Exhaust Port List
+  {e7aeb6b2-d57d-4192-8cc3-9aefa3d7a499}, !- Zone Air Node Name
+  {3f192f91-c741-47b9-9084-6eb555b60a42}, !- Zone Return Air Port List
   ,                                       !- Primary Daylighting Control Name
   ,                                       !- Fraction of Zone Controlled by Primary Daylighting Control
   ,                                       !- Secondary Daylighting Control Name
@@ -855,37 +711,37 @@
   No;                                     !- Use Ideal Air Loads
 
 OS:Node,
-  {799e1a5e-7026-46d0-ab89-39be1fe7d6e8}, !- Handle
+  {c838a052-2793-4a86-9d24-fe1633092c7f}, !- Handle
   Node 2,                                 !- Name
-  {ed78a45f-3ab6-412b-9886-db35e7a7ee85}, !- Inlet Port
+  {e7aeb6b2-d57d-4192-8cc3-9aefa3d7a499}, !- Inlet Port
   ;                                       !- Outlet Port
 
 OS:Connection,
-  {ed78a45f-3ab6-412b-9886-db35e7a7ee85}, !- Handle
-  {d8f5a431-843c-42c6-8c92-acc506ceb919}, !- Name
-  {85db0fca-e161-4593-8f27-c44b4138fa2c}, !- Source Object
+  {e7aeb6b2-d57d-4192-8cc3-9aefa3d7a499}, !- Handle
+  {b5a8c1ae-5743-47e9-8b41-bfc41f159f38}, !- Name
+  {cc1eb952-9710-417c-98e9-5de890de3878}, !- Source Object
   11,                                     !- Outlet Port
-  {799e1a5e-7026-46d0-ab89-39be1fe7d6e8}, !- Target Object
+  {c838a052-2793-4a86-9d24-fe1633092c7f}, !- Target Object
   2;                                      !- Inlet Port
 
 OS:PortList,
-  {adf4a2f9-ed6f-4c9b-9eaf-cf605e40659b}, !- Handle
-  {9b414c14-ffaa-4d5a-aaa1-a611e0d9d48a}, !- Name
-  {85db0fca-e161-4593-8f27-c44b4138fa2c}; !- HVAC Component
+  {51de4128-70a1-45f4-b1f7-0d642e78234a}, !- Handle
+  {3e34667e-75bb-4bf4-ae9d-cf4846297237}, !- Name
+  {cc1eb952-9710-417c-98e9-5de890de3878}; !- HVAC Component
 
 OS:PortList,
-  {fcb954d0-ba26-4a8b-978b-9313bcb377bb}, !- Handle
-  {f234b902-5fb7-463a-b35d-1f17475307db}, !- Name
-  {85db0fca-e161-4593-8f27-c44b4138fa2c}; !- HVAC Component
+  {7e09b1cd-0e25-40ff-8028-8497d5e3afab}, !- Handle
+  {9c7c01b3-49a6-4629-93f4-0d3828a068de}, !- Name
+  {cc1eb952-9710-417c-98e9-5de890de3878}; !- HVAC Component
 
 OS:PortList,
-  {5570afb6-cd17-447c-a69a-7bcc77e3b5ec}, !- Handle
-  {3c271afc-2e7c-4cf3-86d2-f2668839fa43}, !- Name
-  {85db0fca-e161-4593-8f27-c44b4138fa2c}; !- HVAC Component
+  {3f192f91-c741-47b9-9084-6eb555b60a42}, !- Handle
+  {9d952676-cd4d-4285-ac7e-4a38e7740dc4}, !- Name
+  {cc1eb952-9710-417c-98e9-5de890de3878}; !- HVAC Component
 
 OS:Sizing:Zone,
-  {e098e92c-8461-4258-a9ac-dfbe1717bddf}, !- Handle
-  {85db0fca-e161-4593-8f27-c44b4138fa2c}, !- Zone or ZoneList Name
+  {7a251b46-af15-42e0-a25e-0d34a34ed796}, !- Handle
+  {cc1eb952-9710-417c-98e9-5de890de3878}, !- Zone or ZoneList Name
   SupplyAirTemperature,                   !- Zone Cooling Design Supply Air Temperature Input Method
   14,                                     !- Zone Cooling Design Supply Air Temperature {C}
   11.11,                                  !- Zone Cooling Design Supply Air Temperature Difference {deltaC}
@@ -914,3521 +770,6 @@
   autosize;                               !- Dedicated Outdoor Air High Setpoint Temperature for Design {C}
 
 OS:ZoneHVAC:EquipmentList,
-  {a15d8a79-3c3a-4636-8797-9acac9c97780}, !- Handle
-  Zone HVAC Equipment List 2,             !- Name
-  {85db0fca-e161-4593-8f27-c44b4138fa2c}; !- Thermal Zone
-
-OS:Space,
-  {506f89b3-91e7-43ea-bfda-f508181a69c9}, !- Handle
-  living space|unit 2,                    !- Name
-  {574d28c9-0e12-4e9c-84ec-45fb9cdcfede}, !- Space Type Name
-  ,                                       !- Default Construction Set Name
-  ,                                       !- Default Schedule Set Name
-  ,                                       !- Direction of Relative North {deg}
-  ,                                       !- X Origin {m}
-  ,                                       !- Y Origin {m}
-  ,                                       !- Z Origin {m}
-  ,                                       !- Building Story Name
-  {85db0fca-e161-4593-8f27-c44b4138fa2c}, !- Thermal Zone Name
-  ,                                       !- Part of Total Floor Area
-  ,                                       !- Design Specification Outdoor Air Object Name
-  {94774acd-28d3-4cec-a54a-4449fc1e65aa}; !- Building Unit Name
-
-OS:Surface,
-  {cff47974-0bf6-4540-9ab0-384127988e3b}, !- Handle
-  Surface 18,                             !- Name
-  Floor,                                  !- Surface Type
-  ,                                       !- Construction Name
-  {506f89b3-91e7-43ea-bfda-f508181a69c9}, !- Space Name
-  Foundation,                             !- Outside Boundary Condition
-  ,                                       !- Outside Boundary Condition Object
-=======
-OS:Surface,
-  {f68e22b5-5a06-4190-8d5e-adfe50c534d2}, !- Handle
-  Surface 13,                             !- Name
-  Floor,                                  !- Surface Type
-  ,                                       !- Construction Name
-  {7616ca30-8f3e-453e-88c2-e185092d8092}, !- Space Name
-  Surface,                                !- Outside Boundary Condition
-  {1adb16d7-8561-4bb1-880a-b125da4d973e}, !- Outside Boundary Condition Object
->>>>>>> 49f5e9b9
-  NoSun,                                  !- Sun Exposure
-  NoWind,                                 !- Wind Exposure
-  ,                                       !- View Factor to Ground
-  ,                                       !- Number of Vertices
-<<<<<<< HEAD
-  0, 0, 0,                                !- X,Y,Z Vertex 1 {m}
-  0, 9.144, 0,                            !- X,Y,Z Vertex 2 {m}
-  4.572, 9.144, 0,                        !- X,Y,Z Vertex 3 {m}
-  4.572, 0, 0;                            !- X,Y,Z Vertex 4 {m}
-
-OS:Surface,
-  {9f4f79b0-d330-4bb8-85f9-4db7dd211013}, !- Handle
-  Surface 19,                             !- Name
-  Wall,                                   !- Surface Type
-  ,                                       !- Construction Name
-  {506f89b3-91e7-43ea-bfda-f508181a69c9}, !- Space Name
-  Outdoors,                               !- Outside Boundary Condition
-  ,                                       !- Outside Boundary Condition Object
-  SunExposed,                             !- Sun Exposure
-  WindExposed,                            !- Wind Exposure
-  ,                                       !- View Factor to Ground
-  ,                                       !- Number of Vertices
-  0, 9.144, 2.4384,                       !- X,Y,Z Vertex 1 {m}
-  0, 9.144, 0,                            !- X,Y,Z Vertex 2 {m}
-  0, 0, 0,                                !- X,Y,Z Vertex 3 {m}
-  0, 0, 2.4384;                           !- X,Y,Z Vertex 4 {m}
-
-OS:Surface,
-  {9bdab079-179e-40f5-9087-e16c0f17d5c3}, !- Handle
-  Surface 20,                             !- Name
-  Wall,                                   !- Surface Type
-  ,                                       !- Construction Name
-  {506f89b3-91e7-43ea-bfda-f508181a69c9}, !- Space Name
-=======
-  0, -9.144, 4.8768,                      !- X,Y,Z Vertex 1 {m}
-  0, 0, 4.8768,                           !- X,Y,Z Vertex 2 {m}
-  4.572, 0, 4.8768,                       !- X,Y,Z Vertex 3 {m}
-  4.572, -9.144, 4.8768;                  !- X,Y,Z Vertex 4 {m}
-
-OS:Surface,
-  {0a986a36-2143-4613-91aa-5efa03ff4d0c}, !- Handle
-  Surface 14,                             !- Name
-  RoofCeiling,                            !- Surface Type
-  ,                                       !- Construction Name
-  {7616ca30-8f3e-453e-88c2-e185092d8092}, !- Space Name
->>>>>>> 49f5e9b9
-  Outdoors,                               !- Outside Boundary Condition
-  ,                                       !- Outside Boundary Condition Object
-  SunExposed,                             !- Sun Exposure
-  WindExposed,                            !- Wind Exposure
-  ,                                       !- View Factor to Ground
-  ,                                       !- Number of Vertices
-<<<<<<< HEAD
-  4.572, 9.144, 2.4384,                   !- X,Y,Z Vertex 1 {m}
-  4.572, 9.144, 0,                        !- X,Y,Z Vertex 2 {m}
-  0, 9.144, 0,                            !- X,Y,Z Vertex 3 {m}
-  0, 9.144, 2.4384;                       !- X,Y,Z Vertex 4 {m}
-
-OS:Surface,
-  {43f79962-5438-4e16-9c48-46f77aa15850}, !- Handle
-  Surface 21,                             !- Name
-  Wall,                                   !- Surface Type
-  ,                                       !- Construction Name
-  {506f89b3-91e7-43ea-bfda-f508181a69c9}, !- Space Name
-  Surface,                                !- Outside Boundary Condition
-  {ead5ac3a-4c17-4dc1-bf39-f183f655be09}, !- Outside Boundary Condition Object
-  NoSun,                                  !- Sun Exposure
-  NoWind,                                 !- Wind Exposure
-  ,                                       !- View Factor to Ground
-  ,                                       !- Number of Vertices
-  4.572, 0, 2.4384,                       !- X,Y,Z Vertex 1 {m}
-  4.572, 0, 0,                            !- X,Y,Z Vertex 2 {m}
-  4.572, 9.144, 0,                        !- X,Y,Z Vertex 3 {m}
-  4.572, 9.144, 2.4384;                   !- X,Y,Z Vertex 4 {m}
-
-OS:Surface,
-  {e169c3cb-2122-42e5-83b7-861ce40e218a}, !- Handle
-  Surface 22,                             !- Name
-  Wall,                                   !- Surface Type
-  ,                                       !- Construction Name
-  {506f89b3-91e7-43ea-bfda-f508181a69c9}, !- Space Name
-  Surface,                                !- Outside Boundary Condition
-  {86120533-82fa-4e6c-a9e8-49a8ebf71a77}, !- Outside Boundary Condition Object
-  NoSun,                                  !- Sun Exposure
-  NoWind,                                 !- Wind Exposure
-  ,                                       !- View Factor to Ground
-  ,                                       !- Number of Vertices
-  0, 0, 2.4384,                           !- X,Y,Z Vertex 1 {m}
-  0, 0, 0,                                !- X,Y,Z Vertex 2 {m}
-  4.572, 0, 0,                            !- X,Y,Z Vertex 3 {m}
-  4.572, 0, 2.4384;                       !- X,Y,Z Vertex 4 {m}
-
-OS:Surface,
-  {aec974a4-8d4a-4f53-bd2b-de8d8b6b4fc4}, !- Handle
-  Surface 23,                             !- Name
-  RoofCeiling,                            !- Surface Type
-  ,                                       !- Construction Name
-  {506f89b3-91e7-43ea-bfda-f508181a69c9}, !- Space Name
-  Surface,                                !- Outside Boundary Condition
-  {0b5ae34e-dd07-4e62-81b0-0eb0580bbb60}, !- Outside Boundary Condition Object
-  NoSun,                                  !- Sun Exposure
-  NoWind,                                 !- Wind Exposure
-  ,                                       !- View Factor to Ground
-  ,                                       !- Number of Vertices
-  4.572, 0, 2.4384,                       !- X,Y,Z Vertex 1 {m}
-  4.572, 9.144, 2.4384,                   !- X,Y,Z Vertex 2 {m}
-  0, 9.144, 2.4384,                       !- X,Y,Z Vertex 3 {m}
-  0, 0, 2.4384;                           !- X,Y,Z Vertex 4 {m}
-
-OS:Space,
-  {353c6049-f72c-40cc-bc22-a95acece1cfc}, !- Handle
-  living space|unit 2|story 2,            !- Name
-  {574d28c9-0e12-4e9c-84ec-45fb9cdcfede}, !- Space Type Name
-  ,                                       !- Default Construction Set Name
-  ,                                       !- Default Schedule Set Name
-  -0,                                     !- Direction of Relative North {deg}
-  0,                                      !- X Origin {m}
-  0,                                      !- Y Origin {m}
-  2.4384,                                 !- Z Origin {m}
-  ,                                       !- Building Story Name
-  {85db0fca-e161-4593-8f27-c44b4138fa2c}, !- Thermal Zone Name
-  ,                                       !- Part of Total Floor Area
-  ,                                       !- Design Specification Outdoor Air Object Name
-  {94774acd-28d3-4cec-a54a-4449fc1e65aa}; !- Building Unit Name
-
-OS:Surface,
-  {d50d829b-1380-402c-a669-99efacf1865c}, !- Handle
-  Surface 24,                             !- Name
-  Wall,                                   !- Surface Type
-  ,                                       !- Construction Name
-  {353c6049-f72c-40cc-bc22-a95acece1cfc}, !- Space Name
-=======
-  0, -4.572, 7.1628,                      !- X,Y,Z Vertex 1 {m}
-  4.572, -4.572, 7.1628,                  !- X,Y,Z Vertex 2 {m}
-  4.572, 0, 4.8768,                       !- X,Y,Z Vertex 3 {m}
-  0, 0, 4.8768;                           !- X,Y,Z Vertex 4 {m}
-
-OS:Surface,
-  {e54775f4-1f9d-4c0e-807a-7ab200ff6254}, !- Handle
-  Surface 15,                             !- Name
-  RoofCeiling,                            !- Surface Type
-  ,                                       !- Construction Name
-  {7616ca30-8f3e-453e-88c2-e185092d8092}, !- Space Name
->>>>>>> 49f5e9b9
-  Outdoors,                               !- Outside Boundary Condition
-  ,                                       !- Outside Boundary Condition Object
-  SunExposed,                             !- Sun Exposure
-  WindExposed,                            !- Wind Exposure
-  ,                                       !- View Factor to Ground
-  ,                                       !- Number of Vertices
-  4.572, -4.572, 7.1628,                  !- X,Y,Z Vertex 1 {m}
-  0, -4.572, 7.1628,                      !- X,Y,Z Vertex 2 {m}
-  0, -9.144, 4.8768,                      !- X,Y,Z Vertex 3 {m}
-  4.572, -9.144, 4.8768;                  !- X,Y,Z Vertex 4 {m}
-
-OS:Surface,
-<<<<<<< HEAD
-  {ecb3ba31-d91e-49f6-990a-0c87be7d3458}, !- Handle
-  Surface 25,                             !- Name
-  Wall,                                   !- Surface Type
-  ,                                       !- Construction Name
-  {353c6049-f72c-40cc-bc22-a95acece1cfc}, !- Space Name
-=======
-  {5111c5f8-2311-4dc2-bad2-921f916a0c33}, !- Handle
-  Surface 16,                             !- Name
-  Wall,                                   !- Surface Type
-  ,                                       !- Construction Name
-  {7616ca30-8f3e-453e-88c2-e185092d8092}, !- Space Name
->>>>>>> 49f5e9b9
-  Outdoors,                               !- Outside Boundary Condition
-  ,                                       !- Outside Boundary Condition Object
-  SunExposed,                             !- Sun Exposure
-  WindExposed,                            !- Wind Exposure
-  ,                                       !- View Factor to Ground
-  ,                                       !- Number of Vertices
-<<<<<<< HEAD
-  0, 9.144, 2.4384,                       !- X,Y,Z Vertex 1 {m}
-  0, 9.144, 0,                            !- X,Y,Z Vertex 2 {m}
-  0, 0, 0,                                !- X,Y,Z Vertex 3 {m}
-  0, 0, 2.4384;                           !- X,Y,Z Vertex 4 {m}
-
-OS:Surface,
-  {16fc151c-b9f8-41ff-b4c3-4e0996d085a1}, !- Handle
-  Surface 26,                             !- Name
-  Wall,                                   !- Surface Type
-  ,                                       !- Construction Name
-  {353c6049-f72c-40cc-bc22-a95acece1cfc}, !- Space Name
-  Surface,                                !- Outside Boundary Condition
-  {58ed5c10-c7cc-4cbd-98fa-2f01c487a746}, !- Outside Boundary Condition Object
-  NoSun,                                  !- Sun Exposure
-  NoWind,                                 !- Wind Exposure
-  ,                                       !- View Factor to Ground
-  ,                                       !- Number of Vertices
-  4.572, 0, 2.4384,                       !- X,Y,Z Vertex 1 {m}
-  4.572, 0, 0,                            !- X,Y,Z Vertex 2 {m}
-  4.572, 9.144, 0,                        !- X,Y,Z Vertex 3 {m}
-  4.572, 9.144, 2.4384;                   !- X,Y,Z Vertex 4 {m}
-
-OS:Surface,
-  {e4610e6f-6392-4acf-810c-ac2d1076cc57}, !- Handle
-  Surface 27,                             !- Name
-  Wall,                                   !- Surface Type
-  ,                                       !- Construction Name
-  {353c6049-f72c-40cc-bc22-a95acece1cfc}, !- Space Name
-  Surface,                                !- Outside Boundary Condition
-  {1f647441-a41a-498e-8376-00e315a87d78}, !- Outside Boundary Condition Object
-  NoSun,                                  !- Sun Exposure
-  NoWind,                                 !- Wind Exposure
-  ,                                       !- View Factor to Ground
-  ,                                       !- Number of Vertices
-  0, 0, 2.4384,                           !- X,Y,Z Vertex 1 {m}
-  0, 0, 0,                                !- X,Y,Z Vertex 2 {m}
-  4.572, 0, 0,                            !- X,Y,Z Vertex 3 {m}
-  4.572, 0, 2.4384;                       !- X,Y,Z Vertex 4 {m}
-
-OS:Surface,
-  {0b5ae34e-dd07-4e62-81b0-0eb0580bbb60}, !- Handle
-  Surface 28,                             !- Name
-  Floor,                                  !- Surface Type
-  ,                                       !- Construction Name
-  {353c6049-f72c-40cc-bc22-a95acece1cfc}, !- Space Name
-  Surface,                                !- Outside Boundary Condition
-  {aec974a4-8d4a-4f53-bd2b-de8d8b6b4fc4}, !- Outside Boundary Condition Object
-=======
-  0, -4.572, 7.1628,                      !- X,Y,Z Vertex 1 {m}
-  0, 0, 4.8768,                           !- X,Y,Z Vertex 2 {m}
-  0, -9.144, 4.8768;                      !- X,Y,Z Vertex 3 {m}
-
-OS:Surface,
-  {6152cb03-51f3-48d1-b558-ec8194bfd254}, !- Handle
-  Surface 17,                             !- Name
-  Wall,                                   !- Surface Type
-  ,                                       !- Construction Name
-  {7616ca30-8f3e-453e-88c2-e185092d8092}, !- Space Name
-  Adiabatic,                              !- Outside Boundary Condition
-  ,                                       !- Outside Boundary Condition Object
->>>>>>> 49f5e9b9
-  NoSun,                                  !- Sun Exposure
-  NoWind,                                 !- Wind Exposure
-  ,                                       !- View Factor to Ground
-  ,                                       !- Number of Vertices
-<<<<<<< HEAD
-  0, 0, 0,                                !- X,Y,Z Vertex 1 {m}
-  0, 9.144, 0,                            !- X,Y,Z Vertex 2 {m}
-  4.572, 9.144, 0,                        !- X,Y,Z Vertex 3 {m}
-  4.572, 0, 0;                            !- X,Y,Z Vertex 4 {m}
-
-OS:Surface,
-  {897f4893-d806-4336-a9dd-747f010fda86}, !- Handle
-  Surface 29,                             !- Name
-  RoofCeiling,                            !- Surface Type
-  ,                                       !- Construction Name
-  {353c6049-f72c-40cc-bc22-a95acece1cfc}, !- Space Name
-  Surface,                                !- Outside Boundary Condition
-  {f9865b6e-3111-4a5f-bdb3-374398985b2a}, !- Outside Boundary Condition Object
-  NoSun,                                  !- Sun Exposure
-  NoWind,                                 !- Wind Exposure
-  ,                                       !- View Factor to Ground
-  ,                                       !- Number of Vertices
-  4.572, 0, 2.4384,                       !- X,Y,Z Vertex 1 {m}
-  4.572, 9.144, 2.4384,                   !- X,Y,Z Vertex 2 {m}
-  0, 9.144, 2.4384,                       !- X,Y,Z Vertex 3 {m}
-  0, 0, 2.4384;                           !- X,Y,Z Vertex 4 {m}
-
-OS:ThermalZone,
-  {64d6fd19-5012-42d1-8378-7c547ea05bb5}, !- Handle
-  living zone|unit 3,                     !- Name
-=======
-  4.572, -4.572, 7.1628,                  !- X,Y,Z Vertex 1 {m}
-  4.572, -9.144, 4.8768,                  !- X,Y,Z Vertex 2 {m}
-  4.572, 0, 4.8768;                       !- X,Y,Z Vertex 3 {m}
-
-OS:Space,
-  {7616ca30-8f3e-453e-88c2-e185092d8092}, !- Handle
-  unfinished attic space,                 !- Name
-  {6d89b10e-3991-4382-8d92-11173578fe71}, !- Space Type Name
-  ,                                       !- Default Construction Set Name
-  ,                                       !- Default Schedule Set Name
-  ,                                       !- Direction of Relative North {deg}
-  ,                                       !- X Origin {m}
-  ,                                       !- Y Origin {m}
-  ,                                       !- Z Origin {m}
-  ,                                       !- Building Story Name
-  {cc1eb952-9710-417c-98e9-5de890de3878}; !- Thermal Zone Name
-
-OS:ThermalZone,
-  {cc1eb952-9710-417c-98e9-5de890de3878}, !- Handle
-  unfinished attic zone,                  !- Name
->>>>>>> 49f5e9b9
-  ,                                       !- Multiplier
-  ,                                       !- Ceiling Height {m}
-  ,                                       !- Volume {m3}
-  ,                                       !- Floor Area {m2}
-  ,                                       !- Zone Inside Convection Algorithm
-  ,                                       !- Zone Outside Convection Algorithm
-  ,                                       !- Zone Conditioning Equipment List Name
-<<<<<<< HEAD
-  {eec1d3a4-4bcc-4b42-8f55-8651b1933891}, !- Zone Air Inlet Port List
-  {553ade46-945d-4b17-83a6-37eb8a3ed385}, !- Zone Air Exhaust Port List
-  {9a20d1c8-6a78-40cc-9d6d-1198e2f7a6ab}, !- Zone Air Node Name
-  {7ca64e76-02e7-474f-92a4-46d663784d3a}, !- Zone Return Air Port List
-=======
-  {51de4128-70a1-45f4-b1f7-0d642e78234a}, !- Zone Air Inlet Port List
-  {7e09b1cd-0e25-40ff-8028-8497d5e3afab}, !- Zone Air Exhaust Port List
-  {e7aeb6b2-d57d-4192-8cc3-9aefa3d7a499}, !- Zone Air Node Name
-  {3f192f91-c741-47b9-9084-6eb555b60a42}, !- Zone Return Air Port List
->>>>>>> 49f5e9b9
-  ,                                       !- Primary Daylighting Control Name
-  ,                                       !- Fraction of Zone Controlled by Primary Daylighting Control
-  ,                                       !- Secondary Daylighting Control Name
-  ,                                       !- Fraction of Zone Controlled by Secondary Daylighting Control
-  ,                                       !- Illuminance Map Name
-  ,                                       !- Group Rendering Name
-  ,                                       !- Thermostat Name
-  No;                                     !- Use Ideal Air Loads
-
-OS:Node,
-<<<<<<< HEAD
-  {209fbb5e-358e-46bc-b966-becb33a0dade}, !- Handle
-  Node 3,                                 !- Name
-  {9a20d1c8-6a78-40cc-9d6d-1198e2f7a6ab}, !- Inlet Port
-  ;                                       !- Outlet Port
-
-OS:Connection,
-  {9a20d1c8-6a78-40cc-9d6d-1198e2f7a6ab}, !- Handle
-  {bdbd700f-d62a-4cfe-9e11-e8e913006537}, !- Name
-  {64d6fd19-5012-42d1-8378-7c547ea05bb5}, !- Source Object
-  11,                                     !- Outlet Port
-  {209fbb5e-358e-46bc-b966-becb33a0dade}, !- Target Object
-  2;                                      !- Inlet Port
-
-OS:PortList,
-  {eec1d3a4-4bcc-4b42-8f55-8651b1933891}, !- Handle
-  {65809f1a-a1ce-492a-9717-28b74c999bbe}, !- Name
-  {64d6fd19-5012-42d1-8378-7c547ea05bb5}; !- HVAC Component
-
-OS:PortList,
-  {553ade46-945d-4b17-83a6-37eb8a3ed385}, !- Handle
-  {6a770010-066f-4066-9d9c-c916f8c13a15}, !- Name
-  {64d6fd19-5012-42d1-8378-7c547ea05bb5}; !- HVAC Component
-
-OS:PortList,
-  {7ca64e76-02e7-474f-92a4-46d663784d3a}, !- Handle
-  {47e865d7-d85a-4785-af27-ea668cdec4b1}, !- Name
-  {64d6fd19-5012-42d1-8378-7c547ea05bb5}; !- HVAC Component
-
-OS:Sizing:Zone,
-  {05762503-48a3-4da8-850d-3fe61e1cbbf4}, !- Handle
-  {64d6fd19-5012-42d1-8378-7c547ea05bb5}, !- Zone or ZoneList Name
-=======
-  {c838a052-2793-4a86-9d24-fe1633092c7f}, !- Handle
-  Node 2,                                 !- Name
-  {e7aeb6b2-d57d-4192-8cc3-9aefa3d7a499}, !- Inlet Port
-  ;                                       !- Outlet Port
-
-OS:Connection,
-  {e7aeb6b2-d57d-4192-8cc3-9aefa3d7a499}, !- Handle
-  {b5a8c1ae-5743-47e9-8b41-bfc41f159f38}, !- Name
-  {cc1eb952-9710-417c-98e9-5de890de3878}, !- Source Object
-  11,                                     !- Outlet Port
-  {c838a052-2793-4a86-9d24-fe1633092c7f}, !- Target Object
-  2;                                      !- Inlet Port
-
-OS:PortList,
-  {51de4128-70a1-45f4-b1f7-0d642e78234a}, !- Handle
-  {3e34667e-75bb-4bf4-ae9d-cf4846297237}, !- Name
-  {cc1eb952-9710-417c-98e9-5de890de3878}; !- HVAC Component
-
-OS:PortList,
-  {7e09b1cd-0e25-40ff-8028-8497d5e3afab}, !- Handle
-  {9c7c01b3-49a6-4629-93f4-0d3828a068de}, !- Name
-  {cc1eb952-9710-417c-98e9-5de890de3878}; !- HVAC Component
-
-OS:PortList,
-  {3f192f91-c741-47b9-9084-6eb555b60a42}, !- Handle
-  {9d952676-cd4d-4285-ac7e-4a38e7740dc4}, !- Name
-  {cc1eb952-9710-417c-98e9-5de890de3878}; !- HVAC Component
-
-OS:Sizing:Zone,
-  {7a251b46-af15-42e0-a25e-0d34a34ed796}, !- Handle
-  {cc1eb952-9710-417c-98e9-5de890de3878}, !- Zone or ZoneList Name
->>>>>>> 49f5e9b9
-  SupplyAirTemperature,                   !- Zone Cooling Design Supply Air Temperature Input Method
-  14,                                     !- Zone Cooling Design Supply Air Temperature {C}
-  11.11,                                  !- Zone Cooling Design Supply Air Temperature Difference {deltaC}
-  SupplyAirTemperature,                   !- Zone Heating Design Supply Air Temperature Input Method
-  40,                                     !- Zone Heating Design Supply Air Temperature {C}
-  11.11,                                  !- Zone Heating Design Supply Air Temperature Difference {deltaC}
-  0.0085,                                 !- Zone Cooling Design Supply Air Humidity Ratio {kg-H2O/kg-air}
-  0.008,                                  !- Zone Heating Design Supply Air Humidity Ratio {kg-H2O/kg-air}
-  ,                                       !- Zone Heating Sizing Factor
-  ,                                       !- Zone Cooling Sizing Factor
-  DesignDay,                              !- Cooling Design Air Flow Method
-  ,                                       !- Cooling Design Air Flow Rate {m3/s}
-  ,                                       !- Cooling Minimum Air Flow per Zone Floor Area {m3/s-m2}
-  ,                                       !- Cooling Minimum Air Flow {m3/s}
-  ,                                       !- Cooling Minimum Air Flow Fraction
-  DesignDay,                              !- Heating Design Air Flow Method
-  ,                                       !- Heating Design Air Flow Rate {m3/s}
-  ,                                       !- Heating Maximum Air Flow per Zone Floor Area {m3/s-m2}
-  ,                                       !- Heating Maximum Air Flow {m3/s}
-  ,                                       !- Heating Maximum Air Flow Fraction
-  ,                                       !- Design Zone Air Distribution Effectiveness in Cooling Mode
-  ,                                       !- Design Zone Air Distribution Effectiveness in Heating Mode
-  No,                                     !- Account for Dedicated Outdoor Air System
-  NeutralSupplyAir,                       !- Dedicated Outdoor Air System Control Strategy
-  autosize,                               !- Dedicated Outdoor Air Low Setpoint Temperature for Design {C}
-  autosize;                               !- Dedicated Outdoor Air High Setpoint Temperature for Design {C}
-
-OS:ZoneHVAC:EquipmentList,
-<<<<<<< HEAD
-  {d02a7ac9-043b-445b-9285-49a0771add94}, !- Handle
-  Zone HVAC Equipment List 3,             !- Name
-  {64d6fd19-5012-42d1-8378-7c547ea05bb5}; !- Thermal Zone
-
-OS:Space,
-  {96089d41-bf1b-4c30-98f2-f467ba15cbab}, !- Handle
-  living space|unit 3|story 1,            !- Name
-  {574d28c9-0e12-4e9c-84ec-45fb9cdcfede}, !- Space Type Name
-  ,                                       !- Default Construction Set Name
-  ,                                       !- Default Schedule Set Name
-  -0,                                     !- Direction of Relative North {deg}
-  0,                                      !- X Origin {m}
-  0,                                      !- Y Origin {m}
-  0,                                      !- Z Origin {m}
-  ,                                       !- Building Story Name
-  {64d6fd19-5012-42d1-8378-7c547ea05bb5}, !- Thermal Zone Name
-  ,                                       !- Part of Total Floor Area
-  ,                                       !- Design Specification Outdoor Air Object Name
-  {24985398-cd82-4d06-9c68-91ffc989d1a8}; !- Building Unit Name
-
-OS:Surface,
-  {81a73f1f-576a-4f1a-ae7c-7e007d755d51}, !- Handle
-  Surface 35,                             !- Name
-  RoofCeiling,                            !- Surface Type
-  ,                                       !- Construction Name
-  {96089d41-bf1b-4c30-98f2-f467ba15cbab}, !- Space Name
-  Surface,                                !- Outside Boundary Condition
-  {3ec52e1f-f742-4626-bf84-bf5d33acf42e}, !- Outside Boundary Condition Object
-  NoSun,                                  !- Sun Exposure
-  NoWind,                                 !- Wind Exposure
-  ,                                       !- View Factor to Ground
-  ,                                       !- Number of Vertices
-  9.144, -9.144, 2.4384,                  !- X,Y,Z Vertex 1 {m}
-  9.144, 0, 2.4384,                       !- X,Y,Z Vertex 2 {m}
-  4.572, 0, 2.4384,                       !- X,Y,Z Vertex 3 {m}
-  4.572, -9.144, 2.4384;                  !- X,Y,Z Vertex 4 {m}
-
-OS:Surface,
-  {59f7012c-cfb0-4793-a6cc-0b282245e799}, !- Handle
-  Surface 36,                             !- Name
-  Wall,                                   !- Surface Type
-  ,                                       !- Construction Name
-  {96089d41-bf1b-4c30-98f2-f467ba15cbab}, !- Space Name
-  Surface,                                !- Outside Boundary Condition
-  {79d2f1f6-65fe-460e-bed9-e19f8aefcc8a}, !- Outside Boundary Condition Object
-  NoSun,                                  !- Sun Exposure
-  NoWind,                                 !- Wind Exposure
-  ,                                       !- View Factor to Ground
-  ,                                       !- Number of Vertices
-  9.144, 0, 2.4384,                       !- X,Y,Z Vertex 1 {m}
-  9.144, 0, 0,                            !- X,Y,Z Vertex 2 {m}
-  4.572, 0, 0,                            !- X,Y,Z Vertex 3 {m}
-  4.572, 0, 2.4384;                       !- X,Y,Z Vertex 4 {m}
-
-OS:Surface,
-  {63fae1bb-546d-4c59-806b-f5d6917e5e10}, !- Handle
-  Surface 37,                             !- Name
-  Floor,                                  !- Surface Type
-  ,                                       !- Construction Name
-  {96089d41-bf1b-4c30-98f2-f467ba15cbab}, !- Space Name
-  Foundation,                             !- Outside Boundary Condition
-  ,                                       !- Outside Boundary Condition Object
-  NoSun,                                  !- Sun Exposure
-  NoWind,                                 !- Wind Exposure
-  ,                                       !- View Factor to Ground
-  ,                                       !- Number of Vertices
-  4.572, -9.144, 0,                       !- X,Y,Z Vertex 1 {m}
-  4.572, 0, 0,                            !- X,Y,Z Vertex 2 {m}
-  9.144, 0, 0,                            !- X,Y,Z Vertex 3 {m}
-  9.144, -9.144, 0;                       !- X,Y,Z Vertex 4 {m}
-
-OS:Surface,
-  {afdec174-3974-45fd-b2ef-1ad31641935f}, !- Handle
-  Surface 38,                             !- Name
-  Wall,                                   !- Surface Type
-  ,                                       !- Construction Name
-  {96089d41-bf1b-4c30-98f2-f467ba15cbab}, !- Space Name
-  Outdoors,                               !- Outside Boundary Condition
-  ,                                       !- Outside Boundary Condition Object
-  SunExposed,                             !- Sun Exposure
-  WindExposed,                            !- Wind Exposure
-  ,                                       !- View Factor to Ground
-  ,                                       !- Number of Vertices
-  4.572, -9.144, 2.4384,                  !- X,Y,Z Vertex 1 {m}
-  4.572, -9.144, 0,                       !- X,Y,Z Vertex 2 {m}
-  9.144, -9.144, 0,                       !- X,Y,Z Vertex 3 {m}
-  9.144, -9.144, 2.4384;                  !- X,Y,Z Vertex 4 {m}
-
-OS:Surface,
-  {30fb2d19-adb8-4985-8553-a715de6ac593}, !- Handle
-  Surface 39,                             !- Name
-  Wall,                                   !- Surface Type
-  ,                                       !- Construction Name
-  {96089d41-bf1b-4c30-98f2-f467ba15cbab}, !- Space Name
-  Surface,                                !- Outside Boundary Condition
-  {55c3fa44-7ad5-4403-9cd7-877cac91219f}, !- Outside Boundary Condition Object
-  NoSun,                                  !- Sun Exposure
-  NoWind,                                 !- Wind Exposure
-  ,                                       !- View Factor to Ground
-  ,                                       !- Number of Vertices
-  9.144, -9.144, 2.4384,                  !- X,Y,Z Vertex 1 {m}
-  9.144, -9.144, 0,                       !- X,Y,Z Vertex 2 {m}
-  9.144, 0, 0,                            !- X,Y,Z Vertex 3 {m}
-  9.144, 0, 2.4384;                       !- X,Y,Z Vertex 4 {m}
-
-OS:Surface,
-  {b319e375-462f-4c31-9fe9-1a9af2e2b528}, !- Handle
-  Surface 40,                             !- Name
-  Wall,                                   !- Surface Type
-  ,                                       !- Construction Name
-  {96089d41-bf1b-4c30-98f2-f467ba15cbab}, !- Space Name
-  Surface,                                !- Outside Boundary Condition
-  {59eb6646-297f-47fc-80e6-4ef949b4994d}, !- Outside Boundary Condition Object
-  NoSun,                                  !- Sun Exposure
-  NoWind,                                 !- Wind Exposure
-  ,                                       !- View Factor to Ground
-  ,                                       !- Number of Vertices
-  4.572, 0, 2.4384,                       !- X,Y,Z Vertex 1 {m}
-  4.572, 0, 0,                            !- X,Y,Z Vertex 2 {m}
-  4.572, -9.144, 0,                       !- X,Y,Z Vertex 3 {m}
-  4.572, -9.144, 2.4384;                  !- X,Y,Z Vertex 4 {m}
-
-OS:Space,
-  {44c91086-668f-46ea-a0a8-380d109bed47}, !- Handle
-  living space|unit 3|story 2,            !- Name
-  {574d28c9-0e12-4e9c-84ec-45fb9cdcfede}, !- Space Type Name
-  ,                                       !- Default Construction Set Name
-  ,                                       !- Default Schedule Set Name
-  -0,                                     !- Direction of Relative North {deg}
-  0,                                      !- X Origin {m}
-  0,                                      !- Y Origin {m}
-  0,                                      !- Z Origin {m}
-  ,                                       !- Building Story Name
-  {64d6fd19-5012-42d1-8378-7c547ea05bb5}, !- Thermal Zone Name
-  ,                                       !- Part of Total Floor Area
-  ,                                       !- Design Specification Outdoor Air Object Name
-  {24985398-cd82-4d06-9c68-91ffc989d1a8}; !- Building Unit Name
-
-OS:Surface,
-  {0e8ab708-5b2f-44bc-8ca4-e477bd6d2c1c}, !- Handle
-  Surface 41,                             !- Name
-  RoofCeiling,                            !- Surface Type
-  ,                                       !- Construction Name
-  {44c91086-668f-46ea-a0a8-380d109bed47}, !- Space Name
-  Surface,                                !- Outside Boundary Condition
-  {4346743b-122f-44df-9790-4cda1155c839}, !- Outside Boundary Condition Object
-  NoSun,                                  !- Sun Exposure
-  NoWind,                                 !- Wind Exposure
-  ,                                       !- View Factor to Ground
-  ,                                       !- Number of Vertices
-  9.144, -9.144, 4.8768,                  !- X,Y,Z Vertex 1 {m}
-  9.144, 0, 4.8768,                       !- X,Y,Z Vertex 2 {m}
-  4.572, 0, 4.8768,                       !- X,Y,Z Vertex 3 {m}
-  4.572, -9.144, 4.8768;                  !- X,Y,Z Vertex 4 {m}
-
-OS:Surface,
-  {2f9bf3a6-9a6f-479c-8af2-d3d201ae76a1}, !- Handle
-  Surface 42,                             !- Name
-  Wall,                                   !- Surface Type
-  ,                                       !- Construction Name
-  {44c91086-668f-46ea-a0a8-380d109bed47}, !- Space Name
-  Surface,                                !- Outside Boundary Condition
-  {58ef0cb8-7dd8-476d-a337-45e28202e1b0}, !- Outside Boundary Condition Object
-  NoSun,                                  !- Sun Exposure
-  NoWind,                                 !- Wind Exposure
-  ,                                       !- View Factor to Ground
-  ,                                       !- Number of Vertices
-  9.144, -9.144, 4.8768,                  !- X,Y,Z Vertex 1 {m}
-  9.144, -9.144, 2.4384,                  !- X,Y,Z Vertex 2 {m}
-  9.144, 0, 2.4384,                       !- X,Y,Z Vertex 3 {m}
-  9.144, 0, 4.8768;                       !- X,Y,Z Vertex 4 {m}
-
-OS:Surface,
-  {b1814c12-dcca-4ce9-886b-842564a83079}, !- Handle
-  Surface 43,                             !- Name
-  Wall,                                   !- Surface Type
-  ,                                       !- Construction Name
-  {44c91086-668f-46ea-a0a8-380d109bed47}, !- Space Name
-  Outdoors,                               !- Outside Boundary Condition
-  ,                                       !- Outside Boundary Condition Object
-  SunExposed,                             !- Sun Exposure
-  WindExposed,                            !- Wind Exposure
-  ,                                       !- View Factor to Ground
-  ,                                       !- Number of Vertices
-  4.572, -9.144, 4.8768,                  !- X,Y,Z Vertex 1 {m}
-  4.572, -9.144, 2.4384,                  !- X,Y,Z Vertex 2 {m}
-  9.144, -9.144, 2.4384,                  !- X,Y,Z Vertex 3 {m}
-  9.144, -9.144, 4.8768;                  !- X,Y,Z Vertex 4 {m}
-
-OS:Surface,
-  {3ec52e1f-f742-4626-bf84-bf5d33acf42e}, !- Handle
-  Surface 44,                             !- Name
-  Floor,                                  !- Surface Type
-  ,                                       !- Construction Name
-  {44c91086-668f-46ea-a0a8-380d109bed47}, !- Space Name
-  Surface,                                !- Outside Boundary Condition
-  {81a73f1f-576a-4f1a-ae7c-7e007d755d51}, !- Outside Boundary Condition Object
-  NoSun,                                  !- Sun Exposure
-  NoWind,                                 !- Wind Exposure
-  ,                                       !- View Factor to Ground
-  ,                                       !- Number of Vertices
-  4.572, -9.144, 2.4384,                  !- X,Y,Z Vertex 1 {m}
-  4.572, 0, 2.4384,                       !- X,Y,Z Vertex 2 {m}
-  9.144, 0, 2.4384,                       !- X,Y,Z Vertex 3 {m}
-  9.144, -9.144, 2.4384;                  !- X,Y,Z Vertex 4 {m}
-
-OS:Surface,
-  {6aa460a7-e9a6-441c-ab6c-b3bde7367b7a}, !- Handle
-  Surface 45,                             !- Name
-  Wall,                                   !- Surface Type
-  ,                                       !- Construction Name
-  {44c91086-668f-46ea-a0a8-380d109bed47}, !- Space Name
-  Surface,                                !- Outside Boundary Condition
-  {7504e570-e5fe-4c25-8004-1bc7061fa770}, !- Outside Boundary Condition Object
-  NoSun,                                  !- Sun Exposure
-  NoWind,                                 !- Wind Exposure
-  ,                                       !- View Factor to Ground
-  ,                                       !- Number of Vertices
-  4.572, 0, 4.8768,                       !- X,Y,Z Vertex 1 {m}
-  4.572, 0, 2.4384,                       !- X,Y,Z Vertex 2 {m}
-  4.572, -9.144, 2.4384,                  !- X,Y,Z Vertex 3 {m}
-  4.572, -9.144, 4.8768;                  !- X,Y,Z Vertex 4 {m}
-
-OS:Surface,
-  {c46d099f-ce71-4bb4-9cee-6ff5100be35e}, !- Handle
-  Surface 46,                             !- Name
-  Wall,                                   !- Surface Type
-  ,                                       !- Construction Name
-  {44c91086-668f-46ea-a0a8-380d109bed47}, !- Space Name
-  Surface,                                !- Outside Boundary Condition
-  {b603364d-2edc-40b2-9e2b-5f2f75f800ef}, !- Outside Boundary Condition Object
-  NoSun,                                  !- Sun Exposure
-  NoWind,                                 !- Wind Exposure
-  ,                                       !- View Factor to Ground
-  ,                                       !- Number of Vertices
-  9.144, 0, 4.8768,                       !- X,Y,Z Vertex 1 {m}
-  9.144, 0, 2.4384,                       !- X,Y,Z Vertex 2 {m}
-  4.572, 0, 2.4384,                       !- X,Y,Z Vertex 3 {m}
-  4.572, 0, 4.8768;                       !- X,Y,Z Vertex 4 {m}
-
-OS:ThermalZone,
-  {7e6a2850-86c5-45eb-9058-7941085d6216}, !- Handle
-  living zone|unit 4,                     !- Name
-  ,                                       !- Multiplier
-  ,                                       !- Ceiling Height {m}
-  ,                                       !- Volume {m3}
-  ,                                       !- Floor Area {m2}
-  ,                                       !- Zone Inside Convection Algorithm
-  ,                                       !- Zone Outside Convection Algorithm
-  ,                                       !- Zone Conditioning Equipment List Name
-  {ac06a801-ff61-49a0-9a85-f6133a755d08}, !- Zone Air Inlet Port List
-  {42b35ae1-0fae-496c-ad2f-ca3206223207}, !- Zone Air Exhaust Port List
-  {1608ee16-8062-40a0-87db-793e73928a9a}, !- Zone Air Node Name
-  {c607d171-0534-44f3-b461-ecc04e4c9422}, !- Zone Return Air Port List
-  ,                                       !- Primary Daylighting Control Name
-  ,                                       !- Fraction of Zone Controlled by Primary Daylighting Control
-  ,                                       !- Secondary Daylighting Control Name
-  ,                                       !- Fraction of Zone Controlled by Secondary Daylighting Control
-  ,                                       !- Illuminance Map Name
-  ,                                       !- Group Rendering Name
-  ,                                       !- Thermostat Name
-  No;                                     !- Use Ideal Air Loads
-
-OS:Node,
-  {1d949d05-ca26-4662-9214-49400cdf06f3}, !- Handle
-  Node 4,                                 !- Name
-  {1608ee16-8062-40a0-87db-793e73928a9a}, !- Inlet Port
-  ;                                       !- Outlet Port
-
-OS:Connection,
-  {1608ee16-8062-40a0-87db-793e73928a9a}, !- Handle
-  {b8d5c938-3e2b-4759-8e20-3e239ad569fe}, !- Name
-  {7e6a2850-86c5-45eb-9058-7941085d6216}, !- Source Object
-  11,                                     !- Outlet Port
-  {1d949d05-ca26-4662-9214-49400cdf06f3}, !- Target Object
-  2;                                      !- Inlet Port
-
-OS:PortList,
-  {ac06a801-ff61-49a0-9a85-f6133a755d08}, !- Handle
-  {45bd04c6-83e5-4889-9153-02c37884bc23}, !- Name
-  {7e6a2850-86c5-45eb-9058-7941085d6216}; !- HVAC Component
-
-OS:PortList,
-  {42b35ae1-0fae-496c-ad2f-ca3206223207}, !- Handle
-  {8501f547-c025-4e2d-84bf-0ca01d4197ed}, !- Name
-  {7e6a2850-86c5-45eb-9058-7941085d6216}; !- HVAC Component
-
-OS:PortList,
-  {c607d171-0534-44f3-b461-ecc04e4c9422}, !- Handle
-  {7c997da0-029f-46f2-93b6-c2603b6cb17b}, !- Name
-  {7e6a2850-86c5-45eb-9058-7941085d6216}; !- HVAC Component
-
-OS:Sizing:Zone,
-  {8217655d-71df-4a8f-86ca-aa57e0e2c4a5}, !- Handle
-  {7e6a2850-86c5-45eb-9058-7941085d6216}, !- Zone or ZoneList Name
-  SupplyAirTemperature,                   !- Zone Cooling Design Supply Air Temperature Input Method
-  14,                                     !- Zone Cooling Design Supply Air Temperature {C}
-  11.11,                                  !- Zone Cooling Design Supply Air Temperature Difference {deltaC}
-  SupplyAirTemperature,                   !- Zone Heating Design Supply Air Temperature Input Method
-  40,                                     !- Zone Heating Design Supply Air Temperature {C}
-  11.11,                                  !- Zone Heating Design Supply Air Temperature Difference {deltaC}
-  0.0085,                                 !- Zone Cooling Design Supply Air Humidity Ratio {kg-H2O/kg-air}
-  0.008,                                  !- Zone Heating Design Supply Air Humidity Ratio {kg-H2O/kg-air}
-  ,                                       !- Zone Heating Sizing Factor
-  ,                                       !- Zone Cooling Sizing Factor
-  DesignDay,                              !- Cooling Design Air Flow Method
-  ,                                       !- Cooling Design Air Flow Rate {m3/s}
-  ,                                       !- Cooling Minimum Air Flow per Zone Floor Area {m3/s-m2}
-  ,                                       !- Cooling Minimum Air Flow {m3/s}
-  ,                                       !- Cooling Minimum Air Flow Fraction
-  DesignDay,                              !- Heating Design Air Flow Method
-  ,                                       !- Heating Design Air Flow Rate {m3/s}
-  ,                                       !- Heating Maximum Air Flow per Zone Floor Area {m3/s-m2}
-  ,                                       !- Heating Maximum Air Flow {m3/s}
-  ,                                       !- Heating Maximum Air Flow Fraction
-  ,                                       !- Design Zone Air Distribution Effectiveness in Cooling Mode
-  ,                                       !- Design Zone Air Distribution Effectiveness in Heating Mode
-  No,                                     !- Account for Dedicated Outdoor Air System
-  NeutralSupplyAir,                       !- Dedicated Outdoor Air System Control Strategy
-  autosize,                               !- Dedicated Outdoor Air Low Setpoint Temperature for Design {C}
-  autosize;                               !- Dedicated Outdoor Air High Setpoint Temperature for Design {C}
-
-OS:ZoneHVAC:EquipmentList,
-  {717f1c34-f1a5-4dfc-8d5d-4c2f870d4cc2}, !- Handle
-  Zone HVAC Equipment List 4,             !- Name
-  {7e6a2850-86c5-45eb-9058-7941085d6216}; !- Thermal Zone
-
-OS:Space,
-  {f055702d-edf3-492e-9505-595ba6bc6ee7}, !- Handle
-  living space|unit 4|story 1,            !- Name
-  {574d28c9-0e12-4e9c-84ec-45fb9cdcfede}, !- Space Type Name
-  ,                                       !- Default Construction Set Name
-  ,                                       !- Default Schedule Set Name
-  -0,                                     !- Direction of Relative North {deg}
-  0,                                      !- X Origin {m}
-  0,                                      !- Y Origin {m}
-  0,                                      !- Z Origin {m}
-  ,                                       !- Building Story Name
-  {7e6a2850-86c5-45eb-9058-7941085d6216}, !- Thermal Zone Name
-  ,                                       !- Part of Total Floor Area
-  ,                                       !- Design Specification Outdoor Air Object Name
-  {d350552c-5955-4038-b5f6-193a19ff3c8f}; !- Building Unit Name
-
-OS:Surface,
-  {9f9fc809-8c2f-4d3d-9eb0-11f978f2f461}, !- Handle
-  Surface 52,                             !- Name
-  Wall,                                   !- Surface Type
-  ,                                       !- Construction Name
-  {f055702d-edf3-492e-9505-595ba6bc6ee7}, !- Space Name
-  Outdoors,                               !- Outside Boundary Condition
-  ,                                       !- Outside Boundary Condition Object
-  SunExposed,                             !- Sun Exposure
-  WindExposed,                            !- Wind Exposure
-  ,                                       !- View Factor to Ground
-  ,                                       !- Number of Vertices
-  9.144, 9.144, 2.4384,                   !- X,Y,Z Vertex 1 {m}
-  9.144, 9.144, 0,                        !- X,Y,Z Vertex 2 {m}
-  4.572, 9.144, 0,                        !- X,Y,Z Vertex 3 {m}
-  4.572, 9.144, 2.4384;                   !- X,Y,Z Vertex 4 {m}
-
-OS:Surface,
-  {ead5ac3a-4c17-4dc1-bf39-f183f655be09}, !- Handle
-  Surface 53,                             !- Name
-  Wall,                                   !- Surface Type
-  ,                                       !- Construction Name
-  {f055702d-edf3-492e-9505-595ba6bc6ee7}, !- Space Name
-  Surface,                                !- Outside Boundary Condition
-  {43f79962-5438-4e16-9c48-46f77aa15850}, !- Outside Boundary Condition Object
-  NoSun,                                  !- Sun Exposure
-  NoWind,                                 !- Wind Exposure
-  ,                                       !- View Factor to Ground
-  ,                                       !- Number of Vertices
-  4.572, 9.144, 2.4384,                   !- X,Y,Z Vertex 1 {m}
-  4.572, 9.144, 0,                        !- X,Y,Z Vertex 2 {m}
-  4.572, 0, 0,                            !- X,Y,Z Vertex 3 {m}
-  4.572, 0, 2.4384;                       !- X,Y,Z Vertex 4 {m}
-
-OS:Surface,
-  {1d48c656-50e9-402f-beb0-a36d76d10a67}, !- Handle
-  Surface 54,                             !- Name
-  Wall,                                   !- Surface Type
-  ,                                       !- Construction Name
-  {f055702d-edf3-492e-9505-595ba6bc6ee7}, !- Space Name
-  Surface,                                !- Outside Boundary Condition
-  {d29ca19a-7cf4-406b-b5de-6aed4bcf16bd}, !- Outside Boundary Condition Object
-  NoSun,                                  !- Sun Exposure
-  NoWind,                                 !- Wind Exposure
-  ,                                       !- View Factor to Ground
-  ,                                       !- Number of Vertices
-  9.144, 0, 2.4384,                       !- X,Y,Z Vertex 1 {m}
-  9.144, 0, 0,                            !- X,Y,Z Vertex 2 {m}
-  9.144, 9.144, 0,                        !- X,Y,Z Vertex 3 {m}
-  9.144, 9.144, 2.4384;                   !- X,Y,Z Vertex 4 {m}
-
-OS:Surface,
-  {79d2f1f6-65fe-460e-bed9-e19f8aefcc8a}, !- Handle
-  Surface 55,                             !- Name
-  Wall,                                   !- Surface Type
-  ,                                       !- Construction Name
-  {f055702d-edf3-492e-9505-595ba6bc6ee7}, !- Space Name
-  Surface,                                !- Outside Boundary Condition
-  {59f7012c-cfb0-4793-a6cc-0b282245e799}, !- Outside Boundary Condition Object
-  NoSun,                                  !- Sun Exposure
-  NoWind,                                 !- Wind Exposure
-  ,                                       !- View Factor to Ground
-  ,                                       !- Number of Vertices
-  4.572, 0, 2.4384,                       !- X,Y,Z Vertex 1 {m}
-  4.572, 0, 0,                            !- X,Y,Z Vertex 2 {m}
-  9.144, 0, 0,                            !- X,Y,Z Vertex 3 {m}
-  9.144, 0, 2.4384;                       !- X,Y,Z Vertex 4 {m}
-
-OS:Surface,
-  {2fa51eff-7233-4a78-b4df-c4b97f3dcdbd}, !- Handle
-  Surface 56,                             !- Name
-  Floor,                                  !- Surface Type
-  ,                                       !- Construction Name
-  {f055702d-edf3-492e-9505-595ba6bc6ee7}, !- Space Name
-  Foundation,                             !- Outside Boundary Condition
-  ,                                       !- Outside Boundary Condition Object
-  NoSun,                                  !- Sun Exposure
-  NoWind,                                 !- Wind Exposure
-  ,                                       !- View Factor to Ground
-  ,                                       !- Number of Vertices
-  4.572, 0, 0,                            !- X,Y,Z Vertex 1 {m}
-  4.572, 9.144, 0,                        !- X,Y,Z Vertex 2 {m}
-  9.144, 9.144, 0,                        !- X,Y,Z Vertex 3 {m}
-  9.144, 0, 0;                            !- X,Y,Z Vertex 4 {m}
-
-OS:Surface,
-  {e04823c0-2ef8-4531-b1ba-ee9d497bd85a}, !- Handle
-  Surface 57,                             !- Name
-  RoofCeiling,                            !- Surface Type
-  ,                                       !- Construction Name
-  {f055702d-edf3-492e-9505-595ba6bc6ee7}, !- Space Name
-  Surface,                                !- Outside Boundary Condition
-  {30a39cdf-a25a-421f-a1ce-f79103111004}, !- Outside Boundary Condition Object
-  NoSun,                                  !- Sun Exposure
-  NoWind,                                 !- Wind Exposure
-  ,                                       !- View Factor to Ground
-  ,                                       !- Number of Vertices
-  9.144, 0, 2.4384,                       !- X,Y,Z Vertex 1 {m}
-  9.144, 9.144, 2.4384,                   !- X,Y,Z Vertex 2 {m}
-  4.572, 9.144, 2.4384,                   !- X,Y,Z Vertex 3 {m}
-  4.572, 0, 2.4384;                       !- X,Y,Z Vertex 4 {m}
-
-OS:Space,
-  {cae1deda-3c2a-482f-a5d9-69fad881d964}, !- Handle
-  living space|unit 4|story 2,            !- Name
-  {574d28c9-0e12-4e9c-84ec-45fb9cdcfede}, !- Space Type Name
-  ,                                       !- Default Construction Set Name
-  ,                                       !- Default Schedule Set Name
-  -0,                                     !- Direction of Relative North {deg}
-  0,                                      !- X Origin {m}
-  0,                                      !- Y Origin {m}
-  0,                                      !- Z Origin {m}
-  ,                                       !- Building Story Name
-  {7e6a2850-86c5-45eb-9058-7941085d6216}, !- Thermal Zone Name
-  ,                                       !- Part of Total Floor Area
-  ,                                       !- Design Specification Outdoor Air Object Name
-  {d350552c-5955-4038-b5f6-193a19ff3c8f}; !- Building Unit Name
-
-OS:Surface,
-  {b603364d-2edc-40b2-9e2b-5f2f75f800ef}, !- Handle
-  Surface 58,                             !- Name
-  Wall,                                   !- Surface Type
-  ,                                       !- Construction Name
-  {cae1deda-3c2a-482f-a5d9-69fad881d964}, !- Space Name
-  Surface,                                !- Outside Boundary Condition
-  {c46d099f-ce71-4bb4-9cee-6ff5100be35e}, !- Outside Boundary Condition Object
-  NoSun,                                  !- Sun Exposure
-  NoWind,                                 !- Wind Exposure
-  ,                                       !- View Factor to Ground
-  ,                                       !- Number of Vertices
-  4.572, 0, 4.8768,                       !- X,Y,Z Vertex 1 {m}
-  4.572, 0, 2.4384,                       !- X,Y,Z Vertex 2 {m}
-  9.144, 0, 2.4384,                       !- X,Y,Z Vertex 3 {m}
-  9.144, 0, 4.8768;                       !- X,Y,Z Vertex 4 {m}
-
-OS:Surface,
-  {24170580-051e-4ed7-bf99-d1ad46699f70}, !- Handle
-  Surface 59,                             !- Name
-  Wall,                                   !- Surface Type
-  ,                                       !- Construction Name
-  {cae1deda-3c2a-482f-a5d9-69fad881d964}, !- Space Name
-  Surface,                                !- Outside Boundary Condition
-  {e87ceff3-ffb2-460b-a344-2ae457ef91f5}, !- Outside Boundary Condition Object
-  NoSun,                                  !- Sun Exposure
-  NoWind,                                 !- Wind Exposure
-  ,                                       !- View Factor to Ground
-  ,                                       !- Number of Vertices
-  9.144, 0, 4.8768,                       !- X,Y,Z Vertex 1 {m}
-  9.144, 0, 2.4384,                       !- X,Y,Z Vertex 2 {m}
-  9.144, 9.144, 2.4384,                   !- X,Y,Z Vertex 3 {m}
-  9.144, 9.144, 4.8768;                   !- X,Y,Z Vertex 4 {m}
-
-OS:Surface,
-  {d8b98a34-a24d-444b-805b-f1e21d2eb359}, !- Handle
-  Surface 60,                             !- Name
-  Wall,                                   !- Surface Type
-  ,                                       !- Construction Name
-  {cae1deda-3c2a-482f-a5d9-69fad881d964}, !- Space Name
-  Outdoors,                               !- Outside Boundary Condition
-  ,                                       !- Outside Boundary Condition Object
-  SunExposed,                             !- Sun Exposure
-  WindExposed,                            !- Wind Exposure
-  ,                                       !- View Factor to Ground
-  ,                                       !- Number of Vertices
-  9.144, 9.144, 4.8768,                   !- X,Y,Z Vertex 1 {m}
-  9.144, 9.144, 2.4384,                   !- X,Y,Z Vertex 2 {m}
-  4.572, 9.144, 2.4384,                   !- X,Y,Z Vertex 3 {m}
-  4.572, 9.144, 4.8768;                   !- X,Y,Z Vertex 4 {m}
-
-OS:Surface,
-  {58ed5c10-c7cc-4cbd-98fa-2f01c487a746}, !- Handle
-  Surface 61,                             !- Name
-  Wall,                                   !- Surface Type
-  ,                                       !- Construction Name
-  {cae1deda-3c2a-482f-a5d9-69fad881d964}, !- Space Name
-  Surface,                                !- Outside Boundary Condition
-  {16fc151c-b9f8-41ff-b4c3-4e0996d085a1}, !- Outside Boundary Condition Object
-  NoSun,                                  !- Sun Exposure
-  NoWind,                                 !- Wind Exposure
-  ,                                       !- View Factor to Ground
-  ,                                       !- Number of Vertices
-  4.572, 9.144, 4.8768,                   !- X,Y,Z Vertex 1 {m}
-  4.572, 9.144, 2.4384,                   !- X,Y,Z Vertex 2 {m}
-  4.572, 0, 2.4384,                       !- X,Y,Z Vertex 3 {m}
-  4.572, 0, 4.8768;                       !- X,Y,Z Vertex 4 {m}
-
-OS:Surface,
-  {21a8d3e1-8a00-4c7d-831f-ed304787838c}, !- Handle
-  Surface 62,                             !- Name
-  RoofCeiling,                            !- Surface Type
-  ,                                       !- Construction Name
-  {cae1deda-3c2a-482f-a5d9-69fad881d964}, !- Space Name
-  Surface,                                !- Outside Boundary Condition
-  {9ddf0b8d-4bdd-4532-a0ca-26cd7c8a197f}, !- Outside Boundary Condition Object
-  NoSun,                                  !- Sun Exposure
-  NoWind,                                 !- Wind Exposure
-  ,                                       !- View Factor to Ground
-  ,                                       !- Number of Vertices
-  9.144, 0, 4.8768,                       !- X,Y,Z Vertex 1 {m}
-  9.144, 9.144, 4.8768,                   !- X,Y,Z Vertex 2 {m}
-  4.572, 9.144, 4.8768,                   !- X,Y,Z Vertex 3 {m}
-  4.572, 0, 4.8768;                       !- X,Y,Z Vertex 4 {m}
-
-OS:Surface,
-  {30a39cdf-a25a-421f-a1ce-f79103111004}, !- Handle
-  Surface 63,                             !- Name
-  Floor,                                  !- Surface Type
-  ,                                       !- Construction Name
-  {cae1deda-3c2a-482f-a5d9-69fad881d964}, !- Space Name
-  Surface,                                !- Outside Boundary Condition
-  {e04823c0-2ef8-4531-b1ba-ee9d497bd85a}, !- Outside Boundary Condition Object
-  NoSun,                                  !- Sun Exposure
-  NoWind,                                 !- Wind Exposure
-  ,                                       !- View Factor to Ground
-  ,                                       !- Number of Vertices
-  4.572, 0, 2.4384,                       !- X,Y,Z Vertex 1 {m}
-  4.572, 9.144, 2.4384,                   !- X,Y,Z Vertex 2 {m}
-  9.144, 9.144, 2.4384,                   !- X,Y,Z Vertex 3 {m}
-  9.144, 0, 2.4384;                       !- X,Y,Z Vertex 4 {m}
-
-OS:ThermalZone,
-  {613054eb-8d12-4441-b1ea-2d1869ad3109}, !- Handle
-  living zone|unit 5,                     !- Name
-  ,                                       !- Multiplier
-  ,                                       !- Ceiling Height {m}
-  ,                                       !- Volume {m3}
-  ,                                       !- Floor Area {m2}
-  ,                                       !- Zone Inside Convection Algorithm
-  ,                                       !- Zone Outside Convection Algorithm
-  ,                                       !- Zone Conditioning Equipment List Name
-  {758a7411-54ea-4eb5-8f2d-791d86205257}, !- Zone Air Inlet Port List
-  {b62b23d4-85af-44fc-bd6a-4b7069d0f6b0}, !- Zone Air Exhaust Port List
-  {b762c3e0-fa5a-4b77-aa08-0b46136a22ce}, !- Zone Air Node Name
-  {1619f898-b0a7-4ec1-96b3-2fa65e654a88}, !- Zone Return Air Port List
-  ,                                       !- Primary Daylighting Control Name
-  ,                                       !- Fraction of Zone Controlled by Primary Daylighting Control
-  ,                                       !- Secondary Daylighting Control Name
-  ,                                       !- Fraction of Zone Controlled by Secondary Daylighting Control
-  ,                                       !- Illuminance Map Name
-  ,                                       !- Group Rendering Name
-  ,                                       !- Thermostat Name
-  No;                                     !- Use Ideal Air Loads
-
-OS:Node,
-  {400a62fe-e1c1-4d93-b0b5-a12b9042a687}, !- Handle
-  Node 5,                                 !- Name
-  {b762c3e0-fa5a-4b77-aa08-0b46136a22ce}, !- Inlet Port
-  ;                                       !- Outlet Port
-
-OS:Connection,
-  {b762c3e0-fa5a-4b77-aa08-0b46136a22ce}, !- Handle
-  {d87bdf31-37fa-449d-89b6-7cdcc9b50efb}, !- Name
-  {613054eb-8d12-4441-b1ea-2d1869ad3109}, !- Source Object
-  11,                                     !- Outlet Port
-  {400a62fe-e1c1-4d93-b0b5-a12b9042a687}, !- Target Object
-  2;                                      !- Inlet Port
-
-OS:PortList,
-  {758a7411-54ea-4eb5-8f2d-791d86205257}, !- Handle
-  {f2db7674-214a-4948-b928-5309d566c401}, !- Name
-  {613054eb-8d12-4441-b1ea-2d1869ad3109}; !- HVAC Component
-
-OS:PortList,
-  {b62b23d4-85af-44fc-bd6a-4b7069d0f6b0}, !- Handle
-  {a8b9a70b-8824-4fac-9b4a-98ea86241c77}, !- Name
-  {613054eb-8d12-4441-b1ea-2d1869ad3109}; !- HVAC Component
-
-OS:PortList,
-  {1619f898-b0a7-4ec1-96b3-2fa65e654a88}, !- Handle
-  {c9379369-8adf-4c8c-91c8-0daf376a65da}, !- Name
-  {613054eb-8d12-4441-b1ea-2d1869ad3109}; !- HVAC Component
-
-OS:Sizing:Zone,
-  {c5286e18-064f-48da-ad44-1a853df8351a}, !- Handle
-  {613054eb-8d12-4441-b1ea-2d1869ad3109}, !- Zone or ZoneList Name
-  SupplyAirTemperature,                   !- Zone Cooling Design Supply Air Temperature Input Method
-  14,                                     !- Zone Cooling Design Supply Air Temperature {C}
-  11.11,                                  !- Zone Cooling Design Supply Air Temperature Difference {deltaC}
-  SupplyAirTemperature,                   !- Zone Heating Design Supply Air Temperature Input Method
-  40,                                     !- Zone Heating Design Supply Air Temperature {C}
-  11.11,                                  !- Zone Heating Design Supply Air Temperature Difference {deltaC}
-  0.0085,                                 !- Zone Cooling Design Supply Air Humidity Ratio {kg-H2O/kg-air}
-  0.008,                                  !- Zone Heating Design Supply Air Humidity Ratio {kg-H2O/kg-air}
-  ,                                       !- Zone Heating Sizing Factor
-  ,                                       !- Zone Cooling Sizing Factor
-  DesignDay,                              !- Cooling Design Air Flow Method
-  ,                                       !- Cooling Design Air Flow Rate {m3/s}
-  ,                                       !- Cooling Minimum Air Flow per Zone Floor Area {m3/s-m2}
-  ,                                       !- Cooling Minimum Air Flow {m3/s}
-  ,                                       !- Cooling Minimum Air Flow Fraction
-  DesignDay,                              !- Heating Design Air Flow Method
-  ,                                       !- Heating Design Air Flow Rate {m3/s}
-  ,                                       !- Heating Maximum Air Flow per Zone Floor Area {m3/s-m2}
-  ,                                       !- Heating Maximum Air Flow {m3/s}
-  ,                                       !- Heating Maximum Air Flow Fraction
-  ,                                       !- Design Zone Air Distribution Effectiveness in Cooling Mode
-  ,                                       !- Design Zone Air Distribution Effectiveness in Heating Mode
-  No,                                     !- Account for Dedicated Outdoor Air System
-  NeutralSupplyAir,                       !- Dedicated Outdoor Air System Control Strategy
-  autosize,                               !- Dedicated Outdoor Air Low Setpoint Temperature for Design {C}
-  autosize;                               !- Dedicated Outdoor Air High Setpoint Temperature for Design {C}
-
-OS:ZoneHVAC:EquipmentList,
-  {bb8488e9-8c4d-4909-9f9f-edadb527d57e}, !- Handle
-  Zone HVAC Equipment List 5,             !- Name
-  {613054eb-8d12-4441-b1ea-2d1869ad3109}; !- Thermal Zone
-
-OS:Space,
-  {d1d00665-7108-47b8-b3db-d456abc6bc0c}, !- Handle
-  living space|unit 5|story 1,            !- Name
-  {574d28c9-0e12-4e9c-84ec-45fb9cdcfede}, !- Space Type Name
-  ,                                       !- Default Construction Set Name
-  ,                                       !- Default Schedule Set Name
-  -0,                                     !- Direction of Relative North {deg}
-  0,                                      !- X Origin {m}
-  0,                                      !- Y Origin {m}
-  0,                                      !- Z Origin {m}
-  ,                                       !- Building Story Name
-  {613054eb-8d12-4441-b1ea-2d1869ad3109}, !- Thermal Zone Name
-  ,                                       !- Part of Total Floor Area
-  ,                                       !- Design Specification Outdoor Air Object Name
-  {49eb3d73-ac58-4775-8d03-d3a180d8b756}; !- Building Unit Name
-
-OS:Surface,
-  {1f4ae239-fcc1-46b1-87fe-7c92e9049072}, !- Handle
-  Surface 69,                             !- Name
-  RoofCeiling,                            !- Surface Type
-  ,                                       !- Construction Name
-  {d1d00665-7108-47b8-b3db-d456abc6bc0c}, !- Space Name
-  Surface,                                !- Outside Boundary Condition
-  {239c4dac-5566-4a73-aa8d-64d6b3d43a68}, !- Outside Boundary Condition Object
-  NoSun,                                  !- Sun Exposure
-  NoWind,                                 !- Wind Exposure
-  ,                                       !- View Factor to Ground
-  ,                                       !- Number of Vertices
-  13.716, -9.144, 2.4384,                 !- X,Y,Z Vertex 1 {m}
-  13.716, 0, 2.4384,                      !- X,Y,Z Vertex 2 {m}
-  9.144, 0, 2.4384,                       !- X,Y,Z Vertex 3 {m}
-  9.144, -9.144, 2.4384;                  !- X,Y,Z Vertex 4 {m}
-
-OS:Surface,
-  {e65618f3-1639-4f62-adb0-746f9572112f}, !- Handle
-  Surface 70,                             !- Name
-  Wall,                                   !- Surface Type
-  ,                                       !- Construction Name
-  {d1d00665-7108-47b8-b3db-d456abc6bc0c}, !- Space Name
-  Surface,                                !- Outside Boundary Condition
-  {bc9394e5-ad4a-4a52-86ca-f8880eebe51f}, !- Outside Boundary Condition Object
-  NoSun,                                  !- Sun Exposure
-  NoWind,                                 !- Wind Exposure
-  ,                                       !- View Factor to Ground
-  ,                                       !- Number of Vertices
-  13.716, 0, 2.4384,                      !- X,Y,Z Vertex 1 {m}
-  13.716, 0, 0,                           !- X,Y,Z Vertex 2 {m}
-  9.144, 0, 0,                            !- X,Y,Z Vertex 3 {m}
-  9.144, 0, 2.4384;                       !- X,Y,Z Vertex 4 {m}
-
-OS:Surface,
-  {4b312a8f-85d9-48f5-b9a5-dae578263d42}, !- Handle
-  Surface 71,                             !- Name
-  Floor,                                  !- Surface Type
-  ,                                       !- Construction Name
-  {d1d00665-7108-47b8-b3db-d456abc6bc0c}, !- Space Name
-  Foundation,                             !- Outside Boundary Condition
-  ,                                       !- Outside Boundary Condition Object
-  NoSun,                                  !- Sun Exposure
-  NoWind,                                 !- Wind Exposure
-  ,                                       !- View Factor to Ground
-  ,                                       !- Number of Vertices
-  9.144, -9.144, 0,                       !- X,Y,Z Vertex 1 {m}
-  9.144, 0, 0,                            !- X,Y,Z Vertex 2 {m}
-  13.716, 0, 0,                           !- X,Y,Z Vertex 3 {m}
-  13.716, -9.144, 0;                      !- X,Y,Z Vertex 4 {m}
-
-OS:Surface,
-  {4d9b7646-7f2b-44cb-bd0a-ac7ff0cb9ac2}, !- Handle
-  Surface 72,                             !- Name
-  Wall,                                   !- Surface Type
-  ,                                       !- Construction Name
-  {d1d00665-7108-47b8-b3db-d456abc6bc0c}, !- Space Name
-  Outdoors,                               !- Outside Boundary Condition
-  ,                                       !- Outside Boundary Condition Object
-  SunExposed,                             !- Sun Exposure
-  WindExposed,                            !- Wind Exposure
-  ,                                       !- View Factor to Ground
-  ,                                       !- Number of Vertices
-  9.144, -9.144, 2.4384,                  !- X,Y,Z Vertex 1 {m}
-  9.144, -9.144, 0,                       !- X,Y,Z Vertex 2 {m}
-  13.716, -9.144, 0,                      !- X,Y,Z Vertex 3 {m}
-  13.716, -9.144, 2.4384;                 !- X,Y,Z Vertex 4 {m}
-
-OS:Surface,
-  {8c858a34-9f12-4b51-bcf5-bf21d6b55784}, !- Handle
-  Surface 73,                             !- Name
-  Wall,                                   !- Surface Type
-  ,                                       !- Construction Name
-  {d1d00665-7108-47b8-b3db-d456abc6bc0c}, !- Space Name
-  Surface,                                !- Outside Boundary Condition
-  {f3e3c489-c404-4ac3-9da7-5ed9f19c89fa}, !- Outside Boundary Condition Object
-  NoSun,                                  !- Sun Exposure
-  NoWind,                                 !- Wind Exposure
-  ,                                       !- View Factor to Ground
-  ,                                       !- Number of Vertices
-  13.716, -9.144, 2.4384,                 !- X,Y,Z Vertex 1 {m}
-  13.716, -9.144, 0,                      !- X,Y,Z Vertex 2 {m}
-  13.716, 0, 0,                           !- X,Y,Z Vertex 3 {m}
-  13.716, 0, 2.4384;                      !- X,Y,Z Vertex 4 {m}
-
-OS:Surface,
-  {55c3fa44-7ad5-4403-9cd7-877cac91219f}, !- Handle
-  Surface 74,                             !- Name
-  Wall,                                   !- Surface Type
-  ,                                       !- Construction Name
-  {d1d00665-7108-47b8-b3db-d456abc6bc0c}, !- Space Name
-  Surface,                                !- Outside Boundary Condition
-  {30fb2d19-adb8-4985-8553-a715de6ac593}, !- Outside Boundary Condition Object
-  NoSun,                                  !- Sun Exposure
-  NoWind,                                 !- Wind Exposure
-  ,                                       !- View Factor to Ground
-  ,                                       !- Number of Vertices
-  9.144, 0, 2.4384,                       !- X,Y,Z Vertex 1 {m}
-  9.144, 0, 0,                            !- X,Y,Z Vertex 2 {m}
-  9.144, -9.144, 0,                       !- X,Y,Z Vertex 3 {m}
-  9.144, -9.144, 2.4384;                  !- X,Y,Z Vertex 4 {m}
-
-OS:Space,
-  {5a308e31-52d0-49be-ba01-4780a273f46b}, !- Handle
-  living space|unit 5|story 2,            !- Name
-  {574d28c9-0e12-4e9c-84ec-45fb9cdcfede}, !- Space Type Name
-  ,                                       !- Default Construction Set Name
-  ,                                       !- Default Schedule Set Name
-  -0,                                     !- Direction of Relative North {deg}
-  0,                                      !- X Origin {m}
-  0,                                      !- Y Origin {m}
-  0,                                      !- Z Origin {m}
-  ,                                       !- Building Story Name
-  {613054eb-8d12-4441-b1ea-2d1869ad3109}, !- Thermal Zone Name
-  ,                                       !- Part of Total Floor Area
-  ,                                       !- Design Specification Outdoor Air Object Name
-  {49eb3d73-ac58-4775-8d03-d3a180d8b756}; !- Building Unit Name
-
-OS:Surface,
-  {9a0b1634-e3e6-49fc-a583-ed586263a860}, !- Handle
-  Surface 75,                             !- Name
-  RoofCeiling,                            !- Surface Type
-  ,                                       !- Construction Name
-  {5a308e31-52d0-49be-ba01-4780a273f46b}, !- Space Name
-  Surface,                                !- Outside Boundary Condition
-  {ba0a141d-7b9b-4bbf-ba77-6132604f6615}, !- Outside Boundary Condition Object
-  NoSun,                                  !- Sun Exposure
-  NoWind,                                 !- Wind Exposure
-  ,                                       !- View Factor to Ground
-  ,                                       !- Number of Vertices
-  13.716, -9.144, 4.8768,                 !- X,Y,Z Vertex 1 {m}
-  13.716, 0, 4.8768,                      !- X,Y,Z Vertex 2 {m}
-  9.144, 0, 4.8768,                       !- X,Y,Z Vertex 3 {m}
-  9.144, -9.144, 4.8768;                  !- X,Y,Z Vertex 4 {m}
-
-OS:Surface,
-  {e9ba4512-8bd4-4a88-8c0b-48ea23ac9680}, !- Handle
-  Surface 76,                             !- Name
-  Wall,                                   !- Surface Type
-  ,                                       !- Construction Name
-  {5a308e31-52d0-49be-ba01-4780a273f46b}, !- Space Name
-  Surface,                                !- Outside Boundary Condition
-  {b126a24d-e053-4ded-8c60-f380eae59668}, !- Outside Boundary Condition Object
-  NoSun,                                  !- Sun Exposure
-  NoWind,                                 !- Wind Exposure
-  ,                                       !- View Factor to Ground
-  ,                                       !- Number of Vertices
-  13.716, -9.144, 4.8768,                 !- X,Y,Z Vertex 1 {m}
-  13.716, -9.144, 2.4384,                 !- X,Y,Z Vertex 2 {m}
-  13.716, 0, 2.4384,                      !- X,Y,Z Vertex 3 {m}
-  13.716, 0, 4.8768;                      !- X,Y,Z Vertex 4 {m}
-
-OS:Surface,
-  {9fd7a1ad-0d6e-4b62-8416-576897c88fc0}, !- Handle
-  Surface 77,                             !- Name
-  Wall,                                   !- Surface Type
-  ,                                       !- Construction Name
-  {5a308e31-52d0-49be-ba01-4780a273f46b}, !- Space Name
-  Outdoors,                               !- Outside Boundary Condition
-  ,                                       !- Outside Boundary Condition Object
-  SunExposed,                             !- Sun Exposure
-  WindExposed,                            !- Wind Exposure
-  ,                                       !- View Factor to Ground
-  ,                                       !- Number of Vertices
-  9.144, -9.144, 4.8768,                  !- X,Y,Z Vertex 1 {m}
-  9.144, -9.144, 2.4384,                  !- X,Y,Z Vertex 2 {m}
-  13.716, -9.144, 2.4384,                 !- X,Y,Z Vertex 3 {m}
-  13.716, -9.144, 4.8768;                 !- X,Y,Z Vertex 4 {m}
-
-OS:Surface,
-  {239c4dac-5566-4a73-aa8d-64d6b3d43a68}, !- Handle
-  Surface 78,                             !- Name
-  Floor,                                  !- Surface Type
-  ,                                       !- Construction Name
-  {5a308e31-52d0-49be-ba01-4780a273f46b}, !- Space Name
-  Surface,                                !- Outside Boundary Condition
-  {1f4ae239-fcc1-46b1-87fe-7c92e9049072}, !- Outside Boundary Condition Object
-  NoSun,                                  !- Sun Exposure
-  NoWind,                                 !- Wind Exposure
-  ,                                       !- View Factor to Ground
-  ,                                       !- Number of Vertices
-  9.144, -9.144, 2.4384,                  !- X,Y,Z Vertex 1 {m}
-  9.144, 0, 2.4384,                       !- X,Y,Z Vertex 2 {m}
-  13.716, 0, 2.4384,                      !- X,Y,Z Vertex 3 {m}
-  13.716, -9.144, 2.4384;                 !- X,Y,Z Vertex 4 {m}
-
-OS:Surface,
-  {58ef0cb8-7dd8-476d-a337-45e28202e1b0}, !- Handle
-  Surface 79,                             !- Name
-  Wall,                                   !- Surface Type
-  ,                                       !- Construction Name
-  {5a308e31-52d0-49be-ba01-4780a273f46b}, !- Space Name
-  Surface,                                !- Outside Boundary Condition
-  {2f9bf3a6-9a6f-479c-8af2-d3d201ae76a1}, !- Outside Boundary Condition Object
-  NoSun,                                  !- Sun Exposure
-  NoWind,                                 !- Wind Exposure
-  ,                                       !- View Factor to Ground
-  ,                                       !- Number of Vertices
-  9.144, 0, 4.8768,                       !- X,Y,Z Vertex 1 {m}
-  9.144, 0, 2.4384,                       !- X,Y,Z Vertex 2 {m}
-  9.144, -9.144, 2.4384,                  !- X,Y,Z Vertex 3 {m}
-  9.144, -9.144, 4.8768;                  !- X,Y,Z Vertex 4 {m}
-
-OS:Surface,
-  {baafca1a-ed2b-4f8e-b8fe-1d92a404ca55}, !- Handle
-  Surface 80,                             !- Name
-  Wall,                                   !- Surface Type
-  ,                                       !- Construction Name
-  {5a308e31-52d0-49be-ba01-4780a273f46b}, !- Space Name
-  Surface,                                !- Outside Boundary Condition
-  {fadc333c-7072-430b-9f04-73c170cbc9fc}, !- Outside Boundary Condition Object
-  NoSun,                                  !- Sun Exposure
-  NoWind,                                 !- Wind Exposure
-  ,                                       !- View Factor to Ground
-  ,                                       !- Number of Vertices
-  13.716, 0, 4.8768,                      !- X,Y,Z Vertex 1 {m}
-  13.716, 0, 2.4384,                      !- X,Y,Z Vertex 2 {m}
-  9.144, 0, 2.4384,                       !- X,Y,Z Vertex 3 {m}
-  9.144, 0, 4.8768;                       !- X,Y,Z Vertex 4 {m}
-
-OS:ThermalZone,
-  {22fdd2f1-d634-418a-b6dc-b758459021f3}, !- Handle
-  living zone|unit 6,                     !- Name
-  ,                                       !- Multiplier
-  ,                                       !- Ceiling Height {m}
-  ,                                       !- Volume {m3}
-  ,                                       !- Floor Area {m2}
-  ,                                       !- Zone Inside Convection Algorithm
-  ,                                       !- Zone Outside Convection Algorithm
-  ,                                       !- Zone Conditioning Equipment List Name
-  {2c6fd8a7-0053-41fb-91b6-78139971a5e0}, !- Zone Air Inlet Port List
-  {f7874504-9ac7-4d73-ad54-3205f458811a}, !- Zone Air Exhaust Port List
-  {33c79c72-2108-497f-8969-cea31b2c2b2a}, !- Zone Air Node Name
-  {f2826329-6ebd-4394-904a-8069f63d358a}, !- Zone Return Air Port List
-  ,                                       !- Primary Daylighting Control Name
-  ,                                       !- Fraction of Zone Controlled by Primary Daylighting Control
-  ,                                       !- Secondary Daylighting Control Name
-  ,                                       !- Fraction of Zone Controlled by Secondary Daylighting Control
-  ,                                       !- Illuminance Map Name
-  ,                                       !- Group Rendering Name
-  ,                                       !- Thermostat Name
-  No;                                     !- Use Ideal Air Loads
-
-OS:Node,
-  {c3b3c017-8954-4b45-8967-7e1c2e4612b2}, !- Handle
-  Node 6,                                 !- Name
-  {33c79c72-2108-497f-8969-cea31b2c2b2a}, !- Inlet Port
-  ;                                       !- Outlet Port
-
-OS:Connection,
-  {33c79c72-2108-497f-8969-cea31b2c2b2a}, !- Handle
-  {5fdb91a3-315f-48e7-9a1f-37eccca4a1b6}, !- Name
-  {22fdd2f1-d634-418a-b6dc-b758459021f3}, !- Source Object
-  11,                                     !- Outlet Port
-  {c3b3c017-8954-4b45-8967-7e1c2e4612b2}, !- Target Object
-  2;                                      !- Inlet Port
-
-OS:PortList,
-  {2c6fd8a7-0053-41fb-91b6-78139971a5e0}, !- Handle
-  {971c1523-3ae3-4495-9d00-169f0c3478b9}, !- Name
-  {22fdd2f1-d634-418a-b6dc-b758459021f3}; !- HVAC Component
-
-OS:PortList,
-  {f7874504-9ac7-4d73-ad54-3205f458811a}, !- Handle
-  {d47bbc6b-3ef8-4f7f-ac01-9b2f09e5b8ec}, !- Name
-  {22fdd2f1-d634-418a-b6dc-b758459021f3}; !- HVAC Component
-
-OS:PortList,
-  {f2826329-6ebd-4394-904a-8069f63d358a}, !- Handle
-  {1ab37e3b-a7f1-4e17-9e81-c7d85eab88c8}, !- Name
-  {22fdd2f1-d634-418a-b6dc-b758459021f3}; !- HVAC Component
-
-OS:Sizing:Zone,
-  {56c3c30a-5bba-4779-88ca-e5bc934bda12}, !- Handle
-  {22fdd2f1-d634-418a-b6dc-b758459021f3}, !- Zone or ZoneList Name
-  SupplyAirTemperature,                   !- Zone Cooling Design Supply Air Temperature Input Method
-  14,                                     !- Zone Cooling Design Supply Air Temperature {C}
-  11.11,                                  !- Zone Cooling Design Supply Air Temperature Difference {deltaC}
-  SupplyAirTemperature,                   !- Zone Heating Design Supply Air Temperature Input Method
-  40,                                     !- Zone Heating Design Supply Air Temperature {C}
-  11.11,                                  !- Zone Heating Design Supply Air Temperature Difference {deltaC}
-  0.0085,                                 !- Zone Cooling Design Supply Air Humidity Ratio {kg-H2O/kg-air}
-  0.008,                                  !- Zone Heating Design Supply Air Humidity Ratio {kg-H2O/kg-air}
-  ,                                       !- Zone Heating Sizing Factor
-  ,                                       !- Zone Cooling Sizing Factor
-  DesignDay,                              !- Cooling Design Air Flow Method
-  ,                                       !- Cooling Design Air Flow Rate {m3/s}
-  ,                                       !- Cooling Minimum Air Flow per Zone Floor Area {m3/s-m2}
-  ,                                       !- Cooling Minimum Air Flow {m3/s}
-  ,                                       !- Cooling Minimum Air Flow Fraction
-  DesignDay,                              !- Heating Design Air Flow Method
-  ,                                       !- Heating Design Air Flow Rate {m3/s}
-  ,                                       !- Heating Maximum Air Flow per Zone Floor Area {m3/s-m2}
-  ,                                       !- Heating Maximum Air Flow {m3/s}
-  ,                                       !- Heating Maximum Air Flow Fraction
-  ,                                       !- Design Zone Air Distribution Effectiveness in Cooling Mode
-  ,                                       !- Design Zone Air Distribution Effectiveness in Heating Mode
-  No,                                     !- Account for Dedicated Outdoor Air System
-  NeutralSupplyAir,                       !- Dedicated Outdoor Air System Control Strategy
-  autosize,                               !- Dedicated Outdoor Air Low Setpoint Temperature for Design {C}
-  autosize;                               !- Dedicated Outdoor Air High Setpoint Temperature for Design {C}
-
-OS:ZoneHVAC:EquipmentList,
-  {203f00a8-bd0c-4aab-a703-c274aa194ceb}, !- Handle
-  Zone HVAC Equipment List 6,             !- Name
-  {22fdd2f1-d634-418a-b6dc-b758459021f3}; !- Thermal Zone
-
-OS:Space,
-  {97311168-960b-4ae9-b19d-5a9d587d822a}, !- Handle
-  living space|unit 6|story 1,            !- Name
-  {574d28c9-0e12-4e9c-84ec-45fb9cdcfede}, !- Space Type Name
-  ,                                       !- Default Construction Set Name
-  ,                                       !- Default Schedule Set Name
-  -0,                                     !- Direction of Relative North {deg}
-  0,                                      !- X Origin {m}
-  0,                                      !- Y Origin {m}
-  0,                                      !- Z Origin {m}
-  ,                                       !- Building Story Name
-  {22fdd2f1-d634-418a-b6dc-b758459021f3}, !- Thermal Zone Name
-  ,                                       !- Part of Total Floor Area
-  ,                                       !- Design Specification Outdoor Air Object Name
-  {0962963d-82df-4e8c-88f4-5d08cb7b8107}; !- Building Unit Name
-
-OS:Surface,
-  {2b6808f9-7906-44a4-9629-f5efea8f2ba2}, !- Handle
-  Surface 86,                             !- Name
-  Wall,                                   !- Surface Type
-  ,                                       !- Construction Name
-  {97311168-960b-4ae9-b19d-5a9d587d822a}, !- Space Name
-  Outdoors,                               !- Outside Boundary Condition
-  ,                                       !- Outside Boundary Condition Object
-  SunExposed,                             !- Sun Exposure
-  WindExposed,                            !- Wind Exposure
-  ,                                       !- View Factor to Ground
-  ,                                       !- Number of Vertices
-  13.716, 9.144, 2.4384,                  !- X,Y,Z Vertex 1 {m}
-  13.716, 9.144, 0,                       !- X,Y,Z Vertex 2 {m}
-  9.144, 9.144, 0,                        !- X,Y,Z Vertex 3 {m}
-  9.144, 9.144, 2.4384;                   !- X,Y,Z Vertex 4 {m}
-
-OS:Surface,
-  {d29ca19a-7cf4-406b-b5de-6aed4bcf16bd}, !- Handle
-  Surface 87,                             !- Name
-  Wall,                                   !- Surface Type
-  ,                                       !- Construction Name
-  {97311168-960b-4ae9-b19d-5a9d587d822a}, !- Space Name
-  Surface,                                !- Outside Boundary Condition
-  {1d48c656-50e9-402f-beb0-a36d76d10a67}, !- Outside Boundary Condition Object
-  NoSun,                                  !- Sun Exposure
-  NoWind,                                 !- Wind Exposure
-  ,                                       !- View Factor to Ground
-  ,                                       !- Number of Vertices
-  9.144, 9.144, 2.4384,                   !- X,Y,Z Vertex 1 {m}
-  9.144, 9.144, 0,                        !- X,Y,Z Vertex 2 {m}
-  9.144, 0, 0,                            !- X,Y,Z Vertex 3 {m}
-  9.144, 0, 2.4384;                       !- X,Y,Z Vertex 4 {m}
-
-OS:Surface,
-  {434172f3-84fe-4afa-a454-31a4da894dc8}, !- Handle
-  Surface 88,                             !- Name
-  Wall,                                   !- Surface Type
-  ,                                       !- Construction Name
-  {97311168-960b-4ae9-b19d-5a9d587d822a}, !- Space Name
-  Surface,                                !- Outside Boundary Condition
-  {e17758ff-4b44-45af-85fe-8ca5e7d2891a}, !- Outside Boundary Condition Object
-  NoSun,                                  !- Sun Exposure
-  NoWind,                                 !- Wind Exposure
-  ,                                       !- View Factor to Ground
-  ,                                       !- Number of Vertices
-  13.716, 0, 2.4384,                      !- X,Y,Z Vertex 1 {m}
-  13.716, 0, 0,                           !- X,Y,Z Vertex 2 {m}
-  13.716, 9.144, 0,                       !- X,Y,Z Vertex 3 {m}
-  13.716, 9.144, 2.4384;                  !- X,Y,Z Vertex 4 {m}
-
-OS:Surface,
-  {bc9394e5-ad4a-4a52-86ca-f8880eebe51f}, !- Handle
-  Surface 89,                             !- Name
-  Wall,                                   !- Surface Type
-  ,                                       !- Construction Name
-  {97311168-960b-4ae9-b19d-5a9d587d822a}, !- Space Name
-  Surface,                                !- Outside Boundary Condition
-  {e65618f3-1639-4f62-adb0-746f9572112f}, !- Outside Boundary Condition Object
-  NoSun,                                  !- Sun Exposure
-  NoWind,                                 !- Wind Exposure
-  ,                                       !- View Factor to Ground
-  ,                                       !- Number of Vertices
-  9.144, 0, 2.4384,                       !- X,Y,Z Vertex 1 {m}
-  9.144, 0, 0,                            !- X,Y,Z Vertex 2 {m}
-  13.716, 0, 0,                           !- X,Y,Z Vertex 3 {m}
-  13.716, 0, 2.4384;                      !- X,Y,Z Vertex 4 {m}
-
-OS:Surface,
-  {c827c3ab-909e-45ab-8457-768f20816b50}, !- Handle
-  Surface 90,                             !- Name
-  Floor,                                  !- Surface Type
-  ,                                       !- Construction Name
-  {97311168-960b-4ae9-b19d-5a9d587d822a}, !- Space Name
-  Foundation,                             !- Outside Boundary Condition
-  ,                                       !- Outside Boundary Condition Object
-  NoSun,                                  !- Sun Exposure
-  NoWind,                                 !- Wind Exposure
-  ,                                       !- View Factor to Ground
-  ,                                       !- Number of Vertices
-  9.144, 0, 0,                            !- X,Y,Z Vertex 1 {m}
-  9.144, 9.144, 0,                        !- X,Y,Z Vertex 2 {m}
-  13.716, 9.144, 0,                       !- X,Y,Z Vertex 3 {m}
-  13.716, 0, 0;                           !- X,Y,Z Vertex 4 {m}
-
-OS:Surface,
-  {66720445-99d0-4d9f-a03b-b7026dae249f}, !- Handle
-  Surface 91,                             !- Name
-  RoofCeiling,                            !- Surface Type
-  ,                                       !- Construction Name
-  {97311168-960b-4ae9-b19d-5a9d587d822a}, !- Space Name
-  Surface,                                !- Outside Boundary Condition
-  {0bda41cd-d2bf-4db0-a55a-fcae65579ebe}, !- Outside Boundary Condition Object
-  NoSun,                                  !- Sun Exposure
-  NoWind,                                 !- Wind Exposure
-  ,                                       !- View Factor to Ground
-  ,                                       !- Number of Vertices
-  13.716, 0, 2.4384,                      !- X,Y,Z Vertex 1 {m}
-  13.716, 9.144, 2.4384,                  !- X,Y,Z Vertex 2 {m}
-  9.144, 9.144, 2.4384,                   !- X,Y,Z Vertex 3 {m}
-  9.144, 0, 2.4384;                       !- X,Y,Z Vertex 4 {m}
-
-OS:Space,
-  {98bb8406-5698-4beb-b27e-92e6e52290ae}, !- Handle
-  living space|unit 6|story 2,            !- Name
-  {574d28c9-0e12-4e9c-84ec-45fb9cdcfede}, !- Space Type Name
-  ,                                       !- Default Construction Set Name
-  ,                                       !- Default Schedule Set Name
-  -0,                                     !- Direction of Relative North {deg}
-  0,                                      !- X Origin {m}
-  0,                                      !- Y Origin {m}
-  0,                                      !- Z Origin {m}
-  ,                                       !- Building Story Name
-  {22fdd2f1-d634-418a-b6dc-b758459021f3}, !- Thermal Zone Name
-  ,                                       !- Part of Total Floor Area
-  ,                                       !- Design Specification Outdoor Air Object Name
-  {0962963d-82df-4e8c-88f4-5d08cb7b8107}; !- Building Unit Name
-
-OS:Surface,
-  {fadc333c-7072-430b-9f04-73c170cbc9fc}, !- Handle
-  Surface 92,                             !- Name
-  Wall,                                   !- Surface Type
-  ,                                       !- Construction Name
-  {98bb8406-5698-4beb-b27e-92e6e52290ae}, !- Space Name
-  Surface,                                !- Outside Boundary Condition
-  {baafca1a-ed2b-4f8e-b8fe-1d92a404ca55}, !- Outside Boundary Condition Object
-  NoSun,                                  !- Sun Exposure
-  NoWind,                                 !- Wind Exposure
-  ,                                       !- View Factor to Ground
-  ,                                       !- Number of Vertices
-  9.144, 0, 4.8768,                       !- X,Y,Z Vertex 1 {m}
-  9.144, 0, 2.4384,                       !- X,Y,Z Vertex 2 {m}
-  13.716, 0, 2.4384,                      !- X,Y,Z Vertex 3 {m}
-  13.716, 0, 4.8768;                      !- X,Y,Z Vertex 4 {m}
-
-OS:Surface,
-  {cc95ac75-4bad-4872-b233-ac0780d319d9}, !- Handle
-  Surface 93,                             !- Name
-  Wall,                                   !- Surface Type
-  ,                                       !- Construction Name
-  {98bb8406-5698-4beb-b27e-92e6e52290ae}, !- Space Name
-  Surface,                                !- Outside Boundary Condition
-  {d9b0dee7-6177-4e30-ae18-c559bb9867bf}, !- Outside Boundary Condition Object
-  NoSun,                                  !- Sun Exposure
-  NoWind,                                 !- Wind Exposure
-  ,                                       !- View Factor to Ground
-  ,                                       !- Number of Vertices
-  13.716, 0, 4.8768,                      !- X,Y,Z Vertex 1 {m}
-  13.716, 0, 2.4384,                      !- X,Y,Z Vertex 2 {m}
-  13.716, 9.144, 2.4384,                  !- X,Y,Z Vertex 3 {m}
-  13.716, 9.144, 4.8768;                  !- X,Y,Z Vertex 4 {m}
-
-OS:Surface,
-  {c3212dcc-50e6-42fd-8288-682b5fa85c32}, !- Handle
-  Surface 94,                             !- Name
-  Wall,                                   !- Surface Type
-  ,                                       !- Construction Name
-  {98bb8406-5698-4beb-b27e-92e6e52290ae}, !- Space Name
-  Outdoors,                               !- Outside Boundary Condition
-  ,                                       !- Outside Boundary Condition Object
-  SunExposed,                             !- Sun Exposure
-  WindExposed,                            !- Wind Exposure
-  ,                                       !- View Factor to Ground
-  ,                                       !- Number of Vertices
-  13.716, 9.144, 4.8768,                  !- X,Y,Z Vertex 1 {m}
-  13.716, 9.144, 2.4384,                  !- X,Y,Z Vertex 2 {m}
-  9.144, 9.144, 2.4384,                   !- X,Y,Z Vertex 3 {m}
-  9.144, 9.144, 4.8768;                   !- X,Y,Z Vertex 4 {m}
-
-OS:Surface,
-  {e87ceff3-ffb2-460b-a344-2ae457ef91f5}, !- Handle
-  Surface 95,                             !- Name
-  Wall,                                   !- Surface Type
-  ,                                       !- Construction Name
-  {98bb8406-5698-4beb-b27e-92e6e52290ae}, !- Space Name
-  Surface,                                !- Outside Boundary Condition
-  {24170580-051e-4ed7-bf99-d1ad46699f70}, !- Outside Boundary Condition Object
-  NoSun,                                  !- Sun Exposure
-  NoWind,                                 !- Wind Exposure
-  ,                                       !- View Factor to Ground
-  ,                                       !- Number of Vertices
-  9.144, 9.144, 4.8768,                   !- X,Y,Z Vertex 1 {m}
-  9.144, 9.144, 2.4384,                   !- X,Y,Z Vertex 2 {m}
-  9.144, 0, 2.4384,                       !- X,Y,Z Vertex 3 {m}
-  9.144, 0, 4.8768;                       !- X,Y,Z Vertex 4 {m}
-
-OS:Surface,
-  {7054af9a-bb48-4a2f-937c-66e252eca61e}, !- Handle
-  Surface 96,                             !- Name
-  RoofCeiling,                            !- Surface Type
-  ,                                       !- Construction Name
-  {98bb8406-5698-4beb-b27e-92e6e52290ae}, !- Space Name
-  Surface,                                !- Outside Boundary Condition
-  {5e06aa0c-0873-4770-a7f4-bef9e28467b4}, !- Outside Boundary Condition Object
-  NoSun,                                  !- Sun Exposure
-  NoWind,                                 !- Wind Exposure
-  ,                                       !- View Factor to Ground
-  ,                                       !- Number of Vertices
-  13.716, 0, 4.8768,                      !- X,Y,Z Vertex 1 {m}
-  13.716, 9.144, 4.8768,                  !- X,Y,Z Vertex 2 {m}
-  9.144, 9.144, 4.8768,                   !- X,Y,Z Vertex 3 {m}
-  9.144, 0, 4.8768;                       !- X,Y,Z Vertex 4 {m}
-
-OS:Surface,
-  {0bda41cd-d2bf-4db0-a55a-fcae65579ebe}, !- Handle
-  Surface 97,                             !- Name
-  Floor,                                  !- Surface Type
-  ,                                       !- Construction Name
-  {98bb8406-5698-4beb-b27e-92e6e52290ae}, !- Space Name
-  Surface,                                !- Outside Boundary Condition
-  {66720445-99d0-4d9f-a03b-b7026dae249f}, !- Outside Boundary Condition Object
-  NoSun,                                  !- Sun Exposure
-  NoWind,                                 !- Wind Exposure
-  ,                                       !- View Factor to Ground
-  ,                                       !- Number of Vertices
-  9.144, 0, 2.4384,                       !- X,Y,Z Vertex 1 {m}
-  9.144, 9.144, 2.4384,                   !- X,Y,Z Vertex 2 {m}
-  13.716, 9.144, 2.4384,                  !- X,Y,Z Vertex 3 {m}
-  13.716, 0, 2.4384;                      !- X,Y,Z Vertex 4 {m}
-
-OS:ThermalZone,
-  {06e12871-18ba-4fa4-b41c-d183e000af07}, !- Handle
-  living zone|unit 7,                     !- Name
-  ,                                       !- Multiplier
-  ,                                       !- Ceiling Height {m}
-  ,                                       !- Volume {m3}
-  ,                                       !- Floor Area {m2}
-  ,                                       !- Zone Inside Convection Algorithm
-  ,                                       !- Zone Outside Convection Algorithm
-  ,                                       !- Zone Conditioning Equipment List Name
-  {b9266bb6-8b99-418c-bc20-f577a4c33766}, !- Zone Air Inlet Port List
-  {6cb09474-1921-416e-8816-fd5a57baeb6e}, !- Zone Air Exhaust Port List
-  {c4f236f1-1eb4-420c-b778-fe46482b0c05}, !- Zone Air Node Name
-  {bfa70d69-7536-4884-884b-267ddcf5a243}, !- Zone Return Air Port List
-  ,                                       !- Primary Daylighting Control Name
-  ,                                       !- Fraction of Zone Controlled by Primary Daylighting Control
-  ,                                       !- Secondary Daylighting Control Name
-  ,                                       !- Fraction of Zone Controlled by Secondary Daylighting Control
-  ,                                       !- Illuminance Map Name
-  ,                                       !- Group Rendering Name
-  ,                                       !- Thermostat Name
-  No;                                     !- Use Ideal Air Loads
-
-OS:Node,
-  {f853af41-204a-4fb9-8bea-ca1034114726}, !- Handle
-  Node 7,                                 !- Name
-  {c4f236f1-1eb4-420c-b778-fe46482b0c05}, !- Inlet Port
-  ;                                       !- Outlet Port
-
-OS:Connection,
-  {c4f236f1-1eb4-420c-b778-fe46482b0c05}, !- Handle
-  {6a6498b5-297d-489a-83d0-49cb67b7f4a7}, !- Name
-  {06e12871-18ba-4fa4-b41c-d183e000af07}, !- Source Object
-  11,                                     !- Outlet Port
-  {f853af41-204a-4fb9-8bea-ca1034114726}, !- Target Object
-  2;                                      !- Inlet Port
-
-OS:PortList,
-  {b9266bb6-8b99-418c-bc20-f577a4c33766}, !- Handle
-  {e991b480-ee9e-4aaf-bbe5-684a1a42e476}, !- Name
-  {06e12871-18ba-4fa4-b41c-d183e000af07}; !- HVAC Component
-
-OS:PortList,
-  {6cb09474-1921-416e-8816-fd5a57baeb6e}, !- Handle
-  {f9d734fb-5cc6-4633-86c1-1917f8eb6385}, !- Name
-  {06e12871-18ba-4fa4-b41c-d183e000af07}; !- HVAC Component
-
-OS:PortList,
-  {bfa70d69-7536-4884-884b-267ddcf5a243}, !- Handle
-  {c692aa84-8c48-4207-ba3f-33db8355fc14}, !- Name
-  {06e12871-18ba-4fa4-b41c-d183e000af07}; !- HVAC Component
-
-OS:Sizing:Zone,
-  {3ec96f8b-7714-44e7-815f-7118498a23b7}, !- Handle
-  {06e12871-18ba-4fa4-b41c-d183e000af07}, !- Zone or ZoneList Name
-  SupplyAirTemperature,                   !- Zone Cooling Design Supply Air Temperature Input Method
-  14,                                     !- Zone Cooling Design Supply Air Temperature {C}
-  11.11,                                  !- Zone Cooling Design Supply Air Temperature Difference {deltaC}
-  SupplyAirTemperature,                   !- Zone Heating Design Supply Air Temperature Input Method
-  40,                                     !- Zone Heating Design Supply Air Temperature {C}
-  11.11,                                  !- Zone Heating Design Supply Air Temperature Difference {deltaC}
-  0.0085,                                 !- Zone Cooling Design Supply Air Humidity Ratio {kg-H2O/kg-air}
-  0.008,                                  !- Zone Heating Design Supply Air Humidity Ratio {kg-H2O/kg-air}
-  ,                                       !- Zone Heating Sizing Factor
-  ,                                       !- Zone Cooling Sizing Factor
-  DesignDay,                              !- Cooling Design Air Flow Method
-  ,                                       !- Cooling Design Air Flow Rate {m3/s}
-  ,                                       !- Cooling Minimum Air Flow per Zone Floor Area {m3/s-m2}
-  ,                                       !- Cooling Minimum Air Flow {m3/s}
-  ,                                       !- Cooling Minimum Air Flow Fraction
-  DesignDay,                              !- Heating Design Air Flow Method
-  ,                                       !- Heating Design Air Flow Rate {m3/s}
-  ,                                       !- Heating Maximum Air Flow per Zone Floor Area {m3/s-m2}
-  ,                                       !- Heating Maximum Air Flow {m3/s}
-  ,                                       !- Heating Maximum Air Flow Fraction
-  ,                                       !- Design Zone Air Distribution Effectiveness in Cooling Mode
-  ,                                       !- Design Zone Air Distribution Effectiveness in Heating Mode
-  No,                                     !- Account for Dedicated Outdoor Air System
-  NeutralSupplyAir,                       !- Dedicated Outdoor Air System Control Strategy
-  autosize,                               !- Dedicated Outdoor Air Low Setpoint Temperature for Design {C}
-  autosize;                               !- Dedicated Outdoor Air High Setpoint Temperature for Design {C}
-
-OS:ZoneHVAC:EquipmentList,
-  {5bb67b77-b9d9-493c-ab55-6446a9f981ca}, !- Handle
-  Zone HVAC Equipment List 7,             !- Name
-  {06e12871-18ba-4fa4-b41c-d183e000af07}; !- Thermal Zone
-
-OS:Space,
-  {b6987a24-acb2-4b91-904d-6a2e76c2806f}, !- Handle
-  living space|unit 7|story 1,            !- Name
-  {574d28c9-0e12-4e9c-84ec-45fb9cdcfede}, !- Space Type Name
-  ,                                       !- Default Construction Set Name
-  ,                                       !- Default Schedule Set Name
-  -0,                                     !- Direction of Relative North {deg}
-  0,                                      !- X Origin {m}
-  0,                                      !- Y Origin {m}
-  0,                                      !- Z Origin {m}
-  ,                                       !- Building Story Name
-  {06e12871-18ba-4fa4-b41c-d183e000af07}, !- Thermal Zone Name
-  ,                                       !- Part of Total Floor Area
-  ,                                       !- Design Specification Outdoor Air Object Name
-  {a7ad889f-a3f3-4943-955e-89b40273b4f3}; !- Building Unit Name
-
-OS:Surface,
-  {23d88155-bc47-4b6c-a1d0-92f5260bc870}, !- Handle
-  Surface 103,                            !- Name
-  RoofCeiling,                            !- Surface Type
-  ,                                       !- Construction Name
-  {b6987a24-acb2-4b91-904d-6a2e76c2806f}, !- Space Name
-  Surface,                                !- Outside Boundary Condition
-  {cd684473-4265-419b-b94f-b49238b094e6}, !- Outside Boundary Condition Object
-  NoSun,                                  !- Sun Exposure
-  NoWind,                                 !- Wind Exposure
-  ,                                       !- View Factor to Ground
-  ,                                       !- Number of Vertices
-  18.288, -9.144, 2.4384,                 !- X,Y,Z Vertex 1 {m}
-  18.288, 0, 2.4384,                      !- X,Y,Z Vertex 2 {m}
-  13.716, 0, 2.4384,                      !- X,Y,Z Vertex 3 {m}
-  13.716, -9.144, 2.4384;                 !- X,Y,Z Vertex 4 {m}
-
-OS:Surface,
-  {450da6ef-d560-4040-8033-25054030286b}, !- Handle
-  Surface 104,                            !- Name
-  Wall,                                   !- Surface Type
-  ,                                       !- Construction Name
-  {b6987a24-acb2-4b91-904d-6a2e76c2806f}, !- Space Name
-  Surface,                                !- Outside Boundary Condition
-  {7215820f-a592-4463-b118-6e06bdc74b18}, !- Outside Boundary Condition Object
-  NoSun,                                  !- Sun Exposure
-  NoWind,                                 !- Wind Exposure
-  ,                                       !- View Factor to Ground
-  ,                                       !- Number of Vertices
-  18.288, 0, 2.4384,                      !- X,Y,Z Vertex 1 {m}
-  18.288, 0, 0,                           !- X,Y,Z Vertex 2 {m}
-  13.716, 0, 0,                           !- X,Y,Z Vertex 3 {m}
-  13.716, 0, 2.4384;                      !- X,Y,Z Vertex 4 {m}
-
-OS:Surface,
-  {d0673a22-820e-4ad7-b94a-90ad0044463b}, !- Handle
-  Surface 105,                            !- Name
-  Floor,                                  !- Surface Type
-  ,                                       !- Construction Name
-  {b6987a24-acb2-4b91-904d-6a2e76c2806f}, !- Space Name
-  Foundation,                             !- Outside Boundary Condition
-  ,                                       !- Outside Boundary Condition Object
-  NoSun,                                  !- Sun Exposure
-  NoWind,                                 !- Wind Exposure
-  ,                                       !- View Factor to Ground
-  ,                                       !- Number of Vertices
-  13.716, -9.144, 0,                      !- X,Y,Z Vertex 1 {m}
-  13.716, 0, 0,                           !- X,Y,Z Vertex 2 {m}
-  18.288, 0, 0,                           !- X,Y,Z Vertex 3 {m}
-  18.288, -9.144, 0;                      !- X,Y,Z Vertex 4 {m}
-
-OS:Surface,
-  {08ebe0b1-3e28-48be-9220-7746c7af50f1}, !- Handle
-  Surface 106,                            !- Name
-  Wall,                                   !- Surface Type
-  ,                                       !- Construction Name
-  {b6987a24-acb2-4b91-904d-6a2e76c2806f}, !- Space Name
-  Outdoors,                               !- Outside Boundary Condition
-  ,                                       !- Outside Boundary Condition Object
-  SunExposed,                             !- Sun Exposure
-  WindExposed,                            !- Wind Exposure
-  ,                                       !- View Factor to Ground
-  ,                                       !- Number of Vertices
-  13.716, -9.144, 2.4384,                 !- X,Y,Z Vertex 1 {m}
-  13.716, -9.144, 0,                      !- X,Y,Z Vertex 2 {m}
-  18.288, -9.144, 0,                      !- X,Y,Z Vertex 3 {m}
-  18.288, -9.144, 2.4384;                 !- X,Y,Z Vertex 4 {m}
-
-OS:Surface,
-  {6b7f58a1-a07b-4ec6-a0cd-a88acdc471f4}, !- Handle
-  Surface 107,                            !- Name
-  Wall,                                   !- Surface Type
-  ,                                       !- Construction Name
-  {b6987a24-acb2-4b91-904d-6a2e76c2806f}, !- Space Name
-  Surface,                                !- Outside Boundary Condition
-  {48603436-edc9-40c4-99bc-8c05ded3b53d}, !- Outside Boundary Condition Object
-  NoSun,                                  !- Sun Exposure
-  NoWind,                                 !- Wind Exposure
-  ,                                       !- View Factor to Ground
-  ,                                       !- Number of Vertices
-  18.288, -9.144, 2.4384,                 !- X,Y,Z Vertex 1 {m}
-  18.288, -9.144, 0,                      !- X,Y,Z Vertex 2 {m}
-  18.288, 0, 0,                           !- X,Y,Z Vertex 3 {m}
-  18.288, 0, 2.4384;                      !- X,Y,Z Vertex 4 {m}
-
-OS:Surface,
-  {f3e3c489-c404-4ac3-9da7-5ed9f19c89fa}, !- Handle
-  Surface 108,                            !- Name
-  Wall,                                   !- Surface Type
-  ,                                       !- Construction Name
-  {b6987a24-acb2-4b91-904d-6a2e76c2806f}, !- Space Name
-  Surface,                                !- Outside Boundary Condition
-  {8c858a34-9f12-4b51-bcf5-bf21d6b55784}, !- Outside Boundary Condition Object
-  NoSun,                                  !- Sun Exposure
-  NoWind,                                 !- Wind Exposure
-  ,                                       !- View Factor to Ground
-  ,                                       !- Number of Vertices
-  13.716, 0, 2.4384,                      !- X,Y,Z Vertex 1 {m}
-  13.716, 0, 0,                           !- X,Y,Z Vertex 2 {m}
-  13.716, -9.144, 0,                      !- X,Y,Z Vertex 3 {m}
-  13.716, -9.144, 2.4384;                 !- X,Y,Z Vertex 4 {m}
-
-OS:Space,
-  {a4db8bde-873d-4710-a8cd-8f3bbc690dfa}, !- Handle
-  living space|unit 7|story 2,            !- Name
-  {574d28c9-0e12-4e9c-84ec-45fb9cdcfede}, !- Space Type Name
-  ,                                       !- Default Construction Set Name
-  ,                                       !- Default Schedule Set Name
-  -0,                                     !- Direction of Relative North {deg}
-  0,                                      !- X Origin {m}
-  0,                                      !- Y Origin {m}
-  0,                                      !- Z Origin {m}
-  ,                                       !- Building Story Name
-  {06e12871-18ba-4fa4-b41c-d183e000af07}, !- Thermal Zone Name
-  ,                                       !- Part of Total Floor Area
-  ,                                       !- Design Specification Outdoor Air Object Name
-  {a7ad889f-a3f3-4943-955e-89b40273b4f3}; !- Building Unit Name
-
-OS:Surface,
-  {5dfc1b5b-5d2a-4bb0-851d-82089077c77c}, !- Handle
-  Surface 109,                            !- Name
-  RoofCeiling,                            !- Surface Type
-  ,                                       !- Construction Name
-  {a4db8bde-873d-4710-a8cd-8f3bbc690dfa}, !- Space Name
-  Surface,                                !- Outside Boundary Condition
-  {1370ce05-21c4-4f53-b1c1-20e8924fd1a9}, !- Outside Boundary Condition Object
-  NoSun,                                  !- Sun Exposure
-  NoWind,                                 !- Wind Exposure
-  ,                                       !- View Factor to Ground
-  ,                                       !- Number of Vertices
-  18.288, -9.144, 4.8768,                 !- X,Y,Z Vertex 1 {m}
-  18.288, 0, 4.8768,                      !- X,Y,Z Vertex 2 {m}
-  13.716, 0, 4.8768,                      !- X,Y,Z Vertex 3 {m}
-  13.716, -9.144, 4.8768;                 !- X,Y,Z Vertex 4 {m}
-
-OS:Surface,
-  {fb1d8967-7b59-450c-9189-5e3d0ac52b62}, !- Handle
-  Surface 110,                            !- Name
-  Wall,                                   !- Surface Type
-  ,                                       !- Construction Name
-  {a4db8bde-873d-4710-a8cd-8f3bbc690dfa}, !- Space Name
-  Surface,                                !- Outside Boundary Condition
-  {d818873a-ef89-4b4a-93a3-8b8d8a086dc3}, !- Outside Boundary Condition Object
-  NoSun,                                  !- Sun Exposure
-  NoWind,                                 !- Wind Exposure
-  ,                                       !- View Factor to Ground
-  ,                                       !- Number of Vertices
-  18.288, -9.144, 4.8768,                 !- X,Y,Z Vertex 1 {m}
-  18.288, -9.144, 2.4384,                 !- X,Y,Z Vertex 2 {m}
-  18.288, 0, 2.4384,                      !- X,Y,Z Vertex 3 {m}
-  18.288, 0, 4.8768;                      !- X,Y,Z Vertex 4 {m}
-
-OS:Surface,
-  {a721c17a-714a-4771-9933-1c88f9e6ed94}, !- Handle
-  Surface 111,                            !- Name
-  Wall,                                   !- Surface Type
-  ,                                       !- Construction Name
-  {a4db8bde-873d-4710-a8cd-8f3bbc690dfa}, !- Space Name
-  Outdoors,                               !- Outside Boundary Condition
-  ,                                       !- Outside Boundary Condition Object
-  SunExposed,                             !- Sun Exposure
-  WindExposed,                            !- Wind Exposure
-  ,                                       !- View Factor to Ground
-  ,                                       !- Number of Vertices
-  13.716, -9.144, 4.8768,                 !- X,Y,Z Vertex 1 {m}
-  13.716, -9.144, 2.4384,                 !- X,Y,Z Vertex 2 {m}
-  18.288, -9.144, 2.4384,                 !- X,Y,Z Vertex 3 {m}
-  18.288, -9.144, 4.8768;                 !- X,Y,Z Vertex 4 {m}
-
-OS:Surface,
-  {cd684473-4265-419b-b94f-b49238b094e6}, !- Handle
-  Surface 112,                            !- Name
-  Floor,                                  !- Surface Type
-  ,                                       !- Construction Name
-  {a4db8bde-873d-4710-a8cd-8f3bbc690dfa}, !- Space Name
-  Surface,                                !- Outside Boundary Condition
-  {23d88155-bc47-4b6c-a1d0-92f5260bc870}, !- Outside Boundary Condition Object
-  NoSun,                                  !- Sun Exposure
-  NoWind,                                 !- Wind Exposure
-  ,                                       !- View Factor to Ground
-  ,                                       !- Number of Vertices
-  13.716, -9.144, 2.4384,                 !- X,Y,Z Vertex 1 {m}
-  13.716, 0, 2.4384,                      !- X,Y,Z Vertex 2 {m}
-  18.288, 0, 2.4384,                      !- X,Y,Z Vertex 3 {m}
-  18.288, -9.144, 2.4384;                 !- X,Y,Z Vertex 4 {m}
-
-OS:Surface,
-  {b126a24d-e053-4ded-8c60-f380eae59668}, !- Handle
-  Surface 113,                            !- Name
-  Wall,                                   !- Surface Type
-  ,                                       !- Construction Name
-  {a4db8bde-873d-4710-a8cd-8f3bbc690dfa}, !- Space Name
-  Surface,                                !- Outside Boundary Condition
-  {e9ba4512-8bd4-4a88-8c0b-48ea23ac9680}, !- Outside Boundary Condition Object
-  NoSun,                                  !- Sun Exposure
-  NoWind,                                 !- Wind Exposure
-  ,                                       !- View Factor to Ground
-  ,                                       !- Number of Vertices
-  13.716, 0, 4.8768,                      !- X,Y,Z Vertex 1 {m}
-  13.716, 0, 2.4384,                      !- X,Y,Z Vertex 2 {m}
-  13.716, -9.144, 2.4384,                 !- X,Y,Z Vertex 3 {m}
-  13.716, -9.144, 4.8768;                 !- X,Y,Z Vertex 4 {m}
-
-OS:Surface,
-  {51b8f8a9-2e53-4a31-a603-d5bc307137c5}, !- Handle
-  Surface 114,                            !- Name
-  Wall,                                   !- Surface Type
-  ,                                       !- Construction Name
-  {a4db8bde-873d-4710-a8cd-8f3bbc690dfa}, !- Space Name
-  Surface,                                !- Outside Boundary Condition
-  {d235e511-0e75-405f-b551-881e6409d318}, !- Outside Boundary Condition Object
-  NoSun,                                  !- Sun Exposure
-  NoWind,                                 !- Wind Exposure
-  ,                                       !- View Factor to Ground
-  ,                                       !- Number of Vertices
-  18.288, 0, 4.8768,                      !- X,Y,Z Vertex 1 {m}
-  18.288, 0, 2.4384,                      !- X,Y,Z Vertex 2 {m}
-  13.716, 0, 2.4384,                      !- X,Y,Z Vertex 3 {m}
-  13.716, 0, 4.8768;                      !- X,Y,Z Vertex 4 {m}
-
-OS:ThermalZone,
-  {5b6c929d-57bc-47a5-a1c7-b4600f2a20d1}, !- Handle
-  living zone|unit 8,                     !- Name
-  ,                                       !- Multiplier
-  ,                                       !- Ceiling Height {m}
-  ,                                       !- Volume {m3}
-  ,                                       !- Floor Area {m2}
-  ,                                       !- Zone Inside Convection Algorithm
-  ,                                       !- Zone Outside Convection Algorithm
-  ,                                       !- Zone Conditioning Equipment List Name
-  {de7f2949-c4d9-4ac1-8aae-29e8987bd9a4}, !- Zone Air Inlet Port List
-  {b1c37700-6c71-4034-b469-5a8dd1fff6a9}, !- Zone Air Exhaust Port List
-  {91c210e5-e4ad-490e-90b8-17857354c60a}, !- Zone Air Node Name
-  {e2f87955-03ff-4a6a-b01f-369c1f7dcd67}, !- Zone Return Air Port List
-  ,                                       !- Primary Daylighting Control Name
-  ,                                       !- Fraction of Zone Controlled by Primary Daylighting Control
-  ,                                       !- Secondary Daylighting Control Name
-  ,                                       !- Fraction of Zone Controlled by Secondary Daylighting Control
-  ,                                       !- Illuminance Map Name
-  ,                                       !- Group Rendering Name
-  ,                                       !- Thermostat Name
-  No;                                     !- Use Ideal Air Loads
-
-OS:Node,
-  {e5b80de9-8bd2-4eb5-8bee-84a1eaf4d5e2}, !- Handle
-  Node 8,                                 !- Name
-  {91c210e5-e4ad-490e-90b8-17857354c60a}, !- Inlet Port
-  ;                                       !- Outlet Port
-
-OS:Connection,
-  {91c210e5-e4ad-490e-90b8-17857354c60a}, !- Handle
-  {f1c03299-44dd-4a4a-8a5f-1e9a5af97ee6}, !- Name
-  {5b6c929d-57bc-47a5-a1c7-b4600f2a20d1}, !- Source Object
-  11,                                     !- Outlet Port
-  {e5b80de9-8bd2-4eb5-8bee-84a1eaf4d5e2}, !- Target Object
-  2;                                      !- Inlet Port
-
-OS:PortList,
-  {de7f2949-c4d9-4ac1-8aae-29e8987bd9a4}, !- Handle
-  {3eb89254-793d-4753-9b39-144c3b25a197}, !- Name
-  {5b6c929d-57bc-47a5-a1c7-b4600f2a20d1}; !- HVAC Component
-
-OS:PortList,
-  {b1c37700-6c71-4034-b469-5a8dd1fff6a9}, !- Handle
-  {85050bb6-791d-47bd-91b8-ccf94529c157}, !- Name
-  {5b6c929d-57bc-47a5-a1c7-b4600f2a20d1}; !- HVAC Component
-
-OS:PortList,
-  {e2f87955-03ff-4a6a-b01f-369c1f7dcd67}, !- Handle
-  {9a73d2a1-ebb1-464d-9c1e-a7dae4c51fe4}, !- Name
-  {5b6c929d-57bc-47a5-a1c7-b4600f2a20d1}; !- HVAC Component
-
-OS:Sizing:Zone,
-  {c868bde9-a976-4150-a975-0dc619018197}, !- Handle
-  {5b6c929d-57bc-47a5-a1c7-b4600f2a20d1}, !- Zone or ZoneList Name
-  SupplyAirTemperature,                   !- Zone Cooling Design Supply Air Temperature Input Method
-  14,                                     !- Zone Cooling Design Supply Air Temperature {C}
-  11.11,                                  !- Zone Cooling Design Supply Air Temperature Difference {deltaC}
-  SupplyAirTemperature,                   !- Zone Heating Design Supply Air Temperature Input Method
-  40,                                     !- Zone Heating Design Supply Air Temperature {C}
-  11.11,                                  !- Zone Heating Design Supply Air Temperature Difference {deltaC}
-  0.0085,                                 !- Zone Cooling Design Supply Air Humidity Ratio {kg-H2O/kg-air}
-  0.008,                                  !- Zone Heating Design Supply Air Humidity Ratio {kg-H2O/kg-air}
-  ,                                       !- Zone Heating Sizing Factor
-  ,                                       !- Zone Cooling Sizing Factor
-  DesignDay,                              !- Cooling Design Air Flow Method
-  ,                                       !- Cooling Design Air Flow Rate {m3/s}
-  ,                                       !- Cooling Minimum Air Flow per Zone Floor Area {m3/s-m2}
-  ,                                       !- Cooling Minimum Air Flow {m3/s}
-  ,                                       !- Cooling Minimum Air Flow Fraction
-  DesignDay,                              !- Heating Design Air Flow Method
-  ,                                       !- Heating Design Air Flow Rate {m3/s}
-  ,                                       !- Heating Maximum Air Flow per Zone Floor Area {m3/s-m2}
-  ,                                       !- Heating Maximum Air Flow {m3/s}
-  ,                                       !- Heating Maximum Air Flow Fraction
-  ,                                       !- Design Zone Air Distribution Effectiveness in Cooling Mode
-  ,                                       !- Design Zone Air Distribution Effectiveness in Heating Mode
-  No,                                     !- Account for Dedicated Outdoor Air System
-  NeutralSupplyAir,                       !- Dedicated Outdoor Air System Control Strategy
-  autosize,                               !- Dedicated Outdoor Air Low Setpoint Temperature for Design {C}
-  autosize;                               !- Dedicated Outdoor Air High Setpoint Temperature for Design {C}
-
-OS:ZoneHVAC:EquipmentList,
-  {4f1d8391-09eb-4f76-b9de-832793a4974b}, !- Handle
-  Zone HVAC Equipment List 8,             !- Name
-  {5b6c929d-57bc-47a5-a1c7-b4600f2a20d1}; !- Thermal Zone
-
-OS:Space,
-  {ad3bdea9-ac88-4895-82f5-07016f405b9b}, !- Handle
-  living space|unit 8|story 1,            !- Name
-  {574d28c9-0e12-4e9c-84ec-45fb9cdcfede}, !- Space Type Name
-  ,                                       !- Default Construction Set Name
-  ,                                       !- Default Schedule Set Name
-  -0,                                     !- Direction of Relative North {deg}
-  0,                                      !- X Origin {m}
-  0,                                      !- Y Origin {m}
-  0,                                      !- Z Origin {m}
-  ,                                       !- Building Story Name
-  {5b6c929d-57bc-47a5-a1c7-b4600f2a20d1}, !- Thermal Zone Name
-  ,                                       !- Part of Total Floor Area
-  ,                                       !- Design Specification Outdoor Air Object Name
-  {af65ef2b-f3da-46d7-a9b2-f4b9daf9c3a1}; !- Building Unit Name
-
-OS:Surface,
-  {12547ba4-4a64-4ec7-9cd2-e6644a79fb71}, !- Handle
-  Surface 120,                            !- Name
-  Wall,                                   !- Surface Type
-  ,                                       !- Construction Name
-  {ad3bdea9-ac88-4895-82f5-07016f405b9b}, !- Space Name
-  Outdoors,                               !- Outside Boundary Condition
-  ,                                       !- Outside Boundary Condition Object
-  SunExposed,                             !- Sun Exposure
-  WindExposed,                            !- Wind Exposure
-  ,                                       !- View Factor to Ground
-  ,                                       !- Number of Vertices
-  18.288, 9.144, 2.4384,                  !- X,Y,Z Vertex 1 {m}
-  18.288, 9.144, 0,                       !- X,Y,Z Vertex 2 {m}
-  13.716, 9.144, 0,                       !- X,Y,Z Vertex 3 {m}
-  13.716, 9.144, 2.4384;                  !- X,Y,Z Vertex 4 {m}
-
-OS:Surface,
-  {e17758ff-4b44-45af-85fe-8ca5e7d2891a}, !- Handle
-  Surface 121,                            !- Name
-  Wall,                                   !- Surface Type
-  ,                                       !- Construction Name
-  {ad3bdea9-ac88-4895-82f5-07016f405b9b}, !- Space Name
-  Surface,                                !- Outside Boundary Condition
-  {434172f3-84fe-4afa-a454-31a4da894dc8}, !- Outside Boundary Condition Object
-  NoSun,                                  !- Sun Exposure
-  NoWind,                                 !- Wind Exposure
-  ,                                       !- View Factor to Ground
-  ,                                       !- Number of Vertices
-  13.716, 9.144, 2.4384,                  !- X,Y,Z Vertex 1 {m}
-  13.716, 9.144, 0,                       !- X,Y,Z Vertex 2 {m}
-  13.716, 0, 0,                           !- X,Y,Z Vertex 3 {m}
-  13.716, 0, 2.4384;                      !- X,Y,Z Vertex 4 {m}
-
-OS:Surface,
-  {e36dce4d-b8ae-4014-9708-98154bbc29fa}, !- Handle
-  Surface 122,                            !- Name
-  Wall,                                   !- Surface Type
-  ,                                       !- Construction Name
-  {ad3bdea9-ac88-4895-82f5-07016f405b9b}, !- Space Name
-  Surface,                                !- Outside Boundary Condition
-  {69d57399-1798-41e7-86b0-7c11a01a2713}, !- Outside Boundary Condition Object
-  NoSun,                                  !- Sun Exposure
-  NoWind,                                 !- Wind Exposure
-  ,                                       !- View Factor to Ground
-  ,                                       !- Number of Vertices
-  18.288, 0, 2.4384,                      !- X,Y,Z Vertex 1 {m}
-  18.288, 0, 0,                           !- X,Y,Z Vertex 2 {m}
-  18.288, 9.144, 0,                       !- X,Y,Z Vertex 3 {m}
-  18.288, 9.144, 2.4384;                  !- X,Y,Z Vertex 4 {m}
-
-OS:Surface,
-  {7215820f-a592-4463-b118-6e06bdc74b18}, !- Handle
-  Surface 123,                            !- Name
-  Wall,                                   !- Surface Type
-  ,                                       !- Construction Name
-  {ad3bdea9-ac88-4895-82f5-07016f405b9b}, !- Space Name
-  Surface,                                !- Outside Boundary Condition
-  {450da6ef-d560-4040-8033-25054030286b}, !- Outside Boundary Condition Object
-  NoSun,                                  !- Sun Exposure
-  NoWind,                                 !- Wind Exposure
-  ,                                       !- View Factor to Ground
-  ,                                       !- Number of Vertices
-  13.716, 0, 2.4384,                      !- X,Y,Z Vertex 1 {m}
-  13.716, 0, 0,                           !- X,Y,Z Vertex 2 {m}
-  18.288, 0, 0,                           !- X,Y,Z Vertex 3 {m}
-  18.288, 0, 2.4384;                      !- X,Y,Z Vertex 4 {m}
-
-OS:Surface,
-  {e80d6c94-d804-48de-b927-053f813bafbf}, !- Handle
-  Surface 124,                            !- Name
-  Floor,                                  !- Surface Type
-  ,                                       !- Construction Name
-  {ad3bdea9-ac88-4895-82f5-07016f405b9b}, !- Space Name
-  Foundation,                             !- Outside Boundary Condition
-  ,                                       !- Outside Boundary Condition Object
-  NoSun,                                  !- Sun Exposure
-  NoWind,                                 !- Wind Exposure
-  ,                                       !- View Factor to Ground
-  ,                                       !- Number of Vertices
-  13.716, 0, 0,                           !- X,Y,Z Vertex 1 {m}
-  13.716, 9.144, 0,                       !- X,Y,Z Vertex 2 {m}
-  18.288, 9.144, 0,                       !- X,Y,Z Vertex 3 {m}
-  18.288, 0, 0;                           !- X,Y,Z Vertex 4 {m}
-
-OS:Surface,
-  {57ebbf95-c230-4052-a666-3aad544c6cb7}, !- Handle
-  Surface 125,                            !- Name
-  RoofCeiling,                            !- Surface Type
-  ,                                       !- Construction Name
-  {ad3bdea9-ac88-4895-82f5-07016f405b9b}, !- Space Name
-  Surface,                                !- Outside Boundary Condition
-  {e03f93a7-96dc-489c-805b-05578c7f7ec5}, !- Outside Boundary Condition Object
-  NoSun,                                  !- Sun Exposure
-  NoWind,                                 !- Wind Exposure
-  ,                                       !- View Factor to Ground
-  ,                                       !- Number of Vertices
-  18.288, 0, 2.4384,                      !- X,Y,Z Vertex 1 {m}
-  18.288, 9.144, 2.4384,                  !- X,Y,Z Vertex 2 {m}
-  13.716, 9.144, 2.4384,                  !- X,Y,Z Vertex 3 {m}
-  13.716, 0, 2.4384;                      !- X,Y,Z Vertex 4 {m}
-
-OS:Space,
-  {7fdd9e53-9561-4f5c-adbc-242aff37dba5}, !- Handle
-  living space|unit 8|story 2,            !- Name
-  {574d28c9-0e12-4e9c-84ec-45fb9cdcfede}, !- Space Type Name
-  ,                                       !- Default Construction Set Name
-  ,                                       !- Default Schedule Set Name
-  -0,                                     !- Direction of Relative North {deg}
-  0,                                      !- X Origin {m}
-  0,                                      !- Y Origin {m}
-  0,                                      !- Z Origin {m}
-  ,                                       !- Building Story Name
-  {5b6c929d-57bc-47a5-a1c7-b4600f2a20d1}, !- Thermal Zone Name
-  ,                                       !- Part of Total Floor Area
-  ,                                       !- Design Specification Outdoor Air Object Name
-  {af65ef2b-f3da-46d7-a9b2-f4b9daf9c3a1}; !- Building Unit Name
-
-OS:Surface,
-  {d235e511-0e75-405f-b551-881e6409d318}, !- Handle
-  Surface 126,                            !- Name
-  Wall,                                   !- Surface Type
-  ,                                       !- Construction Name
-  {7fdd9e53-9561-4f5c-adbc-242aff37dba5}, !- Space Name
-  Surface,                                !- Outside Boundary Condition
-  {51b8f8a9-2e53-4a31-a603-d5bc307137c5}, !- Outside Boundary Condition Object
-  NoSun,                                  !- Sun Exposure
-  NoWind,                                 !- Wind Exposure
-  ,                                       !- View Factor to Ground
-  ,                                       !- Number of Vertices
-  13.716, 0, 4.8768,                      !- X,Y,Z Vertex 1 {m}
-  13.716, 0, 2.4384,                      !- X,Y,Z Vertex 2 {m}
-  18.288, 0, 2.4384,                      !- X,Y,Z Vertex 3 {m}
-  18.288, 0, 4.8768;                      !- X,Y,Z Vertex 4 {m}
-
-OS:Surface,
-  {3d17d890-03af-43ac-89ac-625445bfdb97}, !- Handle
-  Surface 127,                            !- Name
-  Wall,                                   !- Surface Type
-  ,                                       !- Construction Name
-  {7fdd9e53-9561-4f5c-adbc-242aff37dba5}, !- Space Name
-  Surface,                                !- Outside Boundary Condition
-  {14182ee0-b531-499b-8082-dbdc6a19ee7f}, !- Outside Boundary Condition Object
-  NoSun,                                  !- Sun Exposure
-  NoWind,                                 !- Wind Exposure
-  ,                                       !- View Factor to Ground
-  ,                                       !- Number of Vertices
-  18.288, 0, 4.8768,                      !- X,Y,Z Vertex 1 {m}
-  18.288, 0, 2.4384,                      !- X,Y,Z Vertex 2 {m}
-  18.288, 9.144, 2.4384,                  !- X,Y,Z Vertex 3 {m}
-  18.288, 9.144, 4.8768;                  !- X,Y,Z Vertex 4 {m}
-
-OS:Surface,
-  {e85caf6d-3862-4cde-af3f-2f30541bbe2e}, !- Handle
-  Surface 128,                            !- Name
-  Wall,                                   !- Surface Type
-  ,                                       !- Construction Name
-  {7fdd9e53-9561-4f5c-adbc-242aff37dba5}, !- Space Name
-  Outdoors,                               !- Outside Boundary Condition
-  ,                                       !- Outside Boundary Condition Object
-  SunExposed,                             !- Sun Exposure
-  WindExposed,                            !- Wind Exposure
-  ,                                       !- View Factor to Ground
-  ,                                       !- Number of Vertices
-  18.288, 9.144, 4.8768,                  !- X,Y,Z Vertex 1 {m}
-  18.288, 9.144, 2.4384,                  !- X,Y,Z Vertex 2 {m}
-  13.716, 9.144, 2.4384,                  !- X,Y,Z Vertex 3 {m}
-  13.716, 9.144, 4.8768;                  !- X,Y,Z Vertex 4 {m}
-
-OS:Surface,
-  {d9b0dee7-6177-4e30-ae18-c559bb9867bf}, !- Handle
-  Surface 129,                            !- Name
-  Wall,                                   !- Surface Type
-  ,                                       !- Construction Name
-  {7fdd9e53-9561-4f5c-adbc-242aff37dba5}, !- Space Name
-  Surface,                                !- Outside Boundary Condition
-  {cc95ac75-4bad-4872-b233-ac0780d319d9}, !- Outside Boundary Condition Object
-  NoSun,                                  !- Sun Exposure
-  NoWind,                                 !- Wind Exposure
-  ,                                       !- View Factor to Ground
-  ,                                       !- Number of Vertices
-  13.716, 9.144, 4.8768,                  !- X,Y,Z Vertex 1 {m}
-  13.716, 9.144, 2.4384,                  !- X,Y,Z Vertex 2 {m}
-  13.716, 0, 2.4384,                      !- X,Y,Z Vertex 3 {m}
-  13.716, 0, 4.8768;                      !- X,Y,Z Vertex 4 {m}
-
-OS:Surface,
-  {3e847d1c-74dd-4c95-bf18-edfecd602d8e}, !- Handle
-  Surface 130,                            !- Name
-  RoofCeiling,                            !- Surface Type
-  ,                                       !- Construction Name
-  {7fdd9e53-9561-4f5c-adbc-242aff37dba5}, !- Space Name
-  Surface,                                !- Outside Boundary Condition
-  {0376a604-aab8-4c1e-ae75-f24c6a02474d}, !- Outside Boundary Condition Object
-  NoSun,                                  !- Sun Exposure
-  NoWind,                                 !- Wind Exposure
-  ,                                       !- View Factor to Ground
-  ,                                       !- Number of Vertices
-  18.288, 0, 4.8768,                      !- X,Y,Z Vertex 1 {m}
-  18.288, 9.144, 4.8768,                  !- X,Y,Z Vertex 2 {m}
-  13.716, 9.144, 4.8768,                  !- X,Y,Z Vertex 3 {m}
-  13.716, 0, 4.8768;                      !- X,Y,Z Vertex 4 {m}
-
-OS:Surface,
-  {e03f93a7-96dc-489c-805b-05578c7f7ec5}, !- Handle
-  Surface 131,                            !- Name
-  Floor,                                  !- Surface Type
-  ,                                       !- Construction Name
-  {7fdd9e53-9561-4f5c-adbc-242aff37dba5}, !- Space Name
-  Surface,                                !- Outside Boundary Condition
-  {57ebbf95-c230-4052-a666-3aad544c6cb7}, !- Outside Boundary Condition Object
-  NoSun,                                  !- Sun Exposure
-  NoWind,                                 !- Wind Exposure
-  ,                                       !- View Factor to Ground
-  ,                                       !- Number of Vertices
-  13.716, 0, 2.4384,                      !- X,Y,Z Vertex 1 {m}
-  13.716, 9.144, 2.4384,                  !- X,Y,Z Vertex 2 {m}
-  18.288, 9.144, 2.4384,                  !- X,Y,Z Vertex 3 {m}
-  18.288, 0, 2.4384;                      !- X,Y,Z Vertex 4 {m}
-
-OS:ThermalZone,
-  {dea6188b-cac7-499f-b2a4-4a13f3e108de}, !- Handle
-  living zone|unit 9,                     !- Name
-  ,                                       !- Multiplier
-  ,                                       !- Ceiling Height {m}
-  ,                                       !- Volume {m3}
-  ,                                       !- Floor Area {m2}
-  ,                                       !- Zone Inside Convection Algorithm
-  ,                                       !- Zone Outside Convection Algorithm
-  ,                                       !- Zone Conditioning Equipment List Name
-  {ad0e841a-b119-4146-bbb8-4b2523f22387}, !- Zone Air Inlet Port List
-  {cb8dde6a-6579-4e9e-b44e-de724017406a}, !- Zone Air Exhaust Port List
-  {fce7939d-0248-4298-8b37-e9997bce574c}, !- Zone Air Node Name
-  {74a5e072-d48e-418b-82cf-714aa28a5f1c}, !- Zone Return Air Port List
-  ,                                       !- Primary Daylighting Control Name
-  ,                                       !- Fraction of Zone Controlled by Primary Daylighting Control
-  ,                                       !- Secondary Daylighting Control Name
-  ,                                       !- Fraction of Zone Controlled by Secondary Daylighting Control
-  ,                                       !- Illuminance Map Name
-  ,                                       !- Group Rendering Name
-  ,                                       !- Thermostat Name
-  No;                                     !- Use Ideal Air Loads
-
-OS:Node,
-  {48ddc9a7-c796-4279-8b9b-0e03db662020}, !- Handle
-  Node 9,                                 !- Name
-  {fce7939d-0248-4298-8b37-e9997bce574c}, !- Inlet Port
-  ;                                       !- Outlet Port
-
-OS:Connection,
-  {fce7939d-0248-4298-8b37-e9997bce574c}, !- Handle
-  {682a9476-0aaf-41e8-8dc7-978319992fd6}, !- Name
-  {dea6188b-cac7-499f-b2a4-4a13f3e108de}, !- Source Object
-  11,                                     !- Outlet Port
-  {48ddc9a7-c796-4279-8b9b-0e03db662020}, !- Target Object
-  2;                                      !- Inlet Port
-
-OS:PortList,
-  {ad0e841a-b119-4146-bbb8-4b2523f22387}, !- Handle
-  {35adfa64-dedf-49f1-90a9-49bfd3b27867}, !- Name
-  {dea6188b-cac7-499f-b2a4-4a13f3e108de}; !- HVAC Component
-
-OS:PortList,
-  {cb8dde6a-6579-4e9e-b44e-de724017406a}, !- Handle
-  {93a0e357-c666-40c3-bf8c-e3ca7e8be209}, !- Name
-  {dea6188b-cac7-499f-b2a4-4a13f3e108de}; !- HVAC Component
-
-OS:PortList,
-  {74a5e072-d48e-418b-82cf-714aa28a5f1c}, !- Handle
-  {785eda1b-a30f-4b99-bb36-1f69635b58d9}, !- Name
-  {dea6188b-cac7-499f-b2a4-4a13f3e108de}; !- HVAC Component
-
-OS:Sizing:Zone,
-  {1c8780f1-9074-45d5-bbfd-e0aabf123905}, !- Handle
-  {dea6188b-cac7-499f-b2a4-4a13f3e108de}, !- Zone or ZoneList Name
-  SupplyAirTemperature,                   !- Zone Cooling Design Supply Air Temperature Input Method
-  14,                                     !- Zone Cooling Design Supply Air Temperature {C}
-  11.11,                                  !- Zone Cooling Design Supply Air Temperature Difference {deltaC}
-  SupplyAirTemperature,                   !- Zone Heating Design Supply Air Temperature Input Method
-  40,                                     !- Zone Heating Design Supply Air Temperature {C}
-  11.11,                                  !- Zone Heating Design Supply Air Temperature Difference {deltaC}
-  0.0085,                                 !- Zone Cooling Design Supply Air Humidity Ratio {kg-H2O/kg-air}
-  0.008,                                  !- Zone Heating Design Supply Air Humidity Ratio {kg-H2O/kg-air}
-  ,                                       !- Zone Heating Sizing Factor
-  ,                                       !- Zone Cooling Sizing Factor
-  DesignDay,                              !- Cooling Design Air Flow Method
-  ,                                       !- Cooling Design Air Flow Rate {m3/s}
-  ,                                       !- Cooling Minimum Air Flow per Zone Floor Area {m3/s-m2}
-  ,                                       !- Cooling Minimum Air Flow {m3/s}
-  ,                                       !- Cooling Minimum Air Flow Fraction
-  DesignDay,                              !- Heating Design Air Flow Method
-  ,                                       !- Heating Design Air Flow Rate {m3/s}
-  ,                                       !- Heating Maximum Air Flow per Zone Floor Area {m3/s-m2}
-  ,                                       !- Heating Maximum Air Flow {m3/s}
-  ,                                       !- Heating Maximum Air Flow Fraction
-  ,                                       !- Design Zone Air Distribution Effectiveness in Cooling Mode
-  ,                                       !- Design Zone Air Distribution Effectiveness in Heating Mode
-  No,                                     !- Account for Dedicated Outdoor Air System
-  NeutralSupplyAir,                       !- Dedicated Outdoor Air System Control Strategy
-  autosize,                               !- Dedicated Outdoor Air Low Setpoint Temperature for Design {C}
-  autosize;                               !- Dedicated Outdoor Air High Setpoint Temperature for Design {C}
-
-OS:ZoneHVAC:EquipmentList,
-  {a6506c43-efac-4180-8175-edd54bdc473c}, !- Handle
-  Zone HVAC Equipment List 9,             !- Name
-  {dea6188b-cac7-499f-b2a4-4a13f3e108de}; !- Thermal Zone
-
-OS:Space,
-  {66670b23-dbd9-43b6-be1d-5b463d2f272d}, !- Handle
-  living space|unit 9|story 1,            !- Name
-  {574d28c9-0e12-4e9c-84ec-45fb9cdcfede}, !- Space Type Name
-  ,                                       !- Default Construction Set Name
-  ,                                       !- Default Schedule Set Name
-  -0,                                     !- Direction of Relative North {deg}
-  0,                                      !- X Origin {m}
-  0,                                      !- Y Origin {m}
-  0,                                      !- Z Origin {m}
-  ,                                       !- Building Story Name
-  {dea6188b-cac7-499f-b2a4-4a13f3e108de}, !- Thermal Zone Name
-  ,                                       !- Part of Total Floor Area
-  ,                                       !- Design Specification Outdoor Air Object Name
-  {51465d87-da98-455a-8242-58eaa9e17ab7}; !- Building Unit Name
-
-OS:Surface,
-  {35b55976-8375-4fe4-b83c-3e42335378d9}, !- Handle
-  Surface 137,                            !- Name
-  RoofCeiling,                            !- Surface Type
-  ,                                       !- Construction Name
-  {66670b23-dbd9-43b6-be1d-5b463d2f272d}, !- Space Name
-  Surface,                                !- Outside Boundary Condition
-  {5886adf8-002e-4df0-9c99-09e6cdcf7aa1}, !- Outside Boundary Condition Object
-  NoSun,                                  !- Sun Exposure
-  NoWind,                                 !- Wind Exposure
-  ,                                       !- View Factor to Ground
-  ,                                       !- Number of Vertices
-  22.86, -9.144, 2.4384,                  !- X,Y,Z Vertex 1 {m}
-  22.86, 0, 2.4384,                       !- X,Y,Z Vertex 2 {m}
-  18.288, 0, 2.4384,                      !- X,Y,Z Vertex 3 {m}
-  18.288, -9.144, 2.4384;                 !- X,Y,Z Vertex 4 {m}
-
-OS:Surface,
-  {b5bc617c-00e1-47ef-9479-70905efa9e1f}, !- Handle
-  Surface 138,                            !- Name
-  Wall,                                   !- Surface Type
-  ,                                       !- Construction Name
-  {66670b23-dbd9-43b6-be1d-5b463d2f272d}, !- Space Name
-  Surface,                                !- Outside Boundary Condition
-  {d7b110a8-dcb8-4e83-bb3b-1dff692a7e8e}, !- Outside Boundary Condition Object
-  NoSun,                                  !- Sun Exposure
-  NoWind,                                 !- Wind Exposure
-  ,                                       !- View Factor to Ground
-  ,                                       !- Number of Vertices
-  22.86, 0, 2.4384,                       !- X,Y,Z Vertex 1 {m}
-  22.86, 0, 0,                            !- X,Y,Z Vertex 2 {m}
-  18.288, 0, 0,                           !- X,Y,Z Vertex 3 {m}
-  18.288, 0, 2.4384;                      !- X,Y,Z Vertex 4 {m}
-
-OS:Surface,
-  {24ac2f52-0216-4a26-9ddb-6fa40090e086}, !- Handle
-  Surface 139,                            !- Name
-  Floor,                                  !- Surface Type
-  ,                                       !- Construction Name
-  {66670b23-dbd9-43b6-be1d-5b463d2f272d}, !- Space Name
-  Foundation,                             !- Outside Boundary Condition
-  ,                                       !- Outside Boundary Condition Object
-  NoSun,                                  !- Sun Exposure
-  NoWind,                                 !- Wind Exposure
-  ,                                       !- View Factor to Ground
-  ,                                       !- Number of Vertices
-  18.288, -9.144, 0,                      !- X,Y,Z Vertex 1 {m}
-  18.288, 0, 0,                           !- X,Y,Z Vertex 2 {m}
-  22.86, 0, 0,                            !- X,Y,Z Vertex 3 {m}
-  22.86, -9.144, 0;                       !- X,Y,Z Vertex 4 {m}
-
-OS:Surface,
-  {9db21087-11ee-493b-8705-6fd6b916a356}, !- Handle
-  Surface 140,                            !- Name
-  Wall,                                   !- Surface Type
-  ,                                       !- Construction Name
-  {66670b23-dbd9-43b6-be1d-5b463d2f272d}, !- Space Name
-  Outdoors,                               !- Outside Boundary Condition
-  ,                                       !- Outside Boundary Condition Object
-  SunExposed,                             !- Sun Exposure
-  WindExposed,                            !- Wind Exposure
-  ,                                       !- View Factor to Ground
-  ,                                       !- Number of Vertices
-  18.288, -9.144, 2.4384,                 !- X,Y,Z Vertex 1 {m}
-  18.288, -9.144, 0,                      !- X,Y,Z Vertex 2 {m}
-  22.86, -9.144, 0,                       !- X,Y,Z Vertex 3 {m}
-  22.86, -9.144, 2.4384;                  !- X,Y,Z Vertex 4 {m}
-
-OS:Surface,
-  {5905154b-f494-49ad-b329-82b27a7d88da}, !- Handle
-  Surface 141,                            !- Name
-  Wall,                                   !- Surface Type
-  ,                                       !- Construction Name
-  {66670b23-dbd9-43b6-be1d-5b463d2f272d}, !- Space Name
-  Outdoors,                               !- Outside Boundary Condition
-  ,                                       !- Outside Boundary Condition Object
-  SunExposed,                             !- Sun Exposure
-  WindExposed,                            !- Wind Exposure
-  ,                                       !- View Factor to Ground
-  ,                                       !- Number of Vertices
-  22.86, -9.144, 2.4384,                  !- X,Y,Z Vertex 1 {m}
-  22.86, -9.144, 0,                       !- X,Y,Z Vertex 2 {m}
-  22.86, 0, 0,                            !- X,Y,Z Vertex 3 {m}
-  22.86, 0, 2.4384;                       !- X,Y,Z Vertex 4 {m}
-
-OS:Surface,
-  {48603436-edc9-40c4-99bc-8c05ded3b53d}, !- Handle
-  Surface 142,                            !- Name
-  Wall,                                   !- Surface Type
-  ,                                       !- Construction Name
-  {66670b23-dbd9-43b6-be1d-5b463d2f272d}, !- Space Name
-  Surface,                                !- Outside Boundary Condition
-  {6b7f58a1-a07b-4ec6-a0cd-a88acdc471f4}, !- Outside Boundary Condition Object
-  NoSun,                                  !- Sun Exposure
-  NoWind,                                 !- Wind Exposure
-  ,                                       !- View Factor to Ground
-  ,                                       !- Number of Vertices
-  18.288, 0, 2.4384,                      !- X,Y,Z Vertex 1 {m}
-  18.288, 0, 0,                           !- X,Y,Z Vertex 2 {m}
-  18.288, -9.144, 0,                      !- X,Y,Z Vertex 3 {m}
-  18.288, -9.144, 2.4384;                 !- X,Y,Z Vertex 4 {m}
-
-OS:Space,
-  {45a204e2-a9f2-4999-8fc4-1d680c09021a}, !- Handle
-  living space|unit 9|story 2,            !- Name
-  {574d28c9-0e12-4e9c-84ec-45fb9cdcfede}, !- Space Type Name
-  ,                                       !- Default Construction Set Name
-  ,                                       !- Default Schedule Set Name
-  -0,                                     !- Direction of Relative North {deg}
-  0,                                      !- X Origin {m}
-  0,                                      !- Y Origin {m}
-  0,                                      !- Z Origin {m}
-  ,                                       !- Building Story Name
-  {dea6188b-cac7-499f-b2a4-4a13f3e108de}, !- Thermal Zone Name
-  ,                                       !- Part of Total Floor Area
-  ,                                       !- Design Specification Outdoor Air Object Name
-  {51465d87-da98-455a-8242-58eaa9e17ab7}; !- Building Unit Name
-
-OS:Surface,
-  {604114a8-ea6b-4f0d-8db9-2cfa665437da}, !- Handle
-  Surface 143,                            !- Name
-  RoofCeiling,                            !- Surface Type
-  ,                                       !- Construction Name
-  {45a204e2-a9f2-4999-8fc4-1d680c09021a}, !- Space Name
-  Surface,                                !- Outside Boundary Condition
-  {40e49b40-f0d3-4a3c-bd8d-1987f76c9488}, !- Outside Boundary Condition Object
-  NoSun,                                  !- Sun Exposure
-  NoWind,                                 !- Wind Exposure
-  ,                                       !- View Factor to Ground
-  ,                                       !- Number of Vertices
-  22.86, -9.144, 4.8768,                  !- X,Y,Z Vertex 1 {m}
-  22.86, 0, 4.8768,                       !- X,Y,Z Vertex 2 {m}
-  18.288, 0, 4.8768,                      !- X,Y,Z Vertex 3 {m}
-  18.288, -9.144, 4.8768;                 !- X,Y,Z Vertex 4 {m}
-
-OS:Surface,
-  {519e5685-9b08-40bc-9bc0-b85f33f97cc4}, !- Handle
-  Surface 144,                            !- Name
-  Wall,                                   !- Surface Type
-  ,                                       !- Construction Name
-  {45a204e2-a9f2-4999-8fc4-1d680c09021a}, !- Space Name
-  Outdoors,                               !- Outside Boundary Condition
-  ,                                       !- Outside Boundary Condition Object
-  SunExposed,                             !- Sun Exposure
-  WindExposed,                            !- Wind Exposure
-  ,                                       !- View Factor to Ground
-  ,                                       !- Number of Vertices
-  22.86, -9.144, 4.8768,                  !- X,Y,Z Vertex 1 {m}
-  22.86, -9.144, 2.4384,                  !- X,Y,Z Vertex 2 {m}
-  22.86, 0, 2.4384,                       !- X,Y,Z Vertex 3 {m}
-  22.86, 0, 4.8768;                       !- X,Y,Z Vertex 4 {m}
-
-OS:Surface,
-  {9fe6b0c9-dd70-4318-938a-c3b5c10eaa12}, !- Handle
-  Surface 145,                            !- Name
-  Wall,                                   !- Surface Type
-  ,                                       !- Construction Name
-  {45a204e2-a9f2-4999-8fc4-1d680c09021a}, !- Space Name
-  Outdoors,                               !- Outside Boundary Condition
-  ,                                       !- Outside Boundary Condition Object
-  SunExposed,                             !- Sun Exposure
-  WindExposed,                            !- Wind Exposure
-  ,                                       !- View Factor to Ground
-  ,                                       !- Number of Vertices
-  18.288, -9.144, 4.8768,                 !- X,Y,Z Vertex 1 {m}
-  18.288, -9.144, 2.4384,                 !- X,Y,Z Vertex 2 {m}
-  22.86, -9.144, 2.4384,                  !- X,Y,Z Vertex 3 {m}
-  22.86, -9.144, 4.8768;                  !- X,Y,Z Vertex 4 {m}
-
-OS:Surface,
-  {5886adf8-002e-4df0-9c99-09e6cdcf7aa1}, !- Handle
-  Surface 146,                            !- Name
-  Floor,                                  !- Surface Type
-  ,                                       !- Construction Name
-  {45a204e2-a9f2-4999-8fc4-1d680c09021a}, !- Space Name
-  Surface,                                !- Outside Boundary Condition
-  {35b55976-8375-4fe4-b83c-3e42335378d9}, !- Outside Boundary Condition Object
-  NoSun,                                  !- Sun Exposure
-  NoWind,                                 !- Wind Exposure
-  ,                                       !- View Factor to Ground
-  ,                                       !- Number of Vertices
-  18.288, -9.144, 2.4384,                 !- X,Y,Z Vertex 1 {m}
-  18.288, 0, 2.4384,                      !- X,Y,Z Vertex 2 {m}
-  22.86, 0, 2.4384,                       !- X,Y,Z Vertex 3 {m}
-  22.86, -9.144, 2.4384;                  !- X,Y,Z Vertex 4 {m}
-
-OS:Surface,
-  {d818873a-ef89-4b4a-93a3-8b8d8a086dc3}, !- Handle
-  Surface 147,                            !- Name
-  Wall,                                   !- Surface Type
-  ,                                       !- Construction Name
-  {45a204e2-a9f2-4999-8fc4-1d680c09021a}, !- Space Name
-  Surface,                                !- Outside Boundary Condition
-  {fb1d8967-7b59-450c-9189-5e3d0ac52b62}, !- Outside Boundary Condition Object
-  NoSun,                                  !- Sun Exposure
-  NoWind,                                 !- Wind Exposure
-  ,                                       !- View Factor to Ground
-  ,                                       !- Number of Vertices
-  18.288, 0, 4.8768,                      !- X,Y,Z Vertex 1 {m}
-  18.288, 0, 2.4384,                      !- X,Y,Z Vertex 2 {m}
-  18.288, -9.144, 2.4384,                 !- X,Y,Z Vertex 3 {m}
-  18.288, -9.144, 4.8768;                 !- X,Y,Z Vertex 4 {m}
-
-OS:Surface,
-  {e24c071c-0d77-4835-b87b-d187e995e349}, !- Handle
-  Surface 148,                            !- Name
-  Wall,                                   !- Surface Type
-  ,                                       !- Construction Name
-  {45a204e2-a9f2-4999-8fc4-1d680c09021a}, !- Space Name
-  Surface,                                !- Outside Boundary Condition
-  {a80b32a8-dba6-450a-b41d-fb062a0c214d}, !- Outside Boundary Condition Object
-  NoSun,                                  !- Sun Exposure
-  NoWind,                                 !- Wind Exposure
-  ,                                       !- View Factor to Ground
-  ,                                       !- Number of Vertices
-  22.86, 0, 4.8768,                       !- X,Y,Z Vertex 1 {m}
-  22.86, 0, 2.4384,                       !- X,Y,Z Vertex 2 {m}
-  18.288, 0, 2.4384,                      !- X,Y,Z Vertex 3 {m}
-  18.288, 0, 4.8768;                      !- X,Y,Z Vertex 4 {m}
-
-OS:ThermalZone,
-  {1353a82f-9714-451c-a7e2-751c431a2822}, !- Handle
-  living zone|unit 10,                    !- Name
-  ,                                       !- Multiplier
-  ,                                       !- Ceiling Height {m}
-  ,                                       !- Volume {m3}
-  ,                                       !- Floor Area {m2}
-  ,                                       !- Zone Inside Convection Algorithm
-  ,                                       !- Zone Outside Convection Algorithm
-  ,                                       !- Zone Conditioning Equipment List Name
-  {63658d32-762d-4ca7-849f-ca1d517f0536}, !- Zone Air Inlet Port List
-  {00339fff-6c9e-41a0-8f63-e15f02c3fe67}, !- Zone Air Exhaust Port List
-  {f1532934-251f-4ad7-abe8-b1993ad80bb8}, !- Zone Air Node Name
-  {4963e755-fc79-442d-9355-332343f917af}, !- Zone Return Air Port List
-  ,                                       !- Primary Daylighting Control Name
-  ,                                       !- Fraction of Zone Controlled by Primary Daylighting Control
-  ,                                       !- Secondary Daylighting Control Name
-  ,                                       !- Fraction of Zone Controlled by Secondary Daylighting Control
-  ,                                       !- Illuminance Map Name
-  ,                                       !- Group Rendering Name
-  ,                                       !- Thermostat Name
-  No;                                     !- Use Ideal Air Loads
-
-OS:Node,
-  {b205e169-fee6-47e3-ab0c-13ebcf38d34e}, !- Handle
-  Node 10,                                !- Name
-  {f1532934-251f-4ad7-abe8-b1993ad80bb8}, !- Inlet Port
-  ;                                       !- Outlet Port
-
-OS:Connection,
-  {f1532934-251f-4ad7-abe8-b1993ad80bb8}, !- Handle
-  {53076728-fb60-4c1c-9d21-e50f7a4e3bdc}, !- Name
-  {1353a82f-9714-451c-a7e2-751c431a2822}, !- Source Object
-  11,                                     !- Outlet Port
-  {b205e169-fee6-47e3-ab0c-13ebcf38d34e}, !- Target Object
-  2;                                      !- Inlet Port
-
-OS:PortList,
-  {63658d32-762d-4ca7-849f-ca1d517f0536}, !- Handle
-  {69f0c122-66b4-4170-a200-5b87835a500b}, !- Name
-  {1353a82f-9714-451c-a7e2-751c431a2822}; !- HVAC Component
-
-OS:PortList,
-  {00339fff-6c9e-41a0-8f63-e15f02c3fe67}, !- Handle
-  {d54ba97a-e91d-463e-8bf2-f75658493631}, !- Name
-  {1353a82f-9714-451c-a7e2-751c431a2822}; !- HVAC Component
-
-OS:PortList,
-  {4963e755-fc79-442d-9355-332343f917af}, !- Handle
-  {cc33b346-06a0-4905-949a-bfcb530d4fe7}, !- Name
-  {1353a82f-9714-451c-a7e2-751c431a2822}; !- HVAC Component
-
-OS:Sizing:Zone,
-  {189d88fc-6e96-45e5-9f8e-ae87d3cdc1e4}, !- Handle
-  {1353a82f-9714-451c-a7e2-751c431a2822}, !- Zone or ZoneList Name
-  SupplyAirTemperature,                   !- Zone Cooling Design Supply Air Temperature Input Method
-  14,                                     !- Zone Cooling Design Supply Air Temperature {C}
-  11.11,                                  !- Zone Cooling Design Supply Air Temperature Difference {deltaC}
-  SupplyAirTemperature,                   !- Zone Heating Design Supply Air Temperature Input Method
-  40,                                     !- Zone Heating Design Supply Air Temperature {C}
-  11.11,                                  !- Zone Heating Design Supply Air Temperature Difference {deltaC}
-  0.0085,                                 !- Zone Cooling Design Supply Air Humidity Ratio {kg-H2O/kg-air}
-  0.008,                                  !- Zone Heating Design Supply Air Humidity Ratio {kg-H2O/kg-air}
-  ,                                       !- Zone Heating Sizing Factor
-  ,                                       !- Zone Cooling Sizing Factor
-  DesignDay,                              !- Cooling Design Air Flow Method
-  ,                                       !- Cooling Design Air Flow Rate {m3/s}
-  ,                                       !- Cooling Minimum Air Flow per Zone Floor Area {m3/s-m2}
-  ,                                       !- Cooling Minimum Air Flow {m3/s}
-  ,                                       !- Cooling Minimum Air Flow Fraction
-  DesignDay,                              !- Heating Design Air Flow Method
-  ,                                       !- Heating Design Air Flow Rate {m3/s}
-  ,                                       !- Heating Maximum Air Flow per Zone Floor Area {m3/s-m2}
-  ,                                       !- Heating Maximum Air Flow {m3/s}
-  ,                                       !- Heating Maximum Air Flow Fraction
-  ,                                       !- Design Zone Air Distribution Effectiveness in Cooling Mode
-  ,                                       !- Design Zone Air Distribution Effectiveness in Heating Mode
-  No,                                     !- Account for Dedicated Outdoor Air System
-  NeutralSupplyAir,                       !- Dedicated Outdoor Air System Control Strategy
-  autosize,                               !- Dedicated Outdoor Air Low Setpoint Temperature for Design {C}
-  autosize;                               !- Dedicated Outdoor Air High Setpoint Temperature for Design {C}
-
-OS:ZoneHVAC:EquipmentList,
-  {8caace89-7c90-4d00-8d2a-97a97c83b7d5}, !- Handle
-  Zone HVAC Equipment List 10,            !- Name
-  {1353a82f-9714-451c-a7e2-751c431a2822}; !- Thermal Zone
-
-OS:Space,
-  {bfc394f8-dc62-4428-bd87-a00e9939e2ac}, !- Handle
-  living space|unit 10|story 1,           !- Name
-  {574d28c9-0e12-4e9c-84ec-45fb9cdcfede}, !- Space Type Name
-  ,                                       !- Default Construction Set Name
-  ,                                       !- Default Schedule Set Name
-  -0,                                     !- Direction of Relative North {deg}
-  0,                                      !- X Origin {m}
-  0,                                      !- Y Origin {m}
-  0,                                      !- Z Origin {m}
-  ,                                       !- Building Story Name
-  {1353a82f-9714-451c-a7e2-751c431a2822}, !- Thermal Zone Name
-  ,                                       !- Part of Total Floor Area
-  ,                                       !- Design Specification Outdoor Air Object Name
-  {ed9bd2ec-2ad2-4a7f-a584-97793868b136}; !- Building Unit Name
-
-OS:Surface,
-  {ccca7384-a782-42bc-88ce-c1fc1fcd201c}, !- Handle
-  Surface 154,                            !- Name
-  Wall,                                   !- Surface Type
-  ,                                       !- Construction Name
-  {bfc394f8-dc62-4428-bd87-a00e9939e2ac}, !- Space Name
-  Outdoors,                               !- Outside Boundary Condition
-  ,                                       !- Outside Boundary Condition Object
-  SunExposed,                             !- Sun Exposure
-  WindExposed,                            !- Wind Exposure
-  ,                                       !- View Factor to Ground
-  ,                                       !- Number of Vertices
-  22.86, 9.144, 2.4384,                   !- X,Y,Z Vertex 1 {m}
-  22.86, 9.144, 0,                        !- X,Y,Z Vertex 2 {m}
-  18.288, 9.144, 0,                       !- X,Y,Z Vertex 3 {m}
-  18.288, 9.144, 2.4384;                  !- X,Y,Z Vertex 4 {m}
-
-OS:Surface,
-  {69d57399-1798-41e7-86b0-7c11a01a2713}, !- Handle
-  Surface 155,                            !- Name
-  Wall,                                   !- Surface Type
-  ,                                       !- Construction Name
-  {bfc394f8-dc62-4428-bd87-a00e9939e2ac}, !- Space Name
-  Surface,                                !- Outside Boundary Condition
-  {e36dce4d-b8ae-4014-9708-98154bbc29fa}, !- Outside Boundary Condition Object
-  NoSun,                                  !- Sun Exposure
-  NoWind,                                 !- Wind Exposure
-  ,                                       !- View Factor to Ground
-  ,                                       !- Number of Vertices
-  18.288, 9.144, 2.4384,                  !- X,Y,Z Vertex 1 {m}
-  18.288, 9.144, 0,                       !- X,Y,Z Vertex 2 {m}
-  18.288, 0, 0,                           !- X,Y,Z Vertex 3 {m}
-  18.288, 0, 2.4384;                      !- X,Y,Z Vertex 4 {m}
-
-OS:Surface,
-  {cb36b188-5fb3-4c46-b2ba-ac4a230b9426}, !- Handle
-  Surface 156,                            !- Name
-  Wall,                                   !- Surface Type
-  ,                                       !- Construction Name
-  {bfc394f8-dc62-4428-bd87-a00e9939e2ac}, !- Space Name
-  Outdoors,                               !- Outside Boundary Condition
-  ,                                       !- Outside Boundary Condition Object
-  SunExposed,                             !- Sun Exposure
-  WindExposed,                            !- Wind Exposure
-  ,                                       !- View Factor to Ground
-  ,                                       !- Number of Vertices
-  22.86, 0, 2.4384,                       !- X,Y,Z Vertex 1 {m}
-  22.86, 0, 0,                            !- X,Y,Z Vertex 2 {m}
-  22.86, 9.144, 0,                        !- X,Y,Z Vertex 3 {m}
-  22.86, 9.144, 2.4384;                   !- X,Y,Z Vertex 4 {m}
-
-OS:Surface,
-  {d7b110a8-dcb8-4e83-bb3b-1dff692a7e8e}, !- Handle
-  Surface 157,                            !- Name
-  Wall,                                   !- Surface Type
-  ,                                       !- Construction Name
-  {bfc394f8-dc62-4428-bd87-a00e9939e2ac}, !- Space Name
-  Surface,                                !- Outside Boundary Condition
-  {b5bc617c-00e1-47ef-9479-70905efa9e1f}, !- Outside Boundary Condition Object
-  NoSun,                                  !- Sun Exposure
-  NoWind,                                 !- Wind Exposure
-  ,                                       !- View Factor to Ground
-  ,                                       !- Number of Vertices
-  18.288, 0, 2.4384,                      !- X,Y,Z Vertex 1 {m}
-  18.288, 0, 0,                           !- X,Y,Z Vertex 2 {m}
-  22.86, 0, 0,                            !- X,Y,Z Vertex 3 {m}
-  22.86, 0, 2.4384;                       !- X,Y,Z Vertex 4 {m}
-
-OS:Surface,
-  {3d4ba8e6-c9c0-45d6-a0b3-fed9377f23c0}, !- Handle
-  Surface 158,                            !- Name
-  Floor,                                  !- Surface Type
-  ,                                       !- Construction Name
-  {bfc394f8-dc62-4428-bd87-a00e9939e2ac}, !- Space Name
-  Foundation,                             !- Outside Boundary Condition
-  ,                                       !- Outside Boundary Condition Object
-  NoSun,                                  !- Sun Exposure
-  NoWind,                                 !- Wind Exposure
-  ,                                       !- View Factor to Ground
-  ,                                       !- Number of Vertices
-  18.288, 0, 0,                           !- X,Y,Z Vertex 1 {m}
-  18.288, 9.144, 0,                       !- X,Y,Z Vertex 2 {m}
-  22.86, 9.144, 0,                        !- X,Y,Z Vertex 3 {m}
-  22.86, 0, 0;                            !- X,Y,Z Vertex 4 {m}
-
-OS:Surface,
-  {43bd5221-6db2-4d62-86a0-c21b0567078a}, !- Handle
-  Surface 159,                            !- Name
-  RoofCeiling,                            !- Surface Type
-  ,                                       !- Construction Name
-  {bfc394f8-dc62-4428-bd87-a00e9939e2ac}, !- Space Name
-  Surface,                                !- Outside Boundary Condition
-  {e942dde0-2c47-4f65-a255-5634594d0023}, !- Outside Boundary Condition Object
-  NoSun,                                  !- Sun Exposure
-  NoWind,                                 !- Wind Exposure
-  ,                                       !- View Factor to Ground
-  ,                                       !- Number of Vertices
-  22.86, 0, 2.4384,                       !- X,Y,Z Vertex 1 {m}
-  22.86, 9.144, 2.4384,                   !- X,Y,Z Vertex 2 {m}
-  18.288, 9.144, 2.4384,                  !- X,Y,Z Vertex 3 {m}
-  18.288, 0, 2.4384;                      !- X,Y,Z Vertex 4 {m}
-
-OS:Space,
-  {afe50680-3510-48c9-8401-b9d5e0f5b68c}, !- Handle
-  living space|unit 10|story 2,           !- Name
-  {574d28c9-0e12-4e9c-84ec-45fb9cdcfede}, !- Space Type Name
-  ,                                       !- Default Construction Set Name
-  ,                                       !- Default Schedule Set Name
-  -0,                                     !- Direction of Relative North {deg}
-  0,                                      !- X Origin {m}
-  0,                                      !- Y Origin {m}
-  0,                                      !- Z Origin {m}
-  ,                                       !- Building Story Name
-  {1353a82f-9714-451c-a7e2-751c431a2822}, !- Thermal Zone Name
-  ,                                       !- Part of Total Floor Area
-  ,                                       !- Design Specification Outdoor Air Object Name
-  {ed9bd2ec-2ad2-4a7f-a584-97793868b136}; !- Building Unit Name
-
-OS:Surface,
-  {a80b32a8-dba6-450a-b41d-fb062a0c214d}, !- Handle
-  Surface 160,                            !- Name
-  Wall,                                   !- Surface Type
-  ,                                       !- Construction Name
-  {afe50680-3510-48c9-8401-b9d5e0f5b68c}, !- Space Name
-  Surface,                                !- Outside Boundary Condition
-  {e24c071c-0d77-4835-b87b-d187e995e349}, !- Outside Boundary Condition Object
-  NoSun,                                  !- Sun Exposure
-  NoWind,                                 !- Wind Exposure
-  ,                                       !- View Factor to Ground
-  ,                                       !- Number of Vertices
-  18.288, 0, 4.8768,                      !- X,Y,Z Vertex 1 {m}
-  18.288, 0, 2.4384,                      !- X,Y,Z Vertex 2 {m}
-  22.86, 0, 2.4384,                       !- X,Y,Z Vertex 3 {m}
-  22.86, 0, 4.8768;                       !- X,Y,Z Vertex 4 {m}
-
-OS:Surface,
-  {0dd0a042-f71f-4a5f-ab3f-2b1ec8b438a0}, !- Handle
-  Surface 161,                            !- Name
-  Wall,                                   !- Surface Type
-  ,                                       !- Construction Name
-  {afe50680-3510-48c9-8401-b9d5e0f5b68c}, !- Space Name
-  Outdoors,                               !- Outside Boundary Condition
-  ,                                       !- Outside Boundary Condition Object
-  SunExposed,                             !- Sun Exposure
-  WindExposed,                            !- Wind Exposure
-  ,                                       !- View Factor to Ground
-  ,                                       !- Number of Vertices
-  22.86, 0, 4.8768,                       !- X,Y,Z Vertex 1 {m}
-  22.86, 0, 2.4384,                       !- X,Y,Z Vertex 2 {m}
-  22.86, 9.144, 2.4384,                   !- X,Y,Z Vertex 3 {m}
-  22.86, 9.144, 4.8768;                   !- X,Y,Z Vertex 4 {m}
-
-OS:Surface,
-  {51002beb-dc25-4004-bd2a-0e274d52ebdf}, !- Handle
-  Surface 162,                            !- Name
-  Wall,                                   !- Surface Type
-  ,                                       !- Construction Name
-  {afe50680-3510-48c9-8401-b9d5e0f5b68c}, !- Space Name
-  Outdoors,                               !- Outside Boundary Condition
-  ,                                       !- Outside Boundary Condition Object
-  SunExposed,                             !- Sun Exposure
-  WindExposed,                            !- Wind Exposure
-  ,                                       !- View Factor to Ground
-  ,                                       !- Number of Vertices
-  22.86, 9.144, 4.8768,                   !- X,Y,Z Vertex 1 {m}
-  22.86, 9.144, 2.4384,                   !- X,Y,Z Vertex 2 {m}
-  18.288, 9.144, 2.4384,                  !- X,Y,Z Vertex 3 {m}
-  18.288, 9.144, 4.8768;                  !- X,Y,Z Vertex 4 {m}
-
-OS:Surface,
-  {14182ee0-b531-499b-8082-dbdc6a19ee7f}, !- Handle
-  Surface 163,                            !- Name
-  Wall,                                   !- Surface Type
-  ,                                       !- Construction Name
-  {afe50680-3510-48c9-8401-b9d5e0f5b68c}, !- Space Name
-  Surface,                                !- Outside Boundary Condition
-  {3d17d890-03af-43ac-89ac-625445bfdb97}, !- Outside Boundary Condition Object
-  NoSun,                                  !- Sun Exposure
-  NoWind,                                 !- Wind Exposure
-  ,                                       !- View Factor to Ground
-  ,                                       !- Number of Vertices
-  18.288, 9.144, 4.8768,                  !- X,Y,Z Vertex 1 {m}
-  18.288, 9.144, 2.4384,                  !- X,Y,Z Vertex 2 {m}
-  18.288, 0, 2.4384,                      !- X,Y,Z Vertex 3 {m}
-  18.288, 0, 4.8768;                      !- X,Y,Z Vertex 4 {m}
-
-OS:Surface,
-  {b28bd4cd-af0a-4512-8856-a2a024e4bf9c}, !- Handle
-  Surface 164,                            !- Name
-  RoofCeiling,                            !- Surface Type
-  ,                                       !- Construction Name
-  {afe50680-3510-48c9-8401-b9d5e0f5b68c}, !- Space Name
-  Surface,                                !- Outside Boundary Condition
-  {28430faf-c3d0-4d18-a38d-3d7462d231c3}, !- Outside Boundary Condition Object
-  NoSun,                                  !- Sun Exposure
-  NoWind,                                 !- Wind Exposure
-  ,                                       !- View Factor to Ground
-  ,                                       !- Number of Vertices
-  22.86, 0, 4.8768,                       !- X,Y,Z Vertex 1 {m}
-  22.86, 9.144, 4.8768,                   !- X,Y,Z Vertex 2 {m}
-  18.288, 9.144, 4.8768,                  !- X,Y,Z Vertex 3 {m}
-  18.288, 0, 4.8768;                      !- X,Y,Z Vertex 4 {m}
-
-OS:Surface,
-  {e942dde0-2c47-4f65-a255-5634594d0023}, !- Handle
-  Surface 165,                            !- Name
-  Floor,                                  !- Surface Type
-  ,                                       !- Construction Name
-  {afe50680-3510-48c9-8401-b9d5e0f5b68c}, !- Space Name
-  Surface,                                !- Outside Boundary Condition
-  {43bd5221-6db2-4d62-86a0-c21b0567078a}, !- Outside Boundary Condition Object
-  NoSun,                                  !- Sun Exposure
-  NoWind,                                 !- Wind Exposure
-  ,                                       !- View Factor to Ground
-  ,                                       !- Number of Vertices
-  18.288, 0, 2.4384,                      !- X,Y,Z Vertex 1 {m}
-  18.288, 9.144, 2.4384,                  !- X,Y,Z Vertex 2 {m}
-  22.86, 9.144, 2.4384,                   !- X,Y,Z Vertex 3 {m}
-  22.86, 0, 2.4384;                       !- X,Y,Z Vertex 4 {m}
-
-OS:Surface,
-  {ba0a141d-7b9b-4bbf-ba77-6132604f6615}, !- Handle
-  Surface 13,                             !- Name
-  Floor,                                  !- Surface Type
-  ,                                       !- Construction Name
-  {77f90c06-3687-44c4-a81b-d2ee2e179d97}, !- Space Name
-  Surface,                                !- Outside Boundary Condition
-  {9a0b1634-e3e6-49fc-a583-ed586263a860}, !- Outside Boundary Condition Object
-  NoSun,                                  !- Sun Exposure
-  NoWind,                                 !- Wind Exposure
-  ,                                       !- View Factor to Ground
-  ,                                       !- Number of Vertices
-  13.716, 0, 4.8768,                      !- X,Y,Z Vertex 1 {m}
-  13.716, -9.144, 4.8768,                 !- X,Y,Z Vertex 2 {m}
-  9.144, -9.144, 4.8768,                  !- X,Y,Z Vertex 3 {m}
-  9.144, 0, 4.8768;                       !- X,Y,Z Vertex 4 {m}
-
-OS:Surface,
-  {f08360f1-125f-44e3-8aa6-c0d8493b2e2e}, !- Handle
-  Surface 14,                             !- Name
-  RoofCeiling,                            !- Surface Type
-  ,                                       !- Construction Name
-  {77f90c06-3687-44c4-a81b-d2ee2e179d97}, !- Space Name
-  Outdoors,                               !- Outside Boundary Condition
-  ,                                       !- Outside Boundary Condition Object
-  SunExposed,                             !- Sun Exposure
-  WindExposed,                            !- Wind Exposure
-  ,                                       !- View Factor to Ground
-  ,                                       !- Number of Vertices
-  0, 0, 9.4488,                           !- X,Y,Z Vertex 1 {m}
-  22.86, 0, 9.4488,                       !- X,Y,Z Vertex 2 {m}
-  22.86, 9.144, 4.8768,                   !- X,Y,Z Vertex 3 {m}
-  0, 9.144, 4.8768;                       !- X,Y,Z Vertex 4 {m}
-
-OS:Surface,
-  {8b40010a-5d0e-47ae-8050-8eaf0a50b48b}, !- Handle
-  Surface 15,                             !- Name
-  RoofCeiling,                            !- Surface Type
-  ,                                       !- Construction Name
-  {77f90c06-3687-44c4-a81b-d2ee2e179d97}, !- Space Name
-  Outdoors,                               !- Outside Boundary Condition
-  ,                                       !- Outside Boundary Condition Object
-  SunExposed,                             !- Sun Exposure
-  WindExposed,                            !- Wind Exposure
-  ,                                       !- View Factor to Ground
-  ,                                       !- Number of Vertices
-  22.86, 0, 9.4488,                       !- X,Y,Z Vertex 1 {m}
-  0, 0, 9.4488,                           !- X,Y,Z Vertex 2 {m}
-  0, -9.144, 4.8768,                      !- X,Y,Z Vertex 3 {m}
-  22.86, -9.144, 4.8768;                  !- X,Y,Z Vertex 4 {m}
-
-OS:Surface,
-  {5288ddb7-0c23-4bc3-91bb-34cadc74b1c2}, !- Handle
-  Surface 16,                             !- Name
-  Wall,                                   !- Surface Type
-  ,                                       !- Construction Name
-  {77f90c06-3687-44c4-a81b-d2ee2e179d97}, !- Space Name
-  Outdoors,                               !- Outside Boundary Condition
-  ,                                       !- Outside Boundary Condition Object
-  SunExposed,                             !- Sun Exposure
-  WindExposed,                            !- Wind Exposure
-  ,                                       !- View Factor to Ground
-  ,                                       !- Number of Vertices
-  0, 0, 9.4488,                           !- X,Y,Z Vertex 1 {m}
-  0, 9.144, 4.8768,                       !- X,Y,Z Vertex 2 {m}
-  0, -9.144, 4.8768;                      !- X,Y,Z Vertex 3 {m}
-
-OS:Surface,
-  {7ad4bc4f-944b-4da6-9eb9-792510afead4}, !- Handle
-  Surface 17,                             !- Name
-  Wall,                                   !- Surface Type
-  ,                                       !- Construction Name
-  {77f90c06-3687-44c4-a81b-d2ee2e179d97}, !- Space Name
-  Outdoors,                               !- Outside Boundary Condition
-  ,                                       !- Outside Boundary Condition Object
-  SunExposed,                             !- Sun Exposure
-  WindExposed,                            !- Wind Exposure
-  ,                                       !- View Factor to Ground
-  ,                                       !- Number of Vertices
-  22.86, 0, 9.4488,                       !- X,Y,Z Vertex 1 {m}
-  22.86, -9.144, 4.8768,                  !- X,Y,Z Vertex 2 {m}
-  22.86, 9.144, 4.8768;                   !- X,Y,Z Vertex 3 {m}
-
-OS:Space,
-  {77f90c06-3687-44c4-a81b-d2ee2e179d97}, !- Handle
-  unfinished attic space,                 !- Name
-  {3ddac014-ebe2-449d-befc-542409b19bbb}, !- Space Type Name
-  ,                                       !- Default Construction Set Name
-  ,                                       !- Default Schedule Set Name
-  ,                                       !- Direction of Relative North {deg}
-  ,                                       !- X Origin {m}
-  ,                                       !- Y Origin {m}
-  ,                                       !- Z Origin {m}
-  ,                                       !- Building Story Name
-  {3dd5dc63-3320-46e5-b69a-e473d70997fe}; !- Thermal Zone Name
-
-OS:ThermalZone,
-  {3dd5dc63-3320-46e5-b69a-e473d70997fe}, !- Handle
-  unfinished attic zone,                  !- Name
-  ,                                       !- Multiplier
-  ,                                       !- Ceiling Height {m}
-  ,                                       !- Volume {m3}
-  ,                                       !- Floor Area {m2}
-  ,                                       !- Zone Inside Convection Algorithm
-  ,                                       !- Zone Outside Convection Algorithm
-  ,                                       !- Zone Conditioning Equipment List Name
-  {93c8f4c1-4b02-471b-9115-a4d498eb0ba8}, !- Zone Air Inlet Port List
-  {35e16728-ab27-4c76-b6ce-0335899c3bab}, !- Zone Air Exhaust Port List
-  {f85a99f3-ec18-442e-aa40-9224739a9a83}, !- Zone Air Node Name
-  {f140a0ab-c263-4703-a516-b6fb2f77a487}, !- Zone Return Air Port List
-  ,                                       !- Primary Daylighting Control Name
-  ,                                       !- Fraction of Zone Controlled by Primary Daylighting Control
-  ,                                       !- Secondary Daylighting Control Name
-  ,                                       !- Fraction of Zone Controlled by Secondary Daylighting Control
-  ,                                       !- Illuminance Map Name
-  ,                                       !- Group Rendering Name
-  ,                                       !- Thermostat Name
-  No;                                     !- Use Ideal Air Loads
-
-OS:Node,
-  {ff23e0a6-316c-46a0-8ef7-812ef5715ed3}, !- Handle
-  Node 11,                                !- Name
-  {f85a99f3-ec18-442e-aa40-9224739a9a83}, !- Inlet Port
-  ;                                       !- Outlet Port
-
-OS:Connection,
-  {f85a99f3-ec18-442e-aa40-9224739a9a83}, !- Handle
-  {43146f3c-032e-4c33-a3dc-7cbc7f8648e7}, !- Name
-  {3dd5dc63-3320-46e5-b69a-e473d70997fe}, !- Source Object
-  11,                                     !- Outlet Port
-  {ff23e0a6-316c-46a0-8ef7-812ef5715ed3}, !- Target Object
-  2;                                      !- Inlet Port
-
-OS:PortList,
-  {93c8f4c1-4b02-471b-9115-a4d498eb0ba8}, !- Handle
-  {188b8c37-7084-447c-8eec-6514d92f8b5d}, !- Name
-  {3dd5dc63-3320-46e5-b69a-e473d70997fe}; !- HVAC Component
-
-OS:PortList,
-  {35e16728-ab27-4c76-b6ce-0335899c3bab}, !- Handle
-  {3e0061a0-eabe-43d4-bfb3-0b7e4e6f7322}, !- Name
-  {3dd5dc63-3320-46e5-b69a-e473d70997fe}; !- HVAC Component
-
-OS:PortList,
-  {f140a0ab-c263-4703-a516-b6fb2f77a487}, !- Handle
-  {a53817e6-3797-4f86-9887-6f432ecd8c14}, !- Name
-  {3dd5dc63-3320-46e5-b69a-e473d70997fe}; !- HVAC Component
-
-OS:Sizing:Zone,
-  {5c4dc0e2-8b2c-4b9e-9f0e-7b2dbc851529}, !- Handle
-  {3dd5dc63-3320-46e5-b69a-e473d70997fe}, !- Zone or ZoneList Name
-  SupplyAirTemperature,                   !- Zone Cooling Design Supply Air Temperature Input Method
-  14,                                     !- Zone Cooling Design Supply Air Temperature {C}
-  11.11,                                  !- Zone Cooling Design Supply Air Temperature Difference {deltaC}
-  SupplyAirTemperature,                   !- Zone Heating Design Supply Air Temperature Input Method
-  40,                                     !- Zone Heating Design Supply Air Temperature {C}
-  11.11,                                  !- Zone Heating Design Supply Air Temperature Difference {deltaC}
-  0.0085,                                 !- Zone Cooling Design Supply Air Humidity Ratio {kg-H2O/kg-air}
-  0.008,                                  !- Zone Heating Design Supply Air Humidity Ratio {kg-H2O/kg-air}
-  ,                                       !- Zone Heating Sizing Factor
-  ,                                       !- Zone Cooling Sizing Factor
-  DesignDay,                              !- Cooling Design Air Flow Method
-  ,                                       !- Cooling Design Air Flow Rate {m3/s}
-  ,                                       !- Cooling Minimum Air Flow per Zone Floor Area {m3/s-m2}
-  ,                                       !- Cooling Minimum Air Flow {m3/s}
-  ,                                       !- Cooling Minimum Air Flow Fraction
-  DesignDay,                              !- Heating Design Air Flow Method
-  ,                                       !- Heating Design Air Flow Rate {m3/s}
-  ,                                       !- Heating Maximum Air Flow per Zone Floor Area {m3/s-m2}
-  ,                                       !- Heating Maximum Air Flow {m3/s}
-  ,                                       !- Heating Maximum Air Flow Fraction
-  ,                                       !- Design Zone Air Distribution Effectiveness in Cooling Mode
-  ,                                       !- Design Zone Air Distribution Effectiveness in Heating Mode
-  No,                                     !- Account for Dedicated Outdoor Air System
-  NeutralSupplyAir,                       !- Dedicated Outdoor Air System Control Strategy
-  autosize,                               !- Dedicated Outdoor Air Low Setpoint Temperature for Design {C}
-  autosize;                               !- Dedicated Outdoor Air High Setpoint Temperature for Design {C}
-
-OS:ZoneHVAC:EquipmentList,
-  {d4de08c8-2bc6-4b9d-a6f9-1ccdc610bf37}, !- Handle
-  Zone HVAC Equipment List 11,            !- Name
-  {3dd5dc63-3320-46e5-b69a-e473d70997fe}; !- Thermal Zone
-
-OS:SpaceType,
-  {3ddac014-ebe2-449d-befc-542409b19bbb}, !- Handle
-  Space Type 2,                           !- Name
-  ,                                       !- Default Construction Set Name
-  ,                                       !- Default Schedule Set Name
-  ,                                       !- Group Rendering Name
-  ,                                       !- Design Specification Outdoor Air Object Name
-  ,                                       !- Standards Template
-  ,                                       !- Standards Building Type
-  unfinished attic;                       !- Standards Space Type
-
-OS:BuildingUnit,
-  {f4f9cfec-99d3-4a3e-b977-9ba9d59d9bd7}, !- Handle
-  unit 1,                                 !- Name
-  ,                                       !- Rendering Color
-  Residential;                            !- Building Unit Type
-
-OS:AdditionalProperties,
-  {ddb496a7-3429-4287-98e2-acf8735ad79c}, !- Handle
-  {f4f9cfec-99d3-4a3e-b977-9ba9d59d9bd7}, !- Object Name
-  Units Represented,                      !- Feature Name 1
-  Integer,                                !- Feature Data Type 1
-  1,                                      !- Feature Value 1
-  NumberOfBedrooms,                       !- Feature Name 2
-  Integer,                                !- Feature Data Type 2
-  3,                                      !- Feature Value 2
-  NumberOfBathrooms,                      !- Feature Name 3
-  Double,                                 !- Feature Data Type 3
-  2;                                      !- Feature Value 3
-
-OS:BuildingUnit,
-  {94774acd-28d3-4cec-a54a-4449fc1e65aa}, !- Handle
-  unit 2,                                 !- Name
-  ,                                       !- Rendering Color
-  Residential;                            !- Building Unit Type
-
-OS:AdditionalProperties,
-  {127770e1-f0ff-4a8f-a525-761e54c722c9}, !- Handle
-  {94774acd-28d3-4cec-a54a-4449fc1e65aa}, !- Object Name
-  Units Represented,                      !- Feature Name 1
-  Integer,                                !- Feature Data Type 1
-  1,                                      !- Feature Value 1
-  NumberOfBedrooms,                       !- Feature Name 2
-  Integer,                                !- Feature Data Type 2
-  3,                                      !- Feature Value 2
-  NumberOfBathrooms,                      !- Feature Name 3
-  Double,                                 !- Feature Data Type 3
-  2;                                      !- Feature Value 3
-
-OS:BuildingUnit,
-  {24985398-cd82-4d06-9c68-91ffc989d1a8}, !- Handle
-  unit 3,                                 !- Name
-  ,                                       !- Rendering Color
-  Residential;                            !- Building Unit Type
-
-OS:AdditionalProperties,
-  {97993230-9c72-4139-9e84-d2e203881a7a}, !- Handle
-  {24985398-cd82-4d06-9c68-91ffc989d1a8}, !- Object Name
-  Units Represented,                      !- Feature Name 1
-  Integer,                                !- Feature Data Type 1
-  1,                                      !- Feature Value 1
-  NumberOfBedrooms,                       !- Feature Name 2
-  Integer,                                !- Feature Data Type 2
-  3,                                      !- Feature Value 2
-  NumberOfBathrooms,                      !- Feature Name 3
-  Double,                                 !- Feature Data Type 3
-  2;                                      !- Feature Value 3
-
-OS:BuildingUnit,
-  {d350552c-5955-4038-b5f6-193a19ff3c8f}, !- Handle
-  unit 4,                                 !- Name
-  ,                                       !- Rendering Color
-  Residential;                            !- Building Unit Type
-
-OS:AdditionalProperties,
-  {863357fb-c9c1-4c5c-ab76-f68ba348e5a3}, !- Handle
-  {d350552c-5955-4038-b5f6-193a19ff3c8f}, !- Object Name
-  Units Represented,                      !- Feature Name 1
-  Integer,                                !- Feature Data Type 1
-  1,                                      !- Feature Value 1
-  NumberOfBedrooms,                       !- Feature Name 2
-  Integer,                                !- Feature Data Type 2
-  3,                                      !- Feature Value 2
-  NumberOfBathrooms,                      !- Feature Name 3
-  Double,                                 !- Feature Data Type 3
-  2;                                      !- Feature Value 3
-
-OS:BuildingUnit,
-  {49eb3d73-ac58-4775-8d03-d3a180d8b756}, !- Handle
-  unit 5,                                 !- Name
-  ,                                       !- Rendering Color
-  Residential;                            !- Building Unit Type
-
-OS:AdditionalProperties,
-  {caeb12c1-18b6-4b6f-9d0e-bdf2cde938a3}, !- Handle
-  {49eb3d73-ac58-4775-8d03-d3a180d8b756}, !- Object Name
-  Units Represented,                      !- Feature Name 1
-  Integer,                                !- Feature Data Type 1
-  1,                                      !- Feature Value 1
-  NumberOfBedrooms,                       !- Feature Name 2
-  Integer,                                !- Feature Data Type 2
-  3,                                      !- Feature Value 2
-  NumberOfBathrooms,                      !- Feature Name 3
-  Double,                                 !- Feature Data Type 3
-  2;                                      !- Feature Value 3
-
-OS:BuildingUnit,
-  {0962963d-82df-4e8c-88f4-5d08cb7b8107}, !- Handle
-  unit 6,                                 !- Name
-  ,                                       !- Rendering Color
-  Residential;                            !- Building Unit Type
-
-OS:AdditionalProperties,
-  {31b51a5d-c100-4057-ab94-f778a19d5303}, !- Handle
-  {0962963d-82df-4e8c-88f4-5d08cb7b8107}, !- Object Name
-  Units Represented,                      !- Feature Name 1
-  Integer,                                !- Feature Data Type 1
-  1,                                      !- Feature Value 1
-  NumberOfBedrooms,                       !- Feature Name 2
-  Integer,                                !- Feature Data Type 2
-  3,                                      !- Feature Value 2
-  NumberOfBathrooms,                      !- Feature Name 3
-  Double,                                 !- Feature Data Type 3
-  2;                                      !- Feature Value 3
-
-OS:BuildingUnit,
-  {a7ad889f-a3f3-4943-955e-89b40273b4f3}, !- Handle
-  unit 7,                                 !- Name
-  ,                                       !- Rendering Color
-  Residential;                            !- Building Unit Type
-
-OS:AdditionalProperties,
-  {c8f579d9-ca8d-4b7e-af6a-f235194da98e}, !- Handle
-  {a7ad889f-a3f3-4943-955e-89b40273b4f3}, !- Object Name
-  Units Represented,                      !- Feature Name 1
-  Integer,                                !- Feature Data Type 1
-  1,                                      !- Feature Value 1
-  NumberOfBedrooms,                       !- Feature Name 2
-  Integer,                                !- Feature Data Type 2
-  3,                                      !- Feature Value 2
-  NumberOfBathrooms,                      !- Feature Name 3
-  Double,                                 !- Feature Data Type 3
-  2;                                      !- Feature Value 3
-
-OS:BuildingUnit,
-  {af65ef2b-f3da-46d7-a9b2-f4b9daf9c3a1}, !- Handle
-  unit 8,                                 !- Name
-  ,                                       !- Rendering Color
-  Residential;                            !- Building Unit Type
-
-OS:AdditionalProperties,
-  {5ef23241-c6f8-49d7-9bb5-1abbcc80a899}, !- Handle
-  {af65ef2b-f3da-46d7-a9b2-f4b9daf9c3a1}, !- Object Name
-  Units Represented,                      !- Feature Name 1
-  Integer,                                !- Feature Data Type 1
-  1,                                      !- Feature Value 1
-  NumberOfBedrooms,                       !- Feature Name 2
-  Integer,                                !- Feature Data Type 2
-  3,                                      !- Feature Value 2
-  NumberOfBathrooms,                      !- Feature Name 3
-  Double,                                 !- Feature Data Type 3
-  2;                                      !- Feature Value 3
-
-OS:BuildingUnit,
-  {51465d87-da98-455a-8242-58eaa9e17ab7}, !- Handle
-  unit 9,                                 !- Name
-  ,                                       !- Rendering Color
-  Residential;                            !- Building Unit Type
-
-OS:AdditionalProperties,
-  {258dd5e2-bd97-44f7-a93e-213bbd2c9a7e}, !- Handle
-  {51465d87-da98-455a-8242-58eaa9e17ab7}, !- Object Name
-  Units Represented,                      !- Feature Name 1
-  Integer,                                !- Feature Data Type 1
-  1,                                      !- Feature Value 1
-  NumberOfBedrooms,                       !- Feature Name 2
-  Integer,                                !- Feature Data Type 2
-  3,                                      !- Feature Value 2
-  NumberOfBathrooms,                      !- Feature Name 3
-  Double,                                 !- Feature Data Type 3
-  2;                                      !- Feature Value 3
-
-OS:BuildingUnit,
-  {ed9bd2ec-2ad2-4a7f-a584-97793868b136}, !- Handle
-  unit 10,                                !- Name
-  ,                                       !- Rendering Color
-  Residential;                            !- Building Unit Type
-
-OS:AdditionalProperties,
-  {3e3eab89-137c-48b3-b017-6cd62d9050bd}, !- Handle
-  {ed9bd2ec-2ad2-4a7f-a584-97793868b136}, !- Object Name
-  Units Represented,                      !- Feature Name 1
-  Integer,                                !- Feature Data Type 1
-  1,                                      !- Feature Value 1
-  NumberOfBedrooms,                       !- Feature Name 2
-  Integer,                                !- Feature Data Type 2
-  3,                                      !- Feature Value 2
-  NumberOfBathrooms,                      !- Feature Name 3
-  Double,                                 !- Feature Data Type 3
-  2;                                      !- Feature Value 3
-
-OS:Building,
-  {5638c468-aaf2-4496-9ab1-ae4b6aca086b}, !- Handle
-  Building 1,                             !- Name
-  ,                                       !- Building Sector Type
-  180,                                    !- North Axis {deg}
-  ,                                       !- Nominal Floor to Floor Height {m}
-  ,                                       !- Space Type Name
-  ,                                       !- Default Construction Set Name
-  ,                                       !- Default Schedule Set Name
-  2,                                      !- Standards Number of Stories
-  2,                                      !- Standards Number of Above Ground Stories
-  ,                                       !- Standards Template
-  singlefamilyattached,                   !- Standards Building Type
-  10;                                     !- Standards Number of Living Units
-
-OS:AdditionalProperties,
-  {99ad4bb5-21aa-4292-a739-a3f4dcf75788}, !- Handle
-  {5638c468-aaf2-4496-9ab1-ae4b6aca086b}, !- Object Name
-  Total Units Represented,                !- Feature Name 1
-  Integer,                                !- Feature Data Type 1
-  10,                                     !- Feature Value 1
-  Total Units Modeled,                    !- Feature Name 2
-  Integer,                                !- Feature Data Type 2
-  10;                                     !- Feature Value 2
-
-OS:Surface,
-  {40e49b40-f0d3-4a3c-bd8d-1987f76c9488}, !- Handle
-  Surface 30,                             !- Name
-  Floor,                                  !- Surface Type
-  ,                                       !- Construction Name
-  {77f90c06-3687-44c4-a81b-d2ee2e179d97}, !- Space Name
-  Surface,                                !- Outside Boundary Condition
-  {604114a8-ea6b-4f0d-8db9-2cfa665437da}, !- Outside Boundary Condition Object
-  NoSun,                                  !- Sun Exposure
-  NoWind,                                 !- Wind Exposure
-  ,                                       !- View Factor to Ground
-  ,                                       !- Number of Vertices
-  22.86, 0, 4.8768,                       !- X,Y,Z Vertex 1 {m}
-  22.86, -9.144, 4.8768,                  !- X,Y,Z Vertex 2 {m}
-  18.288, -9.144, 4.8768,                 !- X,Y,Z Vertex 3 {m}
-  18.288, 0, 4.8768;                      !- X,Y,Z Vertex 4 {m}
-
-OS:Surface,
-  {5e06aa0c-0873-4770-a7f4-bef9e28467b4}, !- Handle
-  Surface 31,                             !- Name
-  Floor,                                  !- Surface Type
-  ,                                       !- Construction Name
-  {77f90c06-3687-44c4-a81b-d2ee2e179d97}, !- Space Name
-  Surface,                                !- Outside Boundary Condition
-  {7054af9a-bb48-4a2f-937c-66e252eca61e}, !- Outside Boundary Condition Object
-  NoSun,                                  !- Sun Exposure
-  NoWind,                                 !- Wind Exposure
-  ,                                       !- View Factor to Ground
-  ,                                       !- Number of Vertices
-  13.716, 9.144, 4.8768,                  !- X,Y,Z Vertex 1 {m}
-  13.716, 0, 4.8768,                      !- X,Y,Z Vertex 2 {m}
-  9.144, 0, 4.8768,                       !- X,Y,Z Vertex 3 {m}
-  9.144, 9.144, 4.8768;                   !- X,Y,Z Vertex 4 {m}
-
-OS:Surface,
-  {28430faf-c3d0-4d18-a38d-3d7462d231c3}, !- Handle
-  Surface 32,                             !- Name
-  Floor,                                  !- Surface Type
-  ,                                       !- Construction Name
-  {77f90c06-3687-44c4-a81b-d2ee2e179d97}, !- Space Name
-  Surface,                                !- Outside Boundary Condition
-  {b28bd4cd-af0a-4512-8856-a2a024e4bf9c}, !- Outside Boundary Condition Object
-  NoSun,                                  !- Sun Exposure
-  NoWind,                                 !- Wind Exposure
-  ,                                       !- View Factor to Ground
-  ,                                       !- Number of Vertices
-  22.86, 9.144, 4.8768,                   !- X,Y,Z Vertex 1 {m}
-  22.86, 0, 4.8768,                       !- X,Y,Z Vertex 2 {m}
-  18.288, 0, 4.8768,                      !- X,Y,Z Vertex 3 {m}
-  18.288, 9.144, 4.8768;                  !- X,Y,Z Vertex 4 {m}
-
-OS:Surface,
-  {eeb35abb-f944-4a80-8063-b263c8307b3f}, !- Handle
-  Surface 33,                             !- Name
-  Floor,                                  !- Surface Type
-  ,                                       !- Construction Name
-  {77f90c06-3687-44c4-a81b-d2ee2e179d97}, !- Space Name
-  Surface,                                !- Outside Boundary Condition
-  {cfa778e0-f0ce-46f4-b96c-53d6b124d53e}, !- Outside Boundary Condition Object
-  NoSun,                                  !- Sun Exposure
-  NoWind,                                 !- Wind Exposure
-  ,                                       !- View Factor to Ground
-  ,                                       !- Number of Vertices
-  4.572, 0, 4.8768,                       !- X,Y,Z Vertex 1 {m}
-  4.572, -9.144, 4.8768,                  !- X,Y,Z Vertex 2 {m}
-  0, -9.144, 4.8768,                      !- X,Y,Z Vertex 3 {m}
-  0, 0, 4.8768;                           !- X,Y,Z Vertex 4 {m}
-
-OS:Surface,
-  {1370ce05-21c4-4f53-b1c1-20e8924fd1a9}, !- Handle
-  Surface 34,                             !- Name
-  Floor,                                  !- Surface Type
-  ,                                       !- Construction Name
-  {77f90c06-3687-44c4-a81b-d2ee2e179d97}, !- Space Name
-  Surface,                                !- Outside Boundary Condition
-  {5dfc1b5b-5d2a-4bb0-851d-82089077c77c}, !- Outside Boundary Condition Object
-  NoSun,                                  !- Sun Exposure
-  NoWind,                                 !- Wind Exposure
-  ,                                       !- View Factor to Ground
-  ,                                       !- Number of Vertices
-  18.288, 0, 4.8768,                      !- X,Y,Z Vertex 1 {m}
-  18.288, -9.144, 4.8768,                 !- X,Y,Z Vertex 2 {m}
-  13.716, -9.144, 4.8768,                 !- X,Y,Z Vertex 3 {m}
-  13.716, 0, 4.8768;                      !- X,Y,Z Vertex 4 {m}
-
-OS:Surface,
-  {f9865b6e-3111-4a5f-bdb3-374398985b2a}, !- Handle
-  Surface 47,                             !- Name
-  Floor,                                  !- Surface Type
-  ,                                       !- Construction Name
-  {77f90c06-3687-44c4-a81b-d2ee2e179d97}, !- Space Name
-  Surface,                                !- Outside Boundary Condition
-  {897f4893-d806-4336-a9dd-747f010fda86}, !- Outside Boundary Condition Object
-  NoSun,                                  !- Sun Exposure
-  NoWind,                                 !- Wind Exposure
-  ,                                       !- View Factor to Ground
-  ,                                       !- Number of Vertices
-  4.572, 9.144, 4.8768,                   !- X,Y,Z Vertex 1 {m}
-  4.572, 0, 4.8768,                       !- X,Y,Z Vertex 2 {m}
-  0, 0, 4.8768,                           !- X,Y,Z Vertex 3 {m}
-  0, 9.144, 4.8768;                       !- X,Y,Z Vertex 4 {m}
-
-OS:Surface,
-  {4346743b-122f-44df-9790-4cda1155c839}, !- Handle
-  Surface 48,                             !- Name
-  Floor,                                  !- Surface Type
-  ,                                       !- Construction Name
-  {77f90c06-3687-44c4-a81b-d2ee2e179d97}, !- Space Name
-  Surface,                                !- Outside Boundary Condition
-  {0e8ab708-5b2f-44bc-8ca4-e477bd6d2c1c}, !- Outside Boundary Condition Object
-  NoSun,                                  !- Sun Exposure
-  NoWind,                                 !- Wind Exposure
-  ,                                       !- View Factor to Ground
-  ,                                       !- Number of Vertices
-  9.144, 0, 4.8768,                       !- X,Y,Z Vertex 1 {m}
-  9.144, -9.144, 4.8768,                  !- X,Y,Z Vertex 2 {m}
-  4.572, -9.144, 4.8768,                  !- X,Y,Z Vertex 3 {m}
-  4.572, 0, 4.8768;                       !- X,Y,Z Vertex 4 {m}
-
-OS:Surface,
-  {9ddf0b8d-4bdd-4532-a0ca-26cd7c8a197f}, !- Handle
-  Surface 49,                             !- Name
-  Floor,                                  !- Surface Type
-  ,                                       !- Construction Name
-  {77f90c06-3687-44c4-a81b-d2ee2e179d97}, !- Space Name
-  Surface,                                !- Outside Boundary Condition
-  {21a8d3e1-8a00-4c7d-831f-ed304787838c}, !- Outside Boundary Condition Object
-  NoSun,                                  !- Sun Exposure
-  NoWind,                                 !- Wind Exposure
-  ,                                       !- View Factor to Ground
-  ,                                       !- Number of Vertices
-  9.144, 9.144, 4.8768,                   !- X,Y,Z Vertex 1 {m}
-  9.144, 0, 4.8768,                       !- X,Y,Z Vertex 2 {m}
-  4.572, 0, 4.8768,                       !- X,Y,Z Vertex 3 {m}
-  4.572, 9.144, 4.8768;                   !- X,Y,Z Vertex 4 {m}
-
-OS:Surface,
-  {0376a604-aab8-4c1e-ae75-f24c6a02474d}, !- Handle
-  Surface 50,                             !- Name
-  Floor,                                  !- Surface Type
-  ,                                       !- Construction Name
-  {77f90c06-3687-44c4-a81b-d2ee2e179d97}, !- Space Name
-  Surface,                                !- Outside Boundary Condition
-  {3e847d1c-74dd-4c95-bf18-edfecd602d8e}, !- Outside Boundary Condition Object
-  NoSun,                                  !- Sun Exposure
-  NoWind,                                 !- Wind Exposure
-  ,                                       !- View Factor to Ground
-  ,                                       !- Number of Vertices
-  18.288, 9.144, 4.8768,                  !- X,Y,Z Vertex 1 {m}
-  18.288, 0, 4.8768,                      !- X,Y,Z Vertex 2 {m}
-  13.716, 0, 4.8768,                      !- X,Y,Z Vertex 3 {m}
-  13.716, 9.144, 4.8768;                  !- X,Y,Z Vertex 4 {m}
-
-OS:Schedule:Day,
-  {07786d67-619a-4455-89f1-4fc88fa35b60}, !- Handle
-=======
   {907799fb-a035-49ec-93e8-688681374e94}, !- Handle
   Zone HVAC Equipment List 2,             !- Name
   {cc1eb952-9710-417c-98e9-5de890de3878}; !- Thermal Zone
@@ -4470,17 +811,15 @@
 
 OS:Schedule:Day,
   {b424268a-3b0b-4808-8cd4-0b42187d5be3}, !- Handle
->>>>>>> 49f5e9b9
   Schedule Day 1,                         !- Name
   ,                                       !- Schedule Type Limits Name
   ,                                       !- Interpolate to Timestep
   24,                                     !- Hour 1
   0,                                      !- Minute 1
   0;                                      !- Value Until Time 1
-<<<<<<< HEAD
 
 OS:Schedule:Day,
-  {5b73b912-db14-4573-9622-8e7f4dcf7397}, !- Handle
+  {62b71365-ee73-4985-ace0-82c64ec693f5}, !- Handle
   Schedule Day 2,                         !- Name
   ,                                       !- Schedule Type Limits Name
   ,                                       !- Interpolate to Timestep
@@ -4488,153 +827,6 @@
   0,                                      !- Minute 1
   1;                                      !- Value Until Time 1
 
-OS:Schedule:Day,
-  {2fcc3f9e-12bb-43e9-991c-8994ee009179}, !- Handle
-  Schedule Day 3,                         !- Name
-  ,                                       !- Schedule Type Limits Name
-  ,                                       !- Interpolate to Timestep
-  24,                                     !- Hour 1
-  0,                                      !- Minute 1
-  0;                                      !- Value Until Time 1
-
-OS:Schedule:Day,
-  {acf63145-2194-4ae7-8415-ee46f9cc3bfe}, !- Handle
-  Schedule Day 4,                         !- Name
-  ,                                       !- Schedule Type Limits Name
-  ,                                       !- Interpolate to Timestep
-  24,                                     !- Hour 1
-  0,                                      !- Minute 1
-  1;                                      !- Value Until Time 1
-
-OS:Schedule:Day,
-  {3fecbe1a-ae3f-4d9f-bce5-2e6539b766a7}, !- Handle
-  Schedule Day 5,                         !- Name
-  ,                                       !- Schedule Type Limits Name
-  ,                                       !- Interpolate to Timestep
-  24,                                     !- Hour 1
-  0,                                      !- Minute 1
-  0;                                      !- Value Until Time 1
-
-OS:Schedule:Day,
-  {9d61636b-89a9-4207-9d46-f9c8995995fd}, !- Handle
-  Schedule Day 6,                         !- Name
-  ,                                       !- Schedule Type Limits Name
-  ,                                       !- Interpolate to Timestep
-  24,                                     !- Hour 1
-  0,                                      !- Minute 1
-  1;                                      !- Value Until Time 1
-
-OS:Schedule:Day,
-  {95fb03cb-9e61-4f1e-b8dc-784092f080b6}, !- Handle
-  Schedule Day 7,                         !- Name
-  ,                                       !- Schedule Type Limits Name
-  ,                                       !- Interpolate to Timestep
-  24,                                     !- Hour 1
-  0,                                      !- Minute 1
-  0;                                      !- Value Until Time 1
-
-OS:Schedule:Day,
-  {e0c25ea7-2e4e-4e90-a499-06f2c840bf44}, !- Handle
-  Schedule Day 8,                         !- Name
-  ,                                       !- Schedule Type Limits Name
-  ,                                       !- Interpolate to Timestep
-  24,                                     !- Hour 1
-  0,                                      !- Minute 1
-  1;                                      !- Value Until Time 1
-
-OS:Schedule:Day,
-  {87cba81c-5a2f-4b8c-83f5-d44fd3e9e3cc}, !- Handle
-  Schedule Day 9,                         !- Name
-  ,                                       !- Schedule Type Limits Name
-  ,                                       !- Interpolate to Timestep
-  24,                                     !- Hour 1
-  0,                                      !- Minute 1
-  0;                                      !- Value Until Time 1
-
-OS:Schedule:Day,
-  {967640de-2560-45d7-a8c7-270c6f053add}, !- Handle
-  Schedule Day 10,                        !- Name
-  ,                                       !- Schedule Type Limits Name
-  ,                                       !- Interpolate to Timestep
-  24,                                     !- Hour 1
-  0,                                      !- Minute 1
-  1;                                      !- Value Until Time 1
-
-OS:Schedule:Day,
-  {924dc5fb-6797-470c-8132-e7c5bb41fc9c}, !- Handle
-  Schedule Day 11,                        !- Name
-  ,                                       !- Schedule Type Limits Name
-  ,                                       !- Interpolate to Timestep
-  24,                                     !- Hour 1
-  0,                                      !- Minute 1
-  0;                                      !- Value Until Time 1
-
-OS:Schedule:Day,
-  {f23b51c6-f81e-4629-89fa-609a1eb5e0e7}, !- Handle
-  Schedule Day 12,                        !- Name
-  ,                                       !- Schedule Type Limits Name
-  ,                                       !- Interpolate to Timestep
-  24,                                     !- Hour 1
-  0,                                      !- Minute 1
-  1;                                      !- Value Until Time 1
-
-OS:Schedule:Day,
-  {81e507fa-7114-490b-be28-fd5cca6a0d91}, !- Handle
-  Schedule Day 13,                        !- Name
-  ,                                       !- Schedule Type Limits Name
-  ,                                       !- Interpolate to Timestep
-  24,                                     !- Hour 1
-  0,                                      !- Minute 1
-  0;                                      !- Value Until Time 1
-
-OS:Schedule:Day,
-  {7b71f206-5f52-43a8-ae9e-667dd8b228aa}, !- Handle
-  Schedule Day 14,                        !- Name
-  ,                                       !- Schedule Type Limits Name
-  ,                                       !- Interpolate to Timestep
-  24,                                     !- Hour 1
-  0,                                      !- Minute 1
-  1;                                      !- Value Until Time 1
-
-OS:Schedule:Day,
-  {1ed89acd-1b15-4352-bef1-4f7827e8a9c2}, !- Handle
-  Schedule Day 15,                        !- Name
-  ,                                       !- Schedule Type Limits Name
-  ,                                       !- Interpolate to Timestep
-  24,                                     !- Hour 1
-  0,                                      !- Minute 1
-  0;                                      !- Value Until Time 1
-
-OS:Schedule:Day,
-  {1e215452-d2c3-4071-836a-455250f23679}, !- Handle
-  Schedule Day 16,                        !- Name
-=======
-
-OS:Schedule:Day,
-  {62b71365-ee73-4985-ace0-82c64ec693f5}, !- Handle
-  Schedule Day 2,                         !- Name
->>>>>>> 49f5e9b9
-  ,                                       !- Schedule Type Limits Name
-  ,                                       !- Interpolate to Timestep
-  24,                                     !- Hour 1
-  0,                                      !- Minute 1
-  1;                                      !- Value Until Time 1
-
-<<<<<<< HEAD
-OS:Schedule:Day,
-  {17e1653b-0f7e-41ff-9d46-a42cfe55188c}, !- Handle
-  Schedule Day 17,                        !- Name
-  ,                                       !- Schedule Type Limits Name
-  ,                                       !- Interpolate to Timestep
-  24,                                     !- Hour 1
-  0,                                      !- Minute 1
-  0;                                      !- Value Until Time 1
-
-OS:Schedule:Day,
-  {05a3ebaa-4e64-4364-a275-2092fe14c492}, !- Handle
-  Schedule Day 18,                        !- Name
-  ,                                       !- Schedule Type Limits Name
-=======
 OS:Schedule:File,
   {f5dd6722-a9d1-44d2-a211-17f7f9867d9c}, !- Handle
   occupants,                              !- Name
@@ -4644,201 +836,9 @@
   1,                                      !- Rows to Skip at Top
   8760,                                   !- Number of Hours of Data
   ,                                       !- Column Separator
->>>>>>> 49f5e9b9
   ,                                       !- Interpolate to Timestep
   60;                                     !- Minutes per Item
 
-<<<<<<< HEAD
-OS:Schedule:Day,
-  {ab75865b-cfb3-4295-84cf-701310c8e215}, !- Handle
-  Schedule Day 19,                        !- Name
-  ,                                       !- Schedule Type Limits Name
-  ,                                       !- Interpolate to Timestep
-  24,                                     !- Hour 1
-  0,                                      !- Minute 1
-  0;                                      !- Value Until Time 1
-
-OS:Schedule:Day,
-  {bdc6de54-fd4a-4480-8423-86aec4873906}, !- Handle
-  Schedule Day 20,                        !- Name
-  ,                                       !- Schedule Type Limits Name
-  ,                                       !- Interpolate to Timestep
-  24,                                     !- Hour 1
-  0,                                      !- Minute 1
-  1;                                      !- Value Until Time 1
-
-OS:WeatherFile,
-  {eb85ff57-520c-471c-8f59-b88a065fb8e4}, !- Handle
-  Denver Intl Ap,                         !- City
-  CO,                                     !- State Province Region
-  USA,                                    !- Country
-  TMY3,                                   !- Data Source
-  725650,                                 !- WMO Number
-  39.83,                                  !- Latitude {deg}
-  -104.65,                                !- Longitude {deg}
-  -7,                                     !- Time Zone {hr}
-  1650,                                   !- Elevation {m}
-  file:../weather/USA_CO_Denver.Intl.AP.725650_TMY3.epw, !- Url
-  E23378AA;                               !- Checksum
-
-OS:AdditionalProperties,
-  {b4585582-3bc3-4af3-9e6f-75790d2c1993}, !- Handle
-  {eb85ff57-520c-471c-8f59-b88a065fb8e4}, !- Object Name
-  EPWHeaderCity,                          !- Feature Name 1
-  String,                                 !- Feature Data Type 1
-  Denver Intl Ap,                         !- Feature Value 1
-  EPWHeaderState,                         !- Feature Name 2
-  String,                                 !- Feature Data Type 2
-  CO,                                     !- Feature Value 2
-  EPWHeaderCountry,                       !- Feature Name 3
-  String,                                 !- Feature Data Type 3
-  USA,                                    !- Feature Value 3
-  EPWHeaderDataSource,                    !- Feature Name 4
-  String,                                 !- Feature Data Type 4
-  TMY3,                                   !- Feature Value 4
-  EPWHeaderStation,                       !- Feature Name 5
-  String,                                 !- Feature Data Type 5
-  725650,                                 !- Feature Value 5
-  EPWHeaderLatitude,                      !- Feature Name 6
-  Double,                                 !- Feature Data Type 6
-  39.829999999999998,                     !- Feature Value 6
-  EPWHeaderLongitude,                     !- Feature Name 7
-  Double,                                 !- Feature Data Type 7
-  -104.65000000000001,                    !- Feature Value 7
-  EPWHeaderTimezone,                      !- Feature Name 8
-  Double,                                 !- Feature Data Type 8
-  -7,                                     !- Feature Value 8
-  EPWHeaderAltitude,                      !- Feature Name 9
-  Double,                                 !- Feature Data Type 9
-  5413.3858267716532,                     !- Feature Value 9
-  EPWHeaderLocalPressure,                 !- Feature Name 10
-  Double,                                 !- Feature Data Type 10
-  0.81937567683596546,                    !- Feature Value 10
-  EPWHeaderRecordsPerHour,                !- Feature Name 11
-  Double,                                 !- Feature Data Type 11
-  0,                                      !- Feature Value 11
-  EPWDataAnnualAvgDrybulb,                !- Feature Name 12
-  Double,                                 !- Feature Data Type 12
-  51.575616438356228,                     !- Feature Value 12
-  EPWDataAnnualMinDrybulb,                !- Feature Name 13
-  Double,                                 !- Feature Data Type 13
-  -2.9200000000000017,                    !- Feature Value 13
-  EPWDataAnnualMaxDrybulb,                !- Feature Name 14
-  Double,                                 !- Feature Data Type 14
-  104,                                    !- Feature Value 14
-  EPWDataCDD50F,                          !- Feature Name 15
-  Double,                                 !- Feature Data Type 15
-  3072.2925000000005,                     !- Feature Value 15
-  EPWDataCDD65F,                          !- Feature Name 16
-  Double,                                 !- Feature Data Type 16
-  883.62000000000035,                     !- Feature Value 16
-  EPWDataHDD50F,                          !- Feature Name 17
-  Double,                                 !- Feature Data Type 17
-  2497.1925000000001,                     !- Feature Value 17
-  EPWDataHDD65F,                          !- Feature Name 18
-  Double,                                 !- Feature Data Type 18
-  5783.5200000000013,                     !- Feature Value 18
-  EPWDataAnnualAvgWindspeed,              !- Feature Name 19
-  Double,                                 !- Feature Data Type 19
-  3.9165296803649667,                     !- Feature Value 19
-  EPWDataMonthlyAvgDrybulbs,              !- Feature Name 20
-  String,                                 !- Feature Data Type 20
-  33.4191935483871&#4431.90142857142857&#4443.02620967741937&#4442.48624999999999&#4459.877741935483854&#4473.57574999999997&#4472.07975806451608&#4472.70008064516134&#4466.49200000000006&#4450.079112903225806&#4437.218250000000005&#4434.582177419354835, !- Feature Value 20
-  EPWDataGroundMonthlyTemps,              !- Feature Name 21
-  String,                                 !- Feature Data Type 21
-  44.08306285945173&#4440.89570904991865&#4440.64045432632048&#4442.153016571250646&#4448.225111118704206&#4454.268919273837525&#4459.508577937551024&#4462.82777283423508&#4463.10975667174995&#4460.41014950381947&#4455.304105212311526&#4449.445696474514364, !- Feature Value 21
-  EPWDataWSF,                             !- Feature Name 22
-  Double,                                 !- Feature Data Type 22
-  0.58999999999999997,                    !- Feature Value 22
-  EPWDataMonthlyAvgDailyHighDrybulbs,     !- Feature Name 23
-  String,                                 !- Feature Data Type 23
-  47.41032258064516&#4446.58642857142857&#4455.15032258064517&#4453.708&#4472.80193548387098&#4488.67600000000002&#4486.1858064516129&#4485.87225806451613&#4482.082&#4463.18064516129033&#4448.73400000000001&#4448.87935483870968, !- Feature Value 23
-  EPWDataMonthlyAvgDailyLowDrybulbs,      !- Feature Name 24
-  String,                                 !- Feature Data Type 24
-  19.347741935483874&#4419.856428571428573&#4430.316129032258065&#4431.112&#4447.41612903225806&#4457.901999999999994&#4459.063870967741934&#4460.956774193548384&#4452.352000000000004&#4438.41612903225806&#4427.002000000000002&#4423.02903225806451, !- Feature Value 24
-  EPWDesignHeatingDrybulb,                !- Feature Name 25
-  Double,                                 !- Feature Data Type 25
-  12.02,                                  !- Feature Value 25
-  EPWDesignHeatingWindspeed,              !- Feature Name 26
-  Double,                                 !- Feature Data Type 26
-  2.8062500000000004,                     !- Feature Value 26
-  EPWDesignCoolingDrybulb,                !- Feature Name 27
-  Double,                                 !- Feature Data Type 27
-  91.939999999999998,                     !- Feature Value 27
-  EPWDesignCoolingWetbulb,                !- Feature Name 28
-  Double,                                 !- Feature Data Type 28
-  59.95131430195849,                      !- Feature Value 28
-  EPWDesignCoolingHumidityRatio,          !- Feature Name 29
-  Double,                                 !- Feature Data Type 29
-  0.0059161086834698092,                  !- Feature Value 29
-  EPWDesignCoolingWindspeed,              !- Feature Name 30
-  Double,                                 !- Feature Data Type 30
-  3.7999999999999989,                     !- Feature Value 30
-  EPWDesignDailyTemperatureRange,         !- Feature Name 31
-  Double,                                 !- Feature Data Type 31
-  24.915483870967748,                     !- Feature Value 31
-  EPWDesignDehumidDrybulb,                !- Feature Name 32
-  Double,                                 !- Feature Data Type 32
-  67.996785714285721,                     !- Feature Value 32
-  EPWDesignDehumidHumidityRatio,          !- Feature Name 33
-  Double,                                 !- Feature Data Type 33
-  0.012133744170488724,                   !- Feature Value 33
-  EPWDesignCoolingDirectNormal,           !- Feature Name 34
-  Double,                                 !- Feature Data Type 34
-  985,                                    !- Feature Value 34
-  EPWDesignCoolingDiffuseHorizontal,      !- Feature Name 35
-  Double,                                 !- Feature Data Type 35
-  84;                                     !- Feature Value 35
-
-OS:Site,
-  {edc50832-935c-40eb-9f00-123c5b5d06f0}, !- Handle
-  Denver Intl Ap_CO_USA,                  !- Name
-  39.83,                                  !- Latitude {deg}
-  -104.65,                                !- Longitude {deg}
-  -7,                                     !- Time Zone {hr}
-  1650,                                   !- Elevation {m}
-  ;                                       !- Terrain
-
-OS:ClimateZones,
-  {bcb87365-11d5-407f-a7cc-9066ce9bf121}, !- Handle
-  ,                                       !- Active Institution
-  ,                                       !- Active Year
-  ,                                       !- Climate Zone Institution Name 1
-  ,                                       !- Climate Zone Document Name 1
-  ,                                       !- Climate Zone Document Year 1
-  ,                                       !- Climate Zone Value 1
-  Building America,                       !- Climate Zone Institution Name 2
-  ,                                       !- Climate Zone Document Name 2
-  0,                                      !- Climate Zone Document Year 2
-  Cold;                                   !- Climate Zone Value 2
-
-OS:Site:WaterMainsTemperature,
-  {ceba76d1-b32e-4104-a415-b5e0036c8632}, !- Handle
-  Correlation,                            !- Calculation Method
-  ,                                       !- Temperature Schedule Name
-  10.8753424657535,                       !- Annual Average Outdoor Air Temperature {C}
-  23.1524007936508;                       !- Maximum Difference In Monthly Average Outdoor Air Temperatures {deltaC}
-
-OS:RunPeriodControl:DaylightSavingTime,
-  {50822e66-5d0f-4fed-b3fa-f19294ad3c6c}, !- Handle
-  4/7,                                    !- Start Date
-  10/26;                                  !- End Date
-
-OS:Site:GroundTemperature:Deep,
-  {9512a1fa-589c-423e-9db7-08866edfd85f}, !- Handle
-  10.8753424657535,                       !- January Deep Ground Temperature {C}
-  10.8753424657535,                       !- February Deep Ground Temperature {C}
-  10.8753424657535,                       !- March Deep Ground Temperature {C}
-  10.8753424657535,                       !- April Deep Ground Temperature {C}
-  10.8753424657535,                       !- May Deep Ground Temperature {C}
-  10.8753424657535,                       !- June Deep Ground Temperature {C}
-  10.8753424657535,                       !- July Deep Ground Temperature {C}
-  10.8753424657535,                       !- August Deep Ground Temperature {C}
-  10.8753424657535,                       !- September Deep Ground Temperature {C}
-  10.8753424657535,                       !- October Deep Ground Temperature {C}
-  10.8753424657535,                       !- November Deep Ground Temperature {C}
-  10.8753424657535;                       !- December Deep Ground Temperature {C}
-=======
 OS:Schedule:Ruleset,
   {1177f4cf-a348-4261-aa31-6c83f7725fa3}, !- Handle
   Schedule Ruleset 1,                     !- Name
@@ -4920,4 +920,3 @@
   ,                                       !- Clothing Insulation Schedule Name
   ,                                       !- Air Velocity Schedule Name
   1;                                      !- Multiplier
->>>>>>> 49f5e9b9
