--- conflicted
+++ resolved
@@ -1,73 +1,41 @@
 !- NOTE: Auto-generated from /test/osw_files/SFA_10units_2story_SL_UA_3Beds_2Baths_Denver_HasRearUnits.osw
 
 OS:Version,
-<<<<<<< HEAD
-  {d16c64d0-8f8c-4e46-9e2d-3500a65d847a}, !- Handle
+  {59426ee9-1960-40a5-b53a-673b6633142b}, !- Handle
   2.9.0;                                  !- Version Identifier
 
 OS:SimulationControl,
-  {e331428a-f135-449d-80cb-505064ed70fe}, !- Handle
-=======
-  {be998464-5684-4bc7-a04d-b2402154d4b4}, !- Handle
-  2.9.0;                                  !- Version Identifier
-
-OS:SimulationControl,
-  {f528cd17-ac39-44ed-a455-425dc7037073}, !- Handle
->>>>>>> 2c92e5b7
+  {2d12b8a5-36fa-4473-82ed-87b0db33838f}, !- Handle
   ,                                       !- Do Zone Sizing Calculation
   ,                                       !- Do System Sizing Calculation
   ,                                       !- Do Plant Sizing Calculation
   No;                                     !- Run Simulation for Sizing Periods
 
 OS:Timestep,
-<<<<<<< HEAD
-  {ec59e5a1-d55d-4005-b57a-4e930c15f860}, !- Handle
+  {d4a9e395-9c75-4977-a5cc-de3c6cb397fd}, !- Handle
   6;                                      !- Number of Timesteps per Hour
 
 OS:ShadowCalculation,
-  {5509a277-fc6b-47b1-a7d2-cb51f11cc5b6}, !- Handle
-=======
-  {c0b068f1-5077-454d-8d1f-960d2795bcb1}, !- Handle
-  6;                                      !- Number of Timesteps per Hour
-
-OS:ShadowCalculation,
-  {51a3e9af-b2eb-432f-9d21-b979f8ba6b7f}, !- Handle
->>>>>>> 2c92e5b7
+  {b4407f04-01fa-40e0-b806-238b4141ce80}, !- Handle
   20,                                     !- Calculation Frequency
   200;                                    !- Maximum Figures in Shadow Overlap Calculations
 
 OS:SurfaceConvectionAlgorithm:Outside,
-<<<<<<< HEAD
-  {3b86f010-20ad-482e-a49a-ca35bfd6af5a}, !- Handle
+  {7394a4da-4cc5-42c5-b3f9-a13834109005}, !- Handle
   DOE-2;                                  !- Algorithm
 
 OS:SurfaceConvectionAlgorithm:Inside,
-  {1962b4ee-8886-466b-9acf-63640cc754de}, !- Handle
+  {d16e4679-27d7-42b0-915d-61731ecb8113}, !- Handle
   TARP;                                   !- Algorithm
 
 OS:ZoneCapacitanceMultiplier:ResearchSpecial,
-  {83576174-8060-478d-b443-eaad67507e98}, !- Handle
-=======
-  {d7a0ab3a-54e0-458e-ae66-d545ec4cefbb}, !- Handle
-  DOE-2;                                  !- Algorithm
-
-OS:SurfaceConvectionAlgorithm:Inside,
-  {813306ed-16c3-4eb5-a19e-c6f85d4f27aa}, !- Handle
-  TARP;                                   !- Algorithm
-
-OS:ZoneCapacitanceMultiplier:ResearchSpecial,
-  {29d173cd-03ac-4e2a-b93a-35f9c2171d00}, !- Handle
->>>>>>> 2c92e5b7
+  {44cd9be6-213e-45ff-ba04-989463ab4800}, !- Handle
   ,                                       !- Temperature Capacity Multiplier
   15,                                     !- Humidity Capacity Multiplier
   ;                                       !- Carbon Dioxide Capacity Multiplier
 
 OS:RunPeriod,
-<<<<<<< HEAD
-  {93d6a6da-0295-40f8-a2f7-63a50f9f654b}, !- Handle
-=======
-  {df4bf2b6-0531-4b73-a2ed-abaca8a875cc}, !- Handle
->>>>>>> 2c92e5b7
+  {667bc926-9bb1-48b1-bf9f-ee4d87df9aee}, !- Handle
   Run Period 1,                           !- Name
   1,                                      !- Begin Month
   1,                                      !- Begin Day of Month
@@ -81,21 +49,13 @@
   ;                                       !- Number of Times Runperiod to be Repeated
 
 OS:YearDescription,
-<<<<<<< HEAD
-  {4d86471f-7919-4915-8257-7358792168d3}, !- Handle
-=======
-  {9259b063-1462-4368-9ba3-3e926ee92ac2}, !- Handle
->>>>>>> 2c92e5b7
+  {2d7e4545-01ec-4faa-b80c-5479acd9d000}, !- Handle
   2007,                                   !- Calendar Year
   ,                                       !- Day of Week for Start Day
   ;                                       !- Is Leap Year
 
 OS:WeatherFile,
-<<<<<<< HEAD
-  {9317fcab-c55f-4722-bfc2-6fb0318ef929}, !- Handle
-=======
-  {f8abe2cf-e65b-45de-b7f6-93c40c89b1f2}, !- Handle
->>>>>>> 2c92e5b7
+  {4d8404b3-2296-4387-a174-bebe6c1842a0}, !- Handle
   Denver Intl Ap,                         !- City
   CO,                                     !- State Province Region
   USA,                                    !- Country
@@ -109,13 +69,8 @@
   E23378AA;                               !- Checksum
 
 OS:AdditionalProperties,
-<<<<<<< HEAD
-  {fafd230d-846a-4491-8e43-ce116dc0f47f}, !- Handle
-  {9317fcab-c55f-4722-bfc2-6fb0318ef929}, !- Object Name
-=======
-  {661750ed-b40a-4207-8d20-3850f21679dd}, !- Handle
-  {f8abe2cf-e65b-45de-b7f6-93c40c89b1f2}, !- Object Name
->>>>>>> 2c92e5b7
+  {a0ef03ab-e223-4dfb-a3ad-0091a8b4d26f}, !- Handle
+  {4d8404b3-2296-4387-a174-bebe6c1842a0}, !- Object Name
   EPWHeaderCity,                          !- Feature Name 1
   String,                                 !- Feature Data Type 1
   Denver Intl Ap,                         !- Feature Value 1
@@ -223,11 +178,7 @@
   84;                                     !- Feature Value 35
 
 OS:Site,
-<<<<<<< HEAD
-  {241395dc-3478-42fa-8bd5-7dd96128bd5b}, !- Handle
-=======
-  {afd379c8-2ee1-48d4-8061-b6ae635e837b}, !- Handle
->>>>>>> 2c92e5b7
+  {b99910fc-3c2e-425d-9f88-33475e33e79b}, !- Handle
   Denver Intl Ap_CO_USA,                  !- Name
   39.83,                                  !- Latitude {deg}
   -104.65,                                !- Longitude {deg}
@@ -236,11 +187,7 @@
   ;                                       !- Terrain
 
 OS:ClimateZones,
-<<<<<<< HEAD
-  {dca97782-540e-4131-a56b-44474cd5f98f}, !- Handle
-=======
-  {6cddf039-5bad-4e9d-acde-84ec33e7fcee}, !- Handle
->>>>>>> 2c92e5b7
+  {d57d5f20-d94a-4331-b627-d30275463fa5}, !- Handle
   ,                                       !- Active Institution
   ,                                       !- Active Year
   ,                                       !- Climate Zone Institution Name 1
@@ -253,31 +200,19 @@
   Cold;                                   !- Climate Zone Value 2
 
 OS:Site:WaterMainsTemperature,
-<<<<<<< HEAD
-  {ec52f3f5-15ce-497f-b981-283ba928eea2}, !- Handle
-=======
-  {cb21e78e-ca53-4472-bc0b-79582e2e35ef}, !- Handle
->>>>>>> 2c92e5b7
+  {02ee4743-49ab-4936-b42c-e3c4df5cdbf2}, !- Handle
   Correlation,                            !- Calculation Method
   ,                                       !- Temperature Schedule Name
   10.8753424657535,                       !- Annual Average Outdoor Air Temperature {C}
   23.1524007936508;                       !- Maximum Difference In Monthly Average Outdoor Air Temperatures {deltaC}
 
 OS:RunPeriodControl:DaylightSavingTime,
-<<<<<<< HEAD
-  {35ffb237-a44f-4076-b5ea-a78477baa052}, !- Handle
-=======
-  {757923dd-7669-43fa-b418-187276b1edee}, !- Handle
->>>>>>> 2c92e5b7
+  {c58de7d4-ce90-4c21-8d12-fb2b2322d475}, !- Handle
   4/7,                                    !- Start Date
   10/26;                                  !- End Date
 
 OS:Site:GroundTemperature:Deep,
-<<<<<<< HEAD
-  {31cdca31-c1cc-41ee-8def-aa72a9cac488}, !- Handle
-=======
-  {bdd60df1-6b24-4a17-825e-cd38f4888b06}, !- Handle
->>>>>>> 2c92e5b7
+  {b6fc6af1-b834-493d-bc7d-671bb81c5d21}, !- Handle
   10.8753424657535,                       !- January Deep Ground Temperature {C}
   10.8753424657535,                       !- February Deep Ground Temperature {C}
   10.8753424657535,                       !- March Deep Ground Temperature {C}
@@ -292,11 +227,7 @@
   10.8753424657535;                       !- December Deep Ground Temperature {C}
 
 OS:Building,
-<<<<<<< HEAD
-  {36294621-635e-4d7c-88f8-dc639bc72485}, !- Handle
-=======
-  {298f2067-10dd-4e3f-8b41-ae69814eb708}, !- Handle
->>>>>>> 2c92e5b7
+  {3d10dd02-5cbf-4167-afcf-0e4bb8b51324}, !- Handle
   Building 1,                             !- Name
   ,                                       !- Building Sector Type
   180,                                    !- North Axis {deg}
@@ -311,15 +242,9 @@
   10;                                     !- Standards Number of Living Units
 
 OS:AdditionalProperties,
-<<<<<<< HEAD
-  {2ac6690a-a751-487d-8f94-3b5f9999c424}, !- Handle
-  {36294621-635e-4d7c-88f8-dc639bc72485}, !- Object Name
+  {31e837ff-5e73-4b4d-96b9-e0a6a0f10db8}, !- Handle
+  {3d10dd02-5cbf-4167-afcf-0e4bb8b51324}, !- Object Name
   num_units,                              !- Feature Name 1
-=======
-  {568ada27-15be-4917-a56d-f8972a18d54d}, !- Handle
-  {298f2067-10dd-4e3f-8b41-ae69814eb708}, !- Object Name
-  Total Units Represented,                !- Feature Name 1
->>>>>>> 2c92e5b7
   Integer,                                !- Feature Data Type 1
   10,                                     !- Feature Value 1
   has_rear_units,                         !- Feature Name 2
@@ -333,11 +258,7 @@
   2;                                      !- Feature Value 4
 
 OS:ThermalZone,
-<<<<<<< HEAD
-  {d58eebc6-4a1a-4ea1-a962-a23e96c9d479}, !- Handle
-=======
-  {8aa8fe10-866c-4846-a1eb-1d168d2d78af}, !- Handle
->>>>>>> 2c92e5b7
+  {95205e1c-93ed-4a1c-894b-57e526aae39a}, !- Handle
   living zone,                            !- Name
   ,                                       !- Multiplier
   ,                                       !- Ceiling Height {m}
@@ -346,17 +267,10 @@
   ,                                       !- Zone Inside Convection Algorithm
   ,                                       !- Zone Outside Convection Algorithm
   ,                                       !- Zone Conditioning Equipment List Name
-<<<<<<< HEAD
-  {32cf5133-f25f-48ea-b0ba-7e75a66bea5d}, !- Zone Air Inlet Port List
-  {90e6eeae-1b67-4946-a5fb-14b249b1356c}, !- Zone Air Exhaust Port List
-  {0acba71b-ea14-40ae-abff-d1259ec5e3b7}, !- Zone Air Node Name
-  {c437af75-a1b8-4229-9215-dd3442df1722}, !- Zone Return Air Port List
-=======
-  {d3daaa17-d1b0-4112-a23e-b7523af49f20}, !- Zone Air Inlet Port List
-  {54876869-5f37-4084-a03c-33abf4f142ec}, !- Zone Air Exhaust Port List
-  {712d7c28-c82a-4f94-bfd3-75e6cb7f97cc}, !- Zone Air Node Name
-  {ca3409bb-de3b-4e3d-95dd-40c61bb7b11e}, !- Zone Return Air Port List
->>>>>>> 2c92e5b7
+  {b73b4f99-cdf4-420f-801f-333038fa15cf}, !- Zone Air Inlet Port List
+  {35d4d348-0b82-4fbc-ba7a-70c0daeecd4f}, !- Zone Air Exhaust Port List
+  {30731966-762e-4d8a-9978-0b8e70515247}, !- Zone Air Node Name
+  {7f092a61-f74b-4de3-a2f4-3102ebd8e49a}, !- Zone Return Air Port List
   ,                                       !- Primary Daylighting Control Name
   ,                                       !- Fraction of Zone Controlled by Primary Daylighting Control
   ,                                       !- Secondary Daylighting Control Name
@@ -367,71 +281,37 @@
   No;                                     !- Use Ideal Air Loads
 
 OS:Node,
-<<<<<<< HEAD
-  {296bdefb-efda-4993-88d8-c8be08f897a9}, !- Handle
+  {3abf8888-bca1-45da-b7ff-20bc8435df50}, !- Handle
   Node 1,                                 !- Name
-  {0acba71b-ea14-40ae-abff-d1259ec5e3b7}, !- Inlet Port
+  {30731966-762e-4d8a-9978-0b8e70515247}, !- Inlet Port
   ;                                       !- Outlet Port
 
 OS:Connection,
-  {0acba71b-ea14-40ae-abff-d1259ec5e3b7}, !- Handle
-  {5a0ac31c-3db1-4f2e-a1aa-a87900fa0d43}, !- Name
-  {d58eebc6-4a1a-4ea1-a962-a23e96c9d479}, !- Source Object
+  {30731966-762e-4d8a-9978-0b8e70515247}, !- Handle
+  {5bead3a0-1d4a-4790-abd2-7c9320c87b87}, !- Name
+  {95205e1c-93ed-4a1c-894b-57e526aae39a}, !- Source Object
   11,                                     !- Outlet Port
-  {296bdefb-efda-4993-88d8-c8be08f897a9}, !- Target Object
+  {3abf8888-bca1-45da-b7ff-20bc8435df50}, !- Target Object
   2;                                      !- Inlet Port
 
 OS:PortList,
-  {32cf5133-f25f-48ea-b0ba-7e75a66bea5d}, !- Handle
-  {bb7520de-8005-4f81-8df4-58de830fa177}, !- Name
-  {d58eebc6-4a1a-4ea1-a962-a23e96c9d479}; !- HVAC Component
+  {b73b4f99-cdf4-420f-801f-333038fa15cf}, !- Handle
+  {58055225-95d5-4ba9-99c2-9ecf93415782}, !- Name
+  {95205e1c-93ed-4a1c-894b-57e526aae39a}; !- HVAC Component
 
 OS:PortList,
-  {90e6eeae-1b67-4946-a5fb-14b249b1356c}, !- Handle
-  {67783b36-9719-4c6b-a158-77780481e17c}, !- Name
-  {d58eebc6-4a1a-4ea1-a962-a23e96c9d479}; !- HVAC Component
+  {35d4d348-0b82-4fbc-ba7a-70c0daeecd4f}, !- Handle
+  {0f8dea08-fc71-4cc1-a492-5c799c77db52}, !- Name
+  {95205e1c-93ed-4a1c-894b-57e526aae39a}; !- HVAC Component
 
 OS:PortList,
-  {c437af75-a1b8-4229-9215-dd3442df1722}, !- Handle
-  {a1f7b8f5-5f64-4b47-b9a0-07cf58d045a9}, !- Name
-  {d58eebc6-4a1a-4ea1-a962-a23e96c9d479}; !- HVAC Component
+  {7f092a61-f74b-4de3-a2f4-3102ebd8e49a}, !- Handle
+  {3a1ac72d-85b9-4482-b310-c0b28e76c758}, !- Name
+  {95205e1c-93ed-4a1c-894b-57e526aae39a}; !- HVAC Component
 
 OS:Sizing:Zone,
-  {33b53364-9074-4984-890f-1adab6aa9ec5}, !- Handle
-  {d58eebc6-4a1a-4ea1-a962-a23e96c9d479}, !- Zone or ZoneList Name
-=======
-  {4ce2e8db-31ac-4136-81ca-e6abaa4c3d4c}, !- Handle
-  Node 1,                                 !- Name
-  {712d7c28-c82a-4f94-bfd3-75e6cb7f97cc}, !- Inlet Port
-  ;                                       !- Outlet Port
-
-OS:Connection,
-  {712d7c28-c82a-4f94-bfd3-75e6cb7f97cc}, !- Handle
-  {cd3292a3-16f4-49e2-a90e-0ebcf909e328}, !- Name
-  {8aa8fe10-866c-4846-a1eb-1d168d2d78af}, !- Source Object
-  11,                                     !- Outlet Port
-  {4ce2e8db-31ac-4136-81ca-e6abaa4c3d4c}, !- Target Object
-  2;                                      !- Inlet Port
-
-OS:PortList,
-  {d3daaa17-d1b0-4112-a23e-b7523af49f20}, !- Handle
-  {ecd98486-fb7e-43f3-9d7d-5f6a367237e1}, !- Name
-  {8aa8fe10-866c-4846-a1eb-1d168d2d78af}; !- HVAC Component
-
-OS:PortList,
-  {54876869-5f37-4084-a03c-33abf4f142ec}, !- Handle
-  {3127ffd1-0033-4cba-907c-c3066c62cfe6}, !- Name
-  {8aa8fe10-866c-4846-a1eb-1d168d2d78af}; !- HVAC Component
-
-OS:PortList,
-  {ca3409bb-de3b-4e3d-95dd-40c61bb7b11e}, !- Handle
-  {12a045b0-9103-4743-8ff4-6f4d03343b89}, !- Name
-  {8aa8fe10-866c-4846-a1eb-1d168d2d78af}; !- HVAC Component
-
-OS:Sizing:Zone,
-  {e1dafd55-af9e-4903-bad3-984c55606155}, !- Handle
-  {8aa8fe10-866c-4846-a1eb-1d168d2d78af}, !- Zone or ZoneList Name
->>>>>>> 2c92e5b7
+  {30e60cce-f4f2-40aa-9058-b0d6e446cdae}, !- Handle
+  {95205e1c-93ed-4a1c-894b-57e526aae39a}, !- Zone or ZoneList Name
   SupplyAirTemperature,                   !- Zone Cooling Design Supply Air Temperature Input Method
   14,                                     !- Zone Cooling Design Supply Air Temperature {C}
   11.11,                                  !- Zone Cooling Design Supply Air Temperature Difference {deltaC}
@@ -460,25 +340,14 @@
   autosize;                               !- Dedicated Outdoor Air High Setpoint Temperature for Design {C}
 
 OS:ZoneHVAC:EquipmentList,
-<<<<<<< HEAD
-  {687a7a58-74f9-4e0e-9df7-9b2d954b35a2}, !- Handle
+  {94865c1c-6202-42fc-929f-930eb87503c7}, !- Handle
   Zone HVAC Equipment List 1,             !- Name
-  {d58eebc6-4a1a-4ea1-a962-a23e96c9d479}; !- Thermal Zone
+  {95205e1c-93ed-4a1c-894b-57e526aae39a}; !- Thermal Zone
 
 OS:Space,
-  {5672a785-89be-4785-9db1-60ac27000199}, !- Handle
+  {33269f46-b6ce-46d4-b2fd-b8ef845df982}, !- Handle
   living space,                           !- Name
-  {838de190-4f9e-41c8-878c-2fd6285e5dc6}, !- Space Type Name
-=======
-  {ce58e8a8-38c2-4032-bacd-3ee17852f522}, !- Handle
-  Zone HVAC Equipment List 1,             !- Name
-  {8aa8fe10-866c-4846-a1eb-1d168d2d78af}; !- Thermal Zone
-
-OS:Space,
-  {9c0b7c0b-107b-42de-a6c0-15756a50b56b}, !- Handle
-  living space,                           !- Name
-  {6e03d40f-3258-4722-93d9-9faf1556b2f7}, !- Space Type Name
->>>>>>> 2c92e5b7
+  {c6ab28d5-264a-4c1f-abc6-877d54002496}, !- Space Type Name
   ,                                       !- Default Construction Set Name
   ,                                       !- Default Schedule Set Name
   ,                                       !- Direction of Relative North {deg}
@@ -486,31 +355,17 @@
   ,                                       !- Y Origin {m}
   ,                                       !- Z Origin {m}
   ,                                       !- Building Story Name
-<<<<<<< HEAD
-  {d58eebc6-4a1a-4ea1-a962-a23e96c9d479}, !- Thermal Zone Name
+  {95205e1c-93ed-4a1c-894b-57e526aae39a}, !- Thermal Zone Name
   ,                                       !- Part of Total Floor Area
   ,                                       !- Design Specification Outdoor Air Object Name
-  {b5d45c08-022d-4791-93eb-81a9f6c54449}; !- Building Unit Name
-
-OS:Surface,
-  {ef27abaf-0817-46df-bcd2-d79be63e79ae}, !- Handle
+  {ada0f8af-81a6-4a30-b841-6cc54ace3a90}; !- Building Unit Name
+
+OS:Surface,
+  {01bff379-924d-4fc6-a5f1-b69d5678493d}, !- Handle
   Surface 1,                              !- Name
   Floor,                                  !- Surface Type
   ,                                       !- Construction Name
-  {5672a785-89be-4785-9db1-60ac27000199}, !- Space Name
-=======
-  {8aa8fe10-866c-4846-a1eb-1d168d2d78af}, !- Thermal Zone Name
-  ,                                       !- Part of Total Floor Area
-  ,                                       !- Design Specification Outdoor Air Object Name
-  {09be8487-cda0-4b23-bc24-190e05427c01}; !- Building Unit Name
-
-OS:Surface,
-  {d7fed0b8-af37-4185-88ac-5e484e7266f2}, !- Handle
-  Surface 1,                              !- Name
-  Floor,                                  !- Surface Type
-  ,                                       !- Construction Name
-  {9c0b7c0b-107b-42de-a6c0-15756a50b56b}, !- Space Name
->>>>>>> 2c92e5b7
+  {33269f46-b6ce-46d4-b2fd-b8ef845df982}, !- Space Name
   Foundation,                             !- Outside Boundary Condition
   ,                                       !- Outside Boundary Condition Object
   NoSun,                                  !- Sun Exposure
@@ -523,19 +378,11 @@
   4.572, -9.144, 0;                       !- X,Y,Z Vertex 4 {m}
 
 OS:Surface,
-<<<<<<< HEAD
-  {980094dc-b812-404c-9b7b-fbbcd4e1f2c4}, !- Handle
+  {2247f72e-0831-4cac-8269-d6569033dbf0}, !- Handle
   Surface 2,                              !- Name
   Wall,                                   !- Surface Type
   ,                                       !- Construction Name
-  {5672a785-89be-4785-9db1-60ac27000199}, !- Space Name
-=======
-  {0b3b4e12-be0f-462f-a8c3-2ffd86a49d9d}, !- Handle
-  Surface 2,                              !- Name
-  Wall,                                   !- Surface Type
-  ,                                       !- Construction Name
-  {9c0b7c0b-107b-42de-a6c0-15756a50b56b}, !- Space Name
->>>>>>> 2c92e5b7
+  {33269f46-b6ce-46d4-b2fd-b8ef845df982}, !- Space Name
   Outdoors,                               !- Outside Boundary Condition
   ,                                       !- Outside Boundary Condition Object
   SunExposed,                             !- Sun Exposure
@@ -548,23 +395,13 @@
   0, -9.144, 2.4384;                      !- X,Y,Z Vertex 4 {m}
 
 OS:Surface,
-<<<<<<< HEAD
-  {1f7e75b7-9c18-48ec-b37b-7f79a3da8c3c}, !- Handle
+  {16059e78-ae3e-4d87-af82-623e6973889e}, !- Handle
   Surface 3,                              !- Name
   Wall,                                   !- Surface Type
   ,                                       !- Construction Name
-  {5672a785-89be-4785-9db1-60ac27000199}, !- Space Name
+  {33269f46-b6ce-46d4-b2fd-b8ef845df982}, !- Space Name
   Adiabatic,                              !- Outside Boundary Condition
   ,                                       !- Outside Boundary Condition Object
-=======
-  {af38caed-99db-4999-b2dd-9e5c9b784265}, !- Handle
-  Surface 3,                              !- Name
-  Wall,                                   !- Surface Type
-  ,                                       !- Construction Name
-  {9c0b7c0b-107b-42de-a6c0-15756a50b56b}, !- Space Name
-  Surface,                                !- Outside Boundary Condition
-  {30ef1baf-7668-4eb5-9646-b76c47515065}, !- Outside Boundary Condition Object
->>>>>>> 2c92e5b7
   NoSun,                                  !- Sun Exposure
   NoWind,                                 !- Wind Exposure
   ,                                       !- View Factor to Ground
@@ -575,23 +412,13 @@
   0, 0, 2.4384;                           !- X,Y,Z Vertex 4 {m}
 
 OS:Surface,
-<<<<<<< HEAD
-  {bfc6d1c9-997c-4573-b914-d23735924e40}, !- Handle
+  {d3e7e373-14ce-45e2-af3f-8f6a5579bb23}, !- Handle
   Surface 4,                              !- Name
   Wall,                                   !- Surface Type
   ,                                       !- Construction Name
-  {5672a785-89be-4785-9db1-60ac27000199}, !- Space Name
+  {33269f46-b6ce-46d4-b2fd-b8ef845df982}, !- Space Name
   Adiabatic,                              !- Outside Boundary Condition
   ,                                       !- Outside Boundary Condition Object
-=======
-  {d14bdf96-f4d6-4148-8580-db5a913b4d38}, !- Handle
-  Surface 4,                              !- Name
-  Wall,                                   !- Surface Type
-  ,                                       !- Construction Name
-  {9c0b7c0b-107b-42de-a6c0-15756a50b56b}, !- Space Name
-  Surface,                                !- Outside Boundary Condition
-  {21ee997a-a1c1-4a0f-81da-d2b464209695}, !- Outside Boundary Condition Object
->>>>>>> 2c92e5b7
   NoSun,                                  !- Sun Exposure
   NoWind,                                 !- Wind Exposure
   ,                                       !- View Factor to Ground
@@ -602,19 +429,11 @@
   4.572, 0, 2.4384;                       !- X,Y,Z Vertex 4 {m}
 
 OS:Surface,
-<<<<<<< HEAD
-  {0fa06cb2-42ef-40dc-adc5-8410a913c171}, !- Handle
+  {c4e14322-e172-4e23-8b2f-643ddb06d60f}, !- Handle
   Surface 5,                              !- Name
   Wall,                                   !- Surface Type
   ,                                       !- Construction Name
-  {5672a785-89be-4785-9db1-60ac27000199}, !- Space Name
-=======
-  {5f467aa8-7fd1-4e7f-8942-6d595cdb9159}, !- Handle
-  Surface 5,                              !- Name
-  Wall,                                   !- Surface Type
-  ,                                       !- Construction Name
-  {9c0b7c0b-107b-42de-a6c0-15756a50b56b}, !- Space Name
->>>>>>> 2c92e5b7
+  {33269f46-b6ce-46d4-b2fd-b8ef845df982}, !- Space Name
   Outdoors,                               !- Outside Boundary Condition
   ,                                       !- Outside Boundary Condition Object
   SunExposed,                             !- Sun Exposure
@@ -627,23 +446,13 @@
   4.572, -9.144, 2.4384;                  !- X,Y,Z Vertex 4 {m}
 
 OS:Surface,
-<<<<<<< HEAD
-  {4876eebb-8f78-469a-8f07-095e4fbeccb7}, !- Handle
+  {3096fc4c-071a-4ead-b7ff-633d3a7384e0}, !- Handle
   Surface 6,                              !- Name
   RoofCeiling,                            !- Surface Type
   ,                                       !- Construction Name
-  {5672a785-89be-4785-9db1-60ac27000199}, !- Space Name
+  {33269f46-b6ce-46d4-b2fd-b8ef845df982}, !- Space Name
   Surface,                                !- Outside Boundary Condition
-  {a0d76005-de16-4233-9a40-2616af0ead3a}, !- Outside Boundary Condition Object
-=======
-  {e05e31fc-18eb-42e1-8271-008b4185fa33}, !- Handle
-  Surface 6,                              !- Name
-  RoofCeiling,                            !- Surface Type
-  ,                                       !- Construction Name
-  {9c0b7c0b-107b-42de-a6c0-15756a50b56b}, !- Space Name
-  Surface,                                !- Outside Boundary Condition
-  {5ef9c69c-b084-44a1-a5b6-9399b576dc8e}, !- Outside Boundary Condition Object
->>>>>>> 2c92e5b7
+  {57486b61-6884-4907-90ba-315b6e928228}, !- Outside Boundary Condition Object
   NoSun,                                  !- Sun Exposure
   NoWind,                                 !- Wind Exposure
   ,                                       !- View Factor to Ground
@@ -654,11 +463,7 @@
   0, -9.144, 2.4384;                      !- X,Y,Z Vertex 4 {m}
 
 OS:SpaceType,
-<<<<<<< HEAD
-  {838de190-4f9e-41c8-878c-2fd6285e5dc6}, !- Handle
-=======
-  {6e03d40f-3258-4722-93d9-9faf1556b2f7}, !- Handle
->>>>>>> 2c92e5b7
+  {c6ab28d5-264a-4c1f-abc6-877d54002496}, !- Handle
   Space Type 1,                           !- Name
   ,                                       !- Default Construction Set Name
   ,                                       !- Default Schedule Set Name
@@ -669,15 +474,9 @@
   living;                                 !- Standards Space Type
 
 OS:Space,
-<<<<<<< HEAD
-  {17646e63-0a04-468a-bf6e-8d8329d69a01}, !- Handle
+  {4942cfce-41d4-431f-845f-0f83331f3927}, !- Handle
   living space|story 2,                   !- Name
-  {838de190-4f9e-41c8-878c-2fd6285e5dc6}, !- Space Type Name
-=======
-  {21b605de-9c38-47c3-806a-d6925ba25f05}, !- Handle
-  living space|story 2,                   !- Name
-  {6e03d40f-3258-4722-93d9-9faf1556b2f7}, !- Space Type Name
->>>>>>> 2c92e5b7
+  {c6ab28d5-264a-4c1f-abc6-877d54002496}, !- Space Type Name
   ,                                       !- Default Construction Set Name
   ,                                       !- Default Schedule Set Name
   -0,                                     !- Direction of Relative North {deg}
@@ -685,28 +484,51 @@
   0,                                      !- Y Origin {m}
   2.4384,                                 !- Z Origin {m}
   ,                                       !- Building Story Name
-<<<<<<< HEAD
-  {d58eebc6-4a1a-4ea1-a962-a23e96c9d479}, !- Thermal Zone Name
+  {95205e1c-93ed-4a1c-894b-57e526aae39a}, !- Thermal Zone Name
   ,                                       !- Part of Total Floor Area
   ,                                       !- Design Specification Outdoor Air Object Name
-  {b5d45c08-022d-4791-93eb-81a9f6c54449}; !- Building Unit Name
-
-OS:Surface,
-  {6a641901-0b38-4ea4-a033-ac575c16af9c}, !- Handle
-=======
-  {8aa8fe10-866c-4846-a1eb-1d168d2d78af}, !- Thermal Zone Name
-  ,                                       !- Part of Total Floor Area
-  ,                                       !- Design Specification Outdoor Air Object Name
-  {09be8487-cda0-4b23-bc24-190e05427c01}; !- Building Unit Name
-
-OS:Surface,
-  {5ef9c69c-b084-44a1-a5b6-9399b576dc8e}, !- Handle
->>>>>>> 2c92e5b7
+  {ada0f8af-81a6-4a30-b841-6cc54ace3a90}; !- Building Unit Name
+
+OS:Surface,
+  {17c27b9b-b0a0-4e48-8a6b-459d08128854}, !- Handle
   Surface 7,                              !- Name
-  Floor,                                  !- Surface Type
-  ,                                       !- Construction Name
-<<<<<<< HEAD
-  {17646e63-0a04-468a-bf6e-8d8329d69a01}, !- Space Name
+  Wall,                                   !- Surface Type
+  ,                                       !- Construction Name
+  {4942cfce-41d4-431f-845f-0f83331f3927}, !- Space Name
+  Adiabatic,                              !- Outside Boundary Condition
+  ,                                       !- Outside Boundary Condition Object
+  NoSun,                                  !- Sun Exposure
+  NoWind,                                 !- Wind Exposure
+  ,                                       !- View Factor to Ground
+  ,                                       !- Number of Vertices
+  4.572, 0, 2.4384,                       !- X,Y,Z Vertex 1 {m}
+  4.572, 0, 0,                            !- X,Y,Z Vertex 2 {m}
+  0, 0, 0,                                !- X,Y,Z Vertex 3 {m}
+  0, 0, 2.4384;                           !- X,Y,Z Vertex 4 {m}
+
+OS:Surface,
+  {e5bce65e-06f7-4a91-9343-2fd41a4b2a6f}, !- Handle
+  Surface 8,                              !- Name
+  Wall,                                   !- Surface Type
+  ,                                       !- Construction Name
+  {4942cfce-41d4-431f-845f-0f83331f3927}, !- Space Name
+  Adiabatic,                              !- Outside Boundary Condition
+  ,                                       !- Outside Boundary Condition Object
+  NoSun,                                  !- Sun Exposure
+  NoWind,                                 !- Wind Exposure
+  ,                                       !- View Factor to Ground
+  ,                                       !- Number of Vertices
+  4.572, -9.144, 2.4384,                  !- X,Y,Z Vertex 1 {m}
+  4.572, -9.144, 0,                       !- X,Y,Z Vertex 2 {m}
+  4.572, 0, 0,                            !- X,Y,Z Vertex 3 {m}
+  4.572, 0, 2.4384;                       !- X,Y,Z Vertex 4 {m}
+
+OS:Surface,
+  {9961c959-00f0-4ec0-9ecd-ed80f1bcd50a}, !- Handle
+  Surface 9,                              !- Name
+  Wall,                                   !- Surface Type
+  ,                                       !- Construction Name
+  {4942cfce-41d4-431f-845f-0f83331f3927}, !- Space Name
   Outdoors,                               !- Outside Boundary Condition
   ,                                       !- Outside Boundary Condition Object
   SunExposed,                             !- Sun Exposure
@@ -719,35 +541,30 @@
   4.572, -9.144, 2.4384;                  !- X,Y,Z Vertex 4 {m}
 
 OS:Surface,
-  {5ff14909-361f-49f8-a487-880e61183a79}, !- Handle
-  Surface 8,                              !- Name
-  Wall,                                   !- Surface Type
-  ,                                       !- Construction Name
-  {17646e63-0a04-468a-bf6e-8d8329d69a01}, !- Space Name
-  Adiabatic,                              !- Outside Boundary Condition
-  ,                                       !- Outside Boundary Condition Object
+  {52e6de1d-af0e-4ea9-ab22-5a639a010dbe}, !- Handle
+  Surface 10,                             !- Name
+  RoofCeiling,                            !- Surface Type
+  ,                                       !- Construction Name
+  {4942cfce-41d4-431f-845f-0f83331f3927}, !- Space Name
+  Surface,                                !- Outside Boundary Condition
+  {bf0c1bd8-9997-4992-9725-daeceece5f9a}, !- Outside Boundary Condition Object
   NoSun,                                  !- Sun Exposure
   NoWind,                                 !- Wind Exposure
   ,                                       !- View Factor to Ground
   ,                                       !- Number of Vertices
   4.572, -9.144, 2.4384,                  !- X,Y,Z Vertex 1 {m}
-  4.572, -9.144, 0,                       !- X,Y,Z Vertex 2 {m}
-  4.572, 0, 0,                            !- X,Y,Z Vertex 3 {m}
-  4.572, 0, 2.4384;                       !- X,Y,Z Vertex 4 {m}
-
-OS:Surface,
-  {4fcfa315-b79d-43b3-a44e-3ce2c1cb08bf}, !- Handle
-  Surface 9,                              !- Name
-  Wall,                                   !- Surface Type
-  ,                                       !- Construction Name
-  {17646e63-0a04-468a-bf6e-8d8329d69a01}, !- Space Name
-  Adiabatic,                              !- Outside Boundary Condition
-  ,                                       !- Outside Boundary Condition Object
-=======
-  {21b605de-9c38-47c3-806a-d6925ba25f05}, !- Space Name
+  4.572, 0, 2.4384,                       !- X,Y,Z Vertex 2 {m}
+  0, 0, 2.4384,                           !- X,Y,Z Vertex 3 {m}
+  0, -9.144, 2.4384;                      !- X,Y,Z Vertex 4 {m}
+
+OS:Surface,
+  {57486b61-6884-4907-90ba-315b6e928228}, !- Handle
+  Surface 11,                             !- Name
+  Floor,                                  !- Surface Type
+  ,                                       !- Construction Name
+  {4942cfce-41d4-431f-845f-0f83331f3927}, !- Space Name
   Surface,                                !- Outside Boundary Condition
-  {e05e31fc-18eb-42e1-8271-008b4185fa33}, !- Outside Boundary Condition Object
->>>>>>> 2c92e5b7
+  {3096fc4c-071a-4ead-b7ff-633d3a7384e0}, !- Outside Boundary Condition Object
   NoSun,                                  !- Sun Exposure
   NoWind,                                 !- Wind Exposure
   ,                                       !- View Factor to Ground
@@ -758,12 +575,11 @@
   4.572, -9.144, 0;                       !- X,Y,Z Vertex 4 {m}
 
 OS:Surface,
-<<<<<<< HEAD
-  {70f7b7be-f5b3-47b5-b9b4-da6e7160fc47}, !- Handle
-  Surface 10,                             !- Name
+  {1bed31a3-c294-4527-8bed-04fd8d7aac60}, !- Handle
+  Surface 12,                             !- Name
   Wall,                                   !- Surface Type
   ,                                       !- Construction Name
-  {17646e63-0a04-468a-bf6e-8d8329d69a01}, !- Space Name
+  {4942cfce-41d4-431f-845f-0f83331f3927}, !- Space Name
   Outdoors,                               !- Outside Boundary Condition
   ,                                       !- Outside Boundary Condition Object
   SunExposed,                             !- Sun Exposure
@@ -776,57 +592,13 @@
   0, -9.144, 2.4384;                      !- X,Y,Z Vertex 4 {m}
 
 OS:Surface,
-  {a0d76005-de16-4233-9a40-2616af0ead3a}, !- Handle
-  Surface 11,                             !- Name
-  Floor,                                  !- Surface Type
-  ,                                       !- Construction Name
-  {17646e63-0a04-468a-bf6e-8d8329d69a01}, !- Space Name
-  Surface,                                !- Outside Boundary Condition
-  {4876eebb-8f78-469a-8f07-095e4fbeccb7}, !- Outside Boundary Condition Object
-  NoSun,                                  !- Sun Exposure
-  NoWind,                                 !- Wind Exposure
-  ,                                       !- View Factor to Ground
-  ,                                       !- Number of Vertices
-  0, -9.144, 0,                           !- X,Y,Z Vertex 1 {m}
-  0, 0, 0,                                !- X,Y,Z Vertex 2 {m}
-  4.572, 0, 0,                            !- X,Y,Z Vertex 3 {m}
-  4.572, -9.144, 0;                       !- X,Y,Z Vertex 4 {m}
-
-OS:Surface,
-  {165aa4d5-fbcd-4427-bba2-e2e402dc2932}, !- Handle
-  Surface 12,                             !- Name
-  RoofCeiling,                            !- Surface Type
-  ,                                       !- Construction Name
-  {17646e63-0a04-468a-bf6e-8d8329d69a01}, !- Space Name
-  Surface,                                !- Outside Boundary Condition
-  {de84f451-b595-4e88-b4e4-5f00e2086ce5}, !- Outside Boundary Condition Object
-=======
-  {b4ed2497-0ddb-43a5-ab11-9017696a9f4c}, !- Handle
-  Surface 8,                              !- Name
-  Wall,                                   !- Surface Type
-  ,                                       !- Construction Name
-  {21b605de-9c38-47c3-806a-d6925ba25f05}, !- Space Name
-  Surface,                                !- Outside Boundary Condition
-  {42ca710c-aabc-49d4-a98d-fb5c7dd64142}, !- Outside Boundary Condition Object
->>>>>>> 2c92e5b7
-  NoSun,                                  !- Sun Exposure
-  NoWind,                                 !- Wind Exposure
-  ,                                       !- View Factor to Ground
-  ,                                       !- Number of Vertices
-  4.572, -9.144, 2.4384,                  !- X,Y,Z Vertex 1 {m}
-  4.572, -9.144, 0,                       !- X,Y,Z Vertex 2 {m}
-  4.572, 0, 0,                            !- X,Y,Z Vertex 3 {m}
-  4.572, 0, 2.4384;                       !- X,Y,Z Vertex 4 {m}
-
-OS:Surface,
-<<<<<<< HEAD
-  {de84f451-b595-4e88-b4e4-5f00e2086ce5}, !- Handle
+  {bf0c1bd8-9997-4992-9725-daeceece5f9a}, !- Handle
   Surface 13,                             !- Name
   Floor,                                  !- Surface Type
   ,                                       !- Construction Name
-  {75ac1fdb-21e4-42f3-ae4a-cc2de2f08ca3}, !- Space Name
+  {c037540f-2e50-444d-b9b1-409727e7600c}, !- Space Name
   Surface,                                !- Outside Boundary Condition
-  {165aa4d5-fbcd-4427-bba2-e2e402dc2932}, !- Outside Boundary Condition Object
+  {52e6de1d-af0e-4ea9-ab22-5a639a010dbe}, !- Outside Boundary Condition Object
   NoSun,                                  !- Sun Exposure
   NoWind,                                 !- Wind Exposure
   ,                                       !- View Factor to Ground
@@ -837,18 +609,11 @@
   4.572, -9.144, 4.8768;                  !- X,Y,Z Vertex 4 {m}
 
 OS:Surface,
-  {45a58290-8bfd-47c9-a92b-ad8f32ce7d35}, !- Handle
+  {de0f3a3e-d1e7-403f-84a7-048a7b185fe5}, !- Handle
   Surface 14,                             !- Name
   RoofCeiling,                            !- Surface Type
   ,                                       !- Construction Name
-  {75ac1fdb-21e4-42f3-ae4a-cc2de2f08ca3}, !- Space Name
-=======
-  {94e1d6b5-0730-4077-af94-32e02fa3d706}, !- Handle
-  Surface 9,                              !- Name
-  Wall,                                   !- Surface Type
-  ,                                       !- Construction Name
-  {21b605de-9c38-47c3-806a-d6925ba25f05}, !- Space Name
->>>>>>> 2c92e5b7
+  {c037540f-2e50-444d-b9b1-409727e7600c}, !- Space Name
   Outdoors,                               !- Outside Boundary Condition
   ,                                       !- Outside Boundary Condition Object
   SunExposed,                             !- Sun Exposure
@@ -861,37 +626,28 @@
   0, 0, 4.8768;                           !- X,Y,Z Vertex 4 {m}
 
 OS:Surface,
-<<<<<<< HEAD
-  {af300e50-2463-4538-90d5-a53e1a879998}, !- Handle
+  {11ba4619-0ba5-482d-a4d3-5ef592d8aecb}, !- Handle
   Surface 15,                             !- Name
   RoofCeiling,                            !- Surface Type
   ,                                       !- Construction Name
-  {75ac1fdb-21e4-42f3-ae4a-cc2de2f08ca3}, !- Space Name
-=======
-  {7cf420d9-50a1-42b4-a8d8-e623fa8af9bb}, !- Handle
-  Surface 10,                             !- Name
-  Wall,                                   !- Surface Type
-  ,                                       !- Construction Name
-  {21b605de-9c38-47c3-806a-d6925ba25f05}, !- Space Name
->>>>>>> 2c92e5b7
+  {c037540f-2e50-444d-b9b1-409727e7600c}, !- Space Name
   Outdoors,                               !- Outside Boundary Condition
   ,                                       !- Outside Boundary Condition Object
   SunExposed,                             !- Sun Exposure
   WindExposed,                            !- Wind Exposure
   ,                                       !- View Factor to Ground
   ,                                       !- Number of Vertices
-<<<<<<< HEAD
   4.572, -4.572, 7.1628,                  !- X,Y,Z Vertex 1 {m}
   0, -4.572, 7.1628,                      !- X,Y,Z Vertex 2 {m}
   0, -9.144, 4.8768,                      !- X,Y,Z Vertex 3 {m}
   4.572, -9.144, 4.8768;                  !- X,Y,Z Vertex 4 {m}
 
 OS:Surface,
-  {e340b8dc-80bc-4386-96f3-a825a36f1ea3}, !- Handle
+  {c0895171-156c-438f-b48a-8e83ad6e7d14}, !- Handle
   Surface 16,                             !- Name
   Wall,                                   !- Surface Type
   ,                                       !- Construction Name
-  {75ac1fdb-21e4-42f3-ae4a-cc2de2f08ca3}, !- Space Name
+  {c037540f-2e50-444d-b9b1-409727e7600c}, !- Space Name
   Outdoors,                               !- Outside Boundary Condition
   ,                                       !- Outside Boundary Condition Object
   SunExposed,                             !- Sun Exposure
@@ -903,58 +659,25 @@
   0, -9.144, 4.8768;                      !- X,Y,Z Vertex 3 {m}
 
 OS:Surface,
-  {df6ae248-9441-4641-93bc-f51db7211d92}, !- Handle
+  {c7ee450e-aa87-415b-bae0-615a7064397b}, !- Handle
   Surface 17,                             !- Name
   Wall,                                   !- Surface Type
   ,                                       !- Construction Name
-  {75ac1fdb-21e4-42f3-ae4a-cc2de2f08ca3}, !- Space Name
+  {c037540f-2e50-444d-b9b1-409727e7600c}, !- Space Name
   Adiabatic,                              !- Outside Boundary Condition
   ,                                       !- Outside Boundary Condition Object
-=======
-  0, 0, 2.4384,                           !- X,Y,Z Vertex 1 {m}
-  0, 0, 0,                                !- X,Y,Z Vertex 2 {m}
-  0, -9.144, 0,                           !- X,Y,Z Vertex 3 {m}
-  0, -9.144, 2.4384;                      !- X,Y,Z Vertex 4 {m}
-
-OS:Surface,
-  {79018ca8-7881-47f4-8476-3d81d8b0cfef}, !- Handle
-  Surface 11,                             !- Name
-  Wall,                                   !- Surface Type
-  ,                                       !- Construction Name
-  {21b605de-9c38-47c3-806a-d6925ba25f05}, !- Space Name
-  Surface,                                !- Outside Boundary Condition
-  {ba22f4de-375c-41b3-8c13-133e667e1e79}, !- Outside Boundary Condition Object
   NoSun,                                  !- Sun Exposure
   NoWind,                                 !- Wind Exposure
   ,                                       !- View Factor to Ground
   ,                                       !- Number of Vertices
-  4.572, 0, 2.4384,                       !- X,Y,Z Vertex 1 {m}
-  4.572, 0, 0,                            !- X,Y,Z Vertex 2 {m}
-  0, 0, 0,                                !- X,Y,Z Vertex 3 {m}
-  0, 0, 2.4384;                           !- X,Y,Z Vertex 4 {m}
-
-OS:Surface,
-  {bd0ffbba-083d-47bc-904d-d7e3414c06a0}, !- Handle
-  Surface 12,                             !- Name
-  RoofCeiling,                            !- Surface Type
-  ,                                       !- Construction Name
-  {21b605de-9c38-47c3-806a-d6925ba25f05}, !- Space Name
-  Surface,                                !- Outside Boundary Condition
-  {9941c27f-e090-47ec-a5b4-e8775886f72d}, !- Outside Boundary Condition Object
->>>>>>> 2c92e5b7
-  NoSun,                                  !- Sun Exposure
-  NoWind,                                 !- Wind Exposure
-  ,                                       !- View Factor to Ground
-  ,                                       !- Number of Vertices
-<<<<<<< HEAD
   4.572, -4.572, 7.1628,                  !- X,Y,Z Vertex 1 {m}
   4.572, -9.144, 4.8768,                  !- X,Y,Z Vertex 2 {m}
   4.572, 0, 4.8768;                       !- X,Y,Z Vertex 3 {m}
 
 OS:Space,
-  {75ac1fdb-21e4-42f3-ae4a-cc2de2f08ca3}, !- Handle
+  {c037540f-2e50-444d-b9b1-409727e7600c}, !- Handle
   unfinished attic space,                 !- Name
-  {ebb72cdb-fef4-410c-aefc-c4909fb28c99}, !- Space Type Name
+  {71064f2e-fbcc-4a2c-bb73-8ddc9014d807}, !- Space Type Name
   ,                                       !- Default Construction Set Name
   ,                                       !- Default Schedule Set Name
   ,                                       !- Direction of Relative North {deg}
@@ -962,21 +685,11 @@
   ,                                       !- Y Origin {m}
   ,                                       !- Z Origin {m}
   ,                                       !- Building Story Name
-  {cce470f6-d2ab-40f4-9a70-e9df6973e5c0}; !- Thermal Zone Name
+  {b96b2a5d-f375-48c5-8cbf-1005dfa4fdc2}; !- Thermal Zone Name
 
 OS:ThermalZone,
-  {cce470f6-d2ab-40f4-9a70-e9df6973e5c0}, !- Handle
+  {b96b2a5d-f375-48c5-8cbf-1005dfa4fdc2}, !- Handle
   unfinished attic zone,                  !- Name
-=======
-  4.572, -9.144, 2.4384,                  !- X,Y,Z Vertex 1 {m}
-  4.572, 0, 2.4384,                       !- X,Y,Z Vertex 2 {m}
-  0, 0, 2.4384,                           !- X,Y,Z Vertex 3 {m}
-  0, -9.144, 2.4384;                      !- X,Y,Z Vertex 4 {m}
-
-OS:ThermalZone,
-  {59c8cb7d-db8e-4e2a-adaf-167a3ec94807}, !- Handle
-  living zone|unit 2,                     !- Name
->>>>>>> 2c92e5b7
   ,                                       !- Multiplier
   ,                                       !- Ceiling Height {m}
   ,                                       !- Volume {m3}
@@ -984,17 +697,10 @@
   ,                                       !- Zone Inside Convection Algorithm
   ,                                       !- Zone Outside Convection Algorithm
   ,                                       !- Zone Conditioning Equipment List Name
-<<<<<<< HEAD
-  {60be57bb-cf9b-4bf2-9b87-2a873bb5fcbb}, !- Zone Air Inlet Port List
-  {98d5e68d-34e8-4f1d-9bf9-01099fb2debe}, !- Zone Air Exhaust Port List
-  {4e69d72f-715c-4834-9443-bfe519531c3c}, !- Zone Air Node Name
-  {677a3d99-febe-48a8-aa85-1244fb20d388}, !- Zone Return Air Port List
-=======
-  {857f2164-5fac-48d6-8418-fea713b68355}, !- Zone Air Inlet Port List
-  {f3d81288-f5eb-4a66-ae30-03268df69636}, !- Zone Air Exhaust Port List
-  {d9c38ee4-0ecd-409b-962d-9b8d6f4c0178}, !- Zone Air Node Name
-  {7e837d0e-6c1b-4456-9e45-4a98996a8088}, !- Zone Return Air Port List
->>>>>>> 2c92e5b7
+  {7a62bf7f-2643-4e5b-9377-78c4c2351748}, !- Zone Air Inlet Port List
+  {0a7e2b17-5308-4d19-8a3a-ba11adaf3777}, !- Zone Air Exhaust Port List
+  {8127887b-8ee1-48e7-ad95-53311104ae0d}, !- Zone Air Node Name
+  {5c0d714c-e222-4b9f-9b5f-3b89f0f2761b}, !- Zone Return Air Port List
   ,                                       !- Primary Daylighting Control Name
   ,                                       !- Fraction of Zone Controlled by Primary Daylighting Control
   ,                                       !- Secondary Daylighting Control Name
@@ -1005,71 +711,37 @@
   No;                                     !- Use Ideal Air Loads
 
 OS:Node,
-<<<<<<< HEAD
-  {11261613-2ba3-4870-b706-490e18b08c10}, !- Handle
+  {26708540-13af-40ec-9d98-fa83f25f0b1f}, !- Handle
   Node 2,                                 !- Name
-  {4e69d72f-715c-4834-9443-bfe519531c3c}, !- Inlet Port
+  {8127887b-8ee1-48e7-ad95-53311104ae0d}, !- Inlet Port
   ;                                       !- Outlet Port
 
 OS:Connection,
-  {4e69d72f-715c-4834-9443-bfe519531c3c}, !- Handle
-  {9d107813-bac3-47a7-90a8-1f277f0fad3d}, !- Name
-  {cce470f6-d2ab-40f4-9a70-e9df6973e5c0}, !- Source Object
+  {8127887b-8ee1-48e7-ad95-53311104ae0d}, !- Handle
+  {b4b8a0c8-cb02-493f-8fc0-d886d30833ed}, !- Name
+  {b96b2a5d-f375-48c5-8cbf-1005dfa4fdc2}, !- Source Object
   11,                                     !- Outlet Port
-  {11261613-2ba3-4870-b706-490e18b08c10}, !- Target Object
+  {26708540-13af-40ec-9d98-fa83f25f0b1f}, !- Target Object
   2;                                      !- Inlet Port
 
 OS:PortList,
-  {60be57bb-cf9b-4bf2-9b87-2a873bb5fcbb}, !- Handle
-  {2fc8ec9c-f88f-48bc-ad2d-4a5f1c60dce4}, !- Name
-  {cce470f6-d2ab-40f4-9a70-e9df6973e5c0}; !- HVAC Component
+  {7a62bf7f-2643-4e5b-9377-78c4c2351748}, !- Handle
+  {8ae30479-053b-4f70-bbca-cb24f6178402}, !- Name
+  {b96b2a5d-f375-48c5-8cbf-1005dfa4fdc2}; !- HVAC Component
 
 OS:PortList,
-  {98d5e68d-34e8-4f1d-9bf9-01099fb2debe}, !- Handle
-  {80a2ddae-d311-419c-ac48-57e98f48f70e}, !- Name
-  {cce470f6-d2ab-40f4-9a70-e9df6973e5c0}; !- HVAC Component
+  {0a7e2b17-5308-4d19-8a3a-ba11adaf3777}, !- Handle
+  {6e95fa1c-1b4a-4df2-82c9-970256fcae6d}, !- Name
+  {b96b2a5d-f375-48c5-8cbf-1005dfa4fdc2}; !- HVAC Component
 
 OS:PortList,
-  {677a3d99-febe-48a8-aa85-1244fb20d388}, !- Handle
-  {dd3ee0cb-b069-41b4-bc55-4ba7fa3de8b7}, !- Name
-  {cce470f6-d2ab-40f4-9a70-e9df6973e5c0}; !- HVAC Component
+  {5c0d714c-e222-4b9f-9b5f-3b89f0f2761b}, !- Handle
+  {809df20a-d970-45a8-a73d-cd1a4a7208b4}, !- Name
+  {b96b2a5d-f375-48c5-8cbf-1005dfa4fdc2}; !- HVAC Component
 
 OS:Sizing:Zone,
-  {f26a5ee5-17dc-4fa8-ac23-aa27ed0fb04a}, !- Handle
-  {cce470f6-d2ab-40f4-9a70-e9df6973e5c0}, !- Zone or ZoneList Name
-=======
-  {13f50c1f-b918-496f-831c-9c4b07a075c5}, !- Handle
-  Node 2,                                 !- Name
-  {d9c38ee4-0ecd-409b-962d-9b8d6f4c0178}, !- Inlet Port
-  ;                                       !- Outlet Port
-
-OS:Connection,
-  {d9c38ee4-0ecd-409b-962d-9b8d6f4c0178}, !- Handle
-  {364f0393-cc07-439e-9066-054157a4602d}, !- Name
-  {59c8cb7d-db8e-4e2a-adaf-167a3ec94807}, !- Source Object
-  11,                                     !- Outlet Port
-  {13f50c1f-b918-496f-831c-9c4b07a075c5}, !- Target Object
-  2;                                      !- Inlet Port
-
-OS:PortList,
-  {857f2164-5fac-48d6-8418-fea713b68355}, !- Handle
-  {dab3cd92-3eab-471e-a110-54b882ca9695}, !- Name
-  {59c8cb7d-db8e-4e2a-adaf-167a3ec94807}; !- HVAC Component
-
-OS:PortList,
-  {f3d81288-f5eb-4a66-ae30-03268df69636}, !- Handle
-  {91e84c83-19de-4026-b582-8674cc9da776}, !- Name
-  {59c8cb7d-db8e-4e2a-adaf-167a3ec94807}; !- HVAC Component
-
-OS:PortList,
-  {7e837d0e-6c1b-4456-9e45-4a98996a8088}, !- Handle
-  {775ccbb3-fe3c-41c7-b86a-e7ca95e9d38d}, !- Name
-  {59c8cb7d-db8e-4e2a-adaf-167a3ec94807}; !- HVAC Component
-
-OS:Sizing:Zone,
-  {c4f0b182-2787-4893-8650-8aa0f536dd1a}, !- Handle
-  {59c8cb7d-db8e-4e2a-adaf-167a3ec94807}, !- Zone or ZoneList Name
->>>>>>> 2c92e5b7
+  {e57af1cf-0956-4823-bd24-a304df23efd4}, !- Handle
+  {b96b2a5d-f375-48c5-8cbf-1005dfa4fdc2}, !- Zone or ZoneList Name
   SupplyAirTemperature,                   !- Zone Cooling Design Supply Air Temperature Input Method
   14,                                     !- Zone Cooling Design Supply Air Temperature {C}
   11.11,                                  !- Zone Cooling Design Supply Air Temperature Difference {deltaC}
@@ -1098,13 +770,12 @@
   autosize;                               !- Dedicated Outdoor Air High Setpoint Temperature for Design {C}
 
 OS:ZoneHVAC:EquipmentList,
-<<<<<<< HEAD
-  {cf75e88f-79a6-4258-a634-5f744e169c01}, !- Handle
+  {cdc6ea3b-8878-4449-9a5f-4bfdf8affe7a}, !- Handle
   Zone HVAC Equipment List 2,             !- Name
-  {cce470f6-d2ab-40f4-9a70-e9df6973e5c0}; !- Thermal Zone
+  {b96b2a5d-f375-48c5-8cbf-1005dfa4fdc2}; !- Thermal Zone
 
 OS:SpaceType,
-  {ebb72cdb-fef4-410c-aefc-c4909fb28c99}, !- Handle
+  {71064f2e-fbcc-4a2c-bb73-8ddc9014d807}, !- Handle
   Space Type 2,                           !- Name
   ,                                       !- Default Construction Set Name
   ,                                       !- Default Schedule Set Name
@@ -1115,14 +786,14 @@
   unfinished attic;                       !- Standards Space Type
 
 OS:BuildingUnit,
-  {b5d45c08-022d-4791-93eb-81a9f6c54449}, !- Handle
+  {ada0f8af-81a6-4a30-b841-6cc54ace3a90}, !- Handle
   unit 1,                                 !- Name
   ,                                       !- Rendering Color
   Residential;                            !- Building Unit Type
 
 OS:AdditionalProperties,
-  {aec60259-a9e7-452f-be6e-63755d5006ef}, !- Handle
-  {b5d45c08-022d-4791-93eb-81a9f6c54449}, !- Object Name
+  {714102b1-12a0-43a5-a23f-c50d6ad6d4d5}, !- Handle
+  {ada0f8af-81a6-4a30-b841-6cc54ace3a90}, !- Object Name
   NumberOfBedrooms,                       !- Feature Name 1
   Integer,                                !- Feature Data Type 1
   3,                                      !- Feature Value 1
@@ -1134,12 +805,12 @@
   3.3900000000000001;                     !- Feature Value 3
 
 OS:External:File,
-  {f8b0295a-743e-4398-93d2-1fb25e425f9f}, !- Handle
+  {b78c20ec-a3ad-4139-bdcb-8c7588bbae9f}, !- Handle
   8760.csv,                               !- Name
   8760.csv;                               !- File Name
 
 OS:Schedule:Day,
-  {e6da4e92-54b2-40a5-a46c-cc40d5dc0eee}, !- Handle
+  {e0381685-e4b9-40c7-9f54-a21c0e3e9314}, !- Handle
   Schedule Day 1,                         !- Name
   ,                                       !- Schedule Type Limits Name
   ,                                       !- Interpolate to Timestep
@@ -1148,7 +819,7 @@
   0;                                      !- Value Until Time 1
 
 OS:Schedule:Day,
-  {9123bbe8-60b2-4727-b3d8-e35803959c4d}, !- Handle
+  {60466852-4530-4029-9291-02cda9138374}, !- Handle
   Schedule Day 2,                         !- Name
   ,                                       !- Schedule Type Limits Name
   ,                                       !- Interpolate to Timestep
@@ -1157,10 +828,10 @@
   1;                                      !- Value Until Time 1
 
 OS:Schedule:File,
-  {26276d11-9196-4638-826f-37f8a6499d05}, !- Handle
+  {0379be15-9425-4bb1-9ff4-c606d861cfa5}, !- Handle
   occupants,                              !- Name
-  {8cf8b7fb-9683-473a-8954-b2a761372a24}, !- Schedule Type Limits Name
-  {f8b0295a-743e-4398-93d2-1fb25e425f9f}, !- External File Name
+  {1603c9fb-ec3d-4f73-9ac6-b5dea41f77c3}, !- Schedule Type Limits Name
+  {b78c20ec-a3ad-4139-bdcb-8c7588bbae9f}, !- External File Name
   1,                                      !- Column Number
   1,                                      !- Rows to Skip at Top
   8760,                                   !- Number of Hours of Data
@@ -1169,3467 +840,63 @@
   60;                                     !- Minutes per Item
 
 OS:Schedule:Ruleset,
-  {92b29b6c-376d-4100-b834-77cd7ae1a45a}, !- Handle
+  {8b7c5c7a-7fbc-47c6-8f7a-984542efadf5}, !- Handle
   Schedule Ruleset 1,                     !- Name
-  {865dd84f-c062-4728-b7ca-bfdbb0c39fc1}, !- Schedule Type Limits Name
-  {e5ac5524-3b84-48f0-9733-668fc4086f8e}; !- Default Day Schedule Name
+  {d7bf3a93-59e9-4732-8dc7-30dec136afac}, !- Schedule Type Limits Name
+  {528b9159-63d1-4a6b-a004-13ad58a1beb4}; !- Default Day Schedule Name
 
 OS:Schedule:Day,
-  {e5ac5524-3b84-48f0-9733-668fc4086f8e}, !- Handle
+  {528b9159-63d1-4a6b-a004-13ad58a1beb4}, !- Handle
   Schedule Day 3,                         !- Name
-  {865dd84f-c062-4728-b7ca-bfdbb0c39fc1}, !- Schedule Type Limits Name
+  {d7bf3a93-59e9-4732-8dc7-30dec136afac}, !- Schedule Type Limits Name
   ,                                       !- Interpolate to Timestep
   24,                                     !- Hour 1
   0,                                      !- Minute 1
   112.539290946133;                       !- Value Until Time 1
 
 OS:People:Definition,
-  {a93c2aab-06f0-4b0f-8cda-43113df679de}, !- Handle
+  {6f0fadfa-5c21-4d7c-9daa-f5119d2e5e5c}, !- Handle
   res occupants|living space,             !- Name
-=======
-  {2b5715e0-f453-4182-af9b-dbb6f1ca17c7}, !- Handle
-  Zone HVAC Equipment List 2,             !- Name
-  {59c8cb7d-db8e-4e2a-adaf-167a3ec94807}; !- Thermal Zone
-
-OS:Space,
-  {d33d824c-a7bc-4cff-8e8d-771e84301100}, !- Handle
-  living space|unit 2,                    !- Name
-  {6e03d40f-3258-4722-93d9-9faf1556b2f7}, !- Space Type Name
-  ,                                       !- Default Construction Set Name
-  ,                                       !- Default Schedule Set Name
-  ,                                       !- Direction of Relative North {deg}
-  ,                                       !- X Origin {m}
-  ,                                       !- Y Origin {m}
-  ,                                       !- Z Origin {m}
-  ,                                       !- Building Story Name
-  {59c8cb7d-db8e-4e2a-adaf-167a3ec94807}, !- Thermal Zone Name
-  ,                                       !- Part of Total Floor Area
-  ,                                       !- Design Specification Outdoor Air Object Name
-  {5dd94428-7629-4051-b21f-4a5761dc2c2e}; !- Building Unit Name
-
-OS:Surface,
-  {88832a85-98aa-44c5-943d-091a093e6a79}, !- Handle
-  Surface 18,                             !- Name
-  Floor,                                  !- Surface Type
-  ,                                       !- Construction Name
-  {d33d824c-a7bc-4cff-8e8d-771e84301100}, !- Space Name
-  Foundation,                             !- Outside Boundary Condition
-  ,                                       !- Outside Boundary Condition Object
-  NoSun,                                  !- Sun Exposure
-  NoWind,                                 !- Wind Exposure
-  ,                                       !- View Factor to Ground
-  ,                                       !- Number of Vertices
-  0, 0, 0,                                !- X,Y,Z Vertex 1 {m}
-  0, 9.144, 0,                            !- X,Y,Z Vertex 2 {m}
-  4.572, 9.144, 0,                        !- X,Y,Z Vertex 3 {m}
-  4.572, 0, 0;                            !- X,Y,Z Vertex 4 {m}
-
-OS:Surface,
-  {9a466a40-bcee-47c2-b515-05db01d78ec4}, !- Handle
-  Surface 19,                             !- Name
-  Wall,                                   !- Surface Type
-  ,                                       !- Construction Name
-  {d33d824c-a7bc-4cff-8e8d-771e84301100}, !- Space Name
-  Outdoors,                               !- Outside Boundary Condition
-  ,                                       !- Outside Boundary Condition Object
-  SunExposed,                             !- Sun Exposure
-  WindExposed,                            !- Wind Exposure
-  ,                                       !- View Factor to Ground
-  ,                                       !- Number of Vertices
-  0, 9.144, 2.4384,                       !- X,Y,Z Vertex 1 {m}
-  0, 9.144, 0,                            !- X,Y,Z Vertex 2 {m}
-  0, 0, 0,                                !- X,Y,Z Vertex 3 {m}
-  0, 0, 2.4384;                           !- X,Y,Z Vertex 4 {m}
-
-OS:Surface,
-  {5c163f41-7688-4d33-a448-fc2859c06e52}, !- Handle
-  Surface 20,                             !- Name
-  Wall,                                   !- Surface Type
-  ,                                       !- Construction Name
-  {d33d824c-a7bc-4cff-8e8d-771e84301100}, !- Space Name
-  Outdoors,                               !- Outside Boundary Condition
-  ,                                       !- Outside Boundary Condition Object
-  SunExposed,                             !- Sun Exposure
-  WindExposed,                            !- Wind Exposure
-  ,                                       !- View Factor to Ground
-  ,                                       !- Number of Vertices
-  4.572, 9.144, 2.4384,                   !- X,Y,Z Vertex 1 {m}
-  4.572, 9.144, 0,                        !- X,Y,Z Vertex 2 {m}
-  0, 9.144, 0,                            !- X,Y,Z Vertex 3 {m}
-  0, 9.144, 2.4384;                       !- X,Y,Z Vertex 4 {m}
-
-OS:Surface,
-  {181ace0d-60e7-4976-8f52-971f9d9a26c5}, !- Handle
-  Surface 21,                             !- Name
-  Wall,                                   !- Surface Type
-  ,                                       !- Construction Name
-  {d33d824c-a7bc-4cff-8e8d-771e84301100}, !- Space Name
-  Surface,                                !- Outside Boundary Condition
-  {e649d75c-0335-4b82-9ff2-6659753e6c4a}, !- Outside Boundary Condition Object
-  NoSun,                                  !- Sun Exposure
-  NoWind,                                 !- Wind Exposure
-  ,                                       !- View Factor to Ground
-  ,                                       !- Number of Vertices
-  4.572, 0, 2.4384,                       !- X,Y,Z Vertex 1 {m}
-  4.572, 0, 0,                            !- X,Y,Z Vertex 2 {m}
-  4.572, 9.144, 0,                        !- X,Y,Z Vertex 3 {m}
-  4.572, 9.144, 2.4384;                   !- X,Y,Z Vertex 4 {m}
-
-OS:Surface,
-  {30ef1baf-7668-4eb5-9646-b76c47515065}, !- Handle
-  Surface 22,                             !- Name
-  Wall,                                   !- Surface Type
-  ,                                       !- Construction Name
-  {d33d824c-a7bc-4cff-8e8d-771e84301100}, !- Space Name
-  Surface,                                !- Outside Boundary Condition
-  {af38caed-99db-4999-b2dd-9e5c9b784265}, !- Outside Boundary Condition Object
-  NoSun,                                  !- Sun Exposure
-  NoWind,                                 !- Wind Exposure
-  ,                                       !- View Factor to Ground
-  ,                                       !- Number of Vertices
-  0, 0, 2.4384,                           !- X,Y,Z Vertex 1 {m}
-  0, 0, 0,                                !- X,Y,Z Vertex 2 {m}
-  4.572, 0, 0,                            !- X,Y,Z Vertex 3 {m}
-  4.572, 0, 2.4384;                       !- X,Y,Z Vertex 4 {m}
-
-OS:Surface,
-  {31dd1c1a-dd9e-4711-9f74-97cda93d8703}, !- Handle
-  Surface 23,                             !- Name
-  RoofCeiling,                            !- Surface Type
-  ,                                       !- Construction Name
-  {d33d824c-a7bc-4cff-8e8d-771e84301100}, !- Space Name
-  Surface,                                !- Outside Boundary Condition
-  {e93a9c4a-f80b-4f30-918b-93f0e9016bb5}, !- Outside Boundary Condition Object
-  NoSun,                                  !- Sun Exposure
-  NoWind,                                 !- Wind Exposure
-  ,                                       !- View Factor to Ground
-  ,                                       !- Number of Vertices
-  4.572, 0, 2.4384,                       !- X,Y,Z Vertex 1 {m}
-  4.572, 9.144, 2.4384,                   !- X,Y,Z Vertex 2 {m}
-  0, 9.144, 2.4384,                       !- X,Y,Z Vertex 3 {m}
-  0, 0, 2.4384;                           !- X,Y,Z Vertex 4 {m}
-
-OS:Space,
-  {04ff721f-e899-4b85-b002-1986b486bd8a}, !- Handle
-  living space|unit 2|story 2,            !- Name
-  {6e03d40f-3258-4722-93d9-9faf1556b2f7}, !- Space Type Name
-  ,                                       !- Default Construction Set Name
-  ,                                       !- Default Schedule Set Name
-  -0,                                     !- Direction of Relative North {deg}
-  0,                                      !- X Origin {m}
-  0,                                      !- Y Origin {m}
-  2.4384,                                 !- Z Origin {m}
-  ,                                       !- Building Story Name
-  {59c8cb7d-db8e-4e2a-adaf-167a3ec94807}, !- Thermal Zone Name
-  ,                                       !- Part of Total Floor Area
-  ,                                       !- Design Specification Outdoor Air Object Name
-  {5dd94428-7629-4051-b21f-4a5761dc2c2e}; !- Building Unit Name
-
-OS:Surface,
-  {0d195199-335a-49df-b2c0-d0e013d867ec}, !- Handle
-  Surface 24,                             !- Name
-  Wall,                                   !- Surface Type
-  ,                                       !- Construction Name
-  {04ff721f-e899-4b85-b002-1986b486bd8a}, !- Space Name
-  Outdoors,                               !- Outside Boundary Condition
-  ,                                       !- Outside Boundary Condition Object
-  SunExposed,                             !- Sun Exposure
-  WindExposed,                            !- Wind Exposure
-  ,                                       !- View Factor to Ground
-  ,                                       !- Number of Vertices
-  4.572, 9.144, 2.4384,                   !- X,Y,Z Vertex 1 {m}
-  4.572, 9.144, 0,                        !- X,Y,Z Vertex 2 {m}
-  0, 9.144, 0,                            !- X,Y,Z Vertex 3 {m}
-  0, 9.144, 2.4384;                       !- X,Y,Z Vertex 4 {m}
-
-OS:Surface,
-  {8a3fe7d5-022b-4b4b-a7f2-01fda08309be}, !- Handle
-  Surface 25,                             !- Name
-  Wall,                                   !- Surface Type
-  ,                                       !- Construction Name
-  {04ff721f-e899-4b85-b002-1986b486bd8a}, !- Space Name
-  Surface,                                !- Outside Boundary Condition
-  {3b11b34b-9fd8-4fbe-affc-ca8c67ff54f0}, !- Outside Boundary Condition Object
-  NoSun,                                  !- Sun Exposure
-  NoWind,                                 !- Wind Exposure
-  ,                                       !- View Factor to Ground
-  ,                                       !- Number of Vertices
-  4.572, 0, 2.4384,                       !- X,Y,Z Vertex 1 {m}
-  4.572, 0, 0,                            !- X,Y,Z Vertex 2 {m}
-  4.572, 9.144, 0,                        !- X,Y,Z Vertex 3 {m}
-  4.572, 9.144, 2.4384;                   !- X,Y,Z Vertex 4 {m}
-
-OS:Surface,
-  {e93a9c4a-f80b-4f30-918b-93f0e9016bb5}, !- Handle
-  Surface 26,                             !- Name
-  Floor,                                  !- Surface Type
-  ,                                       !- Construction Name
-  {04ff721f-e899-4b85-b002-1986b486bd8a}, !- Space Name
-  Surface,                                !- Outside Boundary Condition
-  {31dd1c1a-dd9e-4711-9f74-97cda93d8703}, !- Outside Boundary Condition Object
-  NoSun,                                  !- Sun Exposure
-  NoWind,                                 !- Wind Exposure
-  ,                                       !- View Factor to Ground
-  ,                                       !- Number of Vertices
-  0, 0, 0,                                !- X,Y,Z Vertex 1 {m}
-  0, 9.144, 0,                            !- X,Y,Z Vertex 2 {m}
-  4.572, 9.144, 0,                        !- X,Y,Z Vertex 3 {m}
-  4.572, 0, 0;                            !- X,Y,Z Vertex 4 {m}
-
-OS:Surface,
-  {3819692f-333d-40ef-a1bc-df6940ac4923}, !- Handle
-  Surface 27,                             !- Name
-  Wall,                                   !- Surface Type
-  ,                                       !- Construction Name
-  {04ff721f-e899-4b85-b002-1986b486bd8a}, !- Space Name
-  Outdoors,                               !- Outside Boundary Condition
-  ,                                       !- Outside Boundary Condition Object
-  SunExposed,                             !- Sun Exposure
-  WindExposed,                            !- Wind Exposure
-  ,                                       !- View Factor to Ground
-  ,                                       !- Number of Vertices
-  0, 9.144, 2.4384,                       !- X,Y,Z Vertex 1 {m}
-  0, 9.144, 0,                            !- X,Y,Z Vertex 2 {m}
-  0, 0, 0,                                !- X,Y,Z Vertex 3 {m}
-  0, 0, 2.4384;                           !- X,Y,Z Vertex 4 {m}
-
-OS:Surface,
-  {ba22f4de-375c-41b3-8c13-133e667e1e79}, !- Handle
-  Surface 28,                             !- Name
-  Wall,                                   !- Surface Type
-  ,                                       !- Construction Name
-  {04ff721f-e899-4b85-b002-1986b486bd8a}, !- Space Name
-  Surface,                                !- Outside Boundary Condition
-  {79018ca8-7881-47f4-8476-3d81d8b0cfef}, !- Outside Boundary Condition Object
-  NoSun,                                  !- Sun Exposure
-  NoWind,                                 !- Wind Exposure
-  ,                                       !- View Factor to Ground
-  ,                                       !- Number of Vertices
-  0, 0, 2.4384,                           !- X,Y,Z Vertex 1 {m}
-  0, 0, 0,                                !- X,Y,Z Vertex 2 {m}
-  4.572, 0, 0,                            !- X,Y,Z Vertex 3 {m}
-  4.572, 0, 2.4384;                       !- X,Y,Z Vertex 4 {m}
-
-OS:Surface,
-  {3cfdfae9-a26d-4823-871f-c727f4346290}, !- Handle
-  Surface 29,                             !- Name
-  RoofCeiling,                            !- Surface Type
-  ,                                       !- Construction Name
-  {04ff721f-e899-4b85-b002-1986b486bd8a}, !- Space Name
-  Surface,                                !- Outside Boundary Condition
-  {c3f364bb-c9f1-422f-865d-066eb73f4de3}, !- Outside Boundary Condition Object
-  NoSun,                                  !- Sun Exposure
-  NoWind,                                 !- Wind Exposure
-  ,                                       !- View Factor to Ground
-  ,                                       !- Number of Vertices
-  4.572, 0, 2.4384,                       !- X,Y,Z Vertex 1 {m}
-  4.572, 9.144, 2.4384,                   !- X,Y,Z Vertex 2 {m}
-  0, 9.144, 2.4384,                       !- X,Y,Z Vertex 3 {m}
-  0, 0, 2.4384;                           !- X,Y,Z Vertex 4 {m}
-
-OS:ThermalZone,
-  {f4b5ac82-0282-48c3-9503-f59e8537bd1d}, !- Handle
-  living zone|unit 3,                     !- Name
-  ,                                       !- Multiplier
-  ,                                       !- Ceiling Height {m}
-  ,                                       !- Volume {m3}
-  ,                                       !- Floor Area {m2}
-  ,                                       !- Zone Inside Convection Algorithm
-  ,                                       !- Zone Outside Convection Algorithm
-  ,                                       !- Zone Conditioning Equipment List Name
-  {7e30bb9a-820b-433d-a97b-bcce851753ea}, !- Zone Air Inlet Port List
-  {71774e2d-ca2b-4022-91ff-25fc6b7783ea}, !- Zone Air Exhaust Port List
-  {2932b8fe-25a1-41cf-9a71-99a78cac262c}, !- Zone Air Node Name
-  {7062c517-3bde-47eb-84e3-1efaaeee237d}, !- Zone Return Air Port List
-  ,                                       !- Primary Daylighting Control Name
-  ,                                       !- Fraction of Zone Controlled by Primary Daylighting Control
-  ,                                       !- Secondary Daylighting Control Name
-  ,                                       !- Fraction of Zone Controlled by Secondary Daylighting Control
-  ,                                       !- Illuminance Map Name
-  ,                                       !- Group Rendering Name
-  ,                                       !- Thermostat Name
-  No;                                     !- Use Ideal Air Loads
-
-OS:Node,
-  {a6401d2f-bd2e-404b-b446-883532bc5e47}, !- Handle
-  Node 3,                                 !- Name
-  {2932b8fe-25a1-41cf-9a71-99a78cac262c}, !- Inlet Port
-  ;                                       !- Outlet Port
-
-OS:Connection,
-  {2932b8fe-25a1-41cf-9a71-99a78cac262c}, !- Handle
-  {fbc47531-c4ba-43ad-8b50-a1049ab7eb1e}, !- Name
-  {f4b5ac82-0282-48c3-9503-f59e8537bd1d}, !- Source Object
-  11,                                     !- Outlet Port
-  {a6401d2f-bd2e-404b-b446-883532bc5e47}, !- Target Object
-  2;                                      !- Inlet Port
-
-OS:PortList,
-  {7e30bb9a-820b-433d-a97b-bcce851753ea}, !- Handle
-  {76cad199-9c95-4132-b291-c00bd482251e}, !- Name
-  {f4b5ac82-0282-48c3-9503-f59e8537bd1d}; !- HVAC Component
-
-OS:PortList,
-  {71774e2d-ca2b-4022-91ff-25fc6b7783ea}, !- Handle
-  {ee9ee7e1-2450-4249-8b19-7a94156addaf}, !- Name
-  {f4b5ac82-0282-48c3-9503-f59e8537bd1d}; !- HVAC Component
-
-OS:PortList,
-  {7062c517-3bde-47eb-84e3-1efaaeee237d}, !- Handle
-  {63678a0d-e90b-41cb-ad8a-d7ee59882242}, !- Name
-  {f4b5ac82-0282-48c3-9503-f59e8537bd1d}; !- HVAC Component
-
-OS:Sizing:Zone,
-  {fa377ece-3d6a-4055-85bc-614c8c1e8080}, !- Handle
-  {f4b5ac82-0282-48c3-9503-f59e8537bd1d}, !- Zone or ZoneList Name
-  SupplyAirTemperature,                   !- Zone Cooling Design Supply Air Temperature Input Method
-  14,                                     !- Zone Cooling Design Supply Air Temperature {C}
-  11.11,                                  !- Zone Cooling Design Supply Air Temperature Difference {deltaC}
-  SupplyAirTemperature,                   !- Zone Heating Design Supply Air Temperature Input Method
-  40,                                     !- Zone Heating Design Supply Air Temperature {C}
-  11.11,                                  !- Zone Heating Design Supply Air Temperature Difference {deltaC}
-  0.0085,                                 !- Zone Cooling Design Supply Air Humidity Ratio {kg-H2O/kg-air}
-  0.008,                                  !- Zone Heating Design Supply Air Humidity Ratio {kg-H2O/kg-air}
-  ,                                       !- Zone Heating Sizing Factor
-  ,                                       !- Zone Cooling Sizing Factor
-  DesignDay,                              !- Cooling Design Air Flow Method
-  ,                                       !- Cooling Design Air Flow Rate {m3/s}
-  ,                                       !- Cooling Minimum Air Flow per Zone Floor Area {m3/s-m2}
-  ,                                       !- Cooling Minimum Air Flow {m3/s}
-  ,                                       !- Cooling Minimum Air Flow Fraction
-  DesignDay,                              !- Heating Design Air Flow Method
-  ,                                       !- Heating Design Air Flow Rate {m3/s}
-  ,                                       !- Heating Maximum Air Flow per Zone Floor Area {m3/s-m2}
-  ,                                       !- Heating Maximum Air Flow {m3/s}
-  ,                                       !- Heating Maximum Air Flow Fraction
-  ,                                       !- Design Zone Air Distribution Effectiveness in Cooling Mode
-  ,                                       !- Design Zone Air Distribution Effectiveness in Heating Mode
-  No,                                     !- Account for Dedicated Outdoor Air System
-  NeutralSupplyAir,                       !- Dedicated Outdoor Air System Control Strategy
-  autosize,                               !- Dedicated Outdoor Air Low Setpoint Temperature for Design {C}
-  autosize;                               !- Dedicated Outdoor Air High Setpoint Temperature for Design {C}
-
-OS:ZoneHVAC:EquipmentList,
-  {1ec45e53-8e17-4e82-9c23-01ddaf69ecb4}, !- Handle
-  Zone HVAC Equipment List 3,             !- Name
-  {f4b5ac82-0282-48c3-9503-f59e8537bd1d}; !- Thermal Zone
-
-OS:Space,
-  {e2def6eb-df84-4508-9d50-70106ea5e3a5}, !- Handle
-  living space|unit 3|story 1,            !- Name
-  {6e03d40f-3258-4722-93d9-9faf1556b2f7}, !- Space Type Name
-  ,                                       !- Default Construction Set Name
-  ,                                       !- Default Schedule Set Name
-  -0,                                     !- Direction of Relative North {deg}
-  0,                                      !- X Origin {m}
-  0,                                      !- Y Origin {m}
-  0,                                      !- Z Origin {m}
-  ,                                       !- Building Story Name
-  {f4b5ac82-0282-48c3-9503-f59e8537bd1d}, !- Thermal Zone Name
-  ,                                       !- Part of Total Floor Area
-  ,                                       !- Design Specification Outdoor Air Object Name
-  {1e3ddca0-0f37-4aee-b355-5b152782e4ae}; !- Building Unit Name
-
-OS:Surface,
-  {48cd6091-c63f-41ab-9e34-e0275b2ecff1}, !- Handle
-  Surface 35,                             !- Name
-  Floor,                                  !- Surface Type
-  ,                                       !- Construction Name
-  {e2def6eb-df84-4508-9d50-70106ea5e3a5}, !- Space Name
-  Foundation,                             !- Outside Boundary Condition
-  ,                                       !- Outside Boundary Condition Object
-  NoSun,                                  !- Sun Exposure
-  NoWind,                                 !- Wind Exposure
-  ,                                       !- View Factor to Ground
-  ,                                       !- Number of Vertices
-  4.572, -9.144, 0,                       !- X,Y,Z Vertex 1 {m}
-  4.572, 0, 0,                            !- X,Y,Z Vertex 2 {m}
-  9.144, 0, 0,                            !- X,Y,Z Vertex 3 {m}
-  9.144, -9.144, 0;                       !- X,Y,Z Vertex 4 {m}
-
-OS:Surface,
-  {ea3e1060-9c0d-4b0e-9a13-ff206fb048c7}, !- Handle
-  Surface 36,                             !- Name
-  Wall,                                   !- Surface Type
-  ,                                       !- Construction Name
-  {e2def6eb-df84-4508-9d50-70106ea5e3a5}, !- Space Name
-  Surface,                                !- Outside Boundary Condition
-  {2041140e-37e6-494a-922b-982037d91f77}, !- Outside Boundary Condition Object
-  NoSun,                                  !- Sun Exposure
-  NoWind,                                 !- Wind Exposure
-  ,                                       !- View Factor to Ground
-  ,                                       !- Number of Vertices
-  9.144, -9.144, 2.4384,                  !- X,Y,Z Vertex 1 {m}
-  9.144, -9.144, 0,                       !- X,Y,Z Vertex 2 {m}
-  9.144, 0, 0,                            !- X,Y,Z Vertex 3 {m}
-  9.144, 0, 2.4384;                       !- X,Y,Z Vertex 4 {m}
-
-OS:Surface,
-  {e9c4dd86-4351-4b6a-abf1-9ac9ccc05089}, !- Handle
-  Surface 37,                             !- Name
-  Wall,                                   !- Surface Type
-  ,                                       !- Construction Name
-  {e2def6eb-df84-4508-9d50-70106ea5e3a5}, !- Space Name
-  Outdoors,                               !- Outside Boundary Condition
-  ,                                       !- Outside Boundary Condition Object
-  SunExposed,                             !- Sun Exposure
-  WindExposed,                            !- Wind Exposure
-  ,                                       !- View Factor to Ground
-  ,                                       !- Number of Vertices
-  4.572, -9.144, 2.4384,                  !- X,Y,Z Vertex 1 {m}
-  4.572, -9.144, 0,                       !- X,Y,Z Vertex 2 {m}
-  9.144, -9.144, 0,                       !- X,Y,Z Vertex 3 {m}
-  9.144, -9.144, 2.4384;                  !- X,Y,Z Vertex 4 {m}
-
-OS:Surface,
-  {21ee997a-a1c1-4a0f-81da-d2b464209695}, !- Handle
-  Surface 38,                             !- Name
-  Wall,                                   !- Surface Type
-  ,                                       !- Construction Name
-  {e2def6eb-df84-4508-9d50-70106ea5e3a5}, !- Space Name
-  Surface,                                !- Outside Boundary Condition
-  {d14bdf96-f4d6-4148-8580-db5a913b4d38}, !- Outside Boundary Condition Object
-  NoSun,                                  !- Sun Exposure
-  NoWind,                                 !- Wind Exposure
-  ,                                       !- View Factor to Ground
-  ,                                       !- Number of Vertices
-  4.572, 0, 2.4384,                       !- X,Y,Z Vertex 1 {m}
-  4.572, 0, 0,                            !- X,Y,Z Vertex 2 {m}
-  4.572, -9.144, 0,                       !- X,Y,Z Vertex 3 {m}
-  4.572, -9.144, 2.4384;                  !- X,Y,Z Vertex 4 {m}
-
-OS:Surface,
-  {a18f8c3b-765c-4592-9dcc-48e01bb1be12}, !- Handle
-  Surface 39,                             !- Name
-  Wall,                                   !- Surface Type
-  ,                                       !- Construction Name
-  {e2def6eb-df84-4508-9d50-70106ea5e3a5}, !- Space Name
-  Surface,                                !- Outside Boundary Condition
-  {e1b73040-261a-4b30-9733-9e355604e34b}, !- Outside Boundary Condition Object
-  NoSun,                                  !- Sun Exposure
-  NoWind,                                 !- Wind Exposure
-  ,                                       !- View Factor to Ground
-  ,                                       !- Number of Vertices
-  9.144, 0, 2.4384,                       !- X,Y,Z Vertex 1 {m}
-  9.144, 0, 0,                            !- X,Y,Z Vertex 2 {m}
-  4.572, 0, 0,                            !- X,Y,Z Vertex 3 {m}
-  4.572, 0, 2.4384;                       !- X,Y,Z Vertex 4 {m}
-
-OS:Surface,
-  {bae0e12f-b9bf-4c73-be55-d21eb2a41a5d}, !- Handle
-  Surface 40,                             !- Name
-  RoofCeiling,                            !- Surface Type
-  ,                                       !- Construction Name
-  {e2def6eb-df84-4508-9d50-70106ea5e3a5}, !- Space Name
-  Surface,                                !- Outside Boundary Condition
-  {4b643bf7-a6fa-4e8e-bc77-a1d2d6b72efd}, !- Outside Boundary Condition Object
-  NoSun,                                  !- Sun Exposure
-  NoWind,                                 !- Wind Exposure
-  ,                                       !- View Factor to Ground
-  ,                                       !- Number of Vertices
-  9.144, -9.144, 2.4384,                  !- X,Y,Z Vertex 1 {m}
-  9.144, 0, 2.4384,                       !- X,Y,Z Vertex 2 {m}
-  4.572, 0, 2.4384,                       !- X,Y,Z Vertex 3 {m}
-  4.572, -9.144, 2.4384;                  !- X,Y,Z Vertex 4 {m}
-
-OS:Space,
-  {0ad02fbf-ba22-44f6-b4d7-c8c2186b8885}, !- Handle
-  living space|unit 3|story 2,            !- Name
-  {6e03d40f-3258-4722-93d9-9faf1556b2f7}, !- Space Type Name
-  ,                                       !- Default Construction Set Name
-  ,                                       !- Default Schedule Set Name
-  -0,                                     !- Direction of Relative North {deg}
-  0,                                      !- X Origin {m}
-  0,                                      !- Y Origin {m}
-  0,                                      !- Z Origin {m}
-  ,                                       !- Building Story Name
-  {f4b5ac82-0282-48c3-9503-f59e8537bd1d}, !- Thermal Zone Name
-  ,                                       !- Part of Total Floor Area
-  ,                                       !- Design Specification Outdoor Air Object Name
-  {1e3ddca0-0f37-4aee-b355-5b152782e4ae}; !- Building Unit Name
-
-OS:Surface,
-  {42ca710c-aabc-49d4-a98d-fb5c7dd64142}, !- Handle
-  Surface 41,                             !- Name
-  Wall,                                   !- Surface Type
-  ,                                       !- Construction Name
-  {0ad02fbf-ba22-44f6-b4d7-c8c2186b8885}, !- Space Name
-  Surface,                                !- Outside Boundary Condition
-  {b4ed2497-0ddb-43a5-ab11-9017696a9f4c}, !- Outside Boundary Condition Object
-  NoSun,                                  !- Sun Exposure
-  NoWind,                                 !- Wind Exposure
-  ,                                       !- View Factor to Ground
-  ,                                       !- Number of Vertices
-  4.572, 0, 4.8768,                       !- X,Y,Z Vertex 1 {m}
-  4.572, 0, 2.4384,                       !- X,Y,Z Vertex 2 {m}
-  4.572, -9.144, 2.4384,                  !- X,Y,Z Vertex 3 {m}
-  4.572, -9.144, 4.8768;                  !- X,Y,Z Vertex 4 {m}
-
-OS:Surface,
-  {87df4218-057c-47a6-b349-18cebb858b98}, !- Handle
-  Surface 42,                             !- Name
-  RoofCeiling,                            !- Surface Type
-  ,                                       !- Construction Name
-  {0ad02fbf-ba22-44f6-b4d7-c8c2186b8885}, !- Space Name
-  Surface,                                !- Outside Boundary Condition
-  {418f7544-c4ba-40f4-8728-490a8b552da8}, !- Outside Boundary Condition Object
-  NoSun,                                  !- Sun Exposure
-  NoWind,                                 !- Wind Exposure
-  ,                                       !- View Factor to Ground
-  ,                                       !- Number of Vertices
-  9.144, -9.144, 4.8768,                  !- X,Y,Z Vertex 1 {m}
-  9.144, 0, 4.8768,                       !- X,Y,Z Vertex 2 {m}
-  4.572, 0, 4.8768,                       !- X,Y,Z Vertex 3 {m}
-  4.572, -9.144, 4.8768;                  !- X,Y,Z Vertex 4 {m}
-
-OS:Surface,
-  {d2ca9a08-43b1-4f7f-80b8-d25cfdea3ae1}, !- Handle
-  Surface 43,                             !- Name
-  Wall,                                   !- Surface Type
-  ,                                       !- Construction Name
-  {0ad02fbf-ba22-44f6-b4d7-c8c2186b8885}, !- Space Name
-  Surface,                                !- Outside Boundary Condition
-  {87236dc7-1b85-4107-ae01-2175289ee3f8}, !- Outside Boundary Condition Object
-  NoSun,                                  !- Sun Exposure
-  NoWind,                                 !- Wind Exposure
-  ,                                       !- View Factor to Ground
-  ,                                       !- Number of Vertices
-  9.144, -9.144, 4.8768,                  !- X,Y,Z Vertex 1 {m}
-  9.144, -9.144, 2.4384,                  !- X,Y,Z Vertex 2 {m}
-  9.144, 0, 2.4384,                       !- X,Y,Z Vertex 3 {m}
-  9.144, 0, 4.8768;                       !- X,Y,Z Vertex 4 {m}
-
-OS:Surface,
-  {4b643bf7-a6fa-4e8e-bc77-a1d2d6b72efd}, !- Handle
-  Surface 44,                             !- Name
-  Floor,                                  !- Surface Type
-  ,                                       !- Construction Name
-  {0ad02fbf-ba22-44f6-b4d7-c8c2186b8885}, !- Space Name
-  Surface,                                !- Outside Boundary Condition
-  {bae0e12f-b9bf-4c73-be55-d21eb2a41a5d}, !- Outside Boundary Condition Object
-  NoSun,                                  !- Sun Exposure
-  NoWind,                                 !- Wind Exposure
-  ,                                       !- View Factor to Ground
-  ,                                       !- Number of Vertices
-  4.572, -9.144, 2.4384,                  !- X,Y,Z Vertex 1 {m}
-  4.572, 0, 2.4384,                       !- X,Y,Z Vertex 2 {m}
-  9.144, 0, 2.4384,                       !- X,Y,Z Vertex 3 {m}
-  9.144, -9.144, 2.4384;                  !- X,Y,Z Vertex 4 {m}
-
-OS:Surface,
-  {88862ab2-c4ba-49a7-9234-ff9b76c66a09}, !- Handle
-  Surface 45,                             !- Name
-  Wall,                                   !- Surface Type
-  ,                                       !- Construction Name
-  {0ad02fbf-ba22-44f6-b4d7-c8c2186b8885}, !- Space Name
-  Outdoors,                               !- Outside Boundary Condition
-  ,                                       !- Outside Boundary Condition Object
-  SunExposed,                             !- Sun Exposure
-  WindExposed,                            !- Wind Exposure
-  ,                                       !- View Factor to Ground
-  ,                                       !- Number of Vertices
-  4.572, -9.144, 4.8768,                  !- X,Y,Z Vertex 1 {m}
-  4.572, -9.144, 2.4384,                  !- X,Y,Z Vertex 2 {m}
-  9.144, -9.144, 2.4384,                  !- X,Y,Z Vertex 3 {m}
-  9.144, -9.144, 4.8768;                  !- X,Y,Z Vertex 4 {m}
-
-OS:Surface,
-  {4841745b-b591-4f9d-a0bf-2d8153fbbdc4}, !- Handle
-  Surface 46,                             !- Name
-  Wall,                                   !- Surface Type
-  ,                                       !- Construction Name
-  {0ad02fbf-ba22-44f6-b4d7-c8c2186b8885}, !- Space Name
-  Surface,                                !- Outside Boundary Condition
-  {ffc0ba37-4a8f-4523-93c9-a92e30e8058f}, !- Outside Boundary Condition Object
-  NoSun,                                  !- Sun Exposure
-  NoWind,                                 !- Wind Exposure
-  ,                                       !- View Factor to Ground
-  ,                                       !- Number of Vertices
-  9.144, 0, 4.8768,                       !- X,Y,Z Vertex 1 {m}
-  9.144, 0, 2.4384,                       !- X,Y,Z Vertex 2 {m}
-  4.572, 0, 2.4384,                       !- X,Y,Z Vertex 3 {m}
-  4.572, 0, 4.8768;                       !- X,Y,Z Vertex 4 {m}
-
-OS:ThermalZone,
-  {ab8d2d9b-8ae1-4c15-aac6-11455a01fe82}, !- Handle
-  living zone|unit 4,                     !- Name
-  ,                                       !- Multiplier
-  ,                                       !- Ceiling Height {m}
-  ,                                       !- Volume {m3}
-  ,                                       !- Floor Area {m2}
-  ,                                       !- Zone Inside Convection Algorithm
-  ,                                       !- Zone Outside Convection Algorithm
-  ,                                       !- Zone Conditioning Equipment List Name
-  {762d0a54-f6c1-459d-9234-fb0b98293d68}, !- Zone Air Inlet Port List
-  {80c5d2c2-111f-4347-a65b-4d2441f6ff5f}, !- Zone Air Exhaust Port List
-  {7fa3b0cb-e098-4c1e-b374-0cd6fd51d8df}, !- Zone Air Node Name
-  {a594134a-5419-4a6f-b3dc-f1509d392e70}, !- Zone Return Air Port List
-  ,                                       !- Primary Daylighting Control Name
-  ,                                       !- Fraction of Zone Controlled by Primary Daylighting Control
-  ,                                       !- Secondary Daylighting Control Name
-  ,                                       !- Fraction of Zone Controlled by Secondary Daylighting Control
-  ,                                       !- Illuminance Map Name
-  ,                                       !- Group Rendering Name
-  ,                                       !- Thermostat Name
-  No;                                     !- Use Ideal Air Loads
-
-OS:Node,
-  {9de46b48-c83b-41bd-a83d-c5685d3a37ed}, !- Handle
-  Node 4,                                 !- Name
-  {7fa3b0cb-e098-4c1e-b374-0cd6fd51d8df}, !- Inlet Port
-  ;                                       !- Outlet Port
-
-OS:Connection,
-  {7fa3b0cb-e098-4c1e-b374-0cd6fd51d8df}, !- Handle
-  {c6a976e4-9063-45a1-972c-ff2580acb9f0}, !- Name
-  {ab8d2d9b-8ae1-4c15-aac6-11455a01fe82}, !- Source Object
-  11,                                     !- Outlet Port
-  {9de46b48-c83b-41bd-a83d-c5685d3a37ed}, !- Target Object
-  2;                                      !- Inlet Port
-
-OS:PortList,
-  {762d0a54-f6c1-459d-9234-fb0b98293d68}, !- Handle
-  {d5e66b5b-d0e0-45c8-9fee-c62a9fb73cdd}, !- Name
-  {ab8d2d9b-8ae1-4c15-aac6-11455a01fe82}; !- HVAC Component
-
-OS:PortList,
-  {80c5d2c2-111f-4347-a65b-4d2441f6ff5f}, !- Handle
-  {e7fd287f-f201-4b6b-9139-242161be1581}, !- Name
-  {ab8d2d9b-8ae1-4c15-aac6-11455a01fe82}; !- HVAC Component
-
-OS:PortList,
-  {a594134a-5419-4a6f-b3dc-f1509d392e70}, !- Handle
-  {d74db4af-3b68-4db7-9670-4c0265a29ced}, !- Name
-  {ab8d2d9b-8ae1-4c15-aac6-11455a01fe82}; !- HVAC Component
-
-OS:Sizing:Zone,
-  {511fcab1-55cf-458b-9c7c-aef416abd1f3}, !- Handle
-  {ab8d2d9b-8ae1-4c15-aac6-11455a01fe82}, !- Zone or ZoneList Name
-  SupplyAirTemperature,                   !- Zone Cooling Design Supply Air Temperature Input Method
-  14,                                     !- Zone Cooling Design Supply Air Temperature {C}
-  11.11,                                  !- Zone Cooling Design Supply Air Temperature Difference {deltaC}
-  SupplyAirTemperature,                   !- Zone Heating Design Supply Air Temperature Input Method
-  40,                                     !- Zone Heating Design Supply Air Temperature {C}
-  11.11,                                  !- Zone Heating Design Supply Air Temperature Difference {deltaC}
-  0.0085,                                 !- Zone Cooling Design Supply Air Humidity Ratio {kg-H2O/kg-air}
-  0.008,                                  !- Zone Heating Design Supply Air Humidity Ratio {kg-H2O/kg-air}
-  ,                                       !- Zone Heating Sizing Factor
-  ,                                       !- Zone Cooling Sizing Factor
-  DesignDay,                              !- Cooling Design Air Flow Method
-  ,                                       !- Cooling Design Air Flow Rate {m3/s}
-  ,                                       !- Cooling Minimum Air Flow per Zone Floor Area {m3/s-m2}
-  ,                                       !- Cooling Minimum Air Flow {m3/s}
-  ,                                       !- Cooling Minimum Air Flow Fraction
-  DesignDay,                              !- Heating Design Air Flow Method
-  ,                                       !- Heating Design Air Flow Rate {m3/s}
-  ,                                       !- Heating Maximum Air Flow per Zone Floor Area {m3/s-m2}
-  ,                                       !- Heating Maximum Air Flow {m3/s}
-  ,                                       !- Heating Maximum Air Flow Fraction
-  ,                                       !- Design Zone Air Distribution Effectiveness in Cooling Mode
-  ,                                       !- Design Zone Air Distribution Effectiveness in Heating Mode
-  No,                                     !- Account for Dedicated Outdoor Air System
-  NeutralSupplyAir,                       !- Dedicated Outdoor Air System Control Strategy
-  autosize,                               !- Dedicated Outdoor Air Low Setpoint Temperature for Design {C}
-  autosize;                               !- Dedicated Outdoor Air High Setpoint Temperature for Design {C}
-
-OS:ZoneHVAC:EquipmentList,
-  {9e12e6a7-d5e2-4cd1-a692-133bb1b2ec84}, !- Handle
-  Zone HVAC Equipment List 4,             !- Name
-  {ab8d2d9b-8ae1-4c15-aac6-11455a01fe82}; !- Thermal Zone
-
-OS:Space,
-  {14719681-8053-42e5-b993-f0209d247669}, !- Handle
-  living space|unit 4|story 1,            !- Name
-  {6e03d40f-3258-4722-93d9-9faf1556b2f7}, !- Space Type Name
-  ,                                       !- Default Construction Set Name
-  ,                                       !- Default Schedule Set Name
-  -0,                                     !- Direction of Relative North {deg}
-  0,                                      !- X Origin {m}
-  0,                                      !- Y Origin {m}
-  0,                                      !- Z Origin {m}
-  ,                                       !- Building Story Name
-  {ab8d2d9b-8ae1-4c15-aac6-11455a01fe82}, !- Thermal Zone Name
-  ,                                       !- Part of Total Floor Area
-  ,                                       !- Design Specification Outdoor Air Object Name
-  {e150439b-2b8c-4649-9413-467978fc5688}; !- Building Unit Name
-
-OS:Surface,
-  {e5e504a0-9c6d-4376-b3ac-5c4fbe4ff362}, !- Handle
-  Surface 52,                             !- Name
-  Wall,                                   !- Surface Type
-  ,                                       !- Construction Name
-  {14719681-8053-42e5-b993-f0209d247669}, !- Space Name
-  Outdoors,                               !- Outside Boundary Condition
-  ,                                       !- Outside Boundary Condition Object
-  SunExposed,                             !- Sun Exposure
-  WindExposed,                            !- Wind Exposure
-  ,                                       !- View Factor to Ground
-  ,                                       !- Number of Vertices
-  9.144, 9.144, 2.4384,                   !- X,Y,Z Vertex 1 {m}
-  9.144, 9.144, 0,                        !- X,Y,Z Vertex 2 {m}
-  4.572, 9.144, 0,                        !- X,Y,Z Vertex 3 {m}
-  4.572, 9.144, 2.4384;                   !- X,Y,Z Vertex 4 {m}
-
-OS:Surface,
-  {604c4498-554d-496a-8cf4-5b097145df2a}, !- Handle
-  Surface 53,                             !- Name
-  Wall,                                   !- Surface Type
-  ,                                       !- Construction Name
-  {14719681-8053-42e5-b993-f0209d247669}, !- Space Name
-  Surface,                                !- Outside Boundary Condition
-  {9f829be4-f86e-4d5e-b74f-ba232c323e87}, !- Outside Boundary Condition Object
-  NoSun,                                  !- Sun Exposure
-  NoWind,                                 !- Wind Exposure
-  ,                                       !- View Factor to Ground
-  ,                                       !- Number of Vertices
-  9.144, 0, 2.4384,                       !- X,Y,Z Vertex 1 {m}
-  9.144, 0, 0,                            !- X,Y,Z Vertex 2 {m}
-  9.144, 9.144, 0,                        !- X,Y,Z Vertex 3 {m}
-  9.144, 9.144, 2.4384;                   !- X,Y,Z Vertex 4 {m}
-
-OS:Surface,
-  {edb894f0-7b24-45f6-a17a-ff2ee5b66153}, !- Handle
-  Surface 54,                             !- Name
-  Floor,                                  !- Surface Type
-  ,                                       !- Construction Name
-  {14719681-8053-42e5-b993-f0209d247669}, !- Space Name
-  Foundation,                             !- Outside Boundary Condition
-  ,                                       !- Outside Boundary Condition Object
-  NoSun,                                  !- Sun Exposure
-  NoWind,                                 !- Wind Exposure
-  ,                                       !- View Factor to Ground
-  ,                                       !- Number of Vertices
-  4.572, 0, 0,                            !- X,Y,Z Vertex 1 {m}
-  4.572, 9.144, 0,                        !- X,Y,Z Vertex 2 {m}
-  9.144, 9.144, 0,                        !- X,Y,Z Vertex 3 {m}
-  9.144, 0, 0;                            !- X,Y,Z Vertex 4 {m}
-
-OS:Surface,
-  {e649d75c-0335-4b82-9ff2-6659753e6c4a}, !- Handle
-  Surface 55,                             !- Name
-  Wall,                                   !- Surface Type
-  ,                                       !- Construction Name
-  {14719681-8053-42e5-b993-f0209d247669}, !- Space Name
-  Surface,                                !- Outside Boundary Condition
-  {181ace0d-60e7-4976-8f52-971f9d9a26c5}, !- Outside Boundary Condition Object
-  NoSun,                                  !- Sun Exposure
-  NoWind,                                 !- Wind Exposure
-  ,                                       !- View Factor to Ground
-  ,                                       !- Number of Vertices
-  4.572, 9.144, 2.4384,                   !- X,Y,Z Vertex 1 {m}
-  4.572, 9.144, 0,                        !- X,Y,Z Vertex 2 {m}
-  4.572, 0, 0,                            !- X,Y,Z Vertex 3 {m}
-  4.572, 0, 2.4384;                       !- X,Y,Z Vertex 4 {m}
-
-OS:Surface,
-  {e1b73040-261a-4b30-9733-9e355604e34b}, !- Handle
-  Surface 56,                             !- Name
-  Wall,                                   !- Surface Type
-  ,                                       !- Construction Name
-  {14719681-8053-42e5-b993-f0209d247669}, !- Space Name
-  Surface,                                !- Outside Boundary Condition
-  {a18f8c3b-765c-4592-9dcc-48e01bb1be12}, !- Outside Boundary Condition Object
-  NoSun,                                  !- Sun Exposure
-  NoWind,                                 !- Wind Exposure
-  ,                                       !- View Factor to Ground
-  ,                                       !- Number of Vertices
-  4.572, 0, 2.4384,                       !- X,Y,Z Vertex 1 {m}
-  4.572, 0, 0,                            !- X,Y,Z Vertex 2 {m}
-  9.144, 0, 0,                            !- X,Y,Z Vertex 3 {m}
-  9.144, 0, 2.4384;                       !- X,Y,Z Vertex 4 {m}
-
-OS:Surface,
-  {53c226be-7f45-4e78-b6e6-d12c1769f736}, !- Handle
-  Surface 57,                             !- Name
-  RoofCeiling,                            !- Surface Type
-  ,                                       !- Construction Name
-  {14719681-8053-42e5-b993-f0209d247669}, !- Space Name
-  Surface,                                !- Outside Boundary Condition
-  {b2658cd1-25cc-40a1-a3e8-87b5e0d00e43}, !- Outside Boundary Condition Object
-  NoSun,                                  !- Sun Exposure
-  NoWind,                                 !- Wind Exposure
-  ,                                       !- View Factor to Ground
-  ,                                       !- Number of Vertices
-  9.144, 0, 2.4384,                       !- X,Y,Z Vertex 1 {m}
-  9.144, 9.144, 2.4384,                   !- X,Y,Z Vertex 2 {m}
-  4.572, 9.144, 2.4384,                   !- X,Y,Z Vertex 3 {m}
-  4.572, 0, 2.4384;                       !- X,Y,Z Vertex 4 {m}
-
-OS:Space,
-  {d55df7c3-2b95-4611-aab3-a837bd5cf958}, !- Handle
-  living space|unit 4|story 2,            !- Name
-  {6e03d40f-3258-4722-93d9-9faf1556b2f7}, !- Space Type Name
-  ,                                       !- Default Construction Set Name
-  ,                                       !- Default Schedule Set Name
-  -0,                                     !- Direction of Relative North {deg}
-  0,                                      !- X Origin {m}
-  0,                                      !- Y Origin {m}
-  0,                                      !- Z Origin {m}
-  ,                                       !- Building Story Name
-  {ab8d2d9b-8ae1-4c15-aac6-11455a01fe82}, !- Thermal Zone Name
-  ,                                       !- Part of Total Floor Area
-  ,                                       !- Design Specification Outdoor Air Object Name
-  {e150439b-2b8c-4649-9413-467978fc5688}; !- Building Unit Name
-
-OS:Surface,
-  {082c9752-3880-4ffb-9942-aeea862d9371}, !- Handle
-  Surface 58,                             !- Name
-  Wall,                                   !- Surface Type
-  ,                                       !- Construction Name
-  {d55df7c3-2b95-4611-aab3-a837bd5cf958}, !- Space Name
-  Outdoors,                               !- Outside Boundary Condition
-  ,                                       !- Outside Boundary Condition Object
-  SunExposed,                             !- Sun Exposure
-  WindExposed,                            !- Wind Exposure
-  ,                                       !- View Factor to Ground
-  ,                                       !- Number of Vertices
-  9.144, 9.144, 4.8768,                   !- X,Y,Z Vertex 1 {m}
-  9.144, 9.144, 2.4384,                   !- X,Y,Z Vertex 2 {m}
-  4.572, 9.144, 2.4384,                   !- X,Y,Z Vertex 3 {m}
-  4.572, 9.144, 4.8768;                   !- X,Y,Z Vertex 4 {m}
-
-OS:Surface,
-  {46149c75-ee62-4e20-a91f-b5a6cc677c27}, !- Handle
-  Surface 59,                             !- Name
-  Wall,                                   !- Surface Type
-  ,                                       !- Construction Name
-  {d55df7c3-2b95-4611-aab3-a837bd5cf958}, !- Space Name
-  Surface,                                !- Outside Boundary Condition
-  {cc2e8e4e-1d46-4003-b728-7a96c6218cb4}, !- Outside Boundary Condition Object
-  NoSun,                                  !- Sun Exposure
-  NoWind,                                 !- Wind Exposure
-  ,                                       !- View Factor to Ground
-  ,                                       !- Number of Vertices
-  9.144, 0, 4.8768,                       !- X,Y,Z Vertex 1 {m}
-  9.144, 0, 2.4384,                       !- X,Y,Z Vertex 2 {m}
-  9.144, 9.144, 2.4384,                   !- X,Y,Z Vertex 3 {m}
-  9.144, 9.144, 4.8768;                   !- X,Y,Z Vertex 4 {m}
-
-OS:Surface,
-  {6ead8a6a-e639-4aae-9337-d9e016c964c8}, !- Handle
-  Surface 60,                             !- Name
-  RoofCeiling,                            !- Surface Type
-  ,                                       !- Construction Name
-  {d55df7c3-2b95-4611-aab3-a837bd5cf958}, !- Space Name
-  Surface,                                !- Outside Boundary Condition
-  {ef00e196-10dd-4724-816d-ec59f61ce8d8}, !- Outside Boundary Condition Object
-  NoSun,                                  !- Sun Exposure
-  NoWind,                                 !- Wind Exposure
-  ,                                       !- View Factor to Ground
-  ,                                       !- Number of Vertices
-  9.144, 0, 4.8768,                       !- X,Y,Z Vertex 1 {m}
-  9.144, 9.144, 4.8768,                   !- X,Y,Z Vertex 2 {m}
-  4.572, 9.144, 4.8768,                   !- X,Y,Z Vertex 3 {m}
-  4.572, 0, 4.8768;                       !- X,Y,Z Vertex 4 {m}
-
-OS:Surface,
-  {b2658cd1-25cc-40a1-a3e8-87b5e0d00e43}, !- Handle
-  Surface 61,                             !- Name
-  Floor,                                  !- Surface Type
-  ,                                       !- Construction Name
-  {d55df7c3-2b95-4611-aab3-a837bd5cf958}, !- Space Name
-  Surface,                                !- Outside Boundary Condition
-  {53c226be-7f45-4e78-b6e6-d12c1769f736}, !- Outside Boundary Condition Object
-  NoSun,                                  !- Sun Exposure
-  NoWind,                                 !- Wind Exposure
-  ,                                       !- View Factor to Ground
-  ,                                       !- Number of Vertices
-  4.572, 0, 2.4384,                       !- X,Y,Z Vertex 1 {m}
-  4.572, 9.144, 2.4384,                   !- X,Y,Z Vertex 2 {m}
-  9.144, 9.144, 2.4384,                   !- X,Y,Z Vertex 3 {m}
-  9.144, 0, 2.4384;                       !- X,Y,Z Vertex 4 {m}
-
-OS:Surface,
-  {ffc0ba37-4a8f-4523-93c9-a92e30e8058f}, !- Handle
-  Surface 62,                             !- Name
-  Wall,                                   !- Surface Type
-  ,                                       !- Construction Name
-  {d55df7c3-2b95-4611-aab3-a837bd5cf958}, !- Space Name
-  Surface,                                !- Outside Boundary Condition
-  {4841745b-b591-4f9d-a0bf-2d8153fbbdc4}, !- Outside Boundary Condition Object
-  NoSun,                                  !- Sun Exposure
-  NoWind,                                 !- Wind Exposure
-  ,                                       !- View Factor to Ground
-  ,                                       !- Number of Vertices
-  4.572, 0, 4.8768,                       !- X,Y,Z Vertex 1 {m}
-  4.572, 0, 2.4384,                       !- X,Y,Z Vertex 2 {m}
-  9.144, 0, 2.4384,                       !- X,Y,Z Vertex 3 {m}
-  9.144, 0, 4.8768;                       !- X,Y,Z Vertex 4 {m}
-
-OS:Surface,
-  {3b11b34b-9fd8-4fbe-affc-ca8c67ff54f0}, !- Handle
-  Surface 63,                             !- Name
-  Wall,                                   !- Surface Type
-  ,                                       !- Construction Name
-  {d55df7c3-2b95-4611-aab3-a837bd5cf958}, !- Space Name
-  Surface,                                !- Outside Boundary Condition
-  {8a3fe7d5-022b-4b4b-a7f2-01fda08309be}, !- Outside Boundary Condition Object
-  NoSun,                                  !- Sun Exposure
-  NoWind,                                 !- Wind Exposure
-  ,                                       !- View Factor to Ground
-  ,                                       !- Number of Vertices
-  4.572, 9.144, 4.8768,                   !- X,Y,Z Vertex 1 {m}
-  4.572, 9.144, 2.4384,                   !- X,Y,Z Vertex 2 {m}
-  4.572, 0, 2.4384,                       !- X,Y,Z Vertex 3 {m}
-  4.572, 0, 4.8768;                       !- X,Y,Z Vertex 4 {m}
-
-OS:ThermalZone,
-  {60efafa2-7f7c-468c-b565-db56e806fda4}, !- Handle
-  living zone|unit 5,                     !- Name
-  ,                                       !- Multiplier
-  ,                                       !- Ceiling Height {m}
-  ,                                       !- Volume {m3}
-  ,                                       !- Floor Area {m2}
-  ,                                       !- Zone Inside Convection Algorithm
-  ,                                       !- Zone Outside Convection Algorithm
-  ,                                       !- Zone Conditioning Equipment List Name
-  {4ea021ee-1b89-4e6b-9417-f3a92f173e8c}, !- Zone Air Inlet Port List
-  {989bd623-e738-4b34-8c92-d0c8ec9f4f3b}, !- Zone Air Exhaust Port List
-  {4a3b3c63-8de6-47a1-a521-e37637add93c}, !- Zone Air Node Name
-  {ca30e05c-699c-42ef-8ebb-34fca4523107}, !- Zone Return Air Port List
-  ,                                       !- Primary Daylighting Control Name
-  ,                                       !- Fraction of Zone Controlled by Primary Daylighting Control
-  ,                                       !- Secondary Daylighting Control Name
-  ,                                       !- Fraction of Zone Controlled by Secondary Daylighting Control
-  ,                                       !- Illuminance Map Name
-  ,                                       !- Group Rendering Name
-  ,                                       !- Thermostat Name
-  No;                                     !- Use Ideal Air Loads
-
-OS:Node,
-  {994b9fcd-0971-43a4-9c86-c688ec6d31c4}, !- Handle
-  Node 5,                                 !- Name
-  {4a3b3c63-8de6-47a1-a521-e37637add93c}, !- Inlet Port
-  ;                                       !- Outlet Port
-
-OS:Connection,
-  {4a3b3c63-8de6-47a1-a521-e37637add93c}, !- Handle
-  {d3b2d1f3-3c81-42e3-a2ef-f0a11ae9881f}, !- Name
-  {60efafa2-7f7c-468c-b565-db56e806fda4}, !- Source Object
-  11,                                     !- Outlet Port
-  {994b9fcd-0971-43a4-9c86-c688ec6d31c4}, !- Target Object
-  2;                                      !- Inlet Port
-
-OS:PortList,
-  {4ea021ee-1b89-4e6b-9417-f3a92f173e8c}, !- Handle
-  {9cf502d9-3e75-4b3c-a3c2-51737210c88d}, !- Name
-  {60efafa2-7f7c-468c-b565-db56e806fda4}; !- HVAC Component
-
-OS:PortList,
-  {989bd623-e738-4b34-8c92-d0c8ec9f4f3b}, !- Handle
-  {8bcc9a00-dd84-48c3-b058-563cfdc5c4e3}, !- Name
-  {60efafa2-7f7c-468c-b565-db56e806fda4}; !- HVAC Component
-
-OS:PortList,
-  {ca30e05c-699c-42ef-8ebb-34fca4523107}, !- Handle
-  {e3c681cc-ea53-4915-9282-b4cd28b4baa7}, !- Name
-  {60efafa2-7f7c-468c-b565-db56e806fda4}; !- HVAC Component
-
-OS:Sizing:Zone,
-  {9d52710c-1bf2-4b76-a696-9fb7b584a14b}, !- Handle
-  {60efafa2-7f7c-468c-b565-db56e806fda4}, !- Zone or ZoneList Name
-  SupplyAirTemperature,                   !- Zone Cooling Design Supply Air Temperature Input Method
-  14,                                     !- Zone Cooling Design Supply Air Temperature {C}
-  11.11,                                  !- Zone Cooling Design Supply Air Temperature Difference {deltaC}
-  SupplyAirTemperature,                   !- Zone Heating Design Supply Air Temperature Input Method
-  40,                                     !- Zone Heating Design Supply Air Temperature {C}
-  11.11,                                  !- Zone Heating Design Supply Air Temperature Difference {deltaC}
-  0.0085,                                 !- Zone Cooling Design Supply Air Humidity Ratio {kg-H2O/kg-air}
-  0.008,                                  !- Zone Heating Design Supply Air Humidity Ratio {kg-H2O/kg-air}
-  ,                                       !- Zone Heating Sizing Factor
-  ,                                       !- Zone Cooling Sizing Factor
-  DesignDay,                              !- Cooling Design Air Flow Method
-  ,                                       !- Cooling Design Air Flow Rate {m3/s}
-  ,                                       !- Cooling Minimum Air Flow per Zone Floor Area {m3/s-m2}
-  ,                                       !- Cooling Minimum Air Flow {m3/s}
-  ,                                       !- Cooling Minimum Air Flow Fraction
-  DesignDay,                              !- Heating Design Air Flow Method
-  ,                                       !- Heating Design Air Flow Rate {m3/s}
-  ,                                       !- Heating Maximum Air Flow per Zone Floor Area {m3/s-m2}
-  ,                                       !- Heating Maximum Air Flow {m3/s}
-  ,                                       !- Heating Maximum Air Flow Fraction
-  ,                                       !- Design Zone Air Distribution Effectiveness in Cooling Mode
-  ,                                       !- Design Zone Air Distribution Effectiveness in Heating Mode
-  No,                                     !- Account for Dedicated Outdoor Air System
-  NeutralSupplyAir,                       !- Dedicated Outdoor Air System Control Strategy
-  autosize,                               !- Dedicated Outdoor Air Low Setpoint Temperature for Design {C}
-  autosize;                               !- Dedicated Outdoor Air High Setpoint Temperature for Design {C}
-
-OS:ZoneHVAC:EquipmentList,
-  {513cc8f1-1fb3-46ee-b8b5-430bce7dfc18}, !- Handle
-  Zone HVAC Equipment List 5,             !- Name
-  {60efafa2-7f7c-468c-b565-db56e806fda4}; !- Thermal Zone
-
-OS:Space,
-  {da628edc-0c80-480b-8a79-55a205726b6e}, !- Handle
-  living space|unit 5|story 1,            !- Name
-  {6e03d40f-3258-4722-93d9-9faf1556b2f7}, !- Space Type Name
-  ,                                       !- Default Construction Set Name
-  ,                                       !- Default Schedule Set Name
-  -0,                                     !- Direction of Relative North {deg}
-  0,                                      !- X Origin {m}
-  0,                                      !- Y Origin {m}
-  0,                                      !- Z Origin {m}
-  ,                                       !- Building Story Name
-  {60efafa2-7f7c-468c-b565-db56e806fda4}, !- Thermal Zone Name
-  ,                                       !- Part of Total Floor Area
-  ,                                       !- Design Specification Outdoor Air Object Name
-  {7abfd5e1-67db-4be9-945f-77b9f7d42b3f}; !- Building Unit Name
-
-OS:Surface,
-  {ab81c4aa-9341-4629-96d2-a01809e31f04}, !- Handle
-  Surface 69,                             !- Name
-  Floor,                                  !- Surface Type
-  ,                                       !- Construction Name
-  {da628edc-0c80-480b-8a79-55a205726b6e}, !- Space Name
-  Foundation,                             !- Outside Boundary Condition
-  ,                                       !- Outside Boundary Condition Object
-  NoSun,                                  !- Sun Exposure
-  NoWind,                                 !- Wind Exposure
-  ,                                       !- View Factor to Ground
-  ,                                       !- Number of Vertices
-  9.144, -9.144, 0,                       !- X,Y,Z Vertex 1 {m}
-  9.144, 0, 0,                            !- X,Y,Z Vertex 2 {m}
-  13.716, 0, 0,                           !- X,Y,Z Vertex 3 {m}
-  13.716, -9.144, 0;                      !- X,Y,Z Vertex 4 {m}
-
-OS:Surface,
-  {baca5931-0b25-49f3-9831-490499e317d6}, !- Handle
-  Surface 70,                             !- Name
-  Wall,                                   !- Surface Type
-  ,                                       !- Construction Name
-  {da628edc-0c80-480b-8a79-55a205726b6e}, !- Space Name
-  Surface,                                !- Outside Boundary Condition
-  {3486da7d-01a0-43bf-8c03-13881f8f1f87}, !- Outside Boundary Condition Object
-  NoSun,                                  !- Sun Exposure
-  NoWind,                                 !- Wind Exposure
-  ,                                       !- View Factor to Ground
-  ,                                       !- Number of Vertices
-  13.716, -9.144, 2.4384,                 !- X,Y,Z Vertex 1 {m}
-  13.716, -9.144, 0,                      !- X,Y,Z Vertex 2 {m}
-  13.716, 0, 0,                           !- X,Y,Z Vertex 3 {m}
-  13.716, 0, 2.4384;                      !- X,Y,Z Vertex 4 {m}
-
-OS:Surface,
-  {5e035dfd-8c43-4692-8afa-7da822115994}, !- Handle
-  Surface 71,                             !- Name
-  Wall,                                   !- Surface Type
-  ,                                       !- Construction Name
-  {da628edc-0c80-480b-8a79-55a205726b6e}, !- Space Name
-  Outdoors,                               !- Outside Boundary Condition
-  ,                                       !- Outside Boundary Condition Object
-  SunExposed,                             !- Sun Exposure
-  WindExposed,                            !- Wind Exposure
-  ,                                       !- View Factor to Ground
-  ,                                       !- Number of Vertices
-  9.144, -9.144, 2.4384,                  !- X,Y,Z Vertex 1 {m}
-  9.144, -9.144, 0,                       !- X,Y,Z Vertex 2 {m}
-  13.716, -9.144, 0,                      !- X,Y,Z Vertex 3 {m}
-  13.716, -9.144, 2.4384;                 !- X,Y,Z Vertex 4 {m}
-
-OS:Surface,
-  {2041140e-37e6-494a-922b-982037d91f77}, !- Handle
-  Surface 72,                             !- Name
-  Wall,                                   !- Surface Type
-  ,                                       !- Construction Name
-  {da628edc-0c80-480b-8a79-55a205726b6e}, !- Space Name
-  Surface,                                !- Outside Boundary Condition
-  {ea3e1060-9c0d-4b0e-9a13-ff206fb048c7}, !- Outside Boundary Condition Object
-  NoSun,                                  !- Sun Exposure
-  NoWind,                                 !- Wind Exposure
-  ,                                       !- View Factor to Ground
-  ,                                       !- Number of Vertices
-  9.144, 0, 2.4384,                       !- X,Y,Z Vertex 1 {m}
-  9.144, 0, 0,                            !- X,Y,Z Vertex 2 {m}
-  9.144, -9.144, 0,                       !- X,Y,Z Vertex 3 {m}
-  9.144, -9.144, 2.4384;                  !- X,Y,Z Vertex 4 {m}
-
-OS:Surface,
-  {c652d2f6-ed03-4bf9-ba55-6178f9826bd0}, !- Handle
-  Surface 73,                             !- Name
-  Wall,                                   !- Surface Type
-  ,                                       !- Construction Name
-  {da628edc-0c80-480b-8a79-55a205726b6e}, !- Space Name
-  Surface,                                !- Outside Boundary Condition
-  {804a6349-7070-4990-91a7-5d2380bb1db6}, !- Outside Boundary Condition Object
-  NoSun,                                  !- Sun Exposure
-  NoWind,                                 !- Wind Exposure
-  ,                                       !- View Factor to Ground
-  ,                                       !- Number of Vertices
-  13.716, 0, 2.4384,                      !- X,Y,Z Vertex 1 {m}
-  13.716, 0, 0,                           !- X,Y,Z Vertex 2 {m}
-  9.144, 0, 0,                            !- X,Y,Z Vertex 3 {m}
-  9.144, 0, 2.4384;                       !- X,Y,Z Vertex 4 {m}
-
-OS:Surface,
-  {680cf48b-30eb-46c8-9842-16bb7c66d3dc}, !- Handle
-  Surface 74,                             !- Name
-  RoofCeiling,                            !- Surface Type
-  ,                                       !- Construction Name
-  {da628edc-0c80-480b-8a79-55a205726b6e}, !- Space Name
-  Surface,                                !- Outside Boundary Condition
-  {227f13ef-af74-4fbf-b77c-2e0bd1d63688}, !- Outside Boundary Condition Object
-  NoSun,                                  !- Sun Exposure
-  NoWind,                                 !- Wind Exposure
-  ,                                       !- View Factor to Ground
-  ,                                       !- Number of Vertices
-  13.716, -9.144, 2.4384,                 !- X,Y,Z Vertex 1 {m}
-  13.716, 0, 2.4384,                      !- X,Y,Z Vertex 2 {m}
-  9.144, 0, 2.4384,                       !- X,Y,Z Vertex 3 {m}
-  9.144, -9.144, 2.4384;                  !- X,Y,Z Vertex 4 {m}
-
-OS:Space,
-  {8a8034e8-cfc8-4c63-a313-15cb3b52fdd2}, !- Handle
-  living space|unit 5|story 2,            !- Name
-  {6e03d40f-3258-4722-93d9-9faf1556b2f7}, !- Space Type Name
-  ,                                       !- Default Construction Set Name
-  ,                                       !- Default Schedule Set Name
-  -0,                                     !- Direction of Relative North {deg}
-  0,                                      !- X Origin {m}
-  0,                                      !- Y Origin {m}
-  0,                                      !- Z Origin {m}
-  ,                                       !- Building Story Name
-  {60efafa2-7f7c-468c-b565-db56e806fda4}, !- Thermal Zone Name
-  ,                                       !- Part of Total Floor Area
-  ,                                       !- Design Specification Outdoor Air Object Name
-  {7abfd5e1-67db-4be9-945f-77b9f7d42b3f}; !- Building Unit Name
-
-OS:Surface,
-  {87236dc7-1b85-4107-ae01-2175289ee3f8}, !- Handle
-  Surface 75,                             !- Name
-  Wall,                                   !- Surface Type
-  ,                                       !- Construction Name
-  {8a8034e8-cfc8-4c63-a313-15cb3b52fdd2}, !- Space Name
-  Surface,                                !- Outside Boundary Condition
-  {d2ca9a08-43b1-4f7f-80b8-d25cfdea3ae1}, !- Outside Boundary Condition Object
-  NoSun,                                  !- Sun Exposure
-  NoWind,                                 !- Wind Exposure
-  ,                                       !- View Factor to Ground
-  ,                                       !- Number of Vertices
-  9.144, 0, 4.8768,                       !- X,Y,Z Vertex 1 {m}
-  9.144, 0, 2.4384,                       !- X,Y,Z Vertex 2 {m}
-  9.144, -9.144, 2.4384,                  !- X,Y,Z Vertex 3 {m}
-  9.144, -9.144, 4.8768;                  !- X,Y,Z Vertex 4 {m}
-
-OS:Surface,
-  {c9c9b0c1-e4e3-4e01-9c4e-f4fd42f2faf9}, !- Handle
-  Surface 76,                             !- Name
-  RoofCeiling,                            !- Surface Type
-  ,                                       !- Construction Name
-  {8a8034e8-cfc8-4c63-a313-15cb3b52fdd2}, !- Space Name
-  Surface,                                !- Outside Boundary Condition
-  {52e15365-1462-4cca-b08c-cbc6586886cc}, !- Outside Boundary Condition Object
-  NoSun,                                  !- Sun Exposure
-  NoWind,                                 !- Wind Exposure
-  ,                                       !- View Factor to Ground
-  ,                                       !- Number of Vertices
-  13.716, -9.144, 4.8768,                 !- X,Y,Z Vertex 1 {m}
-  13.716, 0, 4.8768,                      !- X,Y,Z Vertex 2 {m}
-  9.144, 0, 4.8768,                       !- X,Y,Z Vertex 3 {m}
-  9.144, -9.144, 4.8768;                  !- X,Y,Z Vertex 4 {m}
-
-OS:Surface,
-  {0aa0d6e1-1730-4aac-8577-080b573e3bfd}, !- Handle
-  Surface 77,                             !- Name
-  Wall,                                   !- Surface Type
-  ,                                       !- Construction Name
-  {8a8034e8-cfc8-4c63-a313-15cb3b52fdd2}, !- Space Name
-  Surface,                                !- Outside Boundary Condition
-  {9b5aec2a-9f69-47d4-a88d-4cd49d32b2b0}, !- Outside Boundary Condition Object
-  NoSun,                                  !- Sun Exposure
-  NoWind,                                 !- Wind Exposure
-  ,                                       !- View Factor to Ground
-  ,                                       !- Number of Vertices
-  13.716, -9.144, 4.8768,                 !- X,Y,Z Vertex 1 {m}
-  13.716, -9.144, 2.4384,                 !- X,Y,Z Vertex 2 {m}
-  13.716, 0, 2.4384,                      !- X,Y,Z Vertex 3 {m}
-  13.716, 0, 4.8768;                      !- X,Y,Z Vertex 4 {m}
-
-OS:Surface,
-  {227f13ef-af74-4fbf-b77c-2e0bd1d63688}, !- Handle
-  Surface 78,                             !- Name
-  Floor,                                  !- Surface Type
-  ,                                       !- Construction Name
-  {8a8034e8-cfc8-4c63-a313-15cb3b52fdd2}, !- Space Name
-  Surface,                                !- Outside Boundary Condition
-  {680cf48b-30eb-46c8-9842-16bb7c66d3dc}, !- Outside Boundary Condition Object
-  NoSun,                                  !- Sun Exposure
-  NoWind,                                 !- Wind Exposure
-  ,                                       !- View Factor to Ground
-  ,                                       !- Number of Vertices
-  9.144, -9.144, 2.4384,                  !- X,Y,Z Vertex 1 {m}
-  9.144, 0, 2.4384,                       !- X,Y,Z Vertex 2 {m}
-  13.716, 0, 2.4384,                      !- X,Y,Z Vertex 3 {m}
-  13.716, -9.144, 2.4384;                 !- X,Y,Z Vertex 4 {m}
-
-OS:Surface,
-  {6d382d42-377c-4029-8225-dfa110ffde2f}, !- Handle
-  Surface 79,                             !- Name
-  Wall,                                   !- Surface Type
-  ,                                       !- Construction Name
-  {8a8034e8-cfc8-4c63-a313-15cb3b52fdd2}, !- Space Name
-  Outdoors,                               !- Outside Boundary Condition
-  ,                                       !- Outside Boundary Condition Object
-  SunExposed,                             !- Sun Exposure
-  WindExposed,                            !- Wind Exposure
-  ,                                       !- View Factor to Ground
-  ,                                       !- Number of Vertices
-  9.144, -9.144, 4.8768,                  !- X,Y,Z Vertex 1 {m}
-  9.144, -9.144, 2.4384,                  !- X,Y,Z Vertex 2 {m}
-  13.716, -9.144, 2.4384,                 !- X,Y,Z Vertex 3 {m}
-  13.716, -9.144, 4.8768;                 !- X,Y,Z Vertex 4 {m}
-
-OS:Surface,
-  {dbe7ddc9-b420-4d9f-8670-f29eee1f7ca8}, !- Handle
-  Surface 80,                             !- Name
-  Wall,                                   !- Surface Type
-  ,                                       !- Construction Name
-  {8a8034e8-cfc8-4c63-a313-15cb3b52fdd2}, !- Space Name
-  Surface,                                !- Outside Boundary Condition
-  {dd35342f-9ed0-406f-a448-db95ad068838}, !- Outside Boundary Condition Object
-  NoSun,                                  !- Sun Exposure
-  NoWind,                                 !- Wind Exposure
-  ,                                       !- View Factor to Ground
-  ,                                       !- Number of Vertices
-  13.716, 0, 4.8768,                      !- X,Y,Z Vertex 1 {m}
-  13.716, 0, 2.4384,                      !- X,Y,Z Vertex 2 {m}
-  9.144, 0, 2.4384,                       !- X,Y,Z Vertex 3 {m}
-  9.144, 0, 4.8768;                       !- X,Y,Z Vertex 4 {m}
-
-OS:ThermalZone,
-  {fdae016e-b1ac-43fc-9e1c-6c8b9a275b26}, !- Handle
-  living zone|unit 6,                     !- Name
-  ,                                       !- Multiplier
-  ,                                       !- Ceiling Height {m}
-  ,                                       !- Volume {m3}
-  ,                                       !- Floor Area {m2}
-  ,                                       !- Zone Inside Convection Algorithm
-  ,                                       !- Zone Outside Convection Algorithm
-  ,                                       !- Zone Conditioning Equipment List Name
-  {38d544d2-2217-463f-b848-428fc9b0157e}, !- Zone Air Inlet Port List
-  {84dcef04-f050-4949-95df-f99b5f260724}, !- Zone Air Exhaust Port List
-  {677be8b3-58a5-47a5-8cb9-79c00e3b7be4}, !- Zone Air Node Name
-  {ec44968f-df30-4596-8cc3-daed413934ec}, !- Zone Return Air Port List
-  ,                                       !- Primary Daylighting Control Name
-  ,                                       !- Fraction of Zone Controlled by Primary Daylighting Control
-  ,                                       !- Secondary Daylighting Control Name
-  ,                                       !- Fraction of Zone Controlled by Secondary Daylighting Control
-  ,                                       !- Illuminance Map Name
-  ,                                       !- Group Rendering Name
-  ,                                       !- Thermostat Name
-  No;                                     !- Use Ideal Air Loads
-
-OS:Node,
-  {293b31fd-5587-46eb-ae54-737a39041a80}, !- Handle
-  Node 6,                                 !- Name
-  {677be8b3-58a5-47a5-8cb9-79c00e3b7be4}, !- Inlet Port
-  ;                                       !- Outlet Port
-
-OS:Connection,
-  {677be8b3-58a5-47a5-8cb9-79c00e3b7be4}, !- Handle
-  {d386bc95-bbf4-4b47-8e44-1139c6987e13}, !- Name
-  {fdae016e-b1ac-43fc-9e1c-6c8b9a275b26}, !- Source Object
-  11,                                     !- Outlet Port
-  {293b31fd-5587-46eb-ae54-737a39041a80}, !- Target Object
-  2;                                      !- Inlet Port
-
-OS:PortList,
-  {38d544d2-2217-463f-b848-428fc9b0157e}, !- Handle
-  {13af0040-0988-4dbf-a1fe-a81dd7f45b0d}, !- Name
-  {fdae016e-b1ac-43fc-9e1c-6c8b9a275b26}; !- HVAC Component
-
-OS:PortList,
-  {84dcef04-f050-4949-95df-f99b5f260724}, !- Handle
-  {80d2798c-96dc-4f0f-830a-f60d0d598981}, !- Name
-  {fdae016e-b1ac-43fc-9e1c-6c8b9a275b26}; !- HVAC Component
-
-OS:PortList,
-  {ec44968f-df30-4596-8cc3-daed413934ec}, !- Handle
-  {ed636f80-8048-4dd1-9d9c-dced9c45c351}, !- Name
-  {fdae016e-b1ac-43fc-9e1c-6c8b9a275b26}; !- HVAC Component
-
-OS:Sizing:Zone,
-  {66677abb-7b60-4cce-bdaa-6c28f5a25837}, !- Handle
-  {fdae016e-b1ac-43fc-9e1c-6c8b9a275b26}, !- Zone or ZoneList Name
-  SupplyAirTemperature,                   !- Zone Cooling Design Supply Air Temperature Input Method
-  14,                                     !- Zone Cooling Design Supply Air Temperature {C}
-  11.11,                                  !- Zone Cooling Design Supply Air Temperature Difference {deltaC}
-  SupplyAirTemperature,                   !- Zone Heating Design Supply Air Temperature Input Method
-  40,                                     !- Zone Heating Design Supply Air Temperature {C}
-  11.11,                                  !- Zone Heating Design Supply Air Temperature Difference {deltaC}
-  0.0085,                                 !- Zone Cooling Design Supply Air Humidity Ratio {kg-H2O/kg-air}
-  0.008,                                  !- Zone Heating Design Supply Air Humidity Ratio {kg-H2O/kg-air}
-  ,                                       !- Zone Heating Sizing Factor
-  ,                                       !- Zone Cooling Sizing Factor
-  DesignDay,                              !- Cooling Design Air Flow Method
-  ,                                       !- Cooling Design Air Flow Rate {m3/s}
-  ,                                       !- Cooling Minimum Air Flow per Zone Floor Area {m3/s-m2}
-  ,                                       !- Cooling Minimum Air Flow {m3/s}
-  ,                                       !- Cooling Minimum Air Flow Fraction
-  DesignDay,                              !- Heating Design Air Flow Method
-  ,                                       !- Heating Design Air Flow Rate {m3/s}
-  ,                                       !- Heating Maximum Air Flow per Zone Floor Area {m3/s-m2}
-  ,                                       !- Heating Maximum Air Flow {m3/s}
-  ,                                       !- Heating Maximum Air Flow Fraction
-  ,                                       !- Design Zone Air Distribution Effectiveness in Cooling Mode
-  ,                                       !- Design Zone Air Distribution Effectiveness in Heating Mode
-  No,                                     !- Account for Dedicated Outdoor Air System
-  NeutralSupplyAir,                       !- Dedicated Outdoor Air System Control Strategy
-  autosize,                               !- Dedicated Outdoor Air Low Setpoint Temperature for Design {C}
-  autosize;                               !- Dedicated Outdoor Air High Setpoint Temperature for Design {C}
-
-OS:ZoneHVAC:EquipmentList,
-  {b07530de-142f-44e8-b52d-1a706c3ad526}, !- Handle
-  Zone HVAC Equipment List 6,             !- Name
-  {fdae016e-b1ac-43fc-9e1c-6c8b9a275b26}; !- Thermal Zone
-
-OS:Space,
-  {b3b7e3e7-1f8c-4fc8-8de2-a84976c0c7dd}, !- Handle
-  living space|unit 6|story 1,            !- Name
-  {6e03d40f-3258-4722-93d9-9faf1556b2f7}, !- Space Type Name
-  ,                                       !- Default Construction Set Name
-  ,                                       !- Default Schedule Set Name
-  -0,                                     !- Direction of Relative North {deg}
-  0,                                      !- X Origin {m}
-  0,                                      !- Y Origin {m}
-  0,                                      !- Z Origin {m}
-  ,                                       !- Building Story Name
-  {fdae016e-b1ac-43fc-9e1c-6c8b9a275b26}, !- Thermal Zone Name
-  ,                                       !- Part of Total Floor Area
-  ,                                       !- Design Specification Outdoor Air Object Name
-  {e1fe2e10-1a5d-4c3e-b264-d2ced5d3daa1}; !- Building Unit Name
-
-OS:Surface,
-  {3ecf9665-3c4e-47e8-9177-ee9b6cd17ce6}, !- Handle
-  Surface 86,                             !- Name
-  Wall,                                   !- Surface Type
-  ,                                       !- Construction Name
-  {b3b7e3e7-1f8c-4fc8-8de2-a84976c0c7dd}, !- Space Name
-  Outdoors,                               !- Outside Boundary Condition
-  ,                                       !- Outside Boundary Condition Object
-  SunExposed,                             !- Sun Exposure
-  WindExposed,                            !- Wind Exposure
-  ,                                       !- View Factor to Ground
-  ,                                       !- Number of Vertices
-  13.716, 9.144, 2.4384,                  !- X,Y,Z Vertex 1 {m}
-  13.716, 9.144, 0,                       !- X,Y,Z Vertex 2 {m}
-  9.144, 9.144, 0,                        !- X,Y,Z Vertex 3 {m}
-  9.144, 9.144, 2.4384;                   !- X,Y,Z Vertex 4 {m}
-
-OS:Surface,
-  {1970430a-da70-46e4-b893-c4ee2ed62965}, !- Handle
-  Surface 87,                             !- Name
-  Wall,                                   !- Surface Type
-  ,                                       !- Construction Name
-  {b3b7e3e7-1f8c-4fc8-8de2-a84976c0c7dd}, !- Space Name
-  Surface,                                !- Outside Boundary Condition
-  {e284a4e7-37b1-42c0-a114-0d1ef041bf0b}, !- Outside Boundary Condition Object
-  NoSun,                                  !- Sun Exposure
-  NoWind,                                 !- Wind Exposure
-  ,                                       !- View Factor to Ground
-  ,                                       !- Number of Vertices
-  13.716, 0, 2.4384,                      !- X,Y,Z Vertex 1 {m}
-  13.716, 0, 0,                           !- X,Y,Z Vertex 2 {m}
-  13.716, 9.144, 0,                       !- X,Y,Z Vertex 3 {m}
-  13.716, 9.144, 2.4384;                  !- X,Y,Z Vertex 4 {m}
-
-OS:Surface,
-  {a06b819b-5010-4c8a-96bf-3ba3d65baa0a}, !- Handle
-  Surface 88,                             !- Name
-  Floor,                                  !- Surface Type
-  ,                                       !- Construction Name
-  {b3b7e3e7-1f8c-4fc8-8de2-a84976c0c7dd}, !- Space Name
-  Foundation,                             !- Outside Boundary Condition
-  ,                                       !- Outside Boundary Condition Object
-  NoSun,                                  !- Sun Exposure
-  NoWind,                                 !- Wind Exposure
-  ,                                       !- View Factor to Ground
-  ,                                       !- Number of Vertices
-  9.144, 0, 0,                            !- X,Y,Z Vertex 1 {m}
-  9.144, 9.144, 0,                        !- X,Y,Z Vertex 2 {m}
-  13.716, 9.144, 0,                       !- X,Y,Z Vertex 3 {m}
-  13.716, 0, 0;                           !- X,Y,Z Vertex 4 {m}
-
-OS:Surface,
-  {9f829be4-f86e-4d5e-b74f-ba232c323e87}, !- Handle
-  Surface 89,                             !- Name
-  Wall,                                   !- Surface Type
-  ,                                       !- Construction Name
-  {b3b7e3e7-1f8c-4fc8-8de2-a84976c0c7dd}, !- Space Name
-  Surface,                                !- Outside Boundary Condition
-  {604c4498-554d-496a-8cf4-5b097145df2a}, !- Outside Boundary Condition Object
-  NoSun,                                  !- Sun Exposure
-  NoWind,                                 !- Wind Exposure
-  ,                                       !- View Factor to Ground
-  ,                                       !- Number of Vertices
-  9.144, 9.144, 2.4384,                   !- X,Y,Z Vertex 1 {m}
-  9.144, 9.144, 0,                        !- X,Y,Z Vertex 2 {m}
-  9.144, 0, 0,                            !- X,Y,Z Vertex 3 {m}
-  9.144, 0, 2.4384;                       !- X,Y,Z Vertex 4 {m}
-
-OS:Surface,
-  {804a6349-7070-4990-91a7-5d2380bb1db6}, !- Handle
-  Surface 90,                             !- Name
-  Wall,                                   !- Surface Type
-  ,                                       !- Construction Name
-  {b3b7e3e7-1f8c-4fc8-8de2-a84976c0c7dd}, !- Space Name
-  Surface,                                !- Outside Boundary Condition
-  {c652d2f6-ed03-4bf9-ba55-6178f9826bd0}, !- Outside Boundary Condition Object
-  NoSun,                                  !- Sun Exposure
-  NoWind,                                 !- Wind Exposure
-  ,                                       !- View Factor to Ground
-  ,                                       !- Number of Vertices
-  9.144, 0, 2.4384,                       !- X,Y,Z Vertex 1 {m}
-  9.144, 0, 0,                            !- X,Y,Z Vertex 2 {m}
-  13.716, 0, 0,                           !- X,Y,Z Vertex 3 {m}
-  13.716, 0, 2.4384;                      !- X,Y,Z Vertex 4 {m}
-
-OS:Surface,
-  {53406f6c-bf12-4b08-a03a-4ec9d11e0cce}, !- Handle
-  Surface 91,                             !- Name
-  RoofCeiling,                            !- Surface Type
-  ,                                       !- Construction Name
-  {b3b7e3e7-1f8c-4fc8-8de2-a84976c0c7dd}, !- Space Name
-  Surface,                                !- Outside Boundary Condition
-  {8f9bf456-0cc1-4e02-b836-4c61d3190e86}, !- Outside Boundary Condition Object
-  NoSun,                                  !- Sun Exposure
-  NoWind,                                 !- Wind Exposure
-  ,                                       !- View Factor to Ground
-  ,                                       !- Number of Vertices
-  13.716, 0, 2.4384,                      !- X,Y,Z Vertex 1 {m}
-  13.716, 9.144, 2.4384,                  !- X,Y,Z Vertex 2 {m}
-  9.144, 9.144, 2.4384,                   !- X,Y,Z Vertex 3 {m}
-  9.144, 0, 2.4384;                       !- X,Y,Z Vertex 4 {m}
-
-OS:Space,
-  {df320d49-153c-4d90-8118-2464f7702a0c}, !- Handle
-  living space|unit 6|story 2,            !- Name
-  {6e03d40f-3258-4722-93d9-9faf1556b2f7}, !- Space Type Name
-  ,                                       !- Default Construction Set Name
-  ,                                       !- Default Schedule Set Name
-  -0,                                     !- Direction of Relative North {deg}
-  0,                                      !- X Origin {m}
-  0,                                      !- Y Origin {m}
-  0,                                      !- Z Origin {m}
-  ,                                       !- Building Story Name
-  {fdae016e-b1ac-43fc-9e1c-6c8b9a275b26}, !- Thermal Zone Name
-  ,                                       !- Part of Total Floor Area
-  ,                                       !- Design Specification Outdoor Air Object Name
-  {e1fe2e10-1a5d-4c3e-b264-d2ced5d3daa1}; !- Building Unit Name
-
-OS:Surface,
-  {06beb1a6-9da6-48bb-8ccb-78f971ac8db7}, !- Handle
-  Surface 92,                             !- Name
-  Wall,                                   !- Surface Type
-  ,                                       !- Construction Name
-  {df320d49-153c-4d90-8118-2464f7702a0c}, !- Space Name
-  Outdoors,                               !- Outside Boundary Condition
-  ,                                       !- Outside Boundary Condition Object
-  SunExposed,                             !- Sun Exposure
-  WindExposed,                            !- Wind Exposure
-  ,                                       !- View Factor to Ground
-  ,                                       !- Number of Vertices
-  13.716, 9.144, 4.8768,                  !- X,Y,Z Vertex 1 {m}
-  13.716, 9.144, 2.4384,                  !- X,Y,Z Vertex 2 {m}
-  9.144, 9.144, 2.4384,                   !- X,Y,Z Vertex 3 {m}
-  9.144, 9.144, 4.8768;                   !- X,Y,Z Vertex 4 {m}
-
-OS:Surface,
-  {f5c3d8e7-5a57-416a-bdcd-4de61a2cfca4}, !- Handle
-  Surface 93,                             !- Name
-  Wall,                                   !- Surface Type
-  ,                                       !- Construction Name
-  {df320d49-153c-4d90-8118-2464f7702a0c}, !- Space Name
-  Surface,                                !- Outside Boundary Condition
-  {9cdc986c-5fe6-4225-88fe-0e3f53f4f419}, !- Outside Boundary Condition Object
-  NoSun,                                  !- Sun Exposure
-  NoWind,                                 !- Wind Exposure
-  ,                                       !- View Factor to Ground
-  ,                                       !- Number of Vertices
-  13.716, 0, 4.8768,                      !- X,Y,Z Vertex 1 {m}
-  13.716, 0, 2.4384,                      !- X,Y,Z Vertex 2 {m}
-  13.716, 9.144, 2.4384,                  !- X,Y,Z Vertex 3 {m}
-  13.716, 9.144, 4.8768;                  !- X,Y,Z Vertex 4 {m}
-
-OS:Surface,
-  {8f28ffd6-b170-4118-b0c2-09cd445530f3}, !- Handle
-  Surface 94,                             !- Name
-  RoofCeiling,                            !- Surface Type
-  ,                                       !- Construction Name
-  {df320d49-153c-4d90-8118-2464f7702a0c}, !- Space Name
-  Surface,                                !- Outside Boundary Condition
-  {4ad9c9b5-dc36-4c59-931d-06ac97d90b4f}, !- Outside Boundary Condition Object
-  NoSun,                                  !- Sun Exposure
-  NoWind,                                 !- Wind Exposure
-  ,                                       !- View Factor to Ground
-  ,                                       !- Number of Vertices
-  13.716, 0, 4.8768,                      !- X,Y,Z Vertex 1 {m}
-  13.716, 9.144, 4.8768,                  !- X,Y,Z Vertex 2 {m}
-  9.144, 9.144, 4.8768,                   !- X,Y,Z Vertex 3 {m}
-  9.144, 0, 4.8768;                       !- X,Y,Z Vertex 4 {m}
-
-OS:Surface,
-  {8f9bf456-0cc1-4e02-b836-4c61d3190e86}, !- Handle
-  Surface 95,                             !- Name
-  Floor,                                  !- Surface Type
-  ,                                       !- Construction Name
-  {df320d49-153c-4d90-8118-2464f7702a0c}, !- Space Name
-  Surface,                                !- Outside Boundary Condition
-  {53406f6c-bf12-4b08-a03a-4ec9d11e0cce}, !- Outside Boundary Condition Object
-  NoSun,                                  !- Sun Exposure
-  NoWind,                                 !- Wind Exposure
-  ,                                       !- View Factor to Ground
-  ,                                       !- Number of Vertices
-  9.144, 0, 2.4384,                       !- X,Y,Z Vertex 1 {m}
-  9.144, 9.144, 2.4384,                   !- X,Y,Z Vertex 2 {m}
-  13.716, 9.144, 2.4384,                  !- X,Y,Z Vertex 3 {m}
-  13.716, 0, 2.4384;                      !- X,Y,Z Vertex 4 {m}
-
-OS:Surface,
-  {dd35342f-9ed0-406f-a448-db95ad068838}, !- Handle
-  Surface 96,                             !- Name
-  Wall,                                   !- Surface Type
-  ,                                       !- Construction Name
-  {df320d49-153c-4d90-8118-2464f7702a0c}, !- Space Name
-  Surface,                                !- Outside Boundary Condition
-  {dbe7ddc9-b420-4d9f-8670-f29eee1f7ca8}, !- Outside Boundary Condition Object
-  NoSun,                                  !- Sun Exposure
-  NoWind,                                 !- Wind Exposure
-  ,                                       !- View Factor to Ground
-  ,                                       !- Number of Vertices
-  9.144, 0, 4.8768,                       !- X,Y,Z Vertex 1 {m}
-  9.144, 0, 2.4384,                       !- X,Y,Z Vertex 2 {m}
-  13.716, 0, 2.4384,                      !- X,Y,Z Vertex 3 {m}
-  13.716, 0, 4.8768;                      !- X,Y,Z Vertex 4 {m}
-
-OS:Surface,
-  {cc2e8e4e-1d46-4003-b728-7a96c6218cb4}, !- Handle
-  Surface 97,                             !- Name
-  Wall,                                   !- Surface Type
-  ,                                       !- Construction Name
-  {df320d49-153c-4d90-8118-2464f7702a0c}, !- Space Name
-  Surface,                                !- Outside Boundary Condition
-  {46149c75-ee62-4e20-a91f-b5a6cc677c27}, !- Outside Boundary Condition Object
-  NoSun,                                  !- Sun Exposure
-  NoWind,                                 !- Wind Exposure
-  ,                                       !- View Factor to Ground
-  ,                                       !- Number of Vertices
-  9.144, 9.144, 4.8768,                   !- X,Y,Z Vertex 1 {m}
-  9.144, 9.144, 2.4384,                   !- X,Y,Z Vertex 2 {m}
-  9.144, 0, 2.4384,                       !- X,Y,Z Vertex 3 {m}
-  9.144, 0, 4.8768;                       !- X,Y,Z Vertex 4 {m}
-
-OS:ThermalZone,
-  {9551a975-39a9-4dfb-99c1-ebef8f560ddb}, !- Handle
-  living zone|unit 7,                     !- Name
-  ,                                       !- Multiplier
-  ,                                       !- Ceiling Height {m}
-  ,                                       !- Volume {m3}
-  ,                                       !- Floor Area {m2}
-  ,                                       !- Zone Inside Convection Algorithm
-  ,                                       !- Zone Outside Convection Algorithm
-  ,                                       !- Zone Conditioning Equipment List Name
-  {552bcac5-0eda-49a3-98f9-cdf1bb9c7ad9}, !- Zone Air Inlet Port List
-  {93de7420-b85d-4859-a432-7a8005d21f38}, !- Zone Air Exhaust Port List
-  {d090bd54-6831-4c35-9811-65be58278515}, !- Zone Air Node Name
-  {08af4d6d-8ae5-4e4f-82e2-410c0b3c2cbf}, !- Zone Return Air Port List
-  ,                                       !- Primary Daylighting Control Name
-  ,                                       !- Fraction of Zone Controlled by Primary Daylighting Control
-  ,                                       !- Secondary Daylighting Control Name
-  ,                                       !- Fraction of Zone Controlled by Secondary Daylighting Control
-  ,                                       !- Illuminance Map Name
-  ,                                       !- Group Rendering Name
-  ,                                       !- Thermostat Name
-  No;                                     !- Use Ideal Air Loads
-
-OS:Node,
-  {5e6a7f54-6a64-4bfe-9534-0b2fbb7a11e3}, !- Handle
-  Node 7,                                 !- Name
-  {d090bd54-6831-4c35-9811-65be58278515}, !- Inlet Port
-  ;                                       !- Outlet Port
-
-OS:Connection,
-  {d090bd54-6831-4c35-9811-65be58278515}, !- Handle
-  {26ebc746-9562-4d60-a8bf-7f806097a497}, !- Name
-  {9551a975-39a9-4dfb-99c1-ebef8f560ddb}, !- Source Object
-  11,                                     !- Outlet Port
-  {5e6a7f54-6a64-4bfe-9534-0b2fbb7a11e3}, !- Target Object
-  2;                                      !- Inlet Port
-
-OS:PortList,
-  {552bcac5-0eda-49a3-98f9-cdf1bb9c7ad9}, !- Handle
-  {eaac1728-cc59-473a-9a57-0f2cf5a35234}, !- Name
-  {9551a975-39a9-4dfb-99c1-ebef8f560ddb}; !- HVAC Component
-
-OS:PortList,
-  {93de7420-b85d-4859-a432-7a8005d21f38}, !- Handle
-  {07f91c8e-35a8-4d1e-8bc5-681a46c3ec0e}, !- Name
-  {9551a975-39a9-4dfb-99c1-ebef8f560ddb}; !- HVAC Component
-
-OS:PortList,
-  {08af4d6d-8ae5-4e4f-82e2-410c0b3c2cbf}, !- Handle
-  {fd118c02-78d5-45fe-abf5-3d3375f0eedf}, !- Name
-  {9551a975-39a9-4dfb-99c1-ebef8f560ddb}; !- HVAC Component
-
-OS:Sizing:Zone,
-  {d199b7f1-2214-43c6-9bd7-7e083efcc6e9}, !- Handle
-  {9551a975-39a9-4dfb-99c1-ebef8f560ddb}, !- Zone or ZoneList Name
-  SupplyAirTemperature,                   !- Zone Cooling Design Supply Air Temperature Input Method
-  14,                                     !- Zone Cooling Design Supply Air Temperature {C}
-  11.11,                                  !- Zone Cooling Design Supply Air Temperature Difference {deltaC}
-  SupplyAirTemperature,                   !- Zone Heating Design Supply Air Temperature Input Method
-  40,                                     !- Zone Heating Design Supply Air Temperature {C}
-  11.11,                                  !- Zone Heating Design Supply Air Temperature Difference {deltaC}
-  0.0085,                                 !- Zone Cooling Design Supply Air Humidity Ratio {kg-H2O/kg-air}
-  0.008,                                  !- Zone Heating Design Supply Air Humidity Ratio {kg-H2O/kg-air}
-  ,                                       !- Zone Heating Sizing Factor
-  ,                                       !- Zone Cooling Sizing Factor
-  DesignDay,                              !- Cooling Design Air Flow Method
-  ,                                       !- Cooling Design Air Flow Rate {m3/s}
-  ,                                       !- Cooling Minimum Air Flow per Zone Floor Area {m3/s-m2}
-  ,                                       !- Cooling Minimum Air Flow {m3/s}
-  ,                                       !- Cooling Minimum Air Flow Fraction
-  DesignDay,                              !- Heating Design Air Flow Method
-  ,                                       !- Heating Design Air Flow Rate {m3/s}
-  ,                                       !- Heating Maximum Air Flow per Zone Floor Area {m3/s-m2}
-  ,                                       !- Heating Maximum Air Flow {m3/s}
-  ,                                       !- Heating Maximum Air Flow Fraction
-  ,                                       !- Design Zone Air Distribution Effectiveness in Cooling Mode
-  ,                                       !- Design Zone Air Distribution Effectiveness in Heating Mode
-  No,                                     !- Account for Dedicated Outdoor Air System
-  NeutralSupplyAir,                       !- Dedicated Outdoor Air System Control Strategy
-  autosize,                               !- Dedicated Outdoor Air Low Setpoint Temperature for Design {C}
-  autosize;                               !- Dedicated Outdoor Air High Setpoint Temperature for Design {C}
-
-OS:ZoneHVAC:EquipmentList,
-  {eab75432-bd17-47d4-bcae-c86e7af19c2a}, !- Handle
-  Zone HVAC Equipment List 7,             !- Name
-  {9551a975-39a9-4dfb-99c1-ebef8f560ddb}; !- Thermal Zone
-
-OS:Space,
-  {e4e22336-9bc2-4015-ae46-e3f867e61462}, !- Handle
-  living space|unit 7|story 1,            !- Name
-  {6e03d40f-3258-4722-93d9-9faf1556b2f7}, !- Space Type Name
-  ,                                       !- Default Construction Set Name
-  ,                                       !- Default Schedule Set Name
-  -0,                                     !- Direction of Relative North {deg}
-  0,                                      !- X Origin {m}
-  0,                                      !- Y Origin {m}
-  0,                                      !- Z Origin {m}
-  ,                                       !- Building Story Name
-  {9551a975-39a9-4dfb-99c1-ebef8f560ddb}, !- Thermal Zone Name
-  ,                                       !- Part of Total Floor Area
-  ,                                       !- Design Specification Outdoor Air Object Name
-  {7590fbee-52d9-4a5d-88c2-44186aa63436}; !- Building Unit Name
-
-OS:Surface,
-  {b2811300-9caf-4241-8f9c-bc1178d621f2}, !- Handle
-  Surface 103,                            !- Name
-  Floor,                                  !- Surface Type
-  ,                                       !- Construction Name
-  {e4e22336-9bc2-4015-ae46-e3f867e61462}, !- Space Name
-  Foundation,                             !- Outside Boundary Condition
-  ,                                       !- Outside Boundary Condition Object
-  NoSun,                                  !- Sun Exposure
-  NoWind,                                 !- Wind Exposure
-  ,                                       !- View Factor to Ground
-  ,                                       !- Number of Vertices
-  13.716, -9.144, 0,                      !- X,Y,Z Vertex 1 {m}
-  13.716, 0, 0,                           !- X,Y,Z Vertex 2 {m}
-  18.288, 0, 0,                           !- X,Y,Z Vertex 3 {m}
-  18.288, -9.144, 0;                      !- X,Y,Z Vertex 4 {m}
-
-OS:Surface,
-  {d5613300-8da5-4fdc-8989-0d4aedc40f04}, !- Handle
-  Surface 104,                            !- Name
-  Wall,                                   !- Surface Type
-  ,                                       !- Construction Name
-  {e4e22336-9bc2-4015-ae46-e3f867e61462}, !- Space Name
-  Surface,                                !- Outside Boundary Condition
-  {d6808c06-51a3-4146-a65d-415c6157eef0}, !- Outside Boundary Condition Object
-  NoSun,                                  !- Sun Exposure
-  NoWind,                                 !- Wind Exposure
-  ,                                       !- View Factor to Ground
-  ,                                       !- Number of Vertices
-  18.288, -9.144, 2.4384,                 !- X,Y,Z Vertex 1 {m}
-  18.288, -9.144, 0,                      !- X,Y,Z Vertex 2 {m}
-  18.288, 0, 0,                           !- X,Y,Z Vertex 3 {m}
-  18.288, 0, 2.4384;                      !- X,Y,Z Vertex 4 {m}
-
-OS:Surface,
-  {b2743ca0-8023-49da-853f-f0c90308b47d}, !- Handle
-  Surface 105,                            !- Name
-  Wall,                                   !- Surface Type
-  ,                                       !- Construction Name
-  {e4e22336-9bc2-4015-ae46-e3f867e61462}, !- Space Name
-  Outdoors,                               !- Outside Boundary Condition
-  ,                                       !- Outside Boundary Condition Object
-  SunExposed,                             !- Sun Exposure
-  WindExposed,                            !- Wind Exposure
-  ,                                       !- View Factor to Ground
-  ,                                       !- Number of Vertices
-  13.716, -9.144, 2.4384,                 !- X,Y,Z Vertex 1 {m}
-  13.716, -9.144, 0,                      !- X,Y,Z Vertex 2 {m}
-  18.288, -9.144, 0,                      !- X,Y,Z Vertex 3 {m}
-  18.288, -9.144, 2.4384;                 !- X,Y,Z Vertex 4 {m}
-
-OS:Surface,
-  {3486da7d-01a0-43bf-8c03-13881f8f1f87}, !- Handle
-  Surface 106,                            !- Name
-  Wall,                                   !- Surface Type
-  ,                                       !- Construction Name
-  {e4e22336-9bc2-4015-ae46-e3f867e61462}, !- Space Name
-  Surface,                                !- Outside Boundary Condition
-  {baca5931-0b25-49f3-9831-490499e317d6}, !- Outside Boundary Condition Object
-  NoSun,                                  !- Sun Exposure
-  NoWind,                                 !- Wind Exposure
-  ,                                       !- View Factor to Ground
-  ,                                       !- Number of Vertices
-  13.716, 0, 2.4384,                      !- X,Y,Z Vertex 1 {m}
-  13.716, 0, 0,                           !- X,Y,Z Vertex 2 {m}
-  13.716, -9.144, 0,                      !- X,Y,Z Vertex 3 {m}
-  13.716, -9.144, 2.4384;                 !- X,Y,Z Vertex 4 {m}
-
-OS:Surface,
-  {3c329f21-ab06-489d-8e18-98c438500838}, !- Handle
-  Surface 107,                            !- Name
-  Wall,                                   !- Surface Type
-  ,                                       !- Construction Name
-  {e4e22336-9bc2-4015-ae46-e3f867e61462}, !- Space Name
-  Surface,                                !- Outside Boundary Condition
-  {a164f70d-9b14-454e-844e-780990cc8eba}, !- Outside Boundary Condition Object
-  NoSun,                                  !- Sun Exposure
-  NoWind,                                 !- Wind Exposure
-  ,                                       !- View Factor to Ground
-  ,                                       !- Number of Vertices
-  18.288, 0, 2.4384,                      !- X,Y,Z Vertex 1 {m}
-  18.288, 0, 0,                           !- X,Y,Z Vertex 2 {m}
-  13.716, 0, 0,                           !- X,Y,Z Vertex 3 {m}
-  13.716, 0, 2.4384;                      !- X,Y,Z Vertex 4 {m}
-
-OS:Surface,
-  {149ea49e-0898-4867-bfdb-9aeedf44020b}, !- Handle
-  Surface 108,                            !- Name
-  RoofCeiling,                            !- Surface Type
-  ,                                       !- Construction Name
-  {e4e22336-9bc2-4015-ae46-e3f867e61462}, !- Space Name
-  Surface,                                !- Outside Boundary Condition
-  {2d7d08fc-3c98-45cb-8247-bfe0759d4db1}, !- Outside Boundary Condition Object
-  NoSun,                                  !- Sun Exposure
-  NoWind,                                 !- Wind Exposure
-  ,                                       !- View Factor to Ground
-  ,                                       !- Number of Vertices
-  18.288, -9.144, 2.4384,                 !- X,Y,Z Vertex 1 {m}
-  18.288, 0, 2.4384,                      !- X,Y,Z Vertex 2 {m}
-  13.716, 0, 2.4384,                      !- X,Y,Z Vertex 3 {m}
-  13.716, -9.144, 2.4384;                 !- X,Y,Z Vertex 4 {m}
-
-OS:Space,
-  {9d4bb061-f408-4df1-8619-ab01ae774e03}, !- Handle
-  living space|unit 7|story 2,            !- Name
-  {6e03d40f-3258-4722-93d9-9faf1556b2f7}, !- Space Type Name
-  ,                                       !- Default Construction Set Name
-  ,                                       !- Default Schedule Set Name
-  -0,                                     !- Direction of Relative North {deg}
-  0,                                      !- X Origin {m}
-  0,                                      !- Y Origin {m}
-  0,                                      !- Z Origin {m}
-  ,                                       !- Building Story Name
-  {9551a975-39a9-4dfb-99c1-ebef8f560ddb}, !- Thermal Zone Name
-  ,                                       !- Part of Total Floor Area
-  ,                                       !- Design Specification Outdoor Air Object Name
-  {7590fbee-52d9-4a5d-88c2-44186aa63436}; !- Building Unit Name
-
-OS:Surface,
-  {9b5aec2a-9f69-47d4-a88d-4cd49d32b2b0}, !- Handle
-  Surface 109,                            !- Name
-  Wall,                                   !- Surface Type
-  ,                                       !- Construction Name
-  {9d4bb061-f408-4df1-8619-ab01ae774e03}, !- Space Name
-  Surface,                                !- Outside Boundary Condition
-  {0aa0d6e1-1730-4aac-8577-080b573e3bfd}, !- Outside Boundary Condition Object
-  NoSun,                                  !- Sun Exposure
-  NoWind,                                 !- Wind Exposure
-  ,                                       !- View Factor to Ground
-  ,                                       !- Number of Vertices
-  13.716, 0, 4.8768,                      !- X,Y,Z Vertex 1 {m}
-  13.716, 0, 2.4384,                      !- X,Y,Z Vertex 2 {m}
-  13.716, -9.144, 2.4384,                 !- X,Y,Z Vertex 3 {m}
-  13.716, -9.144, 4.8768;                 !- X,Y,Z Vertex 4 {m}
-
-OS:Surface,
-  {52647abf-2bd0-4901-82fe-1888746680f5}, !- Handle
-  Surface 110,                            !- Name
-  RoofCeiling,                            !- Surface Type
-  ,                                       !- Construction Name
-  {9d4bb061-f408-4df1-8619-ab01ae774e03}, !- Space Name
-  Surface,                                !- Outside Boundary Condition
-  {fa8194e4-e4cb-4d7d-ae27-556e953ab476}, !- Outside Boundary Condition Object
-  NoSun,                                  !- Sun Exposure
-  NoWind,                                 !- Wind Exposure
-  ,                                       !- View Factor to Ground
-  ,                                       !- Number of Vertices
-  18.288, -9.144, 4.8768,                 !- X,Y,Z Vertex 1 {m}
-  18.288, 0, 4.8768,                      !- X,Y,Z Vertex 2 {m}
-  13.716, 0, 4.8768,                      !- X,Y,Z Vertex 3 {m}
-  13.716, -9.144, 4.8768;                 !- X,Y,Z Vertex 4 {m}
-
-OS:Surface,
-  {c8984763-f85b-4aaf-b50d-6b4514ca5982}, !- Handle
-  Surface 111,                            !- Name
-  Wall,                                   !- Surface Type
-  ,                                       !- Construction Name
-  {9d4bb061-f408-4df1-8619-ab01ae774e03}, !- Space Name
-  Surface,                                !- Outside Boundary Condition
-  {6f1af3b5-637a-4661-a6cc-8746492d2365}, !- Outside Boundary Condition Object
-  NoSun,                                  !- Sun Exposure
-  NoWind,                                 !- Wind Exposure
-  ,                                       !- View Factor to Ground
-  ,                                       !- Number of Vertices
-  18.288, -9.144, 4.8768,                 !- X,Y,Z Vertex 1 {m}
-  18.288, -9.144, 2.4384,                 !- X,Y,Z Vertex 2 {m}
-  18.288, 0, 2.4384,                      !- X,Y,Z Vertex 3 {m}
-  18.288, 0, 4.8768;                      !- X,Y,Z Vertex 4 {m}
-
-OS:Surface,
-  {2d7d08fc-3c98-45cb-8247-bfe0759d4db1}, !- Handle
-  Surface 112,                            !- Name
-  Floor,                                  !- Surface Type
-  ,                                       !- Construction Name
-  {9d4bb061-f408-4df1-8619-ab01ae774e03}, !- Space Name
-  Surface,                                !- Outside Boundary Condition
-  {149ea49e-0898-4867-bfdb-9aeedf44020b}, !- Outside Boundary Condition Object
-  NoSun,                                  !- Sun Exposure
-  NoWind,                                 !- Wind Exposure
-  ,                                       !- View Factor to Ground
-  ,                                       !- Number of Vertices
-  13.716, -9.144, 2.4384,                 !- X,Y,Z Vertex 1 {m}
-  13.716, 0, 2.4384,                      !- X,Y,Z Vertex 2 {m}
-  18.288, 0, 2.4384,                      !- X,Y,Z Vertex 3 {m}
-  18.288, -9.144, 2.4384;                 !- X,Y,Z Vertex 4 {m}
-
-OS:Surface,
-  {e1835bea-370f-49c0-b3a5-b1ba449248a3}, !- Handle
-  Surface 113,                            !- Name
-  Wall,                                   !- Surface Type
-  ,                                       !- Construction Name
-  {9d4bb061-f408-4df1-8619-ab01ae774e03}, !- Space Name
-  Outdoors,                               !- Outside Boundary Condition
-  ,                                       !- Outside Boundary Condition Object
-  SunExposed,                             !- Sun Exposure
-  WindExposed,                            !- Wind Exposure
-  ,                                       !- View Factor to Ground
-  ,                                       !- Number of Vertices
-  13.716, -9.144, 4.8768,                 !- X,Y,Z Vertex 1 {m}
-  13.716, -9.144, 2.4384,                 !- X,Y,Z Vertex 2 {m}
-  18.288, -9.144, 2.4384,                 !- X,Y,Z Vertex 3 {m}
-  18.288, -9.144, 4.8768;                 !- X,Y,Z Vertex 4 {m}
-
-OS:Surface,
-  {9917280e-2007-41ef-9f16-a47da04ac807}, !- Handle
-  Surface 114,                            !- Name
-  Wall,                                   !- Surface Type
-  ,                                       !- Construction Name
-  {9d4bb061-f408-4df1-8619-ab01ae774e03}, !- Space Name
-  Surface,                                !- Outside Boundary Condition
-  {245e0b91-d3e9-4013-b437-401ff5946674}, !- Outside Boundary Condition Object
-  NoSun,                                  !- Sun Exposure
-  NoWind,                                 !- Wind Exposure
-  ,                                       !- View Factor to Ground
-  ,                                       !- Number of Vertices
-  18.288, 0, 4.8768,                      !- X,Y,Z Vertex 1 {m}
-  18.288, 0, 2.4384,                      !- X,Y,Z Vertex 2 {m}
-  13.716, 0, 2.4384,                      !- X,Y,Z Vertex 3 {m}
-  13.716, 0, 4.8768;                      !- X,Y,Z Vertex 4 {m}
-
-OS:ThermalZone,
-  {f4835e96-b7e8-4f74-b88c-9fd68bdafb15}, !- Handle
-  living zone|unit 8,                     !- Name
-  ,                                       !- Multiplier
-  ,                                       !- Ceiling Height {m}
-  ,                                       !- Volume {m3}
-  ,                                       !- Floor Area {m2}
-  ,                                       !- Zone Inside Convection Algorithm
-  ,                                       !- Zone Outside Convection Algorithm
-  ,                                       !- Zone Conditioning Equipment List Name
-  {771a642d-420e-47df-bac7-4e2bfd9ebf4d}, !- Zone Air Inlet Port List
-  {4e6d6aac-6fa8-4d53-a9de-7984f277a6ca}, !- Zone Air Exhaust Port List
-  {e17cd7d7-7856-4961-806c-8fee4ae2e8e1}, !- Zone Air Node Name
-  {a879e9ff-efeb-44c8-bd51-83f5d2a962bf}, !- Zone Return Air Port List
-  ,                                       !- Primary Daylighting Control Name
-  ,                                       !- Fraction of Zone Controlled by Primary Daylighting Control
-  ,                                       !- Secondary Daylighting Control Name
-  ,                                       !- Fraction of Zone Controlled by Secondary Daylighting Control
-  ,                                       !- Illuminance Map Name
-  ,                                       !- Group Rendering Name
-  ,                                       !- Thermostat Name
-  No;                                     !- Use Ideal Air Loads
-
-OS:Node,
-  {1467a016-8784-4ba7-b998-d11720fe9bf3}, !- Handle
-  Node 8,                                 !- Name
-  {e17cd7d7-7856-4961-806c-8fee4ae2e8e1}, !- Inlet Port
-  ;                                       !- Outlet Port
-
-OS:Connection,
-  {e17cd7d7-7856-4961-806c-8fee4ae2e8e1}, !- Handle
-  {dbcecd0e-054a-4db0-8b56-42c0df5ed5b2}, !- Name
-  {f4835e96-b7e8-4f74-b88c-9fd68bdafb15}, !- Source Object
-  11,                                     !- Outlet Port
-  {1467a016-8784-4ba7-b998-d11720fe9bf3}, !- Target Object
-  2;                                      !- Inlet Port
-
-OS:PortList,
-  {771a642d-420e-47df-bac7-4e2bfd9ebf4d}, !- Handle
-  {7175d998-e945-4fc8-a9ce-4fc5ceabfcc7}, !- Name
-  {f4835e96-b7e8-4f74-b88c-9fd68bdafb15}; !- HVAC Component
-
-OS:PortList,
-  {4e6d6aac-6fa8-4d53-a9de-7984f277a6ca}, !- Handle
-  {a40607ce-72c0-43f5-bada-5da37c5bcdfe}, !- Name
-  {f4835e96-b7e8-4f74-b88c-9fd68bdafb15}; !- HVAC Component
-
-OS:PortList,
-  {a879e9ff-efeb-44c8-bd51-83f5d2a962bf}, !- Handle
-  {5e463fd3-e7cf-43ae-9c5c-88bce6d1c90a}, !- Name
-  {f4835e96-b7e8-4f74-b88c-9fd68bdafb15}; !- HVAC Component
-
-OS:Sizing:Zone,
-  {65a4ba21-6f6a-4c8b-b005-bb8347d712ed}, !- Handle
-  {f4835e96-b7e8-4f74-b88c-9fd68bdafb15}, !- Zone or ZoneList Name
-  SupplyAirTemperature,                   !- Zone Cooling Design Supply Air Temperature Input Method
-  14,                                     !- Zone Cooling Design Supply Air Temperature {C}
-  11.11,                                  !- Zone Cooling Design Supply Air Temperature Difference {deltaC}
-  SupplyAirTemperature,                   !- Zone Heating Design Supply Air Temperature Input Method
-  40,                                     !- Zone Heating Design Supply Air Temperature {C}
-  11.11,                                  !- Zone Heating Design Supply Air Temperature Difference {deltaC}
-  0.0085,                                 !- Zone Cooling Design Supply Air Humidity Ratio {kg-H2O/kg-air}
-  0.008,                                  !- Zone Heating Design Supply Air Humidity Ratio {kg-H2O/kg-air}
-  ,                                       !- Zone Heating Sizing Factor
-  ,                                       !- Zone Cooling Sizing Factor
-  DesignDay,                              !- Cooling Design Air Flow Method
-  ,                                       !- Cooling Design Air Flow Rate {m3/s}
-  ,                                       !- Cooling Minimum Air Flow per Zone Floor Area {m3/s-m2}
-  ,                                       !- Cooling Minimum Air Flow {m3/s}
-  ,                                       !- Cooling Minimum Air Flow Fraction
-  DesignDay,                              !- Heating Design Air Flow Method
-  ,                                       !- Heating Design Air Flow Rate {m3/s}
-  ,                                       !- Heating Maximum Air Flow per Zone Floor Area {m3/s-m2}
-  ,                                       !- Heating Maximum Air Flow {m3/s}
-  ,                                       !- Heating Maximum Air Flow Fraction
-  ,                                       !- Design Zone Air Distribution Effectiveness in Cooling Mode
-  ,                                       !- Design Zone Air Distribution Effectiveness in Heating Mode
-  No,                                     !- Account for Dedicated Outdoor Air System
-  NeutralSupplyAir,                       !- Dedicated Outdoor Air System Control Strategy
-  autosize,                               !- Dedicated Outdoor Air Low Setpoint Temperature for Design {C}
-  autosize;                               !- Dedicated Outdoor Air High Setpoint Temperature for Design {C}
-
-OS:ZoneHVAC:EquipmentList,
-  {09951d4b-f6b0-4602-9f2c-ed08e38c0178}, !- Handle
-  Zone HVAC Equipment List 8,             !- Name
-  {f4835e96-b7e8-4f74-b88c-9fd68bdafb15}; !- Thermal Zone
-
-OS:Space,
-  {32c50540-2508-46aa-bee8-7b7ac132d696}, !- Handle
-  living space|unit 8|story 1,            !- Name
-  {6e03d40f-3258-4722-93d9-9faf1556b2f7}, !- Space Type Name
-  ,                                       !- Default Construction Set Name
-  ,                                       !- Default Schedule Set Name
-  -0,                                     !- Direction of Relative North {deg}
-  0,                                      !- X Origin {m}
-  0,                                      !- Y Origin {m}
-  0,                                      !- Z Origin {m}
-  ,                                       !- Building Story Name
-  {f4835e96-b7e8-4f74-b88c-9fd68bdafb15}, !- Thermal Zone Name
-  ,                                       !- Part of Total Floor Area
-  ,                                       !- Design Specification Outdoor Air Object Name
-  {d1cf86d7-1e53-4d9a-a4dd-7d3833fa2b44}; !- Building Unit Name
-
-OS:Surface,
-  {b7b589ef-9e8a-41c3-84a5-d8e3b257e1bd}, !- Handle
-  Surface 120,                            !- Name
-  Wall,                                   !- Surface Type
-  ,                                       !- Construction Name
-  {32c50540-2508-46aa-bee8-7b7ac132d696}, !- Space Name
-  Outdoors,                               !- Outside Boundary Condition
-  ,                                       !- Outside Boundary Condition Object
-  SunExposed,                             !- Sun Exposure
-  WindExposed,                            !- Wind Exposure
-  ,                                       !- View Factor to Ground
-  ,                                       !- Number of Vertices
-  18.288, 9.144, 2.4384,                  !- X,Y,Z Vertex 1 {m}
-  18.288, 9.144, 0,                       !- X,Y,Z Vertex 2 {m}
-  13.716, 9.144, 0,                       !- X,Y,Z Vertex 3 {m}
-  13.716, 9.144, 2.4384;                  !- X,Y,Z Vertex 4 {m}
-
-OS:Surface,
-  {690031c7-1fc6-4b29-a0a9-b8b79f01afa4}, !- Handle
-  Surface 121,                            !- Name
-  Wall,                                   !- Surface Type
-  ,                                       !- Construction Name
-  {32c50540-2508-46aa-bee8-7b7ac132d696}, !- Space Name
-  Surface,                                !- Outside Boundary Condition
-  {2c5f8173-6271-4078-a736-0973d31d7b1d}, !- Outside Boundary Condition Object
-  NoSun,                                  !- Sun Exposure
-  NoWind,                                 !- Wind Exposure
-  ,                                       !- View Factor to Ground
-  ,                                       !- Number of Vertices
-  18.288, 0, 2.4384,                      !- X,Y,Z Vertex 1 {m}
-  18.288, 0, 0,                           !- X,Y,Z Vertex 2 {m}
-  18.288, 9.144, 0,                       !- X,Y,Z Vertex 3 {m}
-  18.288, 9.144, 2.4384;                  !- X,Y,Z Vertex 4 {m}
-
-OS:Surface,
-  {feba2a12-251a-469a-83fa-8acd81830165}, !- Handle
-  Surface 122,                            !- Name
-  Floor,                                  !- Surface Type
-  ,                                       !- Construction Name
-  {32c50540-2508-46aa-bee8-7b7ac132d696}, !- Space Name
-  Foundation,                             !- Outside Boundary Condition
-  ,                                       !- Outside Boundary Condition Object
-  NoSun,                                  !- Sun Exposure
-  NoWind,                                 !- Wind Exposure
-  ,                                       !- View Factor to Ground
-  ,                                       !- Number of Vertices
-  13.716, 0, 0,                           !- X,Y,Z Vertex 1 {m}
-  13.716, 9.144, 0,                       !- X,Y,Z Vertex 2 {m}
-  18.288, 9.144, 0,                       !- X,Y,Z Vertex 3 {m}
-  18.288, 0, 0;                           !- X,Y,Z Vertex 4 {m}
-
-OS:Surface,
-  {e284a4e7-37b1-42c0-a114-0d1ef041bf0b}, !- Handle
-  Surface 123,                            !- Name
-  Wall,                                   !- Surface Type
-  ,                                       !- Construction Name
-  {32c50540-2508-46aa-bee8-7b7ac132d696}, !- Space Name
-  Surface,                                !- Outside Boundary Condition
-  {1970430a-da70-46e4-b893-c4ee2ed62965}, !- Outside Boundary Condition Object
-  NoSun,                                  !- Sun Exposure
-  NoWind,                                 !- Wind Exposure
-  ,                                       !- View Factor to Ground
-  ,                                       !- Number of Vertices
-  13.716, 9.144, 2.4384,                  !- X,Y,Z Vertex 1 {m}
-  13.716, 9.144, 0,                       !- X,Y,Z Vertex 2 {m}
-  13.716, 0, 0,                           !- X,Y,Z Vertex 3 {m}
-  13.716, 0, 2.4384;                      !- X,Y,Z Vertex 4 {m}
-
-OS:Surface,
-  {a164f70d-9b14-454e-844e-780990cc8eba}, !- Handle
-  Surface 124,                            !- Name
-  Wall,                                   !- Surface Type
-  ,                                       !- Construction Name
-  {32c50540-2508-46aa-bee8-7b7ac132d696}, !- Space Name
-  Surface,                                !- Outside Boundary Condition
-  {3c329f21-ab06-489d-8e18-98c438500838}, !- Outside Boundary Condition Object
-  NoSun,                                  !- Sun Exposure
-  NoWind,                                 !- Wind Exposure
-  ,                                       !- View Factor to Ground
-  ,                                       !- Number of Vertices
-  13.716, 0, 2.4384,                      !- X,Y,Z Vertex 1 {m}
-  13.716, 0, 0,                           !- X,Y,Z Vertex 2 {m}
-  18.288, 0, 0,                           !- X,Y,Z Vertex 3 {m}
-  18.288, 0, 2.4384;                      !- X,Y,Z Vertex 4 {m}
-
-OS:Surface,
-  {2aae1701-c04d-4362-a19b-96c09cdc8cda}, !- Handle
-  Surface 125,                            !- Name
-  RoofCeiling,                            !- Surface Type
-  ,                                       !- Construction Name
-  {32c50540-2508-46aa-bee8-7b7ac132d696}, !- Space Name
-  Surface,                                !- Outside Boundary Condition
-  {0e8518d8-110f-4bad-9724-df013208f502}, !- Outside Boundary Condition Object
-  NoSun,                                  !- Sun Exposure
-  NoWind,                                 !- Wind Exposure
-  ,                                       !- View Factor to Ground
-  ,                                       !- Number of Vertices
-  18.288, 0, 2.4384,                      !- X,Y,Z Vertex 1 {m}
-  18.288, 9.144, 2.4384,                  !- X,Y,Z Vertex 2 {m}
-  13.716, 9.144, 2.4384,                  !- X,Y,Z Vertex 3 {m}
-  13.716, 0, 2.4384;                      !- X,Y,Z Vertex 4 {m}
-
-OS:Space,
-  {56d8dac4-315b-45a1-8cf1-5bd01aa496c9}, !- Handle
-  living space|unit 8|story 2,            !- Name
-  {6e03d40f-3258-4722-93d9-9faf1556b2f7}, !- Space Type Name
-  ,                                       !- Default Construction Set Name
-  ,                                       !- Default Schedule Set Name
-  -0,                                     !- Direction of Relative North {deg}
-  0,                                      !- X Origin {m}
-  0,                                      !- Y Origin {m}
-  0,                                      !- Z Origin {m}
-  ,                                       !- Building Story Name
-  {f4835e96-b7e8-4f74-b88c-9fd68bdafb15}, !- Thermal Zone Name
-  ,                                       !- Part of Total Floor Area
-  ,                                       !- Design Specification Outdoor Air Object Name
-  {d1cf86d7-1e53-4d9a-a4dd-7d3833fa2b44}; !- Building Unit Name
-
-OS:Surface,
-  {a8bd4647-c2fe-4b3b-9179-0d7990358453}, !- Handle
-  Surface 126,                            !- Name
-  Wall,                                   !- Surface Type
-  ,                                       !- Construction Name
-  {56d8dac4-315b-45a1-8cf1-5bd01aa496c9}, !- Space Name
-  Outdoors,                               !- Outside Boundary Condition
-  ,                                       !- Outside Boundary Condition Object
-  SunExposed,                             !- Sun Exposure
-  WindExposed,                            !- Wind Exposure
-  ,                                       !- View Factor to Ground
-  ,                                       !- Number of Vertices
-  18.288, 9.144, 4.8768,                  !- X,Y,Z Vertex 1 {m}
-  18.288, 9.144, 2.4384,                  !- X,Y,Z Vertex 2 {m}
-  13.716, 9.144, 2.4384,                  !- X,Y,Z Vertex 3 {m}
-  13.716, 9.144, 4.8768;                  !- X,Y,Z Vertex 4 {m}
-
-OS:Surface,
-  {d8464724-c8de-401f-8c78-f67b6cc6cf18}, !- Handle
-  Surface 127,                            !- Name
-  Wall,                                   !- Surface Type
-  ,                                       !- Construction Name
-  {56d8dac4-315b-45a1-8cf1-5bd01aa496c9}, !- Space Name
-  Surface,                                !- Outside Boundary Condition
-  {253af123-57b8-40b1-88b1-895eaf96e1dd}, !- Outside Boundary Condition Object
-  NoSun,                                  !- Sun Exposure
-  NoWind,                                 !- Wind Exposure
-  ,                                       !- View Factor to Ground
-  ,                                       !- Number of Vertices
-  18.288, 0, 4.8768,                      !- X,Y,Z Vertex 1 {m}
-  18.288, 0, 2.4384,                      !- X,Y,Z Vertex 2 {m}
-  18.288, 9.144, 2.4384,                  !- X,Y,Z Vertex 3 {m}
-  18.288, 9.144, 4.8768;                  !- X,Y,Z Vertex 4 {m}
-
-OS:Surface,
-  {cef7d51b-e0d9-4cd1-aca4-fc1f67b0aaaf}, !- Handle
-  Surface 128,                            !- Name
-  RoofCeiling,                            !- Surface Type
-  ,                                       !- Construction Name
-  {56d8dac4-315b-45a1-8cf1-5bd01aa496c9}, !- Space Name
-  Surface,                                !- Outside Boundary Condition
-  {cc5ba5fa-a2d7-4c10-b02d-0ae421c16e4f}, !- Outside Boundary Condition Object
-  NoSun,                                  !- Sun Exposure
-  NoWind,                                 !- Wind Exposure
-  ,                                       !- View Factor to Ground
-  ,                                       !- Number of Vertices
-  18.288, 0, 4.8768,                      !- X,Y,Z Vertex 1 {m}
-  18.288, 9.144, 4.8768,                  !- X,Y,Z Vertex 2 {m}
-  13.716, 9.144, 4.8768,                  !- X,Y,Z Vertex 3 {m}
-  13.716, 0, 4.8768;                      !- X,Y,Z Vertex 4 {m}
-
-OS:Surface,
-  {0e8518d8-110f-4bad-9724-df013208f502}, !- Handle
-  Surface 129,                            !- Name
-  Floor,                                  !- Surface Type
-  ,                                       !- Construction Name
-  {56d8dac4-315b-45a1-8cf1-5bd01aa496c9}, !- Space Name
-  Surface,                                !- Outside Boundary Condition
-  {2aae1701-c04d-4362-a19b-96c09cdc8cda}, !- Outside Boundary Condition Object
-  NoSun,                                  !- Sun Exposure
-  NoWind,                                 !- Wind Exposure
-  ,                                       !- View Factor to Ground
-  ,                                       !- Number of Vertices
-  13.716, 0, 2.4384,                      !- X,Y,Z Vertex 1 {m}
-  13.716, 9.144, 2.4384,                  !- X,Y,Z Vertex 2 {m}
-  18.288, 9.144, 2.4384,                  !- X,Y,Z Vertex 3 {m}
-  18.288, 0, 2.4384;                      !- X,Y,Z Vertex 4 {m}
-
-OS:Surface,
-  {245e0b91-d3e9-4013-b437-401ff5946674}, !- Handle
-  Surface 130,                            !- Name
-  Wall,                                   !- Surface Type
-  ,                                       !- Construction Name
-  {56d8dac4-315b-45a1-8cf1-5bd01aa496c9}, !- Space Name
-  Surface,                                !- Outside Boundary Condition
-  {9917280e-2007-41ef-9f16-a47da04ac807}, !- Outside Boundary Condition Object
-  NoSun,                                  !- Sun Exposure
-  NoWind,                                 !- Wind Exposure
-  ,                                       !- View Factor to Ground
-  ,                                       !- Number of Vertices
-  13.716, 0, 4.8768,                      !- X,Y,Z Vertex 1 {m}
-  13.716, 0, 2.4384,                      !- X,Y,Z Vertex 2 {m}
-  18.288, 0, 2.4384,                      !- X,Y,Z Vertex 3 {m}
-  18.288, 0, 4.8768;                      !- X,Y,Z Vertex 4 {m}
-
-OS:Surface,
-  {9cdc986c-5fe6-4225-88fe-0e3f53f4f419}, !- Handle
-  Surface 131,                            !- Name
-  Wall,                                   !- Surface Type
-  ,                                       !- Construction Name
-  {56d8dac4-315b-45a1-8cf1-5bd01aa496c9}, !- Space Name
-  Surface,                                !- Outside Boundary Condition
-  {f5c3d8e7-5a57-416a-bdcd-4de61a2cfca4}, !- Outside Boundary Condition Object
-  NoSun,                                  !- Sun Exposure
-  NoWind,                                 !- Wind Exposure
-  ,                                       !- View Factor to Ground
-  ,                                       !- Number of Vertices
-  13.716, 9.144, 4.8768,                  !- X,Y,Z Vertex 1 {m}
-  13.716, 9.144, 2.4384,                  !- X,Y,Z Vertex 2 {m}
-  13.716, 0, 2.4384,                      !- X,Y,Z Vertex 3 {m}
-  13.716, 0, 4.8768;                      !- X,Y,Z Vertex 4 {m}
-
-OS:ThermalZone,
-  {37ac2b2d-70d4-4999-8d01-d7d4502ed244}, !- Handle
-  living zone|unit 9,                     !- Name
-  ,                                       !- Multiplier
-  ,                                       !- Ceiling Height {m}
-  ,                                       !- Volume {m3}
-  ,                                       !- Floor Area {m2}
-  ,                                       !- Zone Inside Convection Algorithm
-  ,                                       !- Zone Outside Convection Algorithm
-  ,                                       !- Zone Conditioning Equipment List Name
-  {eb91d2e6-a6a3-4200-8c1c-d367ae5fcff7}, !- Zone Air Inlet Port List
-  {fdde3131-bd90-4729-a423-164ab795f1b0}, !- Zone Air Exhaust Port List
-  {ea070483-1c98-4663-86fc-dca2277cf8b2}, !- Zone Air Node Name
-  {03a30940-7a5f-4cbf-b920-4bddad7bafb3}, !- Zone Return Air Port List
-  ,                                       !- Primary Daylighting Control Name
-  ,                                       !- Fraction of Zone Controlled by Primary Daylighting Control
-  ,                                       !- Secondary Daylighting Control Name
-  ,                                       !- Fraction of Zone Controlled by Secondary Daylighting Control
-  ,                                       !- Illuminance Map Name
-  ,                                       !- Group Rendering Name
-  ,                                       !- Thermostat Name
-  No;                                     !- Use Ideal Air Loads
-
-OS:Node,
-  {566fe4e1-8b5a-426a-a449-1cb3325b4281}, !- Handle
-  Node 9,                                 !- Name
-  {ea070483-1c98-4663-86fc-dca2277cf8b2}, !- Inlet Port
-  ;                                       !- Outlet Port
-
-OS:Connection,
-  {ea070483-1c98-4663-86fc-dca2277cf8b2}, !- Handle
-  {ad002453-a6a0-45f5-9cb7-ea9304d3e844}, !- Name
-  {37ac2b2d-70d4-4999-8d01-d7d4502ed244}, !- Source Object
-  11,                                     !- Outlet Port
-  {566fe4e1-8b5a-426a-a449-1cb3325b4281}, !- Target Object
-  2;                                      !- Inlet Port
-
-OS:PortList,
-  {eb91d2e6-a6a3-4200-8c1c-d367ae5fcff7}, !- Handle
-  {f85cddd4-2567-4ab4-89fd-24ac13873e8a}, !- Name
-  {37ac2b2d-70d4-4999-8d01-d7d4502ed244}; !- HVAC Component
-
-OS:PortList,
-  {fdde3131-bd90-4729-a423-164ab795f1b0}, !- Handle
-  {cc1026a1-904c-4974-9629-fc1eb0992b7e}, !- Name
-  {37ac2b2d-70d4-4999-8d01-d7d4502ed244}; !- HVAC Component
-
-OS:PortList,
-  {03a30940-7a5f-4cbf-b920-4bddad7bafb3}, !- Handle
-  {2095792f-3832-4e1c-8e4a-558ae183aa76}, !- Name
-  {37ac2b2d-70d4-4999-8d01-d7d4502ed244}; !- HVAC Component
-
-OS:Sizing:Zone,
-  {c48370c7-ec21-4b9e-9614-dd4a4f6f831c}, !- Handle
-  {37ac2b2d-70d4-4999-8d01-d7d4502ed244}, !- Zone or ZoneList Name
-  SupplyAirTemperature,                   !- Zone Cooling Design Supply Air Temperature Input Method
-  14,                                     !- Zone Cooling Design Supply Air Temperature {C}
-  11.11,                                  !- Zone Cooling Design Supply Air Temperature Difference {deltaC}
-  SupplyAirTemperature,                   !- Zone Heating Design Supply Air Temperature Input Method
-  40,                                     !- Zone Heating Design Supply Air Temperature {C}
-  11.11,                                  !- Zone Heating Design Supply Air Temperature Difference {deltaC}
-  0.0085,                                 !- Zone Cooling Design Supply Air Humidity Ratio {kg-H2O/kg-air}
-  0.008,                                  !- Zone Heating Design Supply Air Humidity Ratio {kg-H2O/kg-air}
-  ,                                       !- Zone Heating Sizing Factor
-  ,                                       !- Zone Cooling Sizing Factor
-  DesignDay,                              !- Cooling Design Air Flow Method
-  ,                                       !- Cooling Design Air Flow Rate {m3/s}
-  ,                                       !- Cooling Minimum Air Flow per Zone Floor Area {m3/s-m2}
-  ,                                       !- Cooling Minimum Air Flow {m3/s}
-  ,                                       !- Cooling Minimum Air Flow Fraction
-  DesignDay,                              !- Heating Design Air Flow Method
-  ,                                       !- Heating Design Air Flow Rate {m3/s}
-  ,                                       !- Heating Maximum Air Flow per Zone Floor Area {m3/s-m2}
-  ,                                       !- Heating Maximum Air Flow {m3/s}
-  ,                                       !- Heating Maximum Air Flow Fraction
-  ,                                       !- Design Zone Air Distribution Effectiveness in Cooling Mode
-  ,                                       !- Design Zone Air Distribution Effectiveness in Heating Mode
-  No,                                     !- Account for Dedicated Outdoor Air System
-  NeutralSupplyAir,                       !- Dedicated Outdoor Air System Control Strategy
-  autosize,                               !- Dedicated Outdoor Air Low Setpoint Temperature for Design {C}
-  autosize;                               !- Dedicated Outdoor Air High Setpoint Temperature for Design {C}
-
-OS:ZoneHVAC:EquipmentList,
-  {5cf399f1-e0f2-4fe5-867a-85f70469841e}, !- Handle
-  Zone HVAC Equipment List 9,             !- Name
-  {37ac2b2d-70d4-4999-8d01-d7d4502ed244}; !- Thermal Zone
-
-OS:Space,
-  {dad93867-e7c2-4691-8dd9-da7b74286b85}, !- Handle
-  living space|unit 9|story 1,            !- Name
-  {6e03d40f-3258-4722-93d9-9faf1556b2f7}, !- Space Type Name
-  ,                                       !- Default Construction Set Name
-  ,                                       !- Default Schedule Set Name
-  -0,                                     !- Direction of Relative North {deg}
-  0,                                      !- X Origin {m}
-  0,                                      !- Y Origin {m}
-  0,                                      !- Z Origin {m}
-  ,                                       !- Building Story Name
-  {37ac2b2d-70d4-4999-8d01-d7d4502ed244}, !- Thermal Zone Name
-  ,                                       !- Part of Total Floor Area
-  ,                                       !- Design Specification Outdoor Air Object Name
-  {0b222695-9565-462b-ac35-2f58035c697b}; !- Building Unit Name
-
-OS:Surface,
-  {51e271be-2824-42f5-bfec-47585a1e51d3}, !- Handle
-  Surface 137,                            !- Name
-  Floor,                                  !- Surface Type
-  ,                                       !- Construction Name
-  {dad93867-e7c2-4691-8dd9-da7b74286b85}, !- Space Name
-  Foundation,                             !- Outside Boundary Condition
-  ,                                       !- Outside Boundary Condition Object
-  NoSun,                                  !- Sun Exposure
-  NoWind,                                 !- Wind Exposure
-  ,                                       !- View Factor to Ground
-  ,                                       !- Number of Vertices
-  18.288, -9.144, 0,                      !- X,Y,Z Vertex 1 {m}
-  18.288, 0, 0,                           !- X,Y,Z Vertex 2 {m}
-  22.86, 0, 0,                            !- X,Y,Z Vertex 3 {m}
-  22.86, -9.144, 0;                       !- X,Y,Z Vertex 4 {m}
-
-OS:Surface,
-  {f863569a-c967-49fe-8bf3-3dbbd4a2a610}, !- Handle
-  Surface 138,                            !- Name
-  Wall,                                   !- Surface Type
-  ,                                       !- Construction Name
-  {dad93867-e7c2-4691-8dd9-da7b74286b85}, !- Space Name
-  Outdoors,                               !- Outside Boundary Condition
-  ,                                       !- Outside Boundary Condition Object
-  SunExposed,                             !- Sun Exposure
-  WindExposed,                            !- Wind Exposure
-  ,                                       !- View Factor to Ground
-  ,                                       !- Number of Vertices
-  22.86, -9.144, 2.4384,                  !- X,Y,Z Vertex 1 {m}
-  22.86, -9.144, 0,                       !- X,Y,Z Vertex 2 {m}
-  22.86, 0, 0,                            !- X,Y,Z Vertex 3 {m}
-  22.86, 0, 2.4384;                       !- X,Y,Z Vertex 4 {m}
-
-OS:Surface,
-  {6f8df7f2-4923-4bff-91f5-c44df08f45e6}, !- Handle
-  Surface 139,                            !- Name
-  Wall,                                   !- Surface Type
-  ,                                       !- Construction Name
-  {dad93867-e7c2-4691-8dd9-da7b74286b85}, !- Space Name
-  Outdoors,                               !- Outside Boundary Condition
-  ,                                       !- Outside Boundary Condition Object
-  SunExposed,                             !- Sun Exposure
-  WindExposed,                            !- Wind Exposure
-  ,                                       !- View Factor to Ground
-  ,                                       !- Number of Vertices
-  18.288, -9.144, 2.4384,                 !- X,Y,Z Vertex 1 {m}
-  18.288, -9.144, 0,                      !- X,Y,Z Vertex 2 {m}
-  22.86, -9.144, 0,                       !- X,Y,Z Vertex 3 {m}
-  22.86, -9.144, 2.4384;                  !- X,Y,Z Vertex 4 {m}
-
-OS:Surface,
-  {d6808c06-51a3-4146-a65d-415c6157eef0}, !- Handle
-  Surface 140,                            !- Name
-  Wall,                                   !- Surface Type
-  ,                                       !- Construction Name
-  {dad93867-e7c2-4691-8dd9-da7b74286b85}, !- Space Name
-  Surface,                                !- Outside Boundary Condition
-  {d5613300-8da5-4fdc-8989-0d4aedc40f04}, !- Outside Boundary Condition Object
-  NoSun,                                  !- Sun Exposure
-  NoWind,                                 !- Wind Exposure
-  ,                                       !- View Factor to Ground
-  ,                                       !- Number of Vertices
-  18.288, 0, 2.4384,                      !- X,Y,Z Vertex 1 {m}
-  18.288, 0, 0,                           !- X,Y,Z Vertex 2 {m}
-  18.288, -9.144, 0,                      !- X,Y,Z Vertex 3 {m}
-  18.288, -9.144, 2.4384;                 !- X,Y,Z Vertex 4 {m}
-
-OS:Surface,
-  {1406c859-91a1-4e88-ba45-36affdbc4b4e}, !- Handle
-  Surface 141,                            !- Name
-  Wall,                                   !- Surface Type
-  ,                                       !- Construction Name
-  {dad93867-e7c2-4691-8dd9-da7b74286b85}, !- Space Name
-  Surface,                                !- Outside Boundary Condition
-  {1b8f9894-36a5-43ee-9182-9d58278a5dba}, !- Outside Boundary Condition Object
-  NoSun,                                  !- Sun Exposure
-  NoWind,                                 !- Wind Exposure
-  ,                                       !- View Factor to Ground
-  ,                                       !- Number of Vertices
-  22.86, 0, 2.4384,                       !- X,Y,Z Vertex 1 {m}
-  22.86, 0, 0,                            !- X,Y,Z Vertex 2 {m}
-  18.288, 0, 0,                           !- X,Y,Z Vertex 3 {m}
-  18.288, 0, 2.4384;                      !- X,Y,Z Vertex 4 {m}
-
-OS:Surface,
-  {d0e11bc0-3165-4031-9b95-3459f1afcf5d}, !- Handle
-  Surface 142,                            !- Name
-  RoofCeiling,                            !- Surface Type
-  ,                                       !- Construction Name
-  {dad93867-e7c2-4691-8dd9-da7b74286b85}, !- Space Name
-  Surface,                                !- Outside Boundary Condition
-  {e7e83f64-29cb-448e-8c4c-5ef80304a2ae}, !- Outside Boundary Condition Object
-  NoSun,                                  !- Sun Exposure
-  NoWind,                                 !- Wind Exposure
-  ,                                       !- View Factor to Ground
-  ,                                       !- Number of Vertices
-  22.86, -9.144, 2.4384,                  !- X,Y,Z Vertex 1 {m}
-  22.86, 0, 2.4384,                       !- X,Y,Z Vertex 2 {m}
-  18.288, 0, 2.4384,                      !- X,Y,Z Vertex 3 {m}
-  18.288, -9.144, 2.4384;                 !- X,Y,Z Vertex 4 {m}
-
-OS:Space,
-  {eb3d524f-3d5c-49c2-aebb-b74a94a9a671}, !- Handle
-  living space|unit 9|story 2,            !- Name
-  {6e03d40f-3258-4722-93d9-9faf1556b2f7}, !- Space Type Name
-  ,                                       !- Default Construction Set Name
-  ,                                       !- Default Schedule Set Name
-  -0,                                     !- Direction of Relative North {deg}
-  0,                                      !- X Origin {m}
-  0,                                      !- Y Origin {m}
-  0,                                      !- Z Origin {m}
-  ,                                       !- Building Story Name
-  {37ac2b2d-70d4-4999-8d01-d7d4502ed244}, !- Thermal Zone Name
-  ,                                       !- Part of Total Floor Area
-  ,                                       !- Design Specification Outdoor Air Object Name
-  {0b222695-9565-462b-ac35-2f58035c697b}; !- Building Unit Name
-
-OS:Surface,
-  {6f1af3b5-637a-4661-a6cc-8746492d2365}, !- Handle
-  Surface 143,                            !- Name
-  Wall,                                   !- Surface Type
-  ,                                       !- Construction Name
-  {eb3d524f-3d5c-49c2-aebb-b74a94a9a671}, !- Space Name
-  Surface,                                !- Outside Boundary Condition
-  {c8984763-f85b-4aaf-b50d-6b4514ca5982}, !- Outside Boundary Condition Object
-  NoSun,                                  !- Sun Exposure
-  NoWind,                                 !- Wind Exposure
-  ,                                       !- View Factor to Ground
-  ,                                       !- Number of Vertices
-  18.288, 0, 4.8768,                      !- X,Y,Z Vertex 1 {m}
-  18.288, 0, 2.4384,                      !- X,Y,Z Vertex 2 {m}
-  18.288, -9.144, 2.4384,                 !- X,Y,Z Vertex 3 {m}
-  18.288, -9.144, 4.8768;                 !- X,Y,Z Vertex 4 {m}
-
-OS:Surface,
-  {524f35c7-cbff-4b07-a5b3-674f3bcb20a7}, !- Handle
-  Surface 144,                            !- Name
-  RoofCeiling,                            !- Surface Type
-  ,                                       !- Construction Name
-  {eb3d524f-3d5c-49c2-aebb-b74a94a9a671}, !- Space Name
-  Surface,                                !- Outside Boundary Condition
-  {d24d85c3-fa87-4b02-a268-11307b98eb1c}, !- Outside Boundary Condition Object
-  NoSun,                                  !- Sun Exposure
-  NoWind,                                 !- Wind Exposure
-  ,                                       !- View Factor to Ground
-  ,                                       !- Number of Vertices
-  22.86, -9.144, 4.8768,                  !- X,Y,Z Vertex 1 {m}
-  22.86, 0, 4.8768,                       !- X,Y,Z Vertex 2 {m}
-  18.288, 0, 4.8768,                      !- X,Y,Z Vertex 3 {m}
-  18.288, -9.144, 4.8768;                 !- X,Y,Z Vertex 4 {m}
-
-OS:Surface,
-  {69383357-420f-4524-a56b-2d2a1d3cf62a}, !- Handle
-  Surface 145,                            !- Name
-  Wall,                                   !- Surface Type
-  ,                                       !- Construction Name
-  {eb3d524f-3d5c-49c2-aebb-b74a94a9a671}, !- Space Name
-  Outdoors,                               !- Outside Boundary Condition
-  ,                                       !- Outside Boundary Condition Object
-  SunExposed,                             !- Sun Exposure
-  WindExposed,                            !- Wind Exposure
-  ,                                       !- View Factor to Ground
-  ,                                       !- Number of Vertices
-  22.86, -9.144, 4.8768,                  !- X,Y,Z Vertex 1 {m}
-  22.86, -9.144, 2.4384,                  !- X,Y,Z Vertex 2 {m}
-  22.86, 0, 2.4384,                       !- X,Y,Z Vertex 3 {m}
-  22.86, 0, 4.8768;                       !- X,Y,Z Vertex 4 {m}
-
-OS:Surface,
-  {e7e83f64-29cb-448e-8c4c-5ef80304a2ae}, !- Handle
-  Surface 146,                            !- Name
-  Floor,                                  !- Surface Type
-  ,                                       !- Construction Name
-  {eb3d524f-3d5c-49c2-aebb-b74a94a9a671}, !- Space Name
-  Surface,                                !- Outside Boundary Condition
-  {d0e11bc0-3165-4031-9b95-3459f1afcf5d}, !- Outside Boundary Condition Object
-  NoSun,                                  !- Sun Exposure
-  NoWind,                                 !- Wind Exposure
-  ,                                       !- View Factor to Ground
-  ,                                       !- Number of Vertices
-  18.288, -9.144, 2.4384,                 !- X,Y,Z Vertex 1 {m}
-  18.288, 0, 2.4384,                      !- X,Y,Z Vertex 2 {m}
-  22.86, 0, 2.4384,                       !- X,Y,Z Vertex 3 {m}
-  22.86, -9.144, 2.4384;                  !- X,Y,Z Vertex 4 {m}
-
-OS:Surface,
-  {7baef11b-12ca-4f9c-91b1-98564145b3e0}, !- Handle
-  Surface 147,                            !- Name
-  Wall,                                   !- Surface Type
-  ,                                       !- Construction Name
-  {eb3d524f-3d5c-49c2-aebb-b74a94a9a671}, !- Space Name
-  Outdoors,                               !- Outside Boundary Condition
-  ,                                       !- Outside Boundary Condition Object
-  SunExposed,                             !- Sun Exposure
-  WindExposed,                            !- Wind Exposure
-  ,                                       !- View Factor to Ground
-  ,                                       !- Number of Vertices
-  18.288, -9.144, 4.8768,                 !- X,Y,Z Vertex 1 {m}
-  18.288, -9.144, 2.4384,                 !- X,Y,Z Vertex 2 {m}
-  22.86, -9.144, 2.4384,                  !- X,Y,Z Vertex 3 {m}
-  22.86, -9.144, 4.8768;                  !- X,Y,Z Vertex 4 {m}
-
-OS:Surface,
-  {bccc1915-5398-403d-8af4-6eab1ac3f632}, !- Handle
-  Surface 148,                            !- Name
-  Wall,                                   !- Surface Type
-  ,                                       !- Construction Name
-  {eb3d524f-3d5c-49c2-aebb-b74a94a9a671}, !- Space Name
-  Surface,                                !- Outside Boundary Condition
-  {08381860-3e84-47d7-81d6-6185018a434d}, !- Outside Boundary Condition Object
-  NoSun,                                  !- Sun Exposure
-  NoWind,                                 !- Wind Exposure
-  ,                                       !- View Factor to Ground
-  ,                                       !- Number of Vertices
-  22.86, 0, 4.8768,                       !- X,Y,Z Vertex 1 {m}
-  22.86, 0, 2.4384,                       !- X,Y,Z Vertex 2 {m}
-  18.288, 0, 2.4384,                      !- X,Y,Z Vertex 3 {m}
-  18.288, 0, 4.8768;                      !- X,Y,Z Vertex 4 {m}
-
-OS:ThermalZone,
-  {f2eddfb2-e636-451e-93a8-5081724577fb}, !- Handle
-  living zone|unit 10,                    !- Name
-  ,                                       !- Multiplier
-  ,                                       !- Ceiling Height {m}
-  ,                                       !- Volume {m3}
-  ,                                       !- Floor Area {m2}
-  ,                                       !- Zone Inside Convection Algorithm
-  ,                                       !- Zone Outside Convection Algorithm
-  ,                                       !- Zone Conditioning Equipment List Name
-  {8ff6be92-8314-4103-a505-444ef7551ca5}, !- Zone Air Inlet Port List
-  {d90db2fb-f410-43b5-99e3-148f473aaf2e}, !- Zone Air Exhaust Port List
-  {cbd1b29e-f00a-46d2-886a-7cd2c0dcc83f}, !- Zone Air Node Name
-  {d970e064-dea6-43a8-89bc-5729273cd09f}, !- Zone Return Air Port List
-  ,                                       !- Primary Daylighting Control Name
-  ,                                       !- Fraction of Zone Controlled by Primary Daylighting Control
-  ,                                       !- Secondary Daylighting Control Name
-  ,                                       !- Fraction of Zone Controlled by Secondary Daylighting Control
-  ,                                       !- Illuminance Map Name
-  ,                                       !- Group Rendering Name
-  ,                                       !- Thermostat Name
-  No;                                     !- Use Ideal Air Loads
-
-OS:Node,
-  {c6b78cb1-271a-4358-82a4-4a65948969be}, !- Handle
-  Node 10,                                !- Name
-  {cbd1b29e-f00a-46d2-886a-7cd2c0dcc83f}, !- Inlet Port
-  ;                                       !- Outlet Port
-
-OS:Connection,
-  {cbd1b29e-f00a-46d2-886a-7cd2c0dcc83f}, !- Handle
-  {6211b98e-2eab-489a-a4e1-b073b8e663b8}, !- Name
-  {f2eddfb2-e636-451e-93a8-5081724577fb}, !- Source Object
-  11,                                     !- Outlet Port
-  {c6b78cb1-271a-4358-82a4-4a65948969be}, !- Target Object
-  2;                                      !- Inlet Port
-
-OS:PortList,
-  {8ff6be92-8314-4103-a505-444ef7551ca5}, !- Handle
-  {e9970c2b-3f03-433a-bdd0-1393f17e89c9}, !- Name
-  {f2eddfb2-e636-451e-93a8-5081724577fb}; !- HVAC Component
-
-OS:PortList,
-  {d90db2fb-f410-43b5-99e3-148f473aaf2e}, !- Handle
-  {5557eba3-2a17-4641-a6fd-a9c0e5a180be}, !- Name
-  {f2eddfb2-e636-451e-93a8-5081724577fb}; !- HVAC Component
-
-OS:PortList,
-  {d970e064-dea6-43a8-89bc-5729273cd09f}, !- Handle
-  {b49ef686-ac12-4440-908c-9c6080de6bd6}, !- Name
-  {f2eddfb2-e636-451e-93a8-5081724577fb}; !- HVAC Component
-
-OS:Sizing:Zone,
-  {8fd848df-bcfd-4c63-a53f-6d9855379fa3}, !- Handle
-  {f2eddfb2-e636-451e-93a8-5081724577fb}, !- Zone or ZoneList Name
-  SupplyAirTemperature,                   !- Zone Cooling Design Supply Air Temperature Input Method
-  14,                                     !- Zone Cooling Design Supply Air Temperature {C}
-  11.11,                                  !- Zone Cooling Design Supply Air Temperature Difference {deltaC}
-  SupplyAirTemperature,                   !- Zone Heating Design Supply Air Temperature Input Method
-  40,                                     !- Zone Heating Design Supply Air Temperature {C}
-  11.11,                                  !- Zone Heating Design Supply Air Temperature Difference {deltaC}
-  0.0085,                                 !- Zone Cooling Design Supply Air Humidity Ratio {kg-H2O/kg-air}
-  0.008,                                  !- Zone Heating Design Supply Air Humidity Ratio {kg-H2O/kg-air}
-  ,                                       !- Zone Heating Sizing Factor
-  ,                                       !- Zone Cooling Sizing Factor
-  DesignDay,                              !- Cooling Design Air Flow Method
-  ,                                       !- Cooling Design Air Flow Rate {m3/s}
-  ,                                       !- Cooling Minimum Air Flow per Zone Floor Area {m3/s-m2}
-  ,                                       !- Cooling Minimum Air Flow {m3/s}
-  ,                                       !- Cooling Minimum Air Flow Fraction
-  DesignDay,                              !- Heating Design Air Flow Method
-  ,                                       !- Heating Design Air Flow Rate {m3/s}
-  ,                                       !- Heating Maximum Air Flow per Zone Floor Area {m3/s-m2}
-  ,                                       !- Heating Maximum Air Flow {m3/s}
-  ,                                       !- Heating Maximum Air Flow Fraction
-  ,                                       !- Design Zone Air Distribution Effectiveness in Cooling Mode
-  ,                                       !- Design Zone Air Distribution Effectiveness in Heating Mode
-  No,                                     !- Account for Dedicated Outdoor Air System
-  NeutralSupplyAir,                       !- Dedicated Outdoor Air System Control Strategy
-  autosize,                               !- Dedicated Outdoor Air Low Setpoint Temperature for Design {C}
-  autosize;                               !- Dedicated Outdoor Air High Setpoint Temperature for Design {C}
-
-OS:ZoneHVAC:EquipmentList,
-  {34446c78-5b27-41a7-b54d-48591c8bfabe}, !- Handle
-  Zone HVAC Equipment List 10,            !- Name
-  {f2eddfb2-e636-451e-93a8-5081724577fb}; !- Thermal Zone
-
-OS:Space,
-  {21c35e83-fae7-4c11-bebf-b4e0a8e3028d}, !- Handle
-  living space|unit 10|story 1,           !- Name
-  {6e03d40f-3258-4722-93d9-9faf1556b2f7}, !- Space Type Name
-  ,                                       !- Default Construction Set Name
-  ,                                       !- Default Schedule Set Name
-  -0,                                     !- Direction of Relative North {deg}
-  0,                                      !- X Origin {m}
-  0,                                      !- Y Origin {m}
-  0,                                      !- Z Origin {m}
-  ,                                       !- Building Story Name
-  {f2eddfb2-e636-451e-93a8-5081724577fb}, !- Thermal Zone Name
-  ,                                       !- Part of Total Floor Area
-  ,                                       !- Design Specification Outdoor Air Object Name
-  {1fd30939-9c4e-48e6-89a6-09998aeabd5f}; !- Building Unit Name
-
-OS:Surface,
-  {1e492376-450b-40cb-9c37-816f58489f03}, !- Handle
-  Surface 154,                            !- Name
-  Wall,                                   !- Surface Type
-  ,                                       !- Construction Name
-  {21c35e83-fae7-4c11-bebf-b4e0a8e3028d}, !- Space Name
-  Outdoors,                               !- Outside Boundary Condition
-  ,                                       !- Outside Boundary Condition Object
-  SunExposed,                             !- Sun Exposure
-  WindExposed,                            !- Wind Exposure
-  ,                                       !- View Factor to Ground
-  ,                                       !- Number of Vertices
-  22.86, 9.144, 2.4384,                   !- X,Y,Z Vertex 1 {m}
-  22.86, 9.144, 0,                        !- X,Y,Z Vertex 2 {m}
-  18.288, 9.144, 0,                       !- X,Y,Z Vertex 3 {m}
-  18.288, 9.144, 2.4384;                  !- X,Y,Z Vertex 4 {m}
-
-OS:Surface,
-  {d3ede152-958c-4c30-843a-b495d0f775db}, !- Handle
-  Surface 155,                            !- Name
-  Wall,                                   !- Surface Type
-  ,                                       !- Construction Name
-  {21c35e83-fae7-4c11-bebf-b4e0a8e3028d}, !- Space Name
-  Outdoors,                               !- Outside Boundary Condition
-  ,                                       !- Outside Boundary Condition Object
-  SunExposed,                             !- Sun Exposure
-  WindExposed,                            !- Wind Exposure
-  ,                                       !- View Factor to Ground
-  ,                                       !- Number of Vertices
-  22.86, 0, 2.4384,                       !- X,Y,Z Vertex 1 {m}
-  22.86, 0, 0,                            !- X,Y,Z Vertex 2 {m}
-  22.86, 9.144, 0,                        !- X,Y,Z Vertex 3 {m}
-  22.86, 9.144, 2.4384;                   !- X,Y,Z Vertex 4 {m}
-
-OS:Surface,
-  {f3a7fd76-0292-4655-b990-7f4d1de00498}, !- Handle
-  Surface 156,                            !- Name
-  Floor,                                  !- Surface Type
-  ,                                       !- Construction Name
-  {21c35e83-fae7-4c11-bebf-b4e0a8e3028d}, !- Space Name
-  Foundation,                             !- Outside Boundary Condition
-  ,                                       !- Outside Boundary Condition Object
-  NoSun,                                  !- Sun Exposure
-  NoWind,                                 !- Wind Exposure
-  ,                                       !- View Factor to Ground
-  ,                                       !- Number of Vertices
-  18.288, 0, 0,                           !- X,Y,Z Vertex 1 {m}
-  18.288, 9.144, 0,                       !- X,Y,Z Vertex 2 {m}
-  22.86, 9.144, 0,                        !- X,Y,Z Vertex 3 {m}
-  22.86, 0, 0;                            !- X,Y,Z Vertex 4 {m}
-
-OS:Surface,
-  {2c5f8173-6271-4078-a736-0973d31d7b1d}, !- Handle
-  Surface 157,                            !- Name
-  Wall,                                   !- Surface Type
-  ,                                       !- Construction Name
-  {21c35e83-fae7-4c11-bebf-b4e0a8e3028d}, !- Space Name
-  Surface,                                !- Outside Boundary Condition
-  {690031c7-1fc6-4b29-a0a9-b8b79f01afa4}, !- Outside Boundary Condition Object
-  NoSun,                                  !- Sun Exposure
-  NoWind,                                 !- Wind Exposure
-  ,                                       !- View Factor to Ground
-  ,                                       !- Number of Vertices
-  18.288, 9.144, 2.4384,                  !- X,Y,Z Vertex 1 {m}
-  18.288, 9.144, 0,                       !- X,Y,Z Vertex 2 {m}
-  18.288, 0, 0,                           !- X,Y,Z Vertex 3 {m}
-  18.288, 0, 2.4384;                      !- X,Y,Z Vertex 4 {m}
-
-OS:Surface,
-  {1b8f9894-36a5-43ee-9182-9d58278a5dba}, !- Handle
-  Surface 158,                            !- Name
-  Wall,                                   !- Surface Type
-  ,                                       !- Construction Name
-  {21c35e83-fae7-4c11-bebf-b4e0a8e3028d}, !- Space Name
-  Surface,                                !- Outside Boundary Condition
-  {1406c859-91a1-4e88-ba45-36affdbc4b4e}, !- Outside Boundary Condition Object
-  NoSun,                                  !- Sun Exposure
-  NoWind,                                 !- Wind Exposure
-  ,                                       !- View Factor to Ground
-  ,                                       !- Number of Vertices
-  18.288, 0, 2.4384,                      !- X,Y,Z Vertex 1 {m}
-  18.288, 0, 0,                           !- X,Y,Z Vertex 2 {m}
-  22.86, 0, 0,                            !- X,Y,Z Vertex 3 {m}
-  22.86, 0, 2.4384;                       !- X,Y,Z Vertex 4 {m}
-
-OS:Surface,
-  {f313724c-1579-4236-9dd8-9091ed6e7d45}, !- Handle
-  Surface 159,                            !- Name
-  RoofCeiling,                            !- Surface Type
-  ,                                       !- Construction Name
-  {21c35e83-fae7-4c11-bebf-b4e0a8e3028d}, !- Space Name
-  Surface,                                !- Outside Boundary Condition
-  {7a676627-3eb0-499e-af9e-031a18913435}, !- Outside Boundary Condition Object
-  NoSun,                                  !- Sun Exposure
-  NoWind,                                 !- Wind Exposure
-  ,                                       !- View Factor to Ground
-  ,                                       !- Number of Vertices
-  22.86, 0, 2.4384,                       !- X,Y,Z Vertex 1 {m}
-  22.86, 9.144, 2.4384,                   !- X,Y,Z Vertex 2 {m}
-  18.288, 9.144, 2.4384,                  !- X,Y,Z Vertex 3 {m}
-  18.288, 0, 2.4384;                      !- X,Y,Z Vertex 4 {m}
-
-OS:Space,
-  {45dad352-e307-4825-ad19-fb436ef43e0d}, !- Handle
-  living space|unit 10|story 2,           !- Name
-  {6e03d40f-3258-4722-93d9-9faf1556b2f7}, !- Space Type Name
-  ,                                       !- Default Construction Set Name
-  ,                                       !- Default Schedule Set Name
-  -0,                                     !- Direction of Relative North {deg}
-  0,                                      !- X Origin {m}
-  0,                                      !- Y Origin {m}
-  0,                                      !- Z Origin {m}
-  ,                                       !- Building Story Name
-  {f2eddfb2-e636-451e-93a8-5081724577fb}, !- Thermal Zone Name
-  ,                                       !- Part of Total Floor Area
-  ,                                       !- Design Specification Outdoor Air Object Name
-  {1fd30939-9c4e-48e6-89a6-09998aeabd5f}; !- Building Unit Name
-
-OS:Surface,
-  {e6333571-7a76-4f48-8eca-de4d9601b7b4}, !- Handle
-  Surface 160,                            !- Name
-  Wall,                                   !- Surface Type
-  ,                                       !- Construction Name
-  {45dad352-e307-4825-ad19-fb436ef43e0d}, !- Space Name
-  Outdoors,                               !- Outside Boundary Condition
-  ,                                       !- Outside Boundary Condition Object
-  SunExposed,                             !- Sun Exposure
-  WindExposed,                            !- Wind Exposure
-  ,                                       !- View Factor to Ground
-  ,                                       !- Number of Vertices
-  22.86, 9.144, 4.8768,                   !- X,Y,Z Vertex 1 {m}
-  22.86, 9.144, 2.4384,                   !- X,Y,Z Vertex 2 {m}
-  18.288, 9.144, 2.4384,                  !- X,Y,Z Vertex 3 {m}
-  18.288, 9.144, 4.8768;                  !- X,Y,Z Vertex 4 {m}
-
-OS:Surface,
-  {5da99d41-10cf-4122-9871-665968a12b6e}, !- Handle
-  Surface 161,                            !- Name
-  Wall,                                   !- Surface Type
-  ,                                       !- Construction Name
-  {45dad352-e307-4825-ad19-fb436ef43e0d}, !- Space Name
-  Outdoors,                               !- Outside Boundary Condition
-  ,                                       !- Outside Boundary Condition Object
-  SunExposed,                             !- Sun Exposure
-  WindExposed,                            !- Wind Exposure
-  ,                                       !- View Factor to Ground
-  ,                                       !- Number of Vertices
-  22.86, 0, 4.8768,                       !- X,Y,Z Vertex 1 {m}
-  22.86, 0, 2.4384,                       !- X,Y,Z Vertex 2 {m}
-  22.86, 9.144, 2.4384,                   !- X,Y,Z Vertex 3 {m}
-  22.86, 9.144, 4.8768;                   !- X,Y,Z Vertex 4 {m}
-
-OS:Surface,
-  {30ba1a63-7eb7-49f7-b081-6ced3ca936cc}, !- Handle
-  Surface 162,                            !- Name
-  RoofCeiling,                            !- Surface Type
-  ,                                       !- Construction Name
-  {45dad352-e307-4825-ad19-fb436ef43e0d}, !- Space Name
-  Surface,                                !- Outside Boundary Condition
-  {4ee64ecf-35ff-44b5-aee3-fdbc11eb44ba}, !- Outside Boundary Condition Object
-  NoSun,                                  !- Sun Exposure
-  NoWind,                                 !- Wind Exposure
-  ,                                       !- View Factor to Ground
-  ,                                       !- Number of Vertices
-  22.86, 0, 4.8768,                       !- X,Y,Z Vertex 1 {m}
-  22.86, 9.144, 4.8768,                   !- X,Y,Z Vertex 2 {m}
-  18.288, 9.144, 4.8768,                  !- X,Y,Z Vertex 3 {m}
-  18.288, 0, 4.8768;                      !- X,Y,Z Vertex 4 {m}
-
-OS:Surface,
-  {7a676627-3eb0-499e-af9e-031a18913435}, !- Handle
-  Surface 163,                            !- Name
-  Floor,                                  !- Surface Type
-  ,                                       !- Construction Name
-  {45dad352-e307-4825-ad19-fb436ef43e0d}, !- Space Name
-  Surface,                                !- Outside Boundary Condition
-  {f313724c-1579-4236-9dd8-9091ed6e7d45}, !- Outside Boundary Condition Object
-  NoSun,                                  !- Sun Exposure
-  NoWind,                                 !- Wind Exposure
-  ,                                       !- View Factor to Ground
-  ,                                       !- Number of Vertices
-  18.288, 0, 2.4384,                      !- X,Y,Z Vertex 1 {m}
-  18.288, 9.144, 2.4384,                  !- X,Y,Z Vertex 2 {m}
-  22.86, 9.144, 2.4384,                   !- X,Y,Z Vertex 3 {m}
-  22.86, 0, 2.4384;                       !- X,Y,Z Vertex 4 {m}
-
-OS:Surface,
-  {08381860-3e84-47d7-81d6-6185018a434d}, !- Handle
-  Surface 164,                            !- Name
-  Wall,                                   !- Surface Type
-  ,                                       !- Construction Name
-  {45dad352-e307-4825-ad19-fb436ef43e0d}, !- Space Name
-  Surface,                                !- Outside Boundary Condition
-  {bccc1915-5398-403d-8af4-6eab1ac3f632}, !- Outside Boundary Condition Object
-  NoSun,                                  !- Sun Exposure
-  NoWind,                                 !- Wind Exposure
-  ,                                       !- View Factor to Ground
-  ,                                       !- Number of Vertices
-  18.288, 0, 4.8768,                      !- X,Y,Z Vertex 1 {m}
-  18.288, 0, 2.4384,                      !- X,Y,Z Vertex 2 {m}
-  22.86, 0, 2.4384,                       !- X,Y,Z Vertex 3 {m}
-  22.86, 0, 4.8768;                       !- X,Y,Z Vertex 4 {m}
-
-OS:Surface,
-  {253af123-57b8-40b1-88b1-895eaf96e1dd}, !- Handle
-  Surface 165,                            !- Name
-  Wall,                                   !- Surface Type
-  ,                                       !- Construction Name
-  {45dad352-e307-4825-ad19-fb436ef43e0d}, !- Space Name
-  Surface,                                !- Outside Boundary Condition
-  {d8464724-c8de-401f-8c78-f67b6cc6cf18}, !- Outside Boundary Condition Object
-  NoSun,                                  !- Sun Exposure
-  NoWind,                                 !- Wind Exposure
-  ,                                       !- View Factor to Ground
-  ,                                       !- Number of Vertices
-  18.288, 9.144, 4.8768,                  !- X,Y,Z Vertex 1 {m}
-  18.288, 9.144, 2.4384,                  !- X,Y,Z Vertex 2 {m}
-  18.288, 0, 2.4384,                      !- X,Y,Z Vertex 3 {m}
-  18.288, 0, 4.8768;                      !- X,Y,Z Vertex 4 {m}
-
-OS:Surface,
-  {4ee64ecf-35ff-44b5-aee3-fdbc11eb44ba}, !- Handle
-  Surface 13,                             !- Name
-  Floor,                                  !- Surface Type
-  ,                                       !- Construction Name
-  {79fe5725-af18-460a-9fab-d0f1ba983468}, !- Space Name
-  Surface,                                !- Outside Boundary Condition
-  {30ba1a63-7eb7-49f7-b081-6ced3ca936cc}, !- Outside Boundary Condition Object
-  NoSun,                                  !- Sun Exposure
-  NoWind,                                 !- Wind Exposure
-  ,                                       !- View Factor to Ground
-  ,                                       !- Number of Vertices
-  22.86, 9.144, 4.8768,                   !- X,Y,Z Vertex 1 {m}
-  22.86, 0, 4.8768,                       !- X,Y,Z Vertex 2 {m}
-  18.288, 0, 4.8768,                      !- X,Y,Z Vertex 3 {m}
-  18.288, 9.144, 4.8768;                  !- X,Y,Z Vertex 4 {m}
-
-OS:Surface,
-  {90617156-18d0-403b-91e0-ce7c680f6d4c}, !- Handle
-  Surface 14,                             !- Name
-  RoofCeiling,                            !- Surface Type
-  ,                                       !- Construction Name
-  {79fe5725-af18-460a-9fab-d0f1ba983468}, !- Space Name
-  Outdoors,                               !- Outside Boundary Condition
-  ,                                       !- Outside Boundary Condition Object
-  SunExposed,                             !- Sun Exposure
-  WindExposed,                            !- Wind Exposure
-  ,                                       !- View Factor to Ground
-  ,                                       !- Number of Vertices
-  0, 0, 9.4488,                           !- X,Y,Z Vertex 1 {m}
-  22.86, 0, 9.4488,                       !- X,Y,Z Vertex 2 {m}
-  22.86, 9.144, 4.8768,                   !- X,Y,Z Vertex 3 {m}
-  0, 9.144, 4.8768;                       !- X,Y,Z Vertex 4 {m}
-
-OS:Surface,
-  {bc420d2b-82d2-472a-b51b-ef0257b7e6a8}, !- Handle
-  Surface 15,                             !- Name
-  RoofCeiling,                            !- Surface Type
-  ,                                       !- Construction Name
-  {79fe5725-af18-460a-9fab-d0f1ba983468}, !- Space Name
-  Outdoors,                               !- Outside Boundary Condition
-  ,                                       !- Outside Boundary Condition Object
-  SunExposed,                             !- Sun Exposure
-  WindExposed,                            !- Wind Exposure
-  ,                                       !- View Factor to Ground
-  ,                                       !- Number of Vertices
-  22.86, 0, 9.4488,                       !- X,Y,Z Vertex 1 {m}
-  0, 0, 9.4488,                           !- X,Y,Z Vertex 2 {m}
-  0, -9.144, 4.8768,                      !- X,Y,Z Vertex 3 {m}
-  22.86, -9.144, 4.8768;                  !- X,Y,Z Vertex 4 {m}
-
-OS:Surface,
-  {308bdcc1-f3b8-45f6-bd13-0abc041ff718}, !- Handle
-  Surface 16,                             !- Name
-  Wall,                                   !- Surface Type
-  ,                                       !- Construction Name
-  {79fe5725-af18-460a-9fab-d0f1ba983468}, !- Space Name
-  Outdoors,                               !- Outside Boundary Condition
-  ,                                       !- Outside Boundary Condition Object
-  SunExposed,                             !- Sun Exposure
-  WindExposed,                            !- Wind Exposure
-  ,                                       !- View Factor to Ground
-  ,                                       !- Number of Vertices
-  0, 0, 9.4488,                           !- X,Y,Z Vertex 1 {m}
-  0, 9.144, 4.8768,                       !- X,Y,Z Vertex 2 {m}
-  0, -9.144, 4.8768;                      !- X,Y,Z Vertex 3 {m}
-
-OS:Surface,
-  {cff8c07d-79e7-4f29-8c1d-0a353a6051b1}, !- Handle
-  Surface 17,                             !- Name
-  Wall,                                   !- Surface Type
-  ,                                       !- Construction Name
-  {79fe5725-af18-460a-9fab-d0f1ba983468}, !- Space Name
-  Outdoors,                               !- Outside Boundary Condition
-  ,                                       !- Outside Boundary Condition Object
-  SunExposed,                             !- Sun Exposure
-  WindExposed,                            !- Wind Exposure
-  ,                                       !- View Factor to Ground
-  ,                                       !- Number of Vertices
-  22.86, 0, 9.4488,                       !- X,Y,Z Vertex 1 {m}
-  22.86, -9.144, 4.8768,                  !- X,Y,Z Vertex 2 {m}
-  22.86, 9.144, 4.8768;                   !- X,Y,Z Vertex 3 {m}
-
-OS:Space,
-  {79fe5725-af18-460a-9fab-d0f1ba983468}, !- Handle
-  unfinished attic space,                 !- Name
-  {672fb125-a5a3-45b4-984c-34849d1646ec}, !- Space Type Name
-  ,                                       !- Default Construction Set Name
-  ,                                       !- Default Schedule Set Name
-  ,                                       !- Direction of Relative North {deg}
-  ,                                       !- X Origin {m}
-  ,                                       !- Y Origin {m}
-  ,                                       !- Z Origin {m}
-  ,                                       !- Building Story Name
-  {c22ee00b-997b-457a-a878-f7e7f7ff8aea}; !- Thermal Zone Name
-
-OS:ThermalZone,
-  {c22ee00b-997b-457a-a878-f7e7f7ff8aea}, !- Handle
-  unfinished attic zone,                  !- Name
-  ,                                       !- Multiplier
-  ,                                       !- Ceiling Height {m}
-  ,                                       !- Volume {m3}
-  ,                                       !- Floor Area {m2}
-  ,                                       !- Zone Inside Convection Algorithm
-  ,                                       !- Zone Outside Convection Algorithm
-  ,                                       !- Zone Conditioning Equipment List Name
-  {f5a00c57-5365-4fde-93d7-0bd8572f73de}, !- Zone Air Inlet Port List
-  {4b8f3521-32d5-45a1-a91e-ec003c363e3d}, !- Zone Air Exhaust Port List
-  {173f82db-b433-4d9f-8d05-a70335598342}, !- Zone Air Node Name
-  {912d3753-57b8-4e2a-b308-1a20f07bdb2f}, !- Zone Return Air Port List
-  ,                                       !- Primary Daylighting Control Name
-  ,                                       !- Fraction of Zone Controlled by Primary Daylighting Control
-  ,                                       !- Secondary Daylighting Control Name
-  ,                                       !- Fraction of Zone Controlled by Secondary Daylighting Control
-  ,                                       !- Illuminance Map Name
-  ,                                       !- Group Rendering Name
-  ,                                       !- Thermostat Name
-  No;                                     !- Use Ideal Air Loads
-
-OS:Node,
-  {4098fbe4-fa04-445c-b3e8-12dcd11de218}, !- Handle
-  Node 11,                                !- Name
-  {173f82db-b433-4d9f-8d05-a70335598342}, !- Inlet Port
-  ;                                       !- Outlet Port
-
-OS:Connection,
-  {173f82db-b433-4d9f-8d05-a70335598342}, !- Handle
-  {9b3355cb-8760-4b3c-9243-b35abc6b280c}, !- Name
-  {c22ee00b-997b-457a-a878-f7e7f7ff8aea}, !- Source Object
-  11,                                     !- Outlet Port
-  {4098fbe4-fa04-445c-b3e8-12dcd11de218}, !- Target Object
-  2;                                      !- Inlet Port
-
-OS:PortList,
-  {f5a00c57-5365-4fde-93d7-0bd8572f73de}, !- Handle
-  {20014b84-02a7-40b6-b4f1-a8faaf14cc96}, !- Name
-  {c22ee00b-997b-457a-a878-f7e7f7ff8aea}; !- HVAC Component
-
-OS:PortList,
-  {4b8f3521-32d5-45a1-a91e-ec003c363e3d}, !- Handle
-  {8a27c4bd-ab04-4bac-9a91-483bee734ccf}, !- Name
-  {c22ee00b-997b-457a-a878-f7e7f7ff8aea}; !- HVAC Component
-
-OS:PortList,
-  {912d3753-57b8-4e2a-b308-1a20f07bdb2f}, !- Handle
-  {59022ebc-ee11-497b-991a-05779e12f5f0}, !- Name
-  {c22ee00b-997b-457a-a878-f7e7f7ff8aea}; !- HVAC Component
-
-OS:Sizing:Zone,
-  {bf2c2400-40c9-438d-ab6e-aa2771e23903}, !- Handle
-  {c22ee00b-997b-457a-a878-f7e7f7ff8aea}, !- Zone or ZoneList Name
-  SupplyAirTemperature,                   !- Zone Cooling Design Supply Air Temperature Input Method
-  14,                                     !- Zone Cooling Design Supply Air Temperature {C}
-  11.11,                                  !- Zone Cooling Design Supply Air Temperature Difference {deltaC}
-  SupplyAirTemperature,                   !- Zone Heating Design Supply Air Temperature Input Method
-  40,                                     !- Zone Heating Design Supply Air Temperature {C}
-  11.11,                                  !- Zone Heating Design Supply Air Temperature Difference {deltaC}
-  0.0085,                                 !- Zone Cooling Design Supply Air Humidity Ratio {kg-H2O/kg-air}
-  0.008,                                  !- Zone Heating Design Supply Air Humidity Ratio {kg-H2O/kg-air}
-  ,                                       !- Zone Heating Sizing Factor
-  ,                                       !- Zone Cooling Sizing Factor
-  DesignDay,                              !- Cooling Design Air Flow Method
-  ,                                       !- Cooling Design Air Flow Rate {m3/s}
-  ,                                       !- Cooling Minimum Air Flow per Zone Floor Area {m3/s-m2}
-  ,                                       !- Cooling Minimum Air Flow {m3/s}
-  ,                                       !- Cooling Minimum Air Flow Fraction
-  DesignDay,                              !- Heating Design Air Flow Method
-  ,                                       !- Heating Design Air Flow Rate {m3/s}
-  ,                                       !- Heating Maximum Air Flow per Zone Floor Area {m3/s-m2}
-  ,                                       !- Heating Maximum Air Flow {m3/s}
-  ,                                       !- Heating Maximum Air Flow Fraction
-  ,                                       !- Design Zone Air Distribution Effectiveness in Cooling Mode
-  ,                                       !- Design Zone Air Distribution Effectiveness in Heating Mode
-  No,                                     !- Account for Dedicated Outdoor Air System
-  NeutralSupplyAir,                       !- Dedicated Outdoor Air System Control Strategy
-  autosize,                               !- Dedicated Outdoor Air Low Setpoint Temperature for Design {C}
-  autosize;                               !- Dedicated Outdoor Air High Setpoint Temperature for Design {C}
-
-OS:ZoneHVAC:EquipmentList,
-  {afd41be5-8c93-4d60-8bb1-7968dbccd2ae}, !- Handle
-  Zone HVAC Equipment List 11,            !- Name
-  {c22ee00b-997b-457a-a878-f7e7f7ff8aea}; !- Thermal Zone
-
-OS:SpaceType,
-  {672fb125-a5a3-45b4-984c-34849d1646ec}, !- Handle
-  Space Type 2,                           !- Name
-  ,                                       !- Default Construction Set Name
-  ,                                       !- Default Schedule Set Name
-  ,                                       !- Group Rendering Name
-  ,                                       !- Design Specification Outdoor Air Object Name
-  ,                                       !- Standards Template
-  ,                                       !- Standards Building Type
-  unfinished attic;                       !- Standards Space Type
-
-OS:BuildingUnit,
-  {09be8487-cda0-4b23-bc24-190e05427c01}, !- Handle
-  unit 1,                                 !- Name
-  ,                                       !- Rendering Color
-  Residential;                            !- Building Unit Type
-
-OS:AdditionalProperties,
-  {47b40530-bb08-4a2a-a23b-8cbbb3414fd2}, !- Handle
-  {09be8487-cda0-4b23-bc24-190e05427c01}, !- Object Name
-  Units Represented,                      !- Feature Name 1
-  Integer,                                !- Feature Data Type 1
-  1,                                      !- Feature Value 1
-  NumberOfBedrooms,                       !- Feature Name 2
-  Integer,                                !- Feature Data Type 2
-  3,                                      !- Feature Value 2
-  NumberOfBathrooms,                      !- Feature Name 3
-  Double,                                 !- Feature Data Type 3
-  2,                                      !- Feature Value 3
-  NumberOfOccupants,                      !- Feature Name 4
-  Double,                                 !- Feature Data Type 4
-  3.3900000000000001;                     !- Feature Value 4
-
-OS:BuildingUnit,
-  {5dd94428-7629-4051-b21f-4a5761dc2c2e}, !- Handle
-  unit 2,                                 !- Name
-  ,                                       !- Rendering Color
-  Residential;                            !- Building Unit Type
-
-OS:AdditionalProperties,
-  {f57cebd0-cba1-4ffa-a316-91aba3c089d4}, !- Handle
-  {5dd94428-7629-4051-b21f-4a5761dc2c2e}, !- Object Name
-  Units Represented,                      !- Feature Name 1
-  Integer,                                !- Feature Data Type 1
-  1,                                      !- Feature Value 1
-  NumberOfBedrooms,                       !- Feature Name 2
-  Integer,                                !- Feature Data Type 2
-  3,                                      !- Feature Value 2
-  NumberOfBathrooms,                      !- Feature Name 3
-  Double,                                 !- Feature Data Type 3
-  2,                                      !- Feature Value 3
-  NumberOfOccupants,                      !- Feature Name 4
-  Double,                                 !- Feature Data Type 4
-  3.3900000000000001;                     !- Feature Value 4
-
-OS:BuildingUnit,
-  {1e3ddca0-0f37-4aee-b355-5b152782e4ae}, !- Handle
-  unit 3,                                 !- Name
-  ,                                       !- Rendering Color
-  Residential;                            !- Building Unit Type
-
-OS:AdditionalProperties,
-  {a54cc9df-b239-48cf-8c32-68be8a9f6d7e}, !- Handle
-  {1e3ddca0-0f37-4aee-b355-5b152782e4ae}, !- Object Name
-  Units Represented,                      !- Feature Name 1
-  Integer,                                !- Feature Data Type 1
-  1,                                      !- Feature Value 1
-  NumberOfBedrooms,                       !- Feature Name 2
-  Integer,                                !- Feature Data Type 2
-  3,                                      !- Feature Value 2
-  NumberOfBathrooms,                      !- Feature Name 3
-  Double,                                 !- Feature Data Type 3
-  2,                                      !- Feature Value 3
-  NumberOfOccupants,                      !- Feature Name 4
-  Double,                                 !- Feature Data Type 4
-  3.3900000000000001;                     !- Feature Value 4
-
-OS:BuildingUnit,
-  {e150439b-2b8c-4649-9413-467978fc5688}, !- Handle
-  unit 4,                                 !- Name
-  ,                                       !- Rendering Color
-  Residential;                            !- Building Unit Type
-
-OS:AdditionalProperties,
-  {e055d913-719f-4099-9c59-4982d9ccdacf}, !- Handle
-  {e150439b-2b8c-4649-9413-467978fc5688}, !- Object Name
-  Units Represented,                      !- Feature Name 1
-  Integer,                                !- Feature Data Type 1
-  1,                                      !- Feature Value 1
-  NumberOfBedrooms,                       !- Feature Name 2
-  Integer,                                !- Feature Data Type 2
-  3,                                      !- Feature Value 2
-  NumberOfBathrooms,                      !- Feature Name 3
-  Double,                                 !- Feature Data Type 3
-  2,                                      !- Feature Value 3
-  NumberOfOccupants,                      !- Feature Name 4
-  Double,                                 !- Feature Data Type 4
-  3.3900000000000001;                     !- Feature Value 4
-
-OS:BuildingUnit,
-  {7abfd5e1-67db-4be9-945f-77b9f7d42b3f}, !- Handle
-  unit 5,                                 !- Name
-  ,                                       !- Rendering Color
-  Residential;                            !- Building Unit Type
-
-OS:AdditionalProperties,
-  {78d12542-fe75-476c-93c3-ff4ed2e81822}, !- Handle
-  {7abfd5e1-67db-4be9-945f-77b9f7d42b3f}, !- Object Name
-  Units Represented,                      !- Feature Name 1
-  Integer,                                !- Feature Data Type 1
-  1,                                      !- Feature Value 1
-  NumberOfBedrooms,                       !- Feature Name 2
-  Integer,                                !- Feature Data Type 2
-  3,                                      !- Feature Value 2
-  NumberOfBathrooms,                      !- Feature Name 3
-  Double,                                 !- Feature Data Type 3
-  2,                                      !- Feature Value 3
-  NumberOfOccupants,                      !- Feature Name 4
-  Double,                                 !- Feature Data Type 4
-  3.3900000000000001;                     !- Feature Value 4
-
-OS:BuildingUnit,
-  {e1fe2e10-1a5d-4c3e-b264-d2ced5d3daa1}, !- Handle
-  unit 6,                                 !- Name
-  ,                                       !- Rendering Color
-  Residential;                            !- Building Unit Type
-
-OS:AdditionalProperties,
-  {a3bfed89-b02f-4f50-881f-9343bebd03a8}, !- Handle
-  {e1fe2e10-1a5d-4c3e-b264-d2ced5d3daa1}, !- Object Name
-  Units Represented,                      !- Feature Name 1
-  Integer,                                !- Feature Data Type 1
-  1,                                      !- Feature Value 1
-  NumberOfBedrooms,                       !- Feature Name 2
-  Integer,                                !- Feature Data Type 2
-  3,                                      !- Feature Value 2
-  NumberOfBathrooms,                      !- Feature Name 3
-  Double,                                 !- Feature Data Type 3
-  2,                                      !- Feature Value 3
-  NumberOfOccupants,                      !- Feature Name 4
-  Double,                                 !- Feature Data Type 4
-  3.3900000000000001;                     !- Feature Value 4
-
-OS:BuildingUnit,
-  {7590fbee-52d9-4a5d-88c2-44186aa63436}, !- Handle
-  unit 7,                                 !- Name
-  ,                                       !- Rendering Color
-  Residential;                            !- Building Unit Type
-
-OS:AdditionalProperties,
-  {e685dc46-37ad-4fb2-85fb-0aff464b3253}, !- Handle
-  {7590fbee-52d9-4a5d-88c2-44186aa63436}, !- Object Name
-  Units Represented,                      !- Feature Name 1
-  Integer,                                !- Feature Data Type 1
-  1,                                      !- Feature Value 1
-  NumberOfBedrooms,                       !- Feature Name 2
-  Integer,                                !- Feature Data Type 2
-  3,                                      !- Feature Value 2
-  NumberOfBathrooms,                      !- Feature Name 3
-  Double,                                 !- Feature Data Type 3
-  2,                                      !- Feature Value 3
-  NumberOfOccupants,                      !- Feature Name 4
-  Double,                                 !- Feature Data Type 4
-  3.3900000000000001;                     !- Feature Value 4
-
-OS:BuildingUnit,
-  {d1cf86d7-1e53-4d9a-a4dd-7d3833fa2b44}, !- Handle
-  unit 8,                                 !- Name
-  ,                                       !- Rendering Color
-  Residential;                            !- Building Unit Type
-
-OS:AdditionalProperties,
-  {038f1839-74b2-4da7-865d-be4ab8c04714}, !- Handle
-  {d1cf86d7-1e53-4d9a-a4dd-7d3833fa2b44}, !- Object Name
-  Units Represented,                      !- Feature Name 1
-  Integer,                                !- Feature Data Type 1
-  1,                                      !- Feature Value 1
-  NumberOfBedrooms,                       !- Feature Name 2
-  Integer,                                !- Feature Data Type 2
-  3,                                      !- Feature Value 2
-  NumberOfBathrooms,                      !- Feature Name 3
-  Double,                                 !- Feature Data Type 3
-  2,                                      !- Feature Value 3
-  NumberOfOccupants,                      !- Feature Name 4
-  Double,                                 !- Feature Data Type 4
-  3.3900000000000001;                     !- Feature Value 4
-
-OS:BuildingUnit,
-  {0b222695-9565-462b-ac35-2f58035c697b}, !- Handle
-  unit 9,                                 !- Name
-  ,                                       !- Rendering Color
-  Residential;                            !- Building Unit Type
-
-OS:AdditionalProperties,
-  {28d72127-2a89-4ea5-82d9-85e4f4138fe7}, !- Handle
-  {0b222695-9565-462b-ac35-2f58035c697b}, !- Object Name
-  Units Represented,                      !- Feature Name 1
-  Integer,                                !- Feature Data Type 1
-  1,                                      !- Feature Value 1
-  NumberOfBedrooms,                       !- Feature Name 2
-  Integer,                                !- Feature Data Type 2
-  3,                                      !- Feature Value 2
-  NumberOfBathrooms,                      !- Feature Name 3
-  Double,                                 !- Feature Data Type 3
-  2,                                      !- Feature Value 3
-  NumberOfOccupants,                      !- Feature Name 4
-  Double,                                 !- Feature Data Type 4
-  3.3900000000000001;                     !- Feature Value 4
-
-OS:BuildingUnit,
-  {1fd30939-9c4e-48e6-89a6-09998aeabd5f}, !- Handle
-  unit 10,                                !- Name
-  ,                                       !- Rendering Color
-  Residential;                            !- Building Unit Type
-
-OS:AdditionalProperties,
-  {8468be51-6899-4103-b5e6-c0ff4ae6e3a6}, !- Handle
-  {1fd30939-9c4e-48e6-89a6-09998aeabd5f}, !- Object Name
-  Units Represented,                      !- Feature Name 1
-  Integer,                                !- Feature Data Type 1
-  1,                                      !- Feature Value 1
-  NumberOfBedrooms,                       !- Feature Name 2
-  Integer,                                !- Feature Data Type 2
-  3,                                      !- Feature Value 2
-  NumberOfBathrooms,                      !- Feature Name 3
-  Double,                                 !- Feature Data Type 3
-  2,                                      !- Feature Value 3
-  NumberOfOccupants,                      !- Feature Name 4
-  Double,                                 !- Feature Data Type 4
-  3.3900000000000001;                     !- Feature Value 4
-
-OS:Surface,
-  {52e15365-1462-4cca-b08c-cbc6586886cc}, !- Handle
-  Surface 30,                             !- Name
-  Floor,                                  !- Surface Type
-  ,                                       !- Construction Name
-  {79fe5725-af18-460a-9fab-d0f1ba983468}, !- Space Name
-  Surface,                                !- Outside Boundary Condition
-  {c9c9b0c1-e4e3-4e01-9c4e-f4fd42f2faf9}, !- Outside Boundary Condition Object
-  NoSun,                                  !- Sun Exposure
-  NoWind,                                 !- Wind Exposure
-  ,                                       !- View Factor to Ground
-  ,                                       !- Number of Vertices
-  13.716, 0, 4.8768,                      !- X,Y,Z Vertex 1 {m}
-  13.716, -9.144, 4.8768,                 !- X,Y,Z Vertex 2 {m}
-  9.144, -9.144, 4.8768,                  !- X,Y,Z Vertex 3 {m}
-  9.144, 0, 4.8768;                       !- X,Y,Z Vertex 4 {m}
-
-OS:Surface,
-  {4ad9c9b5-dc36-4c59-931d-06ac97d90b4f}, !- Handle
-  Surface 31,                             !- Name
-  Floor,                                  !- Surface Type
-  ,                                       !- Construction Name
-  {79fe5725-af18-460a-9fab-d0f1ba983468}, !- Space Name
-  Surface,                                !- Outside Boundary Condition
-  {8f28ffd6-b170-4118-b0c2-09cd445530f3}, !- Outside Boundary Condition Object
-  NoSun,                                  !- Sun Exposure
-  NoWind,                                 !- Wind Exposure
-  ,                                       !- View Factor to Ground
-  ,                                       !- Number of Vertices
-  13.716, 9.144, 4.8768,                  !- X,Y,Z Vertex 1 {m}
-  13.716, 0, 4.8768,                      !- X,Y,Z Vertex 2 {m}
-  9.144, 0, 4.8768,                       !- X,Y,Z Vertex 3 {m}
-  9.144, 9.144, 4.8768;                   !- X,Y,Z Vertex 4 {m}
-
-OS:Surface,
-  {d24d85c3-fa87-4b02-a268-11307b98eb1c}, !- Handle
-  Surface 32,                             !- Name
-  Floor,                                  !- Surface Type
-  ,                                       !- Construction Name
-  {79fe5725-af18-460a-9fab-d0f1ba983468}, !- Space Name
-  Surface,                                !- Outside Boundary Condition
-  {524f35c7-cbff-4b07-a5b3-674f3bcb20a7}, !- Outside Boundary Condition Object
-  NoSun,                                  !- Sun Exposure
-  NoWind,                                 !- Wind Exposure
-  ,                                       !- View Factor to Ground
-  ,                                       !- Number of Vertices
-  22.86, 0, 4.8768,                       !- X,Y,Z Vertex 1 {m}
-  22.86, -9.144, 4.8768,                  !- X,Y,Z Vertex 2 {m}
-  18.288, -9.144, 4.8768,                 !- X,Y,Z Vertex 3 {m}
-  18.288, 0, 4.8768;                      !- X,Y,Z Vertex 4 {m}
-
-OS:Surface,
-  {418f7544-c4ba-40f4-8728-490a8b552da8}, !- Handle
-  Surface 33,                             !- Name
-  Floor,                                  !- Surface Type
-  ,                                       !- Construction Name
-  {79fe5725-af18-460a-9fab-d0f1ba983468}, !- Space Name
-  Surface,                                !- Outside Boundary Condition
-  {87df4218-057c-47a6-b349-18cebb858b98}, !- Outside Boundary Condition Object
-  NoSun,                                  !- Sun Exposure
-  NoWind,                                 !- Wind Exposure
-  ,                                       !- View Factor to Ground
-  ,                                       !- Number of Vertices
-  9.144, 0, 4.8768,                       !- X,Y,Z Vertex 1 {m}
-  9.144, -9.144, 4.8768,                  !- X,Y,Z Vertex 2 {m}
-  4.572, -9.144, 4.8768,                  !- X,Y,Z Vertex 3 {m}
-  4.572, 0, 4.8768;                       !- X,Y,Z Vertex 4 {m}
-
-OS:Surface,
-  {fa8194e4-e4cb-4d7d-ae27-556e953ab476}, !- Handle
-  Surface 34,                             !- Name
-  Floor,                                  !- Surface Type
-  ,                                       !- Construction Name
-  {79fe5725-af18-460a-9fab-d0f1ba983468}, !- Space Name
-  Surface,                                !- Outside Boundary Condition
-  {52647abf-2bd0-4901-82fe-1888746680f5}, !- Outside Boundary Condition Object
-  NoSun,                                  !- Sun Exposure
-  NoWind,                                 !- Wind Exposure
-  ,                                       !- View Factor to Ground
-  ,                                       !- Number of Vertices
-  18.288, 0, 4.8768,                      !- X,Y,Z Vertex 1 {m}
-  18.288, -9.144, 4.8768,                 !- X,Y,Z Vertex 2 {m}
-  13.716, -9.144, 4.8768,                 !- X,Y,Z Vertex 3 {m}
-  13.716, 0, 4.8768;                      !- X,Y,Z Vertex 4 {m}
-
-OS:Surface,
-  {9941c27f-e090-47ec-a5b4-e8775886f72d}, !- Handle
-  Surface 47,                             !- Name
-  Floor,                                  !- Surface Type
-  ,                                       !- Construction Name
-  {79fe5725-af18-460a-9fab-d0f1ba983468}, !- Space Name
-  Surface,                                !- Outside Boundary Condition
-  {bd0ffbba-083d-47bc-904d-d7e3414c06a0}, !- Outside Boundary Condition Object
-  NoSun,                                  !- Sun Exposure
-  NoWind,                                 !- Wind Exposure
-  ,                                       !- View Factor to Ground
-  ,                                       !- Number of Vertices
-  4.572, 0, 4.8768,                       !- X,Y,Z Vertex 1 {m}
-  4.572, -9.144, 4.8768,                  !- X,Y,Z Vertex 2 {m}
-  0, -9.144, 4.8768,                      !- X,Y,Z Vertex 3 {m}
-  0, 0, 4.8768;                           !- X,Y,Z Vertex 4 {m}
-
-OS:Surface,
-  {c3f364bb-c9f1-422f-865d-066eb73f4de3}, !- Handle
-  Surface 48,                             !- Name
-  Floor,                                  !- Surface Type
-  ,                                       !- Construction Name
-  {79fe5725-af18-460a-9fab-d0f1ba983468}, !- Space Name
-  Surface,                                !- Outside Boundary Condition
-  {3cfdfae9-a26d-4823-871f-c727f4346290}, !- Outside Boundary Condition Object
-  NoSun,                                  !- Sun Exposure
-  NoWind,                                 !- Wind Exposure
-  ,                                       !- View Factor to Ground
-  ,                                       !- Number of Vertices
-  4.572, 9.144, 4.8768,                   !- X,Y,Z Vertex 1 {m}
-  4.572, 0, 4.8768,                       !- X,Y,Z Vertex 2 {m}
-  0, 0, 4.8768,                           !- X,Y,Z Vertex 3 {m}
-  0, 9.144, 4.8768;                       !- X,Y,Z Vertex 4 {m}
-
-OS:Surface,
-  {ef00e196-10dd-4724-816d-ec59f61ce8d8}, !- Handle
-  Surface 49,                             !- Name
-  Floor,                                  !- Surface Type
-  ,                                       !- Construction Name
-  {79fe5725-af18-460a-9fab-d0f1ba983468}, !- Space Name
-  Surface,                                !- Outside Boundary Condition
-  {6ead8a6a-e639-4aae-9337-d9e016c964c8}, !- Outside Boundary Condition Object
-  NoSun,                                  !- Sun Exposure
-  NoWind,                                 !- Wind Exposure
-  ,                                       !- View Factor to Ground
-  ,                                       !- Number of Vertices
-  9.144, 9.144, 4.8768,                   !- X,Y,Z Vertex 1 {m}
-  9.144, 0, 4.8768,                       !- X,Y,Z Vertex 2 {m}
-  4.572, 0, 4.8768,                       !- X,Y,Z Vertex 3 {m}
-  4.572, 9.144, 4.8768;                   !- X,Y,Z Vertex 4 {m}
-
-OS:Surface,
-  {cc5ba5fa-a2d7-4c10-b02d-0ae421c16e4f}, !- Handle
-  Surface 50,                             !- Name
-  Floor,                                  !- Surface Type
-  ,                                       !- Construction Name
-  {79fe5725-af18-460a-9fab-d0f1ba983468}, !- Space Name
-  Surface,                                !- Outside Boundary Condition
-  {cef7d51b-e0d9-4cd1-aca4-fc1f67b0aaaf}, !- Outside Boundary Condition Object
-  NoSun,                                  !- Sun Exposure
-  NoWind,                                 !- Wind Exposure
-  ,                                       !- View Factor to Ground
-  ,                                       !- Number of Vertices
-  18.288, 9.144, 4.8768,                  !- X,Y,Z Vertex 1 {m}
-  18.288, 0, 4.8768,                      !- X,Y,Z Vertex 2 {m}
-  13.716, 0, 4.8768,                      !- X,Y,Z Vertex 3 {m}
-  13.716, 9.144, 4.8768;                  !- X,Y,Z Vertex 4 {m}
-
-OS:External:File,
-  {9b69d4c9-f8cb-46b0-b29a-4822649e6417}, !- Handle
-  8760.csv,                               !- Name
-  8760.csv;                               !- File Name
-
-OS:Schedule:Day,
-  {4273aed5-8593-4fe9-8c93-228f863071c9}, !- Handle
-  Schedule Day 1,                         !- Name
-  ,                                       !- Schedule Type Limits Name
-  ,                                       !- Interpolate to Timestep
-  24,                                     !- Hour 1
-  0,                                      !- Minute 1
-  0;                                      !- Value Until Time 1
-
-OS:Schedule:Day,
-  {28ce072b-4814-4d3d-a580-d59c8b1d642f}, !- Handle
-  Schedule Day 2,                         !- Name
-  ,                                       !- Schedule Type Limits Name
-  ,                                       !- Interpolate to Timestep
-  24,                                     !- Hour 1
-  0,                                      !- Minute 1
-  1;                                      !- Value Until Time 1
-
-OS:Schedule:File,
-  {618b34f4-f984-47f0-ace5-4818c647b721}, !- Handle
-  occupants,                              !- Name
-  {ef2a74a3-db32-4d58-b901-6e53a3b75dd4}, !- Schedule Type Limits Name
-  {9b69d4c9-f8cb-46b0-b29a-4822649e6417}, !- External File Name
-  1,                                      !- Column Number
-  1,                                      !- Rows to Skip at Top
-  8760,                                   !- Number of Hours of Data
-  ,                                       !- Column Separator
-  ,                                       !- Interpolate to Timestep
-  60;                                     !- Minutes per Item
-
-OS:Schedule:Ruleset,
-  {5b440a77-1884-41e6-910e-da547f75d557}, !- Handle
-  Schedule Ruleset 1,                     !- Name
-  {6e7f1597-75ce-4e2e-b345-0e97236d63f6}, !- Schedule Type Limits Name
-  {5b73f6c6-094b-4636-9bea-3d965f8df2f8}; !- Default Day Schedule Name
-
-OS:Schedule:Day,
-  {5b73f6c6-094b-4636-9bea-3d965f8df2f8}, !- Handle
-  Schedule Day 3,                         !- Name
-  {6e7f1597-75ce-4e2e-b345-0e97236d63f6}, !- Schedule Type Limits Name
-  ,                                       !- Interpolate to Timestep
-  24,                                     !- Hour 1
-  0,                                      !- Minute 1
-  112.539290946133;                       !- Value Until Time 1
+  People,                                 !- Number of People Calculation Method
+  1.695,                                  !- Number of People {people}
+  ,                                       !- People per Space Floor Area {person/m2}
+  ,                                       !- Space Floor Area per Person {m2/person}
+  0.319734,                               !- Fraction Radiant
+  0.573,                                  !- Sensible Heat Fraction
+  0,                                      !- Carbon Dioxide Generation Rate {m3/s-W}
+  No,                                     !- Enable ASHRAE 55 Comfort Warnings
+  ZoneAveraged;                           !- Mean Radiant Temperature Calculation Type
+
+OS:People,
+  {b6e9e467-0aa7-42bf-bfd5-6de7530c94fc}, !- Handle
+  res occupants|living space,             !- Name
+  {6f0fadfa-5c21-4d7c-9daa-f5119d2e5e5c}, !- People Definition Name
+  {33269f46-b6ce-46d4-b2fd-b8ef845df982}, !- Space or SpaceType Name
+  {0379be15-9425-4bb1-9ff4-c606d861cfa5}, !- Number of People Schedule Name
+  {8b7c5c7a-7fbc-47c6-8f7a-984542efadf5}, !- Activity Level Schedule Name
+  ,                                       !- Surface Name/Angle Factor List Name
+  ,                                       !- Work Efficiency Schedule Name
+  ,                                       !- Clothing Insulation Schedule Name
+  ,                                       !- Air Velocity Schedule Name
+  1;                                      !- Multiplier
+
+OS:ScheduleTypeLimits,
+  {d7bf3a93-59e9-4732-8dc7-30dec136afac}, !- Handle
+  ActivityLevel,                          !- Name
+  0,                                      !- Lower Limit Value
+  ,                                       !- Upper Limit Value
+  Continuous,                             !- Numeric Type
+  ActivityLevel;                          !- Unit Type
+
+OS:ScheduleTypeLimits,
+  {1603c9fb-ec3d-4f73-9ac6-b5dea41f77c3}, !- Handle
+  Fractional,                             !- Name
+  0,                                      !- Lower Limit Value
+  1,                                      !- Upper Limit Value
+  Continuous;                             !- Numeric Type
 
 OS:People:Definition,
-  {950069a6-2478-42d2-9e9e-19a453938c39}, !- Handle
+  {9e4e885f-a25d-4c85-b93a-47b1a9785597}, !- Handle
   res occupants|living space|story 2,     !- Name
   People,                                 !- Number of People Calculation Method
   1.695,                                  !- Number of People {people}
@@ -4642,725 +909,14 @@
   ZoneAveraged;                           !- Mean Radiant Temperature Calculation Type
 
 OS:People,
-  {c5abd1a1-15ec-4c0d-b88c-2955a7abe574}, !- Handle
+  {81690e47-a543-4163-a2fa-cdb4d6d2831e}, !- Handle
   res occupants|living space|story 2,     !- Name
-  {950069a6-2478-42d2-9e9e-19a453938c39}, !- People Definition Name
-  {21b605de-9c38-47c3-806a-d6925ba25f05}, !- Space or SpaceType Name
-  {618b34f4-f984-47f0-ace5-4818c647b721}, !- Number of People Schedule Name
-  {5b440a77-1884-41e6-910e-da547f75d557}, !- Activity Level Schedule Name
+  {9e4e885f-a25d-4c85-b93a-47b1a9785597}, !- People Definition Name
+  {4942cfce-41d4-431f-845f-0f83331f3927}, !- Space or SpaceType Name
+  {0379be15-9425-4bb1-9ff4-c606d861cfa5}, !- Number of People Schedule Name
+  {8b7c5c7a-7fbc-47c6-8f7a-984542efadf5}, !- Activity Level Schedule Name
   ,                                       !- Surface Name/Angle Factor List Name
   ,                                       !- Work Efficiency Schedule Name
   ,                                       !- Clothing Insulation Schedule Name
   ,                                       !- Air Velocity Schedule Name
   1;                                      !- Multiplier
-
-OS:ScheduleTypeLimits,
-  {6e7f1597-75ce-4e2e-b345-0e97236d63f6}, !- Handle
-  ActivityLevel,                          !- Name
-  0,                                      !- Lower Limit Value
-  ,                                       !- Upper Limit Value
-  Continuous,                             !- Numeric Type
-  ActivityLevel;                          !- Unit Type
-
-OS:ScheduleTypeLimits,
-  {ef2a74a3-db32-4d58-b901-6e53a3b75dd4}, !- Handle
-  Fractional,                             !- Name
-  0,                                      !- Lower Limit Value
-  1,                                      !- Upper Limit Value
-  Continuous;                             !- Numeric Type
-
-OS:People:Definition,
-  {0e9b87a2-3af8-4324-beb3-1cbb8c79cf76}, !- Handle
-  res occupants|living space,             !- Name
-  People,                                 !- Number of People Calculation Method
-  1.695,                                  !- Number of People {people}
-  ,                                       !- People per Space Floor Area {person/m2}
-  ,                                       !- Space Floor Area per Person {m2/person}
-  0.319734,                               !- Fraction Radiant
-  0.573,                                  !- Sensible Heat Fraction
-  0,                                      !- Carbon Dioxide Generation Rate {m3/s-W}
-  No,                                     !- Enable ASHRAE 55 Comfort Warnings
-  ZoneAveraged;                           !- Mean Radiant Temperature Calculation Type
-
-OS:People,
-  {aa14b07b-713f-424f-b288-b000f5de123b}, !- Handle
-  res occupants|living space,             !- Name
-  {0e9b87a2-3af8-4324-beb3-1cbb8c79cf76}, !- People Definition Name
-  {9c0b7c0b-107b-42de-a6c0-15756a50b56b}, !- Space or SpaceType Name
-  {618b34f4-f984-47f0-ace5-4818c647b721}, !- Number of People Schedule Name
-  {5b440a77-1884-41e6-910e-da547f75d557}, !- Activity Level Schedule Name
-  ,                                       !- Surface Name/Angle Factor List Name
-  ,                                       !- Work Efficiency Schedule Name
-  ,                                       !- Clothing Insulation Schedule Name
-  ,                                       !- Air Velocity Schedule Name
-  1;                                      !- Multiplier
-
-OS:Schedule:Day,
-  {d4781f4e-b906-45a7-9af9-0e5a26903c04}, !- Handle
-  Schedule Day 4,                         !- Name
-  ,                                       !- Schedule Type Limits Name
-  ,                                       !- Interpolate to Timestep
-  24,                                     !- Hour 1
-  0,                                      !- Minute 1
-  0;                                      !- Value Until Time 1
-
-OS:Schedule:Day,
-  {197e91b3-b995-4fef-98b6-59cf9c1240c0}, !- Handle
-  Schedule Day 5,                         !- Name
-  ,                                       !- Schedule Type Limits Name
-  ,                                       !- Interpolate to Timestep
-  24,                                     !- Hour 1
-  0,                                      !- Minute 1
-  1;                                      !- Value Until Time 1
-
-OS:People:Definition,
-  {0cc38388-0748-4409-b239-f567069b7f40}, !- Handle
-  res occupants|unit 2|living space|unit 2, !- Name
-  People,                                 !- Number of People Calculation Method
-  1.695,                                  !- Number of People {people}
-  ,                                       !- People per Space Floor Area {person/m2}
-  ,                                       !- Space Floor Area per Person {m2/person}
-  0.319734,                               !- Fraction Radiant
-  0.573,                                  !- Sensible Heat Fraction
-  0,                                      !- Carbon Dioxide Generation Rate {m3/s-W}
-  No,                                     !- Enable ASHRAE 55 Comfort Warnings
-  ZoneAveraged;                           !- Mean Radiant Temperature Calculation Type
-
-OS:People,
-  {e6f80387-abff-48c3-8432-7eecbdc36796}, !- Handle
-  res occupants|unit 2|living space|unit 2, !- Name
-  {0cc38388-0748-4409-b239-f567069b7f40}, !- People Definition Name
-  {d33d824c-a7bc-4cff-8e8d-771e84301100}, !- Space or SpaceType Name
-  {618b34f4-f984-47f0-ace5-4818c647b721}, !- Number of People Schedule Name
-  {5b440a77-1884-41e6-910e-da547f75d557}, !- Activity Level Schedule Name
-  ,                                       !- Surface Name/Angle Factor List Name
-  ,                                       !- Work Efficiency Schedule Name
-  ,                                       !- Clothing Insulation Schedule Name
-  ,                                       !- Air Velocity Schedule Name
-  1;                                      !- Multiplier
-
-OS:People:Definition,
-  {d8114256-cace-49b6-9850-0886ec311120}, !- Handle
-  res occupants|unit 2|living space|unit 2|story 2, !- Name
-  People,                                 !- Number of People Calculation Method
-  1.695,                                  !- Number of People {people}
-  ,                                       !- People per Space Floor Area {person/m2}
-  ,                                       !- Space Floor Area per Person {m2/person}
-  0.319734,                               !- Fraction Radiant
-  0.573,                                  !- Sensible Heat Fraction
-  0,                                      !- Carbon Dioxide Generation Rate {m3/s-W}
-  No,                                     !- Enable ASHRAE 55 Comfort Warnings
-  ZoneAveraged;                           !- Mean Radiant Temperature Calculation Type
-
-OS:People,
-  {98ae94f0-960d-4a65-a5f1-9c22de6dc624}, !- Handle
-  res occupants|unit 2|living space|unit 2|story 2, !- Name
-  {d8114256-cace-49b6-9850-0886ec311120}, !- People Definition Name
-  {04ff721f-e899-4b85-b002-1986b486bd8a}, !- Space or SpaceType Name
-  {618b34f4-f984-47f0-ace5-4818c647b721}, !- Number of People Schedule Name
-  {5b440a77-1884-41e6-910e-da547f75d557}, !- Activity Level Schedule Name
-  ,                                       !- Surface Name/Angle Factor List Name
-  ,                                       !- Work Efficiency Schedule Name
-  ,                                       !- Clothing Insulation Schedule Name
-  ,                                       !- Air Velocity Schedule Name
-  1;                                      !- Multiplier
-
-OS:Schedule:Day,
-  {c4cdd5d6-06e3-462b-a5a0-729a59e674ee}, !- Handle
-  Schedule Day 6,                         !- Name
-  ,                                       !- Schedule Type Limits Name
-  ,                                       !- Interpolate to Timestep
-  24,                                     !- Hour 1
-  0,                                      !- Minute 1
-  0;                                      !- Value Until Time 1
-
-OS:Schedule:Day,
-  {79a54c29-2c4e-426c-85fc-e97fcc5dcbb2}, !- Handle
-  Schedule Day 7,                         !- Name
-  ,                                       !- Schedule Type Limits Name
-  ,                                       !- Interpolate to Timestep
-  24,                                     !- Hour 1
-  0,                                      !- Minute 1
-  1;                                      !- Value Until Time 1
-
-OS:People:Definition,
-  {87a09bef-de47-48d2-96f4-fe131cf68c4e}, !- Handle
-  res occupants|unit 3|living space|unit 3|story 2, !- Name
-  People,                                 !- Number of People Calculation Method
-  1.695,                                  !- Number of People {people}
-  ,                                       !- People per Space Floor Area {person/m2}
-  ,                                       !- Space Floor Area per Person {m2/person}
-  0.319734,                               !- Fraction Radiant
-  0.573,                                  !- Sensible Heat Fraction
-  0,                                      !- Carbon Dioxide Generation Rate {m3/s-W}
-  No,                                     !- Enable ASHRAE 55 Comfort Warnings
-  ZoneAveraged;                           !- Mean Radiant Temperature Calculation Type
-
-OS:People,
-  {1d09446d-fcca-4d82-93d1-bc113b0feea0}, !- Handle
-  res occupants|unit 3|living space|unit 3|story 2, !- Name
-  {87a09bef-de47-48d2-96f4-fe131cf68c4e}, !- People Definition Name
-  {0ad02fbf-ba22-44f6-b4d7-c8c2186b8885}, !- Space or SpaceType Name
-  {618b34f4-f984-47f0-ace5-4818c647b721}, !- Number of People Schedule Name
-  {5b440a77-1884-41e6-910e-da547f75d557}, !- Activity Level Schedule Name
-  ,                                       !- Surface Name/Angle Factor List Name
-  ,                                       !- Work Efficiency Schedule Name
-  ,                                       !- Clothing Insulation Schedule Name
-  ,                                       !- Air Velocity Schedule Name
-  1;                                      !- Multiplier
-
-OS:People:Definition,
-  {962a2f27-e151-47e8-8504-f5ce8dd23fd7}, !- Handle
-  res occupants|unit 3|living space|unit 3|story 1, !- Name
-  People,                                 !- Number of People Calculation Method
-  1.695,                                  !- Number of People {people}
-  ,                                       !- People per Space Floor Area {person/m2}
-  ,                                       !- Space Floor Area per Person {m2/person}
-  0.319734,                               !- Fraction Radiant
-  0.573,                                  !- Sensible Heat Fraction
-  0,                                      !- Carbon Dioxide Generation Rate {m3/s-W}
-  No,                                     !- Enable ASHRAE 55 Comfort Warnings
-  ZoneAveraged;                           !- Mean Radiant Temperature Calculation Type
-
-OS:People,
-  {84142b98-c8dd-4adf-8a76-59dc80731b53}, !- Handle
-  res occupants|unit 3|living space|unit 3|story 1, !- Name
-  {962a2f27-e151-47e8-8504-f5ce8dd23fd7}, !- People Definition Name
-  {e2def6eb-df84-4508-9d50-70106ea5e3a5}, !- Space or SpaceType Name
-  {618b34f4-f984-47f0-ace5-4818c647b721}, !- Number of People Schedule Name
-  {5b440a77-1884-41e6-910e-da547f75d557}, !- Activity Level Schedule Name
-  ,                                       !- Surface Name/Angle Factor List Name
-  ,                                       !- Work Efficiency Schedule Name
-  ,                                       !- Clothing Insulation Schedule Name
-  ,                                       !- Air Velocity Schedule Name
-  1;                                      !- Multiplier
-
-OS:Schedule:Day,
-  {1c1735f1-7560-47a0-b593-5491e2445fcc}, !- Handle
-  Schedule Day 8,                         !- Name
-  ,                                       !- Schedule Type Limits Name
-  ,                                       !- Interpolate to Timestep
-  24,                                     !- Hour 1
-  0,                                      !- Minute 1
-  0;                                      !- Value Until Time 1
-
-OS:Schedule:Day,
-  {c5f66a99-a230-4ae1-8dc1-74b74b992ed4}, !- Handle
-  Schedule Day 9,                         !- Name
-  ,                                       !- Schedule Type Limits Name
-  ,                                       !- Interpolate to Timestep
-  24,                                     !- Hour 1
-  0,                                      !- Minute 1
-  1;                                      !- Value Until Time 1
-
-OS:People:Definition,
-  {7fedff69-889a-4787-a760-3cd7bb967606}, !- Handle
-  res occupants|unit 4|living space|unit 4|story 2, !- Name
-  People,                                 !- Number of People Calculation Method
-  1.695,                                  !- Number of People {people}
-  ,                                       !- People per Space Floor Area {person/m2}
-  ,                                       !- Space Floor Area per Person {m2/person}
-  0.319734,                               !- Fraction Radiant
-  0.573,                                  !- Sensible Heat Fraction
-  0,                                      !- Carbon Dioxide Generation Rate {m3/s-W}
-  No,                                     !- Enable ASHRAE 55 Comfort Warnings
-  ZoneAveraged;                           !- Mean Radiant Temperature Calculation Type
-
-OS:People,
-  {32fff1a9-4708-40de-bd28-82fe5ecbcf84}, !- Handle
-  res occupants|unit 4|living space|unit 4|story 2, !- Name
-  {7fedff69-889a-4787-a760-3cd7bb967606}, !- People Definition Name
-  {d55df7c3-2b95-4611-aab3-a837bd5cf958}, !- Space or SpaceType Name
-  {618b34f4-f984-47f0-ace5-4818c647b721}, !- Number of People Schedule Name
-  {5b440a77-1884-41e6-910e-da547f75d557}, !- Activity Level Schedule Name
-  ,                                       !- Surface Name/Angle Factor List Name
-  ,                                       !- Work Efficiency Schedule Name
-  ,                                       !- Clothing Insulation Schedule Name
-  ,                                       !- Air Velocity Schedule Name
-  1;                                      !- Multiplier
-
-OS:People:Definition,
-  {dd214076-1962-49be-a17f-898e90dfb987}, !- Handle
-  res occupants|unit 4|living space|unit 4|story 1, !- Name
-  People,                                 !- Number of People Calculation Method
-  1.695,                                  !- Number of People {people}
-  ,                                       !- People per Space Floor Area {person/m2}
-  ,                                       !- Space Floor Area per Person {m2/person}
-  0.319734,                               !- Fraction Radiant
-  0.573,                                  !- Sensible Heat Fraction
-  0,                                      !- Carbon Dioxide Generation Rate {m3/s-W}
-  No,                                     !- Enable ASHRAE 55 Comfort Warnings
-  ZoneAveraged;                           !- Mean Radiant Temperature Calculation Type
-
-OS:People,
-  {edbf82a4-6591-46ea-a3e3-a926d341705d}, !- Handle
-  res occupants|unit 4|living space|unit 4|story 1, !- Name
-  {dd214076-1962-49be-a17f-898e90dfb987}, !- People Definition Name
-  {14719681-8053-42e5-b993-f0209d247669}, !- Space or SpaceType Name
-  {618b34f4-f984-47f0-ace5-4818c647b721}, !- Number of People Schedule Name
-  {5b440a77-1884-41e6-910e-da547f75d557}, !- Activity Level Schedule Name
-  ,                                       !- Surface Name/Angle Factor List Name
-  ,                                       !- Work Efficiency Schedule Name
-  ,                                       !- Clothing Insulation Schedule Name
-  ,                                       !- Air Velocity Schedule Name
-  1;                                      !- Multiplier
-
-OS:Schedule:Day,
-  {d3a77b4e-4eca-4cd3-9243-3ad9d1908f0a}, !- Handle
-  Schedule Day 10,                        !- Name
-  ,                                       !- Schedule Type Limits Name
-  ,                                       !- Interpolate to Timestep
-  24,                                     !- Hour 1
-  0,                                      !- Minute 1
-  0;                                      !- Value Until Time 1
-
-OS:Schedule:Day,
-  {484554d6-dc7d-4197-be61-846d7f732cbc}, !- Handle
-  Schedule Day 11,                        !- Name
-  ,                                       !- Schedule Type Limits Name
-  ,                                       !- Interpolate to Timestep
-  24,                                     !- Hour 1
-  0,                                      !- Minute 1
-  1;                                      !- Value Until Time 1
-
-OS:People:Definition,
-  {aa52e155-6833-4350-a228-6813e79fc245}, !- Handle
-  res occupants|unit 5|living space|unit 5|story 2, !- Name
-  People,                                 !- Number of People Calculation Method
-  1.695,                                  !- Number of People {people}
-  ,                                       !- People per Space Floor Area {person/m2}
-  ,                                       !- Space Floor Area per Person {m2/person}
-  0.319734,                               !- Fraction Radiant
-  0.573,                                  !- Sensible Heat Fraction
-  0,                                      !- Carbon Dioxide Generation Rate {m3/s-W}
-  No,                                     !- Enable ASHRAE 55 Comfort Warnings
-  ZoneAveraged;                           !- Mean Radiant Temperature Calculation Type
-
-OS:People,
-  {0f4d4d6b-9f26-4210-b886-5c22b873b295}, !- Handle
-  res occupants|unit 5|living space|unit 5|story 2, !- Name
-  {aa52e155-6833-4350-a228-6813e79fc245}, !- People Definition Name
-  {8a8034e8-cfc8-4c63-a313-15cb3b52fdd2}, !- Space or SpaceType Name
-  {618b34f4-f984-47f0-ace5-4818c647b721}, !- Number of People Schedule Name
-  {5b440a77-1884-41e6-910e-da547f75d557}, !- Activity Level Schedule Name
-  ,                                       !- Surface Name/Angle Factor List Name
-  ,                                       !- Work Efficiency Schedule Name
-  ,                                       !- Clothing Insulation Schedule Name
-  ,                                       !- Air Velocity Schedule Name
-  1;                                      !- Multiplier
-
-OS:People:Definition,
-  {c5c998f7-c4c0-4574-a25c-aca0909d8ab9}, !- Handle
-  res occupants|unit 5|living space|unit 5|story 1, !- Name
-  People,                                 !- Number of People Calculation Method
-  1.695,                                  !- Number of People {people}
-  ,                                       !- People per Space Floor Area {person/m2}
-  ,                                       !- Space Floor Area per Person {m2/person}
-  0.319734,                               !- Fraction Radiant
-  0.573,                                  !- Sensible Heat Fraction
-  0,                                      !- Carbon Dioxide Generation Rate {m3/s-W}
-  No,                                     !- Enable ASHRAE 55 Comfort Warnings
-  ZoneAveraged;                           !- Mean Radiant Temperature Calculation Type
-
-OS:People,
-  {96acbe7a-31ab-4f07-b3d5-a8f81c1ffc56}, !- Handle
-  res occupants|unit 5|living space|unit 5|story 1, !- Name
-  {c5c998f7-c4c0-4574-a25c-aca0909d8ab9}, !- People Definition Name
-  {da628edc-0c80-480b-8a79-55a205726b6e}, !- Space or SpaceType Name
-  {618b34f4-f984-47f0-ace5-4818c647b721}, !- Number of People Schedule Name
-  {5b440a77-1884-41e6-910e-da547f75d557}, !- Activity Level Schedule Name
-  ,                                       !- Surface Name/Angle Factor List Name
-  ,                                       !- Work Efficiency Schedule Name
-  ,                                       !- Clothing Insulation Schedule Name
-  ,                                       !- Air Velocity Schedule Name
-  1;                                      !- Multiplier
-
-OS:Schedule:Day,
-  {4e2f8a42-c310-4216-b938-d8441714600d}, !- Handle
-  Schedule Day 12,                        !- Name
-  ,                                       !- Schedule Type Limits Name
-  ,                                       !- Interpolate to Timestep
-  24,                                     !- Hour 1
-  0,                                      !- Minute 1
-  0;                                      !- Value Until Time 1
-
-OS:Schedule:Day,
-  {207c20c8-d41c-42a2-a651-74841ccf52ec}, !- Handle
-  Schedule Day 13,                        !- Name
-  ,                                       !- Schedule Type Limits Name
-  ,                                       !- Interpolate to Timestep
-  24,                                     !- Hour 1
-  0,                                      !- Minute 1
-  1;                                      !- Value Until Time 1
-
-OS:People:Definition,
-  {289b0040-f4ca-466b-b9bd-b8e890323011}, !- Handle
-  res occupants|unit 6|living space|unit 6|story 1, !- Name
-  People,                                 !- Number of People Calculation Method
-  1.695,                                  !- Number of People {people}
-  ,                                       !- People per Space Floor Area {person/m2}
-  ,                                       !- Space Floor Area per Person {m2/person}
-  0.319734,                               !- Fraction Radiant
-  0.573,                                  !- Sensible Heat Fraction
-  0,                                      !- Carbon Dioxide Generation Rate {m3/s-W}
-  No,                                     !- Enable ASHRAE 55 Comfort Warnings
-  ZoneAveraged;                           !- Mean Radiant Temperature Calculation Type
-
-OS:People,
-  {61c58ce2-6e5a-486f-a90f-3a0b35a8e227}, !- Handle
-  res occupants|unit 6|living space|unit 6|story 1, !- Name
-  {289b0040-f4ca-466b-b9bd-b8e890323011}, !- People Definition Name
-  {b3b7e3e7-1f8c-4fc8-8de2-a84976c0c7dd}, !- Space or SpaceType Name
-  {618b34f4-f984-47f0-ace5-4818c647b721}, !- Number of People Schedule Name
-  {5b440a77-1884-41e6-910e-da547f75d557}, !- Activity Level Schedule Name
-  ,                                       !- Surface Name/Angle Factor List Name
-  ,                                       !- Work Efficiency Schedule Name
-  ,                                       !- Clothing Insulation Schedule Name
-  ,                                       !- Air Velocity Schedule Name
-  1;                                      !- Multiplier
-
-OS:People:Definition,
-  {71207db5-c019-44e1-96a0-827a08fea664}, !- Handle
-  res occupants|unit 6|living space|unit 6|story 2, !- Name
-  People,                                 !- Number of People Calculation Method
-  1.695,                                  !- Number of People {people}
-  ,                                       !- People per Space Floor Area {person/m2}
-  ,                                       !- Space Floor Area per Person {m2/person}
-  0.319734,                               !- Fraction Radiant
-  0.573,                                  !- Sensible Heat Fraction
-  0,                                      !- Carbon Dioxide Generation Rate {m3/s-W}
-  No,                                     !- Enable ASHRAE 55 Comfort Warnings
-  ZoneAveraged;                           !- Mean Radiant Temperature Calculation Type
-
-OS:People,
-  {7d3a14b1-f796-407b-8894-967d562fefd1}, !- Handle
-  res occupants|unit 6|living space|unit 6|story 2, !- Name
-  {71207db5-c019-44e1-96a0-827a08fea664}, !- People Definition Name
-  {df320d49-153c-4d90-8118-2464f7702a0c}, !- Space or SpaceType Name
-  {618b34f4-f984-47f0-ace5-4818c647b721}, !- Number of People Schedule Name
-  {5b440a77-1884-41e6-910e-da547f75d557}, !- Activity Level Schedule Name
-  ,                                       !- Surface Name/Angle Factor List Name
-  ,                                       !- Work Efficiency Schedule Name
-  ,                                       !- Clothing Insulation Schedule Name
-  ,                                       !- Air Velocity Schedule Name
-  1;                                      !- Multiplier
-
-OS:Schedule:Day,
-  {361985cb-c1e3-4f89-9930-9e34ec29f597}, !- Handle
-  Schedule Day 14,                        !- Name
-  ,                                       !- Schedule Type Limits Name
-  ,                                       !- Interpolate to Timestep
-  24,                                     !- Hour 1
-  0,                                      !- Minute 1
-  0;                                      !- Value Until Time 1
-
-OS:Schedule:Day,
-  {faa40567-c1b5-43c0-8cb8-ca239977f0b2}, !- Handle
-  Schedule Day 15,                        !- Name
-  ,                                       !- Schedule Type Limits Name
-  ,                                       !- Interpolate to Timestep
-  24,                                     !- Hour 1
-  0,                                      !- Minute 1
-  1;                                      !- Value Until Time 1
-
-OS:People:Definition,
-  {1e22d091-a525-4431-8f00-65f8a9a704d2}, !- Handle
-  res occupants|unit 7|living space|unit 7|story 1, !- Name
-  People,                                 !- Number of People Calculation Method
-  1.695,                                  !- Number of People {people}
-  ,                                       !- People per Space Floor Area {person/m2}
-  ,                                       !- Space Floor Area per Person {m2/person}
-  0.319734,                               !- Fraction Radiant
-  0.573,                                  !- Sensible Heat Fraction
-  0,                                      !- Carbon Dioxide Generation Rate {m3/s-W}
-  No,                                     !- Enable ASHRAE 55 Comfort Warnings
-  ZoneAveraged;                           !- Mean Radiant Temperature Calculation Type
-
-OS:People,
-  {1107fcde-b914-45c8-b6c5-3efeefd362f0}, !- Handle
-  res occupants|unit 7|living space|unit 7|story 1, !- Name
-  {1e22d091-a525-4431-8f00-65f8a9a704d2}, !- People Definition Name
-  {e4e22336-9bc2-4015-ae46-e3f867e61462}, !- Space or SpaceType Name
-  {618b34f4-f984-47f0-ace5-4818c647b721}, !- Number of People Schedule Name
-  {5b440a77-1884-41e6-910e-da547f75d557}, !- Activity Level Schedule Name
-  ,                                       !- Surface Name/Angle Factor List Name
-  ,                                       !- Work Efficiency Schedule Name
-  ,                                       !- Clothing Insulation Schedule Name
-  ,                                       !- Air Velocity Schedule Name
-  1;                                      !- Multiplier
-
-OS:People:Definition,
-  {4100ae60-22fe-4d46-8ad8-d73e0d17a525}, !- Handle
-  res occupants|unit 7|living space|unit 7|story 2, !- Name
-  People,                                 !- Number of People Calculation Method
-  1.695,                                  !- Number of People {people}
-  ,                                       !- People per Space Floor Area {person/m2}
-  ,                                       !- Space Floor Area per Person {m2/person}
-  0.319734,                               !- Fraction Radiant
-  0.573,                                  !- Sensible Heat Fraction
-  0,                                      !- Carbon Dioxide Generation Rate {m3/s-W}
-  No,                                     !- Enable ASHRAE 55 Comfort Warnings
-  ZoneAveraged;                           !- Mean Radiant Temperature Calculation Type
-
-OS:People,
-  {aed8b882-cbec-4c6e-aeed-26967e7ac842}, !- Handle
-  res occupants|unit 7|living space|unit 7|story 2, !- Name
-  {4100ae60-22fe-4d46-8ad8-d73e0d17a525}, !- People Definition Name
-  {9d4bb061-f408-4df1-8619-ab01ae774e03}, !- Space or SpaceType Name
-  {618b34f4-f984-47f0-ace5-4818c647b721}, !- Number of People Schedule Name
-  {5b440a77-1884-41e6-910e-da547f75d557}, !- Activity Level Schedule Name
-  ,                                       !- Surface Name/Angle Factor List Name
-  ,                                       !- Work Efficiency Schedule Name
-  ,                                       !- Clothing Insulation Schedule Name
-  ,                                       !- Air Velocity Schedule Name
-  1;                                      !- Multiplier
-
-OS:Schedule:Day,
-  {e8408840-2729-491a-8cec-1cdf78f8af24}, !- Handle
-  Schedule Day 16,                        !- Name
-  ,                                       !- Schedule Type Limits Name
-  ,                                       !- Interpolate to Timestep
-  24,                                     !- Hour 1
-  0,                                      !- Minute 1
-  0;                                      !- Value Until Time 1
-
-OS:Schedule:Day,
-  {4271acd6-5978-4302-a0d1-fe0d4e4ea0d6}, !- Handle
-  Schedule Day 17,                        !- Name
-  ,                                       !- Schedule Type Limits Name
-  ,                                       !- Interpolate to Timestep
-  24,                                     !- Hour 1
-  0,                                      !- Minute 1
-  1;                                      !- Value Until Time 1
-
-OS:People:Definition,
-  {d748624e-53fe-453d-bfbd-87789a959404}, !- Handle
-  res occupants|unit 8|living space|unit 8|story 1, !- Name
-  People,                                 !- Number of People Calculation Method
-  1.695,                                  !- Number of People {people}
-  ,                                       !- People per Space Floor Area {person/m2}
-  ,                                       !- Space Floor Area per Person {m2/person}
-  0.319734,                               !- Fraction Radiant
-  0.573,                                  !- Sensible Heat Fraction
-  0,                                      !- Carbon Dioxide Generation Rate {m3/s-W}
-  No,                                     !- Enable ASHRAE 55 Comfort Warnings
-  ZoneAveraged;                           !- Mean Radiant Temperature Calculation Type
-
-OS:People,
-  {752a025b-7277-426f-b0de-73b04297948b}, !- Handle
-  res occupants|unit 8|living space|unit 8|story 1, !- Name
-  {d748624e-53fe-453d-bfbd-87789a959404}, !- People Definition Name
-  {32c50540-2508-46aa-bee8-7b7ac132d696}, !- Space or SpaceType Name
-  {618b34f4-f984-47f0-ace5-4818c647b721}, !- Number of People Schedule Name
-  {5b440a77-1884-41e6-910e-da547f75d557}, !- Activity Level Schedule Name
-  ,                                       !- Surface Name/Angle Factor List Name
-  ,                                       !- Work Efficiency Schedule Name
-  ,                                       !- Clothing Insulation Schedule Name
-  ,                                       !- Air Velocity Schedule Name
-  1;                                      !- Multiplier
-
-OS:People:Definition,
-  {e3fef1a6-c9b1-4b95-be74-e62fe73c50f3}, !- Handle
-  res occupants|unit 8|living space|unit 8|story 2, !- Name
-  People,                                 !- Number of People Calculation Method
-  1.695,                                  !- Number of People {people}
-  ,                                       !- People per Space Floor Area {person/m2}
-  ,                                       !- Space Floor Area per Person {m2/person}
-  0.319734,                               !- Fraction Radiant
-  0.573,                                  !- Sensible Heat Fraction
-  0,                                      !- Carbon Dioxide Generation Rate {m3/s-W}
-  No,                                     !- Enable ASHRAE 55 Comfort Warnings
-  ZoneAveraged;                           !- Mean Radiant Temperature Calculation Type
-
-OS:People,
-  {6f6d1beb-f3f1-4b19-bb10-17129ac2f597}, !- Handle
-  res occupants|unit 8|living space|unit 8|story 2, !- Name
-  {e3fef1a6-c9b1-4b95-be74-e62fe73c50f3}, !- People Definition Name
-  {56d8dac4-315b-45a1-8cf1-5bd01aa496c9}, !- Space or SpaceType Name
-  {618b34f4-f984-47f0-ace5-4818c647b721}, !- Number of People Schedule Name
-  {5b440a77-1884-41e6-910e-da547f75d557}, !- Activity Level Schedule Name
-  ,                                       !- Surface Name/Angle Factor List Name
-  ,                                       !- Work Efficiency Schedule Name
-  ,                                       !- Clothing Insulation Schedule Name
-  ,                                       !- Air Velocity Schedule Name
-  1;                                      !- Multiplier
-
-OS:Schedule:Day,
-  {1439af2b-57c1-43b8-9eee-6da7b675394d}, !- Handle
-  Schedule Day 18,                        !- Name
-  ,                                       !- Schedule Type Limits Name
-  ,                                       !- Interpolate to Timestep
-  24,                                     !- Hour 1
-  0,                                      !- Minute 1
-  0;                                      !- Value Until Time 1
-
-OS:Schedule:Day,
-  {51b6ff07-38c3-4c2b-b715-3943858e2fbd}, !- Handle
-  Schedule Day 19,                        !- Name
-  ,                                       !- Schedule Type Limits Name
-  ,                                       !- Interpolate to Timestep
-  24,                                     !- Hour 1
-  0,                                      !- Minute 1
-  1;                                      !- Value Until Time 1
-
-OS:People:Definition,
-  {20f7d0f1-4d7a-40b7-8c3a-68d99b485a88}, !- Handle
-  res occupants|unit 9|living space|unit 9|story 1, !- Name
-  People,                                 !- Number of People Calculation Method
-  1.695,                                  !- Number of People {people}
-  ,                                       !- People per Space Floor Area {person/m2}
-  ,                                       !- Space Floor Area per Person {m2/person}
-  0.319734,                               !- Fraction Radiant
-  0.573,                                  !- Sensible Heat Fraction
-  0,                                      !- Carbon Dioxide Generation Rate {m3/s-W}
-  No,                                     !- Enable ASHRAE 55 Comfort Warnings
-  ZoneAveraged;                           !- Mean Radiant Temperature Calculation Type
-
-OS:People,
-  {5ca01761-afe7-4a8e-9442-502cd3f772e1}, !- Handle
-  res occupants|unit 9|living space|unit 9|story 1, !- Name
-  {20f7d0f1-4d7a-40b7-8c3a-68d99b485a88}, !- People Definition Name
-  {dad93867-e7c2-4691-8dd9-da7b74286b85}, !- Space or SpaceType Name
-  {618b34f4-f984-47f0-ace5-4818c647b721}, !- Number of People Schedule Name
-  {5b440a77-1884-41e6-910e-da547f75d557}, !- Activity Level Schedule Name
-  ,                                       !- Surface Name/Angle Factor List Name
-  ,                                       !- Work Efficiency Schedule Name
-  ,                                       !- Clothing Insulation Schedule Name
-  ,                                       !- Air Velocity Schedule Name
-  1;                                      !- Multiplier
-
-OS:People:Definition,
-  {ab2e49a1-cd09-4cef-bcae-417a054ccc5f}, !- Handle
-  res occupants|unit 9|living space|unit 9|story 2, !- Name
->>>>>>> 2c92e5b7
-  People,                                 !- Number of People Calculation Method
-  1.695,                                  !- Number of People {people}
-  ,                                       !- People per Space Floor Area {person/m2}
-  ,                                       !- Space Floor Area per Person {m2/person}
-  0.319734,                               !- Fraction Radiant
-  0.573,                                  !- Sensible Heat Fraction
-  0,                                      !- Carbon Dioxide Generation Rate {m3/s-W}
-  No,                                     !- Enable ASHRAE 55 Comfort Warnings
-  ZoneAveraged;                           !- Mean Radiant Temperature Calculation Type
-
-OS:People,
-<<<<<<< HEAD
-  {3a25e3bb-4a3b-479f-affe-92ca218f1a71}, !- Handle
-  res occupants|living space,             !- Name
-  {a93c2aab-06f0-4b0f-8cda-43113df679de}, !- People Definition Name
-  {5672a785-89be-4785-9db1-60ac27000199}, !- Space or SpaceType Name
-  {26276d11-9196-4638-826f-37f8a6499d05}, !- Number of People Schedule Name
-  {92b29b6c-376d-4100-b834-77cd7ae1a45a}, !- Activity Level Schedule Name
-=======
-  {2fa1c899-e129-4a31-8c6c-56dae4aeee96}, !- Handle
-  res occupants|unit 9|living space|unit 9|story 2, !- Name
-  {ab2e49a1-cd09-4cef-bcae-417a054ccc5f}, !- People Definition Name
-  {eb3d524f-3d5c-49c2-aebb-b74a94a9a671}, !- Space or SpaceType Name
-  {618b34f4-f984-47f0-ace5-4818c647b721}, !- Number of People Schedule Name
-  {5b440a77-1884-41e6-910e-da547f75d557}, !- Activity Level Schedule Name
->>>>>>> 2c92e5b7
-  ,                                       !- Surface Name/Angle Factor List Name
-  ,                                       !- Work Efficiency Schedule Name
-  ,                                       !- Clothing Insulation Schedule Name
-  ,                                       !- Air Velocity Schedule Name
-  1;                                      !- Multiplier
-
-<<<<<<< HEAD
-OS:ScheduleTypeLimits,
-  {865dd84f-c062-4728-b7ca-bfdbb0c39fc1}, !- Handle
-  ActivityLevel,                          !- Name
-  0,                                      !- Lower Limit Value
-  ,                                       !- Upper Limit Value
-  Continuous,                             !- Numeric Type
-  ActivityLevel;                          !- Unit Type
-
-OS:ScheduleTypeLimits,
-  {8cf8b7fb-9683-473a-8954-b2a761372a24}, !- Handle
-  Fractional,                             !- Name
-  0,                                      !- Lower Limit Value
-  1,                                      !- Upper Limit Value
-  Continuous;                             !- Numeric Type
-
-OS:People:Definition,
-  {3d9bc28f-025c-4930-afa2-282b93e179bb}, !- Handle
-  res occupants|living space|story 2,     !- Name
-=======
-OS:Schedule:Day,
-  {8e5e8d3a-7f25-4f34-a333-30f8aae49c55}, !- Handle
-  Schedule Day 20,                        !- Name
-  ,                                       !- Schedule Type Limits Name
-  ,                                       !- Interpolate to Timestep
-  24,                                     !- Hour 1
-  0,                                      !- Minute 1
-  0;                                      !- Value Until Time 1
-
-OS:Schedule:Day,
-  {4f9679b3-c0c7-4af8-8734-e5adbe00755f}, !- Handle
-  Schedule Day 21,                        !- Name
-  ,                                       !- Schedule Type Limits Name
-  ,                                       !- Interpolate to Timestep
-  24,                                     !- Hour 1
-  0,                                      !- Minute 1
-  1;                                      !- Value Until Time 1
-
-OS:People:Definition,
-  {2dbff7fb-585a-45c7-bda6-f304ef2470c3}, !- Handle
-  res occupants|unit 10|living space|unit 10|story 1, !- Name
-  People,                                 !- Number of People Calculation Method
-  1.695,                                  !- Number of People {people}
-  ,                                       !- People per Space Floor Area {person/m2}
-  ,                                       !- Space Floor Area per Person {m2/person}
-  0.319734,                               !- Fraction Radiant
-  0.573,                                  !- Sensible Heat Fraction
-  0,                                      !- Carbon Dioxide Generation Rate {m3/s-W}
-  No,                                     !- Enable ASHRAE 55 Comfort Warnings
-  ZoneAveraged;                           !- Mean Radiant Temperature Calculation Type
-
-OS:People,
-  {0bb859dd-38b6-4b04-b83b-c417d9e2858e}, !- Handle
-  res occupants|unit 10|living space|unit 10|story 1, !- Name
-  {2dbff7fb-585a-45c7-bda6-f304ef2470c3}, !- People Definition Name
-  {21c35e83-fae7-4c11-bebf-b4e0a8e3028d}, !- Space or SpaceType Name
-  {618b34f4-f984-47f0-ace5-4818c647b721}, !- Number of People Schedule Name
-  {5b440a77-1884-41e6-910e-da547f75d557}, !- Activity Level Schedule Name
-  ,                                       !- Surface Name/Angle Factor List Name
-  ,                                       !- Work Efficiency Schedule Name
-  ,                                       !- Clothing Insulation Schedule Name
-  ,                                       !- Air Velocity Schedule Name
-  1;                                      !- Multiplier
-
-OS:People:Definition,
-  {e866d7ae-1532-423e-a26d-adfc54a27709}, !- Handle
-  res occupants|unit 10|living space|unit 10|story 2, !- Name
->>>>>>> 2c92e5b7
-  People,                                 !- Number of People Calculation Method
-  1.695,                                  !- Number of People {people}
-  ,                                       !- People per Space Floor Area {person/m2}
-  ,                                       !- Space Floor Area per Person {m2/person}
-  0.319734,                               !- Fraction Radiant
-  0.573,                                  !- Sensible Heat Fraction
-  0,                                      !- Carbon Dioxide Generation Rate {m3/s-W}
-  No,                                     !- Enable ASHRAE 55 Comfort Warnings
-  ZoneAveraged;                           !- Mean Radiant Temperature Calculation Type
-
-OS:People,
-<<<<<<< HEAD
-  {cce5cda5-b445-4052-b8da-cc18933ee0ba}, !- Handle
-  res occupants|living space|story 2,     !- Name
-  {3d9bc28f-025c-4930-afa2-282b93e179bb}, !- People Definition Name
-  {17646e63-0a04-468a-bf6e-8d8329d69a01}, !- Space or SpaceType Name
-  {26276d11-9196-4638-826f-37f8a6499d05}, !- Number of People Schedule Name
-  {92b29b6c-376d-4100-b834-77cd7ae1a45a}, !- Activity Level Schedule Name
-=======
-  {de22bacb-5157-41c7-9ef3-8554ee10570d}, !- Handle
-  res occupants|unit 10|living space|unit 10|story 2, !- Name
-  {e866d7ae-1532-423e-a26d-adfc54a27709}, !- People Definition Name
-  {45dad352-e307-4825-ad19-fb436ef43e0d}, !- Space or SpaceType Name
-  {618b34f4-f984-47f0-ace5-4818c647b721}, !- Number of People Schedule Name
-  {5b440a77-1884-41e6-910e-da547f75d557}, !- Activity Level Schedule Name
->>>>>>> 2c92e5b7
-  ,                                       !- Surface Name/Angle Factor List Name
-  ,                                       !- Work Efficiency Schedule Name
-  ,                                       !- Clothing Insulation Schedule Name
-  ,                                       !- Air Velocity Schedule Name
-  1;                                      !- Multiplier
