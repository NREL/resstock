--- conflicted
+++ resolved
@@ -1,73 +1,41 @@
 !- NOTE: Auto-generated from /test/osw_files/SFA_10units_2story_SL_UA_3Beds_2Baths_Denver_HasRearUnits.osw
 
 OS:Version,
-<<<<<<< HEAD
-  {44f60678-2285-4e74-88ba-44bbb1e800bb}, !- Handle
-  2.9.0;                                  !- Version Identifier
+  {06d334ea-893a-4f03-954d-d2cc265f8d4a}, !- Handle
+  2.9.1;                                  !- Version Identifier
 
 OS:SimulationControl,
-  {5a62b1f9-b530-44fe-8567-46cafcc10a25}, !- Handle
-=======
-  {9f1ad336-7c73-45cf-a427-b6bb711a1283}, !- Handle
-  2.9.0;                                  !- Version Identifier
-
-OS:SimulationControl,
-  {7d4bf44e-da85-4221-861a-75ef4aee77d1}, !- Handle
->>>>>>> edda4442
+  {72052ed7-aa1d-4c15-9ea8-4f32343e7bc8}, !- Handle
   ,                                       !- Do Zone Sizing Calculation
   ,                                       !- Do System Sizing Calculation
   ,                                       !- Do Plant Sizing Calculation
   No;                                     !- Run Simulation for Sizing Periods
 
 OS:Timestep,
-<<<<<<< HEAD
-  {9a449103-f5f6-4a40-bc7a-a8ce287bc9c9}, !- Handle
+  {3421f2f3-7774-4380-bc59-de5548415b4e}, !- Handle
   6;                                      !- Number of Timesteps per Hour
 
 OS:ShadowCalculation,
-  {928f6547-2556-46c5-b566-56efb3928c53}, !- Handle
-=======
-  {0eeb46a5-2bf0-4463-9f59-c688940c0364}, !- Handle
-  6;                                      !- Number of Timesteps per Hour
-
-OS:ShadowCalculation,
-  {da60b3b3-bd01-4767-b704-e81d040b7be9}, !- Handle
->>>>>>> edda4442
+  {da446bf3-c997-49dc-bb23-a5883082efee}, !- Handle
   20,                                     !- Calculation Frequency
   200;                                    !- Maximum Figures in Shadow Overlap Calculations
 
 OS:SurfaceConvectionAlgorithm:Outside,
-<<<<<<< HEAD
-  {2b453e2d-a3ec-4a98-b1fb-0014eee6e06f}, !- Handle
+  {1dc4de2a-737d-4313-8bdc-84d2eee2df37}, !- Handle
   DOE-2;                                  !- Algorithm
 
 OS:SurfaceConvectionAlgorithm:Inside,
-  {63ff2e66-0cc3-47b1-8658-f16c9395e26a}, !- Handle
+  {cb2eaca8-6739-43f8-b236-839c1b8eb547}, !- Handle
   TARP;                                   !- Algorithm
 
 OS:ZoneCapacitanceMultiplier:ResearchSpecial,
-  {93c7ba54-779b-4b92-b277-187e20734622}, !- Handle
-=======
-  {25b415dc-9327-4669-be24-bb568caf933a}, !- Handle
-  DOE-2;                                  !- Algorithm
-
-OS:SurfaceConvectionAlgorithm:Inside,
-  {5e43ccf2-f7cc-43b1-bdc0-c6fdc44897af}, !- Handle
-  TARP;                                   !- Algorithm
-
-OS:ZoneCapacitanceMultiplier:ResearchSpecial,
-  {da811f5b-45bc-4775-883c-b92ca0f854a7}, !- Handle
->>>>>>> edda4442
+  {200aec39-294a-4865-82eb-8bf9629c7ff8}, !- Handle
   ,                                       !- Temperature Capacity Multiplier
   15,                                     !- Humidity Capacity Multiplier
   ;                                       !- Carbon Dioxide Capacity Multiplier
 
 OS:RunPeriod,
-<<<<<<< HEAD
-  {bf3871de-cc1c-4d79-9184-7ef731c2729f}, !- Handle
-=======
-  {58b40e34-153f-4677-9637-cdf1281f0eff}, !- Handle
->>>>>>> edda4442
+  {d0751130-027d-4a10-970b-dcf7d53bcf4d}, !- Handle
   Run Period 1,                           !- Name
   1,                                      !- Begin Month
   1,                                      !- Begin Day of Month
@@ -81,21 +49,13 @@
   ;                                       !- Number of Times Runperiod to be Repeated
 
 OS:YearDescription,
-<<<<<<< HEAD
-  {40107a0c-af15-42b5-bfc5-eb2844178efb}, !- Handle
-=======
-  {0b3a0094-0363-42cb-b197-83cde4b6fa46}, !- Handle
->>>>>>> edda4442
+  {e46d0507-d9fc-4d17-92b6-6c1ec7f80fdf}, !- Handle
   2007,                                   !- Calendar Year
   ,                                       !- Day of Week for Start Day
   ;                                       !- Is Leap Year
 
 OS:WeatherFile,
-<<<<<<< HEAD
-  {9cef74c3-4618-4559-9c3b-1b8ccc76904e}, !- Handle
-=======
-  {73bb5435-1090-4993-8300-140b4522bad6}, !- Handle
->>>>>>> edda4442
+  {9083476a-ba16-480a-ba9d-b38a87c28953}, !- Handle
   Denver Intl Ap,                         !- City
   CO,                                     !- State Province Region
   USA,                                    !- Country
@@ -109,13 +69,8 @@
   E23378AA;                               !- Checksum
 
 OS:AdditionalProperties,
-<<<<<<< HEAD
-  {87ba26a5-3398-47e7-8a94-e6700819aa6c}, !- Handle
-  {9cef74c3-4618-4559-9c3b-1b8ccc76904e}, !- Object Name
-=======
-  {1900da95-0e72-4cc5-a426-c7c20c027b99}, !- Handle
-  {73bb5435-1090-4993-8300-140b4522bad6}, !- Object Name
->>>>>>> edda4442
+  {64c60344-28ae-4f1d-ac58-15cab2eb193f}, !- Handle
+  {9083476a-ba16-480a-ba9d-b38a87c28953}, !- Object Name
   EPWHeaderCity,                          !- Feature Name 1
   String,                                 !- Feature Data Type 1
   Denver Intl Ap,                         !- Feature Value 1
@@ -223,11 +178,7 @@
   84;                                     !- Feature Value 35
 
 OS:Site,
-<<<<<<< HEAD
-  {8ed25ffa-21d9-424b-a15c-7e695babe088}, !- Handle
-=======
-  {f23b4cf5-9a08-48b8-af79-bc8acd59cf74}, !- Handle
->>>>>>> edda4442
+  {0be9dcc1-359e-4a96-b06d-3749002f6f5d}, !- Handle
   Denver Intl Ap_CO_USA,                  !- Name
   39.83,                                  !- Latitude {deg}
   -104.65,                                !- Longitude {deg}
@@ -236,11 +187,7 @@
   ;                                       !- Terrain
 
 OS:ClimateZones,
-<<<<<<< HEAD
-  {e42c5880-2dec-4c7b-8267-b54bdbe82415}, !- Handle
-=======
-  {008b277a-6506-40b8-abdb-d4b9f0080dc8}, !- Handle
->>>>>>> edda4442
+  {435ffeb7-85e0-416a-ad48-8300a74460f6}, !- Handle
   ,                                       !- Active Institution
   ,                                       !- Active Year
   ,                                       !- Climate Zone Institution Name 1
@@ -253,32 +200,19 @@
   Cold;                                   !- Climate Zone Value 2
 
 OS:Site:WaterMainsTemperature,
-<<<<<<< HEAD
-  {0c758256-8511-48a3-a80d-5d65061c347b}, !- Handle
-=======
-  {502be602-3432-4de7-b864-6883a8bf5b57}, !- Handle
->>>>>>> edda4442
+  {0e236165-29ac-42a7-9232-7f92383ee192}, !- Handle
   Correlation,                            !- Calculation Method
   ,                                       !- Temperature Schedule Name
   10.8753424657535,                       !- Annual Average Outdoor Air Temperature {C}
   23.1524007936508;                       !- Maximum Difference In Monthly Average Outdoor Air Temperatures {deltaC}
 
 OS:RunPeriodControl:DaylightSavingTime,
-<<<<<<< HEAD
-  {71c4a4e8-4dc4-4c88-bdf7-ae046d562e78}, !- Handle
-  4/7,                                    !- Start Date
-  10/26;                                  !- End Date
-
-OS:Site:GroundTemperature:Deep,
-  {dbab8b97-263a-49ff-8f58-85f5c8b1a19d}, !- Handle
-=======
-  {fa25b577-0cf4-469a-b086-2ffeb01a6362}, !- Handle
+  {4be4318a-d81d-485e-b4c9-c5c713d1f1b4}, !- Handle
   3/12,                                   !- Start Date
   11/5;                                   !- End Date
 
 OS:Site:GroundTemperature:Deep,
-  {0481b0d0-1846-4e5f-a4b3-1cac046bed79}, !- Handle
->>>>>>> edda4442
+  {2f00f937-18d0-42cc-ba48-d4b68952d51c}, !- Handle
   10.8753424657535,                       !- January Deep Ground Temperature {C}
   10.8753424657535,                       !- February Deep Ground Temperature {C}
   10.8753424657535,                       !- March Deep Ground Temperature {C}
@@ -293,11 +227,7 @@
   10.8753424657535;                       !- December Deep Ground Temperature {C}
 
 OS:Building,
-<<<<<<< HEAD
-  {5eaa3e83-285c-465c-b64e-63b34aa0e037}, !- Handle
-=======
-  {d926fe9c-d4c7-43b0-af5a-2513e0e89e68}, !- Handle
->>>>>>> edda4442
+  {f21a3c43-83f9-46cb-996b-1b5e460eb85c}, !- Handle
   Building 1,                             !- Name
   ,                                       !- Building Sector Type
   180,                                    !- North Axis {deg}
@@ -312,13 +242,8 @@
   10;                                     !- Standards Number of Living Units
 
 OS:AdditionalProperties,
-<<<<<<< HEAD
-  {ff751474-6ddd-4c03-a050-fe6c69f5027f}, !- Handle
-  {5eaa3e83-285c-465c-b64e-63b34aa0e037}, !- Object Name
-=======
-  {c8e54100-9126-4f31-b6a2-ba846a7051a8}, !- Handle
-  {d926fe9c-d4c7-43b0-af5a-2513e0e89e68}, !- Object Name
->>>>>>> edda4442
+  {a5e66db3-a115-46a5-8d80-93232113d1f4}, !- Handle
+  {f21a3c43-83f9-46cb-996b-1b5e460eb85c}, !- Object Name
   num_units,                              !- Feature Name 1
   Integer,                                !- Feature Data Type 1
   10,                                     !- Feature Value 1
@@ -333,11 +258,7 @@
   2;                                      !- Feature Value 4
 
 OS:ThermalZone,
-<<<<<<< HEAD
-  {cff62fba-dcf7-4f06-8c43-8851734b77d1}, !- Handle
-=======
-  {54f391c6-6b2b-43d9-a176-7097a675fd42}, !- Handle
->>>>>>> edda4442
+  {7ae016f1-349c-44f0-a2a3-a05d3b1ebf68}, !- Handle
   living zone,                            !- Name
   ,                                       !- Multiplier
   ,                                       !- Ceiling Height {m}
@@ -346,17 +267,10 @@
   ,                                       !- Zone Inside Convection Algorithm
   ,                                       !- Zone Outside Convection Algorithm
   ,                                       !- Zone Conditioning Equipment List Name
-<<<<<<< HEAD
-  {7cd048a6-7e30-4e5e-b150-ec4a7127f55a}, !- Zone Air Inlet Port List
-  {78392482-21fd-4c0d-9a04-a363cabf0184}, !- Zone Air Exhaust Port List
-  {347420b8-6eb1-45e5-b5dd-c6bc56ff813d}, !- Zone Air Node Name
-  {405f2ce5-7462-45e7-9b79-86e2f4f592c2}, !- Zone Return Air Port List
-=======
-  {ab4a8750-c4b2-44d4-95f8-a1bea4f616f4}, !- Zone Air Inlet Port List
-  {f565b703-52f6-4edf-b549-4840944f6d16}, !- Zone Air Exhaust Port List
-  {a404511a-7bb1-4d0b-a421-4a71e6886889}, !- Zone Air Node Name
-  {7f4b5ff5-7183-4b7d-9f23-debd6167617f}, !- Zone Return Air Port List
->>>>>>> edda4442
+  {c34ec313-875d-4338-bf08-c2cf3f3b0bc7}, !- Zone Air Inlet Port List
+  {69de9a9b-392f-40d2-91e7-71692fe5df4d}, !- Zone Air Exhaust Port List
+  {817de2d7-1331-4148-97cc-1f70885a9586}, !- Zone Air Node Name
+  {18db8ad8-1f47-46cb-b804-4fc82dd61959}, !- Zone Return Air Port List
   ,                                       !- Primary Daylighting Control Name
   ,                                       !- Fraction of Zone Controlled by Primary Daylighting Control
   ,                                       !- Secondary Daylighting Control Name
@@ -367,71 +281,37 @@
   No;                                     !- Use Ideal Air Loads
 
 OS:Node,
-<<<<<<< HEAD
-  {7f449b36-406a-47b2-9473-4831fca1dc06}, !- Handle
+  {1d78f9f1-fd91-4b16-997d-13c96a7e70da}, !- Handle
   Node 1,                                 !- Name
-  {347420b8-6eb1-45e5-b5dd-c6bc56ff813d}, !- Inlet Port
+  {817de2d7-1331-4148-97cc-1f70885a9586}, !- Inlet Port
   ;                                       !- Outlet Port
 
 OS:Connection,
-  {347420b8-6eb1-45e5-b5dd-c6bc56ff813d}, !- Handle
-  {72d7eef2-98b5-4d68-a7ac-7549863aa525}, !- Name
-  {cff62fba-dcf7-4f06-8c43-8851734b77d1}, !- Source Object
+  {817de2d7-1331-4148-97cc-1f70885a9586}, !- Handle
+  {84554d10-f9ea-4900-be36-b2fa5edae503}, !- Name
+  {7ae016f1-349c-44f0-a2a3-a05d3b1ebf68}, !- Source Object
   11,                                     !- Outlet Port
-  {7f449b36-406a-47b2-9473-4831fca1dc06}, !- Target Object
+  {1d78f9f1-fd91-4b16-997d-13c96a7e70da}, !- Target Object
   2;                                      !- Inlet Port
 
 OS:PortList,
-  {7cd048a6-7e30-4e5e-b150-ec4a7127f55a}, !- Handle
-  {2f58c5f6-bb9d-4a82-a5b2-dbc2ac125f63}, !- Name
-  {cff62fba-dcf7-4f06-8c43-8851734b77d1}; !- HVAC Component
+  {c34ec313-875d-4338-bf08-c2cf3f3b0bc7}, !- Handle
+  {88bb5af5-66a5-466d-b5ed-7e24341a3b71}, !- Name
+  {7ae016f1-349c-44f0-a2a3-a05d3b1ebf68}; !- HVAC Component
 
 OS:PortList,
-  {78392482-21fd-4c0d-9a04-a363cabf0184}, !- Handle
-  {68c6dfd9-8f53-485b-a96c-1f458aa3191b}, !- Name
-  {cff62fba-dcf7-4f06-8c43-8851734b77d1}; !- HVAC Component
+  {69de9a9b-392f-40d2-91e7-71692fe5df4d}, !- Handle
+  {609177d0-8019-46fd-a7e5-994493a70c46}, !- Name
+  {7ae016f1-349c-44f0-a2a3-a05d3b1ebf68}; !- HVAC Component
 
 OS:PortList,
-  {405f2ce5-7462-45e7-9b79-86e2f4f592c2}, !- Handle
-  {623106ca-0341-447b-b507-66953c575cf4}, !- Name
-  {cff62fba-dcf7-4f06-8c43-8851734b77d1}; !- HVAC Component
+  {18db8ad8-1f47-46cb-b804-4fc82dd61959}, !- Handle
+  {289f5d4c-db29-4ac1-8880-edd7ba8e694f}, !- Name
+  {7ae016f1-349c-44f0-a2a3-a05d3b1ebf68}; !- HVAC Component
 
 OS:Sizing:Zone,
-  {2c97ce06-2f17-4872-b64c-208b7dd077b1}, !- Handle
-  {cff62fba-dcf7-4f06-8c43-8851734b77d1}, !- Zone or ZoneList Name
-=======
-  {e9ac1512-2315-4ac7-9597-d7a7f6f91b27}, !- Handle
-  Node 1,                                 !- Name
-  {a404511a-7bb1-4d0b-a421-4a71e6886889}, !- Inlet Port
-  ;                                       !- Outlet Port
-
-OS:Connection,
-  {a404511a-7bb1-4d0b-a421-4a71e6886889}, !- Handle
-  {34de0cae-aa49-4287-938a-462d1394e359}, !- Name
-  {54f391c6-6b2b-43d9-a176-7097a675fd42}, !- Source Object
-  11,                                     !- Outlet Port
-  {e9ac1512-2315-4ac7-9597-d7a7f6f91b27}, !- Target Object
-  2;                                      !- Inlet Port
-
-OS:PortList,
-  {ab4a8750-c4b2-44d4-95f8-a1bea4f616f4}, !- Handle
-  {879ca17d-1bba-420e-a6e6-f1613ff74844}, !- Name
-  {54f391c6-6b2b-43d9-a176-7097a675fd42}; !- HVAC Component
-
-OS:PortList,
-  {f565b703-52f6-4edf-b549-4840944f6d16}, !- Handle
-  {8a0980f3-7d18-4f32-be68-b649077a0f95}, !- Name
-  {54f391c6-6b2b-43d9-a176-7097a675fd42}; !- HVAC Component
-
-OS:PortList,
-  {7f4b5ff5-7183-4b7d-9f23-debd6167617f}, !- Handle
-  {6a5c8757-a7c7-46b5-9290-277c417b3719}, !- Name
-  {54f391c6-6b2b-43d9-a176-7097a675fd42}; !- HVAC Component
-
-OS:Sizing:Zone,
-  {8d06deb8-9082-47c8-8c38-cbfe45e6d88e}, !- Handle
-  {54f391c6-6b2b-43d9-a176-7097a675fd42}, !- Zone or ZoneList Name
->>>>>>> edda4442
+  {4a901245-9c55-4d30-a57a-3061ef7ec323}, !- Handle
+  {7ae016f1-349c-44f0-a2a3-a05d3b1ebf68}, !- Zone or ZoneList Name
   SupplyAirTemperature,                   !- Zone Cooling Design Supply Air Temperature Input Method
   14,                                     !- Zone Cooling Design Supply Air Temperature {C}
   11.11,                                  !- Zone Cooling Design Supply Air Temperature Difference {deltaC}
@@ -460,25 +340,14 @@
   autosize;                               !- Dedicated Outdoor Air High Setpoint Temperature for Design {C}
 
 OS:ZoneHVAC:EquipmentList,
-<<<<<<< HEAD
-  {933c9156-22b3-41f5-aab3-280b3ab96e42}, !- Handle
+  {bcef0bd2-f668-4b51-8315-5845e89d207f}, !- Handle
   Zone HVAC Equipment List 1,             !- Name
-  {cff62fba-dcf7-4f06-8c43-8851734b77d1}; !- Thermal Zone
+  {7ae016f1-349c-44f0-a2a3-a05d3b1ebf68}; !- Thermal Zone
 
 OS:Space,
-  {a5ed65f4-697b-421a-bf23-55c590d7f6cd}, !- Handle
+  {e22bb373-e4b9-44b8-97e8-70a0f5a72a89}, !- Handle
   living space,                           !- Name
-  {408a7182-8d2a-4eb3-bd62-1e171d07f239}, !- Space Type Name
-=======
-  {156c22ca-50c1-486f-87a5-fbafb565c543}, !- Handle
-  Zone HVAC Equipment List 1,             !- Name
-  {54f391c6-6b2b-43d9-a176-7097a675fd42}; !- Thermal Zone
-
-OS:Space,
-  {52025816-85f0-495a-a595-d3933b6bfb2d}, !- Handle
-  living space,                           !- Name
-  {f9bb050a-b6fe-496c-a860-9b50f6cc7ea0}, !- Space Type Name
->>>>>>> edda4442
+  {5837c796-fd79-4bbf-a4df-5058b6585111}, !- Space Type Name
   ,                                       !- Default Construction Set Name
   ,                                       !- Default Schedule Set Name
   ,                                       !- Direction of Relative North {deg}
@@ -486,31 +355,17 @@
   ,                                       !- Y Origin {m}
   ,                                       !- Z Origin {m}
   ,                                       !- Building Story Name
-<<<<<<< HEAD
-  {cff62fba-dcf7-4f06-8c43-8851734b77d1}, !- Thermal Zone Name
+  {7ae016f1-349c-44f0-a2a3-a05d3b1ebf68}, !- Thermal Zone Name
   ,                                       !- Part of Total Floor Area
   ,                                       !- Design Specification Outdoor Air Object Name
-  {35deb2df-0c00-4a78-aba4-b3cd54ee222b}; !- Building Unit Name
-
-OS:Surface,
-  {28ad8330-afb0-4ab2-b7a8-a701f01e194a}, !- Handle
+  {301860ae-1024-4f77-897a-156af26ad890}; !- Building Unit Name
+
+OS:Surface,
+  {a80e98f5-e032-4c9d-b293-a3faf9e10c9a}, !- Handle
   Surface 1,                              !- Name
   Floor,                                  !- Surface Type
   ,                                       !- Construction Name
-  {a5ed65f4-697b-421a-bf23-55c590d7f6cd}, !- Space Name
-=======
-  {54f391c6-6b2b-43d9-a176-7097a675fd42}, !- Thermal Zone Name
-  ,                                       !- Part of Total Floor Area
-  ,                                       !- Design Specification Outdoor Air Object Name
-  {4480395d-2363-4887-99bf-5f70d3382311}; !- Building Unit Name
-
-OS:Surface,
-  {817c7295-28f1-4516-8b03-51552457b33c}, !- Handle
-  Surface 1,                              !- Name
-  Floor,                                  !- Surface Type
-  ,                                       !- Construction Name
-  {52025816-85f0-495a-a595-d3933b6bfb2d}, !- Space Name
->>>>>>> edda4442
+  {e22bb373-e4b9-44b8-97e8-70a0f5a72a89}, !- Space Name
   Foundation,                             !- Outside Boundary Condition
   ,                                       !- Outside Boundary Condition Object
   NoSun,                                  !- Sun Exposure
@@ -523,19 +378,11 @@
   4.572, -9.144, 0;                       !- X,Y,Z Vertex 4 {m}
 
 OS:Surface,
-<<<<<<< HEAD
-  {806d53ca-c72d-426d-ae17-3059373dada8}, !- Handle
+  {4c260280-ce45-4f82-b68f-a4ef5206be70}, !- Handle
   Surface 2,                              !- Name
   Wall,                                   !- Surface Type
   ,                                       !- Construction Name
-  {a5ed65f4-697b-421a-bf23-55c590d7f6cd}, !- Space Name
-=======
-  {c47ef0a6-1467-4ebf-89c2-c8394e4303e9}, !- Handle
-  Surface 2,                              !- Name
-  Wall,                                   !- Surface Type
-  ,                                       !- Construction Name
-  {52025816-85f0-495a-a595-d3933b6bfb2d}, !- Space Name
->>>>>>> edda4442
+  {e22bb373-e4b9-44b8-97e8-70a0f5a72a89}, !- Space Name
   Outdoors,                               !- Outside Boundary Condition
   ,                                       !- Outside Boundary Condition Object
   SunExposed,                             !- Sun Exposure
@@ -548,19 +395,11 @@
   0, -9.144, 2.4384;                      !- X,Y,Z Vertex 4 {m}
 
 OS:Surface,
-<<<<<<< HEAD
-  {94e1e3d4-2b24-4934-ba6f-6efbc14600dc}, !- Handle
+  {92060065-16c2-4a64-9635-14050fac0088}, !- Handle
   Surface 3,                              !- Name
   Wall,                                   !- Surface Type
   ,                                       !- Construction Name
-  {a5ed65f4-697b-421a-bf23-55c590d7f6cd}, !- Space Name
-=======
-  {cfae4bab-b68d-46dc-a879-1c362d6f338d}, !- Handle
-  Surface 3,                              !- Name
-  Wall,                                   !- Surface Type
-  ,                                       !- Construction Name
-  {52025816-85f0-495a-a595-d3933b6bfb2d}, !- Space Name
->>>>>>> edda4442
+  {e22bb373-e4b9-44b8-97e8-70a0f5a72a89}, !- Space Name
   Adiabatic,                              !- Outside Boundary Condition
   ,                                       !- Outside Boundary Condition Object
   NoSun,                                  !- Sun Exposure
@@ -573,19 +412,11 @@
   0, 0, 2.4384;                           !- X,Y,Z Vertex 4 {m}
 
 OS:Surface,
-<<<<<<< HEAD
-  {494e4de9-db73-4d98-8f24-b740d7282b10}, !- Handle
+  {22649ba1-e4e5-4846-a284-60e7ec093bdf}, !- Handle
   Surface 4,                              !- Name
   Wall,                                   !- Surface Type
   ,                                       !- Construction Name
-  {a5ed65f4-697b-421a-bf23-55c590d7f6cd}, !- Space Name
-=======
-  {3ecfac85-86fa-4219-a292-6b3a8e1a45b0}, !- Handle
-  Surface 4,                              !- Name
-  Wall,                                   !- Surface Type
-  ,                                       !- Construction Name
-  {52025816-85f0-495a-a595-d3933b6bfb2d}, !- Space Name
->>>>>>> edda4442
+  {e22bb373-e4b9-44b8-97e8-70a0f5a72a89}, !- Space Name
   Adiabatic,                              !- Outside Boundary Condition
   ,                                       !- Outside Boundary Condition Object
   NoSun,                                  !- Sun Exposure
@@ -598,19 +429,11 @@
   4.572, 0, 2.4384;                       !- X,Y,Z Vertex 4 {m}
 
 OS:Surface,
-<<<<<<< HEAD
-  {337b50ea-5881-44b8-a279-c4bda6c0809d}, !- Handle
+  {111b20c1-e45d-403d-9146-670d565fa3da}, !- Handle
   Surface 5,                              !- Name
   Wall,                                   !- Surface Type
   ,                                       !- Construction Name
-  {a5ed65f4-697b-421a-bf23-55c590d7f6cd}, !- Space Name
-=======
-  {7dcad605-f1d4-4682-a05a-51c0d146eb14}, !- Handle
-  Surface 5,                              !- Name
-  Wall,                                   !- Surface Type
-  ,                                       !- Construction Name
-  {52025816-85f0-495a-a595-d3933b6bfb2d}, !- Space Name
->>>>>>> edda4442
+  {e22bb373-e4b9-44b8-97e8-70a0f5a72a89}, !- Space Name
   Outdoors,                               !- Outside Boundary Condition
   ,                                       !- Outside Boundary Condition Object
   SunExposed,                             !- Sun Exposure
@@ -623,23 +446,13 @@
   4.572, -9.144, 2.4384;                  !- X,Y,Z Vertex 4 {m}
 
 OS:Surface,
-<<<<<<< HEAD
-  {39da61e2-65ec-4c39-8b7e-88aa08952c3d}, !- Handle
+  {c9dcabf2-e4bf-4ea1-baa7-387f31eba6a2}, !- Handle
   Surface 6,                              !- Name
   RoofCeiling,                            !- Surface Type
   ,                                       !- Construction Name
-  {a5ed65f4-697b-421a-bf23-55c590d7f6cd}, !- Space Name
+  {e22bb373-e4b9-44b8-97e8-70a0f5a72a89}, !- Space Name
   Surface,                                !- Outside Boundary Condition
-  {8f336305-d749-490f-a193-1f4ac3b9997f}, !- Outside Boundary Condition Object
-=======
-  {8fa77939-94f8-40a6-8c4f-87c0739b305d}, !- Handle
-  Surface 6,                              !- Name
-  RoofCeiling,                            !- Surface Type
-  ,                                       !- Construction Name
-  {52025816-85f0-495a-a595-d3933b6bfb2d}, !- Space Name
-  Surface,                                !- Outside Boundary Condition
-  {7af0522a-8a88-41d4-9252-0e910ac32194}, !- Outside Boundary Condition Object
->>>>>>> edda4442
+  {13e010a7-32c7-48ae-b355-d53ea464484f}, !- Outside Boundary Condition Object
   NoSun,                                  !- Sun Exposure
   NoWind,                                 !- Wind Exposure
   ,                                       !- View Factor to Ground
@@ -650,11 +463,7 @@
   0, -9.144, 2.4384;                      !- X,Y,Z Vertex 4 {m}
 
 OS:SpaceType,
-<<<<<<< HEAD
-  {408a7182-8d2a-4eb3-bd62-1e171d07f239}, !- Handle
-=======
-  {f9bb050a-b6fe-496c-a860-9b50f6cc7ea0}, !- Handle
->>>>>>> edda4442
+  {5837c796-fd79-4bbf-a4df-5058b6585111}, !- Handle
   Space Type 1,                           !- Name
   ,                                       !- Default Construction Set Name
   ,                                       !- Default Schedule Set Name
@@ -665,15 +474,9 @@
   living;                                 !- Standards Space Type
 
 OS:Space,
-<<<<<<< HEAD
-  {4fdb8796-78f5-4049-983a-3459d9364434}, !- Handle
+  {6065ce05-2cc5-4504-9084-4038ee2279e9}, !- Handle
   living space|story 2,                   !- Name
-  {408a7182-8d2a-4eb3-bd62-1e171d07f239}, !- Space Type Name
-=======
-  {55c2a5c0-ed8d-4dd9-8a67-b603455b5567}, !- Handle
-  living space|story 2,                   !- Name
-  {f9bb050a-b6fe-496c-a860-9b50f6cc7ea0}, !- Space Type Name
->>>>>>> edda4442
+  {5837c796-fd79-4bbf-a4df-5058b6585111}, !- Space Type Name
   ,                                       !- Default Construction Set Name
   ,                                       !- Default Schedule Set Name
   -0,                                     !- Direction of Relative North {deg}
@@ -681,31 +484,68 @@
   0,                                      !- Y Origin {m}
   2.4384,                                 !- Z Origin {m}
   ,                                       !- Building Story Name
-<<<<<<< HEAD
-  {cff62fba-dcf7-4f06-8c43-8851734b77d1}, !- Thermal Zone Name
+  {7ae016f1-349c-44f0-a2a3-a05d3b1ebf68}, !- Thermal Zone Name
   ,                                       !- Part of Total Floor Area
   ,                                       !- Design Specification Outdoor Air Object Name
-  {35deb2df-0c00-4a78-aba4-b3cd54ee222b}; !- Building Unit Name
-
-OS:Surface,
-  {f09057d7-d240-48ce-bc83-bdcb268c1b13}, !- Handle
+  {301860ae-1024-4f77-897a-156af26ad890}; !- Building Unit Name
+
+OS:Surface,
+  {6f735e18-870c-4176-96fe-68e6366ba199}, !- Handle
   Surface 7,                              !- Name
   Wall,                                   !- Surface Type
   ,                                       !- Construction Name
-  {4fdb8796-78f5-4049-983a-3459d9364434}, !- Space Name
-=======
-  {54f391c6-6b2b-43d9-a176-7097a675fd42}, !- Thermal Zone Name
-  ,                                       !- Part of Total Floor Area
-  ,                                       !- Design Specification Outdoor Air Object Name
-  {4480395d-2363-4887-99bf-5f70d3382311}; !- Building Unit Name
-
-OS:Surface,
-  {b2557179-b3c2-4914-b16d-0cb89c8b04f6}, !- Handle
-  Surface 7,                              !- Name
+  {6065ce05-2cc5-4504-9084-4038ee2279e9}, !- Space Name
+  Adiabatic,                              !- Outside Boundary Condition
+  ,                                       !- Outside Boundary Condition Object
+  NoSun,                                  !- Sun Exposure
+  NoWind,                                 !- Wind Exposure
+  ,                                       !- View Factor to Ground
+  ,                                       !- Number of Vertices
+  4.572, 0, 2.4384,                       !- X,Y,Z Vertex 1 {m}
+  4.572, 0, 0,                            !- X,Y,Z Vertex 2 {m}
+  0, 0, 0,                                !- X,Y,Z Vertex 3 {m}
+  0, 0, 2.4384;                           !- X,Y,Z Vertex 4 {m}
+
+OS:Surface,
+  {13e010a7-32c7-48ae-b355-d53ea464484f}, !- Handle
+  Surface 8,                              !- Name
+  Floor,                                  !- Surface Type
+  ,                                       !- Construction Name
+  {6065ce05-2cc5-4504-9084-4038ee2279e9}, !- Space Name
+  Surface,                                !- Outside Boundary Condition
+  {c9dcabf2-e4bf-4ea1-baa7-387f31eba6a2}, !- Outside Boundary Condition Object
+  NoSun,                                  !- Sun Exposure
+  NoWind,                                 !- Wind Exposure
+  ,                                       !- View Factor to Ground
+  ,                                       !- Number of Vertices
+  0, -9.144, 0,                           !- X,Y,Z Vertex 1 {m}
+  0, 0, 0,                                !- X,Y,Z Vertex 2 {m}
+  4.572, 0, 0,                            !- X,Y,Z Vertex 3 {m}
+  4.572, -9.144, 0;                       !- X,Y,Z Vertex 4 {m}
+
+OS:Surface,
+  {9bbc4a04-b96a-4a39-b4f7-e8ef64478b9d}, !- Handle
+  Surface 9,                              !- Name
+  RoofCeiling,                            !- Surface Type
+  ,                                       !- Construction Name
+  {6065ce05-2cc5-4504-9084-4038ee2279e9}, !- Space Name
+  Surface,                                !- Outside Boundary Condition
+  {afdfec6d-817b-4adb-aeed-1a69bcfaded1}, !- Outside Boundary Condition Object
+  NoSun,                                  !- Sun Exposure
+  NoWind,                                 !- Wind Exposure
+  ,                                       !- View Factor to Ground
+  ,                                       !- Number of Vertices
+  4.572, -9.144, 2.4384,                  !- X,Y,Z Vertex 1 {m}
+  4.572, 0, 2.4384,                       !- X,Y,Z Vertex 2 {m}
+  0, 0, 2.4384,                           !- X,Y,Z Vertex 3 {m}
+  0, -9.144, 2.4384;                      !- X,Y,Z Vertex 4 {m}
+
+OS:Surface,
+  {051d7367-30d1-49dd-b7fd-d32e45489a67}, !- Handle
+  Surface 10,                             !- Name
   Wall,                                   !- Surface Type
   ,                                       !- Construction Name
-  {55c2a5c0-ed8d-4dd9-8a67-b603455b5567}, !- Space Name
->>>>>>> edda4442
+  {6065ce05-2cc5-4504-9084-4038ee2279e9}, !- Space Name
   Adiabatic,                              !- Outside Boundary Condition
   ,                                       !- Outside Boundary Condition Object
   NoSun,                                  !- Sun Exposure
@@ -718,16 +558,11 @@
   4.572, 0, 2.4384;                       !- X,Y,Z Vertex 4 {m}
 
 OS:Surface,
-<<<<<<< HEAD
-  {059c5f6b-93d6-4a57-9011-541136e769fd}, !- Handle
-=======
-  {7af0522a-8a88-41d4-9252-0e910ac32194}, !- Handle
->>>>>>> edda4442
-  Surface 8,                              !- Name
-  Floor,                                  !- Surface Type
-  ,                                       !- Construction Name
-<<<<<<< HEAD
-  {4fdb8796-78f5-4049-983a-3459d9364434}, !- Space Name
+  {c9dd4d08-47f3-4cb7-8dee-bec36bc93ed5}, !- Handle
+  Surface 11,                             !- Name
+  Wall,                                   !- Surface Type
+  ,                                       !- Construction Name
+  {6065ce05-2cc5-4504-9084-4038ee2279e9}, !- Space Name
   Outdoors,                               !- Outside Boundary Condition
   ,                                       !- Outside Boundary Condition Object
   SunExposed,                             !- Sun Exposure
@@ -740,67 +575,11 @@
   4.572, -9.144, 2.4384;                  !- X,Y,Z Vertex 4 {m}
 
 OS:Surface,
-  {534be2d8-1ac4-49b9-b167-b5aa9fcf0142}, !- Handle
-  Surface 9,                              !- Name
+  {9fa80b57-0650-46da-b1d8-c2c24f5e7e6b}, !- Handle
+  Surface 12,                             !- Name
   Wall,                                   !- Surface Type
   ,                                       !- Construction Name
-  {4fdb8796-78f5-4049-983a-3459d9364434}, !- Space Name
-  Outdoors,                               !- Outside Boundary Condition
-  ,                                       !- Outside Boundary Condition Object
-  SunExposed,                             !- Sun Exposure
-  WindExposed,                            !- Wind Exposure
-=======
-  {55c2a5c0-ed8d-4dd9-8a67-b603455b5567}, !- Space Name
-  Surface,                                !- Outside Boundary Condition
-  {8fa77939-94f8-40a6-8c4f-87c0739b305d}, !- Outside Boundary Condition Object
-  NoSun,                                  !- Sun Exposure
-  NoWind,                                 !- Wind Exposure
->>>>>>> edda4442
-  ,                                       !- View Factor to Ground
-  ,                                       !- Number of Vertices
-  0, -9.144, 0,                           !- X,Y,Z Vertex 1 {m}
-  0, 0, 0,                                !- X,Y,Z Vertex 2 {m}
-  4.572, 0, 0,                            !- X,Y,Z Vertex 3 {m}
-  4.572, -9.144, 0;                       !- X,Y,Z Vertex 4 {m}
-
-OS:Surface,
-<<<<<<< HEAD
-  {fa75afaa-8588-48e0-a6d1-7f2c5ab66148}, !- Handle
-  Surface 10,                             !- Name
-  RoofCeiling,                            !- Surface Type
-  ,                                       !- Construction Name
-  {4fdb8796-78f5-4049-983a-3459d9364434}, !- Space Name
-  Surface,                                !- Outside Boundary Condition
-  {44739794-5929-4020-acd2-08f639df5c67}, !- Outside Boundary Condition Object
-  NoSun,                                  !- Sun Exposure
-  NoWind,                                 !- Wind Exposure
-=======
-  {ac3af881-92ab-4e96-bbca-c4445243126e}, !- Handle
-  Surface 9,                              !- Name
-  Wall,                                   !- Surface Type
-  ,                                       !- Construction Name
-  {55c2a5c0-ed8d-4dd9-8a67-b603455b5567}, !- Space Name
-  Outdoors,                               !- Outside Boundary Condition
-  ,                                       !- Outside Boundary Condition Object
-  SunExposed,                             !- Sun Exposure
-  WindExposed,                            !- Wind Exposure
->>>>>>> edda4442
-  ,                                       !- View Factor to Ground
-  ,                                       !- Number of Vertices
-  0, -9.144, 2.4384,                      !- X,Y,Z Vertex 1 {m}
-  0, -9.144, 0,                           !- X,Y,Z Vertex 2 {m}
-  4.572, -9.144, 0,                       !- X,Y,Z Vertex 3 {m}
-  4.572, -9.144, 2.4384;                  !- X,Y,Z Vertex 4 {m}
-
-OS:Surface,
-<<<<<<< HEAD
-  {8f336305-d749-490f-a193-1f4ac3b9997f}, !- Handle
-=======
-  {51ffd1da-6253-41db-ad7a-0921ead7ab8f}, !- Handle
-  Surface 10,                             !- Name
-  Wall,                                   !- Surface Type
-  ,                                       !- Construction Name
-  {55c2a5c0-ed8d-4dd9-8a67-b603455b5567}, !- Space Name
+  {6065ce05-2cc5-4504-9084-4038ee2279e9}, !- Space Name
   Outdoors,                               !- Outside Boundary Condition
   ,                                       !- Outside Boundary Condition Object
   SunExposed,                             !- Sun Exposure
@@ -813,74 +592,13 @@
   0, -9.144, 2.4384;                      !- X,Y,Z Vertex 4 {m}
 
 OS:Surface,
-  {01ae8eb1-c3d7-41b4-8a85-0c1a80cad183}, !- Handle
->>>>>>> edda4442
-  Surface 11,                             !- Name
-  Wall,                                   !- Surface Type
-  ,                                       !- Construction Name
-<<<<<<< HEAD
-  {4fdb8796-78f5-4049-983a-3459d9364434}, !- Space Name
-  Surface,                                !- Outside Boundary Condition
-  {39da61e2-65ec-4c39-8b7e-88aa08952c3d}, !- Outside Boundary Condition Object
-=======
-  {55c2a5c0-ed8d-4dd9-8a67-b603455b5567}, !- Space Name
-  Adiabatic,                              !- Outside Boundary Condition
-  ,                                       !- Outside Boundary Condition Object
->>>>>>> edda4442
-  NoSun,                                  !- Sun Exposure
-  NoWind,                                 !- Wind Exposure
-  ,                                       !- View Factor to Ground
-  ,                                       !- Number of Vertices
-  4.572, 0, 2.4384,                       !- X,Y,Z Vertex 1 {m}
-  4.572, 0, 0,                            !- X,Y,Z Vertex 2 {m}
-  0, 0, 0,                                !- X,Y,Z Vertex 3 {m}
-  0, 0, 2.4384;                           !- X,Y,Z Vertex 4 {m}
-
-OS:Surface,
-<<<<<<< HEAD
-  {c08533f6-16f4-486c-ae14-1ac80cadeaa6}, !- Handle
-=======
-  {5b28d46d-2901-4f6f-b498-208c8adec452}, !- Handle
->>>>>>> edda4442
-  Surface 12,                             !- Name
-  RoofCeiling,                            !- Surface Type
-  ,                                       !- Construction Name
-<<<<<<< HEAD
-  {4fdb8796-78f5-4049-983a-3459d9364434}, !- Space Name
-  Adiabatic,                              !- Outside Boundary Condition
-  ,                                       !- Outside Boundary Condition Object
-=======
-  {55c2a5c0-ed8d-4dd9-8a67-b603455b5567}, !- Space Name
-  Surface,                                !- Outside Boundary Condition
-  {b203f722-c8c5-4a59-806f-6c5f6f8e12d5}, !- Outside Boundary Condition Object
->>>>>>> edda4442
-  NoSun,                                  !- Sun Exposure
-  NoWind,                                 !- Wind Exposure
-  ,                                       !- View Factor to Ground
-  ,                                       !- Number of Vertices
-  4.572, -9.144, 2.4384,                  !- X,Y,Z Vertex 1 {m}
-  4.572, 0, 2.4384,                       !- X,Y,Z Vertex 2 {m}
-  0, 0, 2.4384,                           !- X,Y,Z Vertex 3 {m}
-  0, -9.144, 2.4384;                      !- X,Y,Z Vertex 4 {m}
-
-OS:Surface,
-<<<<<<< HEAD
-  {44739794-5929-4020-acd2-08f639df5c67}, !- Handle
+  {afdfec6d-817b-4adb-aeed-1a69bcfaded1}, !- Handle
   Surface 13,                             !- Name
   Floor,                                  !- Surface Type
   ,                                       !- Construction Name
-  {2a8e6d4f-064d-42fb-be64-4e7f5340f534}, !- Space Name
+  {79c04e4e-4796-46c6-a2b4-107fba2a4812}, !- Space Name
   Surface,                                !- Outside Boundary Condition
-  {fa75afaa-8588-48e0-a6d1-7f2c5ab66148}, !- Outside Boundary Condition Object
-=======
-  {b203f722-c8c5-4a59-806f-6c5f6f8e12d5}, !- Handle
-  Surface 13,                             !- Name
-  Floor,                                  !- Surface Type
-  ,                                       !- Construction Name
-  {1a21336b-3447-401f-95a6-6e2d1d7dfa71}, !- Space Name
-  Surface,                                !- Outside Boundary Condition
-  {5b28d46d-2901-4f6f-b498-208c8adec452}, !- Outside Boundary Condition Object
->>>>>>> edda4442
+  {9bbc4a04-b96a-4a39-b4f7-e8ef64478b9d}, !- Outside Boundary Condition Object
   NoSun,                                  !- Sun Exposure
   NoWind,                                 !- Wind Exposure
   ,                                       !- View Factor to Ground
@@ -891,19 +609,11 @@
   4.572, -9.144, 4.8768;                  !- X,Y,Z Vertex 4 {m}
 
 OS:Surface,
-<<<<<<< HEAD
-  {f73b89fb-400d-4156-8894-6fd361d2b09e}, !- Handle
+  {437da36d-978e-4d62-a3f8-a7ff707e48f5}, !- Handle
   Surface 14,                             !- Name
   RoofCeiling,                            !- Surface Type
   ,                                       !- Construction Name
-  {2a8e6d4f-064d-42fb-be64-4e7f5340f534}, !- Space Name
-=======
-  {7b2e3063-705f-46ed-8679-39bff3b413ae}, !- Handle
-  Surface 14,                             !- Name
-  RoofCeiling,                            !- Surface Type
-  ,                                       !- Construction Name
-  {1a21336b-3447-401f-95a6-6e2d1d7dfa71}, !- Space Name
->>>>>>> edda4442
+  {79c04e4e-4796-46c6-a2b4-107fba2a4812}, !- Space Name
   Outdoors,                               !- Outside Boundary Condition
   ,                                       !- Outside Boundary Condition Object
   SunExposed,                             !- Sun Exposure
@@ -916,19 +626,11 @@
   0, 0, 4.8768;                           !- X,Y,Z Vertex 4 {m}
 
 OS:Surface,
-<<<<<<< HEAD
-  {5af2b05f-2284-4e1a-8746-e0d7334b7bbb}, !- Handle
+  {314f7ab7-a262-4603-897b-f15b0bd3b887}, !- Handle
   Surface 15,                             !- Name
   RoofCeiling,                            !- Surface Type
   ,                                       !- Construction Name
-  {2a8e6d4f-064d-42fb-be64-4e7f5340f534}, !- Space Name
-=======
-  {d5a6fae0-3728-48e0-b2cd-50b29b93b9c0}, !- Handle
-  Surface 15,                             !- Name
-  RoofCeiling,                            !- Surface Type
-  ,                                       !- Construction Name
-  {1a21336b-3447-401f-95a6-6e2d1d7dfa71}, !- Space Name
->>>>>>> edda4442
+  {79c04e4e-4796-46c6-a2b4-107fba2a4812}, !- Space Name
   Outdoors,                               !- Outside Boundary Condition
   ,                                       !- Outside Boundary Condition Object
   SunExposed,                             !- Sun Exposure
@@ -941,19 +643,11 @@
   4.572, -9.144, 4.8768;                  !- X,Y,Z Vertex 4 {m}
 
 OS:Surface,
-<<<<<<< HEAD
-  {6b85b022-cd80-43d0-b056-6a080222518d}, !- Handle
+  {655c6a90-9952-4fda-98b7-206613c520e0}, !- Handle
   Surface 16,                             !- Name
   Wall,                                   !- Surface Type
   ,                                       !- Construction Name
-  {2a8e6d4f-064d-42fb-be64-4e7f5340f534}, !- Space Name
-=======
-  {404f5aca-a36c-4922-af5a-a9fdd09c7156}, !- Handle
-  Surface 16,                             !- Name
-  Wall,                                   !- Surface Type
-  ,                                       !- Construction Name
-  {1a21336b-3447-401f-95a6-6e2d1d7dfa71}, !- Space Name
->>>>>>> edda4442
+  {79c04e4e-4796-46c6-a2b4-107fba2a4812}, !- Space Name
   Outdoors,                               !- Outside Boundary Condition
   ,                                       !- Outside Boundary Condition Object
   SunExposed,                             !- Sun Exposure
@@ -965,19 +659,11 @@
   0, -9.144, 4.8768;                      !- X,Y,Z Vertex 3 {m}
 
 OS:Surface,
-<<<<<<< HEAD
-  {f320d559-f6fa-463c-9a99-088f44548e03}, !- Handle
+  {2ba56fd7-4243-43e0-9065-41e25e7e0da8}, !- Handle
   Surface 17,                             !- Name
   Wall,                                   !- Surface Type
   ,                                       !- Construction Name
-  {2a8e6d4f-064d-42fb-be64-4e7f5340f534}, !- Space Name
-=======
-  {0874e7aa-1236-4e25-97e5-86af5b25ee18}, !- Handle
-  Surface 17,                             !- Name
-  Wall,                                   !- Surface Type
-  ,                                       !- Construction Name
-  {1a21336b-3447-401f-95a6-6e2d1d7dfa71}, !- Space Name
->>>>>>> edda4442
+  {79c04e4e-4796-46c6-a2b4-107fba2a4812}, !- Space Name
   Adiabatic,                              !- Outside Boundary Condition
   ,                                       !- Outside Boundary Condition Object
   NoSun,                                  !- Sun Exposure
@@ -989,15 +675,9 @@
   4.572, 0, 4.8768;                       !- X,Y,Z Vertex 3 {m}
 
 OS:Space,
-<<<<<<< HEAD
-  {2a8e6d4f-064d-42fb-be64-4e7f5340f534}, !- Handle
+  {79c04e4e-4796-46c6-a2b4-107fba2a4812}, !- Handle
   unfinished attic space,                 !- Name
-  {cf9fc978-321a-4e9c-8ced-23fdd3a8ca59}, !- Space Type Name
-=======
-  {1a21336b-3447-401f-95a6-6e2d1d7dfa71}, !- Handle
-  unfinished attic space,                 !- Name
-  {46656e08-a31f-4530-93ec-50fe58fd1c43}, !- Space Type Name
->>>>>>> edda4442
+  {a4722239-ba52-40f7-8ae0-6fe7219f50fc}, !- Space Type Name
   ,                                       !- Default Construction Set Name
   ,                                       !- Default Schedule Set Name
   ,                                       !- Direction of Relative North {deg}
@@ -1005,17 +685,10 @@
   ,                                       !- Y Origin {m}
   ,                                       !- Z Origin {m}
   ,                                       !- Building Story Name
-<<<<<<< HEAD
-  {ae3f1980-f3e2-44f7-abca-5045d71f718c}; !- Thermal Zone Name
+  {2b24ca47-3e62-4db8-b47d-f7c7d5ac5766}; !- Thermal Zone Name
 
 OS:ThermalZone,
-  {ae3f1980-f3e2-44f7-abca-5045d71f718c}, !- Handle
-=======
-  {57aa1f6e-c07b-4142-b615-b2d0cbd74370}; !- Thermal Zone Name
-
-OS:ThermalZone,
-  {57aa1f6e-c07b-4142-b615-b2d0cbd74370}, !- Handle
->>>>>>> edda4442
+  {2b24ca47-3e62-4db8-b47d-f7c7d5ac5766}, !- Handle
   unfinished attic zone,                  !- Name
   ,                                       !- Multiplier
   ,                                       !- Ceiling Height {m}
@@ -1024,17 +697,10 @@
   ,                                       !- Zone Inside Convection Algorithm
   ,                                       !- Zone Outside Convection Algorithm
   ,                                       !- Zone Conditioning Equipment List Name
-<<<<<<< HEAD
-  {e1d6b7cb-74ac-4fa2-a421-66e94babf04b}, !- Zone Air Inlet Port List
-  {b89cf6c0-86ca-42e4-8203-8eb5256c7791}, !- Zone Air Exhaust Port List
-  {b9077ab7-61b7-40d4-b814-2c74be920929}, !- Zone Air Node Name
-  {11b5465a-1b6b-4164-924c-da44e7058b23}, !- Zone Return Air Port List
-=======
-  {8292283a-2e02-484d-b65a-0f9ed40341eb}, !- Zone Air Inlet Port List
-  {22957b90-b737-43d7-9e5c-b98bd4013104}, !- Zone Air Exhaust Port List
-  {a1059eaf-90a3-4492-aa64-beb606c4b3e2}, !- Zone Air Node Name
-  {78c3b9ca-8a9c-4328-b277-5e127acc4139}, !- Zone Return Air Port List
->>>>>>> edda4442
+  {4404b7ff-519b-4b92-a838-960539de5d63}, !- Zone Air Inlet Port List
+  {429aa5bd-b63c-4a01-8a57-8053d70d6676}, !- Zone Air Exhaust Port List
+  {46418ff4-0b03-4fce-b624-146346acb4b5}, !- Zone Air Node Name
+  {efba4ef6-116b-47fb-905f-a4660dd4dc3f}, !- Zone Return Air Port List
   ,                                       !- Primary Daylighting Control Name
   ,                                       !- Fraction of Zone Controlled by Primary Daylighting Control
   ,                                       !- Secondary Daylighting Control Name
@@ -1045,71 +711,37 @@
   No;                                     !- Use Ideal Air Loads
 
 OS:Node,
-<<<<<<< HEAD
-  {6e4a4568-e2b7-436a-b14d-b8487250f4b0}, !- Handle
+  {c09a7a68-8c91-4342-867e-ed6ab21af104}, !- Handle
   Node 2,                                 !- Name
-  {b9077ab7-61b7-40d4-b814-2c74be920929}, !- Inlet Port
+  {46418ff4-0b03-4fce-b624-146346acb4b5}, !- Inlet Port
   ;                                       !- Outlet Port
 
 OS:Connection,
-  {b9077ab7-61b7-40d4-b814-2c74be920929}, !- Handle
-  {514ec336-00dc-4656-ab5d-d6af424e7d05}, !- Name
-  {ae3f1980-f3e2-44f7-abca-5045d71f718c}, !- Source Object
+  {46418ff4-0b03-4fce-b624-146346acb4b5}, !- Handle
+  {8e3901e8-3449-4ded-8e9d-fd973dee975c}, !- Name
+  {2b24ca47-3e62-4db8-b47d-f7c7d5ac5766}, !- Source Object
   11,                                     !- Outlet Port
-  {6e4a4568-e2b7-436a-b14d-b8487250f4b0}, !- Target Object
+  {c09a7a68-8c91-4342-867e-ed6ab21af104}, !- Target Object
   2;                                      !- Inlet Port
 
 OS:PortList,
-  {e1d6b7cb-74ac-4fa2-a421-66e94babf04b}, !- Handle
-  {f74f6e08-3603-415c-9f7b-59933d6e225d}, !- Name
-  {ae3f1980-f3e2-44f7-abca-5045d71f718c}; !- HVAC Component
+  {4404b7ff-519b-4b92-a838-960539de5d63}, !- Handle
+  {4ed9636d-38a6-47ba-aa31-f2137d08afca}, !- Name
+  {2b24ca47-3e62-4db8-b47d-f7c7d5ac5766}; !- HVAC Component
 
 OS:PortList,
-  {b89cf6c0-86ca-42e4-8203-8eb5256c7791}, !- Handle
-  {14261930-6e12-43dd-bf6b-6ea4f091a483}, !- Name
-  {ae3f1980-f3e2-44f7-abca-5045d71f718c}; !- HVAC Component
+  {429aa5bd-b63c-4a01-8a57-8053d70d6676}, !- Handle
+  {1ca8a110-cb6e-40fb-9bed-b35992798bfb}, !- Name
+  {2b24ca47-3e62-4db8-b47d-f7c7d5ac5766}; !- HVAC Component
 
 OS:PortList,
-  {11b5465a-1b6b-4164-924c-da44e7058b23}, !- Handle
-  {e943b811-1f67-4524-bdda-7b2caec25646}, !- Name
-  {ae3f1980-f3e2-44f7-abca-5045d71f718c}; !- HVAC Component
+  {efba4ef6-116b-47fb-905f-a4660dd4dc3f}, !- Handle
+  {3d9b5ca2-2b83-4edc-812a-5f47cbd9b0fc}, !- Name
+  {2b24ca47-3e62-4db8-b47d-f7c7d5ac5766}; !- HVAC Component
 
 OS:Sizing:Zone,
-  {db79bb1b-6a52-43ee-97b8-22919fff644c}, !- Handle
-  {ae3f1980-f3e2-44f7-abca-5045d71f718c}, !- Zone or ZoneList Name
-=======
-  {c6a18ea2-ba28-42b7-9f7d-d05932b9f42a}, !- Handle
-  Node 2,                                 !- Name
-  {a1059eaf-90a3-4492-aa64-beb606c4b3e2}, !- Inlet Port
-  ;                                       !- Outlet Port
-
-OS:Connection,
-  {a1059eaf-90a3-4492-aa64-beb606c4b3e2}, !- Handle
-  {14ed6bae-85e4-4b2f-bbb3-7658a357697b}, !- Name
-  {57aa1f6e-c07b-4142-b615-b2d0cbd74370}, !- Source Object
-  11,                                     !- Outlet Port
-  {c6a18ea2-ba28-42b7-9f7d-d05932b9f42a}, !- Target Object
-  2;                                      !- Inlet Port
-
-OS:PortList,
-  {8292283a-2e02-484d-b65a-0f9ed40341eb}, !- Handle
-  {131424ac-1888-421a-a3d1-6faba4770e75}, !- Name
-  {57aa1f6e-c07b-4142-b615-b2d0cbd74370}; !- HVAC Component
-
-OS:PortList,
-  {22957b90-b737-43d7-9e5c-b98bd4013104}, !- Handle
-  {2af9c4c2-e150-4aa3-b83d-3b665676b5f2}, !- Name
-  {57aa1f6e-c07b-4142-b615-b2d0cbd74370}; !- HVAC Component
-
-OS:PortList,
-  {78c3b9ca-8a9c-4328-b277-5e127acc4139}, !- Handle
-  {5f5a31f9-d072-4e3d-976c-efc055983bca}, !- Name
-  {57aa1f6e-c07b-4142-b615-b2d0cbd74370}; !- HVAC Component
-
-OS:Sizing:Zone,
-  {0892cede-328f-407c-af02-5f64022c400e}, !- Handle
-  {57aa1f6e-c07b-4142-b615-b2d0cbd74370}, !- Zone or ZoneList Name
->>>>>>> edda4442
+  {8fb30928-836d-47a7-8aeb-8d599c55871a}, !- Handle
+  {2b24ca47-3e62-4db8-b47d-f7c7d5ac5766}, !- Zone or ZoneList Name
   SupplyAirTemperature,                   !- Zone Cooling Design Supply Air Temperature Input Method
   14,                                     !- Zone Cooling Design Supply Air Temperature {C}
   11.11,                                  !- Zone Cooling Design Supply Air Temperature Difference {deltaC}
@@ -1138,21 +770,12 @@
   autosize;                               !- Dedicated Outdoor Air High Setpoint Temperature for Design {C}
 
 OS:ZoneHVAC:EquipmentList,
-<<<<<<< HEAD
-  {48b5bffd-5441-478d-8372-245a13c0fb03}, !- Handle
+  {e6ededa0-c3ca-4269-8bf1-622a0d400111}, !- Handle
   Zone HVAC Equipment List 2,             !- Name
-  {ae3f1980-f3e2-44f7-abca-5045d71f718c}; !- Thermal Zone
+  {2b24ca47-3e62-4db8-b47d-f7c7d5ac5766}; !- Thermal Zone
 
 OS:SpaceType,
-  {cf9fc978-321a-4e9c-8ced-23fdd3a8ca59}, !- Handle
-=======
-  {f7dc30c4-7bce-4051-a71f-6fc801c9509c}, !- Handle
-  Zone HVAC Equipment List 2,             !- Name
-  {57aa1f6e-c07b-4142-b615-b2d0cbd74370}; !- Thermal Zone
-
-OS:SpaceType,
-  {46656e08-a31f-4530-93ec-50fe58fd1c43}, !- Handle
->>>>>>> edda4442
+  {a4722239-ba52-40f7-8ae0-6fe7219f50fc}, !- Handle
   Space Type 2,                           !- Name
   ,                                       !- Default Construction Set Name
   ,                                       !- Default Schedule Set Name
@@ -1163,23 +786,14 @@
   unfinished attic;                       !- Standards Space Type
 
 OS:BuildingUnit,
-<<<<<<< HEAD
-  {35deb2df-0c00-4a78-aba4-b3cd54ee222b}, !- Handle
-=======
-  {4480395d-2363-4887-99bf-5f70d3382311}, !- Handle
->>>>>>> edda4442
+  {301860ae-1024-4f77-897a-156af26ad890}, !- Handle
   unit 1,                                 !- Name
   ,                                       !- Rendering Color
   Residential;                            !- Building Unit Type
 
 OS:AdditionalProperties,
-<<<<<<< HEAD
-  {bac3ac81-7ae2-4cb5-8da8-7848a2a1504a}, !- Handle
-  {35deb2df-0c00-4a78-aba4-b3cd54ee222b}, !- Object Name
-=======
-  {513837f7-5d01-4066-8a81-1d0ea6c13201}, !- Handle
-  {4480395d-2363-4887-99bf-5f70d3382311}, !- Object Name
->>>>>>> edda4442
+  {60bd98c2-395a-4b75-9e95-f0ecc6cb7089}, !- Handle
+  {301860ae-1024-4f77-897a-156af26ad890}, !- Object Name
   NumberOfBedrooms,                       !- Feature Name 1
   Integer,                                !- Feature Data Type 1
   3,                                      !- Feature Value 1
@@ -1191,20 +805,12 @@
   3.3900000000000001;                     !- Feature Value 3
 
 OS:External:File,
-<<<<<<< HEAD
-  {a1c335ee-17c6-4ccc-9d23-c96c857f800e}, !- Handle
-=======
-  {0ebfd4ed-bffe-4c8a-97a4-e6d9b3c906cb}, !- Handle
->>>>>>> edda4442
+  {8a0f9fc3-e5c7-445d-ba7d-651dcf36321f}, !- Handle
   8760.csv,                               !- Name
   8760.csv;                               !- File Name
 
 OS:Schedule:Day,
-<<<<<<< HEAD
-  {a60bebe4-faaf-4002-942a-0145033eed26}, !- Handle
-=======
-  {2b3a208e-e85b-4cfa-97df-43f65e1bc338}, !- Handle
->>>>>>> edda4442
+  {d8e57bf8-8ddb-4f3f-b3dd-84a767803e88}, !- Handle
   Schedule Day 1,                         !- Name
   ,                                       !- Schedule Type Limits Name
   ,                                       !- Interpolate to Timestep
@@ -1213,11 +819,7 @@
   0;                                      !- Value Until Time 1
 
 OS:Schedule:Day,
-<<<<<<< HEAD
-  {e5824fe5-e1e1-4b7e-bddb-83c52ffbe4ed}, !- Handle
-=======
-  {fe7f7268-9f29-4511-bb09-dbced1004357}, !- Handle
->>>>>>> edda4442
+  {84efd08b-8d16-4ca9-a1f2-249cca8545cc}, !- Handle
   Schedule Day 2,                         !- Name
   ,                                       !- Schedule Type Limits Name
   ,                                       !- Interpolate to Timestep
@@ -1226,17 +828,10 @@
   1;                                      !- Value Until Time 1
 
 OS:Schedule:File,
-<<<<<<< HEAD
-  {8c7cfb15-db06-4c31-8cf4-2dc5988fa40a}, !- Handle
+  {81263791-18c5-466e-b287-5ac432de2a42}, !- Handle
   occupants,                              !- Name
-  {0e47b1e1-d55c-45f9-9875-34e69e74fc56}, !- Schedule Type Limits Name
-  {a1c335ee-17c6-4ccc-9d23-c96c857f800e}, !- External File Name
-=======
-  {4dc6d646-64f0-4569-bc69-a65a519db702}, !- Handle
-  occupants,                              !- Name
-  {d67a8068-f5fa-4385-87e3-ce80f99c10c0}, !- Schedule Type Limits Name
-  {0ebfd4ed-bffe-4c8a-97a4-e6d9b3c906cb}, !- External File Name
->>>>>>> edda4442
+  {d4cdd162-f9e9-44f8-85e9-5f8303509c33}, !- Schedule Type Limits Name
+  {8a0f9fc3-e5c7-445d-ba7d-651dcf36321f}, !- External File Name
   1,                                      !- Column Number
   1,                                      !- Rows to Skip at Top
   8760,                                   !- Number of Hours of Data
@@ -1245,40 +840,23 @@
   60;                                     !- Minutes per Item
 
 OS:Schedule:Ruleset,
-<<<<<<< HEAD
-  {15721426-e533-44b9-924e-753ef72db88a}, !- Handle
+  {2828a355-e063-4f9b-95c9-f6dd2b8422d5}, !- Handle
   Schedule Ruleset 1,                     !- Name
-  {85edbff2-dec0-43fe-b0e4-165732f6e1b4}, !- Schedule Type Limits Name
-  {a230e26b-6de3-4091-beef-61fd48f1ef1a}; !- Default Day Schedule Name
+  {a8d20ecc-d93c-4849-9354-170a0345bf84}, !- Schedule Type Limits Name
+  {b15fdeaa-8405-4fa8-9043-bbb041a303f8}; !- Default Day Schedule Name
 
 OS:Schedule:Day,
-  {a230e26b-6de3-4091-beef-61fd48f1ef1a}, !- Handle
+  {b15fdeaa-8405-4fa8-9043-bbb041a303f8}, !- Handle
   Schedule Day 3,                         !- Name
-  {85edbff2-dec0-43fe-b0e4-165732f6e1b4}, !- Schedule Type Limits Name
-=======
-  {b22ae328-6700-4573-b4f9-e5a58f95b82f}, !- Handle
-  Schedule Ruleset 1,                     !- Name
-  {a7c65606-e088-405c-93b8-81fb842aca21}, !- Schedule Type Limits Name
-  {cf140cc3-bc44-4b1b-8ffa-0a6ca09c74ee}; !- Default Day Schedule Name
-
-OS:Schedule:Day,
-  {cf140cc3-bc44-4b1b-8ffa-0a6ca09c74ee}, !- Handle
-  Schedule Day 3,                         !- Name
-  {a7c65606-e088-405c-93b8-81fb842aca21}, !- Schedule Type Limits Name
->>>>>>> edda4442
+  {a8d20ecc-d93c-4849-9354-170a0345bf84}, !- Schedule Type Limits Name
   ,                                       !- Interpolate to Timestep
   24,                                     !- Hour 1
   0,                                      !- Minute 1
   112.539290946133;                       !- Value Until Time 1
 
 OS:People:Definition,
-<<<<<<< HEAD
-  {284c78d5-ba37-4ca3-8bcd-133d9d729346}, !- Handle
-  res occupants|living space|story 2,     !- Name
-=======
-  {7bdb934b-cf20-455d-bb10-1a60aecfe6b6}, !- Handle
+  {cc4d4f7c-b969-4b85-a397-7eac38ca0646}, !- Handle
   res occupants|living space,             !- Name
->>>>>>> edda4442
   People,                                 !- Number of People Calculation Method
   1.695,                                  !- Number of People {people}
   ,                                       !- People per Space Floor Area {person/m2}
@@ -1290,21 +868,12 @@
   ZoneAveraged;                           !- Mean Radiant Temperature Calculation Type
 
 OS:People,
-<<<<<<< HEAD
-  {b460c04a-dc3f-4c47-83ec-435345d00eb8}, !- Handle
-  res occupants|living space|story 2,     !- Name
-  {284c78d5-ba37-4ca3-8bcd-133d9d729346}, !- People Definition Name
-  {4fdb8796-78f5-4049-983a-3459d9364434}, !- Space or SpaceType Name
-  {8c7cfb15-db06-4c31-8cf4-2dc5988fa40a}, !- Number of People Schedule Name
-  {15721426-e533-44b9-924e-753ef72db88a}, !- Activity Level Schedule Name
-=======
-  {96340ef1-1fa8-4c04-92f1-773e1419f251}, !- Handle
+  {a47314ea-8ed0-4f43-bf95-0ccee480e152}, !- Handle
   res occupants|living space,             !- Name
-  {7bdb934b-cf20-455d-bb10-1a60aecfe6b6}, !- People Definition Name
-  {52025816-85f0-495a-a595-d3933b6bfb2d}, !- Space or SpaceType Name
-  {4dc6d646-64f0-4569-bc69-a65a519db702}, !- Number of People Schedule Name
-  {b22ae328-6700-4573-b4f9-e5a58f95b82f}, !- Activity Level Schedule Name
->>>>>>> edda4442
+  {cc4d4f7c-b969-4b85-a397-7eac38ca0646}, !- People Definition Name
+  {e22bb373-e4b9-44b8-97e8-70a0f5a72a89}, !- Space or SpaceType Name
+  {81263791-18c5-466e-b287-5ac432de2a42}, !- Number of People Schedule Name
+  {2828a355-e063-4f9b-95c9-f6dd2b8422d5}, !- Activity Level Schedule Name
   ,                                       !- Surface Name/Angle Factor List Name
   ,                                       !- Work Efficiency Schedule Name
   ,                                       !- Clothing Insulation Schedule Name
@@ -1312,11 +881,7 @@
   1;                                      !- Multiplier
 
 OS:ScheduleTypeLimits,
-<<<<<<< HEAD
-  {85edbff2-dec0-43fe-b0e4-165732f6e1b4}, !- Handle
-=======
-  {a7c65606-e088-405c-93b8-81fb842aca21}, !- Handle
->>>>>>> edda4442
+  {a8d20ecc-d93c-4849-9354-170a0345bf84}, !- Handle
   ActivityLevel,                          !- Name
   0,                                      !- Lower Limit Value
   ,                                       !- Upper Limit Value
@@ -1324,24 +889,15 @@
   ActivityLevel;                          !- Unit Type
 
 OS:ScheduleTypeLimits,
-<<<<<<< HEAD
-  {0e47b1e1-d55c-45f9-9875-34e69e74fc56}, !- Handle
-=======
-  {d67a8068-f5fa-4385-87e3-ce80f99c10c0}, !- Handle
->>>>>>> edda4442
+  {d4cdd162-f9e9-44f8-85e9-5f8303509c33}, !- Handle
   Fractional,                             !- Name
   0,                                      !- Lower Limit Value
   1,                                      !- Upper Limit Value
   Continuous;                             !- Numeric Type
 
 OS:People:Definition,
-<<<<<<< HEAD
-  {35bb01fa-7b52-4cce-a070-203583f2a535}, !- Handle
-  res occupants|living space,             !- Name
-=======
-  {8d79aa81-5e0e-4529-9766-ab529ceacc20}, !- Handle
+  {b0cadf51-5da3-4cf9-92c2-a729c7a10d8d}, !- Handle
   res occupants|living space|story 2,     !- Name
->>>>>>> edda4442
   People,                                 !- Number of People Calculation Method
   1.695,                                  !- Number of People {people}
   ,                                       !- People per Space Floor Area {person/m2}
@@ -1353,21 +909,12 @@
   ZoneAveraged;                           !- Mean Radiant Temperature Calculation Type
 
 OS:People,
-<<<<<<< HEAD
-  {cc0754f7-f883-4dae-8ddc-ee29da5c5f2c}, !- Handle
-  res occupants|living space,             !- Name
-  {35bb01fa-7b52-4cce-a070-203583f2a535}, !- People Definition Name
-  {a5ed65f4-697b-421a-bf23-55c590d7f6cd}, !- Space or SpaceType Name
-  {8c7cfb15-db06-4c31-8cf4-2dc5988fa40a}, !- Number of People Schedule Name
-  {15721426-e533-44b9-924e-753ef72db88a}, !- Activity Level Schedule Name
-=======
-  {c5364b71-6e83-4401-b70e-f779d1624ff4}, !- Handle
+  {91fcd6cd-4746-411f-8bb7-460fce9216a3}, !- Handle
   res occupants|living space|story 2,     !- Name
-  {8d79aa81-5e0e-4529-9766-ab529ceacc20}, !- People Definition Name
-  {55c2a5c0-ed8d-4dd9-8a67-b603455b5567}, !- Space or SpaceType Name
-  {4dc6d646-64f0-4569-bc69-a65a519db702}, !- Number of People Schedule Name
-  {b22ae328-6700-4573-b4f9-e5a58f95b82f}, !- Activity Level Schedule Name
->>>>>>> edda4442
+  {b0cadf51-5da3-4cf9-92c2-a729c7a10d8d}, !- People Definition Name
+  {6065ce05-2cc5-4504-9084-4038ee2279e9}, !- Space or SpaceType Name
+  {81263791-18c5-466e-b287-5ac432de2a42}, !- Number of People Schedule Name
+  {2828a355-e063-4f9b-95c9-f6dd2b8422d5}, !- Activity Level Schedule Name
   ,                                       !- Surface Name/Angle Factor List Name
   ,                                       !- Work Efficiency Schedule Name
   ,                                       !- Clothing Insulation Schedule Name
