--- conflicted
+++ resolved
@@ -1,54 +1,26 @@
 !- NOTE: Auto-generated from /test/osw_files/SFA_10units_2story_SL_UA_3Beds_2Baths_Denver_HasRearUnits.osw
 
 OS:Version,
-<<<<<<< HEAD
-  {a4dd3ca1-7b85-42f3-ae7a-44ecacaf2a5a}, !- Handle
-  2.9.0;                                  !- Version Identifier
-
-OS:SimulationControl,
-  {f58a822b-bf52-4acf-8c77-a5f8bac39dd0}, !- Handle
-=======
   {ce180598-3bde-459c-82db-8def50b9da69}, !- Handle
   2.9.0;                                  !- Version Identifier
 
 OS:SimulationControl,
   {0ae36394-a443-4d7d-a8f1-3b8f3449dd57}, !- Handle
->>>>>>> 30cb9182
   ,                                       !- Do Zone Sizing Calculation
   ,                                       !- Do System Sizing Calculation
   ,                                       !- Do Plant Sizing Calculation
   No;                                     !- Run Simulation for Sizing Periods
 
 OS:Timestep,
-<<<<<<< HEAD
-  {0306ee03-24bb-41ad-9a85-5229120fcf5f}, !- Handle
-  6;                                      !- Number of Timesteps per Hour
-
-OS:ShadowCalculation,
-  {a2fb0dd1-9354-4841-8f31-d8681833c9a3}, !- Handle
-=======
   {2f107667-5543-4f04-a211-7a716fed5db0}, !- Handle
   6;                                      !- Number of Timesteps per Hour
 
 OS:ShadowCalculation,
   {f1858c1c-6185-49ca-896b-3b0a0f030b9f}, !- Handle
->>>>>>> 30cb9182
   20,                                     !- Calculation Frequency
   200;                                    !- Maximum Figures in Shadow Overlap Calculations
 
 OS:SurfaceConvectionAlgorithm:Outside,
-<<<<<<< HEAD
-  {46d2e6ee-3c38-4d59-95f8-e477a0c16490}, !- Handle
-  DOE-2;                                  !- Algorithm
-
-OS:SurfaceConvectionAlgorithm:Inside,
-  {80eff4ae-b98f-4dad-8490-3792706a0f5a}, !- Handle
-  TARP;                                   !- Algorithm
-
-OS:ZoneCapacitanceMultiplier:ResearchSpecial,
-  {9c5c8b69-1144-4ac0-86b6-ef313da7fc7e}, !- Handle
-  ,                                       !- Temperature Capacity Multiplier
-=======
   {0d10b48e-574e-4dc7-b5d1-7cd8fddb0d32}, !- Handle
   DOE-2;                                  !- Algorithm
 
@@ -59,16 +31,11 @@
 OS:ZoneCapacitanceMultiplier:ResearchSpecial,
   {1e7057db-ffb1-4796-9bc1-953598fee67c}, !- Handle
   3.6,                                    !- Temperature Capacity Multiplier
->>>>>>> 30cb9182
   15,                                     !- Humidity Capacity Multiplier
   ;                                       !- Carbon Dioxide Capacity Multiplier
 
 OS:RunPeriod,
-<<<<<<< HEAD
-  {9943a217-db0b-4eeb-b91f-3e895b4bfeb6}, !- Handle
-=======
   {e93f0e50-7708-4331-bb92-17a1a28a84fe}, !- Handle
->>>>>>> 30cb9182
   Run Period 1,                           !- Name
   1,                                      !- Begin Month
   1,                                      !- Begin Day of Month
@@ -82,21 +49,13 @@
   ;                                       !- Number of Times Runperiod to be Repeated
 
 OS:YearDescription,
-<<<<<<< HEAD
-  {4e37fb14-d842-4b10-b4a2-8dca5c86ebfc}, !- Handle
-=======
   {b8790b61-b603-47cd-b29f-505bec355a9d}, !- Handle
->>>>>>> 30cb9182
   2007,                                   !- Calendar Year
   ,                                       !- Day of Week for Start Day
   ;                                       !- Is Leap Year
 
 OS:WeatherFile,
-<<<<<<< HEAD
-  {12aa590a-fefc-401a-b483-2804b7456436}, !- Handle
-=======
   {a6914cf7-7e08-4ac8-b3cb-bdad8603f223}, !- Handle
->>>>>>> 30cb9182
   Denver Intl Ap,                         !- City
   CO,                                     !- State Province Region
   USA,                                    !- Country
@@ -110,13 +69,8 @@
   E23378AA;                               !- Checksum
 
 OS:AdditionalProperties,
-<<<<<<< HEAD
-  {cb6e29d6-3b70-4f9e-917a-b7c84da0c600}, !- Handle
-  {12aa590a-fefc-401a-b483-2804b7456436}, !- Object Name
-=======
   {a6ef787e-cd86-4ffb-bcea-d911c2ddf2e2}, !- Handle
   {a6914cf7-7e08-4ac8-b3cb-bdad8603f223}, !- Object Name
->>>>>>> 30cb9182
   EPWHeaderCity,                          !- Feature Name 1
   String,                                 !- Feature Data Type 1
   Denver Intl Ap,                         !- Feature Value 1
@@ -224,11 +178,7 @@
   84;                                     !- Feature Value 35
 
 OS:Site,
-<<<<<<< HEAD
-  {29f2fe9a-e3ba-45ee-92f1-588feb4e0f2e}, !- Handle
-=======
   {a3aea246-2de6-4590-81aa-ad5646753d71}, !- Handle
->>>>>>> 30cb9182
   Denver Intl Ap_CO_USA,                  !- Name
   39.83,                                  !- Latitude {deg}
   -104.65,                                !- Longitude {deg}
@@ -237,11 +187,7 @@
   ;                                       !- Terrain
 
 OS:ClimateZones,
-<<<<<<< HEAD
-  {60c72054-330d-4427-b834-f6aa7f994b9d}, !- Handle
-=======
   {76a7f9b8-f5b7-442f-a8bc-f4d3b402dc94}, !- Handle
->>>>>>> 30cb9182
   ,                                       !- Active Institution
   ,                                       !- Active Year
   ,                                       !- Climate Zone Institution Name 1
@@ -254,31 +200,19 @@
   Cold;                                   !- Climate Zone Value 2
 
 OS:Site:WaterMainsTemperature,
-<<<<<<< HEAD
-  {93a30a37-3abf-444c-a926-ef871f81e004}, !- Handle
-=======
   {60eaae80-f851-4337-a6a8-f84782ef93c7}, !- Handle
->>>>>>> 30cb9182
   Correlation,                            !- Calculation Method
   ,                                       !- Temperature Schedule Name
   10.8753424657535,                       !- Annual Average Outdoor Air Temperature {C}
   23.1524007936508;                       !- Maximum Difference In Monthly Average Outdoor Air Temperatures {deltaC}
 
 OS:RunPeriodControl:DaylightSavingTime,
-<<<<<<< HEAD
-  {95891368-6b75-432f-a5ab-f4b69efb606d}, !- Handle
-=======
   {b60df88b-abe8-487b-9f90-c454c4ebff52}, !- Handle
->>>>>>> 30cb9182
   4/7,                                    !- Start Date
   10/26;                                  !- End Date
 
 OS:Site:GroundTemperature:Deep,
-<<<<<<< HEAD
-  {4f2d85fe-f33e-4b22-86a0-8f3cd9367485}, !- Handle
-=======
   {47dc20a7-8d53-4368-9a27-7334935c2287}, !- Handle
->>>>>>> 30cb9182
   10.8753424657535,                       !- January Deep Ground Temperature {C}
   10.8753424657535,                       !- February Deep Ground Temperature {C}
   10.8753424657535,                       !- March Deep Ground Temperature {C}
@@ -293,11 +227,7 @@
   10.8753424657535;                       !- December Deep Ground Temperature {C}
 
 OS:Building,
-<<<<<<< HEAD
-  {6d365791-aab5-422e-addb-9c14b0e69fce}, !- Handle
-=======
   {2b6ae117-ab4c-44a6-9333-8b8b0d5c7d24}, !- Handle
->>>>>>> 30cb9182
   Building 1,                             !- Name
   ,                                       !- Building Sector Type
   ,                                       !- North Axis {deg}
@@ -312,33 +242,17 @@
   10;                                     !- Standards Number of Living Units
 
 OS:AdditionalProperties,
-<<<<<<< HEAD
-  {7906ab0e-7762-47f8-a66a-b07b51356f5e}, !- Handle
-  {6d365791-aab5-422e-addb-9c14b0e69fce}, !- Object Name
-  num_units,                              !- Feature Name 1
-=======
   {87f27d84-b0a1-4428-81d0-db1ef5718959}, !- Handle
   {2b6ae117-ab4c-44a6-9333-8b8b0d5c7d24}, !- Object Name
   Total Units Represented,                !- Feature Name 1
->>>>>>> 30cb9182
   Integer,                                !- Feature Data Type 1
   10,                                     !- Feature Value 1
-  has_rear_units,                         !- Feature Name 2
-  Boolean,                                !- Feature Data Type 2
-  true,                                   !- Feature Value 2
-  horz_location,                          !- Feature Name 3
-  String,                                 !- Feature Data Type 3
-  Left,                                   !- Feature Value 3
-  num_floors,                             !- Feature Name 4
-  Integer,                                !- Feature Data Type 4
-  2;                                      !- Feature Value 4
+  Total Units Modeled,                    !- Feature Name 2
+  Integer,                                !- Feature Data Type 2
+  10;                                     !- Feature Value 2
 
 OS:ThermalZone,
-<<<<<<< HEAD
-  {c27f7c50-28d4-435b-aba0-36e5fec6cddd}, !- Handle
-=======
   {4175a548-c672-413a-96bf-ba5cb7e427d6}, !- Handle
->>>>>>> 30cb9182
   living zone,                            !- Name
   ,                                       !- Multiplier
   ,                                       !- Ceiling Height {m}
@@ -347,17 +261,10 @@
   ,                                       !- Zone Inside Convection Algorithm
   ,                                       !- Zone Outside Convection Algorithm
   ,                                       !- Zone Conditioning Equipment List Name
-<<<<<<< HEAD
-  {48a03825-3188-486a-962d-cd489f29c8d8}, !- Zone Air Inlet Port List
-  {84053afa-370b-4b2f-a4ea-b93ceabd4f3a}, !- Zone Air Exhaust Port List
-  {a6cdf9a3-8994-4b79-8e43-8a9290dd7556}, !- Zone Air Node Name
-  {b36c0589-eb8e-4f8f-982f-f2538ef3892c}, !- Zone Return Air Port List
-=======
   {801bc0e4-3a2e-4cd7-b1e7-ad022e6e742f}, !- Zone Air Inlet Port List
   {0147663b-1cda-4091-a4f7-d08327131d4d}, !- Zone Air Exhaust Port List
   {168062f7-8f8b-4a74-9a7e-87fe6703c101}, !- Zone Air Node Name
   {e5996d01-746b-4dad-8280-e145404f9537}, !- Zone Return Air Port List
->>>>>>> 30cb9182
   ,                                       !- Primary Daylighting Control Name
   ,                                       !- Fraction of Zone Controlled by Primary Daylighting Control
   ,                                       !- Secondary Daylighting Control Name
@@ -368,39 +275,6 @@
   No;                                     !- Use Ideal Air Loads
 
 OS:Node,
-<<<<<<< HEAD
-  {0e86b2e1-cc51-4cea-a123-24e8404417ea}, !- Handle
-  Node 1,                                 !- Name
-  {a6cdf9a3-8994-4b79-8e43-8a9290dd7556}, !- Inlet Port
-  ;                                       !- Outlet Port
-
-OS:Connection,
-  {a6cdf9a3-8994-4b79-8e43-8a9290dd7556}, !- Handle
-  {dd56d9d5-37b6-4c46-9192-b68edff865a8}, !- Name
-  {c27f7c50-28d4-435b-aba0-36e5fec6cddd}, !- Source Object
-  11,                                     !- Outlet Port
-  {0e86b2e1-cc51-4cea-a123-24e8404417ea}, !- Target Object
-  2;                                      !- Inlet Port
-
-OS:PortList,
-  {48a03825-3188-486a-962d-cd489f29c8d8}, !- Handle
-  {111b3581-b9f8-4daf-beb9-d2747eee3dfb}, !- Name
-  {c27f7c50-28d4-435b-aba0-36e5fec6cddd}; !- HVAC Component
-
-OS:PortList,
-  {84053afa-370b-4b2f-a4ea-b93ceabd4f3a}, !- Handle
-  {ba1358e1-fd45-4bd5-9a75-ddae8336072d}, !- Name
-  {c27f7c50-28d4-435b-aba0-36e5fec6cddd}; !- HVAC Component
-
-OS:PortList,
-  {b36c0589-eb8e-4f8f-982f-f2538ef3892c}, !- Handle
-  {dfd981a1-e986-4ca3-80ee-fc26a7443253}, !- Name
-  {c27f7c50-28d4-435b-aba0-36e5fec6cddd}; !- HVAC Component
-
-OS:Sizing:Zone,
-  {d4eb71a8-c972-461d-b898-ac72e3bbeaf6}, !- Handle
-  {c27f7c50-28d4-435b-aba0-36e5fec6cddd}, !- Zone or ZoneList Name
-=======
   {8441b352-8374-45e2-8a67-ef75ecdd5866}, !- Handle
   Node 1,                                 !- Name
   {168062f7-8f8b-4a74-9a7e-87fe6703c101}, !- Inlet Port
@@ -432,7 +306,6 @@
 OS:Sizing:Zone,
   {7493bc2f-e290-4cff-abe0-c79a5cbfa46d}, !- Handle
   {4175a548-c672-413a-96bf-ba5cb7e427d6}, !- Zone or ZoneList Name
->>>>>>> 30cb9182
   SupplyAirTemperature,                   !- Zone Cooling Design Supply Air Temperature Input Method
   14,                                     !- Zone Cooling Design Supply Air Temperature {C}
   11.11,                                  !- Zone Cooling Design Supply Air Temperature Difference {deltaC}
@@ -461,16 +334,6 @@
   autosize;                               !- Dedicated Outdoor Air High Setpoint Temperature for Design {C}
 
 OS:ZoneHVAC:EquipmentList,
-<<<<<<< HEAD
-  {fdf30775-bda6-4eb4-bd4f-fb4a15fb08ab}, !- Handle
-  Zone HVAC Equipment List 1,             !- Name
-  {c27f7c50-28d4-435b-aba0-36e5fec6cddd}; !- Thermal Zone
-
-OS:Space,
-  {b1f08c55-afd5-4fdd-aa0f-7ab64e9fc5ce}, !- Handle
-  living space,                           !- Name
-  {1da274dc-4614-45d9-b17a-8f3ace99e36d}, !- Space Type Name
-=======
   {7777ad3e-a1d3-4412-b0c7-6f70f8dd00a0}, !- Handle
   Zone HVAC Equipment List 1,             !- Name
   {4175a548-c672-413a-96bf-ba5cb7e427d6}; !- Thermal Zone
@@ -479,7 +342,6 @@
   {7dd175ef-c9b9-44af-aeca-a6170ee9fb1a}, !- Handle
   living space,                           !- Name
   {5c41b4ac-93a5-404f-9dde-36f0c671892d}, !- Space Type Name
->>>>>>> 30cb9182
   ,                                       !- Default Construction Set Name
   ,                                       !- Default Schedule Set Name
   ,                                       !- Direction of Relative North {deg}
@@ -487,19 +349,6 @@
   ,                                       !- Y Origin {m}
   ,                                       !- Z Origin {m}
   ,                                       !- Building Story Name
-<<<<<<< HEAD
-  {c27f7c50-28d4-435b-aba0-36e5fec6cddd}, !- Thermal Zone Name
-  ,                                       !- Part of Total Floor Area
-  ,                                       !- Design Specification Outdoor Air Object Name
-  {3b098256-85d0-464f-874b-63564d792547}; !- Building Unit Name
-
-OS:Surface,
-  {0e9b9dc8-0eb6-4f26-a1c3-4701522ef261}, !- Handle
-  Surface 1,                              !- Name
-  Floor,                                  !- Surface Type
-  ,                                       !- Construction Name
-  {b1f08c55-afd5-4fdd-aa0f-7ab64e9fc5ce}, !- Space Name
-=======
   {4175a548-c672-413a-96bf-ba5cb7e427d6}, !- Thermal Zone Name
   ,                                       !- Part of Total Floor Area
   ,                                       !- Design Specification Outdoor Air Object Name
@@ -511,7 +360,6 @@
   Floor,                                  !- Surface Type
   ,                                       !- Construction Name
   {7dd175ef-c9b9-44af-aeca-a6170ee9fb1a}, !- Space Name
->>>>>>> 30cb9182
   Foundation,                             !- Outside Boundary Condition
   ,                                       !- Outside Boundary Condition Object
   NoSun,                                  !- Sun Exposure
@@ -524,19 +372,11 @@
   4.572, -9.144, 0;                       !- X,Y,Z Vertex 4 {m}
 
 OS:Surface,
-<<<<<<< HEAD
-  {6afef33c-c4ce-4cef-a3f1-9e5a32eab67a}, !- Handle
-  Surface 2,                              !- Name
-  Wall,                                   !- Surface Type
-  ,                                       !- Construction Name
-  {b1f08c55-afd5-4fdd-aa0f-7ab64e9fc5ce}, !- Space Name
-=======
   {e35d2b6e-80a4-4de1-aa8f-4eb1806789e3}, !- Handle
   Surface 2,                              !- Name
   Wall,                                   !- Surface Type
   ,                                       !- Construction Name
   {7dd175ef-c9b9-44af-aeca-a6170ee9fb1a}, !- Space Name
->>>>>>> 30cb9182
   Outdoors,                               !- Outside Boundary Condition
   ,                                       !- Outside Boundary Condition Object
   SunExposed,                             !- Sun Exposure
@@ -549,15 +389,6 @@
   0, -9.144, 2.4384;                      !- X,Y,Z Vertex 4 {m}
 
 OS:Surface,
-<<<<<<< HEAD
-  {5bab4757-f2d8-4c4d-b386-6d85e4fa9e67}, !- Handle
-  Surface 3,                              !- Name
-  Wall,                                   !- Surface Type
-  ,                                       !- Construction Name
-  {b1f08c55-afd5-4fdd-aa0f-7ab64e9fc5ce}, !- Space Name
-  Adiabatic,                              !- Outside Boundary Condition
-  ,                                       !- Outside Boundary Condition Object
-=======
   {80a748fb-59ca-40ae-926c-ed69af8ab889}, !- Handle
   Surface 3,                              !- Name
   Wall,                                   !- Surface Type
@@ -565,7 +396,6 @@
   {7dd175ef-c9b9-44af-aeca-a6170ee9fb1a}, !- Space Name
   Surface,                                !- Outside Boundary Condition
   {35e79459-f3d0-4e14-9b37-283fdad165c7}, !- Outside Boundary Condition Object
->>>>>>> 30cb9182
   NoSun,                                  !- Sun Exposure
   NoWind,                                 !- Wind Exposure
   ,                                       !- View Factor to Ground
@@ -576,15 +406,6 @@
   0, 0, 2.4384;                           !- X,Y,Z Vertex 4 {m}
 
 OS:Surface,
-<<<<<<< HEAD
-  {93c08d0e-2f02-484a-925c-33f8b5e9cc9c}, !- Handle
-  Surface 4,                              !- Name
-  Wall,                                   !- Surface Type
-  ,                                       !- Construction Name
-  {b1f08c55-afd5-4fdd-aa0f-7ab64e9fc5ce}, !- Space Name
-  Adiabatic,                              !- Outside Boundary Condition
-  ,                                       !- Outside Boundary Condition Object
-=======
   {5a505117-01e0-474e-9398-867fdd9ff31e}, !- Handle
   Surface 4,                              !- Name
   Wall,                                   !- Surface Type
@@ -592,7 +413,6 @@
   {7dd175ef-c9b9-44af-aeca-a6170ee9fb1a}, !- Space Name
   Surface,                                !- Outside Boundary Condition
   {473bca8c-a4c2-4b5d-8368-574ebb129cd7}, !- Outside Boundary Condition Object
->>>>>>> 30cb9182
   NoSun,                                  !- Sun Exposure
   NoWind,                                 !- Wind Exposure
   ,                                       !- View Factor to Ground
@@ -603,19 +423,11 @@
   4.572, 0, 2.4384;                       !- X,Y,Z Vertex 4 {m}
 
 OS:Surface,
-<<<<<<< HEAD
-  {8361daa7-3a01-4718-be19-5e9019383294}, !- Handle
-  Surface 5,                              !- Name
-  Wall,                                   !- Surface Type
-  ,                                       !- Construction Name
-  {b1f08c55-afd5-4fdd-aa0f-7ab64e9fc5ce}, !- Space Name
-=======
   {7f593c9e-f221-4508-9bd2-0000ba20266f}, !- Handle
   Surface 5,                              !- Name
   Wall,                                   !- Surface Type
   ,                                       !- Construction Name
   {7dd175ef-c9b9-44af-aeca-a6170ee9fb1a}, !- Space Name
->>>>>>> 30cb9182
   Outdoors,                               !- Outside Boundary Condition
   ,                                       !- Outside Boundary Condition Object
   SunExposed,                             !- Sun Exposure
@@ -628,15 +440,6 @@
   4.572, -9.144, 2.4384;                  !- X,Y,Z Vertex 4 {m}
 
 OS:Surface,
-<<<<<<< HEAD
-  {5d4741f2-67eb-4760-b807-b8a11ce6cefc}, !- Handle
-  Surface 6,                              !- Name
-  RoofCeiling,                            !- Surface Type
-  ,                                       !- Construction Name
-  {b1f08c55-afd5-4fdd-aa0f-7ab64e9fc5ce}, !- Space Name
-  Surface,                                !- Outside Boundary Condition
-  {3a580de3-6751-4fbc-b0cd-af9bb92bb57b}, !- Outside Boundary Condition Object
-=======
   {d8c1c46e-42c3-4439-badb-c14d128ee6d5}, !- Handle
   Surface 6,                              !- Name
   RoofCeiling,                            !- Surface Type
@@ -644,7 +447,6 @@
   {7dd175ef-c9b9-44af-aeca-a6170ee9fb1a}, !- Space Name
   Surface,                                !- Outside Boundary Condition
   {10de6b1a-e5a5-4540-a526-9b0057ba4620}, !- Outside Boundary Condition Object
->>>>>>> 30cb9182
   NoSun,                                  !- Sun Exposure
   NoWind,                                 !- Wind Exposure
   ,                                       !- View Factor to Ground
@@ -655,11 +457,7 @@
   0, -9.144, 2.4384;                      !- X,Y,Z Vertex 4 {m}
 
 OS:SpaceType,
-<<<<<<< HEAD
-  {1da274dc-4614-45d9-b17a-8f3ace99e36d}, !- Handle
-=======
   {5c41b4ac-93a5-404f-9dde-36f0c671892d}, !- Handle
->>>>>>> 30cb9182
   Space Type 1,                           !- Name
   ,                                       !- Default Construction Set Name
   ,                                       !- Default Schedule Set Name
@@ -670,15 +468,9 @@
   living;                                 !- Standards Space Type
 
 OS:Space,
-<<<<<<< HEAD
-  {fc1d421f-d384-44fd-86ba-702f47ffe9a1}, !- Handle
-  living space|story 2,                   !- Name
-  {1da274dc-4614-45d9-b17a-8f3ace99e36d}, !- Space Type Name
-=======
   {d288c8b9-ef7a-4a28-841b-f063777e72bd}, !- Handle
   living space|story 2,                   !- Name
   {5c41b4ac-93a5-404f-9dde-36f0c671892d}, !- Space Type Name
->>>>>>> 30cb9182
   ,                                       !- Default Construction Set Name
   ,                                       !- Default Schedule Set Name
   -0,                                     !- Direction of Relative North {deg}
@@ -686,20 +478,6 @@
   0,                                      !- Y Origin {m}
   2.4384,                                 !- Z Origin {m}
   ,                                       !- Building Story Name
-<<<<<<< HEAD
-  {c27f7c50-28d4-435b-aba0-36e5fec6cddd}, !- Thermal Zone Name
-  ,                                       !- Part of Total Floor Area
-  ,                                       !- Design Specification Outdoor Air Object Name
-  {3b098256-85d0-464f-874b-63564d792547}; !- Building Unit Name
-
-OS:Surface,
-  {87a37bd1-7695-4afd-bfa0-c6a64b5a6348}, !- Handle
-  Surface 7,                              !- Name
-  Wall,                                   !- Surface Type
-  ,                                       !- Construction Name
-  {fc1d421f-d384-44fd-86ba-702f47ffe9a1}, !- Space Name
-  Adiabatic,                              !- Outside Boundary Condition
-=======
   {4175a548-c672-413a-96bf-ba5cb7e427d6}, !- Thermal Zone Name
   ,                                       !- Part of Total Floor Area
   ,                                       !- Design Specification Outdoor Air Object Name
@@ -712,8 +490,58 @@
   ,                                       !- Construction Name
   {d288c8b9-ef7a-4a28-841b-f063777e72bd}, !- Space Name
   Outdoors,                               !- Outside Boundary Condition
->>>>>>> 30cb9182
-  ,                                       !- Outside Boundary Condition Object
+  ,                                       !- Outside Boundary Condition Object
+  SunExposed,                             !- Sun Exposure
+  WindExposed,                            !- Wind Exposure
+  ,                                       !- View Factor to Ground
+  ,                                       !- Number of Vertices
+  0, 0, 2.4384,                           !- X,Y,Z Vertex 1 {m}
+  0, 0, 0,                                !- X,Y,Z Vertex 2 {m}
+  0, -9.144, 0,                           !- X,Y,Z Vertex 3 {m}
+  0, -9.144, 2.4384;                      !- X,Y,Z Vertex 4 {m}
+
+OS:Surface,
+  {3fb73199-ab9a-4bfb-9e08-ec9c85d96f21}, !- Handle
+  Surface 8,                              !- Name
+  Wall,                                   !- Surface Type
+  ,                                       !- Construction Name
+  {d288c8b9-ef7a-4a28-841b-f063777e72bd}, !- Space Name
+  Outdoors,                               !- Outside Boundary Condition
+  ,                                       !- Outside Boundary Condition Object
+  SunExposed,                             !- Sun Exposure
+  WindExposed,                            !- Wind Exposure
+  ,                                       !- View Factor to Ground
+  ,                                       !- Number of Vertices
+  0, -9.144, 2.4384,                      !- X,Y,Z Vertex 1 {m}
+  0, -9.144, 0,                           !- X,Y,Z Vertex 2 {m}
+  4.572, -9.144, 0,                       !- X,Y,Z Vertex 3 {m}
+  4.572, -9.144, 2.4384;                  !- X,Y,Z Vertex 4 {m}
+
+OS:Surface,
+  {10de6b1a-e5a5-4540-a526-9b0057ba4620}, !- Handle
+  Surface 9,                              !- Name
+  Floor,                                  !- Surface Type
+  ,                                       !- Construction Name
+  {d288c8b9-ef7a-4a28-841b-f063777e72bd}, !- Space Name
+  Surface,                                !- Outside Boundary Condition
+  {d8c1c46e-42c3-4439-badb-c14d128ee6d5}, !- Outside Boundary Condition Object
+  NoSun,                                  !- Sun Exposure
+  NoWind,                                 !- Wind Exposure
+  ,                                       !- View Factor to Ground
+  ,                                       !- Number of Vertices
+  0, -9.144, 0,                           !- X,Y,Z Vertex 1 {m}
+  0, 0, 0,                                !- X,Y,Z Vertex 2 {m}
+  4.572, 0, 0,                            !- X,Y,Z Vertex 3 {m}
+  4.572, -9.144, 0;                       !- X,Y,Z Vertex 4 {m}
+
+OS:Surface,
+  {4595faa3-62e4-47fa-8976-639d5af24703}, !- Handle
+  Surface 10,                             !- Name
+  Wall,                                   !- Surface Type
+  ,                                       !- Construction Name
+  {d288c8b9-ef7a-4a28-841b-f063777e72bd}, !- Space Name
+  Surface,                                !- Outside Boundary Condition
+  {62ee2d50-9ac9-4584-a2ce-3e672454fabb}, !- Outside Boundary Condition Object
   NoSun,                                  !- Sun Exposure
   NoWind,                                 !- Wind Exposure
   ,                                       !- View Factor to Ground
@@ -724,161 +552,39 @@
   4.572, 0, 2.4384;                       !- X,Y,Z Vertex 4 {m}
 
 OS:Surface,
-<<<<<<< HEAD
-  {55b4aeb4-19b7-4f40-8ff9-d9694c84c489}, !- Handle
-  Surface 8,                              !- Name
-  Wall,                                   !- Surface Type
-  ,                                       !- Construction Name
-  {fc1d421f-d384-44fd-86ba-702f47ffe9a1}, !- Space Name
-=======
-  {3fb73199-ab9a-4bfb-9e08-ec9c85d96f21}, !- Handle
-  Surface 8,                              !- Name
+  {8a16dd28-6811-4ea3-9b73-8f08fd5a15ea}, !- Handle
+  Surface 11,                             !- Name
   Wall,                                   !- Surface Type
   ,                                       !- Construction Name
   {d288c8b9-ef7a-4a28-841b-f063777e72bd}, !- Space Name
->>>>>>> 30cb9182
-  Outdoors,                               !- Outside Boundary Condition
-  ,                                       !- Outside Boundary Condition Object
-  SunExposed,                             !- Sun Exposure
-  WindExposed,                            !- Wind Exposure
-  ,                                       !- View Factor to Ground
-  ,                                       !- Number of Vertices
-  0, -9.144, 2.4384,                      !- X,Y,Z Vertex 1 {m}
-  0, -9.144, 0,                           !- X,Y,Z Vertex 2 {m}
-  4.572, -9.144, 0,                       !- X,Y,Z Vertex 3 {m}
-  4.572, -9.144, 2.4384;                  !- X,Y,Z Vertex 4 {m}
-
-OS:Surface,
-<<<<<<< HEAD
-  {fbb31add-59ac-4d9b-9b97-fea076222a13}, !- Handle
-=======
-  {10de6b1a-e5a5-4540-a526-9b0057ba4620}, !- Handle
->>>>>>> 30cb9182
-  Surface 9,                              !- Name
-  Floor,                                  !- Surface Type
-  ,                                       !- Construction Name
-<<<<<<< HEAD
-  {fc1d421f-d384-44fd-86ba-702f47ffe9a1}, !- Space Name
-  Adiabatic,                              !- Outside Boundary Condition
-  ,                                       !- Outside Boundary Condition Object
-=======
+  Surface,                                !- Outside Boundary Condition
+  {ca8cb320-f011-447e-9b8c-0eb8ac194cb9}, !- Outside Boundary Condition Object
+  NoSun,                                  !- Sun Exposure
+  NoWind,                                 !- Wind Exposure
+  ,                                       !- View Factor to Ground
+  ,                                       !- Number of Vertices
+  4.572, 0, 2.4384,                       !- X,Y,Z Vertex 1 {m}
+  4.572, 0, 0,                            !- X,Y,Z Vertex 2 {m}
+  0, 0, 0,                                !- X,Y,Z Vertex 3 {m}
+  0, 0, 2.4384;                           !- X,Y,Z Vertex 4 {m}
+
+OS:Surface,
+  {e2f00b2e-fa73-4005-bbea-c9ebf4fa107c}, !- Handle
+  Surface 12,                             !- Name
+  RoofCeiling,                            !- Surface Type
+  ,                                       !- Construction Name
   {d288c8b9-ef7a-4a28-841b-f063777e72bd}, !- Space Name
   Surface,                                !- Outside Boundary Condition
-  {d8c1c46e-42c3-4439-badb-c14d128ee6d5}, !- Outside Boundary Condition Object
->>>>>>> 30cb9182
-  NoSun,                                  !- Sun Exposure
-  NoWind,                                 !- Wind Exposure
-  ,                                       !- View Factor to Ground
-  ,                                       !- Number of Vertices
-  0, -9.144, 0,                           !- X,Y,Z Vertex 1 {m}
-  0, 0, 0,                                !- X,Y,Z Vertex 2 {m}
-  4.572, 0, 0,                            !- X,Y,Z Vertex 3 {m}
-  4.572, -9.144, 0;                       !- X,Y,Z Vertex 4 {m}
-
-OS:Surface,
-<<<<<<< HEAD
-  {957dedbc-7ace-4a82-9b49-51a1b4948360}, !- Handle
-  Surface 10,                             !- Name
-  Wall,                                   !- Surface Type
-  ,                                       !- Construction Name
-  {fc1d421f-d384-44fd-86ba-702f47ffe9a1}, !- Space Name
-  Outdoors,                               !- Outside Boundary Condition
-  ,                                       !- Outside Boundary Condition Object
-  SunExposed,                             !- Sun Exposure
-  WindExposed,                            !- Wind Exposure
-  ,                                       !- View Factor to Ground
-  ,                                       !- Number of Vertices
-  0, 0, 2.4384,                           !- X,Y,Z Vertex 1 {m}
-  0, 0, 0,                                !- X,Y,Z Vertex 2 {m}
-  0, -9.144, 0,                           !- X,Y,Z Vertex 3 {m}
-  0, -9.144, 2.4384;                      !- X,Y,Z Vertex 4 {m}
-
-OS:Surface,
-  {1e81d82b-db1c-4f70-b703-ea7e73d22f2a}, !- Handle
-=======
-  {4595faa3-62e4-47fa-8976-639d5af24703}, !- Handle
-  Surface 10,                             !- Name
-  Wall,                                   !- Surface Type
-  ,                                       !- Construction Name
-  {d288c8b9-ef7a-4a28-841b-f063777e72bd}, !- Space Name
-  Surface,                                !- Outside Boundary Condition
-  {62ee2d50-9ac9-4584-a2ce-3e672454fabb}, !- Outside Boundary Condition Object
-  NoSun,                                  !- Sun Exposure
-  NoWind,                                 !- Wind Exposure
-  ,                                       !- View Factor to Ground
-  ,                                       !- Number of Vertices
-  4.572, -9.144, 2.4384,                  !- X,Y,Z Vertex 1 {m}
-  4.572, -9.144, 0,                       !- X,Y,Z Vertex 2 {m}
-  4.572, 0, 0,                            !- X,Y,Z Vertex 3 {m}
-  4.572, 0, 2.4384;                       !- X,Y,Z Vertex 4 {m}
-
-OS:Surface,
-  {8a16dd28-6811-4ea3-9b73-8f08fd5a15ea}, !- Handle
->>>>>>> 30cb9182
-  Surface 11,                             !- Name
-  RoofCeiling,                            !- Surface Type
-  ,                                       !- Construction Name
-<<<<<<< HEAD
-  {fc1d421f-d384-44fd-86ba-702f47ffe9a1}, !- Space Name
-  Surface,                                !- Outside Boundary Condition
-  {d4f82d19-f61c-4af8-b6ce-aad26c207519}, !- Outside Boundary Condition Object
-=======
-  {d288c8b9-ef7a-4a28-841b-f063777e72bd}, !- Space Name
-  Surface,                                !- Outside Boundary Condition
-  {ca8cb320-f011-447e-9b8c-0eb8ac194cb9}, !- Outside Boundary Condition Object
->>>>>>> 30cb9182
-  NoSun,                                  !- Sun Exposure
-  NoWind,                                 !- Wind Exposure
-  ,                                       !- View Factor to Ground
-  ,                                       !- Number of Vertices
-<<<<<<< HEAD
+  {f943734b-9aaa-4f42-82a5-d5fac4366690}, !- Outside Boundary Condition Object
+  NoSun,                                  !- Sun Exposure
+  NoWind,                                 !- Wind Exposure
+  ,                                       !- View Factor to Ground
+  ,                                       !- Number of Vertices
   4.572, -9.144, 2.4384,                  !- X,Y,Z Vertex 1 {m}
   4.572, 0, 2.4384,                       !- X,Y,Z Vertex 2 {m}
   0, 0, 2.4384,                           !- X,Y,Z Vertex 3 {m}
   0, -9.144, 2.4384;                      !- X,Y,Z Vertex 4 {m}
 
-OS:Surface,
-  {3a580de3-6751-4fbc-b0cd-af9bb92bb57b}, !- Handle
-=======
-  4.572, 0, 2.4384,                       !- X,Y,Z Vertex 1 {m}
-  4.572, 0, 0,                            !- X,Y,Z Vertex 2 {m}
-  0, 0, 0,                                !- X,Y,Z Vertex 3 {m}
-  0, 0, 2.4384;                           !- X,Y,Z Vertex 4 {m}
-
-OS:Surface,
-  {e2f00b2e-fa73-4005-bbea-c9ebf4fa107c}, !- Handle
->>>>>>> 30cb9182
-  Surface 12,                             !- Name
-  RoofCeiling,                            !- Surface Type
-  ,                                       !- Construction Name
-<<<<<<< HEAD
-  {fc1d421f-d384-44fd-86ba-702f47ffe9a1}, !- Space Name
-  Surface,                                !- Outside Boundary Condition
-  {5d4741f2-67eb-4760-b807-b8a11ce6cefc}, !- Outside Boundary Condition Object
-=======
-  {d288c8b9-ef7a-4a28-841b-f063777e72bd}, !- Space Name
-  Surface,                                !- Outside Boundary Condition
-  {f943734b-9aaa-4f42-82a5-d5fac4366690}, !- Outside Boundary Condition Object
->>>>>>> 30cb9182
-  NoSun,                                  !- Sun Exposure
-  NoWind,                                 !- Wind Exposure
-  ,                                       !- View Factor to Ground
-  ,                                       !- Number of Vertices
-  4.572, -9.144, 2.4384,                  !- X,Y,Z Vertex 1 {m}
-  4.572, 0, 2.4384,                       !- X,Y,Z Vertex 2 {m}
-  0, 0, 2.4384,                           !- X,Y,Z Vertex 3 {m}
-  0, -9.144, 2.4384;                      !- X,Y,Z Vertex 4 {m}
-
-<<<<<<< HEAD
-OS:Surface,
-  {d4f82d19-f61c-4af8-b6ce-aad26c207519}, !- Handle
-  Surface 13,                             !- Name
-  Floor,                                  !- Surface Type
-  ,                                       !- Construction Name
-  {9c74ce58-b3fe-4426-a236-2c094d54678a}, !- Space Name
-  Surface,                                !- Outside Boundary Condition
-  {1e81d82b-db1c-4f70-b703-ea7e73d22f2a}, !- Outside Boundary Condition Object
-=======
 OS:ThermalZone,
   {a219e3cd-c6e5-4a13-99c7-b07acc7061a7}, !- Handle
   living zone|unit 2,                     !- Name
@@ -990,74 +696,44 @@
   {429dc0e6-f9c7-4733-bd58-71ec5b1607ac}, !- Space Name
   Foundation,                             !- Outside Boundary Condition
   ,                                       !- Outside Boundary Condition Object
->>>>>>> 30cb9182
-  NoSun,                                  !- Sun Exposure
-  NoWind,                                 !- Wind Exposure
-  ,                                       !- View Factor to Ground
-  ,                                       !- Number of Vertices
-  0, -9.144, 4.8768,                      !- X,Y,Z Vertex 1 {m}
-  0, 0, 4.8768,                           !- X,Y,Z Vertex 2 {m}
-  4.572, 0, 4.8768,                       !- X,Y,Z Vertex 3 {m}
-  4.572, -9.144, 4.8768;                  !- X,Y,Z Vertex 4 {m}
-
-OS:Surface,
-<<<<<<< HEAD
-  {73b7e743-175f-4967-9905-dd587568897c}, !- Handle
-  Surface 14,                             !- Name
-  RoofCeiling,                            !- Surface Type
-  ,                                       !- Construction Name
-  {9c74ce58-b3fe-4426-a236-2c094d54678a}, !- Space Name
-=======
+  NoSun,                                  !- Sun Exposure
+  NoWind,                                 !- Wind Exposure
+  ,                                       !- View Factor to Ground
+  ,                                       !- Number of Vertices
+  0, 0, 0,                                !- X,Y,Z Vertex 1 {m}
+  0, 9.144, 0,                            !- X,Y,Z Vertex 2 {m}
+  4.572, 9.144, 0,                        !- X,Y,Z Vertex 3 {m}
+  4.572, 0, 0;                            !- X,Y,Z Vertex 4 {m}
+
+OS:Surface,
   {282b8d9b-0e47-488a-ad90-5a2f9f8159ba}, !- Handle
   Surface 19,                             !- Name
   Wall,                                   !- Surface Type
   ,                                       !- Construction Name
   {429dc0e6-f9c7-4733-bd58-71ec5b1607ac}, !- Space Name
->>>>>>> 30cb9182
   Outdoors,                               !- Outside Boundary Condition
   ,                                       !- Outside Boundary Condition Object
   SunExposed,                             !- Sun Exposure
   WindExposed,                            !- Wind Exposure
   ,                                       !- View Factor to Ground
   ,                                       !- Number of Vertices
-  0, -4.572, 7.1628,                      !- X,Y,Z Vertex 1 {m}
-  4.572, -4.572, 7.1628,                  !- X,Y,Z Vertex 2 {m}
-  4.572, 0, 4.8768,                       !- X,Y,Z Vertex 3 {m}
-  0, 0, 4.8768;                           !- X,Y,Z Vertex 4 {m}
-
-OS:Surface,
-<<<<<<< HEAD
-  {199b5104-de6c-4cbb-b67f-bdd7f46caf55}, !- Handle
-  Surface 15,                             !- Name
-  RoofCeiling,                            !- Surface Type
-  ,                                       !- Construction Name
-  {9c74ce58-b3fe-4426-a236-2c094d54678a}, !- Space Name
-=======
+  0, 9.144, 2.4384,                       !- X,Y,Z Vertex 1 {m}
+  0, 9.144, 0,                            !- X,Y,Z Vertex 2 {m}
+  0, 0, 0,                                !- X,Y,Z Vertex 3 {m}
+  0, 0, 2.4384;                           !- X,Y,Z Vertex 4 {m}
+
+OS:Surface,
   {2e4feefd-7951-48e6-a031-6a2927677c9d}, !- Handle
   Surface 20,                             !- Name
   Wall,                                   !- Surface Type
   ,                                       !- Construction Name
   {429dc0e6-f9c7-4733-bd58-71ec5b1607ac}, !- Space Name
->>>>>>> 30cb9182
   Outdoors,                               !- Outside Boundary Condition
   ,                                       !- Outside Boundary Condition Object
   SunExposed,                             !- Sun Exposure
   WindExposed,                            !- Wind Exposure
   ,                                       !- View Factor to Ground
   ,                                       !- Number of Vertices
-<<<<<<< HEAD
-  4.572, -4.572, 7.1628,                  !- X,Y,Z Vertex 1 {m}
-  0, -4.572, 7.1628,                      !- X,Y,Z Vertex 2 {m}
-  0, -9.144, 4.8768,                      !- X,Y,Z Vertex 3 {m}
-  4.572, -9.144, 4.8768;                  !- X,Y,Z Vertex 4 {m}
-
-OS:Surface,
-  {73e77289-7d39-40ba-8940-b0505c967dc5}, !- Handle
-  Surface 16,                             !- Name
-  Wall,                                   !- Surface Type
-  ,                                       !- Construction Name
-  {9c74ce58-b3fe-4426-a236-2c094d54678a}, !- Space Name
-=======
   4.572, 9.144, 2.4384,                   !- X,Y,Z Vertex 1 {m}
   4.572, 9.144, 0,                        !- X,Y,Z Vertex 2 {m}
   0, 9.144, 0,                            !- X,Y,Z Vertex 3 {m}
@@ -1170,27 +846,12 @@
   Wall,                                   !- Surface Type
   ,                                       !- Construction Name
   {0fb63ea9-29da-455a-96ea-218544769785}, !- Space Name
->>>>>>> 30cb9182
   Outdoors,                               !- Outside Boundary Condition
   ,                                       !- Outside Boundary Condition Object
   SunExposed,                             !- Sun Exposure
   WindExposed,                            !- Wind Exposure
   ,                                       !- View Factor to Ground
   ,                                       !- Number of Vertices
-<<<<<<< HEAD
-  0, -4.572, 7.1628,                      !- X,Y,Z Vertex 1 {m}
-  0, 0, 4.8768,                           !- X,Y,Z Vertex 2 {m}
-  0, -9.144, 4.8768;                      !- X,Y,Z Vertex 3 {m}
-
-OS:Surface,
-  {0d006f24-e561-4308-b089-ebc6f33a7590}, !- Handle
-  Surface 17,                             !- Name
-  Wall,                                   !- Surface Type
-  ,                                       !- Construction Name
-  {9c74ce58-b3fe-4426-a236-2c094d54678a}, !- Space Name
-  Adiabatic,                              !- Outside Boundary Condition
-  ,                                       !- Outside Boundary Condition Object
-=======
   0, 9.144, 2.4384,                       !- X,Y,Z Vertex 1 {m}
   0, 9.144, 0,                            !- X,Y,Z Vertex 2 {m}
   0, 0, 0,                                !- X,Y,Z Vertex 3 {m}
@@ -1204,29 +865,10 @@
   {0fb63ea9-29da-455a-96ea-218544769785}, !- Space Name
   Surface,                                !- Outside Boundary Condition
   {c7de9fdf-7795-4832-a013-7bcd9d0970a7}, !- Outside Boundary Condition Object
->>>>>>> 30cb9182
-  NoSun,                                  !- Sun Exposure
-  NoWind,                                 !- Wind Exposure
-  ,                                       !- View Factor to Ground
-  ,                                       !- Number of Vertices
-<<<<<<< HEAD
-  4.572, -4.572, 7.1628,                  !- X,Y,Z Vertex 1 {m}
-  4.572, -9.144, 4.8768,                  !- X,Y,Z Vertex 2 {m}
-  4.572, 0, 4.8768;                       !- X,Y,Z Vertex 3 {m}
-
-OS:Space,
-  {9c74ce58-b3fe-4426-a236-2c094d54678a}, !- Handle
-  unfinished attic space,                 !- Name
-  {224c350e-be03-45ed-954c-6ab5058466f0}, !- Space Type Name
-  ,                                       !- Default Construction Set Name
-  ,                                       !- Default Schedule Set Name
-  ,                                       !- Direction of Relative North {deg}
-  ,                                       !- X Origin {m}
-  ,                                       !- Y Origin {m}
-  ,                                       !- Z Origin {m}
-  ,                                       !- Building Story Name
-  {73dd17fa-ffdc-4f5a-9045-93ab78a84c0a}; !- Thermal Zone Name
-=======
+  NoSun,                                  !- Sun Exposure
+  NoWind,                                 !- Wind Exposure
+  ,                                       !- View Factor to Ground
+  ,                                       !- Number of Vertices
   4.572, 0, 2.4384,                       !- X,Y,Z Vertex 1 {m}
   4.572, 9.144, 2.4384,                   !- X,Y,Z Vertex 2 {m}
   0, 9.144, 2.4384,                       !- X,Y,Z Vertex 3 {m}
@@ -1248,7 +890,6 @@
   4.572, 9.144, 0,                        !- X,Y,Z Vertex 2 {m}
   0, 9.144, 0,                            !- X,Y,Z Vertex 3 {m}
   0, 9.144, 2.4384;                       !- X,Y,Z Vertex 4 {m}
->>>>>>> 30cb9182
 
 OS:Surface,
   {ca8cb320-f011-447e-9b8c-0eb8ac194cb9}, !- Handle
@@ -1268,13 +909,8 @@
   4.572, 0, 2.4384;                       !- X,Y,Z Vertex 4 {m}
 
 OS:ThermalZone,
-<<<<<<< HEAD
-  {73dd17fa-ffdc-4f5a-9045-93ab78a84c0a}, !- Handle
-  unfinished attic zone,                  !- Name
-=======
   {fd6c7a41-f844-4999-9329-c20e35c7cfbd}, !- Handle
   living zone|unit 3,                     !- Name
->>>>>>> 30cb9182
   ,                                       !- Multiplier
   ,                                       !- Ceiling Height {m}
   ,                                       !- Volume {m3}
@@ -1282,17 +918,10 @@
   ,                                       !- Zone Inside Convection Algorithm
   ,                                       !- Zone Outside Convection Algorithm
   ,                                       !- Zone Conditioning Equipment List Name
-<<<<<<< HEAD
-  {b4cb833f-e58d-46e4-8be7-401e2ffc8efb}, !- Zone Air Inlet Port List
-  {1fb76550-58d7-439d-9bf1-76c40d9a07d6}, !- Zone Air Exhaust Port List
-  {2348a2a4-7516-43de-884c-83ac41ae72de}, !- Zone Air Node Name
-  {dfd6ff04-3ce1-4ed1-a41b-e1b73f3d6ff9}, !- Zone Return Air Port List
-=======
   {3e20d083-edb4-45fa-a26c-36b3e6302750}, !- Zone Air Inlet Port List
   {085fcaf7-ed45-4413-8a62-003714a25f32}, !- Zone Air Exhaust Port List
   {3cb685a1-5802-4d7d-bf41-5f0813584449}, !- Zone Air Node Name
   {7b44b042-dc93-476c-bf0a-bacb20eda8eb}, !- Zone Return Air Port List
->>>>>>> 30cb9182
   ,                                       !- Primary Daylighting Control Name
   ,                                       !- Fraction of Zone Controlled by Primary Daylighting Control
   ,                                       !- Secondary Daylighting Control Name
@@ -1303,39 +932,6 @@
   No;                                     !- Use Ideal Air Loads
 
 OS:Node,
-<<<<<<< HEAD
-  {22beb5a4-8723-49a9-b6be-9509467f2290}, !- Handle
-  Node 2,                                 !- Name
-  {2348a2a4-7516-43de-884c-83ac41ae72de}, !- Inlet Port
-  ;                                       !- Outlet Port
-
-OS:Connection,
-  {2348a2a4-7516-43de-884c-83ac41ae72de}, !- Handle
-  {32999f75-ae65-4cd8-adfc-bc551c43df87}, !- Name
-  {73dd17fa-ffdc-4f5a-9045-93ab78a84c0a}, !- Source Object
-  11,                                     !- Outlet Port
-  {22beb5a4-8723-49a9-b6be-9509467f2290}, !- Target Object
-  2;                                      !- Inlet Port
-
-OS:PortList,
-  {b4cb833f-e58d-46e4-8be7-401e2ffc8efb}, !- Handle
-  {0e06d266-ba34-46c7-849f-57722cce6bbc}, !- Name
-  {73dd17fa-ffdc-4f5a-9045-93ab78a84c0a}; !- HVAC Component
-
-OS:PortList,
-  {1fb76550-58d7-439d-9bf1-76c40d9a07d6}, !- Handle
-  {332f092c-1940-49cb-b301-da12a4c960f6}, !- Name
-  {73dd17fa-ffdc-4f5a-9045-93ab78a84c0a}; !- HVAC Component
-
-OS:PortList,
-  {dfd6ff04-3ce1-4ed1-a41b-e1b73f3d6ff9}, !- Handle
-  {d92fbe6b-4b20-4b19-9dcf-06b2e3f9fa0f}, !- Name
-  {73dd17fa-ffdc-4f5a-9045-93ab78a84c0a}; !- HVAC Component
-
-OS:Sizing:Zone,
-  {40fbf676-4504-4078-a451-ec58a58117a6}, !- Handle
-  {73dd17fa-ffdc-4f5a-9045-93ab78a84c0a}, !- Zone or ZoneList Name
-=======
   {12d709ab-7003-42f2-811d-d86cf9817e3d}, !- Handle
   Node 3,                                 !- Name
   {3cb685a1-5802-4d7d-bf41-5f0813584449}, !- Inlet Port
@@ -1367,7 +963,6 @@
 OS:Sizing:Zone,
   {12d3465b-acc2-4b87-b2a7-871f80687c70}, !- Handle
   {fd6c7a41-f844-4999-9329-c20e35c7cfbd}, !- Zone or ZoneList Name
->>>>>>> 30cb9182
   SupplyAirTemperature,                   !- Zone Cooling Design Supply Air Temperature Input Method
   14,                                     !- Zone Cooling Design Supply Air Temperature {C}
   11.11,                                  !- Zone Cooling Design Supply Air Temperature Difference {deltaC}
@@ -1396,14 +991,6 @@
   autosize;                               !- Dedicated Outdoor Air High Setpoint Temperature for Design {C}
 
 OS:ZoneHVAC:EquipmentList,
-<<<<<<< HEAD
-  {930c1953-1b54-4135-a258-8e159a801817}, !- Handle
-  Zone HVAC Equipment List 2,             !- Name
-  {73dd17fa-ffdc-4f5a-9045-93ab78a84c0a}; !- Thermal Zone
-
-OS:SpaceType,
-  {224c350e-be03-45ed-954c-6ab5058466f0}, !- Handle
-=======
   {2e1cc5eb-c5dd-46d9-a113-2bfd50ac5e6e}, !- Handle
   Zone HVAC Equipment List 3,             !- Name
   {fd6c7a41-f844-4999-9329-c20e35c7cfbd}; !- Thermal Zone
@@ -4090,7 +3677,6 @@
 
 OS:SpaceType,
   {53adfe77-c697-447e-be85-9f268957f259}, !- Handle
->>>>>>> 30cb9182
   Space Type 2,                           !- Name
   ,                                       !- Default Construction Set Name
   ,                                       !- Default Schedule Set Name
@@ -4101,37 +3687,12 @@
   unfinished attic;                       !- Standards Space Type
 
 OS:BuildingUnit,
-<<<<<<< HEAD
-  {3b098256-85d0-464f-874b-63564d792547}, !- Handle
-=======
   {4b6defd3-f88a-4d80-b377-6beee3dacdf5}, !- Handle
->>>>>>> 30cb9182
   unit 1,                                 !- Name
   ,                                       !- Rendering Color
   Residential;                            !- Building Unit Type
 
 OS:AdditionalProperties,
-<<<<<<< HEAD
-  {e254732a-a69e-401a-85d2-f06728393eff}, !- Handle
-  {3b098256-85d0-464f-874b-63564d792547}, !- Object Name
-  NumberOfBedrooms,                       !- Feature Name 1
-  Integer,                                !- Feature Data Type 1
-  3,                                      !- Feature Value 1
-  NumberOfBathrooms,                      !- Feature Name 2
-  Double,                                 !- Feature Data Type 2
-  2,                                      !- Feature Value 2
-  NumberOfOccupants,                      !- Feature Name 3
-  Double,                                 !- Feature Data Type 3
-  3.3900000000000001;                     !- Feature Value 3
-
-OS:External:File,
-  {7f5450d3-0569-4871-ad55-a628e0239958}, !- Handle
-  8760.csv,                               !- Name
-  8760.csv;                               !- File Name
-
-OS:Schedule:Day,
-  {3a5a970c-6a4e-494c-8975-c0bb5bc728f3}, !- Handle
-=======
   {f8a1bd46-1eb9-4a00-b4a2-349f7453c5c0}, !- Handle
   {4b6defd3-f88a-4d80-b377-6beee3dacdf5}, !- Object Name
   Units Represented,                      !- Feature Name 1
@@ -4473,7 +4034,6 @@
 
 OS:Schedule:Day,
   {ae21a41a-4fcc-44fc-a3e3-75a07e3d341b}, !- Handle
->>>>>>> 30cb9182
   Schedule Day 1,                         !- Name
   ,                                       !- Schedule Type Limits Name
   ,                                       !- Interpolate to Timestep
@@ -4482,111 +4042,10 @@
   0;                                      !- Value Until Time 1
 
 OS:Schedule:Day,
-<<<<<<< HEAD
-  {7bc6dc1e-4a27-4867-ab68-5c84766ce9fe}, !- Handle
-=======
   {24197cf4-cb4b-4cc6-aa67-69bcc20e4116}, !- Handle
->>>>>>> 30cb9182
   Schedule Day 2,                         !- Name
   ,                                       !- Schedule Type Limits Name
   ,                                       !- Interpolate to Timestep
   24,                                     !- Hour 1
   0,                                      !- Minute 1
   1;                                      !- Value Until Time 1
-<<<<<<< HEAD
-
-OS:Schedule:File,
-  {b65e6323-1f9e-4994-ac3f-0ac9fe401826}, !- Handle
-  occupants,                              !- Name
-  {5c27ae69-678c-40a6-859b-fab9095cb79a}, !- Schedule Type Limits Name
-  {7f5450d3-0569-4871-ad55-a628e0239958}, !- External File Name
-  1,                                      !- Column Number
-  1,                                      !- Rows to Skip at Top
-  8760,                                   !- Number of Hours of Data
-  ,                                       !- Column Separator
-  ,                                       !- Interpolate to Timestep
-  60;                                     !- Minutes per Item
-
-OS:Schedule:Ruleset,
-  {3730fba0-1a70-4f7f-a646-a368f83c2748}, !- Handle
-  Schedule Ruleset 1,                     !- Name
-  {b8c4498b-5253-448a-b0b6-40d8edca9d54}, !- Schedule Type Limits Name
-  {5ac6d162-7803-4c47-8003-249dd2f4bb3e}; !- Default Day Schedule Name
-
-OS:Schedule:Day,
-  {5ac6d162-7803-4c47-8003-249dd2f4bb3e}, !- Handle
-  Schedule Day 3,                         !- Name
-  {b8c4498b-5253-448a-b0b6-40d8edca9d54}, !- Schedule Type Limits Name
-  ,                                       !- Interpolate to Timestep
-  24,                                     !- Hour 1
-  0,                                      !- Minute 1
-  112.539290946133;                       !- Value Until Time 1
-
-OS:People:Definition,
-  {5ad986fb-153c-4567-99e8-0d0f941a566b}, !- Handle
-  res occupants|living space,             !- Name
-  People,                                 !- Number of People Calculation Method
-  1.695,                                  !- Number of People {people}
-  ,                                       !- People per Space Floor Area {person/m2}
-  ,                                       !- Space Floor Area per Person {m2/person}
-  0.319734,                               !- Fraction Radiant
-  0.573,                                  !- Sensible Heat Fraction
-  0,                                      !- Carbon Dioxide Generation Rate {m3/s-W}
-  No,                                     !- Enable ASHRAE 55 Comfort Warnings
-  ZoneAveraged;                           !- Mean Radiant Temperature Calculation Type
-
-OS:People,
-  {a6aa3fb7-1f44-4f4e-8c67-676435744920}, !- Handle
-  res occupants|living space,             !- Name
-  {5ad986fb-153c-4567-99e8-0d0f941a566b}, !- People Definition Name
-  {b1f08c55-afd5-4fdd-aa0f-7ab64e9fc5ce}, !- Space or SpaceType Name
-  {b65e6323-1f9e-4994-ac3f-0ac9fe401826}, !- Number of People Schedule Name
-  {3730fba0-1a70-4f7f-a646-a368f83c2748}, !- Activity Level Schedule Name
-  ,                                       !- Surface Name/Angle Factor List Name
-  ,                                       !- Work Efficiency Schedule Name
-  ,                                       !- Clothing Insulation Schedule Name
-  ,                                       !- Air Velocity Schedule Name
-  1;                                      !- Multiplier
-
-OS:ScheduleTypeLimits,
-  {b8c4498b-5253-448a-b0b6-40d8edca9d54}, !- Handle
-  ActivityLevel,                          !- Name
-  0,                                      !- Lower Limit Value
-  ,                                       !- Upper Limit Value
-  Continuous,                             !- Numeric Type
-  ActivityLevel;                          !- Unit Type
-
-OS:ScheduleTypeLimits,
-  {5c27ae69-678c-40a6-859b-fab9095cb79a}, !- Handle
-  Fractional,                             !- Name
-  0,                                      !- Lower Limit Value
-  1,                                      !- Upper Limit Value
-  Continuous;                             !- Numeric Type
-
-OS:People:Definition,
-  {0139ba20-11a6-4151-9687-1e818bf7523c}, !- Handle
-  res occupants|living space|story 2,     !- Name
-  People,                                 !- Number of People Calculation Method
-  1.695,                                  !- Number of People {people}
-  ,                                       !- People per Space Floor Area {person/m2}
-  ,                                       !- Space Floor Area per Person {m2/person}
-  0.319734,                               !- Fraction Radiant
-  0.573,                                  !- Sensible Heat Fraction
-  0,                                      !- Carbon Dioxide Generation Rate {m3/s-W}
-  No,                                     !- Enable ASHRAE 55 Comfort Warnings
-  ZoneAveraged;                           !- Mean Radiant Temperature Calculation Type
-
-OS:People,
-  {1034057a-2cd9-48fc-a4e5-085fc06d5572}, !- Handle
-  res occupants|living space|story 2,     !- Name
-  {0139ba20-11a6-4151-9687-1e818bf7523c}, !- People Definition Name
-  {fc1d421f-d384-44fd-86ba-702f47ffe9a1}, !- Space or SpaceType Name
-  {b65e6323-1f9e-4994-ac3f-0ac9fe401826}, !- Number of People Schedule Name
-  {3730fba0-1a70-4f7f-a646-a368f83c2748}, !- Activity Level Schedule Name
-  ,                                       !- Surface Name/Angle Factor List Name
-  ,                                       !- Work Efficiency Schedule Name
-  ,                                       !- Clothing Insulation Schedule Name
-  ,                                       !- Air Velocity Schedule Name
-  1;                                      !- Multiplier
-=======
->>>>>>> 30cb9182
