!- NOTE: Auto-generated from /test/osw_files/SFA_10units_2story_SL_UA_3Beds_2Baths_Denver_HasRearUnits.osw

OS:Version,
<<<<<<< HEAD
  {a78f8a0c-874c-4ae0-a3e4-498bc2db0229}, !- Handle
  2.9.0;                                  !- Version Identifier

OS:SimulationControl,
  {4bc296af-fc19-4b52-8014-8f3d224aff18}, !- Handle
=======
  {10a6f091-eb5a-4838-b279-971acc0506bc}, !- Handle
  2.9.1;                                  !- Version Identifier

OS:SimulationControl,
  {fc523c6d-d0f1-4b05-838f-c705aef005b4}, !- Handle
>>>>>>> 918de987
  ,                                       !- Do Zone Sizing Calculation
  ,                                       !- Do System Sizing Calculation
  ,                                       !- Do Plant Sizing Calculation
  No;                                     !- Run Simulation for Sizing Periods

OS:Timestep,
<<<<<<< HEAD
  {03a53810-f87a-4e6a-aefd-dd448782cd79}, !- Handle
  6;                                      !- Number of Timesteps per Hour

OS:ShadowCalculation,
  {d9cbda5e-03b4-4ad1-b161-9ce17ff22299}, !- Handle
=======
  {70316677-f999-4216-85fb-e4876b90b7ad}, !- Handle
  6;                                      !- Number of Timesteps per Hour

OS:ShadowCalculation,
  {2586a971-d4d0-410c-b819-76903b5eddd5}, !- Handle
>>>>>>> 918de987
  20,                                     !- Calculation Frequency
  200;                                    !- Maximum Figures in Shadow Overlap Calculations

OS:SurfaceConvectionAlgorithm:Outside,
<<<<<<< HEAD
  {0daaf626-f21a-446b-b02d-fa8a33c81a6b}, !- Handle
  DOE-2;                                  !- Algorithm

OS:SurfaceConvectionAlgorithm:Inside,
  {b89a2540-6c82-4cc3-b7c0-76a80647ea74}, !- Handle
  TARP;                                   !- Algorithm

OS:ZoneCapacitanceMultiplier:ResearchSpecial,
  {e7aed200-ca81-4e9b-a24e-a3771e2e2064}, !- Handle
=======
  {7a3dc18b-05be-4c6c-b2c8-ffbc807c10c8}, !- Handle
  DOE-2;                                  !- Algorithm

OS:SurfaceConvectionAlgorithm:Inside,
  {50c2f416-3d41-4f5c-88ce-83409e3e0f24}, !- Handle
  TARP;                                   !- Algorithm

OS:ZoneCapacitanceMultiplier:ResearchSpecial,
  {23bbb897-7c1c-49e4-a1a3-ab82a8b2dc3d}, !- Handle
>>>>>>> 918de987
  ,                                       !- Temperature Capacity Multiplier
  15,                                     !- Humidity Capacity Multiplier
  ;                                       !- Carbon Dioxide Capacity Multiplier

OS:RunPeriod,
<<<<<<< HEAD
  {b23ef040-c2d8-4091-8cda-7b04727f2290}, !- Handle
=======
  {9031e8d1-e307-4938-9cb5-27cdd8cdd279}, !- Handle
>>>>>>> 918de987
  Run Period 1,                           !- Name
  1,                                      !- Begin Month
  1,                                      !- Begin Day of Month
  12,                                     !- End Month
  31,                                     !- End Day of Month
  ,                                       !- Use Weather File Holidays and Special Days
  ,                                       !- Use Weather File Daylight Saving Period
  ,                                       !- Apply Weekend Holiday Rule
  ,                                       !- Use Weather File Rain Indicators
  ,                                       !- Use Weather File Snow Indicators
  ;                                       !- Number of Times Runperiod to be Repeated

OS:YearDescription,
<<<<<<< HEAD
  {64a3edfd-c95b-4953-a870-fff816fd0a87}, !- Handle
=======
  {a52dca16-32b2-4d15-8159-d46bfd160f6b}, !- Handle
>>>>>>> 918de987
  2007,                                   !- Calendar Year
  ,                                       !- Day of Week for Start Day
  ;                                       !- Is Leap Year

OS:WeatherFile,
<<<<<<< HEAD
  {09272d55-9675-4763-811d-10f417fdc05a}, !- Handle
=======
  {d28af8ed-5de3-47a2-bf45-19b30b68d3f9}, !- Handle
>>>>>>> 918de987
  Denver Intl Ap,                         !- City
  CO,                                     !- State Province Region
  USA,                                    !- Country
  TMY3,                                   !- Data Source
  725650,                                 !- WMO Number
  39.83,                                  !- Latitude {deg}
  -104.65,                                !- Longitude {deg}
  -7,                                     !- Time Zone {hr}
  1650,                                   !- Elevation {m}
  file:../weather/USA_CO_Denver.Intl.AP.725650_TMY3.epw, !- Url
  E23378AA;                               !- Checksum

OS:AdditionalProperties,
<<<<<<< HEAD
  {a667f8d5-7aa8-4c2f-bf4d-6baccb586903}, !- Handle
  {09272d55-9675-4763-811d-10f417fdc05a}, !- Object Name
=======
  {0219b822-6c3f-4451-9732-34a412b1746c}, !- Handle
  {d28af8ed-5de3-47a2-bf45-19b30b68d3f9}, !- Object Name
>>>>>>> 918de987
  EPWHeaderCity,                          !- Feature Name 1
  String,                                 !- Feature Data Type 1
  Denver Intl Ap,                         !- Feature Value 1
  EPWHeaderState,                         !- Feature Name 2
  String,                                 !- Feature Data Type 2
  CO,                                     !- Feature Value 2
  EPWHeaderCountry,                       !- Feature Name 3
  String,                                 !- Feature Data Type 3
  USA,                                    !- Feature Value 3
  EPWHeaderDataSource,                    !- Feature Name 4
  String,                                 !- Feature Data Type 4
  TMY3,                                   !- Feature Value 4
  EPWHeaderStation,                       !- Feature Name 5
  String,                                 !- Feature Data Type 5
  725650,                                 !- Feature Value 5
  EPWHeaderLatitude,                      !- Feature Name 6
  Double,                                 !- Feature Data Type 6
  39.829999999999998,                     !- Feature Value 6
  EPWHeaderLongitude,                     !- Feature Name 7
  Double,                                 !- Feature Data Type 7
  -104.65000000000001,                    !- Feature Value 7
  EPWHeaderTimezone,                      !- Feature Name 8
  Double,                                 !- Feature Data Type 8
  -7,                                     !- Feature Value 8
  EPWHeaderAltitude,                      !- Feature Name 9
  Double,                                 !- Feature Data Type 9
  5413.3858267716532,                     !- Feature Value 9
  EPWHeaderLocalPressure,                 !- Feature Name 10
  Double,                                 !- Feature Data Type 10
  0.81937567683596546,                    !- Feature Value 10
  EPWHeaderRecordsPerHour,                !- Feature Name 11
  Double,                                 !- Feature Data Type 11
  0,                                      !- Feature Value 11
  EPWDataAnnualAvgDrybulb,                !- Feature Name 12
  Double,                                 !- Feature Data Type 12
  51.575616438356228,                     !- Feature Value 12
  EPWDataAnnualMinDrybulb,                !- Feature Name 13
  Double,                                 !- Feature Data Type 13
  -2.9200000000000017,                    !- Feature Value 13
  EPWDataAnnualMaxDrybulb,                !- Feature Name 14
  Double,                                 !- Feature Data Type 14
  104,                                    !- Feature Value 14
  EPWDataCDD50F,                          !- Feature Name 15
  Double,                                 !- Feature Data Type 15
  3072.2925000000005,                     !- Feature Value 15
  EPWDataCDD65F,                          !- Feature Name 16
  Double,                                 !- Feature Data Type 16
  883.62000000000035,                     !- Feature Value 16
  EPWDataHDD50F,                          !- Feature Name 17
  Double,                                 !- Feature Data Type 17
  2497.1925000000001,                     !- Feature Value 17
  EPWDataHDD65F,                          !- Feature Name 18
  Double,                                 !- Feature Data Type 18
  5783.5200000000013,                     !- Feature Value 18
  EPWDataAnnualAvgWindspeed,              !- Feature Name 19
  Double,                                 !- Feature Data Type 19
  3.9165296803649667,                     !- Feature Value 19
  EPWDataMonthlyAvgDrybulbs,              !- Feature Name 20
  String,                                 !- Feature Data Type 20
  33.4191935483871&#4431.90142857142857&#4443.02620967741937&#4442.48624999999999&#4459.877741935483854&#4473.57574999999997&#4472.07975806451608&#4472.70008064516134&#4466.49200000000006&#4450.079112903225806&#4437.218250000000005&#4434.582177419354835, !- Feature Value 20
  EPWDataGroundMonthlyTemps,              !- Feature Name 21
  String,                                 !- Feature Data Type 21
  44.08306285945173&#4440.89570904991865&#4440.64045432632048&#4442.153016571250646&#4448.225111118704206&#4454.268919273837525&#4459.508577937551024&#4462.82777283423508&#4463.10975667174995&#4460.41014950381947&#4455.304105212311526&#4449.445696474514364, !- Feature Value 21
  EPWDataWSF,                             !- Feature Name 22
  Double,                                 !- Feature Data Type 22
  0.58999999999999997,                    !- Feature Value 22
  EPWDataMonthlyAvgDailyHighDrybulbs,     !- Feature Name 23
  String,                                 !- Feature Data Type 23
  47.41032258064516&#4446.58642857142857&#4455.15032258064517&#4453.708&#4472.80193548387098&#4488.67600000000002&#4486.1858064516129&#4485.87225806451613&#4482.082&#4463.18064516129033&#4448.73400000000001&#4448.87935483870968, !- Feature Value 23
  EPWDataMonthlyAvgDailyLowDrybulbs,      !- Feature Name 24
  String,                                 !- Feature Data Type 24
  19.347741935483874&#4419.856428571428573&#4430.316129032258065&#4431.112&#4447.41612903225806&#4457.901999999999994&#4459.063870967741934&#4460.956774193548384&#4452.352000000000004&#4438.41612903225806&#4427.002000000000002&#4423.02903225806451, !- Feature Value 24
  EPWDesignHeatingDrybulb,                !- Feature Name 25
  Double,                                 !- Feature Data Type 25
  12.02,                                  !- Feature Value 25
  EPWDesignHeatingWindspeed,              !- Feature Name 26
  Double,                                 !- Feature Data Type 26
  2.8062500000000004,                     !- Feature Value 26
  EPWDesignCoolingDrybulb,                !- Feature Name 27
  Double,                                 !- Feature Data Type 27
  91.939999999999998,                     !- Feature Value 27
  EPWDesignCoolingWetbulb,                !- Feature Name 28
  Double,                                 !- Feature Data Type 28
  59.95131430195849,                      !- Feature Value 28
  EPWDesignCoolingHumidityRatio,          !- Feature Name 29
  Double,                                 !- Feature Data Type 29
  0.0059161086834698092,                  !- Feature Value 29
  EPWDesignCoolingWindspeed,              !- Feature Name 30
  Double,                                 !- Feature Data Type 30
  3.7999999999999989,                     !- Feature Value 30
  EPWDesignDailyTemperatureRange,         !- Feature Name 31
  Double,                                 !- Feature Data Type 31
  24.915483870967748,                     !- Feature Value 31
  EPWDesignDehumidDrybulb,                !- Feature Name 32
  Double,                                 !- Feature Data Type 32
  67.996785714285721,                     !- Feature Value 32
  EPWDesignDehumidHumidityRatio,          !- Feature Name 33
  Double,                                 !- Feature Data Type 33
  0.012133744170488724,                   !- Feature Value 33
  EPWDesignCoolingDirectNormal,           !- Feature Name 34
  Double,                                 !- Feature Data Type 34
  985,                                    !- Feature Value 34
  EPWDesignCoolingDiffuseHorizontal,      !- Feature Name 35
  Double,                                 !- Feature Data Type 35
  84;                                     !- Feature Value 35

OS:Site,
<<<<<<< HEAD
  {f38f7a26-7103-4606-8214-cd04632d7b6e}, !- Handle
=======
  {612e17b8-50a0-4c91-994f-7b71dfd7f5fc}, !- Handle
>>>>>>> 918de987
  Denver Intl Ap_CO_USA,                  !- Name
  39.83,                                  !- Latitude {deg}
  -104.65,                                !- Longitude {deg}
  -7,                                     !- Time Zone {hr}
  1650,                                   !- Elevation {m}
  ;                                       !- Terrain

OS:ClimateZones,
<<<<<<< HEAD
  {e9166f07-7da5-406c-8658-3b5e8b50ee4a}, !- Handle
=======
  {6045111c-7ff3-4dbd-a7d9-290d0059157e}, !- Handle
>>>>>>> 918de987
  ,                                       !- Active Institution
  ,                                       !- Active Year
  ,                                       !- Climate Zone Institution Name 1
  ,                                       !- Climate Zone Document Name 1
  ,                                       !- Climate Zone Document Year 1
  ,                                       !- Climate Zone Value 1
  Building America,                       !- Climate Zone Institution Name 2
  ,                                       !- Climate Zone Document Name 2
  0,                                      !- Climate Zone Document Year 2
  Cold;                                   !- Climate Zone Value 2

OS:Site:WaterMainsTemperature,
<<<<<<< HEAD
  {944c3097-6958-4d00-87db-0f117f3df571}, !- Handle
=======
  {5b4bf6bc-8494-4371-82a9-e5f36151c581}, !- Handle
>>>>>>> 918de987
  Correlation,                            !- Calculation Method
  ,                                       !- Temperature Schedule Name
  10.8753424657535,                       !- Annual Average Outdoor Air Temperature {C}
  23.1524007936508;                       !- Maximum Difference In Monthly Average Outdoor Air Temperatures {deltaC}

OS:RunPeriodControl:DaylightSavingTime,
<<<<<<< HEAD
  {b307deda-b5cc-407e-8378-8a90728242ea}, !- Handle
=======
  {f62665b7-044d-4a4e-91c2-f061ba5a9225}, !- Handle
>>>>>>> 918de987
  3/12,                                   !- Start Date
  11/5;                                   !- End Date

OS:Site:GroundTemperature:Deep,
<<<<<<< HEAD
  {6882fff9-3982-4055-84a2-21a34fa63a8f}, !- Handle
=======
  {41bc6bf9-d29d-4454-9b43-5d45afc773b9}, !- Handle
>>>>>>> 918de987
  10.8753424657535,                       !- January Deep Ground Temperature {C}
  10.8753424657535,                       !- February Deep Ground Temperature {C}
  10.8753424657535,                       !- March Deep Ground Temperature {C}
  10.8753424657535,                       !- April Deep Ground Temperature {C}
  10.8753424657535,                       !- May Deep Ground Temperature {C}
  10.8753424657535,                       !- June Deep Ground Temperature {C}
  10.8753424657535,                       !- July Deep Ground Temperature {C}
  10.8753424657535,                       !- August Deep Ground Temperature {C}
  10.8753424657535,                       !- September Deep Ground Temperature {C}
  10.8753424657535,                       !- October Deep Ground Temperature {C}
  10.8753424657535,                       !- November Deep Ground Temperature {C}
  10.8753424657535;                       !- December Deep Ground Temperature {C}

OS:Building,
<<<<<<< HEAD
  {0ee64c12-66fc-4169-8139-ae54f18127ec}, !- Handle
=======
  {cb160216-7d6e-4430-afbf-6df8ae46534b}, !- Handle
>>>>>>> 918de987
  Building 1,                             !- Name
  ,                                       !- Building Sector Type
  180,                                    !- North Axis {deg}
  ,                                       !- Nominal Floor to Floor Height {m}
  ,                                       !- Space Type Name
  ,                                       !- Default Construction Set Name
  ,                                       !- Default Schedule Set Name
  2,                                      !- Standards Number of Stories
  2,                                      !- Standards Number of Above Ground Stories
  ,                                       !- Standards Template
  singlefamilyattached,                   !- Standards Building Type
  10;                                     !- Standards Number of Living Units

OS:AdditionalProperties,
<<<<<<< HEAD
  {fe62d955-aded-453f-bd9a-474fc2ed5062}, !- Handle
  {0ee64c12-66fc-4169-8139-ae54f18127ec}, !- Object Name
=======
  {717dd547-4c9f-40d2-8d95-83af5320d7af}, !- Handle
  {cb160216-7d6e-4430-afbf-6df8ae46534b}, !- Object Name
>>>>>>> 918de987
  num_units,                              !- Feature Name 1
  Integer,                                !- Feature Data Type 1
  10,                                     !- Feature Value 1
  has_rear_units,                         !- Feature Name 2
  Boolean,                                !- Feature Data Type 2
  true,                                   !- Feature Value 2
  horz_location,                          !- Feature Name 3
  String,                                 !- Feature Data Type 3
  Left,                                   !- Feature Value 3
  num_floors,                             !- Feature Name 4
  Integer,                                !- Feature Data Type 4
  2;                                      !- Feature Value 4

OS:ThermalZone,
<<<<<<< HEAD
  {a79a64f1-0bfe-49f3-ba26-11427f126d66}, !- Handle
=======
  {0862b577-5f42-4475-ae21-31a6c7392dac}, !- Handle
>>>>>>> 918de987
  living zone,                            !- Name
  ,                                       !- Multiplier
  ,                                       !- Ceiling Height {m}
  ,                                       !- Volume {m3}
  ,                                       !- Floor Area {m2}
  ,                                       !- Zone Inside Convection Algorithm
  ,                                       !- Zone Outside Convection Algorithm
  ,                                       !- Zone Conditioning Equipment List Name
<<<<<<< HEAD
  {2e42b984-0317-4c95-9449-c92aaac27219}, !- Zone Air Inlet Port List
  {44c4ec02-0e09-482d-bbb2-2c9d3f0f289c}, !- Zone Air Exhaust Port List
  {cb67cdae-8e72-438c-98fc-f27869495fd7}, !- Zone Air Node Name
  {c835d1a0-8afd-4be6-8815-d853189625a6}, !- Zone Return Air Port List
=======
  {e25316fe-467e-49cc-9002-7f9125ac52d6}, !- Zone Air Inlet Port List
  {06852eea-c61c-4dfe-abab-752908c4ae6e}, !- Zone Air Exhaust Port List
  {69eff16c-a74b-4d2c-8ab4-6ceb22bd0422}, !- Zone Air Node Name
  {8bbd481b-3d66-482c-9c6f-2cfad0b5a471}, !- Zone Return Air Port List
>>>>>>> 918de987
  ,                                       !- Primary Daylighting Control Name
  ,                                       !- Fraction of Zone Controlled by Primary Daylighting Control
  ,                                       !- Secondary Daylighting Control Name
  ,                                       !- Fraction of Zone Controlled by Secondary Daylighting Control
  ,                                       !- Illuminance Map Name
  ,                                       !- Group Rendering Name
  ,                                       !- Thermostat Name
  No;                                     !- Use Ideal Air Loads

OS:Node,
<<<<<<< HEAD
  {4614f868-4acb-4dba-a69c-30485261e2bf}, !- Handle
  Node 1,                                 !- Name
  {cb67cdae-8e72-438c-98fc-f27869495fd7}, !- Inlet Port
  ;                                       !- Outlet Port

OS:Connection,
  {cb67cdae-8e72-438c-98fc-f27869495fd7}, !- Handle
  {ecc156c6-af73-4bde-9d24-731022fac07d}, !- Name
  {a79a64f1-0bfe-49f3-ba26-11427f126d66}, !- Source Object
  11,                                     !- Outlet Port
  {4614f868-4acb-4dba-a69c-30485261e2bf}, !- Target Object
  2;                                      !- Inlet Port

OS:PortList,
  {2e42b984-0317-4c95-9449-c92aaac27219}, !- Handle
  {59199129-d330-4ac1-9685-d7c222517547}, !- Name
  {a79a64f1-0bfe-49f3-ba26-11427f126d66}; !- HVAC Component

OS:PortList,
  {44c4ec02-0e09-482d-bbb2-2c9d3f0f289c}, !- Handle
  {03f4cab2-f6a7-4132-8332-6fcb216bbfc2}, !- Name
  {a79a64f1-0bfe-49f3-ba26-11427f126d66}; !- HVAC Component

OS:PortList,
  {c835d1a0-8afd-4be6-8815-d853189625a6}, !- Handle
  {baa0c4af-322a-4739-ac38-45a61295c15a}, !- Name
  {a79a64f1-0bfe-49f3-ba26-11427f126d66}; !- HVAC Component

OS:Sizing:Zone,
  {60f951d0-00c7-40a1-96f0-694761e0edda}, !- Handle
  {a79a64f1-0bfe-49f3-ba26-11427f126d66}, !- Zone or ZoneList Name
=======
  {ad854831-8a62-4afe-913b-494a6993c6e6}, !- Handle
  Node 1,                                 !- Name
  {69eff16c-a74b-4d2c-8ab4-6ceb22bd0422}, !- Inlet Port
  ;                                       !- Outlet Port

OS:Connection,
  {69eff16c-a74b-4d2c-8ab4-6ceb22bd0422}, !- Handle
  {6870ab3c-9cf1-4d8a-9428-7f75c9734cad}, !- Name
  {0862b577-5f42-4475-ae21-31a6c7392dac}, !- Source Object
  11,                                     !- Outlet Port
  {ad854831-8a62-4afe-913b-494a6993c6e6}, !- Target Object
  2;                                      !- Inlet Port

OS:PortList,
  {e25316fe-467e-49cc-9002-7f9125ac52d6}, !- Handle
  {91130a93-cf4c-4bab-b3f1-d226e6812741}, !- Name
  {0862b577-5f42-4475-ae21-31a6c7392dac}; !- HVAC Component

OS:PortList,
  {06852eea-c61c-4dfe-abab-752908c4ae6e}, !- Handle
  {924b15a0-7d92-4a28-8082-d38290d0b49f}, !- Name
  {0862b577-5f42-4475-ae21-31a6c7392dac}; !- HVAC Component

OS:PortList,
  {8bbd481b-3d66-482c-9c6f-2cfad0b5a471}, !- Handle
  {bfaa7d82-40f7-4192-9555-fc72f8439b84}, !- Name
  {0862b577-5f42-4475-ae21-31a6c7392dac}; !- HVAC Component

OS:Sizing:Zone,
  {ac29d37e-e490-4e96-bd45-63768373069e}, !- Handle
  {0862b577-5f42-4475-ae21-31a6c7392dac}, !- Zone or ZoneList Name
>>>>>>> 918de987
  SupplyAirTemperature,                   !- Zone Cooling Design Supply Air Temperature Input Method
  14,                                     !- Zone Cooling Design Supply Air Temperature {C}
  11.11,                                  !- Zone Cooling Design Supply Air Temperature Difference {deltaC}
  SupplyAirTemperature,                   !- Zone Heating Design Supply Air Temperature Input Method
  40,                                     !- Zone Heating Design Supply Air Temperature {C}
  11.11,                                  !- Zone Heating Design Supply Air Temperature Difference {deltaC}
  0.0085,                                 !- Zone Cooling Design Supply Air Humidity Ratio {kg-H2O/kg-air}
  0.008,                                  !- Zone Heating Design Supply Air Humidity Ratio {kg-H2O/kg-air}
  ,                                       !- Zone Heating Sizing Factor
  ,                                       !- Zone Cooling Sizing Factor
  DesignDay,                              !- Cooling Design Air Flow Method
  ,                                       !- Cooling Design Air Flow Rate {m3/s}
  ,                                       !- Cooling Minimum Air Flow per Zone Floor Area {m3/s-m2}
  ,                                       !- Cooling Minimum Air Flow {m3/s}
  ,                                       !- Cooling Minimum Air Flow Fraction
  DesignDay,                              !- Heating Design Air Flow Method
  ,                                       !- Heating Design Air Flow Rate {m3/s}
  ,                                       !- Heating Maximum Air Flow per Zone Floor Area {m3/s-m2}
  ,                                       !- Heating Maximum Air Flow {m3/s}
  ,                                       !- Heating Maximum Air Flow Fraction
  ,                                       !- Design Zone Air Distribution Effectiveness in Cooling Mode
  ,                                       !- Design Zone Air Distribution Effectiveness in Heating Mode
  No,                                     !- Account for Dedicated Outdoor Air System
  NeutralSupplyAir,                       !- Dedicated Outdoor Air System Control Strategy
  autosize,                               !- Dedicated Outdoor Air Low Setpoint Temperature for Design {C}
  autosize;                               !- Dedicated Outdoor Air High Setpoint Temperature for Design {C}

OS:ZoneHVAC:EquipmentList,
<<<<<<< HEAD
  {c26ac35e-d94d-4518-8f7d-6af0d52a2c0a}, !- Handle
  Zone HVAC Equipment List 1,             !- Name
  {a79a64f1-0bfe-49f3-ba26-11427f126d66}; !- Thermal Zone

OS:Space,
  {66a01d4d-4d86-4ac6-a65b-8384f6f1c36b}, !- Handle
  living space,                           !- Name
  {0a74b212-12c8-4108-9683-735aef4d55fe}, !- Space Type Name
=======
  {074bd4e4-43f8-4e3f-af16-fa6174f42e66}, !- Handle
  Zone HVAC Equipment List 1,             !- Name
  {0862b577-5f42-4475-ae21-31a6c7392dac}; !- Thermal Zone

OS:Space,
  {adef6f5a-7e47-482c-9b57-006e7ad7a003}, !- Handle
  living space,                           !- Name
  {b848416d-370e-4a48-8a5d-449dd7256557}, !- Space Type Name
>>>>>>> 918de987
  ,                                       !- Default Construction Set Name
  ,                                       !- Default Schedule Set Name
  ,                                       !- Direction of Relative North {deg}
  ,                                       !- X Origin {m}
  ,                                       !- Y Origin {m}
  ,                                       !- Z Origin {m}
  ,                                       !- Building Story Name
<<<<<<< HEAD
  {a79a64f1-0bfe-49f3-ba26-11427f126d66}, !- Thermal Zone Name
  ,                                       !- Part of Total Floor Area
  ,                                       !- Design Specification Outdoor Air Object Name
  {42869005-ac20-4727-a8f5-18c09ff4cf7d}; !- Building Unit Name

OS:Surface,
  {3239066e-6426-46c3-a6e0-e92bf3dde357}, !- Handle
  Surface 1,                              !- Name
  Floor,                                  !- Surface Type
  ,                                       !- Construction Name
  {66a01d4d-4d86-4ac6-a65b-8384f6f1c36b}, !- Space Name
=======
  {0862b577-5f42-4475-ae21-31a6c7392dac}, !- Thermal Zone Name
  ,                                       !- Part of Total Floor Area
  ,                                       !- Design Specification Outdoor Air Object Name
  {af1ea206-21f6-48c6-8c76-5f7a5e83d0ee}; !- Building Unit Name

OS:Surface,
  {b6e98b89-7df2-4118-9822-e9faae02267d}, !- Handle
  Surface 1,                              !- Name
  Floor,                                  !- Surface Type
  ,                                       !- Construction Name
  {adef6f5a-7e47-482c-9b57-006e7ad7a003}, !- Space Name
>>>>>>> 918de987
  Foundation,                             !- Outside Boundary Condition
  ,                                       !- Outside Boundary Condition Object
  NoSun,                                  !- Sun Exposure
  NoWind,                                 !- Wind Exposure
  ,                                       !- View Factor to Ground
  ,                                       !- Number of Vertices
  0, -9.144, 0,                           !- X,Y,Z Vertex 1 {m}
  0, 0, 0,                                !- X,Y,Z Vertex 2 {m}
  4.572, 0, 0,                            !- X,Y,Z Vertex 3 {m}
  4.572, -9.144, 0;                       !- X,Y,Z Vertex 4 {m}

OS:Surface,
<<<<<<< HEAD
  {10d251af-45be-42d7-84b7-93b6b509412d}, !- Handle
  Surface 2,                              !- Name
  Wall,                                   !- Surface Type
  ,                                       !- Construction Name
  {66a01d4d-4d86-4ac6-a65b-8384f6f1c36b}, !- Space Name
=======
  {8fc1798d-a3dd-41a1-a823-d4292aa18181}, !- Handle
  Surface 2,                              !- Name
  Wall,                                   !- Surface Type
  ,                                       !- Construction Name
  {adef6f5a-7e47-482c-9b57-006e7ad7a003}, !- Space Name
>>>>>>> 918de987
  Outdoors,                               !- Outside Boundary Condition
  ,                                       !- Outside Boundary Condition Object
  SunExposed,                             !- Sun Exposure
  WindExposed,                            !- Wind Exposure
  ,                                       !- View Factor to Ground
  ,                                       !- Number of Vertices
  0, 0, 2.4384,                           !- X,Y,Z Vertex 1 {m}
  0, 0, 0,                                !- X,Y,Z Vertex 2 {m}
  0, -9.144, 0,                           !- X,Y,Z Vertex 3 {m}
  0, -9.144, 2.4384;                      !- X,Y,Z Vertex 4 {m}

OS:Surface,
<<<<<<< HEAD
  {0eebdac6-f1a3-4d98-ba37-5aa47220c685}, !- Handle
  Surface 3,                              !- Name
  Wall,                                   !- Surface Type
  ,                                       !- Construction Name
  {66a01d4d-4d86-4ac6-a65b-8384f6f1c36b}, !- Space Name
=======
  {8a1c6ad6-cf7e-4fd3-87ab-6f0a11753951}, !- Handle
  Surface 3,                              !- Name
  Wall,                                   !- Surface Type
  ,                                       !- Construction Name
  {adef6f5a-7e47-482c-9b57-006e7ad7a003}, !- Space Name
>>>>>>> 918de987
  Adiabatic,                              !- Outside Boundary Condition
  ,                                       !- Outside Boundary Condition Object
  NoSun,                                  !- Sun Exposure
  NoWind,                                 !- Wind Exposure
  ,                                       !- View Factor to Ground
  ,                                       !- Number of Vertices
  4.572, 0, 2.4384,                       !- X,Y,Z Vertex 1 {m}
  4.572, 0, 0,                            !- X,Y,Z Vertex 2 {m}
  0, 0, 0,                                !- X,Y,Z Vertex 3 {m}
  0, 0, 2.4384;                           !- X,Y,Z Vertex 4 {m}

OS:Surface,
<<<<<<< HEAD
  {b10e22a4-de50-4ea4-95dc-04db7c543220}, !- Handle
  Surface 4,                              !- Name
  Wall,                                   !- Surface Type
  ,                                       !- Construction Name
  {66a01d4d-4d86-4ac6-a65b-8384f6f1c36b}, !- Space Name
=======
  {71d6672c-8577-4272-ba78-c9bcf8eb9b24}, !- Handle
  Surface 4,                              !- Name
  Wall,                                   !- Surface Type
  ,                                       !- Construction Name
  {adef6f5a-7e47-482c-9b57-006e7ad7a003}, !- Space Name
>>>>>>> 918de987
  Adiabatic,                              !- Outside Boundary Condition
  ,                                       !- Outside Boundary Condition Object
  NoSun,                                  !- Sun Exposure
  NoWind,                                 !- Wind Exposure
  ,                                       !- View Factor to Ground
  ,                                       !- Number of Vertices
  4.572, -9.144, 2.4384,                  !- X,Y,Z Vertex 1 {m}
  4.572, -9.144, 0,                       !- X,Y,Z Vertex 2 {m}
  4.572, 0, 0,                            !- X,Y,Z Vertex 3 {m}
  4.572, 0, 2.4384;                       !- X,Y,Z Vertex 4 {m}

OS:Surface,
<<<<<<< HEAD
  {d1573fb8-bf77-4a63-9107-12177f575097}, !- Handle
  Surface 5,                              !- Name
  Wall,                                   !- Surface Type
  ,                                       !- Construction Name
  {66a01d4d-4d86-4ac6-a65b-8384f6f1c36b}, !- Space Name
=======
  {5a209ed2-af67-4866-8ce1-dfffd442f644}, !- Handle
  Surface 5,                              !- Name
  Wall,                                   !- Surface Type
  ,                                       !- Construction Name
  {adef6f5a-7e47-482c-9b57-006e7ad7a003}, !- Space Name
>>>>>>> 918de987
  Outdoors,                               !- Outside Boundary Condition
  ,                                       !- Outside Boundary Condition Object
  SunExposed,                             !- Sun Exposure
  WindExposed,                            !- Wind Exposure
  ,                                       !- View Factor to Ground
  ,                                       !- Number of Vertices
  0, -9.144, 2.4384,                      !- X,Y,Z Vertex 1 {m}
  0, -9.144, 0,                           !- X,Y,Z Vertex 2 {m}
  4.572, -9.144, 0,                       !- X,Y,Z Vertex 3 {m}
  4.572, -9.144, 2.4384;                  !- X,Y,Z Vertex 4 {m}

OS:Surface,
<<<<<<< HEAD
  {da912ecd-d83a-4e5f-8013-59890e181362}, !- Handle
  Surface 6,                              !- Name
  RoofCeiling,                            !- Surface Type
  ,                                       !- Construction Name
  {66a01d4d-4d86-4ac6-a65b-8384f6f1c36b}, !- Space Name
  Surface,                                !- Outside Boundary Condition
  {8d1d933b-83ec-461d-b281-1b4d32bd3222}, !- Outside Boundary Condition Object
=======
  {d265e95b-7ea7-462f-9fbb-6e253770e28a}, !- Handle
  Surface 6,                              !- Name
  RoofCeiling,                            !- Surface Type
  ,                                       !- Construction Name
  {adef6f5a-7e47-482c-9b57-006e7ad7a003}, !- Space Name
  Surface,                                !- Outside Boundary Condition
  {3faf5933-ea47-402c-a2cb-75fd8771949f}, !- Outside Boundary Condition Object
>>>>>>> 918de987
  NoSun,                                  !- Sun Exposure
  NoWind,                                 !- Wind Exposure
  ,                                       !- View Factor to Ground
  ,                                       !- Number of Vertices
  4.572, -9.144, 2.4384,                  !- X,Y,Z Vertex 1 {m}
  4.572, 0, 2.4384,                       !- X,Y,Z Vertex 2 {m}
  0, 0, 2.4384,                           !- X,Y,Z Vertex 3 {m}
  0, -9.144, 2.4384;                      !- X,Y,Z Vertex 4 {m}

OS:SpaceType,
<<<<<<< HEAD
  {0a74b212-12c8-4108-9683-735aef4d55fe}, !- Handle
=======
  {b848416d-370e-4a48-8a5d-449dd7256557}, !- Handle
>>>>>>> 918de987
  Space Type 1,                           !- Name
  ,                                       !- Default Construction Set Name
  ,                                       !- Default Schedule Set Name
  ,                                       !- Group Rendering Name
  ,                                       !- Design Specification Outdoor Air Object Name
  ,                                       !- Standards Template
  ,                                       !- Standards Building Type
  living;                                 !- Standards Space Type

OS:Space,
<<<<<<< HEAD
  {b052e437-f9c4-4c08-bba7-558902a9b8dc}, !- Handle
  living space|story 2,                   !- Name
  {0a74b212-12c8-4108-9683-735aef4d55fe}, !- Space Type Name
=======
  {b5b46f28-c703-4e10-9704-9816ab5cae19}, !- Handle
  living space|story 2,                   !- Name
  {b848416d-370e-4a48-8a5d-449dd7256557}, !- Space Type Name
>>>>>>> 918de987
  ,                                       !- Default Construction Set Name
  ,                                       !- Default Schedule Set Name
  -0,                                     !- Direction of Relative North {deg}
  0,                                      !- X Origin {m}
  0,                                      !- Y Origin {m}
  2.4384,                                 !- Z Origin {m}
  ,                                       !- Building Story Name
<<<<<<< HEAD
  {a79a64f1-0bfe-49f3-ba26-11427f126d66}, !- Thermal Zone Name
  ,                                       !- Part of Total Floor Area
  ,                                       !- Design Specification Outdoor Air Object Name
  {42869005-ac20-4727-a8f5-18c09ff4cf7d}; !- Building Unit Name

OS:Surface,
  {5052aae5-b18c-4ab7-b97d-d4ad1601aa97}, !- Handle
  Surface 7,                              !- Name
  Wall,                                   !- Surface Type
  ,                                       !- Construction Name
  {b052e437-f9c4-4c08-bba7-558902a9b8dc}, !- Space Name
=======
  {0862b577-5f42-4475-ae21-31a6c7392dac}, !- Thermal Zone Name
  ,                                       !- Part of Total Floor Area
  ,                                       !- Design Specification Outdoor Air Object Name
  {af1ea206-21f6-48c6-8c76-5f7a5e83d0ee}; !- Building Unit Name

OS:Surface,
  {6f3148a4-9709-4fe8-ae61-beb2797d3322}, !- Handle
  Surface 7,                              !- Name
  Wall,                                   !- Surface Type
  ,                                       !- Construction Name
  {b5b46f28-c703-4e10-9704-9816ab5cae19}, !- Space Name
  Adiabatic,                              !- Outside Boundary Condition
  ,                                       !- Outside Boundary Condition Object
  NoSun,                                  !- Sun Exposure
  NoWind,                                 !- Wind Exposure
  ,                                       !- View Factor to Ground
  ,                                       !- Number of Vertices
  4.572, -9.144, 2.4384,                  !- X,Y,Z Vertex 1 {m}
  4.572, -9.144, 0,                       !- X,Y,Z Vertex 2 {m}
  4.572, 0, 0,                            !- X,Y,Z Vertex 3 {m}
  4.572, 0, 2.4384;                       !- X,Y,Z Vertex 4 {m}

OS:Surface,
  {3faf5933-ea47-402c-a2cb-75fd8771949f}, !- Handle
  Surface 8,                              !- Name
  Floor,                                  !- Surface Type
  ,                                       !- Construction Name
  {b5b46f28-c703-4e10-9704-9816ab5cae19}, !- Space Name
  Surface,                                !- Outside Boundary Condition
  {d265e95b-7ea7-462f-9fbb-6e253770e28a}, !- Outside Boundary Condition Object
  NoSun,                                  !- Sun Exposure
  NoWind,                                 !- Wind Exposure
  ,                                       !- View Factor to Ground
  ,                                       !- Number of Vertices
  0, -9.144, 0,                           !- X,Y,Z Vertex 1 {m}
  0, 0, 0,                                !- X,Y,Z Vertex 2 {m}
  4.572, 0, 0,                            !- X,Y,Z Vertex 3 {m}
  4.572, -9.144, 0;                       !- X,Y,Z Vertex 4 {m}

OS:Surface,
  {fc273e39-87fe-4f9b-b42d-3bf2dece1017}, !- Handle
  Surface 9,                              !- Name
  Wall,                                   !- Surface Type
  ,                                       !- Construction Name
  {b5b46f28-c703-4e10-9704-9816ab5cae19}, !- Space Name
  Outdoors,                               !- Outside Boundary Condition
  ,                                       !- Outside Boundary Condition Object
  SunExposed,                             !- Sun Exposure
  WindExposed,                            !- Wind Exposure
  ,                                       !- View Factor to Ground
  ,                                       !- Number of Vertices
  0, 0, 2.4384,                           !- X,Y,Z Vertex 1 {m}
  0, 0, 0,                                !- X,Y,Z Vertex 2 {m}
  0, -9.144, 0,                           !- X,Y,Z Vertex 3 {m}
  0, -9.144, 2.4384;                      !- X,Y,Z Vertex 4 {m}

OS:Surface,
  {2dedabe0-1484-425e-8238-a2475765830a}, !- Handle
  Surface 10,                             !- Name
  Wall,                                   !- Surface Type
  ,                                       !- Construction Name
  {b5b46f28-c703-4e10-9704-9816ab5cae19}, !- Space Name
>>>>>>> 918de987
  Adiabatic,                              !- Outside Boundary Condition
  ,                                       !- Outside Boundary Condition Object
  NoSun,                                  !- Sun Exposure
  NoWind,                                 !- Wind Exposure
  ,                                       !- View Factor to Ground
  ,                                       !- Number of Vertices
  4.572, 0, 2.4384,                       !- X,Y,Z Vertex 1 {m}
  4.572, 0, 0,                            !- X,Y,Z Vertex 2 {m}
  0, 0, 0,                                !- X,Y,Z Vertex 3 {m}
  0, 0, 2.4384;                           !- X,Y,Z Vertex 4 {m}

OS:Surface,
<<<<<<< HEAD
  {3bd3d459-3d45-4668-8529-785b21b91576}, !- Handle
  Surface 8,                              !- Name
  Wall,                                   !- Surface Type
  ,                                       !- Construction Name
  {b052e437-f9c4-4c08-bba7-558902a9b8dc}, !- Space Name
  Outdoors,                               !- Outside Boundary Condition
  ,                                       !- Outside Boundary Condition Object
  SunExposed,                             !- Sun Exposure
  WindExposed,                            !- Wind Exposure
  ,                                       !- View Factor to Ground
  ,                                       !- Number of Vertices
  0, 0, 2.4384,                           !- X,Y,Z Vertex 1 {m}
  0, 0, 0,                                !- X,Y,Z Vertex 2 {m}
  0, -9.144, 0,                           !- X,Y,Z Vertex 3 {m}
  0, -9.144, 2.4384;                      !- X,Y,Z Vertex 4 {m}

OS:Surface,
  {a7ca7d17-9527-4282-9f9e-5195abbc9e31}, !- Handle
  Surface 9,                              !- Name
  Wall,                                   !- Surface Type
  ,                                       !- Construction Name
  {b052e437-f9c4-4c08-bba7-558902a9b8dc}, !- Space Name
  Adiabatic,                              !- Outside Boundary Condition
  ,                                       !- Outside Boundary Condition Object
=======
  {33d5bf7c-2524-4190-8056-ad0b9a404ab7}, !- Handle
  Surface 11,                             !- Name
  RoofCeiling,                            !- Surface Type
  ,                                       !- Construction Name
  {b5b46f28-c703-4e10-9704-9816ab5cae19}, !- Space Name
  Surface,                                !- Outside Boundary Condition
  {f3732d1f-94c8-45d8-bd58-f57a24ae75f5}, !- Outside Boundary Condition Object
>>>>>>> 918de987
  NoSun,                                  !- Sun Exposure
  NoWind,                                 !- Wind Exposure
  ,                                       !- View Factor to Ground
  ,                                       !- Number of Vertices
  4.572, -9.144, 2.4384,                  !- X,Y,Z Vertex 1 {m}
  4.572, 0, 2.4384,                       !- X,Y,Z Vertex 2 {m}
  0, 0, 2.4384,                           !- X,Y,Z Vertex 3 {m}
  0, -9.144, 2.4384;                      !- X,Y,Z Vertex 4 {m}

OS:Surface,
<<<<<<< HEAD
  {40715859-78de-4e4a-8a80-6216bf70706e}, !- Handle
  Surface 10,                             !- Name
  RoofCeiling,                            !- Surface Type
  ,                                       !- Construction Name
  {b052e437-f9c4-4c08-bba7-558902a9b8dc}, !- Space Name
  Surface,                                !- Outside Boundary Condition
  {d1abdb16-fc87-41af-9ed8-e38574c438ec}, !- Outside Boundary Condition Object
  NoSun,                                  !- Sun Exposure
  NoWind,                                 !- Wind Exposure
  ,                                       !- View Factor to Ground
  ,                                       !- Number of Vertices
  4.572, -9.144, 2.4384,                  !- X,Y,Z Vertex 1 {m}
  4.572, 0, 2.4384,                       !- X,Y,Z Vertex 2 {m}
  0, 0, 2.4384,                           !- X,Y,Z Vertex 3 {m}
  0, -9.144, 2.4384;                      !- X,Y,Z Vertex 4 {m}

OS:Surface,
  {d7af7003-e135-47a8-8aa6-70cd2331a26e}, !- Handle
  Surface 11,                             !- Name
  Wall,                                   !- Surface Type
  ,                                       !- Construction Name
  {b052e437-f9c4-4c08-bba7-558902a9b8dc}, !- Space Name
=======
  {d4f2d547-87be-453a-83ac-115ae2cc7eb8}, !- Handle
  Surface 12,                             !- Name
  Wall,                                   !- Surface Type
  ,                                       !- Construction Name
  {b5b46f28-c703-4e10-9704-9816ab5cae19}, !- Space Name
>>>>>>> 918de987
  Outdoors,                               !- Outside Boundary Condition
  ,                                       !- Outside Boundary Condition Object
  SunExposed,                             !- Sun Exposure
  WindExposed,                            !- Wind Exposure
  ,                                       !- View Factor to Ground
  ,                                       !- Number of Vertices
  0, -9.144, 2.4384,                      !- X,Y,Z Vertex 1 {m}
  0, -9.144, 0,                           !- X,Y,Z Vertex 2 {m}
  4.572, -9.144, 0,                       !- X,Y,Z Vertex 3 {m}
  4.572, -9.144, 2.4384;                  !- X,Y,Z Vertex 4 {m}

OS:Surface,
<<<<<<< HEAD
  {8d1d933b-83ec-461d-b281-1b4d32bd3222}, !- Handle
  Surface 12,                             !- Name
  Floor,                                  !- Surface Type
  ,                                       !- Construction Name
  {b052e437-f9c4-4c08-bba7-558902a9b8dc}, !- Space Name
  Surface,                                !- Outside Boundary Condition
  {da912ecd-d83a-4e5f-8013-59890e181362}, !- Outside Boundary Condition Object
  NoSun,                                  !- Sun Exposure
  NoWind,                                 !- Wind Exposure
  ,                                       !- View Factor to Ground
  ,                                       !- Number of Vertices
  0, -9.144, 0,                           !- X,Y,Z Vertex 1 {m}
  0, 0, 0,                                !- X,Y,Z Vertex 2 {m}
  4.572, 0, 0,                            !- X,Y,Z Vertex 3 {m}
  4.572, -9.144, 0;                       !- X,Y,Z Vertex 4 {m}

OS:Surface,
  {d1abdb16-fc87-41af-9ed8-e38574c438ec}, !- Handle
  Surface 13,                             !- Name
  Floor,                                  !- Surface Type
  ,                                       !- Construction Name
  {2a0f11d2-3277-4f4f-a15c-86e1f862f011}, !- Space Name
  Surface,                                !- Outside Boundary Condition
  {40715859-78de-4e4a-8a80-6216bf70706e}, !- Outside Boundary Condition Object
=======
  {f3732d1f-94c8-45d8-bd58-f57a24ae75f5}, !- Handle
  Surface 13,                             !- Name
  Floor,                                  !- Surface Type
  ,                                       !- Construction Name
  {26d47409-b640-4e62-b807-9b3cb9dbee5e}, !- Space Name
  Surface,                                !- Outside Boundary Condition
  {33d5bf7c-2524-4190-8056-ad0b9a404ab7}, !- Outside Boundary Condition Object
>>>>>>> 918de987
  NoSun,                                  !- Sun Exposure
  NoWind,                                 !- Wind Exposure
  ,                                       !- View Factor to Ground
  ,                                       !- Number of Vertices
  0, -9.144, 4.8768,                      !- X,Y,Z Vertex 1 {m}
  0, 0, 4.8768,                           !- X,Y,Z Vertex 2 {m}
  4.572, 0, 4.8768,                       !- X,Y,Z Vertex 3 {m}
  4.572, -9.144, 4.8768;                  !- X,Y,Z Vertex 4 {m}

OS:Surface,
<<<<<<< HEAD
  {9386340b-3491-4bcf-8b7e-64cea1cf728a}, !- Handle
  Surface 14,                             !- Name
  RoofCeiling,                            !- Surface Type
  ,                                       !- Construction Name
  {2a0f11d2-3277-4f4f-a15c-86e1f862f011}, !- Space Name
=======
  {f6416c15-943d-47fc-9998-a0653110d634}, !- Handle
  Surface 14,                             !- Name
  RoofCeiling,                            !- Surface Type
  ,                                       !- Construction Name
  {26d47409-b640-4e62-b807-9b3cb9dbee5e}, !- Space Name
>>>>>>> 918de987
  Outdoors,                               !- Outside Boundary Condition
  ,                                       !- Outside Boundary Condition Object
  SunExposed,                             !- Sun Exposure
  WindExposed,                            !- Wind Exposure
  ,                                       !- View Factor to Ground
  ,                                       !- Number of Vertices
  0, -4.572, 7.1628,                      !- X,Y,Z Vertex 1 {m}
  4.572, -4.572, 7.1628,                  !- X,Y,Z Vertex 2 {m}
  4.572, 0, 4.8768,                       !- X,Y,Z Vertex 3 {m}
  0, 0, 4.8768;                           !- X,Y,Z Vertex 4 {m}

OS:Surface,
<<<<<<< HEAD
  {ef0d83fd-d3b4-4773-9079-c387869cf884}, !- Handle
  Surface 15,                             !- Name
  RoofCeiling,                            !- Surface Type
  ,                                       !- Construction Name
  {2a0f11d2-3277-4f4f-a15c-86e1f862f011}, !- Space Name
=======
  {c4b562f9-435b-4899-8b70-8eb42d3ef7b7}, !- Handle
  Surface 15,                             !- Name
  RoofCeiling,                            !- Surface Type
  ,                                       !- Construction Name
  {26d47409-b640-4e62-b807-9b3cb9dbee5e}, !- Space Name
>>>>>>> 918de987
  Outdoors,                               !- Outside Boundary Condition
  ,                                       !- Outside Boundary Condition Object
  SunExposed,                             !- Sun Exposure
  WindExposed,                            !- Wind Exposure
  ,                                       !- View Factor to Ground
  ,                                       !- Number of Vertices
  4.572, -4.572, 7.1628,                  !- X,Y,Z Vertex 1 {m}
  0, -4.572, 7.1628,                      !- X,Y,Z Vertex 2 {m}
  0, -9.144, 4.8768,                      !- X,Y,Z Vertex 3 {m}
  4.572, -9.144, 4.8768;                  !- X,Y,Z Vertex 4 {m}

OS:Surface,
<<<<<<< HEAD
  {69dc9148-0114-423f-a8e7-c7c4543e47bd}, !- Handle
  Surface 16,                             !- Name
  Wall,                                   !- Surface Type
  ,                                       !- Construction Name
  {2a0f11d2-3277-4f4f-a15c-86e1f862f011}, !- Space Name
=======
  {f01872bc-7737-4e7f-842a-030729aea7d7}, !- Handle
  Surface 16,                             !- Name
  Wall,                                   !- Surface Type
  ,                                       !- Construction Name
  {26d47409-b640-4e62-b807-9b3cb9dbee5e}, !- Space Name
>>>>>>> 918de987
  Outdoors,                               !- Outside Boundary Condition
  ,                                       !- Outside Boundary Condition Object
  SunExposed,                             !- Sun Exposure
  WindExposed,                            !- Wind Exposure
  ,                                       !- View Factor to Ground
  ,                                       !- Number of Vertices
  0, -4.572, 7.1628,                      !- X,Y,Z Vertex 1 {m}
  0, 0, 4.8768,                           !- X,Y,Z Vertex 2 {m}
  0, -9.144, 4.8768;                      !- X,Y,Z Vertex 3 {m}

OS:Surface,
<<<<<<< HEAD
  {80ee3707-39e9-4729-821e-323716ba1e23}, !- Handle
  Surface 17,                             !- Name
  Wall,                                   !- Surface Type
  ,                                       !- Construction Name
  {2a0f11d2-3277-4f4f-a15c-86e1f862f011}, !- Space Name
=======
  {e04475b9-5f49-42be-8110-712ac9922a3c}, !- Handle
  Surface 17,                             !- Name
  Wall,                                   !- Surface Type
  ,                                       !- Construction Name
  {26d47409-b640-4e62-b807-9b3cb9dbee5e}, !- Space Name
>>>>>>> 918de987
  Adiabatic,                              !- Outside Boundary Condition
  ,                                       !- Outside Boundary Condition Object
  NoSun,                                  !- Sun Exposure
  NoWind,                                 !- Wind Exposure
  ,                                       !- View Factor to Ground
  ,                                       !- Number of Vertices
  4.572, -4.572, 7.1628,                  !- X,Y,Z Vertex 1 {m}
  4.572, -9.144, 4.8768,                  !- X,Y,Z Vertex 2 {m}
  4.572, 0, 4.8768;                       !- X,Y,Z Vertex 3 {m}

OS:Space,
<<<<<<< HEAD
  {2a0f11d2-3277-4f4f-a15c-86e1f862f011}, !- Handle
  unfinished attic space,                 !- Name
  {b331fc63-7788-403f-8624-6d8dae58292e}, !- Space Type Name
=======
  {26d47409-b640-4e62-b807-9b3cb9dbee5e}, !- Handle
  unfinished attic space,                 !- Name
  {85c8d102-5008-4ca5-9338-d3529a39b03a}, !- Space Type Name
>>>>>>> 918de987
  ,                                       !- Default Construction Set Name
  ,                                       !- Default Schedule Set Name
  ,                                       !- Direction of Relative North {deg}
  ,                                       !- X Origin {m}
  ,                                       !- Y Origin {m}
  ,                                       !- Z Origin {m}
  ,                                       !- Building Story Name
<<<<<<< HEAD
  {b8e68f7c-c46b-406b-a787-6e5430cad13b}; !- Thermal Zone Name

OS:ThermalZone,
  {b8e68f7c-c46b-406b-a787-6e5430cad13b}, !- Handle
=======
  {38af4711-34f5-4bfc-968e-bad6be5d69be}; !- Thermal Zone Name

OS:ThermalZone,
  {38af4711-34f5-4bfc-968e-bad6be5d69be}, !- Handle
>>>>>>> 918de987
  unfinished attic zone,                  !- Name
  ,                                       !- Multiplier
  ,                                       !- Ceiling Height {m}
  ,                                       !- Volume {m3}
  ,                                       !- Floor Area {m2}
  ,                                       !- Zone Inside Convection Algorithm
  ,                                       !- Zone Outside Convection Algorithm
  ,                                       !- Zone Conditioning Equipment List Name
<<<<<<< HEAD
  {aaeb7313-11e6-4a95-ae2b-b97abfa10c67}, !- Zone Air Inlet Port List
  {fcf1a006-e1ed-4f19-806b-95413ecfcb97}, !- Zone Air Exhaust Port List
  {06e660d7-6d0b-48a8-bb1f-29f50e0d5c1f}, !- Zone Air Node Name
  {7c6641ed-b902-4fc4-8ebf-5250df2f289c}, !- Zone Return Air Port List
=======
  {7773bf4f-0a9c-475d-a097-0ad8d4c26bee}, !- Zone Air Inlet Port List
  {8788c85a-6417-4094-bd47-257284055581}, !- Zone Air Exhaust Port List
  {33cea3a9-0292-423e-8d78-9117cf9e9956}, !- Zone Air Node Name
  {7125475b-e738-463f-b24b-5479f3a5edb2}, !- Zone Return Air Port List
>>>>>>> 918de987
  ,                                       !- Primary Daylighting Control Name
  ,                                       !- Fraction of Zone Controlled by Primary Daylighting Control
  ,                                       !- Secondary Daylighting Control Name
  ,                                       !- Fraction of Zone Controlled by Secondary Daylighting Control
  ,                                       !- Illuminance Map Name
  ,                                       !- Group Rendering Name
  ,                                       !- Thermostat Name
  No;                                     !- Use Ideal Air Loads

OS:Node,
<<<<<<< HEAD
  {d6d89410-c7ed-423f-a4ae-fbabf2a7435d}, !- Handle
  Node 2,                                 !- Name
  {06e660d7-6d0b-48a8-bb1f-29f50e0d5c1f}, !- Inlet Port
  ;                                       !- Outlet Port

OS:Connection,
  {06e660d7-6d0b-48a8-bb1f-29f50e0d5c1f}, !- Handle
  {d3ed026c-c273-42fb-bc33-a60ac795aee5}, !- Name
  {b8e68f7c-c46b-406b-a787-6e5430cad13b}, !- Source Object
  11,                                     !- Outlet Port
  {d6d89410-c7ed-423f-a4ae-fbabf2a7435d}, !- Target Object
  2;                                      !- Inlet Port

OS:PortList,
  {aaeb7313-11e6-4a95-ae2b-b97abfa10c67}, !- Handle
  {8daa3dad-40ee-4bb2-a9e6-02826a397d15}, !- Name
  {b8e68f7c-c46b-406b-a787-6e5430cad13b}; !- HVAC Component

OS:PortList,
  {fcf1a006-e1ed-4f19-806b-95413ecfcb97}, !- Handle
  {64b8aacb-43d6-4676-bffb-030f9e5f9911}, !- Name
  {b8e68f7c-c46b-406b-a787-6e5430cad13b}; !- HVAC Component

OS:PortList,
  {7c6641ed-b902-4fc4-8ebf-5250df2f289c}, !- Handle
  {752b6ce4-a778-4170-9218-82352928ad50}, !- Name
  {b8e68f7c-c46b-406b-a787-6e5430cad13b}; !- HVAC Component

OS:Sizing:Zone,
  {afa6ce80-ef4a-426f-a84e-9d49bc5d808a}, !- Handle
  {b8e68f7c-c46b-406b-a787-6e5430cad13b}, !- Zone or ZoneList Name
=======
  {ef7e0016-28db-4ffe-b753-2b7b0881ecb4}, !- Handle
  Node 2,                                 !- Name
  {33cea3a9-0292-423e-8d78-9117cf9e9956}, !- Inlet Port
  ;                                       !- Outlet Port

OS:Connection,
  {33cea3a9-0292-423e-8d78-9117cf9e9956}, !- Handle
  {cac23a94-8831-492c-9047-dcf2a8f77b8c}, !- Name
  {38af4711-34f5-4bfc-968e-bad6be5d69be}, !- Source Object
  11,                                     !- Outlet Port
  {ef7e0016-28db-4ffe-b753-2b7b0881ecb4}, !- Target Object
  2;                                      !- Inlet Port

OS:PortList,
  {7773bf4f-0a9c-475d-a097-0ad8d4c26bee}, !- Handle
  {e42b6794-6683-4e2a-9cae-8e423a8df336}, !- Name
  {38af4711-34f5-4bfc-968e-bad6be5d69be}; !- HVAC Component

OS:PortList,
  {8788c85a-6417-4094-bd47-257284055581}, !- Handle
  {309825a7-35ce-49fb-8ca2-888b7d61e433}, !- Name
  {38af4711-34f5-4bfc-968e-bad6be5d69be}; !- HVAC Component

OS:PortList,
  {7125475b-e738-463f-b24b-5479f3a5edb2}, !- Handle
  {b8e9ff09-d8f4-477f-b8d5-cc221bf55c95}, !- Name
  {38af4711-34f5-4bfc-968e-bad6be5d69be}; !- HVAC Component

OS:Sizing:Zone,
  {748022ad-3939-4beb-b67e-ade27c67c91a}, !- Handle
  {38af4711-34f5-4bfc-968e-bad6be5d69be}, !- Zone or ZoneList Name
>>>>>>> 918de987
  SupplyAirTemperature,                   !- Zone Cooling Design Supply Air Temperature Input Method
  14,                                     !- Zone Cooling Design Supply Air Temperature {C}
  11.11,                                  !- Zone Cooling Design Supply Air Temperature Difference {deltaC}
  SupplyAirTemperature,                   !- Zone Heating Design Supply Air Temperature Input Method
  40,                                     !- Zone Heating Design Supply Air Temperature {C}
  11.11,                                  !- Zone Heating Design Supply Air Temperature Difference {deltaC}
  0.0085,                                 !- Zone Cooling Design Supply Air Humidity Ratio {kg-H2O/kg-air}
  0.008,                                  !- Zone Heating Design Supply Air Humidity Ratio {kg-H2O/kg-air}
  ,                                       !- Zone Heating Sizing Factor
  ,                                       !- Zone Cooling Sizing Factor
  DesignDay,                              !- Cooling Design Air Flow Method
  ,                                       !- Cooling Design Air Flow Rate {m3/s}
  ,                                       !- Cooling Minimum Air Flow per Zone Floor Area {m3/s-m2}
  ,                                       !- Cooling Minimum Air Flow {m3/s}
  ,                                       !- Cooling Minimum Air Flow Fraction
  DesignDay,                              !- Heating Design Air Flow Method
  ,                                       !- Heating Design Air Flow Rate {m3/s}
  ,                                       !- Heating Maximum Air Flow per Zone Floor Area {m3/s-m2}
  ,                                       !- Heating Maximum Air Flow {m3/s}
  ,                                       !- Heating Maximum Air Flow Fraction
  ,                                       !- Design Zone Air Distribution Effectiveness in Cooling Mode
  ,                                       !- Design Zone Air Distribution Effectiveness in Heating Mode
  No,                                     !- Account for Dedicated Outdoor Air System
  NeutralSupplyAir,                       !- Dedicated Outdoor Air System Control Strategy
  autosize,                               !- Dedicated Outdoor Air Low Setpoint Temperature for Design {C}
  autosize;                               !- Dedicated Outdoor Air High Setpoint Temperature for Design {C}

OS:ZoneHVAC:EquipmentList,
<<<<<<< HEAD
  {385330c5-735c-409b-99d2-697dab4911f2}, !- Handle
  Zone HVAC Equipment List 2,             !- Name
  {b8e68f7c-c46b-406b-a787-6e5430cad13b}; !- Thermal Zone

OS:SpaceType,
  {b331fc63-7788-403f-8624-6d8dae58292e}, !- Handle
=======
  {29c68dbb-3961-41d4-8199-4da57202b33f}, !- Handle
  Zone HVAC Equipment List 2,             !- Name
  {38af4711-34f5-4bfc-968e-bad6be5d69be}; !- Thermal Zone

OS:SpaceType,
  {85c8d102-5008-4ca5-9338-d3529a39b03a}, !- Handle
>>>>>>> 918de987
  Space Type 2,                           !- Name
  ,                                       !- Default Construction Set Name
  ,                                       !- Default Schedule Set Name
  ,                                       !- Group Rendering Name
  ,                                       !- Design Specification Outdoor Air Object Name
  ,                                       !- Standards Template
  ,                                       !- Standards Building Type
  unfinished attic;                       !- Standards Space Type

OS:BuildingUnit,
<<<<<<< HEAD
  {42869005-ac20-4727-a8f5-18c09ff4cf7d}, !- Handle
=======
  {af1ea206-21f6-48c6-8c76-5f7a5e83d0ee}, !- Handle
>>>>>>> 918de987
  unit 1,                                 !- Name
  ,                                       !- Rendering Color
  Residential;                            !- Building Unit Type

OS:AdditionalProperties,
<<<<<<< HEAD
  {0a50d044-85b4-4bab-8dd6-b068d40469f0}, !- Handle
  {42869005-ac20-4727-a8f5-18c09ff4cf7d}, !- Object Name
=======
  {e2d03118-45b7-4aeb-9e27-51186d4dd733}, !- Handle
  {af1ea206-21f6-48c6-8c76-5f7a5e83d0ee}, !- Object Name
>>>>>>> 918de987
  NumberOfBedrooms,                       !- Feature Name 1
  Integer,                                !- Feature Data Type 1
  3,                                      !- Feature Value 1
  NumberOfBathrooms,                      !- Feature Name 2
  Double,                                 !- Feature Data Type 2
  2,                                      !- Feature Value 2
  NumberOfOccupants,                      !- Feature Name 3
  Double,                                 !- Feature Data Type 3
  3.3900000000000001;                     !- Feature Value 3

OS:External:File,
<<<<<<< HEAD
  {6813ea64-1d5a-4b8e-8bd4-65a127137070}, !- Handle
=======
  {db95a12b-8905-49ae-97ad-0cfc8f52bc47}, !- Handle
>>>>>>> 918de987
  8760.csv,                               !- Name
  8760.csv;                               !- File Name

OS:Schedule:Day,
<<<<<<< HEAD
  {50dac39c-21f7-45ba-b1ee-cdffe59aed12}, !- Handle
=======
  {bdc4421e-a5d3-47d1-8407-11730ea9a931}, !- Handle
>>>>>>> 918de987
  Schedule Day 1,                         !- Name
  ,                                       !- Schedule Type Limits Name
  ,                                       !- Interpolate to Timestep
  24,                                     !- Hour 1
  0,                                      !- Minute 1
  0;                                      !- Value Until Time 1

OS:Schedule:Day,
<<<<<<< HEAD
  {e33f0d3b-6e9f-43b6-b41b-b5bd1cb609ee}, !- Handle
=======
  {7445fb30-5267-42bf-a9b4-27548285fcf1}, !- Handle
>>>>>>> 918de987
  Schedule Day 2,                         !- Name
  ,                                       !- Schedule Type Limits Name
  ,                                       !- Interpolate to Timestep
  24,                                     !- Hour 1
  0,                                      !- Minute 1
  1;                                      !- Value Until Time 1

OS:Schedule:File,
<<<<<<< HEAD
  {eb272308-b90f-428f-b707-ade638dcd10a}, !- Handle
  occupants,                              !- Name
  {e05965ae-a41d-4812-bebd-483a4e371e89}, !- Schedule Type Limits Name
  {6813ea64-1d5a-4b8e-8bd4-65a127137070}, !- External File Name
=======
  {6d4fe41a-a60f-43d0-a7d9-6f5d2582dd46}, !- Handle
  occupants,                              !- Name
  {a2155913-65a8-4531-b945-73be7c10a2c9}, !- Schedule Type Limits Name
  {db95a12b-8905-49ae-97ad-0cfc8f52bc47}, !- External File Name
>>>>>>> 918de987
  1,                                      !- Column Number
  1,                                      !- Rows to Skip at Top
  8760,                                   !- Number of Hours of Data
  ,                                       !- Column Separator
  ,                                       !- Interpolate to Timestep
  60;                                     !- Minutes per Item

OS:Schedule:Ruleset,
<<<<<<< HEAD
  {de86c4c8-0fcd-43f6-bb18-9702e27c7306}, !- Handle
  Schedule Ruleset 1,                     !- Name
  {eb2cc60f-b529-4de6-8972-08c03831ae08}, !- Schedule Type Limits Name
  {c177b610-ae1a-41e6-baf0-7a0dbda708bb}; !- Default Day Schedule Name

OS:Schedule:Day,
  {c177b610-ae1a-41e6-baf0-7a0dbda708bb}, !- Handle
  Schedule Day 3,                         !- Name
  {eb2cc60f-b529-4de6-8972-08c03831ae08}, !- Schedule Type Limits Name
=======
  {c359d751-36af-44ea-82a9-be69efda6925}, !- Handle
  Schedule Ruleset 1,                     !- Name
  {13534fe6-ad42-4c0d-a058-fec0161eed44}, !- Schedule Type Limits Name
  {ff8bd1a3-3326-44be-bbdc-9b8b51c584ac}; !- Default Day Schedule Name

OS:Schedule:Day,
  {ff8bd1a3-3326-44be-bbdc-9b8b51c584ac}, !- Handle
  Schedule Day 3,                         !- Name
  {13534fe6-ad42-4c0d-a058-fec0161eed44}, !- Schedule Type Limits Name
>>>>>>> 918de987
  ,                                       !- Interpolate to Timestep
  24,                                     !- Hour 1
  0,                                      !- Minute 1
  112.539290946133;                       !- Value Until Time 1

OS:People:Definition,
<<<<<<< HEAD
  {b6c1db20-979c-4ffc-a827-faf5d7e843d2}, !- Handle
=======
  {430b30b7-6912-47dd-8a5f-9ee2d39a867a}, !- Handle
>>>>>>> 918de987
  res occupants|living space,             !- Name
  People,                                 !- Number of People Calculation Method
  1.695,                                  !- Number of People {people}
  ,                                       !- People per Space Floor Area {person/m2}
  ,                                       !- Space Floor Area per Person {m2/person}
  0.319734,                               !- Fraction Radiant
  0.573,                                  !- Sensible Heat Fraction
  0,                                      !- Carbon Dioxide Generation Rate {m3/s-W}
  No,                                     !- Enable ASHRAE 55 Comfort Warnings
  ZoneAveraged;                           !- Mean Radiant Temperature Calculation Type

OS:People,
<<<<<<< HEAD
  {f76c205d-f771-4eac-9022-c6bc840cd220}, !- Handle
  res occupants|living space,             !- Name
  {b6c1db20-979c-4ffc-a827-faf5d7e843d2}, !- People Definition Name
  {66a01d4d-4d86-4ac6-a65b-8384f6f1c36b}, !- Space or SpaceType Name
  {eb272308-b90f-428f-b707-ade638dcd10a}, !- Number of People Schedule Name
  {de86c4c8-0fcd-43f6-bb18-9702e27c7306}, !- Activity Level Schedule Name
=======
  {d0fd74aa-b615-4b1c-a61c-baba9f3d9d7f}, !- Handle
  res occupants|living space,             !- Name
  {430b30b7-6912-47dd-8a5f-9ee2d39a867a}, !- People Definition Name
  {adef6f5a-7e47-482c-9b57-006e7ad7a003}, !- Space or SpaceType Name
  {6d4fe41a-a60f-43d0-a7d9-6f5d2582dd46}, !- Number of People Schedule Name
  {c359d751-36af-44ea-82a9-be69efda6925}, !- Activity Level Schedule Name
>>>>>>> 918de987
  ,                                       !- Surface Name/Angle Factor List Name
  ,                                       !- Work Efficiency Schedule Name
  ,                                       !- Clothing Insulation Schedule Name
  ,                                       !- Air Velocity Schedule Name
  1;                                      !- Multiplier

OS:ScheduleTypeLimits,
<<<<<<< HEAD
  {eb2cc60f-b529-4de6-8972-08c03831ae08}, !- Handle
=======
  {13534fe6-ad42-4c0d-a058-fec0161eed44}, !- Handle
>>>>>>> 918de987
  ActivityLevel,                          !- Name
  0,                                      !- Lower Limit Value
  ,                                       !- Upper Limit Value
  Continuous,                             !- Numeric Type
  ActivityLevel;                          !- Unit Type

OS:ScheduleTypeLimits,
<<<<<<< HEAD
  {e05965ae-a41d-4812-bebd-483a4e371e89}, !- Handle
=======
  {a2155913-65a8-4531-b945-73be7c10a2c9}, !- Handle
>>>>>>> 918de987
  Fractional,                             !- Name
  0,                                      !- Lower Limit Value
  1,                                      !- Upper Limit Value
  Continuous;                             !- Numeric Type

OS:People:Definition,
<<<<<<< HEAD
  {a5eb8bb6-21eb-4ba2-878c-1ea6fa63e579}, !- Handle
=======
  {d14f28e0-af8d-4aa0-b89b-c02a86c2a8e9}, !- Handle
>>>>>>> 918de987
  res occupants|living space|story 2,     !- Name
  People,                                 !- Number of People Calculation Method
  1.695,                                  !- Number of People {people}
  ,                                       !- People per Space Floor Area {person/m2}
  ,                                       !- Space Floor Area per Person {m2/person}
  0.319734,                               !- Fraction Radiant
  0.573,                                  !- Sensible Heat Fraction
  0,                                      !- Carbon Dioxide Generation Rate {m3/s-W}
  No,                                     !- Enable ASHRAE 55 Comfort Warnings
  ZoneAveraged;                           !- Mean Radiant Temperature Calculation Type

OS:People,
<<<<<<< HEAD
  {89cee888-706d-482e-995c-4ef231f4c436}, !- Handle
  res occupants|living space|story 2,     !- Name
  {a5eb8bb6-21eb-4ba2-878c-1ea6fa63e579}, !- People Definition Name
  {b052e437-f9c4-4c08-bba7-558902a9b8dc}, !- Space or SpaceType Name
  {eb272308-b90f-428f-b707-ade638dcd10a}, !- Number of People Schedule Name
  {de86c4c8-0fcd-43f6-bb18-9702e27c7306}, !- Activity Level Schedule Name
=======
  {4225d4ff-c7a5-4b02-9245-096887d23231}, !- Handle
  res occupants|living space|story 2,     !- Name
  {d14f28e0-af8d-4aa0-b89b-c02a86c2a8e9}, !- People Definition Name
  {b5b46f28-c703-4e10-9704-9816ab5cae19}, !- Space or SpaceType Name
  {6d4fe41a-a60f-43d0-a7d9-6f5d2582dd46}, !- Number of People Schedule Name
  {c359d751-36af-44ea-82a9-be69efda6925}, !- Activity Level Schedule Name
>>>>>>> 918de987
  ,                                       !- Surface Name/Angle Factor List Name
  ,                                       !- Work Efficiency Schedule Name
  ,                                       !- Clothing Insulation Schedule Name
  ,                                       !- Air Velocity Schedule Name
  1;                                      !- Multiplier
<|MERGE_RESOLUTION|>--- conflicted
+++ resolved
@@ -1,73 +1,41 @@
 !- NOTE: Auto-generated from /test/osw_files/SFA_10units_2story_SL_UA_3Beds_2Baths_Denver_HasRearUnits.osw
 
 OS:Version,
-<<<<<<< HEAD
-  {a78f8a0c-874c-4ae0-a3e4-498bc2db0229}, !- Handle
+  {3d7bf0ef-2d49-45b3-9a1c-4673468215c7}, !- Handle
   2.9.0;                                  !- Version Identifier
 
 OS:SimulationControl,
-  {4bc296af-fc19-4b52-8014-8f3d224aff18}, !- Handle
-=======
-  {10a6f091-eb5a-4838-b279-971acc0506bc}, !- Handle
-  2.9.1;                                  !- Version Identifier
-
-OS:SimulationControl,
-  {fc523c6d-d0f1-4b05-838f-c705aef005b4}, !- Handle
->>>>>>> 918de987
+  {03883cc7-e7b9-4742-bb2a-838d3b26fd28}, !- Handle
   ,                                       !- Do Zone Sizing Calculation
   ,                                       !- Do System Sizing Calculation
   ,                                       !- Do Plant Sizing Calculation
   No;                                     !- Run Simulation for Sizing Periods
 
 OS:Timestep,
-<<<<<<< HEAD
-  {03a53810-f87a-4e6a-aefd-dd448782cd79}, !- Handle
+  {ed97a6a6-8b61-4199-b90d-71fbe0def965}, !- Handle
   6;                                      !- Number of Timesteps per Hour
 
 OS:ShadowCalculation,
-  {d9cbda5e-03b4-4ad1-b161-9ce17ff22299}, !- Handle
-=======
-  {70316677-f999-4216-85fb-e4876b90b7ad}, !- Handle
-  6;                                      !- Number of Timesteps per Hour
-
-OS:ShadowCalculation,
-  {2586a971-d4d0-410c-b819-76903b5eddd5}, !- Handle
->>>>>>> 918de987
+  {2cc69e16-2589-4c89-9134-6713594893f6}, !- Handle
   20,                                     !- Calculation Frequency
   200;                                    !- Maximum Figures in Shadow Overlap Calculations
 
 OS:SurfaceConvectionAlgorithm:Outside,
-<<<<<<< HEAD
-  {0daaf626-f21a-446b-b02d-fa8a33c81a6b}, !- Handle
+  {e3924579-97e2-4967-9007-01b8bb83cc9d}, !- Handle
   DOE-2;                                  !- Algorithm
 
 OS:SurfaceConvectionAlgorithm:Inside,
-  {b89a2540-6c82-4cc3-b7c0-76a80647ea74}, !- Handle
+  {706f8620-178e-4b4c-940f-10054854041c}, !- Handle
   TARP;                                   !- Algorithm
 
 OS:ZoneCapacitanceMultiplier:ResearchSpecial,
-  {e7aed200-ca81-4e9b-a24e-a3771e2e2064}, !- Handle
-=======
-  {7a3dc18b-05be-4c6c-b2c8-ffbc807c10c8}, !- Handle
-  DOE-2;                                  !- Algorithm
-
-OS:SurfaceConvectionAlgorithm:Inside,
-  {50c2f416-3d41-4f5c-88ce-83409e3e0f24}, !- Handle
-  TARP;                                   !- Algorithm
-
-OS:ZoneCapacitanceMultiplier:ResearchSpecial,
-  {23bbb897-7c1c-49e4-a1a3-ab82a8b2dc3d}, !- Handle
->>>>>>> 918de987
+  {95d0af2b-f88b-42a0-8024-e95fa02c71b8}, !- Handle
   ,                                       !- Temperature Capacity Multiplier
   15,                                     !- Humidity Capacity Multiplier
   ;                                       !- Carbon Dioxide Capacity Multiplier
 
 OS:RunPeriod,
-<<<<<<< HEAD
-  {b23ef040-c2d8-4091-8cda-7b04727f2290}, !- Handle
-=======
-  {9031e8d1-e307-4938-9cb5-27cdd8cdd279}, !- Handle
->>>>>>> 918de987
+  {ded59269-9ebd-45eb-97df-bfaf771f849c}, !- Handle
   Run Period 1,                           !- Name
   1,                                      !- Begin Month
   1,                                      !- Begin Day of Month
@@ -81,21 +49,13 @@
   ;                                       !- Number of Times Runperiod to be Repeated
 
 OS:YearDescription,
-<<<<<<< HEAD
-  {64a3edfd-c95b-4953-a870-fff816fd0a87}, !- Handle
-=======
-  {a52dca16-32b2-4d15-8159-d46bfd160f6b}, !- Handle
->>>>>>> 918de987
+  {26aba37b-1f0e-405e-80c1-2c73c71486b8}, !- Handle
   2007,                                   !- Calendar Year
   ,                                       !- Day of Week for Start Day
   ;                                       !- Is Leap Year
 
 OS:WeatherFile,
-<<<<<<< HEAD
-  {09272d55-9675-4763-811d-10f417fdc05a}, !- Handle
-=======
-  {d28af8ed-5de3-47a2-bf45-19b30b68d3f9}, !- Handle
->>>>>>> 918de987
+  {27cada31-437e-4db6-9b7e-ea838c954e23}, !- Handle
   Denver Intl Ap,                         !- City
   CO,                                     !- State Province Region
   USA,                                    !- Country
@@ -109,13 +69,8 @@
   E23378AA;                               !- Checksum
 
 OS:AdditionalProperties,
-<<<<<<< HEAD
-  {a667f8d5-7aa8-4c2f-bf4d-6baccb586903}, !- Handle
-  {09272d55-9675-4763-811d-10f417fdc05a}, !- Object Name
-=======
-  {0219b822-6c3f-4451-9732-34a412b1746c}, !- Handle
-  {d28af8ed-5de3-47a2-bf45-19b30b68d3f9}, !- Object Name
->>>>>>> 918de987
+  {6f914d48-365c-4086-b878-6703df107895}, !- Handle
+  {27cada31-437e-4db6-9b7e-ea838c954e23}, !- Object Name
   EPWHeaderCity,                          !- Feature Name 1
   String,                                 !- Feature Data Type 1
   Denver Intl Ap,                         !- Feature Value 1
@@ -223,11 +178,7 @@
   84;                                     !- Feature Value 35
 
 OS:Site,
-<<<<<<< HEAD
-  {f38f7a26-7103-4606-8214-cd04632d7b6e}, !- Handle
-=======
-  {612e17b8-50a0-4c91-994f-7b71dfd7f5fc}, !- Handle
->>>>>>> 918de987
+  {05f33a36-fe96-4c74-b297-46a7e6088338}, !- Handle
   Denver Intl Ap_CO_USA,                  !- Name
   39.83,                                  !- Latitude {deg}
   -104.65,                                !- Longitude {deg}
@@ -236,11 +187,7 @@
   ;                                       !- Terrain
 
 OS:ClimateZones,
-<<<<<<< HEAD
-  {e9166f07-7da5-406c-8658-3b5e8b50ee4a}, !- Handle
-=======
-  {6045111c-7ff3-4dbd-a7d9-290d0059157e}, !- Handle
->>>>>>> 918de987
+  {618b3e7b-d919-480a-838d-9237578bc1bc}, !- Handle
   ,                                       !- Active Institution
   ,                                       !- Active Year
   ,                                       !- Climate Zone Institution Name 1
@@ -253,31 +200,19 @@
   Cold;                                   !- Climate Zone Value 2
 
 OS:Site:WaterMainsTemperature,
-<<<<<<< HEAD
-  {944c3097-6958-4d00-87db-0f117f3df571}, !- Handle
-=======
-  {5b4bf6bc-8494-4371-82a9-e5f36151c581}, !- Handle
->>>>>>> 918de987
+  {ffffed86-e81e-46b0-abbf-fc9cb0f16cb3}, !- Handle
   Correlation,                            !- Calculation Method
   ,                                       !- Temperature Schedule Name
   10.8753424657535,                       !- Annual Average Outdoor Air Temperature {C}
   23.1524007936508;                       !- Maximum Difference In Monthly Average Outdoor Air Temperatures {deltaC}
 
 OS:RunPeriodControl:DaylightSavingTime,
-<<<<<<< HEAD
-  {b307deda-b5cc-407e-8378-8a90728242ea}, !- Handle
-=======
-  {f62665b7-044d-4a4e-91c2-f061ba5a9225}, !- Handle
->>>>>>> 918de987
+  {61fd5cf3-fb02-4b7b-9d46-9b8208f4a5cd}, !- Handle
   3/12,                                   !- Start Date
   11/5;                                   !- End Date
 
 OS:Site:GroundTemperature:Deep,
-<<<<<<< HEAD
-  {6882fff9-3982-4055-84a2-21a34fa63a8f}, !- Handle
-=======
-  {41bc6bf9-d29d-4454-9b43-5d45afc773b9}, !- Handle
->>>>>>> 918de987
+  {58f945f4-c714-4692-a0dc-900ef7a69181}, !- Handle
   10.8753424657535,                       !- January Deep Ground Temperature {C}
   10.8753424657535,                       !- February Deep Ground Temperature {C}
   10.8753424657535,                       !- March Deep Ground Temperature {C}
@@ -292,11 +227,7 @@
   10.8753424657535;                       !- December Deep Ground Temperature {C}
 
 OS:Building,
-<<<<<<< HEAD
-  {0ee64c12-66fc-4169-8139-ae54f18127ec}, !- Handle
-=======
-  {cb160216-7d6e-4430-afbf-6df8ae46534b}, !- Handle
->>>>>>> 918de987
+  {91d28707-09a8-4bc6-ab5f-5828969ad383}, !- Handle
   Building 1,                             !- Name
   ,                                       !- Building Sector Type
   180,                                    !- North Axis {deg}
@@ -311,13 +242,8 @@
   10;                                     !- Standards Number of Living Units
 
 OS:AdditionalProperties,
-<<<<<<< HEAD
-  {fe62d955-aded-453f-bd9a-474fc2ed5062}, !- Handle
-  {0ee64c12-66fc-4169-8139-ae54f18127ec}, !- Object Name
-=======
-  {717dd547-4c9f-40d2-8d95-83af5320d7af}, !- Handle
-  {cb160216-7d6e-4430-afbf-6df8ae46534b}, !- Object Name
->>>>>>> 918de987
+  {98734528-95f5-4517-b1d2-fa347dae497a}, !- Handle
+  {91d28707-09a8-4bc6-ab5f-5828969ad383}, !- Object Name
   num_units,                              !- Feature Name 1
   Integer,                                !- Feature Data Type 1
   10,                                     !- Feature Value 1
@@ -332,11 +258,7 @@
   2;                                      !- Feature Value 4
 
 OS:ThermalZone,
-<<<<<<< HEAD
-  {a79a64f1-0bfe-49f3-ba26-11427f126d66}, !- Handle
-=======
-  {0862b577-5f42-4475-ae21-31a6c7392dac}, !- Handle
->>>>>>> 918de987
+  {69e60f1b-b849-42ed-afa3-434e5fa0f957}, !- Handle
   living zone,                            !- Name
   ,                                       !- Multiplier
   ,                                       !- Ceiling Height {m}
@@ -345,17 +267,10 @@
   ,                                       !- Zone Inside Convection Algorithm
   ,                                       !- Zone Outside Convection Algorithm
   ,                                       !- Zone Conditioning Equipment List Name
-<<<<<<< HEAD
-  {2e42b984-0317-4c95-9449-c92aaac27219}, !- Zone Air Inlet Port List
-  {44c4ec02-0e09-482d-bbb2-2c9d3f0f289c}, !- Zone Air Exhaust Port List
-  {cb67cdae-8e72-438c-98fc-f27869495fd7}, !- Zone Air Node Name
-  {c835d1a0-8afd-4be6-8815-d853189625a6}, !- Zone Return Air Port List
-=======
-  {e25316fe-467e-49cc-9002-7f9125ac52d6}, !- Zone Air Inlet Port List
-  {06852eea-c61c-4dfe-abab-752908c4ae6e}, !- Zone Air Exhaust Port List
-  {69eff16c-a74b-4d2c-8ab4-6ceb22bd0422}, !- Zone Air Node Name
-  {8bbd481b-3d66-482c-9c6f-2cfad0b5a471}, !- Zone Return Air Port List
->>>>>>> 918de987
+  {84440a7c-676e-432c-9bed-db23042bd1e6}, !- Zone Air Inlet Port List
+  {a149da5c-00a7-4b85-b0cd-ff70d6dc5c36}, !- Zone Air Exhaust Port List
+  {60fba43f-705b-4b84-8a24-71d82aa32cdf}, !- Zone Air Node Name
+  {f0c5106b-eaf6-41d4-a9ea-1fad3a215452}, !- Zone Return Air Port List
   ,                                       !- Primary Daylighting Control Name
   ,                                       !- Fraction of Zone Controlled by Primary Daylighting Control
   ,                                       !- Secondary Daylighting Control Name
@@ -366,71 +281,37 @@
   No;                                     !- Use Ideal Air Loads
 
 OS:Node,
-<<<<<<< HEAD
-  {4614f868-4acb-4dba-a69c-30485261e2bf}, !- Handle
+  {e52ec6c5-3b87-4b66-b652-d51edda0e3b6}, !- Handle
   Node 1,                                 !- Name
-  {cb67cdae-8e72-438c-98fc-f27869495fd7}, !- Inlet Port
+  {60fba43f-705b-4b84-8a24-71d82aa32cdf}, !- Inlet Port
   ;                                       !- Outlet Port
 
 OS:Connection,
-  {cb67cdae-8e72-438c-98fc-f27869495fd7}, !- Handle
-  {ecc156c6-af73-4bde-9d24-731022fac07d}, !- Name
-  {a79a64f1-0bfe-49f3-ba26-11427f126d66}, !- Source Object
+  {60fba43f-705b-4b84-8a24-71d82aa32cdf}, !- Handle
+  {00c7f4e3-7ff1-452d-8232-810471eb5339}, !- Name
+  {69e60f1b-b849-42ed-afa3-434e5fa0f957}, !- Source Object
   11,                                     !- Outlet Port
-  {4614f868-4acb-4dba-a69c-30485261e2bf}, !- Target Object
+  {e52ec6c5-3b87-4b66-b652-d51edda0e3b6}, !- Target Object
   2;                                      !- Inlet Port
 
 OS:PortList,
-  {2e42b984-0317-4c95-9449-c92aaac27219}, !- Handle
-  {59199129-d330-4ac1-9685-d7c222517547}, !- Name
-  {a79a64f1-0bfe-49f3-ba26-11427f126d66}; !- HVAC Component
+  {84440a7c-676e-432c-9bed-db23042bd1e6}, !- Handle
+  {defa491f-ae2c-4f7c-b5fe-2322aa711154}, !- Name
+  {69e60f1b-b849-42ed-afa3-434e5fa0f957}; !- HVAC Component
 
 OS:PortList,
-  {44c4ec02-0e09-482d-bbb2-2c9d3f0f289c}, !- Handle
-  {03f4cab2-f6a7-4132-8332-6fcb216bbfc2}, !- Name
-  {a79a64f1-0bfe-49f3-ba26-11427f126d66}; !- HVAC Component
+  {a149da5c-00a7-4b85-b0cd-ff70d6dc5c36}, !- Handle
+  {fde04c62-15fb-4c93-a9f4-4d09718230b4}, !- Name
+  {69e60f1b-b849-42ed-afa3-434e5fa0f957}; !- HVAC Component
 
 OS:PortList,
-  {c835d1a0-8afd-4be6-8815-d853189625a6}, !- Handle
-  {baa0c4af-322a-4739-ac38-45a61295c15a}, !- Name
-  {a79a64f1-0bfe-49f3-ba26-11427f126d66}; !- HVAC Component
+  {f0c5106b-eaf6-41d4-a9ea-1fad3a215452}, !- Handle
+  {56028f39-14e5-4d9e-97ef-6b461642ed26}, !- Name
+  {69e60f1b-b849-42ed-afa3-434e5fa0f957}; !- HVAC Component
 
 OS:Sizing:Zone,
-  {60f951d0-00c7-40a1-96f0-694761e0edda}, !- Handle
-  {a79a64f1-0bfe-49f3-ba26-11427f126d66}, !- Zone or ZoneList Name
-=======
-  {ad854831-8a62-4afe-913b-494a6993c6e6}, !- Handle
-  Node 1,                                 !- Name
-  {69eff16c-a74b-4d2c-8ab4-6ceb22bd0422}, !- Inlet Port
-  ;                                       !- Outlet Port
-
-OS:Connection,
-  {69eff16c-a74b-4d2c-8ab4-6ceb22bd0422}, !- Handle
-  {6870ab3c-9cf1-4d8a-9428-7f75c9734cad}, !- Name
-  {0862b577-5f42-4475-ae21-31a6c7392dac}, !- Source Object
-  11,                                     !- Outlet Port
-  {ad854831-8a62-4afe-913b-494a6993c6e6}, !- Target Object
-  2;                                      !- Inlet Port
-
-OS:PortList,
-  {e25316fe-467e-49cc-9002-7f9125ac52d6}, !- Handle
-  {91130a93-cf4c-4bab-b3f1-d226e6812741}, !- Name
-  {0862b577-5f42-4475-ae21-31a6c7392dac}; !- HVAC Component
-
-OS:PortList,
-  {06852eea-c61c-4dfe-abab-752908c4ae6e}, !- Handle
-  {924b15a0-7d92-4a28-8082-d38290d0b49f}, !- Name
-  {0862b577-5f42-4475-ae21-31a6c7392dac}; !- HVAC Component
-
-OS:PortList,
-  {8bbd481b-3d66-482c-9c6f-2cfad0b5a471}, !- Handle
-  {bfaa7d82-40f7-4192-9555-fc72f8439b84}, !- Name
-  {0862b577-5f42-4475-ae21-31a6c7392dac}; !- HVAC Component
-
-OS:Sizing:Zone,
-  {ac29d37e-e490-4e96-bd45-63768373069e}, !- Handle
-  {0862b577-5f42-4475-ae21-31a6c7392dac}, !- Zone or ZoneList Name
->>>>>>> 918de987
+  {258c5d33-d3a7-40a2-9a62-20fbd108ea67}, !- Handle
+  {69e60f1b-b849-42ed-afa3-434e5fa0f957}, !- Zone or ZoneList Name
   SupplyAirTemperature,                   !- Zone Cooling Design Supply Air Temperature Input Method
   14,                                     !- Zone Cooling Design Supply Air Temperature {C}
   11.11,                                  !- Zone Cooling Design Supply Air Temperature Difference {deltaC}
@@ -459,25 +340,14 @@
   autosize;                               !- Dedicated Outdoor Air High Setpoint Temperature for Design {C}
 
 OS:ZoneHVAC:EquipmentList,
-<<<<<<< HEAD
-  {c26ac35e-d94d-4518-8f7d-6af0d52a2c0a}, !- Handle
+  {d7427cba-8ca2-45c0-b60f-4eca04194dea}, !- Handle
   Zone HVAC Equipment List 1,             !- Name
-  {a79a64f1-0bfe-49f3-ba26-11427f126d66}; !- Thermal Zone
+  {69e60f1b-b849-42ed-afa3-434e5fa0f957}; !- Thermal Zone
 
 OS:Space,
-  {66a01d4d-4d86-4ac6-a65b-8384f6f1c36b}, !- Handle
+  {35315f8a-e191-4ea1-8633-51c302d302fd}, !- Handle
   living space,                           !- Name
-  {0a74b212-12c8-4108-9683-735aef4d55fe}, !- Space Type Name
-=======
-  {074bd4e4-43f8-4e3f-af16-fa6174f42e66}, !- Handle
-  Zone HVAC Equipment List 1,             !- Name
-  {0862b577-5f42-4475-ae21-31a6c7392dac}; !- Thermal Zone
-
-OS:Space,
-  {adef6f5a-7e47-482c-9b57-006e7ad7a003}, !- Handle
-  living space,                           !- Name
-  {b848416d-370e-4a48-8a5d-449dd7256557}, !- Space Type Name
->>>>>>> 918de987
+  {bf7091b7-b15a-49b4-92e9-76d99410c968}, !- Space Type Name
   ,                                       !- Default Construction Set Name
   ,                                       !- Default Schedule Set Name
   ,                                       !- Direction of Relative North {deg}
@@ -485,31 +355,17 @@
   ,                                       !- Y Origin {m}
   ,                                       !- Z Origin {m}
   ,                                       !- Building Story Name
-<<<<<<< HEAD
-  {a79a64f1-0bfe-49f3-ba26-11427f126d66}, !- Thermal Zone Name
+  {69e60f1b-b849-42ed-afa3-434e5fa0f957}, !- Thermal Zone Name
   ,                                       !- Part of Total Floor Area
   ,                                       !- Design Specification Outdoor Air Object Name
-  {42869005-ac20-4727-a8f5-18c09ff4cf7d}; !- Building Unit Name
-
-OS:Surface,
-  {3239066e-6426-46c3-a6e0-e92bf3dde357}, !- Handle
+  {cda6089b-6600-4a90-a35f-c165cd75d1d5}; !- Building Unit Name
+
+OS:Surface,
+  {0ab669de-ad6e-497e-8810-ca722ad27bfc}, !- Handle
   Surface 1,                              !- Name
   Floor,                                  !- Surface Type
   ,                                       !- Construction Name
-  {66a01d4d-4d86-4ac6-a65b-8384f6f1c36b}, !- Space Name
-=======
-  {0862b577-5f42-4475-ae21-31a6c7392dac}, !- Thermal Zone Name
-  ,                                       !- Part of Total Floor Area
-  ,                                       !- Design Specification Outdoor Air Object Name
-  {af1ea206-21f6-48c6-8c76-5f7a5e83d0ee}; !- Building Unit Name
-
-OS:Surface,
-  {b6e98b89-7df2-4118-9822-e9faae02267d}, !- Handle
-  Surface 1,                              !- Name
-  Floor,                                  !- Surface Type
-  ,                                       !- Construction Name
-  {adef6f5a-7e47-482c-9b57-006e7ad7a003}, !- Space Name
->>>>>>> 918de987
+  {35315f8a-e191-4ea1-8633-51c302d302fd}, !- Space Name
   Foundation,                             !- Outside Boundary Condition
   ,                                       !- Outside Boundary Condition Object
   NoSun,                                  !- Sun Exposure
@@ -522,19 +378,11 @@
   4.572, -9.144, 0;                       !- X,Y,Z Vertex 4 {m}
 
 OS:Surface,
-<<<<<<< HEAD
-  {10d251af-45be-42d7-84b7-93b6b509412d}, !- Handle
+  {11a23b80-eaff-4b48-8faa-3b7414ab7171}, !- Handle
   Surface 2,                              !- Name
   Wall,                                   !- Surface Type
   ,                                       !- Construction Name
-  {66a01d4d-4d86-4ac6-a65b-8384f6f1c36b}, !- Space Name
-=======
-  {8fc1798d-a3dd-41a1-a823-d4292aa18181}, !- Handle
-  Surface 2,                              !- Name
-  Wall,                                   !- Surface Type
-  ,                                       !- Construction Name
-  {adef6f5a-7e47-482c-9b57-006e7ad7a003}, !- Space Name
->>>>>>> 918de987
+  {35315f8a-e191-4ea1-8633-51c302d302fd}, !- Space Name
   Outdoors,                               !- Outside Boundary Condition
   ,                                       !- Outside Boundary Condition Object
   SunExposed,                             !- Sun Exposure
@@ -547,19 +395,11 @@
   0, -9.144, 2.4384;                      !- X,Y,Z Vertex 4 {m}
 
 OS:Surface,
-<<<<<<< HEAD
-  {0eebdac6-f1a3-4d98-ba37-5aa47220c685}, !- Handle
+  {fe11b2e5-842c-4ed1-8b9d-0ac3a7274b46}, !- Handle
   Surface 3,                              !- Name
   Wall,                                   !- Surface Type
   ,                                       !- Construction Name
-  {66a01d4d-4d86-4ac6-a65b-8384f6f1c36b}, !- Space Name
-=======
-  {8a1c6ad6-cf7e-4fd3-87ab-6f0a11753951}, !- Handle
-  Surface 3,                              !- Name
-  Wall,                                   !- Surface Type
-  ,                                       !- Construction Name
-  {adef6f5a-7e47-482c-9b57-006e7ad7a003}, !- Space Name
->>>>>>> 918de987
+  {35315f8a-e191-4ea1-8633-51c302d302fd}, !- Space Name
   Adiabatic,                              !- Outside Boundary Condition
   ,                                       !- Outside Boundary Condition Object
   NoSun,                                  !- Sun Exposure
@@ -572,19 +412,11 @@
   0, 0, 2.4384;                           !- X,Y,Z Vertex 4 {m}
 
 OS:Surface,
-<<<<<<< HEAD
-  {b10e22a4-de50-4ea4-95dc-04db7c543220}, !- Handle
+  {04a38e24-8195-425a-8419-3368bb1eb9b8}, !- Handle
   Surface 4,                              !- Name
   Wall,                                   !- Surface Type
   ,                                       !- Construction Name
-  {66a01d4d-4d86-4ac6-a65b-8384f6f1c36b}, !- Space Name
-=======
-  {71d6672c-8577-4272-ba78-c9bcf8eb9b24}, !- Handle
-  Surface 4,                              !- Name
-  Wall,                                   !- Surface Type
-  ,                                       !- Construction Name
-  {adef6f5a-7e47-482c-9b57-006e7ad7a003}, !- Space Name
->>>>>>> 918de987
+  {35315f8a-e191-4ea1-8633-51c302d302fd}, !- Space Name
   Adiabatic,                              !- Outside Boundary Condition
   ,                                       !- Outside Boundary Condition Object
   NoSun,                                  !- Sun Exposure
@@ -597,19 +429,11 @@
   4.572, 0, 2.4384;                       !- X,Y,Z Vertex 4 {m}
 
 OS:Surface,
-<<<<<<< HEAD
-  {d1573fb8-bf77-4a63-9107-12177f575097}, !- Handle
+  {f8241361-81cf-4809-bd86-f6897a930dbf}, !- Handle
   Surface 5,                              !- Name
   Wall,                                   !- Surface Type
   ,                                       !- Construction Name
-  {66a01d4d-4d86-4ac6-a65b-8384f6f1c36b}, !- Space Name
-=======
-  {5a209ed2-af67-4866-8ce1-dfffd442f644}, !- Handle
-  Surface 5,                              !- Name
-  Wall,                                   !- Surface Type
-  ,                                       !- Construction Name
-  {adef6f5a-7e47-482c-9b57-006e7ad7a003}, !- Space Name
->>>>>>> 918de987
+  {35315f8a-e191-4ea1-8633-51c302d302fd}, !- Space Name
   Outdoors,                               !- Outside Boundary Condition
   ,                                       !- Outside Boundary Condition Object
   SunExposed,                             !- Sun Exposure
@@ -622,23 +446,13 @@
   4.572, -9.144, 2.4384;                  !- X,Y,Z Vertex 4 {m}
 
 OS:Surface,
-<<<<<<< HEAD
-  {da912ecd-d83a-4e5f-8013-59890e181362}, !- Handle
+  {f44f94bb-395a-45db-bd34-e6d7ca9d57ce}, !- Handle
   Surface 6,                              !- Name
   RoofCeiling,                            !- Surface Type
   ,                                       !- Construction Name
-  {66a01d4d-4d86-4ac6-a65b-8384f6f1c36b}, !- Space Name
+  {35315f8a-e191-4ea1-8633-51c302d302fd}, !- Space Name
   Surface,                                !- Outside Boundary Condition
-  {8d1d933b-83ec-461d-b281-1b4d32bd3222}, !- Outside Boundary Condition Object
-=======
-  {d265e95b-7ea7-462f-9fbb-6e253770e28a}, !- Handle
-  Surface 6,                              !- Name
-  RoofCeiling,                            !- Surface Type
-  ,                                       !- Construction Name
-  {adef6f5a-7e47-482c-9b57-006e7ad7a003}, !- Space Name
-  Surface,                                !- Outside Boundary Condition
-  {3faf5933-ea47-402c-a2cb-75fd8771949f}, !- Outside Boundary Condition Object
->>>>>>> 918de987
+  {0001f268-2362-436a-8e94-c6ce7e89d7dd}, !- Outside Boundary Condition Object
   NoSun,                                  !- Sun Exposure
   NoWind,                                 !- Wind Exposure
   ,                                       !- View Factor to Ground
@@ -649,11 +463,7 @@
   0, -9.144, 2.4384;                      !- X,Y,Z Vertex 4 {m}
 
 OS:SpaceType,
-<<<<<<< HEAD
-  {0a74b212-12c8-4108-9683-735aef4d55fe}, !- Handle
-=======
-  {b848416d-370e-4a48-8a5d-449dd7256557}, !- Handle
->>>>>>> 918de987
+  {bf7091b7-b15a-49b4-92e9-76d99410c968}, !- Handle
   Space Type 1,                           !- Name
   ,                                       !- Default Construction Set Name
   ,                                       !- Default Schedule Set Name
@@ -664,15 +474,9 @@
   living;                                 !- Standards Space Type
 
 OS:Space,
-<<<<<<< HEAD
-  {b052e437-f9c4-4c08-bba7-558902a9b8dc}, !- Handle
+  {e452e314-deb5-489a-a77c-9f430d783933}, !- Handle
   living space|story 2,                   !- Name
-  {0a74b212-12c8-4108-9683-735aef4d55fe}, !- Space Type Name
-=======
-  {b5b46f28-c703-4e10-9704-9816ab5cae19}, !- Handle
-  living space|story 2,                   !- Name
-  {b848416d-370e-4a48-8a5d-449dd7256557}, !- Space Type Name
->>>>>>> 918de987
+  {bf7091b7-b15a-49b4-92e9-76d99410c968}, !- Space Type Name
   ,                                       !- Default Construction Set Name
   ,                                       !- Default Schedule Set Name
   -0,                                     !- Direction of Relative North {deg}
@@ -680,30 +484,51 @@
   0,                                      !- Y Origin {m}
   2.4384,                                 !- Z Origin {m}
   ,                                       !- Building Story Name
-<<<<<<< HEAD
-  {a79a64f1-0bfe-49f3-ba26-11427f126d66}, !- Thermal Zone Name
+  {69e60f1b-b849-42ed-afa3-434e5fa0f957}, !- Thermal Zone Name
   ,                                       !- Part of Total Floor Area
   ,                                       !- Design Specification Outdoor Air Object Name
-  {42869005-ac20-4727-a8f5-18c09ff4cf7d}; !- Building Unit Name
-
-OS:Surface,
-  {5052aae5-b18c-4ab7-b97d-d4ad1601aa97}, !- Handle
+  {cda6089b-6600-4a90-a35f-c165cd75d1d5}; !- Building Unit Name
+
+OS:Surface,
+  {b30f1648-482c-4ba6-8906-64d7990deefe}, !- Handle
   Surface 7,                              !- Name
   Wall,                                   !- Surface Type
   ,                                       !- Construction Name
-  {b052e437-f9c4-4c08-bba7-558902a9b8dc}, !- Space Name
-=======
-  {0862b577-5f42-4475-ae21-31a6c7392dac}, !- Thermal Zone Name
-  ,                                       !- Part of Total Floor Area
-  ,                                       !- Design Specification Outdoor Air Object Name
-  {af1ea206-21f6-48c6-8c76-5f7a5e83d0ee}; !- Building Unit Name
-
-OS:Surface,
-  {6f3148a4-9709-4fe8-ae61-beb2797d3322}, !- Handle
-  Surface 7,                              !- Name
+  {e452e314-deb5-489a-a77c-9f430d783933}, !- Space Name
+  Outdoors,                               !- Outside Boundary Condition
+  ,                                       !- Outside Boundary Condition Object
+  SunExposed,                             !- Sun Exposure
+  WindExposed,                            !- Wind Exposure
+  ,                                       !- View Factor to Ground
+  ,                                       !- Number of Vertices
+  0, 0, 2.4384,                           !- X,Y,Z Vertex 1 {m}
+  0, 0, 0,                                !- X,Y,Z Vertex 2 {m}
+  0, -9.144, 0,                           !- X,Y,Z Vertex 3 {m}
+  0, -9.144, 2.4384;                      !- X,Y,Z Vertex 4 {m}
+
+OS:Surface,
+  {0001f268-2362-436a-8e94-c6ce7e89d7dd}, !- Handle
+  Surface 8,                              !- Name
+  Floor,                                  !- Surface Type
+  ,                                       !- Construction Name
+  {e452e314-deb5-489a-a77c-9f430d783933}, !- Space Name
+  Surface,                                !- Outside Boundary Condition
+  {f44f94bb-395a-45db-bd34-e6d7ca9d57ce}, !- Outside Boundary Condition Object
+  NoSun,                                  !- Sun Exposure
+  NoWind,                                 !- Wind Exposure
+  ,                                       !- View Factor to Ground
+  ,                                       !- Number of Vertices
+  0, -9.144, 0,                           !- X,Y,Z Vertex 1 {m}
+  0, 0, 0,                                !- X,Y,Z Vertex 2 {m}
+  4.572, 0, 0,                            !- X,Y,Z Vertex 3 {m}
+  4.572, -9.144, 0;                       !- X,Y,Z Vertex 4 {m}
+
+OS:Surface,
+  {191e4dcf-809d-4cb8-a6dc-ef678d193712}, !- Handle
+  Surface 9,                              !- Name
   Wall,                                   !- Surface Type
   ,                                       !- Construction Name
-  {b5b46f28-c703-4e10-9704-9816ab5cae19}, !- Space Name
+  {e452e314-deb5-489a-a77c-9f430d783933}, !- Space Name
   Adiabatic,                              !- Outside Boundary Condition
   ,                                       !- Outside Boundary Condition Object
   NoSun,                                  !- Sun Exposure
@@ -716,46 +541,45 @@
   4.572, 0, 2.4384;                       !- X,Y,Z Vertex 4 {m}
 
 OS:Surface,
-  {3faf5933-ea47-402c-a2cb-75fd8771949f}, !- Handle
-  Surface 8,                              !- Name
-  Floor,                                  !- Surface Type
-  ,                                       !- Construction Name
-  {b5b46f28-c703-4e10-9704-9816ab5cae19}, !- Space Name
+  {da6b55f8-b583-40c5-8b04-6eb137da3af4}, !- Handle
+  Surface 10,                             !- Name
+  Wall,                                   !- Surface Type
+  ,                                       !- Construction Name
+  {e452e314-deb5-489a-a77c-9f430d783933}, !- Space Name
+  Outdoors,                               !- Outside Boundary Condition
+  ,                                       !- Outside Boundary Condition Object
+  SunExposed,                             !- Sun Exposure
+  WindExposed,                            !- Wind Exposure
+  ,                                       !- View Factor to Ground
+  ,                                       !- Number of Vertices
+  0, -9.144, 2.4384,                      !- X,Y,Z Vertex 1 {m}
+  0, -9.144, 0,                           !- X,Y,Z Vertex 2 {m}
+  4.572, -9.144, 0,                       !- X,Y,Z Vertex 3 {m}
+  4.572, -9.144, 2.4384;                  !- X,Y,Z Vertex 4 {m}
+
+OS:Surface,
+  {883d61d9-215a-411d-9071-2d75689815ed}, !- Handle
+  Surface 11,                             !- Name
+  RoofCeiling,                            !- Surface Type
+  ,                                       !- Construction Name
+  {e452e314-deb5-489a-a77c-9f430d783933}, !- Space Name
   Surface,                                !- Outside Boundary Condition
-  {d265e95b-7ea7-462f-9fbb-6e253770e28a}, !- Outside Boundary Condition Object
+  {083b9476-1300-40e2-9881-e2786e66ed5b}, !- Outside Boundary Condition Object
   NoSun,                                  !- Sun Exposure
   NoWind,                                 !- Wind Exposure
   ,                                       !- View Factor to Ground
   ,                                       !- Number of Vertices
-  0, -9.144, 0,                           !- X,Y,Z Vertex 1 {m}
-  0, 0, 0,                                !- X,Y,Z Vertex 2 {m}
-  4.572, 0, 0,                            !- X,Y,Z Vertex 3 {m}
-  4.572, -9.144, 0;                       !- X,Y,Z Vertex 4 {m}
-
-OS:Surface,
-  {fc273e39-87fe-4f9b-b42d-3bf2dece1017}, !- Handle
-  Surface 9,                              !- Name
+  4.572, -9.144, 2.4384,                  !- X,Y,Z Vertex 1 {m}
+  4.572, 0, 2.4384,                       !- X,Y,Z Vertex 2 {m}
+  0, 0, 2.4384,                           !- X,Y,Z Vertex 3 {m}
+  0, -9.144, 2.4384;                      !- X,Y,Z Vertex 4 {m}
+
+OS:Surface,
+  {7084763b-6c71-4e3a-8845-465dd9732655}, !- Handle
+  Surface 12,                             !- Name
   Wall,                                   !- Surface Type
   ,                                       !- Construction Name
-  {b5b46f28-c703-4e10-9704-9816ab5cae19}, !- Space Name
-  Outdoors,                               !- Outside Boundary Condition
-  ,                                       !- Outside Boundary Condition Object
-  SunExposed,                             !- Sun Exposure
-  WindExposed,                            !- Wind Exposure
-  ,                                       !- View Factor to Ground
-  ,                                       !- Number of Vertices
-  0, 0, 2.4384,                           !- X,Y,Z Vertex 1 {m}
-  0, 0, 0,                                !- X,Y,Z Vertex 2 {m}
-  0, -9.144, 0,                           !- X,Y,Z Vertex 3 {m}
-  0, -9.144, 2.4384;                      !- X,Y,Z Vertex 4 {m}
-
-OS:Surface,
-  {2dedabe0-1484-425e-8238-a2475765830a}, !- Handle
-  Surface 10,                             !- Name
-  Wall,                                   !- Surface Type
-  ,                                       !- Construction Name
-  {b5b46f28-c703-4e10-9704-9816ab5cae19}, !- Space Name
->>>>>>> 918de987
+  {e452e314-deb5-489a-a77c-9f430d783933}, !- Space Name
   Adiabatic,                              !- Outside Boundary Condition
   ,                                       !- Outside Boundary Condition Object
   NoSun,                                  !- Sun Exposure
@@ -768,126 +592,13 @@
   0, 0, 2.4384;                           !- X,Y,Z Vertex 4 {m}
 
 OS:Surface,
-<<<<<<< HEAD
-  {3bd3d459-3d45-4668-8529-785b21b91576}, !- Handle
-  Surface 8,                              !- Name
-  Wall,                                   !- Surface Type
-  ,                                       !- Construction Name
-  {b052e437-f9c4-4c08-bba7-558902a9b8dc}, !- Space Name
-  Outdoors,                               !- Outside Boundary Condition
-  ,                                       !- Outside Boundary Condition Object
-  SunExposed,                             !- Sun Exposure
-  WindExposed,                            !- Wind Exposure
-  ,                                       !- View Factor to Ground
-  ,                                       !- Number of Vertices
-  0, 0, 2.4384,                           !- X,Y,Z Vertex 1 {m}
-  0, 0, 0,                                !- X,Y,Z Vertex 2 {m}
-  0, -9.144, 0,                           !- X,Y,Z Vertex 3 {m}
-  0, -9.144, 2.4384;                      !- X,Y,Z Vertex 4 {m}
-
-OS:Surface,
-  {a7ca7d17-9527-4282-9f9e-5195abbc9e31}, !- Handle
-  Surface 9,                              !- Name
-  Wall,                                   !- Surface Type
-  ,                                       !- Construction Name
-  {b052e437-f9c4-4c08-bba7-558902a9b8dc}, !- Space Name
-  Adiabatic,                              !- Outside Boundary Condition
-  ,                                       !- Outside Boundary Condition Object
-=======
-  {33d5bf7c-2524-4190-8056-ad0b9a404ab7}, !- Handle
-  Surface 11,                             !- Name
-  RoofCeiling,                            !- Surface Type
-  ,                                       !- Construction Name
-  {b5b46f28-c703-4e10-9704-9816ab5cae19}, !- Space Name
-  Surface,                                !- Outside Boundary Condition
-  {f3732d1f-94c8-45d8-bd58-f57a24ae75f5}, !- Outside Boundary Condition Object
->>>>>>> 918de987
-  NoSun,                                  !- Sun Exposure
-  NoWind,                                 !- Wind Exposure
-  ,                                       !- View Factor to Ground
-  ,                                       !- Number of Vertices
-  4.572, -9.144, 2.4384,                  !- X,Y,Z Vertex 1 {m}
-  4.572, 0, 2.4384,                       !- X,Y,Z Vertex 2 {m}
-  0, 0, 2.4384,                           !- X,Y,Z Vertex 3 {m}
-  0, -9.144, 2.4384;                      !- X,Y,Z Vertex 4 {m}
-
-OS:Surface,
-<<<<<<< HEAD
-  {40715859-78de-4e4a-8a80-6216bf70706e}, !- Handle
-  Surface 10,                             !- Name
-  RoofCeiling,                            !- Surface Type
-  ,                                       !- Construction Name
-  {b052e437-f9c4-4c08-bba7-558902a9b8dc}, !- Space Name
-  Surface,                                !- Outside Boundary Condition
-  {d1abdb16-fc87-41af-9ed8-e38574c438ec}, !- Outside Boundary Condition Object
-  NoSun,                                  !- Sun Exposure
-  NoWind,                                 !- Wind Exposure
-  ,                                       !- View Factor to Ground
-  ,                                       !- Number of Vertices
-  4.572, -9.144, 2.4384,                  !- X,Y,Z Vertex 1 {m}
-  4.572, 0, 2.4384,                       !- X,Y,Z Vertex 2 {m}
-  0, 0, 2.4384,                           !- X,Y,Z Vertex 3 {m}
-  0, -9.144, 2.4384;                      !- X,Y,Z Vertex 4 {m}
-
-OS:Surface,
-  {d7af7003-e135-47a8-8aa6-70cd2331a26e}, !- Handle
-  Surface 11,                             !- Name
-  Wall,                                   !- Surface Type
-  ,                                       !- Construction Name
-  {b052e437-f9c4-4c08-bba7-558902a9b8dc}, !- Space Name
-=======
-  {d4f2d547-87be-453a-83ac-115ae2cc7eb8}, !- Handle
-  Surface 12,                             !- Name
-  Wall,                                   !- Surface Type
-  ,                                       !- Construction Name
-  {b5b46f28-c703-4e10-9704-9816ab5cae19}, !- Space Name
->>>>>>> 918de987
-  Outdoors,                               !- Outside Boundary Condition
-  ,                                       !- Outside Boundary Condition Object
-  SunExposed,                             !- Sun Exposure
-  WindExposed,                            !- Wind Exposure
-  ,                                       !- View Factor to Ground
-  ,                                       !- Number of Vertices
-  0, -9.144, 2.4384,                      !- X,Y,Z Vertex 1 {m}
-  0, -9.144, 0,                           !- X,Y,Z Vertex 2 {m}
-  4.572, -9.144, 0,                       !- X,Y,Z Vertex 3 {m}
-  4.572, -9.144, 2.4384;                  !- X,Y,Z Vertex 4 {m}
-
-OS:Surface,
-<<<<<<< HEAD
-  {8d1d933b-83ec-461d-b281-1b4d32bd3222}, !- Handle
-  Surface 12,                             !- Name
-  Floor,                                  !- Surface Type
-  ,                                       !- Construction Name
-  {b052e437-f9c4-4c08-bba7-558902a9b8dc}, !- Space Name
-  Surface,                                !- Outside Boundary Condition
-  {da912ecd-d83a-4e5f-8013-59890e181362}, !- Outside Boundary Condition Object
-  NoSun,                                  !- Sun Exposure
-  NoWind,                                 !- Wind Exposure
-  ,                                       !- View Factor to Ground
-  ,                                       !- Number of Vertices
-  0, -9.144, 0,                           !- X,Y,Z Vertex 1 {m}
-  0, 0, 0,                                !- X,Y,Z Vertex 2 {m}
-  4.572, 0, 0,                            !- X,Y,Z Vertex 3 {m}
-  4.572, -9.144, 0;                       !- X,Y,Z Vertex 4 {m}
-
-OS:Surface,
-  {d1abdb16-fc87-41af-9ed8-e38574c438ec}, !- Handle
+  {083b9476-1300-40e2-9881-e2786e66ed5b}, !- Handle
   Surface 13,                             !- Name
   Floor,                                  !- Surface Type
   ,                                       !- Construction Name
-  {2a0f11d2-3277-4f4f-a15c-86e1f862f011}, !- Space Name
+  {8ec0d8d7-a923-4642-a8fd-b326066b4aa5}, !- Space Name
   Surface,                                !- Outside Boundary Condition
-  {40715859-78de-4e4a-8a80-6216bf70706e}, !- Outside Boundary Condition Object
-=======
-  {f3732d1f-94c8-45d8-bd58-f57a24ae75f5}, !- Handle
-  Surface 13,                             !- Name
-  Floor,                                  !- Surface Type
-  ,                                       !- Construction Name
-  {26d47409-b640-4e62-b807-9b3cb9dbee5e}, !- Space Name
-  Surface,                                !- Outside Boundary Condition
-  {33d5bf7c-2524-4190-8056-ad0b9a404ab7}, !- Outside Boundary Condition Object
->>>>>>> 918de987
+  {883d61d9-215a-411d-9071-2d75689815ed}, !- Outside Boundary Condition Object
   NoSun,                                  !- Sun Exposure
   NoWind,                                 !- Wind Exposure
   ,                                       !- View Factor to Ground
@@ -898,19 +609,11 @@
   4.572, -9.144, 4.8768;                  !- X,Y,Z Vertex 4 {m}
 
 OS:Surface,
-<<<<<<< HEAD
-  {9386340b-3491-4bcf-8b7e-64cea1cf728a}, !- Handle
+  {41250603-fd78-4615-873d-a25962890b20}, !- Handle
   Surface 14,                             !- Name
   RoofCeiling,                            !- Surface Type
   ,                                       !- Construction Name
-  {2a0f11d2-3277-4f4f-a15c-86e1f862f011}, !- Space Name
-=======
-  {f6416c15-943d-47fc-9998-a0653110d634}, !- Handle
-  Surface 14,                             !- Name
-  RoofCeiling,                            !- Surface Type
-  ,                                       !- Construction Name
-  {26d47409-b640-4e62-b807-9b3cb9dbee5e}, !- Space Name
->>>>>>> 918de987
+  {8ec0d8d7-a923-4642-a8fd-b326066b4aa5}, !- Space Name
   Outdoors,                               !- Outside Boundary Condition
   ,                                       !- Outside Boundary Condition Object
   SunExposed,                             !- Sun Exposure
@@ -923,19 +626,11 @@
   0, 0, 4.8768;                           !- X,Y,Z Vertex 4 {m}
 
 OS:Surface,
-<<<<<<< HEAD
-  {ef0d83fd-d3b4-4773-9079-c387869cf884}, !- Handle
+  {fca9b2ba-79b5-4e4e-9a25-0f2383c4081d}, !- Handle
   Surface 15,                             !- Name
   RoofCeiling,                            !- Surface Type
   ,                                       !- Construction Name
-  {2a0f11d2-3277-4f4f-a15c-86e1f862f011}, !- Space Name
-=======
-  {c4b562f9-435b-4899-8b70-8eb42d3ef7b7}, !- Handle
-  Surface 15,                             !- Name
-  RoofCeiling,                            !- Surface Type
-  ,                                       !- Construction Name
-  {26d47409-b640-4e62-b807-9b3cb9dbee5e}, !- Space Name
->>>>>>> 918de987
+  {8ec0d8d7-a923-4642-a8fd-b326066b4aa5}, !- Space Name
   Outdoors,                               !- Outside Boundary Condition
   ,                                       !- Outside Boundary Condition Object
   SunExposed,                             !- Sun Exposure
@@ -948,19 +643,11 @@
   4.572, -9.144, 4.8768;                  !- X,Y,Z Vertex 4 {m}
 
 OS:Surface,
-<<<<<<< HEAD
-  {69dc9148-0114-423f-a8e7-c7c4543e47bd}, !- Handle
+  {708bc8a9-507d-44b1-a8e1-446c70b38417}, !- Handle
   Surface 16,                             !- Name
   Wall,                                   !- Surface Type
   ,                                       !- Construction Name
-  {2a0f11d2-3277-4f4f-a15c-86e1f862f011}, !- Space Name
-=======
-  {f01872bc-7737-4e7f-842a-030729aea7d7}, !- Handle
-  Surface 16,                             !- Name
-  Wall,                                   !- Surface Type
-  ,                                       !- Construction Name
-  {26d47409-b640-4e62-b807-9b3cb9dbee5e}, !- Space Name
->>>>>>> 918de987
+  {8ec0d8d7-a923-4642-a8fd-b326066b4aa5}, !- Space Name
   Outdoors,                               !- Outside Boundary Condition
   ,                                       !- Outside Boundary Condition Object
   SunExposed,                             !- Sun Exposure
@@ -972,19 +659,11 @@
   0, -9.144, 4.8768;                      !- X,Y,Z Vertex 3 {m}
 
 OS:Surface,
-<<<<<<< HEAD
-  {80ee3707-39e9-4729-821e-323716ba1e23}, !- Handle
+  {11ea7306-779b-49d4-be42-e7620bc61a31}, !- Handle
   Surface 17,                             !- Name
   Wall,                                   !- Surface Type
   ,                                       !- Construction Name
-  {2a0f11d2-3277-4f4f-a15c-86e1f862f011}, !- Space Name
-=======
-  {e04475b9-5f49-42be-8110-712ac9922a3c}, !- Handle
-  Surface 17,                             !- Name
-  Wall,                                   !- Surface Type
-  ,                                       !- Construction Name
-  {26d47409-b640-4e62-b807-9b3cb9dbee5e}, !- Space Name
->>>>>>> 918de987
+  {8ec0d8d7-a923-4642-a8fd-b326066b4aa5}, !- Space Name
   Adiabatic,                              !- Outside Boundary Condition
   ,                                       !- Outside Boundary Condition Object
   NoSun,                                  !- Sun Exposure
@@ -996,15 +675,9 @@
   4.572, 0, 4.8768;                       !- X,Y,Z Vertex 3 {m}
 
 OS:Space,
-<<<<<<< HEAD
-  {2a0f11d2-3277-4f4f-a15c-86e1f862f011}, !- Handle
+  {8ec0d8d7-a923-4642-a8fd-b326066b4aa5}, !- Handle
   unfinished attic space,                 !- Name
-  {b331fc63-7788-403f-8624-6d8dae58292e}, !- Space Type Name
-=======
-  {26d47409-b640-4e62-b807-9b3cb9dbee5e}, !- Handle
-  unfinished attic space,                 !- Name
-  {85c8d102-5008-4ca5-9338-d3529a39b03a}, !- Space Type Name
->>>>>>> 918de987
+  {959138e2-10fb-4706-8d60-8fe3fbcc166b}, !- Space Type Name
   ,                                       !- Default Construction Set Name
   ,                                       !- Default Schedule Set Name
   ,                                       !- Direction of Relative North {deg}
@@ -1012,17 +685,10 @@
   ,                                       !- Y Origin {m}
   ,                                       !- Z Origin {m}
   ,                                       !- Building Story Name
-<<<<<<< HEAD
-  {b8e68f7c-c46b-406b-a787-6e5430cad13b}; !- Thermal Zone Name
+  {dd81cbf9-ae18-44eb-9290-9eabb33632c2}; !- Thermal Zone Name
 
 OS:ThermalZone,
-  {b8e68f7c-c46b-406b-a787-6e5430cad13b}, !- Handle
-=======
-  {38af4711-34f5-4bfc-968e-bad6be5d69be}; !- Thermal Zone Name
-
-OS:ThermalZone,
-  {38af4711-34f5-4bfc-968e-bad6be5d69be}, !- Handle
->>>>>>> 918de987
+  {dd81cbf9-ae18-44eb-9290-9eabb33632c2}, !- Handle
   unfinished attic zone,                  !- Name
   ,                                       !- Multiplier
   ,                                       !- Ceiling Height {m}
@@ -1031,17 +697,10 @@
   ,                                       !- Zone Inside Convection Algorithm
   ,                                       !- Zone Outside Convection Algorithm
   ,                                       !- Zone Conditioning Equipment List Name
-<<<<<<< HEAD
-  {aaeb7313-11e6-4a95-ae2b-b97abfa10c67}, !- Zone Air Inlet Port List
-  {fcf1a006-e1ed-4f19-806b-95413ecfcb97}, !- Zone Air Exhaust Port List
-  {06e660d7-6d0b-48a8-bb1f-29f50e0d5c1f}, !- Zone Air Node Name
-  {7c6641ed-b902-4fc4-8ebf-5250df2f289c}, !- Zone Return Air Port List
-=======
-  {7773bf4f-0a9c-475d-a097-0ad8d4c26bee}, !- Zone Air Inlet Port List
-  {8788c85a-6417-4094-bd47-257284055581}, !- Zone Air Exhaust Port List
-  {33cea3a9-0292-423e-8d78-9117cf9e9956}, !- Zone Air Node Name
-  {7125475b-e738-463f-b24b-5479f3a5edb2}, !- Zone Return Air Port List
->>>>>>> 918de987
+  {731dda9e-adea-4d63-a9ff-81d182213c57}, !- Zone Air Inlet Port List
+  {e7b7145c-b1d5-4ef8-b73b-9fc3028a47be}, !- Zone Air Exhaust Port List
+  {72574293-1660-474c-ba9d-9c0cfae7e9d2}, !- Zone Air Node Name
+  {bd78ce6e-c7bd-4719-82ea-102d0febf813}, !- Zone Return Air Port List
   ,                                       !- Primary Daylighting Control Name
   ,                                       !- Fraction of Zone Controlled by Primary Daylighting Control
   ,                                       !- Secondary Daylighting Control Name
@@ -1052,71 +711,37 @@
   No;                                     !- Use Ideal Air Loads
 
 OS:Node,
-<<<<<<< HEAD
-  {d6d89410-c7ed-423f-a4ae-fbabf2a7435d}, !- Handle
+  {dc8e011c-81fe-4b21-a1c3-d6308477b6d3}, !- Handle
   Node 2,                                 !- Name
-  {06e660d7-6d0b-48a8-bb1f-29f50e0d5c1f}, !- Inlet Port
+  {72574293-1660-474c-ba9d-9c0cfae7e9d2}, !- Inlet Port
   ;                                       !- Outlet Port
 
 OS:Connection,
-  {06e660d7-6d0b-48a8-bb1f-29f50e0d5c1f}, !- Handle
-  {d3ed026c-c273-42fb-bc33-a60ac795aee5}, !- Name
-  {b8e68f7c-c46b-406b-a787-6e5430cad13b}, !- Source Object
+  {72574293-1660-474c-ba9d-9c0cfae7e9d2}, !- Handle
+  {71fc9b96-6d88-415e-914f-ae4777337c1a}, !- Name
+  {dd81cbf9-ae18-44eb-9290-9eabb33632c2}, !- Source Object
   11,                                     !- Outlet Port
-  {d6d89410-c7ed-423f-a4ae-fbabf2a7435d}, !- Target Object
+  {dc8e011c-81fe-4b21-a1c3-d6308477b6d3}, !- Target Object
   2;                                      !- Inlet Port
 
 OS:PortList,
-  {aaeb7313-11e6-4a95-ae2b-b97abfa10c67}, !- Handle
-  {8daa3dad-40ee-4bb2-a9e6-02826a397d15}, !- Name
-  {b8e68f7c-c46b-406b-a787-6e5430cad13b}; !- HVAC Component
+  {731dda9e-adea-4d63-a9ff-81d182213c57}, !- Handle
+  {26cfedfe-0bb4-4c8e-93ce-cbe572316120}, !- Name
+  {dd81cbf9-ae18-44eb-9290-9eabb33632c2}; !- HVAC Component
 
 OS:PortList,
-  {fcf1a006-e1ed-4f19-806b-95413ecfcb97}, !- Handle
-  {64b8aacb-43d6-4676-bffb-030f9e5f9911}, !- Name
-  {b8e68f7c-c46b-406b-a787-6e5430cad13b}; !- HVAC Component
+  {e7b7145c-b1d5-4ef8-b73b-9fc3028a47be}, !- Handle
+  {f7c08d05-e69f-4b1c-afb8-4b338c61b4ba}, !- Name
+  {dd81cbf9-ae18-44eb-9290-9eabb33632c2}; !- HVAC Component
 
 OS:PortList,
-  {7c6641ed-b902-4fc4-8ebf-5250df2f289c}, !- Handle
-  {752b6ce4-a778-4170-9218-82352928ad50}, !- Name
-  {b8e68f7c-c46b-406b-a787-6e5430cad13b}; !- HVAC Component
+  {bd78ce6e-c7bd-4719-82ea-102d0febf813}, !- Handle
+  {7db3c481-a09b-499c-8cd6-3c3bdbb10038}, !- Name
+  {dd81cbf9-ae18-44eb-9290-9eabb33632c2}; !- HVAC Component
 
 OS:Sizing:Zone,
-  {afa6ce80-ef4a-426f-a84e-9d49bc5d808a}, !- Handle
-  {b8e68f7c-c46b-406b-a787-6e5430cad13b}, !- Zone or ZoneList Name
-=======
-  {ef7e0016-28db-4ffe-b753-2b7b0881ecb4}, !- Handle
-  Node 2,                                 !- Name
-  {33cea3a9-0292-423e-8d78-9117cf9e9956}, !- Inlet Port
-  ;                                       !- Outlet Port
-
-OS:Connection,
-  {33cea3a9-0292-423e-8d78-9117cf9e9956}, !- Handle
-  {cac23a94-8831-492c-9047-dcf2a8f77b8c}, !- Name
-  {38af4711-34f5-4bfc-968e-bad6be5d69be}, !- Source Object
-  11,                                     !- Outlet Port
-  {ef7e0016-28db-4ffe-b753-2b7b0881ecb4}, !- Target Object
-  2;                                      !- Inlet Port
-
-OS:PortList,
-  {7773bf4f-0a9c-475d-a097-0ad8d4c26bee}, !- Handle
-  {e42b6794-6683-4e2a-9cae-8e423a8df336}, !- Name
-  {38af4711-34f5-4bfc-968e-bad6be5d69be}; !- HVAC Component
-
-OS:PortList,
-  {8788c85a-6417-4094-bd47-257284055581}, !- Handle
-  {309825a7-35ce-49fb-8ca2-888b7d61e433}, !- Name
-  {38af4711-34f5-4bfc-968e-bad6be5d69be}; !- HVAC Component
-
-OS:PortList,
-  {7125475b-e738-463f-b24b-5479f3a5edb2}, !- Handle
-  {b8e9ff09-d8f4-477f-b8d5-cc221bf55c95}, !- Name
-  {38af4711-34f5-4bfc-968e-bad6be5d69be}; !- HVAC Component
-
-OS:Sizing:Zone,
-  {748022ad-3939-4beb-b67e-ade27c67c91a}, !- Handle
-  {38af4711-34f5-4bfc-968e-bad6be5d69be}, !- Zone or ZoneList Name
->>>>>>> 918de987
+  {b7f296b6-3fbb-491b-8afb-fd4313278fd3}, !- Handle
+  {dd81cbf9-ae18-44eb-9290-9eabb33632c2}, !- Zone or ZoneList Name
   SupplyAirTemperature,                   !- Zone Cooling Design Supply Air Temperature Input Method
   14,                                     !- Zone Cooling Design Supply Air Temperature {C}
   11.11,                                  !- Zone Cooling Design Supply Air Temperature Difference {deltaC}
@@ -1145,21 +770,12 @@
   autosize;                               !- Dedicated Outdoor Air High Setpoint Temperature for Design {C}
 
 OS:ZoneHVAC:EquipmentList,
-<<<<<<< HEAD
-  {385330c5-735c-409b-99d2-697dab4911f2}, !- Handle
+  {93f8d404-4bb4-45e2-b8b4-ec37b097a9b3}, !- Handle
   Zone HVAC Equipment List 2,             !- Name
-  {b8e68f7c-c46b-406b-a787-6e5430cad13b}; !- Thermal Zone
+  {dd81cbf9-ae18-44eb-9290-9eabb33632c2}; !- Thermal Zone
 
 OS:SpaceType,
-  {b331fc63-7788-403f-8624-6d8dae58292e}, !- Handle
-=======
-  {29c68dbb-3961-41d4-8199-4da57202b33f}, !- Handle
-  Zone HVAC Equipment List 2,             !- Name
-  {38af4711-34f5-4bfc-968e-bad6be5d69be}; !- Thermal Zone
-
-OS:SpaceType,
-  {85c8d102-5008-4ca5-9338-d3529a39b03a}, !- Handle
->>>>>>> 918de987
+  {959138e2-10fb-4706-8d60-8fe3fbcc166b}, !- Handle
   Space Type 2,                           !- Name
   ,                                       !- Default Construction Set Name
   ,                                       !- Default Schedule Set Name
@@ -1170,23 +786,14 @@
   unfinished attic;                       !- Standards Space Type
 
 OS:BuildingUnit,
-<<<<<<< HEAD
-  {42869005-ac20-4727-a8f5-18c09ff4cf7d}, !- Handle
-=======
-  {af1ea206-21f6-48c6-8c76-5f7a5e83d0ee}, !- Handle
->>>>>>> 918de987
+  {cda6089b-6600-4a90-a35f-c165cd75d1d5}, !- Handle
   unit 1,                                 !- Name
   ,                                       !- Rendering Color
   Residential;                            !- Building Unit Type
 
 OS:AdditionalProperties,
-<<<<<<< HEAD
-  {0a50d044-85b4-4bab-8dd6-b068d40469f0}, !- Handle
-  {42869005-ac20-4727-a8f5-18c09ff4cf7d}, !- Object Name
-=======
-  {e2d03118-45b7-4aeb-9e27-51186d4dd733}, !- Handle
-  {af1ea206-21f6-48c6-8c76-5f7a5e83d0ee}, !- Object Name
->>>>>>> 918de987
+  {c32c426a-2221-4e88-85ad-c2b4ddcacd25}, !- Handle
+  {cda6089b-6600-4a90-a35f-c165cd75d1d5}, !- Object Name
   NumberOfBedrooms,                       !- Feature Name 1
   Integer,                                !- Feature Data Type 1
   3,                                      !- Feature Value 1
@@ -1198,20 +805,12 @@
   3.3900000000000001;                     !- Feature Value 3
 
 OS:External:File,
-<<<<<<< HEAD
-  {6813ea64-1d5a-4b8e-8bd4-65a127137070}, !- Handle
-=======
-  {db95a12b-8905-49ae-97ad-0cfc8f52bc47}, !- Handle
->>>>>>> 918de987
+  {4f0ad941-c2d3-4b04-a361-2e1d5d679448}, !- Handle
   8760.csv,                               !- Name
   8760.csv;                               !- File Name
 
 OS:Schedule:Day,
-<<<<<<< HEAD
-  {50dac39c-21f7-45ba-b1ee-cdffe59aed12}, !- Handle
-=======
-  {bdc4421e-a5d3-47d1-8407-11730ea9a931}, !- Handle
->>>>>>> 918de987
+  {9c1e5c17-1e02-4ee2-b62e-74f0d41ae93a}, !- Handle
   Schedule Day 1,                         !- Name
   ,                                       !- Schedule Type Limits Name
   ,                                       !- Interpolate to Timestep
@@ -1220,11 +819,7 @@
   0;                                      !- Value Until Time 1
 
 OS:Schedule:Day,
-<<<<<<< HEAD
-  {e33f0d3b-6e9f-43b6-b41b-b5bd1cb609ee}, !- Handle
-=======
-  {7445fb30-5267-42bf-a9b4-27548285fcf1}, !- Handle
->>>>>>> 918de987
+  {d03787e0-5f20-4e47-99ff-aac78d82a608}, !- Handle
   Schedule Day 2,                         !- Name
   ,                                       !- Schedule Type Limits Name
   ,                                       !- Interpolate to Timestep
@@ -1233,17 +828,10 @@
   1;                                      !- Value Until Time 1
 
 OS:Schedule:File,
-<<<<<<< HEAD
-  {eb272308-b90f-428f-b707-ade638dcd10a}, !- Handle
+  {6798f4ea-779e-4750-a641-de9cff3e973d}, !- Handle
   occupants,                              !- Name
-  {e05965ae-a41d-4812-bebd-483a4e371e89}, !- Schedule Type Limits Name
-  {6813ea64-1d5a-4b8e-8bd4-65a127137070}, !- External File Name
-=======
-  {6d4fe41a-a60f-43d0-a7d9-6f5d2582dd46}, !- Handle
-  occupants,                              !- Name
-  {a2155913-65a8-4531-b945-73be7c10a2c9}, !- Schedule Type Limits Name
-  {db95a12b-8905-49ae-97ad-0cfc8f52bc47}, !- External File Name
->>>>>>> 918de987
+  {ae2bfd71-e93a-436e-b41d-e81256a296d5}, !- Schedule Type Limits Name
+  {4f0ad941-c2d3-4b04-a361-2e1d5d679448}, !- External File Name
   1,                                      !- Column Number
   1,                                      !- Rows to Skip at Top
   8760,                                   !- Number of Hours of Data
@@ -1252,38 +840,22 @@
   60;                                     !- Minutes per Item
 
 OS:Schedule:Ruleset,
-<<<<<<< HEAD
-  {de86c4c8-0fcd-43f6-bb18-9702e27c7306}, !- Handle
+  {fd75bcb3-b31d-4801-96b8-9de64a0a564d}, !- Handle
   Schedule Ruleset 1,                     !- Name
-  {eb2cc60f-b529-4de6-8972-08c03831ae08}, !- Schedule Type Limits Name
-  {c177b610-ae1a-41e6-baf0-7a0dbda708bb}; !- Default Day Schedule Name
+  {2de7e054-32df-40e5-b33c-d449e23e22c6}, !- Schedule Type Limits Name
+  {4f8b5658-64f9-4f32-b636-9b83d687bed8}; !- Default Day Schedule Name
 
 OS:Schedule:Day,
-  {c177b610-ae1a-41e6-baf0-7a0dbda708bb}, !- Handle
+  {4f8b5658-64f9-4f32-b636-9b83d687bed8}, !- Handle
   Schedule Day 3,                         !- Name
-  {eb2cc60f-b529-4de6-8972-08c03831ae08}, !- Schedule Type Limits Name
-=======
-  {c359d751-36af-44ea-82a9-be69efda6925}, !- Handle
-  Schedule Ruleset 1,                     !- Name
-  {13534fe6-ad42-4c0d-a058-fec0161eed44}, !- Schedule Type Limits Name
-  {ff8bd1a3-3326-44be-bbdc-9b8b51c584ac}; !- Default Day Schedule Name
-
-OS:Schedule:Day,
-  {ff8bd1a3-3326-44be-bbdc-9b8b51c584ac}, !- Handle
-  Schedule Day 3,                         !- Name
-  {13534fe6-ad42-4c0d-a058-fec0161eed44}, !- Schedule Type Limits Name
->>>>>>> 918de987
+  {2de7e054-32df-40e5-b33c-d449e23e22c6}, !- Schedule Type Limits Name
   ,                                       !- Interpolate to Timestep
   24,                                     !- Hour 1
   0,                                      !- Minute 1
   112.539290946133;                       !- Value Until Time 1
 
 OS:People:Definition,
-<<<<<<< HEAD
-  {b6c1db20-979c-4ffc-a827-faf5d7e843d2}, !- Handle
-=======
-  {430b30b7-6912-47dd-8a5f-9ee2d39a867a}, !- Handle
->>>>>>> 918de987
+  {07c37a09-21c4-4bcd-bb20-319b8f00b82a}, !- Handle
   res occupants|living space,             !- Name
   People,                                 !- Number of People Calculation Method
   1.695,                                  !- Number of People {people}
@@ -1296,21 +868,12 @@
   ZoneAveraged;                           !- Mean Radiant Temperature Calculation Type
 
 OS:People,
-<<<<<<< HEAD
-  {f76c205d-f771-4eac-9022-c6bc840cd220}, !- Handle
+  {bfe17d13-f4be-4856-a3cb-2670b72a3ac1}, !- Handle
   res occupants|living space,             !- Name
-  {b6c1db20-979c-4ffc-a827-faf5d7e843d2}, !- People Definition Name
-  {66a01d4d-4d86-4ac6-a65b-8384f6f1c36b}, !- Space or SpaceType Name
-  {eb272308-b90f-428f-b707-ade638dcd10a}, !- Number of People Schedule Name
-  {de86c4c8-0fcd-43f6-bb18-9702e27c7306}, !- Activity Level Schedule Name
-=======
-  {d0fd74aa-b615-4b1c-a61c-baba9f3d9d7f}, !- Handle
-  res occupants|living space,             !- Name
-  {430b30b7-6912-47dd-8a5f-9ee2d39a867a}, !- People Definition Name
-  {adef6f5a-7e47-482c-9b57-006e7ad7a003}, !- Space or SpaceType Name
-  {6d4fe41a-a60f-43d0-a7d9-6f5d2582dd46}, !- Number of People Schedule Name
-  {c359d751-36af-44ea-82a9-be69efda6925}, !- Activity Level Schedule Name
->>>>>>> 918de987
+  {07c37a09-21c4-4bcd-bb20-319b8f00b82a}, !- People Definition Name
+  {35315f8a-e191-4ea1-8633-51c302d302fd}, !- Space or SpaceType Name
+  {6798f4ea-779e-4750-a641-de9cff3e973d}, !- Number of People Schedule Name
+  {fd75bcb3-b31d-4801-96b8-9de64a0a564d}, !- Activity Level Schedule Name
   ,                                       !- Surface Name/Angle Factor List Name
   ,                                       !- Work Efficiency Schedule Name
   ,                                       !- Clothing Insulation Schedule Name
@@ -1318,11 +881,7 @@
   1;                                      !- Multiplier
 
 OS:ScheduleTypeLimits,
-<<<<<<< HEAD
-  {eb2cc60f-b529-4de6-8972-08c03831ae08}, !- Handle
-=======
-  {13534fe6-ad42-4c0d-a058-fec0161eed44}, !- Handle
->>>>>>> 918de987
+  {2de7e054-32df-40e5-b33c-d449e23e22c6}, !- Handle
   ActivityLevel,                          !- Name
   0,                                      !- Lower Limit Value
   ,                                       !- Upper Limit Value
@@ -1330,22 +889,14 @@
   ActivityLevel;                          !- Unit Type
 
 OS:ScheduleTypeLimits,
-<<<<<<< HEAD
-  {e05965ae-a41d-4812-bebd-483a4e371e89}, !- Handle
-=======
-  {a2155913-65a8-4531-b945-73be7c10a2c9}, !- Handle
->>>>>>> 918de987
+  {ae2bfd71-e93a-436e-b41d-e81256a296d5}, !- Handle
   Fractional,                             !- Name
   0,                                      !- Lower Limit Value
   1,                                      !- Upper Limit Value
   Continuous;                             !- Numeric Type
 
 OS:People:Definition,
-<<<<<<< HEAD
-  {a5eb8bb6-21eb-4ba2-878c-1ea6fa63e579}, !- Handle
-=======
-  {d14f28e0-af8d-4aa0-b89b-c02a86c2a8e9}, !- Handle
->>>>>>> 918de987
+  {76439634-8f01-4b84-8203-19221327979d}, !- Handle
   res occupants|living space|story 2,     !- Name
   People,                                 !- Number of People Calculation Method
   1.695,                                  !- Number of People {people}
@@ -1358,21 +909,12 @@
   ZoneAveraged;                           !- Mean Radiant Temperature Calculation Type
 
 OS:People,
-<<<<<<< HEAD
-  {89cee888-706d-482e-995c-4ef231f4c436}, !- Handle
+  {74a7d76f-24ec-439e-8c6a-b29684997ec6}, !- Handle
   res occupants|living space|story 2,     !- Name
-  {a5eb8bb6-21eb-4ba2-878c-1ea6fa63e579}, !- People Definition Name
-  {b052e437-f9c4-4c08-bba7-558902a9b8dc}, !- Space or SpaceType Name
-  {eb272308-b90f-428f-b707-ade638dcd10a}, !- Number of People Schedule Name
-  {de86c4c8-0fcd-43f6-bb18-9702e27c7306}, !- Activity Level Schedule Name
-=======
-  {4225d4ff-c7a5-4b02-9245-096887d23231}, !- Handle
-  res occupants|living space|story 2,     !- Name
-  {d14f28e0-af8d-4aa0-b89b-c02a86c2a8e9}, !- People Definition Name
-  {b5b46f28-c703-4e10-9704-9816ab5cae19}, !- Space or SpaceType Name
-  {6d4fe41a-a60f-43d0-a7d9-6f5d2582dd46}, !- Number of People Schedule Name
-  {c359d751-36af-44ea-82a9-be69efda6925}, !- Activity Level Schedule Name
->>>>>>> 918de987
+  {76439634-8f01-4b84-8203-19221327979d}, !- People Definition Name
+  {e452e314-deb5-489a-a77c-9f430d783933}, !- Space or SpaceType Name
+  {6798f4ea-779e-4750-a641-de9cff3e973d}, !- Number of People Schedule Name
+  {fd75bcb3-b31d-4801-96b8-9de64a0a564d}, !- Activity Level Schedule Name
   ,                                       !- Surface Name/Angle Factor List Name
   ,                                       !- Work Efficiency Schedule Name
   ,                                       !- Clothing Insulation Schedule Name
