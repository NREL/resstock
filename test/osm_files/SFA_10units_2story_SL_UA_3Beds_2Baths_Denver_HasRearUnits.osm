!- NOTE: Auto-generated from /test/osw_files/SFA_10units_2story_SL_UA_3Beds_2Baths_Denver_HasRearUnits.osw

OS:Version,
<<<<<<< HEAD
  {4aa99c5c-03af-4e8d-a06d-b1af288a39ee}, !- Handle
  2.9.1;                                  !- Version Identifier

OS:SimulationControl,
  {34389325-feb8-487d-82e4-5c8f8d1f5b97}, !- Handle
=======
  {a5ad3daa-718a-44e6-907f-3cd92dd0530f}, !- Handle
  2.9.0;                                  !- Version Identifier

OS:SimulationControl,
  {e3c76844-0e4c-4eb0-bb43-7d34f3af067c}, !- Handle
>>>>>>> 3c1d7324
  ,                                       !- Do Zone Sizing Calculation
  ,                                       !- Do System Sizing Calculation
  ,                                       !- Do Plant Sizing Calculation
  No;                                     !- Run Simulation for Sizing Periods

OS:Timestep,
<<<<<<< HEAD
  {e2112dab-0704-4d15-b39c-10f3e8e41500}, !- Handle
  6;                                      !- Number of Timesteps per Hour

OS:ShadowCalculation,
  {641ee6e7-9eb5-414d-ad2c-af4a2f932341}, !- Handle
=======
  {650f3c67-c73a-4f19-8277-4ff78704abc8}, !- Handle
  6;                                      !- Number of Timesteps per Hour

OS:ShadowCalculation,
  {4af5309c-0f34-4bf4-97a7-af61c7e40af9}, !- Handle
>>>>>>> 3c1d7324
  20,                                     !- Calculation Frequency
  200;                                    !- Maximum Figures in Shadow Overlap Calculations

OS:SurfaceConvectionAlgorithm:Outside,
<<<<<<< HEAD
  {c8059b50-e649-4c71-b90e-8f3c367112e8}, !- Handle
  DOE-2;                                  !- Algorithm

OS:SurfaceConvectionAlgorithm:Inside,
  {ad06b1b4-3964-42e6-9fcd-ef8a4befb556}, !- Handle
  TARP;                                   !- Algorithm

OS:ZoneCapacitanceMultiplier:ResearchSpecial,
  {4d57077d-f101-44a4-99a5-df53f36e2549}, !- Handle
=======
  {4768d88f-782c-4dfe-9b2b-07fb6bd45a76}, !- Handle
  DOE-2;                                  !- Algorithm

OS:SurfaceConvectionAlgorithm:Inside,
  {b6063870-803e-4b33-98a4-95873e2587b4}, !- Handle
  TARP;                                   !- Algorithm

OS:ZoneCapacitanceMultiplier:ResearchSpecial,
  {b7765f07-dde0-4b50-a3b5-87e4e7c6a387}, !- Handle
>>>>>>> 3c1d7324
  ,                                       !- Temperature Capacity Multiplier
  15,                                     !- Humidity Capacity Multiplier
  ;                                       !- Carbon Dioxide Capacity Multiplier

OS:RunPeriod,
<<<<<<< HEAD
  {3a82b910-27ad-4330-ade3-c804889a9bc3}, !- Handle
=======
  {54604292-c328-4bd5-8cd6-236bacf67d5e}, !- Handle
>>>>>>> 3c1d7324
  Run Period 1,                           !- Name
  1,                                      !- Begin Month
  1,                                      !- Begin Day of Month
  12,                                     !- End Month
  31,                                     !- End Day of Month
  ,                                       !- Use Weather File Holidays and Special Days
  ,                                       !- Use Weather File Daylight Saving Period
  ,                                       !- Apply Weekend Holiday Rule
  ,                                       !- Use Weather File Rain Indicators
  ,                                       !- Use Weather File Snow Indicators
  ;                                       !- Number of Times Runperiod to be Repeated

OS:YearDescription,
<<<<<<< HEAD
  {64208684-9b87-4fdc-b4c6-2d4b6803aad5}, !- Handle
=======
  {a2a7c2c8-3771-41a0-9010-9026829f371b}, !- Handle
>>>>>>> 3c1d7324
  2007,                                   !- Calendar Year
  ,                                       !- Day of Week for Start Day
  ;                                       !- Is Leap Year

OS:WeatherFile,
<<<<<<< HEAD
  {83cdabc0-ffb2-46a3-83b8-90e91b1fc488}, !- Handle
=======
  {23e3f19f-9978-44fe-941b-2f25d6f98bb8}, !- Handle
>>>>>>> 3c1d7324
  Denver Intl Ap,                         !- City
  CO,                                     !- State Province Region
  USA,                                    !- Country
  TMY3,                                   !- Data Source
  725650,                                 !- WMO Number
  39.83,                                  !- Latitude {deg}
  -104.65,                                !- Longitude {deg}
  -7,                                     !- Time Zone {hr}
  1650,                                   !- Elevation {m}
  file:../weather/USA_CO_Denver.Intl.AP.725650_TMY3.epw, !- Url
  E23378AA;                               !- Checksum

OS:AdditionalProperties,
<<<<<<< HEAD
  {9fe08224-7b77-4aff-98c4-af0999602130}, !- Handle
  {83cdabc0-ffb2-46a3-83b8-90e91b1fc488}, !- Object Name
=======
  {59db2ab5-4491-43c8-81de-14c094d71ef8}, !- Handle
  {23e3f19f-9978-44fe-941b-2f25d6f98bb8}, !- Object Name
>>>>>>> 3c1d7324
  EPWHeaderCity,                          !- Feature Name 1
  String,                                 !- Feature Data Type 1
  Denver Intl Ap,                         !- Feature Value 1
  EPWHeaderState,                         !- Feature Name 2
  String,                                 !- Feature Data Type 2
  CO,                                     !- Feature Value 2
  EPWHeaderCountry,                       !- Feature Name 3
  String,                                 !- Feature Data Type 3
  USA,                                    !- Feature Value 3
  EPWHeaderDataSource,                    !- Feature Name 4
  String,                                 !- Feature Data Type 4
  TMY3,                                   !- Feature Value 4
  EPWHeaderStation,                       !- Feature Name 5
  String,                                 !- Feature Data Type 5
  725650,                                 !- Feature Value 5
  EPWHeaderLatitude,                      !- Feature Name 6
  Double,                                 !- Feature Data Type 6
  39.829999999999998,                     !- Feature Value 6
  EPWHeaderLongitude,                     !- Feature Name 7
  Double,                                 !- Feature Data Type 7
  -104.65000000000001,                    !- Feature Value 7
  EPWHeaderTimezone,                      !- Feature Name 8
  Double,                                 !- Feature Data Type 8
  -7,                                     !- Feature Value 8
  EPWHeaderAltitude,                      !- Feature Name 9
  Double,                                 !- Feature Data Type 9
  5413.3858267716532,                     !- Feature Value 9
  EPWHeaderLocalPressure,                 !- Feature Name 10
  Double,                                 !- Feature Data Type 10
  0.81937567683596546,                    !- Feature Value 10
  EPWHeaderRecordsPerHour,                !- Feature Name 11
  Double,                                 !- Feature Data Type 11
  0,                                      !- Feature Value 11
  EPWDataAnnualAvgDrybulb,                !- Feature Name 12
  Double,                                 !- Feature Data Type 12
  51.575616438356228,                     !- Feature Value 12
  EPWDataAnnualMinDrybulb,                !- Feature Name 13
  Double,                                 !- Feature Data Type 13
  -2.9200000000000017,                    !- Feature Value 13
  EPWDataAnnualMaxDrybulb,                !- Feature Name 14
  Double,                                 !- Feature Data Type 14
  104,                                    !- Feature Value 14
  EPWDataCDD50F,                          !- Feature Name 15
  Double,                                 !- Feature Data Type 15
  3072.2925000000005,                     !- Feature Value 15
  EPWDataCDD65F,                          !- Feature Name 16
  Double,                                 !- Feature Data Type 16
  883.62000000000035,                     !- Feature Value 16
  EPWDataHDD50F,                          !- Feature Name 17
  Double,                                 !- Feature Data Type 17
  2497.1925000000001,                     !- Feature Value 17
  EPWDataHDD65F,                          !- Feature Name 18
  Double,                                 !- Feature Data Type 18
  5783.5200000000013,                     !- Feature Value 18
  EPWDataAnnualAvgWindspeed,              !- Feature Name 19
  Double,                                 !- Feature Data Type 19
  3.9165296803649667,                     !- Feature Value 19
  EPWDataMonthlyAvgDrybulbs,              !- Feature Name 20
  String,                                 !- Feature Data Type 20
  33.4191935483871&#4431.90142857142857&#4443.02620967741937&#4442.48624999999999&#4459.877741935483854&#4473.57574999999997&#4472.07975806451608&#4472.70008064516134&#4466.49200000000006&#4450.079112903225806&#4437.218250000000005&#4434.582177419354835, !- Feature Value 20
  EPWDataGroundMonthlyTemps,              !- Feature Name 21
  String,                                 !- Feature Data Type 21
  44.08306285945173&#4440.89570904991865&#4440.64045432632048&#4442.153016571250646&#4448.225111118704206&#4454.268919273837525&#4459.508577937551024&#4462.82777283423508&#4463.10975667174995&#4460.41014950381947&#4455.304105212311526&#4449.445696474514364, !- Feature Value 21
  EPWDataWSF,                             !- Feature Name 22
  Double,                                 !- Feature Data Type 22
  0.58999999999999997,                    !- Feature Value 22
  EPWDataMonthlyAvgDailyHighDrybulbs,     !- Feature Name 23
  String,                                 !- Feature Data Type 23
  47.41032258064516&#4446.58642857142857&#4455.15032258064517&#4453.708&#4472.80193548387098&#4488.67600000000002&#4486.1858064516129&#4485.87225806451613&#4482.082&#4463.18064516129033&#4448.73400000000001&#4448.87935483870968, !- Feature Value 23
  EPWDataMonthlyAvgDailyLowDrybulbs,      !- Feature Name 24
  String,                                 !- Feature Data Type 24
  19.347741935483874&#4419.856428571428573&#4430.316129032258065&#4431.112&#4447.41612903225806&#4457.901999999999994&#4459.063870967741934&#4460.956774193548384&#4452.352000000000004&#4438.41612903225806&#4427.002000000000002&#4423.02903225806451, !- Feature Value 24
  EPWDesignHeatingDrybulb,                !- Feature Name 25
  Double,                                 !- Feature Data Type 25
  12.02,                                  !- Feature Value 25
  EPWDesignHeatingWindspeed,              !- Feature Name 26
  Double,                                 !- Feature Data Type 26
  2.8062500000000004,                     !- Feature Value 26
  EPWDesignCoolingDrybulb,                !- Feature Name 27
  Double,                                 !- Feature Data Type 27
  91.939999999999998,                     !- Feature Value 27
  EPWDesignCoolingWetbulb,                !- Feature Name 28
  Double,                                 !- Feature Data Type 28
  59.95131430195849,                      !- Feature Value 28
  EPWDesignCoolingHumidityRatio,          !- Feature Name 29
  Double,                                 !- Feature Data Type 29
  0.0059161086834698092,                  !- Feature Value 29
  EPWDesignCoolingWindspeed,              !- Feature Name 30
  Double,                                 !- Feature Data Type 30
  3.7999999999999989,                     !- Feature Value 30
  EPWDesignDailyTemperatureRange,         !- Feature Name 31
  Double,                                 !- Feature Data Type 31
  24.915483870967748,                     !- Feature Value 31
  EPWDesignDehumidDrybulb,                !- Feature Name 32
  Double,                                 !- Feature Data Type 32
  67.996785714285721,                     !- Feature Value 32
  EPWDesignDehumidHumidityRatio,          !- Feature Name 33
  Double,                                 !- Feature Data Type 33
  0.012133744170488724,                   !- Feature Value 33
  EPWDesignCoolingDirectNormal,           !- Feature Name 34
  Double,                                 !- Feature Data Type 34
  985,                                    !- Feature Value 34
  EPWDesignCoolingDiffuseHorizontal,      !- Feature Name 35
  Double,                                 !- Feature Data Type 35
  84;                                     !- Feature Value 35

OS:Site,
<<<<<<< HEAD
  {be2bb93d-e386-4d27-901f-fa8b240e4c21}, !- Handle
=======
  {d3098a2b-75af-492b-ab4f-dca944fbc454}, !- Handle
>>>>>>> 3c1d7324
  Denver Intl Ap_CO_USA,                  !- Name
  39.83,                                  !- Latitude {deg}
  -104.65,                                !- Longitude {deg}
  -7,                                     !- Time Zone {hr}
  1650,                                   !- Elevation {m}
  ;                                       !- Terrain

OS:ClimateZones,
<<<<<<< HEAD
  {b5b6a05c-6f39-495c-a69a-deeacd84e116}, !- Handle
=======
  {edf9edd0-e75c-4792-9e7c-40a38b9644a1}, !- Handle
>>>>>>> 3c1d7324
  ,                                       !- Active Institution
  ,                                       !- Active Year
  ,                                       !- Climate Zone Institution Name 1
  ,                                       !- Climate Zone Document Name 1
  ,                                       !- Climate Zone Document Year 1
  ,                                       !- Climate Zone Value 1
  Building America,                       !- Climate Zone Institution Name 2
  ,                                       !- Climate Zone Document Name 2
  0,                                      !- Climate Zone Document Year 2
  Cold;                                   !- Climate Zone Value 2

OS:Site:WaterMainsTemperature,
<<<<<<< HEAD
  {a83be13e-8a75-4b71-b61a-6329b1a8ca57}, !- Handle
=======
  {3e4958e7-aa0d-464c-b9c1-7183ebf5e7ea}, !- Handle
>>>>>>> 3c1d7324
  Correlation,                            !- Calculation Method
  ,                                       !- Temperature Schedule Name
  10.8753424657535,                       !- Annual Average Outdoor Air Temperature {C}
  23.1524007936508;                       !- Maximum Difference In Monthly Average Outdoor Air Temperatures {deltaC}

OS:RunPeriodControl:DaylightSavingTime,
<<<<<<< HEAD
  {99f4410e-c8a6-4a65-bcd0-7b9058706c1f}, !- Handle
=======
  {fa4c3b4b-9ccf-45cc-9658-5ef3b8f5c041}, !- Handle
>>>>>>> 3c1d7324
  3/12,                                   !- Start Date
  11/5;                                   !- End Date

OS:Site:GroundTemperature:Deep,
<<<<<<< HEAD
  {e5341225-5b6a-4b7d-8bc9-bf5ce1827a0b}, !- Handle
=======
  {85dbfb81-5451-4428-889d-cb8b93e5014b}, !- Handle
>>>>>>> 3c1d7324
  10.8753424657535,                       !- January Deep Ground Temperature {C}
  10.8753424657535,                       !- February Deep Ground Temperature {C}
  10.8753424657535,                       !- March Deep Ground Temperature {C}
  10.8753424657535,                       !- April Deep Ground Temperature {C}
  10.8753424657535,                       !- May Deep Ground Temperature {C}
  10.8753424657535,                       !- June Deep Ground Temperature {C}
  10.8753424657535,                       !- July Deep Ground Temperature {C}
  10.8753424657535,                       !- August Deep Ground Temperature {C}
  10.8753424657535,                       !- September Deep Ground Temperature {C}
  10.8753424657535,                       !- October Deep Ground Temperature {C}
  10.8753424657535,                       !- November Deep Ground Temperature {C}
  10.8753424657535;                       !- December Deep Ground Temperature {C}

OS:Building,
<<<<<<< HEAD
  {32be15fa-6bfc-4dba-8c20-320e314c0812}, !- Handle
=======
  {655a997a-1903-43fb-abcd-6eddb9abd2b5}, !- Handle
>>>>>>> 3c1d7324
  Building 1,                             !- Name
  ,                                       !- Building Sector Type
  180,                                    !- North Axis {deg}
  ,                                       !- Nominal Floor to Floor Height {m}
  ,                                       !- Space Type Name
  ,                                       !- Default Construction Set Name
  ,                                       !- Default Schedule Set Name
  2,                                      !- Standards Number of Stories
  2,                                      !- Standards Number of Above Ground Stories
  ,                                       !- Standards Template
  singlefamilyattached,                   !- Standards Building Type
  10;                                     !- Standards Number of Living Units

OS:AdditionalProperties,
<<<<<<< HEAD
  {560c1d98-ff23-4e49-974f-4e13f115a12f}, !- Handle
  {32be15fa-6bfc-4dba-8c20-320e314c0812}, !- Object Name
=======
  {cdc0f90e-75d5-4710-969c-92cbf337c49c}, !- Handle
  {655a997a-1903-43fb-abcd-6eddb9abd2b5}, !- Object Name
>>>>>>> 3c1d7324
  num_units,                              !- Feature Name 1
  Integer,                                !- Feature Data Type 1
  10,                                     !- Feature Value 1
  has_rear_units,                         !- Feature Name 2
  Boolean,                                !- Feature Data Type 2
  true,                                   !- Feature Value 2
  horz_location,                          !- Feature Name 3
  String,                                 !- Feature Data Type 3
  Left,                                   !- Feature Value 3
  num_floors,                             !- Feature Name 4
  Integer,                                !- Feature Data Type 4
  2;                                      !- Feature Value 4

OS:ThermalZone,
<<<<<<< HEAD
  {e91b4c31-955b-4acd-8f75-e0afe658ab4f}, !- Handle
=======
  {6e5de0a8-c970-4157-b048-41020324b54f}, !- Handle
>>>>>>> 3c1d7324
  living zone,                            !- Name
  ,                                       !- Multiplier
  ,                                       !- Ceiling Height {m}
  ,                                       !- Volume {m3}
  ,                                       !- Floor Area {m2}
  ,                                       !- Zone Inside Convection Algorithm
  ,                                       !- Zone Outside Convection Algorithm
  ,                                       !- Zone Conditioning Equipment List Name
<<<<<<< HEAD
  {2a1cd0d7-11d7-4847-96b2-91382a8d6afd}, !- Zone Air Inlet Port List
  {013100c2-790f-4bb4-a113-d5314cda3e62}, !- Zone Air Exhaust Port List
  {56c9c35d-8e56-4ee7-924c-bd6eddbc7a4f}, !- Zone Air Node Name
  {e77b6bae-622a-4ea2-a3f9-2b5eec48f8b1}, !- Zone Return Air Port List
=======
  {8cc16e2d-cb7b-4630-8004-0eef5df1dd0c}, !- Zone Air Inlet Port List
  {a2f1629d-9beb-4de0-ae0c-8713b464d58e}, !- Zone Air Exhaust Port List
  {70ff2d96-c8e0-426f-80ba-847f8912d3c4}, !- Zone Air Node Name
  {9e601f2e-a07f-4545-a248-5e544a20ca86}, !- Zone Return Air Port List
>>>>>>> 3c1d7324
  ,                                       !- Primary Daylighting Control Name
  ,                                       !- Fraction of Zone Controlled by Primary Daylighting Control
  ,                                       !- Secondary Daylighting Control Name
  ,                                       !- Fraction of Zone Controlled by Secondary Daylighting Control
  ,                                       !- Illuminance Map Name
  ,                                       !- Group Rendering Name
  ,                                       !- Thermostat Name
  No;                                     !- Use Ideal Air Loads

OS:Node,
<<<<<<< HEAD
  {2136cb7b-67ad-4d45-a492-ed1810c281f9}, !- Handle
  Node 1,                                 !- Name
  {56c9c35d-8e56-4ee7-924c-bd6eddbc7a4f}, !- Inlet Port
  ;                                       !- Outlet Port

OS:Connection,
  {56c9c35d-8e56-4ee7-924c-bd6eddbc7a4f}, !- Handle
  {09e46db7-5b94-4abf-967a-1d73a22c818a}, !- Name
  {e91b4c31-955b-4acd-8f75-e0afe658ab4f}, !- Source Object
  11,                                     !- Outlet Port
  {2136cb7b-67ad-4d45-a492-ed1810c281f9}, !- Target Object
  2;                                      !- Inlet Port

OS:PortList,
  {2a1cd0d7-11d7-4847-96b2-91382a8d6afd}, !- Handle
  {a47158fb-74e4-4f14-90f0-66f5a3bf25eb}, !- Name
  {e91b4c31-955b-4acd-8f75-e0afe658ab4f}; !- HVAC Component

OS:PortList,
  {013100c2-790f-4bb4-a113-d5314cda3e62}, !- Handle
  {359582b8-2a60-436d-91cc-66f42e28b4ba}, !- Name
  {e91b4c31-955b-4acd-8f75-e0afe658ab4f}; !- HVAC Component

OS:PortList,
  {e77b6bae-622a-4ea2-a3f9-2b5eec48f8b1}, !- Handle
  {ca3ed15e-b7ea-4a71-ac8a-f12a102e2305}, !- Name
  {e91b4c31-955b-4acd-8f75-e0afe658ab4f}; !- HVAC Component

OS:Sizing:Zone,
  {b323ac37-0bc6-4028-87f2-494ad5b67308}, !- Handle
  {e91b4c31-955b-4acd-8f75-e0afe658ab4f}, !- Zone or ZoneList Name
=======
  {213f3e7c-9070-4f43-9fd1-46d328a1f43b}, !- Handle
  Node 1,                                 !- Name
  {70ff2d96-c8e0-426f-80ba-847f8912d3c4}, !- Inlet Port
  ;                                       !- Outlet Port

OS:Connection,
  {70ff2d96-c8e0-426f-80ba-847f8912d3c4}, !- Handle
  {b2dfe5cb-81ab-496a-8a74-cacf9019780e}, !- Name
  {6e5de0a8-c970-4157-b048-41020324b54f}, !- Source Object
  11,                                     !- Outlet Port
  {213f3e7c-9070-4f43-9fd1-46d328a1f43b}, !- Target Object
  2;                                      !- Inlet Port

OS:PortList,
  {8cc16e2d-cb7b-4630-8004-0eef5df1dd0c}, !- Handle
  {9d7121bc-8924-4878-b4a6-495adc4682d6}, !- Name
  {6e5de0a8-c970-4157-b048-41020324b54f}; !- HVAC Component

OS:PortList,
  {a2f1629d-9beb-4de0-ae0c-8713b464d58e}, !- Handle
  {77480184-0d8c-4ce9-bf2d-ed84f4116b45}, !- Name
  {6e5de0a8-c970-4157-b048-41020324b54f}; !- HVAC Component

OS:PortList,
  {9e601f2e-a07f-4545-a248-5e544a20ca86}, !- Handle
  {b419638c-4cd8-4d31-9266-1f412ce4ce66}, !- Name
  {6e5de0a8-c970-4157-b048-41020324b54f}; !- HVAC Component

OS:Sizing:Zone,
  {15c798b4-f0bf-4485-b0ec-980ab9d678c4}, !- Handle
  {6e5de0a8-c970-4157-b048-41020324b54f}, !- Zone or ZoneList Name
>>>>>>> 3c1d7324
  SupplyAirTemperature,                   !- Zone Cooling Design Supply Air Temperature Input Method
  14,                                     !- Zone Cooling Design Supply Air Temperature {C}
  11.11,                                  !- Zone Cooling Design Supply Air Temperature Difference {deltaC}
  SupplyAirTemperature,                   !- Zone Heating Design Supply Air Temperature Input Method
  40,                                     !- Zone Heating Design Supply Air Temperature {C}
  11.11,                                  !- Zone Heating Design Supply Air Temperature Difference {deltaC}
  0.0085,                                 !- Zone Cooling Design Supply Air Humidity Ratio {kg-H2O/kg-air}
  0.008,                                  !- Zone Heating Design Supply Air Humidity Ratio {kg-H2O/kg-air}
  ,                                       !- Zone Heating Sizing Factor
  ,                                       !- Zone Cooling Sizing Factor
  DesignDay,                              !- Cooling Design Air Flow Method
  ,                                       !- Cooling Design Air Flow Rate {m3/s}
  ,                                       !- Cooling Minimum Air Flow per Zone Floor Area {m3/s-m2}
  ,                                       !- Cooling Minimum Air Flow {m3/s}
  ,                                       !- Cooling Minimum Air Flow Fraction
  DesignDay,                              !- Heating Design Air Flow Method
  ,                                       !- Heating Design Air Flow Rate {m3/s}
  ,                                       !- Heating Maximum Air Flow per Zone Floor Area {m3/s-m2}
  ,                                       !- Heating Maximum Air Flow {m3/s}
  ,                                       !- Heating Maximum Air Flow Fraction
  ,                                       !- Design Zone Air Distribution Effectiveness in Cooling Mode
  ,                                       !- Design Zone Air Distribution Effectiveness in Heating Mode
  No,                                     !- Account for Dedicated Outdoor Air System
  NeutralSupplyAir,                       !- Dedicated Outdoor Air System Control Strategy
  autosize,                               !- Dedicated Outdoor Air Low Setpoint Temperature for Design {C}
  autosize;                               !- Dedicated Outdoor Air High Setpoint Temperature for Design {C}

OS:ZoneHVAC:EquipmentList,
<<<<<<< HEAD
  {ed5bd691-4fd1-45b1-bb7d-78ff889d62bf}, !- Handle
  Zone HVAC Equipment List 1,             !- Name
  {e91b4c31-955b-4acd-8f75-e0afe658ab4f}; !- Thermal Zone

OS:Space,
  {49a0969a-abc5-410c-958b-22805b1d3cbc}, !- Handle
  living space,                           !- Name
  {be590ca7-a31b-4c40-9f08-01c465fcd96a}, !- Space Type Name
=======
  {34a88150-3ddf-4752-8f42-7436892f41a3}, !- Handle
  Zone HVAC Equipment List 1,             !- Name
  {6e5de0a8-c970-4157-b048-41020324b54f}; !- Thermal Zone

OS:Space,
  {46e61949-372c-4063-884d-03fe4f610141}, !- Handle
  living space,                           !- Name
  {5076a7e4-0079-427e-941d-76faf9e3a682}, !- Space Type Name
>>>>>>> 3c1d7324
  ,                                       !- Default Construction Set Name
  ,                                       !- Default Schedule Set Name
  ,                                       !- Direction of Relative North {deg}
  ,                                       !- X Origin {m}
  ,                                       !- Y Origin {m}
  ,                                       !- Z Origin {m}
  ,                                       !- Building Story Name
<<<<<<< HEAD
  {e91b4c31-955b-4acd-8f75-e0afe658ab4f}, !- Thermal Zone Name
  ,                                       !- Part of Total Floor Area
  ,                                       !- Design Specification Outdoor Air Object Name
  {440088d0-2441-4179-b989-1b78c01bbca0}; !- Building Unit Name

OS:Surface,
  {8127cee5-7f06-4151-a615-45ea84919a1b}, !- Handle
  Surface 1,                              !- Name
  Floor,                                  !- Surface Type
  ,                                       !- Construction Name
  {49a0969a-abc5-410c-958b-22805b1d3cbc}, !- Space Name
=======
  {6e5de0a8-c970-4157-b048-41020324b54f}, !- Thermal Zone Name
  ,                                       !- Part of Total Floor Area
  ,                                       !- Design Specification Outdoor Air Object Name
  {8f44add4-9c46-4b9b-ace5-27249baddf13}; !- Building Unit Name

OS:Surface,
  {b9aee77f-a647-439f-980e-27944e598de2}, !- Handle
  Surface 1,                              !- Name
  Floor,                                  !- Surface Type
  ,                                       !- Construction Name
  {46e61949-372c-4063-884d-03fe4f610141}, !- Space Name
>>>>>>> 3c1d7324
  Foundation,                             !- Outside Boundary Condition
  ,                                       !- Outside Boundary Condition Object
  NoSun,                                  !- Sun Exposure
  NoWind,                                 !- Wind Exposure
  ,                                       !- View Factor to Ground
  ,                                       !- Number of Vertices
  0, -9.144, 0,                           !- X,Y,Z Vertex 1 {m}
  0, 0, 0,                                !- X,Y,Z Vertex 2 {m}
  4.572, 0, 0,                            !- X,Y,Z Vertex 3 {m}
  4.572, -9.144, 0;                       !- X,Y,Z Vertex 4 {m}

OS:Surface,
<<<<<<< HEAD
  {53f5ba3e-1d17-49e3-b9c4-369ecdca1e56}, !- Handle
  Surface 2,                              !- Name
  Wall,                                   !- Surface Type
  ,                                       !- Construction Name
  {49a0969a-abc5-410c-958b-22805b1d3cbc}, !- Space Name
=======
  {d57f279f-023c-49b3-be05-3991e0a4832c}, !- Handle
  Surface 2,                              !- Name
  Wall,                                   !- Surface Type
  ,                                       !- Construction Name
  {46e61949-372c-4063-884d-03fe4f610141}, !- Space Name
>>>>>>> 3c1d7324
  Outdoors,                               !- Outside Boundary Condition
  ,                                       !- Outside Boundary Condition Object
  SunExposed,                             !- Sun Exposure
  WindExposed,                            !- Wind Exposure
  ,                                       !- View Factor to Ground
  ,                                       !- Number of Vertices
  0, 0, 2.4384,                           !- X,Y,Z Vertex 1 {m}
  0, 0, 0,                                !- X,Y,Z Vertex 2 {m}
  0, -9.144, 0,                           !- X,Y,Z Vertex 3 {m}
  0, -9.144, 2.4384;                      !- X,Y,Z Vertex 4 {m}

OS:Surface,
<<<<<<< HEAD
  {cd6d4c62-59c5-4913-a294-cf2dd1499ea6}, !- Handle
  Surface 3,                              !- Name
  Wall,                                   !- Surface Type
  ,                                       !- Construction Name
  {49a0969a-abc5-410c-958b-22805b1d3cbc}, !- Space Name
=======
  {3b20ce13-e383-49fe-b87d-3476c745c994}, !- Handle
  Surface 3,                              !- Name
  Wall,                                   !- Surface Type
  ,                                       !- Construction Name
  {46e61949-372c-4063-884d-03fe4f610141}, !- Space Name
>>>>>>> 3c1d7324
  Adiabatic,                              !- Outside Boundary Condition
  ,                                       !- Outside Boundary Condition Object
  NoSun,                                  !- Sun Exposure
  NoWind,                                 !- Wind Exposure
  ,                                       !- View Factor to Ground
  ,                                       !- Number of Vertices
  4.572, 0, 2.4384,                       !- X,Y,Z Vertex 1 {m}
  4.572, 0, 0,                            !- X,Y,Z Vertex 2 {m}
  0, 0, 0,                                !- X,Y,Z Vertex 3 {m}
  0, 0, 2.4384;                           !- X,Y,Z Vertex 4 {m}

OS:Surface,
<<<<<<< HEAD
  {d6c7fb22-929a-42ae-97d6-61b23190b9b5}, !- Handle
  Surface 4,                              !- Name
  Wall,                                   !- Surface Type
  ,                                       !- Construction Name
  {49a0969a-abc5-410c-958b-22805b1d3cbc}, !- Space Name
=======
  {0c44177f-02ee-4f4d-82db-d882ed566576}, !- Handle
  Surface 4,                              !- Name
  Wall,                                   !- Surface Type
  ,                                       !- Construction Name
  {46e61949-372c-4063-884d-03fe4f610141}, !- Space Name
>>>>>>> 3c1d7324
  Adiabatic,                              !- Outside Boundary Condition
  ,                                       !- Outside Boundary Condition Object
  NoSun,                                  !- Sun Exposure
  NoWind,                                 !- Wind Exposure
  ,                                       !- View Factor to Ground
  ,                                       !- Number of Vertices
  4.572, -9.144, 2.4384,                  !- X,Y,Z Vertex 1 {m}
  4.572, -9.144, 0,                       !- X,Y,Z Vertex 2 {m}
  4.572, 0, 0,                            !- X,Y,Z Vertex 3 {m}
  4.572, 0, 2.4384;                       !- X,Y,Z Vertex 4 {m}

OS:Surface,
<<<<<<< HEAD
  {2f169c45-2a09-4597-9ed6-2f67a9d11a82}, !- Handle
  Surface 5,                              !- Name
  Wall,                                   !- Surface Type
  ,                                       !- Construction Name
  {49a0969a-abc5-410c-958b-22805b1d3cbc}, !- Space Name
=======
  {e1500628-d61b-4a6f-b954-dbb193e09ff6}, !- Handle
  Surface 5,                              !- Name
  Wall,                                   !- Surface Type
  ,                                       !- Construction Name
  {46e61949-372c-4063-884d-03fe4f610141}, !- Space Name
>>>>>>> 3c1d7324
  Outdoors,                               !- Outside Boundary Condition
  ,                                       !- Outside Boundary Condition Object
  SunExposed,                             !- Sun Exposure
  WindExposed,                            !- Wind Exposure
  ,                                       !- View Factor to Ground
  ,                                       !- Number of Vertices
  0, -9.144, 2.4384,                      !- X,Y,Z Vertex 1 {m}
  0, -9.144, 0,                           !- X,Y,Z Vertex 2 {m}
  4.572, -9.144, 0,                       !- X,Y,Z Vertex 3 {m}
  4.572, -9.144, 2.4384;                  !- X,Y,Z Vertex 4 {m}

OS:Surface,
<<<<<<< HEAD
  {4613bc9d-a1f9-4e0c-8020-6a38f46ec0f2}, !- Handle
  Surface 6,                              !- Name
  RoofCeiling,                            !- Surface Type
  ,                                       !- Construction Name
  {49a0969a-abc5-410c-958b-22805b1d3cbc}, !- Space Name
  Surface,                                !- Outside Boundary Condition
  {01e0a45d-2dd7-4f38-bb27-43baee217f45}, !- Outside Boundary Condition Object
=======
  {09a6082f-a522-4a31-abc8-3401521e5212}, !- Handle
  Surface 6,                              !- Name
  RoofCeiling,                            !- Surface Type
  ,                                       !- Construction Name
  {46e61949-372c-4063-884d-03fe4f610141}, !- Space Name
  Surface,                                !- Outside Boundary Condition
  {4df89a36-3817-4d3e-9b06-48128b47ec57}, !- Outside Boundary Condition Object
>>>>>>> 3c1d7324
  NoSun,                                  !- Sun Exposure
  NoWind,                                 !- Wind Exposure
  ,                                       !- View Factor to Ground
  ,                                       !- Number of Vertices
  4.572, -9.144, 2.4384,                  !- X,Y,Z Vertex 1 {m}
  4.572, 0, 2.4384,                       !- X,Y,Z Vertex 2 {m}
  0, 0, 2.4384,                           !- X,Y,Z Vertex 3 {m}
  0, -9.144, 2.4384;                      !- X,Y,Z Vertex 4 {m}

OS:SpaceType,
<<<<<<< HEAD
  {be590ca7-a31b-4c40-9f08-01c465fcd96a}, !- Handle
=======
  {5076a7e4-0079-427e-941d-76faf9e3a682}, !- Handle
>>>>>>> 3c1d7324
  Space Type 1,                           !- Name
  ,                                       !- Default Construction Set Name
  ,                                       !- Default Schedule Set Name
  ,                                       !- Group Rendering Name
  ,                                       !- Design Specification Outdoor Air Object Name
  ,                                       !- Standards Template
  ,                                       !- Standards Building Type
  living;                                 !- Standards Space Type

OS:Space,
<<<<<<< HEAD
  {18ffa219-fc05-4484-9062-2024bdad711c}, !- Handle
  living space|story 2,                   !- Name
  {be590ca7-a31b-4c40-9f08-01c465fcd96a}, !- Space Type Name
=======
  {77283c65-eddb-4f4b-ad25-feb142f946af}, !- Handle
  living space|story 2,                   !- Name
  {5076a7e4-0079-427e-941d-76faf9e3a682}, !- Space Type Name
>>>>>>> 3c1d7324
  ,                                       !- Default Construction Set Name
  ,                                       !- Default Schedule Set Name
  -0,                                     !- Direction of Relative North {deg}
  0,                                      !- X Origin {m}
  0,                                      !- Y Origin {m}
  2.4384,                                 !- Z Origin {m}
  ,                                       !- Building Story Name
<<<<<<< HEAD
  {e91b4c31-955b-4acd-8f75-e0afe658ab4f}, !- Thermal Zone Name
  ,                                       !- Part of Total Floor Area
  ,                                       !- Design Specification Outdoor Air Object Name
  {440088d0-2441-4179-b989-1b78c01bbca0}; !- Building Unit Name

OS:Surface,
  {3a2c3565-486c-4e6b-8b6a-8c49d70c9d6d}, !- Handle
=======
  {6e5de0a8-c970-4157-b048-41020324b54f}, !- Thermal Zone Name
  ,                                       !- Part of Total Floor Area
  ,                                       !- Design Specification Outdoor Air Object Name
  {8f44add4-9c46-4b9b-ace5-27249baddf13}; !- Building Unit Name

OS:Surface,
  {4df89a36-3817-4d3e-9b06-48128b47ec57}, !- Handle
>>>>>>> 3c1d7324
  Surface 7,                              !- Name
  Floor,                                  !- Surface Type
  ,                                       !- Construction Name
<<<<<<< HEAD
  {18ffa219-fc05-4484-9062-2024bdad711c}, !- Space Name
  Outdoors,                               !- Outside Boundary Condition
  ,                                       !- Outside Boundary Condition Object
  SunExposed,                             !- Sun Exposure
  WindExposed,                            !- Wind Exposure
  ,                                       !- View Factor to Ground
  ,                                       !- Number of Vertices
  0, -9.144, 2.4384,                      !- X,Y,Z Vertex 1 {m}
  0, -9.144, 0,                           !- X,Y,Z Vertex 2 {m}
  4.572, -9.144, 0,                       !- X,Y,Z Vertex 3 {m}
  4.572, -9.144, 2.4384;                  !- X,Y,Z Vertex 4 {m}

OS:Surface,
  {37a4ce25-9226-4854-bdcb-1a5146c313b9}, !- Handle
  Surface 8,                              !- Name
  Wall,                                   !- Surface Type
  ,                                       !- Construction Name
  {18ffa219-fc05-4484-9062-2024bdad711c}, !- Space Name
=======
  {77283c65-eddb-4f4b-ad25-feb142f946af}, !- Space Name
  Surface,                                !- Outside Boundary Condition
  {09a6082f-a522-4a31-abc8-3401521e5212}, !- Outside Boundary Condition Object
  NoSun,                                  !- Sun Exposure
  NoWind,                                 !- Wind Exposure
  ,                                       !- View Factor to Ground
  ,                                       !- Number of Vertices
  0, -9.144, 0,                           !- X,Y,Z Vertex 1 {m}
  0, 0, 0,                                !- X,Y,Z Vertex 2 {m}
  4.572, 0, 0,                            !- X,Y,Z Vertex 3 {m}
  4.572, -9.144, 0;                       !- X,Y,Z Vertex 4 {m}

OS:Surface,
  {ee5a88c9-d4f9-49e4-a08c-66bc7896947c}, !- Handle
  Surface 8,                              !- Name
  Wall,                                   !- Surface Type
  ,                                       !- Construction Name
  {77283c65-eddb-4f4b-ad25-feb142f946af}, !- Space Name
>>>>>>> 3c1d7324
  Adiabatic,                              !- Outside Boundary Condition
  ,                                       !- Outside Boundary Condition Object
  NoSun,                                  !- Sun Exposure
  NoWind,                                 !- Wind Exposure
  ,                                       !- View Factor to Ground
  ,                                       !- Number of Vertices
<<<<<<< HEAD
  4.572, -9.144, 2.4384,                  !- X,Y,Z Vertex 1 {m}
  4.572, -9.144, 0,                       !- X,Y,Z Vertex 2 {m}
  4.572, 0, 0,                            !- X,Y,Z Vertex 3 {m}
  4.572, 0, 2.4384;                       !- X,Y,Z Vertex 4 {m}

OS:Surface,
  {0e047d6f-7be3-413a-89ff-db10fb2cd3ba}, !- Handle
  Surface 9,                              !- Name
  Wall,                                   !- Surface Type
  ,                                       !- Construction Name
  {18ffa219-fc05-4484-9062-2024bdad711c}, !- Space Name
=======
  4.572, 0, 2.4384,                       !- X,Y,Z Vertex 1 {m}
  4.572, 0, 0,                            !- X,Y,Z Vertex 2 {m}
  0, 0, 0,                                !- X,Y,Z Vertex 3 {m}
  0, 0, 2.4384;                           !- X,Y,Z Vertex 4 {m}

OS:Surface,
  {a27227f1-19a5-4f68-9565-019408c6d452}, !- Handle
  Surface 9,                              !- Name
  Wall,                                   !- Surface Type
  ,                                       !- Construction Name
  {77283c65-eddb-4f4b-ad25-feb142f946af}, !- Space Name
>>>>>>> 3c1d7324
  Outdoors,                               !- Outside Boundary Condition
  ,                                       !- Outside Boundary Condition Object
  SunExposed,                             !- Sun Exposure
  WindExposed,                            !- Wind Exposure
  ,                                       !- View Factor to Ground
  ,                                       !- Number of Vertices
<<<<<<< HEAD
  0, 0, 2.4384,                           !- X,Y,Z Vertex 1 {m}
  0, 0, 0,                                !- X,Y,Z Vertex 2 {m}
  0, -9.144, 0,                           !- X,Y,Z Vertex 3 {m}
  0, -9.144, 2.4384;                      !- X,Y,Z Vertex 4 {m}

OS:Surface,
  {70ab1337-b747-46d7-8f7e-5bc15d39a0af}, !- Handle
  Surface 10,                             !- Name
  Wall,                                   !- Surface Type
  ,                                       !- Construction Name
  {18ffa219-fc05-4484-9062-2024bdad711c}, !- Space Name
=======
  0, -9.144, 2.4384,                      !- X,Y,Z Vertex 1 {m}
  0, -9.144, 0,                           !- X,Y,Z Vertex 2 {m}
  4.572, -9.144, 0,                       !- X,Y,Z Vertex 3 {m}
  4.572, -9.144, 2.4384;                  !- X,Y,Z Vertex 4 {m}

OS:Surface,
  {92e6ae7b-0dfe-449e-ad2b-377277c527f7}, !- Handle
  Surface 10,                             !- Name
  Wall,                                   !- Surface Type
  ,                                       !- Construction Name
  {77283c65-eddb-4f4b-ad25-feb142f946af}, !- Space Name
>>>>>>> 3c1d7324
  Adiabatic,                              !- Outside Boundary Condition
  ,                                       !- Outside Boundary Condition Object
  NoSun,                                  !- Sun Exposure
  NoWind,                                 !- Wind Exposure
  ,                                       !- View Factor to Ground
  ,                                       !- Number of Vertices
  4.572, -9.144, 2.4384,                  !- X,Y,Z Vertex 1 {m}
  4.572, -9.144, 0,                       !- X,Y,Z Vertex 2 {m}
  4.572, 0, 0,                            !- X,Y,Z Vertex 3 {m}
  4.572, 0, 2.4384;                       !- X,Y,Z Vertex 4 {m}

OS:Surface,
<<<<<<< HEAD
  {5bc169df-ed1c-4443-9a26-2e7763816bea}, !- Handle
  Surface 11,                             !- Name
  RoofCeiling,                            !- Surface Type
  ,                                       !- Construction Name
  {18ffa219-fc05-4484-9062-2024bdad711c}, !- Space Name
  Surface,                                !- Outside Boundary Condition
  {2f092f85-e62f-4fba-812e-4c1d401e8483}, !- Outside Boundary Condition Object
=======
  {8e3c3d17-a929-4bef-b664-471fe0f629cd}, !- Handle
  Surface 11,                             !- Name
  RoofCeiling,                            !- Surface Type
  ,                                       !- Construction Name
  {77283c65-eddb-4f4b-ad25-feb142f946af}, !- Space Name
  Surface,                                !- Outside Boundary Condition
  {56c30d3e-93cc-44eb-914d-8b6898d46f46}, !- Outside Boundary Condition Object
>>>>>>> 3c1d7324
  NoSun,                                  !- Sun Exposure
  NoWind,                                 !- Wind Exposure
  ,                                       !- View Factor to Ground
  ,                                       !- Number of Vertices
  4.572, -9.144, 2.4384,                  !- X,Y,Z Vertex 1 {m}
  4.572, 0, 2.4384,                       !- X,Y,Z Vertex 2 {m}
  0, 0, 2.4384,                           !- X,Y,Z Vertex 3 {m}
  0, -9.144, 2.4384;                      !- X,Y,Z Vertex 4 {m}

OS:Surface,
<<<<<<< HEAD
  {01e0a45d-2dd7-4f38-bb27-43baee217f45}, !- Handle
  Surface 12,                             !- Name
  Floor,                                  !- Surface Type
  ,                                       !- Construction Name
  {18ffa219-fc05-4484-9062-2024bdad711c}, !- Space Name
  Surface,                                !- Outside Boundary Condition
  {4613bc9d-a1f9-4e0c-8020-6a38f46ec0f2}, !- Outside Boundary Condition Object
  NoSun,                                  !- Sun Exposure
  NoWind,                                 !- Wind Exposure
  ,                                       !- View Factor to Ground
  ,                                       !- Number of Vertices
  0, -9.144, 0,                           !- X,Y,Z Vertex 1 {m}
  0, 0, 0,                                !- X,Y,Z Vertex 2 {m}
  4.572, 0, 0,                            !- X,Y,Z Vertex 3 {m}
  4.572, -9.144, 0;                       !- X,Y,Z Vertex 4 {m}

OS:Surface,
  {2f092f85-e62f-4fba-812e-4c1d401e8483}, !- Handle
  Surface 13,                             !- Name
  Floor,                                  !- Surface Type
  ,                                       !- Construction Name
  {b29b2c1c-20ab-4aff-9012-84227bee97bb}, !- Space Name
  Surface,                                !- Outside Boundary Condition
  {5bc169df-ed1c-4443-9a26-2e7763816bea}, !- Outside Boundary Condition Object
=======
  {e1fdf5e1-3865-4bea-89dd-1d3f5527bea2}, !- Handle
  Surface 12,                             !- Name
  Wall,                                   !- Surface Type
  ,                                       !- Construction Name
  {77283c65-eddb-4f4b-ad25-feb142f946af}, !- Space Name
  Outdoors,                               !- Outside Boundary Condition
  ,                                       !- Outside Boundary Condition Object
  SunExposed,                             !- Sun Exposure
  WindExposed,                            !- Wind Exposure
  ,                                       !- View Factor to Ground
  ,                                       !- Number of Vertices
  0, 0, 2.4384,                           !- X,Y,Z Vertex 1 {m}
  0, 0, 0,                                !- X,Y,Z Vertex 2 {m}
  0, -9.144, 0,                           !- X,Y,Z Vertex 3 {m}
  0, -9.144, 2.4384;                      !- X,Y,Z Vertex 4 {m}

OS:Surface,
  {56c30d3e-93cc-44eb-914d-8b6898d46f46}, !- Handle
  Surface 13,                             !- Name
  Floor,                                  !- Surface Type
  ,                                       !- Construction Name
  {ae5795e5-7a92-407d-b84c-1905d8db7534}, !- Space Name
  Surface,                                !- Outside Boundary Condition
  {8e3c3d17-a929-4bef-b664-471fe0f629cd}, !- Outside Boundary Condition Object
>>>>>>> 3c1d7324
  NoSun,                                  !- Sun Exposure
  NoWind,                                 !- Wind Exposure
  ,                                       !- View Factor to Ground
  ,                                       !- Number of Vertices
  0, -9.144, 4.8768,                      !- X,Y,Z Vertex 1 {m}
  0, 0, 4.8768,                           !- X,Y,Z Vertex 2 {m}
  4.572, 0, 4.8768,                       !- X,Y,Z Vertex 3 {m}
  4.572, -9.144, 4.8768;                  !- X,Y,Z Vertex 4 {m}

OS:Surface,
<<<<<<< HEAD
  {c5aae1a6-b9d0-4500-a234-8f825f03f6cd}, !- Handle
  Surface 14,                             !- Name
  RoofCeiling,                            !- Surface Type
  ,                                       !- Construction Name
  {b29b2c1c-20ab-4aff-9012-84227bee97bb}, !- Space Name
=======
  {52d60ac6-fdef-4d92-9147-5ca94acb11ba}, !- Handle
  Surface 14,                             !- Name
  RoofCeiling,                            !- Surface Type
  ,                                       !- Construction Name
  {ae5795e5-7a92-407d-b84c-1905d8db7534}, !- Space Name
>>>>>>> 3c1d7324
  Outdoors,                               !- Outside Boundary Condition
  ,                                       !- Outside Boundary Condition Object
  SunExposed,                             !- Sun Exposure
  WindExposed,                            !- Wind Exposure
  ,                                       !- View Factor to Ground
  ,                                       !- Number of Vertices
  0, -4.572, 7.1628,                      !- X,Y,Z Vertex 1 {m}
  4.572, -4.572, 7.1628,                  !- X,Y,Z Vertex 2 {m}
  4.572, 0, 4.8768,                       !- X,Y,Z Vertex 3 {m}
  0, 0, 4.8768;                           !- X,Y,Z Vertex 4 {m}

OS:Surface,
<<<<<<< HEAD
  {a0c9e1ca-5735-47de-ad5d-160c9bf1e1e2}, !- Handle
  Surface 15,                             !- Name
  RoofCeiling,                            !- Surface Type
  ,                                       !- Construction Name
  {b29b2c1c-20ab-4aff-9012-84227bee97bb}, !- Space Name
=======
  {ad4780cf-b28f-4ade-853f-c521907d59c2}, !- Handle
  Surface 15,                             !- Name
  RoofCeiling,                            !- Surface Type
  ,                                       !- Construction Name
  {ae5795e5-7a92-407d-b84c-1905d8db7534}, !- Space Name
>>>>>>> 3c1d7324
  Outdoors,                               !- Outside Boundary Condition
  ,                                       !- Outside Boundary Condition Object
  SunExposed,                             !- Sun Exposure
  WindExposed,                            !- Wind Exposure
  ,                                       !- View Factor to Ground
  ,                                       !- Number of Vertices
  4.572, -4.572, 7.1628,                  !- X,Y,Z Vertex 1 {m}
  0, -4.572, 7.1628,                      !- X,Y,Z Vertex 2 {m}
  0, -9.144, 4.8768,                      !- X,Y,Z Vertex 3 {m}
  4.572, -9.144, 4.8768;                  !- X,Y,Z Vertex 4 {m}

OS:Surface,
<<<<<<< HEAD
  {e3e9d8d5-5257-4eea-a7aa-6634683a3d3a}, !- Handle
  Surface 16,                             !- Name
  Wall,                                   !- Surface Type
  ,                                       !- Construction Name
  {b29b2c1c-20ab-4aff-9012-84227bee97bb}, !- Space Name
=======
  {50bd1c4c-90cf-4fee-8382-223f5f457cb3}, !- Handle
  Surface 16,                             !- Name
  Wall,                                   !- Surface Type
  ,                                       !- Construction Name
  {ae5795e5-7a92-407d-b84c-1905d8db7534}, !- Space Name
>>>>>>> 3c1d7324
  Outdoors,                               !- Outside Boundary Condition
  ,                                       !- Outside Boundary Condition Object
  SunExposed,                             !- Sun Exposure
  WindExposed,                            !- Wind Exposure
  ,                                       !- View Factor to Ground
  ,                                       !- Number of Vertices
  0, -4.572, 7.1628,                      !- X,Y,Z Vertex 1 {m}
  0, 0, 4.8768,                           !- X,Y,Z Vertex 2 {m}
  0, -9.144, 4.8768;                      !- X,Y,Z Vertex 3 {m}

OS:Surface,
<<<<<<< HEAD
  {7070595b-1d3e-4c62-ba77-d82788415aeb}, !- Handle
  Surface 17,                             !- Name
  Wall,                                   !- Surface Type
  ,                                       !- Construction Name
  {b29b2c1c-20ab-4aff-9012-84227bee97bb}, !- Space Name
=======
  {31dbb2a6-1f64-48aa-909a-ce28ff097f5f}, !- Handle
  Surface 17,                             !- Name
  Wall,                                   !- Surface Type
  ,                                       !- Construction Name
  {ae5795e5-7a92-407d-b84c-1905d8db7534}, !- Space Name
>>>>>>> 3c1d7324
  Adiabatic,                              !- Outside Boundary Condition
  ,                                       !- Outside Boundary Condition Object
  NoSun,                                  !- Sun Exposure
  NoWind,                                 !- Wind Exposure
  ,                                       !- View Factor to Ground
  ,                                       !- Number of Vertices
  4.572, -4.572, 7.1628,                  !- X,Y,Z Vertex 1 {m}
  4.572, -9.144, 4.8768,                  !- X,Y,Z Vertex 2 {m}
  4.572, 0, 4.8768;                       !- X,Y,Z Vertex 3 {m}

OS:Space,
<<<<<<< HEAD
  {b29b2c1c-20ab-4aff-9012-84227bee97bb}, !- Handle
  unfinished attic space,                 !- Name
  {17430081-51e2-4d5f-91ff-1eb5e16493fd}, !- Space Type Name
=======
  {ae5795e5-7a92-407d-b84c-1905d8db7534}, !- Handle
  unfinished attic space,                 !- Name
  {80c61f89-0e59-4af1-890c-cf19df87e723}, !- Space Type Name
>>>>>>> 3c1d7324
  ,                                       !- Default Construction Set Name
  ,                                       !- Default Schedule Set Name
  ,                                       !- Direction of Relative North {deg}
  ,                                       !- X Origin {m}
  ,                                       !- Y Origin {m}
  ,                                       !- Z Origin {m}
  ,                                       !- Building Story Name
<<<<<<< HEAD
  {e433894e-2d68-4a1a-9ba0-69c812f6099f}; !- Thermal Zone Name

OS:ThermalZone,
  {e433894e-2d68-4a1a-9ba0-69c812f6099f}, !- Handle
=======
  {4334a36b-e03a-4825-a34f-9dc1164c10c0}; !- Thermal Zone Name

OS:ThermalZone,
  {4334a36b-e03a-4825-a34f-9dc1164c10c0}, !- Handle
>>>>>>> 3c1d7324
  unfinished attic zone,                  !- Name
  ,                                       !- Multiplier
  ,                                       !- Ceiling Height {m}
  ,                                       !- Volume {m3}
  ,                                       !- Floor Area {m2}
  ,                                       !- Zone Inside Convection Algorithm
  ,                                       !- Zone Outside Convection Algorithm
  ,                                       !- Zone Conditioning Equipment List Name
<<<<<<< HEAD
  {c5a39752-ff47-4377-b9ba-143ef5aacc9d}, !- Zone Air Inlet Port List
  {e8a4e061-5742-4156-aaa9-4a06f54d03d6}, !- Zone Air Exhaust Port List
  {09af4a2f-f84c-433b-a8d9-7e88778d2eab}, !- Zone Air Node Name
  {2b8c911c-585a-44af-9dc5-10b02c17a4df}, !- Zone Return Air Port List
=======
  {9ca3f606-0118-4ff0-bc6e-9ee2ae45de1e}, !- Zone Air Inlet Port List
  {85ce741f-8652-45dc-990e-fad82e18f8c6}, !- Zone Air Exhaust Port List
  {c0fa2f68-b575-428c-a9e9-5c739d83462b}, !- Zone Air Node Name
  {d60bba49-9108-4714-86b2-7b5dda298f4f}, !- Zone Return Air Port List
>>>>>>> 3c1d7324
  ,                                       !- Primary Daylighting Control Name
  ,                                       !- Fraction of Zone Controlled by Primary Daylighting Control
  ,                                       !- Secondary Daylighting Control Name
  ,                                       !- Fraction of Zone Controlled by Secondary Daylighting Control
  ,                                       !- Illuminance Map Name
  ,                                       !- Group Rendering Name
  ,                                       !- Thermostat Name
  No;                                     !- Use Ideal Air Loads

OS:Node,
<<<<<<< HEAD
  {74f1622b-5e32-4cd5-bf99-8d89a9037030}, !- Handle
  Node 2,                                 !- Name
  {09af4a2f-f84c-433b-a8d9-7e88778d2eab}, !- Inlet Port
  ;                                       !- Outlet Port

OS:Connection,
  {09af4a2f-f84c-433b-a8d9-7e88778d2eab}, !- Handle
  {37a97d3b-64e6-4fa8-a6d5-37a6b38a2bcd}, !- Name
  {e433894e-2d68-4a1a-9ba0-69c812f6099f}, !- Source Object
  11,                                     !- Outlet Port
  {74f1622b-5e32-4cd5-bf99-8d89a9037030}, !- Target Object
  2;                                      !- Inlet Port

OS:PortList,
  {c5a39752-ff47-4377-b9ba-143ef5aacc9d}, !- Handle
  {7e3aca95-186f-480a-a86c-c58d568757fc}, !- Name
  {e433894e-2d68-4a1a-9ba0-69c812f6099f}; !- HVAC Component

OS:PortList,
  {e8a4e061-5742-4156-aaa9-4a06f54d03d6}, !- Handle
  {8fba96cd-9c10-4ee9-86d1-9cb9f817d49c}, !- Name
  {e433894e-2d68-4a1a-9ba0-69c812f6099f}; !- HVAC Component

OS:PortList,
  {2b8c911c-585a-44af-9dc5-10b02c17a4df}, !- Handle
  {e4406170-3c43-4ba3-af6c-ab5e8fd0f979}, !- Name
  {e433894e-2d68-4a1a-9ba0-69c812f6099f}; !- HVAC Component

OS:Sizing:Zone,
  {c7bf2cb6-f7b2-4ce0-b5ef-44b0e6bd2b1f}, !- Handle
  {e433894e-2d68-4a1a-9ba0-69c812f6099f}, !- Zone or ZoneList Name
=======
  {6ef6cbe7-195a-4447-a2f7-4bd59236ad7d}, !- Handle
  Node 2,                                 !- Name
  {c0fa2f68-b575-428c-a9e9-5c739d83462b}, !- Inlet Port
  ;                                       !- Outlet Port

OS:Connection,
  {c0fa2f68-b575-428c-a9e9-5c739d83462b}, !- Handle
  {cabb9034-ac75-45de-a9b0-c640011359e5}, !- Name
  {4334a36b-e03a-4825-a34f-9dc1164c10c0}, !- Source Object
  11,                                     !- Outlet Port
  {6ef6cbe7-195a-4447-a2f7-4bd59236ad7d}, !- Target Object
  2;                                      !- Inlet Port

OS:PortList,
  {9ca3f606-0118-4ff0-bc6e-9ee2ae45de1e}, !- Handle
  {3b0d9f77-fae7-43bd-9f7c-9a331ef40086}, !- Name
  {4334a36b-e03a-4825-a34f-9dc1164c10c0}; !- HVAC Component

OS:PortList,
  {85ce741f-8652-45dc-990e-fad82e18f8c6}, !- Handle
  {9e54323a-b414-472b-b845-fe4764ce2f8c}, !- Name
  {4334a36b-e03a-4825-a34f-9dc1164c10c0}; !- HVAC Component

OS:PortList,
  {d60bba49-9108-4714-86b2-7b5dda298f4f}, !- Handle
  {9989e532-5fd1-4348-afd2-9f1e5b1804bf}, !- Name
  {4334a36b-e03a-4825-a34f-9dc1164c10c0}; !- HVAC Component

OS:Sizing:Zone,
  {f16c3fff-1abb-4376-bdfa-76f0dede76a7}, !- Handle
  {4334a36b-e03a-4825-a34f-9dc1164c10c0}, !- Zone or ZoneList Name
>>>>>>> 3c1d7324
  SupplyAirTemperature,                   !- Zone Cooling Design Supply Air Temperature Input Method
  14,                                     !- Zone Cooling Design Supply Air Temperature {C}
  11.11,                                  !- Zone Cooling Design Supply Air Temperature Difference {deltaC}
  SupplyAirTemperature,                   !- Zone Heating Design Supply Air Temperature Input Method
  40,                                     !- Zone Heating Design Supply Air Temperature {C}
  11.11,                                  !- Zone Heating Design Supply Air Temperature Difference {deltaC}
  0.0085,                                 !- Zone Cooling Design Supply Air Humidity Ratio {kg-H2O/kg-air}
  0.008,                                  !- Zone Heating Design Supply Air Humidity Ratio {kg-H2O/kg-air}
  ,                                       !- Zone Heating Sizing Factor
  ,                                       !- Zone Cooling Sizing Factor
  DesignDay,                              !- Cooling Design Air Flow Method
  ,                                       !- Cooling Design Air Flow Rate {m3/s}
  ,                                       !- Cooling Minimum Air Flow per Zone Floor Area {m3/s-m2}
  ,                                       !- Cooling Minimum Air Flow {m3/s}
  ,                                       !- Cooling Minimum Air Flow Fraction
  DesignDay,                              !- Heating Design Air Flow Method
  ,                                       !- Heating Design Air Flow Rate {m3/s}
  ,                                       !- Heating Maximum Air Flow per Zone Floor Area {m3/s-m2}
  ,                                       !- Heating Maximum Air Flow {m3/s}
  ,                                       !- Heating Maximum Air Flow Fraction
  ,                                       !- Design Zone Air Distribution Effectiveness in Cooling Mode
  ,                                       !- Design Zone Air Distribution Effectiveness in Heating Mode
  No,                                     !- Account for Dedicated Outdoor Air System
  NeutralSupplyAir,                       !- Dedicated Outdoor Air System Control Strategy
  autosize,                               !- Dedicated Outdoor Air Low Setpoint Temperature for Design {C}
  autosize;                               !- Dedicated Outdoor Air High Setpoint Temperature for Design {C}

OS:ZoneHVAC:EquipmentList,
<<<<<<< HEAD
  {3aa9f689-573d-41d1-8cf5-fb99500aac0b}, !- Handle
  Zone HVAC Equipment List 2,             !- Name
  {e433894e-2d68-4a1a-9ba0-69c812f6099f}; !- Thermal Zone

OS:SpaceType,
  {17430081-51e2-4d5f-91ff-1eb5e16493fd}, !- Handle
=======
  {534f9563-2c74-40b8-9c27-fd9c9c39937e}, !- Handle
  Zone HVAC Equipment List 2,             !- Name
  {4334a36b-e03a-4825-a34f-9dc1164c10c0}; !- Thermal Zone

OS:SpaceType,
  {80c61f89-0e59-4af1-890c-cf19df87e723}, !- Handle
>>>>>>> 3c1d7324
  Space Type 2,                           !- Name
  ,                                       !- Default Construction Set Name
  ,                                       !- Default Schedule Set Name
  ,                                       !- Group Rendering Name
  ,                                       !- Design Specification Outdoor Air Object Name
  ,                                       !- Standards Template
  ,                                       !- Standards Building Type
  unfinished attic;                       !- Standards Space Type

OS:BuildingUnit,
<<<<<<< HEAD
  {440088d0-2441-4179-b989-1b78c01bbca0}, !- Handle
=======
  {8f44add4-9c46-4b9b-ace5-27249baddf13}, !- Handle
>>>>>>> 3c1d7324
  unit 1,                                 !- Name
  ,                                       !- Rendering Color
  Residential;                            !- Building Unit Type

OS:AdditionalProperties,
<<<<<<< HEAD
  {81be9c2f-9d51-4b46-bad7-a9d957425988}, !- Handle
  {440088d0-2441-4179-b989-1b78c01bbca0}, !- Object Name
=======
  {1cdb86e0-4464-4161-84be-7c4289aeb858}, !- Handle
  {8f44add4-9c46-4b9b-ace5-27249baddf13}, !- Object Name
>>>>>>> 3c1d7324
  NumberOfBedrooms,                       !- Feature Name 1
  Integer,                                !- Feature Data Type 1
  3,                                      !- Feature Value 1
  NumberOfBathrooms,                      !- Feature Name 2
  Double,                                 !- Feature Data Type 2
  2,                                      !- Feature Value 2
  NumberOfOccupants,                      !- Feature Name 3
  Double,                                 !- Feature Data Type 3
  3.3900000000000001;                     !- Feature Value 3

OS:External:File,
<<<<<<< HEAD
  {81831b06-49a9-4c67-97ff-fdbbba0867dc}, !- Handle
=======
  {6c48e561-b014-4234-828c-0e2667c611d8}, !- Handle
>>>>>>> 3c1d7324
  8760.csv,                               !- Name
  8760.csv;                               !- File Name

OS:Schedule:Day,
<<<<<<< HEAD
  {487b8651-648f-4e8c-98e4-2cbff9bdb818}, !- Handle
=======
  {a8f6b3fb-8254-4657-9672-684e18f3196e}, !- Handle
>>>>>>> 3c1d7324
  Schedule Day 1,                         !- Name
  ,                                       !- Schedule Type Limits Name
  ,                                       !- Interpolate to Timestep
  24,                                     !- Hour 1
  0,                                      !- Minute 1
  0;                                      !- Value Until Time 1

OS:Schedule:Day,
<<<<<<< HEAD
  {b1375444-46a6-4755-8c2f-e0266cc1358b}, !- Handle
=======
  {a63ef0c7-8ab0-41f5-b34f-bc8756bc9b71}, !- Handle
>>>>>>> 3c1d7324
  Schedule Day 2,                         !- Name
  ,                                       !- Schedule Type Limits Name
  ,                                       !- Interpolate to Timestep
  24,                                     !- Hour 1
  0,                                      !- Minute 1
  1;                                      !- Value Until Time 1

OS:Schedule:File,
<<<<<<< HEAD
  {188aecac-95cf-4fdd-b0d3-e9a1f1651c56}, !- Handle
  occupants,                              !- Name
  {d8328ace-b95b-4030-96d5-569ff03bf7e3}, !- Schedule Type Limits Name
  {81831b06-49a9-4c67-97ff-fdbbba0867dc}, !- External File Name
=======
  {57d84658-2725-428d-a212-3d3dfe0d4c43}, !- Handle
  occupants,                              !- Name
  {487fcd7b-84cd-4dcb-87a1-cc6c6f00be44}, !- Schedule Type Limits Name
  {6c48e561-b014-4234-828c-0e2667c611d8}, !- External File Name
>>>>>>> 3c1d7324
  1,                                      !- Column Number
  1,                                      !- Rows to Skip at Top
  8760,                                   !- Number of Hours of Data
  ,                                       !- Column Separator
  ,                                       !- Interpolate to Timestep
  60;                                     !- Minutes per Item

OS:Schedule:Ruleset,
<<<<<<< HEAD
  {409bb5a8-d69d-439f-a2bc-9890d3b6e539}, !- Handle
  Schedule Ruleset 1,                     !- Name
  {b6bb63e3-c040-4256-b366-131afb0550eb}, !- Schedule Type Limits Name
  {a57bda4c-a4a3-4646-b8a0-6f1c04fee8d3}; !- Default Day Schedule Name

OS:Schedule:Day,
  {a57bda4c-a4a3-4646-b8a0-6f1c04fee8d3}, !- Handle
  Schedule Day 3,                         !- Name
  {b6bb63e3-c040-4256-b366-131afb0550eb}, !- Schedule Type Limits Name
=======
  {b3548ca8-0e14-4d20-b6f6-983bbe29faba}, !- Handle
  Schedule Ruleset 1,                     !- Name
  {ac1a5ac0-a251-4f91-8835-b2332aa4fef1}, !- Schedule Type Limits Name
  {c71940af-7f0c-4cf0-b2df-4338180effe0}; !- Default Day Schedule Name

OS:Schedule:Day,
  {c71940af-7f0c-4cf0-b2df-4338180effe0}, !- Handle
  Schedule Day 3,                         !- Name
  {ac1a5ac0-a251-4f91-8835-b2332aa4fef1}, !- Schedule Type Limits Name
>>>>>>> 3c1d7324
  ,                                       !- Interpolate to Timestep
  24,                                     !- Hour 1
  0,                                      !- Minute 1
  112.539290946133;                       !- Value Until Time 1

OS:People:Definition,
<<<<<<< HEAD
  {5e616870-012f-4c38-a7a5-3901833461ae}, !- Handle
=======
  {15b92e76-a96b-4a58-8daf-bdef7d0ae24d}, !- Handle
>>>>>>> 3c1d7324
  res occupants|living space,             !- Name
  People,                                 !- Number of People Calculation Method
  1.695,                                  !- Number of People {people}
  ,                                       !- People per Space Floor Area {person/m2}
  ,                                       !- Space Floor Area per Person {m2/person}
  0.319734,                               !- Fraction Radiant
  0.573,                                  !- Sensible Heat Fraction
  0,                                      !- Carbon Dioxide Generation Rate {m3/s-W}
  No,                                     !- Enable ASHRAE 55 Comfort Warnings
  ZoneAveraged;                           !- Mean Radiant Temperature Calculation Type

OS:People,
<<<<<<< HEAD
  {9ed13d02-4c4c-4264-a90d-820fa175c3e7}, !- Handle
  res occupants|living space,             !- Name
  {5e616870-012f-4c38-a7a5-3901833461ae}, !- People Definition Name
  {49a0969a-abc5-410c-958b-22805b1d3cbc}, !- Space or SpaceType Name
  {188aecac-95cf-4fdd-b0d3-e9a1f1651c56}, !- Number of People Schedule Name
  {409bb5a8-d69d-439f-a2bc-9890d3b6e539}, !- Activity Level Schedule Name
=======
  {0aa71855-125f-4499-92fb-cd485f3d9dac}, !- Handle
  res occupants|living space,             !- Name
  {15b92e76-a96b-4a58-8daf-bdef7d0ae24d}, !- People Definition Name
  {46e61949-372c-4063-884d-03fe4f610141}, !- Space or SpaceType Name
  {57d84658-2725-428d-a212-3d3dfe0d4c43}, !- Number of People Schedule Name
  {b3548ca8-0e14-4d20-b6f6-983bbe29faba}, !- Activity Level Schedule Name
>>>>>>> 3c1d7324
  ,                                       !- Surface Name/Angle Factor List Name
  ,                                       !- Work Efficiency Schedule Name
  ,                                       !- Clothing Insulation Schedule Name
  ,                                       !- Air Velocity Schedule Name
  1;                                      !- Multiplier

OS:ScheduleTypeLimits,
<<<<<<< HEAD
  {b6bb63e3-c040-4256-b366-131afb0550eb}, !- Handle
=======
  {ac1a5ac0-a251-4f91-8835-b2332aa4fef1}, !- Handle
>>>>>>> 3c1d7324
  ActivityLevel,                          !- Name
  0,                                      !- Lower Limit Value
  ,                                       !- Upper Limit Value
  Continuous,                             !- Numeric Type
  ActivityLevel;                          !- Unit Type

OS:ScheduleTypeLimits,
<<<<<<< HEAD
  {d8328ace-b95b-4030-96d5-569ff03bf7e3}, !- Handle
=======
  {487fcd7b-84cd-4dcb-87a1-cc6c6f00be44}, !- Handle
>>>>>>> 3c1d7324
  Fractional,                             !- Name
  0,                                      !- Lower Limit Value
  1,                                      !- Upper Limit Value
  Continuous;                             !- Numeric Type

OS:People:Definition,
<<<<<<< HEAD
  {cf1fea01-53f6-42b8-9bb2-7578e9f8775b}, !- Handle
=======
  {58574359-fc59-4a28-a93f-3ca4c58ddf5e}, !- Handle
>>>>>>> 3c1d7324
  res occupants|living space|story 2,     !- Name
  People,                                 !- Number of People Calculation Method
  1.695,                                  !- Number of People {people}
  ,                                       !- People per Space Floor Area {person/m2}
  ,                                       !- Space Floor Area per Person {m2/person}
  0.319734,                               !- Fraction Radiant
  0.573,                                  !- Sensible Heat Fraction
  0,                                      !- Carbon Dioxide Generation Rate {m3/s-W}
  No,                                     !- Enable ASHRAE 55 Comfort Warnings
  ZoneAveraged;                           !- Mean Radiant Temperature Calculation Type

OS:People,
<<<<<<< HEAD
  {6004af06-d41c-4527-884d-18fcb2a440a5}, !- Handle
  res occupants|living space|story 2,     !- Name
  {cf1fea01-53f6-42b8-9bb2-7578e9f8775b}, !- People Definition Name
  {18ffa219-fc05-4484-9062-2024bdad711c}, !- Space or SpaceType Name
  {188aecac-95cf-4fdd-b0d3-e9a1f1651c56}, !- Number of People Schedule Name
  {409bb5a8-d69d-439f-a2bc-9890d3b6e539}, !- Activity Level Schedule Name
=======
  {e02ce573-0db1-4cfc-a609-49cc138e9e6f}, !- Handle
  res occupants|living space|story 2,     !- Name
  {58574359-fc59-4a28-a93f-3ca4c58ddf5e}, !- People Definition Name
  {77283c65-eddb-4f4b-ad25-feb142f946af}, !- Space or SpaceType Name
  {57d84658-2725-428d-a212-3d3dfe0d4c43}, !- Number of People Schedule Name
  {b3548ca8-0e14-4d20-b6f6-983bbe29faba}, !- Activity Level Schedule Name
>>>>>>> 3c1d7324
  ,                                       !- Surface Name/Angle Factor List Name
  ,                                       !- Work Efficiency Schedule Name
  ,                                       !- Clothing Insulation Schedule Name
  ,                                       !- Air Velocity Schedule Name
  1;                                      !- Multiplier
<|MERGE_RESOLUTION|>--- conflicted
+++ resolved
@@ -1,73 +1,41 @@
 !- NOTE: Auto-generated from /test/osw_files/SFA_10units_2story_SL_UA_3Beds_2Baths_Denver_HasRearUnits.osw
 
 OS:Version,
-<<<<<<< HEAD
-  {4aa99c5c-03af-4e8d-a06d-b1af288a39ee}, !- Handle
+  {b926dabc-f05a-4e3f-a52d-71fcfbe1b351}, !- Handle
   2.9.1;                                  !- Version Identifier
 
 OS:SimulationControl,
-  {34389325-feb8-487d-82e4-5c8f8d1f5b97}, !- Handle
-=======
-  {a5ad3daa-718a-44e6-907f-3cd92dd0530f}, !- Handle
-  2.9.0;                                  !- Version Identifier
-
-OS:SimulationControl,
-  {e3c76844-0e4c-4eb0-bb43-7d34f3af067c}, !- Handle
->>>>>>> 3c1d7324
+  {e9ee7048-4ffb-43e1-b83b-dc0f62dd900e}, !- Handle
   ,                                       !- Do Zone Sizing Calculation
   ,                                       !- Do System Sizing Calculation
   ,                                       !- Do Plant Sizing Calculation
   No;                                     !- Run Simulation for Sizing Periods
 
 OS:Timestep,
-<<<<<<< HEAD
-  {e2112dab-0704-4d15-b39c-10f3e8e41500}, !- Handle
+  {bd7cdb5d-5eb3-4b27-bf20-566754a7f62b}, !- Handle
   6;                                      !- Number of Timesteps per Hour
 
 OS:ShadowCalculation,
-  {641ee6e7-9eb5-414d-ad2c-af4a2f932341}, !- Handle
-=======
-  {650f3c67-c73a-4f19-8277-4ff78704abc8}, !- Handle
-  6;                                      !- Number of Timesteps per Hour
-
-OS:ShadowCalculation,
-  {4af5309c-0f34-4bf4-97a7-af61c7e40af9}, !- Handle
->>>>>>> 3c1d7324
+  {4d7a65a9-5e7b-460c-8fe4-41fe6da9fb8e}, !- Handle
   20,                                     !- Calculation Frequency
   200;                                    !- Maximum Figures in Shadow Overlap Calculations
 
 OS:SurfaceConvectionAlgorithm:Outside,
-<<<<<<< HEAD
-  {c8059b50-e649-4c71-b90e-8f3c367112e8}, !- Handle
+  {fce72281-5472-4124-a6f6-4b3624f8927f}, !- Handle
   DOE-2;                                  !- Algorithm
 
 OS:SurfaceConvectionAlgorithm:Inside,
-  {ad06b1b4-3964-42e6-9fcd-ef8a4befb556}, !- Handle
+  {8f60a77d-d575-4145-824b-975e4aab6419}, !- Handle
   TARP;                                   !- Algorithm
 
 OS:ZoneCapacitanceMultiplier:ResearchSpecial,
-  {4d57077d-f101-44a4-99a5-df53f36e2549}, !- Handle
-=======
-  {4768d88f-782c-4dfe-9b2b-07fb6bd45a76}, !- Handle
-  DOE-2;                                  !- Algorithm
-
-OS:SurfaceConvectionAlgorithm:Inside,
-  {b6063870-803e-4b33-98a4-95873e2587b4}, !- Handle
-  TARP;                                   !- Algorithm
-
-OS:ZoneCapacitanceMultiplier:ResearchSpecial,
-  {b7765f07-dde0-4b50-a3b5-87e4e7c6a387}, !- Handle
->>>>>>> 3c1d7324
+  {ff75def5-8e2a-4df1-935f-69895535c208}, !- Handle
   ,                                       !- Temperature Capacity Multiplier
   15,                                     !- Humidity Capacity Multiplier
   ;                                       !- Carbon Dioxide Capacity Multiplier
 
 OS:RunPeriod,
-<<<<<<< HEAD
-  {3a82b910-27ad-4330-ade3-c804889a9bc3}, !- Handle
-=======
-  {54604292-c328-4bd5-8cd6-236bacf67d5e}, !- Handle
->>>>>>> 3c1d7324
+  {da2c0d01-5e9d-49ca-8650-c770a935c1a5}, !- Handle
   Run Period 1,                           !- Name
   1,                                      !- Begin Month
   1,                                      !- Begin Day of Month
@@ -81,21 +49,13 @@
   ;                                       !- Number of Times Runperiod to be Repeated
 
 OS:YearDescription,
-<<<<<<< HEAD
-  {64208684-9b87-4fdc-b4c6-2d4b6803aad5}, !- Handle
-=======
-  {a2a7c2c8-3771-41a0-9010-9026829f371b}, !- Handle
->>>>>>> 3c1d7324
+  {7ae51306-9e4f-46fc-b45e-eacf0935e464}, !- Handle
   2007,                                   !- Calendar Year
   ,                                       !- Day of Week for Start Day
   ;                                       !- Is Leap Year
 
 OS:WeatherFile,
-<<<<<<< HEAD
-  {83cdabc0-ffb2-46a3-83b8-90e91b1fc488}, !- Handle
-=======
-  {23e3f19f-9978-44fe-941b-2f25d6f98bb8}, !- Handle
->>>>>>> 3c1d7324
+  {c0decc49-e695-4302-8e2d-cc4186ddc032}, !- Handle
   Denver Intl Ap,                         !- City
   CO,                                     !- State Province Region
   USA,                                    !- Country
@@ -109,13 +69,8 @@
   E23378AA;                               !- Checksum
 
 OS:AdditionalProperties,
-<<<<<<< HEAD
-  {9fe08224-7b77-4aff-98c4-af0999602130}, !- Handle
-  {83cdabc0-ffb2-46a3-83b8-90e91b1fc488}, !- Object Name
-=======
-  {59db2ab5-4491-43c8-81de-14c094d71ef8}, !- Handle
-  {23e3f19f-9978-44fe-941b-2f25d6f98bb8}, !- Object Name
->>>>>>> 3c1d7324
+  {dad7f58e-5310-4eda-9ebd-4d5ffc7a7d67}, !- Handle
+  {c0decc49-e695-4302-8e2d-cc4186ddc032}, !- Object Name
   EPWHeaderCity,                          !- Feature Name 1
   String,                                 !- Feature Data Type 1
   Denver Intl Ap,                         !- Feature Value 1
@@ -223,11 +178,7 @@
   84;                                     !- Feature Value 35
 
 OS:Site,
-<<<<<<< HEAD
-  {be2bb93d-e386-4d27-901f-fa8b240e4c21}, !- Handle
-=======
-  {d3098a2b-75af-492b-ab4f-dca944fbc454}, !- Handle
->>>>>>> 3c1d7324
+  {2f050f6a-92c7-4e38-9449-003d3e8250d8}, !- Handle
   Denver Intl Ap_CO_USA,                  !- Name
   39.83,                                  !- Latitude {deg}
   -104.65,                                !- Longitude {deg}
@@ -236,11 +187,7 @@
   ;                                       !- Terrain
 
 OS:ClimateZones,
-<<<<<<< HEAD
-  {b5b6a05c-6f39-495c-a69a-deeacd84e116}, !- Handle
-=======
-  {edf9edd0-e75c-4792-9e7c-40a38b9644a1}, !- Handle
->>>>>>> 3c1d7324
+  {0c3ec09b-e9f5-4ec2-a830-e1d082310fa5}, !- Handle
   ,                                       !- Active Institution
   ,                                       !- Active Year
   ,                                       !- Climate Zone Institution Name 1
@@ -253,31 +200,19 @@
   Cold;                                   !- Climate Zone Value 2
 
 OS:Site:WaterMainsTemperature,
-<<<<<<< HEAD
-  {a83be13e-8a75-4b71-b61a-6329b1a8ca57}, !- Handle
-=======
-  {3e4958e7-aa0d-464c-b9c1-7183ebf5e7ea}, !- Handle
->>>>>>> 3c1d7324
+  {b6833868-490d-44e0-83b6-e6d94f814464}, !- Handle
   Correlation,                            !- Calculation Method
   ,                                       !- Temperature Schedule Name
   10.8753424657535,                       !- Annual Average Outdoor Air Temperature {C}
   23.1524007936508;                       !- Maximum Difference In Monthly Average Outdoor Air Temperatures {deltaC}
 
 OS:RunPeriodControl:DaylightSavingTime,
-<<<<<<< HEAD
-  {99f4410e-c8a6-4a65-bcd0-7b9058706c1f}, !- Handle
-=======
-  {fa4c3b4b-9ccf-45cc-9658-5ef3b8f5c041}, !- Handle
->>>>>>> 3c1d7324
+  {83e8e697-e0ee-4b5c-9fd9-59952d587e1c}, !- Handle
   3/12,                                   !- Start Date
   11/5;                                   !- End Date
 
 OS:Site:GroundTemperature:Deep,
-<<<<<<< HEAD
-  {e5341225-5b6a-4b7d-8bc9-bf5ce1827a0b}, !- Handle
-=======
-  {85dbfb81-5451-4428-889d-cb8b93e5014b}, !- Handle
->>>>>>> 3c1d7324
+  {bc1f17f9-0758-4b89-bc69-313477b407a6}, !- Handle
   10.8753424657535,                       !- January Deep Ground Temperature {C}
   10.8753424657535,                       !- February Deep Ground Temperature {C}
   10.8753424657535,                       !- March Deep Ground Temperature {C}
@@ -292,11 +227,7 @@
   10.8753424657535;                       !- December Deep Ground Temperature {C}
 
 OS:Building,
-<<<<<<< HEAD
-  {32be15fa-6bfc-4dba-8c20-320e314c0812}, !- Handle
-=======
-  {655a997a-1903-43fb-abcd-6eddb9abd2b5}, !- Handle
->>>>>>> 3c1d7324
+  {5e0f2a4e-5458-4177-8a62-66d4c0bfb2d1}, !- Handle
   Building 1,                             !- Name
   ,                                       !- Building Sector Type
   180,                                    !- North Axis {deg}
@@ -311,13 +242,8 @@
   10;                                     !- Standards Number of Living Units
 
 OS:AdditionalProperties,
-<<<<<<< HEAD
-  {560c1d98-ff23-4e49-974f-4e13f115a12f}, !- Handle
-  {32be15fa-6bfc-4dba-8c20-320e314c0812}, !- Object Name
-=======
-  {cdc0f90e-75d5-4710-969c-92cbf337c49c}, !- Handle
-  {655a997a-1903-43fb-abcd-6eddb9abd2b5}, !- Object Name
->>>>>>> 3c1d7324
+  {cfe06474-feac-495e-b50e-1281778a0484}, !- Handle
+  {5e0f2a4e-5458-4177-8a62-66d4c0bfb2d1}, !- Object Name
   num_units,                              !- Feature Name 1
   Integer,                                !- Feature Data Type 1
   10,                                     !- Feature Value 1
@@ -332,11 +258,7 @@
   2;                                      !- Feature Value 4
 
 OS:ThermalZone,
-<<<<<<< HEAD
-  {e91b4c31-955b-4acd-8f75-e0afe658ab4f}, !- Handle
-=======
-  {6e5de0a8-c970-4157-b048-41020324b54f}, !- Handle
->>>>>>> 3c1d7324
+  {bd8d4041-fd83-4df8-b78b-cabcada8c19e}, !- Handle
   living zone,                            !- Name
   ,                                       !- Multiplier
   ,                                       !- Ceiling Height {m}
@@ -345,17 +267,10 @@
   ,                                       !- Zone Inside Convection Algorithm
   ,                                       !- Zone Outside Convection Algorithm
   ,                                       !- Zone Conditioning Equipment List Name
-<<<<<<< HEAD
-  {2a1cd0d7-11d7-4847-96b2-91382a8d6afd}, !- Zone Air Inlet Port List
-  {013100c2-790f-4bb4-a113-d5314cda3e62}, !- Zone Air Exhaust Port List
-  {56c9c35d-8e56-4ee7-924c-bd6eddbc7a4f}, !- Zone Air Node Name
-  {e77b6bae-622a-4ea2-a3f9-2b5eec48f8b1}, !- Zone Return Air Port List
-=======
-  {8cc16e2d-cb7b-4630-8004-0eef5df1dd0c}, !- Zone Air Inlet Port List
-  {a2f1629d-9beb-4de0-ae0c-8713b464d58e}, !- Zone Air Exhaust Port List
-  {70ff2d96-c8e0-426f-80ba-847f8912d3c4}, !- Zone Air Node Name
-  {9e601f2e-a07f-4545-a248-5e544a20ca86}, !- Zone Return Air Port List
->>>>>>> 3c1d7324
+  {c6d027d1-1dfb-47f6-9ddc-6cbaa1baea66}, !- Zone Air Inlet Port List
+  {6a4cd3d7-99b8-462f-a6fe-8cb7a2cbaa11}, !- Zone Air Exhaust Port List
+  {479b96be-9b12-46b5-acc2-d4521d7a3da9}, !- Zone Air Node Name
+  {c545c8c6-1a3a-4308-82d7-fce937dabe99}, !- Zone Return Air Port List
   ,                                       !- Primary Daylighting Control Name
   ,                                       !- Fraction of Zone Controlled by Primary Daylighting Control
   ,                                       !- Secondary Daylighting Control Name
@@ -366,71 +281,37 @@
   No;                                     !- Use Ideal Air Loads
 
 OS:Node,
-<<<<<<< HEAD
-  {2136cb7b-67ad-4d45-a492-ed1810c281f9}, !- Handle
+  {13fd698f-2d13-4e50-9e0a-3fc2deac9152}, !- Handle
   Node 1,                                 !- Name
-  {56c9c35d-8e56-4ee7-924c-bd6eddbc7a4f}, !- Inlet Port
+  {479b96be-9b12-46b5-acc2-d4521d7a3da9}, !- Inlet Port
   ;                                       !- Outlet Port
 
 OS:Connection,
-  {56c9c35d-8e56-4ee7-924c-bd6eddbc7a4f}, !- Handle
-  {09e46db7-5b94-4abf-967a-1d73a22c818a}, !- Name
-  {e91b4c31-955b-4acd-8f75-e0afe658ab4f}, !- Source Object
+  {479b96be-9b12-46b5-acc2-d4521d7a3da9}, !- Handle
+  {704882c5-8bf8-4838-8706-63efa3896855}, !- Name
+  {bd8d4041-fd83-4df8-b78b-cabcada8c19e}, !- Source Object
   11,                                     !- Outlet Port
-  {2136cb7b-67ad-4d45-a492-ed1810c281f9}, !- Target Object
+  {13fd698f-2d13-4e50-9e0a-3fc2deac9152}, !- Target Object
   2;                                      !- Inlet Port
 
 OS:PortList,
-  {2a1cd0d7-11d7-4847-96b2-91382a8d6afd}, !- Handle
-  {a47158fb-74e4-4f14-90f0-66f5a3bf25eb}, !- Name
-  {e91b4c31-955b-4acd-8f75-e0afe658ab4f}; !- HVAC Component
+  {c6d027d1-1dfb-47f6-9ddc-6cbaa1baea66}, !- Handle
+  {96791e42-94f3-4870-af4b-fb6a362dbdfc}, !- Name
+  {bd8d4041-fd83-4df8-b78b-cabcada8c19e}; !- HVAC Component
 
 OS:PortList,
-  {013100c2-790f-4bb4-a113-d5314cda3e62}, !- Handle
-  {359582b8-2a60-436d-91cc-66f42e28b4ba}, !- Name
-  {e91b4c31-955b-4acd-8f75-e0afe658ab4f}; !- HVAC Component
+  {6a4cd3d7-99b8-462f-a6fe-8cb7a2cbaa11}, !- Handle
+  {d51c87dc-2164-4fd0-9bd5-57da53ba830b}, !- Name
+  {bd8d4041-fd83-4df8-b78b-cabcada8c19e}; !- HVAC Component
 
 OS:PortList,
-  {e77b6bae-622a-4ea2-a3f9-2b5eec48f8b1}, !- Handle
-  {ca3ed15e-b7ea-4a71-ac8a-f12a102e2305}, !- Name
-  {e91b4c31-955b-4acd-8f75-e0afe658ab4f}; !- HVAC Component
+  {c545c8c6-1a3a-4308-82d7-fce937dabe99}, !- Handle
+  {54c7ca42-39c3-4cc5-9ee7-c338a186166c}, !- Name
+  {bd8d4041-fd83-4df8-b78b-cabcada8c19e}; !- HVAC Component
 
 OS:Sizing:Zone,
-  {b323ac37-0bc6-4028-87f2-494ad5b67308}, !- Handle
-  {e91b4c31-955b-4acd-8f75-e0afe658ab4f}, !- Zone or ZoneList Name
-=======
-  {213f3e7c-9070-4f43-9fd1-46d328a1f43b}, !- Handle
-  Node 1,                                 !- Name
-  {70ff2d96-c8e0-426f-80ba-847f8912d3c4}, !- Inlet Port
-  ;                                       !- Outlet Port
-
-OS:Connection,
-  {70ff2d96-c8e0-426f-80ba-847f8912d3c4}, !- Handle
-  {b2dfe5cb-81ab-496a-8a74-cacf9019780e}, !- Name
-  {6e5de0a8-c970-4157-b048-41020324b54f}, !- Source Object
-  11,                                     !- Outlet Port
-  {213f3e7c-9070-4f43-9fd1-46d328a1f43b}, !- Target Object
-  2;                                      !- Inlet Port
-
-OS:PortList,
-  {8cc16e2d-cb7b-4630-8004-0eef5df1dd0c}, !- Handle
-  {9d7121bc-8924-4878-b4a6-495adc4682d6}, !- Name
-  {6e5de0a8-c970-4157-b048-41020324b54f}; !- HVAC Component
-
-OS:PortList,
-  {a2f1629d-9beb-4de0-ae0c-8713b464d58e}, !- Handle
-  {77480184-0d8c-4ce9-bf2d-ed84f4116b45}, !- Name
-  {6e5de0a8-c970-4157-b048-41020324b54f}; !- HVAC Component
-
-OS:PortList,
-  {9e601f2e-a07f-4545-a248-5e544a20ca86}, !- Handle
-  {b419638c-4cd8-4d31-9266-1f412ce4ce66}, !- Name
-  {6e5de0a8-c970-4157-b048-41020324b54f}; !- HVAC Component
-
-OS:Sizing:Zone,
-  {15c798b4-f0bf-4485-b0ec-980ab9d678c4}, !- Handle
-  {6e5de0a8-c970-4157-b048-41020324b54f}, !- Zone or ZoneList Name
->>>>>>> 3c1d7324
+  {4100fd33-07e4-461d-90cd-a90e37165a0c}, !- Handle
+  {bd8d4041-fd83-4df8-b78b-cabcada8c19e}, !- Zone or ZoneList Name
   SupplyAirTemperature,                   !- Zone Cooling Design Supply Air Temperature Input Method
   14,                                     !- Zone Cooling Design Supply Air Temperature {C}
   11.11,                                  !- Zone Cooling Design Supply Air Temperature Difference {deltaC}
@@ -459,25 +340,14 @@
   autosize;                               !- Dedicated Outdoor Air High Setpoint Temperature for Design {C}
 
 OS:ZoneHVAC:EquipmentList,
-<<<<<<< HEAD
-  {ed5bd691-4fd1-45b1-bb7d-78ff889d62bf}, !- Handle
+  {0f6c99d2-3043-4a2d-9dcd-4c27ff3bdc54}, !- Handle
   Zone HVAC Equipment List 1,             !- Name
-  {e91b4c31-955b-4acd-8f75-e0afe658ab4f}; !- Thermal Zone
+  {bd8d4041-fd83-4df8-b78b-cabcada8c19e}; !- Thermal Zone
 
 OS:Space,
-  {49a0969a-abc5-410c-958b-22805b1d3cbc}, !- Handle
+  {833e187a-01da-43e3-99b7-4fdd5eb8bf6b}, !- Handle
   living space,                           !- Name
-  {be590ca7-a31b-4c40-9f08-01c465fcd96a}, !- Space Type Name
-=======
-  {34a88150-3ddf-4752-8f42-7436892f41a3}, !- Handle
-  Zone HVAC Equipment List 1,             !- Name
-  {6e5de0a8-c970-4157-b048-41020324b54f}; !- Thermal Zone
-
-OS:Space,
-  {46e61949-372c-4063-884d-03fe4f610141}, !- Handle
-  living space,                           !- Name
-  {5076a7e4-0079-427e-941d-76faf9e3a682}, !- Space Type Name
->>>>>>> 3c1d7324
+  {7a6d97c9-8b9f-4f52-b925-6a109a3d92ec}, !- Space Type Name
   ,                                       !- Default Construction Set Name
   ,                                       !- Default Schedule Set Name
   ,                                       !- Direction of Relative North {deg}
@@ -485,31 +355,17 @@
   ,                                       !- Y Origin {m}
   ,                                       !- Z Origin {m}
   ,                                       !- Building Story Name
-<<<<<<< HEAD
-  {e91b4c31-955b-4acd-8f75-e0afe658ab4f}, !- Thermal Zone Name
+  {bd8d4041-fd83-4df8-b78b-cabcada8c19e}, !- Thermal Zone Name
   ,                                       !- Part of Total Floor Area
   ,                                       !- Design Specification Outdoor Air Object Name
-  {440088d0-2441-4179-b989-1b78c01bbca0}; !- Building Unit Name
-
-OS:Surface,
-  {8127cee5-7f06-4151-a615-45ea84919a1b}, !- Handle
+  {2d5b9463-1e35-46ec-8ce2-d07397f101ef}; !- Building Unit Name
+
+OS:Surface,
+  {3b006ece-37a4-40d8-a450-82192b8d4e5a}, !- Handle
   Surface 1,                              !- Name
   Floor,                                  !- Surface Type
   ,                                       !- Construction Name
-  {49a0969a-abc5-410c-958b-22805b1d3cbc}, !- Space Name
-=======
-  {6e5de0a8-c970-4157-b048-41020324b54f}, !- Thermal Zone Name
-  ,                                       !- Part of Total Floor Area
-  ,                                       !- Design Specification Outdoor Air Object Name
-  {8f44add4-9c46-4b9b-ace5-27249baddf13}; !- Building Unit Name
-
-OS:Surface,
-  {b9aee77f-a647-439f-980e-27944e598de2}, !- Handle
-  Surface 1,                              !- Name
-  Floor,                                  !- Surface Type
-  ,                                       !- Construction Name
-  {46e61949-372c-4063-884d-03fe4f610141}, !- Space Name
->>>>>>> 3c1d7324
+  {833e187a-01da-43e3-99b7-4fdd5eb8bf6b}, !- Space Name
   Foundation,                             !- Outside Boundary Condition
   ,                                       !- Outside Boundary Condition Object
   NoSun,                                  !- Sun Exposure
@@ -522,19 +378,11 @@
   4.572, -9.144, 0;                       !- X,Y,Z Vertex 4 {m}
 
 OS:Surface,
-<<<<<<< HEAD
-  {53f5ba3e-1d17-49e3-b9c4-369ecdca1e56}, !- Handle
+  {7c4abe25-d1e2-4819-9d37-1de506dfec40}, !- Handle
   Surface 2,                              !- Name
   Wall,                                   !- Surface Type
   ,                                       !- Construction Name
-  {49a0969a-abc5-410c-958b-22805b1d3cbc}, !- Space Name
-=======
-  {d57f279f-023c-49b3-be05-3991e0a4832c}, !- Handle
-  Surface 2,                              !- Name
-  Wall,                                   !- Surface Type
-  ,                                       !- Construction Name
-  {46e61949-372c-4063-884d-03fe4f610141}, !- Space Name
->>>>>>> 3c1d7324
+  {833e187a-01da-43e3-99b7-4fdd5eb8bf6b}, !- Space Name
   Outdoors,                               !- Outside Boundary Condition
   ,                                       !- Outside Boundary Condition Object
   SunExposed,                             !- Sun Exposure
@@ -547,19 +395,11 @@
   0, -9.144, 2.4384;                      !- X,Y,Z Vertex 4 {m}
 
 OS:Surface,
-<<<<<<< HEAD
-  {cd6d4c62-59c5-4913-a294-cf2dd1499ea6}, !- Handle
+  {b10271c5-dea2-417e-8970-1845190a6e74}, !- Handle
   Surface 3,                              !- Name
   Wall,                                   !- Surface Type
   ,                                       !- Construction Name
-  {49a0969a-abc5-410c-958b-22805b1d3cbc}, !- Space Name
-=======
-  {3b20ce13-e383-49fe-b87d-3476c745c994}, !- Handle
-  Surface 3,                              !- Name
-  Wall,                                   !- Surface Type
-  ,                                       !- Construction Name
-  {46e61949-372c-4063-884d-03fe4f610141}, !- Space Name
->>>>>>> 3c1d7324
+  {833e187a-01da-43e3-99b7-4fdd5eb8bf6b}, !- Space Name
   Adiabatic,                              !- Outside Boundary Condition
   ,                                       !- Outside Boundary Condition Object
   NoSun,                                  !- Sun Exposure
@@ -572,19 +412,11 @@
   0, 0, 2.4384;                           !- X,Y,Z Vertex 4 {m}
 
 OS:Surface,
-<<<<<<< HEAD
-  {d6c7fb22-929a-42ae-97d6-61b23190b9b5}, !- Handle
+  {9824ef91-6239-4fd8-890f-72dddbb105f0}, !- Handle
   Surface 4,                              !- Name
   Wall,                                   !- Surface Type
   ,                                       !- Construction Name
-  {49a0969a-abc5-410c-958b-22805b1d3cbc}, !- Space Name
-=======
-  {0c44177f-02ee-4f4d-82db-d882ed566576}, !- Handle
-  Surface 4,                              !- Name
-  Wall,                                   !- Surface Type
-  ,                                       !- Construction Name
-  {46e61949-372c-4063-884d-03fe4f610141}, !- Space Name
->>>>>>> 3c1d7324
+  {833e187a-01da-43e3-99b7-4fdd5eb8bf6b}, !- Space Name
   Adiabatic,                              !- Outside Boundary Condition
   ,                                       !- Outside Boundary Condition Object
   NoSun,                                  !- Sun Exposure
@@ -597,19 +429,11 @@
   4.572, 0, 2.4384;                       !- X,Y,Z Vertex 4 {m}
 
 OS:Surface,
-<<<<<<< HEAD
-  {2f169c45-2a09-4597-9ed6-2f67a9d11a82}, !- Handle
+  {6733c4d0-f81a-4ad1-a9a1-2c1f08a00fad}, !- Handle
   Surface 5,                              !- Name
   Wall,                                   !- Surface Type
   ,                                       !- Construction Name
-  {49a0969a-abc5-410c-958b-22805b1d3cbc}, !- Space Name
-=======
-  {e1500628-d61b-4a6f-b954-dbb193e09ff6}, !- Handle
-  Surface 5,                              !- Name
-  Wall,                                   !- Surface Type
-  ,                                       !- Construction Name
-  {46e61949-372c-4063-884d-03fe4f610141}, !- Space Name
->>>>>>> 3c1d7324
+  {833e187a-01da-43e3-99b7-4fdd5eb8bf6b}, !- Space Name
   Outdoors,                               !- Outside Boundary Condition
   ,                                       !- Outside Boundary Condition Object
   SunExposed,                             !- Sun Exposure
@@ -622,23 +446,13 @@
   4.572, -9.144, 2.4384;                  !- X,Y,Z Vertex 4 {m}
 
 OS:Surface,
-<<<<<<< HEAD
-  {4613bc9d-a1f9-4e0c-8020-6a38f46ec0f2}, !- Handle
+  {66eb9713-9a41-4a10-b4ad-7bf03cfeee87}, !- Handle
   Surface 6,                              !- Name
   RoofCeiling,                            !- Surface Type
   ,                                       !- Construction Name
-  {49a0969a-abc5-410c-958b-22805b1d3cbc}, !- Space Name
+  {833e187a-01da-43e3-99b7-4fdd5eb8bf6b}, !- Space Name
   Surface,                                !- Outside Boundary Condition
-  {01e0a45d-2dd7-4f38-bb27-43baee217f45}, !- Outside Boundary Condition Object
-=======
-  {09a6082f-a522-4a31-abc8-3401521e5212}, !- Handle
-  Surface 6,                              !- Name
-  RoofCeiling,                            !- Surface Type
-  ,                                       !- Construction Name
-  {46e61949-372c-4063-884d-03fe4f610141}, !- Space Name
-  Surface,                                !- Outside Boundary Condition
-  {4df89a36-3817-4d3e-9b06-48128b47ec57}, !- Outside Boundary Condition Object
->>>>>>> 3c1d7324
+  {3c493b06-10c0-45f7-aed5-824a16c27115}, !- Outside Boundary Condition Object
   NoSun,                                  !- Sun Exposure
   NoWind,                                 !- Wind Exposure
   ,                                       !- View Factor to Ground
@@ -649,11 +463,7 @@
   0, -9.144, 2.4384;                      !- X,Y,Z Vertex 4 {m}
 
 OS:SpaceType,
-<<<<<<< HEAD
-  {be590ca7-a31b-4c40-9f08-01c465fcd96a}, !- Handle
-=======
-  {5076a7e4-0079-427e-941d-76faf9e3a682}, !- Handle
->>>>>>> 3c1d7324
+  {7a6d97c9-8b9f-4f52-b925-6a109a3d92ec}, !- Handle
   Space Type 1,                           !- Name
   ,                                       !- Default Construction Set Name
   ,                                       !- Default Schedule Set Name
@@ -664,15 +474,9 @@
   living;                                 !- Standards Space Type
 
 OS:Space,
-<<<<<<< HEAD
-  {18ffa219-fc05-4484-9062-2024bdad711c}, !- Handle
+  {5ab24f5e-f12e-439d-bd30-04571e253ec1}, !- Handle
   living space|story 2,                   !- Name
-  {be590ca7-a31b-4c40-9f08-01c465fcd96a}, !- Space Type Name
-=======
-  {77283c65-eddb-4f4b-ad25-feb142f946af}, !- Handle
-  living space|story 2,                   !- Name
-  {5076a7e4-0079-427e-941d-76faf9e3a682}, !- Space Type Name
->>>>>>> 3c1d7324
+  {7a6d97c9-8b9f-4f52-b925-6a109a3d92ec}, !- Space Type Name
   ,                                       !- Default Construction Set Name
   ,                                       !- Default Schedule Set Name
   -0,                                     !- Direction of Relative North {deg}
@@ -680,28 +484,34 @@
   0,                                      !- Y Origin {m}
   2.4384,                                 !- Z Origin {m}
   ,                                       !- Building Story Name
-<<<<<<< HEAD
-  {e91b4c31-955b-4acd-8f75-e0afe658ab4f}, !- Thermal Zone Name
+  {bd8d4041-fd83-4df8-b78b-cabcada8c19e}, !- Thermal Zone Name
   ,                                       !- Part of Total Floor Area
   ,                                       !- Design Specification Outdoor Air Object Name
-  {440088d0-2441-4179-b989-1b78c01bbca0}; !- Building Unit Name
-
-OS:Surface,
-  {3a2c3565-486c-4e6b-8b6a-8c49d70c9d6d}, !- Handle
-=======
-  {6e5de0a8-c970-4157-b048-41020324b54f}, !- Thermal Zone Name
-  ,                                       !- Part of Total Floor Area
-  ,                                       !- Design Specification Outdoor Air Object Name
-  {8f44add4-9c46-4b9b-ace5-27249baddf13}; !- Building Unit Name
-
-OS:Surface,
-  {4df89a36-3817-4d3e-9b06-48128b47ec57}, !- Handle
->>>>>>> 3c1d7324
+  {2d5b9463-1e35-46ec-8ce2-d07397f101ef}; !- Building Unit Name
+
+OS:Surface,
+  {eaf40127-a862-43f4-8633-0d1e79bf51a1}, !- Handle
   Surface 7,                              !- Name
-  Floor,                                  !- Surface Type
-  ,                                       !- Construction Name
-<<<<<<< HEAD
-  {18ffa219-fc05-4484-9062-2024bdad711c}, !- Space Name
+  Wall,                                   !- Surface Type
+  ,                                       !- Construction Name
+  {5ab24f5e-f12e-439d-bd30-04571e253ec1}, !- Space Name
+  Outdoors,                               !- Outside Boundary Condition
+  ,                                       !- Outside Boundary Condition Object
+  SunExposed,                             !- Sun Exposure
+  WindExposed,                            !- Wind Exposure
+  ,                                       !- View Factor to Ground
+  ,                                       !- Number of Vertices
+  0, 0, 2.4384,                           !- X,Y,Z Vertex 1 {m}
+  0, 0, 0,                                !- X,Y,Z Vertex 2 {m}
+  0, -9.144, 0,                           !- X,Y,Z Vertex 3 {m}
+  0, -9.144, 2.4384;                      !- X,Y,Z Vertex 4 {m}
+
+OS:Surface,
+  {8e29c014-bb35-4d74-9f03-36c3426f22ec}, !- Handle
+  Surface 8,                              !- Name
+  Wall,                                   !- Surface Type
+  ,                                       !- Construction Name
+  {5ab24f5e-f12e-439d-bd30-04571e253ec1}, !- Space Name
   Outdoors,                               !- Outside Boundary Condition
   ,                                       !- Outside Boundary Condition Object
   SunExposed,                             !- Sun Exposure
@@ -714,15 +524,30 @@
   4.572, -9.144, 2.4384;                  !- X,Y,Z Vertex 4 {m}
 
 OS:Surface,
-  {37a4ce25-9226-4854-bdcb-1a5146c313b9}, !- Handle
-  Surface 8,                              !- Name
-  Wall,                                   !- Surface Type
-  ,                                       !- Construction Name
-  {18ffa219-fc05-4484-9062-2024bdad711c}, !- Space Name
-=======
-  {77283c65-eddb-4f4b-ad25-feb142f946af}, !- Space Name
+  {a7fb1afb-91a2-46a3-8756-0c0deaee2dd5}, !- Handle
+  Surface 9,                              !- Name
+  RoofCeiling,                            !- Surface Type
+  ,                                       !- Construction Name
+  {5ab24f5e-f12e-439d-bd30-04571e253ec1}, !- Space Name
   Surface,                                !- Outside Boundary Condition
-  {09a6082f-a522-4a31-abc8-3401521e5212}, !- Outside Boundary Condition Object
+  {13e06496-9539-466d-ada5-44fd8c69b466}, !- Outside Boundary Condition Object
+  NoSun,                                  !- Sun Exposure
+  NoWind,                                 !- Wind Exposure
+  ,                                       !- View Factor to Ground
+  ,                                       !- Number of Vertices
+  4.572, -9.144, 2.4384,                  !- X,Y,Z Vertex 1 {m}
+  4.572, 0, 2.4384,                       !- X,Y,Z Vertex 2 {m}
+  0, 0, 2.4384,                           !- X,Y,Z Vertex 3 {m}
+  0, -9.144, 2.4384;                      !- X,Y,Z Vertex 4 {m}
+
+OS:Surface,
+  {3c493b06-10c0-45f7-aed5-824a16c27115}, !- Handle
+  Surface 10,                             !- Name
+  Floor,                                  !- Surface Type
+  ,                                       !- Construction Name
+  {5ab24f5e-f12e-439d-bd30-04571e253ec1}, !- Space Name
+  Surface,                                !- Outside Boundary Condition
+  {66eb9713-9a41-4a10-b4ad-7bf03cfeee87}, !- Outside Boundary Condition Object
   NoSun,                                  !- Sun Exposure
   NoWind,                                 !- Wind Exposure
   ,                                       !- View Factor to Ground
@@ -733,164 +558,47 @@
   4.572, -9.144, 0;                       !- X,Y,Z Vertex 4 {m}
 
 OS:Surface,
-  {ee5a88c9-d4f9-49e4-a08c-66bc7896947c}, !- Handle
-  Surface 8,                              !- Name
+  {33de0dc2-3fd9-44e3-9354-f6030c69f733}, !- Handle
+  Surface 11,                             !- Name
   Wall,                                   !- Surface Type
   ,                                       !- Construction Name
-  {77283c65-eddb-4f4b-ad25-feb142f946af}, !- Space Name
->>>>>>> 3c1d7324
+  {5ab24f5e-f12e-439d-bd30-04571e253ec1}, !- Space Name
   Adiabatic,                              !- Outside Boundary Condition
   ,                                       !- Outside Boundary Condition Object
   NoSun,                                  !- Sun Exposure
   NoWind,                                 !- Wind Exposure
   ,                                       !- View Factor to Ground
   ,                                       !- Number of Vertices
-<<<<<<< HEAD
+  4.572, 0, 2.4384,                       !- X,Y,Z Vertex 1 {m}
+  4.572, 0, 0,                            !- X,Y,Z Vertex 2 {m}
+  0, 0, 0,                                !- X,Y,Z Vertex 3 {m}
+  0, 0, 2.4384;                           !- X,Y,Z Vertex 4 {m}
+
+OS:Surface,
+  {8543d5b3-fea8-41d6-99d1-88b8b2ff5513}, !- Handle
+  Surface 12,                             !- Name
+  Wall,                                   !- Surface Type
+  ,                                       !- Construction Name
+  {5ab24f5e-f12e-439d-bd30-04571e253ec1}, !- Space Name
+  Adiabatic,                              !- Outside Boundary Condition
+  ,                                       !- Outside Boundary Condition Object
+  NoSun,                                  !- Sun Exposure
+  NoWind,                                 !- Wind Exposure
+  ,                                       !- View Factor to Ground
+  ,                                       !- Number of Vertices
   4.572, -9.144, 2.4384,                  !- X,Y,Z Vertex 1 {m}
   4.572, -9.144, 0,                       !- X,Y,Z Vertex 2 {m}
   4.572, 0, 0,                            !- X,Y,Z Vertex 3 {m}
   4.572, 0, 2.4384;                       !- X,Y,Z Vertex 4 {m}
 
 OS:Surface,
-  {0e047d6f-7be3-413a-89ff-db10fb2cd3ba}, !- Handle
-  Surface 9,                              !- Name
-  Wall,                                   !- Surface Type
-  ,                                       !- Construction Name
-  {18ffa219-fc05-4484-9062-2024bdad711c}, !- Space Name
-=======
-  4.572, 0, 2.4384,                       !- X,Y,Z Vertex 1 {m}
-  4.572, 0, 0,                            !- X,Y,Z Vertex 2 {m}
-  0, 0, 0,                                !- X,Y,Z Vertex 3 {m}
-  0, 0, 2.4384;                           !- X,Y,Z Vertex 4 {m}
-
-OS:Surface,
-  {a27227f1-19a5-4f68-9565-019408c6d452}, !- Handle
-  Surface 9,                              !- Name
-  Wall,                                   !- Surface Type
-  ,                                       !- Construction Name
-  {77283c65-eddb-4f4b-ad25-feb142f946af}, !- Space Name
->>>>>>> 3c1d7324
-  Outdoors,                               !- Outside Boundary Condition
-  ,                                       !- Outside Boundary Condition Object
-  SunExposed,                             !- Sun Exposure
-  WindExposed,                            !- Wind Exposure
-  ,                                       !- View Factor to Ground
-  ,                                       !- Number of Vertices
-<<<<<<< HEAD
-  0, 0, 2.4384,                           !- X,Y,Z Vertex 1 {m}
-  0, 0, 0,                                !- X,Y,Z Vertex 2 {m}
-  0, -9.144, 0,                           !- X,Y,Z Vertex 3 {m}
-  0, -9.144, 2.4384;                      !- X,Y,Z Vertex 4 {m}
-
-OS:Surface,
-  {70ab1337-b747-46d7-8f7e-5bc15d39a0af}, !- Handle
-  Surface 10,                             !- Name
-  Wall,                                   !- Surface Type
-  ,                                       !- Construction Name
-  {18ffa219-fc05-4484-9062-2024bdad711c}, !- Space Name
-=======
-  0, -9.144, 2.4384,                      !- X,Y,Z Vertex 1 {m}
-  0, -9.144, 0,                           !- X,Y,Z Vertex 2 {m}
-  4.572, -9.144, 0,                       !- X,Y,Z Vertex 3 {m}
-  4.572, -9.144, 2.4384;                  !- X,Y,Z Vertex 4 {m}
-
-OS:Surface,
-  {92e6ae7b-0dfe-449e-ad2b-377277c527f7}, !- Handle
-  Surface 10,                             !- Name
-  Wall,                                   !- Surface Type
-  ,                                       !- Construction Name
-  {77283c65-eddb-4f4b-ad25-feb142f946af}, !- Space Name
->>>>>>> 3c1d7324
-  Adiabatic,                              !- Outside Boundary Condition
-  ,                                       !- Outside Boundary Condition Object
-  NoSun,                                  !- Sun Exposure
-  NoWind,                                 !- Wind Exposure
-  ,                                       !- View Factor to Ground
-  ,                                       !- Number of Vertices
-  4.572, -9.144, 2.4384,                  !- X,Y,Z Vertex 1 {m}
-  4.572, -9.144, 0,                       !- X,Y,Z Vertex 2 {m}
-  4.572, 0, 0,                            !- X,Y,Z Vertex 3 {m}
-  4.572, 0, 2.4384;                       !- X,Y,Z Vertex 4 {m}
-
-OS:Surface,
-<<<<<<< HEAD
-  {5bc169df-ed1c-4443-9a26-2e7763816bea}, !- Handle
-  Surface 11,                             !- Name
-  RoofCeiling,                            !- Surface Type
-  ,                                       !- Construction Name
-  {18ffa219-fc05-4484-9062-2024bdad711c}, !- Space Name
-  Surface,                                !- Outside Boundary Condition
-  {2f092f85-e62f-4fba-812e-4c1d401e8483}, !- Outside Boundary Condition Object
-=======
-  {8e3c3d17-a929-4bef-b664-471fe0f629cd}, !- Handle
-  Surface 11,                             !- Name
-  RoofCeiling,                            !- Surface Type
-  ,                                       !- Construction Name
-  {77283c65-eddb-4f4b-ad25-feb142f946af}, !- Space Name
-  Surface,                                !- Outside Boundary Condition
-  {56c30d3e-93cc-44eb-914d-8b6898d46f46}, !- Outside Boundary Condition Object
->>>>>>> 3c1d7324
-  NoSun,                                  !- Sun Exposure
-  NoWind,                                 !- Wind Exposure
-  ,                                       !- View Factor to Ground
-  ,                                       !- Number of Vertices
-  4.572, -9.144, 2.4384,                  !- X,Y,Z Vertex 1 {m}
-  4.572, 0, 2.4384,                       !- X,Y,Z Vertex 2 {m}
-  0, 0, 2.4384,                           !- X,Y,Z Vertex 3 {m}
-  0, -9.144, 2.4384;                      !- X,Y,Z Vertex 4 {m}
-
-OS:Surface,
-<<<<<<< HEAD
-  {01e0a45d-2dd7-4f38-bb27-43baee217f45}, !- Handle
-  Surface 12,                             !- Name
-  Floor,                                  !- Surface Type
-  ,                                       !- Construction Name
-  {18ffa219-fc05-4484-9062-2024bdad711c}, !- Space Name
-  Surface,                                !- Outside Boundary Condition
-  {4613bc9d-a1f9-4e0c-8020-6a38f46ec0f2}, !- Outside Boundary Condition Object
-  NoSun,                                  !- Sun Exposure
-  NoWind,                                 !- Wind Exposure
-  ,                                       !- View Factor to Ground
-  ,                                       !- Number of Vertices
-  0, -9.144, 0,                           !- X,Y,Z Vertex 1 {m}
-  0, 0, 0,                                !- X,Y,Z Vertex 2 {m}
-  4.572, 0, 0,                            !- X,Y,Z Vertex 3 {m}
-  4.572, -9.144, 0;                       !- X,Y,Z Vertex 4 {m}
-
-OS:Surface,
-  {2f092f85-e62f-4fba-812e-4c1d401e8483}, !- Handle
+  {13e06496-9539-466d-ada5-44fd8c69b466}, !- Handle
   Surface 13,                             !- Name
   Floor,                                  !- Surface Type
   ,                                       !- Construction Name
-  {b29b2c1c-20ab-4aff-9012-84227bee97bb}, !- Space Name
+  {3db22b64-6649-42d8-9fd7-c2116083f70b}, !- Space Name
   Surface,                                !- Outside Boundary Condition
-  {5bc169df-ed1c-4443-9a26-2e7763816bea}, !- Outside Boundary Condition Object
-=======
-  {e1fdf5e1-3865-4bea-89dd-1d3f5527bea2}, !- Handle
-  Surface 12,                             !- Name
-  Wall,                                   !- Surface Type
-  ,                                       !- Construction Name
-  {77283c65-eddb-4f4b-ad25-feb142f946af}, !- Space Name
-  Outdoors,                               !- Outside Boundary Condition
-  ,                                       !- Outside Boundary Condition Object
-  SunExposed,                             !- Sun Exposure
-  WindExposed,                            !- Wind Exposure
-  ,                                       !- View Factor to Ground
-  ,                                       !- Number of Vertices
-  0, 0, 2.4384,                           !- X,Y,Z Vertex 1 {m}
-  0, 0, 0,                                !- X,Y,Z Vertex 2 {m}
-  0, -9.144, 0,                           !- X,Y,Z Vertex 3 {m}
-  0, -9.144, 2.4384;                      !- X,Y,Z Vertex 4 {m}
-
-OS:Surface,
-  {56c30d3e-93cc-44eb-914d-8b6898d46f46}, !- Handle
-  Surface 13,                             !- Name
-  Floor,                                  !- Surface Type
-  ,                                       !- Construction Name
-  {ae5795e5-7a92-407d-b84c-1905d8db7534}, !- Space Name
-  Surface,                                !- Outside Boundary Condition
-  {8e3c3d17-a929-4bef-b664-471fe0f629cd}, !- Outside Boundary Condition Object
->>>>>>> 3c1d7324
+  {a7fb1afb-91a2-46a3-8756-0c0deaee2dd5}, !- Outside Boundary Condition Object
   NoSun,                                  !- Sun Exposure
   NoWind,                                 !- Wind Exposure
   ,                                       !- View Factor to Ground
@@ -901,19 +609,11 @@
   4.572, -9.144, 4.8768;                  !- X,Y,Z Vertex 4 {m}
 
 OS:Surface,
-<<<<<<< HEAD
-  {c5aae1a6-b9d0-4500-a234-8f825f03f6cd}, !- Handle
+  {26422621-c31e-430e-8098-ec884b2dc12e}, !- Handle
   Surface 14,                             !- Name
   RoofCeiling,                            !- Surface Type
   ,                                       !- Construction Name
-  {b29b2c1c-20ab-4aff-9012-84227bee97bb}, !- Space Name
-=======
-  {52d60ac6-fdef-4d92-9147-5ca94acb11ba}, !- Handle
-  Surface 14,                             !- Name
-  RoofCeiling,                            !- Surface Type
-  ,                                       !- Construction Name
-  {ae5795e5-7a92-407d-b84c-1905d8db7534}, !- Space Name
->>>>>>> 3c1d7324
+  {3db22b64-6649-42d8-9fd7-c2116083f70b}, !- Space Name
   Outdoors,                               !- Outside Boundary Condition
   ,                                       !- Outside Boundary Condition Object
   SunExposed,                             !- Sun Exposure
@@ -926,19 +626,11 @@
   0, 0, 4.8768;                           !- X,Y,Z Vertex 4 {m}
 
 OS:Surface,
-<<<<<<< HEAD
-  {a0c9e1ca-5735-47de-ad5d-160c9bf1e1e2}, !- Handle
+  {a8d1802c-c2de-4370-9c82-2019aceb319a}, !- Handle
   Surface 15,                             !- Name
   RoofCeiling,                            !- Surface Type
   ,                                       !- Construction Name
-  {b29b2c1c-20ab-4aff-9012-84227bee97bb}, !- Space Name
-=======
-  {ad4780cf-b28f-4ade-853f-c521907d59c2}, !- Handle
-  Surface 15,                             !- Name
-  RoofCeiling,                            !- Surface Type
-  ,                                       !- Construction Name
-  {ae5795e5-7a92-407d-b84c-1905d8db7534}, !- Space Name
->>>>>>> 3c1d7324
+  {3db22b64-6649-42d8-9fd7-c2116083f70b}, !- Space Name
   Outdoors,                               !- Outside Boundary Condition
   ,                                       !- Outside Boundary Condition Object
   SunExposed,                             !- Sun Exposure
@@ -951,19 +643,11 @@
   4.572, -9.144, 4.8768;                  !- X,Y,Z Vertex 4 {m}
 
 OS:Surface,
-<<<<<<< HEAD
-  {e3e9d8d5-5257-4eea-a7aa-6634683a3d3a}, !- Handle
+  {949a90d7-21b0-49ad-835b-f9f68f94e098}, !- Handle
   Surface 16,                             !- Name
   Wall,                                   !- Surface Type
   ,                                       !- Construction Name
-  {b29b2c1c-20ab-4aff-9012-84227bee97bb}, !- Space Name
-=======
-  {50bd1c4c-90cf-4fee-8382-223f5f457cb3}, !- Handle
-  Surface 16,                             !- Name
-  Wall,                                   !- Surface Type
-  ,                                       !- Construction Name
-  {ae5795e5-7a92-407d-b84c-1905d8db7534}, !- Space Name
->>>>>>> 3c1d7324
+  {3db22b64-6649-42d8-9fd7-c2116083f70b}, !- Space Name
   Outdoors,                               !- Outside Boundary Condition
   ,                                       !- Outside Boundary Condition Object
   SunExposed,                             !- Sun Exposure
@@ -975,19 +659,11 @@
   0, -9.144, 4.8768;                      !- X,Y,Z Vertex 3 {m}
 
 OS:Surface,
-<<<<<<< HEAD
-  {7070595b-1d3e-4c62-ba77-d82788415aeb}, !- Handle
+  {0967b0cc-3c1e-4715-98f8-b1af132b55ec}, !- Handle
   Surface 17,                             !- Name
   Wall,                                   !- Surface Type
   ,                                       !- Construction Name
-  {b29b2c1c-20ab-4aff-9012-84227bee97bb}, !- Space Name
-=======
-  {31dbb2a6-1f64-48aa-909a-ce28ff097f5f}, !- Handle
-  Surface 17,                             !- Name
-  Wall,                                   !- Surface Type
-  ,                                       !- Construction Name
-  {ae5795e5-7a92-407d-b84c-1905d8db7534}, !- Space Name
->>>>>>> 3c1d7324
+  {3db22b64-6649-42d8-9fd7-c2116083f70b}, !- Space Name
   Adiabatic,                              !- Outside Boundary Condition
   ,                                       !- Outside Boundary Condition Object
   NoSun,                                  !- Sun Exposure
@@ -999,15 +675,9 @@
   4.572, 0, 4.8768;                       !- X,Y,Z Vertex 3 {m}
 
 OS:Space,
-<<<<<<< HEAD
-  {b29b2c1c-20ab-4aff-9012-84227bee97bb}, !- Handle
+  {3db22b64-6649-42d8-9fd7-c2116083f70b}, !- Handle
   unfinished attic space,                 !- Name
-  {17430081-51e2-4d5f-91ff-1eb5e16493fd}, !- Space Type Name
-=======
-  {ae5795e5-7a92-407d-b84c-1905d8db7534}, !- Handle
-  unfinished attic space,                 !- Name
-  {80c61f89-0e59-4af1-890c-cf19df87e723}, !- Space Type Name
->>>>>>> 3c1d7324
+  {bbe525e1-f527-4932-8979-a36a4d401ec4}, !- Space Type Name
   ,                                       !- Default Construction Set Name
   ,                                       !- Default Schedule Set Name
   ,                                       !- Direction of Relative North {deg}
@@ -1015,17 +685,10 @@
   ,                                       !- Y Origin {m}
   ,                                       !- Z Origin {m}
   ,                                       !- Building Story Name
-<<<<<<< HEAD
-  {e433894e-2d68-4a1a-9ba0-69c812f6099f}; !- Thermal Zone Name
+  {e73701b5-b209-47dd-82ae-7aba955e19d9}; !- Thermal Zone Name
 
 OS:ThermalZone,
-  {e433894e-2d68-4a1a-9ba0-69c812f6099f}, !- Handle
-=======
-  {4334a36b-e03a-4825-a34f-9dc1164c10c0}; !- Thermal Zone Name
-
-OS:ThermalZone,
-  {4334a36b-e03a-4825-a34f-9dc1164c10c0}, !- Handle
->>>>>>> 3c1d7324
+  {e73701b5-b209-47dd-82ae-7aba955e19d9}, !- Handle
   unfinished attic zone,                  !- Name
   ,                                       !- Multiplier
   ,                                       !- Ceiling Height {m}
@@ -1034,17 +697,10 @@
   ,                                       !- Zone Inside Convection Algorithm
   ,                                       !- Zone Outside Convection Algorithm
   ,                                       !- Zone Conditioning Equipment List Name
-<<<<<<< HEAD
-  {c5a39752-ff47-4377-b9ba-143ef5aacc9d}, !- Zone Air Inlet Port List
-  {e8a4e061-5742-4156-aaa9-4a06f54d03d6}, !- Zone Air Exhaust Port List
-  {09af4a2f-f84c-433b-a8d9-7e88778d2eab}, !- Zone Air Node Name
-  {2b8c911c-585a-44af-9dc5-10b02c17a4df}, !- Zone Return Air Port List
-=======
-  {9ca3f606-0118-4ff0-bc6e-9ee2ae45de1e}, !- Zone Air Inlet Port List
-  {85ce741f-8652-45dc-990e-fad82e18f8c6}, !- Zone Air Exhaust Port List
-  {c0fa2f68-b575-428c-a9e9-5c739d83462b}, !- Zone Air Node Name
-  {d60bba49-9108-4714-86b2-7b5dda298f4f}, !- Zone Return Air Port List
->>>>>>> 3c1d7324
+  {2b9ce663-0659-4efa-bbe9-a8a61e48248c}, !- Zone Air Inlet Port List
+  {2209e8ef-252b-470e-9159-eacf7e52ae97}, !- Zone Air Exhaust Port List
+  {a1518b90-b30e-4fd6-b449-89ba00559dc6}, !- Zone Air Node Name
+  {aded78f3-456c-4922-84f2-714641ddda49}, !- Zone Return Air Port List
   ,                                       !- Primary Daylighting Control Name
   ,                                       !- Fraction of Zone Controlled by Primary Daylighting Control
   ,                                       !- Secondary Daylighting Control Name
@@ -1055,71 +711,37 @@
   No;                                     !- Use Ideal Air Loads
 
 OS:Node,
-<<<<<<< HEAD
-  {74f1622b-5e32-4cd5-bf99-8d89a9037030}, !- Handle
+  {f295d710-db0d-4899-b06c-ee7ae3625d0f}, !- Handle
   Node 2,                                 !- Name
-  {09af4a2f-f84c-433b-a8d9-7e88778d2eab}, !- Inlet Port
+  {a1518b90-b30e-4fd6-b449-89ba00559dc6}, !- Inlet Port
   ;                                       !- Outlet Port
 
 OS:Connection,
-  {09af4a2f-f84c-433b-a8d9-7e88778d2eab}, !- Handle
-  {37a97d3b-64e6-4fa8-a6d5-37a6b38a2bcd}, !- Name
-  {e433894e-2d68-4a1a-9ba0-69c812f6099f}, !- Source Object
+  {a1518b90-b30e-4fd6-b449-89ba00559dc6}, !- Handle
+  {73d0f64e-2ff9-4f67-9733-9ec5e94c546d}, !- Name
+  {e73701b5-b209-47dd-82ae-7aba955e19d9}, !- Source Object
   11,                                     !- Outlet Port
-  {74f1622b-5e32-4cd5-bf99-8d89a9037030}, !- Target Object
+  {f295d710-db0d-4899-b06c-ee7ae3625d0f}, !- Target Object
   2;                                      !- Inlet Port
 
 OS:PortList,
-  {c5a39752-ff47-4377-b9ba-143ef5aacc9d}, !- Handle
-  {7e3aca95-186f-480a-a86c-c58d568757fc}, !- Name
-  {e433894e-2d68-4a1a-9ba0-69c812f6099f}; !- HVAC Component
+  {2b9ce663-0659-4efa-bbe9-a8a61e48248c}, !- Handle
+  {ad690d4a-c28e-4ee9-905a-b5b0e171a9ce}, !- Name
+  {e73701b5-b209-47dd-82ae-7aba955e19d9}; !- HVAC Component
 
 OS:PortList,
-  {e8a4e061-5742-4156-aaa9-4a06f54d03d6}, !- Handle
-  {8fba96cd-9c10-4ee9-86d1-9cb9f817d49c}, !- Name
-  {e433894e-2d68-4a1a-9ba0-69c812f6099f}; !- HVAC Component
+  {2209e8ef-252b-470e-9159-eacf7e52ae97}, !- Handle
+  {17b50a9a-0f99-489e-a26d-20e119f5d3c7}, !- Name
+  {e73701b5-b209-47dd-82ae-7aba955e19d9}; !- HVAC Component
 
 OS:PortList,
-  {2b8c911c-585a-44af-9dc5-10b02c17a4df}, !- Handle
-  {e4406170-3c43-4ba3-af6c-ab5e8fd0f979}, !- Name
-  {e433894e-2d68-4a1a-9ba0-69c812f6099f}; !- HVAC Component
+  {aded78f3-456c-4922-84f2-714641ddda49}, !- Handle
+  {18d0ee9a-124f-4067-8cd6-b55747e4834d}, !- Name
+  {e73701b5-b209-47dd-82ae-7aba955e19d9}; !- HVAC Component
 
 OS:Sizing:Zone,
-  {c7bf2cb6-f7b2-4ce0-b5ef-44b0e6bd2b1f}, !- Handle
-  {e433894e-2d68-4a1a-9ba0-69c812f6099f}, !- Zone or ZoneList Name
-=======
-  {6ef6cbe7-195a-4447-a2f7-4bd59236ad7d}, !- Handle
-  Node 2,                                 !- Name
-  {c0fa2f68-b575-428c-a9e9-5c739d83462b}, !- Inlet Port
-  ;                                       !- Outlet Port
-
-OS:Connection,
-  {c0fa2f68-b575-428c-a9e9-5c739d83462b}, !- Handle
-  {cabb9034-ac75-45de-a9b0-c640011359e5}, !- Name
-  {4334a36b-e03a-4825-a34f-9dc1164c10c0}, !- Source Object
-  11,                                     !- Outlet Port
-  {6ef6cbe7-195a-4447-a2f7-4bd59236ad7d}, !- Target Object
-  2;                                      !- Inlet Port
-
-OS:PortList,
-  {9ca3f606-0118-4ff0-bc6e-9ee2ae45de1e}, !- Handle
-  {3b0d9f77-fae7-43bd-9f7c-9a331ef40086}, !- Name
-  {4334a36b-e03a-4825-a34f-9dc1164c10c0}; !- HVAC Component
-
-OS:PortList,
-  {85ce741f-8652-45dc-990e-fad82e18f8c6}, !- Handle
-  {9e54323a-b414-472b-b845-fe4764ce2f8c}, !- Name
-  {4334a36b-e03a-4825-a34f-9dc1164c10c0}; !- HVAC Component
-
-OS:PortList,
-  {d60bba49-9108-4714-86b2-7b5dda298f4f}, !- Handle
-  {9989e532-5fd1-4348-afd2-9f1e5b1804bf}, !- Name
-  {4334a36b-e03a-4825-a34f-9dc1164c10c0}; !- HVAC Component
-
-OS:Sizing:Zone,
-  {f16c3fff-1abb-4376-bdfa-76f0dede76a7}, !- Handle
-  {4334a36b-e03a-4825-a34f-9dc1164c10c0}, !- Zone or ZoneList Name
->>>>>>> 3c1d7324
+  {4dd0ec50-525f-4412-9456-7d7f644fae04}, !- Handle
+  {e73701b5-b209-47dd-82ae-7aba955e19d9}, !- Zone or ZoneList Name
   SupplyAirTemperature,                   !- Zone Cooling Design Supply Air Temperature Input Method
   14,                                     !- Zone Cooling Design Supply Air Temperature {C}
   11.11,                                  !- Zone Cooling Design Supply Air Temperature Difference {deltaC}
@@ -1148,21 +770,12 @@
   autosize;                               !- Dedicated Outdoor Air High Setpoint Temperature for Design {C}
 
 OS:ZoneHVAC:EquipmentList,
-<<<<<<< HEAD
-  {3aa9f689-573d-41d1-8cf5-fb99500aac0b}, !- Handle
+  {9f4f92f0-6368-434f-af55-b5357a890815}, !- Handle
   Zone HVAC Equipment List 2,             !- Name
-  {e433894e-2d68-4a1a-9ba0-69c812f6099f}; !- Thermal Zone
+  {e73701b5-b209-47dd-82ae-7aba955e19d9}; !- Thermal Zone
 
 OS:SpaceType,
-  {17430081-51e2-4d5f-91ff-1eb5e16493fd}, !- Handle
-=======
-  {534f9563-2c74-40b8-9c27-fd9c9c39937e}, !- Handle
-  Zone HVAC Equipment List 2,             !- Name
-  {4334a36b-e03a-4825-a34f-9dc1164c10c0}; !- Thermal Zone
-
-OS:SpaceType,
-  {80c61f89-0e59-4af1-890c-cf19df87e723}, !- Handle
->>>>>>> 3c1d7324
+  {bbe525e1-f527-4932-8979-a36a4d401ec4}, !- Handle
   Space Type 2,                           !- Name
   ,                                       !- Default Construction Set Name
   ,                                       !- Default Schedule Set Name
@@ -1173,23 +786,14 @@
   unfinished attic;                       !- Standards Space Type
 
 OS:BuildingUnit,
-<<<<<<< HEAD
-  {440088d0-2441-4179-b989-1b78c01bbca0}, !- Handle
-=======
-  {8f44add4-9c46-4b9b-ace5-27249baddf13}, !- Handle
->>>>>>> 3c1d7324
+  {2d5b9463-1e35-46ec-8ce2-d07397f101ef}, !- Handle
   unit 1,                                 !- Name
   ,                                       !- Rendering Color
   Residential;                            !- Building Unit Type
 
 OS:AdditionalProperties,
-<<<<<<< HEAD
-  {81be9c2f-9d51-4b46-bad7-a9d957425988}, !- Handle
-  {440088d0-2441-4179-b989-1b78c01bbca0}, !- Object Name
-=======
-  {1cdb86e0-4464-4161-84be-7c4289aeb858}, !- Handle
-  {8f44add4-9c46-4b9b-ace5-27249baddf13}, !- Object Name
->>>>>>> 3c1d7324
+  {70038e04-e5f0-41f1-af34-3eb0d5247b38}, !- Handle
+  {2d5b9463-1e35-46ec-8ce2-d07397f101ef}, !- Object Name
   NumberOfBedrooms,                       !- Feature Name 1
   Integer,                                !- Feature Data Type 1
   3,                                      !- Feature Value 1
@@ -1201,20 +805,12 @@
   3.3900000000000001;                     !- Feature Value 3
 
 OS:External:File,
-<<<<<<< HEAD
-  {81831b06-49a9-4c67-97ff-fdbbba0867dc}, !- Handle
-=======
-  {6c48e561-b014-4234-828c-0e2667c611d8}, !- Handle
->>>>>>> 3c1d7324
+  {7b36a35a-e3c7-4781-b402-b7741d29b311}, !- Handle
   8760.csv,                               !- Name
   8760.csv;                               !- File Name
 
 OS:Schedule:Day,
-<<<<<<< HEAD
-  {487b8651-648f-4e8c-98e4-2cbff9bdb818}, !- Handle
-=======
-  {a8f6b3fb-8254-4657-9672-684e18f3196e}, !- Handle
->>>>>>> 3c1d7324
+  {c46f0c07-4169-4683-971d-8ca6927da75f}, !- Handle
   Schedule Day 1,                         !- Name
   ,                                       !- Schedule Type Limits Name
   ,                                       !- Interpolate to Timestep
@@ -1223,11 +819,7 @@
   0;                                      !- Value Until Time 1
 
 OS:Schedule:Day,
-<<<<<<< HEAD
-  {b1375444-46a6-4755-8c2f-e0266cc1358b}, !- Handle
-=======
-  {a63ef0c7-8ab0-41f5-b34f-bc8756bc9b71}, !- Handle
->>>>>>> 3c1d7324
+  {e42673a0-33ea-42b4-9276-6d9d11a8076b}, !- Handle
   Schedule Day 2,                         !- Name
   ,                                       !- Schedule Type Limits Name
   ,                                       !- Interpolate to Timestep
@@ -1236,17 +828,10 @@
   1;                                      !- Value Until Time 1
 
 OS:Schedule:File,
-<<<<<<< HEAD
-  {188aecac-95cf-4fdd-b0d3-e9a1f1651c56}, !- Handle
+  {ee4c5761-5d91-4df9-9fa1-7a314939663c}, !- Handle
   occupants,                              !- Name
-  {d8328ace-b95b-4030-96d5-569ff03bf7e3}, !- Schedule Type Limits Name
-  {81831b06-49a9-4c67-97ff-fdbbba0867dc}, !- External File Name
-=======
-  {57d84658-2725-428d-a212-3d3dfe0d4c43}, !- Handle
-  occupants,                              !- Name
-  {487fcd7b-84cd-4dcb-87a1-cc6c6f00be44}, !- Schedule Type Limits Name
-  {6c48e561-b014-4234-828c-0e2667c611d8}, !- External File Name
->>>>>>> 3c1d7324
+  {4e8d96b7-7acf-444d-9a3f-3064e53c8169}, !- Schedule Type Limits Name
+  {7b36a35a-e3c7-4781-b402-b7741d29b311}, !- External File Name
   1,                                      !- Column Number
   1,                                      !- Rows to Skip at Top
   8760,                                   !- Number of Hours of Data
@@ -1255,38 +840,63 @@
   60;                                     !- Minutes per Item
 
 OS:Schedule:Ruleset,
-<<<<<<< HEAD
-  {409bb5a8-d69d-439f-a2bc-9890d3b6e539}, !- Handle
+  {490abab1-af42-4932-ac6f-f844f391cc8c}, !- Handle
   Schedule Ruleset 1,                     !- Name
-  {b6bb63e3-c040-4256-b366-131afb0550eb}, !- Schedule Type Limits Name
-  {a57bda4c-a4a3-4646-b8a0-6f1c04fee8d3}; !- Default Day Schedule Name
+  {12fe27b1-5f73-4a92-92be-b7143e4a532c}, !- Schedule Type Limits Name
+  {979ad0ed-79d0-413c-9470-f3a73faaf16e}; !- Default Day Schedule Name
 
 OS:Schedule:Day,
-  {a57bda4c-a4a3-4646-b8a0-6f1c04fee8d3}, !- Handle
+  {979ad0ed-79d0-413c-9470-f3a73faaf16e}, !- Handle
   Schedule Day 3,                         !- Name
-  {b6bb63e3-c040-4256-b366-131afb0550eb}, !- Schedule Type Limits Name
-=======
-  {b3548ca8-0e14-4d20-b6f6-983bbe29faba}, !- Handle
-  Schedule Ruleset 1,                     !- Name
-  {ac1a5ac0-a251-4f91-8835-b2332aa4fef1}, !- Schedule Type Limits Name
-  {c71940af-7f0c-4cf0-b2df-4338180effe0}; !- Default Day Schedule Name
-
-OS:Schedule:Day,
-  {c71940af-7f0c-4cf0-b2df-4338180effe0}, !- Handle
-  Schedule Day 3,                         !- Name
-  {ac1a5ac0-a251-4f91-8835-b2332aa4fef1}, !- Schedule Type Limits Name
->>>>>>> 3c1d7324
+  {12fe27b1-5f73-4a92-92be-b7143e4a532c}, !- Schedule Type Limits Name
   ,                                       !- Interpolate to Timestep
   24,                                     !- Hour 1
   0,                                      !- Minute 1
   112.539290946133;                       !- Value Until Time 1
 
 OS:People:Definition,
-<<<<<<< HEAD
-  {5e616870-012f-4c38-a7a5-3901833461ae}, !- Handle
-=======
-  {15b92e76-a96b-4a58-8daf-bdef7d0ae24d}, !- Handle
->>>>>>> 3c1d7324
+  {b249b571-22c0-492f-93ab-85581405f675}, !- Handle
+  res occupants|living space|story 2,     !- Name
+  People,                                 !- Number of People Calculation Method
+  1.695,                                  !- Number of People {people}
+  ,                                       !- People per Space Floor Area {person/m2}
+  ,                                       !- Space Floor Area per Person {m2/person}
+  0.319734,                               !- Fraction Radiant
+  0.573,                                  !- Sensible Heat Fraction
+  0,                                      !- Carbon Dioxide Generation Rate {m3/s-W}
+  No,                                     !- Enable ASHRAE 55 Comfort Warnings
+  ZoneAveraged;                           !- Mean Radiant Temperature Calculation Type
+
+OS:People,
+  {2c4e3642-6b49-47b5-8a3a-ecd8b97dbe14}, !- Handle
+  res occupants|living space|story 2,     !- Name
+  {b249b571-22c0-492f-93ab-85581405f675}, !- People Definition Name
+  {5ab24f5e-f12e-439d-bd30-04571e253ec1}, !- Space or SpaceType Name
+  {ee4c5761-5d91-4df9-9fa1-7a314939663c}, !- Number of People Schedule Name
+  {490abab1-af42-4932-ac6f-f844f391cc8c}, !- Activity Level Schedule Name
+  ,                                       !- Surface Name/Angle Factor List Name
+  ,                                       !- Work Efficiency Schedule Name
+  ,                                       !- Clothing Insulation Schedule Name
+  ,                                       !- Air Velocity Schedule Name
+  1;                                      !- Multiplier
+
+OS:ScheduleTypeLimits,
+  {12fe27b1-5f73-4a92-92be-b7143e4a532c}, !- Handle
+  ActivityLevel,                          !- Name
+  0,                                      !- Lower Limit Value
+  ,                                       !- Upper Limit Value
+  Continuous,                             !- Numeric Type
+  ActivityLevel;                          !- Unit Type
+
+OS:ScheduleTypeLimits,
+  {4e8d96b7-7acf-444d-9a3f-3064e53c8169}, !- Handle
+  Fractional,                             !- Name
+  0,                                      !- Lower Limit Value
+  1,                                      !- Upper Limit Value
+  Continuous;                             !- Numeric Type
+
+OS:People:Definition,
+  {0d50d3ca-afd9-4f47-a638-fb74b5e28112}, !- Handle
   res occupants|living space,             !- Name
   People,                                 !- Number of People Calculation Method
   1.695,                                  !- Number of People {people}
@@ -1299,85 +909,14 @@
   ZoneAveraged;                           !- Mean Radiant Temperature Calculation Type
 
 OS:People,
-<<<<<<< HEAD
-  {9ed13d02-4c4c-4264-a90d-820fa175c3e7}, !- Handle
+  {d027e530-2532-4dee-b908-9d0f47fc8e70}, !- Handle
   res occupants|living space,             !- Name
-  {5e616870-012f-4c38-a7a5-3901833461ae}, !- People Definition Name
-  {49a0969a-abc5-410c-958b-22805b1d3cbc}, !- Space or SpaceType Name
-  {188aecac-95cf-4fdd-b0d3-e9a1f1651c56}, !- Number of People Schedule Name
-  {409bb5a8-d69d-439f-a2bc-9890d3b6e539}, !- Activity Level Schedule Name
-=======
-  {0aa71855-125f-4499-92fb-cd485f3d9dac}, !- Handle
-  res occupants|living space,             !- Name
-  {15b92e76-a96b-4a58-8daf-bdef7d0ae24d}, !- People Definition Name
-  {46e61949-372c-4063-884d-03fe4f610141}, !- Space or SpaceType Name
-  {57d84658-2725-428d-a212-3d3dfe0d4c43}, !- Number of People Schedule Name
-  {b3548ca8-0e14-4d20-b6f6-983bbe29faba}, !- Activity Level Schedule Name
->>>>>>> 3c1d7324
+  {0d50d3ca-afd9-4f47-a638-fb74b5e28112}, !- People Definition Name
+  {833e187a-01da-43e3-99b7-4fdd5eb8bf6b}, !- Space or SpaceType Name
+  {ee4c5761-5d91-4df9-9fa1-7a314939663c}, !- Number of People Schedule Name
+  {490abab1-af42-4932-ac6f-f844f391cc8c}, !- Activity Level Schedule Name
   ,                                       !- Surface Name/Angle Factor List Name
   ,                                       !- Work Efficiency Schedule Name
   ,                                       !- Clothing Insulation Schedule Name
   ,                                       !- Air Velocity Schedule Name
   1;                                      !- Multiplier
-
-OS:ScheduleTypeLimits,
-<<<<<<< HEAD
-  {b6bb63e3-c040-4256-b366-131afb0550eb}, !- Handle
-=======
-  {ac1a5ac0-a251-4f91-8835-b2332aa4fef1}, !- Handle
->>>>>>> 3c1d7324
-  ActivityLevel,                          !- Name
-  0,                                      !- Lower Limit Value
-  ,                                       !- Upper Limit Value
-  Continuous,                             !- Numeric Type
-  ActivityLevel;                          !- Unit Type
-
-OS:ScheduleTypeLimits,
-<<<<<<< HEAD
-  {d8328ace-b95b-4030-96d5-569ff03bf7e3}, !- Handle
-=======
-  {487fcd7b-84cd-4dcb-87a1-cc6c6f00be44}, !- Handle
->>>>>>> 3c1d7324
-  Fractional,                             !- Name
-  0,                                      !- Lower Limit Value
-  1,                                      !- Upper Limit Value
-  Continuous;                             !- Numeric Type
-
-OS:People:Definition,
-<<<<<<< HEAD
-  {cf1fea01-53f6-42b8-9bb2-7578e9f8775b}, !- Handle
-=======
-  {58574359-fc59-4a28-a93f-3ca4c58ddf5e}, !- Handle
->>>>>>> 3c1d7324
-  res occupants|living space|story 2,     !- Name
-  People,                                 !- Number of People Calculation Method
-  1.695,                                  !- Number of People {people}
-  ,                                       !- People per Space Floor Area {person/m2}
-  ,                                       !- Space Floor Area per Person {m2/person}
-  0.319734,                               !- Fraction Radiant
-  0.573,                                  !- Sensible Heat Fraction
-  0,                                      !- Carbon Dioxide Generation Rate {m3/s-W}
-  No,                                     !- Enable ASHRAE 55 Comfort Warnings
-  ZoneAveraged;                           !- Mean Radiant Temperature Calculation Type
-
-OS:People,
-<<<<<<< HEAD
-  {6004af06-d41c-4527-884d-18fcb2a440a5}, !- Handle
-  res occupants|living space|story 2,     !- Name
-  {cf1fea01-53f6-42b8-9bb2-7578e9f8775b}, !- People Definition Name
-  {18ffa219-fc05-4484-9062-2024bdad711c}, !- Space or SpaceType Name
-  {188aecac-95cf-4fdd-b0d3-e9a1f1651c56}, !- Number of People Schedule Name
-  {409bb5a8-d69d-439f-a2bc-9890d3b6e539}, !- Activity Level Schedule Name
-=======
-  {e02ce573-0db1-4cfc-a609-49cc138e9e6f}, !- Handle
-  res occupants|living space|story 2,     !- Name
-  {58574359-fc59-4a28-a93f-3ca4c58ddf5e}, !- People Definition Name
-  {77283c65-eddb-4f4b-ad25-feb142f946af}, !- Space or SpaceType Name
-  {57d84658-2725-428d-a212-3d3dfe0d4c43}, !- Number of People Schedule Name
-  {b3548ca8-0e14-4d20-b6f6-983bbe29faba}, !- Activity Level Schedule Name
->>>>>>> 3c1d7324
-  ,                                       !- Surface Name/Angle Factor List Name
-  ,                                       !- Work Efficiency Schedule Name
-  ,                                       !- Clothing Insulation Schedule Name
-  ,                                       !- Air Velocity Schedule Name
-  1;                                      !- Multiplier
