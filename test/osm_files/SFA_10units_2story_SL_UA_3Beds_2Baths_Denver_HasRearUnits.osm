!- NOTE: Auto-generated from /test/osw_files/SFA_10units_2story_SL_UA_3Beds_2Baths_Denver_HasRearUnits.osw

OS:Version,
<<<<<<< HEAD
  {63d8e21b-5210-4f62-b90a-35a2dc256c01}, !- Handle
  2.9.0;                                  !- Version Identifier

OS:SimulationControl,
  {20c8aa04-67ab-40b0-a106-db8ec7c4933b}, !- Handle
=======
  {a5ad3daa-718a-44e6-907f-3cd92dd0530f}, !- Handle
  2.9.0;                                  !- Version Identifier

OS:SimulationControl,
  {e3c76844-0e4c-4eb0-bb43-7d34f3af067c}, !- Handle
>>>>>>> 3c1d7324
  ,                                       !- Do Zone Sizing Calculation
  ,                                       !- Do System Sizing Calculation
  ,                                       !- Do Plant Sizing Calculation
  No;                                     !- Run Simulation for Sizing Periods

OS:Timestep,
<<<<<<< HEAD
  {ff4dc81a-2d0e-46fb-a493-6b84363b2d9d}, !- Handle
  6;                                      !- Number of Timesteps per Hour

OS:ShadowCalculation,
  {09bf957c-029e-4f77-8db1-258f340c845f}, !- Handle
=======
  {650f3c67-c73a-4f19-8277-4ff78704abc8}, !- Handle
  6;                                      !- Number of Timesteps per Hour

OS:ShadowCalculation,
  {4af5309c-0f34-4bf4-97a7-af61c7e40af9}, !- Handle
>>>>>>> 3c1d7324
  20,                                     !- Calculation Frequency
  200;                                    !- Maximum Figures in Shadow Overlap Calculations

OS:SurfaceConvectionAlgorithm:Outside,
<<<<<<< HEAD
  {0ecc9ac0-c16e-4e88-b668-22baeec79791}, !- Handle
  DOE-2;                                  !- Algorithm

OS:SurfaceConvectionAlgorithm:Inside,
  {10f94fff-28a3-4bcb-8ab3-b4316ffaafde}, !- Handle
  TARP;                                   !- Algorithm

OS:ZoneCapacitanceMultiplier:ResearchSpecial,
  {eff36ba0-5b30-4f58-b1c1-29c57b1b43d1}, !- Handle
=======
  {4768d88f-782c-4dfe-9b2b-07fb6bd45a76}, !- Handle
  DOE-2;                                  !- Algorithm

OS:SurfaceConvectionAlgorithm:Inside,
  {b6063870-803e-4b33-98a4-95873e2587b4}, !- Handle
  TARP;                                   !- Algorithm

OS:ZoneCapacitanceMultiplier:ResearchSpecial,
  {b7765f07-dde0-4b50-a3b5-87e4e7c6a387}, !- Handle
>>>>>>> 3c1d7324
  ,                                       !- Temperature Capacity Multiplier
  15,                                     !- Humidity Capacity Multiplier
  ;                                       !- Carbon Dioxide Capacity Multiplier

OS:RunPeriod,
<<<<<<< HEAD
  {5acbfc2d-9a64-49c4-9803-23f179bacef8}, !- Handle
=======
  {54604292-c328-4bd5-8cd6-236bacf67d5e}, !- Handle
>>>>>>> 3c1d7324
  Run Period 1,                           !- Name
  1,                                      !- Begin Month
  1,                                      !- Begin Day of Month
  12,                                     !- End Month
  31,                                     !- End Day of Month
  ,                                       !- Use Weather File Holidays and Special Days
  ,                                       !- Use Weather File Daylight Saving Period
  ,                                       !- Apply Weekend Holiday Rule
  ,                                       !- Use Weather File Rain Indicators
  ,                                       !- Use Weather File Snow Indicators
  ;                                       !- Number of Times Runperiod to be Repeated

OS:YearDescription,
<<<<<<< HEAD
  {9329dfde-9fd0-4b14-b982-062f483b7407}, !- Handle
=======
  {a2a7c2c8-3771-41a0-9010-9026829f371b}, !- Handle
>>>>>>> 3c1d7324
  2007,                                   !- Calendar Year
  ,                                       !- Day of Week for Start Day
  ;                                       !- Is Leap Year

OS:WeatherFile,
<<<<<<< HEAD
  {bc376c51-6d48-4189-9973-2e32f44e1a54}, !- Handle
=======
  {23e3f19f-9978-44fe-941b-2f25d6f98bb8}, !- Handle
>>>>>>> 3c1d7324
  Denver Intl Ap,                         !- City
  CO,                                     !- State Province Region
  USA,                                    !- Country
  TMY3,                                   !- Data Source
  725650,                                 !- WMO Number
  39.83,                                  !- Latitude {deg}
  -104.65,                                !- Longitude {deg}
  -7,                                     !- Time Zone {hr}
  1650,                                   !- Elevation {m}
  file:../weather/USA_CO_Denver.Intl.AP.725650_TMY3.epw, !- Url
  E23378AA;                               !- Checksum

OS:AdditionalProperties,
<<<<<<< HEAD
  {eaa143a3-f761-4803-a46d-ebb510e25076}, !- Handle
  {bc376c51-6d48-4189-9973-2e32f44e1a54}, !- Object Name
=======
  {59db2ab5-4491-43c8-81de-14c094d71ef8}, !- Handle
  {23e3f19f-9978-44fe-941b-2f25d6f98bb8}, !- Object Name
>>>>>>> 3c1d7324
  EPWHeaderCity,                          !- Feature Name 1
  String,                                 !- Feature Data Type 1
  Denver Intl Ap,                         !- Feature Value 1
  EPWHeaderState,                         !- Feature Name 2
  String,                                 !- Feature Data Type 2
  CO,                                     !- Feature Value 2
  EPWHeaderCountry,                       !- Feature Name 3
  String,                                 !- Feature Data Type 3
  USA,                                    !- Feature Value 3
  EPWHeaderDataSource,                    !- Feature Name 4
  String,                                 !- Feature Data Type 4
  TMY3,                                   !- Feature Value 4
  EPWHeaderStation,                       !- Feature Name 5
  String,                                 !- Feature Data Type 5
  725650,                                 !- Feature Value 5
  EPWHeaderLatitude,                      !- Feature Name 6
  Double,                                 !- Feature Data Type 6
  39.829999999999998,                     !- Feature Value 6
  EPWHeaderLongitude,                     !- Feature Name 7
  Double,                                 !- Feature Data Type 7
  -104.65000000000001,                    !- Feature Value 7
  EPWHeaderTimezone,                      !- Feature Name 8
  Double,                                 !- Feature Data Type 8
  -7,                                     !- Feature Value 8
  EPWHeaderAltitude,                      !- Feature Name 9
  Double,                                 !- Feature Data Type 9
  5413.3858267716532,                     !- Feature Value 9
  EPWHeaderLocalPressure,                 !- Feature Name 10
  Double,                                 !- Feature Data Type 10
  0.81937567683596546,                    !- Feature Value 10
  EPWHeaderRecordsPerHour,                !- Feature Name 11
  Double,                                 !- Feature Data Type 11
  0,                                      !- Feature Value 11
  EPWDataAnnualAvgDrybulb,                !- Feature Name 12
  Double,                                 !- Feature Data Type 12
  51.575616438356228,                     !- Feature Value 12
  EPWDataAnnualMinDrybulb,                !- Feature Name 13
  Double,                                 !- Feature Data Type 13
  -2.9200000000000017,                    !- Feature Value 13
  EPWDataAnnualMaxDrybulb,                !- Feature Name 14
  Double,                                 !- Feature Data Type 14
  104,                                    !- Feature Value 14
  EPWDataCDD50F,                          !- Feature Name 15
  Double,                                 !- Feature Data Type 15
  3072.2925000000005,                     !- Feature Value 15
  EPWDataCDD65F,                          !- Feature Name 16
  Double,                                 !- Feature Data Type 16
  883.62000000000035,                     !- Feature Value 16
  EPWDataHDD50F,                          !- Feature Name 17
  Double,                                 !- Feature Data Type 17
  2497.1925000000001,                     !- Feature Value 17
  EPWDataHDD65F,                          !- Feature Name 18
  Double,                                 !- Feature Data Type 18
  5783.5200000000013,                     !- Feature Value 18
  EPWDataAnnualAvgWindspeed,              !- Feature Name 19
  Double,                                 !- Feature Data Type 19
  3.9165296803649667,                     !- Feature Value 19
  EPWDataMonthlyAvgDrybulbs,              !- Feature Name 20
  String,                                 !- Feature Data Type 20
  33.4191935483871&#4431.90142857142857&#4443.02620967741937&#4442.48624999999999&#4459.877741935483854&#4473.57574999999997&#4472.07975806451608&#4472.70008064516134&#4466.49200000000006&#4450.079112903225806&#4437.218250000000005&#4434.582177419354835, !- Feature Value 20
  EPWDataGroundMonthlyTemps,              !- Feature Name 21
  String,                                 !- Feature Data Type 21
  44.08306285945173&#4440.89570904991865&#4440.64045432632048&#4442.153016571250646&#4448.225111118704206&#4454.268919273837525&#4459.508577937551024&#4462.82777283423508&#4463.10975667174995&#4460.41014950381947&#4455.304105212311526&#4449.445696474514364, !- Feature Value 21
  EPWDataWSF,                             !- Feature Name 22
  Double,                                 !- Feature Data Type 22
  0.58999999999999997,                    !- Feature Value 22
  EPWDataMonthlyAvgDailyHighDrybulbs,     !- Feature Name 23
  String,                                 !- Feature Data Type 23
  47.41032258064516&#4446.58642857142857&#4455.15032258064517&#4453.708&#4472.80193548387098&#4488.67600000000002&#4486.1858064516129&#4485.87225806451613&#4482.082&#4463.18064516129033&#4448.73400000000001&#4448.87935483870968, !- Feature Value 23
  EPWDataMonthlyAvgDailyLowDrybulbs,      !- Feature Name 24
  String,                                 !- Feature Data Type 24
  19.347741935483874&#4419.856428571428573&#4430.316129032258065&#4431.112&#4447.41612903225806&#4457.901999999999994&#4459.063870967741934&#4460.956774193548384&#4452.352000000000004&#4438.41612903225806&#4427.002000000000002&#4423.02903225806451, !- Feature Value 24
  EPWDesignHeatingDrybulb,                !- Feature Name 25
  Double,                                 !- Feature Data Type 25
  12.02,                                  !- Feature Value 25
  EPWDesignHeatingWindspeed,              !- Feature Name 26
  Double,                                 !- Feature Data Type 26
  2.8062500000000004,                     !- Feature Value 26
  EPWDesignCoolingDrybulb,                !- Feature Name 27
  Double,                                 !- Feature Data Type 27
  91.939999999999998,                     !- Feature Value 27
  EPWDesignCoolingWetbulb,                !- Feature Name 28
  Double,                                 !- Feature Data Type 28
  59.95131430195849,                      !- Feature Value 28
  EPWDesignCoolingHumidityRatio,          !- Feature Name 29
  Double,                                 !- Feature Data Type 29
  0.0059161086834698092,                  !- Feature Value 29
  EPWDesignCoolingWindspeed,              !- Feature Name 30
  Double,                                 !- Feature Data Type 30
  3.7999999999999989,                     !- Feature Value 30
  EPWDesignDailyTemperatureRange,         !- Feature Name 31
  Double,                                 !- Feature Data Type 31
  24.915483870967748,                     !- Feature Value 31
  EPWDesignDehumidDrybulb,                !- Feature Name 32
  Double,                                 !- Feature Data Type 32
  67.996785714285721,                     !- Feature Value 32
  EPWDesignDehumidHumidityRatio,          !- Feature Name 33
  Double,                                 !- Feature Data Type 33
  0.012133744170488724,                   !- Feature Value 33
  EPWDesignCoolingDirectNormal,           !- Feature Name 34
  Double,                                 !- Feature Data Type 34
  985,                                    !- Feature Value 34
  EPWDesignCoolingDiffuseHorizontal,      !- Feature Name 35
  Double,                                 !- Feature Data Type 35
  84;                                     !- Feature Value 35

OS:Site,
<<<<<<< HEAD
  {84488359-01c5-464f-abf9-ef35b7015ee1}, !- Handle
=======
  {d3098a2b-75af-492b-ab4f-dca944fbc454}, !- Handle
>>>>>>> 3c1d7324
  Denver Intl Ap_CO_USA,                  !- Name
  39.83,                                  !- Latitude {deg}
  -104.65,                                !- Longitude {deg}
  -7,                                     !- Time Zone {hr}
  1650,                                   !- Elevation {m}
  ;                                       !- Terrain

OS:ClimateZones,
<<<<<<< HEAD
  {0a36facc-f267-4acc-a6c0-a2287469d64e}, !- Handle
=======
  {edf9edd0-e75c-4792-9e7c-40a38b9644a1}, !- Handle
>>>>>>> 3c1d7324
  ,                                       !- Active Institution
  ,                                       !- Active Year
  ,                                       !- Climate Zone Institution Name 1
  ,                                       !- Climate Zone Document Name 1
  ,                                       !- Climate Zone Document Year 1
  ,                                       !- Climate Zone Value 1
  Building America,                       !- Climate Zone Institution Name 2
  ,                                       !- Climate Zone Document Name 2
  0,                                      !- Climate Zone Document Year 2
  Cold;                                   !- Climate Zone Value 2

OS:Site:WaterMainsTemperature,
<<<<<<< HEAD
  {8cbe4582-e181-470f-aaea-4b6b4d201230}, !- Handle
=======
  {3e4958e7-aa0d-464c-b9c1-7183ebf5e7ea}, !- Handle
>>>>>>> 3c1d7324
  Correlation,                            !- Calculation Method
  ,                                       !- Temperature Schedule Name
  10.8753424657535,                       !- Annual Average Outdoor Air Temperature {C}
  23.1524007936508;                       !- Maximum Difference In Monthly Average Outdoor Air Temperatures {deltaC}

OS:RunPeriodControl:DaylightSavingTime,
<<<<<<< HEAD
  {56c70ce3-141a-40de-833c-21ca98a4264e}, !- Handle
=======
  {fa4c3b4b-9ccf-45cc-9658-5ef3b8f5c041}, !- Handle
>>>>>>> 3c1d7324
  3/12,                                   !- Start Date
  11/5;                                   !- End Date

OS:Site:GroundTemperature:Deep,
<<<<<<< HEAD
  {3f92e284-4744-4672-a27f-cb112094b345}, !- Handle
=======
  {85dbfb81-5451-4428-889d-cb8b93e5014b}, !- Handle
>>>>>>> 3c1d7324
  10.8753424657535,                       !- January Deep Ground Temperature {C}
  10.8753424657535,                       !- February Deep Ground Temperature {C}
  10.8753424657535,                       !- March Deep Ground Temperature {C}
  10.8753424657535,                       !- April Deep Ground Temperature {C}
  10.8753424657535,                       !- May Deep Ground Temperature {C}
  10.8753424657535,                       !- June Deep Ground Temperature {C}
  10.8753424657535,                       !- July Deep Ground Temperature {C}
  10.8753424657535,                       !- August Deep Ground Temperature {C}
  10.8753424657535,                       !- September Deep Ground Temperature {C}
  10.8753424657535,                       !- October Deep Ground Temperature {C}
  10.8753424657535,                       !- November Deep Ground Temperature {C}
  10.8753424657535;                       !- December Deep Ground Temperature {C}

OS:Building,
<<<<<<< HEAD
  {c75967c3-443f-434f-a7df-257f8146bb0b}, !- Handle
=======
  {655a997a-1903-43fb-abcd-6eddb9abd2b5}, !- Handle
>>>>>>> 3c1d7324
  Building 1,                             !- Name
  ,                                       !- Building Sector Type
  180,                                    !- North Axis {deg}
  ,                                       !- Nominal Floor to Floor Height {m}
  ,                                       !- Space Type Name
  ,                                       !- Default Construction Set Name
  ,                                       !- Default Schedule Set Name
  2,                                      !- Standards Number of Stories
  2,                                      !- Standards Number of Above Ground Stories
  ,                                       !- Standards Template
  singlefamilyattached,                   !- Standards Building Type
  10;                                     !- Standards Number of Living Units

OS:AdditionalProperties,
<<<<<<< HEAD
  {1bfc4edf-aea8-48d7-afff-241fda6e8d08}, !- Handle
  {c75967c3-443f-434f-a7df-257f8146bb0b}, !- Object Name
=======
  {cdc0f90e-75d5-4710-969c-92cbf337c49c}, !- Handle
  {655a997a-1903-43fb-abcd-6eddb9abd2b5}, !- Object Name
>>>>>>> 3c1d7324
  num_units,                              !- Feature Name 1
  Integer,                                !- Feature Data Type 1
  10,                                     !- Feature Value 1
  has_rear_units,                         !- Feature Name 2
  Boolean,                                !- Feature Data Type 2
  true,                                   !- Feature Value 2
  horz_location,                          !- Feature Name 3
  String,                                 !- Feature Data Type 3
  Left,                                   !- Feature Value 3
  num_floors,                             !- Feature Name 4
  Integer,                                !- Feature Data Type 4
  2;                                      !- Feature Value 4

OS:ThermalZone,
<<<<<<< HEAD
  {d591acd1-9fa4-4666-8d77-8e2d32d3f718}, !- Handle
=======
  {6e5de0a8-c970-4157-b048-41020324b54f}, !- Handle
>>>>>>> 3c1d7324
  living zone,                            !- Name
  ,                                       !- Multiplier
  ,                                       !- Ceiling Height {m}
  ,                                       !- Volume {m3}
  ,                                       !- Floor Area {m2}
  ,                                       !- Zone Inside Convection Algorithm
  ,                                       !- Zone Outside Convection Algorithm
  ,                                       !- Zone Conditioning Equipment List Name
<<<<<<< HEAD
  {5498c049-82bf-4cd7-ac5e-ceb316988340}, !- Zone Air Inlet Port List
  {bdeaaf8b-9cf0-4730-80c5-1318597b783f}, !- Zone Air Exhaust Port List
  {f87ce6ef-4005-44b7-8940-59edb9931fc7}, !- Zone Air Node Name
  {802a88fb-13e3-46a4-860f-2c0f6dd8edcf}, !- Zone Return Air Port List
=======
  {8cc16e2d-cb7b-4630-8004-0eef5df1dd0c}, !- Zone Air Inlet Port List
  {a2f1629d-9beb-4de0-ae0c-8713b464d58e}, !- Zone Air Exhaust Port List
  {70ff2d96-c8e0-426f-80ba-847f8912d3c4}, !- Zone Air Node Name
  {9e601f2e-a07f-4545-a248-5e544a20ca86}, !- Zone Return Air Port List
>>>>>>> 3c1d7324
  ,                                       !- Primary Daylighting Control Name
  ,                                       !- Fraction of Zone Controlled by Primary Daylighting Control
  ,                                       !- Secondary Daylighting Control Name
  ,                                       !- Fraction of Zone Controlled by Secondary Daylighting Control
  ,                                       !- Illuminance Map Name
  ,                                       !- Group Rendering Name
  ,                                       !- Thermostat Name
  No;                                     !- Use Ideal Air Loads

OS:Node,
<<<<<<< HEAD
  {0f59f091-550f-4e13-9285-d3ff45866180}, !- Handle
  Node 1,                                 !- Name
  {f87ce6ef-4005-44b7-8940-59edb9931fc7}, !- Inlet Port
  ;                                       !- Outlet Port

OS:Connection,
  {f87ce6ef-4005-44b7-8940-59edb9931fc7}, !- Handle
  {0729e0dc-1fd3-4b45-a1c3-2cc93e4310b2}, !- Name
  {d591acd1-9fa4-4666-8d77-8e2d32d3f718}, !- Source Object
  11,                                     !- Outlet Port
  {0f59f091-550f-4e13-9285-d3ff45866180}, !- Target Object
  2;                                      !- Inlet Port

OS:PortList,
  {5498c049-82bf-4cd7-ac5e-ceb316988340}, !- Handle
  {fd9464ff-fa05-4546-b791-c6b969aa3d43}, !- Name
  {d591acd1-9fa4-4666-8d77-8e2d32d3f718}; !- HVAC Component

OS:PortList,
  {bdeaaf8b-9cf0-4730-80c5-1318597b783f}, !- Handle
  {213a9855-aed6-406b-a265-7254af7d170a}, !- Name
  {d591acd1-9fa4-4666-8d77-8e2d32d3f718}; !- HVAC Component

OS:PortList,
  {802a88fb-13e3-46a4-860f-2c0f6dd8edcf}, !- Handle
  {5bc77d8a-7945-42d6-a77c-4bd7feb859bd}, !- Name
  {d591acd1-9fa4-4666-8d77-8e2d32d3f718}; !- HVAC Component

OS:Sizing:Zone,
  {5236811c-3836-43b9-9d3b-16ed632d341e}, !- Handle
  {d591acd1-9fa4-4666-8d77-8e2d32d3f718}, !- Zone or ZoneList Name
=======
  {213f3e7c-9070-4f43-9fd1-46d328a1f43b}, !- Handle
  Node 1,                                 !- Name
  {70ff2d96-c8e0-426f-80ba-847f8912d3c4}, !- Inlet Port
  ;                                       !- Outlet Port

OS:Connection,
  {70ff2d96-c8e0-426f-80ba-847f8912d3c4}, !- Handle
  {b2dfe5cb-81ab-496a-8a74-cacf9019780e}, !- Name
  {6e5de0a8-c970-4157-b048-41020324b54f}, !- Source Object
  11,                                     !- Outlet Port
  {213f3e7c-9070-4f43-9fd1-46d328a1f43b}, !- Target Object
  2;                                      !- Inlet Port

OS:PortList,
  {8cc16e2d-cb7b-4630-8004-0eef5df1dd0c}, !- Handle
  {9d7121bc-8924-4878-b4a6-495adc4682d6}, !- Name
  {6e5de0a8-c970-4157-b048-41020324b54f}; !- HVAC Component

OS:PortList,
  {a2f1629d-9beb-4de0-ae0c-8713b464d58e}, !- Handle
  {77480184-0d8c-4ce9-bf2d-ed84f4116b45}, !- Name
  {6e5de0a8-c970-4157-b048-41020324b54f}; !- HVAC Component

OS:PortList,
  {9e601f2e-a07f-4545-a248-5e544a20ca86}, !- Handle
  {b419638c-4cd8-4d31-9266-1f412ce4ce66}, !- Name
  {6e5de0a8-c970-4157-b048-41020324b54f}; !- HVAC Component

OS:Sizing:Zone,
  {15c798b4-f0bf-4485-b0ec-980ab9d678c4}, !- Handle
  {6e5de0a8-c970-4157-b048-41020324b54f}, !- Zone or ZoneList Name
>>>>>>> 3c1d7324
  SupplyAirTemperature,                   !- Zone Cooling Design Supply Air Temperature Input Method
  14,                                     !- Zone Cooling Design Supply Air Temperature {C}
  11.11,                                  !- Zone Cooling Design Supply Air Temperature Difference {deltaC}
  SupplyAirTemperature,                   !- Zone Heating Design Supply Air Temperature Input Method
  40,                                     !- Zone Heating Design Supply Air Temperature {C}
  11.11,                                  !- Zone Heating Design Supply Air Temperature Difference {deltaC}
  0.0085,                                 !- Zone Cooling Design Supply Air Humidity Ratio {kg-H2O/kg-air}
  0.008,                                  !- Zone Heating Design Supply Air Humidity Ratio {kg-H2O/kg-air}
  ,                                       !- Zone Heating Sizing Factor
  ,                                       !- Zone Cooling Sizing Factor
  DesignDay,                              !- Cooling Design Air Flow Method
  ,                                       !- Cooling Design Air Flow Rate {m3/s}
  ,                                       !- Cooling Minimum Air Flow per Zone Floor Area {m3/s-m2}
  ,                                       !- Cooling Minimum Air Flow {m3/s}
  ,                                       !- Cooling Minimum Air Flow Fraction
  DesignDay,                              !- Heating Design Air Flow Method
  ,                                       !- Heating Design Air Flow Rate {m3/s}
  ,                                       !- Heating Maximum Air Flow per Zone Floor Area {m3/s-m2}
  ,                                       !- Heating Maximum Air Flow {m3/s}
  ,                                       !- Heating Maximum Air Flow Fraction
  ,                                       !- Design Zone Air Distribution Effectiveness in Cooling Mode
  ,                                       !- Design Zone Air Distribution Effectiveness in Heating Mode
  No,                                     !- Account for Dedicated Outdoor Air System
  NeutralSupplyAir,                       !- Dedicated Outdoor Air System Control Strategy
  autosize,                               !- Dedicated Outdoor Air Low Setpoint Temperature for Design {C}
  autosize;                               !- Dedicated Outdoor Air High Setpoint Temperature for Design {C}

OS:ZoneHVAC:EquipmentList,
<<<<<<< HEAD
  {489a318d-9e5c-478b-831e-ed12e1e0cd72}, !- Handle
  Zone HVAC Equipment List 1,             !- Name
  {d591acd1-9fa4-4666-8d77-8e2d32d3f718}; !- Thermal Zone

OS:Space,
  {4d0a793e-a03a-4720-a9db-b157c0504737}, !- Handle
  living space,                           !- Name
  {701fdf35-4756-4f6b-acd4-8055ca5e3b34}, !- Space Type Name
=======
  {34a88150-3ddf-4752-8f42-7436892f41a3}, !- Handle
  Zone HVAC Equipment List 1,             !- Name
  {6e5de0a8-c970-4157-b048-41020324b54f}; !- Thermal Zone

OS:Space,
  {46e61949-372c-4063-884d-03fe4f610141}, !- Handle
  living space,                           !- Name
  {5076a7e4-0079-427e-941d-76faf9e3a682}, !- Space Type Name
>>>>>>> 3c1d7324
  ,                                       !- Default Construction Set Name
  ,                                       !- Default Schedule Set Name
  ,                                       !- Direction of Relative North {deg}
  ,                                       !- X Origin {m}
  ,                                       !- Y Origin {m}
  ,                                       !- Z Origin {m}
  ,                                       !- Building Story Name
<<<<<<< HEAD
  {d591acd1-9fa4-4666-8d77-8e2d32d3f718}, !- Thermal Zone Name
  ,                                       !- Part of Total Floor Area
  ,                                       !- Design Specification Outdoor Air Object Name
  {356f1cc5-4446-4ba8-b2e2-fa2e1709cee6}; !- Building Unit Name

OS:Surface,
  {431acaf3-0765-46d9-a491-102caef2ee61}, !- Handle
  Surface 1,                              !- Name
  Floor,                                  !- Surface Type
  ,                                       !- Construction Name
  {4d0a793e-a03a-4720-a9db-b157c0504737}, !- Space Name
=======
  {6e5de0a8-c970-4157-b048-41020324b54f}, !- Thermal Zone Name
  ,                                       !- Part of Total Floor Area
  ,                                       !- Design Specification Outdoor Air Object Name
  {8f44add4-9c46-4b9b-ace5-27249baddf13}; !- Building Unit Name

OS:Surface,
  {b9aee77f-a647-439f-980e-27944e598de2}, !- Handle
  Surface 1,                              !- Name
  Floor,                                  !- Surface Type
  ,                                       !- Construction Name
  {46e61949-372c-4063-884d-03fe4f610141}, !- Space Name
>>>>>>> 3c1d7324
  Foundation,                             !- Outside Boundary Condition
  ,                                       !- Outside Boundary Condition Object
  NoSun,                                  !- Sun Exposure
  NoWind,                                 !- Wind Exposure
  ,                                       !- View Factor to Ground
  ,                                       !- Number of Vertices
  0, -9.144, 0,                           !- X,Y,Z Vertex 1 {m}
  0, 0, 0,                                !- X,Y,Z Vertex 2 {m}
  4.572, 0, 0,                            !- X,Y,Z Vertex 3 {m}
  4.572, -9.144, 0;                       !- X,Y,Z Vertex 4 {m}

OS:Surface,
<<<<<<< HEAD
  {780ecf34-af76-482b-a92f-241fddc605ce}, !- Handle
  Surface 2,                              !- Name
  Wall,                                   !- Surface Type
  ,                                       !- Construction Name
  {4d0a793e-a03a-4720-a9db-b157c0504737}, !- Space Name
=======
  {d57f279f-023c-49b3-be05-3991e0a4832c}, !- Handle
  Surface 2,                              !- Name
  Wall,                                   !- Surface Type
  ,                                       !- Construction Name
  {46e61949-372c-4063-884d-03fe4f610141}, !- Space Name
>>>>>>> 3c1d7324
  Outdoors,                               !- Outside Boundary Condition
  ,                                       !- Outside Boundary Condition Object
  SunExposed,                             !- Sun Exposure
  WindExposed,                            !- Wind Exposure
  ,                                       !- View Factor to Ground
  ,                                       !- Number of Vertices
  0, 0, 2.4384,                           !- X,Y,Z Vertex 1 {m}
  0, 0, 0,                                !- X,Y,Z Vertex 2 {m}
  0, -9.144, 0,                           !- X,Y,Z Vertex 3 {m}
  0, -9.144, 2.4384;                      !- X,Y,Z Vertex 4 {m}

OS:Surface,
<<<<<<< HEAD
  {54b19074-5011-431b-b537-7c8097b73e2c}, !- Handle
  Surface 3,                              !- Name
  Wall,                                   !- Surface Type
  ,                                       !- Construction Name
  {4d0a793e-a03a-4720-a9db-b157c0504737}, !- Space Name
=======
  {3b20ce13-e383-49fe-b87d-3476c745c994}, !- Handle
  Surface 3,                              !- Name
  Wall,                                   !- Surface Type
  ,                                       !- Construction Name
  {46e61949-372c-4063-884d-03fe4f610141}, !- Space Name
>>>>>>> 3c1d7324
  Adiabatic,                              !- Outside Boundary Condition
  ,                                       !- Outside Boundary Condition Object
  NoSun,                                  !- Sun Exposure
  NoWind,                                 !- Wind Exposure
  ,                                       !- View Factor to Ground
  ,                                       !- Number of Vertices
  4.572, 0, 2.4384,                       !- X,Y,Z Vertex 1 {m}
  4.572, 0, 0,                            !- X,Y,Z Vertex 2 {m}
  0, 0, 0,                                !- X,Y,Z Vertex 3 {m}
  0, 0, 2.4384;                           !- X,Y,Z Vertex 4 {m}

OS:Surface,
<<<<<<< HEAD
  {47decdee-bdd9-464a-804d-b60e52666b64}, !- Handle
  Surface 4,                              !- Name
  Wall,                                   !- Surface Type
  ,                                       !- Construction Name
  {4d0a793e-a03a-4720-a9db-b157c0504737}, !- Space Name
=======
  {0c44177f-02ee-4f4d-82db-d882ed566576}, !- Handle
  Surface 4,                              !- Name
  Wall,                                   !- Surface Type
  ,                                       !- Construction Name
  {46e61949-372c-4063-884d-03fe4f610141}, !- Space Name
>>>>>>> 3c1d7324
  Adiabatic,                              !- Outside Boundary Condition
  ,                                       !- Outside Boundary Condition Object
  NoSun,                                  !- Sun Exposure
  NoWind,                                 !- Wind Exposure
  ,                                       !- View Factor to Ground
  ,                                       !- Number of Vertices
  4.572, -9.144, 2.4384,                  !- X,Y,Z Vertex 1 {m}
  4.572, -9.144, 0,                       !- X,Y,Z Vertex 2 {m}
  4.572, 0, 0,                            !- X,Y,Z Vertex 3 {m}
  4.572, 0, 2.4384;                       !- X,Y,Z Vertex 4 {m}

OS:Surface,
<<<<<<< HEAD
  {d7eb1bfa-b968-4f63-92f5-aac5eb05a5b0}, !- Handle
  Surface 5,                              !- Name
  Wall,                                   !- Surface Type
  ,                                       !- Construction Name
  {4d0a793e-a03a-4720-a9db-b157c0504737}, !- Space Name
=======
  {e1500628-d61b-4a6f-b954-dbb193e09ff6}, !- Handle
  Surface 5,                              !- Name
  Wall,                                   !- Surface Type
  ,                                       !- Construction Name
  {46e61949-372c-4063-884d-03fe4f610141}, !- Space Name
>>>>>>> 3c1d7324
  Outdoors,                               !- Outside Boundary Condition
  ,                                       !- Outside Boundary Condition Object
  SunExposed,                             !- Sun Exposure
  WindExposed,                            !- Wind Exposure
  ,                                       !- View Factor to Ground
  ,                                       !- Number of Vertices
  0, -9.144, 2.4384,                      !- X,Y,Z Vertex 1 {m}
  0, -9.144, 0,                           !- X,Y,Z Vertex 2 {m}
  4.572, -9.144, 0,                       !- X,Y,Z Vertex 3 {m}
  4.572, -9.144, 2.4384;                  !- X,Y,Z Vertex 4 {m}

OS:Surface,
<<<<<<< HEAD
  {c3ef2d96-e3a6-48fd-99c9-89f24ff30275}, !- Handle
  Surface 6,                              !- Name
  RoofCeiling,                            !- Surface Type
  ,                                       !- Construction Name
  {4d0a793e-a03a-4720-a9db-b157c0504737}, !- Space Name
  Surface,                                !- Outside Boundary Condition
  {2a1303fc-ad40-4f5e-afda-ba6ddb7cd601}, !- Outside Boundary Condition Object
=======
  {09a6082f-a522-4a31-abc8-3401521e5212}, !- Handle
  Surface 6,                              !- Name
  RoofCeiling,                            !- Surface Type
  ,                                       !- Construction Name
  {46e61949-372c-4063-884d-03fe4f610141}, !- Space Name
  Surface,                                !- Outside Boundary Condition
  {4df89a36-3817-4d3e-9b06-48128b47ec57}, !- Outside Boundary Condition Object
>>>>>>> 3c1d7324
  NoSun,                                  !- Sun Exposure
  NoWind,                                 !- Wind Exposure
  ,                                       !- View Factor to Ground
  ,                                       !- Number of Vertices
  4.572, -9.144, 2.4384,                  !- X,Y,Z Vertex 1 {m}
  4.572, 0, 2.4384,                       !- X,Y,Z Vertex 2 {m}
  0, 0, 2.4384,                           !- X,Y,Z Vertex 3 {m}
  0, -9.144, 2.4384;                      !- X,Y,Z Vertex 4 {m}

OS:SpaceType,
<<<<<<< HEAD
  {701fdf35-4756-4f6b-acd4-8055ca5e3b34}, !- Handle
=======
  {5076a7e4-0079-427e-941d-76faf9e3a682}, !- Handle
>>>>>>> 3c1d7324
  Space Type 1,                           !- Name
  ,                                       !- Default Construction Set Name
  ,                                       !- Default Schedule Set Name
  ,                                       !- Group Rendering Name
  ,                                       !- Design Specification Outdoor Air Object Name
  ,                                       !- Standards Template
  ,                                       !- Standards Building Type
  living;                                 !- Standards Space Type

OS:Space,
<<<<<<< HEAD
  {2301ada6-db80-427c-a287-2be630c3181c}, !- Handle
  living space|story 2,                   !- Name
  {701fdf35-4756-4f6b-acd4-8055ca5e3b34}, !- Space Type Name
=======
  {77283c65-eddb-4f4b-ad25-feb142f946af}, !- Handle
  living space|story 2,                   !- Name
  {5076a7e4-0079-427e-941d-76faf9e3a682}, !- Space Type Name
>>>>>>> 3c1d7324
  ,                                       !- Default Construction Set Name
  ,                                       !- Default Schedule Set Name
  -0,                                     !- Direction of Relative North {deg}
  0,                                      !- X Origin {m}
  0,                                      !- Y Origin {m}
  2.4384,                                 !- Z Origin {m}
  ,                                       !- Building Story Name
<<<<<<< HEAD
  {d591acd1-9fa4-4666-8d77-8e2d32d3f718}, !- Thermal Zone Name
  ,                                       !- Part of Total Floor Area
  ,                                       !- Design Specification Outdoor Air Object Name
  {356f1cc5-4446-4ba8-b2e2-fa2e1709cee6}; !- Building Unit Name

OS:Surface,
  {a4c79832-6ee1-4712-98f3-ac1c92faf9e0}, !- Handle
=======
  {6e5de0a8-c970-4157-b048-41020324b54f}, !- Thermal Zone Name
  ,                                       !- Part of Total Floor Area
  ,                                       !- Design Specification Outdoor Air Object Name
  {8f44add4-9c46-4b9b-ace5-27249baddf13}; !- Building Unit Name

OS:Surface,
  {4df89a36-3817-4d3e-9b06-48128b47ec57}, !- Handle
>>>>>>> 3c1d7324
  Surface 7,                              !- Name
  Floor,                                  !- Surface Type
  ,                                       !- Construction Name
<<<<<<< HEAD
  {2301ada6-db80-427c-a287-2be630c3181c}, !- Space Name
  Outdoors,                               !- Outside Boundary Condition
  ,                                       !- Outside Boundary Condition Object
  SunExposed,                             !- Sun Exposure
  WindExposed,                            !- Wind Exposure
  ,                                       !- View Factor to Ground
  ,                                       !- Number of Vertices
  0, 0, 2.4384,                           !- X,Y,Z Vertex 1 {m}
  0, 0, 0,                                !- X,Y,Z Vertex 2 {m}
  0, -9.144, 0,                           !- X,Y,Z Vertex 3 {m}
  0, -9.144, 2.4384;                      !- X,Y,Z Vertex 4 {m}

OS:Surface,
  {47db6634-a711-4f2f-9e80-f3cda02e95ee}, !- Handle
  Surface 8,                              !- Name
  Wall,                                   !- Surface Type
  ,                                       !- Construction Name
  {2301ada6-db80-427c-a287-2be630c3181c}, !- Space Name
=======
  {77283c65-eddb-4f4b-ad25-feb142f946af}, !- Space Name
  Surface,                                !- Outside Boundary Condition
  {09a6082f-a522-4a31-abc8-3401521e5212}, !- Outside Boundary Condition Object
  NoSun,                                  !- Sun Exposure
  NoWind,                                 !- Wind Exposure
  ,                                       !- View Factor to Ground
  ,                                       !- Number of Vertices
  0, -9.144, 0,                           !- X,Y,Z Vertex 1 {m}
  0, 0, 0,                                !- X,Y,Z Vertex 2 {m}
  4.572, 0, 0,                            !- X,Y,Z Vertex 3 {m}
  4.572, -9.144, 0;                       !- X,Y,Z Vertex 4 {m}

OS:Surface,
  {ee5a88c9-d4f9-49e4-a08c-66bc7896947c}, !- Handle
  Surface 8,                              !- Name
  Wall,                                   !- Surface Type
  ,                                       !- Construction Name
  {77283c65-eddb-4f4b-ad25-feb142f946af}, !- Space Name
>>>>>>> 3c1d7324
  Adiabatic,                              !- Outside Boundary Condition
  ,                                       !- Outside Boundary Condition Object
  NoSun,                                  !- Sun Exposure
  NoWind,                                 !- Wind Exposure
  ,                                       !- View Factor to Ground
  ,                                       !- Number of Vertices
<<<<<<< HEAD
  4.572, -9.144, 2.4384,                  !- X,Y,Z Vertex 1 {m}
  4.572, -9.144, 0,                       !- X,Y,Z Vertex 2 {m}
  4.572, 0, 0,                            !- X,Y,Z Vertex 3 {m}
  4.572, 0, 2.4384;                       !- X,Y,Z Vertex 4 {m}

OS:Surface,
  {024a6cd4-1c0b-47d9-96c8-45896988f706}, !- Handle
  Surface 9,                              !- Name
  Wall,                                   !- Surface Type
  ,                                       !- Construction Name
  {2301ada6-db80-427c-a287-2be630c3181c}, !- Space Name
  Adiabatic,                              !- Outside Boundary Condition
=======
  4.572, 0, 2.4384,                       !- X,Y,Z Vertex 1 {m}
  4.572, 0, 0,                            !- X,Y,Z Vertex 2 {m}
  0, 0, 0,                                !- X,Y,Z Vertex 3 {m}
  0, 0, 2.4384;                           !- X,Y,Z Vertex 4 {m}

OS:Surface,
  {a27227f1-19a5-4f68-9565-019408c6d452}, !- Handle
  Surface 9,                              !- Name
  Wall,                                   !- Surface Type
  ,                                       !- Construction Name
  {77283c65-eddb-4f4b-ad25-feb142f946af}, !- Space Name
  Outdoors,                               !- Outside Boundary Condition
>>>>>>> 3c1d7324
  ,                                       !- Outside Boundary Condition Object
  NoSun,                                  !- Sun Exposure
  NoWind,                                 !- Wind Exposure
  ,                                       !- View Factor to Ground
  ,                                       !- Number of Vertices
  4.572, 0, 2.4384,                       !- X,Y,Z Vertex 1 {m}
  4.572, 0, 0,                            !- X,Y,Z Vertex 2 {m}
  0, 0, 0,                                !- X,Y,Z Vertex 3 {m}
  0, 0, 2.4384;                           !- X,Y,Z Vertex 4 {m}

OS:Surface,
<<<<<<< HEAD
  {2a1303fc-ad40-4f5e-afda-ba6ddb7cd601}, !- Handle
  Surface 10,                             !- Name
  Floor,                                  !- Surface Type
  ,                                       !- Construction Name
  {2301ada6-db80-427c-a287-2be630c3181c}, !- Space Name
  Surface,                                !- Outside Boundary Condition
  {c3ef2d96-e3a6-48fd-99c9-89f24ff30275}, !- Outside Boundary Condition Object
=======
  {92e6ae7b-0dfe-449e-ad2b-377277c527f7}, !- Handle
  Surface 10,                             !- Name
  Wall,                                   !- Surface Type
  ,                                       !- Construction Name
  {77283c65-eddb-4f4b-ad25-feb142f946af}, !- Space Name
  Adiabatic,                              !- Outside Boundary Condition
  ,                                       !- Outside Boundary Condition Object
>>>>>>> 3c1d7324
  NoSun,                                  !- Sun Exposure
  NoWind,                                 !- Wind Exposure
  ,                                       !- View Factor to Ground
  ,                                       !- Number of Vertices
<<<<<<< HEAD
  0, -9.144, 0,                           !- X,Y,Z Vertex 1 {m}
  0, 0, 0,                                !- X,Y,Z Vertex 2 {m}
  4.572, 0, 0,                            !- X,Y,Z Vertex 3 {m}
  4.572, -9.144, 0;                       !- X,Y,Z Vertex 4 {m}

OS:Surface,
  {e63e68db-e89d-4549-af3f-4e64f8f06008}, !- Handle
  Surface 11,                             !- Name
  RoofCeiling,                            !- Surface Type
  ,                                       !- Construction Name
  {2301ada6-db80-427c-a287-2be630c3181c}, !- Space Name
  Surface,                                !- Outside Boundary Condition
  {a6a0181f-e958-4a26-ac4a-efb4e1cfaadf}, !- Outside Boundary Condition Object
=======
  4.572, -9.144, 2.4384,                  !- X,Y,Z Vertex 1 {m}
  4.572, -9.144, 0,                       !- X,Y,Z Vertex 2 {m}
  4.572, 0, 0,                            !- X,Y,Z Vertex 3 {m}
  4.572, 0, 2.4384;                       !- X,Y,Z Vertex 4 {m}

OS:Surface,
  {8e3c3d17-a929-4bef-b664-471fe0f629cd}, !- Handle
  Surface 11,                             !- Name
  RoofCeiling,                            !- Surface Type
  ,                                       !- Construction Name
  {77283c65-eddb-4f4b-ad25-feb142f946af}, !- Space Name
  Surface,                                !- Outside Boundary Condition
  {56c30d3e-93cc-44eb-914d-8b6898d46f46}, !- Outside Boundary Condition Object
>>>>>>> 3c1d7324
  NoSun,                                  !- Sun Exposure
  NoWind,                                 !- Wind Exposure
  ,                                       !- View Factor to Ground
  ,                                       !- Number of Vertices
  4.572, -9.144, 2.4384,                  !- X,Y,Z Vertex 1 {m}
  4.572, 0, 2.4384,                       !- X,Y,Z Vertex 2 {m}
  0, 0, 2.4384,                           !- X,Y,Z Vertex 3 {m}
  0, -9.144, 2.4384;                      !- X,Y,Z Vertex 4 {m}

OS:Surface,
<<<<<<< HEAD
  {4ef298f0-35e6-4388-945b-f88016e7aa0c}, !- Handle
  Surface 12,                             !- Name
  Wall,                                   !- Surface Type
  ,                                       !- Construction Name
  {2301ada6-db80-427c-a287-2be630c3181c}, !- Space Name
=======
  {e1fdf5e1-3865-4bea-89dd-1d3f5527bea2}, !- Handle
  Surface 12,                             !- Name
  Wall,                                   !- Surface Type
  ,                                       !- Construction Name
  {77283c65-eddb-4f4b-ad25-feb142f946af}, !- Space Name
>>>>>>> 3c1d7324
  Outdoors,                               !- Outside Boundary Condition
  ,                                       !- Outside Boundary Condition Object
  SunExposed,                             !- Sun Exposure
  WindExposed,                            !- Wind Exposure
  ,                                       !- View Factor to Ground
  ,                                       !- Number of Vertices
<<<<<<< HEAD
  0, -9.144, 2.4384,                      !- X,Y,Z Vertex 1 {m}
  0, -9.144, 0,                           !- X,Y,Z Vertex 2 {m}
  4.572, -9.144, 0,                       !- X,Y,Z Vertex 3 {m}
  4.572, -9.144, 2.4384;                  !- X,Y,Z Vertex 4 {m}

OS:Surface,
  {a6a0181f-e958-4a26-ac4a-efb4e1cfaadf}, !- Handle
  Surface 13,                             !- Name
  Floor,                                  !- Surface Type
  ,                                       !- Construction Name
  {3d4c8285-a844-4028-b308-ef62012c228d}, !- Space Name
  Surface,                                !- Outside Boundary Condition
  {e63e68db-e89d-4549-af3f-4e64f8f06008}, !- Outside Boundary Condition Object
=======
  0, 0, 2.4384,                           !- X,Y,Z Vertex 1 {m}
  0, 0, 0,                                !- X,Y,Z Vertex 2 {m}
  0, -9.144, 0,                           !- X,Y,Z Vertex 3 {m}
  0, -9.144, 2.4384;                      !- X,Y,Z Vertex 4 {m}

OS:Surface,
  {56c30d3e-93cc-44eb-914d-8b6898d46f46}, !- Handle
  Surface 13,                             !- Name
  Floor,                                  !- Surface Type
  ,                                       !- Construction Name
  {ae5795e5-7a92-407d-b84c-1905d8db7534}, !- Space Name
  Surface,                                !- Outside Boundary Condition
  {8e3c3d17-a929-4bef-b664-471fe0f629cd}, !- Outside Boundary Condition Object
>>>>>>> 3c1d7324
  NoSun,                                  !- Sun Exposure
  NoWind,                                 !- Wind Exposure
  ,                                       !- View Factor to Ground
  ,                                       !- Number of Vertices
  0, -9.144, 4.8768,                      !- X,Y,Z Vertex 1 {m}
  0, 0, 4.8768,                           !- X,Y,Z Vertex 2 {m}
  4.572, 0, 4.8768,                       !- X,Y,Z Vertex 3 {m}
  4.572, -9.144, 4.8768;                  !- X,Y,Z Vertex 4 {m}

OS:Surface,
<<<<<<< HEAD
  {5fcec8e5-9924-4e96-9c04-33fa8892739f}, !- Handle
  Surface 14,                             !- Name
  RoofCeiling,                            !- Surface Type
  ,                                       !- Construction Name
  {3d4c8285-a844-4028-b308-ef62012c228d}, !- Space Name
=======
  {52d60ac6-fdef-4d92-9147-5ca94acb11ba}, !- Handle
  Surface 14,                             !- Name
  RoofCeiling,                            !- Surface Type
  ,                                       !- Construction Name
  {ae5795e5-7a92-407d-b84c-1905d8db7534}, !- Space Name
>>>>>>> 3c1d7324
  Outdoors,                               !- Outside Boundary Condition
  ,                                       !- Outside Boundary Condition Object
  SunExposed,                             !- Sun Exposure
  WindExposed,                            !- Wind Exposure
  ,                                       !- View Factor to Ground
  ,                                       !- Number of Vertices
  0, -4.572, 7.1628,                      !- X,Y,Z Vertex 1 {m}
  4.572, -4.572, 7.1628,                  !- X,Y,Z Vertex 2 {m}
  4.572, 0, 4.8768,                       !- X,Y,Z Vertex 3 {m}
  0, 0, 4.8768;                           !- X,Y,Z Vertex 4 {m}

OS:Surface,
<<<<<<< HEAD
  {00075233-fbe8-4e82-b243-c720a09f7afb}, !- Handle
  Surface 15,                             !- Name
  RoofCeiling,                            !- Surface Type
  ,                                       !- Construction Name
  {3d4c8285-a844-4028-b308-ef62012c228d}, !- Space Name
=======
  {ad4780cf-b28f-4ade-853f-c521907d59c2}, !- Handle
  Surface 15,                             !- Name
  RoofCeiling,                            !- Surface Type
  ,                                       !- Construction Name
  {ae5795e5-7a92-407d-b84c-1905d8db7534}, !- Space Name
>>>>>>> 3c1d7324
  Outdoors,                               !- Outside Boundary Condition
  ,                                       !- Outside Boundary Condition Object
  SunExposed,                             !- Sun Exposure
  WindExposed,                            !- Wind Exposure
  ,                                       !- View Factor to Ground
  ,                                       !- Number of Vertices
  4.572, -4.572, 7.1628,                  !- X,Y,Z Vertex 1 {m}
  0, -4.572, 7.1628,                      !- X,Y,Z Vertex 2 {m}
  0, -9.144, 4.8768,                      !- X,Y,Z Vertex 3 {m}
  4.572, -9.144, 4.8768;                  !- X,Y,Z Vertex 4 {m}

OS:Surface,
<<<<<<< HEAD
  {f0ea4698-54d5-495f-a0de-ede9cff45643}, !- Handle
  Surface 16,                             !- Name
  Wall,                                   !- Surface Type
  ,                                       !- Construction Name
  {3d4c8285-a844-4028-b308-ef62012c228d}, !- Space Name
=======
  {50bd1c4c-90cf-4fee-8382-223f5f457cb3}, !- Handle
  Surface 16,                             !- Name
  Wall,                                   !- Surface Type
  ,                                       !- Construction Name
  {ae5795e5-7a92-407d-b84c-1905d8db7534}, !- Space Name
>>>>>>> 3c1d7324
  Outdoors,                               !- Outside Boundary Condition
  ,                                       !- Outside Boundary Condition Object
  SunExposed,                             !- Sun Exposure
  WindExposed,                            !- Wind Exposure
  ,                                       !- View Factor to Ground
  ,                                       !- Number of Vertices
  0, -4.572, 7.1628,                      !- X,Y,Z Vertex 1 {m}
  0, 0, 4.8768,                           !- X,Y,Z Vertex 2 {m}
  0, -9.144, 4.8768;                      !- X,Y,Z Vertex 3 {m}

OS:Surface,
<<<<<<< HEAD
  {6a6920d2-e604-445c-b8f9-68b37be1d2e3}, !- Handle
  Surface 17,                             !- Name
  Wall,                                   !- Surface Type
  ,                                       !- Construction Name
  {3d4c8285-a844-4028-b308-ef62012c228d}, !- Space Name
=======
  {31dbb2a6-1f64-48aa-909a-ce28ff097f5f}, !- Handle
  Surface 17,                             !- Name
  Wall,                                   !- Surface Type
  ,                                       !- Construction Name
  {ae5795e5-7a92-407d-b84c-1905d8db7534}, !- Space Name
>>>>>>> 3c1d7324
  Adiabatic,                              !- Outside Boundary Condition
  ,                                       !- Outside Boundary Condition Object
  NoSun,                                  !- Sun Exposure
  NoWind,                                 !- Wind Exposure
  ,                                       !- View Factor to Ground
  ,                                       !- Number of Vertices
  4.572, -4.572, 7.1628,                  !- X,Y,Z Vertex 1 {m}
  4.572, -9.144, 4.8768,                  !- X,Y,Z Vertex 2 {m}
  4.572, 0, 4.8768;                       !- X,Y,Z Vertex 3 {m}

OS:Space,
<<<<<<< HEAD
  {3d4c8285-a844-4028-b308-ef62012c228d}, !- Handle
  unfinished attic space,                 !- Name
  {b8335026-c38b-4a1a-9b02-f30ea7880a61}, !- Space Type Name
=======
  {ae5795e5-7a92-407d-b84c-1905d8db7534}, !- Handle
  unfinished attic space,                 !- Name
  {80c61f89-0e59-4af1-890c-cf19df87e723}, !- Space Type Name
>>>>>>> 3c1d7324
  ,                                       !- Default Construction Set Name
  ,                                       !- Default Schedule Set Name
  ,                                       !- Direction of Relative North {deg}
  ,                                       !- X Origin {m}
  ,                                       !- Y Origin {m}
  ,                                       !- Z Origin {m}
  ,                                       !- Building Story Name
<<<<<<< HEAD
  {b89f329b-d61e-4580-add8-4733f98b86a6}; !- Thermal Zone Name

OS:ThermalZone,
  {b89f329b-d61e-4580-add8-4733f98b86a6}, !- Handle
=======
  {4334a36b-e03a-4825-a34f-9dc1164c10c0}; !- Thermal Zone Name

OS:ThermalZone,
  {4334a36b-e03a-4825-a34f-9dc1164c10c0}, !- Handle
>>>>>>> 3c1d7324
  unfinished attic zone,                  !- Name
  ,                                       !- Multiplier
  ,                                       !- Ceiling Height {m}
  ,                                       !- Volume {m3}
  ,                                       !- Floor Area {m2}
  ,                                       !- Zone Inside Convection Algorithm
  ,                                       !- Zone Outside Convection Algorithm
  ,                                       !- Zone Conditioning Equipment List Name
<<<<<<< HEAD
  {2df176cd-d22b-4547-8507-6952c8a1ee73}, !- Zone Air Inlet Port List
  {e499c667-708c-4a07-910c-2fe8466731dc}, !- Zone Air Exhaust Port List
  {bdef497b-b412-47dc-b8fe-109b958f9f3f}, !- Zone Air Node Name
  {777386ad-68fe-4682-89bd-67b46e424c04}, !- Zone Return Air Port List
=======
  {9ca3f606-0118-4ff0-bc6e-9ee2ae45de1e}, !- Zone Air Inlet Port List
  {85ce741f-8652-45dc-990e-fad82e18f8c6}, !- Zone Air Exhaust Port List
  {c0fa2f68-b575-428c-a9e9-5c739d83462b}, !- Zone Air Node Name
  {d60bba49-9108-4714-86b2-7b5dda298f4f}, !- Zone Return Air Port List
>>>>>>> 3c1d7324
  ,                                       !- Primary Daylighting Control Name
  ,                                       !- Fraction of Zone Controlled by Primary Daylighting Control
  ,                                       !- Secondary Daylighting Control Name
  ,                                       !- Fraction of Zone Controlled by Secondary Daylighting Control
  ,                                       !- Illuminance Map Name
  ,                                       !- Group Rendering Name
  ,                                       !- Thermostat Name
  No;                                     !- Use Ideal Air Loads

OS:Node,
<<<<<<< HEAD
  {21c3a5a1-a047-4e5e-8d48-c550c84cec58}, !- Handle
  Node 2,                                 !- Name
  {bdef497b-b412-47dc-b8fe-109b958f9f3f}, !- Inlet Port
  ;                                       !- Outlet Port

OS:Connection,
  {bdef497b-b412-47dc-b8fe-109b958f9f3f}, !- Handle
  {5338ab8e-054a-4b59-9943-aaa607a715ab}, !- Name
  {b89f329b-d61e-4580-add8-4733f98b86a6}, !- Source Object
  11,                                     !- Outlet Port
  {21c3a5a1-a047-4e5e-8d48-c550c84cec58}, !- Target Object
  2;                                      !- Inlet Port

OS:PortList,
  {2df176cd-d22b-4547-8507-6952c8a1ee73}, !- Handle
  {db13ff9a-a7c2-4f2e-9f38-9f34b6fe2480}, !- Name
  {b89f329b-d61e-4580-add8-4733f98b86a6}; !- HVAC Component

OS:PortList,
  {e499c667-708c-4a07-910c-2fe8466731dc}, !- Handle
  {9f3ddbaa-0220-4067-abed-7d0701b2bf21}, !- Name
  {b89f329b-d61e-4580-add8-4733f98b86a6}; !- HVAC Component

OS:PortList,
  {777386ad-68fe-4682-89bd-67b46e424c04}, !- Handle
  {69190b87-a475-4217-8031-d1c95826fbd4}, !- Name
  {b89f329b-d61e-4580-add8-4733f98b86a6}; !- HVAC Component

OS:Sizing:Zone,
  {999e026f-d624-4b15-bfef-0f13a8dd8623}, !- Handle
  {b89f329b-d61e-4580-add8-4733f98b86a6}, !- Zone or ZoneList Name
=======
  {6ef6cbe7-195a-4447-a2f7-4bd59236ad7d}, !- Handle
  Node 2,                                 !- Name
  {c0fa2f68-b575-428c-a9e9-5c739d83462b}, !- Inlet Port
  ;                                       !- Outlet Port

OS:Connection,
  {c0fa2f68-b575-428c-a9e9-5c739d83462b}, !- Handle
  {cabb9034-ac75-45de-a9b0-c640011359e5}, !- Name
  {4334a36b-e03a-4825-a34f-9dc1164c10c0}, !- Source Object
  11,                                     !- Outlet Port
  {6ef6cbe7-195a-4447-a2f7-4bd59236ad7d}, !- Target Object
  2;                                      !- Inlet Port

OS:PortList,
  {9ca3f606-0118-4ff0-bc6e-9ee2ae45de1e}, !- Handle
  {3b0d9f77-fae7-43bd-9f7c-9a331ef40086}, !- Name
  {4334a36b-e03a-4825-a34f-9dc1164c10c0}; !- HVAC Component

OS:PortList,
  {85ce741f-8652-45dc-990e-fad82e18f8c6}, !- Handle
  {9e54323a-b414-472b-b845-fe4764ce2f8c}, !- Name
  {4334a36b-e03a-4825-a34f-9dc1164c10c0}; !- HVAC Component

OS:PortList,
  {d60bba49-9108-4714-86b2-7b5dda298f4f}, !- Handle
  {9989e532-5fd1-4348-afd2-9f1e5b1804bf}, !- Name
  {4334a36b-e03a-4825-a34f-9dc1164c10c0}; !- HVAC Component

OS:Sizing:Zone,
  {f16c3fff-1abb-4376-bdfa-76f0dede76a7}, !- Handle
  {4334a36b-e03a-4825-a34f-9dc1164c10c0}, !- Zone or ZoneList Name
>>>>>>> 3c1d7324
  SupplyAirTemperature,                   !- Zone Cooling Design Supply Air Temperature Input Method
  14,                                     !- Zone Cooling Design Supply Air Temperature {C}
  11.11,                                  !- Zone Cooling Design Supply Air Temperature Difference {deltaC}
  SupplyAirTemperature,                   !- Zone Heating Design Supply Air Temperature Input Method
  40,                                     !- Zone Heating Design Supply Air Temperature {C}
  11.11,                                  !- Zone Heating Design Supply Air Temperature Difference {deltaC}
  0.0085,                                 !- Zone Cooling Design Supply Air Humidity Ratio {kg-H2O/kg-air}
  0.008,                                  !- Zone Heating Design Supply Air Humidity Ratio {kg-H2O/kg-air}
  ,                                       !- Zone Heating Sizing Factor
  ,                                       !- Zone Cooling Sizing Factor
  DesignDay,                              !- Cooling Design Air Flow Method
  ,                                       !- Cooling Design Air Flow Rate {m3/s}
  ,                                       !- Cooling Minimum Air Flow per Zone Floor Area {m3/s-m2}
  ,                                       !- Cooling Minimum Air Flow {m3/s}
  ,                                       !- Cooling Minimum Air Flow Fraction
  DesignDay,                              !- Heating Design Air Flow Method
  ,                                       !- Heating Design Air Flow Rate {m3/s}
  ,                                       !- Heating Maximum Air Flow per Zone Floor Area {m3/s-m2}
  ,                                       !- Heating Maximum Air Flow {m3/s}
  ,                                       !- Heating Maximum Air Flow Fraction
  ,                                       !- Design Zone Air Distribution Effectiveness in Cooling Mode
  ,                                       !- Design Zone Air Distribution Effectiveness in Heating Mode
  No,                                     !- Account for Dedicated Outdoor Air System
  NeutralSupplyAir,                       !- Dedicated Outdoor Air System Control Strategy
  autosize,                               !- Dedicated Outdoor Air Low Setpoint Temperature for Design {C}
  autosize;                               !- Dedicated Outdoor Air High Setpoint Temperature for Design {C}

OS:ZoneHVAC:EquipmentList,
<<<<<<< HEAD
  {fc8aefd6-a3c4-441a-b71e-6abb13617b7b}, !- Handle
  Zone HVAC Equipment List 2,             !- Name
  {b89f329b-d61e-4580-add8-4733f98b86a6}; !- Thermal Zone

OS:SpaceType,
  {b8335026-c38b-4a1a-9b02-f30ea7880a61}, !- Handle
=======
  {534f9563-2c74-40b8-9c27-fd9c9c39937e}, !- Handle
  Zone HVAC Equipment List 2,             !- Name
  {4334a36b-e03a-4825-a34f-9dc1164c10c0}; !- Thermal Zone

OS:SpaceType,
  {80c61f89-0e59-4af1-890c-cf19df87e723}, !- Handle
>>>>>>> 3c1d7324
  Space Type 2,                           !- Name
  ,                                       !- Default Construction Set Name
  ,                                       !- Default Schedule Set Name
  ,                                       !- Group Rendering Name
  ,                                       !- Design Specification Outdoor Air Object Name
  ,                                       !- Standards Template
  ,                                       !- Standards Building Type
  unfinished attic;                       !- Standards Space Type

OS:BuildingUnit,
<<<<<<< HEAD
  {356f1cc5-4446-4ba8-b2e2-fa2e1709cee6}, !- Handle
=======
  {8f44add4-9c46-4b9b-ace5-27249baddf13}, !- Handle
>>>>>>> 3c1d7324
  unit 1,                                 !- Name
  ,                                       !- Rendering Color
  Residential;                            !- Building Unit Type

OS:AdditionalProperties,
<<<<<<< HEAD
  {f856d6b9-256c-4a49-a5ed-f14896d895b8}, !- Handle
  {356f1cc5-4446-4ba8-b2e2-fa2e1709cee6}, !- Object Name
=======
  {1cdb86e0-4464-4161-84be-7c4289aeb858}, !- Handle
  {8f44add4-9c46-4b9b-ace5-27249baddf13}, !- Object Name
>>>>>>> 3c1d7324
  NumberOfBedrooms,                       !- Feature Name 1
  Integer,                                !- Feature Data Type 1
  3,                                      !- Feature Value 1
  NumberOfBathrooms,                      !- Feature Name 2
  Double,                                 !- Feature Data Type 2
  2,                                      !- Feature Value 2
  NumberOfOccupants,                      !- Feature Name 3
  Double,                                 !- Feature Data Type 3
  3.3900000000000001;                     !- Feature Value 3

OS:External:File,
<<<<<<< HEAD
  {2e499522-ba43-400a-83fd-21c732dbe002}, !- Handle
=======
  {6c48e561-b014-4234-828c-0e2667c611d8}, !- Handle
>>>>>>> 3c1d7324
  8760.csv,                               !- Name
  8760.csv;                               !- File Name

OS:Schedule:Day,
<<<<<<< HEAD
  {84db89ba-9655-4e58-9491-639c7174b4a1}, !- Handle
=======
  {a8f6b3fb-8254-4657-9672-684e18f3196e}, !- Handle
>>>>>>> 3c1d7324
  Schedule Day 1,                         !- Name
  ,                                       !- Schedule Type Limits Name
  ,                                       !- Interpolate to Timestep
  24,                                     !- Hour 1
  0,                                      !- Minute 1
  0;                                      !- Value Until Time 1

OS:Schedule:Day,
<<<<<<< HEAD
  {654cc795-1f43-460e-93ca-a10e8ff0f769}, !- Handle
=======
  {a63ef0c7-8ab0-41f5-b34f-bc8756bc9b71}, !- Handle
>>>>>>> 3c1d7324
  Schedule Day 2,                         !- Name
  ,                                       !- Schedule Type Limits Name
  ,                                       !- Interpolate to Timestep
  24,                                     !- Hour 1
  0,                                      !- Minute 1
  1;                                      !- Value Until Time 1

OS:Schedule:File,
<<<<<<< HEAD
  {276887e4-47ac-4803-ba54-49b25c5e298f}, !- Handle
  occupants,                              !- Name
  {92603ebd-4784-49e5-9161-90a50bfc0353}, !- Schedule Type Limits Name
  {2e499522-ba43-400a-83fd-21c732dbe002}, !- External File Name
=======
  {57d84658-2725-428d-a212-3d3dfe0d4c43}, !- Handle
  occupants,                              !- Name
  {487fcd7b-84cd-4dcb-87a1-cc6c6f00be44}, !- Schedule Type Limits Name
  {6c48e561-b014-4234-828c-0e2667c611d8}, !- External File Name
>>>>>>> 3c1d7324
  1,                                      !- Column Number
  1,                                      !- Rows to Skip at Top
  8760,                                   !- Number of Hours of Data
  ,                                       !- Column Separator
  ,                                       !- Interpolate to Timestep
  60;                                     !- Minutes per Item

OS:Schedule:Ruleset,
<<<<<<< HEAD
  {da823690-cf2c-4c1c-844c-2eb0d7635558}, !- Handle
  Schedule Ruleset 1,                     !- Name
  {292a40e3-ff9c-4b18-8387-efced6cac1ef}, !- Schedule Type Limits Name
  {1247660b-a7de-4277-a538-8a8c4dde9c65}; !- Default Day Schedule Name

OS:Schedule:Day,
  {1247660b-a7de-4277-a538-8a8c4dde9c65}, !- Handle
  Schedule Day 3,                         !- Name
  {292a40e3-ff9c-4b18-8387-efced6cac1ef}, !- Schedule Type Limits Name
=======
  {b3548ca8-0e14-4d20-b6f6-983bbe29faba}, !- Handle
  Schedule Ruleset 1,                     !- Name
  {ac1a5ac0-a251-4f91-8835-b2332aa4fef1}, !- Schedule Type Limits Name
  {c71940af-7f0c-4cf0-b2df-4338180effe0}; !- Default Day Schedule Name

OS:Schedule:Day,
  {c71940af-7f0c-4cf0-b2df-4338180effe0}, !- Handle
  Schedule Day 3,                         !- Name
  {ac1a5ac0-a251-4f91-8835-b2332aa4fef1}, !- Schedule Type Limits Name
>>>>>>> 3c1d7324
  ,                                       !- Interpolate to Timestep
  24,                                     !- Hour 1
  0,                                      !- Minute 1
  112.539290946133;                       !- Value Until Time 1

OS:People:Definition,
<<<<<<< HEAD
  {70b2f95d-1e3a-4a2c-840f-cf9224704948}, !- Handle
=======
  {15b92e76-a96b-4a58-8daf-bdef7d0ae24d}, !- Handle
>>>>>>> 3c1d7324
  res occupants|living space,             !- Name
  People,                                 !- Number of People Calculation Method
  1.695,                                  !- Number of People {people}
  ,                                       !- People per Space Floor Area {person/m2}
  ,                                       !- Space Floor Area per Person {m2/person}
  0.319734,                               !- Fraction Radiant
  0.573,                                  !- Sensible Heat Fraction
  0,                                      !- Carbon Dioxide Generation Rate {m3/s-W}
  No,                                     !- Enable ASHRAE 55 Comfort Warnings
  ZoneAveraged;                           !- Mean Radiant Temperature Calculation Type

OS:People,
<<<<<<< HEAD
  {1e1491f1-e3cd-413a-8597-15dc3974dac1}, !- Handle
  res occupants|living space,             !- Name
  {70b2f95d-1e3a-4a2c-840f-cf9224704948}, !- People Definition Name
  {4d0a793e-a03a-4720-a9db-b157c0504737}, !- Space or SpaceType Name
  {276887e4-47ac-4803-ba54-49b25c5e298f}, !- Number of People Schedule Name
  {da823690-cf2c-4c1c-844c-2eb0d7635558}, !- Activity Level Schedule Name
=======
  {0aa71855-125f-4499-92fb-cd485f3d9dac}, !- Handle
  res occupants|living space,             !- Name
  {15b92e76-a96b-4a58-8daf-bdef7d0ae24d}, !- People Definition Name
  {46e61949-372c-4063-884d-03fe4f610141}, !- Space or SpaceType Name
  {57d84658-2725-428d-a212-3d3dfe0d4c43}, !- Number of People Schedule Name
  {b3548ca8-0e14-4d20-b6f6-983bbe29faba}, !- Activity Level Schedule Name
>>>>>>> 3c1d7324
  ,                                       !- Surface Name/Angle Factor List Name
  ,                                       !- Work Efficiency Schedule Name
  ,                                       !- Clothing Insulation Schedule Name
  ,                                       !- Air Velocity Schedule Name
  1;                                      !- Multiplier

OS:ScheduleTypeLimits,
<<<<<<< HEAD
  {292a40e3-ff9c-4b18-8387-efced6cac1ef}, !- Handle
=======
  {ac1a5ac0-a251-4f91-8835-b2332aa4fef1}, !- Handle
>>>>>>> 3c1d7324
  ActivityLevel,                          !- Name
  0,                                      !- Lower Limit Value
  ,                                       !- Upper Limit Value
  Continuous,                             !- Numeric Type
  ActivityLevel;                          !- Unit Type

OS:ScheduleTypeLimits,
<<<<<<< HEAD
  {92603ebd-4784-49e5-9161-90a50bfc0353}, !- Handle
=======
  {487fcd7b-84cd-4dcb-87a1-cc6c6f00be44}, !- Handle
>>>>>>> 3c1d7324
  Fractional,                             !- Name
  0,                                      !- Lower Limit Value
  1,                                      !- Upper Limit Value
  Continuous;                             !- Numeric Type

OS:People:Definition,
<<<<<<< HEAD
  {52f01c8a-a965-4e15-a08d-1a7d9ea5dbb0}, !- Handle
=======
  {58574359-fc59-4a28-a93f-3ca4c58ddf5e}, !- Handle
>>>>>>> 3c1d7324
  res occupants|living space|story 2,     !- Name
  People,                                 !- Number of People Calculation Method
  1.695,                                  !- Number of People {people}
  ,                                       !- People per Space Floor Area {person/m2}
  ,                                       !- Space Floor Area per Person {m2/person}
  0.319734,                               !- Fraction Radiant
  0.573,                                  !- Sensible Heat Fraction
  0,                                      !- Carbon Dioxide Generation Rate {m3/s-W}
  No,                                     !- Enable ASHRAE 55 Comfort Warnings
  ZoneAveraged;                           !- Mean Radiant Temperature Calculation Type

OS:People,
<<<<<<< HEAD
  {825210b8-b4f4-40d1-a6a7-4f9b1001f987}, !- Handle
  res occupants|living space|story 2,     !- Name
  {52f01c8a-a965-4e15-a08d-1a7d9ea5dbb0}, !- People Definition Name
  {2301ada6-db80-427c-a287-2be630c3181c}, !- Space or SpaceType Name
  {276887e4-47ac-4803-ba54-49b25c5e298f}, !- Number of People Schedule Name
  {da823690-cf2c-4c1c-844c-2eb0d7635558}, !- Activity Level Schedule Name
=======
  {e02ce573-0db1-4cfc-a609-49cc138e9e6f}, !- Handle
  res occupants|living space|story 2,     !- Name
  {58574359-fc59-4a28-a93f-3ca4c58ddf5e}, !- People Definition Name
  {77283c65-eddb-4f4b-ad25-feb142f946af}, !- Space or SpaceType Name
  {57d84658-2725-428d-a212-3d3dfe0d4c43}, !- Number of People Schedule Name
  {b3548ca8-0e14-4d20-b6f6-983bbe29faba}, !- Activity Level Schedule Name
>>>>>>> 3c1d7324
  ,                                       !- Surface Name/Angle Factor List Name
  ,                                       !- Work Efficiency Schedule Name
  ,                                       !- Clothing Insulation Schedule Name
  ,                                       !- Air Velocity Schedule Name
  1;                                      !- Multiplier
<|MERGE_RESOLUTION|>--- conflicted
+++ resolved
@@ -1,73 +1,41 @@
 !- NOTE: Auto-generated from /test/osw_files/SFA_10units_2story_SL_UA_3Beds_2Baths_Denver_HasRearUnits.osw
 
 OS:Version,
-<<<<<<< HEAD
-  {63d8e21b-5210-4f62-b90a-35a2dc256c01}, !- Handle
+  {499723fd-5e85-43c3-adfc-ea123c28a07f}, !- Handle
   2.9.0;                                  !- Version Identifier
 
 OS:SimulationControl,
-  {20c8aa04-67ab-40b0-a106-db8ec7c4933b}, !- Handle
-=======
-  {a5ad3daa-718a-44e6-907f-3cd92dd0530f}, !- Handle
-  2.9.0;                                  !- Version Identifier
-
-OS:SimulationControl,
-  {e3c76844-0e4c-4eb0-bb43-7d34f3af067c}, !- Handle
->>>>>>> 3c1d7324
+  {0e5e9b1f-a2ed-4d71-8f44-06fd783dd77e}, !- Handle
   ,                                       !- Do Zone Sizing Calculation
   ,                                       !- Do System Sizing Calculation
   ,                                       !- Do Plant Sizing Calculation
   No;                                     !- Run Simulation for Sizing Periods
 
 OS:Timestep,
-<<<<<<< HEAD
-  {ff4dc81a-2d0e-46fb-a493-6b84363b2d9d}, !- Handle
+  {f280f3ba-4455-4dfa-948a-d1763e1467f9}, !- Handle
   6;                                      !- Number of Timesteps per Hour
 
 OS:ShadowCalculation,
-  {09bf957c-029e-4f77-8db1-258f340c845f}, !- Handle
-=======
-  {650f3c67-c73a-4f19-8277-4ff78704abc8}, !- Handle
-  6;                                      !- Number of Timesteps per Hour
-
-OS:ShadowCalculation,
-  {4af5309c-0f34-4bf4-97a7-af61c7e40af9}, !- Handle
->>>>>>> 3c1d7324
+  {b22a2759-9327-4adc-80f1-c96b8199c383}, !- Handle
   20,                                     !- Calculation Frequency
   200;                                    !- Maximum Figures in Shadow Overlap Calculations
 
 OS:SurfaceConvectionAlgorithm:Outside,
-<<<<<<< HEAD
-  {0ecc9ac0-c16e-4e88-b668-22baeec79791}, !- Handle
+  {9b655876-1873-483e-a3fe-0c1caa23e4b7}, !- Handle
   DOE-2;                                  !- Algorithm
 
 OS:SurfaceConvectionAlgorithm:Inside,
-  {10f94fff-28a3-4bcb-8ab3-b4316ffaafde}, !- Handle
+  {7a11a763-6ec2-466b-9814-f56505e42bf6}, !- Handle
   TARP;                                   !- Algorithm
 
 OS:ZoneCapacitanceMultiplier:ResearchSpecial,
-  {eff36ba0-5b30-4f58-b1c1-29c57b1b43d1}, !- Handle
-=======
-  {4768d88f-782c-4dfe-9b2b-07fb6bd45a76}, !- Handle
-  DOE-2;                                  !- Algorithm
-
-OS:SurfaceConvectionAlgorithm:Inside,
-  {b6063870-803e-4b33-98a4-95873e2587b4}, !- Handle
-  TARP;                                   !- Algorithm
-
-OS:ZoneCapacitanceMultiplier:ResearchSpecial,
-  {b7765f07-dde0-4b50-a3b5-87e4e7c6a387}, !- Handle
->>>>>>> 3c1d7324
+  {595cb482-c335-47d7-b653-326b8dd13ccd}, !- Handle
   ,                                       !- Temperature Capacity Multiplier
   15,                                     !- Humidity Capacity Multiplier
   ;                                       !- Carbon Dioxide Capacity Multiplier
 
 OS:RunPeriod,
-<<<<<<< HEAD
-  {5acbfc2d-9a64-49c4-9803-23f179bacef8}, !- Handle
-=======
-  {54604292-c328-4bd5-8cd6-236bacf67d5e}, !- Handle
->>>>>>> 3c1d7324
+  {5283707c-2950-49f5-8fc3-7598e87eff02}, !- Handle
   Run Period 1,                           !- Name
   1,                                      !- Begin Month
   1,                                      !- Begin Day of Month
@@ -81,21 +49,13 @@
   ;                                       !- Number of Times Runperiod to be Repeated
 
 OS:YearDescription,
-<<<<<<< HEAD
-  {9329dfde-9fd0-4b14-b982-062f483b7407}, !- Handle
-=======
-  {a2a7c2c8-3771-41a0-9010-9026829f371b}, !- Handle
->>>>>>> 3c1d7324
+  {5ebeb654-ddc4-43d7-a9cd-aef25c721408}, !- Handle
   2007,                                   !- Calendar Year
   ,                                       !- Day of Week for Start Day
   ;                                       !- Is Leap Year
 
 OS:WeatherFile,
-<<<<<<< HEAD
-  {bc376c51-6d48-4189-9973-2e32f44e1a54}, !- Handle
-=======
-  {23e3f19f-9978-44fe-941b-2f25d6f98bb8}, !- Handle
->>>>>>> 3c1d7324
+  {8ce925c2-d626-4cb4-be09-fb23dd8e57d4}, !- Handle
   Denver Intl Ap,                         !- City
   CO,                                     !- State Province Region
   USA,                                    !- Country
@@ -109,13 +69,8 @@
   E23378AA;                               !- Checksum
 
 OS:AdditionalProperties,
-<<<<<<< HEAD
-  {eaa143a3-f761-4803-a46d-ebb510e25076}, !- Handle
-  {bc376c51-6d48-4189-9973-2e32f44e1a54}, !- Object Name
-=======
-  {59db2ab5-4491-43c8-81de-14c094d71ef8}, !- Handle
-  {23e3f19f-9978-44fe-941b-2f25d6f98bb8}, !- Object Name
->>>>>>> 3c1d7324
+  {f90bc607-c9e5-4e4e-9740-df86b6adde85}, !- Handle
+  {8ce925c2-d626-4cb4-be09-fb23dd8e57d4}, !- Object Name
   EPWHeaderCity,                          !- Feature Name 1
   String,                                 !- Feature Data Type 1
   Denver Intl Ap,                         !- Feature Value 1
@@ -223,11 +178,7 @@
   84;                                     !- Feature Value 35
 
 OS:Site,
-<<<<<<< HEAD
-  {84488359-01c5-464f-abf9-ef35b7015ee1}, !- Handle
-=======
-  {d3098a2b-75af-492b-ab4f-dca944fbc454}, !- Handle
->>>>>>> 3c1d7324
+  {9678d1fd-45e6-4780-b471-93f8c90b373c}, !- Handle
   Denver Intl Ap_CO_USA,                  !- Name
   39.83,                                  !- Latitude {deg}
   -104.65,                                !- Longitude {deg}
@@ -236,11 +187,7 @@
   ;                                       !- Terrain
 
 OS:ClimateZones,
-<<<<<<< HEAD
-  {0a36facc-f267-4acc-a6c0-a2287469d64e}, !- Handle
-=======
-  {edf9edd0-e75c-4792-9e7c-40a38b9644a1}, !- Handle
->>>>>>> 3c1d7324
+  {4b5fb3c3-783b-4c4d-b13c-a464252e2eaa}, !- Handle
   ,                                       !- Active Institution
   ,                                       !- Active Year
   ,                                       !- Climate Zone Institution Name 1
@@ -253,31 +200,19 @@
   Cold;                                   !- Climate Zone Value 2
 
 OS:Site:WaterMainsTemperature,
-<<<<<<< HEAD
-  {8cbe4582-e181-470f-aaea-4b6b4d201230}, !- Handle
-=======
-  {3e4958e7-aa0d-464c-b9c1-7183ebf5e7ea}, !- Handle
->>>>>>> 3c1d7324
+  {757c76a5-f25d-4acf-a0ad-d9f6af7ac3c1}, !- Handle
   Correlation,                            !- Calculation Method
   ,                                       !- Temperature Schedule Name
   10.8753424657535,                       !- Annual Average Outdoor Air Temperature {C}
   23.1524007936508;                       !- Maximum Difference In Monthly Average Outdoor Air Temperatures {deltaC}
 
 OS:RunPeriodControl:DaylightSavingTime,
-<<<<<<< HEAD
-  {56c70ce3-141a-40de-833c-21ca98a4264e}, !- Handle
-=======
-  {fa4c3b4b-9ccf-45cc-9658-5ef3b8f5c041}, !- Handle
->>>>>>> 3c1d7324
+  {314fd88a-59fc-4baf-96ad-8e4e99d804bb}, !- Handle
   3/12,                                   !- Start Date
   11/5;                                   !- End Date
 
 OS:Site:GroundTemperature:Deep,
-<<<<<<< HEAD
-  {3f92e284-4744-4672-a27f-cb112094b345}, !- Handle
-=======
-  {85dbfb81-5451-4428-889d-cb8b93e5014b}, !- Handle
->>>>>>> 3c1d7324
+  {2261751a-3751-40df-abfd-3117535fe57f}, !- Handle
   10.8753424657535,                       !- January Deep Ground Temperature {C}
   10.8753424657535,                       !- February Deep Ground Temperature {C}
   10.8753424657535,                       !- March Deep Ground Temperature {C}
@@ -292,11 +227,7 @@
   10.8753424657535;                       !- December Deep Ground Temperature {C}
 
 OS:Building,
-<<<<<<< HEAD
-  {c75967c3-443f-434f-a7df-257f8146bb0b}, !- Handle
-=======
-  {655a997a-1903-43fb-abcd-6eddb9abd2b5}, !- Handle
->>>>>>> 3c1d7324
+  {e2ba5386-d235-4fe8-b5c8-39c83a009f72}, !- Handle
   Building 1,                             !- Name
   ,                                       !- Building Sector Type
   180,                                    !- North Axis {deg}
@@ -311,13 +242,8 @@
   10;                                     !- Standards Number of Living Units
 
 OS:AdditionalProperties,
-<<<<<<< HEAD
-  {1bfc4edf-aea8-48d7-afff-241fda6e8d08}, !- Handle
-  {c75967c3-443f-434f-a7df-257f8146bb0b}, !- Object Name
-=======
-  {cdc0f90e-75d5-4710-969c-92cbf337c49c}, !- Handle
-  {655a997a-1903-43fb-abcd-6eddb9abd2b5}, !- Object Name
->>>>>>> 3c1d7324
+  {d6c1e00d-6eb7-483c-92d4-8170cb604291}, !- Handle
+  {e2ba5386-d235-4fe8-b5c8-39c83a009f72}, !- Object Name
   num_units,                              !- Feature Name 1
   Integer,                                !- Feature Data Type 1
   10,                                     !- Feature Value 1
@@ -332,11 +258,7 @@
   2;                                      !- Feature Value 4
 
 OS:ThermalZone,
-<<<<<<< HEAD
-  {d591acd1-9fa4-4666-8d77-8e2d32d3f718}, !- Handle
-=======
-  {6e5de0a8-c970-4157-b048-41020324b54f}, !- Handle
->>>>>>> 3c1d7324
+  {dfee88c7-09fe-4dc8-ac5e-31f27186bbd2}, !- Handle
   living zone,                            !- Name
   ,                                       !- Multiplier
   ,                                       !- Ceiling Height {m}
@@ -345,17 +267,10 @@
   ,                                       !- Zone Inside Convection Algorithm
   ,                                       !- Zone Outside Convection Algorithm
   ,                                       !- Zone Conditioning Equipment List Name
-<<<<<<< HEAD
-  {5498c049-82bf-4cd7-ac5e-ceb316988340}, !- Zone Air Inlet Port List
-  {bdeaaf8b-9cf0-4730-80c5-1318597b783f}, !- Zone Air Exhaust Port List
-  {f87ce6ef-4005-44b7-8940-59edb9931fc7}, !- Zone Air Node Name
-  {802a88fb-13e3-46a4-860f-2c0f6dd8edcf}, !- Zone Return Air Port List
-=======
-  {8cc16e2d-cb7b-4630-8004-0eef5df1dd0c}, !- Zone Air Inlet Port List
-  {a2f1629d-9beb-4de0-ae0c-8713b464d58e}, !- Zone Air Exhaust Port List
-  {70ff2d96-c8e0-426f-80ba-847f8912d3c4}, !- Zone Air Node Name
-  {9e601f2e-a07f-4545-a248-5e544a20ca86}, !- Zone Return Air Port List
->>>>>>> 3c1d7324
+  {c86beb14-a086-4bc3-a161-6f99e8bfeced}, !- Zone Air Inlet Port List
+  {bd8e6791-4d96-4bfe-9d97-afda5e54534b}, !- Zone Air Exhaust Port List
+  {cb221a06-69fe-4f26-9cf3-17f70cf0cb26}, !- Zone Air Node Name
+  {026818b7-9d98-47ad-afed-277afbb7e5c0}, !- Zone Return Air Port List
   ,                                       !- Primary Daylighting Control Name
   ,                                       !- Fraction of Zone Controlled by Primary Daylighting Control
   ,                                       !- Secondary Daylighting Control Name
@@ -366,71 +281,37 @@
   No;                                     !- Use Ideal Air Loads
 
 OS:Node,
-<<<<<<< HEAD
-  {0f59f091-550f-4e13-9285-d3ff45866180}, !- Handle
+  {c1976894-49a2-47dd-9fbb-9420332a31ba}, !- Handle
   Node 1,                                 !- Name
-  {f87ce6ef-4005-44b7-8940-59edb9931fc7}, !- Inlet Port
+  {cb221a06-69fe-4f26-9cf3-17f70cf0cb26}, !- Inlet Port
   ;                                       !- Outlet Port
 
 OS:Connection,
-  {f87ce6ef-4005-44b7-8940-59edb9931fc7}, !- Handle
-  {0729e0dc-1fd3-4b45-a1c3-2cc93e4310b2}, !- Name
-  {d591acd1-9fa4-4666-8d77-8e2d32d3f718}, !- Source Object
+  {cb221a06-69fe-4f26-9cf3-17f70cf0cb26}, !- Handle
+  {59765381-afea-42f1-88e8-614936b9f89e}, !- Name
+  {dfee88c7-09fe-4dc8-ac5e-31f27186bbd2}, !- Source Object
   11,                                     !- Outlet Port
-  {0f59f091-550f-4e13-9285-d3ff45866180}, !- Target Object
+  {c1976894-49a2-47dd-9fbb-9420332a31ba}, !- Target Object
   2;                                      !- Inlet Port
 
 OS:PortList,
-  {5498c049-82bf-4cd7-ac5e-ceb316988340}, !- Handle
-  {fd9464ff-fa05-4546-b791-c6b969aa3d43}, !- Name
-  {d591acd1-9fa4-4666-8d77-8e2d32d3f718}; !- HVAC Component
+  {c86beb14-a086-4bc3-a161-6f99e8bfeced}, !- Handle
+  {7165caed-747b-48a6-876b-c93ca9169826}, !- Name
+  {dfee88c7-09fe-4dc8-ac5e-31f27186bbd2}; !- HVAC Component
 
 OS:PortList,
-  {bdeaaf8b-9cf0-4730-80c5-1318597b783f}, !- Handle
-  {213a9855-aed6-406b-a265-7254af7d170a}, !- Name
-  {d591acd1-9fa4-4666-8d77-8e2d32d3f718}; !- HVAC Component
+  {bd8e6791-4d96-4bfe-9d97-afda5e54534b}, !- Handle
+  {2bd735f2-6341-4857-ab4b-04052caa4980}, !- Name
+  {dfee88c7-09fe-4dc8-ac5e-31f27186bbd2}; !- HVAC Component
 
 OS:PortList,
-  {802a88fb-13e3-46a4-860f-2c0f6dd8edcf}, !- Handle
-  {5bc77d8a-7945-42d6-a77c-4bd7feb859bd}, !- Name
-  {d591acd1-9fa4-4666-8d77-8e2d32d3f718}; !- HVAC Component
+  {026818b7-9d98-47ad-afed-277afbb7e5c0}, !- Handle
+  {a6a37f1a-48e7-40cd-b0dc-183df89eb930}, !- Name
+  {dfee88c7-09fe-4dc8-ac5e-31f27186bbd2}; !- HVAC Component
 
 OS:Sizing:Zone,
-  {5236811c-3836-43b9-9d3b-16ed632d341e}, !- Handle
-  {d591acd1-9fa4-4666-8d77-8e2d32d3f718}, !- Zone or ZoneList Name
-=======
-  {213f3e7c-9070-4f43-9fd1-46d328a1f43b}, !- Handle
-  Node 1,                                 !- Name
-  {70ff2d96-c8e0-426f-80ba-847f8912d3c4}, !- Inlet Port
-  ;                                       !- Outlet Port
-
-OS:Connection,
-  {70ff2d96-c8e0-426f-80ba-847f8912d3c4}, !- Handle
-  {b2dfe5cb-81ab-496a-8a74-cacf9019780e}, !- Name
-  {6e5de0a8-c970-4157-b048-41020324b54f}, !- Source Object
-  11,                                     !- Outlet Port
-  {213f3e7c-9070-4f43-9fd1-46d328a1f43b}, !- Target Object
-  2;                                      !- Inlet Port
-
-OS:PortList,
-  {8cc16e2d-cb7b-4630-8004-0eef5df1dd0c}, !- Handle
-  {9d7121bc-8924-4878-b4a6-495adc4682d6}, !- Name
-  {6e5de0a8-c970-4157-b048-41020324b54f}; !- HVAC Component
-
-OS:PortList,
-  {a2f1629d-9beb-4de0-ae0c-8713b464d58e}, !- Handle
-  {77480184-0d8c-4ce9-bf2d-ed84f4116b45}, !- Name
-  {6e5de0a8-c970-4157-b048-41020324b54f}; !- HVAC Component
-
-OS:PortList,
-  {9e601f2e-a07f-4545-a248-5e544a20ca86}, !- Handle
-  {b419638c-4cd8-4d31-9266-1f412ce4ce66}, !- Name
-  {6e5de0a8-c970-4157-b048-41020324b54f}; !- HVAC Component
-
-OS:Sizing:Zone,
-  {15c798b4-f0bf-4485-b0ec-980ab9d678c4}, !- Handle
-  {6e5de0a8-c970-4157-b048-41020324b54f}, !- Zone or ZoneList Name
->>>>>>> 3c1d7324
+  {263e2192-ea15-4ee5-973b-c4857e14b775}, !- Handle
+  {dfee88c7-09fe-4dc8-ac5e-31f27186bbd2}, !- Zone or ZoneList Name
   SupplyAirTemperature,                   !- Zone Cooling Design Supply Air Temperature Input Method
   14,                                     !- Zone Cooling Design Supply Air Temperature {C}
   11.11,                                  !- Zone Cooling Design Supply Air Temperature Difference {deltaC}
@@ -459,25 +340,14 @@
   autosize;                               !- Dedicated Outdoor Air High Setpoint Temperature for Design {C}
 
 OS:ZoneHVAC:EquipmentList,
-<<<<<<< HEAD
-  {489a318d-9e5c-478b-831e-ed12e1e0cd72}, !- Handle
+  {04d7e884-be0d-4797-b67b-55df400fbb6b}, !- Handle
   Zone HVAC Equipment List 1,             !- Name
-  {d591acd1-9fa4-4666-8d77-8e2d32d3f718}; !- Thermal Zone
+  {dfee88c7-09fe-4dc8-ac5e-31f27186bbd2}; !- Thermal Zone
 
 OS:Space,
-  {4d0a793e-a03a-4720-a9db-b157c0504737}, !- Handle
+  {e6f1ed13-6e7b-4980-8377-94f2fa934118}, !- Handle
   living space,                           !- Name
-  {701fdf35-4756-4f6b-acd4-8055ca5e3b34}, !- Space Type Name
-=======
-  {34a88150-3ddf-4752-8f42-7436892f41a3}, !- Handle
-  Zone HVAC Equipment List 1,             !- Name
-  {6e5de0a8-c970-4157-b048-41020324b54f}; !- Thermal Zone
-
-OS:Space,
-  {46e61949-372c-4063-884d-03fe4f610141}, !- Handle
-  living space,                           !- Name
-  {5076a7e4-0079-427e-941d-76faf9e3a682}, !- Space Type Name
->>>>>>> 3c1d7324
+  {fafe6325-d2a5-4cc7-b0af-55a7f2a460cc}, !- Space Type Name
   ,                                       !- Default Construction Set Name
   ,                                       !- Default Schedule Set Name
   ,                                       !- Direction of Relative North {deg}
@@ -485,31 +355,17 @@
   ,                                       !- Y Origin {m}
   ,                                       !- Z Origin {m}
   ,                                       !- Building Story Name
-<<<<<<< HEAD
-  {d591acd1-9fa4-4666-8d77-8e2d32d3f718}, !- Thermal Zone Name
+  {dfee88c7-09fe-4dc8-ac5e-31f27186bbd2}, !- Thermal Zone Name
   ,                                       !- Part of Total Floor Area
   ,                                       !- Design Specification Outdoor Air Object Name
-  {356f1cc5-4446-4ba8-b2e2-fa2e1709cee6}; !- Building Unit Name
-
-OS:Surface,
-  {431acaf3-0765-46d9-a491-102caef2ee61}, !- Handle
+  {ef5d4057-55ad-4733-966c-eb7b20169e06}; !- Building Unit Name
+
+OS:Surface,
+  {cf40477a-dfcb-4aca-8816-2e920040f094}, !- Handle
   Surface 1,                              !- Name
   Floor,                                  !- Surface Type
   ,                                       !- Construction Name
-  {4d0a793e-a03a-4720-a9db-b157c0504737}, !- Space Name
-=======
-  {6e5de0a8-c970-4157-b048-41020324b54f}, !- Thermal Zone Name
-  ,                                       !- Part of Total Floor Area
-  ,                                       !- Design Specification Outdoor Air Object Name
-  {8f44add4-9c46-4b9b-ace5-27249baddf13}; !- Building Unit Name
-
-OS:Surface,
-  {b9aee77f-a647-439f-980e-27944e598de2}, !- Handle
-  Surface 1,                              !- Name
-  Floor,                                  !- Surface Type
-  ,                                       !- Construction Name
-  {46e61949-372c-4063-884d-03fe4f610141}, !- Space Name
->>>>>>> 3c1d7324
+  {e6f1ed13-6e7b-4980-8377-94f2fa934118}, !- Space Name
   Foundation,                             !- Outside Boundary Condition
   ,                                       !- Outside Boundary Condition Object
   NoSun,                                  !- Sun Exposure
@@ -522,19 +378,11 @@
   4.572, -9.144, 0;                       !- X,Y,Z Vertex 4 {m}
 
 OS:Surface,
-<<<<<<< HEAD
-  {780ecf34-af76-482b-a92f-241fddc605ce}, !- Handle
+  {bd2a3551-8909-4a15-8390-074b11c24ed9}, !- Handle
   Surface 2,                              !- Name
   Wall,                                   !- Surface Type
   ,                                       !- Construction Name
-  {4d0a793e-a03a-4720-a9db-b157c0504737}, !- Space Name
-=======
-  {d57f279f-023c-49b3-be05-3991e0a4832c}, !- Handle
-  Surface 2,                              !- Name
-  Wall,                                   !- Surface Type
-  ,                                       !- Construction Name
-  {46e61949-372c-4063-884d-03fe4f610141}, !- Space Name
->>>>>>> 3c1d7324
+  {e6f1ed13-6e7b-4980-8377-94f2fa934118}, !- Space Name
   Outdoors,                               !- Outside Boundary Condition
   ,                                       !- Outside Boundary Condition Object
   SunExposed,                             !- Sun Exposure
@@ -547,19 +395,11 @@
   0, -9.144, 2.4384;                      !- X,Y,Z Vertex 4 {m}
 
 OS:Surface,
-<<<<<<< HEAD
-  {54b19074-5011-431b-b537-7c8097b73e2c}, !- Handle
+  {e98d62a3-2143-47cc-a2f0-5d04d3e9f3ad}, !- Handle
   Surface 3,                              !- Name
   Wall,                                   !- Surface Type
   ,                                       !- Construction Name
-  {4d0a793e-a03a-4720-a9db-b157c0504737}, !- Space Name
-=======
-  {3b20ce13-e383-49fe-b87d-3476c745c994}, !- Handle
-  Surface 3,                              !- Name
-  Wall,                                   !- Surface Type
-  ,                                       !- Construction Name
-  {46e61949-372c-4063-884d-03fe4f610141}, !- Space Name
->>>>>>> 3c1d7324
+  {e6f1ed13-6e7b-4980-8377-94f2fa934118}, !- Space Name
   Adiabatic,                              !- Outside Boundary Condition
   ,                                       !- Outside Boundary Condition Object
   NoSun,                                  !- Sun Exposure
@@ -572,19 +412,11 @@
   0, 0, 2.4384;                           !- X,Y,Z Vertex 4 {m}
 
 OS:Surface,
-<<<<<<< HEAD
-  {47decdee-bdd9-464a-804d-b60e52666b64}, !- Handle
+  {d4b92eca-201a-45a2-8a38-1699127354ab}, !- Handle
   Surface 4,                              !- Name
   Wall,                                   !- Surface Type
   ,                                       !- Construction Name
-  {4d0a793e-a03a-4720-a9db-b157c0504737}, !- Space Name
-=======
-  {0c44177f-02ee-4f4d-82db-d882ed566576}, !- Handle
-  Surface 4,                              !- Name
-  Wall,                                   !- Surface Type
-  ,                                       !- Construction Name
-  {46e61949-372c-4063-884d-03fe4f610141}, !- Space Name
->>>>>>> 3c1d7324
+  {e6f1ed13-6e7b-4980-8377-94f2fa934118}, !- Space Name
   Adiabatic,                              !- Outside Boundary Condition
   ,                                       !- Outside Boundary Condition Object
   NoSun,                                  !- Sun Exposure
@@ -597,19 +429,11 @@
   4.572, 0, 2.4384;                       !- X,Y,Z Vertex 4 {m}
 
 OS:Surface,
-<<<<<<< HEAD
-  {d7eb1bfa-b968-4f63-92f5-aac5eb05a5b0}, !- Handle
+  {01327bda-aaf3-40ff-81d1-8c0b0eb2a7d8}, !- Handle
   Surface 5,                              !- Name
   Wall,                                   !- Surface Type
   ,                                       !- Construction Name
-  {4d0a793e-a03a-4720-a9db-b157c0504737}, !- Space Name
-=======
-  {e1500628-d61b-4a6f-b954-dbb193e09ff6}, !- Handle
-  Surface 5,                              !- Name
-  Wall,                                   !- Surface Type
-  ,                                       !- Construction Name
-  {46e61949-372c-4063-884d-03fe4f610141}, !- Space Name
->>>>>>> 3c1d7324
+  {e6f1ed13-6e7b-4980-8377-94f2fa934118}, !- Space Name
   Outdoors,                               !- Outside Boundary Condition
   ,                                       !- Outside Boundary Condition Object
   SunExposed,                             !- Sun Exposure
@@ -622,23 +446,13 @@
   4.572, -9.144, 2.4384;                  !- X,Y,Z Vertex 4 {m}
 
 OS:Surface,
-<<<<<<< HEAD
-  {c3ef2d96-e3a6-48fd-99c9-89f24ff30275}, !- Handle
+  {cc1a8681-b1c6-4f61-8ea9-235bb347626d}, !- Handle
   Surface 6,                              !- Name
   RoofCeiling,                            !- Surface Type
   ,                                       !- Construction Name
-  {4d0a793e-a03a-4720-a9db-b157c0504737}, !- Space Name
+  {e6f1ed13-6e7b-4980-8377-94f2fa934118}, !- Space Name
   Surface,                                !- Outside Boundary Condition
-  {2a1303fc-ad40-4f5e-afda-ba6ddb7cd601}, !- Outside Boundary Condition Object
-=======
-  {09a6082f-a522-4a31-abc8-3401521e5212}, !- Handle
-  Surface 6,                              !- Name
-  RoofCeiling,                            !- Surface Type
-  ,                                       !- Construction Name
-  {46e61949-372c-4063-884d-03fe4f610141}, !- Space Name
-  Surface,                                !- Outside Boundary Condition
-  {4df89a36-3817-4d3e-9b06-48128b47ec57}, !- Outside Boundary Condition Object
->>>>>>> 3c1d7324
+  {08d1a69a-1f58-41d8-970c-af823e570a3d}, !- Outside Boundary Condition Object
   NoSun,                                  !- Sun Exposure
   NoWind,                                 !- Wind Exposure
   ,                                       !- View Factor to Ground
@@ -649,11 +463,7 @@
   0, -9.144, 2.4384;                      !- X,Y,Z Vertex 4 {m}
 
 OS:SpaceType,
-<<<<<<< HEAD
-  {701fdf35-4756-4f6b-acd4-8055ca5e3b34}, !- Handle
-=======
-  {5076a7e4-0079-427e-941d-76faf9e3a682}, !- Handle
->>>>>>> 3c1d7324
+  {fafe6325-d2a5-4cc7-b0af-55a7f2a460cc}, !- Handle
   Space Type 1,                           !- Name
   ,                                       !- Default Construction Set Name
   ,                                       !- Default Schedule Set Name
@@ -664,15 +474,9 @@
   living;                                 !- Standards Space Type
 
 OS:Space,
-<<<<<<< HEAD
-  {2301ada6-db80-427c-a287-2be630c3181c}, !- Handle
+  {20880733-ec6d-4f1c-962e-d50bb34e8cba}, !- Handle
   living space|story 2,                   !- Name
-  {701fdf35-4756-4f6b-acd4-8055ca5e3b34}, !- Space Type Name
-=======
-  {77283c65-eddb-4f4b-ad25-feb142f946af}, !- Handle
-  living space|story 2,                   !- Name
-  {5076a7e4-0079-427e-941d-76faf9e3a682}, !- Space Type Name
->>>>>>> 3c1d7324
+  {fafe6325-d2a5-4cc7-b0af-55a7f2a460cc}, !- Space Type Name
   ,                                       !- Default Construction Set Name
   ,                                       !- Default Schedule Set Name
   -0,                                     !- Direction of Relative North {deg}
@@ -680,28 +484,17 @@
   0,                                      !- Y Origin {m}
   2.4384,                                 !- Z Origin {m}
   ,                                       !- Building Story Name
-<<<<<<< HEAD
-  {d591acd1-9fa4-4666-8d77-8e2d32d3f718}, !- Thermal Zone Name
+  {dfee88c7-09fe-4dc8-ac5e-31f27186bbd2}, !- Thermal Zone Name
   ,                                       !- Part of Total Floor Area
   ,                                       !- Design Specification Outdoor Air Object Name
-  {356f1cc5-4446-4ba8-b2e2-fa2e1709cee6}; !- Building Unit Name
-
-OS:Surface,
-  {a4c79832-6ee1-4712-98f3-ac1c92faf9e0}, !- Handle
-=======
-  {6e5de0a8-c970-4157-b048-41020324b54f}, !- Thermal Zone Name
-  ,                                       !- Part of Total Floor Area
-  ,                                       !- Design Specification Outdoor Air Object Name
-  {8f44add4-9c46-4b9b-ace5-27249baddf13}; !- Building Unit Name
-
-OS:Surface,
-  {4df89a36-3817-4d3e-9b06-48128b47ec57}, !- Handle
->>>>>>> 3c1d7324
+  {ef5d4057-55ad-4733-966c-eb7b20169e06}; !- Building Unit Name
+
+OS:Surface,
+  {913252fe-1ac5-4d03-896d-b4c2a4907e85}, !- Handle
   Surface 7,                              !- Name
-  Floor,                                  !- Surface Type
-  ,                                       !- Construction Name
-<<<<<<< HEAD
-  {2301ada6-db80-427c-a287-2be630c3181c}, !- Space Name
+  Wall,                                   !- Surface Type
+  ,                                       !- Construction Name
+  {20880733-ec6d-4f1c-962e-d50bb34e8cba}, !- Space Name
   Outdoors,                               !- Outside Boundary Condition
   ,                                       !- Outside Boundary Condition Object
   SunExposed,                             !- Sun Exposure
@@ -714,15 +507,13 @@
   0, -9.144, 2.4384;                      !- X,Y,Z Vertex 4 {m}
 
 OS:Surface,
-  {47db6634-a711-4f2f-9e80-f3cda02e95ee}, !- Handle
+  {08d1a69a-1f58-41d8-970c-af823e570a3d}, !- Handle
   Surface 8,                              !- Name
-  Wall,                                   !- Surface Type
-  ,                                       !- Construction Name
-  {2301ada6-db80-427c-a287-2be630c3181c}, !- Space Name
-=======
-  {77283c65-eddb-4f4b-ad25-feb142f946af}, !- Space Name
+  Floor,                                  !- Surface Type
+  ,                                       !- Construction Name
+  {20880733-ec6d-4f1c-962e-d50bb34e8cba}, !- Space Name
   Surface,                                !- Outside Boundary Condition
-  {09a6082f-a522-4a31-abc8-3401521e5212}, !- Outside Boundary Condition Object
+  {cc1a8681-b1c6-4f61-8ea9-235bb347626d}, !- Outside Boundary Condition Object
   NoSun,                                  !- Sun Exposure
   NoWind,                                 !- Wind Exposure
   ,                                       !- View Factor to Ground
@@ -733,164 +524,81 @@
   4.572, -9.144, 0;                       !- X,Y,Z Vertex 4 {m}
 
 OS:Surface,
-  {ee5a88c9-d4f9-49e4-a08c-66bc7896947c}, !- Handle
-  Surface 8,                              !- Name
+  {c32b24fc-096d-4ae8-b22b-f35276b7ab96}, !- Handle
+  Surface 9,                              !- Name
   Wall,                                   !- Surface Type
   ,                                       !- Construction Name
-  {77283c65-eddb-4f4b-ad25-feb142f946af}, !- Space Name
->>>>>>> 3c1d7324
+  {20880733-ec6d-4f1c-962e-d50bb34e8cba}, !- Space Name
   Adiabatic,                              !- Outside Boundary Condition
   ,                                       !- Outside Boundary Condition Object
   NoSun,                                  !- Sun Exposure
   NoWind,                                 !- Wind Exposure
   ,                                       !- View Factor to Ground
   ,                                       !- Number of Vertices
-<<<<<<< HEAD
   4.572, -9.144, 2.4384,                  !- X,Y,Z Vertex 1 {m}
   4.572, -9.144, 0,                       !- X,Y,Z Vertex 2 {m}
   4.572, 0, 0,                            !- X,Y,Z Vertex 3 {m}
   4.572, 0, 2.4384;                       !- X,Y,Z Vertex 4 {m}
 
 OS:Surface,
-  {024a6cd4-1c0b-47d9-96c8-45896988f706}, !- Handle
-  Surface 9,                              !- Name
+  {60a19dff-7764-45c6-a9cc-a167c5835e8d}, !- Handle
+  Surface 10,                             !- Name
+  RoofCeiling,                            !- Surface Type
+  ,                                       !- Construction Name
+  {20880733-ec6d-4f1c-962e-d50bb34e8cba}, !- Space Name
+  Surface,                                !- Outside Boundary Condition
+  {15c8b420-ef3e-40c2-8d73-f2e78460bf31}, !- Outside Boundary Condition Object
+  NoSun,                                  !- Sun Exposure
+  NoWind,                                 !- Wind Exposure
+  ,                                       !- View Factor to Ground
+  ,                                       !- Number of Vertices
+  4.572, -9.144, 2.4384,                  !- X,Y,Z Vertex 1 {m}
+  4.572, 0, 2.4384,                       !- X,Y,Z Vertex 2 {m}
+  0, 0, 2.4384,                           !- X,Y,Z Vertex 3 {m}
+  0, -9.144, 2.4384;                      !- X,Y,Z Vertex 4 {m}
+
+OS:Surface,
+  {862e62d1-4c57-46d9-b0e1-12e0a2d8f38f}, !- Handle
+  Surface 11,                             !- Name
   Wall,                                   !- Surface Type
   ,                                       !- Construction Name
-  {2301ada6-db80-427c-a287-2be630c3181c}, !- Space Name
+  {20880733-ec6d-4f1c-962e-d50bb34e8cba}, !- Space Name
+  Outdoors,                               !- Outside Boundary Condition
+  ,                                       !- Outside Boundary Condition Object
+  SunExposed,                             !- Sun Exposure
+  WindExposed,                            !- Wind Exposure
+  ,                                       !- View Factor to Ground
+  ,                                       !- Number of Vertices
+  0, -9.144, 2.4384,                      !- X,Y,Z Vertex 1 {m}
+  0, -9.144, 0,                           !- X,Y,Z Vertex 2 {m}
+  4.572, -9.144, 0,                       !- X,Y,Z Vertex 3 {m}
+  4.572, -9.144, 2.4384;                  !- X,Y,Z Vertex 4 {m}
+
+OS:Surface,
+  {5c8513f3-4caf-4db2-bb60-814f4ea17eaf}, !- Handle
+  Surface 12,                             !- Name
+  Wall,                                   !- Surface Type
+  ,                                       !- Construction Name
+  {20880733-ec6d-4f1c-962e-d50bb34e8cba}, !- Space Name
   Adiabatic,                              !- Outside Boundary Condition
-=======
+  ,                                       !- Outside Boundary Condition Object
+  NoSun,                                  !- Sun Exposure
+  NoWind,                                 !- Wind Exposure
+  ,                                       !- View Factor to Ground
+  ,                                       !- Number of Vertices
   4.572, 0, 2.4384,                       !- X,Y,Z Vertex 1 {m}
   4.572, 0, 0,                            !- X,Y,Z Vertex 2 {m}
   0, 0, 0,                                !- X,Y,Z Vertex 3 {m}
   0, 0, 2.4384;                           !- X,Y,Z Vertex 4 {m}
 
 OS:Surface,
-  {a27227f1-19a5-4f68-9565-019408c6d452}, !- Handle
-  Surface 9,                              !- Name
-  Wall,                                   !- Surface Type
-  ,                                       !- Construction Name
-  {77283c65-eddb-4f4b-ad25-feb142f946af}, !- Space Name
-  Outdoors,                               !- Outside Boundary Condition
->>>>>>> 3c1d7324
-  ,                                       !- Outside Boundary Condition Object
-  NoSun,                                  !- Sun Exposure
-  NoWind,                                 !- Wind Exposure
-  ,                                       !- View Factor to Ground
-  ,                                       !- Number of Vertices
-  4.572, 0, 2.4384,                       !- X,Y,Z Vertex 1 {m}
-  4.572, 0, 0,                            !- X,Y,Z Vertex 2 {m}
-  0, 0, 0,                                !- X,Y,Z Vertex 3 {m}
-  0, 0, 2.4384;                           !- X,Y,Z Vertex 4 {m}
-
-OS:Surface,
-<<<<<<< HEAD
-  {2a1303fc-ad40-4f5e-afda-ba6ddb7cd601}, !- Handle
-  Surface 10,                             !- Name
-  Floor,                                  !- Surface Type
-  ,                                       !- Construction Name
-  {2301ada6-db80-427c-a287-2be630c3181c}, !- Space Name
-  Surface,                                !- Outside Boundary Condition
-  {c3ef2d96-e3a6-48fd-99c9-89f24ff30275}, !- Outside Boundary Condition Object
-=======
-  {92e6ae7b-0dfe-449e-ad2b-377277c527f7}, !- Handle
-  Surface 10,                             !- Name
-  Wall,                                   !- Surface Type
-  ,                                       !- Construction Name
-  {77283c65-eddb-4f4b-ad25-feb142f946af}, !- Space Name
-  Adiabatic,                              !- Outside Boundary Condition
-  ,                                       !- Outside Boundary Condition Object
->>>>>>> 3c1d7324
-  NoSun,                                  !- Sun Exposure
-  NoWind,                                 !- Wind Exposure
-  ,                                       !- View Factor to Ground
-  ,                                       !- Number of Vertices
-<<<<<<< HEAD
-  0, -9.144, 0,                           !- X,Y,Z Vertex 1 {m}
-  0, 0, 0,                                !- X,Y,Z Vertex 2 {m}
-  4.572, 0, 0,                            !- X,Y,Z Vertex 3 {m}
-  4.572, -9.144, 0;                       !- X,Y,Z Vertex 4 {m}
-
-OS:Surface,
-  {e63e68db-e89d-4549-af3f-4e64f8f06008}, !- Handle
-  Surface 11,                             !- Name
-  RoofCeiling,                            !- Surface Type
-  ,                                       !- Construction Name
-  {2301ada6-db80-427c-a287-2be630c3181c}, !- Space Name
-  Surface,                                !- Outside Boundary Condition
-  {a6a0181f-e958-4a26-ac4a-efb4e1cfaadf}, !- Outside Boundary Condition Object
-=======
-  4.572, -9.144, 2.4384,                  !- X,Y,Z Vertex 1 {m}
-  4.572, -9.144, 0,                       !- X,Y,Z Vertex 2 {m}
-  4.572, 0, 0,                            !- X,Y,Z Vertex 3 {m}
-  4.572, 0, 2.4384;                       !- X,Y,Z Vertex 4 {m}
-
-OS:Surface,
-  {8e3c3d17-a929-4bef-b664-471fe0f629cd}, !- Handle
-  Surface 11,                             !- Name
-  RoofCeiling,                            !- Surface Type
-  ,                                       !- Construction Name
-  {77283c65-eddb-4f4b-ad25-feb142f946af}, !- Space Name
-  Surface,                                !- Outside Boundary Condition
-  {56c30d3e-93cc-44eb-914d-8b6898d46f46}, !- Outside Boundary Condition Object
->>>>>>> 3c1d7324
-  NoSun,                                  !- Sun Exposure
-  NoWind,                                 !- Wind Exposure
-  ,                                       !- View Factor to Ground
-  ,                                       !- Number of Vertices
-  4.572, -9.144, 2.4384,                  !- X,Y,Z Vertex 1 {m}
-  4.572, 0, 2.4384,                       !- X,Y,Z Vertex 2 {m}
-  0, 0, 2.4384,                           !- X,Y,Z Vertex 3 {m}
-  0, -9.144, 2.4384;                      !- X,Y,Z Vertex 4 {m}
-
-OS:Surface,
-<<<<<<< HEAD
-  {4ef298f0-35e6-4388-945b-f88016e7aa0c}, !- Handle
-  Surface 12,                             !- Name
-  Wall,                                   !- Surface Type
-  ,                                       !- Construction Name
-  {2301ada6-db80-427c-a287-2be630c3181c}, !- Space Name
-=======
-  {e1fdf5e1-3865-4bea-89dd-1d3f5527bea2}, !- Handle
-  Surface 12,                             !- Name
-  Wall,                                   !- Surface Type
-  ,                                       !- Construction Name
-  {77283c65-eddb-4f4b-ad25-feb142f946af}, !- Space Name
->>>>>>> 3c1d7324
-  Outdoors,                               !- Outside Boundary Condition
-  ,                                       !- Outside Boundary Condition Object
-  SunExposed,                             !- Sun Exposure
-  WindExposed,                            !- Wind Exposure
-  ,                                       !- View Factor to Ground
-  ,                                       !- Number of Vertices
-<<<<<<< HEAD
-  0, -9.144, 2.4384,                      !- X,Y,Z Vertex 1 {m}
-  0, -9.144, 0,                           !- X,Y,Z Vertex 2 {m}
-  4.572, -9.144, 0,                       !- X,Y,Z Vertex 3 {m}
-  4.572, -9.144, 2.4384;                  !- X,Y,Z Vertex 4 {m}
-
-OS:Surface,
-  {a6a0181f-e958-4a26-ac4a-efb4e1cfaadf}, !- Handle
+  {15c8b420-ef3e-40c2-8d73-f2e78460bf31}, !- Handle
   Surface 13,                             !- Name
   Floor,                                  !- Surface Type
   ,                                       !- Construction Name
-  {3d4c8285-a844-4028-b308-ef62012c228d}, !- Space Name
+  {9ad30e17-0999-4bf8-9fc1-c7e7607b58cc}, !- Space Name
   Surface,                                !- Outside Boundary Condition
-  {e63e68db-e89d-4549-af3f-4e64f8f06008}, !- Outside Boundary Condition Object
-=======
-  0, 0, 2.4384,                           !- X,Y,Z Vertex 1 {m}
-  0, 0, 0,                                !- X,Y,Z Vertex 2 {m}
-  0, -9.144, 0,                           !- X,Y,Z Vertex 3 {m}
-  0, -9.144, 2.4384;                      !- X,Y,Z Vertex 4 {m}
-
-OS:Surface,
-  {56c30d3e-93cc-44eb-914d-8b6898d46f46}, !- Handle
-  Surface 13,                             !- Name
-  Floor,                                  !- Surface Type
-  ,                                       !- Construction Name
-  {ae5795e5-7a92-407d-b84c-1905d8db7534}, !- Space Name
-  Surface,                                !- Outside Boundary Condition
-  {8e3c3d17-a929-4bef-b664-471fe0f629cd}, !- Outside Boundary Condition Object
->>>>>>> 3c1d7324
+  {60a19dff-7764-45c6-a9cc-a167c5835e8d}, !- Outside Boundary Condition Object
   NoSun,                                  !- Sun Exposure
   NoWind,                                 !- Wind Exposure
   ,                                       !- View Factor to Ground
@@ -901,19 +609,11 @@
   4.572, -9.144, 4.8768;                  !- X,Y,Z Vertex 4 {m}
 
 OS:Surface,
-<<<<<<< HEAD
-  {5fcec8e5-9924-4e96-9c04-33fa8892739f}, !- Handle
+  {8875fecb-2541-45e7-a1fe-62add2e6c9fc}, !- Handle
   Surface 14,                             !- Name
   RoofCeiling,                            !- Surface Type
   ,                                       !- Construction Name
-  {3d4c8285-a844-4028-b308-ef62012c228d}, !- Space Name
-=======
-  {52d60ac6-fdef-4d92-9147-5ca94acb11ba}, !- Handle
-  Surface 14,                             !- Name
-  RoofCeiling,                            !- Surface Type
-  ,                                       !- Construction Name
-  {ae5795e5-7a92-407d-b84c-1905d8db7534}, !- Space Name
->>>>>>> 3c1d7324
+  {9ad30e17-0999-4bf8-9fc1-c7e7607b58cc}, !- Space Name
   Outdoors,                               !- Outside Boundary Condition
   ,                                       !- Outside Boundary Condition Object
   SunExposed,                             !- Sun Exposure
@@ -926,19 +626,11 @@
   0, 0, 4.8768;                           !- X,Y,Z Vertex 4 {m}
 
 OS:Surface,
-<<<<<<< HEAD
-  {00075233-fbe8-4e82-b243-c720a09f7afb}, !- Handle
+  {45480dc0-f037-4593-825c-0d1c0c07e400}, !- Handle
   Surface 15,                             !- Name
   RoofCeiling,                            !- Surface Type
   ,                                       !- Construction Name
-  {3d4c8285-a844-4028-b308-ef62012c228d}, !- Space Name
-=======
-  {ad4780cf-b28f-4ade-853f-c521907d59c2}, !- Handle
-  Surface 15,                             !- Name
-  RoofCeiling,                            !- Surface Type
-  ,                                       !- Construction Name
-  {ae5795e5-7a92-407d-b84c-1905d8db7534}, !- Space Name
->>>>>>> 3c1d7324
+  {9ad30e17-0999-4bf8-9fc1-c7e7607b58cc}, !- Space Name
   Outdoors,                               !- Outside Boundary Condition
   ,                                       !- Outside Boundary Condition Object
   SunExposed,                             !- Sun Exposure
@@ -951,19 +643,11 @@
   4.572, -9.144, 4.8768;                  !- X,Y,Z Vertex 4 {m}
 
 OS:Surface,
-<<<<<<< HEAD
-  {f0ea4698-54d5-495f-a0de-ede9cff45643}, !- Handle
+  {316e2c9d-45d5-4982-a867-0c12a87728ec}, !- Handle
   Surface 16,                             !- Name
   Wall,                                   !- Surface Type
   ,                                       !- Construction Name
-  {3d4c8285-a844-4028-b308-ef62012c228d}, !- Space Name
-=======
-  {50bd1c4c-90cf-4fee-8382-223f5f457cb3}, !- Handle
-  Surface 16,                             !- Name
-  Wall,                                   !- Surface Type
-  ,                                       !- Construction Name
-  {ae5795e5-7a92-407d-b84c-1905d8db7534}, !- Space Name
->>>>>>> 3c1d7324
+  {9ad30e17-0999-4bf8-9fc1-c7e7607b58cc}, !- Space Name
   Outdoors,                               !- Outside Boundary Condition
   ,                                       !- Outside Boundary Condition Object
   SunExposed,                             !- Sun Exposure
@@ -975,19 +659,11 @@
   0, -9.144, 4.8768;                      !- X,Y,Z Vertex 3 {m}
 
 OS:Surface,
-<<<<<<< HEAD
-  {6a6920d2-e604-445c-b8f9-68b37be1d2e3}, !- Handle
+  {28695175-86a1-4015-bd98-bae55bbdc1b4}, !- Handle
   Surface 17,                             !- Name
   Wall,                                   !- Surface Type
   ,                                       !- Construction Name
-  {3d4c8285-a844-4028-b308-ef62012c228d}, !- Space Name
-=======
-  {31dbb2a6-1f64-48aa-909a-ce28ff097f5f}, !- Handle
-  Surface 17,                             !- Name
-  Wall,                                   !- Surface Type
-  ,                                       !- Construction Name
-  {ae5795e5-7a92-407d-b84c-1905d8db7534}, !- Space Name
->>>>>>> 3c1d7324
+  {9ad30e17-0999-4bf8-9fc1-c7e7607b58cc}, !- Space Name
   Adiabatic,                              !- Outside Boundary Condition
   ,                                       !- Outside Boundary Condition Object
   NoSun,                                  !- Sun Exposure
@@ -999,15 +675,9 @@
   4.572, 0, 4.8768;                       !- X,Y,Z Vertex 3 {m}
 
 OS:Space,
-<<<<<<< HEAD
-  {3d4c8285-a844-4028-b308-ef62012c228d}, !- Handle
+  {9ad30e17-0999-4bf8-9fc1-c7e7607b58cc}, !- Handle
   unfinished attic space,                 !- Name
-  {b8335026-c38b-4a1a-9b02-f30ea7880a61}, !- Space Type Name
-=======
-  {ae5795e5-7a92-407d-b84c-1905d8db7534}, !- Handle
-  unfinished attic space,                 !- Name
-  {80c61f89-0e59-4af1-890c-cf19df87e723}, !- Space Type Name
->>>>>>> 3c1d7324
+  {78c7ef2a-757c-4e07-bfa0-fd08c7c683b0}, !- Space Type Name
   ,                                       !- Default Construction Set Name
   ,                                       !- Default Schedule Set Name
   ,                                       !- Direction of Relative North {deg}
@@ -1015,17 +685,10 @@
   ,                                       !- Y Origin {m}
   ,                                       !- Z Origin {m}
   ,                                       !- Building Story Name
-<<<<<<< HEAD
-  {b89f329b-d61e-4580-add8-4733f98b86a6}; !- Thermal Zone Name
+  {18e40fd7-d790-4413-a4ab-2bf5a204eb4b}; !- Thermal Zone Name
 
 OS:ThermalZone,
-  {b89f329b-d61e-4580-add8-4733f98b86a6}, !- Handle
-=======
-  {4334a36b-e03a-4825-a34f-9dc1164c10c0}; !- Thermal Zone Name
-
-OS:ThermalZone,
-  {4334a36b-e03a-4825-a34f-9dc1164c10c0}, !- Handle
->>>>>>> 3c1d7324
+  {18e40fd7-d790-4413-a4ab-2bf5a204eb4b}, !- Handle
   unfinished attic zone,                  !- Name
   ,                                       !- Multiplier
   ,                                       !- Ceiling Height {m}
@@ -1034,17 +697,10 @@
   ,                                       !- Zone Inside Convection Algorithm
   ,                                       !- Zone Outside Convection Algorithm
   ,                                       !- Zone Conditioning Equipment List Name
-<<<<<<< HEAD
-  {2df176cd-d22b-4547-8507-6952c8a1ee73}, !- Zone Air Inlet Port List
-  {e499c667-708c-4a07-910c-2fe8466731dc}, !- Zone Air Exhaust Port List
-  {bdef497b-b412-47dc-b8fe-109b958f9f3f}, !- Zone Air Node Name
-  {777386ad-68fe-4682-89bd-67b46e424c04}, !- Zone Return Air Port List
-=======
-  {9ca3f606-0118-4ff0-bc6e-9ee2ae45de1e}, !- Zone Air Inlet Port List
-  {85ce741f-8652-45dc-990e-fad82e18f8c6}, !- Zone Air Exhaust Port List
-  {c0fa2f68-b575-428c-a9e9-5c739d83462b}, !- Zone Air Node Name
-  {d60bba49-9108-4714-86b2-7b5dda298f4f}, !- Zone Return Air Port List
->>>>>>> 3c1d7324
+  {52219f3c-c6a0-4a8f-8be4-625fd9043b72}, !- Zone Air Inlet Port List
+  {95c914a8-c716-47f1-aa08-df8a71053a90}, !- Zone Air Exhaust Port List
+  {94f55b0b-55c1-412f-b6a2-69ad39fc3f64}, !- Zone Air Node Name
+  {1c1cfc19-2b73-44bb-ad89-77cb7e253923}, !- Zone Return Air Port List
   ,                                       !- Primary Daylighting Control Name
   ,                                       !- Fraction of Zone Controlled by Primary Daylighting Control
   ,                                       !- Secondary Daylighting Control Name
@@ -1055,71 +711,37 @@
   No;                                     !- Use Ideal Air Loads
 
 OS:Node,
-<<<<<<< HEAD
-  {21c3a5a1-a047-4e5e-8d48-c550c84cec58}, !- Handle
+  {802d5d14-a597-4c0c-879b-408692adb686}, !- Handle
   Node 2,                                 !- Name
-  {bdef497b-b412-47dc-b8fe-109b958f9f3f}, !- Inlet Port
+  {94f55b0b-55c1-412f-b6a2-69ad39fc3f64}, !- Inlet Port
   ;                                       !- Outlet Port
 
 OS:Connection,
-  {bdef497b-b412-47dc-b8fe-109b958f9f3f}, !- Handle
-  {5338ab8e-054a-4b59-9943-aaa607a715ab}, !- Name
-  {b89f329b-d61e-4580-add8-4733f98b86a6}, !- Source Object
+  {94f55b0b-55c1-412f-b6a2-69ad39fc3f64}, !- Handle
+  {00b2e1cf-63fb-4a94-8bc4-86f87e3f3c59}, !- Name
+  {18e40fd7-d790-4413-a4ab-2bf5a204eb4b}, !- Source Object
   11,                                     !- Outlet Port
-  {21c3a5a1-a047-4e5e-8d48-c550c84cec58}, !- Target Object
+  {802d5d14-a597-4c0c-879b-408692adb686}, !- Target Object
   2;                                      !- Inlet Port
 
 OS:PortList,
-  {2df176cd-d22b-4547-8507-6952c8a1ee73}, !- Handle
-  {db13ff9a-a7c2-4f2e-9f38-9f34b6fe2480}, !- Name
-  {b89f329b-d61e-4580-add8-4733f98b86a6}; !- HVAC Component
+  {52219f3c-c6a0-4a8f-8be4-625fd9043b72}, !- Handle
+  {8f925712-e68c-4d0a-be12-c43de2a6d6d1}, !- Name
+  {18e40fd7-d790-4413-a4ab-2bf5a204eb4b}; !- HVAC Component
 
 OS:PortList,
-  {e499c667-708c-4a07-910c-2fe8466731dc}, !- Handle
-  {9f3ddbaa-0220-4067-abed-7d0701b2bf21}, !- Name
-  {b89f329b-d61e-4580-add8-4733f98b86a6}; !- HVAC Component
+  {95c914a8-c716-47f1-aa08-df8a71053a90}, !- Handle
+  {8d45615e-fd8b-4c93-a2b6-d3af2cf53a85}, !- Name
+  {18e40fd7-d790-4413-a4ab-2bf5a204eb4b}; !- HVAC Component
 
 OS:PortList,
-  {777386ad-68fe-4682-89bd-67b46e424c04}, !- Handle
-  {69190b87-a475-4217-8031-d1c95826fbd4}, !- Name
-  {b89f329b-d61e-4580-add8-4733f98b86a6}; !- HVAC Component
+  {1c1cfc19-2b73-44bb-ad89-77cb7e253923}, !- Handle
+  {e181d7c1-2f4a-4eb2-a1dd-8734320f350a}, !- Name
+  {18e40fd7-d790-4413-a4ab-2bf5a204eb4b}; !- HVAC Component
 
 OS:Sizing:Zone,
-  {999e026f-d624-4b15-bfef-0f13a8dd8623}, !- Handle
-  {b89f329b-d61e-4580-add8-4733f98b86a6}, !- Zone or ZoneList Name
-=======
-  {6ef6cbe7-195a-4447-a2f7-4bd59236ad7d}, !- Handle
-  Node 2,                                 !- Name
-  {c0fa2f68-b575-428c-a9e9-5c739d83462b}, !- Inlet Port
-  ;                                       !- Outlet Port
-
-OS:Connection,
-  {c0fa2f68-b575-428c-a9e9-5c739d83462b}, !- Handle
-  {cabb9034-ac75-45de-a9b0-c640011359e5}, !- Name
-  {4334a36b-e03a-4825-a34f-9dc1164c10c0}, !- Source Object
-  11,                                     !- Outlet Port
-  {6ef6cbe7-195a-4447-a2f7-4bd59236ad7d}, !- Target Object
-  2;                                      !- Inlet Port
-
-OS:PortList,
-  {9ca3f606-0118-4ff0-bc6e-9ee2ae45de1e}, !- Handle
-  {3b0d9f77-fae7-43bd-9f7c-9a331ef40086}, !- Name
-  {4334a36b-e03a-4825-a34f-9dc1164c10c0}; !- HVAC Component
-
-OS:PortList,
-  {85ce741f-8652-45dc-990e-fad82e18f8c6}, !- Handle
-  {9e54323a-b414-472b-b845-fe4764ce2f8c}, !- Name
-  {4334a36b-e03a-4825-a34f-9dc1164c10c0}; !- HVAC Component
-
-OS:PortList,
-  {d60bba49-9108-4714-86b2-7b5dda298f4f}, !- Handle
-  {9989e532-5fd1-4348-afd2-9f1e5b1804bf}, !- Name
-  {4334a36b-e03a-4825-a34f-9dc1164c10c0}; !- HVAC Component
-
-OS:Sizing:Zone,
-  {f16c3fff-1abb-4376-bdfa-76f0dede76a7}, !- Handle
-  {4334a36b-e03a-4825-a34f-9dc1164c10c0}, !- Zone or ZoneList Name
->>>>>>> 3c1d7324
+  {528772e3-f4c5-4536-bc6f-e4c53c9e58c4}, !- Handle
+  {18e40fd7-d790-4413-a4ab-2bf5a204eb4b}, !- Zone or ZoneList Name
   SupplyAirTemperature,                   !- Zone Cooling Design Supply Air Temperature Input Method
   14,                                     !- Zone Cooling Design Supply Air Temperature {C}
   11.11,                                  !- Zone Cooling Design Supply Air Temperature Difference {deltaC}
@@ -1148,21 +770,12 @@
   autosize;                               !- Dedicated Outdoor Air High Setpoint Temperature for Design {C}
 
 OS:ZoneHVAC:EquipmentList,
-<<<<<<< HEAD
-  {fc8aefd6-a3c4-441a-b71e-6abb13617b7b}, !- Handle
+  {d5f0f2ed-f0b2-43e1-af1d-b26162634f1f}, !- Handle
   Zone HVAC Equipment List 2,             !- Name
-  {b89f329b-d61e-4580-add8-4733f98b86a6}; !- Thermal Zone
+  {18e40fd7-d790-4413-a4ab-2bf5a204eb4b}; !- Thermal Zone
 
 OS:SpaceType,
-  {b8335026-c38b-4a1a-9b02-f30ea7880a61}, !- Handle
-=======
-  {534f9563-2c74-40b8-9c27-fd9c9c39937e}, !- Handle
-  Zone HVAC Equipment List 2,             !- Name
-  {4334a36b-e03a-4825-a34f-9dc1164c10c0}; !- Thermal Zone
-
-OS:SpaceType,
-  {80c61f89-0e59-4af1-890c-cf19df87e723}, !- Handle
->>>>>>> 3c1d7324
+  {78c7ef2a-757c-4e07-bfa0-fd08c7c683b0}, !- Handle
   Space Type 2,                           !- Name
   ,                                       !- Default Construction Set Name
   ,                                       !- Default Schedule Set Name
@@ -1173,23 +786,14 @@
   unfinished attic;                       !- Standards Space Type
 
 OS:BuildingUnit,
-<<<<<<< HEAD
-  {356f1cc5-4446-4ba8-b2e2-fa2e1709cee6}, !- Handle
-=======
-  {8f44add4-9c46-4b9b-ace5-27249baddf13}, !- Handle
->>>>>>> 3c1d7324
+  {ef5d4057-55ad-4733-966c-eb7b20169e06}, !- Handle
   unit 1,                                 !- Name
   ,                                       !- Rendering Color
   Residential;                            !- Building Unit Type
 
 OS:AdditionalProperties,
-<<<<<<< HEAD
-  {f856d6b9-256c-4a49-a5ed-f14896d895b8}, !- Handle
-  {356f1cc5-4446-4ba8-b2e2-fa2e1709cee6}, !- Object Name
-=======
-  {1cdb86e0-4464-4161-84be-7c4289aeb858}, !- Handle
-  {8f44add4-9c46-4b9b-ace5-27249baddf13}, !- Object Name
->>>>>>> 3c1d7324
+  {d51b3d48-a093-48df-9675-3a34f5aba26f}, !- Handle
+  {ef5d4057-55ad-4733-966c-eb7b20169e06}, !- Object Name
   NumberOfBedrooms,                       !- Feature Name 1
   Integer,                                !- Feature Data Type 1
   3,                                      !- Feature Value 1
@@ -1201,20 +805,12 @@
   3.3900000000000001;                     !- Feature Value 3
 
 OS:External:File,
-<<<<<<< HEAD
-  {2e499522-ba43-400a-83fd-21c732dbe002}, !- Handle
-=======
-  {6c48e561-b014-4234-828c-0e2667c611d8}, !- Handle
->>>>>>> 3c1d7324
+  {f7ce5f52-53eb-4ada-81fd-9dc03f638ca5}, !- Handle
   8760.csv,                               !- Name
   8760.csv;                               !- File Name
 
 OS:Schedule:Day,
-<<<<<<< HEAD
-  {84db89ba-9655-4e58-9491-639c7174b4a1}, !- Handle
-=======
-  {a8f6b3fb-8254-4657-9672-684e18f3196e}, !- Handle
->>>>>>> 3c1d7324
+  {549bb998-2e8c-40a9-824d-24a1d9bb30aa}, !- Handle
   Schedule Day 1,                         !- Name
   ,                                       !- Schedule Type Limits Name
   ,                                       !- Interpolate to Timestep
@@ -1223,11 +819,7 @@
   0;                                      !- Value Until Time 1
 
 OS:Schedule:Day,
-<<<<<<< HEAD
-  {654cc795-1f43-460e-93ca-a10e8ff0f769}, !- Handle
-=======
-  {a63ef0c7-8ab0-41f5-b34f-bc8756bc9b71}, !- Handle
->>>>>>> 3c1d7324
+  {30b32a1b-1558-4091-ab8d-9bf7f9ce8c48}, !- Handle
   Schedule Day 2,                         !- Name
   ,                                       !- Schedule Type Limits Name
   ,                                       !- Interpolate to Timestep
@@ -1236,17 +828,10 @@
   1;                                      !- Value Until Time 1
 
 OS:Schedule:File,
-<<<<<<< HEAD
-  {276887e4-47ac-4803-ba54-49b25c5e298f}, !- Handle
+  {d8ca2e49-e3ed-4e0e-98d1-ade64bbc3ded}, !- Handle
   occupants,                              !- Name
-  {92603ebd-4784-49e5-9161-90a50bfc0353}, !- Schedule Type Limits Name
-  {2e499522-ba43-400a-83fd-21c732dbe002}, !- External File Name
-=======
-  {57d84658-2725-428d-a212-3d3dfe0d4c43}, !- Handle
-  occupants,                              !- Name
-  {487fcd7b-84cd-4dcb-87a1-cc6c6f00be44}, !- Schedule Type Limits Name
-  {6c48e561-b014-4234-828c-0e2667c611d8}, !- External File Name
->>>>>>> 3c1d7324
+  {49120c6f-decf-41ea-98b6-f5e62000e3f4}, !- Schedule Type Limits Name
+  {f7ce5f52-53eb-4ada-81fd-9dc03f638ca5}, !- External File Name
   1,                                      !- Column Number
   1,                                      !- Rows to Skip at Top
   8760,                                   !- Number of Hours of Data
@@ -1255,38 +840,22 @@
   60;                                     !- Minutes per Item
 
 OS:Schedule:Ruleset,
-<<<<<<< HEAD
-  {da823690-cf2c-4c1c-844c-2eb0d7635558}, !- Handle
+  {eef98b19-3fb1-497d-b5bb-c7f3f41ac041}, !- Handle
   Schedule Ruleset 1,                     !- Name
-  {292a40e3-ff9c-4b18-8387-efced6cac1ef}, !- Schedule Type Limits Name
-  {1247660b-a7de-4277-a538-8a8c4dde9c65}; !- Default Day Schedule Name
+  {d53feaea-ebb2-4a6e-9f29-240569bb9262}, !- Schedule Type Limits Name
+  {3bbc3e8b-63f1-4353-9862-30936db9408d}; !- Default Day Schedule Name
 
 OS:Schedule:Day,
-  {1247660b-a7de-4277-a538-8a8c4dde9c65}, !- Handle
+  {3bbc3e8b-63f1-4353-9862-30936db9408d}, !- Handle
   Schedule Day 3,                         !- Name
-  {292a40e3-ff9c-4b18-8387-efced6cac1ef}, !- Schedule Type Limits Name
-=======
-  {b3548ca8-0e14-4d20-b6f6-983bbe29faba}, !- Handle
-  Schedule Ruleset 1,                     !- Name
-  {ac1a5ac0-a251-4f91-8835-b2332aa4fef1}, !- Schedule Type Limits Name
-  {c71940af-7f0c-4cf0-b2df-4338180effe0}; !- Default Day Schedule Name
-
-OS:Schedule:Day,
-  {c71940af-7f0c-4cf0-b2df-4338180effe0}, !- Handle
-  Schedule Day 3,                         !- Name
-  {ac1a5ac0-a251-4f91-8835-b2332aa4fef1}, !- Schedule Type Limits Name
->>>>>>> 3c1d7324
+  {d53feaea-ebb2-4a6e-9f29-240569bb9262}, !- Schedule Type Limits Name
   ,                                       !- Interpolate to Timestep
   24,                                     !- Hour 1
   0,                                      !- Minute 1
   112.539290946133;                       !- Value Until Time 1
 
 OS:People:Definition,
-<<<<<<< HEAD
-  {70b2f95d-1e3a-4a2c-840f-cf9224704948}, !- Handle
-=======
-  {15b92e76-a96b-4a58-8daf-bdef7d0ae24d}, !- Handle
->>>>>>> 3c1d7324
+  {190ff8ba-b340-497a-b055-2833d108b5ea}, !- Handle
   res occupants|living space,             !- Name
   People,                                 !- Number of People Calculation Method
   1.695,                                  !- Number of People {people}
@@ -1299,21 +868,12 @@
   ZoneAveraged;                           !- Mean Radiant Temperature Calculation Type
 
 OS:People,
-<<<<<<< HEAD
-  {1e1491f1-e3cd-413a-8597-15dc3974dac1}, !- Handle
+  {749a99d3-5196-49fa-9f06-eb8a83af2321}, !- Handle
   res occupants|living space,             !- Name
-  {70b2f95d-1e3a-4a2c-840f-cf9224704948}, !- People Definition Name
-  {4d0a793e-a03a-4720-a9db-b157c0504737}, !- Space or SpaceType Name
-  {276887e4-47ac-4803-ba54-49b25c5e298f}, !- Number of People Schedule Name
-  {da823690-cf2c-4c1c-844c-2eb0d7635558}, !- Activity Level Schedule Name
-=======
-  {0aa71855-125f-4499-92fb-cd485f3d9dac}, !- Handle
-  res occupants|living space,             !- Name
-  {15b92e76-a96b-4a58-8daf-bdef7d0ae24d}, !- People Definition Name
-  {46e61949-372c-4063-884d-03fe4f610141}, !- Space or SpaceType Name
-  {57d84658-2725-428d-a212-3d3dfe0d4c43}, !- Number of People Schedule Name
-  {b3548ca8-0e14-4d20-b6f6-983bbe29faba}, !- Activity Level Schedule Name
->>>>>>> 3c1d7324
+  {190ff8ba-b340-497a-b055-2833d108b5ea}, !- People Definition Name
+  {e6f1ed13-6e7b-4980-8377-94f2fa934118}, !- Space or SpaceType Name
+  {d8ca2e49-e3ed-4e0e-98d1-ade64bbc3ded}, !- Number of People Schedule Name
+  {eef98b19-3fb1-497d-b5bb-c7f3f41ac041}, !- Activity Level Schedule Name
   ,                                       !- Surface Name/Angle Factor List Name
   ,                                       !- Work Efficiency Schedule Name
   ,                                       !- Clothing Insulation Schedule Name
@@ -1321,11 +881,7 @@
   1;                                      !- Multiplier
 
 OS:ScheduleTypeLimits,
-<<<<<<< HEAD
-  {292a40e3-ff9c-4b18-8387-efced6cac1ef}, !- Handle
-=======
-  {ac1a5ac0-a251-4f91-8835-b2332aa4fef1}, !- Handle
->>>>>>> 3c1d7324
+  {d53feaea-ebb2-4a6e-9f29-240569bb9262}, !- Handle
   ActivityLevel,                          !- Name
   0,                                      !- Lower Limit Value
   ,                                       !- Upper Limit Value
@@ -1333,22 +889,14 @@
   ActivityLevel;                          !- Unit Type
 
 OS:ScheduleTypeLimits,
-<<<<<<< HEAD
-  {92603ebd-4784-49e5-9161-90a50bfc0353}, !- Handle
-=======
-  {487fcd7b-84cd-4dcb-87a1-cc6c6f00be44}, !- Handle
->>>>>>> 3c1d7324
+  {49120c6f-decf-41ea-98b6-f5e62000e3f4}, !- Handle
   Fractional,                             !- Name
   0,                                      !- Lower Limit Value
   1,                                      !- Upper Limit Value
   Continuous;                             !- Numeric Type
 
 OS:People:Definition,
-<<<<<<< HEAD
-  {52f01c8a-a965-4e15-a08d-1a7d9ea5dbb0}, !- Handle
-=======
-  {58574359-fc59-4a28-a93f-3ca4c58ddf5e}, !- Handle
->>>>>>> 3c1d7324
+  {a1bbeaa1-26c2-46e9-882a-98609d7bdc5d}, !- Handle
   res occupants|living space|story 2,     !- Name
   People,                                 !- Number of People Calculation Method
   1.695,                                  !- Number of People {people}
@@ -1361,21 +909,12 @@
   ZoneAveraged;                           !- Mean Radiant Temperature Calculation Type
 
 OS:People,
-<<<<<<< HEAD
-  {825210b8-b4f4-40d1-a6a7-4f9b1001f987}, !- Handle
+  {5b986bdd-1c98-4b67-846a-97cf2e2e371f}, !- Handle
   res occupants|living space|story 2,     !- Name
-  {52f01c8a-a965-4e15-a08d-1a7d9ea5dbb0}, !- People Definition Name
-  {2301ada6-db80-427c-a287-2be630c3181c}, !- Space or SpaceType Name
-  {276887e4-47ac-4803-ba54-49b25c5e298f}, !- Number of People Schedule Name
-  {da823690-cf2c-4c1c-844c-2eb0d7635558}, !- Activity Level Schedule Name
-=======
-  {e02ce573-0db1-4cfc-a609-49cc138e9e6f}, !- Handle
-  res occupants|living space|story 2,     !- Name
-  {58574359-fc59-4a28-a93f-3ca4c58ddf5e}, !- People Definition Name
-  {77283c65-eddb-4f4b-ad25-feb142f946af}, !- Space or SpaceType Name
-  {57d84658-2725-428d-a212-3d3dfe0d4c43}, !- Number of People Schedule Name
-  {b3548ca8-0e14-4d20-b6f6-983bbe29faba}, !- Activity Level Schedule Name
->>>>>>> 3c1d7324
+  {a1bbeaa1-26c2-46e9-882a-98609d7bdc5d}, !- People Definition Name
+  {20880733-ec6d-4f1c-962e-d50bb34e8cba}, !- Space or SpaceType Name
+  {d8ca2e49-e3ed-4e0e-98d1-ade64bbc3ded}, !- Number of People Schedule Name
+  {eef98b19-3fb1-497d-b5bb-c7f3f41ac041}, !- Activity Level Schedule Name
   ,                                       !- Surface Name/Angle Factor List Name
   ,                                       !- Work Efficiency Schedule Name
   ,                                       !- Clothing Insulation Schedule Name
