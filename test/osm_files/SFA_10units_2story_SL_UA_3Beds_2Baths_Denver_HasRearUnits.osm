!- NOTE: Auto-generated from /test/osw_files/SFA_10units_2story_SL_UA_3Beds_2Baths_Denver_HasRearUnits.osw

OS:Version,
<<<<<<< HEAD
  {3036cd92-c735-458f-b078-761b8cacd48b}, !- Handle
  2.9.1;                                  !- Version Identifier

OS:SimulationControl,
  {70997d27-0fdc-47ab-81e8-a12cecc3b7a9}, !- Handle
=======
  {2c762ab9-6b04-4fff-8e06-2a4d51d18e54}, !- Handle
  2.9.0;                                  !- Version Identifier

OS:SimulationControl,
  {b0f03cb1-fb09-499a-9da2-8164add41a85}, !- Handle
>>>>>>> 78927444
  ,                                       !- Do Zone Sizing Calculation
  ,                                       !- Do System Sizing Calculation
  ,                                       !- Do Plant Sizing Calculation
  No;                                     !- Run Simulation for Sizing Periods

OS:Timestep,
<<<<<<< HEAD
  {1b997bdb-95e5-4c02-8c03-3d842592b19a}, !- Handle
  6;                                      !- Number of Timesteps per Hour

OS:ShadowCalculation,
  {55ab6830-5ed3-4bb1-8e12-54842ac1c571}, !- Handle
=======
  {70228cc5-0fb8-4f72-aa37-27a9ac4485fa}, !- Handle
  6;                                      !- Number of Timesteps per Hour

OS:ShadowCalculation,
  {da3ab912-b4b9-4688-8a47-1974f1039b4a}, !- Handle
>>>>>>> 78927444
  20,                                     !- Calculation Frequency
  200;                                    !- Maximum Figures in Shadow Overlap Calculations

OS:SurfaceConvectionAlgorithm:Outside,
<<<<<<< HEAD
  {38968362-2f9f-4b18-8051-9d7ddbbe1a10}, !- Handle
  DOE-2;                                  !- Algorithm

OS:SurfaceConvectionAlgorithm:Inside,
  {74d2fd21-2994-4c6c-9f86-a54a0389d9c5}, !- Handle
  TARP;                                   !- Algorithm

OS:ZoneCapacitanceMultiplier:ResearchSpecial,
  {78dbc8de-31ba-4f8c-8919-71165b06c935}, !- Handle
=======
  {56484fd8-2171-4c8f-b135-064452144796}, !- Handle
  DOE-2;                                  !- Algorithm

OS:SurfaceConvectionAlgorithm:Inside,
  {b1f84d68-7c49-4def-ba77-0509a045a6d9}, !- Handle
  TARP;                                   !- Algorithm

OS:ZoneCapacitanceMultiplier:ResearchSpecial,
  {ae909e08-f56f-4081-b519-cf33438b37c7}, !- Handle
>>>>>>> 78927444
  ,                                       !- Temperature Capacity Multiplier
  15,                                     !- Humidity Capacity Multiplier
  ;                                       !- Carbon Dioxide Capacity Multiplier

OS:RunPeriod,
<<<<<<< HEAD
  {9ec17ec7-6120-4793-ae28-4536d5ade9e2}, !- Handle
=======
  {0b3f7f5d-da34-4aa9-b3c7-de901de8be6b}, !- Handle
>>>>>>> 78927444
  Run Period 1,                           !- Name
  1,                                      !- Begin Month
  1,                                      !- Begin Day of Month
  12,                                     !- End Month
  31,                                     !- End Day of Month
  ,                                       !- Use Weather File Holidays and Special Days
  ,                                       !- Use Weather File Daylight Saving Period
  ,                                       !- Apply Weekend Holiday Rule
  ,                                       !- Use Weather File Rain Indicators
  ,                                       !- Use Weather File Snow Indicators
  ;                                       !- Number of Times Runperiod to be Repeated

OS:YearDescription,
<<<<<<< HEAD
  {41e3892d-9cb5-4960-95f7-008046a633b8}, !- Handle
=======
  {2fcba906-b7d6-4072-be09-fc8746fa28bb}, !- Handle
>>>>>>> 78927444
  2007,                                   !- Calendar Year
  ,                                       !- Day of Week for Start Day
  ;                                       !- Is Leap Year

OS:WeatherFile,
<<<<<<< HEAD
  {4c93a3d5-8316-4ef7-a8ff-cf46479963e9}, !- Handle
=======
  {34c76e87-5a56-4164-bfc3-fecaf74ad5ac}, !- Handle
>>>>>>> 78927444
  Denver Intl Ap,                         !- City
  CO,                                     !- State Province Region
  USA,                                    !- Country
  TMY3,                                   !- Data Source
  725650,                                 !- WMO Number
  39.83,                                  !- Latitude {deg}
  -104.65,                                !- Longitude {deg}
  -7,                                     !- Time Zone {hr}
  1650,                                   !- Elevation {m}
  file:../weather/USA_CO_Denver.Intl.AP.725650_TMY3.epw, !- Url
  E23378AA;                               !- Checksum

OS:AdditionalProperties,
<<<<<<< HEAD
  {9fc1bb1a-c71f-4242-bc89-53356c6f24d5}, !- Handle
  {4c93a3d5-8316-4ef7-a8ff-cf46479963e9}, !- Object Name
=======
  {7c7d6a39-73af-41ed-8bc4-bc79dc5b243a}, !- Handle
  {34c76e87-5a56-4164-bfc3-fecaf74ad5ac}, !- Object Name
>>>>>>> 78927444
  EPWHeaderCity,                          !- Feature Name 1
  String,                                 !- Feature Data Type 1
  Denver Intl Ap,                         !- Feature Value 1
  EPWHeaderState,                         !- Feature Name 2
  String,                                 !- Feature Data Type 2
  CO,                                     !- Feature Value 2
  EPWHeaderCountry,                       !- Feature Name 3
  String,                                 !- Feature Data Type 3
  USA,                                    !- Feature Value 3
  EPWHeaderDataSource,                    !- Feature Name 4
  String,                                 !- Feature Data Type 4
  TMY3,                                   !- Feature Value 4
  EPWHeaderStation,                       !- Feature Name 5
  String,                                 !- Feature Data Type 5
  725650,                                 !- Feature Value 5
  EPWHeaderLatitude,                      !- Feature Name 6
  Double,                                 !- Feature Data Type 6
  39.829999999999998,                     !- Feature Value 6
  EPWHeaderLongitude,                     !- Feature Name 7
  Double,                                 !- Feature Data Type 7
  -104.65000000000001,                    !- Feature Value 7
  EPWHeaderTimezone,                      !- Feature Name 8
  Double,                                 !- Feature Data Type 8
  -7,                                     !- Feature Value 8
  EPWHeaderAltitude,                      !- Feature Name 9
  Double,                                 !- Feature Data Type 9
  5413.3858267716532,                     !- Feature Value 9
  EPWHeaderLocalPressure,                 !- Feature Name 10
  Double,                                 !- Feature Data Type 10
  0.81937567683596546,                    !- Feature Value 10
  EPWHeaderRecordsPerHour,                !- Feature Name 11
  Double,                                 !- Feature Data Type 11
  0,                                      !- Feature Value 11
  EPWDataAnnualAvgDrybulb,                !- Feature Name 12
  Double,                                 !- Feature Data Type 12
  51.575616438356228,                     !- Feature Value 12
  EPWDataAnnualMinDrybulb,                !- Feature Name 13
  Double,                                 !- Feature Data Type 13
  -2.9200000000000017,                    !- Feature Value 13
  EPWDataAnnualMaxDrybulb,                !- Feature Name 14
  Double,                                 !- Feature Data Type 14
  104,                                    !- Feature Value 14
  EPWDataCDD50F,                          !- Feature Name 15
  Double,                                 !- Feature Data Type 15
  3072.2925000000005,                     !- Feature Value 15
  EPWDataCDD65F,                          !- Feature Name 16
  Double,                                 !- Feature Data Type 16
  883.62000000000035,                     !- Feature Value 16
  EPWDataHDD50F,                          !- Feature Name 17
  Double,                                 !- Feature Data Type 17
  2497.1925000000001,                     !- Feature Value 17
  EPWDataHDD65F,                          !- Feature Name 18
  Double,                                 !- Feature Data Type 18
  5783.5200000000013,                     !- Feature Value 18
  EPWDataAnnualAvgWindspeed,              !- Feature Name 19
  Double,                                 !- Feature Data Type 19
  3.9165296803649667,                     !- Feature Value 19
  EPWDataMonthlyAvgDrybulbs,              !- Feature Name 20
  String,                                 !- Feature Data Type 20
  33.4191935483871&#4431.90142857142857&#4443.02620967741937&#4442.48624999999999&#4459.877741935483854&#4473.57574999999997&#4472.07975806451608&#4472.70008064516134&#4466.49200000000006&#4450.079112903225806&#4437.218250000000005&#4434.582177419354835, !- Feature Value 20
  EPWDataGroundMonthlyTemps,              !- Feature Name 21
  String,                                 !- Feature Data Type 21
  44.08306285945173&#4440.89570904991865&#4440.64045432632048&#4442.153016571250646&#4448.225111118704206&#4454.268919273837525&#4459.508577937551024&#4462.82777283423508&#4463.10975667174995&#4460.41014950381947&#4455.304105212311526&#4449.445696474514364, !- Feature Value 21
  EPWDataWSF,                             !- Feature Name 22
  Double,                                 !- Feature Data Type 22
  0.58999999999999997,                    !- Feature Value 22
  EPWDataMonthlyAvgDailyHighDrybulbs,     !- Feature Name 23
  String,                                 !- Feature Data Type 23
  47.41032258064516&#4446.58642857142857&#4455.15032258064517&#4453.708&#4472.80193548387098&#4488.67600000000002&#4486.1858064516129&#4485.87225806451613&#4482.082&#4463.18064516129033&#4448.73400000000001&#4448.87935483870968, !- Feature Value 23
  EPWDataMonthlyAvgDailyLowDrybulbs,      !- Feature Name 24
  String,                                 !- Feature Data Type 24
  19.347741935483874&#4419.856428571428573&#4430.316129032258065&#4431.112&#4447.41612903225806&#4457.901999999999994&#4459.063870967741934&#4460.956774193548384&#4452.352000000000004&#4438.41612903225806&#4427.002000000000002&#4423.02903225806451, !- Feature Value 24
  EPWDesignHeatingDrybulb,                !- Feature Name 25
  Double,                                 !- Feature Data Type 25
  12.02,                                  !- Feature Value 25
  EPWDesignHeatingWindspeed,              !- Feature Name 26
  Double,                                 !- Feature Data Type 26
  2.8062500000000004,                     !- Feature Value 26
  EPWDesignCoolingDrybulb,                !- Feature Name 27
  Double,                                 !- Feature Data Type 27
  91.939999999999998,                     !- Feature Value 27
  EPWDesignCoolingWetbulb,                !- Feature Name 28
  Double,                                 !- Feature Data Type 28
  59.95131430195849,                      !- Feature Value 28
  EPWDesignCoolingHumidityRatio,          !- Feature Name 29
  Double,                                 !- Feature Data Type 29
  0.0059161086834698092,                  !- Feature Value 29
  EPWDesignCoolingWindspeed,              !- Feature Name 30
  Double,                                 !- Feature Data Type 30
  3.7999999999999989,                     !- Feature Value 30
  EPWDesignDailyTemperatureRange,         !- Feature Name 31
  Double,                                 !- Feature Data Type 31
  24.915483870967748,                     !- Feature Value 31
  EPWDesignDehumidDrybulb,                !- Feature Name 32
  Double,                                 !- Feature Data Type 32
  67.996785714285721,                     !- Feature Value 32
  EPWDesignDehumidHumidityRatio,          !- Feature Name 33
  Double,                                 !- Feature Data Type 33
  0.012133744170488724,                   !- Feature Value 33
  EPWDesignCoolingDirectNormal,           !- Feature Name 34
  Double,                                 !- Feature Data Type 34
  985,                                    !- Feature Value 34
  EPWDesignCoolingDiffuseHorizontal,      !- Feature Name 35
  Double,                                 !- Feature Data Type 35
  84;                                     !- Feature Value 35

OS:Site,
<<<<<<< HEAD
  {53c0153e-ae6f-49bf-8487-e6838fc89402}, !- Handle
=======
  {99f435dd-72df-4a40-9610-b5443c939748}, !- Handle
>>>>>>> 78927444
  Denver Intl Ap_CO_USA,                  !- Name
  39.83,                                  !- Latitude {deg}
  -104.65,                                !- Longitude {deg}
  -7,                                     !- Time Zone {hr}
  1650,                                   !- Elevation {m}
  ;                                       !- Terrain

OS:ClimateZones,
<<<<<<< HEAD
  {3ce2a8a3-5014-48c6-9c7a-f9ab60a733ea}, !- Handle
=======
  {3860ca23-3b06-4a45-80e0-8dfb0be7b47d}, !- Handle
>>>>>>> 78927444
  ,                                       !- Active Institution
  ,                                       !- Active Year
  ,                                       !- Climate Zone Institution Name 1
  ,                                       !- Climate Zone Document Name 1
  ,                                       !- Climate Zone Document Year 1
  ,                                       !- Climate Zone Value 1
  Building America,                       !- Climate Zone Institution Name 2
  ,                                       !- Climate Zone Document Name 2
  0,                                      !- Climate Zone Document Year 2
  Cold;                                   !- Climate Zone Value 2

OS:Site:WaterMainsTemperature,
<<<<<<< HEAD
  {8a36e7fc-0660-4186-8350-dd3576dcf825}, !- Handle
=======
  {7972ea8d-c639-4f08-a9be-6b5be2179374}, !- Handle
>>>>>>> 78927444
  Correlation,                            !- Calculation Method
  ,                                       !- Temperature Schedule Name
  10.8753424657535,                       !- Annual Average Outdoor Air Temperature {C}
  23.1524007936508;                       !- Maximum Difference In Monthly Average Outdoor Air Temperatures {deltaC}

OS:RunPeriodControl:DaylightSavingTime,
<<<<<<< HEAD
  {d10ac591-128c-4033-92a7-2813bdbd2e60}, !- Handle
=======
  {0a3c8466-3c30-40d5-9ff4-73a5aa3c5c23}, !- Handle
>>>>>>> 78927444
  3/12,                                   !- Start Date
  11/5;                                   !- End Date

OS:Site:GroundTemperature:Deep,
<<<<<<< HEAD
  {b53ab920-af06-41a1-9e64-3c58a8e3488d}, !- Handle
=======
  {fcaf56db-cf65-4a44-b478-066e0953052e}, !- Handle
>>>>>>> 78927444
  10.8753424657535,                       !- January Deep Ground Temperature {C}
  10.8753424657535,                       !- February Deep Ground Temperature {C}
  10.8753424657535,                       !- March Deep Ground Temperature {C}
  10.8753424657535,                       !- April Deep Ground Temperature {C}
  10.8753424657535,                       !- May Deep Ground Temperature {C}
  10.8753424657535,                       !- June Deep Ground Temperature {C}
  10.8753424657535,                       !- July Deep Ground Temperature {C}
  10.8753424657535,                       !- August Deep Ground Temperature {C}
  10.8753424657535,                       !- September Deep Ground Temperature {C}
  10.8753424657535,                       !- October Deep Ground Temperature {C}
  10.8753424657535,                       !- November Deep Ground Temperature {C}
  10.8753424657535;                       !- December Deep Ground Temperature {C}

OS:Building,
<<<<<<< HEAD
  {4bb2afa0-7116-45b5-a01f-4e384d6f7b13}, !- Handle
=======
  {d3aed5cd-9e78-4eae-a423-fbe3cd47a9a8}, !- Handle
>>>>>>> 78927444
  Building 1,                             !- Name
  ,                                       !- Building Sector Type
  180,                                    !- North Axis {deg}
  ,                                       !- Nominal Floor to Floor Height {m}
  ,                                       !- Space Type Name
  ,                                       !- Default Construction Set Name
  ,                                       !- Default Schedule Set Name
  2,                                      !- Standards Number of Stories
  2,                                      !- Standards Number of Above Ground Stories
  ,                                       !- Standards Template
  singlefamilyattached,                   !- Standards Building Type
  10;                                     !- Standards Number of Living Units

OS:AdditionalProperties,
<<<<<<< HEAD
  {e56cc9dd-edaa-41a3-8a46-3323034751f6}, !- Handle
  {4bb2afa0-7116-45b5-a01f-4e384d6f7b13}, !- Object Name
=======
  {b752312f-1580-4bb9-ba6e-cda65db9d0dd}, !- Handle
  {d3aed5cd-9e78-4eae-a423-fbe3cd47a9a8}, !- Object Name
>>>>>>> 78927444
  num_units,                              !- Feature Name 1
  Integer,                                !- Feature Data Type 1
  10,                                     !- Feature Value 1
  has_rear_units,                         !- Feature Name 2
  Boolean,                                !- Feature Data Type 2
  true,                                   !- Feature Value 2
  horz_location,                          !- Feature Name 3
  String,                                 !- Feature Data Type 3
  Left,                                   !- Feature Value 3
  num_floors,                             !- Feature Name 4
  Integer,                                !- Feature Data Type 4
  2;                                      !- Feature Value 4

OS:ThermalZone,
<<<<<<< HEAD
  {69e14745-d713-40a3-8097-cae0035424d1}, !- Handle
=======
  {d6e6c5d8-84df-4ea9-9b74-54183e750e75}, !- Handle
>>>>>>> 78927444
  living zone,                            !- Name
  ,                                       !- Multiplier
  ,                                       !- Ceiling Height {m}
  ,                                       !- Volume {m3}
  ,                                       !- Floor Area {m2}
  ,                                       !- Zone Inside Convection Algorithm
  ,                                       !- Zone Outside Convection Algorithm
  ,                                       !- Zone Conditioning Equipment List Name
<<<<<<< HEAD
  {7f6355b9-b946-4d8b-bf3a-c826eec52b85}, !- Zone Air Inlet Port List
  {76e384da-e82c-4c25-bf1f-682f2b94f6b4}, !- Zone Air Exhaust Port List
  {c2423363-8617-4525-8c4b-86019c6378bf}, !- Zone Air Node Name
  {f1986e91-adab-4208-b172-1bef7ca391e5}, !- Zone Return Air Port List
=======
  {a408c510-cbb3-486f-be60-f5eaefa33ced}, !- Zone Air Inlet Port List
  {3107ee82-2641-41cb-98a5-18eccab84b2d}, !- Zone Air Exhaust Port List
  {aca13a72-2e53-49c3-b47a-0281216a5cd5}, !- Zone Air Node Name
  {249619d2-067c-4d3e-b190-d5608b9777eb}, !- Zone Return Air Port List
>>>>>>> 78927444
  ,                                       !- Primary Daylighting Control Name
  ,                                       !- Fraction of Zone Controlled by Primary Daylighting Control
  ,                                       !- Secondary Daylighting Control Name
  ,                                       !- Fraction of Zone Controlled by Secondary Daylighting Control
  ,                                       !- Illuminance Map Name
  ,                                       !- Group Rendering Name
  ,                                       !- Thermostat Name
  No;                                     !- Use Ideal Air Loads

OS:Node,
<<<<<<< HEAD
  {4e9508cf-b1b3-4d79-82d5-af4f3316590c}, !- Handle
  Node 1,                                 !- Name
  {c2423363-8617-4525-8c4b-86019c6378bf}, !- Inlet Port
  ;                                       !- Outlet Port

OS:Connection,
  {c2423363-8617-4525-8c4b-86019c6378bf}, !- Handle
  {f4c9e4dc-6735-4365-ace1-8beea8c59d6b}, !- Name
  {69e14745-d713-40a3-8097-cae0035424d1}, !- Source Object
  11,                                     !- Outlet Port
  {4e9508cf-b1b3-4d79-82d5-af4f3316590c}, !- Target Object
  2;                                      !- Inlet Port

OS:PortList,
  {7f6355b9-b946-4d8b-bf3a-c826eec52b85}, !- Handle
  {33b6db49-451c-4ec3-90ab-26787cb9447f}, !- Name
  {69e14745-d713-40a3-8097-cae0035424d1}; !- HVAC Component

OS:PortList,
  {76e384da-e82c-4c25-bf1f-682f2b94f6b4}, !- Handle
  {7d155c78-945a-419b-ad52-0fb8156534c6}, !- Name
  {69e14745-d713-40a3-8097-cae0035424d1}; !- HVAC Component

OS:PortList,
  {f1986e91-adab-4208-b172-1bef7ca391e5}, !- Handle
  {4a308efd-8f92-4fa3-9c46-d63069c36e86}, !- Name
  {69e14745-d713-40a3-8097-cae0035424d1}; !- HVAC Component

OS:Sizing:Zone,
  {0faf1956-7e64-4ca1-94ad-4041e78e4e8f}, !- Handle
  {69e14745-d713-40a3-8097-cae0035424d1}, !- Zone or ZoneList Name
=======
  {bffca26f-2b64-4f7b-a5ed-ab5cf95f5888}, !- Handle
  Node 1,                                 !- Name
  {aca13a72-2e53-49c3-b47a-0281216a5cd5}, !- Inlet Port
  ;                                       !- Outlet Port

OS:Connection,
  {aca13a72-2e53-49c3-b47a-0281216a5cd5}, !- Handle
  {8379180b-dfff-4107-b227-3ca3844eb8b2}, !- Name
  {d6e6c5d8-84df-4ea9-9b74-54183e750e75}, !- Source Object
  11,                                     !- Outlet Port
  {bffca26f-2b64-4f7b-a5ed-ab5cf95f5888}, !- Target Object
  2;                                      !- Inlet Port

OS:PortList,
  {a408c510-cbb3-486f-be60-f5eaefa33ced}, !- Handle
  {e005212d-ff83-4028-a511-720b7e02e838}, !- Name
  {d6e6c5d8-84df-4ea9-9b74-54183e750e75}; !- HVAC Component

OS:PortList,
  {3107ee82-2641-41cb-98a5-18eccab84b2d}, !- Handle
  {633a787d-99ad-4749-bb07-4d009463e5f5}, !- Name
  {d6e6c5d8-84df-4ea9-9b74-54183e750e75}; !- HVAC Component

OS:PortList,
  {249619d2-067c-4d3e-b190-d5608b9777eb}, !- Handle
  {12fc845e-adb0-43e3-a2c1-6d2447c88767}, !- Name
  {d6e6c5d8-84df-4ea9-9b74-54183e750e75}; !- HVAC Component

OS:Sizing:Zone,
  {2d10238a-9851-4bda-8273-6ecce33a9f73}, !- Handle
  {d6e6c5d8-84df-4ea9-9b74-54183e750e75}, !- Zone or ZoneList Name
>>>>>>> 78927444
  SupplyAirTemperature,                   !- Zone Cooling Design Supply Air Temperature Input Method
  14,                                     !- Zone Cooling Design Supply Air Temperature {C}
  11.11,                                  !- Zone Cooling Design Supply Air Temperature Difference {deltaC}
  SupplyAirTemperature,                   !- Zone Heating Design Supply Air Temperature Input Method
  40,                                     !- Zone Heating Design Supply Air Temperature {C}
  11.11,                                  !- Zone Heating Design Supply Air Temperature Difference {deltaC}
  0.0085,                                 !- Zone Cooling Design Supply Air Humidity Ratio {kg-H2O/kg-air}
  0.008,                                  !- Zone Heating Design Supply Air Humidity Ratio {kg-H2O/kg-air}
  ,                                       !- Zone Heating Sizing Factor
  ,                                       !- Zone Cooling Sizing Factor
  DesignDay,                              !- Cooling Design Air Flow Method
  ,                                       !- Cooling Design Air Flow Rate {m3/s}
  ,                                       !- Cooling Minimum Air Flow per Zone Floor Area {m3/s-m2}
  ,                                       !- Cooling Minimum Air Flow {m3/s}
  ,                                       !- Cooling Minimum Air Flow Fraction
  DesignDay,                              !- Heating Design Air Flow Method
  ,                                       !- Heating Design Air Flow Rate {m3/s}
  ,                                       !- Heating Maximum Air Flow per Zone Floor Area {m3/s-m2}
  ,                                       !- Heating Maximum Air Flow {m3/s}
  ,                                       !- Heating Maximum Air Flow Fraction
  ,                                       !- Design Zone Air Distribution Effectiveness in Cooling Mode
  ,                                       !- Design Zone Air Distribution Effectiveness in Heating Mode
  No,                                     !- Account for Dedicated Outdoor Air System
  NeutralSupplyAir,                       !- Dedicated Outdoor Air System Control Strategy
  autosize,                               !- Dedicated Outdoor Air Low Setpoint Temperature for Design {C}
  autosize;                               !- Dedicated Outdoor Air High Setpoint Temperature for Design {C}

OS:ZoneHVAC:EquipmentList,
<<<<<<< HEAD
  {3409ef1a-a22e-48a1-b700-6693f6086fdb}, !- Handle
  Zone HVAC Equipment List 1,             !- Name
  {69e14745-d713-40a3-8097-cae0035424d1}; !- Thermal Zone

OS:Space,
  {0a113a88-ba32-445d-8e76-a6bc4dc26893}, !- Handle
  living space,                           !- Name
  {03b67a44-9fdb-4eac-b8d1-c3a4f4d561ea}, !- Space Type Name
=======
  {698e817e-f3c9-4750-8228-ff79d743b9df}, !- Handle
  Zone HVAC Equipment List 1,             !- Name
  {d6e6c5d8-84df-4ea9-9b74-54183e750e75}; !- Thermal Zone

OS:Space,
  {137955b3-0871-4ab6-9cda-12e4ecbcb9a7}, !- Handle
  living space,                           !- Name
  {5f88c78c-a167-48b3-a4d3-707f3895136c}, !- Space Type Name
>>>>>>> 78927444
  ,                                       !- Default Construction Set Name
  ,                                       !- Default Schedule Set Name
  ,                                       !- Direction of Relative North {deg}
  ,                                       !- X Origin {m}
  ,                                       !- Y Origin {m}
  ,                                       !- Z Origin {m}
  ,                                       !- Building Story Name
<<<<<<< HEAD
  {69e14745-d713-40a3-8097-cae0035424d1}, !- Thermal Zone Name
  ,                                       !- Part of Total Floor Area
  ,                                       !- Design Specification Outdoor Air Object Name
  {76aa3b71-6078-4444-b9f1-94cb79a20e26}; !- Building Unit Name

OS:Surface,
  {c18fdf79-afea-4f80-b3e0-553846aa5355}, !- Handle
  Surface 1,                              !- Name
  Floor,                                  !- Surface Type
  ,                                       !- Construction Name
  {0a113a88-ba32-445d-8e76-a6bc4dc26893}, !- Space Name
=======
  {d6e6c5d8-84df-4ea9-9b74-54183e750e75}, !- Thermal Zone Name
  ,                                       !- Part of Total Floor Area
  ,                                       !- Design Specification Outdoor Air Object Name
  {a6325967-3139-4d4f-8671-afea4a6e4b2e}; !- Building Unit Name

OS:Surface,
  {e5b6ad4f-148c-4fb8-95d3-429c882cab72}, !- Handle
  Surface 1,                              !- Name
  Floor,                                  !- Surface Type
  ,                                       !- Construction Name
  {137955b3-0871-4ab6-9cda-12e4ecbcb9a7}, !- Space Name
>>>>>>> 78927444
  Foundation,                             !- Outside Boundary Condition
  ,                                       !- Outside Boundary Condition Object
  NoSun,                                  !- Sun Exposure
  NoWind,                                 !- Wind Exposure
  ,                                       !- View Factor to Ground
  ,                                       !- Number of Vertices
  0, -9.144, 0,                           !- X,Y,Z Vertex 1 {m}
  0, 0, 0,                                !- X,Y,Z Vertex 2 {m}
  4.572, 0, 0,                            !- X,Y,Z Vertex 3 {m}
  4.572, -9.144, 0;                       !- X,Y,Z Vertex 4 {m}

OS:Surface,
<<<<<<< HEAD
  {5960de1c-ac96-4ad2-a212-82a33cd9a3f3}, !- Handle
  Surface 2,                              !- Name
  Wall,                                   !- Surface Type
  ,                                       !- Construction Name
  {0a113a88-ba32-445d-8e76-a6bc4dc26893}, !- Space Name
=======
  {dfef96e3-f987-4ca4-b706-b80879c73498}, !- Handle
  Surface 2,                              !- Name
  Wall,                                   !- Surface Type
  ,                                       !- Construction Name
  {137955b3-0871-4ab6-9cda-12e4ecbcb9a7}, !- Space Name
>>>>>>> 78927444
  Outdoors,                               !- Outside Boundary Condition
  ,                                       !- Outside Boundary Condition Object
  SunExposed,                             !- Sun Exposure
  WindExposed,                            !- Wind Exposure
  ,                                       !- View Factor to Ground
  ,                                       !- Number of Vertices
  0, 0, 2.4384,                           !- X,Y,Z Vertex 1 {m}
  0, 0, 0,                                !- X,Y,Z Vertex 2 {m}
  0, -9.144, 0,                           !- X,Y,Z Vertex 3 {m}
  0, -9.144, 2.4384;                      !- X,Y,Z Vertex 4 {m}

OS:Surface,
<<<<<<< HEAD
  {d665b88f-27d4-41ab-984d-b1beb8c92e5a}, !- Handle
  Surface 3,                              !- Name
  Wall,                                   !- Surface Type
  ,                                       !- Construction Name
  {0a113a88-ba32-445d-8e76-a6bc4dc26893}, !- Space Name
=======
  {f5748676-bc80-46a3-aba9-112d5eb2fa6b}, !- Handle
  Surface 3,                              !- Name
  Wall,                                   !- Surface Type
  ,                                       !- Construction Name
  {137955b3-0871-4ab6-9cda-12e4ecbcb9a7}, !- Space Name
>>>>>>> 78927444
  Adiabatic,                              !- Outside Boundary Condition
  ,                                       !- Outside Boundary Condition Object
  NoSun,                                  !- Sun Exposure
  NoWind,                                 !- Wind Exposure
  ,                                       !- View Factor to Ground
  ,                                       !- Number of Vertices
  4.572, 0, 2.4384,                       !- X,Y,Z Vertex 1 {m}
  4.572, 0, 0,                            !- X,Y,Z Vertex 2 {m}
  0, 0, 0,                                !- X,Y,Z Vertex 3 {m}
  0, 0, 2.4384;                           !- X,Y,Z Vertex 4 {m}

OS:Surface,
<<<<<<< HEAD
  {3bd75e7d-03f6-4475-8e45-f076f8127850}, !- Handle
  Surface 4,                              !- Name
  Wall,                                   !- Surface Type
  ,                                       !- Construction Name
  {0a113a88-ba32-445d-8e76-a6bc4dc26893}, !- Space Name
=======
  {953485bf-c0b0-46b7-8f9e-7df0445719e4}, !- Handle
  Surface 4,                              !- Name
  Wall,                                   !- Surface Type
  ,                                       !- Construction Name
  {137955b3-0871-4ab6-9cda-12e4ecbcb9a7}, !- Space Name
>>>>>>> 78927444
  Adiabatic,                              !- Outside Boundary Condition
  ,                                       !- Outside Boundary Condition Object
  NoSun,                                  !- Sun Exposure
  NoWind,                                 !- Wind Exposure
  ,                                       !- View Factor to Ground
  ,                                       !- Number of Vertices
  4.572, -9.144, 2.4384,                  !- X,Y,Z Vertex 1 {m}
  4.572, -9.144, 0,                       !- X,Y,Z Vertex 2 {m}
  4.572, 0, 0,                            !- X,Y,Z Vertex 3 {m}
  4.572, 0, 2.4384;                       !- X,Y,Z Vertex 4 {m}

OS:Surface,
<<<<<<< HEAD
  {9fb2c9da-68a8-4f01-a262-925513ee30aa}, !- Handle
  Surface 5,                              !- Name
  Wall,                                   !- Surface Type
  ,                                       !- Construction Name
  {0a113a88-ba32-445d-8e76-a6bc4dc26893}, !- Space Name
=======
  {ab6efb23-e2f1-4a29-9bad-64ca169956f5}, !- Handle
  Surface 5,                              !- Name
  Wall,                                   !- Surface Type
  ,                                       !- Construction Name
  {137955b3-0871-4ab6-9cda-12e4ecbcb9a7}, !- Space Name
>>>>>>> 78927444
  Outdoors,                               !- Outside Boundary Condition
  ,                                       !- Outside Boundary Condition Object
  SunExposed,                             !- Sun Exposure
  WindExposed,                            !- Wind Exposure
  ,                                       !- View Factor to Ground
  ,                                       !- Number of Vertices
  0, -9.144, 2.4384,                      !- X,Y,Z Vertex 1 {m}
  0, -9.144, 0,                           !- X,Y,Z Vertex 2 {m}
  4.572, -9.144, 0,                       !- X,Y,Z Vertex 3 {m}
  4.572, -9.144, 2.4384;                  !- X,Y,Z Vertex 4 {m}

OS:Surface,
<<<<<<< HEAD
  {56bc0080-2f82-4195-a10e-175d26531564}, !- Handle
  Surface 6,                              !- Name
  RoofCeiling,                            !- Surface Type
  ,                                       !- Construction Name
  {0a113a88-ba32-445d-8e76-a6bc4dc26893}, !- Space Name
  Surface,                                !- Outside Boundary Condition
  {df2f83d2-d933-40ea-8c2f-dff6296d7ff3}, !- Outside Boundary Condition Object
=======
  {53228043-e2b9-477b-ad9b-e49117f4cf48}, !- Handle
  Surface 6,                              !- Name
  RoofCeiling,                            !- Surface Type
  ,                                       !- Construction Name
  {137955b3-0871-4ab6-9cda-12e4ecbcb9a7}, !- Space Name
  Surface,                                !- Outside Boundary Condition
  {1b25d064-26b3-465a-8deb-283e975fa18b}, !- Outside Boundary Condition Object
>>>>>>> 78927444
  NoSun,                                  !- Sun Exposure
  NoWind,                                 !- Wind Exposure
  ,                                       !- View Factor to Ground
  ,                                       !- Number of Vertices
  4.572, -9.144, 2.4384,                  !- X,Y,Z Vertex 1 {m}
  4.572, 0, 2.4384,                       !- X,Y,Z Vertex 2 {m}
  0, 0, 2.4384,                           !- X,Y,Z Vertex 3 {m}
  0, -9.144, 2.4384;                      !- X,Y,Z Vertex 4 {m}

OS:SpaceType,
<<<<<<< HEAD
  {03b67a44-9fdb-4eac-b8d1-c3a4f4d561ea}, !- Handle
=======
  {5f88c78c-a167-48b3-a4d3-707f3895136c}, !- Handle
>>>>>>> 78927444
  Space Type 1,                           !- Name
  ,                                       !- Default Construction Set Name
  ,                                       !- Default Schedule Set Name
  ,                                       !- Group Rendering Name
  ,                                       !- Design Specification Outdoor Air Object Name
  ,                                       !- Standards Template
  ,                                       !- Standards Building Type
  living;                                 !- Standards Space Type

OS:Space,
<<<<<<< HEAD
  {e4c7e305-2040-49c5-88df-5952eb5ecd6c}, !- Handle
  living space|story 2,                   !- Name
  {03b67a44-9fdb-4eac-b8d1-c3a4f4d561ea}, !- Space Type Name
=======
  {32f02b38-5cd5-44a1-b5be-124ac19bd5a6}, !- Handle
  living space|story 2,                   !- Name
  {5f88c78c-a167-48b3-a4d3-707f3895136c}, !- Space Type Name
>>>>>>> 78927444
  ,                                       !- Default Construction Set Name
  ,                                       !- Default Schedule Set Name
  -0,                                     !- Direction of Relative North {deg}
  0,                                      !- X Origin {m}
  0,                                      !- Y Origin {m}
  2.4384,                                 !- Z Origin {m}
  ,                                       !- Building Story Name
<<<<<<< HEAD
  {69e14745-d713-40a3-8097-cae0035424d1}, !- Thermal Zone Name
  ,                                       !- Part of Total Floor Area
  ,                                       !- Design Specification Outdoor Air Object Name
  {76aa3b71-6078-4444-b9f1-94cb79a20e26}; !- Building Unit Name

OS:Surface,
  {205d6235-60a7-4c7e-897e-09c09b9ebbef}, !- Handle
  Surface 7,                              !- Name
  RoofCeiling,                            !- Surface Type
  ,                                       !- Construction Name
  {e4c7e305-2040-49c5-88df-5952eb5ecd6c}, !- Space Name
  Surface,                                !- Outside Boundary Condition
  {0af1f770-db22-4e72-b7c2-5a544d1b3f4e}, !- Outside Boundary Condition Object
  NoSun,                                  !- Sun Exposure
  NoWind,                                 !- Wind Exposure
  ,                                       !- View Factor to Ground
  ,                                       !- Number of Vertices
  4.572, -9.144, 2.4384,                  !- X,Y,Z Vertex 1 {m}
  4.572, 0, 2.4384,                       !- X,Y,Z Vertex 2 {m}
  0, 0, 2.4384,                           !- X,Y,Z Vertex 3 {m}
  0, -9.144, 2.4384;                      !- X,Y,Z Vertex 4 {m}

OS:Surface,
  {f4c7bde2-4c61-42ac-9a11-f1cea0a7d2e1}, !- Handle
  Surface 8,                              !- Name
  Wall,                                   !- Surface Type
  ,                                       !- Construction Name
  {e4c7e305-2040-49c5-88df-5952eb5ecd6c}, !- Space Name
  Outdoors,                               !- Outside Boundary Condition
  ,                                       !- Outside Boundary Condition Object
  SunExposed,                             !- Sun Exposure
  WindExposed,                            !- Wind Exposure
=======
  {d6e6c5d8-84df-4ea9-9b74-54183e750e75}, !- Thermal Zone Name
  ,                                       !- Part of Total Floor Area
  ,                                       !- Design Specification Outdoor Air Object Name
  {a6325967-3139-4d4f-8671-afea4a6e4b2e}; !- Building Unit Name

OS:Surface,
  {1b25d064-26b3-465a-8deb-283e975fa18b}, !- Handle
  Surface 7,                              !- Name
  Floor,                                  !- Surface Type
  ,                                       !- Construction Name
  {32f02b38-5cd5-44a1-b5be-124ac19bd5a6}, !- Space Name
  Surface,                                !- Outside Boundary Condition
  {53228043-e2b9-477b-ad9b-e49117f4cf48}, !- Outside Boundary Condition Object
  NoSun,                                  !- Sun Exposure
  NoWind,                                 !- Wind Exposure
>>>>>>> 78927444
  ,                                       !- View Factor to Ground
  ,                                       !- Number of Vertices
  0, -9.144, 0,                           !- X,Y,Z Vertex 1 {m}
  0, 0, 0,                                !- X,Y,Z Vertex 2 {m}
  4.572, 0, 0,                            !- X,Y,Z Vertex 3 {m}
  4.572, -9.144, 0;                       !- X,Y,Z Vertex 4 {m}

OS:Surface,
<<<<<<< HEAD
  {6ce6f7e3-878e-41d3-831c-8ebe0d2b84ac}, !- Handle
  Surface 9,                              !- Name
  Wall,                                   !- Surface Type
  ,                                       !- Construction Name
  {e4c7e305-2040-49c5-88df-5952eb5ecd6c}, !- Space Name
=======
  {c74508fe-e57f-4d0c-bff5-d725b72dc7ab}, !- Handle
  Surface 8,                              !- Name
  Wall,                                   !- Surface Type
  ,                                       !- Construction Name
  {32f02b38-5cd5-44a1-b5be-124ac19bd5a6}, !- Space Name
>>>>>>> 78927444
  Outdoors,                               !- Outside Boundary Condition
  ,                                       !- Outside Boundary Condition Object
  SunExposed,                             !- Sun Exposure
  WindExposed,                            !- Wind Exposure
<<<<<<< HEAD
  ,                                       !- View Factor to Ground
  ,                                       !- Number of Vertices
  0, -9.144, 2.4384,                      !- X,Y,Z Vertex 1 {m}
  0, -9.144, 0,                           !- X,Y,Z Vertex 2 {m}
  4.572, -9.144, 0,                       !- X,Y,Z Vertex 3 {m}
  4.572, -9.144, 2.4384;                  !- X,Y,Z Vertex 4 {m}

OS:Surface,
  {7eee3190-b48c-41a5-8376-035eb8f7e344}, !- Handle
  Surface 10,                             !- Name
  Wall,                                   !- Surface Type
  ,                                       !- Construction Name
  {e4c7e305-2040-49c5-88df-5952eb5ecd6c}, !- Space Name
  Adiabatic,                              !- Outside Boundary Condition
  ,                                       !- Outside Boundary Condition Object
  NoSun,                                  !- Sun Exposure
  NoWind,                                 !- Wind Exposure
  ,                                       !- View Factor to Ground
  ,                                       !- Number of Vertices
  4.572, 0, 2.4384,                       !- X,Y,Z Vertex 1 {m}
  4.572, 0, 0,                            !- X,Y,Z Vertex 2 {m}
  0, 0, 0,                                !- X,Y,Z Vertex 3 {m}
  0, 0, 2.4384;                           !- X,Y,Z Vertex 4 {m}

OS:Surface,
  {2ded8835-c8dd-4d9d-bd52-5baa08d97c12}, !- Handle
  Surface 11,                             !- Name
  Wall,                                   !- Surface Type
  ,                                       !- Construction Name
  {e4c7e305-2040-49c5-88df-5952eb5ecd6c}, !- Space Name
=======
  ,                                       !- View Factor to Ground
  ,                                       !- Number of Vertices
  0, 0, 2.4384,                           !- X,Y,Z Vertex 1 {m}
  0, 0, 0,                                !- X,Y,Z Vertex 2 {m}
  0, -9.144, 0,                           !- X,Y,Z Vertex 3 {m}
  0, -9.144, 2.4384;                      !- X,Y,Z Vertex 4 {m}

OS:Surface,
  {9ad67736-067f-4961-a24c-1d54beef9deb}, !- Handle
  Surface 9,                              !- Name
  Wall,                                   !- Surface Type
  ,                                       !- Construction Name
  {32f02b38-5cd5-44a1-b5be-124ac19bd5a6}, !- Space Name
>>>>>>> 78927444
  Adiabatic,                              !- Outside Boundary Condition
  ,                                       !- Outside Boundary Condition Object
  NoSun,                                  !- Sun Exposure
  NoWind,                                 !- Wind Exposure
  ,                                       !- View Factor to Ground
  ,                                       !- Number of Vertices
  4.572, -9.144, 2.4384,                  !- X,Y,Z Vertex 1 {m}
  4.572, -9.144, 0,                       !- X,Y,Z Vertex 2 {m}
  4.572, 0, 0,                            !- X,Y,Z Vertex 3 {m}
  4.572, 0, 2.4384;                       !- X,Y,Z Vertex 4 {m}

OS:Surface,
<<<<<<< HEAD
  {df2f83d2-d933-40ea-8c2f-dff6296d7ff3}, !- Handle
  Surface 12,                             !- Name
  Floor,                                  !- Surface Type
  ,                                       !- Construction Name
  {e4c7e305-2040-49c5-88df-5952eb5ecd6c}, !- Space Name
  Surface,                                !- Outside Boundary Condition
  {56bc0080-2f82-4195-a10e-175d26531564}, !- Outside Boundary Condition Object
=======
  {07d1adfb-5fe1-49b6-a5fc-8f8e5d7edc09}, !- Handle
  Surface 10,                             !- Name
  Wall,                                   !- Surface Type
  ,                                       !- Construction Name
  {32f02b38-5cd5-44a1-b5be-124ac19bd5a6}, !- Space Name
  Outdoors,                               !- Outside Boundary Condition
  ,                                       !- Outside Boundary Condition Object
  SunExposed,                             !- Sun Exposure
  WindExposed,                            !- Wind Exposure
  ,                                       !- View Factor to Ground
  ,                                       !- Number of Vertices
  0, -9.144, 2.4384,                      !- X,Y,Z Vertex 1 {m}
  0, -9.144, 0,                           !- X,Y,Z Vertex 2 {m}
  4.572, -9.144, 0,                       !- X,Y,Z Vertex 3 {m}
  4.572, -9.144, 2.4384;                  !- X,Y,Z Vertex 4 {m}

OS:Surface,
  {e7895d66-8ceb-46e0-8a3f-f9ffca7c387b}, !- Handle
  Surface 11,                             !- Name
  RoofCeiling,                            !- Surface Type
  ,                                       !- Construction Name
  {32f02b38-5cd5-44a1-b5be-124ac19bd5a6}, !- Space Name
  Surface,                                !- Outside Boundary Condition
  {a81020f2-38e9-49d1-9ac8-da8d941f34d9}, !- Outside Boundary Condition Object
>>>>>>> 78927444
  NoSun,                                  !- Sun Exposure
  NoWind,                                 !- Wind Exposure
  ,                                       !- View Factor to Ground
  ,                                       !- Number of Vertices
  0, -9.144, 0,                           !- X,Y,Z Vertex 1 {m}
  0, 0, 0,                                !- X,Y,Z Vertex 2 {m}
  4.572, 0, 0,                            !- X,Y,Z Vertex 3 {m}
  4.572, -9.144, 0;                       !- X,Y,Z Vertex 4 {m}

OS:Surface,
<<<<<<< HEAD
  {0af1f770-db22-4e72-b7c2-5a544d1b3f4e}, !- Handle
  Surface 13,                             !- Name
  Floor,                                  !- Surface Type
  ,                                       !- Construction Name
  {e320bf65-fb60-4482-b575-112ca6e7e53b}, !- Space Name
  Surface,                                !- Outside Boundary Condition
  {205d6235-60a7-4c7e-897e-09c09b9ebbef}, !- Outside Boundary Condition Object
=======
  {5c0b8ac5-bddf-4146-9fc0-695789711fc7}, !- Handle
  Surface 12,                             !- Name
  Wall,                                   !- Surface Type
  ,                                       !- Construction Name
  {32f02b38-5cd5-44a1-b5be-124ac19bd5a6}, !- Space Name
  Adiabatic,                              !- Outside Boundary Condition
  ,                                       !- Outside Boundary Condition Object
  NoSun,                                  !- Sun Exposure
  NoWind,                                 !- Wind Exposure
  ,                                       !- View Factor to Ground
  ,                                       !- Number of Vertices
  4.572, 0, 2.4384,                       !- X,Y,Z Vertex 1 {m}
  4.572, 0, 0,                            !- X,Y,Z Vertex 2 {m}
  0, 0, 0,                                !- X,Y,Z Vertex 3 {m}
  0, 0, 2.4384;                           !- X,Y,Z Vertex 4 {m}

OS:Surface,
  {a81020f2-38e9-49d1-9ac8-da8d941f34d9}, !- Handle
  Surface 13,                             !- Name
  Floor,                                  !- Surface Type
  ,                                       !- Construction Name
  {4d88db1d-5717-4530-b748-ab5a74007268}, !- Space Name
  Surface,                                !- Outside Boundary Condition
  {e7895d66-8ceb-46e0-8a3f-f9ffca7c387b}, !- Outside Boundary Condition Object
>>>>>>> 78927444
  NoSun,                                  !- Sun Exposure
  NoWind,                                 !- Wind Exposure
  ,                                       !- View Factor to Ground
  ,                                       !- Number of Vertices
  0, -9.144, 4.8768,                      !- X,Y,Z Vertex 1 {m}
  0, 0, 4.8768,                           !- X,Y,Z Vertex 2 {m}
  4.572, 0, 4.8768,                       !- X,Y,Z Vertex 3 {m}
  4.572, -9.144, 4.8768;                  !- X,Y,Z Vertex 4 {m}

OS:Surface,
<<<<<<< HEAD
  {6ef2bca3-3461-4287-9e8f-5ae63690d406}, !- Handle
  Surface 14,                             !- Name
  RoofCeiling,                            !- Surface Type
  ,                                       !- Construction Name
  {e320bf65-fb60-4482-b575-112ca6e7e53b}, !- Space Name
=======
  {d982bd93-c274-49c7-bb27-fbff27ece278}, !- Handle
  Surface 14,                             !- Name
  RoofCeiling,                            !- Surface Type
  ,                                       !- Construction Name
  {4d88db1d-5717-4530-b748-ab5a74007268}, !- Space Name
>>>>>>> 78927444
  Outdoors,                               !- Outside Boundary Condition
  ,                                       !- Outside Boundary Condition Object
  SunExposed,                             !- Sun Exposure
  WindExposed,                            !- Wind Exposure
  ,                                       !- View Factor to Ground
  ,                                       !- Number of Vertices
  0, -4.572, 7.1628,                      !- X,Y,Z Vertex 1 {m}
  4.572, -4.572, 7.1628,                  !- X,Y,Z Vertex 2 {m}
  4.572, 0, 4.8768,                       !- X,Y,Z Vertex 3 {m}
  0, 0, 4.8768;                           !- X,Y,Z Vertex 4 {m}

OS:Surface,
<<<<<<< HEAD
  {0fcc7181-a9f6-4462-a238-12f425aa3730}, !- Handle
  Surface 15,                             !- Name
  RoofCeiling,                            !- Surface Type
  ,                                       !- Construction Name
  {e320bf65-fb60-4482-b575-112ca6e7e53b}, !- Space Name
=======
  {b7a7ee25-4fbc-439a-b84f-f2c7461d335b}, !- Handle
  Surface 15,                             !- Name
  RoofCeiling,                            !- Surface Type
  ,                                       !- Construction Name
  {4d88db1d-5717-4530-b748-ab5a74007268}, !- Space Name
>>>>>>> 78927444
  Outdoors,                               !- Outside Boundary Condition
  ,                                       !- Outside Boundary Condition Object
  SunExposed,                             !- Sun Exposure
  WindExposed,                            !- Wind Exposure
  ,                                       !- View Factor to Ground
  ,                                       !- Number of Vertices
  4.572, -4.572, 7.1628,                  !- X,Y,Z Vertex 1 {m}
  0, -4.572, 7.1628,                      !- X,Y,Z Vertex 2 {m}
  0, -9.144, 4.8768,                      !- X,Y,Z Vertex 3 {m}
  4.572, -9.144, 4.8768;                  !- X,Y,Z Vertex 4 {m}

OS:Surface,
<<<<<<< HEAD
  {e355e785-98a6-4ca6-9955-5793341cc003}, !- Handle
  Surface 16,                             !- Name
  Wall,                                   !- Surface Type
  ,                                       !- Construction Name
  {e320bf65-fb60-4482-b575-112ca6e7e53b}, !- Space Name
=======
  {f4f40f70-a1fb-4ab7-b403-25ee65504145}, !- Handle
  Surface 16,                             !- Name
  Wall,                                   !- Surface Type
  ,                                       !- Construction Name
  {4d88db1d-5717-4530-b748-ab5a74007268}, !- Space Name
>>>>>>> 78927444
  Outdoors,                               !- Outside Boundary Condition
  ,                                       !- Outside Boundary Condition Object
  SunExposed,                             !- Sun Exposure
  WindExposed,                            !- Wind Exposure
  ,                                       !- View Factor to Ground
  ,                                       !- Number of Vertices
  0, -4.572, 7.1628,                      !- X,Y,Z Vertex 1 {m}
  0, 0, 4.8768,                           !- X,Y,Z Vertex 2 {m}
  0, -9.144, 4.8768;                      !- X,Y,Z Vertex 3 {m}

OS:Surface,
<<<<<<< HEAD
  {015bedaf-34db-4aac-bb6d-8ad4f73ddae5}, !- Handle
  Surface 17,                             !- Name
  Wall,                                   !- Surface Type
  ,                                       !- Construction Name
  {e320bf65-fb60-4482-b575-112ca6e7e53b}, !- Space Name
=======
  {83aa037d-c832-4e86-b74d-4a705b5dd38c}, !- Handle
  Surface 17,                             !- Name
  Wall,                                   !- Surface Type
  ,                                       !- Construction Name
  {4d88db1d-5717-4530-b748-ab5a74007268}, !- Space Name
>>>>>>> 78927444
  Adiabatic,                              !- Outside Boundary Condition
  ,                                       !- Outside Boundary Condition Object
  NoSun,                                  !- Sun Exposure
  NoWind,                                 !- Wind Exposure
  ,                                       !- View Factor to Ground
  ,                                       !- Number of Vertices
  4.572, -4.572, 7.1628,                  !- X,Y,Z Vertex 1 {m}
  4.572, -9.144, 4.8768,                  !- X,Y,Z Vertex 2 {m}
  4.572, 0, 4.8768;                       !- X,Y,Z Vertex 3 {m}

OS:Space,
<<<<<<< HEAD
  {e320bf65-fb60-4482-b575-112ca6e7e53b}, !- Handle
  unfinished attic space,                 !- Name
  {02208764-bdd8-4b89-a29c-98fbbc15cffc}, !- Space Type Name
=======
  {4d88db1d-5717-4530-b748-ab5a74007268}, !- Handle
  unfinished attic space,                 !- Name
  {d24c6b45-7bff-4ec9-ba7a-b511bce6c432}, !- Space Type Name
>>>>>>> 78927444
  ,                                       !- Default Construction Set Name
  ,                                       !- Default Schedule Set Name
  ,                                       !- Direction of Relative North {deg}
  ,                                       !- X Origin {m}
  ,                                       !- Y Origin {m}
  ,                                       !- Z Origin {m}
  ,                                       !- Building Story Name
<<<<<<< HEAD
  {12b3fd3b-2198-4918-a645-ed6adf789e93}; !- Thermal Zone Name

OS:ThermalZone,
  {12b3fd3b-2198-4918-a645-ed6adf789e93}, !- Handle
=======
  {8fca313d-db93-4908-8182-d704a241bace}; !- Thermal Zone Name

OS:ThermalZone,
  {8fca313d-db93-4908-8182-d704a241bace}, !- Handle
>>>>>>> 78927444
  unfinished attic zone,                  !- Name
  ,                                       !- Multiplier
  ,                                       !- Ceiling Height {m}
  ,                                       !- Volume {m3}
  ,                                       !- Floor Area {m2}
  ,                                       !- Zone Inside Convection Algorithm
  ,                                       !- Zone Outside Convection Algorithm
  ,                                       !- Zone Conditioning Equipment List Name
<<<<<<< HEAD
  {891c4a10-2113-4f71-b271-5672fe6bb0e2}, !- Zone Air Inlet Port List
  {1f42984d-b401-4d5f-8b20-18709015d080}, !- Zone Air Exhaust Port List
  {5a162a9e-f5aa-4edf-ae03-2b88c4026b8f}, !- Zone Air Node Name
  {01659ef1-32b5-4e75-80e2-3d7fe597c95c}, !- Zone Return Air Port List
=======
  {c340ed22-1f81-42e1-b525-3d0996a716a3}, !- Zone Air Inlet Port List
  {bf5b06e9-88a0-453a-b085-ec6776d4d34d}, !- Zone Air Exhaust Port List
  {494eb8cb-6974-4be0-9d02-bf609e2f33b6}, !- Zone Air Node Name
  {f24267b3-6e88-429c-9b9a-c38f4b71fe08}, !- Zone Return Air Port List
>>>>>>> 78927444
  ,                                       !- Primary Daylighting Control Name
  ,                                       !- Fraction of Zone Controlled by Primary Daylighting Control
  ,                                       !- Secondary Daylighting Control Name
  ,                                       !- Fraction of Zone Controlled by Secondary Daylighting Control
  ,                                       !- Illuminance Map Name
  ,                                       !- Group Rendering Name
  ,                                       !- Thermostat Name
  No;                                     !- Use Ideal Air Loads

OS:Node,
<<<<<<< HEAD
  {71d85826-8d8d-413c-8d78-76c48c1567b8}, !- Handle
  Node 2,                                 !- Name
  {5a162a9e-f5aa-4edf-ae03-2b88c4026b8f}, !- Inlet Port
  ;                                       !- Outlet Port

OS:Connection,
  {5a162a9e-f5aa-4edf-ae03-2b88c4026b8f}, !- Handle
  {720dbd8b-3be4-4036-845c-f24b52e0d5a4}, !- Name
  {12b3fd3b-2198-4918-a645-ed6adf789e93}, !- Source Object
  11,                                     !- Outlet Port
  {71d85826-8d8d-413c-8d78-76c48c1567b8}, !- Target Object
  2;                                      !- Inlet Port

OS:PortList,
  {891c4a10-2113-4f71-b271-5672fe6bb0e2}, !- Handle
  {c87fd26c-835e-4696-af7b-eadd39d7271e}, !- Name
  {12b3fd3b-2198-4918-a645-ed6adf789e93}; !- HVAC Component

OS:PortList,
  {1f42984d-b401-4d5f-8b20-18709015d080}, !- Handle
  {294ba088-366c-4564-be90-670dc4bfa04a}, !- Name
  {12b3fd3b-2198-4918-a645-ed6adf789e93}; !- HVAC Component

OS:PortList,
  {01659ef1-32b5-4e75-80e2-3d7fe597c95c}, !- Handle
  {6110ef51-5f59-442f-995b-406fd3332410}, !- Name
  {12b3fd3b-2198-4918-a645-ed6adf789e93}; !- HVAC Component

OS:Sizing:Zone,
  {fdc9199e-d02b-4f00-9858-a90ad02e1d63}, !- Handle
  {12b3fd3b-2198-4918-a645-ed6adf789e93}, !- Zone or ZoneList Name
=======
  {5c8d18a4-f133-4b77-aa27-962ea1e68481}, !- Handle
  Node 2,                                 !- Name
  {494eb8cb-6974-4be0-9d02-bf609e2f33b6}, !- Inlet Port
  ;                                       !- Outlet Port

OS:Connection,
  {494eb8cb-6974-4be0-9d02-bf609e2f33b6}, !- Handle
  {bb2e0e7b-20f5-4616-b7bb-ae6221751880}, !- Name
  {8fca313d-db93-4908-8182-d704a241bace}, !- Source Object
  11,                                     !- Outlet Port
  {5c8d18a4-f133-4b77-aa27-962ea1e68481}, !- Target Object
  2;                                      !- Inlet Port

OS:PortList,
  {c340ed22-1f81-42e1-b525-3d0996a716a3}, !- Handle
  {f1c6ee55-adbe-4677-a950-da6162fdd7c4}, !- Name
  {8fca313d-db93-4908-8182-d704a241bace}; !- HVAC Component

OS:PortList,
  {bf5b06e9-88a0-453a-b085-ec6776d4d34d}, !- Handle
  {c2aed644-5530-4ba1-bec8-d234e0546f14}, !- Name
  {8fca313d-db93-4908-8182-d704a241bace}; !- HVAC Component

OS:PortList,
  {f24267b3-6e88-429c-9b9a-c38f4b71fe08}, !- Handle
  {97565c42-7817-4bb2-aa0a-64ca1ad7e421}, !- Name
  {8fca313d-db93-4908-8182-d704a241bace}; !- HVAC Component

OS:Sizing:Zone,
  {67e9a294-2377-4173-9894-84733a80f2b7}, !- Handle
  {8fca313d-db93-4908-8182-d704a241bace}, !- Zone or ZoneList Name
>>>>>>> 78927444
  SupplyAirTemperature,                   !- Zone Cooling Design Supply Air Temperature Input Method
  14,                                     !- Zone Cooling Design Supply Air Temperature {C}
  11.11,                                  !- Zone Cooling Design Supply Air Temperature Difference {deltaC}
  SupplyAirTemperature,                   !- Zone Heating Design Supply Air Temperature Input Method
  40,                                     !- Zone Heating Design Supply Air Temperature {C}
  11.11,                                  !- Zone Heating Design Supply Air Temperature Difference {deltaC}
  0.0085,                                 !- Zone Cooling Design Supply Air Humidity Ratio {kg-H2O/kg-air}
  0.008,                                  !- Zone Heating Design Supply Air Humidity Ratio {kg-H2O/kg-air}
  ,                                       !- Zone Heating Sizing Factor
  ,                                       !- Zone Cooling Sizing Factor
  DesignDay,                              !- Cooling Design Air Flow Method
  ,                                       !- Cooling Design Air Flow Rate {m3/s}
  ,                                       !- Cooling Minimum Air Flow per Zone Floor Area {m3/s-m2}
  ,                                       !- Cooling Minimum Air Flow {m3/s}
  ,                                       !- Cooling Minimum Air Flow Fraction
  DesignDay,                              !- Heating Design Air Flow Method
  ,                                       !- Heating Design Air Flow Rate {m3/s}
  ,                                       !- Heating Maximum Air Flow per Zone Floor Area {m3/s-m2}
  ,                                       !- Heating Maximum Air Flow {m3/s}
  ,                                       !- Heating Maximum Air Flow Fraction
  ,                                       !- Design Zone Air Distribution Effectiveness in Cooling Mode
  ,                                       !- Design Zone Air Distribution Effectiveness in Heating Mode
  No,                                     !- Account for Dedicated Outdoor Air System
  NeutralSupplyAir,                       !- Dedicated Outdoor Air System Control Strategy
  autosize,                               !- Dedicated Outdoor Air Low Setpoint Temperature for Design {C}
  autosize;                               !- Dedicated Outdoor Air High Setpoint Temperature for Design {C}

OS:ZoneHVAC:EquipmentList,
<<<<<<< HEAD
  {aa8343ee-20d7-4ac7-b3fd-531b70aa82f9}, !- Handle
  Zone HVAC Equipment List 2,             !- Name
  {12b3fd3b-2198-4918-a645-ed6adf789e93}; !- Thermal Zone

OS:SpaceType,
  {02208764-bdd8-4b89-a29c-98fbbc15cffc}, !- Handle
=======
  {da315e73-7730-4479-a4ed-9d0e65dc7277}, !- Handle
  Zone HVAC Equipment List 2,             !- Name
  {8fca313d-db93-4908-8182-d704a241bace}; !- Thermal Zone

OS:SpaceType,
  {d24c6b45-7bff-4ec9-ba7a-b511bce6c432}, !- Handle
>>>>>>> 78927444
  Space Type 2,                           !- Name
  ,                                       !- Default Construction Set Name
  ,                                       !- Default Schedule Set Name
  ,                                       !- Group Rendering Name
  ,                                       !- Design Specification Outdoor Air Object Name
  ,                                       !- Standards Template
  ,                                       !- Standards Building Type
  unfinished attic;                       !- Standards Space Type

OS:BuildingUnit,
<<<<<<< HEAD
  {76aa3b71-6078-4444-b9f1-94cb79a20e26}, !- Handle
=======
  {a6325967-3139-4d4f-8671-afea4a6e4b2e}, !- Handle
>>>>>>> 78927444
  unit 1,                                 !- Name
  ,                                       !- Rendering Color
  Residential;                            !- Building Unit Type

OS:AdditionalProperties,
<<<<<<< HEAD
  {9a5efe63-36b4-4e26-81b4-0634146f2e62}, !- Handle
  {76aa3b71-6078-4444-b9f1-94cb79a20e26}, !- Object Name
=======
  {8392444b-ed86-4438-9689-653a0b662cb7}, !- Handle
  {a6325967-3139-4d4f-8671-afea4a6e4b2e}, !- Object Name
>>>>>>> 78927444
  NumberOfBedrooms,                       !- Feature Name 1
  Integer,                                !- Feature Data Type 1
  3,                                      !- Feature Value 1
  NumberOfBathrooms,                      !- Feature Name 2
  Double,                                 !- Feature Data Type 2
  2,                                      !- Feature Value 2
  NumberOfOccupants,                      !- Feature Name 3
  Double,                                 !- Feature Data Type 3
  3.3900000000000001;                     !- Feature Value 3

OS:External:File,
<<<<<<< HEAD
  {6202ffcd-95db-4737-bce8-0f842b7e0d24}, !- Handle
=======
  {71a3138b-9ba0-4e31-9299-e09ae34ea542}, !- Handle
>>>>>>> 78927444
  8760.csv,                               !- Name
  8760.csv;                               !- File Name

OS:Schedule:Day,
<<<<<<< HEAD
  {4ebb2ecf-f596-48b2-8748-d0c263e8a81b}, !- Handle
=======
  {0fc7d339-6c98-44a1-af36-c76e0ec6538a}, !- Handle
>>>>>>> 78927444
  Schedule Day 1,                         !- Name
  ,                                       !- Schedule Type Limits Name
  ,                                       !- Interpolate to Timestep
  24,                                     !- Hour 1
  0,                                      !- Minute 1
  0;                                      !- Value Until Time 1

OS:Schedule:Day,
<<<<<<< HEAD
  {959d56c1-0b0f-407a-87de-9c514e313617}, !- Handle
=======
  {4f159b55-4e34-4207-ac73-abedd730313a}, !- Handle
>>>>>>> 78927444
  Schedule Day 2,                         !- Name
  ,                                       !- Schedule Type Limits Name
  ,                                       !- Interpolate to Timestep
  24,                                     !- Hour 1
  0,                                      !- Minute 1
  1;                                      !- Value Until Time 1

OS:Schedule:File,
<<<<<<< HEAD
  {70c7f122-1432-41df-8122-6759a0302b4c}, !- Handle
  occupants,                              !- Name
  {0ef4992d-977b-444a-a172-20e0d62f8235}, !- Schedule Type Limits Name
  {6202ffcd-95db-4737-bce8-0f842b7e0d24}, !- External File Name
=======
  {9571ccf4-8665-40d4-8d9c-142ea3d93238}, !- Handle
  occupants,                              !- Name
  {1bfe1454-90b0-4ad4-a2e9-8637f7da0921}, !- Schedule Type Limits Name
  {71a3138b-9ba0-4e31-9299-e09ae34ea542}, !- External File Name
>>>>>>> 78927444
  1,                                      !- Column Number
  1,                                      !- Rows to Skip at Top
  8760,                                   !- Number of Hours of Data
  ,                                       !- Column Separator
  ,                                       !- Interpolate to Timestep
  60;                                     !- Minutes per Item

OS:Schedule:Ruleset,
<<<<<<< HEAD
  {4a2a102c-41fd-4b22-b4da-3f7ee9fd0932}, !- Handle
  Schedule Ruleset 1,                     !- Name
  {ecc22cfa-6792-4543-892b-abae94fcbd3b}, !- Schedule Type Limits Name
  {c80154d2-2b27-4155-b1e4-46aaf766b257}; !- Default Day Schedule Name

OS:Schedule:Day,
  {c80154d2-2b27-4155-b1e4-46aaf766b257}, !- Handle
  Schedule Day 3,                         !- Name
  {ecc22cfa-6792-4543-892b-abae94fcbd3b}, !- Schedule Type Limits Name
=======
  {9d74e00e-380c-4c3e-90fe-fbfbfb9a82c6}, !- Handle
  Schedule Ruleset 1,                     !- Name
  {b5e04b33-7a80-407b-89c2-5067b6fa36ba}, !- Schedule Type Limits Name
  {38b78399-9b5a-48a0-b03c-34611bec1d36}; !- Default Day Schedule Name

OS:Schedule:Day,
  {38b78399-9b5a-48a0-b03c-34611bec1d36}, !- Handle
  Schedule Day 3,                         !- Name
  {b5e04b33-7a80-407b-89c2-5067b6fa36ba}, !- Schedule Type Limits Name
>>>>>>> 78927444
  ,                                       !- Interpolate to Timestep
  24,                                     !- Hour 1
  0,                                      !- Minute 1
  112.539290946133;                       !- Value Until Time 1

OS:People:Definition,
<<<<<<< HEAD
  {ec368c17-22df-4c79-93ee-ff6c9f43be2d}, !- Handle
=======
  {e04f6044-0da4-48b2-a177-5aa7e605c99c}, !- Handle
>>>>>>> 78927444
  res occupants|living space|story 2,     !- Name
  People,                                 !- Number of People Calculation Method
  1.695,                                  !- Number of People {people}
  ,                                       !- People per Space Floor Area {person/m2}
  ,                                       !- Space Floor Area per Person {m2/person}
  0.319734,                               !- Fraction Radiant
  0.573,                                  !- Sensible Heat Fraction
  0,                                      !- Carbon Dioxide Generation Rate {m3/s-W}
  No,                                     !- Enable ASHRAE 55 Comfort Warnings
  ZoneAveraged;                           !- Mean Radiant Temperature Calculation Type

OS:People,
<<<<<<< HEAD
  {ff2c1bf0-cb0a-4edc-91e2-e145631a88ef}, !- Handle
  res occupants|living space|story 2,     !- Name
  {ec368c17-22df-4c79-93ee-ff6c9f43be2d}, !- People Definition Name
  {e4c7e305-2040-49c5-88df-5952eb5ecd6c}, !- Space or SpaceType Name
  {70c7f122-1432-41df-8122-6759a0302b4c}, !- Number of People Schedule Name
  {4a2a102c-41fd-4b22-b4da-3f7ee9fd0932}, !- Activity Level Schedule Name
=======
  {90cd5b74-c14e-4048-aea5-5199569b3ff4}, !- Handle
  res occupants|living space|story 2,     !- Name
  {e04f6044-0da4-48b2-a177-5aa7e605c99c}, !- People Definition Name
  {32f02b38-5cd5-44a1-b5be-124ac19bd5a6}, !- Space or SpaceType Name
  {9571ccf4-8665-40d4-8d9c-142ea3d93238}, !- Number of People Schedule Name
  {9d74e00e-380c-4c3e-90fe-fbfbfb9a82c6}, !- Activity Level Schedule Name
>>>>>>> 78927444
  ,                                       !- Surface Name/Angle Factor List Name
  ,                                       !- Work Efficiency Schedule Name
  ,                                       !- Clothing Insulation Schedule Name
  ,                                       !- Air Velocity Schedule Name
  1;                                      !- Multiplier

OS:ScheduleTypeLimits,
<<<<<<< HEAD
  {ecc22cfa-6792-4543-892b-abae94fcbd3b}, !- Handle
=======
  {b5e04b33-7a80-407b-89c2-5067b6fa36ba}, !- Handle
>>>>>>> 78927444
  ActivityLevel,                          !- Name
  0,                                      !- Lower Limit Value
  ,                                       !- Upper Limit Value
  Continuous,                             !- Numeric Type
  ActivityLevel;                          !- Unit Type

OS:ScheduleTypeLimits,
<<<<<<< HEAD
  {0ef4992d-977b-444a-a172-20e0d62f8235}, !- Handle
=======
  {1bfe1454-90b0-4ad4-a2e9-8637f7da0921}, !- Handle
>>>>>>> 78927444
  Fractional,                             !- Name
  0,                                      !- Lower Limit Value
  1,                                      !- Upper Limit Value
  Continuous;                             !- Numeric Type

OS:People:Definition,
<<<<<<< HEAD
  {265638b2-aa9b-4b2f-9709-9322250d7778}, !- Handle
=======
  {e21c1caf-7b80-4974-bb79-492314378711}, !- Handle
>>>>>>> 78927444
  res occupants|living space,             !- Name
  People,                                 !- Number of People Calculation Method
  1.695,                                  !- Number of People {people}
  ,                                       !- People per Space Floor Area {person/m2}
  ,                                       !- Space Floor Area per Person {m2/person}
  0.319734,                               !- Fraction Radiant
  0.573,                                  !- Sensible Heat Fraction
  0,                                      !- Carbon Dioxide Generation Rate {m3/s-W}
  No,                                     !- Enable ASHRAE 55 Comfort Warnings
  ZoneAveraged;                           !- Mean Radiant Temperature Calculation Type

OS:People,
<<<<<<< HEAD
  {8cc58fb5-03e9-4574-989f-07886986292a}, !- Handle
  res occupants|living space,             !- Name
  {265638b2-aa9b-4b2f-9709-9322250d7778}, !- People Definition Name
  {0a113a88-ba32-445d-8e76-a6bc4dc26893}, !- Space or SpaceType Name
  {70c7f122-1432-41df-8122-6759a0302b4c}, !- Number of People Schedule Name
  {4a2a102c-41fd-4b22-b4da-3f7ee9fd0932}, !- Activity Level Schedule Name
=======
  {4aef9635-472e-4b9e-aa1b-27d26a8229d8}, !- Handle
  res occupants|living space,             !- Name
  {e21c1caf-7b80-4974-bb79-492314378711}, !- People Definition Name
  {137955b3-0871-4ab6-9cda-12e4ecbcb9a7}, !- Space or SpaceType Name
  {9571ccf4-8665-40d4-8d9c-142ea3d93238}, !- Number of People Schedule Name
  {9d74e00e-380c-4c3e-90fe-fbfbfb9a82c6}, !- Activity Level Schedule Name
>>>>>>> 78927444
  ,                                       !- Surface Name/Angle Factor List Name
  ,                                       !- Work Efficiency Schedule Name
  ,                                       !- Clothing Insulation Schedule Name
  ,                                       !- Air Velocity Schedule Name
  1;                                      !- Multiplier
<|MERGE_RESOLUTION|>--- conflicted
+++ resolved
@@ -1,73 +1,41 @@
 !- NOTE: Auto-generated from /test/osw_files/SFA_10units_2story_SL_UA_3Beds_2Baths_Denver_HasRearUnits.osw
 
 OS:Version,
-<<<<<<< HEAD
-  {3036cd92-c735-458f-b078-761b8cacd48b}, !- Handle
+  {81c49d57-1cb2-4f21-bdfd-ba3006ce2f43}, !- Handle
   2.9.1;                                  !- Version Identifier
 
 OS:SimulationControl,
-  {70997d27-0fdc-47ab-81e8-a12cecc3b7a9}, !- Handle
-=======
-  {2c762ab9-6b04-4fff-8e06-2a4d51d18e54}, !- Handle
-  2.9.0;                                  !- Version Identifier
-
-OS:SimulationControl,
-  {b0f03cb1-fb09-499a-9da2-8164add41a85}, !- Handle
->>>>>>> 78927444
+  {760e7182-8885-4ea6-99f1-9c3f1136df10}, !- Handle
   ,                                       !- Do Zone Sizing Calculation
   ,                                       !- Do System Sizing Calculation
   ,                                       !- Do Plant Sizing Calculation
   No;                                     !- Run Simulation for Sizing Periods
 
 OS:Timestep,
-<<<<<<< HEAD
-  {1b997bdb-95e5-4c02-8c03-3d842592b19a}, !- Handle
+  {01cd1b5e-1a3b-4be5-8375-a19ab7b1b821}, !- Handle
   6;                                      !- Number of Timesteps per Hour
 
 OS:ShadowCalculation,
-  {55ab6830-5ed3-4bb1-8e12-54842ac1c571}, !- Handle
-=======
-  {70228cc5-0fb8-4f72-aa37-27a9ac4485fa}, !- Handle
-  6;                                      !- Number of Timesteps per Hour
-
-OS:ShadowCalculation,
-  {da3ab912-b4b9-4688-8a47-1974f1039b4a}, !- Handle
->>>>>>> 78927444
+  {51b89f55-eae5-4729-86c2-3523e83540e7}, !- Handle
   20,                                     !- Calculation Frequency
   200;                                    !- Maximum Figures in Shadow Overlap Calculations
 
 OS:SurfaceConvectionAlgorithm:Outside,
-<<<<<<< HEAD
-  {38968362-2f9f-4b18-8051-9d7ddbbe1a10}, !- Handle
+  {7bb08c4c-2a62-4e8f-bbc6-1a263b3db212}, !- Handle
   DOE-2;                                  !- Algorithm
 
 OS:SurfaceConvectionAlgorithm:Inside,
-  {74d2fd21-2994-4c6c-9f86-a54a0389d9c5}, !- Handle
+  {0767c16a-3570-4883-bf0d-27afcfd364ed}, !- Handle
   TARP;                                   !- Algorithm
 
 OS:ZoneCapacitanceMultiplier:ResearchSpecial,
-  {78dbc8de-31ba-4f8c-8919-71165b06c935}, !- Handle
-=======
-  {56484fd8-2171-4c8f-b135-064452144796}, !- Handle
-  DOE-2;                                  !- Algorithm
-
-OS:SurfaceConvectionAlgorithm:Inside,
-  {b1f84d68-7c49-4def-ba77-0509a045a6d9}, !- Handle
-  TARP;                                   !- Algorithm
-
-OS:ZoneCapacitanceMultiplier:ResearchSpecial,
-  {ae909e08-f56f-4081-b519-cf33438b37c7}, !- Handle
->>>>>>> 78927444
+  {78741e63-7981-415e-9d9b-1544d2dc5ca1}, !- Handle
   ,                                       !- Temperature Capacity Multiplier
   15,                                     !- Humidity Capacity Multiplier
   ;                                       !- Carbon Dioxide Capacity Multiplier
 
 OS:RunPeriod,
-<<<<<<< HEAD
-  {9ec17ec7-6120-4793-ae28-4536d5ade9e2}, !- Handle
-=======
-  {0b3f7f5d-da34-4aa9-b3c7-de901de8be6b}, !- Handle
->>>>>>> 78927444
+  {d1f05713-7a34-4c2b-985c-fe9e1f55f6ca}, !- Handle
   Run Period 1,                           !- Name
   1,                                      !- Begin Month
   1,                                      !- Begin Day of Month
@@ -81,21 +49,13 @@
   ;                                       !- Number of Times Runperiod to be Repeated
 
 OS:YearDescription,
-<<<<<<< HEAD
-  {41e3892d-9cb5-4960-95f7-008046a633b8}, !- Handle
-=======
-  {2fcba906-b7d6-4072-be09-fc8746fa28bb}, !- Handle
->>>>>>> 78927444
+  {965f64d9-4388-4783-84f3-39b891d8d15a}, !- Handle
   2007,                                   !- Calendar Year
   ,                                       !- Day of Week for Start Day
   ;                                       !- Is Leap Year
 
 OS:WeatherFile,
-<<<<<<< HEAD
-  {4c93a3d5-8316-4ef7-a8ff-cf46479963e9}, !- Handle
-=======
-  {34c76e87-5a56-4164-bfc3-fecaf74ad5ac}, !- Handle
->>>>>>> 78927444
+  {d30cbf6f-cbed-4dad-a85b-cd73375366f1}, !- Handle
   Denver Intl Ap,                         !- City
   CO,                                     !- State Province Region
   USA,                                    !- Country
@@ -109,13 +69,8 @@
   E23378AA;                               !- Checksum
 
 OS:AdditionalProperties,
-<<<<<<< HEAD
-  {9fc1bb1a-c71f-4242-bc89-53356c6f24d5}, !- Handle
-  {4c93a3d5-8316-4ef7-a8ff-cf46479963e9}, !- Object Name
-=======
-  {7c7d6a39-73af-41ed-8bc4-bc79dc5b243a}, !- Handle
-  {34c76e87-5a56-4164-bfc3-fecaf74ad5ac}, !- Object Name
->>>>>>> 78927444
+  {7970fda0-63c8-459b-a660-303447fe0ac4}, !- Handle
+  {d30cbf6f-cbed-4dad-a85b-cd73375366f1}, !- Object Name
   EPWHeaderCity,                          !- Feature Name 1
   String,                                 !- Feature Data Type 1
   Denver Intl Ap,                         !- Feature Value 1
@@ -223,11 +178,7 @@
   84;                                     !- Feature Value 35
 
 OS:Site,
-<<<<<<< HEAD
-  {53c0153e-ae6f-49bf-8487-e6838fc89402}, !- Handle
-=======
-  {99f435dd-72df-4a40-9610-b5443c939748}, !- Handle
->>>>>>> 78927444
+  {93b93dd0-7b9a-418b-8706-f1067f5d0b15}, !- Handle
   Denver Intl Ap_CO_USA,                  !- Name
   39.83,                                  !- Latitude {deg}
   -104.65,                                !- Longitude {deg}
@@ -236,11 +187,7 @@
   ;                                       !- Terrain
 
 OS:ClimateZones,
-<<<<<<< HEAD
-  {3ce2a8a3-5014-48c6-9c7a-f9ab60a733ea}, !- Handle
-=======
-  {3860ca23-3b06-4a45-80e0-8dfb0be7b47d}, !- Handle
->>>>>>> 78927444
+  {37c02cff-d0fd-4748-b35d-b94512bdbb1e}, !- Handle
   ,                                       !- Active Institution
   ,                                       !- Active Year
   ,                                       !- Climate Zone Institution Name 1
@@ -253,31 +200,19 @@
   Cold;                                   !- Climate Zone Value 2
 
 OS:Site:WaterMainsTemperature,
-<<<<<<< HEAD
-  {8a36e7fc-0660-4186-8350-dd3576dcf825}, !- Handle
-=======
-  {7972ea8d-c639-4f08-a9be-6b5be2179374}, !- Handle
->>>>>>> 78927444
+  {079fac06-0bdb-4fb6-ba5f-aeae265970a9}, !- Handle
   Correlation,                            !- Calculation Method
   ,                                       !- Temperature Schedule Name
   10.8753424657535,                       !- Annual Average Outdoor Air Temperature {C}
   23.1524007936508;                       !- Maximum Difference In Monthly Average Outdoor Air Temperatures {deltaC}
 
 OS:RunPeriodControl:DaylightSavingTime,
-<<<<<<< HEAD
-  {d10ac591-128c-4033-92a7-2813bdbd2e60}, !- Handle
-=======
-  {0a3c8466-3c30-40d5-9ff4-73a5aa3c5c23}, !- Handle
->>>>>>> 78927444
+  {3f680cee-ad64-4c3b-b2f1-3751de2a0034}, !- Handle
   3/12,                                   !- Start Date
   11/5;                                   !- End Date
 
 OS:Site:GroundTemperature:Deep,
-<<<<<<< HEAD
-  {b53ab920-af06-41a1-9e64-3c58a8e3488d}, !- Handle
-=======
-  {fcaf56db-cf65-4a44-b478-066e0953052e}, !- Handle
->>>>>>> 78927444
+  {414fc4e2-1727-4791-840c-38f97b63bb9e}, !- Handle
   10.8753424657535,                       !- January Deep Ground Temperature {C}
   10.8753424657535,                       !- February Deep Ground Temperature {C}
   10.8753424657535,                       !- March Deep Ground Temperature {C}
@@ -292,11 +227,7 @@
   10.8753424657535;                       !- December Deep Ground Temperature {C}
 
 OS:Building,
-<<<<<<< HEAD
-  {4bb2afa0-7116-45b5-a01f-4e384d6f7b13}, !- Handle
-=======
-  {d3aed5cd-9e78-4eae-a423-fbe3cd47a9a8}, !- Handle
->>>>>>> 78927444
+  {117b5ba5-b3ee-41d2-853b-9b5f3aa92e5c}, !- Handle
   Building 1,                             !- Name
   ,                                       !- Building Sector Type
   180,                                    !- North Axis {deg}
@@ -311,13 +242,8 @@
   10;                                     !- Standards Number of Living Units
 
 OS:AdditionalProperties,
-<<<<<<< HEAD
-  {e56cc9dd-edaa-41a3-8a46-3323034751f6}, !- Handle
-  {4bb2afa0-7116-45b5-a01f-4e384d6f7b13}, !- Object Name
-=======
-  {b752312f-1580-4bb9-ba6e-cda65db9d0dd}, !- Handle
-  {d3aed5cd-9e78-4eae-a423-fbe3cd47a9a8}, !- Object Name
->>>>>>> 78927444
+  {91d0953c-2bea-4ebb-9908-bec231ea106a}, !- Handle
+  {117b5ba5-b3ee-41d2-853b-9b5f3aa92e5c}, !- Object Name
   num_units,                              !- Feature Name 1
   Integer,                                !- Feature Data Type 1
   10,                                     !- Feature Value 1
@@ -332,11 +258,7 @@
   2;                                      !- Feature Value 4
 
 OS:ThermalZone,
-<<<<<<< HEAD
-  {69e14745-d713-40a3-8097-cae0035424d1}, !- Handle
-=======
-  {d6e6c5d8-84df-4ea9-9b74-54183e750e75}, !- Handle
->>>>>>> 78927444
+  {b11459b1-8bc4-46c8-ba44-042d5bd5a159}, !- Handle
   living zone,                            !- Name
   ,                                       !- Multiplier
   ,                                       !- Ceiling Height {m}
@@ -345,17 +267,10 @@
   ,                                       !- Zone Inside Convection Algorithm
   ,                                       !- Zone Outside Convection Algorithm
   ,                                       !- Zone Conditioning Equipment List Name
-<<<<<<< HEAD
-  {7f6355b9-b946-4d8b-bf3a-c826eec52b85}, !- Zone Air Inlet Port List
-  {76e384da-e82c-4c25-bf1f-682f2b94f6b4}, !- Zone Air Exhaust Port List
-  {c2423363-8617-4525-8c4b-86019c6378bf}, !- Zone Air Node Name
-  {f1986e91-adab-4208-b172-1bef7ca391e5}, !- Zone Return Air Port List
-=======
-  {a408c510-cbb3-486f-be60-f5eaefa33ced}, !- Zone Air Inlet Port List
-  {3107ee82-2641-41cb-98a5-18eccab84b2d}, !- Zone Air Exhaust Port List
-  {aca13a72-2e53-49c3-b47a-0281216a5cd5}, !- Zone Air Node Name
-  {249619d2-067c-4d3e-b190-d5608b9777eb}, !- Zone Return Air Port List
->>>>>>> 78927444
+  {9fe8274f-43e8-4815-bcb7-aa051734533b}, !- Zone Air Inlet Port List
+  {143bc09c-a0ba-46bf-9804-937174d66ca4}, !- Zone Air Exhaust Port List
+  {ed556ed5-c617-4b12-866e-43ea430f88fe}, !- Zone Air Node Name
+  {47257bad-6d47-481d-bbf0-1bf346444e58}, !- Zone Return Air Port List
   ,                                       !- Primary Daylighting Control Name
   ,                                       !- Fraction of Zone Controlled by Primary Daylighting Control
   ,                                       !- Secondary Daylighting Control Name
@@ -366,71 +281,37 @@
   No;                                     !- Use Ideal Air Loads
 
 OS:Node,
-<<<<<<< HEAD
-  {4e9508cf-b1b3-4d79-82d5-af4f3316590c}, !- Handle
+  {e9f74af8-5549-4c39-9f59-f183e42f85d4}, !- Handle
   Node 1,                                 !- Name
-  {c2423363-8617-4525-8c4b-86019c6378bf}, !- Inlet Port
+  {ed556ed5-c617-4b12-866e-43ea430f88fe}, !- Inlet Port
   ;                                       !- Outlet Port
 
 OS:Connection,
-  {c2423363-8617-4525-8c4b-86019c6378bf}, !- Handle
-  {f4c9e4dc-6735-4365-ace1-8beea8c59d6b}, !- Name
-  {69e14745-d713-40a3-8097-cae0035424d1}, !- Source Object
+  {ed556ed5-c617-4b12-866e-43ea430f88fe}, !- Handle
+  {b916fd0c-e0c1-4ad5-8fb0-a3eb70b0ac6c}, !- Name
+  {b11459b1-8bc4-46c8-ba44-042d5bd5a159}, !- Source Object
   11,                                     !- Outlet Port
-  {4e9508cf-b1b3-4d79-82d5-af4f3316590c}, !- Target Object
+  {e9f74af8-5549-4c39-9f59-f183e42f85d4}, !- Target Object
   2;                                      !- Inlet Port
 
 OS:PortList,
-  {7f6355b9-b946-4d8b-bf3a-c826eec52b85}, !- Handle
-  {33b6db49-451c-4ec3-90ab-26787cb9447f}, !- Name
-  {69e14745-d713-40a3-8097-cae0035424d1}; !- HVAC Component
+  {9fe8274f-43e8-4815-bcb7-aa051734533b}, !- Handle
+  {a1fbd0a7-f9e9-4c9c-a2ae-ab6b14f9754c}, !- Name
+  {b11459b1-8bc4-46c8-ba44-042d5bd5a159}; !- HVAC Component
 
 OS:PortList,
-  {76e384da-e82c-4c25-bf1f-682f2b94f6b4}, !- Handle
-  {7d155c78-945a-419b-ad52-0fb8156534c6}, !- Name
-  {69e14745-d713-40a3-8097-cae0035424d1}; !- HVAC Component
+  {143bc09c-a0ba-46bf-9804-937174d66ca4}, !- Handle
+  {e14024c5-34f8-45fd-9001-f218e767a68d}, !- Name
+  {b11459b1-8bc4-46c8-ba44-042d5bd5a159}; !- HVAC Component
 
 OS:PortList,
-  {f1986e91-adab-4208-b172-1bef7ca391e5}, !- Handle
-  {4a308efd-8f92-4fa3-9c46-d63069c36e86}, !- Name
-  {69e14745-d713-40a3-8097-cae0035424d1}; !- HVAC Component
+  {47257bad-6d47-481d-bbf0-1bf346444e58}, !- Handle
+  {2a8f4ddf-f44d-45d4-bba2-6751de30f35d}, !- Name
+  {b11459b1-8bc4-46c8-ba44-042d5bd5a159}; !- HVAC Component
 
 OS:Sizing:Zone,
-  {0faf1956-7e64-4ca1-94ad-4041e78e4e8f}, !- Handle
-  {69e14745-d713-40a3-8097-cae0035424d1}, !- Zone or ZoneList Name
-=======
-  {bffca26f-2b64-4f7b-a5ed-ab5cf95f5888}, !- Handle
-  Node 1,                                 !- Name
-  {aca13a72-2e53-49c3-b47a-0281216a5cd5}, !- Inlet Port
-  ;                                       !- Outlet Port
-
-OS:Connection,
-  {aca13a72-2e53-49c3-b47a-0281216a5cd5}, !- Handle
-  {8379180b-dfff-4107-b227-3ca3844eb8b2}, !- Name
-  {d6e6c5d8-84df-4ea9-9b74-54183e750e75}, !- Source Object
-  11,                                     !- Outlet Port
-  {bffca26f-2b64-4f7b-a5ed-ab5cf95f5888}, !- Target Object
-  2;                                      !- Inlet Port
-
-OS:PortList,
-  {a408c510-cbb3-486f-be60-f5eaefa33ced}, !- Handle
-  {e005212d-ff83-4028-a511-720b7e02e838}, !- Name
-  {d6e6c5d8-84df-4ea9-9b74-54183e750e75}; !- HVAC Component
-
-OS:PortList,
-  {3107ee82-2641-41cb-98a5-18eccab84b2d}, !- Handle
-  {633a787d-99ad-4749-bb07-4d009463e5f5}, !- Name
-  {d6e6c5d8-84df-4ea9-9b74-54183e750e75}; !- HVAC Component
-
-OS:PortList,
-  {249619d2-067c-4d3e-b190-d5608b9777eb}, !- Handle
-  {12fc845e-adb0-43e3-a2c1-6d2447c88767}, !- Name
-  {d6e6c5d8-84df-4ea9-9b74-54183e750e75}; !- HVAC Component
-
-OS:Sizing:Zone,
-  {2d10238a-9851-4bda-8273-6ecce33a9f73}, !- Handle
-  {d6e6c5d8-84df-4ea9-9b74-54183e750e75}, !- Zone or ZoneList Name
->>>>>>> 78927444
+  {5fb67c47-d0ab-458f-b1ef-c7e15068395e}, !- Handle
+  {b11459b1-8bc4-46c8-ba44-042d5bd5a159}, !- Zone or ZoneList Name
   SupplyAirTemperature,                   !- Zone Cooling Design Supply Air Temperature Input Method
   14,                                     !- Zone Cooling Design Supply Air Temperature {C}
   11.11,                                  !- Zone Cooling Design Supply Air Temperature Difference {deltaC}
@@ -459,25 +340,14 @@
   autosize;                               !- Dedicated Outdoor Air High Setpoint Temperature for Design {C}
 
 OS:ZoneHVAC:EquipmentList,
-<<<<<<< HEAD
-  {3409ef1a-a22e-48a1-b700-6693f6086fdb}, !- Handle
+  {a60ac4e5-47c8-4816-9b9e-729aac9dcc56}, !- Handle
   Zone HVAC Equipment List 1,             !- Name
-  {69e14745-d713-40a3-8097-cae0035424d1}; !- Thermal Zone
+  {b11459b1-8bc4-46c8-ba44-042d5bd5a159}; !- Thermal Zone
 
 OS:Space,
-  {0a113a88-ba32-445d-8e76-a6bc4dc26893}, !- Handle
+  {398c3cbb-a914-46f3-afc3-9910e695e419}, !- Handle
   living space,                           !- Name
-  {03b67a44-9fdb-4eac-b8d1-c3a4f4d561ea}, !- Space Type Name
-=======
-  {698e817e-f3c9-4750-8228-ff79d743b9df}, !- Handle
-  Zone HVAC Equipment List 1,             !- Name
-  {d6e6c5d8-84df-4ea9-9b74-54183e750e75}; !- Thermal Zone
-
-OS:Space,
-  {137955b3-0871-4ab6-9cda-12e4ecbcb9a7}, !- Handle
-  living space,                           !- Name
-  {5f88c78c-a167-48b3-a4d3-707f3895136c}, !- Space Type Name
->>>>>>> 78927444
+  {c9f017d6-19ec-474e-9d5c-1b6c9adb452c}, !- Space Type Name
   ,                                       !- Default Construction Set Name
   ,                                       !- Default Schedule Set Name
   ,                                       !- Direction of Relative North {deg}
@@ -485,31 +355,17 @@
   ,                                       !- Y Origin {m}
   ,                                       !- Z Origin {m}
   ,                                       !- Building Story Name
-<<<<<<< HEAD
-  {69e14745-d713-40a3-8097-cae0035424d1}, !- Thermal Zone Name
+  {b11459b1-8bc4-46c8-ba44-042d5bd5a159}, !- Thermal Zone Name
   ,                                       !- Part of Total Floor Area
   ,                                       !- Design Specification Outdoor Air Object Name
-  {76aa3b71-6078-4444-b9f1-94cb79a20e26}; !- Building Unit Name
-
-OS:Surface,
-  {c18fdf79-afea-4f80-b3e0-553846aa5355}, !- Handle
+  {b0f1f855-b70c-4045-94f2-3635e91df2cf}; !- Building Unit Name
+
+OS:Surface,
+  {a6af8ec3-627d-47c6-8356-ef83107899f3}, !- Handle
   Surface 1,                              !- Name
   Floor,                                  !- Surface Type
   ,                                       !- Construction Name
-  {0a113a88-ba32-445d-8e76-a6bc4dc26893}, !- Space Name
-=======
-  {d6e6c5d8-84df-4ea9-9b74-54183e750e75}, !- Thermal Zone Name
-  ,                                       !- Part of Total Floor Area
-  ,                                       !- Design Specification Outdoor Air Object Name
-  {a6325967-3139-4d4f-8671-afea4a6e4b2e}; !- Building Unit Name
-
-OS:Surface,
-  {e5b6ad4f-148c-4fb8-95d3-429c882cab72}, !- Handle
-  Surface 1,                              !- Name
-  Floor,                                  !- Surface Type
-  ,                                       !- Construction Name
-  {137955b3-0871-4ab6-9cda-12e4ecbcb9a7}, !- Space Name
->>>>>>> 78927444
+  {398c3cbb-a914-46f3-afc3-9910e695e419}, !- Space Name
   Foundation,                             !- Outside Boundary Condition
   ,                                       !- Outside Boundary Condition Object
   NoSun,                                  !- Sun Exposure
@@ -522,19 +378,11 @@
   4.572, -9.144, 0;                       !- X,Y,Z Vertex 4 {m}
 
 OS:Surface,
-<<<<<<< HEAD
-  {5960de1c-ac96-4ad2-a212-82a33cd9a3f3}, !- Handle
+  {2a4f796e-e392-449d-ade4-9bcdbf511a78}, !- Handle
   Surface 2,                              !- Name
   Wall,                                   !- Surface Type
   ,                                       !- Construction Name
-  {0a113a88-ba32-445d-8e76-a6bc4dc26893}, !- Space Name
-=======
-  {dfef96e3-f987-4ca4-b706-b80879c73498}, !- Handle
-  Surface 2,                              !- Name
-  Wall,                                   !- Surface Type
-  ,                                       !- Construction Name
-  {137955b3-0871-4ab6-9cda-12e4ecbcb9a7}, !- Space Name
->>>>>>> 78927444
+  {398c3cbb-a914-46f3-afc3-9910e695e419}, !- Space Name
   Outdoors,                               !- Outside Boundary Condition
   ,                                       !- Outside Boundary Condition Object
   SunExposed,                             !- Sun Exposure
@@ -547,19 +395,11 @@
   0, -9.144, 2.4384;                      !- X,Y,Z Vertex 4 {m}
 
 OS:Surface,
-<<<<<<< HEAD
-  {d665b88f-27d4-41ab-984d-b1beb8c92e5a}, !- Handle
+  {eb99ef67-19b3-4030-b149-7c71e93bfcb8}, !- Handle
   Surface 3,                              !- Name
   Wall,                                   !- Surface Type
   ,                                       !- Construction Name
-  {0a113a88-ba32-445d-8e76-a6bc4dc26893}, !- Space Name
-=======
-  {f5748676-bc80-46a3-aba9-112d5eb2fa6b}, !- Handle
-  Surface 3,                              !- Name
-  Wall,                                   !- Surface Type
-  ,                                       !- Construction Name
-  {137955b3-0871-4ab6-9cda-12e4ecbcb9a7}, !- Space Name
->>>>>>> 78927444
+  {398c3cbb-a914-46f3-afc3-9910e695e419}, !- Space Name
   Adiabatic,                              !- Outside Boundary Condition
   ,                                       !- Outside Boundary Condition Object
   NoSun,                                  !- Sun Exposure
@@ -572,19 +412,11 @@
   0, 0, 2.4384;                           !- X,Y,Z Vertex 4 {m}
 
 OS:Surface,
-<<<<<<< HEAD
-  {3bd75e7d-03f6-4475-8e45-f076f8127850}, !- Handle
+  {09365bbb-095e-4afc-96ad-c7ffcdd92783}, !- Handle
   Surface 4,                              !- Name
   Wall,                                   !- Surface Type
   ,                                       !- Construction Name
-  {0a113a88-ba32-445d-8e76-a6bc4dc26893}, !- Space Name
-=======
-  {953485bf-c0b0-46b7-8f9e-7df0445719e4}, !- Handle
-  Surface 4,                              !- Name
-  Wall,                                   !- Surface Type
-  ,                                       !- Construction Name
-  {137955b3-0871-4ab6-9cda-12e4ecbcb9a7}, !- Space Name
->>>>>>> 78927444
+  {398c3cbb-a914-46f3-afc3-9910e695e419}, !- Space Name
   Adiabatic,                              !- Outside Boundary Condition
   ,                                       !- Outside Boundary Condition Object
   NoSun,                                  !- Sun Exposure
@@ -597,19 +429,11 @@
   4.572, 0, 2.4384;                       !- X,Y,Z Vertex 4 {m}
 
 OS:Surface,
-<<<<<<< HEAD
-  {9fb2c9da-68a8-4f01-a262-925513ee30aa}, !- Handle
+  {d8f42e00-9789-4998-a9f1-c6ab21248a19}, !- Handle
   Surface 5,                              !- Name
   Wall,                                   !- Surface Type
   ,                                       !- Construction Name
-  {0a113a88-ba32-445d-8e76-a6bc4dc26893}, !- Space Name
-=======
-  {ab6efb23-e2f1-4a29-9bad-64ca169956f5}, !- Handle
-  Surface 5,                              !- Name
-  Wall,                                   !- Surface Type
-  ,                                       !- Construction Name
-  {137955b3-0871-4ab6-9cda-12e4ecbcb9a7}, !- Space Name
->>>>>>> 78927444
+  {398c3cbb-a914-46f3-afc3-9910e695e419}, !- Space Name
   Outdoors,                               !- Outside Boundary Condition
   ,                                       !- Outside Boundary Condition Object
   SunExposed,                             !- Sun Exposure
@@ -622,23 +446,13 @@
   4.572, -9.144, 2.4384;                  !- X,Y,Z Vertex 4 {m}
 
 OS:Surface,
-<<<<<<< HEAD
-  {56bc0080-2f82-4195-a10e-175d26531564}, !- Handle
+  {d1bf5cd1-fe81-4347-bdfb-e25f9af33115}, !- Handle
   Surface 6,                              !- Name
   RoofCeiling,                            !- Surface Type
   ,                                       !- Construction Name
-  {0a113a88-ba32-445d-8e76-a6bc4dc26893}, !- Space Name
+  {398c3cbb-a914-46f3-afc3-9910e695e419}, !- Space Name
   Surface,                                !- Outside Boundary Condition
-  {df2f83d2-d933-40ea-8c2f-dff6296d7ff3}, !- Outside Boundary Condition Object
-=======
-  {53228043-e2b9-477b-ad9b-e49117f4cf48}, !- Handle
-  Surface 6,                              !- Name
-  RoofCeiling,                            !- Surface Type
-  ,                                       !- Construction Name
-  {137955b3-0871-4ab6-9cda-12e4ecbcb9a7}, !- Space Name
-  Surface,                                !- Outside Boundary Condition
-  {1b25d064-26b3-465a-8deb-283e975fa18b}, !- Outside Boundary Condition Object
->>>>>>> 78927444
+  {6310d9b3-8b27-4e40-b88a-37c5f9105b9a}, !- Outside Boundary Condition Object
   NoSun,                                  !- Sun Exposure
   NoWind,                                 !- Wind Exposure
   ,                                       !- View Factor to Ground
@@ -649,11 +463,7 @@
   0, -9.144, 2.4384;                      !- X,Y,Z Vertex 4 {m}
 
 OS:SpaceType,
-<<<<<<< HEAD
-  {03b67a44-9fdb-4eac-b8d1-c3a4f4d561ea}, !- Handle
-=======
-  {5f88c78c-a167-48b3-a4d3-707f3895136c}, !- Handle
->>>>>>> 78927444
+  {c9f017d6-19ec-474e-9d5c-1b6c9adb452c}, !- Handle
   Space Type 1,                           !- Name
   ,                                       !- Default Construction Set Name
   ,                                       !- Default Schedule Set Name
@@ -664,15 +474,9 @@
   living;                                 !- Standards Space Type
 
 OS:Space,
-<<<<<<< HEAD
-  {e4c7e305-2040-49c5-88df-5952eb5ecd6c}, !- Handle
+  {343eeda9-abae-4c70-841f-713603603d40}, !- Handle
   living space|story 2,                   !- Name
-  {03b67a44-9fdb-4eac-b8d1-c3a4f4d561ea}, !- Space Type Name
-=======
-  {32f02b38-5cd5-44a1-b5be-124ac19bd5a6}, !- Handle
-  living space|story 2,                   !- Name
-  {5f88c78c-a167-48b3-a4d3-707f3895136c}, !- Space Type Name
->>>>>>> 78927444
+  {c9f017d6-19ec-474e-9d5c-1b6c9adb452c}, !- Space Type Name
   ,                                       !- Default Construction Set Name
   ,                                       !- Default Schedule Set Name
   -0,                                     !- Direction of Relative North {deg}
@@ -680,20 +484,19 @@
   0,                                      !- Y Origin {m}
   2.4384,                                 !- Z Origin {m}
   ,                                       !- Building Story Name
-<<<<<<< HEAD
-  {69e14745-d713-40a3-8097-cae0035424d1}, !- Thermal Zone Name
+  {b11459b1-8bc4-46c8-ba44-042d5bd5a159}, !- Thermal Zone Name
   ,                                       !- Part of Total Floor Area
   ,                                       !- Design Specification Outdoor Air Object Name
-  {76aa3b71-6078-4444-b9f1-94cb79a20e26}; !- Building Unit Name
-
-OS:Surface,
-  {205d6235-60a7-4c7e-897e-09c09b9ebbef}, !- Handle
+  {b0f1f855-b70c-4045-94f2-3635e91df2cf}; !- Building Unit Name
+
+OS:Surface,
+  {e7398ec1-bbbd-4af9-9948-2caa2a4492e0}, !- Handle
   Surface 7,                              !- Name
   RoofCeiling,                            !- Surface Type
   ,                                       !- Construction Name
-  {e4c7e305-2040-49c5-88df-5952eb5ecd6c}, !- Space Name
+  {343eeda9-abae-4c70-841f-713603603d40}, !- Space Name
   Surface,                                !- Outside Boundary Condition
-  {0af1f770-db22-4e72-b7c2-5a544d1b3f4e}, !- Outside Boundary Condition Object
+  {5e0cce87-1e8f-45ff-84f6-95af79d632c6}, !- Outside Boundary Condition Object
   NoSun,                                  !- Sun Exposure
   NoWind,                                 !- Wind Exposure
   ,                                       !- View Factor to Ground
@@ -704,32 +507,15 @@
   0, -9.144, 2.4384;                      !- X,Y,Z Vertex 4 {m}
 
 OS:Surface,
-  {f4c7bde2-4c61-42ac-9a11-f1cea0a7d2e1}, !- Handle
+  {6310d9b3-8b27-4e40-b88a-37c5f9105b9a}, !- Handle
   Surface 8,                              !- Name
-  Wall,                                   !- Surface Type
-  ,                                       !- Construction Name
-  {e4c7e305-2040-49c5-88df-5952eb5ecd6c}, !- Space Name
-  Outdoors,                               !- Outside Boundary Condition
-  ,                                       !- Outside Boundary Condition Object
-  SunExposed,                             !- Sun Exposure
-  WindExposed,                            !- Wind Exposure
-=======
-  {d6e6c5d8-84df-4ea9-9b74-54183e750e75}, !- Thermal Zone Name
-  ,                                       !- Part of Total Floor Area
-  ,                                       !- Design Specification Outdoor Air Object Name
-  {a6325967-3139-4d4f-8671-afea4a6e4b2e}; !- Building Unit Name
-
-OS:Surface,
-  {1b25d064-26b3-465a-8deb-283e975fa18b}, !- Handle
-  Surface 7,                              !- Name
   Floor,                                  !- Surface Type
   ,                                       !- Construction Name
-  {32f02b38-5cd5-44a1-b5be-124ac19bd5a6}, !- Space Name
+  {343eeda9-abae-4c70-841f-713603603d40}, !- Space Name
   Surface,                                !- Outside Boundary Condition
-  {53228043-e2b9-477b-ad9b-e49117f4cf48}, !- Outside Boundary Condition Object
+  {d1bf5cd1-fe81-4347-bdfb-e25f9af33115}, !- Outside Boundary Condition Object
   NoSun,                                  !- Sun Exposure
   NoWind,                                 !- Wind Exposure
->>>>>>> 78927444
   ,                                       !- View Factor to Ground
   ,                                       !- Number of Vertices
   0, -9.144, 0,                           !- X,Y,Z Vertex 1 {m}
@@ -738,24 +524,49 @@
   4.572, -9.144, 0;                       !- X,Y,Z Vertex 4 {m}
 
 OS:Surface,
-<<<<<<< HEAD
-  {6ce6f7e3-878e-41d3-831c-8ebe0d2b84ac}, !- Handle
+  {6b9a6162-537b-4864-889e-f1f15b4d3a7a}, !- Handle
   Surface 9,                              !- Name
   Wall,                                   !- Surface Type
   ,                                       !- Construction Name
-  {e4c7e305-2040-49c5-88df-5952eb5ecd6c}, !- Space Name
-=======
-  {c74508fe-e57f-4d0c-bff5-d725b72dc7ab}, !- Handle
-  Surface 8,                              !- Name
-  Wall,                                   !- Surface Type
-  ,                                       !- Construction Name
-  {32f02b38-5cd5-44a1-b5be-124ac19bd5a6}, !- Space Name
->>>>>>> 78927444
+  {343eeda9-abae-4c70-841f-713603603d40}, !- Space Name
   Outdoors,                               !- Outside Boundary Condition
   ,                                       !- Outside Boundary Condition Object
   SunExposed,                             !- Sun Exposure
   WindExposed,                            !- Wind Exposure
-<<<<<<< HEAD
+  ,                                       !- View Factor to Ground
+  ,                                       !- Number of Vertices
+  0, 0, 2.4384,                           !- X,Y,Z Vertex 1 {m}
+  0, 0, 0,                                !- X,Y,Z Vertex 2 {m}
+  0, -9.144, 0,                           !- X,Y,Z Vertex 3 {m}
+  0, -9.144, 2.4384;                      !- X,Y,Z Vertex 4 {m}
+
+OS:Surface,
+  {6508a339-e8c7-4554-915c-dac2f55f1158}, !- Handle
+  Surface 10,                             !- Name
+  Wall,                                   !- Surface Type
+  ,                                       !- Construction Name
+  {343eeda9-abae-4c70-841f-713603603d40}, !- Space Name
+  Adiabatic,                              !- Outside Boundary Condition
+  ,                                       !- Outside Boundary Condition Object
+  NoSun,                                  !- Sun Exposure
+  NoWind,                                 !- Wind Exposure
+  ,                                       !- View Factor to Ground
+  ,                                       !- Number of Vertices
+  4.572, 0, 2.4384,                       !- X,Y,Z Vertex 1 {m}
+  4.572, 0, 0,                            !- X,Y,Z Vertex 2 {m}
+  0, 0, 0,                                !- X,Y,Z Vertex 3 {m}
+  0, 0, 2.4384;                           !- X,Y,Z Vertex 4 {m}
+
+OS:Surface,
+  {ed01937d-f34a-43a0-b3e5-737874f13435}, !- Handle
+  Surface 11,                             !- Name
+  Wall,                                   !- Surface Type
+  ,                                       !- Construction Name
+  {343eeda9-abae-4c70-841f-713603603d40}, !- Space Name
+  Outdoors,                               !- Outside Boundary Condition
+  ,                                       !- Outside Boundary Condition Object
+  SunExposed,                             !- Sun Exposure
+  WindExposed,                            !- Wind Exposure
   ,                                       !- View Factor to Ground
   ,                                       !- Number of Vertices
   0, -9.144, 2.4384,                      !- X,Y,Z Vertex 1 {m}
@@ -764,43 +575,11 @@
   4.572, -9.144, 2.4384;                  !- X,Y,Z Vertex 4 {m}
 
 OS:Surface,
-  {7eee3190-b48c-41a5-8376-035eb8f7e344}, !- Handle
-  Surface 10,                             !- Name
+  {688a5612-87b3-4827-a3c3-612da27f8a1e}, !- Handle
+  Surface 12,                             !- Name
   Wall,                                   !- Surface Type
   ,                                       !- Construction Name
-  {e4c7e305-2040-49c5-88df-5952eb5ecd6c}, !- Space Name
-  Adiabatic,                              !- Outside Boundary Condition
-  ,                                       !- Outside Boundary Condition Object
-  NoSun,                                  !- Sun Exposure
-  NoWind,                                 !- Wind Exposure
-  ,                                       !- View Factor to Ground
-  ,                                       !- Number of Vertices
-  4.572, 0, 2.4384,                       !- X,Y,Z Vertex 1 {m}
-  4.572, 0, 0,                            !- X,Y,Z Vertex 2 {m}
-  0, 0, 0,                                !- X,Y,Z Vertex 3 {m}
-  0, 0, 2.4384;                           !- X,Y,Z Vertex 4 {m}
-
-OS:Surface,
-  {2ded8835-c8dd-4d9d-bd52-5baa08d97c12}, !- Handle
-  Surface 11,                             !- Name
-  Wall,                                   !- Surface Type
-  ,                                       !- Construction Name
-  {e4c7e305-2040-49c5-88df-5952eb5ecd6c}, !- Space Name
-=======
-  ,                                       !- View Factor to Ground
-  ,                                       !- Number of Vertices
-  0, 0, 2.4384,                           !- X,Y,Z Vertex 1 {m}
-  0, 0, 0,                                !- X,Y,Z Vertex 2 {m}
-  0, -9.144, 0,                           !- X,Y,Z Vertex 3 {m}
-  0, -9.144, 2.4384;                      !- X,Y,Z Vertex 4 {m}
-
-OS:Surface,
-  {9ad67736-067f-4961-a24c-1d54beef9deb}, !- Handle
-  Surface 9,                              !- Name
-  Wall,                                   !- Surface Type
-  ,                                       !- Construction Name
-  {32f02b38-5cd5-44a1-b5be-124ac19bd5a6}, !- Space Name
->>>>>>> 78927444
+  {343eeda9-abae-4c70-841f-713603603d40}, !- Space Name
   Adiabatic,                              !- Outside Boundary Condition
   ,                                       !- Outside Boundary Condition Object
   NoSun,                                  !- Sun Exposure
@@ -813,84 +592,13 @@
   4.572, 0, 2.4384;                       !- X,Y,Z Vertex 4 {m}
 
 OS:Surface,
-<<<<<<< HEAD
-  {df2f83d2-d933-40ea-8c2f-dff6296d7ff3}, !- Handle
-  Surface 12,                             !- Name
-  Floor,                                  !- Surface Type
-  ,                                       !- Construction Name
-  {e4c7e305-2040-49c5-88df-5952eb5ecd6c}, !- Space Name
-  Surface,                                !- Outside Boundary Condition
-  {56bc0080-2f82-4195-a10e-175d26531564}, !- Outside Boundary Condition Object
-=======
-  {07d1adfb-5fe1-49b6-a5fc-8f8e5d7edc09}, !- Handle
-  Surface 10,                             !- Name
-  Wall,                                   !- Surface Type
-  ,                                       !- Construction Name
-  {32f02b38-5cd5-44a1-b5be-124ac19bd5a6}, !- Space Name
-  Outdoors,                               !- Outside Boundary Condition
-  ,                                       !- Outside Boundary Condition Object
-  SunExposed,                             !- Sun Exposure
-  WindExposed,                            !- Wind Exposure
-  ,                                       !- View Factor to Ground
-  ,                                       !- Number of Vertices
-  0, -9.144, 2.4384,                      !- X,Y,Z Vertex 1 {m}
-  0, -9.144, 0,                           !- X,Y,Z Vertex 2 {m}
-  4.572, -9.144, 0,                       !- X,Y,Z Vertex 3 {m}
-  4.572, -9.144, 2.4384;                  !- X,Y,Z Vertex 4 {m}
-
-OS:Surface,
-  {e7895d66-8ceb-46e0-8a3f-f9ffca7c387b}, !- Handle
-  Surface 11,                             !- Name
-  RoofCeiling,                            !- Surface Type
-  ,                                       !- Construction Name
-  {32f02b38-5cd5-44a1-b5be-124ac19bd5a6}, !- Space Name
-  Surface,                                !- Outside Boundary Condition
-  {a81020f2-38e9-49d1-9ac8-da8d941f34d9}, !- Outside Boundary Condition Object
->>>>>>> 78927444
-  NoSun,                                  !- Sun Exposure
-  NoWind,                                 !- Wind Exposure
-  ,                                       !- View Factor to Ground
-  ,                                       !- Number of Vertices
-  0, -9.144, 0,                           !- X,Y,Z Vertex 1 {m}
-  0, 0, 0,                                !- X,Y,Z Vertex 2 {m}
-  4.572, 0, 0,                            !- X,Y,Z Vertex 3 {m}
-  4.572, -9.144, 0;                       !- X,Y,Z Vertex 4 {m}
-
-OS:Surface,
-<<<<<<< HEAD
-  {0af1f770-db22-4e72-b7c2-5a544d1b3f4e}, !- Handle
+  {5e0cce87-1e8f-45ff-84f6-95af79d632c6}, !- Handle
   Surface 13,                             !- Name
   Floor,                                  !- Surface Type
   ,                                       !- Construction Name
-  {e320bf65-fb60-4482-b575-112ca6e7e53b}, !- Space Name
+  {da5c0602-faaa-431b-9278-0324b3ae2c31}, !- Space Name
   Surface,                                !- Outside Boundary Condition
-  {205d6235-60a7-4c7e-897e-09c09b9ebbef}, !- Outside Boundary Condition Object
-=======
-  {5c0b8ac5-bddf-4146-9fc0-695789711fc7}, !- Handle
-  Surface 12,                             !- Name
-  Wall,                                   !- Surface Type
-  ,                                       !- Construction Name
-  {32f02b38-5cd5-44a1-b5be-124ac19bd5a6}, !- Space Name
-  Adiabatic,                              !- Outside Boundary Condition
-  ,                                       !- Outside Boundary Condition Object
-  NoSun,                                  !- Sun Exposure
-  NoWind,                                 !- Wind Exposure
-  ,                                       !- View Factor to Ground
-  ,                                       !- Number of Vertices
-  4.572, 0, 2.4384,                       !- X,Y,Z Vertex 1 {m}
-  4.572, 0, 0,                            !- X,Y,Z Vertex 2 {m}
-  0, 0, 0,                                !- X,Y,Z Vertex 3 {m}
-  0, 0, 2.4384;                           !- X,Y,Z Vertex 4 {m}
-
-OS:Surface,
-  {a81020f2-38e9-49d1-9ac8-da8d941f34d9}, !- Handle
-  Surface 13,                             !- Name
-  Floor,                                  !- Surface Type
-  ,                                       !- Construction Name
-  {4d88db1d-5717-4530-b748-ab5a74007268}, !- Space Name
-  Surface,                                !- Outside Boundary Condition
-  {e7895d66-8ceb-46e0-8a3f-f9ffca7c387b}, !- Outside Boundary Condition Object
->>>>>>> 78927444
+  {e7398ec1-bbbd-4af9-9948-2caa2a4492e0}, !- Outside Boundary Condition Object
   NoSun,                                  !- Sun Exposure
   NoWind,                                 !- Wind Exposure
   ,                                       !- View Factor to Ground
@@ -901,19 +609,11 @@
   4.572, -9.144, 4.8768;                  !- X,Y,Z Vertex 4 {m}
 
 OS:Surface,
-<<<<<<< HEAD
-  {6ef2bca3-3461-4287-9e8f-5ae63690d406}, !- Handle
+  {0857b650-a904-4b3b-bdb6-72e65d106b6a}, !- Handle
   Surface 14,                             !- Name
   RoofCeiling,                            !- Surface Type
   ,                                       !- Construction Name
-  {e320bf65-fb60-4482-b575-112ca6e7e53b}, !- Space Name
-=======
-  {d982bd93-c274-49c7-bb27-fbff27ece278}, !- Handle
-  Surface 14,                             !- Name
-  RoofCeiling,                            !- Surface Type
-  ,                                       !- Construction Name
-  {4d88db1d-5717-4530-b748-ab5a74007268}, !- Space Name
->>>>>>> 78927444
+  {da5c0602-faaa-431b-9278-0324b3ae2c31}, !- Space Name
   Outdoors,                               !- Outside Boundary Condition
   ,                                       !- Outside Boundary Condition Object
   SunExposed,                             !- Sun Exposure
@@ -926,19 +626,11 @@
   0, 0, 4.8768;                           !- X,Y,Z Vertex 4 {m}
 
 OS:Surface,
-<<<<<<< HEAD
-  {0fcc7181-a9f6-4462-a238-12f425aa3730}, !- Handle
+  {46fd1bc7-d3f4-4e31-8875-9b53f6b5581b}, !- Handle
   Surface 15,                             !- Name
   RoofCeiling,                            !- Surface Type
   ,                                       !- Construction Name
-  {e320bf65-fb60-4482-b575-112ca6e7e53b}, !- Space Name
-=======
-  {b7a7ee25-4fbc-439a-b84f-f2c7461d335b}, !- Handle
-  Surface 15,                             !- Name
-  RoofCeiling,                            !- Surface Type
-  ,                                       !- Construction Name
-  {4d88db1d-5717-4530-b748-ab5a74007268}, !- Space Name
->>>>>>> 78927444
+  {da5c0602-faaa-431b-9278-0324b3ae2c31}, !- Space Name
   Outdoors,                               !- Outside Boundary Condition
   ,                                       !- Outside Boundary Condition Object
   SunExposed,                             !- Sun Exposure
@@ -951,19 +643,11 @@
   4.572, -9.144, 4.8768;                  !- X,Y,Z Vertex 4 {m}
 
 OS:Surface,
-<<<<<<< HEAD
-  {e355e785-98a6-4ca6-9955-5793341cc003}, !- Handle
+  {ec6d6fd0-f9d8-4ba3-a77b-94f99c5deea8}, !- Handle
   Surface 16,                             !- Name
   Wall,                                   !- Surface Type
   ,                                       !- Construction Name
-  {e320bf65-fb60-4482-b575-112ca6e7e53b}, !- Space Name
-=======
-  {f4f40f70-a1fb-4ab7-b403-25ee65504145}, !- Handle
-  Surface 16,                             !- Name
-  Wall,                                   !- Surface Type
-  ,                                       !- Construction Name
-  {4d88db1d-5717-4530-b748-ab5a74007268}, !- Space Name
->>>>>>> 78927444
+  {da5c0602-faaa-431b-9278-0324b3ae2c31}, !- Space Name
   Outdoors,                               !- Outside Boundary Condition
   ,                                       !- Outside Boundary Condition Object
   SunExposed,                             !- Sun Exposure
@@ -975,19 +659,11 @@
   0, -9.144, 4.8768;                      !- X,Y,Z Vertex 3 {m}
 
 OS:Surface,
-<<<<<<< HEAD
-  {015bedaf-34db-4aac-bb6d-8ad4f73ddae5}, !- Handle
+  {e1a0123f-33ce-4ee5-8962-70e29268b931}, !- Handle
   Surface 17,                             !- Name
   Wall,                                   !- Surface Type
   ,                                       !- Construction Name
-  {e320bf65-fb60-4482-b575-112ca6e7e53b}, !- Space Name
-=======
-  {83aa037d-c832-4e86-b74d-4a705b5dd38c}, !- Handle
-  Surface 17,                             !- Name
-  Wall,                                   !- Surface Type
-  ,                                       !- Construction Name
-  {4d88db1d-5717-4530-b748-ab5a74007268}, !- Space Name
->>>>>>> 78927444
+  {da5c0602-faaa-431b-9278-0324b3ae2c31}, !- Space Name
   Adiabatic,                              !- Outside Boundary Condition
   ,                                       !- Outside Boundary Condition Object
   NoSun,                                  !- Sun Exposure
@@ -999,15 +675,9 @@
   4.572, 0, 4.8768;                       !- X,Y,Z Vertex 3 {m}
 
 OS:Space,
-<<<<<<< HEAD
-  {e320bf65-fb60-4482-b575-112ca6e7e53b}, !- Handle
+  {da5c0602-faaa-431b-9278-0324b3ae2c31}, !- Handle
   unfinished attic space,                 !- Name
-  {02208764-bdd8-4b89-a29c-98fbbc15cffc}, !- Space Type Name
-=======
-  {4d88db1d-5717-4530-b748-ab5a74007268}, !- Handle
-  unfinished attic space,                 !- Name
-  {d24c6b45-7bff-4ec9-ba7a-b511bce6c432}, !- Space Type Name
->>>>>>> 78927444
+  {d78a2a91-8808-416b-b9ac-c711d2d89324}, !- Space Type Name
   ,                                       !- Default Construction Set Name
   ,                                       !- Default Schedule Set Name
   ,                                       !- Direction of Relative North {deg}
@@ -1015,17 +685,10 @@
   ,                                       !- Y Origin {m}
   ,                                       !- Z Origin {m}
   ,                                       !- Building Story Name
-<<<<<<< HEAD
-  {12b3fd3b-2198-4918-a645-ed6adf789e93}; !- Thermal Zone Name
+  {7a57150b-9783-4e93-921d-f39f990a0954}; !- Thermal Zone Name
 
 OS:ThermalZone,
-  {12b3fd3b-2198-4918-a645-ed6adf789e93}, !- Handle
-=======
-  {8fca313d-db93-4908-8182-d704a241bace}; !- Thermal Zone Name
-
-OS:ThermalZone,
-  {8fca313d-db93-4908-8182-d704a241bace}, !- Handle
->>>>>>> 78927444
+  {7a57150b-9783-4e93-921d-f39f990a0954}, !- Handle
   unfinished attic zone,                  !- Name
   ,                                       !- Multiplier
   ,                                       !- Ceiling Height {m}
@@ -1034,17 +697,10 @@
   ,                                       !- Zone Inside Convection Algorithm
   ,                                       !- Zone Outside Convection Algorithm
   ,                                       !- Zone Conditioning Equipment List Name
-<<<<<<< HEAD
-  {891c4a10-2113-4f71-b271-5672fe6bb0e2}, !- Zone Air Inlet Port List
-  {1f42984d-b401-4d5f-8b20-18709015d080}, !- Zone Air Exhaust Port List
-  {5a162a9e-f5aa-4edf-ae03-2b88c4026b8f}, !- Zone Air Node Name
-  {01659ef1-32b5-4e75-80e2-3d7fe597c95c}, !- Zone Return Air Port List
-=======
-  {c340ed22-1f81-42e1-b525-3d0996a716a3}, !- Zone Air Inlet Port List
-  {bf5b06e9-88a0-453a-b085-ec6776d4d34d}, !- Zone Air Exhaust Port List
-  {494eb8cb-6974-4be0-9d02-bf609e2f33b6}, !- Zone Air Node Name
-  {f24267b3-6e88-429c-9b9a-c38f4b71fe08}, !- Zone Return Air Port List
->>>>>>> 78927444
+  {7c1e9b42-8108-4acd-a9d4-cc082c1e52e6}, !- Zone Air Inlet Port List
+  {53e58536-671e-4b1b-8bc4-ec755d1c42ce}, !- Zone Air Exhaust Port List
+  {5f655902-8306-4392-8f21-b9cdda9d6f21}, !- Zone Air Node Name
+  {fb7c5de5-84e2-419b-8153-3ae7cda95f82}, !- Zone Return Air Port List
   ,                                       !- Primary Daylighting Control Name
   ,                                       !- Fraction of Zone Controlled by Primary Daylighting Control
   ,                                       !- Secondary Daylighting Control Name
@@ -1055,71 +711,37 @@
   No;                                     !- Use Ideal Air Loads
 
 OS:Node,
-<<<<<<< HEAD
-  {71d85826-8d8d-413c-8d78-76c48c1567b8}, !- Handle
+  {b237d7d4-aeb7-4585-bae7-f287968c4eec}, !- Handle
   Node 2,                                 !- Name
-  {5a162a9e-f5aa-4edf-ae03-2b88c4026b8f}, !- Inlet Port
+  {5f655902-8306-4392-8f21-b9cdda9d6f21}, !- Inlet Port
   ;                                       !- Outlet Port
 
 OS:Connection,
-  {5a162a9e-f5aa-4edf-ae03-2b88c4026b8f}, !- Handle
-  {720dbd8b-3be4-4036-845c-f24b52e0d5a4}, !- Name
-  {12b3fd3b-2198-4918-a645-ed6adf789e93}, !- Source Object
+  {5f655902-8306-4392-8f21-b9cdda9d6f21}, !- Handle
+  {08e2f655-6a1a-4cc6-ba94-d13765cc92c6}, !- Name
+  {7a57150b-9783-4e93-921d-f39f990a0954}, !- Source Object
   11,                                     !- Outlet Port
-  {71d85826-8d8d-413c-8d78-76c48c1567b8}, !- Target Object
+  {b237d7d4-aeb7-4585-bae7-f287968c4eec}, !- Target Object
   2;                                      !- Inlet Port
 
 OS:PortList,
-  {891c4a10-2113-4f71-b271-5672fe6bb0e2}, !- Handle
-  {c87fd26c-835e-4696-af7b-eadd39d7271e}, !- Name
-  {12b3fd3b-2198-4918-a645-ed6adf789e93}; !- HVAC Component
+  {7c1e9b42-8108-4acd-a9d4-cc082c1e52e6}, !- Handle
+  {bbace1d0-5e0d-475a-b6c2-b87ca253243a}, !- Name
+  {7a57150b-9783-4e93-921d-f39f990a0954}; !- HVAC Component
 
 OS:PortList,
-  {1f42984d-b401-4d5f-8b20-18709015d080}, !- Handle
-  {294ba088-366c-4564-be90-670dc4bfa04a}, !- Name
-  {12b3fd3b-2198-4918-a645-ed6adf789e93}; !- HVAC Component
+  {53e58536-671e-4b1b-8bc4-ec755d1c42ce}, !- Handle
+  {aeaef5d7-c9a9-4fad-9e9f-a6da50eee20f}, !- Name
+  {7a57150b-9783-4e93-921d-f39f990a0954}; !- HVAC Component
 
 OS:PortList,
-  {01659ef1-32b5-4e75-80e2-3d7fe597c95c}, !- Handle
-  {6110ef51-5f59-442f-995b-406fd3332410}, !- Name
-  {12b3fd3b-2198-4918-a645-ed6adf789e93}; !- HVAC Component
+  {fb7c5de5-84e2-419b-8153-3ae7cda95f82}, !- Handle
+  {58e07dc8-3f79-4a53-81d7-287a9570d8d6}, !- Name
+  {7a57150b-9783-4e93-921d-f39f990a0954}; !- HVAC Component
 
 OS:Sizing:Zone,
-  {fdc9199e-d02b-4f00-9858-a90ad02e1d63}, !- Handle
-  {12b3fd3b-2198-4918-a645-ed6adf789e93}, !- Zone or ZoneList Name
-=======
-  {5c8d18a4-f133-4b77-aa27-962ea1e68481}, !- Handle
-  Node 2,                                 !- Name
-  {494eb8cb-6974-4be0-9d02-bf609e2f33b6}, !- Inlet Port
-  ;                                       !- Outlet Port
-
-OS:Connection,
-  {494eb8cb-6974-4be0-9d02-bf609e2f33b6}, !- Handle
-  {bb2e0e7b-20f5-4616-b7bb-ae6221751880}, !- Name
-  {8fca313d-db93-4908-8182-d704a241bace}, !- Source Object
-  11,                                     !- Outlet Port
-  {5c8d18a4-f133-4b77-aa27-962ea1e68481}, !- Target Object
-  2;                                      !- Inlet Port
-
-OS:PortList,
-  {c340ed22-1f81-42e1-b525-3d0996a716a3}, !- Handle
-  {f1c6ee55-adbe-4677-a950-da6162fdd7c4}, !- Name
-  {8fca313d-db93-4908-8182-d704a241bace}; !- HVAC Component
-
-OS:PortList,
-  {bf5b06e9-88a0-453a-b085-ec6776d4d34d}, !- Handle
-  {c2aed644-5530-4ba1-bec8-d234e0546f14}, !- Name
-  {8fca313d-db93-4908-8182-d704a241bace}; !- HVAC Component
-
-OS:PortList,
-  {f24267b3-6e88-429c-9b9a-c38f4b71fe08}, !- Handle
-  {97565c42-7817-4bb2-aa0a-64ca1ad7e421}, !- Name
-  {8fca313d-db93-4908-8182-d704a241bace}; !- HVAC Component
-
-OS:Sizing:Zone,
-  {67e9a294-2377-4173-9894-84733a80f2b7}, !- Handle
-  {8fca313d-db93-4908-8182-d704a241bace}, !- Zone or ZoneList Name
->>>>>>> 78927444
+  {bd258214-3d9a-473a-ab68-6950af90d033}, !- Handle
+  {7a57150b-9783-4e93-921d-f39f990a0954}, !- Zone or ZoneList Name
   SupplyAirTemperature,                   !- Zone Cooling Design Supply Air Temperature Input Method
   14,                                     !- Zone Cooling Design Supply Air Temperature {C}
   11.11,                                  !- Zone Cooling Design Supply Air Temperature Difference {deltaC}
@@ -1148,21 +770,12 @@
   autosize;                               !- Dedicated Outdoor Air High Setpoint Temperature for Design {C}
 
 OS:ZoneHVAC:EquipmentList,
-<<<<<<< HEAD
-  {aa8343ee-20d7-4ac7-b3fd-531b70aa82f9}, !- Handle
+  {c69bf7b4-90c2-4ca1-917b-1e80bb30cb15}, !- Handle
   Zone HVAC Equipment List 2,             !- Name
-  {12b3fd3b-2198-4918-a645-ed6adf789e93}; !- Thermal Zone
+  {7a57150b-9783-4e93-921d-f39f990a0954}; !- Thermal Zone
 
 OS:SpaceType,
-  {02208764-bdd8-4b89-a29c-98fbbc15cffc}, !- Handle
-=======
-  {da315e73-7730-4479-a4ed-9d0e65dc7277}, !- Handle
-  Zone HVAC Equipment List 2,             !- Name
-  {8fca313d-db93-4908-8182-d704a241bace}; !- Thermal Zone
-
-OS:SpaceType,
-  {d24c6b45-7bff-4ec9-ba7a-b511bce6c432}, !- Handle
->>>>>>> 78927444
+  {d78a2a91-8808-416b-b9ac-c711d2d89324}, !- Handle
   Space Type 2,                           !- Name
   ,                                       !- Default Construction Set Name
   ,                                       !- Default Schedule Set Name
@@ -1173,23 +786,14 @@
   unfinished attic;                       !- Standards Space Type
 
 OS:BuildingUnit,
-<<<<<<< HEAD
-  {76aa3b71-6078-4444-b9f1-94cb79a20e26}, !- Handle
-=======
-  {a6325967-3139-4d4f-8671-afea4a6e4b2e}, !- Handle
->>>>>>> 78927444
+  {b0f1f855-b70c-4045-94f2-3635e91df2cf}, !- Handle
   unit 1,                                 !- Name
   ,                                       !- Rendering Color
   Residential;                            !- Building Unit Type
 
 OS:AdditionalProperties,
-<<<<<<< HEAD
-  {9a5efe63-36b4-4e26-81b4-0634146f2e62}, !- Handle
-  {76aa3b71-6078-4444-b9f1-94cb79a20e26}, !- Object Name
-=======
-  {8392444b-ed86-4438-9689-653a0b662cb7}, !- Handle
-  {a6325967-3139-4d4f-8671-afea4a6e4b2e}, !- Object Name
->>>>>>> 78927444
+  {04b5ce71-8852-4b25-ae57-d2c775c017c4}, !- Handle
+  {b0f1f855-b70c-4045-94f2-3635e91df2cf}, !- Object Name
   NumberOfBedrooms,                       !- Feature Name 1
   Integer,                                !- Feature Data Type 1
   3,                                      !- Feature Value 1
@@ -1201,20 +805,12 @@
   3.3900000000000001;                     !- Feature Value 3
 
 OS:External:File,
-<<<<<<< HEAD
-  {6202ffcd-95db-4737-bce8-0f842b7e0d24}, !- Handle
-=======
-  {71a3138b-9ba0-4e31-9299-e09ae34ea542}, !- Handle
->>>>>>> 78927444
+  {2675717d-e34e-4776-ae4e-0e6538dbffb2}, !- Handle
   8760.csv,                               !- Name
   8760.csv;                               !- File Name
 
 OS:Schedule:Day,
-<<<<<<< HEAD
-  {4ebb2ecf-f596-48b2-8748-d0c263e8a81b}, !- Handle
-=======
-  {0fc7d339-6c98-44a1-af36-c76e0ec6538a}, !- Handle
->>>>>>> 78927444
+  {270a8bd8-29cd-4d7b-8bc2-3c295c5108c1}, !- Handle
   Schedule Day 1,                         !- Name
   ,                                       !- Schedule Type Limits Name
   ,                                       !- Interpolate to Timestep
@@ -1223,11 +819,7 @@
   0;                                      !- Value Until Time 1
 
 OS:Schedule:Day,
-<<<<<<< HEAD
-  {959d56c1-0b0f-407a-87de-9c514e313617}, !- Handle
-=======
-  {4f159b55-4e34-4207-ac73-abedd730313a}, !- Handle
->>>>>>> 78927444
+  {056773d6-43af-4694-9517-bc54739d2554}, !- Handle
   Schedule Day 2,                         !- Name
   ,                                       !- Schedule Type Limits Name
   ,                                       !- Interpolate to Timestep
@@ -1236,17 +828,10 @@
   1;                                      !- Value Until Time 1
 
 OS:Schedule:File,
-<<<<<<< HEAD
-  {70c7f122-1432-41df-8122-6759a0302b4c}, !- Handle
+  {4ea4ce15-850e-4e03-859a-4a6f749c2bda}, !- Handle
   occupants,                              !- Name
-  {0ef4992d-977b-444a-a172-20e0d62f8235}, !- Schedule Type Limits Name
-  {6202ffcd-95db-4737-bce8-0f842b7e0d24}, !- External File Name
-=======
-  {9571ccf4-8665-40d4-8d9c-142ea3d93238}, !- Handle
-  occupants,                              !- Name
-  {1bfe1454-90b0-4ad4-a2e9-8637f7da0921}, !- Schedule Type Limits Name
-  {71a3138b-9ba0-4e31-9299-e09ae34ea542}, !- External File Name
->>>>>>> 78927444
+  {0424998b-6aa6-4a23-bcd3-7f68848ce2f6}, !- Schedule Type Limits Name
+  {2675717d-e34e-4776-ae4e-0e6538dbffb2}, !- External File Name
   1,                                      !- Column Number
   1,                                      !- Rows to Skip at Top
   8760,                                   !- Number of Hours of Data
@@ -1255,38 +840,63 @@
   60;                                     !- Minutes per Item
 
 OS:Schedule:Ruleset,
-<<<<<<< HEAD
-  {4a2a102c-41fd-4b22-b4da-3f7ee9fd0932}, !- Handle
+  {c59eeeee-2bd9-47d0-8bd3-6909c0e2536e}, !- Handle
   Schedule Ruleset 1,                     !- Name
-  {ecc22cfa-6792-4543-892b-abae94fcbd3b}, !- Schedule Type Limits Name
-  {c80154d2-2b27-4155-b1e4-46aaf766b257}; !- Default Day Schedule Name
+  {fba3e8d0-eca4-4888-a2eb-4b98453d50a7}, !- Schedule Type Limits Name
+  {ac742f17-e7e1-4924-9cc7-2a20a15981bf}; !- Default Day Schedule Name
 
 OS:Schedule:Day,
-  {c80154d2-2b27-4155-b1e4-46aaf766b257}, !- Handle
+  {ac742f17-e7e1-4924-9cc7-2a20a15981bf}, !- Handle
   Schedule Day 3,                         !- Name
-  {ecc22cfa-6792-4543-892b-abae94fcbd3b}, !- Schedule Type Limits Name
-=======
-  {9d74e00e-380c-4c3e-90fe-fbfbfb9a82c6}, !- Handle
-  Schedule Ruleset 1,                     !- Name
-  {b5e04b33-7a80-407b-89c2-5067b6fa36ba}, !- Schedule Type Limits Name
-  {38b78399-9b5a-48a0-b03c-34611bec1d36}; !- Default Day Schedule Name
-
-OS:Schedule:Day,
-  {38b78399-9b5a-48a0-b03c-34611bec1d36}, !- Handle
-  Schedule Day 3,                         !- Name
-  {b5e04b33-7a80-407b-89c2-5067b6fa36ba}, !- Schedule Type Limits Name
->>>>>>> 78927444
+  {fba3e8d0-eca4-4888-a2eb-4b98453d50a7}, !- Schedule Type Limits Name
   ,                                       !- Interpolate to Timestep
   24,                                     !- Hour 1
   0,                                      !- Minute 1
   112.539290946133;                       !- Value Until Time 1
 
 OS:People:Definition,
-<<<<<<< HEAD
-  {ec368c17-22df-4c79-93ee-ff6c9f43be2d}, !- Handle
-=======
-  {e04f6044-0da4-48b2-a177-5aa7e605c99c}, !- Handle
->>>>>>> 78927444
+  {7cf8b410-8cdd-4400-b8d2-7342151ed39e}, !- Handle
+  res occupants|living space,             !- Name
+  People,                                 !- Number of People Calculation Method
+  1.695,                                  !- Number of People {people}
+  ,                                       !- People per Space Floor Area {person/m2}
+  ,                                       !- Space Floor Area per Person {m2/person}
+  0.319734,                               !- Fraction Radiant
+  0.573,                                  !- Sensible Heat Fraction
+  0,                                      !- Carbon Dioxide Generation Rate {m3/s-W}
+  No,                                     !- Enable ASHRAE 55 Comfort Warnings
+  ZoneAveraged;                           !- Mean Radiant Temperature Calculation Type
+
+OS:People,
+  {dd060ef2-bb8a-46e3-897e-9dd98b6c29bf}, !- Handle
+  res occupants|living space,             !- Name
+  {7cf8b410-8cdd-4400-b8d2-7342151ed39e}, !- People Definition Name
+  {398c3cbb-a914-46f3-afc3-9910e695e419}, !- Space or SpaceType Name
+  {4ea4ce15-850e-4e03-859a-4a6f749c2bda}, !- Number of People Schedule Name
+  {c59eeeee-2bd9-47d0-8bd3-6909c0e2536e}, !- Activity Level Schedule Name
+  ,                                       !- Surface Name/Angle Factor List Name
+  ,                                       !- Work Efficiency Schedule Name
+  ,                                       !- Clothing Insulation Schedule Name
+  ,                                       !- Air Velocity Schedule Name
+  1;                                      !- Multiplier
+
+OS:ScheduleTypeLimits,
+  {fba3e8d0-eca4-4888-a2eb-4b98453d50a7}, !- Handle
+  ActivityLevel,                          !- Name
+  0,                                      !- Lower Limit Value
+  ,                                       !- Upper Limit Value
+  Continuous,                             !- Numeric Type
+  ActivityLevel;                          !- Unit Type
+
+OS:ScheduleTypeLimits,
+  {0424998b-6aa6-4a23-bcd3-7f68848ce2f6}, !- Handle
+  Fractional,                             !- Name
+  0,                                      !- Lower Limit Value
+  1,                                      !- Upper Limit Value
+  Continuous;                             !- Numeric Type
+
+OS:People:Definition,
+  {bb268816-6bd5-4a19-a58a-01d49bfe875a}, !- Handle
   res occupants|living space|story 2,     !- Name
   People,                                 !- Number of People Calculation Method
   1.695,                                  !- Number of People {people}
@@ -1299,85 +909,14 @@
   ZoneAveraged;                           !- Mean Radiant Temperature Calculation Type
 
 OS:People,
-<<<<<<< HEAD
-  {ff2c1bf0-cb0a-4edc-91e2-e145631a88ef}, !- Handle
+  {2bf61474-3c46-46e3-974f-2dffd69db3d5}, !- Handle
   res occupants|living space|story 2,     !- Name
-  {ec368c17-22df-4c79-93ee-ff6c9f43be2d}, !- People Definition Name
-  {e4c7e305-2040-49c5-88df-5952eb5ecd6c}, !- Space or SpaceType Name
-  {70c7f122-1432-41df-8122-6759a0302b4c}, !- Number of People Schedule Name
-  {4a2a102c-41fd-4b22-b4da-3f7ee9fd0932}, !- Activity Level Schedule Name
-=======
-  {90cd5b74-c14e-4048-aea5-5199569b3ff4}, !- Handle
-  res occupants|living space|story 2,     !- Name
-  {e04f6044-0da4-48b2-a177-5aa7e605c99c}, !- People Definition Name
-  {32f02b38-5cd5-44a1-b5be-124ac19bd5a6}, !- Space or SpaceType Name
-  {9571ccf4-8665-40d4-8d9c-142ea3d93238}, !- Number of People Schedule Name
-  {9d74e00e-380c-4c3e-90fe-fbfbfb9a82c6}, !- Activity Level Schedule Name
->>>>>>> 78927444
+  {bb268816-6bd5-4a19-a58a-01d49bfe875a}, !- People Definition Name
+  {343eeda9-abae-4c70-841f-713603603d40}, !- Space or SpaceType Name
+  {4ea4ce15-850e-4e03-859a-4a6f749c2bda}, !- Number of People Schedule Name
+  {c59eeeee-2bd9-47d0-8bd3-6909c0e2536e}, !- Activity Level Schedule Name
   ,                                       !- Surface Name/Angle Factor List Name
   ,                                       !- Work Efficiency Schedule Name
   ,                                       !- Clothing Insulation Schedule Name
   ,                                       !- Air Velocity Schedule Name
   1;                                      !- Multiplier
-
-OS:ScheduleTypeLimits,
-<<<<<<< HEAD
-  {ecc22cfa-6792-4543-892b-abae94fcbd3b}, !- Handle
-=======
-  {b5e04b33-7a80-407b-89c2-5067b6fa36ba}, !- Handle
->>>>>>> 78927444
-  ActivityLevel,                          !- Name
-  0,                                      !- Lower Limit Value
-  ,                                       !- Upper Limit Value
-  Continuous,                             !- Numeric Type
-  ActivityLevel;                          !- Unit Type
-
-OS:ScheduleTypeLimits,
-<<<<<<< HEAD
-  {0ef4992d-977b-444a-a172-20e0d62f8235}, !- Handle
-=======
-  {1bfe1454-90b0-4ad4-a2e9-8637f7da0921}, !- Handle
->>>>>>> 78927444
-  Fractional,                             !- Name
-  0,                                      !- Lower Limit Value
-  1,                                      !- Upper Limit Value
-  Continuous;                             !- Numeric Type
-
-OS:People:Definition,
-<<<<<<< HEAD
-  {265638b2-aa9b-4b2f-9709-9322250d7778}, !- Handle
-=======
-  {e21c1caf-7b80-4974-bb79-492314378711}, !- Handle
->>>>>>> 78927444
-  res occupants|living space,             !- Name
-  People,                                 !- Number of People Calculation Method
-  1.695,                                  !- Number of People {people}
-  ,                                       !- People per Space Floor Area {person/m2}
-  ,                                       !- Space Floor Area per Person {m2/person}
-  0.319734,                               !- Fraction Radiant
-  0.573,                                  !- Sensible Heat Fraction
-  0,                                      !- Carbon Dioxide Generation Rate {m3/s-W}
-  No,                                     !- Enable ASHRAE 55 Comfort Warnings
-  ZoneAveraged;                           !- Mean Radiant Temperature Calculation Type
-
-OS:People,
-<<<<<<< HEAD
-  {8cc58fb5-03e9-4574-989f-07886986292a}, !- Handle
-  res occupants|living space,             !- Name
-  {265638b2-aa9b-4b2f-9709-9322250d7778}, !- People Definition Name
-  {0a113a88-ba32-445d-8e76-a6bc4dc26893}, !- Space or SpaceType Name
-  {70c7f122-1432-41df-8122-6759a0302b4c}, !- Number of People Schedule Name
-  {4a2a102c-41fd-4b22-b4da-3f7ee9fd0932}, !- Activity Level Schedule Name
-=======
-  {4aef9635-472e-4b9e-aa1b-27d26a8229d8}, !- Handle
-  res occupants|living space,             !- Name
-  {e21c1caf-7b80-4974-bb79-492314378711}, !- People Definition Name
-  {137955b3-0871-4ab6-9cda-12e4ecbcb9a7}, !- Space or SpaceType Name
-  {9571ccf4-8665-40d4-8d9c-142ea3d93238}, !- Number of People Schedule Name
-  {9d74e00e-380c-4c3e-90fe-fbfbfb9a82c6}, !- Activity Level Schedule Name
->>>>>>> 78927444
-  ,                                       !- Surface Name/Angle Factor List Name
-  ,                                       !- Work Efficiency Schedule Name
-  ,                                       !- Clothing Insulation Schedule Name
-  ,                                       !- Air Velocity Schedule Name
-  1;                                      !- Multiplier
