--- conflicted
+++ resolved
@@ -1,32 +1,22 @@
 !- NOTE: Auto-generated from /test/osw_files/SFA_10units_2story_SL_UA_3Beds_2Baths_Denver_HasRearUnits.osw
 
 OS:Version,
-<<<<<<< HEAD
-  {7b967f18-3dc6-4a40-a372-c200d06e32fc}, !- Handle
-  3.2.1,                                  !- Version Identifier
-  rc1;                                    !- Prerelease Identifier
+  {fcb63c61-6fda-4ad2-be5e-8a1af31b9035}, !- Handle
+  3.2.0;                                  !- Version Identifier
 
 OS:SimulationControl,
-  {3cc6e2b7-87d1-4052-a69c-da0931924f68}, !- Handle
-=======
-  {a5ad3daa-718a-44e6-907f-3cd92dd0530f}, !- Handle
-  2.9.0;                                  !- Version Identifier
-
-OS:SimulationControl,
-  {e3c76844-0e4c-4eb0-bb43-7d34f3af067c}, !- Handle
->>>>>>> 3c1d7324
+  {fd6f8963-767f-45b6-b251-cb7d9c61786f}, !- Handle
   ,                                       !- Do Zone Sizing Calculation
   ,                                       !- Do System Sizing Calculation
   ,                                       !- Do Plant Sizing Calculation
   No;                                     !- Run Simulation for Sizing Periods
 
 OS:Timestep,
-<<<<<<< HEAD
-  {a2e91487-75eb-4c90-8887-179d79f98541}, !- Handle
+  {91f944b2-58a2-4ed7-972e-16784df9c609}, !- Handle
   6;                                      !- Number of Timesteps per Hour
 
 OS:ShadowCalculation,
-  {634cf849-3546-4061-b2d6-8f4fda235577}, !- Handle
+  {5dbd26c6-e97d-4f9f-b66f-a8a074dde978}, !- Handle
   PolygonClipping,                        !- Shading Calculation Method
   ,                                       !- Shading Calculation Update Frequency Method
   20,                                     !- Shading Calculation Update Frequency
@@ -39,45 +29,21 @@
   No;                                     !- Disable Self-Shading From Shading Zone Groups to Other Zones
 
 OS:SurfaceConvectionAlgorithm:Outside,
-  {46f1e721-279b-47a9-9bbc-4519d508cf28}, !- Handle
+  {490666f0-d6be-490c-b3df-e8943a2b869f}, !- Handle
   DOE-2;                                  !- Algorithm
 
 OS:SurfaceConvectionAlgorithm:Inside,
-  {e1d46cc4-6819-446c-a322-626b9ce6f5af}, !- Handle
+  {6fff47a1-c8f9-417a-a50c-f69518cf2cb1}, !- Handle
   TARP;                                   !- Algorithm
 
 OS:ZoneCapacitanceMultiplier:ResearchSpecial,
-  {45a0a8e5-285f-4ed7-b9dc-68793c276233}, !- Handle
-=======
-  {650f3c67-c73a-4f19-8277-4ff78704abc8}, !- Handle
-  6;                                      !- Number of Timesteps per Hour
-
-OS:ShadowCalculation,
-  {4af5309c-0f34-4bf4-97a7-af61c7e40af9}, !- Handle
-  20,                                     !- Calculation Frequency
-  200;                                    !- Maximum Figures in Shadow Overlap Calculations
-
-OS:SurfaceConvectionAlgorithm:Outside,
-  {4768d88f-782c-4dfe-9b2b-07fb6bd45a76}, !- Handle
-  DOE-2;                                  !- Algorithm
-
-OS:SurfaceConvectionAlgorithm:Inside,
-  {b6063870-803e-4b33-98a4-95873e2587b4}, !- Handle
-  TARP;                                   !- Algorithm
-
-OS:ZoneCapacitanceMultiplier:ResearchSpecial,
-  {b7765f07-dde0-4b50-a3b5-87e4e7c6a387}, !- Handle
->>>>>>> 3c1d7324
+  {38c83a6f-173a-470b-b9fb-45ac6d667160}, !- Handle
   ,                                       !- Temperature Capacity Multiplier
   15,                                     !- Humidity Capacity Multiplier
   ;                                       !- Carbon Dioxide Capacity Multiplier
 
 OS:RunPeriod,
-<<<<<<< HEAD
-  {1529a090-2529-4144-8613-9156099d4b40}, !- Handle
-=======
-  {54604292-c328-4bd5-8cd6-236bacf67d5e}, !- Handle
->>>>>>> 3c1d7324
+  {fb8db8d5-c880-4b5f-afd5-fc50705a6de2}, !- Handle
   Run Period 1,                           !- Name
   1,                                      !- Begin Month
   1,                                      !- Begin Day of Month
@@ -91,21 +57,13 @@
   ;                                       !- Number of Times Runperiod to be Repeated
 
 OS:YearDescription,
-<<<<<<< HEAD
-  {426d9db4-cb6f-4221-a1f1-b34ad13dc60f}, !- Handle
-=======
-  {a2a7c2c8-3771-41a0-9010-9026829f371b}, !- Handle
->>>>>>> 3c1d7324
+  {4d93d991-db63-4de4-825a-693c0b0c0915}, !- Handle
   2007,                                   !- Calendar Year
   ,                                       !- Day of Week for Start Day
   ;                                       !- Is Leap Year
 
 OS:WeatherFile,
-<<<<<<< HEAD
-  {826e4199-0711-4e97-bf94-b27447b80b72}, !- Handle
-=======
-  {23e3f19f-9978-44fe-941b-2f25d6f98bb8}, !- Handle
->>>>>>> 3c1d7324
+  {d32472ba-73df-4cb6-854a-f65212845e66}, !- Handle
   Denver Intl Ap,                         !- City
   CO,                                     !- State Province Region
   USA,                                    !- Country
@@ -115,17 +73,12 @@
   -104.65,                                !- Longitude {deg}
   -7,                                     !- Time Zone {hr}
   1650,                                   !- Elevation {m}
-  /mnt/c/git/resstock-develop/resources/measures/HPXMLtoOpenStudio/weather/USA_CO_Denver.Intl.AP.725650_TMY3.epw, !- Url
+  C:/OpenStudio/resstock/resources/measures/HPXMLtoOpenStudio/weather/USA_CO_Denver.Intl.AP.725650_TMY3.epw, !- Url
   E23378AA;                               !- Checksum
 
 OS:AdditionalProperties,
-<<<<<<< HEAD
-  {58a147cb-e9cf-47e0-b4f8-0fdb44b0762d}, !- Handle
-  {826e4199-0711-4e97-bf94-b27447b80b72}, !- Object Name
-=======
-  {59db2ab5-4491-43c8-81de-14c094d71ef8}, !- Handle
-  {23e3f19f-9978-44fe-941b-2f25d6f98bb8}, !- Object Name
->>>>>>> 3c1d7324
+  {2f93229c-15fa-45b9-aefe-b706ef097628}, !- Handle
+  {d32472ba-73df-4cb6-854a-f65212845e66}, !- Object Name
   EPWHeaderCity,                          !- Feature Name 1
   String,                                 !- Feature Data Type 1
   Denver Intl Ap,                         !- Feature Value 1
@@ -233,11 +186,7 @@
   84;                                     !- Feature Value 35
 
 OS:Site,
-<<<<<<< HEAD
-  {f2ccb903-ef8b-4275-b592-595a982a1fe3}, !- Handle
-=======
-  {d3098a2b-75af-492b-ab4f-dca944fbc454}, !- Handle
->>>>>>> 3c1d7324
+  {87a01038-34cb-4ecf-9de5-4d5ebcdd2707}, !- Handle
   Denver Intl Ap_CO_USA,                  !- Name
   39.83,                                  !- Latitude {deg}
   -104.65,                                !- Longitude {deg}
@@ -246,45 +195,26 @@
   ;                                       !- Terrain
 
 OS:ClimateZones,
-<<<<<<< HEAD
-  {07d9f0fe-029f-4737-b5be-e46ca4ec9424}, !- Handle
+  {74c97834-7057-438e-8f4b-1f96c4c29d9b}, !- Handle
   Building America,                       !- Climate Zone Institution Name 1
-=======
-  {edf9edd0-e75c-4792-9e7c-40a38b9644a1}, !- Handle
-  ,                                       !- Active Institution
-  ,                                       !- Active Year
-  ,                                       !- Climate Zone Institution Name 1
->>>>>>> 3c1d7324
   ,                                       !- Climate Zone Document Name 1
   0,                                      !- Climate Zone Document Year 1
   Cold;                                   !- Climate Zone Value 1
 
 OS:Site:WaterMainsTemperature,
-<<<<<<< HEAD
-  {ae308556-d453-4dfb-924c-84bcd4db28cf}, !- Handle
-=======
-  {3e4958e7-aa0d-464c-b9c1-7183ebf5e7ea}, !- Handle
->>>>>>> 3c1d7324
+  {d01e89c6-5b88-4936-94be-26ff41c1f79a}, !- Handle
   Correlation,                            !- Calculation Method
   ,                                       !- Temperature Schedule Name
   10.8753424657535,                       !- Annual Average Outdoor Air Temperature {C}
   23.1524007936508;                       !- Maximum Difference In Monthly Average Outdoor Air Temperatures {deltaC}
 
 OS:RunPeriodControl:DaylightSavingTime,
-<<<<<<< HEAD
-  {fd7cffc8-236e-4f88-9588-9c9af76753fb}, !- Handle
-=======
-  {fa4c3b4b-9ccf-45cc-9658-5ef3b8f5c041}, !- Handle
->>>>>>> 3c1d7324
+  {6fd97538-bfaf-4019-a7b7-8528a22adefe}, !- Handle
   3/12,                                   !- Start Date
   11/5;                                   !- End Date
 
 OS:Site:GroundTemperature:Deep,
-<<<<<<< HEAD
-  {1a27981b-9d26-416b-ae32-f41e9aa6954a}, !- Handle
-=======
-  {85dbfb81-5451-4428-889d-cb8b93e5014b}, !- Handle
->>>>>>> 3c1d7324
+  {374ed195-54e1-4704-9c66-5d9a5634cb29}, !- Handle
   10.8753424657535,                       !- January Deep Ground Temperature {C}
   10.8753424657535,                       !- February Deep Ground Temperature {C}
   10.8753424657535,                       !- March Deep Ground Temperature {C}
@@ -299,11 +229,7 @@
   10.8753424657535;                       !- December Deep Ground Temperature {C}
 
 OS:Building,
-<<<<<<< HEAD
-  {d1e01b82-25c2-49fe-b1de-75cd9defbcff}, !- Handle
-=======
-  {655a997a-1903-43fb-abcd-6eddb9abd2b5}, !- Handle
->>>>>>> 3c1d7324
+  {1bb76d19-d15f-4af0-adda-54a4685f5f56}, !- Handle
   Building 1,                             !- Name
   ,                                       !- Building Sector Type
   180,                                    !- North Axis {deg}
@@ -318,13 +244,8 @@
   10;                                     !- Standards Number of Living Units
 
 OS:AdditionalProperties,
-<<<<<<< HEAD
-  {1d916300-d2c2-46da-be79-6479cb6d456f}, !- Handle
-  {d1e01b82-25c2-49fe-b1de-75cd9defbcff}, !- Object Name
-=======
-  {cdc0f90e-75d5-4710-969c-92cbf337c49c}, !- Handle
-  {655a997a-1903-43fb-abcd-6eddb9abd2b5}, !- Object Name
->>>>>>> 3c1d7324
+  {cdf88048-f832-4a23-b845-ce00158c27ba}, !- Handle
+  {1bb76d19-d15f-4af0-adda-54a4685f5f56}, !- Object Name
   num_units,                              !- Feature Name 1
   Integer,                                !- Feature Data Type 1
   10,                                     !- Feature Value 1
@@ -339,11 +260,7 @@
   2;                                      !- Feature Value 4
 
 OS:ThermalZone,
-<<<<<<< HEAD
-  {944084d6-ac91-444c-a2bd-b16108fe05d2}, !- Handle
-=======
-  {6e5de0a8-c970-4157-b048-41020324b54f}, !- Handle
->>>>>>> 3c1d7324
+  {c872e3d0-765d-4407-bf0a-2b0f2efdc78e}, !- Handle
   living zone,                            !- Name
   ,                                       !- Multiplier
   ,                                       !- Ceiling Height {m}
@@ -352,17 +269,10 @@
   ,                                       !- Zone Inside Convection Algorithm
   ,                                       !- Zone Outside Convection Algorithm
   ,                                       !- Zone Conditioning Equipment List Name
-<<<<<<< HEAD
-  {e3059494-c009-4eb4-b92c-3b8dd3d05e94}, !- Zone Air Inlet Port List
-  {e58c8a86-c54e-4efb-867f-d21452f61474}, !- Zone Air Exhaust Port List
-  {28764ea4-a478-4685-b155-159f81060921}, !- Zone Air Node Name
-  {b4561a5d-b723-4862-b872-689ece8fc6aa}, !- Zone Return Air Port List
-=======
-  {8cc16e2d-cb7b-4630-8004-0eef5df1dd0c}, !- Zone Air Inlet Port List
-  {a2f1629d-9beb-4de0-ae0c-8713b464d58e}, !- Zone Air Exhaust Port List
-  {70ff2d96-c8e0-426f-80ba-847f8912d3c4}, !- Zone Air Node Name
-  {9e601f2e-a07f-4545-a248-5e544a20ca86}, !- Zone Return Air Port List
->>>>>>> 3c1d7324
+  {2f9c8c62-52ca-4f96-8647-c92ee901c5ec}, !- Zone Air Inlet Port List
+  {83d59565-3d05-41ff-bda7-55e7f102bdf7}, !- Zone Air Exhaust Port List
+  {bd193ac5-766a-4736-8f4d-f0249e5b2e9d}, !- Zone Air Node Name
+  {2a218a99-e5c0-410d-b79a-bcd37ba8e534}, !- Zone Return Air Port List
   ,                                       !- Primary Daylighting Control Name
   ,                                       !- Fraction of Zone Controlled by Primary Daylighting Control
   ,                                       !- Secondary Daylighting Control Name
@@ -373,67 +283,33 @@
   No;                                     !- Use Ideal Air Loads
 
 OS:Node,
-<<<<<<< HEAD
-  {1f953577-b35f-41e8-a791-49de14f80ba2}, !- Handle
+  {8a3f1328-6e6d-46ff-8800-6c48a8995700}, !- Handle
   Node 1,                                 !- Name
-  {28764ea4-a478-4685-b155-159f81060921}, !- Inlet Port
+  {bd193ac5-766a-4736-8f4d-f0249e5b2e9d}, !- Inlet Port
   ;                                       !- Outlet Port
 
 OS:Connection,
-  {28764ea4-a478-4685-b155-159f81060921}, !- Handle
-  {944084d6-ac91-444c-a2bd-b16108fe05d2}, !- Source Object
+  {bd193ac5-766a-4736-8f4d-f0249e5b2e9d}, !- Handle
+  {c872e3d0-765d-4407-bf0a-2b0f2efdc78e}, !- Source Object
   11,                                     !- Outlet Port
-  {1f953577-b35f-41e8-a791-49de14f80ba2}, !- Target Object
+  {8a3f1328-6e6d-46ff-8800-6c48a8995700}, !- Target Object
   2;                                      !- Inlet Port
 
 OS:PortList,
-  {e3059494-c009-4eb4-b92c-3b8dd3d05e94}, !- Handle
-  {944084d6-ac91-444c-a2bd-b16108fe05d2}; !- HVAC Component
+  {2f9c8c62-52ca-4f96-8647-c92ee901c5ec}, !- Handle
+  {c872e3d0-765d-4407-bf0a-2b0f2efdc78e}; !- HVAC Component
 
 OS:PortList,
-  {e58c8a86-c54e-4efb-867f-d21452f61474}, !- Handle
-  {944084d6-ac91-444c-a2bd-b16108fe05d2}; !- HVAC Component
+  {83d59565-3d05-41ff-bda7-55e7f102bdf7}, !- Handle
+  {c872e3d0-765d-4407-bf0a-2b0f2efdc78e}; !- HVAC Component
 
 OS:PortList,
-  {b4561a5d-b723-4862-b872-689ece8fc6aa}, !- Handle
-  {944084d6-ac91-444c-a2bd-b16108fe05d2}; !- HVAC Component
+  {2a218a99-e5c0-410d-b79a-bcd37ba8e534}, !- Handle
+  {c872e3d0-765d-4407-bf0a-2b0f2efdc78e}; !- HVAC Component
 
 OS:Sizing:Zone,
-  {13ee3fdb-a9a1-42e5-99be-0484e25003a2}, !- Handle
-  {944084d6-ac91-444c-a2bd-b16108fe05d2}, !- Zone or ZoneList Name
-=======
-  {213f3e7c-9070-4f43-9fd1-46d328a1f43b}, !- Handle
-  Node 1,                                 !- Name
-  {70ff2d96-c8e0-426f-80ba-847f8912d3c4}, !- Inlet Port
-  ;                                       !- Outlet Port
-
-OS:Connection,
-  {70ff2d96-c8e0-426f-80ba-847f8912d3c4}, !- Handle
-  {b2dfe5cb-81ab-496a-8a74-cacf9019780e}, !- Name
-  {6e5de0a8-c970-4157-b048-41020324b54f}, !- Source Object
-  11,                                     !- Outlet Port
-  {213f3e7c-9070-4f43-9fd1-46d328a1f43b}, !- Target Object
-  2;                                      !- Inlet Port
-
-OS:PortList,
-  {8cc16e2d-cb7b-4630-8004-0eef5df1dd0c}, !- Handle
-  {9d7121bc-8924-4878-b4a6-495adc4682d6}, !- Name
-  {6e5de0a8-c970-4157-b048-41020324b54f}; !- HVAC Component
-
-OS:PortList,
-  {a2f1629d-9beb-4de0-ae0c-8713b464d58e}, !- Handle
-  {77480184-0d8c-4ce9-bf2d-ed84f4116b45}, !- Name
-  {6e5de0a8-c970-4157-b048-41020324b54f}; !- HVAC Component
-
-OS:PortList,
-  {9e601f2e-a07f-4545-a248-5e544a20ca86}, !- Handle
-  {b419638c-4cd8-4d31-9266-1f412ce4ce66}, !- Name
-  {6e5de0a8-c970-4157-b048-41020324b54f}; !- HVAC Component
-
-OS:Sizing:Zone,
-  {15c798b4-f0bf-4485-b0ec-980ab9d678c4}, !- Handle
-  {6e5de0a8-c970-4157-b048-41020324b54f}, !- Zone or ZoneList Name
->>>>>>> 3c1d7324
+  {e91af959-b276-4522-bf7f-ebf1f49df08e}, !- Handle
+  {c872e3d0-765d-4407-bf0a-2b0f2efdc78e}, !- Zone or ZoneList Name
   SupplyAirTemperature,                   !- Zone Cooling Design Supply Air Temperature Input Method
   14,                                     !- Zone Cooling Design Supply Air Temperature {C}
   11.11,                                  !- Zone Cooling Design Supply Air Temperature Difference {deltaC}
@@ -460,25 +336,14 @@
   autosize;                               !- Dedicated Outdoor Air High Setpoint Temperature for Design {C}
 
 OS:ZoneHVAC:EquipmentList,
-<<<<<<< HEAD
-  {2ed28632-0027-4fc2-bc1e-613b6c502191}, !- Handle
+  {4beff3f6-21b1-4c18-ba04-22b7ea33e967}, !- Handle
   Zone HVAC Equipment List 1,             !- Name
-  {944084d6-ac91-444c-a2bd-b16108fe05d2}; !- Thermal Zone
+  {c872e3d0-765d-4407-bf0a-2b0f2efdc78e}; !- Thermal Zone
 
 OS:Space,
-  {8823760b-62cd-4fd6-9041-231efe174848}, !- Handle
+  {e7cb45a7-87c4-4431-b167-4aa69055aa25}, !- Handle
   living space,                           !- Name
-  {32bc8b81-e12f-4187-9cac-66b081b441df}, !- Space Type Name
-=======
-  {34a88150-3ddf-4752-8f42-7436892f41a3}, !- Handle
-  Zone HVAC Equipment List 1,             !- Name
-  {6e5de0a8-c970-4157-b048-41020324b54f}; !- Thermal Zone
-
-OS:Space,
-  {46e61949-372c-4063-884d-03fe4f610141}, !- Handle
-  living space,                           !- Name
-  {5076a7e4-0079-427e-941d-76faf9e3a682}, !- Space Type Name
->>>>>>> 3c1d7324
+  {cabb7b26-f861-4046-a6fc-c5ee73f7a89e}, !- Space Type Name
   ,                                       !- Default Construction Set Name
   ,                                       !- Default Schedule Set Name
   ,                                       !- Direction of Relative North {deg}
@@ -486,31 +351,17 @@
   ,                                       !- Y Origin {m}
   ,                                       !- Z Origin {m}
   ,                                       !- Building Story Name
-<<<<<<< HEAD
-  {944084d6-ac91-444c-a2bd-b16108fe05d2}, !- Thermal Zone Name
+  {c872e3d0-765d-4407-bf0a-2b0f2efdc78e}, !- Thermal Zone Name
   ,                                       !- Part of Total Floor Area
   ,                                       !- Design Specification Outdoor Air Object Name
-  {ab16aa81-d1d8-4689-8260-1b1f154faffa}; !- Building Unit Name
-
-OS:Surface,
-  {e248bc39-7262-4d56-81a4-6c5b2d2ae036}, !- Handle
+  {5016402c-4a32-49cf-a7df-c0bf7d0e7d7f}; !- Building Unit Name
+
+OS:Surface,
+  {9a540371-4116-469f-b8cb-5dd71dc9038c}, !- Handle
   Surface 1,                              !- Name
   Floor,                                  !- Surface Type
   ,                                       !- Construction Name
-  {8823760b-62cd-4fd6-9041-231efe174848}, !- Space Name
-=======
-  {6e5de0a8-c970-4157-b048-41020324b54f}, !- Thermal Zone Name
-  ,                                       !- Part of Total Floor Area
-  ,                                       !- Design Specification Outdoor Air Object Name
-  {8f44add4-9c46-4b9b-ace5-27249baddf13}; !- Building Unit Name
-
-OS:Surface,
-  {b9aee77f-a647-439f-980e-27944e598de2}, !- Handle
-  Surface 1,                              !- Name
-  Floor,                                  !- Surface Type
-  ,                                       !- Construction Name
-  {46e61949-372c-4063-884d-03fe4f610141}, !- Space Name
->>>>>>> 3c1d7324
+  {e7cb45a7-87c4-4431-b167-4aa69055aa25}, !- Space Name
   Foundation,                             !- Outside Boundary Condition
   ,                                       !- Outside Boundary Condition Object
   NoSun,                                  !- Sun Exposure
@@ -523,19 +374,11 @@
   4.572, -9.144, 0;                       !- X,Y,Z Vertex 4 {m}
 
 OS:Surface,
-<<<<<<< HEAD
-  {a92f7eca-bf1b-4de7-ac7e-0c6ec5f5b640}, !- Handle
+  {bf4008b9-0c32-4593-8a4d-1a6f148e1f12}, !- Handle
   Surface 2,                              !- Name
   Wall,                                   !- Surface Type
   ,                                       !- Construction Name
-  {8823760b-62cd-4fd6-9041-231efe174848}, !- Space Name
-=======
-  {d57f279f-023c-49b3-be05-3991e0a4832c}, !- Handle
-  Surface 2,                              !- Name
-  Wall,                                   !- Surface Type
-  ,                                       !- Construction Name
-  {46e61949-372c-4063-884d-03fe4f610141}, !- Space Name
->>>>>>> 3c1d7324
+  {e7cb45a7-87c4-4431-b167-4aa69055aa25}, !- Space Name
   Outdoors,                               !- Outside Boundary Condition
   ,                                       !- Outside Boundary Condition Object
   SunExposed,                             !- Sun Exposure
@@ -548,19 +391,11 @@
   0, -9.144, 2.4384;                      !- X,Y,Z Vertex 4 {m}
 
 OS:Surface,
-<<<<<<< HEAD
-  {da8a7212-9a26-45f1-b146-b52cd0090887}, !- Handle
+  {1e988df7-4881-4855-915b-b5703487a556}, !- Handle
   Surface 3,                              !- Name
   Wall,                                   !- Surface Type
   ,                                       !- Construction Name
-  {8823760b-62cd-4fd6-9041-231efe174848}, !- Space Name
-=======
-  {3b20ce13-e383-49fe-b87d-3476c745c994}, !- Handle
-  Surface 3,                              !- Name
-  Wall,                                   !- Surface Type
-  ,                                       !- Construction Name
-  {46e61949-372c-4063-884d-03fe4f610141}, !- Space Name
->>>>>>> 3c1d7324
+  {e7cb45a7-87c4-4431-b167-4aa69055aa25}, !- Space Name
   Adiabatic,                              !- Outside Boundary Condition
   ,                                       !- Outside Boundary Condition Object
   NoSun,                                  !- Sun Exposure
@@ -573,19 +408,11 @@
   0, 0, 2.4384;                           !- X,Y,Z Vertex 4 {m}
 
 OS:Surface,
-<<<<<<< HEAD
-  {4da55290-caee-421f-99e7-8e18b0069312}, !- Handle
+  {5c9cad73-bf74-4bc9-afec-ff9ecb74eb72}, !- Handle
   Surface 4,                              !- Name
   Wall,                                   !- Surface Type
   ,                                       !- Construction Name
-  {8823760b-62cd-4fd6-9041-231efe174848}, !- Space Name
-=======
-  {0c44177f-02ee-4f4d-82db-d882ed566576}, !- Handle
-  Surface 4,                              !- Name
-  Wall,                                   !- Surface Type
-  ,                                       !- Construction Name
-  {46e61949-372c-4063-884d-03fe4f610141}, !- Space Name
->>>>>>> 3c1d7324
+  {e7cb45a7-87c4-4431-b167-4aa69055aa25}, !- Space Name
   Adiabatic,                              !- Outside Boundary Condition
   ,                                       !- Outside Boundary Condition Object
   NoSun,                                  !- Sun Exposure
@@ -598,19 +425,11 @@
   4.572, 0, 2.4384;                       !- X,Y,Z Vertex 4 {m}
 
 OS:Surface,
-<<<<<<< HEAD
-  {1b154739-13e1-40fe-9ddb-018f1f563b7e}, !- Handle
+  {eec89287-5083-4dd2-aeaa-0b0f3eca95f2}, !- Handle
   Surface 5,                              !- Name
   Wall,                                   !- Surface Type
   ,                                       !- Construction Name
-  {8823760b-62cd-4fd6-9041-231efe174848}, !- Space Name
-=======
-  {e1500628-d61b-4a6f-b954-dbb193e09ff6}, !- Handle
-  Surface 5,                              !- Name
-  Wall,                                   !- Surface Type
-  ,                                       !- Construction Name
-  {46e61949-372c-4063-884d-03fe4f610141}, !- Space Name
->>>>>>> 3c1d7324
+  {e7cb45a7-87c4-4431-b167-4aa69055aa25}, !- Space Name
   Outdoors,                               !- Outside Boundary Condition
   ,                                       !- Outside Boundary Condition Object
   SunExposed,                             !- Sun Exposure
@@ -623,23 +442,13 @@
   4.572, -9.144, 2.4384;                  !- X,Y,Z Vertex 4 {m}
 
 OS:Surface,
-<<<<<<< HEAD
-  {6017d92c-5d5a-4e68-8027-0ff57acc83f2}, !- Handle
+  {6251878b-b22f-41dd-991c-9c915b3adc8c}, !- Handle
   Surface 6,                              !- Name
   RoofCeiling,                            !- Surface Type
   ,                                       !- Construction Name
-  {8823760b-62cd-4fd6-9041-231efe174848}, !- Space Name
+  {e7cb45a7-87c4-4431-b167-4aa69055aa25}, !- Space Name
   Surface,                                !- Outside Boundary Condition
-  {bfe42efe-672b-4423-bfb1-c3b1b09bf7dc}, !- Outside Boundary Condition Object
-=======
-  {09a6082f-a522-4a31-abc8-3401521e5212}, !- Handle
-  Surface 6,                              !- Name
-  RoofCeiling,                            !- Surface Type
-  ,                                       !- Construction Name
-  {46e61949-372c-4063-884d-03fe4f610141}, !- Space Name
-  Surface,                                !- Outside Boundary Condition
-  {4df89a36-3817-4d3e-9b06-48128b47ec57}, !- Outside Boundary Condition Object
->>>>>>> 3c1d7324
+  {d4363803-b545-4920-8f41-50668064b206}, !- Outside Boundary Condition Object
   NoSun,                                  !- Sun Exposure
   NoWind,                                 !- Wind Exposure
   ,                                       !- View Factor to Ground
@@ -650,11 +459,7 @@
   0, -9.144, 2.4384;                      !- X,Y,Z Vertex 4 {m}
 
 OS:SpaceType,
-<<<<<<< HEAD
-  {32bc8b81-e12f-4187-9cac-66b081b441df}, !- Handle
-=======
-  {5076a7e4-0079-427e-941d-76faf9e3a682}, !- Handle
->>>>>>> 3c1d7324
+  {cabb7b26-f861-4046-a6fc-c5ee73f7a89e}, !- Handle
   Space Type 1,                           !- Name
   ,                                       !- Default Construction Set Name
   ,                                       !- Default Schedule Set Name
@@ -665,15 +470,9 @@
   living;                                 !- Standards Space Type
 
 OS:Space,
-<<<<<<< HEAD
-  {ce3d5e84-603b-4982-8088-ce458435cb70}, !- Handle
+  {52227e1a-b92c-410b-9e1d-6841cf0c3369}, !- Handle
   living space|story 2,                   !- Name
-  {32bc8b81-e12f-4187-9cac-66b081b441df}, !- Space Type Name
-=======
-  {77283c65-eddb-4f4b-ad25-feb142f946af}, !- Handle
-  living space|story 2,                   !- Name
-  {5076a7e4-0079-427e-941d-76faf9e3a682}, !- Space Type Name
->>>>>>> 3c1d7324
+  {cabb7b26-f861-4046-a6fc-c5ee73f7a89e}, !- Space Type Name
   ,                                       !- Default Construction Set Name
   ,                                       !- Default Schedule Set Name
   -0,                                     !- Direction of Relative North {deg}
@@ -681,35 +480,19 @@
   0,                                      !- Y Origin {m}
   2.4384,                                 !- Z Origin {m}
   ,                                       !- Building Story Name
-<<<<<<< HEAD
-  {944084d6-ac91-444c-a2bd-b16108fe05d2}, !- Thermal Zone Name
+  {c872e3d0-765d-4407-bf0a-2b0f2efdc78e}, !- Thermal Zone Name
   ,                                       !- Part of Total Floor Area
   ,                                       !- Design Specification Outdoor Air Object Name
-  {ab16aa81-d1d8-4689-8260-1b1f154faffa}; !- Building Unit Name
-
-OS:Surface,
-  {29caccdc-721c-4f64-a059-bd1b99d16bf2}, !- Handle
-=======
-  {6e5de0a8-c970-4157-b048-41020324b54f}, !- Thermal Zone Name
-  ,                                       !- Part of Total Floor Area
-  ,                                       !- Design Specification Outdoor Air Object Name
-  {8f44add4-9c46-4b9b-ace5-27249baddf13}; !- Building Unit Name
-
-OS:Surface,
-  {4df89a36-3817-4d3e-9b06-48128b47ec57}, !- Handle
->>>>>>> 3c1d7324
+  {5016402c-4a32-49cf-a7df-c0bf7d0e7d7f}; !- Building Unit Name
+
+OS:Surface,
+  {d4363803-b545-4920-8f41-50668064b206}, !- Handle
   Surface 7,                              !- Name
   Floor,                                  !- Surface Type
   ,                                       !- Construction Name
-<<<<<<< HEAD
-  {ce3d5e84-603b-4982-8088-ce458435cb70}, !- Space Name
-  Adiabatic,                              !- Outside Boundary Condition
-  ,                                       !- Outside Boundary Condition Object
-=======
-  {77283c65-eddb-4f4b-ad25-feb142f946af}, !- Space Name
+  {52227e1a-b92c-410b-9e1d-6841cf0c3369}, !- Space Name
   Surface,                                !- Outside Boundary Condition
-  {09a6082f-a522-4a31-abc8-3401521e5212}, !- Outside Boundary Condition Object
->>>>>>> 3c1d7324
+  {6251878b-b22f-41dd-991c-9c915b3adc8c}, !- Outside Boundary Condition Object
   NoSun,                                  !- Sun Exposure
   NoWind,                                 !- Wind Exposure
   ,                                       !- View Factor to Ground
@@ -720,23 +503,13 @@
   4.572, -9.144, 0;                       !- X,Y,Z Vertex 4 {m}
 
 OS:Surface,
-<<<<<<< HEAD
-  {bfe42efe-672b-4423-bfb1-c3b1b09bf7dc}, !- Handle
-=======
-  {ee5a88c9-d4f9-49e4-a08c-66bc7896947c}, !- Handle
->>>>>>> 3c1d7324
+  {b51a74e2-1acb-4b44-a68d-808c2bbfe9f0}, !- Handle
   Surface 8,                              !- Name
   Wall,                                   !- Surface Type
   ,                                       !- Construction Name
-<<<<<<< HEAD
-  {ce3d5e84-603b-4982-8088-ce458435cb70}, !- Space Name
-  Surface,                                !- Outside Boundary Condition
-  {6017d92c-5d5a-4e68-8027-0ff57acc83f2}, !- Outside Boundary Condition Object
-=======
-  {77283c65-eddb-4f4b-ad25-feb142f946af}, !- Space Name
+  {52227e1a-b92c-410b-9e1d-6841cf0c3369}, !- Space Name
   Adiabatic,                              !- Outside Boundary Condition
   ,                                       !- Outside Boundary Condition Object
->>>>>>> 3c1d7324
   NoSun,                                  !- Sun Exposure
   NoWind,                                 !- Wind Exposure
   ,                                       !- View Factor to Ground
@@ -747,27 +520,66 @@
   0, 0, 2.4384;                           !- X,Y,Z Vertex 4 {m}
 
 OS:Surface,
-<<<<<<< HEAD
-  {2ef81585-8c00-4a0b-bd04-e9e01afc248a}, !- Handle
-=======
-  {a27227f1-19a5-4f68-9565-019408c6d452}, !- Handle
->>>>>>> 3c1d7324
+  {db3028de-c7fa-43ee-9486-f1254a6e804e}, !- Handle
   Surface 9,                              !- Name
-  RoofCeiling,                            !- Surface Type
-  ,                                       !- Construction Name
-<<<<<<< HEAD
-  {ce3d5e84-603b-4982-8088-ce458435cb70}, !- Space Name
-  Surface,                                !- Outside Boundary Condition
-  {c5aa42b7-98a7-4f04-b041-97d347b1f2fb}, !- Outside Boundary Condition Object
+  Wall,                                   !- Surface Type
+  ,                                       !- Construction Name
+  {52227e1a-b92c-410b-9e1d-6841cf0c3369}, !- Space Name
+  Outdoors,                               !- Outside Boundary Condition
+  ,                                       !- Outside Boundary Condition Object
+  SunExposed,                             !- Sun Exposure
+  WindExposed,                            !- Wind Exposure
+  ,                                       !- View Factor to Ground
+  ,                                       !- Number of Vertices
+  0, 0, 2.4384,                           !- X,Y,Z Vertex 1 {m}
+  0, 0, 0,                                !- X,Y,Z Vertex 2 {m}
+  0, -9.144, 0,                           !- X,Y,Z Vertex 3 {m}
+  0, -9.144, 2.4384;                      !- X,Y,Z Vertex 4 {m}
+
+OS:Surface,
+  {cf661598-b806-486d-b078-6bd6349f7cac}, !- Handle
+  Surface 10,                             !- Name
+  Wall,                                   !- Surface Type
+  ,                                       !- Construction Name
+  {52227e1a-b92c-410b-9e1d-6841cf0c3369}, !- Space Name
+  Adiabatic,                              !- Outside Boundary Condition
+  ,                                       !- Outside Boundary Condition Object
   NoSun,                                  !- Sun Exposure
   NoWind,                                 !- Wind Exposure
-=======
-  {77283c65-eddb-4f4b-ad25-feb142f946af}, !- Space Name
+  ,                                       !- View Factor to Ground
+  ,                                       !- Number of Vertices
+  4.572, -9.144, 2.4384,                  !- X,Y,Z Vertex 1 {m}
+  4.572, -9.144, 0,                       !- X,Y,Z Vertex 2 {m}
+  4.572, 0, 0,                            !- X,Y,Z Vertex 3 {m}
+  4.572, 0, 2.4384;                       !- X,Y,Z Vertex 4 {m}
+
+OS:Surface,
+  {785ac268-ef9b-4df7-af30-b4a13ba60957}, !- Handle
+  Surface 11,                             !- Name
+  Wall,                                   !- Surface Type
+  ,                                       !- Construction Name
+  {52227e1a-b92c-410b-9e1d-6841cf0c3369}, !- Space Name
   Outdoors,                               !- Outside Boundary Condition
   ,                                       !- Outside Boundary Condition Object
   SunExposed,                             !- Sun Exposure
   WindExposed,                            !- Wind Exposure
->>>>>>> 3c1d7324
+  ,                                       !- View Factor to Ground
+  ,                                       !- Number of Vertices
+  0, -9.144, 2.4384,                      !- X,Y,Z Vertex 1 {m}
+  0, -9.144, 0,                           !- X,Y,Z Vertex 2 {m}
+  4.572, -9.144, 0,                       !- X,Y,Z Vertex 3 {m}
+  4.572, -9.144, 2.4384;                  !- X,Y,Z Vertex 4 {m}
+
+OS:Surface,
+  {41c35250-79dd-424d-9103-bfd7c9ce9af9}, !- Handle
+  Surface 12,                             !- Name
+  RoofCeiling,                            !- Surface Type
+  ,                                       !- Construction Name
+  {52227e1a-b92c-410b-9e1d-6841cf0c3369}, !- Space Name
+  Surface,                                !- Outside Boundary Condition
+  {8590457b-0bbc-45db-b5f2-b9a62cee0451}, !- Outside Boundary Condition Object
+  NoSun,                                  !- Sun Exposure
+  NoWind,                                 !- Wind Exposure
   ,                                       !- View Factor to Ground
   ,                                       !- Number of Vertices
   4.572, -9.144, 2.4384,                  !- X,Y,Z Vertex 1 {m}
@@ -776,116 +588,13 @@
   0, -9.144, 2.4384;                      !- X,Y,Z Vertex 4 {m}
 
 OS:Surface,
-<<<<<<< HEAD
-  {e13f864b-9f25-4025-85bb-f47a2b313f5e}, !- Handle
-  Surface 10,                             !- Name
-  Wall,                                   !- Surface Type
-  ,                                       !- Construction Name
-  {ce3d5e84-603b-4982-8088-ce458435cb70}, !- Space Name
-  Outdoors,                               !- Outside Boundary Condition
-  ,                                       !- Outside Boundary Condition Object
-  SunExposed,                             !- Sun Exposure
-  WindExposed,                            !- Wind Exposure
-  ,                                       !- View Factor to Ground
-  ,                                       !- Number of Vertices
-  0, 0, 2.4384,                           !- X,Y,Z Vertex 1 {m}
-  0, 0, 0,                                !- X,Y,Z Vertex 2 {m}
-  0, -9.144, 0,                           !- X,Y,Z Vertex 3 {m}
-  0, -9.144, 2.4384;                      !- X,Y,Z Vertex 4 {m}
-
-OS:Surface,
-  {e91d2b03-417c-4af1-b055-cb4d608c768f}, !- Handle
-  Surface 11,                             !- Name
-  Wall,                                   !- Surface Type
-  ,                                       !- Construction Name
-  {ce3d5e84-603b-4982-8088-ce458435cb70}, !- Space Name
-  Outdoors,                               !- Outside Boundary Condition
-=======
-  {92e6ae7b-0dfe-449e-ad2b-377277c527f7}, !- Handle
-  Surface 10,                             !- Name
-  Wall,                                   !- Surface Type
-  ,                                       !- Construction Name
-  {77283c65-eddb-4f4b-ad25-feb142f946af}, !- Space Name
-  Adiabatic,                              !- Outside Boundary Condition
->>>>>>> 3c1d7324
-  ,                                       !- Outside Boundary Condition Object
-  SunExposed,                             !- Sun Exposure
-  WindExposed,                            !- Wind Exposure
-  ,                                       !- View Factor to Ground
-  ,                                       !- Number of Vertices
-<<<<<<< HEAD
-  0, -9.144, 2.4384,                      !- X,Y,Z Vertex 1 {m}
-  0, -9.144, 0,                           !- X,Y,Z Vertex 2 {m}
-  4.572, -9.144, 0,                       !- X,Y,Z Vertex 3 {m}
-  4.572, -9.144, 2.4384;                  !- X,Y,Z Vertex 4 {m}
-
-OS:Surface,
-  {51453c72-7680-4529-beb5-94af8084a257}, !- Handle
-  Surface 12,                             !- Name
-  Wall,                                   !- Surface Type
-  ,                                       !- Construction Name
-  {ce3d5e84-603b-4982-8088-ce458435cb70}, !- Space Name
-  Adiabatic,                              !- Outside Boundary Condition
-  ,                                       !- Outside Boundary Condition Object
-=======
-  4.572, -9.144, 2.4384,                  !- X,Y,Z Vertex 1 {m}
-  4.572, -9.144, 0,                       !- X,Y,Z Vertex 2 {m}
-  4.572, 0, 0,                            !- X,Y,Z Vertex 3 {m}
-  4.572, 0, 2.4384;                       !- X,Y,Z Vertex 4 {m}
-
-OS:Surface,
-  {8e3c3d17-a929-4bef-b664-471fe0f629cd}, !- Handle
-  Surface 11,                             !- Name
-  RoofCeiling,                            !- Surface Type
-  ,                                       !- Construction Name
-  {77283c65-eddb-4f4b-ad25-feb142f946af}, !- Space Name
-  Surface,                                !- Outside Boundary Condition
-  {56c30d3e-93cc-44eb-914d-8b6898d46f46}, !- Outside Boundary Condition Object
->>>>>>> 3c1d7324
-  NoSun,                                  !- Sun Exposure
-  NoWind,                                 !- Wind Exposure
-  ,                                       !- View Factor to Ground
-  ,                                       !- Number of Vertices
-  4.572, 0, 2.4384,                       !- X,Y,Z Vertex 1 {m}
-  4.572, 0, 0,                            !- X,Y,Z Vertex 2 {m}
-  0, 0, 0,                                !- X,Y,Z Vertex 3 {m}
-  0, 0, 2.4384;                           !- X,Y,Z Vertex 4 {m}
-
-OS:Surface,
-<<<<<<< HEAD
-  {c5aa42b7-98a7-4f04-b041-97d347b1f2fb}, !- Handle
+  {8590457b-0bbc-45db-b5f2-b9a62cee0451}, !- Handle
   Surface 13,                             !- Name
   Floor,                                  !- Surface Type
   ,                                       !- Construction Name
-  {75da50bf-8f2a-49ba-beb1-b8ae2d298a0c}, !- Space Name
+  {30b16fcc-e6d5-4e8f-aef7-bf3112707504}, !- Space Name
   Surface,                                !- Outside Boundary Condition
-  {2ef81585-8c00-4a0b-bd04-e9e01afc248a}, !- Outside Boundary Condition Object
-=======
-  {e1fdf5e1-3865-4bea-89dd-1d3f5527bea2}, !- Handle
-  Surface 12,                             !- Name
-  Wall,                                   !- Surface Type
-  ,                                       !- Construction Name
-  {77283c65-eddb-4f4b-ad25-feb142f946af}, !- Space Name
-  Outdoors,                               !- Outside Boundary Condition
-  ,                                       !- Outside Boundary Condition Object
-  SunExposed,                             !- Sun Exposure
-  WindExposed,                            !- Wind Exposure
-  ,                                       !- View Factor to Ground
-  ,                                       !- Number of Vertices
-  0, 0, 2.4384,                           !- X,Y,Z Vertex 1 {m}
-  0, 0, 0,                                !- X,Y,Z Vertex 2 {m}
-  0, -9.144, 0,                           !- X,Y,Z Vertex 3 {m}
-  0, -9.144, 2.4384;                      !- X,Y,Z Vertex 4 {m}
-
-OS:Surface,
-  {56c30d3e-93cc-44eb-914d-8b6898d46f46}, !- Handle
-  Surface 13,                             !- Name
-  Floor,                                  !- Surface Type
-  ,                                       !- Construction Name
-  {ae5795e5-7a92-407d-b84c-1905d8db7534}, !- Space Name
-  Surface,                                !- Outside Boundary Condition
-  {8e3c3d17-a929-4bef-b664-471fe0f629cd}, !- Outside Boundary Condition Object
->>>>>>> 3c1d7324
+  {41c35250-79dd-424d-9103-bfd7c9ce9af9}, !- Outside Boundary Condition Object
   NoSun,                                  !- Sun Exposure
   NoWind,                                 !- Wind Exposure
   ,                                       !- View Factor to Ground
@@ -896,19 +605,11 @@
   4.572, -9.144, 4.8768;                  !- X,Y,Z Vertex 4 {m}
 
 OS:Surface,
-<<<<<<< HEAD
-  {5e6d25bd-b6a3-49ad-9fae-65145e96bd2d}, !- Handle
+  {ebb33c08-b4fc-46bb-a506-059fc667c548}, !- Handle
   Surface 14,                             !- Name
   RoofCeiling,                            !- Surface Type
   ,                                       !- Construction Name
-  {75da50bf-8f2a-49ba-beb1-b8ae2d298a0c}, !- Space Name
-=======
-  {52d60ac6-fdef-4d92-9147-5ca94acb11ba}, !- Handle
-  Surface 14,                             !- Name
-  RoofCeiling,                            !- Surface Type
-  ,                                       !- Construction Name
-  {ae5795e5-7a92-407d-b84c-1905d8db7534}, !- Space Name
->>>>>>> 3c1d7324
+  {30b16fcc-e6d5-4e8f-aef7-bf3112707504}, !- Space Name
   Outdoors,                               !- Outside Boundary Condition
   ,                                       !- Outside Boundary Condition Object
   SunExposed,                             !- Sun Exposure
@@ -921,19 +622,11 @@
   0, 0, 4.8768;                           !- X,Y,Z Vertex 4 {m}
 
 OS:Surface,
-<<<<<<< HEAD
-  {e8bd5276-cdf5-4621-873b-48d3a4b63669}, !- Handle
+  {37bc221f-80f9-4d8f-b726-cc67570b6759}, !- Handle
   Surface 15,                             !- Name
   RoofCeiling,                            !- Surface Type
   ,                                       !- Construction Name
-  {75da50bf-8f2a-49ba-beb1-b8ae2d298a0c}, !- Space Name
-=======
-  {ad4780cf-b28f-4ade-853f-c521907d59c2}, !- Handle
-  Surface 15,                             !- Name
-  RoofCeiling,                            !- Surface Type
-  ,                                       !- Construction Name
-  {ae5795e5-7a92-407d-b84c-1905d8db7534}, !- Space Name
->>>>>>> 3c1d7324
+  {30b16fcc-e6d5-4e8f-aef7-bf3112707504}, !- Space Name
   Outdoors,                               !- Outside Boundary Condition
   ,                                       !- Outside Boundary Condition Object
   SunExposed,                             !- Sun Exposure
@@ -946,19 +639,11 @@
   4.572, -9.144, 4.8768;                  !- X,Y,Z Vertex 4 {m}
 
 OS:Surface,
-<<<<<<< HEAD
-  {54aa8af5-255d-4ec5-87da-9012efa1ae03}, !- Handle
+  {3bcc093c-b0ac-4bfd-a746-baa9655905d0}, !- Handle
   Surface 16,                             !- Name
   Wall,                                   !- Surface Type
   ,                                       !- Construction Name
-  {75da50bf-8f2a-49ba-beb1-b8ae2d298a0c}, !- Space Name
-=======
-  {50bd1c4c-90cf-4fee-8382-223f5f457cb3}, !- Handle
-  Surface 16,                             !- Name
-  Wall,                                   !- Surface Type
-  ,                                       !- Construction Name
-  {ae5795e5-7a92-407d-b84c-1905d8db7534}, !- Space Name
->>>>>>> 3c1d7324
+  {30b16fcc-e6d5-4e8f-aef7-bf3112707504}, !- Space Name
   Outdoors,                               !- Outside Boundary Condition
   ,                                       !- Outside Boundary Condition Object
   SunExposed,                             !- Sun Exposure
@@ -970,19 +655,11 @@
   0, -9.144, 4.8768;                      !- X,Y,Z Vertex 3 {m}
 
 OS:Surface,
-<<<<<<< HEAD
-  {67ce09c8-65a2-4826-95c5-05dd227356bd}, !- Handle
+  {ec5026e6-2552-497c-b639-f35cd77aa3e2}, !- Handle
   Surface 17,                             !- Name
   Wall,                                   !- Surface Type
   ,                                       !- Construction Name
-  {75da50bf-8f2a-49ba-beb1-b8ae2d298a0c}, !- Space Name
-=======
-  {31dbb2a6-1f64-48aa-909a-ce28ff097f5f}, !- Handle
-  Surface 17,                             !- Name
-  Wall,                                   !- Surface Type
-  ,                                       !- Construction Name
-  {ae5795e5-7a92-407d-b84c-1905d8db7534}, !- Space Name
->>>>>>> 3c1d7324
+  {30b16fcc-e6d5-4e8f-aef7-bf3112707504}, !- Space Name
   Adiabatic,                              !- Outside Boundary Condition
   ,                                       !- Outside Boundary Condition Object
   NoSun,                                  !- Sun Exposure
@@ -994,15 +671,9 @@
   4.572, 0, 4.8768;                       !- X,Y,Z Vertex 3 {m}
 
 OS:Space,
-<<<<<<< HEAD
-  {75da50bf-8f2a-49ba-beb1-b8ae2d298a0c}, !- Handle
+  {30b16fcc-e6d5-4e8f-aef7-bf3112707504}, !- Handle
   unfinished attic space,                 !- Name
-  {20f72239-64b3-44eb-ad65-d4127248d00b}, !- Space Type Name
-=======
-  {ae5795e5-7a92-407d-b84c-1905d8db7534}, !- Handle
-  unfinished attic space,                 !- Name
-  {80c61f89-0e59-4af1-890c-cf19df87e723}, !- Space Type Name
->>>>>>> 3c1d7324
+  {33f269da-4fe8-41e0-aaa1-e7761b0cd816}, !- Space Type Name
   ,                                       !- Default Construction Set Name
   ,                                       !- Default Schedule Set Name
   ,                                       !- Direction of Relative North {deg}
@@ -1010,17 +681,10 @@
   ,                                       !- Y Origin {m}
   ,                                       !- Z Origin {m}
   ,                                       !- Building Story Name
-<<<<<<< HEAD
-  {bd8473ca-5cab-4d1b-abaa-33bb554e3706}; !- Thermal Zone Name
+  {4e81bd08-e055-4038-98a6-03a788db74ec}; !- Thermal Zone Name
 
 OS:ThermalZone,
-  {bd8473ca-5cab-4d1b-abaa-33bb554e3706}, !- Handle
-=======
-  {4334a36b-e03a-4825-a34f-9dc1164c10c0}; !- Thermal Zone Name
-
-OS:ThermalZone,
-  {4334a36b-e03a-4825-a34f-9dc1164c10c0}, !- Handle
->>>>>>> 3c1d7324
+  {4e81bd08-e055-4038-98a6-03a788db74ec}, !- Handle
   unfinished attic zone,                  !- Name
   ,                                       !- Multiplier
   ,                                       !- Ceiling Height {m}
@@ -1029,17 +693,10 @@
   ,                                       !- Zone Inside Convection Algorithm
   ,                                       !- Zone Outside Convection Algorithm
   ,                                       !- Zone Conditioning Equipment List Name
-<<<<<<< HEAD
-  {ac6374b0-5647-4795-8e33-f428073557de}, !- Zone Air Inlet Port List
-  {622846ad-9f32-4216-9659-7054eacb138a}, !- Zone Air Exhaust Port List
-  {0e6abd4d-e53e-4b64-a396-9a63e1c6b3db}, !- Zone Air Node Name
-  {6bae1352-c26b-4517-80d4-0214bf4e0fe6}, !- Zone Return Air Port List
-=======
-  {9ca3f606-0118-4ff0-bc6e-9ee2ae45de1e}, !- Zone Air Inlet Port List
-  {85ce741f-8652-45dc-990e-fad82e18f8c6}, !- Zone Air Exhaust Port List
-  {c0fa2f68-b575-428c-a9e9-5c739d83462b}, !- Zone Air Node Name
-  {d60bba49-9108-4714-86b2-7b5dda298f4f}, !- Zone Return Air Port List
->>>>>>> 3c1d7324
+  {0da65071-47ce-4669-89ef-a8e345b00bf9}, !- Zone Air Inlet Port List
+  {1d752de6-80c2-4013-8ceb-552449ba9562}, !- Zone Air Exhaust Port List
+  {3dcaca4d-b3f6-481d-b10a-ba39fa60cccb}, !- Zone Air Node Name
+  {fbef4618-a13a-40cf-a20e-8599e94389ab}, !- Zone Return Air Port List
   ,                                       !- Primary Daylighting Control Name
   ,                                       !- Fraction of Zone Controlled by Primary Daylighting Control
   ,                                       !- Secondary Daylighting Control Name
@@ -1050,67 +707,33 @@
   No;                                     !- Use Ideal Air Loads
 
 OS:Node,
-<<<<<<< HEAD
-  {bad9df02-ee01-4ef8-ad16-6fb7ec450741}, !- Handle
+  {3577a62c-d29d-44ec-bcf9-a2200d197749}, !- Handle
   Node 2,                                 !- Name
-  {0e6abd4d-e53e-4b64-a396-9a63e1c6b3db}, !- Inlet Port
+  {3dcaca4d-b3f6-481d-b10a-ba39fa60cccb}, !- Inlet Port
   ;                                       !- Outlet Port
 
 OS:Connection,
-  {0e6abd4d-e53e-4b64-a396-9a63e1c6b3db}, !- Handle
-  {bd8473ca-5cab-4d1b-abaa-33bb554e3706}, !- Source Object
+  {3dcaca4d-b3f6-481d-b10a-ba39fa60cccb}, !- Handle
+  {4e81bd08-e055-4038-98a6-03a788db74ec}, !- Source Object
   11,                                     !- Outlet Port
-  {bad9df02-ee01-4ef8-ad16-6fb7ec450741}, !- Target Object
+  {3577a62c-d29d-44ec-bcf9-a2200d197749}, !- Target Object
   2;                                      !- Inlet Port
 
 OS:PortList,
-  {ac6374b0-5647-4795-8e33-f428073557de}, !- Handle
-  {bd8473ca-5cab-4d1b-abaa-33bb554e3706}; !- HVAC Component
+  {0da65071-47ce-4669-89ef-a8e345b00bf9}, !- Handle
+  {4e81bd08-e055-4038-98a6-03a788db74ec}; !- HVAC Component
 
 OS:PortList,
-  {622846ad-9f32-4216-9659-7054eacb138a}, !- Handle
-  {bd8473ca-5cab-4d1b-abaa-33bb554e3706}; !- HVAC Component
+  {1d752de6-80c2-4013-8ceb-552449ba9562}, !- Handle
+  {4e81bd08-e055-4038-98a6-03a788db74ec}; !- HVAC Component
 
 OS:PortList,
-  {6bae1352-c26b-4517-80d4-0214bf4e0fe6}, !- Handle
-  {bd8473ca-5cab-4d1b-abaa-33bb554e3706}; !- HVAC Component
+  {fbef4618-a13a-40cf-a20e-8599e94389ab}, !- Handle
+  {4e81bd08-e055-4038-98a6-03a788db74ec}; !- HVAC Component
 
 OS:Sizing:Zone,
-  {c37f6084-22db-405c-b2f8-299ab4bda1de}, !- Handle
-  {bd8473ca-5cab-4d1b-abaa-33bb554e3706}, !- Zone or ZoneList Name
-=======
-  {6ef6cbe7-195a-4447-a2f7-4bd59236ad7d}, !- Handle
-  Node 2,                                 !- Name
-  {c0fa2f68-b575-428c-a9e9-5c739d83462b}, !- Inlet Port
-  ;                                       !- Outlet Port
-
-OS:Connection,
-  {c0fa2f68-b575-428c-a9e9-5c739d83462b}, !- Handle
-  {cabb9034-ac75-45de-a9b0-c640011359e5}, !- Name
-  {4334a36b-e03a-4825-a34f-9dc1164c10c0}, !- Source Object
-  11,                                     !- Outlet Port
-  {6ef6cbe7-195a-4447-a2f7-4bd59236ad7d}, !- Target Object
-  2;                                      !- Inlet Port
-
-OS:PortList,
-  {9ca3f606-0118-4ff0-bc6e-9ee2ae45de1e}, !- Handle
-  {3b0d9f77-fae7-43bd-9f7c-9a331ef40086}, !- Name
-  {4334a36b-e03a-4825-a34f-9dc1164c10c0}; !- HVAC Component
-
-OS:PortList,
-  {85ce741f-8652-45dc-990e-fad82e18f8c6}, !- Handle
-  {9e54323a-b414-472b-b845-fe4764ce2f8c}, !- Name
-  {4334a36b-e03a-4825-a34f-9dc1164c10c0}; !- HVAC Component
-
-OS:PortList,
-  {d60bba49-9108-4714-86b2-7b5dda298f4f}, !- Handle
-  {9989e532-5fd1-4348-afd2-9f1e5b1804bf}, !- Name
-  {4334a36b-e03a-4825-a34f-9dc1164c10c0}; !- HVAC Component
-
-OS:Sizing:Zone,
-  {f16c3fff-1abb-4376-bdfa-76f0dede76a7}, !- Handle
-  {4334a36b-e03a-4825-a34f-9dc1164c10c0}, !- Zone or ZoneList Name
->>>>>>> 3c1d7324
+  {064253be-ec9a-4477-a910-27319714e4b8}, !- Handle
+  {4e81bd08-e055-4038-98a6-03a788db74ec}, !- Zone or ZoneList Name
   SupplyAirTemperature,                   !- Zone Cooling Design Supply Air Temperature Input Method
   14,                                     !- Zone Cooling Design Supply Air Temperature {C}
   11.11,                                  !- Zone Cooling Design Supply Air Temperature Difference {deltaC}
@@ -1137,21 +760,12 @@
   autosize;                               !- Dedicated Outdoor Air High Setpoint Temperature for Design {C}
 
 OS:ZoneHVAC:EquipmentList,
-<<<<<<< HEAD
-  {635c3511-629e-4f0a-a7ca-ed4c4e74944d}, !- Handle
+  {8e9e7af2-b9bd-4b45-90e5-af21ab89bbce}, !- Handle
   Zone HVAC Equipment List 2,             !- Name
-  {bd8473ca-5cab-4d1b-abaa-33bb554e3706}; !- Thermal Zone
+  {4e81bd08-e055-4038-98a6-03a788db74ec}; !- Thermal Zone
 
 OS:SpaceType,
-  {20f72239-64b3-44eb-ad65-d4127248d00b}, !- Handle
-=======
-  {534f9563-2c74-40b8-9c27-fd9c9c39937e}, !- Handle
-  Zone HVAC Equipment List 2,             !- Name
-  {4334a36b-e03a-4825-a34f-9dc1164c10c0}; !- Thermal Zone
-
-OS:SpaceType,
-  {80c61f89-0e59-4af1-890c-cf19df87e723}, !- Handle
->>>>>>> 3c1d7324
+  {33f269da-4fe8-41e0-aaa1-e7761b0cd816}, !- Handle
   Space Type 2,                           !- Name
   ,                                       !- Default Construction Set Name
   ,                                       !- Default Schedule Set Name
@@ -1162,23 +776,14 @@
   unfinished attic;                       !- Standards Space Type
 
 OS:BuildingUnit,
-<<<<<<< HEAD
-  {ab16aa81-d1d8-4689-8260-1b1f154faffa}, !- Handle
-=======
-  {8f44add4-9c46-4b9b-ace5-27249baddf13}, !- Handle
->>>>>>> 3c1d7324
+  {5016402c-4a32-49cf-a7df-c0bf7d0e7d7f}, !- Handle
   unit 1,                                 !- Name
   ,                                       !- Rendering Color
   Residential;                            !- Building Unit Type
 
 OS:AdditionalProperties,
-<<<<<<< HEAD
-  {18e62322-1b8d-405b-b645-6ee0274b5f32}, !- Handle
-  {ab16aa81-d1d8-4689-8260-1b1f154faffa}, !- Object Name
-=======
-  {1cdb86e0-4464-4161-84be-7c4289aeb858}, !- Handle
-  {8f44add4-9c46-4b9b-ace5-27249baddf13}, !- Object Name
->>>>>>> 3c1d7324
+  {d8f4bf7a-3de7-4656-b7e2-d2073a78b0d1}, !- Handle
+  {5016402c-4a32-49cf-a7df-c0bf7d0e7d7f}, !- Object Name
   NumberOfBedrooms,                       !- Feature Name 1
   Integer,                                !- Feature Data Type 1
   3,                                      !- Feature Value 1
@@ -1190,20 +795,12 @@
   3.3900000000000001;                     !- Feature Value 3
 
 OS:External:File,
-<<<<<<< HEAD
-  {0a437fbd-0e55-49a3-9b62-389768630bd0}, !- Handle
-=======
-  {6c48e561-b014-4234-828c-0e2667c611d8}, !- Handle
->>>>>>> 3c1d7324
+  {61de450a-b1b8-40b3-8915-69e7de8e0c4f}, !- Handle
   8760.csv,                               !- Name
   8760.csv;                               !- File Name
 
 OS:Schedule:Day,
-<<<<<<< HEAD
-  {fb60d184-143b-4415-b049-f90e15962f2f}, !- Handle
-=======
-  {a8f6b3fb-8254-4657-9672-684e18f3196e}, !- Handle
->>>>>>> 3c1d7324
+  {374ca385-d14d-4c6b-bc33-8ad8307b43b5}, !- Handle
   Schedule Day 1,                         !- Name
   ,                                       !- Schedule Type Limits Name
   ,                                       !- Interpolate to Timestep
@@ -1212,11 +809,7 @@
   0;                                      !- Value Until Time 1
 
 OS:Schedule:Day,
-<<<<<<< HEAD
-  {d66ebc8e-4281-40f1-a1e5-e3dcd20598da}, !- Handle
-=======
-  {a63ef0c7-8ab0-41f5-b34f-bc8756bc9b71}, !- Handle
->>>>>>> 3c1d7324
+  {2ddd688d-05e0-44f7-9c0f-3a6ae9857663}, !- Handle
   Schedule Day 2,                         !- Name
   ,                                       !- Schedule Type Limits Name
   ,                                       !- Interpolate to Timestep
@@ -1225,17 +818,10 @@
   1;                                      !- Value Until Time 1
 
 OS:Schedule:File,
-<<<<<<< HEAD
-  {9b94e7dc-4686-4768-b11d-eb399166a200}, !- Handle
+  {3780021e-adf4-4e90-926d-2e71e55f6a11}, !- Handle
   occupants,                              !- Name
-  {835992a6-5bff-43ed-b641-74320c68412f}, !- Schedule Type Limits Name
-  {0a437fbd-0e55-49a3-9b62-389768630bd0}, !- External File Name
-=======
-  {57d84658-2725-428d-a212-3d3dfe0d4c43}, !- Handle
-  occupants,                              !- Name
-  {487fcd7b-84cd-4dcb-87a1-cc6c6f00be44}, !- Schedule Type Limits Name
-  {6c48e561-b014-4234-828c-0e2667c611d8}, !- External File Name
->>>>>>> 3c1d7324
+  {54a9c334-7b6f-49d7-bc9f-195baee93480}, !- Schedule Type Limits Name
+  {61de450a-b1b8-40b3-8915-69e7de8e0c4f}, !- External File Name
   1,                                      !- Column Number
   1,                                      !- Rows to Skip at Top
   8760,                                   !- Number of Hours of Data
@@ -1243,36 +829,15 @@
   ,                                       !- Interpolate to Timestep
   60;                                     !- Minutes per Item
 
-<<<<<<< HEAD
 OS:Schedule:Constant,
-  {d7afe447-f5c0-4e63-b58f-722e300909fc}, !- Handle
+  {a4756614-65d3-4e96-a58b-83e13cb3db1d}, !- Handle
   res occupants activity schedule,        !- Name
-  {6755c7dc-fb5e-4664-836e-e6a84a181b42}, !- Schedule Type Limits Name
+  {8a1dd46b-ac40-470c-bb90-3d4b5151239f}, !- Schedule Type Limits Name
   112.539290946133;                       !- Value
 
 OS:People:Definition,
-  {af8f6ede-7ffe-4980-a819-226a9b26cf42}, !- Handle
+  {86051ef7-91aa-4d46-9a8b-2b66ad68cd26}, !- Handle
   res occupants|living space|story 2,     !- Name
-=======
-OS:Schedule:Ruleset,
-  {b3548ca8-0e14-4d20-b6f6-983bbe29faba}, !- Handle
-  Schedule Ruleset 1,                     !- Name
-  {ac1a5ac0-a251-4f91-8835-b2332aa4fef1}, !- Schedule Type Limits Name
-  {c71940af-7f0c-4cf0-b2df-4338180effe0}; !- Default Day Schedule Name
-
-OS:Schedule:Day,
-  {c71940af-7f0c-4cf0-b2df-4338180effe0}, !- Handle
-  Schedule Day 3,                         !- Name
-  {ac1a5ac0-a251-4f91-8835-b2332aa4fef1}, !- Schedule Type Limits Name
-  ,                                       !- Interpolate to Timestep
-  24,                                     !- Hour 1
-  0,                                      !- Minute 1
-  112.539290946133;                       !- Value Until Time 1
-
-OS:People:Definition,
-  {15b92e76-a96b-4a58-8daf-bdef7d0ae24d}, !- Handle
-  res occupants|living space,             !- Name
->>>>>>> 3c1d7324
   People,                                 !- Number of People Calculation Method
   1.695,                                  !- Number of People {people}
   ,                                       !- People per Space Floor Area {person/m2}
@@ -1284,21 +849,12 @@
   ZoneAveraged;                           !- Mean Radiant Temperature Calculation Type
 
 OS:People,
-<<<<<<< HEAD
-  {cd87fbd7-9a5e-4058-865d-338cda65394f}, !- Handle
+  {fe142646-c918-44f0-91f5-05f1a561ef7d}, !- Handle
   res occupants|living space|story 2,     !- Name
-  {af8f6ede-7ffe-4980-a819-226a9b26cf42}, !- People Definition Name
-  {ce3d5e84-603b-4982-8088-ce458435cb70}, !- Space or SpaceType Name
-  {9b94e7dc-4686-4768-b11d-eb399166a200}, !- Number of People Schedule Name
-  {d7afe447-f5c0-4e63-b58f-722e300909fc}, !- Activity Level Schedule Name
-=======
-  {0aa71855-125f-4499-92fb-cd485f3d9dac}, !- Handle
-  res occupants|living space,             !- Name
-  {15b92e76-a96b-4a58-8daf-bdef7d0ae24d}, !- People Definition Name
-  {46e61949-372c-4063-884d-03fe4f610141}, !- Space or SpaceType Name
-  {57d84658-2725-428d-a212-3d3dfe0d4c43}, !- Number of People Schedule Name
-  {b3548ca8-0e14-4d20-b6f6-983bbe29faba}, !- Activity Level Schedule Name
->>>>>>> 3c1d7324
+  {86051ef7-91aa-4d46-9a8b-2b66ad68cd26}, !- People Definition Name
+  {52227e1a-b92c-410b-9e1d-6841cf0c3369}, !- Space or SpaceType Name
+  {3780021e-adf4-4e90-926d-2e71e55f6a11}, !- Number of People Schedule Name
+  {a4756614-65d3-4e96-a58b-83e13cb3db1d}, !- Activity Level Schedule Name
   ,                                       !- Surface Name/Angle Factor List Name
   ,                                       !- Work Efficiency Schedule Name
   ,                                       !- Clothing Insulation Schedule Name
@@ -1306,11 +862,7 @@
   1;                                      !- Multiplier
 
 OS:ScheduleTypeLimits,
-<<<<<<< HEAD
-  {6755c7dc-fb5e-4664-836e-e6a84a181b42}, !- Handle
-=======
-  {ac1a5ac0-a251-4f91-8835-b2332aa4fef1}, !- Handle
->>>>>>> 3c1d7324
+  {8a1dd46b-ac40-470c-bb90-3d4b5151239f}, !- Handle
   ActivityLevel,                          !- Name
   0,                                      !- Lower Limit Value
   ,                                       !- Upper Limit Value
@@ -1318,24 +870,15 @@
   ActivityLevel;                          !- Unit Type
 
 OS:ScheduleTypeLimits,
-<<<<<<< HEAD
-  {835992a6-5bff-43ed-b641-74320c68412f}, !- Handle
-=======
-  {487fcd7b-84cd-4dcb-87a1-cc6c6f00be44}, !- Handle
->>>>>>> 3c1d7324
+  {54a9c334-7b6f-49d7-bc9f-195baee93480}, !- Handle
   Fractional,                             !- Name
   0,                                      !- Lower Limit Value
   1,                                      !- Upper Limit Value
   Continuous;                             !- Numeric Type
 
 OS:People:Definition,
-<<<<<<< HEAD
-  {cae6ea69-3b02-4ca3-a78a-d5d50a4661a8}, !- Handle
+  {1dfe76db-7ff0-438d-a96e-a0bcc60d311a}, !- Handle
   res occupants|living space,             !- Name
-=======
-  {58574359-fc59-4a28-a93f-3ca4c58ddf5e}, !- Handle
-  res occupants|living space|story 2,     !- Name
->>>>>>> 3c1d7324
   People,                                 !- Number of People Calculation Method
   1.695,                                  !- Number of People {people}
   ,                                       !- People per Space Floor Area {person/m2}
@@ -1347,21 +890,12 @@
   ZoneAveraged;                           !- Mean Radiant Temperature Calculation Type
 
 OS:People,
-<<<<<<< HEAD
-  {a74a0066-8762-44b2-a7d4-d7510adc4e0b}, !- Handle
+  {95c9cb58-b698-4b1a-aab7-493ee88c4e42}, !- Handle
   res occupants|living space,             !- Name
-  {cae6ea69-3b02-4ca3-a78a-d5d50a4661a8}, !- People Definition Name
-  {8823760b-62cd-4fd6-9041-231efe174848}, !- Space or SpaceType Name
-  {9b94e7dc-4686-4768-b11d-eb399166a200}, !- Number of People Schedule Name
-  {d7afe447-f5c0-4e63-b58f-722e300909fc}, !- Activity Level Schedule Name
-=======
-  {e02ce573-0db1-4cfc-a609-49cc138e9e6f}, !- Handle
-  res occupants|living space|story 2,     !- Name
-  {58574359-fc59-4a28-a93f-3ca4c58ddf5e}, !- People Definition Name
-  {77283c65-eddb-4f4b-ad25-feb142f946af}, !- Space or SpaceType Name
-  {57d84658-2725-428d-a212-3d3dfe0d4c43}, !- Number of People Schedule Name
-  {b3548ca8-0e14-4d20-b6f6-983bbe29faba}, !- Activity Level Schedule Name
->>>>>>> 3c1d7324
+  {1dfe76db-7ff0-438d-a96e-a0bcc60d311a}, !- People Definition Name
+  {e7cb45a7-87c4-4431-b167-4aa69055aa25}, !- Space or SpaceType Name
+  {3780021e-adf4-4e90-926d-2e71e55f6a11}, !- Number of People Schedule Name
+  {a4756614-65d3-4e96-a58b-83e13cb3db1d}, !- Activity Level Schedule Name
   ,                                       !- Surface Name/Angle Factor List Name
   ,                                       !- Work Efficiency Schedule Name
   ,                                       !- Clothing Insulation Schedule Name
