!- NOTE: Auto-generated from /test/osw_files/SFA_10units_2story_SL_UA_3Beds_2Baths_Denver_HasRearUnits.osw

OS:Version,
<<<<<<< HEAD
  {cd6ff611-dcd6-4455-9ad4-a86c333756f4}, !- Handle
  3.2.1;                                  !- Version Identifier

OS:SimulationControl,
  {11705ec3-9e76-4afb-8ed7-5cafef40d2ea}, !- Handle
=======
  {10a6f091-eb5a-4838-b279-971acc0506bc}, !- Handle
  2.9.1;                                  !- Version Identifier

OS:SimulationControl,
  {fc523c6d-d0f1-4b05-838f-c705aef005b4}, !- Handle
>>>>>>> 4ec27a5f
  ,                                       !- Do Zone Sizing Calculation
  ,                                       !- Do System Sizing Calculation
  ,                                       !- Do Plant Sizing Calculation
  No;                                     !- Run Simulation for Sizing Periods

OS:Timestep,
<<<<<<< HEAD
  {624959dc-3c5d-4ec7-87b5-213eab547914}, !- Handle
  6;                                      !- Number of Timesteps per Hour

OS:ShadowCalculation,
  {a2cc3863-0296-43c4-a193-aaca57767f48}, !- Handle
  PolygonClipping,                        !- Shading Calculation Method
  ,                                       !- Shading Calculation Update Frequency Method
  20,                                     !- Shading Calculation Update Frequency
  200,                                    !- Maximum Figures in Shadow Overlap Calculations
  ,                                       !- Polygon Clipping Algorithm
  512,                                    !- Pixel Counting Resolution
  ,                                       !- Sky Diffuse Modeling Algorithm
  No,                                     !- Output External Shading Calculation Results
  No,                                     !- Disable Self-Shading Within Shading Zone Groups
  No;                                     !- Disable Self-Shading From Shading Zone Groups to Other Zones

OS:SurfaceConvectionAlgorithm:Outside,
  {9d62b7d6-1299-4c13-a005-cf92e83f62ba}, !- Handle
  DOE-2;                                  !- Algorithm

OS:SurfaceConvectionAlgorithm:Inside,
  {58e3d6eb-ac90-465a-abb1-7226de90b467}, !- Handle
  TARP;                                   !- Algorithm

OS:ZoneCapacitanceMultiplier:ResearchSpecial,
  {98115cc7-9928-4062-9d16-d8528fca0d9d}, !- Handle
=======
  {70316677-f999-4216-85fb-e4876b90b7ad}, !- Handle
  6;                                      !- Number of Timesteps per Hour

OS:ShadowCalculation,
  {2586a971-d4d0-410c-b819-76903b5eddd5}, !- Handle
  20,                                     !- Calculation Frequency
  200;                                    !- Maximum Figures in Shadow Overlap Calculations

OS:SurfaceConvectionAlgorithm:Outside,
  {7a3dc18b-05be-4c6c-b2c8-ffbc807c10c8}, !- Handle
  DOE-2;                                  !- Algorithm

OS:SurfaceConvectionAlgorithm:Inside,
  {50c2f416-3d41-4f5c-88ce-83409e3e0f24}, !- Handle
  TARP;                                   !- Algorithm

OS:ZoneCapacitanceMultiplier:ResearchSpecial,
  {23bbb897-7c1c-49e4-a1a3-ab82a8b2dc3d}, !- Handle
>>>>>>> 4ec27a5f
  ,                                       !- Temperature Capacity Multiplier
  15,                                     !- Humidity Capacity Multiplier
  ;                                       !- Carbon Dioxide Capacity Multiplier

OS:RunPeriod,
<<<<<<< HEAD
  {f28fcaf2-58c7-4ace-bbe2-b31066be1831}, !- Handle
=======
  {9031e8d1-e307-4938-9cb5-27cdd8cdd279}, !- Handle
>>>>>>> 4ec27a5f
  Run Period 1,                           !- Name
  1,                                      !- Begin Month
  1,                                      !- Begin Day of Month
  12,                                     !- End Month
  31,                                     !- End Day of Month
  ,                                       !- Use Weather File Holidays and Special Days
  ,                                       !- Use Weather File Daylight Saving Period
  ,                                       !- Apply Weekend Holiday Rule
  ,                                       !- Use Weather File Rain Indicators
  ,                                       !- Use Weather File Snow Indicators
  ;                                       !- Number of Times Runperiod to be Repeated

OS:YearDescription,
<<<<<<< HEAD
  {8b8d9eed-6461-45e9-b1d3-9e96aa91c689}, !- Handle
=======
  {a52dca16-32b2-4d15-8159-d46bfd160f6b}, !- Handle
>>>>>>> 4ec27a5f
  2007,                                   !- Calendar Year
  ,                                       !- Day of Week for Start Day
  ;                                       !- Is Leap Year

OS:WeatherFile,
<<<<<<< HEAD
  {ca2fb24c-5f0c-489b-ae27-8b03154c091b}, !- Handle
=======
  {d28af8ed-5de3-47a2-bf45-19b30b68d3f9}, !- Handle
>>>>>>> 4ec27a5f
  Denver Intl Ap,                         !- City
  CO,                                     !- State Province Region
  USA,                                    !- Country
  TMY3,                                   !- Data Source
  725650,                                 !- WMO Number
  39.83,                                  !- Latitude {deg}
  -104.65,                                !- Longitude {deg}
  -7,                                     !- Time Zone {hr}
  1650,                                   !- Elevation {m}
  /mnt/c/git/resstock/resources/measures/HPXMLtoOpenStudio/weather/USA_CO_Denver.Intl.AP.725650_TMY3.epw, !- Url
  E23378AA;                               !- Checksum

OS:AdditionalProperties,
<<<<<<< HEAD
  {9c8a9e55-3894-482b-8836-952b9f506927}, !- Handle
  {ca2fb24c-5f0c-489b-ae27-8b03154c091b}, !- Object Name
=======
  {0219b822-6c3f-4451-9732-34a412b1746c}, !- Handle
  {d28af8ed-5de3-47a2-bf45-19b30b68d3f9}, !- Object Name
>>>>>>> 4ec27a5f
  EPWHeaderCity,                          !- Feature Name 1
  String,                                 !- Feature Data Type 1
  Denver Intl Ap,                         !- Feature Value 1
  EPWHeaderState,                         !- Feature Name 2
  String,                                 !- Feature Data Type 2
  CO,                                     !- Feature Value 2
  EPWHeaderCountry,                       !- Feature Name 3
  String,                                 !- Feature Data Type 3
  USA,                                    !- Feature Value 3
  EPWHeaderDataSource,                    !- Feature Name 4
  String,                                 !- Feature Data Type 4
  TMY3,                                   !- Feature Value 4
  EPWHeaderStation,                       !- Feature Name 5
  String,                                 !- Feature Data Type 5
  725650,                                 !- Feature Value 5
  EPWHeaderLatitude,                      !- Feature Name 6
  Double,                                 !- Feature Data Type 6
  39.829999999999998,                     !- Feature Value 6
  EPWHeaderLongitude,                     !- Feature Name 7
  Double,                                 !- Feature Data Type 7
  -104.65000000000001,                    !- Feature Value 7
  EPWHeaderTimezone,                      !- Feature Name 8
  Double,                                 !- Feature Data Type 8
  -7,                                     !- Feature Value 8
  EPWHeaderAltitude,                      !- Feature Name 9
  Double,                                 !- Feature Data Type 9
  5413.3858267716532,                     !- Feature Value 9
  EPWHeaderLocalPressure,                 !- Feature Name 10
  Double,                                 !- Feature Data Type 10
  0.81937567683596546,                    !- Feature Value 10
  EPWHeaderRecordsPerHour,                !- Feature Name 11
  Double,                                 !- Feature Data Type 11
  0,                                      !- Feature Value 11
  EPWDataAnnualAvgDrybulb,                !- Feature Name 12
  Double,                                 !- Feature Data Type 12
  51.575616438356228,                     !- Feature Value 12
  EPWDataAnnualMinDrybulb,                !- Feature Name 13
  Double,                                 !- Feature Data Type 13
  -2.9200000000000017,                    !- Feature Value 13
  EPWDataAnnualMaxDrybulb,                !- Feature Name 14
  Double,                                 !- Feature Data Type 14
  104,                                    !- Feature Value 14
  EPWDataCDD50F,                          !- Feature Name 15
  Double,                                 !- Feature Data Type 15
  3072.2925000000005,                     !- Feature Value 15
  EPWDataCDD65F,                          !- Feature Name 16
  Double,                                 !- Feature Data Type 16
  883.62000000000035,                     !- Feature Value 16
  EPWDataHDD50F,                          !- Feature Name 17
  Double,                                 !- Feature Data Type 17
  2497.1925000000001,                     !- Feature Value 17
  EPWDataHDD65F,                          !- Feature Name 18
  Double,                                 !- Feature Data Type 18
  5783.5200000000013,                     !- Feature Value 18
  EPWDataAnnualAvgWindspeed,              !- Feature Name 19
  Double,                                 !- Feature Data Type 19
  3.9165296803649667,                     !- Feature Value 19
  EPWDataMonthlyAvgDrybulbs,              !- Feature Name 20
  String,                                 !- Feature Data Type 20
  33.4191935483871&#4431.90142857142857&#4443.02620967741937&#4442.48624999999999&#4459.877741935483854&#4473.57574999999997&#4472.07975806451608&#4472.70008064516134&#4466.49200000000006&#4450.079112903225806&#4437.218250000000005&#4434.582177419354835, !- Feature Value 20
  EPWDataGroundMonthlyTemps,              !- Feature Name 21
  String,                                 !- Feature Data Type 21
  44.08306285945173&#4440.89570904991865&#4440.64045432632048&#4442.153016571250646&#4448.225111118704206&#4454.268919273837525&#4459.508577937551024&#4462.82777283423508&#4463.10975667174995&#4460.41014950381947&#4455.304105212311526&#4449.445696474514364, !- Feature Value 21
  EPWDataWSF,                             !- Feature Name 22
  Double,                                 !- Feature Data Type 22
  0.58999999999999997,                    !- Feature Value 22
  EPWDataMonthlyAvgDailyHighDrybulbs,     !- Feature Name 23
  String,                                 !- Feature Data Type 23
  47.41032258064516&#4446.58642857142857&#4455.15032258064517&#4453.708&#4472.80193548387098&#4488.67600000000002&#4486.1858064516129&#4485.87225806451613&#4482.082&#4463.18064516129033&#4448.73400000000001&#4448.87935483870968, !- Feature Value 23
  EPWDataMonthlyAvgDailyLowDrybulbs,      !- Feature Name 24
  String,                                 !- Feature Data Type 24
  19.347741935483874&#4419.856428571428573&#4430.316129032258065&#4431.112&#4447.41612903225806&#4457.901999999999994&#4459.063870967741934&#4460.956774193548384&#4452.352000000000004&#4438.41612903225806&#4427.002000000000002&#4423.02903225806451, !- Feature Value 24
  EPWDesignHeatingDrybulb,                !- Feature Name 25
  Double,                                 !- Feature Data Type 25
  12.02,                                  !- Feature Value 25
  EPWDesignHeatingWindspeed,              !- Feature Name 26
  Double,                                 !- Feature Data Type 26
  2.8062500000000004,                     !- Feature Value 26
  EPWDesignCoolingDrybulb,                !- Feature Name 27
  Double,                                 !- Feature Data Type 27
  91.939999999999998,                     !- Feature Value 27
  EPWDesignCoolingWetbulb,                !- Feature Name 28
  Double,                                 !- Feature Data Type 28
  59.95131430195849,                      !- Feature Value 28
  EPWDesignCoolingHumidityRatio,          !- Feature Name 29
  Double,                                 !- Feature Data Type 29
  0.0059161086834698092,                  !- Feature Value 29
  EPWDesignCoolingWindspeed,              !- Feature Name 30
  Double,                                 !- Feature Data Type 30
  3.7999999999999989,                     !- Feature Value 30
  EPWDesignDailyTemperatureRange,         !- Feature Name 31
  Double,                                 !- Feature Data Type 31
  24.915483870967748,                     !- Feature Value 31
  EPWDesignDehumidDrybulb,                !- Feature Name 32
  Double,                                 !- Feature Data Type 32
  67.996785714285721,                     !- Feature Value 32
  EPWDesignDehumidHumidityRatio,          !- Feature Name 33
  Double,                                 !- Feature Data Type 33
  0.012133744170488724,                   !- Feature Value 33
  EPWDesignCoolingDirectNormal,           !- Feature Name 34
  Double,                                 !- Feature Data Type 34
  985,                                    !- Feature Value 34
  EPWDesignCoolingDiffuseHorizontal,      !- Feature Name 35
  Double,                                 !- Feature Data Type 35
  84;                                     !- Feature Value 35

OS:Site,
<<<<<<< HEAD
  {3deec9cb-3b96-4205-bc28-9c5b7f58d773}, !- Handle
=======
  {612e17b8-50a0-4c91-994f-7b71dfd7f5fc}, !- Handle
>>>>>>> 4ec27a5f
  Denver Intl Ap_CO_USA,                  !- Name
  39.83,                                  !- Latitude {deg}
  -104.65,                                !- Longitude {deg}
  -7,                                     !- Time Zone {hr}
  1650,                                   !- Elevation {m}
  ;                                       !- Terrain

OS:ClimateZones,
<<<<<<< HEAD
  {cfde76b6-96af-4810-b6f1-f882ba6fe42c}, !- Handle
  Building America,                       !- Climate Zone Institution Name 1
=======
  {6045111c-7ff3-4dbd-a7d9-290d0059157e}, !- Handle
  ,                                       !- Active Institution
  ,                                       !- Active Year
  ,                                       !- Climate Zone Institution Name 1
>>>>>>> 4ec27a5f
  ,                                       !- Climate Zone Document Name 1
  0,                                      !- Climate Zone Document Year 1
  Cold;                                   !- Climate Zone Value 1

OS:Site:WaterMainsTemperature,
<<<<<<< HEAD
  {c390919f-457d-4698-b8f4-6e7994646981}, !- Handle
=======
  {5b4bf6bc-8494-4371-82a9-e5f36151c581}, !- Handle
>>>>>>> 4ec27a5f
  Correlation,                            !- Calculation Method
  ,                                       !- Temperature Schedule Name
  10.8753424657535,                       !- Annual Average Outdoor Air Temperature {C}
  23.1524007936508;                       !- Maximum Difference In Monthly Average Outdoor Air Temperatures {deltaC}

OS:RunPeriodControl:DaylightSavingTime,
<<<<<<< HEAD
  {3c939b7f-e401-41bf-9a5a-a3ef7a18425d}, !- Handle
=======
  {f62665b7-044d-4a4e-91c2-f061ba5a9225}, !- Handle
>>>>>>> 4ec27a5f
  3/12,                                   !- Start Date
  11/5;                                   !- End Date

OS:Site:GroundTemperature:Deep,
<<<<<<< HEAD
  {93954cf2-6e30-4da1-9105-65c5c8f22b31}, !- Handle
=======
  {41bc6bf9-d29d-4454-9b43-5d45afc773b9}, !- Handle
>>>>>>> 4ec27a5f
  10.8753424657535,                       !- January Deep Ground Temperature {C}
  10.8753424657535,                       !- February Deep Ground Temperature {C}
  10.8753424657535,                       !- March Deep Ground Temperature {C}
  10.8753424657535,                       !- April Deep Ground Temperature {C}
  10.8753424657535,                       !- May Deep Ground Temperature {C}
  10.8753424657535,                       !- June Deep Ground Temperature {C}
  10.8753424657535,                       !- July Deep Ground Temperature {C}
  10.8753424657535,                       !- August Deep Ground Temperature {C}
  10.8753424657535,                       !- September Deep Ground Temperature {C}
  10.8753424657535,                       !- October Deep Ground Temperature {C}
  10.8753424657535,                       !- November Deep Ground Temperature {C}
  10.8753424657535;                       !- December Deep Ground Temperature {C}

OS:Building,
<<<<<<< HEAD
  {cdefa246-64d8-4528-b289-d46458a83221}, !- Handle
=======
  {cb160216-7d6e-4430-afbf-6df8ae46534b}, !- Handle
>>>>>>> 4ec27a5f
  Building 1,                             !- Name
  ,                                       !- Building Sector Type
  180,                                    !- North Axis {deg}
  ,                                       !- Nominal Floor to Floor Height {m}
  ,                                       !- Space Type Name
  ,                                       !- Default Construction Set Name
  ,                                       !- Default Schedule Set Name
  2,                                      !- Standards Number of Stories
  2,                                      !- Standards Number of Above Ground Stories
  ,                                       !- Standards Template
  singlefamilyattached,                   !- Standards Building Type
  10;                                     !- Standards Number of Living Units

OS:AdditionalProperties,
<<<<<<< HEAD
  {7f65c4e4-d233-46b6-93de-92cb55e3efd0}, !- Handle
  {cdefa246-64d8-4528-b289-d46458a83221}, !- Object Name
=======
  {717dd547-4c9f-40d2-8d95-83af5320d7af}, !- Handle
  {cb160216-7d6e-4430-afbf-6df8ae46534b}, !- Object Name
>>>>>>> 4ec27a5f
  num_units,                              !- Feature Name 1
  Integer,                                !- Feature Data Type 1
  10,                                     !- Feature Value 1
  has_rear_units,                         !- Feature Name 2
  Boolean,                                !- Feature Data Type 2
  true,                                   !- Feature Value 2
  horz_location,                          !- Feature Name 3
  String,                                 !- Feature Data Type 3
  Left,                                   !- Feature Value 3
  num_floors,                             !- Feature Name 4
  Integer,                                !- Feature Data Type 4
  2;                                      !- Feature Value 4

OS:ThermalZone,
<<<<<<< HEAD
  {91b5e746-99c9-449c-b284-04694b9e69d1}, !- Handle
=======
  {0862b577-5f42-4475-ae21-31a6c7392dac}, !- Handle
>>>>>>> 4ec27a5f
  living zone,                            !- Name
  ,                                       !- Multiplier
  ,                                       !- Ceiling Height {m}
  ,                                       !- Volume {m3}
  ,                                       !- Floor Area {m2}
  ,                                       !- Zone Inside Convection Algorithm
  ,                                       !- Zone Outside Convection Algorithm
  ,                                       !- Zone Conditioning Equipment List Name
<<<<<<< HEAD
  {d0c83794-464d-43a6-aa21-38e9304fee23}, !- Zone Air Inlet Port List
  {7aaa8049-f02a-4d3a-8c37-ce9df0060869}, !- Zone Air Exhaust Port List
  {25c041f9-da98-4507-9ebb-5f1f91914a09}, !- Zone Air Node Name
  {0c3f4caf-0cff-47e6-bbba-79d6de9e5f46}, !- Zone Return Air Port List
=======
  {e25316fe-467e-49cc-9002-7f9125ac52d6}, !- Zone Air Inlet Port List
  {06852eea-c61c-4dfe-abab-752908c4ae6e}, !- Zone Air Exhaust Port List
  {69eff16c-a74b-4d2c-8ab4-6ceb22bd0422}, !- Zone Air Node Name
  {8bbd481b-3d66-482c-9c6f-2cfad0b5a471}, !- Zone Return Air Port List
>>>>>>> 4ec27a5f
  ,                                       !- Primary Daylighting Control Name
  ,                                       !- Fraction of Zone Controlled by Primary Daylighting Control
  ,                                       !- Secondary Daylighting Control Name
  ,                                       !- Fraction of Zone Controlled by Secondary Daylighting Control
  ,                                       !- Illuminance Map Name
  ,                                       !- Group Rendering Name
  ,                                       !- Thermostat Name
  No;                                     !- Use Ideal Air Loads

OS:Node,
<<<<<<< HEAD
  {98e48f3b-22fd-46c3-82e0-6cf18ffd92e6}, !- Handle
  Node 1,                                 !- Name
  {25c041f9-da98-4507-9ebb-5f1f91914a09}, !- Inlet Port
  ;                                       !- Outlet Port

OS:Connection,
  {25c041f9-da98-4507-9ebb-5f1f91914a09}, !- Handle
  {91b5e746-99c9-449c-b284-04694b9e69d1}, !- Source Object
  11,                                     !- Outlet Port
  {98e48f3b-22fd-46c3-82e0-6cf18ffd92e6}, !- Target Object
  2;                                      !- Inlet Port

OS:PortList,
  {d0c83794-464d-43a6-aa21-38e9304fee23}, !- Handle
  {91b5e746-99c9-449c-b284-04694b9e69d1}; !- HVAC Component

OS:PortList,
  {7aaa8049-f02a-4d3a-8c37-ce9df0060869}, !- Handle
  {91b5e746-99c9-449c-b284-04694b9e69d1}; !- HVAC Component

OS:PortList,
  {0c3f4caf-0cff-47e6-bbba-79d6de9e5f46}, !- Handle
  {91b5e746-99c9-449c-b284-04694b9e69d1}; !- HVAC Component

OS:Sizing:Zone,
  {b6b68f4f-9d0d-4972-a9a2-614ff9d1453a}, !- Handle
  {91b5e746-99c9-449c-b284-04694b9e69d1}, !- Zone or ZoneList Name
=======
  {ad854831-8a62-4afe-913b-494a6993c6e6}, !- Handle
  Node 1,                                 !- Name
  {69eff16c-a74b-4d2c-8ab4-6ceb22bd0422}, !- Inlet Port
  ;                                       !- Outlet Port

OS:Connection,
  {69eff16c-a74b-4d2c-8ab4-6ceb22bd0422}, !- Handle
  {6870ab3c-9cf1-4d8a-9428-7f75c9734cad}, !- Name
  {0862b577-5f42-4475-ae21-31a6c7392dac}, !- Source Object
  11,                                     !- Outlet Port
  {ad854831-8a62-4afe-913b-494a6993c6e6}, !- Target Object
  2;                                      !- Inlet Port

OS:PortList,
  {e25316fe-467e-49cc-9002-7f9125ac52d6}, !- Handle
  {91130a93-cf4c-4bab-b3f1-d226e6812741}, !- Name
  {0862b577-5f42-4475-ae21-31a6c7392dac}; !- HVAC Component

OS:PortList,
  {06852eea-c61c-4dfe-abab-752908c4ae6e}, !- Handle
  {924b15a0-7d92-4a28-8082-d38290d0b49f}, !- Name
  {0862b577-5f42-4475-ae21-31a6c7392dac}; !- HVAC Component

OS:PortList,
  {8bbd481b-3d66-482c-9c6f-2cfad0b5a471}, !- Handle
  {bfaa7d82-40f7-4192-9555-fc72f8439b84}, !- Name
  {0862b577-5f42-4475-ae21-31a6c7392dac}; !- HVAC Component

OS:Sizing:Zone,
  {ac29d37e-e490-4e96-bd45-63768373069e}, !- Handle
  {0862b577-5f42-4475-ae21-31a6c7392dac}, !- Zone or ZoneList Name
>>>>>>> 4ec27a5f
  SupplyAirTemperature,                   !- Zone Cooling Design Supply Air Temperature Input Method
  14,                                     !- Zone Cooling Design Supply Air Temperature {C}
  11.11,                                  !- Zone Cooling Design Supply Air Temperature Difference {deltaC}
  SupplyAirTemperature,                   !- Zone Heating Design Supply Air Temperature Input Method
  40,                                     !- Zone Heating Design Supply Air Temperature {C}
  11.11,                                  !- Zone Heating Design Supply Air Temperature Difference {deltaC}
  0.0085,                                 !- Zone Cooling Design Supply Air Humidity Ratio {kg-H2O/kg-air}
  0.008,                                  !- Zone Heating Design Supply Air Humidity Ratio {kg-H2O/kg-air}
  ,                                       !- Zone Heating Sizing Factor
  ,                                       !- Zone Cooling Sizing Factor
  DesignDay,                              !- Cooling Design Air Flow Method
  ,                                       !- Cooling Design Air Flow Rate {m3/s}
  ,                                       !- Cooling Minimum Air Flow per Zone Floor Area {m3/s-m2}
  ,                                       !- Cooling Minimum Air Flow {m3/s}
  ,                                       !- Cooling Minimum Air Flow Fraction
  DesignDay,                              !- Heating Design Air Flow Method
  ,                                       !- Heating Design Air Flow Rate {m3/s}
  ,                                       !- Heating Maximum Air Flow per Zone Floor Area {m3/s-m2}
  ,                                       !- Heating Maximum Air Flow {m3/s}
  ,                                       !- Heating Maximum Air Flow Fraction
  No,                                     !- Account for Dedicated Outdoor Air System
  NeutralSupplyAir,                       !- Dedicated Outdoor Air System Control Strategy
  autosize,                               !- Dedicated Outdoor Air Low Setpoint Temperature for Design {C}
  autosize;                               !- Dedicated Outdoor Air High Setpoint Temperature for Design {C}

OS:ZoneHVAC:EquipmentList,
<<<<<<< HEAD
  {c89fcc91-c31c-40d1-a15d-cca662c55298}, !- Handle
  Zone HVAC Equipment List 1,             !- Name
  {91b5e746-99c9-449c-b284-04694b9e69d1}; !- Thermal Zone

OS:Space,
  {f1b1d9ea-f6f6-4786-90fb-6eca654f7b73}, !- Handle
  living space,                           !- Name
  {cc7b91e2-e1f5-40ec-bd52-15181c74ac5b}, !- Space Type Name
=======
  {074bd4e4-43f8-4e3f-af16-fa6174f42e66}, !- Handle
  Zone HVAC Equipment List 1,             !- Name
  {0862b577-5f42-4475-ae21-31a6c7392dac}; !- Thermal Zone

OS:Space,
  {adef6f5a-7e47-482c-9b57-006e7ad7a003}, !- Handle
  living space,                           !- Name
  {b848416d-370e-4a48-8a5d-449dd7256557}, !- Space Type Name
>>>>>>> 4ec27a5f
  ,                                       !- Default Construction Set Name
  ,                                       !- Default Schedule Set Name
  ,                                       !- Direction of Relative North {deg}
  ,                                       !- X Origin {m}
  ,                                       !- Y Origin {m}
  ,                                       !- Z Origin {m}
  ,                                       !- Building Story Name
<<<<<<< HEAD
  {91b5e746-99c9-449c-b284-04694b9e69d1}, !- Thermal Zone Name
  ,                                       !- Part of Total Floor Area
  ,                                       !- Design Specification Outdoor Air Object Name
  {3811dcbc-437a-4ea5-b5fc-d544e7efccfc}; !- Building Unit Name

OS:Surface,
  {b8ca4273-fb63-4182-a5cd-81be1bf0439e}, !- Handle
  Surface 1,                              !- Name
  Floor,                                  !- Surface Type
  ,                                       !- Construction Name
  {f1b1d9ea-f6f6-4786-90fb-6eca654f7b73}, !- Space Name
=======
  {0862b577-5f42-4475-ae21-31a6c7392dac}, !- Thermal Zone Name
  ,                                       !- Part of Total Floor Area
  ,                                       !- Design Specification Outdoor Air Object Name
  {af1ea206-21f6-48c6-8c76-5f7a5e83d0ee}; !- Building Unit Name

OS:Surface,
  {b6e98b89-7df2-4118-9822-e9faae02267d}, !- Handle
  Surface 1,                              !- Name
  Floor,                                  !- Surface Type
  ,                                       !- Construction Name
  {adef6f5a-7e47-482c-9b57-006e7ad7a003}, !- Space Name
>>>>>>> 4ec27a5f
  Foundation,                             !- Outside Boundary Condition
  ,                                       !- Outside Boundary Condition Object
  NoSun,                                  !- Sun Exposure
  NoWind,                                 !- Wind Exposure
  ,                                       !- View Factor to Ground
  ,                                       !- Number of Vertices
  0, -9.144, 0,                           !- X,Y,Z Vertex 1 {m}
  0, 0, 0,                                !- X,Y,Z Vertex 2 {m}
  4.572, 0, 0,                            !- X,Y,Z Vertex 3 {m}
  4.572, -9.144, 0;                       !- X,Y,Z Vertex 4 {m}

OS:Surface,
<<<<<<< HEAD
  {f57a99a7-1deb-457f-8c2e-8f928d176750}, !- Handle
  Surface 2,                              !- Name
  Wall,                                   !- Surface Type
  ,                                       !- Construction Name
  {f1b1d9ea-f6f6-4786-90fb-6eca654f7b73}, !- Space Name
=======
  {8fc1798d-a3dd-41a1-a823-d4292aa18181}, !- Handle
  Surface 2,                              !- Name
  Wall,                                   !- Surface Type
  ,                                       !- Construction Name
  {adef6f5a-7e47-482c-9b57-006e7ad7a003}, !- Space Name
>>>>>>> 4ec27a5f
  Outdoors,                               !- Outside Boundary Condition
  ,                                       !- Outside Boundary Condition Object
  SunExposed,                             !- Sun Exposure
  WindExposed,                            !- Wind Exposure
  ,                                       !- View Factor to Ground
  ,                                       !- Number of Vertices
  0, 0, 2.4384,                           !- X,Y,Z Vertex 1 {m}
  0, 0, 0,                                !- X,Y,Z Vertex 2 {m}
  0, -9.144, 0,                           !- X,Y,Z Vertex 3 {m}
  0, -9.144, 2.4384;                      !- X,Y,Z Vertex 4 {m}

OS:Surface,
<<<<<<< HEAD
  {9eea2101-cb25-4379-bb99-be3324cd12d1}, !- Handle
  Surface 3,                              !- Name
  Wall,                                   !- Surface Type
  ,                                       !- Construction Name
  {f1b1d9ea-f6f6-4786-90fb-6eca654f7b73}, !- Space Name
=======
  {8a1c6ad6-cf7e-4fd3-87ab-6f0a11753951}, !- Handle
  Surface 3,                              !- Name
  Wall,                                   !- Surface Type
  ,                                       !- Construction Name
  {adef6f5a-7e47-482c-9b57-006e7ad7a003}, !- Space Name
>>>>>>> 4ec27a5f
  Adiabatic,                              !- Outside Boundary Condition
  ,                                       !- Outside Boundary Condition Object
  NoSun,                                  !- Sun Exposure
  NoWind,                                 !- Wind Exposure
  ,                                       !- View Factor to Ground
  ,                                       !- Number of Vertices
  4.572, 0, 2.4384,                       !- X,Y,Z Vertex 1 {m}
  4.572, 0, 0,                            !- X,Y,Z Vertex 2 {m}
  0, 0, 0,                                !- X,Y,Z Vertex 3 {m}
  0, 0, 2.4384;                           !- X,Y,Z Vertex 4 {m}

OS:Surface,
<<<<<<< HEAD
  {730f4609-b165-4194-a28b-b6e3121c92c2}, !- Handle
  Surface 4,                              !- Name
  Wall,                                   !- Surface Type
  ,                                       !- Construction Name
  {f1b1d9ea-f6f6-4786-90fb-6eca654f7b73}, !- Space Name
=======
  {71d6672c-8577-4272-ba78-c9bcf8eb9b24}, !- Handle
  Surface 4,                              !- Name
  Wall,                                   !- Surface Type
  ,                                       !- Construction Name
  {adef6f5a-7e47-482c-9b57-006e7ad7a003}, !- Space Name
>>>>>>> 4ec27a5f
  Adiabatic,                              !- Outside Boundary Condition
  ,                                       !- Outside Boundary Condition Object
  NoSun,                                  !- Sun Exposure
  NoWind,                                 !- Wind Exposure
  ,                                       !- View Factor to Ground
  ,                                       !- Number of Vertices
  4.572, -9.144, 2.4384,                  !- X,Y,Z Vertex 1 {m}
  4.572, -9.144, 0,                       !- X,Y,Z Vertex 2 {m}
  4.572, 0, 0,                            !- X,Y,Z Vertex 3 {m}
  4.572, 0, 2.4384;                       !- X,Y,Z Vertex 4 {m}

OS:Surface,
<<<<<<< HEAD
  {453c226c-310c-43bb-beab-6a621e668f2c}, !- Handle
  Surface 5,                              !- Name
  Wall,                                   !- Surface Type
  ,                                       !- Construction Name
  {f1b1d9ea-f6f6-4786-90fb-6eca654f7b73}, !- Space Name
=======
  {5a209ed2-af67-4866-8ce1-dfffd442f644}, !- Handle
  Surface 5,                              !- Name
  Wall,                                   !- Surface Type
  ,                                       !- Construction Name
  {adef6f5a-7e47-482c-9b57-006e7ad7a003}, !- Space Name
>>>>>>> 4ec27a5f
  Outdoors,                               !- Outside Boundary Condition
  ,                                       !- Outside Boundary Condition Object
  SunExposed,                             !- Sun Exposure
  WindExposed,                            !- Wind Exposure
  ,                                       !- View Factor to Ground
  ,                                       !- Number of Vertices
  0, -9.144, 2.4384,                      !- X,Y,Z Vertex 1 {m}
  0, -9.144, 0,                           !- X,Y,Z Vertex 2 {m}
  4.572, -9.144, 0,                       !- X,Y,Z Vertex 3 {m}
  4.572, -9.144, 2.4384;                  !- X,Y,Z Vertex 4 {m}

OS:Surface,
<<<<<<< HEAD
  {93cd15db-27ce-44b4-8864-6895b6521a03}, !- Handle
  Surface 6,                              !- Name
  RoofCeiling,                            !- Surface Type
  ,                                       !- Construction Name
  {f1b1d9ea-f6f6-4786-90fb-6eca654f7b73}, !- Space Name
  Surface,                                !- Outside Boundary Condition
  {bbff18b3-7bf5-43a3-9601-1bcef137396d}, !- Outside Boundary Condition Object
=======
  {d265e95b-7ea7-462f-9fbb-6e253770e28a}, !- Handle
  Surface 6,                              !- Name
  RoofCeiling,                            !- Surface Type
  ,                                       !- Construction Name
  {adef6f5a-7e47-482c-9b57-006e7ad7a003}, !- Space Name
  Surface,                                !- Outside Boundary Condition
  {3faf5933-ea47-402c-a2cb-75fd8771949f}, !- Outside Boundary Condition Object
>>>>>>> 4ec27a5f
  NoSun,                                  !- Sun Exposure
  NoWind,                                 !- Wind Exposure
  ,                                       !- View Factor to Ground
  ,                                       !- Number of Vertices
  4.572, -9.144, 2.4384,                  !- X,Y,Z Vertex 1 {m}
  4.572, 0, 2.4384,                       !- X,Y,Z Vertex 2 {m}
  0, 0, 2.4384,                           !- X,Y,Z Vertex 3 {m}
  0, -9.144, 2.4384;                      !- X,Y,Z Vertex 4 {m}

OS:SpaceType,
<<<<<<< HEAD
  {cc7b91e2-e1f5-40ec-bd52-15181c74ac5b}, !- Handle
=======
  {b848416d-370e-4a48-8a5d-449dd7256557}, !- Handle
>>>>>>> 4ec27a5f
  Space Type 1,                           !- Name
  ,                                       !- Default Construction Set Name
  ,                                       !- Default Schedule Set Name
  ,                                       !- Group Rendering Name
  ,                                       !- Design Specification Outdoor Air Object Name
  ,                                       !- Standards Template
  ,                                       !- Standards Building Type
  living;                                 !- Standards Space Type

OS:Space,
<<<<<<< HEAD
  {7a2333ae-fd28-4c8c-a232-0be9af84058e}, !- Handle
  living space|story 2,                   !- Name
  {cc7b91e2-e1f5-40ec-bd52-15181c74ac5b}, !- Space Type Name
=======
  {b5b46f28-c703-4e10-9704-9816ab5cae19}, !- Handle
  living space|story 2,                   !- Name
  {b848416d-370e-4a48-8a5d-449dd7256557}, !- Space Type Name
>>>>>>> 4ec27a5f
  ,                                       !- Default Construction Set Name
  ,                                       !- Default Schedule Set Name
  -0,                                     !- Direction of Relative North {deg}
  0,                                      !- X Origin {m}
  0,                                      !- Y Origin {m}
  2.4384,                                 !- Z Origin {m}
  ,                                       !- Building Story Name
<<<<<<< HEAD
  {91b5e746-99c9-449c-b284-04694b9e69d1}, !- Thermal Zone Name
  ,                                       !- Part of Total Floor Area
  ,                                       !- Design Specification Outdoor Air Object Name
  {3811dcbc-437a-4ea5-b5fc-d544e7efccfc}; !- Building Unit Name

OS:Surface,
  {a47395c4-1e29-4e04-aa3c-4cce888c772e}, !- Handle
  Surface 7,                              !- Name
  Wall,                                   !- Surface Type
  ,                                       !- Construction Name
  {7a2333ae-fd28-4c8c-a232-0be9af84058e}, !- Space Name
=======
  {0862b577-5f42-4475-ae21-31a6c7392dac}, !- Thermal Zone Name
  ,                                       !- Part of Total Floor Area
  ,                                       !- Design Specification Outdoor Air Object Name
  {af1ea206-21f6-48c6-8c76-5f7a5e83d0ee}; !- Building Unit Name

OS:Surface,
  {6f3148a4-9709-4fe8-ae61-beb2797d3322}, !- Handle
  Surface 7,                              !- Name
  Wall,                                   !- Surface Type
  ,                                       !- Construction Name
  {b5b46f28-c703-4e10-9704-9816ab5cae19}, !- Space Name
  Adiabatic,                              !- Outside Boundary Condition
  ,                                       !- Outside Boundary Condition Object
  NoSun,                                  !- Sun Exposure
  NoWind,                                 !- Wind Exposure
  ,                                       !- View Factor to Ground
  ,                                       !- Number of Vertices
  4.572, -9.144, 2.4384,                  !- X,Y,Z Vertex 1 {m}
  4.572, -9.144, 0,                       !- X,Y,Z Vertex 2 {m}
  4.572, 0, 0,                            !- X,Y,Z Vertex 3 {m}
  4.572, 0, 2.4384;                       !- X,Y,Z Vertex 4 {m}

OS:Surface,
  {3faf5933-ea47-402c-a2cb-75fd8771949f}, !- Handle
  Surface 8,                              !- Name
  Floor,                                  !- Surface Type
  ,                                       !- Construction Name
  {b5b46f28-c703-4e10-9704-9816ab5cae19}, !- Space Name
  Surface,                                !- Outside Boundary Condition
  {d265e95b-7ea7-462f-9fbb-6e253770e28a}, !- Outside Boundary Condition Object
  NoSun,                                  !- Sun Exposure
  NoWind,                                 !- Wind Exposure
  ,                                       !- View Factor to Ground
  ,                                       !- Number of Vertices
  0, -9.144, 0,                           !- X,Y,Z Vertex 1 {m}
  0, 0, 0,                                !- X,Y,Z Vertex 2 {m}
  4.572, 0, 0,                            !- X,Y,Z Vertex 3 {m}
  4.572, -9.144, 0;                       !- X,Y,Z Vertex 4 {m}

OS:Surface,
  {fc273e39-87fe-4f9b-b42d-3bf2dece1017}, !- Handle
  Surface 9,                              !- Name
  Wall,                                   !- Surface Type
  ,                                       !- Construction Name
  {b5b46f28-c703-4e10-9704-9816ab5cae19}, !- Space Name
>>>>>>> 4ec27a5f
  Outdoors,                               !- Outside Boundary Condition
  ,                                       !- Outside Boundary Condition Object
  SunExposed,                             !- Sun Exposure
  WindExposed,                            !- Wind Exposure
  ,                                       !- View Factor to Ground
  ,                                       !- Number of Vertices
  0, 0, 2.4384,                           !- X,Y,Z Vertex 1 {m}
  0, 0, 0,                                !- X,Y,Z Vertex 2 {m}
  0, -9.144, 0,                           !- X,Y,Z Vertex 3 {m}
  0, -9.144, 2.4384;                      !- X,Y,Z Vertex 4 {m}

OS:Surface,
<<<<<<< HEAD
  {1d76d31c-8851-4695-b5b3-6111f5d3d84d}, !- Handle
  Surface 8,                              !- Name
  RoofCeiling,                            !- Surface Type
  ,                                       !- Construction Name
  {7a2333ae-fd28-4c8c-a232-0be9af84058e}, !- Space Name
  Surface,                                !- Outside Boundary Condition
  {2f055588-3033-4d27-b2c1-1331218604d7}, !- Outside Boundary Condition Object
  NoSun,                                  !- Sun Exposure
  NoWind,                                 !- Wind Exposure
  ,                                       !- View Factor to Ground
  ,                                       !- Number of Vertices
  4.572, -9.144, 2.4384,                  !- X,Y,Z Vertex 1 {m}
  4.572, 0, 2.4384,                       !- X,Y,Z Vertex 2 {m}
  0, 0, 2.4384,                           !- X,Y,Z Vertex 3 {m}
  0, -9.144, 2.4384;                      !- X,Y,Z Vertex 4 {m}

OS:Surface,
  {0823fcb6-37b7-428b-b966-50e4728ec8cc}, !- Handle
  Surface 9,                              !- Name
  Wall,                                   !- Surface Type
  ,                                       !- Construction Name
  {7a2333ae-fd28-4c8c-a232-0be9af84058e}, !- Space Name
=======
  {2dedabe0-1484-425e-8238-a2475765830a}, !- Handle
  Surface 10,                             !- Name
  Wall,                                   !- Surface Type
  ,                                       !- Construction Name
  {b5b46f28-c703-4e10-9704-9816ab5cae19}, !- Space Name
>>>>>>> 4ec27a5f
  Adiabatic,                              !- Outside Boundary Condition
  ,                                       !- Outside Boundary Condition Object
  NoSun,                                  !- Sun Exposure
  NoWind,                                 !- Wind Exposure
  ,                                       !- View Factor to Ground
  ,                                       !- Number of Vertices
<<<<<<< HEAD
  4.572, -9.144, 2.4384,                  !- X,Y,Z Vertex 1 {m}
  4.572, -9.144, 0,                       !- X,Y,Z Vertex 2 {m}
  4.572, 0, 0,                            !- X,Y,Z Vertex 3 {m}
  4.572, 0, 2.4384;                       !- X,Y,Z Vertex 4 {m}

OS:Surface,
  {dfa1f2d6-fdd0-4ad5-8cbc-838d916dbe50}, !- Handle
  Surface 10,                             !- Name
  Wall,                                   !- Surface Type
  ,                                       !- Construction Name
  {7a2333ae-fd28-4c8c-a232-0be9af84058e}, !- Space Name
  Adiabatic,                              !- Outside Boundary Condition
  ,                                       !- Outside Boundary Condition Object
  NoSun,                                  !- Sun Exposure
  NoWind,                                 !- Wind Exposure
  ,                                       !- View Factor to Ground
  ,                                       !- Number of Vertices
=======
>>>>>>> 4ec27a5f
  4.572, 0, 2.4384,                       !- X,Y,Z Vertex 1 {m}
  4.572, 0, 0,                            !- X,Y,Z Vertex 2 {m}
  0, 0, 0,                                !- X,Y,Z Vertex 3 {m}
  0, 0, 2.4384;                           !- X,Y,Z Vertex 4 {m}

OS:Surface,
<<<<<<< HEAD
  {bbff18b3-7bf5-43a3-9601-1bcef137396d}, !- Handle
=======
  {33d5bf7c-2524-4190-8056-ad0b9a404ab7}, !- Handle
>>>>>>> 4ec27a5f
  Surface 11,                             !- Name
  Floor,                                  !- Surface Type
  ,                                       !- Construction Name
<<<<<<< HEAD
  {7a2333ae-fd28-4c8c-a232-0be9af84058e}, !- Space Name
  Surface,                                !- Outside Boundary Condition
  {93cd15db-27ce-44b4-8864-6895b6521a03}, !- Outside Boundary Condition Object
=======
  {b5b46f28-c703-4e10-9704-9816ab5cae19}, !- Space Name
  Surface,                                !- Outside Boundary Condition
  {f3732d1f-94c8-45d8-bd58-f57a24ae75f5}, !- Outside Boundary Condition Object
>>>>>>> 4ec27a5f
  NoSun,                                  !- Sun Exposure
  NoWind,                                 !- Wind Exposure
  ,                                       !- View Factor to Ground
  ,                                       !- Number of Vertices
  0, -9.144, 0,                           !- X,Y,Z Vertex 1 {m}
  0, 0, 0,                                !- X,Y,Z Vertex 2 {m}
  4.572, 0, 0,                            !- X,Y,Z Vertex 3 {m}
  4.572, -9.144, 0;                       !- X,Y,Z Vertex 4 {m}

OS:Surface,
<<<<<<< HEAD
  {419397eb-b0df-4e1d-8b46-5ebc98b1e784}, !- Handle
  Surface 12,                             !- Name
  Wall,                                   !- Surface Type
  ,                                       !- Construction Name
  {7a2333ae-fd28-4c8c-a232-0be9af84058e}, !- Space Name
=======
  {d4f2d547-87be-453a-83ac-115ae2cc7eb8}, !- Handle
  Surface 12,                             !- Name
  Wall,                                   !- Surface Type
  ,                                       !- Construction Name
  {b5b46f28-c703-4e10-9704-9816ab5cae19}, !- Space Name
>>>>>>> 4ec27a5f
  Outdoors,                               !- Outside Boundary Condition
  ,                                       !- Outside Boundary Condition Object
  SunExposed,                             !- Sun Exposure
  WindExposed,                            !- Wind Exposure
  ,                                       !- View Factor to Ground
  ,                                       !- Number of Vertices
  0, -9.144, 2.4384,                      !- X,Y,Z Vertex 1 {m}
  0, -9.144, 0,                           !- X,Y,Z Vertex 2 {m}
  4.572, -9.144, 0,                       !- X,Y,Z Vertex 3 {m}
  4.572, -9.144, 2.4384;                  !- X,Y,Z Vertex 4 {m}

OS:Surface,
<<<<<<< HEAD
  {2f055588-3033-4d27-b2c1-1331218604d7}, !- Handle
  Surface 13,                             !- Name
  Floor,                                  !- Surface Type
  ,                                       !- Construction Name
  {537436b1-14e6-487f-9667-e1d81f605848}, !- Space Name
  Surface,                                !- Outside Boundary Condition
  {1d76d31c-8851-4695-b5b3-6111f5d3d84d}, !- Outside Boundary Condition Object
=======
  {f3732d1f-94c8-45d8-bd58-f57a24ae75f5}, !- Handle
  Surface 13,                             !- Name
  Floor,                                  !- Surface Type
  ,                                       !- Construction Name
  {26d47409-b640-4e62-b807-9b3cb9dbee5e}, !- Space Name
  Surface,                                !- Outside Boundary Condition
  {33d5bf7c-2524-4190-8056-ad0b9a404ab7}, !- Outside Boundary Condition Object
>>>>>>> 4ec27a5f
  NoSun,                                  !- Sun Exposure
  NoWind,                                 !- Wind Exposure
  ,                                       !- View Factor to Ground
  ,                                       !- Number of Vertices
  0, -9.144, 4.8768,                      !- X,Y,Z Vertex 1 {m}
  0, 0, 4.8768,                           !- X,Y,Z Vertex 2 {m}
  4.572, 0, 4.8768,                       !- X,Y,Z Vertex 3 {m}
  4.572, -9.144, 4.8768;                  !- X,Y,Z Vertex 4 {m}

OS:Surface,
<<<<<<< HEAD
  {f312b6be-e043-46a5-a615-dde33d8f34e3}, !- Handle
  Surface 14,                             !- Name
  RoofCeiling,                            !- Surface Type
  ,                                       !- Construction Name
  {537436b1-14e6-487f-9667-e1d81f605848}, !- Space Name
=======
  {f6416c15-943d-47fc-9998-a0653110d634}, !- Handle
  Surface 14,                             !- Name
  RoofCeiling,                            !- Surface Type
  ,                                       !- Construction Name
  {26d47409-b640-4e62-b807-9b3cb9dbee5e}, !- Space Name
>>>>>>> 4ec27a5f
  Outdoors,                               !- Outside Boundary Condition
  ,                                       !- Outside Boundary Condition Object
  SunExposed,                             !- Sun Exposure
  WindExposed,                            !- Wind Exposure
  ,                                       !- View Factor to Ground
  ,                                       !- Number of Vertices
  0, -4.572, 7.1628,                      !- X,Y,Z Vertex 1 {m}
  4.572, -4.572, 7.1628,                  !- X,Y,Z Vertex 2 {m}
  4.572, 0, 4.8768,                       !- X,Y,Z Vertex 3 {m}
  0, 0, 4.8768;                           !- X,Y,Z Vertex 4 {m}

OS:Surface,
<<<<<<< HEAD
  {b257a2ce-bd80-44a1-bac5-59a763bbd8ce}, !- Handle
  Surface 15,                             !- Name
  RoofCeiling,                            !- Surface Type
  ,                                       !- Construction Name
  {537436b1-14e6-487f-9667-e1d81f605848}, !- Space Name
=======
  {c4b562f9-435b-4899-8b70-8eb42d3ef7b7}, !- Handle
  Surface 15,                             !- Name
  RoofCeiling,                            !- Surface Type
  ,                                       !- Construction Name
  {26d47409-b640-4e62-b807-9b3cb9dbee5e}, !- Space Name
>>>>>>> 4ec27a5f
  Outdoors,                               !- Outside Boundary Condition
  ,                                       !- Outside Boundary Condition Object
  SunExposed,                             !- Sun Exposure
  WindExposed,                            !- Wind Exposure
  ,                                       !- View Factor to Ground
  ,                                       !- Number of Vertices
  4.572, -4.572, 7.1628,                  !- X,Y,Z Vertex 1 {m}
  0, -4.572, 7.1628,                      !- X,Y,Z Vertex 2 {m}
  0, -9.144, 4.8768,                      !- X,Y,Z Vertex 3 {m}
  4.572, -9.144, 4.8768;                  !- X,Y,Z Vertex 4 {m}

OS:Surface,
<<<<<<< HEAD
  {bd8238dd-daf2-4de5-a86c-7c6a2caf4da1}, !- Handle
  Surface 16,                             !- Name
  Wall,                                   !- Surface Type
  ,                                       !- Construction Name
  {537436b1-14e6-487f-9667-e1d81f605848}, !- Space Name
=======
  {f01872bc-7737-4e7f-842a-030729aea7d7}, !- Handle
  Surface 16,                             !- Name
  Wall,                                   !- Surface Type
  ,                                       !- Construction Name
  {26d47409-b640-4e62-b807-9b3cb9dbee5e}, !- Space Name
>>>>>>> 4ec27a5f
  Outdoors,                               !- Outside Boundary Condition
  ,                                       !- Outside Boundary Condition Object
  SunExposed,                             !- Sun Exposure
  WindExposed,                            !- Wind Exposure
  ,                                       !- View Factor to Ground
  ,                                       !- Number of Vertices
  0, -4.572, 7.1628,                      !- X,Y,Z Vertex 1 {m}
  0, 0, 4.8768,                           !- X,Y,Z Vertex 2 {m}
  0, -9.144, 4.8768;                      !- X,Y,Z Vertex 3 {m}

OS:Surface,
<<<<<<< HEAD
  {dd2772b6-fea6-458b-b669-5aceccd8958b}, !- Handle
  Surface 17,                             !- Name
  Wall,                                   !- Surface Type
  ,                                       !- Construction Name
  {537436b1-14e6-487f-9667-e1d81f605848}, !- Space Name
=======
  {e04475b9-5f49-42be-8110-712ac9922a3c}, !- Handle
  Surface 17,                             !- Name
  Wall,                                   !- Surface Type
  ,                                       !- Construction Name
  {26d47409-b640-4e62-b807-9b3cb9dbee5e}, !- Space Name
>>>>>>> 4ec27a5f
  Adiabatic,                              !- Outside Boundary Condition
  ,                                       !- Outside Boundary Condition Object
  NoSun,                                  !- Sun Exposure
  NoWind,                                 !- Wind Exposure
  ,                                       !- View Factor to Ground
  ,                                       !- Number of Vertices
  4.572, -4.572, 7.1628,                  !- X,Y,Z Vertex 1 {m}
  4.572, -9.144, 4.8768,                  !- X,Y,Z Vertex 2 {m}
  4.572, 0, 4.8768;                       !- X,Y,Z Vertex 3 {m}

OS:Space,
<<<<<<< HEAD
  {537436b1-14e6-487f-9667-e1d81f605848}, !- Handle
  unfinished attic space,                 !- Name
  {3fbae4e7-6bb9-44cc-ace6-0c67984d3133}, !- Space Type Name
=======
  {26d47409-b640-4e62-b807-9b3cb9dbee5e}, !- Handle
  unfinished attic space,                 !- Name
  {85c8d102-5008-4ca5-9338-d3529a39b03a}, !- Space Type Name
>>>>>>> 4ec27a5f
  ,                                       !- Default Construction Set Name
  ,                                       !- Default Schedule Set Name
  ,                                       !- Direction of Relative North {deg}
  ,                                       !- X Origin {m}
  ,                                       !- Y Origin {m}
  ,                                       !- Z Origin {m}
  ,                                       !- Building Story Name
<<<<<<< HEAD
  {7aa4d46b-0be2-49a2-a70e-f5f1064b403f}; !- Thermal Zone Name

OS:ThermalZone,
  {7aa4d46b-0be2-49a2-a70e-f5f1064b403f}, !- Handle
=======
  {38af4711-34f5-4bfc-968e-bad6be5d69be}; !- Thermal Zone Name

OS:ThermalZone,
  {38af4711-34f5-4bfc-968e-bad6be5d69be}, !- Handle
>>>>>>> 4ec27a5f
  unfinished attic zone,                  !- Name
  ,                                       !- Multiplier
  ,                                       !- Ceiling Height {m}
  ,                                       !- Volume {m3}
  ,                                       !- Floor Area {m2}
  ,                                       !- Zone Inside Convection Algorithm
  ,                                       !- Zone Outside Convection Algorithm
  ,                                       !- Zone Conditioning Equipment List Name
<<<<<<< HEAD
  {d1a4089d-b420-4756-8224-605dcebb5324}, !- Zone Air Inlet Port List
  {13a1e2ab-7d4e-456c-ac58-d53fd40d5ddb}, !- Zone Air Exhaust Port List
  {e4faa86c-30f9-4873-9064-c75bd1a94489}, !- Zone Air Node Name
  {29937acb-c721-4ed1-8294-93efb310016a}, !- Zone Return Air Port List
=======
  {7773bf4f-0a9c-475d-a097-0ad8d4c26bee}, !- Zone Air Inlet Port List
  {8788c85a-6417-4094-bd47-257284055581}, !- Zone Air Exhaust Port List
  {33cea3a9-0292-423e-8d78-9117cf9e9956}, !- Zone Air Node Name
  {7125475b-e738-463f-b24b-5479f3a5edb2}, !- Zone Return Air Port List
>>>>>>> 4ec27a5f
  ,                                       !- Primary Daylighting Control Name
  ,                                       !- Fraction of Zone Controlled by Primary Daylighting Control
  ,                                       !- Secondary Daylighting Control Name
  ,                                       !- Fraction of Zone Controlled by Secondary Daylighting Control
  ,                                       !- Illuminance Map Name
  ,                                       !- Group Rendering Name
  ,                                       !- Thermostat Name
  No;                                     !- Use Ideal Air Loads

OS:Node,
<<<<<<< HEAD
  {9d16a871-0a99-4c92-a179-7d0eb73b6334}, !- Handle
  Node 2,                                 !- Name
  {e4faa86c-30f9-4873-9064-c75bd1a94489}, !- Inlet Port
  ;                                       !- Outlet Port

OS:Connection,
  {e4faa86c-30f9-4873-9064-c75bd1a94489}, !- Handle
  {7aa4d46b-0be2-49a2-a70e-f5f1064b403f}, !- Source Object
  11,                                     !- Outlet Port
  {9d16a871-0a99-4c92-a179-7d0eb73b6334}, !- Target Object
  2;                                      !- Inlet Port

OS:PortList,
  {d1a4089d-b420-4756-8224-605dcebb5324}, !- Handle
  {7aa4d46b-0be2-49a2-a70e-f5f1064b403f}; !- HVAC Component

OS:PortList,
  {13a1e2ab-7d4e-456c-ac58-d53fd40d5ddb}, !- Handle
  {7aa4d46b-0be2-49a2-a70e-f5f1064b403f}; !- HVAC Component

OS:PortList,
  {29937acb-c721-4ed1-8294-93efb310016a}, !- Handle
  {7aa4d46b-0be2-49a2-a70e-f5f1064b403f}; !- HVAC Component

OS:Sizing:Zone,
  {28099817-36e6-4a05-9508-09ee658dcce2}, !- Handle
  {7aa4d46b-0be2-49a2-a70e-f5f1064b403f}, !- Zone or ZoneList Name
=======
  {ef7e0016-28db-4ffe-b753-2b7b0881ecb4}, !- Handle
  Node 2,                                 !- Name
  {33cea3a9-0292-423e-8d78-9117cf9e9956}, !- Inlet Port
  ;                                       !- Outlet Port

OS:Connection,
  {33cea3a9-0292-423e-8d78-9117cf9e9956}, !- Handle
  {cac23a94-8831-492c-9047-dcf2a8f77b8c}, !- Name
  {38af4711-34f5-4bfc-968e-bad6be5d69be}, !- Source Object
  11,                                     !- Outlet Port
  {ef7e0016-28db-4ffe-b753-2b7b0881ecb4}, !- Target Object
  2;                                      !- Inlet Port

OS:PortList,
  {7773bf4f-0a9c-475d-a097-0ad8d4c26bee}, !- Handle
  {e42b6794-6683-4e2a-9cae-8e423a8df336}, !- Name
  {38af4711-34f5-4bfc-968e-bad6be5d69be}; !- HVAC Component

OS:PortList,
  {8788c85a-6417-4094-bd47-257284055581}, !- Handle
  {309825a7-35ce-49fb-8ca2-888b7d61e433}, !- Name
  {38af4711-34f5-4bfc-968e-bad6be5d69be}; !- HVAC Component

OS:PortList,
  {7125475b-e738-463f-b24b-5479f3a5edb2}, !- Handle
  {b8e9ff09-d8f4-477f-b8d5-cc221bf55c95}, !- Name
  {38af4711-34f5-4bfc-968e-bad6be5d69be}; !- HVAC Component

OS:Sizing:Zone,
  {748022ad-3939-4beb-b67e-ade27c67c91a}, !- Handle
  {38af4711-34f5-4bfc-968e-bad6be5d69be}, !- Zone or ZoneList Name
>>>>>>> 4ec27a5f
  SupplyAirTemperature,                   !- Zone Cooling Design Supply Air Temperature Input Method
  14,                                     !- Zone Cooling Design Supply Air Temperature {C}
  11.11,                                  !- Zone Cooling Design Supply Air Temperature Difference {deltaC}
  SupplyAirTemperature,                   !- Zone Heating Design Supply Air Temperature Input Method
  40,                                     !- Zone Heating Design Supply Air Temperature {C}
  11.11,                                  !- Zone Heating Design Supply Air Temperature Difference {deltaC}
  0.0085,                                 !- Zone Cooling Design Supply Air Humidity Ratio {kg-H2O/kg-air}
  0.008,                                  !- Zone Heating Design Supply Air Humidity Ratio {kg-H2O/kg-air}
  ,                                       !- Zone Heating Sizing Factor
  ,                                       !- Zone Cooling Sizing Factor
  DesignDay,                              !- Cooling Design Air Flow Method
  ,                                       !- Cooling Design Air Flow Rate {m3/s}
  ,                                       !- Cooling Minimum Air Flow per Zone Floor Area {m3/s-m2}
  ,                                       !- Cooling Minimum Air Flow {m3/s}
  ,                                       !- Cooling Minimum Air Flow Fraction
  DesignDay,                              !- Heating Design Air Flow Method
  ,                                       !- Heating Design Air Flow Rate {m3/s}
  ,                                       !- Heating Maximum Air Flow per Zone Floor Area {m3/s-m2}
  ,                                       !- Heating Maximum Air Flow {m3/s}
  ,                                       !- Heating Maximum Air Flow Fraction
  No,                                     !- Account for Dedicated Outdoor Air System
  NeutralSupplyAir,                       !- Dedicated Outdoor Air System Control Strategy
  autosize,                               !- Dedicated Outdoor Air Low Setpoint Temperature for Design {C}
  autosize;                               !- Dedicated Outdoor Air High Setpoint Temperature for Design {C}

OS:ZoneHVAC:EquipmentList,
<<<<<<< HEAD
  {d29c0ec1-507b-4b3f-b351-fd4fa2b6e9ae}, !- Handle
  Zone HVAC Equipment List 2,             !- Name
  {7aa4d46b-0be2-49a2-a70e-f5f1064b403f}; !- Thermal Zone

OS:SpaceType,
  {3fbae4e7-6bb9-44cc-ace6-0c67984d3133}, !- Handle
=======
  {29c68dbb-3961-41d4-8199-4da57202b33f}, !- Handle
  Zone HVAC Equipment List 2,             !- Name
  {38af4711-34f5-4bfc-968e-bad6be5d69be}; !- Thermal Zone

OS:SpaceType,
  {85c8d102-5008-4ca5-9338-d3529a39b03a}, !- Handle
>>>>>>> 4ec27a5f
  Space Type 2,                           !- Name
  ,                                       !- Default Construction Set Name
  ,                                       !- Default Schedule Set Name
  ,                                       !- Group Rendering Name
  ,                                       !- Design Specification Outdoor Air Object Name
  ,                                       !- Standards Template
  ,                                       !- Standards Building Type
  unfinished attic;                       !- Standards Space Type

OS:BuildingUnit,
<<<<<<< HEAD
  {3811dcbc-437a-4ea5-b5fc-d544e7efccfc}, !- Handle
=======
  {af1ea206-21f6-48c6-8c76-5f7a5e83d0ee}, !- Handle
>>>>>>> 4ec27a5f
  unit 1,                                 !- Name
  ,                                       !- Rendering Color
  Residential;                            !- Building Unit Type

OS:AdditionalProperties,
<<<<<<< HEAD
  {26083d58-0fcf-4d3a-8a0f-f9e6b60dd23d}, !- Handle
  {3811dcbc-437a-4ea5-b5fc-d544e7efccfc}, !- Object Name
=======
  {e2d03118-45b7-4aeb-9e27-51186d4dd733}, !- Handle
  {af1ea206-21f6-48c6-8c76-5f7a5e83d0ee}, !- Object Name
>>>>>>> 4ec27a5f
  NumberOfBedrooms,                       !- Feature Name 1
  Integer,                                !- Feature Data Type 1
  3,                                      !- Feature Value 1
  NumberOfBathrooms,                      !- Feature Name 2
  Double,                                 !- Feature Data Type 2
  2,                                      !- Feature Value 2
  NumberOfOccupants,                      !- Feature Name 3
  Double,                                 !- Feature Data Type 3
  3.3900000000000001;                     !- Feature Value 3

OS:External:File,
<<<<<<< HEAD
  {2ed1613b-fefd-44a8-b28c-cd5ee67f484f}, !- Handle
=======
  {db95a12b-8905-49ae-97ad-0cfc8f52bc47}, !- Handle
>>>>>>> 4ec27a5f
  8760.csv,                               !- Name
  8760.csv;                               !- File Name

OS:Schedule:Day,
<<<<<<< HEAD
  {f99a94fe-9da5-4528-8891-bb48bbe4ec67}, !- Handle
=======
  {bdc4421e-a5d3-47d1-8407-11730ea9a931}, !- Handle
>>>>>>> 4ec27a5f
  Schedule Day 1,                         !- Name
  ,                                       !- Schedule Type Limits Name
  ,                                       !- Interpolate to Timestep
  24,                                     !- Hour 1
  0,                                      !- Minute 1
  0;                                      !- Value Until Time 1

OS:Schedule:Day,
<<<<<<< HEAD
  {05ba9453-5f0b-4ca6-abfc-16978a86e05e}, !- Handle
=======
  {7445fb30-5267-42bf-a9b4-27548285fcf1}, !- Handle
>>>>>>> 4ec27a5f
  Schedule Day 2,                         !- Name
  ,                                       !- Schedule Type Limits Name
  ,                                       !- Interpolate to Timestep
  24,                                     !- Hour 1
  0,                                      !- Minute 1
  1;                                      !- Value Until Time 1

OS:Schedule:File,
<<<<<<< HEAD
  {a9a50863-6b39-431d-b64d-71a3650f0fbd}, !- Handle
  occupants,                              !- Name
  {0e3ec6c0-76a5-4710-b575-a616de3f856e}, !- Schedule Type Limits Name
  {2ed1613b-fefd-44a8-b28c-cd5ee67f484f}, !- External File Name
=======
  {6d4fe41a-a60f-43d0-a7d9-6f5d2582dd46}, !- Handle
  occupants,                              !- Name
  {a2155913-65a8-4531-b945-73be7c10a2c9}, !- Schedule Type Limits Name
  {db95a12b-8905-49ae-97ad-0cfc8f52bc47}, !- External File Name
>>>>>>> 4ec27a5f
  1,                                      !- Column Number
  1,                                      !- Rows to Skip at Top
  8760,                                   !- Number of Hours of Data
  ,                                       !- Column Separator
  ,                                       !- Interpolate to Timestep
  60;                                     !- Minutes per Item

<<<<<<< HEAD
OS:Schedule:Constant,
  {dedcd6fe-8cb1-4418-a61d-6495c5f9315d}, !- Handle
  res occupants activity schedule,        !- Name
  {fe57e5b6-3162-42ad-b0b6-bea23f4d9dfd}, !- Schedule Type Limits Name
  112.539290946133;                       !- Value

OS:People:Definition,
  {a157f6d8-d91b-46fc-95ab-ecdb3f24fb6b}, !- Handle
=======
OS:Schedule:Ruleset,
  {c359d751-36af-44ea-82a9-be69efda6925}, !- Handle
  Schedule Ruleset 1,                     !- Name
  {13534fe6-ad42-4c0d-a058-fec0161eed44}, !- Schedule Type Limits Name
  {ff8bd1a3-3326-44be-bbdc-9b8b51c584ac}; !- Default Day Schedule Name

OS:Schedule:Day,
  {ff8bd1a3-3326-44be-bbdc-9b8b51c584ac}, !- Handle
  Schedule Day 3,                         !- Name
  {13534fe6-ad42-4c0d-a058-fec0161eed44}, !- Schedule Type Limits Name
  ,                                       !- Interpolate to Timestep
  24,                                     !- Hour 1
  0,                                      !- Minute 1
  112.539290946133;                       !- Value Until Time 1

OS:People:Definition,
  {430b30b7-6912-47dd-8a5f-9ee2d39a867a}, !- Handle
>>>>>>> 4ec27a5f
  res occupants|living space,             !- Name
  People,                                 !- Number of People Calculation Method
  1.695,                                  !- Number of People {people}
  ,                                       !- People per Space Floor Area {person/m2}
  ,                                       !- Space Floor Area per Person {m2/person}
  0.319734,                               !- Fraction Radiant
  0.573,                                  !- Sensible Heat Fraction
  0,                                      !- Carbon Dioxide Generation Rate {m3/s-W}
  No,                                     !- Enable ASHRAE 55 Comfort Warnings
  ZoneAveraged;                           !- Mean Radiant Temperature Calculation Type

OS:People,
<<<<<<< HEAD
  {a64b10d0-8ff4-4426-965f-fa68653c716b}, !- Handle
  res occupants|living space,             !- Name
  {a157f6d8-d91b-46fc-95ab-ecdb3f24fb6b}, !- People Definition Name
  {f1b1d9ea-f6f6-4786-90fb-6eca654f7b73}, !- Space or SpaceType Name
  {a9a50863-6b39-431d-b64d-71a3650f0fbd}, !- Number of People Schedule Name
  {dedcd6fe-8cb1-4418-a61d-6495c5f9315d}, !- Activity Level Schedule Name
=======
  {d0fd74aa-b615-4b1c-a61c-baba9f3d9d7f}, !- Handle
  res occupants|living space,             !- Name
  {430b30b7-6912-47dd-8a5f-9ee2d39a867a}, !- People Definition Name
  {adef6f5a-7e47-482c-9b57-006e7ad7a003}, !- Space or SpaceType Name
  {6d4fe41a-a60f-43d0-a7d9-6f5d2582dd46}, !- Number of People Schedule Name
  {c359d751-36af-44ea-82a9-be69efda6925}, !- Activity Level Schedule Name
>>>>>>> 4ec27a5f
  ,                                       !- Surface Name/Angle Factor List Name
  ,                                       !- Work Efficiency Schedule Name
  ,                                       !- Clothing Insulation Schedule Name
  ,                                       !- Air Velocity Schedule Name
  1;                                      !- Multiplier

OS:ScheduleTypeLimits,
<<<<<<< HEAD
  {fe57e5b6-3162-42ad-b0b6-bea23f4d9dfd}, !- Handle
=======
  {13534fe6-ad42-4c0d-a058-fec0161eed44}, !- Handle
>>>>>>> 4ec27a5f
  ActivityLevel,                          !- Name
  0,                                      !- Lower Limit Value
  ,                                       !- Upper Limit Value
  Continuous,                             !- Numeric Type
  ActivityLevel;                          !- Unit Type

OS:ScheduleTypeLimits,
<<<<<<< HEAD
  {0e3ec6c0-76a5-4710-b575-a616de3f856e}, !- Handle
=======
  {a2155913-65a8-4531-b945-73be7c10a2c9}, !- Handle
>>>>>>> 4ec27a5f
  Fractional,                             !- Name
  0,                                      !- Lower Limit Value
  1,                                      !- Upper Limit Value
  Continuous;                             !- Numeric Type

OS:People:Definition,
<<<<<<< HEAD
  {3d0d93cd-c5d2-40da-9379-0f3fa363b81e}, !- Handle
=======
  {d14f28e0-af8d-4aa0-b89b-c02a86c2a8e9}, !- Handle
>>>>>>> 4ec27a5f
  res occupants|living space|story 2,     !- Name
  People,                                 !- Number of People Calculation Method
  1.695,                                  !- Number of People {people}
  ,                                       !- People per Space Floor Area {person/m2}
  ,                                       !- Space Floor Area per Person {m2/person}
  0.319734,                               !- Fraction Radiant
  0.573,                                  !- Sensible Heat Fraction
  0,                                      !- Carbon Dioxide Generation Rate {m3/s-W}
  No,                                     !- Enable ASHRAE 55 Comfort Warnings
  ZoneAveraged;                           !- Mean Radiant Temperature Calculation Type

OS:People,
<<<<<<< HEAD
  {4db32a8d-19ce-4446-beb6-9240ec261dd4}, !- Handle
  res occupants|living space|story 2,     !- Name
  {3d0d93cd-c5d2-40da-9379-0f3fa363b81e}, !- People Definition Name
  {7a2333ae-fd28-4c8c-a232-0be9af84058e}, !- Space or SpaceType Name
  {a9a50863-6b39-431d-b64d-71a3650f0fbd}, !- Number of People Schedule Name
  {dedcd6fe-8cb1-4418-a61d-6495c5f9315d}, !- Activity Level Schedule Name
=======
  {4225d4ff-c7a5-4b02-9245-096887d23231}, !- Handle
  res occupants|living space|story 2,     !- Name
  {d14f28e0-af8d-4aa0-b89b-c02a86c2a8e9}, !- People Definition Name
  {b5b46f28-c703-4e10-9704-9816ab5cae19}, !- Space or SpaceType Name
  {6d4fe41a-a60f-43d0-a7d9-6f5d2582dd46}, !- Number of People Schedule Name
  {c359d751-36af-44ea-82a9-be69efda6925}, !- Activity Level Schedule Name
>>>>>>> 4ec27a5f
  ,                                       !- Surface Name/Angle Factor List Name
  ,                                       !- Work Efficiency Schedule Name
  ,                                       !- Clothing Insulation Schedule Name
  ,                                       !- Air Velocity Schedule Name
  1;                                      !- Multiplier
<|MERGE_RESOLUTION|>--- conflicted
+++ resolved
@@ -1,31 +1,22 @@
 !- NOTE: Auto-generated from /test/osw_files/SFA_10units_2story_SL_UA_3Beds_2Baths_Denver_HasRearUnits.osw
 
 OS:Version,
-<<<<<<< HEAD
-  {cd6ff611-dcd6-4455-9ad4-a86c333756f4}, !- Handle
+  {e66a40be-cbe7-45e5-8a67-2f464b296f21}, !- Handle
   3.2.1;                                  !- Version Identifier
 
 OS:SimulationControl,
-  {11705ec3-9e76-4afb-8ed7-5cafef40d2ea}, !- Handle
-=======
-  {10a6f091-eb5a-4838-b279-971acc0506bc}, !- Handle
-  2.9.1;                                  !- Version Identifier
-
-OS:SimulationControl,
-  {fc523c6d-d0f1-4b05-838f-c705aef005b4}, !- Handle
->>>>>>> 4ec27a5f
+  {52e111a0-79ba-467c-ae6b-94d6f93c5f9d}, !- Handle
   ,                                       !- Do Zone Sizing Calculation
   ,                                       !- Do System Sizing Calculation
   ,                                       !- Do Plant Sizing Calculation
   No;                                     !- Run Simulation for Sizing Periods
 
 OS:Timestep,
-<<<<<<< HEAD
-  {624959dc-3c5d-4ec7-87b5-213eab547914}, !- Handle
+  {b2d315b8-cf54-4464-aff7-c5a81e84aa58}, !- Handle
   6;                                      !- Number of Timesteps per Hour
 
 OS:ShadowCalculation,
-  {a2cc3863-0296-43c4-a193-aaca57767f48}, !- Handle
+  {24101742-c88b-4415-9eef-b648ce38cfb6}, !- Handle
   PolygonClipping,                        !- Shading Calculation Method
   ,                                       !- Shading Calculation Update Frequency Method
   20,                                     !- Shading Calculation Update Frequency
@@ -38,45 +29,21 @@
   No;                                     !- Disable Self-Shading From Shading Zone Groups to Other Zones
 
 OS:SurfaceConvectionAlgorithm:Outside,
-  {9d62b7d6-1299-4c13-a005-cf92e83f62ba}, !- Handle
+  {345b7232-e0cb-4dad-8a4a-94253cc6dc9d}, !- Handle
   DOE-2;                                  !- Algorithm
 
 OS:SurfaceConvectionAlgorithm:Inside,
-  {58e3d6eb-ac90-465a-abb1-7226de90b467}, !- Handle
+  {24c0dbee-2be3-476f-b067-34b716eb89dc}, !- Handle
   TARP;                                   !- Algorithm
 
 OS:ZoneCapacitanceMultiplier:ResearchSpecial,
-  {98115cc7-9928-4062-9d16-d8528fca0d9d}, !- Handle
-=======
-  {70316677-f999-4216-85fb-e4876b90b7ad}, !- Handle
-  6;                                      !- Number of Timesteps per Hour
-
-OS:ShadowCalculation,
-  {2586a971-d4d0-410c-b819-76903b5eddd5}, !- Handle
-  20,                                     !- Calculation Frequency
-  200;                                    !- Maximum Figures in Shadow Overlap Calculations
-
-OS:SurfaceConvectionAlgorithm:Outside,
-  {7a3dc18b-05be-4c6c-b2c8-ffbc807c10c8}, !- Handle
-  DOE-2;                                  !- Algorithm
-
-OS:SurfaceConvectionAlgorithm:Inside,
-  {50c2f416-3d41-4f5c-88ce-83409e3e0f24}, !- Handle
-  TARP;                                   !- Algorithm
-
-OS:ZoneCapacitanceMultiplier:ResearchSpecial,
-  {23bbb897-7c1c-49e4-a1a3-ab82a8b2dc3d}, !- Handle
->>>>>>> 4ec27a5f
+  {9fa867db-9ab7-408f-b268-0819ed9c3ae6}, !- Handle
   ,                                       !- Temperature Capacity Multiplier
   15,                                     !- Humidity Capacity Multiplier
   ;                                       !- Carbon Dioxide Capacity Multiplier
 
 OS:RunPeriod,
-<<<<<<< HEAD
-  {f28fcaf2-58c7-4ace-bbe2-b31066be1831}, !- Handle
-=======
-  {9031e8d1-e307-4938-9cb5-27cdd8cdd279}, !- Handle
->>>>>>> 4ec27a5f
+  {73832fe6-4c18-4087-b0af-378faa3f295e}, !- Handle
   Run Period 1,                           !- Name
   1,                                      !- Begin Month
   1,                                      !- Begin Day of Month
@@ -90,21 +57,13 @@
   ;                                       !- Number of Times Runperiod to be Repeated
 
 OS:YearDescription,
-<<<<<<< HEAD
-  {8b8d9eed-6461-45e9-b1d3-9e96aa91c689}, !- Handle
-=======
-  {a52dca16-32b2-4d15-8159-d46bfd160f6b}, !- Handle
->>>>>>> 4ec27a5f
+  {fb6fa0bf-04d1-4580-95c0-1b40999d9ad9}, !- Handle
   2007,                                   !- Calendar Year
   ,                                       !- Day of Week for Start Day
   ;                                       !- Is Leap Year
 
 OS:WeatherFile,
-<<<<<<< HEAD
-  {ca2fb24c-5f0c-489b-ae27-8b03154c091b}, !- Handle
-=======
-  {d28af8ed-5de3-47a2-bf45-19b30b68d3f9}, !- Handle
->>>>>>> 4ec27a5f
+  {0bc29553-5368-49eb-9707-a60a7f96a15c}, !- Handle
   Denver Intl Ap,                         !- City
   CO,                                     !- State Province Region
   USA,                                    !- Country
@@ -118,13 +77,8 @@
   E23378AA;                               !- Checksum
 
 OS:AdditionalProperties,
-<<<<<<< HEAD
-  {9c8a9e55-3894-482b-8836-952b9f506927}, !- Handle
-  {ca2fb24c-5f0c-489b-ae27-8b03154c091b}, !- Object Name
-=======
-  {0219b822-6c3f-4451-9732-34a412b1746c}, !- Handle
-  {d28af8ed-5de3-47a2-bf45-19b30b68d3f9}, !- Object Name
->>>>>>> 4ec27a5f
+  {e35d694f-0087-4836-a265-a4f7b70fd8b0}, !- Handle
+  {0bc29553-5368-49eb-9707-a60a7f96a15c}, !- Object Name
   EPWHeaderCity,                          !- Feature Name 1
   String,                                 !- Feature Data Type 1
   Denver Intl Ap,                         !- Feature Value 1
@@ -232,11 +186,7 @@
   84;                                     !- Feature Value 35
 
 OS:Site,
-<<<<<<< HEAD
-  {3deec9cb-3b96-4205-bc28-9c5b7f58d773}, !- Handle
-=======
-  {612e17b8-50a0-4c91-994f-7b71dfd7f5fc}, !- Handle
->>>>>>> 4ec27a5f
+  {4dcc74d1-b28f-43a5-8831-5175b4ac63e8}, !- Handle
   Denver Intl Ap_CO_USA,                  !- Name
   39.83,                                  !- Latitude {deg}
   -104.65,                                !- Longitude {deg}
@@ -245,45 +195,26 @@
   ;                                       !- Terrain
 
 OS:ClimateZones,
-<<<<<<< HEAD
-  {cfde76b6-96af-4810-b6f1-f882ba6fe42c}, !- Handle
+  {05666b03-9778-4053-914c-3c1aa3b6e153}, !- Handle
   Building America,                       !- Climate Zone Institution Name 1
-=======
-  {6045111c-7ff3-4dbd-a7d9-290d0059157e}, !- Handle
-  ,                                       !- Active Institution
-  ,                                       !- Active Year
-  ,                                       !- Climate Zone Institution Name 1
->>>>>>> 4ec27a5f
   ,                                       !- Climate Zone Document Name 1
   0,                                      !- Climate Zone Document Year 1
   Cold;                                   !- Climate Zone Value 1
 
 OS:Site:WaterMainsTemperature,
-<<<<<<< HEAD
-  {c390919f-457d-4698-b8f4-6e7994646981}, !- Handle
-=======
-  {5b4bf6bc-8494-4371-82a9-e5f36151c581}, !- Handle
->>>>>>> 4ec27a5f
+  {0b347688-4e05-421e-a22e-2e670f9732b6}, !- Handle
   Correlation,                            !- Calculation Method
   ,                                       !- Temperature Schedule Name
   10.8753424657535,                       !- Annual Average Outdoor Air Temperature {C}
   23.1524007936508;                       !- Maximum Difference In Monthly Average Outdoor Air Temperatures {deltaC}
 
 OS:RunPeriodControl:DaylightSavingTime,
-<<<<<<< HEAD
-  {3c939b7f-e401-41bf-9a5a-a3ef7a18425d}, !- Handle
-=======
-  {f62665b7-044d-4a4e-91c2-f061ba5a9225}, !- Handle
->>>>>>> 4ec27a5f
+  {29a52431-77e4-4a58-9104-1187b5756aca}, !- Handle
   3/12,                                   !- Start Date
   11/5;                                   !- End Date
 
 OS:Site:GroundTemperature:Deep,
-<<<<<<< HEAD
-  {93954cf2-6e30-4da1-9105-65c5c8f22b31}, !- Handle
-=======
-  {41bc6bf9-d29d-4454-9b43-5d45afc773b9}, !- Handle
->>>>>>> 4ec27a5f
+  {6e8c6e40-d352-497d-a359-e3200dcdd348}, !- Handle
   10.8753424657535,                       !- January Deep Ground Temperature {C}
   10.8753424657535,                       !- February Deep Ground Temperature {C}
   10.8753424657535,                       !- March Deep Ground Temperature {C}
@@ -298,11 +229,7 @@
   10.8753424657535;                       !- December Deep Ground Temperature {C}
 
 OS:Building,
-<<<<<<< HEAD
-  {cdefa246-64d8-4528-b289-d46458a83221}, !- Handle
-=======
-  {cb160216-7d6e-4430-afbf-6df8ae46534b}, !- Handle
->>>>>>> 4ec27a5f
+  {58b30ca6-9257-4764-8074-0211d5c255ca}, !- Handle
   Building 1,                             !- Name
   ,                                       !- Building Sector Type
   180,                                    !- North Axis {deg}
@@ -317,13 +244,8 @@
   10;                                     !- Standards Number of Living Units
 
 OS:AdditionalProperties,
-<<<<<<< HEAD
-  {7f65c4e4-d233-46b6-93de-92cb55e3efd0}, !- Handle
-  {cdefa246-64d8-4528-b289-d46458a83221}, !- Object Name
-=======
-  {717dd547-4c9f-40d2-8d95-83af5320d7af}, !- Handle
-  {cb160216-7d6e-4430-afbf-6df8ae46534b}, !- Object Name
->>>>>>> 4ec27a5f
+  {72e6d1b9-68eb-49f8-ab08-63d677b77925}, !- Handle
+  {58b30ca6-9257-4764-8074-0211d5c255ca}, !- Object Name
   num_units,                              !- Feature Name 1
   Integer,                                !- Feature Data Type 1
   10,                                     !- Feature Value 1
@@ -338,11 +260,7 @@
   2;                                      !- Feature Value 4
 
 OS:ThermalZone,
-<<<<<<< HEAD
-  {91b5e746-99c9-449c-b284-04694b9e69d1}, !- Handle
-=======
-  {0862b577-5f42-4475-ae21-31a6c7392dac}, !- Handle
->>>>>>> 4ec27a5f
+  {175768cd-fde4-4dfa-ae46-a695b4fd019f}, !- Handle
   living zone,                            !- Name
   ,                                       !- Multiplier
   ,                                       !- Ceiling Height {m}
@@ -351,17 +269,10 @@
   ,                                       !- Zone Inside Convection Algorithm
   ,                                       !- Zone Outside Convection Algorithm
   ,                                       !- Zone Conditioning Equipment List Name
-<<<<<<< HEAD
-  {d0c83794-464d-43a6-aa21-38e9304fee23}, !- Zone Air Inlet Port List
-  {7aaa8049-f02a-4d3a-8c37-ce9df0060869}, !- Zone Air Exhaust Port List
-  {25c041f9-da98-4507-9ebb-5f1f91914a09}, !- Zone Air Node Name
-  {0c3f4caf-0cff-47e6-bbba-79d6de9e5f46}, !- Zone Return Air Port List
-=======
-  {e25316fe-467e-49cc-9002-7f9125ac52d6}, !- Zone Air Inlet Port List
-  {06852eea-c61c-4dfe-abab-752908c4ae6e}, !- Zone Air Exhaust Port List
-  {69eff16c-a74b-4d2c-8ab4-6ceb22bd0422}, !- Zone Air Node Name
-  {8bbd481b-3d66-482c-9c6f-2cfad0b5a471}, !- Zone Return Air Port List
->>>>>>> 4ec27a5f
+  {d802b4fb-98e1-49ca-b9b4-42690606eaa0}, !- Zone Air Inlet Port List
+  {4c04fb03-256f-4195-bb7d-1775878a7100}, !- Zone Air Exhaust Port List
+  {90ae0ea4-d04b-4ef6-bdc2-699309ebe193}, !- Zone Air Node Name
+  {5c62eaf5-dc61-4711-81b6-02727f2fc22c}, !- Zone Return Air Port List
   ,                                       !- Primary Daylighting Control Name
   ,                                       !- Fraction of Zone Controlled by Primary Daylighting Control
   ,                                       !- Secondary Daylighting Control Name
@@ -372,67 +283,33 @@
   No;                                     !- Use Ideal Air Loads
 
 OS:Node,
-<<<<<<< HEAD
-  {98e48f3b-22fd-46c3-82e0-6cf18ffd92e6}, !- Handle
+  {45c6abe6-32e5-4b24-87f7-44cb4da04310}, !- Handle
   Node 1,                                 !- Name
-  {25c041f9-da98-4507-9ebb-5f1f91914a09}, !- Inlet Port
+  {90ae0ea4-d04b-4ef6-bdc2-699309ebe193}, !- Inlet Port
   ;                                       !- Outlet Port
 
 OS:Connection,
-  {25c041f9-da98-4507-9ebb-5f1f91914a09}, !- Handle
-  {91b5e746-99c9-449c-b284-04694b9e69d1}, !- Source Object
+  {90ae0ea4-d04b-4ef6-bdc2-699309ebe193}, !- Handle
+  {175768cd-fde4-4dfa-ae46-a695b4fd019f}, !- Source Object
   11,                                     !- Outlet Port
-  {98e48f3b-22fd-46c3-82e0-6cf18ffd92e6}, !- Target Object
+  {45c6abe6-32e5-4b24-87f7-44cb4da04310}, !- Target Object
   2;                                      !- Inlet Port
 
 OS:PortList,
-  {d0c83794-464d-43a6-aa21-38e9304fee23}, !- Handle
-  {91b5e746-99c9-449c-b284-04694b9e69d1}; !- HVAC Component
+  {d802b4fb-98e1-49ca-b9b4-42690606eaa0}, !- Handle
+  {175768cd-fde4-4dfa-ae46-a695b4fd019f}; !- HVAC Component
 
 OS:PortList,
-  {7aaa8049-f02a-4d3a-8c37-ce9df0060869}, !- Handle
-  {91b5e746-99c9-449c-b284-04694b9e69d1}; !- HVAC Component
+  {4c04fb03-256f-4195-bb7d-1775878a7100}, !- Handle
+  {175768cd-fde4-4dfa-ae46-a695b4fd019f}; !- HVAC Component
 
 OS:PortList,
-  {0c3f4caf-0cff-47e6-bbba-79d6de9e5f46}, !- Handle
-  {91b5e746-99c9-449c-b284-04694b9e69d1}; !- HVAC Component
+  {5c62eaf5-dc61-4711-81b6-02727f2fc22c}, !- Handle
+  {175768cd-fde4-4dfa-ae46-a695b4fd019f}; !- HVAC Component
 
 OS:Sizing:Zone,
-  {b6b68f4f-9d0d-4972-a9a2-614ff9d1453a}, !- Handle
-  {91b5e746-99c9-449c-b284-04694b9e69d1}, !- Zone or ZoneList Name
-=======
-  {ad854831-8a62-4afe-913b-494a6993c6e6}, !- Handle
-  Node 1,                                 !- Name
-  {69eff16c-a74b-4d2c-8ab4-6ceb22bd0422}, !- Inlet Port
-  ;                                       !- Outlet Port
-
-OS:Connection,
-  {69eff16c-a74b-4d2c-8ab4-6ceb22bd0422}, !- Handle
-  {6870ab3c-9cf1-4d8a-9428-7f75c9734cad}, !- Name
-  {0862b577-5f42-4475-ae21-31a6c7392dac}, !- Source Object
-  11,                                     !- Outlet Port
-  {ad854831-8a62-4afe-913b-494a6993c6e6}, !- Target Object
-  2;                                      !- Inlet Port
-
-OS:PortList,
-  {e25316fe-467e-49cc-9002-7f9125ac52d6}, !- Handle
-  {91130a93-cf4c-4bab-b3f1-d226e6812741}, !- Name
-  {0862b577-5f42-4475-ae21-31a6c7392dac}; !- HVAC Component
-
-OS:PortList,
-  {06852eea-c61c-4dfe-abab-752908c4ae6e}, !- Handle
-  {924b15a0-7d92-4a28-8082-d38290d0b49f}, !- Name
-  {0862b577-5f42-4475-ae21-31a6c7392dac}; !- HVAC Component
-
-OS:PortList,
-  {8bbd481b-3d66-482c-9c6f-2cfad0b5a471}, !- Handle
-  {bfaa7d82-40f7-4192-9555-fc72f8439b84}, !- Name
-  {0862b577-5f42-4475-ae21-31a6c7392dac}; !- HVAC Component
-
-OS:Sizing:Zone,
-  {ac29d37e-e490-4e96-bd45-63768373069e}, !- Handle
-  {0862b577-5f42-4475-ae21-31a6c7392dac}, !- Zone or ZoneList Name
->>>>>>> 4ec27a5f
+  {37291959-b125-4a7f-a7a4-09a0e2c1e5ce}, !- Handle
+  {175768cd-fde4-4dfa-ae46-a695b4fd019f}, !- Zone or ZoneList Name
   SupplyAirTemperature,                   !- Zone Cooling Design Supply Air Temperature Input Method
   14,                                     !- Zone Cooling Design Supply Air Temperature {C}
   11.11,                                  !- Zone Cooling Design Supply Air Temperature Difference {deltaC}
@@ -459,25 +336,14 @@
   autosize;                               !- Dedicated Outdoor Air High Setpoint Temperature for Design {C}
 
 OS:ZoneHVAC:EquipmentList,
-<<<<<<< HEAD
-  {c89fcc91-c31c-40d1-a15d-cca662c55298}, !- Handle
+  {6d4203db-33d8-43e1-996a-5d5b197106d3}, !- Handle
   Zone HVAC Equipment List 1,             !- Name
-  {91b5e746-99c9-449c-b284-04694b9e69d1}; !- Thermal Zone
+  {175768cd-fde4-4dfa-ae46-a695b4fd019f}; !- Thermal Zone
 
 OS:Space,
-  {f1b1d9ea-f6f6-4786-90fb-6eca654f7b73}, !- Handle
+  {1769ae69-53e9-440a-a497-f351e789623e}, !- Handle
   living space,                           !- Name
-  {cc7b91e2-e1f5-40ec-bd52-15181c74ac5b}, !- Space Type Name
-=======
-  {074bd4e4-43f8-4e3f-af16-fa6174f42e66}, !- Handle
-  Zone HVAC Equipment List 1,             !- Name
-  {0862b577-5f42-4475-ae21-31a6c7392dac}; !- Thermal Zone
-
-OS:Space,
-  {adef6f5a-7e47-482c-9b57-006e7ad7a003}, !- Handle
-  living space,                           !- Name
-  {b848416d-370e-4a48-8a5d-449dd7256557}, !- Space Type Name
->>>>>>> 4ec27a5f
+  {71f636cf-c2bf-4f89-b2fd-93993e318d68}, !- Space Type Name
   ,                                       !- Default Construction Set Name
   ,                                       !- Default Schedule Set Name
   ,                                       !- Direction of Relative North {deg}
@@ -485,31 +351,17 @@
   ,                                       !- Y Origin {m}
   ,                                       !- Z Origin {m}
   ,                                       !- Building Story Name
-<<<<<<< HEAD
-  {91b5e746-99c9-449c-b284-04694b9e69d1}, !- Thermal Zone Name
+  {175768cd-fde4-4dfa-ae46-a695b4fd019f}, !- Thermal Zone Name
   ,                                       !- Part of Total Floor Area
   ,                                       !- Design Specification Outdoor Air Object Name
-  {3811dcbc-437a-4ea5-b5fc-d544e7efccfc}; !- Building Unit Name
-
-OS:Surface,
-  {b8ca4273-fb63-4182-a5cd-81be1bf0439e}, !- Handle
+  {c49ff3c3-56d3-44f9-bdab-4731f048a837}; !- Building Unit Name
+
+OS:Surface,
+  {1ba3c018-f753-4ece-8440-f1fd2be99f6f}, !- Handle
   Surface 1,                              !- Name
   Floor,                                  !- Surface Type
   ,                                       !- Construction Name
-  {f1b1d9ea-f6f6-4786-90fb-6eca654f7b73}, !- Space Name
-=======
-  {0862b577-5f42-4475-ae21-31a6c7392dac}, !- Thermal Zone Name
-  ,                                       !- Part of Total Floor Area
-  ,                                       !- Design Specification Outdoor Air Object Name
-  {af1ea206-21f6-48c6-8c76-5f7a5e83d0ee}; !- Building Unit Name
-
-OS:Surface,
-  {b6e98b89-7df2-4118-9822-e9faae02267d}, !- Handle
-  Surface 1,                              !- Name
-  Floor,                                  !- Surface Type
-  ,                                       !- Construction Name
-  {adef6f5a-7e47-482c-9b57-006e7ad7a003}, !- Space Name
->>>>>>> 4ec27a5f
+  {1769ae69-53e9-440a-a497-f351e789623e}, !- Space Name
   Foundation,                             !- Outside Boundary Condition
   ,                                       !- Outside Boundary Condition Object
   NoSun,                                  !- Sun Exposure
@@ -522,19 +374,11 @@
   4.572, -9.144, 0;                       !- X,Y,Z Vertex 4 {m}
 
 OS:Surface,
-<<<<<<< HEAD
-  {f57a99a7-1deb-457f-8c2e-8f928d176750}, !- Handle
+  {c11e039d-5b7d-403d-a5ed-90e96e2c19fb}, !- Handle
   Surface 2,                              !- Name
   Wall,                                   !- Surface Type
   ,                                       !- Construction Name
-  {f1b1d9ea-f6f6-4786-90fb-6eca654f7b73}, !- Space Name
-=======
-  {8fc1798d-a3dd-41a1-a823-d4292aa18181}, !- Handle
-  Surface 2,                              !- Name
-  Wall,                                   !- Surface Type
-  ,                                       !- Construction Name
-  {adef6f5a-7e47-482c-9b57-006e7ad7a003}, !- Space Name
->>>>>>> 4ec27a5f
+  {1769ae69-53e9-440a-a497-f351e789623e}, !- Space Name
   Outdoors,                               !- Outside Boundary Condition
   ,                                       !- Outside Boundary Condition Object
   SunExposed,                             !- Sun Exposure
@@ -547,19 +391,11 @@
   0, -9.144, 2.4384;                      !- X,Y,Z Vertex 4 {m}
 
 OS:Surface,
-<<<<<<< HEAD
-  {9eea2101-cb25-4379-bb99-be3324cd12d1}, !- Handle
+  {01259a85-b36a-4267-aabf-c690487a9798}, !- Handle
   Surface 3,                              !- Name
   Wall,                                   !- Surface Type
   ,                                       !- Construction Name
-  {f1b1d9ea-f6f6-4786-90fb-6eca654f7b73}, !- Space Name
-=======
-  {8a1c6ad6-cf7e-4fd3-87ab-6f0a11753951}, !- Handle
-  Surface 3,                              !- Name
-  Wall,                                   !- Surface Type
-  ,                                       !- Construction Name
-  {adef6f5a-7e47-482c-9b57-006e7ad7a003}, !- Space Name
->>>>>>> 4ec27a5f
+  {1769ae69-53e9-440a-a497-f351e789623e}, !- Space Name
   Adiabatic,                              !- Outside Boundary Condition
   ,                                       !- Outside Boundary Condition Object
   NoSun,                                  !- Sun Exposure
@@ -572,19 +408,11 @@
   0, 0, 2.4384;                           !- X,Y,Z Vertex 4 {m}
 
 OS:Surface,
-<<<<<<< HEAD
-  {730f4609-b165-4194-a28b-b6e3121c92c2}, !- Handle
+  {8db4b832-04aa-41f8-8715-205c438e3447}, !- Handle
   Surface 4,                              !- Name
   Wall,                                   !- Surface Type
   ,                                       !- Construction Name
-  {f1b1d9ea-f6f6-4786-90fb-6eca654f7b73}, !- Space Name
-=======
-  {71d6672c-8577-4272-ba78-c9bcf8eb9b24}, !- Handle
-  Surface 4,                              !- Name
-  Wall,                                   !- Surface Type
-  ,                                       !- Construction Name
-  {adef6f5a-7e47-482c-9b57-006e7ad7a003}, !- Space Name
->>>>>>> 4ec27a5f
+  {1769ae69-53e9-440a-a497-f351e789623e}, !- Space Name
   Adiabatic,                              !- Outside Boundary Condition
   ,                                       !- Outside Boundary Condition Object
   NoSun,                                  !- Sun Exposure
@@ -597,19 +425,11 @@
   4.572, 0, 2.4384;                       !- X,Y,Z Vertex 4 {m}
 
 OS:Surface,
-<<<<<<< HEAD
-  {453c226c-310c-43bb-beab-6a621e668f2c}, !- Handle
+  {b0b9f7fe-bec5-4bcc-9d02-574c2e66a058}, !- Handle
   Surface 5,                              !- Name
   Wall,                                   !- Surface Type
   ,                                       !- Construction Name
-  {f1b1d9ea-f6f6-4786-90fb-6eca654f7b73}, !- Space Name
-=======
-  {5a209ed2-af67-4866-8ce1-dfffd442f644}, !- Handle
-  Surface 5,                              !- Name
-  Wall,                                   !- Surface Type
-  ,                                       !- Construction Name
-  {adef6f5a-7e47-482c-9b57-006e7ad7a003}, !- Space Name
->>>>>>> 4ec27a5f
+  {1769ae69-53e9-440a-a497-f351e789623e}, !- Space Name
   Outdoors,                               !- Outside Boundary Condition
   ,                                       !- Outside Boundary Condition Object
   SunExposed,                             !- Sun Exposure
@@ -622,23 +442,13 @@
   4.572, -9.144, 2.4384;                  !- X,Y,Z Vertex 4 {m}
 
 OS:Surface,
-<<<<<<< HEAD
-  {93cd15db-27ce-44b4-8864-6895b6521a03}, !- Handle
+  {b0003570-ac92-4115-bf0e-5434fc6ad214}, !- Handle
   Surface 6,                              !- Name
   RoofCeiling,                            !- Surface Type
   ,                                       !- Construction Name
-  {f1b1d9ea-f6f6-4786-90fb-6eca654f7b73}, !- Space Name
+  {1769ae69-53e9-440a-a497-f351e789623e}, !- Space Name
   Surface,                                !- Outside Boundary Condition
-  {bbff18b3-7bf5-43a3-9601-1bcef137396d}, !- Outside Boundary Condition Object
-=======
-  {d265e95b-7ea7-462f-9fbb-6e253770e28a}, !- Handle
-  Surface 6,                              !- Name
-  RoofCeiling,                            !- Surface Type
-  ,                                       !- Construction Name
-  {adef6f5a-7e47-482c-9b57-006e7ad7a003}, !- Space Name
-  Surface,                                !- Outside Boundary Condition
-  {3faf5933-ea47-402c-a2cb-75fd8771949f}, !- Outside Boundary Condition Object
->>>>>>> 4ec27a5f
+  {ace60e5b-105d-4178-acff-385cddb00b89}, !- Outside Boundary Condition Object
   NoSun,                                  !- Sun Exposure
   NoWind,                                 !- Wind Exposure
   ,                                       !- View Factor to Ground
@@ -649,11 +459,7 @@
   0, -9.144, 2.4384;                      !- X,Y,Z Vertex 4 {m}
 
 OS:SpaceType,
-<<<<<<< HEAD
-  {cc7b91e2-e1f5-40ec-bd52-15181c74ac5b}, !- Handle
-=======
-  {b848416d-370e-4a48-8a5d-449dd7256557}, !- Handle
->>>>>>> 4ec27a5f
+  {71f636cf-c2bf-4f89-b2fd-93993e318d68}, !- Handle
   Space Type 1,                           !- Name
   ,                                       !- Default Construction Set Name
   ,                                       !- Default Schedule Set Name
@@ -664,15 +470,9 @@
   living;                                 !- Standards Space Type
 
 OS:Space,
-<<<<<<< HEAD
-  {7a2333ae-fd28-4c8c-a232-0be9af84058e}, !- Handle
+  {bb378df3-705f-4dff-ba57-7b8f87f4ba8f}, !- Handle
   living space|story 2,                   !- Name
-  {cc7b91e2-e1f5-40ec-bd52-15181c74ac5b}, !- Space Type Name
-=======
-  {b5b46f28-c703-4e10-9704-9816ab5cae19}, !- Handle
-  living space|story 2,                   !- Name
-  {b848416d-370e-4a48-8a5d-449dd7256557}, !- Space Type Name
->>>>>>> 4ec27a5f
+  {71f636cf-c2bf-4f89-b2fd-93993e318d68}, !- Space Type Name
   ,                                       !- Default Construction Set Name
   ,                                       !- Default Schedule Set Name
   -0,                                     !- Direction of Relative North {deg}
@@ -680,30 +480,17 @@
   0,                                      !- Y Origin {m}
   2.4384,                                 !- Z Origin {m}
   ,                                       !- Building Story Name
-<<<<<<< HEAD
-  {91b5e746-99c9-449c-b284-04694b9e69d1}, !- Thermal Zone Name
+  {175768cd-fde4-4dfa-ae46-a695b4fd019f}, !- Thermal Zone Name
   ,                                       !- Part of Total Floor Area
   ,                                       !- Design Specification Outdoor Air Object Name
-  {3811dcbc-437a-4ea5-b5fc-d544e7efccfc}; !- Building Unit Name
-
-OS:Surface,
-  {a47395c4-1e29-4e04-aa3c-4cce888c772e}, !- Handle
+  {c49ff3c3-56d3-44f9-bdab-4731f048a837}; !- Building Unit Name
+
+OS:Surface,
+  {55c521a7-860c-46e8-a4e7-66d7f8a52ebf}, !- Handle
   Surface 7,                              !- Name
   Wall,                                   !- Surface Type
   ,                                       !- Construction Name
-  {7a2333ae-fd28-4c8c-a232-0be9af84058e}, !- Space Name
-=======
-  {0862b577-5f42-4475-ae21-31a6c7392dac}, !- Thermal Zone Name
-  ,                                       !- Part of Total Floor Area
-  ,                                       !- Design Specification Outdoor Air Object Name
-  {af1ea206-21f6-48c6-8c76-5f7a5e83d0ee}; !- Building Unit Name
-
-OS:Surface,
-  {6f3148a4-9709-4fe8-ae61-beb2797d3322}, !- Handle
-  Surface 7,                              !- Name
-  Wall,                                   !- Surface Type
-  ,                                       !- Construction Name
-  {b5b46f28-c703-4e10-9704-9816ab5cae19}, !- Space Name
+  {bb378df3-705f-4dff-ba57-7b8f87f4ba8f}, !- Space Name
   Adiabatic,                              !- Outside Boundary Condition
   ,                                       !- Outside Boundary Condition Object
   NoSun,                                  !- Sun Exposure
@@ -716,13 +503,30 @@
   4.572, 0, 2.4384;                       !- X,Y,Z Vertex 4 {m}
 
 OS:Surface,
-  {3faf5933-ea47-402c-a2cb-75fd8771949f}, !- Handle
+  {de3a4806-2b76-4679-a832-918b6a831fe8}, !- Handle
   Surface 8,                              !- Name
+  Wall,                                   !- Surface Type
+  ,                                       !- Construction Name
+  {bb378df3-705f-4dff-ba57-7b8f87f4ba8f}, !- Space Name
+  Outdoors,                               !- Outside Boundary Condition
+  ,                                       !- Outside Boundary Condition Object
+  SunExposed,                             !- Sun Exposure
+  WindExposed,                            !- Wind Exposure
+  ,                                       !- View Factor to Ground
+  ,                                       !- Number of Vertices
+  0, -9.144, 2.4384,                      !- X,Y,Z Vertex 1 {m}
+  0, -9.144, 0,                           !- X,Y,Z Vertex 2 {m}
+  4.572, -9.144, 0,                       !- X,Y,Z Vertex 3 {m}
+  4.572, -9.144, 2.4384;                  !- X,Y,Z Vertex 4 {m}
+
+OS:Surface,
+  {ace60e5b-105d-4178-acff-385cddb00b89}, !- Handle
+  Surface 9,                              !- Name
   Floor,                                  !- Surface Type
   ,                                       !- Construction Name
-  {b5b46f28-c703-4e10-9704-9816ab5cae19}, !- Space Name
+  {bb378df3-705f-4dff-ba57-7b8f87f4ba8f}, !- Space Name
   Surface,                                !- Outside Boundary Condition
-  {d265e95b-7ea7-462f-9fbb-6e253770e28a}, !- Outside Boundary Condition Object
+  {b0003570-ac92-4115-bf0e-5434fc6ad214}, !- Outside Boundary Condition Object
   NoSun,                                  !- Sun Exposure
   NoWind,                                 !- Wind Exposure
   ,                                       !- View Factor to Ground
@@ -733,12 +537,45 @@
   4.572, -9.144, 0;                       !- X,Y,Z Vertex 4 {m}
 
 OS:Surface,
-  {fc273e39-87fe-4f9b-b42d-3bf2dece1017}, !- Handle
-  Surface 9,                              !- Name
+  {9183f18c-4e70-43c5-94e2-07f34f83c32f}, !- Handle
+  Surface 10,                             !- Name
+  RoofCeiling,                            !- Surface Type
+  ,                                       !- Construction Name
+  {bb378df3-705f-4dff-ba57-7b8f87f4ba8f}, !- Space Name
+  Surface,                                !- Outside Boundary Condition
+  {b53756dc-b91e-46dc-a9ea-7965e6f01cde}, !- Outside Boundary Condition Object
+  NoSun,                                  !- Sun Exposure
+  NoWind,                                 !- Wind Exposure
+  ,                                       !- View Factor to Ground
+  ,                                       !- Number of Vertices
+  4.572, -9.144, 2.4384,                  !- X,Y,Z Vertex 1 {m}
+  4.572, 0, 2.4384,                       !- X,Y,Z Vertex 2 {m}
+  0, 0, 2.4384,                           !- X,Y,Z Vertex 3 {m}
+  0, -9.144, 2.4384;                      !- X,Y,Z Vertex 4 {m}
+
+OS:Surface,
+  {3bef16a6-0a83-46b6-93d8-b289ce1a05aa}, !- Handle
+  Surface 11,                             !- Name
   Wall,                                   !- Surface Type
   ,                                       !- Construction Name
-  {b5b46f28-c703-4e10-9704-9816ab5cae19}, !- Space Name
->>>>>>> 4ec27a5f
+  {bb378df3-705f-4dff-ba57-7b8f87f4ba8f}, !- Space Name
+  Adiabatic,                              !- Outside Boundary Condition
+  ,                                       !- Outside Boundary Condition Object
+  NoSun,                                  !- Sun Exposure
+  NoWind,                                 !- Wind Exposure
+  ,                                       !- View Factor to Ground
+  ,                                       !- Number of Vertices
+  4.572, 0, 2.4384,                       !- X,Y,Z Vertex 1 {m}
+  4.572, 0, 0,                            !- X,Y,Z Vertex 2 {m}
+  0, 0, 0,                                !- X,Y,Z Vertex 3 {m}
+  0, 0, 2.4384;                           !- X,Y,Z Vertex 4 {m}
+
+OS:Surface,
+  {5d98f7d2-97aa-4374-b927-75e5f6c3d50e}, !- Handle
+  Surface 12,                             !- Name
+  Wall,                                   !- Surface Type
+  ,                                       !- Construction Name
+  {bb378df3-705f-4dff-ba57-7b8f87f4ba8f}, !- Space Name
   Outdoors,                               !- Outside Boundary Condition
   ,                                       !- Outside Boundary Condition Object
   SunExposed,                             !- Sun Exposure
@@ -751,137 +588,13 @@
   0, -9.144, 2.4384;                      !- X,Y,Z Vertex 4 {m}
 
 OS:Surface,
-<<<<<<< HEAD
-  {1d76d31c-8851-4695-b5b3-6111f5d3d84d}, !- Handle
-  Surface 8,                              !- Name
-  RoofCeiling,                            !- Surface Type
-  ,                                       !- Construction Name
-  {7a2333ae-fd28-4c8c-a232-0be9af84058e}, !- Space Name
-  Surface,                                !- Outside Boundary Condition
-  {2f055588-3033-4d27-b2c1-1331218604d7}, !- Outside Boundary Condition Object
-  NoSun,                                  !- Sun Exposure
-  NoWind,                                 !- Wind Exposure
-  ,                                       !- View Factor to Ground
-  ,                                       !- Number of Vertices
-  4.572, -9.144, 2.4384,                  !- X,Y,Z Vertex 1 {m}
-  4.572, 0, 2.4384,                       !- X,Y,Z Vertex 2 {m}
-  0, 0, 2.4384,                           !- X,Y,Z Vertex 3 {m}
-  0, -9.144, 2.4384;                      !- X,Y,Z Vertex 4 {m}
-
-OS:Surface,
-  {0823fcb6-37b7-428b-b966-50e4728ec8cc}, !- Handle
-  Surface 9,                              !- Name
-  Wall,                                   !- Surface Type
-  ,                                       !- Construction Name
-  {7a2333ae-fd28-4c8c-a232-0be9af84058e}, !- Space Name
-=======
-  {2dedabe0-1484-425e-8238-a2475765830a}, !- Handle
-  Surface 10,                             !- Name
-  Wall,                                   !- Surface Type
-  ,                                       !- Construction Name
-  {b5b46f28-c703-4e10-9704-9816ab5cae19}, !- Space Name
->>>>>>> 4ec27a5f
-  Adiabatic,                              !- Outside Boundary Condition
-  ,                                       !- Outside Boundary Condition Object
-  NoSun,                                  !- Sun Exposure
-  NoWind,                                 !- Wind Exposure
-  ,                                       !- View Factor to Ground
-  ,                                       !- Number of Vertices
-<<<<<<< HEAD
-  4.572, -9.144, 2.4384,                  !- X,Y,Z Vertex 1 {m}
-  4.572, -9.144, 0,                       !- X,Y,Z Vertex 2 {m}
-  4.572, 0, 0,                            !- X,Y,Z Vertex 3 {m}
-  4.572, 0, 2.4384;                       !- X,Y,Z Vertex 4 {m}
-
-OS:Surface,
-  {dfa1f2d6-fdd0-4ad5-8cbc-838d916dbe50}, !- Handle
-  Surface 10,                             !- Name
-  Wall,                                   !- Surface Type
-  ,                                       !- Construction Name
-  {7a2333ae-fd28-4c8c-a232-0be9af84058e}, !- Space Name
-  Adiabatic,                              !- Outside Boundary Condition
-  ,                                       !- Outside Boundary Condition Object
-  NoSun,                                  !- Sun Exposure
-  NoWind,                                 !- Wind Exposure
-  ,                                       !- View Factor to Ground
-  ,                                       !- Number of Vertices
-=======
->>>>>>> 4ec27a5f
-  4.572, 0, 2.4384,                       !- X,Y,Z Vertex 1 {m}
-  4.572, 0, 0,                            !- X,Y,Z Vertex 2 {m}
-  0, 0, 0,                                !- X,Y,Z Vertex 3 {m}
-  0, 0, 2.4384;                           !- X,Y,Z Vertex 4 {m}
-
-OS:Surface,
-<<<<<<< HEAD
-  {bbff18b3-7bf5-43a3-9601-1bcef137396d}, !- Handle
-=======
-  {33d5bf7c-2524-4190-8056-ad0b9a404ab7}, !- Handle
->>>>>>> 4ec27a5f
-  Surface 11,                             !- Name
-  Floor,                                  !- Surface Type
-  ,                                       !- Construction Name
-<<<<<<< HEAD
-  {7a2333ae-fd28-4c8c-a232-0be9af84058e}, !- Space Name
-  Surface,                                !- Outside Boundary Condition
-  {93cd15db-27ce-44b4-8864-6895b6521a03}, !- Outside Boundary Condition Object
-=======
-  {b5b46f28-c703-4e10-9704-9816ab5cae19}, !- Space Name
-  Surface,                                !- Outside Boundary Condition
-  {f3732d1f-94c8-45d8-bd58-f57a24ae75f5}, !- Outside Boundary Condition Object
->>>>>>> 4ec27a5f
-  NoSun,                                  !- Sun Exposure
-  NoWind,                                 !- Wind Exposure
-  ,                                       !- View Factor to Ground
-  ,                                       !- Number of Vertices
-  0, -9.144, 0,                           !- X,Y,Z Vertex 1 {m}
-  0, 0, 0,                                !- X,Y,Z Vertex 2 {m}
-  4.572, 0, 0,                            !- X,Y,Z Vertex 3 {m}
-  4.572, -9.144, 0;                       !- X,Y,Z Vertex 4 {m}
-
-OS:Surface,
-<<<<<<< HEAD
-  {419397eb-b0df-4e1d-8b46-5ebc98b1e784}, !- Handle
-  Surface 12,                             !- Name
-  Wall,                                   !- Surface Type
-  ,                                       !- Construction Name
-  {7a2333ae-fd28-4c8c-a232-0be9af84058e}, !- Space Name
-=======
-  {d4f2d547-87be-453a-83ac-115ae2cc7eb8}, !- Handle
-  Surface 12,                             !- Name
-  Wall,                                   !- Surface Type
-  ,                                       !- Construction Name
-  {b5b46f28-c703-4e10-9704-9816ab5cae19}, !- Space Name
->>>>>>> 4ec27a5f
-  Outdoors,                               !- Outside Boundary Condition
-  ,                                       !- Outside Boundary Condition Object
-  SunExposed,                             !- Sun Exposure
-  WindExposed,                            !- Wind Exposure
-  ,                                       !- View Factor to Ground
-  ,                                       !- Number of Vertices
-  0, -9.144, 2.4384,                      !- X,Y,Z Vertex 1 {m}
-  0, -9.144, 0,                           !- X,Y,Z Vertex 2 {m}
-  4.572, -9.144, 0,                       !- X,Y,Z Vertex 3 {m}
-  4.572, -9.144, 2.4384;                  !- X,Y,Z Vertex 4 {m}
-
-OS:Surface,
-<<<<<<< HEAD
-  {2f055588-3033-4d27-b2c1-1331218604d7}, !- Handle
+  {b53756dc-b91e-46dc-a9ea-7965e6f01cde}, !- Handle
   Surface 13,                             !- Name
   Floor,                                  !- Surface Type
   ,                                       !- Construction Name
-  {537436b1-14e6-487f-9667-e1d81f605848}, !- Space Name
+  {2d510897-9dd6-43c6-9cf3-9d6d10ad52d4}, !- Space Name
   Surface,                                !- Outside Boundary Condition
-  {1d76d31c-8851-4695-b5b3-6111f5d3d84d}, !- Outside Boundary Condition Object
-=======
-  {f3732d1f-94c8-45d8-bd58-f57a24ae75f5}, !- Handle
-  Surface 13,                             !- Name
-  Floor,                                  !- Surface Type
-  ,                                       !- Construction Name
-  {26d47409-b640-4e62-b807-9b3cb9dbee5e}, !- Space Name
-  Surface,                                !- Outside Boundary Condition
-  {33d5bf7c-2524-4190-8056-ad0b9a404ab7}, !- Outside Boundary Condition Object
->>>>>>> 4ec27a5f
+  {9183f18c-4e70-43c5-94e2-07f34f83c32f}, !- Outside Boundary Condition Object
   NoSun,                                  !- Sun Exposure
   NoWind,                                 !- Wind Exposure
   ,                                       !- View Factor to Ground
@@ -892,19 +605,11 @@
   4.572, -9.144, 4.8768;                  !- X,Y,Z Vertex 4 {m}
 
 OS:Surface,
-<<<<<<< HEAD
-  {f312b6be-e043-46a5-a615-dde33d8f34e3}, !- Handle
+  {dbb294dd-d240-4784-a822-e3f273ce7f8b}, !- Handle
   Surface 14,                             !- Name
   RoofCeiling,                            !- Surface Type
   ,                                       !- Construction Name
-  {537436b1-14e6-487f-9667-e1d81f605848}, !- Space Name
-=======
-  {f6416c15-943d-47fc-9998-a0653110d634}, !- Handle
-  Surface 14,                             !- Name
-  RoofCeiling,                            !- Surface Type
-  ,                                       !- Construction Name
-  {26d47409-b640-4e62-b807-9b3cb9dbee5e}, !- Space Name
->>>>>>> 4ec27a5f
+  {2d510897-9dd6-43c6-9cf3-9d6d10ad52d4}, !- Space Name
   Outdoors,                               !- Outside Boundary Condition
   ,                                       !- Outside Boundary Condition Object
   SunExposed,                             !- Sun Exposure
@@ -917,19 +622,11 @@
   0, 0, 4.8768;                           !- X,Y,Z Vertex 4 {m}
 
 OS:Surface,
-<<<<<<< HEAD
-  {b257a2ce-bd80-44a1-bac5-59a763bbd8ce}, !- Handle
+  {04ddb86b-0a8d-4d38-a1e1-7c860748f2c0}, !- Handle
   Surface 15,                             !- Name
   RoofCeiling,                            !- Surface Type
   ,                                       !- Construction Name
-  {537436b1-14e6-487f-9667-e1d81f605848}, !- Space Name
-=======
-  {c4b562f9-435b-4899-8b70-8eb42d3ef7b7}, !- Handle
-  Surface 15,                             !- Name
-  RoofCeiling,                            !- Surface Type
-  ,                                       !- Construction Name
-  {26d47409-b640-4e62-b807-9b3cb9dbee5e}, !- Space Name
->>>>>>> 4ec27a5f
+  {2d510897-9dd6-43c6-9cf3-9d6d10ad52d4}, !- Space Name
   Outdoors,                               !- Outside Boundary Condition
   ,                                       !- Outside Boundary Condition Object
   SunExposed,                             !- Sun Exposure
@@ -942,19 +639,11 @@
   4.572, -9.144, 4.8768;                  !- X,Y,Z Vertex 4 {m}
 
 OS:Surface,
-<<<<<<< HEAD
-  {bd8238dd-daf2-4de5-a86c-7c6a2caf4da1}, !- Handle
+  {d0bb8498-efe0-4eac-8192-d2a00773750a}, !- Handle
   Surface 16,                             !- Name
   Wall,                                   !- Surface Type
   ,                                       !- Construction Name
-  {537436b1-14e6-487f-9667-e1d81f605848}, !- Space Name
-=======
-  {f01872bc-7737-4e7f-842a-030729aea7d7}, !- Handle
-  Surface 16,                             !- Name
-  Wall,                                   !- Surface Type
-  ,                                       !- Construction Name
-  {26d47409-b640-4e62-b807-9b3cb9dbee5e}, !- Space Name
->>>>>>> 4ec27a5f
+  {2d510897-9dd6-43c6-9cf3-9d6d10ad52d4}, !- Space Name
   Outdoors,                               !- Outside Boundary Condition
   ,                                       !- Outside Boundary Condition Object
   SunExposed,                             !- Sun Exposure
@@ -966,19 +655,11 @@
   0, -9.144, 4.8768;                      !- X,Y,Z Vertex 3 {m}
 
 OS:Surface,
-<<<<<<< HEAD
-  {dd2772b6-fea6-458b-b669-5aceccd8958b}, !- Handle
+  {03b9fede-aad5-4ab4-8bbe-5664cbbdd5b4}, !- Handle
   Surface 17,                             !- Name
   Wall,                                   !- Surface Type
   ,                                       !- Construction Name
-  {537436b1-14e6-487f-9667-e1d81f605848}, !- Space Name
-=======
-  {e04475b9-5f49-42be-8110-712ac9922a3c}, !- Handle
-  Surface 17,                             !- Name
-  Wall,                                   !- Surface Type
-  ,                                       !- Construction Name
-  {26d47409-b640-4e62-b807-9b3cb9dbee5e}, !- Space Name
->>>>>>> 4ec27a5f
+  {2d510897-9dd6-43c6-9cf3-9d6d10ad52d4}, !- Space Name
   Adiabatic,                              !- Outside Boundary Condition
   ,                                       !- Outside Boundary Condition Object
   NoSun,                                  !- Sun Exposure
@@ -990,15 +671,9 @@
   4.572, 0, 4.8768;                       !- X,Y,Z Vertex 3 {m}
 
 OS:Space,
-<<<<<<< HEAD
-  {537436b1-14e6-487f-9667-e1d81f605848}, !- Handle
+  {2d510897-9dd6-43c6-9cf3-9d6d10ad52d4}, !- Handle
   unfinished attic space,                 !- Name
-  {3fbae4e7-6bb9-44cc-ace6-0c67984d3133}, !- Space Type Name
-=======
-  {26d47409-b640-4e62-b807-9b3cb9dbee5e}, !- Handle
-  unfinished attic space,                 !- Name
-  {85c8d102-5008-4ca5-9338-d3529a39b03a}, !- Space Type Name
->>>>>>> 4ec27a5f
+  {1eff6b43-5d34-4041-9eef-ebd44e5193eb}, !- Space Type Name
   ,                                       !- Default Construction Set Name
   ,                                       !- Default Schedule Set Name
   ,                                       !- Direction of Relative North {deg}
@@ -1006,17 +681,10 @@
   ,                                       !- Y Origin {m}
   ,                                       !- Z Origin {m}
   ,                                       !- Building Story Name
-<<<<<<< HEAD
-  {7aa4d46b-0be2-49a2-a70e-f5f1064b403f}; !- Thermal Zone Name
+  {05f12838-a888-4402-9fb3-3e6420e385e1}; !- Thermal Zone Name
 
 OS:ThermalZone,
-  {7aa4d46b-0be2-49a2-a70e-f5f1064b403f}, !- Handle
-=======
-  {38af4711-34f5-4bfc-968e-bad6be5d69be}; !- Thermal Zone Name
-
-OS:ThermalZone,
-  {38af4711-34f5-4bfc-968e-bad6be5d69be}, !- Handle
->>>>>>> 4ec27a5f
+  {05f12838-a888-4402-9fb3-3e6420e385e1}, !- Handle
   unfinished attic zone,                  !- Name
   ,                                       !- Multiplier
   ,                                       !- Ceiling Height {m}
@@ -1025,17 +693,10 @@
   ,                                       !- Zone Inside Convection Algorithm
   ,                                       !- Zone Outside Convection Algorithm
   ,                                       !- Zone Conditioning Equipment List Name
-<<<<<<< HEAD
-  {d1a4089d-b420-4756-8224-605dcebb5324}, !- Zone Air Inlet Port List
-  {13a1e2ab-7d4e-456c-ac58-d53fd40d5ddb}, !- Zone Air Exhaust Port List
-  {e4faa86c-30f9-4873-9064-c75bd1a94489}, !- Zone Air Node Name
-  {29937acb-c721-4ed1-8294-93efb310016a}, !- Zone Return Air Port List
-=======
-  {7773bf4f-0a9c-475d-a097-0ad8d4c26bee}, !- Zone Air Inlet Port List
-  {8788c85a-6417-4094-bd47-257284055581}, !- Zone Air Exhaust Port List
-  {33cea3a9-0292-423e-8d78-9117cf9e9956}, !- Zone Air Node Name
-  {7125475b-e738-463f-b24b-5479f3a5edb2}, !- Zone Return Air Port List
->>>>>>> 4ec27a5f
+  {80305ec9-64f1-4a01-9b17-189ae8aa8d20}, !- Zone Air Inlet Port List
+  {20cbc414-9a36-4447-aa7b-89ef06c29325}, !- Zone Air Exhaust Port List
+  {81aa7ad3-11bb-450d-82db-67450fa4b62c}, !- Zone Air Node Name
+  {f0c0b6e3-4334-4584-8928-c635c93986bd}, !- Zone Return Air Port List
   ,                                       !- Primary Daylighting Control Name
   ,                                       !- Fraction of Zone Controlled by Primary Daylighting Control
   ,                                       !- Secondary Daylighting Control Name
@@ -1046,67 +707,33 @@
   No;                                     !- Use Ideal Air Loads
 
 OS:Node,
-<<<<<<< HEAD
-  {9d16a871-0a99-4c92-a179-7d0eb73b6334}, !- Handle
+  {17da7417-cdb7-4382-b976-6456db787273}, !- Handle
   Node 2,                                 !- Name
-  {e4faa86c-30f9-4873-9064-c75bd1a94489}, !- Inlet Port
+  {81aa7ad3-11bb-450d-82db-67450fa4b62c}, !- Inlet Port
   ;                                       !- Outlet Port
 
 OS:Connection,
-  {e4faa86c-30f9-4873-9064-c75bd1a94489}, !- Handle
-  {7aa4d46b-0be2-49a2-a70e-f5f1064b403f}, !- Source Object
+  {81aa7ad3-11bb-450d-82db-67450fa4b62c}, !- Handle
+  {05f12838-a888-4402-9fb3-3e6420e385e1}, !- Source Object
   11,                                     !- Outlet Port
-  {9d16a871-0a99-4c92-a179-7d0eb73b6334}, !- Target Object
+  {17da7417-cdb7-4382-b976-6456db787273}, !- Target Object
   2;                                      !- Inlet Port
 
 OS:PortList,
-  {d1a4089d-b420-4756-8224-605dcebb5324}, !- Handle
-  {7aa4d46b-0be2-49a2-a70e-f5f1064b403f}; !- HVAC Component
+  {80305ec9-64f1-4a01-9b17-189ae8aa8d20}, !- Handle
+  {05f12838-a888-4402-9fb3-3e6420e385e1}; !- HVAC Component
 
 OS:PortList,
-  {13a1e2ab-7d4e-456c-ac58-d53fd40d5ddb}, !- Handle
-  {7aa4d46b-0be2-49a2-a70e-f5f1064b403f}; !- HVAC Component
+  {20cbc414-9a36-4447-aa7b-89ef06c29325}, !- Handle
+  {05f12838-a888-4402-9fb3-3e6420e385e1}; !- HVAC Component
 
 OS:PortList,
-  {29937acb-c721-4ed1-8294-93efb310016a}, !- Handle
-  {7aa4d46b-0be2-49a2-a70e-f5f1064b403f}; !- HVAC Component
+  {f0c0b6e3-4334-4584-8928-c635c93986bd}, !- Handle
+  {05f12838-a888-4402-9fb3-3e6420e385e1}; !- HVAC Component
 
 OS:Sizing:Zone,
-  {28099817-36e6-4a05-9508-09ee658dcce2}, !- Handle
-  {7aa4d46b-0be2-49a2-a70e-f5f1064b403f}, !- Zone or ZoneList Name
-=======
-  {ef7e0016-28db-4ffe-b753-2b7b0881ecb4}, !- Handle
-  Node 2,                                 !- Name
-  {33cea3a9-0292-423e-8d78-9117cf9e9956}, !- Inlet Port
-  ;                                       !- Outlet Port
-
-OS:Connection,
-  {33cea3a9-0292-423e-8d78-9117cf9e9956}, !- Handle
-  {cac23a94-8831-492c-9047-dcf2a8f77b8c}, !- Name
-  {38af4711-34f5-4bfc-968e-bad6be5d69be}, !- Source Object
-  11,                                     !- Outlet Port
-  {ef7e0016-28db-4ffe-b753-2b7b0881ecb4}, !- Target Object
-  2;                                      !- Inlet Port
-
-OS:PortList,
-  {7773bf4f-0a9c-475d-a097-0ad8d4c26bee}, !- Handle
-  {e42b6794-6683-4e2a-9cae-8e423a8df336}, !- Name
-  {38af4711-34f5-4bfc-968e-bad6be5d69be}; !- HVAC Component
-
-OS:PortList,
-  {8788c85a-6417-4094-bd47-257284055581}, !- Handle
-  {309825a7-35ce-49fb-8ca2-888b7d61e433}, !- Name
-  {38af4711-34f5-4bfc-968e-bad6be5d69be}; !- HVAC Component
-
-OS:PortList,
-  {7125475b-e738-463f-b24b-5479f3a5edb2}, !- Handle
-  {b8e9ff09-d8f4-477f-b8d5-cc221bf55c95}, !- Name
-  {38af4711-34f5-4bfc-968e-bad6be5d69be}; !- HVAC Component
-
-OS:Sizing:Zone,
-  {748022ad-3939-4beb-b67e-ade27c67c91a}, !- Handle
-  {38af4711-34f5-4bfc-968e-bad6be5d69be}, !- Zone or ZoneList Name
->>>>>>> 4ec27a5f
+  {79e8d90e-e01f-4175-8915-a7906995e98b}, !- Handle
+  {05f12838-a888-4402-9fb3-3e6420e385e1}, !- Zone or ZoneList Name
   SupplyAirTemperature,                   !- Zone Cooling Design Supply Air Temperature Input Method
   14,                                     !- Zone Cooling Design Supply Air Temperature {C}
   11.11,                                  !- Zone Cooling Design Supply Air Temperature Difference {deltaC}
@@ -1133,21 +760,12 @@
   autosize;                               !- Dedicated Outdoor Air High Setpoint Temperature for Design {C}
 
 OS:ZoneHVAC:EquipmentList,
-<<<<<<< HEAD
-  {d29c0ec1-507b-4b3f-b351-fd4fa2b6e9ae}, !- Handle
+  {aecd4f05-776b-4ce6-88d8-d454fd64e998}, !- Handle
   Zone HVAC Equipment List 2,             !- Name
-  {7aa4d46b-0be2-49a2-a70e-f5f1064b403f}; !- Thermal Zone
+  {05f12838-a888-4402-9fb3-3e6420e385e1}; !- Thermal Zone
 
 OS:SpaceType,
-  {3fbae4e7-6bb9-44cc-ace6-0c67984d3133}, !- Handle
-=======
-  {29c68dbb-3961-41d4-8199-4da57202b33f}, !- Handle
-  Zone HVAC Equipment List 2,             !- Name
-  {38af4711-34f5-4bfc-968e-bad6be5d69be}; !- Thermal Zone
-
-OS:SpaceType,
-  {85c8d102-5008-4ca5-9338-d3529a39b03a}, !- Handle
->>>>>>> 4ec27a5f
+  {1eff6b43-5d34-4041-9eef-ebd44e5193eb}, !- Handle
   Space Type 2,                           !- Name
   ,                                       !- Default Construction Set Name
   ,                                       !- Default Schedule Set Name
@@ -1158,23 +776,14 @@
   unfinished attic;                       !- Standards Space Type
 
 OS:BuildingUnit,
-<<<<<<< HEAD
-  {3811dcbc-437a-4ea5-b5fc-d544e7efccfc}, !- Handle
-=======
-  {af1ea206-21f6-48c6-8c76-5f7a5e83d0ee}, !- Handle
->>>>>>> 4ec27a5f
+  {c49ff3c3-56d3-44f9-bdab-4731f048a837}, !- Handle
   unit 1,                                 !- Name
   ,                                       !- Rendering Color
   Residential;                            !- Building Unit Type
 
 OS:AdditionalProperties,
-<<<<<<< HEAD
-  {26083d58-0fcf-4d3a-8a0f-f9e6b60dd23d}, !- Handle
-  {3811dcbc-437a-4ea5-b5fc-d544e7efccfc}, !- Object Name
-=======
-  {e2d03118-45b7-4aeb-9e27-51186d4dd733}, !- Handle
-  {af1ea206-21f6-48c6-8c76-5f7a5e83d0ee}, !- Object Name
->>>>>>> 4ec27a5f
+  {5dcc8c69-5547-4c10-b710-c98a0bfcc031}, !- Handle
+  {c49ff3c3-56d3-44f9-bdab-4731f048a837}, !- Object Name
   NumberOfBedrooms,                       !- Feature Name 1
   Integer,                                !- Feature Data Type 1
   3,                                      !- Feature Value 1
@@ -1186,20 +795,12 @@
   3.3900000000000001;                     !- Feature Value 3
 
 OS:External:File,
-<<<<<<< HEAD
-  {2ed1613b-fefd-44a8-b28c-cd5ee67f484f}, !- Handle
-=======
-  {db95a12b-8905-49ae-97ad-0cfc8f52bc47}, !- Handle
->>>>>>> 4ec27a5f
+  {55eb8ed0-48d7-41cf-83c2-a15d58467f19}, !- Handle
   8760.csv,                               !- Name
   8760.csv;                               !- File Name
 
 OS:Schedule:Day,
-<<<<<<< HEAD
-  {f99a94fe-9da5-4528-8891-bb48bbe4ec67}, !- Handle
-=======
-  {bdc4421e-a5d3-47d1-8407-11730ea9a931}, !- Handle
->>>>>>> 4ec27a5f
+  {6fe02025-e23f-4812-a8ef-94887e7c490a}, !- Handle
   Schedule Day 1,                         !- Name
   ,                                       !- Schedule Type Limits Name
   ,                                       !- Interpolate to Timestep
@@ -1208,11 +809,7 @@
   0;                                      !- Value Until Time 1
 
 OS:Schedule:Day,
-<<<<<<< HEAD
-  {05ba9453-5f0b-4ca6-abfc-16978a86e05e}, !- Handle
-=======
-  {7445fb30-5267-42bf-a9b4-27548285fcf1}, !- Handle
->>>>>>> 4ec27a5f
+  {44bf7e4d-7b66-4183-b48d-2843d7033846}, !- Handle
   Schedule Day 2,                         !- Name
   ,                                       !- Schedule Type Limits Name
   ,                                       !- Interpolate to Timestep
@@ -1221,17 +818,10 @@
   1;                                      !- Value Until Time 1
 
 OS:Schedule:File,
-<<<<<<< HEAD
-  {a9a50863-6b39-431d-b64d-71a3650f0fbd}, !- Handle
+  {0a2cbf88-ed9b-4d3c-8be9-80b638e8775e}, !- Handle
   occupants,                              !- Name
-  {0e3ec6c0-76a5-4710-b575-a616de3f856e}, !- Schedule Type Limits Name
-  {2ed1613b-fefd-44a8-b28c-cd5ee67f484f}, !- External File Name
-=======
-  {6d4fe41a-a60f-43d0-a7d9-6f5d2582dd46}, !- Handle
-  occupants,                              !- Name
-  {a2155913-65a8-4531-b945-73be7c10a2c9}, !- Schedule Type Limits Name
-  {db95a12b-8905-49ae-97ad-0cfc8f52bc47}, !- External File Name
->>>>>>> 4ec27a5f
+  {a68cef96-cf46-4ab9-a45e-fe4fd180e60d}, !- Schedule Type Limits Name
+  {55eb8ed0-48d7-41cf-83c2-a15d58467f19}, !- External File Name
   1,                                      !- Column Number
   1,                                      !- Rows to Skip at Top
   8760,                                   !- Number of Hours of Data
@@ -1239,34 +829,14 @@
   ,                                       !- Interpolate to Timestep
   60;                                     !- Minutes per Item
 
-<<<<<<< HEAD
 OS:Schedule:Constant,
-  {dedcd6fe-8cb1-4418-a61d-6495c5f9315d}, !- Handle
+  {3d5c46ac-eb7b-431f-8c88-0440b476f189}, !- Handle
   res occupants activity schedule,        !- Name
-  {fe57e5b6-3162-42ad-b0b6-bea23f4d9dfd}, !- Schedule Type Limits Name
+  {fca5bb2e-5a34-4de9-98d1-abd1c03ac093}, !- Schedule Type Limits Name
   112.539290946133;                       !- Value
 
 OS:People:Definition,
-  {a157f6d8-d91b-46fc-95ab-ecdb3f24fb6b}, !- Handle
-=======
-OS:Schedule:Ruleset,
-  {c359d751-36af-44ea-82a9-be69efda6925}, !- Handle
-  Schedule Ruleset 1,                     !- Name
-  {13534fe6-ad42-4c0d-a058-fec0161eed44}, !- Schedule Type Limits Name
-  {ff8bd1a3-3326-44be-bbdc-9b8b51c584ac}; !- Default Day Schedule Name
-
-OS:Schedule:Day,
-  {ff8bd1a3-3326-44be-bbdc-9b8b51c584ac}, !- Handle
-  Schedule Day 3,                         !- Name
-  {13534fe6-ad42-4c0d-a058-fec0161eed44}, !- Schedule Type Limits Name
-  ,                                       !- Interpolate to Timestep
-  24,                                     !- Hour 1
-  0,                                      !- Minute 1
-  112.539290946133;                       !- Value Until Time 1
-
-OS:People:Definition,
-  {430b30b7-6912-47dd-8a5f-9ee2d39a867a}, !- Handle
->>>>>>> 4ec27a5f
+  {c6158b1d-b95a-4566-a000-002f5af83341}, !- Handle
   res occupants|living space,             !- Name
   People,                                 !- Number of People Calculation Method
   1.695,                                  !- Number of People {people}
@@ -1279,21 +849,12 @@
   ZoneAveraged;                           !- Mean Radiant Temperature Calculation Type
 
 OS:People,
-<<<<<<< HEAD
-  {a64b10d0-8ff4-4426-965f-fa68653c716b}, !- Handle
+  {0ca16e43-7631-4972-a574-0b1092a38767}, !- Handle
   res occupants|living space,             !- Name
-  {a157f6d8-d91b-46fc-95ab-ecdb3f24fb6b}, !- People Definition Name
-  {f1b1d9ea-f6f6-4786-90fb-6eca654f7b73}, !- Space or SpaceType Name
-  {a9a50863-6b39-431d-b64d-71a3650f0fbd}, !- Number of People Schedule Name
-  {dedcd6fe-8cb1-4418-a61d-6495c5f9315d}, !- Activity Level Schedule Name
-=======
-  {d0fd74aa-b615-4b1c-a61c-baba9f3d9d7f}, !- Handle
-  res occupants|living space,             !- Name
-  {430b30b7-6912-47dd-8a5f-9ee2d39a867a}, !- People Definition Name
-  {adef6f5a-7e47-482c-9b57-006e7ad7a003}, !- Space or SpaceType Name
-  {6d4fe41a-a60f-43d0-a7d9-6f5d2582dd46}, !- Number of People Schedule Name
-  {c359d751-36af-44ea-82a9-be69efda6925}, !- Activity Level Schedule Name
->>>>>>> 4ec27a5f
+  {c6158b1d-b95a-4566-a000-002f5af83341}, !- People Definition Name
+  {1769ae69-53e9-440a-a497-f351e789623e}, !- Space or SpaceType Name
+  {0a2cbf88-ed9b-4d3c-8be9-80b638e8775e}, !- Number of People Schedule Name
+  {3d5c46ac-eb7b-431f-8c88-0440b476f189}, !- Activity Level Schedule Name
   ,                                       !- Surface Name/Angle Factor List Name
   ,                                       !- Work Efficiency Schedule Name
   ,                                       !- Clothing Insulation Schedule Name
@@ -1301,11 +862,7 @@
   1;                                      !- Multiplier
 
 OS:ScheduleTypeLimits,
-<<<<<<< HEAD
-  {fe57e5b6-3162-42ad-b0b6-bea23f4d9dfd}, !- Handle
-=======
-  {13534fe6-ad42-4c0d-a058-fec0161eed44}, !- Handle
->>>>>>> 4ec27a5f
+  {fca5bb2e-5a34-4de9-98d1-abd1c03ac093}, !- Handle
   ActivityLevel,                          !- Name
   0,                                      !- Lower Limit Value
   ,                                       !- Upper Limit Value
@@ -1313,22 +870,14 @@
   ActivityLevel;                          !- Unit Type
 
 OS:ScheduleTypeLimits,
-<<<<<<< HEAD
-  {0e3ec6c0-76a5-4710-b575-a616de3f856e}, !- Handle
-=======
-  {a2155913-65a8-4531-b945-73be7c10a2c9}, !- Handle
->>>>>>> 4ec27a5f
+  {a68cef96-cf46-4ab9-a45e-fe4fd180e60d}, !- Handle
   Fractional,                             !- Name
   0,                                      !- Lower Limit Value
   1,                                      !- Upper Limit Value
   Continuous;                             !- Numeric Type
 
 OS:People:Definition,
-<<<<<<< HEAD
-  {3d0d93cd-c5d2-40da-9379-0f3fa363b81e}, !- Handle
-=======
-  {d14f28e0-af8d-4aa0-b89b-c02a86c2a8e9}, !- Handle
->>>>>>> 4ec27a5f
+  {a5d60661-0542-42bd-9641-7c42f0ffe1b1}, !- Handle
   res occupants|living space|story 2,     !- Name
   People,                                 !- Number of People Calculation Method
   1.695,                                  !- Number of People {people}
@@ -1341,21 +890,12 @@
   ZoneAveraged;                           !- Mean Radiant Temperature Calculation Type
 
 OS:People,
-<<<<<<< HEAD
-  {4db32a8d-19ce-4446-beb6-9240ec261dd4}, !- Handle
+  {efb5c434-d174-4617-973e-352a0a007b1a}, !- Handle
   res occupants|living space|story 2,     !- Name
-  {3d0d93cd-c5d2-40da-9379-0f3fa363b81e}, !- People Definition Name
-  {7a2333ae-fd28-4c8c-a232-0be9af84058e}, !- Space or SpaceType Name
-  {a9a50863-6b39-431d-b64d-71a3650f0fbd}, !- Number of People Schedule Name
-  {dedcd6fe-8cb1-4418-a61d-6495c5f9315d}, !- Activity Level Schedule Name
-=======
-  {4225d4ff-c7a5-4b02-9245-096887d23231}, !- Handle
-  res occupants|living space|story 2,     !- Name
-  {d14f28e0-af8d-4aa0-b89b-c02a86c2a8e9}, !- People Definition Name
-  {b5b46f28-c703-4e10-9704-9816ab5cae19}, !- Space or SpaceType Name
-  {6d4fe41a-a60f-43d0-a7d9-6f5d2582dd46}, !- Number of People Schedule Name
-  {c359d751-36af-44ea-82a9-be69efda6925}, !- Activity Level Schedule Name
->>>>>>> 4ec27a5f
+  {a5d60661-0542-42bd-9641-7c42f0ffe1b1}, !- People Definition Name
+  {bb378df3-705f-4dff-ba57-7b8f87f4ba8f}, !- Space or SpaceType Name
+  {0a2cbf88-ed9b-4d3c-8be9-80b638e8775e}, !- Number of People Schedule Name
+  {3d5c46ac-eb7b-431f-8c88-0440b476f189}, !- Activity Level Schedule Name
   ,                                       !- Surface Name/Angle Factor List Name
   ,                                       !- Work Efficiency Schedule Name
   ,                                       !- Clothing Insulation Schedule Name
