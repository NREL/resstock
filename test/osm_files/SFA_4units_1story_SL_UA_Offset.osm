!- NOTE: Auto-generated from /test/osw_files/SFA_4units_1story_SL_UA_Offset.osw

OS:Version,
<<<<<<< HEAD
  {ca96781a-4ed4-48d4-b356-4dbcb40d4d63}, !- Handle
  2.9.0;                                  !- Version Identifier

OS:SimulationControl,
  {60531444-5648-4f81-b0c9-dcfb348c299c}, !- Handle
=======
  {8ae2bdc7-7e36-4bd7-bb7e-4423592c4a26}, !- Handle
  3.2.1;                                  !- Version Identifier

OS:SimulationControl,
  {d2dd3ed5-ef28-457e-a62b-b487f5f5b549}, !- Handle
>>>>>>> ecc00d0a
  ,                                       !- Do Zone Sizing Calculation
  ,                                       !- Do System Sizing Calculation
  ,                                       !- Do Plant Sizing Calculation
  No;                                     !- Run Simulation for Sizing Periods

OS:Timestep,
<<<<<<< HEAD
  {25f7e01f-11de-4196-9312-cd7ad18a1cc3}, !- Handle
  6;                                      !- Number of Timesteps per Hour

OS:ShadowCalculation,
  {019ebaa6-f9e3-495b-8f60-9b81916ddfba}, !- Handle
  20,                                     !- Calculation Frequency
  200;                                    !- Maximum Figures in Shadow Overlap Calculations

OS:SurfaceConvectionAlgorithm:Outside,
  {245027b3-a271-4b6b-af5d-9784f4b3ad89}, !- Handle
  DOE-2;                                  !- Algorithm

OS:SurfaceConvectionAlgorithm:Inside,
  {dfcc2de9-5a4e-4f12-9e56-54cbbd0a4952}, !- Handle
  TARP;                                   !- Algorithm

OS:ZoneCapacitanceMultiplier:ResearchSpecial,
  {74a2de41-eb55-4cde-807c-44819a135aaf}, !- Handle
=======
  {b2383991-aab4-4a79-95ff-b9752a5774e5}, !- Handle
  6;                                      !- Number of Timesteps per Hour

OS:ShadowCalculation,
  {18063980-35e8-4ebd-ab4d-bce9dbf5a434}, !- Handle
  PolygonClipping,                        !- Shading Calculation Method
  ,                                       !- Shading Calculation Update Frequency Method
  20,                                     !- Shading Calculation Update Frequency
  200,                                    !- Maximum Figures in Shadow Overlap Calculations
  ,                                       !- Polygon Clipping Algorithm
  512,                                    !- Pixel Counting Resolution
  DetailedSkyDiffuseModeling,             !- Sky Diffuse Modeling Algorithm
  No,                                     !- Output External Shading Calculation Results
  No,                                     !- Disable Self-Shading Within Shading Zone Groups
  No;                                     !- Disable Self-Shading From Shading Zone Groups to Other Zones

OS:SurfaceConvectionAlgorithm:Outside,
  {549b4f5e-edce-4dc5-88e7-ff58cb7edc36}, !- Handle
  DOE-2;                                  !- Algorithm

OS:SurfaceConvectionAlgorithm:Inside,
  {f2c6ffc9-429d-4b06-811e-b24d086fb1b2}, !- Handle
  TARP;                                   !- Algorithm

OS:ZoneCapacitanceMultiplier:ResearchSpecial,
  {1655575b-190e-4b99-9215-d48aa8efb096}, !- Handle
>>>>>>> ecc00d0a
  ,                                       !- Temperature Capacity Multiplier
  15,                                     !- Humidity Capacity Multiplier
  ;                                       !- Carbon Dioxide Capacity Multiplier

OS:RunPeriod,
<<<<<<< HEAD
  {01c1e7e4-e94b-4f0d-a5e6-de8f1db6f566}, !- Handle
=======
  {478af9fd-b321-46df-ad75-ffadbf8b7da8}, !- Handle
>>>>>>> ecc00d0a
  Run Period 1,                           !- Name
  1,                                      !- Begin Month
  1,                                      !- Begin Day of Month
  12,                                     !- End Month
  31,                                     !- End Day of Month
  ,                                       !- Use Weather File Holidays and Special Days
  ,                                       !- Use Weather File Daylight Saving Period
  ,                                       !- Apply Weekend Holiday Rule
  ,                                       !- Use Weather File Rain Indicators
  ,                                       !- Use Weather File Snow Indicators
  ;                                       !- Number of Times Runperiod to be Repeated

OS:YearDescription,
<<<<<<< HEAD
  {9fea4ba1-a870-4513-9642-42b8457f8213}, !- Handle
=======
  {da64e632-4519-42de-bf8c-8df450efad9f}, !- Handle
>>>>>>> ecc00d0a
  2007,                                   !- Calendar Year
  ,                                       !- Day of Week for Start Day
  ;                                       !- Is Leap Year

OS:Building,
<<<<<<< HEAD
  {f42d4ffd-8303-40e7-bfee-971a2793981e}, !- Handle
=======
  {80ac989a-3921-47bf-bc87-9ae026e4a9f0}, !- Handle
>>>>>>> ecc00d0a
  Building 1,                             !- Name
  ,                                       !- Building Sector Type
  0,                                      !- North Axis {deg}
  ,                                       !- Nominal Floor to Floor Height {m}
  ,                                       !- Space Type Name
  ,                                       !- Default Construction Set Name
  ,                                       !- Default Schedule Set Name
  1,                                      !- Standards Number of Stories
  1,                                      !- Standards Number of Above Ground Stories
  ,                                       !- Standards Template
  singlefamilyattached,                   !- Standards Building Type
  4;                                      !- Standards Number of Living Units

OS:AdditionalProperties,
<<<<<<< HEAD
  {7bf1912f-1a1b-40f7-86d8-f3aa804f1257}, !- Handle
  {f42d4ffd-8303-40e7-bfee-971a2793981e}, !- Object Name
=======
  {31b21129-36ab-4ebd-90a2-61ccc5a33417}, !- Handle
  {80ac989a-3921-47bf-bc87-9ae026e4a9f0}, !- Object Name
>>>>>>> ecc00d0a
  num_units,                              !- Feature Name 1
  Integer,                                !- Feature Data Type 1
  4,                                      !- Feature Value 1
  has_rear_units,                         !- Feature Name 2
  Boolean,                                !- Feature Data Type 2
  false,                                  !- Feature Value 2
  horz_location,                          !- Feature Name 3
  String,                                 !- Feature Data Type 3
  Left,                                   !- Feature Value 3
  num_floors,                             !- Feature Name 4
  Integer,                                !- Feature Data Type 4
  1;                                      !- Feature Value 4

OS:ThermalZone,
<<<<<<< HEAD
  {13fd4bc7-5fd3-44c2-9f67-8ac31569f572}, !- Handle
=======
  {e0199145-7f43-4edf-a9ff-84d8375287b4}, !- Handle
>>>>>>> ecc00d0a
  living zone,                            !- Name
  ,                                       !- Multiplier
  ,                                       !- Ceiling Height {m}
  ,                                       !- Volume {m3}
  ,                                       !- Floor Area {m2}
  ,                                       !- Zone Inside Convection Algorithm
  ,                                       !- Zone Outside Convection Algorithm
  ,                                       !- Zone Conditioning Equipment List Name
<<<<<<< HEAD
  {660eeca6-bdb2-4a24-816b-2f06d55468f9}, !- Zone Air Inlet Port List
  {641719b2-f643-40df-897a-51438c372e1e}, !- Zone Air Exhaust Port List
  {3688537d-d10a-412d-b61e-08d4d188f9d2}, !- Zone Air Node Name
  {7b1ee94b-fca4-4c64-9781-ba1d50f402b4}, !- Zone Return Air Port List
=======
  {be37255b-be9c-4806-ae50-08ed73d79b29}, !- Zone Air Inlet Port List
  {6bf5744d-6c12-4c99-9a8e-d61080612366}, !- Zone Air Exhaust Port List
  {a4791f28-13c6-49ec-9174-6a4432cb1708}, !- Zone Air Node Name
  {ce135755-3ae3-466e-af2d-840c4b7eaef6}, !- Zone Return Air Port List
>>>>>>> ecc00d0a
  ,                                       !- Primary Daylighting Control Name
  ,                                       !- Fraction of Zone Controlled by Primary Daylighting Control
  ,                                       !- Secondary Daylighting Control Name
  ,                                       !- Fraction of Zone Controlled by Secondary Daylighting Control
  ,                                       !- Illuminance Map Name
  ,                                       !- Group Rendering Name
  ,                                       !- Thermostat Name
  No;                                     !- Use Ideal Air Loads

OS:Node,
<<<<<<< HEAD
  {f85632cd-40f2-4419-ad70-3d4bbcdf4458}, !- Handle
  Node 1,                                 !- Name
  {3688537d-d10a-412d-b61e-08d4d188f9d2}, !- Inlet Port
  ;                                       !- Outlet Port

OS:Connection,
  {3688537d-d10a-412d-b61e-08d4d188f9d2}, !- Handle
  {fe2a9c65-9fba-4b27-97e2-7ea4e8596644}, !- Name
  {13fd4bc7-5fd3-44c2-9f67-8ac31569f572}, !- Source Object
  11,                                     !- Outlet Port
  {f85632cd-40f2-4419-ad70-3d4bbcdf4458}, !- Target Object
  2;                                      !- Inlet Port

OS:PortList,
  {660eeca6-bdb2-4a24-816b-2f06d55468f9}, !- Handle
  {c5656595-b599-4bd2-bb28-4eeaa576b0bf}, !- Name
  {13fd4bc7-5fd3-44c2-9f67-8ac31569f572}; !- HVAC Component

OS:PortList,
  {641719b2-f643-40df-897a-51438c372e1e}, !- Handle
  {9178ddeb-c570-4fa5-8ab2-00c109957492}, !- Name
  {13fd4bc7-5fd3-44c2-9f67-8ac31569f572}; !- HVAC Component

OS:PortList,
  {7b1ee94b-fca4-4c64-9781-ba1d50f402b4}, !- Handle
  {76acdc5c-218e-44a7-98cd-b0b9aab7da81}, !- Name
  {13fd4bc7-5fd3-44c2-9f67-8ac31569f572}; !- HVAC Component

OS:Sizing:Zone,
  {46baf6a3-d8ca-4950-bdc9-64aa96d60bff}, !- Handle
  {13fd4bc7-5fd3-44c2-9f67-8ac31569f572}, !- Zone or ZoneList Name
=======
  {e77fe10f-7a1f-419d-a433-6ba2a055f293}, !- Handle
  Node 1,                                 !- Name
  {a4791f28-13c6-49ec-9174-6a4432cb1708}, !- Inlet Port
  ;                                       !- Outlet Port

OS:Connection,
  {a4791f28-13c6-49ec-9174-6a4432cb1708}, !- Handle
  {e0199145-7f43-4edf-a9ff-84d8375287b4}, !- Source Object
  11,                                     !- Outlet Port
  {e77fe10f-7a1f-419d-a433-6ba2a055f293}, !- Target Object
  2;                                      !- Inlet Port

OS:PortList,
  {be37255b-be9c-4806-ae50-08ed73d79b29}, !- Handle
  {e0199145-7f43-4edf-a9ff-84d8375287b4}; !- HVAC Component

OS:PortList,
  {6bf5744d-6c12-4c99-9a8e-d61080612366}, !- Handle
  {e0199145-7f43-4edf-a9ff-84d8375287b4}; !- HVAC Component

OS:PortList,
  {ce135755-3ae3-466e-af2d-840c4b7eaef6}, !- Handle
  {e0199145-7f43-4edf-a9ff-84d8375287b4}; !- HVAC Component

OS:Sizing:Zone,
  {f2f7cb63-1f40-45ed-bc56-18f691bc18fb}, !- Handle
  {e0199145-7f43-4edf-a9ff-84d8375287b4}, !- Zone or ZoneList Name
>>>>>>> ecc00d0a
  SupplyAirTemperature,                   !- Zone Cooling Design Supply Air Temperature Input Method
  14,                                     !- Zone Cooling Design Supply Air Temperature {C}
  11.11,                                  !- Zone Cooling Design Supply Air Temperature Difference {deltaC}
  SupplyAirTemperature,                   !- Zone Heating Design Supply Air Temperature Input Method
  40,                                     !- Zone Heating Design Supply Air Temperature {C}
  11.11,                                  !- Zone Heating Design Supply Air Temperature Difference {deltaC}
  0.0085,                                 !- Zone Cooling Design Supply Air Humidity Ratio {kg-H2O/kg-air}
  0.008,                                  !- Zone Heating Design Supply Air Humidity Ratio {kg-H2O/kg-air}
  ,                                       !- Zone Heating Sizing Factor
  ,                                       !- Zone Cooling Sizing Factor
  DesignDay,                              !- Cooling Design Air Flow Method
  ,                                       !- Cooling Design Air Flow Rate {m3/s}
  ,                                       !- Cooling Minimum Air Flow per Zone Floor Area {m3/s-m2}
  ,                                       !- Cooling Minimum Air Flow {m3/s}
  ,                                       !- Cooling Minimum Air Flow Fraction
  DesignDay,                              !- Heating Design Air Flow Method
  ,                                       !- Heating Design Air Flow Rate {m3/s}
  ,                                       !- Heating Maximum Air Flow per Zone Floor Area {m3/s-m2}
  ,                                       !- Heating Maximum Air Flow {m3/s}
  ,                                       !- Heating Maximum Air Flow Fraction
  No,                                     !- Account for Dedicated Outdoor Air System
  NeutralSupplyAir,                       !- Dedicated Outdoor Air System Control Strategy
  autosize,                               !- Dedicated Outdoor Air Low Setpoint Temperature for Design {C}
  autosize;                               !- Dedicated Outdoor Air High Setpoint Temperature for Design {C}

OS:ZoneHVAC:EquipmentList,
<<<<<<< HEAD
  {0e7d4ff3-372b-4fb8-a8f0-d152ff42540c}, !- Handle
  Zone HVAC Equipment List 1,             !- Name
  {13fd4bc7-5fd3-44c2-9f67-8ac31569f572}; !- Thermal Zone

OS:Space,
  {5b267324-e9a2-4df7-8253-3fc6937135d4}, !- Handle
  living space,                           !- Name
  {090687f1-db78-4f60-8eb1-ed1752be3fcd}, !- Space Type Name
=======
  {1ce222b4-8489-48ce-ae41-ce9ae74a32e9}, !- Handle
  Zone HVAC Equipment List 1,             !- Name
  {e0199145-7f43-4edf-a9ff-84d8375287b4}; !- Thermal Zone

OS:Space,
  {b8eeca87-5bf2-45df-a020-be5118394c48}, !- Handle
  living space,                           !- Name
  {db0462e8-a9dc-4536-a7d4-bd583c15ba6d}, !- Space Type Name
>>>>>>> ecc00d0a
  ,                                       !- Default Construction Set Name
  ,                                       !- Default Schedule Set Name
  ,                                       !- Direction of Relative North {deg}
  ,                                       !- X Origin {m}
  ,                                       !- Y Origin {m}
  ,                                       !- Z Origin {m}
  ,                                       !- Building Story Name
<<<<<<< HEAD
  {13fd4bc7-5fd3-44c2-9f67-8ac31569f572}, !- Thermal Zone Name
  ,                                       !- Part of Total Floor Area
  ,                                       !- Design Specification Outdoor Air Object Name
  {02b766ea-4489-4979-aa2e-c523fa24cd67}; !- Building Unit Name

OS:Surface,
  {4b19616f-fdda-4f37-8357-3e2fd9d78289}, !- Handle
  Surface 1,                              !- Name
  Floor,                                  !- Surface Type
  ,                                       !- Construction Name
  {5b267324-e9a2-4df7-8253-3fc6937135d4}, !- Space Name
=======
  {e0199145-7f43-4edf-a9ff-84d8375287b4}, !- Thermal Zone Name
  ,                                       !- Part of Total Floor Area
  ,                                       !- Design Specification Outdoor Air Object Name
  {b2f96c1c-3779-43e2-a63a-091fbadf53c3}; !- Building Unit Name

OS:Surface,
  {eb4cc614-6b7b-4345-8a83-269841ee2a42}, !- Handle
  Surface 1,                              !- Name
  Floor,                                  !- Surface Type
  ,                                       !- Construction Name
  {b8eeca87-5bf2-45df-a020-be5118394c48}, !- Space Name
>>>>>>> ecc00d0a
  Foundation,                             !- Outside Boundary Condition
  ,                                       !- Outside Boundary Condition Object
  NoSun,                                  !- Sun Exposure
  NoWind,                                 !- Wind Exposure
  ,                                       !- View Factor to Ground
  ,                                       !- Number of Vertices
  0, -12.9315688143396, 0,                !- X,Y,Z Vertex 1 {m}
  0, 0, 0,                                !- X,Y,Z Vertex 2 {m}
  6.46578440716979, 0, 0,                 !- X,Y,Z Vertex 3 {m}
  6.46578440716979, -12.9315688143396, 0; !- X,Y,Z Vertex 4 {m}

OS:Surface,
<<<<<<< HEAD
  {b26b9f66-a885-4352-a854-1db795e1b107}, !- Handle
  Surface 2,                              !- Name
  Wall,                                   !- Surface Type
  ,                                       !- Construction Name
  {5b267324-e9a2-4df7-8253-3fc6937135d4}, !- Space Name
=======
  {3ba6c95c-4ac3-461e-b7cb-1dec1f90230c}, !- Handle
  Surface 2,                              !- Name
  Wall,                                   !- Surface Type
  ,                                       !- Construction Name
  {b8eeca87-5bf2-45df-a020-be5118394c48}, !- Space Name
>>>>>>> ecc00d0a
  Outdoors,                               !- Outside Boundary Condition
  ,                                       !- Outside Boundary Condition Object
  SunExposed,                             !- Sun Exposure
  WindExposed,                            !- Wind Exposure
  ,                                       !- View Factor to Ground
  ,                                       !- Number of Vertices
  0, 0, 2.4384,                           !- X,Y,Z Vertex 1 {m}
  0, 0, 0,                                !- X,Y,Z Vertex 2 {m}
  0, -12.9315688143396, 0,                !- X,Y,Z Vertex 3 {m}
  0, -12.9315688143396, 2.4384;           !- X,Y,Z Vertex 4 {m}

OS:Surface,
<<<<<<< HEAD
  {6e516d7c-0ff6-48d4-aaac-6bab0d78aba4}, !- Handle
  Surface 3,                              !- Name
  Wall,                                   !- Surface Type
  ,                                       !- Construction Name
  {5b267324-e9a2-4df7-8253-3fc6937135d4}, !- Space Name
=======
  {4702fbac-2777-4ea4-8087-73b97ab819eb}, !- Handle
  Surface 3,                              !- Name
  Wall,                                   !- Surface Type
  ,                                       !- Construction Name
  {b8eeca87-5bf2-45df-a020-be5118394c48}, !- Space Name
>>>>>>> ecc00d0a
  Outdoors,                               !- Outside Boundary Condition
  ,                                       !- Outside Boundary Condition Object
  SunExposed,                             !- Sun Exposure
  WindExposed,                            !- Wind Exposure
  ,                                       !- View Factor to Ground
  ,                                       !- Number of Vertices
  6.46578440716979, 0, 2.4384,            !- X,Y,Z Vertex 1 {m}
  6.46578440716979, 0, 0,                 !- X,Y,Z Vertex 2 {m}
  0, 0, 0,                                !- X,Y,Z Vertex 3 {m}
  0, 0, 2.4384;                           !- X,Y,Z Vertex 4 {m}

OS:Surface,
<<<<<<< HEAD
  {ff044d26-5783-4a4c-9f81-738c6e51ea86}, !- Handle
  Surface 4,                              !- Name
  Wall,                                   !- Surface Type
  ,                                       !- Construction Name
  {5b267324-e9a2-4df7-8253-3fc6937135d4}, !- Space Name
=======
  {44fa2cad-a8f2-402d-bee3-6f190704e93f}, !- Handle
  Surface 4,                              !- Name
  Wall,                                   !- Surface Type
  ,                                       !- Construction Name
  {b8eeca87-5bf2-45df-a020-be5118394c48}, !- Space Name
>>>>>>> ecc00d0a
  Adiabatic,                              !- Outside Boundary Condition
  ,                                       !- Outside Boundary Condition Object
  NoSun,                                  !- Sun Exposure
  NoWind,                                 !- Wind Exposure
  ,                                       !- View Factor to Ground
  ,                                       !- Number of Vertices
  6.46578440716979, -12.9315688143396, 2.4384, !- X,Y,Z Vertex 1 {m}
  6.46578440716979, -12.9315688143396, 0, !- X,Y,Z Vertex 2 {m}
  6.46578440716979, 0, 0,                 !- X,Y,Z Vertex 3 {m}
  6.46578440716979, 0, 2.4384;            !- X,Y,Z Vertex 4 {m}

OS:Surface,
<<<<<<< HEAD
  {715e50e8-39b0-4224-8878-dc099e939137}, !- Handle
  Surface 5,                              !- Name
  Wall,                                   !- Surface Type
  ,                                       !- Construction Name
  {5b267324-e9a2-4df7-8253-3fc6937135d4}, !- Space Name
=======
  {e557d956-8e3f-4452-908c-29b4af373931}, !- Handle
  Surface 5,                              !- Name
  Wall,                                   !- Surface Type
  ,                                       !- Construction Name
  {b8eeca87-5bf2-45df-a020-be5118394c48}, !- Space Name
>>>>>>> ecc00d0a
  Outdoors,                               !- Outside Boundary Condition
  ,                                       !- Outside Boundary Condition Object
  SunExposed,                             !- Sun Exposure
  WindExposed,                            !- Wind Exposure
  ,                                       !- View Factor to Ground
  ,                                       !- Number of Vertices
  0, -12.9315688143396, 2.4384,           !- X,Y,Z Vertex 1 {m}
  0, -12.9315688143396, 0,                !- X,Y,Z Vertex 2 {m}
  6.46578440716979, -12.9315688143396, 0, !- X,Y,Z Vertex 3 {m}
  6.46578440716979, -12.9315688143396, 2.4384; !- X,Y,Z Vertex 4 {m}

OS:Surface,
<<<<<<< HEAD
  {e8cf46fd-0c48-4c14-81bd-db65e90cc796}, !- Handle
  Surface 6,                              !- Name
  RoofCeiling,                            !- Surface Type
  ,                                       !- Construction Name
  {5b267324-e9a2-4df7-8253-3fc6937135d4}, !- Space Name
  Surface,                                !- Outside Boundary Condition
  {2f662d1e-08f9-4224-bfaa-f50c17f3c0c2}, !- Outside Boundary Condition Object
=======
  {ba4a025e-2a9b-40dd-9e25-b4fb14fafb16}, !- Handle
  Surface 6,                              !- Name
  RoofCeiling,                            !- Surface Type
  ,                                       !- Construction Name
  {b8eeca87-5bf2-45df-a020-be5118394c48}, !- Space Name
  Surface,                                !- Outside Boundary Condition
  {862efb7d-06aa-47ce-b9c8-5d9a28972ef9}, !- Outside Boundary Condition Object
>>>>>>> ecc00d0a
  NoSun,                                  !- Sun Exposure
  NoWind,                                 !- Wind Exposure
  ,                                       !- View Factor to Ground
  ,                                       !- Number of Vertices
  6.46578440716979, -12.9315688143396, 2.4384, !- X,Y,Z Vertex 1 {m}
  6.46578440716979, 0, 2.4384,            !- X,Y,Z Vertex 2 {m}
  0, 0, 2.4384,                           !- X,Y,Z Vertex 3 {m}
  0, -12.9315688143396, 2.4384;           !- X,Y,Z Vertex 4 {m}

OS:SpaceType,
<<<<<<< HEAD
  {090687f1-db78-4f60-8eb1-ed1752be3fcd}, !- Handle
=======
  {db0462e8-a9dc-4536-a7d4-bd583c15ba6d}, !- Handle
>>>>>>> ecc00d0a
  Space Type 1,                           !- Name
  ,                                       !- Default Construction Set Name
  ,                                       !- Default Schedule Set Name
  ,                                       !- Group Rendering Name
  ,                                       !- Design Specification Outdoor Air Object Name
  ,                                       !- Standards Template
  ,                                       !- Standards Building Type
  living;                                 !- Standards Space Type

OS:Surface,
<<<<<<< HEAD
  {2f662d1e-08f9-4224-bfaa-f50c17f3c0c2}, !- Handle
  Surface 7,                              !- Name
  Floor,                                  !- Surface Type
  ,                                       !- Construction Name
  {48ecd776-b1cb-438c-b6b5-90857d5ec374}, !- Space Name
  Surface,                                !- Outside Boundary Condition
  {e8cf46fd-0c48-4c14-81bd-db65e90cc796}, !- Outside Boundary Condition Object
=======
  {862efb7d-06aa-47ce-b9c8-5d9a28972ef9}, !- Handle
  Surface 7,                              !- Name
  Floor,                                  !- Surface Type
  ,                                       !- Construction Name
  {9a596ec3-3664-4728-92b7-e72f0a9d901c}, !- Space Name
  Surface,                                !- Outside Boundary Condition
  {ba4a025e-2a9b-40dd-9e25-b4fb14fafb16}, !- Outside Boundary Condition Object
>>>>>>> ecc00d0a
  NoSun,                                  !- Sun Exposure
  NoWind,                                 !- Wind Exposure
  ,                                       !- View Factor to Ground
  ,                                       !- Number of Vertices
  0, -12.9315688143396, 2.4384,           !- X,Y,Z Vertex 1 {m}
  0, 0, 2.4384,                           !- X,Y,Z Vertex 2 {m}
  6.46578440716979, 0, 2.4384,            !- X,Y,Z Vertex 3 {m}
  6.46578440716979, -12.9315688143396, 2.4384; !- X,Y,Z Vertex 4 {m}

OS:Surface,
<<<<<<< HEAD
  {3a74b765-7bab-493a-ba7b-47aa2ae75851}, !- Handle
  Surface 8,                              !- Name
  RoofCeiling,                            !- Surface Type
  ,                                       !- Construction Name
  {48ecd776-b1cb-438c-b6b5-90857d5ec374}, !- Space Name
=======
  {eb168899-221b-411f-802f-4a7a96d33ca6}, !- Handle
  Surface 8,                              !- Name
  RoofCeiling,                            !- Surface Type
  ,                                       !- Construction Name
  {9a596ec3-3664-4728-92b7-e72f0a9d901c}, !- Space Name
>>>>>>> ecc00d0a
  Outdoors,                               !- Outside Boundary Condition
  ,                                       !- Outside Boundary Condition Object
  SunExposed,                             !- Sun Exposure
  WindExposed,                            !- Wind Exposure
  ,                                       !- View Factor to Ground
  ,                                       !- Number of Vertices
  0, -6.46578440716979, 5.6712922035849,  !- X,Y,Z Vertex 1 {m}
  6.46578440716979, -6.46578440716979, 5.6712922035849, !- X,Y,Z Vertex 2 {m}
  6.46578440716979, 0, 2.4384,            !- X,Y,Z Vertex 3 {m}
  0, 0, 2.4384;                           !- X,Y,Z Vertex 4 {m}

OS:Surface,
<<<<<<< HEAD
  {2a0ab429-7d5c-4f96-9781-ca9d81caf596}, !- Handle
  Surface 9,                              !- Name
  RoofCeiling,                            !- Surface Type
  ,                                       !- Construction Name
  {48ecd776-b1cb-438c-b6b5-90857d5ec374}, !- Space Name
=======
  {dabb3931-94e2-40c2-be9b-339909f133a4}, !- Handle
  Surface 9,                              !- Name
  RoofCeiling,                            !- Surface Type
  ,                                       !- Construction Name
  {9a596ec3-3664-4728-92b7-e72f0a9d901c}, !- Space Name
>>>>>>> ecc00d0a
  Outdoors,                               !- Outside Boundary Condition
  ,                                       !- Outside Boundary Condition Object
  SunExposed,                             !- Sun Exposure
  WindExposed,                            !- Wind Exposure
  ,                                       !- View Factor to Ground
  ,                                       !- Number of Vertices
  6.46578440716979, -6.46578440716979, 5.6712922035849, !- X,Y,Z Vertex 1 {m}
  0, -6.46578440716979, 5.6712922035849,  !- X,Y,Z Vertex 2 {m}
  0, -12.9315688143396, 2.4384,           !- X,Y,Z Vertex 3 {m}
  6.46578440716979, -12.9315688143396, 2.4384; !- X,Y,Z Vertex 4 {m}

OS:Surface,
<<<<<<< HEAD
  {23144a40-1e69-4721-875a-3c82dcc32e49}, !- Handle
  Surface 10,                             !- Name
  Wall,                                   !- Surface Type
  ,                                       !- Construction Name
  {48ecd776-b1cb-438c-b6b5-90857d5ec374}, !- Space Name
=======
  {70879bc1-2662-437d-9320-5fd9919358c2}, !- Handle
  Surface 10,                             !- Name
  Wall,                                   !- Surface Type
  ,                                       !- Construction Name
  {9a596ec3-3664-4728-92b7-e72f0a9d901c}, !- Space Name
>>>>>>> ecc00d0a
  Outdoors,                               !- Outside Boundary Condition
  ,                                       !- Outside Boundary Condition Object
  SunExposed,                             !- Sun Exposure
  WindExposed,                            !- Wind Exposure
  ,                                       !- View Factor to Ground
  ,                                       !- Number of Vertices
  0, -6.46578440716979, 5.6712922035849,  !- X,Y,Z Vertex 1 {m}
  0, 0, 2.4384,                           !- X,Y,Z Vertex 2 {m}
  0, -12.9315688143396, 2.4384;           !- X,Y,Z Vertex 3 {m}

OS:Surface,
<<<<<<< HEAD
  {68568bf5-ffdf-4e2e-bef9-2a4dfb54949d}, !- Handle
  Surface 11,                             !- Name
  Wall,                                   !- Surface Type
  ,                                       !- Construction Name
  {48ecd776-b1cb-438c-b6b5-90857d5ec374}, !- Space Name
=======
  {e9a856fc-73ae-4763-8fc2-028c055663b8}, !- Handle
  Surface 11,                             !- Name
  Wall,                                   !- Surface Type
  ,                                       !- Construction Name
  {9a596ec3-3664-4728-92b7-e72f0a9d901c}, !- Space Name
>>>>>>> ecc00d0a
  Adiabatic,                              !- Outside Boundary Condition
  ,                                       !- Outside Boundary Condition Object
  NoSun,                                  !- Sun Exposure
  NoWind,                                 !- Wind Exposure
  ,                                       !- View Factor to Ground
  ,                                       !- Number of Vertices
  6.46578440716979, -6.46578440716979, 5.6712922035849, !- X,Y,Z Vertex 1 {m}
  6.46578440716979, -12.9315688143396, 2.4384, !- X,Y,Z Vertex 2 {m}
  6.46578440716979, 0, 2.4384;            !- X,Y,Z Vertex 3 {m}

OS:Space,
<<<<<<< HEAD
  {48ecd776-b1cb-438c-b6b5-90857d5ec374}, !- Handle
  unfinished attic space,                 !- Name
  {83ff7236-ce91-467f-a1c3-08fd84d05fbe}, !- Space Type Name
=======
  {9a596ec3-3664-4728-92b7-e72f0a9d901c}, !- Handle
  unfinished attic space,                 !- Name
  {dd022fcc-60df-4c65-be8a-561ddace1e95}, !- Space Type Name
>>>>>>> ecc00d0a
  ,                                       !- Default Construction Set Name
  ,                                       !- Default Schedule Set Name
  ,                                       !- Direction of Relative North {deg}
  ,                                       !- X Origin {m}
  ,                                       !- Y Origin {m}
  ,                                       !- Z Origin {m}
  ,                                       !- Building Story Name
<<<<<<< HEAD
  {1dc0c24f-e883-42f0-b95f-51ccf7daaab3}; !- Thermal Zone Name

OS:ThermalZone,
  {1dc0c24f-e883-42f0-b95f-51ccf7daaab3}, !- Handle
=======
  {4bd6c747-1466-42bb-a952-02689aea1108}; !- Thermal Zone Name

OS:ThermalZone,
  {4bd6c747-1466-42bb-a952-02689aea1108}, !- Handle
>>>>>>> ecc00d0a
  unfinished attic zone,                  !- Name
  ,                                       !- Multiplier
  ,                                       !- Ceiling Height {m}
  ,                                       !- Volume {m3}
  ,                                       !- Floor Area {m2}
  ,                                       !- Zone Inside Convection Algorithm
  ,                                       !- Zone Outside Convection Algorithm
  ,                                       !- Zone Conditioning Equipment List Name
<<<<<<< HEAD
  {5ecd603c-e501-4444-9a32-2c243fa54898}, !- Zone Air Inlet Port List
  {5488b6ac-0ef7-4897-aab6-9b34fe7a69ed}, !- Zone Air Exhaust Port List
  {2cedefc2-089a-4800-b864-e39c218e4e5d}, !- Zone Air Node Name
  {1a05c059-8151-43d2-a454-c2a1b6d0feca}, !- Zone Return Air Port List
=======
  {189c7c3b-feaf-4d1e-b2d2-649cb357fa36}, !- Zone Air Inlet Port List
  {ba1344a7-9e81-4f02-bb25-48c7c5b7e702}, !- Zone Air Exhaust Port List
  {19214bbf-021d-4005-a336-973156da4306}, !- Zone Air Node Name
  {004909ba-8c28-47d9-bff3-a9c73c94d606}, !- Zone Return Air Port List
>>>>>>> ecc00d0a
  ,                                       !- Primary Daylighting Control Name
  ,                                       !- Fraction of Zone Controlled by Primary Daylighting Control
  ,                                       !- Secondary Daylighting Control Name
  ,                                       !- Fraction of Zone Controlled by Secondary Daylighting Control
  ,                                       !- Illuminance Map Name
  ,                                       !- Group Rendering Name
  ,                                       !- Thermostat Name
  No;                                     !- Use Ideal Air Loads

OS:Node,
<<<<<<< HEAD
  {6db73acf-5055-46e9-bb6f-81bc2c6d6e6d}, !- Handle
  Node 2,                                 !- Name
  {2cedefc2-089a-4800-b864-e39c218e4e5d}, !- Inlet Port
  ;                                       !- Outlet Port

OS:Connection,
  {2cedefc2-089a-4800-b864-e39c218e4e5d}, !- Handle
  {04bac8be-be83-4d97-86de-eeb4000a3ed5}, !- Name
  {1dc0c24f-e883-42f0-b95f-51ccf7daaab3}, !- Source Object
  11,                                     !- Outlet Port
  {6db73acf-5055-46e9-bb6f-81bc2c6d6e6d}, !- Target Object
  2;                                      !- Inlet Port

OS:PortList,
  {5ecd603c-e501-4444-9a32-2c243fa54898}, !- Handle
  {05f20f79-7785-416a-8f58-48e4ae09b2e0}, !- Name
  {1dc0c24f-e883-42f0-b95f-51ccf7daaab3}; !- HVAC Component

OS:PortList,
  {5488b6ac-0ef7-4897-aab6-9b34fe7a69ed}, !- Handle
  {66677db0-61b3-43d3-8fa1-b8aa5a95bbde}, !- Name
  {1dc0c24f-e883-42f0-b95f-51ccf7daaab3}; !- HVAC Component

OS:PortList,
  {1a05c059-8151-43d2-a454-c2a1b6d0feca}, !- Handle
  {93c4914d-cfa0-4b22-8ae8-75a8b7331e13}, !- Name
  {1dc0c24f-e883-42f0-b95f-51ccf7daaab3}; !- HVAC Component

OS:Sizing:Zone,
  {796a3746-3c13-4f11-b8c6-3ee0b8286d74}, !- Handle
  {1dc0c24f-e883-42f0-b95f-51ccf7daaab3}, !- Zone or ZoneList Name
=======
  {16fcfca3-4a36-4468-b25a-4006a1537ead}, !- Handle
  Node 2,                                 !- Name
  {19214bbf-021d-4005-a336-973156da4306}, !- Inlet Port
  ;                                       !- Outlet Port

OS:Connection,
  {19214bbf-021d-4005-a336-973156da4306}, !- Handle
  {4bd6c747-1466-42bb-a952-02689aea1108}, !- Source Object
  11,                                     !- Outlet Port
  {16fcfca3-4a36-4468-b25a-4006a1537ead}, !- Target Object
  2;                                      !- Inlet Port

OS:PortList,
  {189c7c3b-feaf-4d1e-b2d2-649cb357fa36}, !- Handle
  {4bd6c747-1466-42bb-a952-02689aea1108}; !- HVAC Component

OS:PortList,
  {ba1344a7-9e81-4f02-bb25-48c7c5b7e702}, !- Handle
  {4bd6c747-1466-42bb-a952-02689aea1108}; !- HVAC Component

OS:PortList,
  {004909ba-8c28-47d9-bff3-a9c73c94d606}, !- Handle
  {4bd6c747-1466-42bb-a952-02689aea1108}; !- HVAC Component

OS:Sizing:Zone,
  {43d4ec41-f465-43fd-8a76-c98cd0ffdb9c}, !- Handle
  {4bd6c747-1466-42bb-a952-02689aea1108}, !- Zone or ZoneList Name
>>>>>>> ecc00d0a
  SupplyAirTemperature,                   !- Zone Cooling Design Supply Air Temperature Input Method
  14,                                     !- Zone Cooling Design Supply Air Temperature {C}
  11.11,                                  !- Zone Cooling Design Supply Air Temperature Difference {deltaC}
  SupplyAirTemperature,                   !- Zone Heating Design Supply Air Temperature Input Method
  40,                                     !- Zone Heating Design Supply Air Temperature {C}
  11.11,                                  !- Zone Heating Design Supply Air Temperature Difference {deltaC}
  0.0085,                                 !- Zone Cooling Design Supply Air Humidity Ratio {kg-H2O/kg-air}
  0.008,                                  !- Zone Heating Design Supply Air Humidity Ratio {kg-H2O/kg-air}
  ,                                       !- Zone Heating Sizing Factor
  ,                                       !- Zone Cooling Sizing Factor
  DesignDay,                              !- Cooling Design Air Flow Method
  ,                                       !- Cooling Design Air Flow Rate {m3/s}
  ,                                       !- Cooling Minimum Air Flow per Zone Floor Area {m3/s-m2}
  ,                                       !- Cooling Minimum Air Flow {m3/s}
  ,                                       !- Cooling Minimum Air Flow Fraction
  DesignDay,                              !- Heating Design Air Flow Method
  ,                                       !- Heating Design Air Flow Rate {m3/s}
  ,                                       !- Heating Maximum Air Flow per Zone Floor Area {m3/s-m2}
  ,                                       !- Heating Maximum Air Flow {m3/s}
  ,                                       !- Heating Maximum Air Flow Fraction
  No,                                     !- Account for Dedicated Outdoor Air System
  NeutralSupplyAir,                       !- Dedicated Outdoor Air System Control Strategy
  autosize,                               !- Dedicated Outdoor Air Low Setpoint Temperature for Design {C}
  autosize;                               !- Dedicated Outdoor Air High Setpoint Temperature for Design {C}

OS:ZoneHVAC:EquipmentList,
<<<<<<< HEAD
  {339b4c95-ba42-4881-a073-88d52232a291}, !- Handle
  Zone HVAC Equipment List 2,             !- Name
  {1dc0c24f-e883-42f0-b95f-51ccf7daaab3}; !- Thermal Zone

OS:SpaceType,
  {83ff7236-ce91-467f-a1c3-08fd84d05fbe}, !- Handle
=======
  {3b3b8cbc-1a4b-40ca-808f-43cb3e64e9f3}, !- Handle
  Zone HVAC Equipment List 2,             !- Name
  {4bd6c747-1466-42bb-a952-02689aea1108}; !- Thermal Zone

OS:SpaceType,
  {dd022fcc-60df-4c65-be8a-561ddace1e95}, !- Handle
>>>>>>> ecc00d0a
  Space Type 2,                           !- Name
  ,                                       !- Default Construction Set Name
  ,                                       !- Default Schedule Set Name
  ,                                       !- Group Rendering Name
  ,                                       !- Design Specification Outdoor Air Object Name
  ,                                       !- Standards Template
  ,                                       !- Standards Building Type
  unfinished attic;                       !- Standards Space Type

OS:BuildingUnit,
<<<<<<< HEAD
  {02b766ea-4489-4979-aa2e-c523fa24cd67}, !- Handle
=======
  {b2f96c1c-3779-43e2-a63a-091fbadf53c3}, !- Handle
>>>>>>> ecc00d0a
  unit 1,                                 !- Name
  ,                                       !- Rendering Color
  Residential;                            !- Building Unit Type

OS:AdditionalProperties,
<<<<<<< HEAD
  {deed8b73-e903-4dfe-a14a-f385f5877330}, !- Handle
  {02b766ea-4489-4979-aa2e-c523fa24cd67}, !- Object Name
=======
  {88ccf394-4a9a-43dd-a9f2-029820915145}, !- Handle
  {b2f96c1c-3779-43e2-a63a-091fbadf53c3}, !- Object Name
>>>>>>> ecc00d0a
  NumberOfBedrooms,                       !- Feature Name 1
  Integer,                                !- Feature Data Type 1
  3,                                      !- Feature Value 1
  NumberOfBathrooms,                      !- Feature Name 2
  Double,                                 !- Feature Data Type 2
  2,                                      !- Feature Value 2
  NumberOfOccupants,                      !- Feature Name 3
  Double,                                 !- Feature Data Type 3
  3.3900000000000001;                     !- Feature Value 3

OS:External:File,
<<<<<<< HEAD
  {3c30a17d-cd44-4f01-a632-1fabf9a0db30}, !- Handle
=======
  {529cabb4-61ce-4b67-a6e6-35008a120892}, !- Handle
>>>>>>> ecc00d0a
  8760.csv,                               !- Name
  8760.csv;                               !- File Name

OS:Schedule:Day,
<<<<<<< HEAD
  {ace85725-f46e-491a-ac0d-17710520ee75}, !- Handle
=======
  {d6b4f0b4-36c9-4dce-9fe4-7c696de12091}, !- Handle
>>>>>>> ecc00d0a
  Schedule Day 1,                         !- Name
  ,                                       !- Schedule Type Limits Name
  ,                                       !- Interpolate to Timestep
  24,                                     !- Hour 1
  0,                                      !- Minute 1
  0;                                      !- Value Until Time 1

OS:Schedule:Day,
<<<<<<< HEAD
  {644bba1f-5c9f-4004-a63a-10941ea66091}, !- Handle
=======
  {6789d0e8-72dd-4d0c-9db3-3543cf7874a5}, !- Handle
>>>>>>> ecc00d0a
  Schedule Day 2,                         !- Name
  ,                                       !- Schedule Type Limits Name
  ,                                       !- Interpolate to Timestep
  24,                                     !- Hour 1
  0,                                      !- Minute 1
  1;                                      !- Value Until Time 1

OS:Schedule:File,
<<<<<<< HEAD
  {e3dd3e69-d2d4-4290-b85e-a093ef4d1afa}, !- Handle
  occupants,                              !- Name
  {35aa8a01-8512-4007-b60c-4dd3a01d71f8}, !- Schedule Type Limits Name
  {3c30a17d-cd44-4f01-a632-1fabf9a0db30}, !- External File Name
=======
  {58507225-6aa1-435d-97a9-41717a599d20}, !- Handle
  occupants,                              !- Name
  {82750d44-71da-4537-9994-011565a79548}, !- Schedule Type Limits Name
  {529cabb4-61ce-4b67-a6e6-35008a120892}, !- External File Name
>>>>>>> ecc00d0a
  1,                                      !- Column Number
  1,                                      !- Rows to Skip at Top
  8760,                                   !- Number of Hours of Data
  ,                                       !- Column Separator
  ,                                       !- Interpolate to Timestep
  60;                                     !- Minutes per Item

<<<<<<< HEAD
OS:Schedule:Ruleset,
  {f5670733-379b-4979-8336-2e48f56f898e}, !- Handle
  Schedule Ruleset 1,                     !- Name
  {fde02e2e-cd01-4eb4-b940-9040e8ce92a2}, !- Schedule Type Limits Name
  {1aa04fa5-5dd9-477b-8a4c-a77a97c75c36}; !- Default Day Schedule Name

OS:Schedule:Day,
  {1aa04fa5-5dd9-477b-8a4c-a77a97c75c36}, !- Handle
  Schedule Day 3,                         !- Name
  {fde02e2e-cd01-4eb4-b940-9040e8ce92a2}, !- Schedule Type Limits Name
  ,                                       !- Interpolate to Timestep
  24,                                     !- Hour 1
  0,                                      !- Minute 1
  112.539290946133;                       !- Value Until Time 1

OS:People:Definition,
  {08a21110-9eff-4b53-9f11-74609668f1ca}, !- Handle
=======
OS:Schedule:Constant,
  {e84a208b-f91f-4981-8c1f-1a7139bd4106}, !- Handle
  res occupants activity schedule,        !- Name
  {4e80c2af-075e-4310-9a48-87a78eedf99c}, !- Schedule Type Limits Name
  112.539290946133;                       !- Value

OS:People:Definition,
  {55ef1b15-81ae-4874-a47e-f02be2a1a145}, !- Handle
>>>>>>> ecc00d0a
  res occupants|living space,             !- Name
  People,                                 !- Number of People Calculation Method
  3.39,                                   !- Number of People {people}
  ,                                       !- People per Space Floor Area {person/m2}
  ,                                       !- Space Floor Area per Person {m2/person}
  0.319734,                               !- Fraction Radiant
  0.573,                                  !- Sensible Heat Fraction
  0,                                      !- Carbon Dioxide Generation Rate {m3/s-W}
  No,                                     !- Enable ASHRAE 55 Comfort Warnings
  ZoneAveraged;                           !- Mean Radiant Temperature Calculation Type

OS:People,
<<<<<<< HEAD
  {2976b4f2-1ec8-45b5-b07e-c5323140472f}, !- Handle
  res occupants|living space,             !- Name
  {08a21110-9eff-4b53-9f11-74609668f1ca}, !- People Definition Name
  {5b267324-e9a2-4df7-8253-3fc6937135d4}, !- Space or SpaceType Name
  {e3dd3e69-d2d4-4290-b85e-a093ef4d1afa}, !- Number of People Schedule Name
  {f5670733-379b-4979-8336-2e48f56f898e}, !- Activity Level Schedule Name
=======
  {b08e8606-6dd7-40e0-b770-54d69fa3606c}, !- Handle
  res occupants|living space,             !- Name
  {55ef1b15-81ae-4874-a47e-f02be2a1a145}, !- People Definition Name
  {b8eeca87-5bf2-45df-a020-be5118394c48}, !- Space or SpaceType Name
  {58507225-6aa1-435d-97a9-41717a599d20}, !- Number of People Schedule Name
  {e84a208b-f91f-4981-8c1f-1a7139bd4106}, !- Activity Level Schedule Name
>>>>>>> ecc00d0a
  ,                                       !- Surface Name/Angle Factor List Name
  ,                                       !- Work Efficiency Schedule Name
  ,                                       !- Clothing Insulation Schedule Name
  ,                                       !- Air Velocity Schedule Name
  1;                                      !- Multiplier

OS:ScheduleTypeLimits,
<<<<<<< HEAD
  {fde02e2e-cd01-4eb4-b940-9040e8ce92a2}, !- Handle
=======
  {4e80c2af-075e-4310-9a48-87a78eedf99c}, !- Handle
>>>>>>> ecc00d0a
  ActivityLevel,                          !- Name
  0,                                      !- Lower Limit Value
  ,                                       !- Upper Limit Value
  Continuous,                             !- Numeric Type
  ActivityLevel;                          !- Unit Type

OS:ScheduleTypeLimits,
<<<<<<< HEAD
  {35aa8a01-8512-4007-b60c-4dd3a01d71f8}, !- Handle
=======
  {82750d44-71da-4537-9994-011565a79548}, !- Handle
>>>>>>> ecc00d0a
  Fractional,                             !- Name
  0,                                      !- Lower Limit Value
  1,                                      !- Upper Limit Value
  Continuous;                             !- Numeric Type
<|MERGE_RESOLUTION|>--- conflicted
+++ resolved
@@ -1,50 +1,22 @@
 !- NOTE: Auto-generated from /test/osw_files/SFA_4units_1story_SL_UA_Offset.osw
 
 OS:Version,
-<<<<<<< HEAD
-  {ca96781a-4ed4-48d4-b356-4dbcb40d4d63}, !- Handle
-  2.9.0;                                  !- Version Identifier
+  {cb20f651-3ea7-4fe1-8d4a-15f72c056665}, !- Handle
+  3.2.1;                                  !- Version Identifier
 
 OS:SimulationControl,
-  {60531444-5648-4f81-b0c9-dcfb348c299c}, !- Handle
-=======
-  {8ae2bdc7-7e36-4bd7-bb7e-4423592c4a26}, !- Handle
-  3.2.1;                                  !- Version Identifier
-
-OS:SimulationControl,
-  {d2dd3ed5-ef28-457e-a62b-b487f5f5b549}, !- Handle
->>>>>>> ecc00d0a
+  {b6b36249-9229-46df-aa46-de0f84890164}, !- Handle
   ,                                       !- Do Zone Sizing Calculation
   ,                                       !- Do System Sizing Calculation
   ,                                       !- Do Plant Sizing Calculation
   No;                                     !- Run Simulation for Sizing Periods
 
 OS:Timestep,
-<<<<<<< HEAD
-  {25f7e01f-11de-4196-9312-cd7ad18a1cc3}, !- Handle
+  {aadd76e7-bc8f-4cc6-b02d-4159452a019d}, !- Handle
   6;                                      !- Number of Timesteps per Hour
 
 OS:ShadowCalculation,
-  {019ebaa6-f9e3-495b-8f60-9b81916ddfba}, !- Handle
-  20,                                     !- Calculation Frequency
-  200;                                    !- Maximum Figures in Shadow Overlap Calculations
-
-OS:SurfaceConvectionAlgorithm:Outside,
-  {245027b3-a271-4b6b-af5d-9784f4b3ad89}, !- Handle
-  DOE-2;                                  !- Algorithm
-
-OS:SurfaceConvectionAlgorithm:Inside,
-  {dfcc2de9-5a4e-4f12-9e56-54cbbd0a4952}, !- Handle
-  TARP;                                   !- Algorithm
-
-OS:ZoneCapacitanceMultiplier:ResearchSpecial,
-  {74a2de41-eb55-4cde-807c-44819a135aaf}, !- Handle
-=======
-  {b2383991-aab4-4a79-95ff-b9752a5774e5}, !- Handle
-  6;                                      !- Number of Timesteps per Hour
-
-OS:ShadowCalculation,
-  {18063980-35e8-4ebd-ab4d-bce9dbf5a434}, !- Handle
+  {99503cc4-52c9-4304-95ee-be531679e02c}, !- Handle
   PolygonClipping,                        !- Shading Calculation Method
   ,                                       !- Shading Calculation Update Frequency Method
   20,                                     !- Shading Calculation Update Frequency
@@ -57,26 +29,21 @@
   No;                                     !- Disable Self-Shading From Shading Zone Groups to Other Zones
 
 OS:SurfaceConvectionAlgorithm:Outside,
-  {549b4f5e-edce-4dc5-88e7-ff58cb7edc36}, !- Handle
+  {937a0b60-701f-434b-8a03-57b8584abda5}, !- Handle
   DOE-2;                                  !- Algorithm
 
 OS:SurfaceConvectionAlgorithm:Inside,
-  {f2c6ffc9-429d-4b06-811e-b24d086fb1b2}, !- Handle
+  {8a51683b-9ef5-459d-a71c-bdd5f5f19cb8}, !- Handle
   TARP;                                   !- Algorithm
 
 OS:ZoneCapacitanceMultiplier:ResearchSpecial,
-  {1655575b-190e-4b99-9215-d48aa8efb096}, !- Handle
->>>>>>> ecc00d0a
+  {1fbed017-4dff-412d-9a7d-676b55b011ce}, !- Handle
   ,                                       !- Temperature Capacity Multiplier
   15,                                     !- Humidity Capacity Multiplier
   ;                                       !- Carbon Dioxide Capacity Multiplier
 
 OS:RunPeriod,
-<<<<<<< HEAD
-  {01c1e7e4-e94b-4f0d-a5e6-de8f1db6f566}, !- Handle
-=======
-  {478af9fd-b321-46df-ad75-ffadbf8b7da8}, !- Handle
->>>>>>> ecc00d0a
+  {8dab1182-664e-4e83-9ac1-f1f82647f817}, !- Handle
   Run Period 1,                           !- Name
   1,                                      !- Begin Month
   1,                                      !- Begin Day of Month
@@ -90,21 +57,13 @@
   ;                                       !- Number of Times Runperiod to be Repeated
 
 OS:YearDescription,
-<<<<<<< HEAD
-  {9fea4ba1-a870-4513-9642-42b8457f8213}, !- Handle
-=======
-  {da64e632-4519-42de-bf8c-8df450efad9f}, !- Handle
->>>>>>> ecc00d0a
+  {15171a96-ffe1-4d8d-942b-a8eea09f0840}, !- Handle
   2007,                                   !- Calendar Year
   ,                                       !- Day of Week for Start Day
   ;                                       !- Is Leap Year
 
 OS:Building,
-<<<<<<< HEAD
-  {f42d4ffd-8303-40e7-bfee-971a2793981e}, !- Handle
-=======
-  {80ac989a-3921-47bf-bc87-9ae026e4a9f0}, !- Handle
->>>>>>> ecc00d0a
+  {4ad83950-75a5-4921-a199-6a084316942a}, !- Handle
   Building 1,                             !- Name
   ,                                       !- Building Sector Type
   0,                                      !- North Axis {deg}
@@ -119,13 +78,8 @@
   4;                                      !- Standards Number of Living Units
 
 OS:AdditionalProperties,
-<<<<<<< HEAD
-  {7bf1912f-1a1b-40f7-86d8-f3aa804f1257}, !- Handle
-  {f42d4ffd-8303-40e7-bfee-971a2793981e}, !- Object Name
-=======
-  {31b21129-36ab-4ebd-90a2-61ccc5a33417}, !- Handle
-  {80ac989a-3921-47bf-bc87-9ae026e4a9f0}, !- Object Name
->>>>>>> ecc00d0a
+  {1f90d1c0-e2ca-4aa5-931d-a9bf1d72c19e}, !- Handle
+  {4ad83950-75a5-4921-a199-6a084316942a}, !- Object Name
   num_units,                              !- Feature Name 1
   Integer,                                !- Feature Data Type 1
   4,                                      !- Feature Value 1
@@ -140,11 +94,7 @@
   1;                                      !- Feature Value 4
 
 OS:ThermalZone,
-<<<<<<< HEAD
-  {13fd4bc7-5fd3-44c2-9f67-8ac31569f572}, !- Handle
-=======
-  {e0199145-7f43-4edf-a9ff-84d8375287b4}, !- Handle
->>>>>>> ecc00d0a
+  {51a71dde-5e4d-4af1-9bb9-4d4d135d90b3}, !- Handle
   living zone,                            !- Name
   ,                                       !- Multiplier
   ,                                       !- Ceiling Height {m}
@@ -153,17 +103,10 @@
   ,                                       !- Zone Inside Convection Algorithm
   ,                                       !- Zone Outside Convection Algorithm
   ,                                       !- Zone Conditioning Equipment List Name
-<<<<<<< HEAD
-  {660eeca6-bdb2-4a24-816b-2f06d55468f9}, !- Zone Air Inlet Port List
-  {641719b2-f643-40df-897a-51438c372e1e}, !- Zone Air Exhaust Port List
-  {3688537d-d10a-412d-b61e-08d4d188f9d2}, !- Zone Air Node Name
-  {7b1ee94b-fca4-4c64-9781-ba1d50f402b4}, !- Zone Return Air Port List
-=======
-  {be37255b-be9c-4806-ae50-08ed73d79b29}, !- Zone Air Inlet Port List
-  {6bf5744d-6c12-4c99-9a8e-d61080612366}, !- Zone Air Exhaust Port List
-  {a4791f28-13c6-49ec-9174-6a4432cb1708}, !- Zone Air Node Name
-  {ce135755-3ae3-466e-af2d-840c4b7eaef6}, !- Zone Return Air Port List
->>>>>>> ecc00d0a
+  {0e0d3a8d-d5b1-4f94-a05f-2a49a7c874e3}, !- Zone Air Inlet Port List
+  {76020d4e-1052-4834-8a8c-a8875245dd90}, !- Zone Air Exhaust Port List
+  {b6c93482-1ca5-4479-a753-7c7e482a0b0b}, !- Zone Air Node Name
+  {b883c694-92d0-448d-a536-d7351108c068}, !- Zone Return Air Port List
   ,                                       !- Primary Daylighting Control Name
   ,                                       !- Fraction of Zone Controlled by Primary Daylighting Control
   ,                                       !- Secondary Daylighting Control Name
@@ -174,67 +117,33 @@
   No;                                     !- Use Ideal Air Loads
 
 OS:Node,
-<<<<<<< HEAD
-  {f85632cd-40f2-4419-ad70-3d4bbcdf4458}, !- Handle
+  {f7ad33ba-c931-4d15-a544-2639dcf160ac}, !- Handle
   Node 1,                                 !- Name
-  {3688537d-d10a-412d-b61e-08d4d188f9d2}, !- Inlet Port
+  {b6c93482-1ca5-4479-a753-7c7e482a0b0b}, !- Inlet Port
   ;                                       !- Outlet Port
 
 OS:Connection,
-  {3688537d-d10a-412d-b61e-08d4d188f9d2}, !- Handle
-  {fe2a9c65-9fba-4b27-97e2-7ea4e8596644}, !- Name
-  {13fd4bc7-5fd3-44c2-9f67-8ac31569f572}, !- Source Object
+  {b6c93482-1ca5-4479-a753-7c7e482a0b0b}, !- Handle
+  {51a71dde-5e4d-4af1-9bb9-4d4d135d90b3}, !- Source Object
   11,                                     !- Outlet Port
-  {f85632cd-40f2-4419-ad70-3d4bbcdf4458}, !- Target Object
+  {f7ad33ba-c931-4d15-a544-2639dcf160ac}, !- Target Object
   2;                                      !- Inlet Port
 
 OS:PortList,
-  {660eeca6-bdb2-4a24-816b-2f06d55468f9}, !- Handle
-  {c5656595-b599-4bd2-bb28-4eeaa576b0bf}, !- Name
-  {13fd4bc7-5fd3-44c2-9f67-8ac31569f572}; !- HVAC Component
+  {0e0d3a8d-d5b1-4f94-a05f-2a49a7c874e3}, !- Handle
+  {51a71dde-5e4d-4af1-9bb9-4d4d135d90b3}; !- HVAC Component
 
 OS:PortList,
-  {641719b2-f643-40df-897a-51438c372e1e}, !- Handle
-  {9178ddeb-c570-4fa5-8ab2-00c109957492}, !- Name
-  {13fd4bc7-5fd3-44c2-9f67-8ac31569f572}; !- HVAC Component
+  {76020d4e-1052-4834-8a8c-a8875245dd90}, !- Handle
+  {51a71dde-5e4d-4af1-9bb9-4d4d135d90b3}; !- HVAC Component
 
 OS:PortList,
-  {7b1ee94b-fca4-4c64-9781-ba1d50f402b4}, !- Handle
-  {76acdc5c-218e-44a7-98cd-b0b9aab7da81}, !- Name
-  {13fd4bc7-5fd3-44c2-9f67-8ac31569f572}; !- HVAC Component
+  {b883c694-92d0-448d-a536-d7351108c068}, !- Handle
+  {51a71dde-5e4d-4af1-9bb9-4d4d135d90b3}; !- HVAC Component
 
 OS:Sizing:Zone,
-  {46baf6a3-d8ca-4950-bdc9-64aa96d60bff}, !- Handle
-  {13fd4bc7-5fd3-44c2-9f67-8ac31569f572}, !- Zone or ZoneList Name
-=======
-  {e77fe10f-7a1f-419d-a433-6ba2a055f293}, !- Handle
-  Node 1,                                 !- Name
-  {a4791f28-13c6-49ec-9174-6a4432cb1708}, !- Inlet Port
-  ;                                       !- Outlet Port
-
-OS:Connection,
-  {a4791f28-13c6-49ec-9174-6a4432cb1708}, !- Handle
-  {e0199145-7f43-4edf-a9ff-84d8375287b4}, !- Source Object
-  11,                                     !- Outlet Port
-  {e77fe10f-7a1f-419d-a433-6ba2a055f293}, !- Target Object
-  2;                                      !- Inlet Port
-
-OS:PortList,
-  {be37255b-be9c-4806-ae50-08ed73d79b29}, !- Handle
-  {e0199145-7f43-4edf-a9ff-84d8375287b4}; !- HVAC Component
-
-OS:PortList,
-  {6bf5744d-6c12-4c99-9a8e-d61080612366}, !- Handle
-  {e0199145-7f43-4edf-a9ff-84d8375287b4}; !- HVAC Component
-
-OS:PortList,
-  {ce135755-3ae3-466e-af2d-840c4b7eaef6}, !- Handle
-  {e0199145-7f43-4edf-a9ff-84d8375287b4}; !- HVAC Component
-
-OS:Sizing:Zone,
-  {f2f7cb63-1f40-45ed-bc56-18f691bc18fb}, !- Handle
-  {e0199145-7f43-4edf-a9ff-84d8375287b4}, !- Zone or ZoneList Name
->>>>>>> ecc00d0a
+  {66f11488-0d35-477b-b5c4-37ed82ede2d1}, !- Handle
+  {51a71dde-5e4d-4af1-9bb9-4d4d135d90b3}, !- Zone or ZoneList Name
   SupplyAirTemperature,                   !- Zone Cooling Design Supply Air Temperature Input Method
   14,                                     !- Zone Cooling Design Supply Air Temperature {C}
   11.11,                                  !- Zone Cooling Design Supply Air Temperature Difference {deltaC}
@@ -261,25 +170,14 @@
   autosize;                               !- Dedicated Outdoor Air High Setpoint Temperature for Design {C}
 
 OS:ZoneHVAC:EquipmentList,
-<<<<<<< HEAD
-  {0e7d4ff3-372b-4fb8-a8f0-d152ff42540c}, !- Handle
+  {fbc5a56a-6634-4b04-847c-414188cc69b0}, !- Handle
   Zone HVAC Equipment List 1,             !- Name
-  {13fd4bc7-5fd3-44c2-9f67-8ac31569f572}; !- Thermal Zone
+  {51a71dde-5e4d-4af1-9bb9-4d4d135d90b3}; !- Thermal Zone
 
 OS:Space,
-  {5b267324-e9a2-4df7-8253-3fc6937135d4}, !- Handle
+  {e2c11adc-d59f-4766-bd93-6cfea7716fc6}, !- Handle
   living space,                           !- Name
-  {090687f1-db78-4f60-8eb1-ed1752be3fcd}, !- Space Type Name
-=======
-  {1ce222b4-8489-48ce-ae41-ce9ae74a32e9}, !- Handle
-  Zone HVAC Equipment List 1,             !- Name
-  {e0199145-7f43-4edf-a9ff-84d8375287b4}; !- Thermal Zone
-
-OS:Space,
-  {b8eeca87-5bf2-45df-a020-be5118394c48}, !- Handle
-  living space,                           !- Name
-  {db0462e8-a9dc-4536-a7d4-bd583c15ba6d}, !- Space Type Name
->>>>>>> ecc00d0a
+  {bcdcf038-c736-4c0d-916a-0e647217a606}, !- Space Type Name
   ,                                       !- Default Construction Set Name
   ,                                       !- Default Schedule Set Name
   ,                                       !- Direction of Relative North {deg}
@@ -287,31 +185,17 @@
   ,                                       !- Y Origin {m}
   ,                                       !- Z Origin {m}
   ,                                       !- Building Story Name
-<<<<<<< HEAD
-  {13fd4bc7-5fd3-44c2-9f67-8ac31569f572}, !- Thermal Zone Name
+  {51a71dde-5e4d-4af1-9bb9-4d4d135d90b3}, !- Thermal Zone Name
   ,                                       !- Part of Total Floor Area
   ,                                       !- Design Specification Outdoor Air Object Name
-  {02b766ea-4489-4979-aa2e-c523fa24cd67}; !- Building Unit Name
-
-OS:Surface,
-  {4b19616f-fdda-4f37-8357-3e2fd9d78289}, !- Handle
+  {150b1ac7-3c32-4427-ba1a-392293d1f922}; !- Building Unit Name
+
+OS:Surface,
+  {c2134df3-801a-40c8-bbf3-cca906eeae1c}, !- Handle
   Surface 1,                              !- Name
   Floor,                                  !- Surface Type
   ,                                       !- Construction Name
-  {5b267324-e9a2-4df7-8253-3fc6937135d4}, !- Space Name
-=======
-  {e0199145-7f43-4edf-a9ff-84d8375287b4}, !- Thermal Zone Name
-  ,                                       !- Part of Total Floor Area
-  ,                                       !- Design Specification Outdoor Air Object Name
-  {b2f96c1c-3779-43e2-a63a-091fbadf53c3}; !- Building Unit Name
-
-OS:Surface,
-  {eb4cc614-6b7b-4345-8a83-269841ee2a42}, !- Handle
-  Surface 1,                              !- Name
-  Floor,                                  !- Surface Type
-  ,                                       !- Construction Name
-  {b8eeca87-5bf2-45df-a020-be5118394c48}, !- Space Name
->>>>>>> ecc00d0a
+  {e2c11adc-d59f-4766-bd93-6cfea7716fc6}, !- Space Name
   Foundation,                             !- Outside Boundary Condition
   ,                                       !- Outside Boundary Condition Object
   NoSun,                                  !- Sun Exposure
@@ -324,19 +208,11 @@
   6.46578440716979, -12.9315688143396, 0; !- X,Y,Z Vertex 4 {m}
 
 OS:Surface,
-<<<<<<< HEAD
-  {b26b9f66-a885-4352-a854-1db795e1b107}, !- Handle
+  {920d12fb-1c9f-4ba6-9e17-44acd78838e7}, !- Handle
   Surface 2,                              !- Name
   Wall,                                   !- Surface Type
   ,                                       !- Construction Name
-  {5b267324-e9a2-4df7-8253-3fc6937135d4}, !- Space Name
-=======
-  {3ba6c95c-4ac3-461e-b7cb-1dec1f90230c}, !- Handle
-  Surface 2,                              !- Name
-  Wall,                                   !- Surface Type
-  ,                                       !- Construction Name
-  {b8eeca87-5bf2-45df-a020-be5118394c48}, !- Space Name
->>>>>>> ecc00d0a
+  {e2c11adc-d59f-4766-bd93-6cfea7716fc6}, !- Space Name
   Outdoors,                               !- Outside Boundary Condition
   ,                                       !- Outside Boundary Condition Object
   SunExposed,                             !- Sun Exposure
@@ -349,19 +225,11 @@
   0, -12.9315688143396, 2.4384;           !- X,Y,Z Vertex 4 {m}
 
 OS:Surface,
-<<<<<<< HEAD
-  {6e516d7c-0ff6-48d4-aaac-6bab0d78aba4}, !- Handle
+  {ef0504eb-862d-4e95-84ea-eb25f42c66ca}, !- Handle
   Surface 3,                              !- Name
   Wall,                                   !- Surface Type
   ,                                       !- Construction Name
-  {5b267324-e9a2-4df7-8253-3fc6937135d4}, !- Space Name
-=======
-  {4702fbac-2777-4ea4-8087-73b97ab819eb}, !- Handle
-  Surface 3,                              !- Name
-  Wall,                                   !- Surface Type
-  ,                                       !- Construction Name
-  {b8eeca87-5bf2-45df-a020-be5118394c48}, !- Space Name
->>>>>>> ecc00d0a
+  {e2c11adc-d59f-4766-bd93-6cfea7716fc6}, !- Space Name
   Outdoors,                               !- Outside Boundary Condition
   ,                                       !- Outside Boundary Condition Object
   SunExposed,                             !- Sun Exposure
@@ -374,19 +242,11 @@
   0, 0, 2.4384;                           !- X,Y,Z Vertex 4 {m}
 
 OS:Surface,
-<<<<<<< HEAD
-  {ff044d26-5783-4a4c-9f81-738c6e51ea86}, !- Handle
+  {4fd28553-6fe9-40a9-a620-201bee541df4}, !- Handle
   Surface 4,                              !- Name
   Wall,                                   !- Surface Type
   ,                                       !- Construction Name
-  {5b267324-e9a2-4df7-8253-3fc6937135d4}, !- Space Name
-=======
-  {44fa2cad-a8f2-402d-bee3-6f190704e93f}, !- Handle
-  Surface 4,                              !- Name
-  Wall,                                   !- Surface Type
-  ,                                       !- Construction Name
-  {b8eeca87-5bf2-45df-a020-be5118394c48}, !- Space Name
->>>>>>> ecc00d0a
+  {e2c11adc-d59f-4766-bd93-6cfea7716fc6}, !- Space Name
   Adiabatic,                              !- Outside Boundary Condition
   ,                                       !- Outside Boundary Condition Object
   NoSun,                                  !- Sun Exposure
@@ -399,19 +259,11 @@
   6.46578440716979, 0, 2.4384;            !- X,Y,Z Vertex 4 {m}
 
 OS:Surface,
-<<<<<<< HEAD
-  {715e50e8-39b0-4224-8878-dc099e939137}, !- Handle
+  {63083ddf-2595-40a8-84f6-632f194b8e38}, !- Handle
   Surface 5,                              !- Name
   Wall,                                   !- Surface Type
   ,                                       !- Construction Name
-  {5b267324-e9a2-4df7-8253-3fc6937135d4}, !- Space Name
-=======
-  {e557d956-8e3f-4452-908c-29b4af373931}, !- Handle
-  Surface 5,                              !- Name
-  Wall,                                   !- Surface Type
-  ,                                       !- Construction Name
-  {b8eeca87-5bf2-45df-a020-be5118394c48}, !- Space Name
->>>>>>> ecc00d0a
+  {e2c11adc-d59f-4766-bd93-6cfea7716fc6}, !- Space Name
   Outdoors,                               !- Outside Boundary Condition
   ,                                       !- Outside Boundary Condition Object
   SunExposed,                             !- Sun Exposure
@@ -424,23 +276,13 @@
   6.46578440716979, -12.9315688143396, 2.4384; !- X,Y,Z Vertex 4 {m}
 
 OS:Surface,
-<<<<<<< HEAD
-  {e8cf46fd-0c48-4c14-81bd-db65e90cc796}, !- Handle
+  {e9e8eb40-c218-4768-919f-b4847a10d8fa}, !- Handle
   Surface 6,                              !- Name
   RoofCeiling,                            !- Surface Type
   ,                                       !- Construction Name
-  {5b267324-e9a2-4df7-8253-3fc6937135d4}, !- Space Name
+  {e2c11adc-d59f-4766-bd93-6cfea7716fc6}, !- Space Name
   Surface,                                !- Outside Boundary Condition
-  {2f662d1e-08f9-4224-bfaa-f50c17f3c0c2}, !- Outside Boundary Condition Object
-=======
-  {ba4a025e-2a9b-40dd-9e25-b4fb14fafb16}, !- Handle
-  Surface 6,                              !- Name
-  RoofCeiling,                            !- Surface Type
-  ,                                       !- Construction Name
-  {b8eeca87-5bf2-45df-a020-be5118394c48}, !- Space Name
-  Surface,                                !- Outside Boundary Condition
-  {862efb7d-06aa-47ce-b9c8-5d9a28972ef9}, !- Outside Boundary Condition Object
->>>>>>> ecc00d0a
+  {acdb8636-7f85-49f4-b3a2-2376e63d3d61}, !- Outside Boundary Condition Object
   NoSun,                                  !- Sun Exposure
   NoWind,                                 !- Wind Exposure
   ,                                       !- View Factor to Ground
@@ -451,11 +293,7 @@
   0, -12.9315688143396, 2.4384;           !- X,Y,Z Vertex 4 {m}
 
 OS:SpaceType,
-<<<<<<< HEAD
-  {090687f1-db78-4f60-8eb1-ed1752be3fcd}, !- Handle
-=======
-  {db0462e8-a9dc-4536-a7d4-bd583c15ba6d}, !- Handle
->>>>>>> ecc00d0a
+  {bcdcf038-c736-4c0d-916a-0e647217a606}, !- Handle
   Space Type 1,                           !- Name
   ,                                       !- Default Construction Set Name
   ,                                       !- Default Schedule Set Name
@@ -466,23 +304,13 @@
   living;                                 !- Standards Space Type
 
 OS:Surface,
-<<<<<<< HEAD
-  {2f662d1e-08f9-4224-bfaa-f50c17f3c0c2}, !- Handle
+  {acdb8636-7f85-49f4-b3a2-2376e63d3d61}, !- Handle
   Surface 7,                              !- Name
   Floor,                                  !- Surface Type
   ,                                       !- Construction Name
-  {48ecd776-b1cb-438c-b6b5-90857d5ec374}, !- Space Name
+  {cba6b753-d7d3-49c9-93cc-ed92993ecfd1}, !- Space Name
   Surface,                                !- Outside Boundary Condition
-  {e8cf46fd-0c48-4c14-81bd-db65e90cc796}, !- Outside Boundary Condition Object
-=======
-  {862efb7d-06aa-47ce-b9c8-5d9a28972ef9}, !- Handle
-  Surface 7,                              !- Name
-  Floor,                                  !- Surface Type
-  ,                                       !- Construction Name
-  {9a596ec3-3664-4728-92b7-e72f0a9d901c}, !- Space Name
-  Surface,                                !- Outside Boundary Condition
-  {ba4a025e-2a9b-40dd-9e25-b4fb14fafb16}, !- Outside Boundary Condition Object
->>>>>>> ecc00d0a
+  {e9e8eb40-c218-4768-919f-b4847a10d8fa}, !- Outside Boundary Condition Object
   NoSun,                                  !- Sun Exposure
   NoWind,                                 !- Wind Exposure
   ,                                       !- View Factor to Ground
@@ -493,19 +321,11 @@
   6.46578440716979, -12.9315688143396, 2.4384; !- X,Y,Z Vertex 4 {m}
 
 OS:Surface,
-<<<<<<< HEAD
-  {3a74b765-7bab-493a-ba7b-47aa2ae75851}, !- Handle
+  {6421bab9-f1f5-44a3-8ca7-6d0c247caa3b}, !- Handle
   Surface 8,                              !- Name
   RoofCeiling,                            !- Surface Type
   ,                                       !- Construction Name
-  {48ecd776-b1cb-438c-b6b5-90857d5ec374}, !- Space Name
-=======
-  {eb168899-221b-411f-802f-4a7a96d33ca6}, !- Handle
-  Surface 8,                              !- Name
-  RoofCeiling,                            !- Surface Type
-  ,                                       !- Construction Name
-  {9a596ec3-3664-4728-92b7-e72f0a9d901c}, !- Space Name
->>>>>>> ecc00d0a
+  {cba6b753-d7d3-49c9-93cc-ed92993ecfd1}, !- Space Name
   Outdoors,                               !- Outside Boundary Condition
   ,                                       !- Outside Boundary Condition Object
   SunExposed,                             !- Sun Exposure
@@ -518,19 +338,11 @@
   0, 0, 2.4384;                           !- X,Y,Z Vertex 4 {m}
 
 OS:Surface,
-<<<<<<< HEAD
-  {2a0ab429-7d5c-4f96-9781-ca9d81caf596}, !- Handle
+  {bd6d0d70-8bb7-452a-9b45-5b8837ad8831}, !- Handle
   Surface 9,                              !- Name
   RoofCeiling,                            !- Surface Type
   ,                                       !- Construction Name
-  {48ecd776-b1cb-438c-b6b5-90857d5ec374}, !- Space Name
-=======
-  {dabb3931-94e2-40c2-be9b-339909f133a4}, !- Handle
-  Surface 9,                              !- Name
-  RoofCeiling,                            !- Surface Type
-  ,                                       !- Construction Name
-  {9a596ec3-3664-4728-92b7-e72f0a9d901c}, !- Space Name
->>>>>>> ecc00d0a
+  {cba6b753-d7d3-49c9-93cc-ed92993ecfd1}, !- Space Name
   Outdoors,                               !- Outside Boundary Condition
   ,                                       !- Outside Boundary Condition Object
   SunExposed,                             !- Sun Exposure
@@ -543,19 +355,11 @@
   6.46578440716979, -12.9315688143396, 2.4384; !- X,Y,Z Vertex 4 {m}
 
 OS:Surface,
-<<<<<<< HEAD
-  {23144a40-1e69-4721-875a-3c82dcc32e49}, !- Handle
+  {295a5d39-cc12-4efa-9e7a-4005a3f68dad}, !- Handle
   Surface 10,                             !- Name
   Wall,                                   !- Surface Type
   ,                                       !- Construction Name
-  {48ecd776-b1cb-438c-b6b5-90857d5ec374}, !- Space Name
-=======
-  {70879bc1-2662-437d-9320-5fd9919358c2}, !- Handle
-  Surface 10,                             !- Name
-  Wall,                                   !- Surface Type
-  ,                                       !- Construction Name
-  {9a596ec3-3664-4728-92b7-e72f0a9d901c}, !- Space Name
->>>>>>> ecc00d0a
+  {cba6b753-d7d3-49c9-93cc-ed92993ecfd1}, !- Space Name
   Outdoors,                               !- Outside Boundary Condition
   ,                                       !- Outside Boundary Condition Object
   SunExposed,                             !- Sun Exposure
@@ -567,19 +371,11 @@
   0, -12.9315688143396, 2.4384;           !- X,Y,Z Vertex 3 {m}
 
 OS:Surface,
-<<<<<<< HEAD
-  {68568bf5-ffdf-4e2e-bef9-2a4dfb54949d}, !- Handle
+  {3ef1f9fe-75ec-48ce-b015-a3ae425c24f2}, !- Handle
   Surface 11,                             !- Name
   Wall,                                   !- Surface Type
   ,                                       !- Construction Name
-  {48ecd776-b1cb-438c-b6b5-90857d5ec374}, !- Space Name
-=======
-  {e9a856fc-73ae-4763-8fc2-028c055663b8}, !- Handle
-  Surface 11,                             !- Name
-  Wall,                                   !- Surface Type
-  ,                                       !- Construction Name
-  {9a596ec3-3664-4728-92b7-e72f0a9d901c}, !- Space Name
->>>>>>> ecc00d0a
+  {cba6b753-d7d3-49c9-93cc-ed92993ecfd1}, !- Space Name
   Adiabatic,                              !- Outside Boundary Condition
   ,                                       !- Outside Boundary Condition Object
   NoSun,                                  !- Sun Exposure
@@ -591,15 +387,9 @@
   6.46578440716979, 0, 2.4384;            !- X,Y,Z Vertex 3 {m}
 
 OS:Space,
-<<<<<<< HEAD
-  {48ecd776-b1cb-438c-b6b5-90857d5ec374}, !- Handle
+  {cba6b753-d7d3-49c9-93cc-ed92993ecfd1}, !- Handle
   unfinished attic space,                 !- Name
-  {83ff7236-ce91-467f-a1c3-08fd84d05fbe}, !- Space Type Name
-=======
-  {9a596ec3-3664-4728-92b7-e72f0a9d901c}, !- Handle
-  unfinished attic space,                 !- Name
-  {dd022fcc-60df-4c65-be8a-561ddace1e95}, !- Space Type Name
->>>>>>> ecc00d0a
+  {b8429441-5e00-42c2-a3dc-c593c3dfcc03}, !- Space Type Name
   ,                                       !- Default Construction Set Name
   ,                                       !- Default Schedule Set Name
   ,                                       !- Direction of Relative North {deg}
@@ -607,17 +397,10 @@
   ,                                       !- Y Origin {m}
   ,                                       !- Z Origin {m}
   ,                                       !- Building Story Name
-<<<<<<< HEAD
-  {1dc0c24f-e883-42f0-b95f-51ccf7daaab3}; !- Thermal Zone Name
+  {a4da1fb9-97f8-4fb4-8341-59bc081902ec}; !- Thermal Zone Name
 
 OS:ThermalZone,
-  {1dc0c24f-e883-42f0-b95f-51ccf7daaab3}, !- Handle
-=======
-  {4bd6c747-1466-42bb-a952-02689aea1108}; !- Thermal Zone Name
-
-OS:ThermalZone,
-  {4bd6c747-1466-42bb-a952-02689aea1108}, !- Handle
->>>>>>> ecc00d0a
+  {a4da1fb9-97f8-4fb4-8341-59bc081902ec}, !- Handle
   unfinished attic zone,                  !- Name
   ,                                       !- Multiplier
   ,                                       !- Ceiling Height {m}
@@ -626,17 +409,10 @@
   ,                                       !- Zone Inside Convection Algorithm
   ,                                       !- Zone Outside Convection Algorithm
   ,                                       !- Zone Conditioning Equipment List Name
-<<<<<<< HEAD
-  {5ecd603c-e501-4444-9a32-2c243fa54898}, !- Zone Air Inlet Port List
-  {5488b6ac-0ef7-4897-aab6-9b34fe7a69ed}, !- Zone Air Exhaust Port List
-  {2cedefc2-089a-4800-b864-e39c218e4e5d}, !- Zone Air Node Name
-  {1a05c059-8151-43d2-a454-c2a1b6d0feca}, !- Zone Return Air Port List
-=======
-  {189c7c3b-feaf-4d1e-b2d2-649cb357fa36}, !- Zone Air Inlet Port List
-  {ba1344a7-9e81-4f02-bb25-48c7c5b7e702}, !- Zone Air Exhaust Port List
-  {19214bbf-021d-4005-a336-973156da4306}, !- Zone Air Node Name
-  {004909ba-8c28-47d9-bff3-a9c73c94d606}, !- Zone Return Air Port List
->>>>>>> ecc00d0a
+  {94a87b09-6af1-43dc-9d03-1376f51ec07f}, !- Zone Air Inlet Port List
+  {8c2451d7-f13e-4fd5-9e31-c05593fcd4f8}, !- Zone Air Exhaust Port List
+  {01cddc0a-64e3-4226-8b04-0b78a6f394fe}, !- Zone Air Node Name
+  {f05e5f92-deb2-4ded-bdcd-a81f38f84ef9}, !- Zone Return Air Port List
   ,                                       !- Primary Daylighting Control Name
   ,                                       !- Fraction of Zone Controlled by Primary Daylighting Control
   ,                                       !- Secondary Daylighting Control Name
@@ -647,67 +423,33 @@
   No;                                     !- Use Ideal Air Loads
 
 OS:Node,
-<<<<<<< HEAD
-  {6db73acf-5055-46e9-bb6f-81bc2c6d6e6d}, !- Handle
+  {a4448c6a-e481-4cfc-a9fb-444a339159b4}, !- Handle
   Node 2,                                 !- Name
-  {2cedefc2-089a-4800-b864-e39c218e4e5d}, !- Inlet Port
+  {01cddc0a-64e3-4226-8b04-0b78a6f394fe}, !- Inlet Port
   ;                                       !- Outlet Port
 
 OS:Connection,
-  {2cedefc2-089a-4800-b864-e39c218e4e5d}, !- Handle
-  {04bac8be-be83-4d97-86de-eeb4000a3ed5}, !- Name
-  {1dc0c24f-e883-42f0-b95f-51ccf7daaab3}, !- Source Object
+  {01cddc0a-64e3-4226-8b04-0b78a6f394fe}, !- Handle
+  {a4da1fb9-97f8-4fb4-8341-59bc081902ec}, !- Source Object
   11,                                     !- Outlet Port
-  {6db73acf-5055-46e9-bb6f-81bc2c6d6e6d}, !- Target Object
+  {a4448c6a-e481-4cfc-a9fb-444a339159b4}, !- Target Object
   2;                                      !- Inlet Port
 
 OS:PortList,
-  {5ecd603c-e501-4444-9a32-2c243fa54898}, !- Handle
-  {05f20f79-7785-416a-8f58-48e4ae09b2e0}, !- Name
-  {1dc0c24f-e883-42f0-b95f-51ccf7daaab3}; !- HVAC Component
+  {94a87b09-6af1-43dc-9d03-1376f51ec07f}, !- Handle
+  {a4da1fb9-97f8-4fb4-8341-59bc081902ec}; !- HVAC Component
 
 OS:PortList,
-  {5488b6ac-0ef7-4897-aab6-9b34fe7a69ed}, !- Handle
-  {66677db0-61b3-43d3-8fa1-b8aa5a95bbde}, !- Name
-  {1dc0c24f-e883-42f0-b95f-51ccf7daaab3}; !- HVAC Component
+  {8c2451d7-f13e-4fd5-9e31-c05593fcd4f8}, !- Handle
+  {a4da1fb9-97f8-4fb4-8341-59bc081902ec}; !- HVAC Component
 
 OS:PortList,
-  {1a05c059-8151-43d2-a454-c2a1b6d0feca}, !- Handle
-  {93c4914d-cfa0-4b22-8ae8-75a8b7331e13}, !- Name
-  {1dc0c24f-e883-42f0-b95f-51ccf7daaab3}; !- HVAC Component
+  {f05e5f92-deb2-4ded-bdcd-a81f38f84ef9}, !- Handle
+  {a4da1fb9-97f8-4fb4-8341-59bc081902ec}; !- HVAC Component
 
 OS:Sizing:Zone,
-  {796a3746-3c13-4f11-b8c6-3ee0b8286d74}, !- Handle
-  {1dc0c24f-e883-42f0-b95f-51ccf7daaab3}, !- Zone or ZoneList Name
-=======
-  {16fcfca3-4a36-4468-b25a-4006a1537ead}, !- Handle
-  Node 2,                                 !- Name
-  {19214bbf-021d-4005-a336-973156da4306}, !- Inlet Port
-  ;                                       !- Outlet Port
-
-OS:Connection,
-  {19214bbf-021d-4005-a336-973156da4306}, !- Handle
-  {4bd6c747-1466-42bb-a952-02689aea1108}, !- Source Object
-  11,                                     !- Outlet Port
-  {16fcfca3-4a36-4468-b25a-4006a1537ead}, !- Target Object
-  2;                                      !- Inlet Port
-
-OS:PortList,
-  {189c7c3b-feaf-4d1e-b2d2-649cb357fa36}, !- Handle
-  {4bd6c747-1466-42bb-a952-02689aea1108}; !- HVAC Component
-
-OS:PortList,
-  {ba1344a7-9e81-4f02-bb25-48c7c5b7e702}, !- Handle
-  {4bd6c747-1466-42bb-a952-02689aea1108}; !- HVAC Component
-
-OS:PortList,
-  {004909ba-8c28-47d9-bff3-a9c73c94d606}, !- Handle
-  {4bd6c747-1466-42bb-a952-02689aea1108}; !- HVAC Component
-
-OS:Sizing:Zone,
-  {43d4ec41-f465-43fd-8a76-c98cd0ffdb9c}, !- Handle
-  {4bd6c747-1466-42bb-a952-02689aea1108}, !- Zone or ZoneList Name
->>>>>>> ecc00d0a
+  {405f7011-fa34-4289-b2c7-a08a0f61cf7a}, !- Handle
+  {a4da1fb9-97f8-4fb4-8341-59bc081902ec}, !- Zone or ZoneList Name
   SupplyAirTemperature,                   !- Zone Cooling Design Supply Air Temperature Input Method
   14,                                     !- Zone Cooling Design Supply Air Temperature {C}
   11.11,                                  !- Zone Cooling Design Supply Air Temperature Difference {deltaC}
@@ -734,21 +476,12 @@
   autosize;                               !- Dedicated Outdoor Air High Setpoint Temperature for Design {C}
 
 OS:ZoneHVAC:EquipmentList,
-<<<<<<< HEAD
-  {339b4c95-ba42-4881-a073-88d52232a291}, !- Handle
+  {f0942928-7bbb-4fe2-9950-10191f3ffca9}, !- Handle
   Zone HVAC Equipment List 2,             !- Name
-  {1dc0c24f-e883-42f0-b95f-51ccf7daaab3}; !- Thermal Zone
+  {a4da1fb9-97f8-4fb4-8341-59bc081902ec}; !- Thermal Zone
 
 OS:SpaceType,
-  {83ff7236-ce91-467f-a1c3-08fd84d05fbe}, !- Handle
-=======
-  {3b3b8cbc-1a4b-40ca-808f-43cb3e64e9f3}, !- Handle
-  Zone HVAC Equipment List 2,             !- Name
-  {4bd6c747-1466-42bb-a952-02689aea1108}; !- Thermal Zone
-
-OS:SpaceType,
-  {dd022fcc-60df-4c65-be8a-561ddace1e95}, !- Handle
->>>>>>> ecc00d0a
+  {b8429441-5e00-42c2-a3dc-c593c3dfcc03}, !- Handle
   Space Type 2,                           !- Name
   ,                                       !- Default Construction Set Name
   ,                                       !- Default Schedule Set Name
@@ -759,23 +492,14 @@
   unfinished attic;                       !- Standards Space Type
 
 OS:BuildingUnit,
-<<<<<<< HEAD
-  {02b766ea-4489-4979-aa2e-c523fa24cd67}, !- Handle
-=======
-  {b2f96c1c-3779-43e2-a63a-091fbadf53c3}, !- Handle
->>>>>>> ecc00d0a
+  {150b1ac7-3c32-4427-ba1a-392293d1f922}, !- Handle
   unit 1,                                 !- Name
   ,                                       !- Rendering Color
   Residential;                            !- Building Unit Type
 
 OS:AdditionalProperties,
-<<<<<<< HEAD
-  {deed8b73-e903-4dfe-a14a-f385f5877330}, !- Handle
-  {02b766ea-4489-4979-aa2e-c523fa24cd67}, !- Object Name
-=======
-  {88ccf394-4a9a-43dd-a9f2-029820915145}, !- Handle
-  {b2f96c1c-3779-43e2-a63a-091fbadf53c3}, !- Object Name
->>>>>>> ecc00d0a
+  {9380946c-ddd1-43d0-b31f-7d8b35c771e2}, !- Handle
+  {150b1ac7-3c32-4427-ba1a-392293d1f922}, !- Object Name
   NumberOfBedrooms,                       !- Feature Name 1
   Integer,                                !- Feature Data Type 1
   3,                                      !- Feature Value 1
@@ -787,20 +511,12 @@
   3.3900000000000001;                     !- Feature Value 3
 
 OS:External:File,
-<<<<<<< HEAD
-  {3c30a17d-cd44-4f01-a632-1fabf9a0db30}, !- Handle
-=======
-  {529cabb4-61ce-4b67-a6e6-35008a120892}, !- Handle
->>>>>>> ecc00d0a
+  {0f229909-c00d-4d92-a77b-22d93215e36f}, !- Handle
   8760.csv,                               !- Name
   8760.csv;                               !- File Name
 
 OS:Schedule:Day,
-<<<<<<< HEAD
-  {ace85725-f46e-491a-ac0d-17710520ee75}, !- Handle
-=======
-  {d6b4f0b4-36c9-4dce-9fe4-7c696de12091}, !- Handle
->>>>>>> ecc00d0a
+  {b650e7ab-7a7a-4fc9-929e-c012efa04300}, !- Handle
   Schedule Day 1,                         !- Name
   ,                                       !- Schedule Type Limits Name
   ,                                       !- Interpolate to Timestep
@@ -809,11 +525,7 @@
   0;                                      !- Value Until Time 1
 
 OS:Schedule:Day,
-<<<<<<< HEAD
-  {644bba1f-5c9f-4004-a63a-10941ea66091}, !- Handle
-=======
-  {6789d0e8-72dd-4d0c-9db3-3543cf7874a5}, !- Handle
->>>>>>> ecc00d0a
+  {5130ef20-7d3c-4915-a552-42851ca209cd}, !- Handle
   Schedule Day 2,                         !- Name
   ,                                       !- Schedule Type Limits Name
   ,                                       !- Interpolate to Timestep
@@ -822,17 +534,10 @@
   1;                                      !- Value Until Time 1
 
 OS:Schedule:File,
-<<<<<<< HEAD
-  {e3dd3e69-d2d4-4290-b85e-a093ef4d1afa}, !- Handle
+  {4fcd9802-2279-4779-a2c2-86e51a901dc4}, !- Handle
   occupants,                              !- Name
-  {35aa8a01-8512-4007-b60c-4dd3a01d71f8}, !- Schedule Type Limits Name
-  {3c30a17d-cd44-4f01-a632-1fabf9a0db30}, !- External File Name
-=======
-  {58507225-6aa1-435d-97a9-41717a599d20}, !- Handle
-  occupants,                              !- Name
-  {82750d44-71da-4537-9994-011565a79548}, !- Schedule Type Limits Name
-  {529cabb4-61ce-4b67-a6e6-35008a120892}, !- External File Name
->>>>>>> ecc00d0a
+  {908af32e-45ba-4bdc-8e0f-2443bb0dd086}, !- Schedule Type Limits Name
+  {0f229909-c00d-4d92-a77b-22d93215e36f}, !- External File Name
   1,                                      !- Column Number
   1,                                      !- Rows to Skip at Top
   8760,                                   !- Number of Hours of Data
@@ -840,34 +545,14 @@
   ,                                       !- Interpolate to Timestep
   60;                                     !- Minutes per Item
 
-<<<<<<< HEAD
-OS:Schedule:Ruleset,
-  {f5670733-379b-4979-8336-2e48f56f898e}, !- Handle
-  Schedule Ruleset 1,                     !- Name
-  {fde02e2e-cd01-4eb4-b940-9040e8ce92a2}, !- Schedule Type Limits Name
-  {1aa04fa5-5dd9-477b-8a4c-a77a97c75c36}; !- Default Day Schedule Name
-
-OS:Schedule:Day,
-  {1aa04fa5-5dd9-477b-8a4c-a77a97c75c36}, !- Handle
-  Schedule Day 3,                         !- Name
-  {fde02e2e-cd01-4eb4-b940-9040e8ce92a2}, !- Schedule Type Limits Name
-  ,                                       !- Interpolate to Timestep
-  24,                                     !- Hour 1
-  0,                                      !- Minute 1
-  112.539290946133;                       !- Value Until Time 1
+OS:Schedule:Constant,
+  {05185eeb-36ab-4597-ab5b-1bf0cd9fb755}, !- Handle
+  res occupants activity schedule,        !- Name
+  {dba889e3-3864-4b5a-9929-3906826c191a}, !- Schedule Type Limits Name
+  112.539290946133;                       !- Value
 
 OS:People:Definition,
-  {08a21110-9eff-4b53-9f11-74609668f1ca}, !- Handle
-=======
-OS:Schedule:Constant,
-  {e84a208b-f91f-4981-8c1f-1a7139bd4106}, !- Handle
-  res occupants activity schedule,        !- Name
-  {4e80c2af-075e-4310-9a48-87a78eedf99c}, !- Schedule Type Limits Name
-  112.539290946133;                       !- Value
-
-OS:People:Definition,
-  {55ef1b15-81ae-4874-a47e-f02be2a1a145}, !- Handle
->>>>>>> ecc00d0a
+  {2e335884-fe15-4622-8fe1-88ab86817d85}, !- Handle
   res occupants|living space,             !- Name
   People,                                 !- Number of People Calculation Method
   3.39,                                   !- Number of People {people}
@@ -880,21 +565,12 @@
   ZoneAveraged;                           !- Mean Radiant Temperature Calculation Type
 
 OS:People,
-<<<<<<< HEAD
-  {2976b4f2-1ec8-45b5-b07e-c5323140472f}, !- Handle
+  {2e9e430f-443c-413f-8b76-ccbb9fd96e27}, !- Handle
   res occupants|living space,             !- Name
-  {08a21110-9eff-4b53-9f11-74609668f1ca}, !- People Definition Name
-  {5b267324-e9a2-4df7-8253-3fc6937135d4}, !- Space or SpaceType Name
-  {e3dd3e69-d2d4-4290-b85e-a093ef4d1afa}, !- Number of People Schedule Name
-  {f5670733-379b-4979-8336-2e48f56f898e}, !- Activity Level Schedule Name
-=======
-  {b08e8606-6dd7-40e0-b770-54d69fa3606c}, !- Handle
-  res occupants|living space,             !- Name
-  {55ef1b15-81ae-4874-a47e-f02be2a1a145}, !- People Definition Name
-  {b8eeca87-5bf2-45df-a020-be5118394c48}, !- Space or SpaceType Name
-  {58507225-6aa1-435d-97a9-41717a599d20}, !- Number of People Schedule Name
-  {e84a208b-f91f-4981-8c1f-1a7139bd4106}, !- Activity Level Schedule Name
->>>>>>> ecc00d0a
+  {2e335884-fe15-4622-8fe1-88ab86817d85}, !- People Definition Name
+  {e2c11adc-d59f-4766-bd93-6cfea7716fc6}, !- Space or SpaceType Name
+  {4fcd9802-2279-4779-a2c2-86e51a901dc4}, !- Number of People Schedule Name
+  {05185eeb-36ab-4597-ab5b-1bf0cd9fb755}, !- Activity Level Schedule Name
   ,                                       !- Surface Name/Angle Factor List Name
   ,                                       !- Work Efficiency Schedule Name
   ,                                       !- Clothing Insulation Schedule Name
@@ -902,11 +578,7 @@
   1;                                      !- Multiplier
 
 OS:ScheduleTypeLimits,
-<<<<<<< HEAD
-  {fde02e2e-cd01-4eb4-b940-9040e8ce92a2}, !- Handle
-=======
-  {4e80c2af-075e-4310-9a48-87a78eedf99c}, !- Handle
->>>>>>> ecc00d0a
+  {dba889e3-3864-4b5a-9929-3906826c191a}, !- Handle
   ActivityLevel,                          !- Name
   0,                                      !- Lower Limit Value
   ,                                       !- Upper Limit Value
@@ -914,11 +586,7 @@
   ActivityLevel;                          !- Unit Type
 
 OS:ScheduleTypeLimits,
-<<<<<<< HEAD
-  {35aa8a01-8512-4007-b60c-4dd3a01d71f8}, !- Handle
-=======
-  {82750d44-71da-4537-9994-011565a79548}, !- Handle
->>>>>>> ecc00d0a
+  {908af32e-45ba-4bdc-8e0f-2443bb0dd086}, !- Handle
   Fractional,                             !- Name
   0,                                      !- Lower Limit Value
   1,                                      !- Upper Limit Value
