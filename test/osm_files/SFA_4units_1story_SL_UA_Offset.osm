!- NOTE: Auto-generated from /test/osw_files/SFA_4units_1story_SL_UA_Offset.osw

OS:Version,
<<<<<<< HEAD
  {cb677b1e-4fca-435a-8c20-28cc3fb730c9}, !- Handle
  2.9.0;                                  !- Version Identifier

OS:SimulationControl,
  {132b290c-cd3e-4d2b-84cc-3a6da813f703}, !- Handle
=======
  {51ec3ba6-e8ca-46e2-9e1c-993476f40456}, !- Handle
  2.9.0;                                  !- Version Identifier

OS:SimulationControl,
  {0aa81bb1-e9ff-40ec-9b46-90e744f150a8}, !- Handle
>>>>>>> 3c1d7324
  ,                                       !- Do Zone Sizing Calculation
  ,                                       !- Do System Sizing Calculation
  ,                                       !- Do Plant Sizing Calculation
  No;                                     !- Run Simulation for Sizing Periods

OS:Timestep,
<<<<<<< HEAD
  {d13a9923-ea62-4d97-a06a-f4fda5456f78}, !- Handle
  6;                                      !- Number of Timesteps per Hour

OS:ShadowCalculation,
  {8958748e-eb6c-49c2-a621-f2f21c3082c9}, !- Handle
=======
  {2e95162c-c0bb-4367-bad1-7e7d4bb830d2}, !- Handle
  6;                                      !- Number of Timesteps per Hour

OS:ShadowCalculation,
  {95fee098-62fe-4220-af96-df16b0ecdc37}, !- Handle
>>>>>>> 3c1d7324
  20,                                     !- Calculation Frequency
  200;                                    !- Maximum Figures in Shadow Overlap Calculations

OS:SurfaceConvectionAlgorithm:Outside,
<<<<<<< HEAD
  {c6ac2f0c-caf3-4c8b-8115-c406dfa69c56}, !- Handle
  DOE-2;                                  !- Algorithm

OS:SurfaceConvectionAlgorithm:Inside,
  {b9f860a2-8967-41e0-9271-b2bcd21bfd78}, !- Handle
  TARP;                                   !- Algorithm

OS:ZoneCapacitanceMultiplier:ResearchSpecial,
  {11098938-0d53-4940-a3d1-6298b4b266d2}, !- Handle
=======
  {3469b090-dd13-43cd-a1fe-60a13467042e}, !- Handle
  DOE-2;                                  !- Algorithm

OS:SurfaceConvectionAlgorithm:Inside,
  {4b377daa-905f-4ad1-b982-1f3921314a16}, !- Handle
  TARP;                                   !- Algorithm

OS:ZoneCapacitanceMultiplier:ResearchSpecial,
  {f91b0c3d-c92b-4fbb-aa90-a1125da575e7}, !- Handle
>>>>>>> 3c1d7324
  ,                                       !- Temperature Capacity Multiplier
  15,                                     !- Humidity Capacity Multiplier
  ;                                       !- Carbon Dioxide Capacity Multiplier

OS:RunPeriod,
<<<<<<< HEAD
  {0845119a-e99a-4a8c-8a30-12fd497b607d}, !- Handle
=======
  {db5b0b52-6a1d-4c80-adbf-2ec5612b49f3}, !- Handle
>>>>>>> 3c1d7324
  Run Period 1,                           !- Name
  1,                                      !- Begin Month
  1,                                      !- Begin Day of Month
  12,                                     !- End Month
  31,                                     !- End Day of Month
  ,                                       !- Use Weather File Holidays and Special Days
  ,                                       !- Use Weather File Daylight Saving Period
  ,                                       !- Apply Weekend Holiday Rule
  ,                                       !- Use Weather File Rain Indicators
  ,                                       !- Use Weather File Snow Indicators
  ;                                       !- Number of Times Runperiod to be Repeated

OS:YearDescription,
<<<<<<< HEAD
  {1091d52d-0318-4b7c-8454-cc67a6ce3b3e}, !- Handle
=======
  {a1ebba8f-4ee8-405c-b119-99bd8d3398fd}, !- Handle
>>>>>>> 3c1d7324
  2007,                                   !- Calendar Year
  ,                                       !- Day of Week for Start Day
  ;                                       !- Is Leap Year

OS:Building,
<<<<<<< HEAD
  {dc2941e5-4228-4470-9e5d-00cd7e396720}, !- Handle
=======
  {c400fd58-056c-47d7-b325-6cfffa21b1f4}, !- Handle
>>>>>>> 3c1d7324
  Building 1,                             !- Name
  ,                                       !- Building Sector Type
  0,                                      !- North Axis {deg}
  ,                                       !- Nominal Floor to Floor Height {m}
  ,                                       !- Space Type Name
  ,                                       !- Default Construction Set Name
  ,                                       !- Default Schedule Set Name
  1,                                      !- Standards Number of Stories
  1,                                      !- Standards Number of Above Ground Stories
  ,                                       !- Standards Template
  singlefamilyattached,                   !- Standards Building Type
  4;                                      !- Standards Number of Living Units

OS:AdditionalProperties,
<<<<<<< HEAD
  {8a4f259a-4295-44d2-ba99-a4dca5c9dcd1}, !- Handle
  {dc2941e5-4228-4470-9e5d-00cd7e396720}, !- Object Name
=======
  {d44d9143-e721-482b-9bac-64a119ecd308}, !- Handle
  {c400fd58-056c-47d7-b325-6cfffa21b1f4}, !- Object Name
>>>>>>> 3c1d7324
  num_units,                              !- Feature Name 1
  Integer,                                !- Feature Data Type 1
  4,                                      !- Feature Value 1
  has_rear_units,                         !- Feature Name 2
  Boolean,                                !- Feature Data Type 2
  false,                                  !- Feature Value 2
  horz_location,                          !- Feature Name 3
  String,                                 !- Feature Data Type 3
  Left,                                   !- Feature Value 3
  num_floors,                             !- Feature Name 4
  Integer,                                !- Feature Data Type 4
  1;                                      !- Feature Value 4

OS:ThermalZone,
<<<<<<< HEAD
  {ae2eb409-bc11-46e2-b8b4-66b5d9554851}, !- Handle
=======
  {672007cf-614c-469f-9693-8c6cf98dd6de}, !- Handle
>>>>>>> 3c1d7324
  living zone,                            !- Name
  ,                                       !- Multiplier
  ,                                       !- Ceiling Height {m}
  ,                                       !- Volume {m3}
  ,                                       !- Floor Area {m2}
  ,                                       !- Zone Inside Convection Algorithm
  ,                                       !- Zone Outside Convection Algorithm
  ,                                       !- Zone Conditioning Equipment List Name
<<<<<<< HEAD
  {2ea0e5b6-5bae-4286-b0dc-2f186ea417cb}, !- Zone Air Inlet Port List
  {6c35ff83-e9f1-4122-92c4-626e03f78dd9}, !- Zone Air Exhaust Port List
  {3d6cf194-a931-475d-af1f-8e816b19b05a}, !- Zone Air Node Name
  {838daf26-6bc0-4d40-83f5-c89bfb30e1ef}, !- Zone Return Air Port List
=======
  {6c03dae5-cbcd-4216-8249-1d0a58f88c27}, !- Zone Air Inlet Port List
  {416ad751-2cc9-4fe4-97c4-720ec7d1dc6a}, !- Zone Air Exhaust Port List
  {d598a57e-b47b-4fa6-99fb-0457c6838311}, !- Zone Air Node Name
  {4157765c-1e2f-4776-a662-6a212c2329a8}, !- Zone Return Air Port List
>>>>>>> 3c1d7324
  ,                                       !- Primary Daylighting Control Name
  ,                                       !- Fraction of Zone Controlled by Primary Daylighting Control
  ,                                       !- Secondary Daylighting Control Name
  ,                                       !- Fraction of Zone Controlled by Secondary Daylighting Control
  ,                                       !- Illuminance Map Name
  ,                                       !- Group Rendering Name
  ,                                       !- Thermostat Name
  No;                                     !- Use Ideal Air Loads

OS:Node,
<<<<<<< HEAD
  {b06b7d43-85f6-4ec4-a5d5-754ba754700f}, !- Handle
  Node 1,                                 !- Name
  {3d6cf194-a931-475d-af1f-8e816b19b05a}, !- Inlet Port
  ;                                       !- Outlet Port

OS:Connection,
  {3d6cf194-a931-475d-af1f-8e816b19b05a}, !- Handle
  {ecff5fce-2caf-4733-9b7e-c2fd95ccafc6}, !- Name
  {ae2eb409-bc11-46e2-b8b4-66b5d9554851}, !- Source Object
  11,                                     !- Outlet Port
  {b06b7d43-85f6-4ec4-a5d5-754ba754700f}, !- Target Object
  2;                                      !- Inlet Port

OS:PortList,
  {2ea0e5b6-5bae-4286-b0dc-2f186ea417cb}, !- Handle
  {efe7d512-77b4-4c3d-b2c5-2ff0e567dff5}, !- Name
  {ae2eb409-bc11-46e2-b8b4-66b5d9554851}; !- HVAC Component

OS:PortList,
  {6c35ff83-e9f1-4122-92c4-626e03f78dd9}, !- Handle
  {78f654ea-3a5c-4608-a428-32faea608a3c}, !- Name
  {ae2eb409-bc11-46e2-b8b4-66b5d9554851}; !- HVAC Component

OS:PortList,
  {838daf26-6bc0-4d40-83f5-c89bfb30e1ef}, !- Handle
  {1559de84-c340-4cc6-8174-5e07e1d2c698}, !- Name
  {ae2eb409-bc11-46e2-b8b4-66b5d9554851}; !- HVAC Component

OS:Sizing:Zone,
  {6527f116-ada9-459e-b221-b91f7713f70b}, !- Handle
  {ae2eb409-bc11-46e2-b8b4-66b5d9554851}, !- Zone or ZoneList Name
=======
  {1afbf054-c366-4352-8a80-b15937fb3024}, !- Handle
  Node 1,                                 !- Name
  {d598a57e-b47b-4fa6-99fb-0457c6838311}, !- Inlet Port
  ;                                       !- Outlet Port

OS:Connection,
  {d598a57e-b47b-4fa6-99fb-0457c6838311}, !- Handle
  {eb03e6af-4377-48b9-9232-fe7f5bd3890a}, !- Name
  {672007cf-614c-469f-9693-8c6cf98dd6de}, !- Source Object
  11,                                     !- Outlet Port
  {1afbf054-c366-4352-8a80-b15937fb3024}, !- Target Object
  2;                                      !- Inlet Port

OS:PortList,
  {6c03dae5-cbcd-4216-8249-1d0a58f88c27}, !- Handle
  {dfffefec-892a-446c-9a2c-2a02a10a4684}, !- Name
  {672007cf-614c-469f-9693-8c6cf98dd6de}; !- HVAC Component

OS:PortList,
  {416ad751-2cc9-4fe4-97c4-720ec7d1dc6a}, !- Handle
  {77dc37a8-c120-4d47-813d-687e2e8b937f}, !- Name
  {672007cf-614c-469f-9693-8c6cf98dd6de}; !- HVAC Component

OS:PortList,
  {4157765c-1e2f-4776-a662-6a212c2329a8}, !- Handle
  {a2ced8c7-a679-4bfe-bf70-3ce14d703c37}, !- Name
  {672007cf-614c-469f-9693-8c6cf98dd6de}; !- HVAC Component

OS:Sizing:Zone,
  {d7f92707-dc39-42d6-9e8a-9db1c6f86635}, !- Handle
  {672007cf-614c-469f-9693-8c6cf98dd6de}, !- Zone or ZoneList Name
>>>>>>> 3c1d7324
  SupplyAirTemperature,                   !- Zone Cooling Design Supply Air Temperature Input Method
  14,                                     !- Zone Cooling Design Supply Air Temperature {C}
  11.11,                                  !- Zone Cooling Design Supply Air Temperature Difference {deltaC}
  SupplyAirTemperature,                   !- Zone Heating Design Supply Air Temperature Input Method
  40,                                     !- Zone Heating Design Supply Air Temperature {C}
  11.11,                                  !- Zone Heating Design Supply Air Temperature Difference {deltaC}
  0.0085,                                 !- Zone Cooling Design Supply Air Humidity Ratio {kg-H2O/kg-air}
  0.008,                                  !- Zone Heating Design Supply Air Humidity Ratio {kg-H2O/kg-air}
  ,                                       !- Zone Heating Sizing Factor
  ,                                       !- Zone Cooling Sizing Factor
  DesignDay,                              !- Cooling Design Air Flow Method
  ,                                       !- Cooling Design Air Flow Rate {m3/s}
  ,                                       !- Cooling Minimum Air Flow per Zone Floor Area {m3/s-m2}
  ,                                       !- Cooling Minimum Air Flow {m3/s}
  ,                                       !- Cooling Minimum Air Flow Fraction
  DesignDay,                              !- Heating Design Air Flow Method
  ,                                       !- Heating Design Air Flow Rate {m3/s}
  ,                                       !- Heating Maximum Air Flow per Zone Floor Area {m3/s-m2}
  ,                                       !- Heating Maximum Air Flow {m3/s}
  ,                                       !- Heating Maximum Air Flow Fraction
  ,                                       !- Design Zone Air Distribution Effectiveness in Cooling Mode
  ,                                       !- Design Zone Air Distribution Effectiveness in Heating Mode
  No,                                     !- Account for Dedicated Outdoor Air System
  NeutralSupplyAir,                       !- Dedicated Outdoor Air System Control Strategy
  autosize,                               !- Dedicated Outdoor Air Low Setpoint Temperature for Design {C}
  autosize;                               !- Dedicated Outdoor Air High Setpoint Temperature for Design {C}

OS:ZoneHVAC:EquipmentList,
<<<<<<< HEAD
  {55a4c93d-2f62-456e-9cbb-1a5cc9b8df3f}, !- Handle
  Zone HVAC Equipment List 1,             !- Name
  {ae2eb409-bc11-46e2-b8b4-66b5d9554851}; !- Thermal Zone

OS:Space,
  {ac4777f5-c20b-41c9-aaa9-e72319ab48bd}, !- Handle
  living space,                           !- Name
  {7131e9a0-a99f-40b4-90f6-deee10a42853}, !- Space Type Name
=======
  {48a81b40-8c1c-4ef4-81a0-69b5f44ba447}, !- Handle
  Zone HVAC Equipment List 1,             !- Name
  {672007cf-614c-469f-9693-8c6cf98dd6de}; !- Thermal Zone

OS:Space,
  {c28977d1-5931-4b7c-9b18-f531346cabfb}, !- Handle
  living space,                           !- Name
  {de1c7442-d380-49b2-b64c-2aaf29708850}, !- Space Type Name
>>>>>>> 3c1d7324
  ,                                       !- Default Construction Set Name
  ,                                       !- Default Schedule Set Name
  ,                                       !- Direction of Relative North {deg}
  ,                                       !- X Origin {m}
  ,                                       !- Y Origin {m}
  ,                                       !- Z Origin {m}
  ,                                       !- Building Story Name
<<<<<<< HEAD
  {ae2eb409-bc11-46e2-b8b4-66b5d9554851}, !- Thermal Zone Name
  ,                                       !- Part of Total Floor Area
  ,                                       !- Design Specification Outdoor Air Object Name
  {8d660f26-adc8-4a3b-8058-7327dc71bc99}; !- Building Unit Name

OS:Surface,
  {9d19f416-d8da-4b02-8a71-cfc74e826962}, !- Handle
  Surface 1,                              !- Name
  Floor,                                  !- Surface Type
  ,                                       !- Construction Name
  {ac4777f5-c20b-41c9-aaa9-e72319ab48bd}, !- Space Name
=======
  {672007cf-614c-469f-9693-8c6cf98dd6de}, !- Thermal Zone Name
  ,                                       !- Part of Total Floor Area
  ,                                       !- Design Specification Outdoor Air Object Name
  {f467b81a-4c70-4317-9a39-adcd824773cf}; !- Building Unit Name

OS:Surface,
  {d7b848ec-5a9a-4909-88af-72a6596c620a}, !- Handle
  Surface 1,                              !- Name
  Floor,                                  !- Surface Type
  ,                                       !- Construction Name
  {c28977d1-5931-4b7c-9b18-f531346cabfb}, !- Space Name
>>>>>>> 3c1d7324
  Foundation,                             !- Outside Boundary Condition
  ,                                       !- Outside Boundary Condition Object
  NoSun,                                  !- Sun Exposure
  NoWind,                                 !- Wind Exposure
  ,                                       !- View Factor to Ground
  ,                                       !- Number of Vertices
  0, -12.9315688143396, 0,                !- X,Y,Z Vertex 1 {m}
  0, 0, 0,                                !- X,Y,Z Vertex 2 {m}
  6.46578440716979, 0, 0,                 !- X,Y,Z Vertex 3 {m}
  6.46578440716979, -12.9315688143396, 0; !- X,Y,Z Vertex 4 {m}

OS:Surface,
<<<<<<< HEAD
  {cf4a514b-17d3-43a3-8fd5-cb3ae5a5fce5}, !- Handle
  Surface 2,                              !- Name
  Wall,                                   !- Surface Type
  ,                                       !- Construction Name
  {ac4777f5-c20b-41c9-aaa9-e72319ab48bd}, !- Space Name
=======
  {bf7845c1-f153-4e89-8d48-09bb0a5891ee}, !- Handle
  Surface 2,                              !- Name
  Wall,                                   !- Surface Type
  ,                                       !- Construction Name
  {c28977d1-5931-4b7c-9b18-f531346cabfb}, !- Space Name
>>>>>>> 3c1d7324
  Outdoors,                               !- Outside Boundary Condition
  ,                                       !- Outside Boundary Condition Object
  SunExposed,                             !- Sun Exposure
  WindExposed,                            !- Wind Exposure
  ,                                       !- View Factor to Ground
  ,                                       !- Number of Vertices
  0, 0, 2.4384,                           !- X,Y,Z Vertex 1 {m}
  0, 0, 0,                                !- X,Y,Z Vertex 2 {m}
  0, -12.9315688143396, 0,                !- X,Y,Z Vertex 3 {m}
  0, -12.9315688143396, 2.4384;           !- X,Y,Z Vertex 4 {m}

OS:Surface,
<<<<<<< HEAD
  {3a0a8946-566f-4aae-a39c-0e99702f5ea3}, !- Handle
  Surface 3,                              !- Name
  Wall,                                   !- Surface Type
  ,                                       !- Construction Name
  {ac4777f5-c20b-41c9-aaa9-e72319ab48bd}, !- Space Name
=======
  {90df6a9d-26de-4d8a-b2a8-2df77513c6b5}, !- Handle
  Surface 3,                              !- Name
  Wall,                                   !- Surface Type
  ,                                       !- Construction Name
  {c28977d1-5931-4b7c-9b18-f531346cabfb}, !- Space Name
>>>>>>> 3c1d7324
  Outdoors,                               !- Outside Boundary Condition
  ,                                       !- Outside Boundary Condition Object
  SunExposed,                             !- Sun Exposure
  WindExposed,                            !- Wind Exposure
  ,                                       !- View Factor to Ground
  ,                                       !- Number of Vertices
  6.46578440716979, 0, 2.4384,            !- X,Y,Z Vertex 1 {m}
  6.46578440716979, 0, 0,                 !- X,Y,Z Vertex 2 {m}
  0, 0, 0,                                !- X,Y,Z Vertex 3 {m}
  0, 0, 2.4384;                           !- X,Y,Z Vertex 4 {m}

OS:Surface,
<<<<<<< HEAD
  {df235f22-eb15-42c1-8da9-e59b05eaa377}, !- Handle
  Surface 4,                              !- Name
  Wall,                                   !- Surface Type
  ,                                       !- Construction Name
  {ac4777f5-c20b-41c9-aaa9-e72319ab48bd}, !- Space Name
=======
  {9c9325ce-3c3f-4096-95ff-abd405475b7a}, !- Handle
  Surface 4,                              !- Name
  Wall,                                   !- Surface Type
  ,                                       !- Construction Name
  {c28977d1-5931-4b7c-9b18-f531346cabfb}, !- Space Name
>>>>>>> 3c1d7324
  Adiabatic,                              !- Outside Boundary Condition
  ,                                       !- Outside Boundary Condition Object
  NoSun,                                  !- Sun Exposure
  NoWind,                                 !- Wind Exposure
  ,                                       !- View Factor to Ground
  ,                                       !- Number of Vertices
  6.46578440716979, -12.9315688143396, 2.4384, !- X,Y,Z Vertex 1 {m}
  6.46578440716979, -12.9315688143396, 0, !- X,Y,Z Vertex 2 {m}
  6.46578440716979, 0, 0,                 !- X,Y,Z Vertex 3 {m}
  6.46578440716979, 0, 2.4384;            !- X,Y,Z Vertex 4 {m}

OS:Surface,
<<<<<<< HEAD
  {bda17039-8874-4c39-801d-7d68cf94cd44}, !- Handle
  Surface 5,                              !- Name
  Wall,                                   !- Surface Type
  ,                                       !- Construction Name
  {ac4777f5-c20b-41c9-aaa9-e72319ab48bd}, !- Space Name
=======
  {f0e3e41c-7155-406a-83dc-4103d4a06d95}, !- Handle
  Surface 5,                              !- Name
  Wall,                                   !- Surface Type
  ,                                       !- Construction Name
  {c28977d1-5931-4b7c-9b18-f531346cabfb}, !- Space Name
>>>>>>> 3c1d7324
  Outdoors,                               !- Outside Boundary Condition
  ,                                       !- Outside Boundary Condition Object
  SunExposed,                             !- Sun Exposure
  WindExposed,                            !- Wind Exposure
  ,                                       !- View Factor to Ground
  ,                                       !- Number of Vertices
  0, -12.9315688143396, 2.4384,           !- X,Y,Z Vertex 1 {m}
  0, -12.9315688143396, 0,                !- X,Y,Z Vertex 2 {m}
  6.46578440716979, -12.9315688143396, 0, !- X,Y,Z Vertex 3 {m}
  6.46578440716979, -12.9315688143396, 2.4384; !- X,Y,Z Vertex 4 {m}

OS:Surface,
<<<<<<< HEAD
  {7e57a8f1-1f4f-43e7-b55a-f485aefffd40}, !- Handle
  Surface 6,                              !- Name
  RoofCeiling,                            !- Surface Type
  ,                                       !- Construction Name
  {ac4777f5-c20b-41c9-aaa9-e72319ab48bd}, !- Space Name
  Surface,                                !- Outside Boundary Condition
  {8785a614-e99a-45d1-8931-55c6cb44d94d}, !- Outside Boundary Condition Object
=======
  {34fa119b-ceff-43f4-be8f-a67565f4ab0a}, !- Handle
  Surface 6,                              !- Name
  RoofCeiling,                            !- Surface Type
  ,                                       !- Construction Name
  {c28977d1-5931-4b7c-9b18-f531346cabfb}, !- Space Name
  Surface,                                !- Outside Boundary Condition
  {cc9a3e6b-d450-4e3e-8d78-473340ef31c6}, !- Outside Boundary Condition Object
>>>>>>> 3c1d7324
  NoSun,                                  !- Sun Exposure
  NoWind,                                 !- Wind Exposure
  ,                                       !- View Factor to Ground
  ,                                       !- Number of Vertices
  6.46578440716979, -12.9315688143396, 2.4384, !- X,Y,Z Vertex 1 {m}
  6.46578440716979, 0, 2.4384,            !- X,Y,Z Vertex 2 {m}
  0, 0, 2.4384,                           !- X,Y,Z Vertex 3 {m}
  0, -12.9315688143396, 2.4384;           !- X,Y,Z Vertex 4 {m}

OS:SpaceType,
<<<<<<< HEAD
  {7131e9a0-a99f-40b4-90f6-deee10a42853}, !- Handle
=======
  {de1c7442-d380-49b2-b64c-2aaf29708850}, !- Handle
>>>>>>> 3c1d7324
  Space Type 1,                           !- Name
  ,                                       !- Default Construction Set Name
  ,                                       !- Default Schedule Set Name
  ,                                       !- Group Rendering Name
  ,                                       !- Design Specification Outdoor Air Object Name
  ,                                       !- Standards Template
  ,                                       !- Standards Building Type
  living;                                 !- Standards Space Type

OS:Surface,
<<<<<<< HEAD
  {8785a614-e99a-45d1-8931-55c6cb44d94d}, !- Handle
  Surface 7,                              !- Name
  Floor,                                  !- Surface Type
  ,                                       !- Construction Name
  {2dcb23bf-a7fc-4d3e-843c-5e54ca7b1acc}, !- Space Name
  Surface,                                !- Outside Boundary Condition
  {7e57a8f1-1f4f-43e7-b55a-f485aefffd40}, !- Outside Boundary Condition Object
=======
  {cc9a3e6b-d450-4e3e-8d78-473340ef31c6}, !- Handle
  Surface 7,                              !- Name
  Floor,                                  !- Surface Type
  ,                                       !- Construction Name
  {41c35ddd-eadd-4fea-afa5-a29fcba42bf2}, !- Space Name
  Surface,                                !- Outside Boundary Condition
  {34fa119b-ceff-43f4-be8f-a67565f4ab0a}, !- Outside Boundary Condition Object
>>>>>>> 3c1d7324
  NoSun,                                  !- Sun Exposure
  NoWind,                                 !- Wind Exposure
  ,                                       !- View Factor to Ground
  ,                                       !- Number of Vertices
  0, -12.9315688143396, 2.4384,           !- X,Y,Z Vertex 1 {m}
  0, 0, 2.4384,                           !- X,Y,Z Vertex 2 {m}
  6.46578440716979, 0, 2.4384,            !- X,Y,Z Vertex 3 {m}
  6.46578440716979, -12.9315688143396, 2.4384; !- X,Y,Z Vertex 4 {m}

OS:Surface,
<<<<<<< HEAD
  {f3ec5cc8-09c2-4de7-b27d-5622d20c6e68}, !- Handle
  Surface 8,                              !- Name
  RoofCeiling,                            !- Surface Type
  ,                                       !- Construction Name
  {2dcb23bf-a7fc-4d3e-843c-5e54ca7b1acc}, !- Space Name
=======
  {c81ae8a2-4942-4b73-a298-6d4671b21f43}, !- Handle
  Surface 8,                              !- Name
  RoofCeiling,                            !- Surface Type
  ,                                       !- Construction Name
  {41c35ddd-eadd-4fea-afa5-a29fcba42bf2}, !- Space Name
>>>>>>> 3c1d7324
  Outdoors,                               !- Outside Boundary Condition
  ,                                       !- Outside Boundary Condition Object
  SunExposed,                             !- Sun Exposure
  WindExposed,                            !- Wind Exposure
  ,                                       !- View Factor to Ground
  ,                                       !- Number of Vertices
  0, -6.46578440716979, 5.6712922035849,  !- X,Y,Z Vertex 1 {m}
  6.46578440716979, -6.46578440716979, 5.6712922035849, !- X,Y,Z Vertex 2 {m}
  6.46578440716979, 0, 2.4384,            !- X,Y,Z Vertex 3 {m}
  0, 0, 2.4384;                           !- X,Y,Z Vertex 4 {m}

OS:Surface,
<<<<<<< HEAD
  {703007a4-7367-4546-9106-7c4b036df1c5}, !- Handle
  Surface 9,                              !- Name
  RoofCeiling,                            !- Surface Type
  ,                                       !- Construction Name
  {2dcb23bf-a7fc-4d3e-843c-5e54ca7b1acc}, !- Space Name
=======
  {5f232308-ce49-4c9a-abcb-4cf856e2ba3e}, !- Handle
  Surface 9,                              !- Name
  RoofCeiling,                            !- Surface Type
  ,                                       !- Construction Name
  {41c35ddd-eadd-4fea-afa5-a29fcba42bf2}, !- Space Name
>>>>>>> 3c1d7324
  Outdoors,                               !- Outside Boundary Condition
  ,                                       !- Outside Boundary Condition Object
  SunExposed,                             !- Sun Exposure
  WindExposed,                            !- Wind Exposure
  ,                                       !- View Factor to Ground
  ,                                       !- Number of Vertices
  6.46578440716979, -6.46578440716979, 5.6712922035849, !- X,Y,Z Vertex 1 {m}
  0, -6.46578440716979, 5.6712922035849,  !- X,Y,Z Vertex 2 {m}
  0, -12.9315688143396, 2.4384,           !- X,Y,Z Vertex 3 {m}
  6.46578440716979, -12.9315688143396, 2.4384; !- X,Y,Z Vertex 4 {m}

OS:Surface,
<<<<<<< HEAD
  {56ffc7d4-a478-452f-98e0-cd342372b792}, !- Handle
  Surface 10,                             !- Name
  Wall,                                   !- Surface Type
  ,                                       !- Construction Name
  {2dcb23bf-a7fc-4d3e-843c-5e54ca7b1acc}, !- Space Name
=======
  {cd36036c-c870-4866-90b1-40457f57b3f5}, !- Handle
  Surface 10,                             !- Name
  Wall,                                   !- Surface Type
  ,                                       !- Construction Name
  {41c35ddd-eadd-4fea-afa5-a29fcba42bf2}, !- Space Name
>>>>>>> 3c1d7324
  Outdoors,                               !- Outside Boundary Condition
  ,                                       !- Outside Boundary Condition Object
  SunExposed,                             !- Sun Exposure
  WindExposed,                            !- Wind Exposure
  ,                                       !- View Factor to Ground
  ,                                       !- Number of Vertices
  0, -6.46578440716979, 5.6712922035849,  !- X,Y,Z Vertex 1 {m}
  0, 0, 2.4384,                           !- X,Y,Z Vertex 2 {m}
  0, -12.9315688143396, 2.4384;           !- X,Y,Z Vertex 3 {m}

OS:Surface,
<<<<<<< HEAD
  {4b204fd9-f620-4350-bb2a-f141847f3680}, !- Handle
  Surface 11,                             !- Name
  Wall,                                   !- Surface Type
  ,                                       !- Construction Name
  {2dcb23bf-a7fc-4d3e-843c-5e54ca7b1acc}, !- Space Name
=======
  {536ea8c1-b3e0-4347-8d5c-d577e88c0abc}, !- Handle
  Surface 11,                             !- Name
  Wall,                                   !- Surface Type
  ,                                       !- Construction Name
  {41c35ddd-eadd-4fea-afa5-a29fcba42bf2}, !- Space Name
>>>>>>> 3c1d7324
  Adiabatic,                              !- Outside Boundary Condition
  ,                                       !- Outside Boundary Condition Object
  NoSun,                                  !- Sun Exposure
  NoWind,                                 !- Wind Exposure
  ,                                       !- View Factor to Ground
  ,                                       !- Number of Vertices
  6.46578440716979, -6.46578440716979, 5.6712922035849, !- X,Y,Z Vertex 1 {m}
  6.46578440716979, -12.9315688143396, 2.4384, !- X,Y,Z Vertex 2 {m}
  6.46578440716979, 0, 2.4384;            !- X,Y,Z Vertex 3 {m}

OS:Space,
<<<<<<< HEAD
  {2dcb23bf-a7fc-4d3e-843c-5e54ca7b1acc}, !- Handle
  unfinished attic space,                 !- Name
  {78284f77-089b-4964-b9ab-12345d06759a}, !- Space Type Name
=======
  {41c35ddd-eadd-4fea-afa5-a29fcba42bf2}, !- Handle
  unfinished attic space,                 !- Name
  {09bef76a-8c31-4ca1-9696-06aa06fcf318}, !- Space Type Name
>>>>>>> 3c1d7324
  ,                                       !- Default Construction Set Name
  ,                                       !- Default Schedule Set Name
  ,                                       !- Direction of Relative North {deg}
  ,                                       !- X Origin {m}
  ,                                       !- Y Origin {m}
  ,                                       !- Z Origin {m}
  ,                                       !- Building Story Name
<<<<<<< HEAD
  {75ad1733-19a3-4f22-b4e1-3bcc320d0f0e}; !- Thermal Zone Name

OS:ThermalZone,
  {75ad1733-19a3-4f22-b4e1-3bcc320d0f0e}, !- Handle
=======
  {12958b08-9c32-4a54-a789-e28e0e986b58}; !- Thermal Zone Name

OS:ThermalZone,
  {12958b08-9c32-4a54-a789-e28e0e986b58}, !- Handle
>>>>>>> 3c1d7324
  unfinished attic zone,                  !- Name
  ,                                       !- Multiplier
  ,                                       !- Ceiling Height {m}
  ,                                       !- Volume {m3}
  ,                                       !- Floor Area {m2}
  ,                                       !- Zone Inside Convection Algorithm
  ,                                       !- Zone Outside Convection Algorithm
  ,                                       !- Zone Conditioning Equipment List Name
<<<<<<< HEAD
  {0ab6e06d-d908-40cc-9ca5-6081ca63a21d}, !- Zone Air Inlet Port List
  {cc2dedb7-42a6-42c8-8b8a-f950182c4641}, !- Zone Air Exhaust Port List
  {a3f404ea-df5a-4622-af91-818ba8c90780}, !- Zone Air Node Name
  {258bb76f-3365-4c27-b28c-0f0038084cae}, !- Zone Return Air Port List
=======
  {8f8166c7-f9c6-4235-a245-4bcc3552a89a}, !- Zone Air Inlet Port List
  {a85d709d-4083-4440-bf37-5669c4bdf0f4}, !- Zone Air Exhaust Port List
  {212e165e-89f4-4cbc-9a40-e5336a2bcc7c}, !- Zone Air Node Name
  {ef25b37b-7cbc-4ca5-85ba-e2ce0e57a6a9}, !- Zone Return Air Port List
>>>>>>> 3c1d7324
  ,                                       !- Primary Daylighting Control Name
  ,                                       !- Fraction of Zone Controlled by Primary Daylighting Control
  ,                                       !- Secondary Daylighting Control Name
  ,                                       !- Fraction of Zone Controlled by Secondary Daylighting Control
  ,                                       !- Illuminance Map Name
  ,                                       !- Group Rendering Name
  ,                                       !- Thermostat Name
  No;                                     !- Use Ideal Air Loads

OS:Node,
<<<<<<< HEAD
  {e2c01ff3-a95d-47fb-90ef-c07829c6e32d}, !- Handle
  Node 2,                                 !- Name
  {a3f404ea-df5a-4622-af91-818ba8c90780}, !- Inlet Port
  ;                                       !- Outlet Port

OS:Connection,
  {a3f404ea-df5a-4622-af91-818ba8c90780}, !- Handle
  {6bf01458-16a7-43c1-9636-24d8b3024efd}, !- Name
  {75ad1733-19a3-4f22-b4e1-3bcc320d0f0e}, !- Source Object
  11,                                     !- Outlet Port
  {e2c01ff3-a95d-47fb-90ef-c07829c6e32d}, !- Target Object
  2;                                      !- Inlet Port

OS:PortList,
  {0ab6e06d-d908-40cc-9ca5-6081ca63a21d}, !- Handle
  {9a75671c-ee72-4a1c-9752-8f00eb0e36eb}, !- Name
  {75ad1733-19a3-4f22-b4e1-3bcc320d0f0e}; !- HVAC Component

OS:PortList,
  {cc2dedb7-42a6-42c8-8b8a-f950182c4641}, !- Handle
  {cc7e061d-caec-4827-8a84-e064bd412a54}, !- Name
  {75ad1733-19a3-4f22-b4e1-3bcc320d0f0e}; !- HVAC Component

OS:PortList,
  {258bb76f-3365-4c27-b28c-0f0038084cae}, !- Handle
  {192b75b9-3208-4298-82a7-5b93bd7e33ff}, !- Name
  {75ad1733-19a3-4f22-b4e1-3bcc320d0f0e}; !- HVAC Component

OS:Sizing:Zone,
  {d9ff91f5-76be-4295-ba04-83a55b07bbf0}, !- Handle
  {75ad1733-19a3-4f22-b4e1-3bcc320d0f0e}, !- Zone or ZoneList Name
=======
  {e587e807-9154-4ca9-9822-8e35bf12fd2f}, !- Handle
  Node 2,                                 !- Name
  {212e165e-89f4-4cbc-9a40-e5336a2bcc7c}, !- Inlet Port
  ;                                       !- Outlet Port

OS:Connection,
  {212e165e-89f4-4cbc-9a40-e5336a2bcc7c}, !- Handle
  {fd2c9016-6a7d-4748-ae26-428db855c3c6}, !- Name
  {12958b08-9c32-4a54-a789-e28e0e986b58}, !- Source Object
  11,                                     !- Outlet Port
  {e587e807-9154-4ca9-9822-8e35bf12fd2f}, !- Target Object
  2;                                      !- Inlet Port

OS:PortList,
  {8f8166c7-f9c6-4235-a245-4bcc3552a89a}, !- Handle
  {41576f6e-4284-4e88-a2f2-b265211a6602}, !- Name
  {12958b08-9c32-4a54-a789-e28e0e986b58}; !- HVAC Component

OS:PortList,
  {a85d709d-4083-4440-bf37-5669c4bdf0f4}, !- Handle
  {10a2d9b7-9dc1-4e28-8133-bf0fb1202053}, !- Name
  {12958b08-9c32-4a54-a789-e28e0e986b58}; !- HVAC Component

OS:PortList,
  {ef25b37b-7cbc-4ca5-85ba-e2ce0e57a6a9}, !- Handle
  {becbd3e7-1cef-4b38-93cc-82952f925d7d}, !- Name
  {12958b08-9c32-4a54-a789-e28e0e986b58}; !- HVAC Component

OS:Sizing:Zone,
  {757376ea-f752-4f5d-9957-f31caf1167db}, !- Handle
  {12958b08-9c32-4a54-a789-e28e0e986b58}, !- Zone or ZoneList Name
>>>>>>> 3c1d7324
  SupplyAirTemperature,                   !- Zone Cooling Design Supply Air Temperature Input Method
  14,                                     !- Zone Cooling Design Supply Air Temperature {C}
  11.11,                                  !- Zone Cooling Design Supply Air Temperature Difference {deltaC}
  SupplyAirTemperature,                   !- Zone Heating Design Supply Air Temperature Input Method
  40,                                     !- Zone Heating Design Supply Air Temperature {C}
  11.11,                                  !- Zone Heating Design Supply Air Temperature Difference {deltaC}
  0.0085,                                 !- Zone Cooling Design Supply Air Humidity Ratio {kg-H2O/kg-air}
  0.008,                                  !- Zone Heating Design Supply Air Humidity Ratio {kg-H2O/kg-air}
  ,                                       !- Zone Heating Sizing Factor
  ,                                       !- Zone Cooling Sizing Factor
  DesignDay,                              !- Cooling Design Air Flow Method
  ,                                       !- Cooling Design Air Flow Rate {m3/s}
  ,                                       !- Cooling Minimum Air Flow per Zone Floor Area {m3/s-m2}
  ,                                       !- Cooling Minimum Air Flow {m3/s}
  ,                                       !- Cooling Minimum Air Flow Fraction
  DesignDay,                              !- Heating Design Air Flow Method
  ,                                       !- Heating Design Air Flow Rate {m3/s}
  ,                                       !- Heating Maximum Air Flow per Zone Floor Area {m3/s-m2}
  ,                                       !- Heating Maximum Air Flow {m3/s}
  ,                                       !- Heating Maximum Air Flow Fraction
  ,                                       !- Design Zone Air Distribution Effectiveness in Cooling Mode
  ,                                       !- Design Zone Air Distribution Effectiveness in Heating Mode
  No,                                     !- Account for Dedicated Outdoor Air System
  NeutralSupplyAir,                       !- Dedicated Outdoor Air System Control Strategy
  autosize,                               !- Dedicated Outdoor Air Low Setpoint Temperature for Design {C}
  autosize;                               !- Dedicated Outdoor Air High Setpoint Temperature for Design {C}

OS:ZoneHVAC:EquipmentList,
<<<<<<< HEAD
  {01e7468a-c4e9-4521-b963-66b40c9df103}, !- Handle
  Zone HVAC Equipment List 2,             !- Name
  {75ad1733-19a3-4f22-b4e1-3bcc320d0f0e}; !- Thermal Zone

OS:SpaceType,
  {78284f77-089b-4964-b9ab-12345d06759a}, !- Handle
=======
  {52bb3256-0499-4fad-a9eb-99348db31f28}, !- Handle
  Zone HVAC Equipment List 2,             !- Name
  {12958b08-9c32-4a54-a789-e28e0e986b58}; !- Thermal Zone

OS:SpaceType,
  {09bef76a-8c31-4ca1-9696-06aa06fcf318}, !- Handle
>>>>>>> 3c1d7324
  Space Type 2,                           !- Name
  ,                                       !- Default Construction Set Name
  ,                                       !- Default Schedule Set Name
  ,                                       !- Group Rendering Name
  ,                                       !- Design Specification Outdoor Air Object Name
  ,                                       !- Standards Template
  ,                                       !- Standards Building Type
  unfinished attic;                       !- Standards Space Type

OS:BuildingUnit,
<<<<<<< HEAD
  {8d660f26-adc8-4a3b-8058-7327dc71bc99}, !- Handle
=======
  {f467b81a-4c70-4317-9a39-adcd824773cf}, !- Handle
>>>>>>> 3c1d7324
  unit 1,                                 !- Name
  ,                                       !- Rendering Color
  Residential;                            !- Building Unit Type

OS:AdditionalProperties,
<<<<<<< HEAD
  {70b4abc1-ea1e-4686-8bef-5709bf225286}, !- Handle
  {8d660f26-adc8-4a3b-8058-7327dc71bc99}, !- Object Name
=======
  {fc27a423-56f1-4250-adae-c78cc5bb36ff}, !- Handle
  {f467b81a-4c70-4317-9a39-adcd824773cf}, !- Object Name
>>>>>>> 3c1d7324
  NumberOfBedrooms,                       !- Feature Name 1
  Integer,                                !- Feature Data Type 1
  3,                                      !- Feature Value 1
  NumberOfBathrooms,                      !- Feature Name 2
  Double,                                 !- Feature Data Type 2
  2,                                      !- Feature Value 2
  NumberOfOccupants,                      !- Feature Name 3
  Double,                                 !- Feature Data Type 3
  3.3900000000000001;                     !- Feature Value 3

OS:External:File,
<<<<<<< HEAD
  {9be6b3b3-91c6-4e7c-bd39-bc64a1aed7ef}, !- Handle
=======
  {e5c6c84c-b684-4189-bfc9-55a300d52163}, !- Handle
>>>>>>> 3c1d7324
  8760.csv,                               !- Name
  8760.csv;                               !- File Name

OS:Schedule:Day,
<<<<<<< HEAD
  {3c427a19-74f3-4ada-8bd6-3004b150ed0b}, !- Handle
=======
  {008eaabf-40d0-429a-8dc7-df3e180a1b41}, !- Handle
>>>>>>> 3c1d7324
  Schedule Day 1,                         !- Name
  ,                                       !- Schedule Type Limits Name
  ,                                       !- Interpolate to Timestep
  24,                                     !- Hour 1
  0,                                      !- Minute 1
  0;                                      !- Value Until Time 1

OS:Schedule:Day,
<<<<<<< HEAD
  {9608cf9d-00f8-47f9-aaf6-345cb23a99fa}, !- Handle
=======
  {25b89446-b941-4f5c-9666-a2f5d4c7f43a}, !- Handle
>>>>>>> 3c1d7324
  Schedule Day 2,                         !- Name
  ,                                       !- Schedule Type Limits Name
  ,                                       !- Interpolate to Timestep
  24,                                     !- Hour 1
  0,                                      !- Minute 1
  1;                                      !- Value Until Time 1

OS:Schedule:File,
<<<<<<< HEAD
  {d69e52ba-b28a-47fb-ad8a-8259d0053549}, !- Handle
  occupants,                              !- Name
  {e41b690f-9861-49c7-b8c0-f6fb9b03c195}, !- Schedule Type Limits Name
  {9be6b3b3-91c6-4e7c-bd39-bc64a1aed7ef}, !- External File Name
=======
  {692157ea-6989-441b-b971-469dd97a793c}, !- Handle
  occupants,                              !- Name
  {19d60213-4594-4ac3-830d-bc3a1b7915a7}, !- Schedule Type Limits Name
  {e5c6c84c-b684-4189-bfc9-55a300d52163}, !- External File Name
>>>>>>> 3c1d7324
  1,                                      !- Column Number
  1,                                      !- Rows to Skip at Top
  8760,                                   !- Number of Hours of Data
  ,                                       !- Column Separator
  ,                                       !- Interpolate to Timestep
  60;                                     !- Minutes per Item

OS:Schedule:Ruleset,
<<<<<<< HEAD
  {9849ec75-73f0-49d1-b92d-ad7fc4bc3645}, !- Handle
  Schedule Ruleset 1,                     !- Name
  {82e4aa83-1591-42ca-b71d-60ab9442c30d}, !- Schedule Type Limits Name
  {a7edf3f8-bf83-4a65-8b1e-4aab01711b30}; !- Default Day Schedule Name

OS:Schedule:Day,
  {a7edf3f8-bf83-4a65-8b1e-4aab01711b30}, !- Handle
  Schedule Day 3,                         !- Name
  {82e4aa83-1591-42ca-b71d-60ab9442c30d}, !- Schedule Type Limits Name
=======
  {2aa75c9f-462a-4488-9fc9-04cad6f825b5}, !- Handle
  Schedule Ruleset 1,                     !- Name
  {c20046c4-2443-4b7b-9bdf-80142fc6afa0}, !- Schedule Type Limits Name
  {0158ea6b-6399-482d-9b4e-b14292cecee8}; !- Default Day Schedule Name

OS:Schedule:Day,
  {0158ea6b-6399-482d-9b4e-b14292cecee8}, !- Handle
  Schedule Day 3,                         !- Name
  {c20046c4-2443-4b7b-9bdf-80142fc6afa0}, !- Schedule Type Limits Name
>>>>>>> 3c1d7324
  ,                                       !- Interpolate to Timestep
  24,                                     !- Hour 1
  0,                                      !- Minute 1
  112.539290946133;                       !- Value Until Time 1

OS:People:Definition,
<<<<<<< HEAD
  {b526c598-a3ce-439e-9312-2f13896958cb}, !- Handle
=======
  {7c27c023-f061-4a01-b2d4-4e0ffcefab0f}, !- Handle
>>>>>>> 3c1d7324
  res occupants|living space,             !- Name
  People,                                 !- Number of People Calculation Method
  3.39,                                   !- Number of People {people}
  ,                                       !- People per Space Floor Area {person/m2}
  ,                                       !- Space Floor Area per Person {m2/person}
  0.319734,                               !- Fraction Radiant
  0.573,                                  !- Sensible Heat Fraction
  0,                                      !- Carbon Dioxide Generation Rate {m3/s-W}
  No,                                     !- Enable ASHRAE 55 Comfort Warnings
  ZoneAveraged;                           !- Mean Radiant Temperature Calculation Type

OS:People,
<<<<<<< HEAD
  {cea92792-cbd6-4ff0-ac8e-509c5bc34faa}, !- Handle
  res occupants|living space,             !- Name
  {b526c598-a3ce-439e-9312-2f13896958cb}, !- People Definition Name
  {ac4777f5-c20b-41c9-aaa9-e72319ab48bd}, !- Space or SpaceType Name
  {d69e52ba-b28a-47fb-ad8a-8259d0053549}, !- Number of People Schedule Name
  {9849ec75-73f0-49d1-b92d-ad7fc4bc3645}, !- Activity Level Schedule Name
=======
  {7768b4cd-4e43-40c2-9534-4250515b68d5}, !- Handle
  res occupants|living space,             !- Name
  {7c27c023-f061-4a01-b2d4-4e0ffcefab0f}, !- People Definition Name
  {c28977d1-5931-4b7c-9b18-f531346cabfb}, !- Space or SpaceType Name
  {692157ea-6989-441b-b971-469dd97a793c}, !- Number of People Schedule Name
  {2aa75c9f-462a-4488-9fc9-04cad6f825b5}, !- Activity Level Schedule Name
>>>>>>> 3c1d7324
  ,                                       !- Surface Name/Angle Factor List Name
  ,                                       !- Work Efficiency Schedule Name
  ,                                       !- Clothing Insulation Schedule Name
  ,                                       !- Air Velocity Schedule Name
  1;                                      !- Multiplier

OS:ScheduleTypeLimits,
<<<<<<< HEAD
  {82e4aa83-1591-42ca-b71d-60ab9442c30d}, !- Handle
=======
  {c20046c4-2443-4b7b-9bdf-80142fc6afa0}, !- Handle
>>>>>>> 3c1d7324
  ActivityLevel,                          !- Name
  0,                                      !- Lower Limit Value
  ,                                       !- Upper Limit Value
  Continuous,                             !- Numeric Type
  ActivityLevel;                          !- Unit Type

OS:ScheduleTypeLimits,
<<<<<<< HEAD
  {e41b690f-9861-49c7-b8c0-f6fb9b03c195}, !- Handle
=======
  {19d60213-4594-4ac3-830d-bc3a1b7915a7}, !- Handle
>>>>>>> 3c1d7324
  Fractional,                             !- Name
  0,                                      !- Lower Limit Value
  1,                                      !- Upper Limit Value
  Continuous;                             !- Numeric Type
<|MERGE_RESOLUTION|>--- conflicted
+++ resolved
@@ -1,73 +1,41 @@
 !- NOTE: Auto-generated from /test/osw_files/SFA_4units_1story_SL_UA_Offset.osw
 
 OS:Version,
-<<<<<<< HEAD
-  {cb677b1e-4fca-435a-8c20-28cc3fb730c9}, !- Handle
+  {ca7977e9-fd2f-46f0-8aeb-b59e31f3927a}, !- Handle
   2.9.0;                                  !- Version Identifier
 
 OS:SimulationControl,
-  {132b290c-cd3e-4d2b-84cc-3a6da813f703}, !- Handle
-=======
-  {51ec3ba6-e8ca-46e2-9e1c-993476f40456}, !- Handle
-  2.9.0;                                  !- Version Identifier
-
-OS:SimulationControl,
-  {0aa81bb1-e9ff-40ec-9b46-90e744f150a8}, !- Handle
->>>>>>> 3c1d7324
+  {a1604573-9349-45d1-a604-641f104b887f}, !- Handle
   ,                                       !- Do Zone Sizing Calculation
   ,                                       !- Do System Sizing Calculation
   ,                                       !- Do Plant Sizing Calculation
   No;                                     !- Run Simulation for Sizing Periods
 
 OS:Timestep,
-<<<<<<< HEAD
-  {d13a9923-ea62-4d97-a06a-f4fda5456f78}, !- Handle
+  {c33d2b3d-ec3b-4640-b3a8-8b6ad354c72f}, !- Handle
   6;                                      !- Number of Timesteps per Hour
 
 OS:ShadowCalculation,
-  {8958748e-eb6c-49c2-a621-f2f21c3082c9}, !- Handle
-=======
-  {2e95162c-c0bb-4367-bad1-7e7d4bb830d2}, !- Handle
-  6;                                      !- Number of Timesteps per Hour
-
-OS:ShadowCalculation,
-  {95fee098-62fe-4220-af96-df16b0ecdc37}, !- Handle
->>>>>>> 3c1d7324
+  {949626af-34bf-4589-8bc4-dd3544a978ba}, !- Handle
   20,                                     !- Calculation Frequency
   200;                                    !- Maximum Figures in Shadow Overlap Calculations
 
 OS:SurfaceConvectionAlgorithm:Outside,
-<<<<<<< HEAD
-  {c6ac2f0c-caf3-4c8b-8115-c406dfa69c56}, !- Handle
+  {503509fb-7cb4-4cc9-a107-c236c452934e}, !- Handle
   DOE-2;                                  !- Algorithm
 
 OS:SurfaceConvectionAlgorithm:Inside,
-  {b9f860a2-8967-41e0-9271-b2bcd21bfd78}, !- Handle
+  {3f827cb4-2fe0-4089-a8c8-0dbee4bfff86}, !- Handle
   TARP;                                   !- Algorithm
 
 OS:ZoneCapacitanceMultiplier:ResearchSpecial,
-  {11098938-0d53-4940-a3d1-6298b4b266d2}, !- Handle
-=======
-  {3469b090-dd13-43cd-a1fe-60a13467042e}, !- Handle
-  DOE-2;                                  !- Algorithm
-
-OS:SurfaceConvectionAlgorithm:Inside,
-  {4b377daa-905f-4ad1-b982-1f3921314a16}, !- Handle
-  TARP;                                   !- Algorithm
-
-OS:ZoneCapacitanceMultiplier:ResearchSpecial,
-  {f91b0c3d-c92b-4fbb-aa90-a1125da575e7}, !- Handle
->>>>>>> 3c1d7324
+  {87a7b220-007f-45bd-98ca-861b45ce1c6b}, !- Handle
   ,                                       !- Temperature Capacity Multiplier
   15,                                     !- Humidity Capacity Multiplier
   ;                                       !- Carbon Dioxide Capacity Multiplier
 
 OS:RunPeriod,
-<<<<<<< HEAD
-  {0845119a-e99a-4a8c-8a30-12fd497b607d}, !- Handle
-=======
-  {db5b0b52-6a1d-4c80-adbf-2ec5612b49f3}, !- Handle
->>>>>>> 3c1d7324
+  {5be8f94f-7295-4130-95f0-47364047b62d}, !- Handle
   Run Period 1,                           !- Name
   1,                                      !- Begin Month
   1,                                      !- Begin Day of Month
@@ -81,21 +49,13 @@
   ;                                       !- Number of Times Runperiod to be Repeated
 
 OS:YearDescription,
-<<<<<<< HEAD
-  {1091d52d-0318-4b7c-8454-cc67a6ce3b3e}, !- Handle
-=======
-  {a1ebba8f-4ee8-405c-b119-99bd8d3398fd}, !- Handle
->>>>>>> 3c1d7324
+  {2aef9ca3-ab45-4b19-92f1-dc0ab174ccd4}, !- Handle
   2007,                                   !- Calendar Year
   ,                                       !- Day of Week for Start Day
   ;                                       !- Is Leap Year
 
 OS:Building,
-<<<<<<< HEAD
-  {dc2941e5-4228-4470-9e5d-00cd7e396720}, !- Handle
-=======
-  {c400fd58-056c-47d7-b325-6cfffa21b1f4}, !- Handle
->>>>>>> 3c1d7324
+  {0f936cb2-62a5-4787-a8be-268b17fce130}, !- Handle
   Building 1,                             !- Name
   ,                                       !- Building Sector Type
   0,                                      !- North Axis {deg}
@@ -110,13 +70,8 @@
   4;                                      !- Standards Number of Living Units
 
 OS:AdditionalProperties,
-<<<<<<< HEAD
-  {8a4f259a-4295-44d2-ba99-a4dca5c9dcd1}, !- Handle
-  {dc2941e5-4228-4470-9e5d-00cd7e396720}, !- Object Name
-=======
-  {d44d9143-e721-482b-9bac-64a119ecd308}, !- Handle
-  {c400fd58-056c-47d7-b325-6cfffa21b1f4}, !- Object Name
->>>>>>> 3c1d7324
+  {04901835-21fe-4dc7-bee9-a66ebf34c19b}, !- Handle
+  {0f936cb2-62a5-4787-a8be-268b17fce130}, !- Object Name
   num_units,                              !- Feature Name 1
   Integer,                                !- Feature Data Type 1
   4,                                      !- Feature Value 1
@@ -131,11 +86,7 @@
   1;                                      !- Feature Value 4
 
 OS:ThermalZone,
-<<<<<<< HEAD
-  {ae2eb409-bc11-46e2-b8b4-66b5d9554851}, !- Handle
-=======
-  {672007cf-614c-469f-9693-8c6cf98dd6de}, !- Handle
->>>>>>> 3c1d7324
+  {3865cd98-95e4-499f-b2c0-6dabb9c5dfd6}, !- Handle
   living zone,                            !- Name
   ,                                       !- Multiplier
   ,                                       !- Ceiling Height {m}
@@ -144,17 +95,10 @@
   ,                                       !- Zone Inside Convection Algorithm
   ,                                       !- Zone Outside Convection Algorithm
   ,                                       !- Zone Conditioning Equipment List Name
-<<<<<<< HEAD
-  {2ea0e5b6-5bae-4286-b0dc-2f186ea417cb}, !- Zone Air Inlet Port List
-  {6c35ff83-e9f1-4122-92c4-626e03f78dd9}, !- Zone Air Exhaust Port List
-  {3d6cf194-a931-475d-af1f-8e816b19b05a}, !- Zone Air Node Name
-  {838daf26-6bc0-4d40-83f5-c89bfb30e1ef}, !- Zone Return Air Port List
-=======
-  {6c03dae5-cbcd-4216-8249-1d0a58f88c27}, !- Zone Air Inlet Port List
-  {416ad751-2cc9-4fe4-97c4-720ec7d1dc6a}, !- Zone Air Exhaust Port List
-  {d598a57e-b47b-4fa6-99fb-0457c6838311}, !- Zone Air Node Name
-  {4157765c-1e2f-4776-a662-6a212c2329a8}, !- Zone Return Air Port List
->>>>>>> 3c1d7324
+  {99da102b-d68d-4823-acf0-61e96961c05d}, !- Zone Air Inlet Port List
+  {f0af85b1-ceed-4245-a392-49fc53b42400}, !- Zone Air Exhaust Port List
+  {632037a2-1681-4cf8-a5f5-fa48bc83dc16}, !- Zone Air Node Name
+  {c9014137-ef52-4f18-96b5-f6ae9157f0a5}, !- Zone Return Air Port List
   ,                                       !- Primary Daylighting Control Name
   ,                                       !- Fraction of Zone Controlled by Primary Daylighting Control
   ,                                       !- Secondary Daylighting Control Name
@@ -165,71 +109,37 @@
   No;                                     !- Use Ideal Air Loads
 
 OS:Node,
-<<<<<<< HEAD
-  {b06b7d43-85f6-4ec4-a5d5-754ba754700f}, !- Handle
+  {4b03c2d5-c46f-4d50-8777-aafa3dfe366e}, !- Handle
   Node 1,                                 !- Name
-  {3d6cf194-a931-475d-af1f-8e816b19b05a}, !- Inlet Port
+  {632037a2-1681-4cf8-a5f5-fa48bc83dc16}, !- Inlet Port
   ;                                       !- Outlet Port
 
 OS:Connection,
-  {3d6cf194-a931-475d-af1f-8e816b19b05a}, !- Handle
-  {ecff5fce-2caf-4733-9b7e-c2fd95ccafc6}, !- Name
-  {ae2eb409-bc11-46e2-b8b4-66b5d9554851}, !- Source Object
+  {632037a2-1681-4cf8-a5f5-fa48bc83dc16}, !- Handle
+  {5f7df79c-bf01-416c-bb55-c83738b6d716}, !- Name
+  {3865cd98-95e4-499f-b2c0-6dabb9c5dfd6}, !- Source Object
   11,                                     !- Outlet Port
-  {b06b7d43-85f6-4ec4-a5d5-754ba754700f}, !- Target Object
+  {4b03c2d5-c46f-4d50-8777-aafa3dfe366e}, !- Target Object
   2;                                      !- Inlet Port
 
 OS:PortList,
-  {2ea0e5b6-5bae-4286-b0dc-2f186ea417cb}, !- Handle
-  {efe7d512-77b4-4c3d-b2c5-2ff0e567dff5}, !- Name
-  {ae2eb409-bc11-46e2-b8b4-66b5d9554851}; !- HVAC Component
+  {99da102b-d68d-4823-acf0-61e96961c05d}, !- Handle
+  {3be8e24e-6465-4e10-aefe-f4cef2b2c56f}, !- Name
+  {3865cd98-95e4-499f-b2c0-6dabb9c5dfd6}; !- HVAC Component
 
 OS:PortList,
-  {6c35ff83-e9f1-4122-92c4-626e03f78dd9}, !- Handle
-  {78f654ea-3a5c-4608-a428-32faea608a3c}, !- Name
-  {ae2eb409-bc11-46e2-b8b4-66b5d9554851}; !- HVAC Component
+  {f0af85b1-ceed-4245-a392-49fc53b42400}, !- Handle
+  {b8f9bd97-98fe-4c17-92ae-4c5ea35abcff}, !- Name
+  {3865cd98-95e4-499f-b2c0-6dabb9c5dfd6}; !- HVAC Component
 
 OS:PortList,
-  {838daf26-6bc0-4d40-83f5-c89bfb30e1ef}, !- Handle
-  {1559de84-c340-4cc6-8174-5e07e1d2c698}, !- Name
-  {ae2eb409-bc11-46e2-b8b4-66b5d9554851}; !- HVAC Component
+  {c9014137-ef52-4f18-96b5-f6ae9157f0a5}, !- Handle
+  {403d6764-f31e-4e6e-bf28-2abb2461cf20}, !- Name
+  {3865cd98-95e4-499f-b2c0-6dabb9c5dfd6}; !- HVAC Component
 
 OS:Sizing:Zone,
-  {6527f116-ada9-459e-b221-b91f7713f70b}, !- Handle
-  {ae2eb409-bc11-46e2-b8b4-66b5d9554851}, !- Zone or ZoneList Name
-=======
-  {1afbf054-c366-4352-8a80-b15937fb3024}, !- Handle
-  Node 1,                                 !- Name
-  {d598a57e-b47b-4fa6-99fb-0457c6838311}, !- Inlet Port
-  ;                                       !- Outlet Port
-
-OS:Connection,
-  {d598a57e-b47b-4fa6-99fb-0457c6838311}, !- Handle
-  {eb03e6af-4377-48b9-9232-fe7f5bd3890a}, !- Name
-  {672007cf-614c-469f-9693-8c6cf98dd6de}, !- Source Object
-  11,                                     !- Outlet Port
-  {1afbf054-c366-4352-8a80-b15937fb3024}, !- Target Object
-  2;                                      !- Inlet Port
-
-OS:PortList,
-  {6c03dae5-cbcd-4216-8249-1d0a58f88c27}, !- Handle
-  {dfffefec-892a-446c-9a2c-2a02a10a4684}, !- Name
-  {672007cf-614c-469f-9693-8c6cf98dd6de}; !- HVAC Component
-
-OS:PortList,
-  {416ad751-2cc9-4fe4-97c4-720ec7d1dc6a}, !- Handle
-  {77dc37a8-c120-4d47-813d-687e2e8b937f}, !- Name
-  {672007cf-614c-469f-9693-8c6cf98dd6de}; !- HVAC Component
-
-OS:PortList,
-  {4157765c-1e2f-4776-a662-6a212c2329a8}, !- Handle
-  {a2ced8c7-a679-4bfe-bf70-3ce14d703c37}, !- Name
-  {672007cf-614c-469f-9693-8c6cf98dd6de}; !- HVAC Component
-
-OS:Sizing:Zone,
-  {d7f92707-dc39-42d6-9e8a-9db1c6f86635}, !- Handle
-  {672007cf-614c-469f-9693-8c6cf98dd6de}, !- Zone or ZoneList Name
->>>>>>> 3c1d7324
+  {dd0e915b-861c-4cf6-9f36-3b24a1cf01f0}, !- Handle
+  {3865cd98-95e4-499f-b2c0-6dabb9c5dfd6}, !- Zone or ZoneList Name
   SupplyAirTemperature,                   !- Zone Cooling Design Supply Air Temperature Input Method
   14,                                     !- Zone Cooling Design Supply Air Temperature {C}
   11.11,                                  !- Zone Cooling Design Supply Air Temperature Difference {deltaC}
@@ -258,25 +168,14 @@
   autosize;                               !- Dedicated Outdoor Air High Setpoint Temperature for Design {C}
 
 OS:ZoneHVAC:EquipmentList,
-<<<<<<< HEAD
-  {55a4c93d-2f62-456e-9cbb-1a5cc9b8df3f}, !- Handle
+  {81bbdcad-f240-4e11-b50c-adb67704bdd0}, !- Handle
   Zone HVAC Equipment List 1,             !- Name
-  {ae2eb409-bc11-46e2-b8b4-66b5d9554851}; !- Thermal Zone
+  {3865cd98-95e4-499f-b2c0-6dabb9c5dfd6}; !- Thermal Zone
 
 OS:Space,
-  {ac4777f5-c20b-41c9-aaa9-e72319ab48bd}, !- Handle
+  {6ee21c64-65c2-4cd1-be7e-dd22f0d440ec}, !- Handle
   living space,                           !- Name
-  {7131e9a0-a99f-40b4-90f6-deee10a42853}, !- Space Type Name
-=======
-  {48a81b40-8c1c-4ef4-81a0-69b5f44ba447}, !- Handle
-  Zone HVAC Equipment List 1,             !- Name
-  {672007cf-614c-469f-9693-8c6cf98dd6de}; !- Thermal Zone
-
-OS:Space,
-  {c28977d1-5931-4b7c-9b18-f531346cabfb}, !- Handle
-  living space,                           !- Name
-  {de1c7442-d380-49b2-b64c-2aaf29708850}, !- Space Type Name
->>>>>>> 3c1d7324
+  {3d6f8b9f-622b-48f0-82f2-dba582a80ce8}, !- Space Type Name
   ,                                       !- Default Construction Set Name
   ,                                       !- Default Schedule Set Name
   ,                                       !- Direction of Relative North {deg}
@@ -284,31 +183,17 @@
   ,                                       !- Y Origin {m}
   ,                                       !- Z Origin {m}
   ,                                       !- Building Story Name
-<<<<<<< HEAD
-  {ae2eb409-bc11-46e2-b8b4-66b5d9554851}, !- Thermal Zone Name
+  {3865cd98-95e4-499f-b2c0-6dabb9c5dfd6}, !- Thermal Zone Name
   ,                                       !- Part of Total Floor Area
   ,                                       !- Design Specification Outdoor Air Object Name
-  {8d660f26-adc8-4a3b-8058-7327dc71bc99}; !- Building Unit Name
-
-OS:Surface,
-  {9d19f416-d8da-4b02-8a71-cfc74e826962}, !- Handle
+  {e55d63a2-8885-444d-887f-7539140c4bba}; !- Building Unit Name
+
+OS:Surface,
+  {2a699b60-311b-41e4-a001-c79f4b1644fa}, !- Handle
   Surface 1,                              !- Name
   Floor,                                  !- Surface Type
   ,                                       !- Construction Name
-  {ac4777f5-c20b-41c9-aaa9-e72319ab48bd}, !- Space Name
-=======
-  {672007cf-614c-469f-9693-8c6cf98dd6de}, !- Thermal Zone Name
-  ,                                       !- Part of Total Floor Area
-  ,                                       !- Design Specification Outdoor Air Object Name
-  {f467b81a-4c70-4317-9a39-adcd824773cf}; !- Building Unit Name
-
-OS:Surface,
-  {d7b848ec-5a9a-4909-88af-72a6596c620a}, !- Handle
-  Surface 1,                              !- Name
-  Floor,                                  !- Surface Type
-  ,                                       !- Construction Name
-  {c28977d1-5931-4b7c-9b18-f531346cabfb}, !- Space Name
->>>>>>> 3c1d7324
+  {6ee21c64-65c2-4cd1-be7e-dd22f0d440ec}, !- Space Name
   Foundation,                             !- Outside Boundary Condition
   ,                                       !- Outside Boundary Condition Object
   NoSun,                                  !- Sun Exposure
@@ -321,19 +206,11 @@
   6.46578440716979, -12.9315688143396, 0; !- X,Y,Z Vertex 4 {m}
 
 OS:Surface,
-<<<<<<< HEAD
-  {cf4a514b-17d3-43a3-8fd5-cb3ae5a5fce5}, !- Handle
+  {c4d39baf-77f3-49f6-a0d7-6ad053a77e05}, !- Handle
   Surface 2,                              !- Name
   Wall,                                   !- Surface Type
   ,                                       !- Construction Name
-  {ac4777f5-c20b-41c9-aaa9-e72319ab48bd}, !- Space Name
-=======
-  {bf7845c1-f153-4e89-8d48-09bb0a5891ee}, !- Handle
-  Surface 2,                              !- Name
-  Wall,                                   !- Surface Type
-  ,                                       !- Construction Name
-  {c28977d1-5931-4b7c-9b18-f531346cabfb}, !- Space Name
->>>>>>> 3c1d7324
+  {6ee21c64-65c2-4cd1-be7e-dd22f0d440ec}, !- Space Name
   Outdoors,                               !- Outside Boundary Condition
   ,                                       !- Outside Boundary Condition Object
   SunExposed,                             !- Sun Exposure
@@ -346,19 +223,11 @@
   0, -12.9315688143396, 2.4384;           !- X,Y,Z Vertex 4 {m}
 
 OS:Surface,
-<<<<<<< HEAD
-  {3a0a8946-566f-4aae-a39c-0e99702f5ea3}, !- Handle
+  {30abbe47-d349-49b7-b368-e1ad8a2ada77}, !- Handle
   Surface 3,                              !- Name
   Wall,                                   !- Surface Type
   ,                                       !- Construction Name
-  {ac4777f5-c20b-41c9-aaa9-e72319ab48bd}, !- Space Name
-=======
-  {90df6a9d-26de-4d8a-b2a8-2df77513c6b5}, !- Handle
-  Surface 3,                              !- Name
-  Wall,                                   !- Surface Type
-  ,                                       !- Construction Name
-  {c28977d1-5931-4b7c-9b18-f531346cabfb}, !- Space Name
->>>>>>> 3c1d7324
+  {6ee21c64-65c2-4cd1-be7e-dd22f0d440ec}, !- Space Name
   Outdoors,                               !- Outside Boundary Condition
   ,                                       !- Outside Boundary Condition Object
   SunExposed,                             !- Sun Exposure
@@ -371,19 +240,11 @@
   0, 0, 2.4384;                           !- X,Y,Z Vertex 4 {m}
 
 OS:Surface,
-<<<<<<< HEAD
-  {df235f22-eb15-42c1-8da9-e59b05eaa377}, !- Handle
+  {a7ad2371-f2aa-4e30-a365-7552b5b1d9b8}, !- Handle
   Surface 4,                              !- Name
   Wall,                                   !- Surface Type
   ,                                       !- Construction Name
-  {ac4777f5-c20b-41c9-aaa9-e72319ab48bd}, !- Space Name
-=======
-  {9c9325ce-3c3f-4096-95ff-abd405475b7a}, !- Handle
-  Surface 4,                              !- Name
-  Wall,                                   !- Surface Type
-  ,                                       !- Construction Name
-  {c28977d1-5931-4b7c-9b18-f531346cabfb}, !- Space Name
->>>>>>> 3c1d7324
+  {6ee21c64-65c2-4cd1-be7e-dd22f0d440ec}, !- Space Name
   Adiabatic,                              !- Outside Boundary Condition
   ,                                       !- Outside Boundary Condition Object
   NoSun,                                  !- Sun Exposure
@@ -396,19 +257,11 @@
   6.46578440716979, 0, 2.4384;            !- X,Y,Z Vertex 4 {m}
 
 OS:Surface,
-<<<<<<< HEAD
-  {bda17039-8874-4c39-801d-7d68cf94cd44}, !- Handle
+  {48efe83f-8dce-43f9-b8d1-3e57c190ab89}, !- Handle
   Surface 5,                              !- Name
   Wall,                                   !- Surface Type
   ,                                       !- Construction Name
-  {ac4777f5-c20b-41c9-aaa9-e72319ab48bd}, !- Space Name
-=======
-  {f0e3e41c-7155-406a-83dc-4103d4a06d95}, !- Handle
-  Surface 5,                              !- Name
-  Wall,                                   !- Surface Type
-  ,                                       !- Construction Name
-  {c28977d1-5931-4b7c-9b18-f531346cabfb}, !- Space Name
->>>>>>> 3c1d7324
+  {6ee21c64-65c2-4cd1-be7e-dd22f0d440ec}, !- Space Name
   Outdoors,                               !- Outside Boundary Condition
   ,                                       !- Outside Boundary Condition Object
   SunExposed,                             !- Sun Exposure
@@ -421,23 +274,13 @@
   6.46578440716979, -12.9315688143396, 2.4384; !- X,Y,Z Vertex 4 {m}
 
 OS:Surface,
-<<<<<<< HEAD
-  {7e57a8f1-1f4f-43e7-b55a-f485aefffd40}, !- Handle
+  {6f03ca89-d8a7-4cf0-8b50-e956cb0c8e89}, !- Handle
   Surface 6,                              !- Name
   RoofCeiling,                            !- Surface Type
   ,                                       !- Construction Name
-  {ac4777f5-c20b-41c9-aaa9-e72319ab48bd}, !- Space Name
+  {6ee21c64-65c2-4cd1-be7e-dd22f0d440ec}, !- Space Name
   Surface,                                !- Outside Boundary Condition
-  {8785a614-e99a-45d1-8931-55c6cb44d94d}, !- Outside Boundary Condition Object
-=======
-  {34fa119b-ceff-43f4-be8f-a67565f4ab0a}, !- Handle
-  Surface 6,                              !- Name
-  RoofCeiling,                            !- Surface Type
-  ,                                       !- Construction Name
-  {c28977d1-5931-4b7c-9b18-f531346cabfb}, !- Space Name
-  Surface,                                !- Outside Boundary Condition
-  {cc9a3e6b-d450-4e3e-8d78-473340ef31c6}, !- Outside Boundary Condition Object
->>>>>>> 3c1d7324
+  {601e540f-44f9-436a-9b5c-ab7214491123}, !- Outside Boundary Condition Object
   NoSun,                                  !- Sun Exposure
   NoWind,                                 !- Wind Exposure
   ,                                       !- View Factor to Ground
@@ -448,11 +291,7 @@
   0, -12.9315688143396, 2.4384;           !- X,Y,Z Vertex 4 {m}
 
 OS:SpaceType,
-<<<<<<< HEAD
-  {7131e9a0-a99f-40b4-90f6-deee10a42853}, !- Handle
-=======
-  {de1c7442-d380-49b2-b64c-2aaf29708850}, !- Handle
->>>>>>> 3c1d7324
+  {3d6f8b9f-622b-48f0-82f2-dba582a80ce8}, !- Handle
   Space Type 1,                           !- Name
   ,                                       !- Default Construction Set Name
   ,                                       !- Default Schedule Set Name
@@ -463,23 +302,13 @@
   living;                                 !- Standards Space Type
 
 OS:Surface,
-<<<<<<< HEAD
-  {8785a614-e99a-45d1-8931-55c6cb44d94d}, !- Handle
+  {601e540f-44f9-436a-9b5c-ab7214491123}, !- Handle
   Surface 7,                              !- Name
   Floor,                                  !- Surface Type
   ,                                       !- Construction Name
-  {2dcb23bf-a7fc-4d3e-843c-5e54ca7b1acc}, !- Space Name
+  {0df352db-2d67-48c3-a2fe-9c039d8a2d10}, !- Space Name
   Surface,                                !- Outside Boundary Condition
-  {7e57a8f1-1f4f-43e7-b55a-f485aefffd40}, !- Outside Boundary Condition Object
-=======
-  {cc9a3e6b-d450-4e3e-8d78-473340ef31c6}, !- Handle
-  Surface 7,                              !- Name
-  Floor,                                  !- Surface Type
-  ,                                       !- Construction Name
-  {41c35ddd-eadd-4fea-afa5-a29fcba42bf2}, !- Space Name
-  Surface,                                !- Outside Boundary Condition
-  {34fa119b-ceff-43f4-be8f-a67565f4ab0a}, !- Outside Boundary Condition Object
->>>>>>> 3c1d7324
+  {6f03ca89-d8a7-4cf0-8b50-e956cb0c8e89}, !- Outside Boundary Condition Object
   NoSun,                                  !- Sun Exposure
   NoWind,                                 !- Wind Exposure
   ,                                       !- View Factor to Ground
@@ -490,19 +319,11 @@
   6.46578440716979, -12.9315688143396, 2.4384; !- X,Y,Z Vertex 4 {m}
 
 OS:Surface,
-<<<<<<< HEAD
-  {f3ec5cc8-09c2-4de7-b27d-5622d20c6e68}, !- Handle
+  {1e235be0-f20e-4a57-9f62-297b64f9cbf4}, !- Handle
   Surface 8,                              !- Name
   RoofCeiling,                            !- Surface Type
   ,                                       !- Construction Name
-  {2dcb23bf-a7fc-4d3e-843c-5e54ca7b1acc}, !- Space Name
-=======
-  {c81ae8a2-4942-4b73-a298-6d4671b21f43}, !- Handle
-  Surface 8,                              !- Name
-  RoofCeiling,                            !- Surface Type
-  ,                                       !- Construction Name
-  {41c35ddd-eadd-4fea-afa5-a29fcba42bf2}, !- Space Name
->>>>>>> 3c1d7324
+  {0df352db-2d67-48c3-a2fe-9c039d8a2d10}, !- Space Name
   Outdoors,                               !- Outside Boundary Condition
   ,                                       !- Outside Boundary Condition Object
   SunExposed,                             !- Sun Exposure
@@ -515,19 +336,11 @@
   0, 0, 2.4384;                           !- X,Y,Z Vertex 4 {m}
 
 OS:Surface,
-<<<<<<< HEAD
-  {703007a4-7367-4546-9106-7c4b036df1c5}, !- Handle
+  {63bdb656-5dfd-47db-aec2-0fefa5a92704}, !- Handle
   Surface 9,                              !- Name
   RoofCeiling,                            !- Surface Type
   ,                                       !- Construction Name
-  {2dcb23bf-a7fc-4d3e-843c-5e54ca7b1acc}, !- Space Name
-=======
-  {5f232308-ce49-4c9a-abcb-4cf856e2ba3e}, !- Handle
-  Surface 9,                              !- Name
-  RoofCeiling,                            !- Surface Type
-  ,                                       !- Construction Name
-  {41c35ddd-eadd-4fea-afa5-a29fcba42bf2}, !- Space Name
->>>>>>> 3c1d7324
+  {0df352db-2d67-48c3-a2fe-9c039d8a2d10}, !- Space Name
   Outdoors,                               !- Outside Boundary Condition
   ,                                       !- Outside Boundary Condition Object
   SunExposed,                             !- Sun Exposure
@@ -540,19 +353,11 @@
   6.46578440716979, -12.9315688143396, 2.4384; !- X,Y,Z Vertex 4 {m}
 
 OS:Surface,
-<<<<<<< HEAD
-  {56ffc7d4-a478-452f-98e0-cd342372b792}, !- Handle
+  {396fcd11-d270-40da-a7b9-0dfa8278f6a9}, !- Handle
   Surface 10,                             !- Name
   Wall,                                   !- Surface Type
   ,                                       !- Construction Name
-  {2dcb23bf-a7fc-4d3e-843c-5e54ca7b1acc}, !- Space Name
-=======
-  {cd36036c-c870-4866-90b1-40457f57b3f5}, !- Handle
-  Surface 10,                             !- Name
-  Wall,                                   !- Surface Type
-  ,                                       !- Construction Name
-  {41c35ddd-eadd-4fea-afa5-a29fcba42bf2}, !- Space Name
->>>>>>> 3c1d7324
+  {0df352db-2d67-48c3-a2fe-9c039d8a2d10}, !- Space Name
   Outdoors,                               !- Outside Boundary Condition
   ,                                       !- Outside Boundary Condition Object
   SunExposed,                             !- Sun Exposure
@@ -564,19 +369,11 @@
   0, -12.9315688143396, 2.4384;           !- X,Y,Z Vertex 3 {m}
 
 OS:Surface,
-<<<<<<< HEAD
-  {4b204fd9-f620-4350-bb2a-f141847f3680}, !- Handle
+  {00a7f2b1-24e0-4e36-a442-14e4c401e008}, !- Handle
   Surface 11,                             !- Name
   Wall,                                   !- Surface Type
   ,                                       !- Construction Name
-  {2dcb23bf-a7fc-4d3e-843c-5e54ca7b1acc}, !- Space Name
-=======
-  {536ea8c1-b3e0-4347-8d5c-d577e88c0abc}, !- Handle
-  Surface 11,                             !- Name
-  Wall,                                   !- Surface Type
-  ,                                       !- Construction Name
-  {41c35ddd-eadd-4fea-afa5-a29fcba42bf2}, !- Space Name
->>>>>>> 3c1d7324
+  {0df352db-2d67-48c3-a2fe-9c039d8a2d10}, !- Space Name
   Adiabatic,                              !- Outside Boundary Condition
   ,                                       !- Outside Boundary Condition Object
   NoSun,                                  !- Sun Exposure
@@ -588,15 +385,9 @@
   6.46578440716979, 0, 2.4384;            !- X,Y,Z Vertex 3 {m}
 
 OS:Space,
-<<<<<<< HEAD
-  {2dcb23bf-a7fc-4d3e-843c-5e54ca7b1acc}, !- Handle
+  {0df352db-2d67-48c3-a2fe-9c039d8a2d10}, !- Handle
   unfinished attic space,                 !- Name
-  {78284f77-089b-4964-b9ab-12345d06759a}, !- Space Type Name
-=======
-  {41c35ddd-eadd-4fea-afa5-a29fcba42bf2}, !- Handle
-  unfinished attic space,                 !- Name
-  {09bef76a-8c31-4ca1-9696-06aa06fcf318}, !- Space Type Name
->>>>>>> 3c1d7324
+  {1b1c6dcc-7d56-42b1-a934-8f3e01a3dde7}, !- Space Type Name
   ,                                       !- Default Construction Set Name
   ,                                       !- Default Schedule Set Name
   ,                                       !- Direction of Relative North {deg}
@@ -604,17 +395,10 @@
   ,                                       !- Y Origin {m}
   ,                                       !- Z Origin {m}
   ,                                       !- Building Story Name
-<<<<<<< HEAD
-  {75ad1733-19a3-4f22-b4e1-3bcc320d0f0e}; !- Thermal Zone Name
+  {aa0aa00a-883f-4e90-87a4-d9c0b9d62d79}; !- Thermal Zone Name
 
 OS:ThermalZone,
-  {75ad1733-19a3-4f22-b4e1-3bcc320d0f0e}, !- Handle
-=======
-  {12958b08-9c32-4a54-a789-e28e0e986b58}; !- Thermal Zone Name
-
-OS:ThermalZone,
-  {12958b08-9c32-4a54-a789-e28e0e986b58}, !- Handle
->>>>>>> 3c1d7324
+  {aa0aa00a-883f-4e90-87a4-d9c0b9d62d79}, !- Handle
   unfinished attic zone,                  !- Name
   ,                                       !- Multiplier
   ,                                       !- Ceiling Height {m}
@@ -623,17 +407,10 @@
   ,                                       !- Zone Inside Convection Algorithm
   ,                                       !- Zone Outside Convection Algorithm
   ,                                       !- Zone Conditioning Equipment List Name
-<<<<<<< HEAD
-  {0ab6e06d-d908-40cc-9ca5-6081ca63a21d}, !- Zone Air Inlet Port List
-  {cc2dedb7-42a6-42c8-8b8a-f950182c4641}, !- Zone Air Exhaust Port List
-  {a3f404ea-df5a-4622-af91-818ba8c90780}, !- Zone Air Node Name
-  {258bb76f-3365-4c27-b28c-0f0038084cae}, !- Zone Return Air Port List
-=======
-  {8f8166c7-f9c6-4235-a245-4bcc3552a89a}, !- Zone Air Inlet Port List
-  {a85d709d-4083-4440-bf37-5669c4bdf0f4}, !- Zone Air Exhaust Port List
-  {212e165e-89f4-4cbc-9a40-e5336a2bcc7c}, !- Zone Air Node Name
-  {ef25b37b-7cbc-4ca5-85ba-e2ce0e57a6a9}, !- Zone Return Air Port List
->>>>>>> 3c1d7324
+  {49637e53-0990-48fe-8693-8d18e43fe9f6}, !- Zone Air Inlet Port List
+  {a9b51a8f-c9b6-4688-9c79-9818299a994d}, !- Zone Air Exhaust Port List
+  {907b0998-bf48-4d5a-b9ea-972f34ec2de8}, !- Zone Air Node Name
+  {26b3dbe3-2c85-4255-a3e8-13c2a291cc21}, !- Zone Return Air Port List
   ,                                       !- Primary Daylighting Control Name
   ,                                       !- Fraction of Zone Controlled by Primary Daylighting Control
   ,                                       !- Secondary Daylighting Control Name
@@ -644,71 +421,37 @@
   No;                                     !- Use Ideal Air Loads
 
 OS:Node,
-<<<<<<< HEAD
-  {e2c01ff3-a95d-47fb-90ef-c07829c6e32d}, !- Handle
+  {207c15c9-1ce8-4599-a0f4-84c754a4ff37}, !- Handle
   Node 2,                                 !- Name
-  {a3f404ea-df5a-4622-af91-818ba8c90780}, !- Inlet Port
+  {907b0998-bf48-4d5a-b9ea-972f34ec2de8}, !- Inlet Port
   ;                                       !- Outlet Port
 
 OS:Connection,
-  {a3f404ea-df5a-4622-af91-818ba8c90780}, !- Handle
-  {6bf01458-16a7-43c1-9636-24d8b3024efd}, !- Name
-  {75ad1733-19a3-4f22-b4e1-3bcc320d0f0e}, !- Source Object
+  {907b0998-bf48-4d5a-b9ea-972f34ec2de8}, !- Handle
+  {718204d6-2950-4f9a-b86e-19699c6cdf34}, !- Name
+  {aa0aa00a-883f-4e90-87a4-d9c0b9d62d79}, !- Source Object
   11,                                     !- Outlet Port
-  {e2c01ff3-a95d-47fb-90ef-c07829c6e32d}, !- Target Object
+  {207c15c9-1ce8-4599-a0f4-84c754a4ff37}, !- Target Object
   2;                                      !- Inlet Port
 
 OS:PortList,
-  {0ab6e06d-d908-40cc-9ca5-6081ca63a21d}, !- Handle
-  {9a75671c-ee72-4a1c-9752-8f00eb0e36eb}, !- Name
-  {75ad1733-19a3-4f22-b4e1-3bcc320d0f0e}; !- HVAC Component
+  {49637e53-0990-48fe-8693-8d18e43fe9f6}, !- Handle
+  {8e384e32-3825-4de1-a97b-6f7ce0f5d895}, !- Name
+  {aa0aa00a-883f-4e90-87a4-d9c0b9d62d79}; !- HVAC Component
 
 OS:PortList,
-  {cc2dedb7-42a6-42c8-8b8a-f950182c4641}, !- Handle
-  {cc7e061d-caec-4827-8a84-e064bd412a54}, !- Name
-  {75ad1733-19a3-4f22-b4e1-3bcc320d0f0e}; !- HVAC Component
+  {a9b51a8f-c9b6-4688-9c79-9818299a994d}, !- Handle
+  {7f5404b7-b7bd-4a40-b5b9-2971a274d137}, !- Name
+  {aa0aa00a-883f-4e90-87a4-d9c0b9d62d79}; !- HVAC Component
 
 OS:PortList,
-  {258bb76f-3365-4c27-b28c-0f0038084cae}, !- Handle
-  {192b75b9-3208-4298-82a7-5b93bd7e33ff}, !- Name
-  {75ad1733-19a3-4f22-b4e1-3bcc320d0f0e}; !- HVAC Component
+  {26b3dbe3-2c85-4255-a3e8-13c2a291cc21}, !- Handle
+  {d7f6be2e-2aea-4e52-9be3-626b9b3a23e5}, !- Name
+  {aa0aa00a-883f-4e90-87a4-d9c0b9d62d79}; !- HVAC Component
 
 OS:Sizing:Zone,
-  {d9ff91f5-76be-4295-ba04-83a55b07bbf0}, !- Handle
-  {75ad1733-19a3-4f22-b4e1-3bcc320d0f0e}, !- Zone or ZoneList Name
-=======
-  {e587e807-9154-4ca9-9822-8e35bf12fd2f}, !- Handle
-  Node 2,                                 !- Name
-  {212e165e-89f4-4cbc-9a40-e5336a2bcc7c}, !- Inlet Port
-  ;                                       !- Outlet Port
-
-OS:Connection,
-  {212e165e-89f4-4cbc-9a40-e5336a2bcc7c}, !- Handle
-  {fd2c9016-6a7d-4748-ae26-428db855c3c6}, !- Name
-  {12958b08-9c32-4a54-a789-e28e0e986b58}, !- Source Object
-  11,                                     !- Outlet Port
-  {e587e807-9154-4ca9-9822-8e35bf12fd2f}, !- Target Object
-  2;                                      !- Inlet Port
-
-OS:PortList,
-  {8f8166c7-f9c6-4235-a245-4bcc3552a89a}, !- Handle
-  {41576f6e-4284-4e88-a2f2-b265211a6602}, !- Name
-  {12958b08-9c32-4a54-a789-e28e0e986b58}; !- HVAC Component
-
-OS:PortList,
-  {a85d709d-4083-4440-bf37-5669c4bdf0f4}, !- Handle
-  {10a2d9b7-9dc1-4e28-8133-bf0fb1202053}, !- Name
-  {12958b08-9c32-4a54-a789-e28e0e986b58}; !- HVAC Component
-
-OS:PortList,
-  {ef25b37b-7cbc-4ca5-85ba-e2ce0e57a6a9}, !- Handle
-  {becbd3e7-1cef-4b38-93cc-82952f925d7d}, !- Name
-  {12958b08-9c32-4a54-a789-e28e0e986b58}; !- HVAC Component
-
-OS:Sizing:Zone,
-  {757376ea-f752-4f5d-9957-f31caf1167db}, !- Handle
-  {12958b08-9c32-4a54-a789-e28e0e986b58}, !- Zone or ZoneList Name
->>>>>>> 3c1d7324
+  {ba7d715d-57c9-406a-83d2-28b261890fd6}, !- Handle
+  {aa0aa00a-883f-4e90-87a4-d9c0b9d62d79}, !- Zone or ZoneList Name
   SupplyAirTemperature,                   !- Zone Cooling Design Supply Air Temperature Input Method
   14,                                     !- Zone Cooling Design Supply Air Temperature {C}
   11.11,                                  !- Zone Cooling Design Supply Air Temperature Difference {deltaC}
@@ -737,21 +480,12 @@
   autosize;                               !- Dedicated Outdoor Air High Setpoint Temperature for Design {C}
 
 OS:ZoneHVAC:EquipmentList,
-<<<<<<< HEAD
-  {01e7468a-c4e9-4521-b963-66b40c9df103}, !- Handle
+  {13c5936e-38bb-4e87-a221-030faa6945d0}, !- Handle
   Zone HVAC Equipment List 2,             !- Name
-  {75ad1733-19a3-4f22-b4e1-3bcc320d0f0e}; !- Thermal Zone
+  {aa0aa00a-883f-4e90-87a4-d9c0b9d62d79}; !- Thermal Zone
 
 OS:SpaceType,
-  {78284f77-089b-4964-b9ab-12345d06759a}, !- Handle
-=======
-  {52bb3256-0499-4fad-a9eb-99348db31f28}, !- Handle
-  Zone HVAC Equipment List 2,             !- Name
-  {12958b08-9c32-4a54-a789-e28e0e986b58}; !- Thermal Zone
-
-OS:SpaceType,
-  {09bef76a-8c31-4ca1-9696-06aa06fcf318}, !- Handle
->>>>>>> 3c1d7324
+  {1b1c6dcc-7d56-42b1-a934-8f3e01a3dde7}, !- Handle
   Space Type 2,                           !- Name
   ,                                       !- Default Construction Set Name
   ,                                       !- Default Schedule Set Name
@@ -762,23 +496,14 @@
   unfinished attic;                       !- Standards Space Type
 
 OS:BuildingUnit,
-<<<<<<< HEAD
-  {8d660f26-adc8-4a3b-8058-7327dc71bc99}, !- Handle
-=======
-  {f467b81a-4c70-4317-9a39-adcd824773cf}, !- Handle
->>>>>>> 3c1d7324
+  {e55d63a2-8885-444d-887f-7539140c4bba}, !- Handle
   unit 1,                                 !- Name
   ,                                       !- Rendering Color
   Residential;                            !- Building Unit Type
 
 OS:AdditionalProperties,
-<<<<<<< HEAD
-  {70b4abc1-ea1e-4686-8bef-5709bf225286}, !- Handle
-  {8d660f26-adc8-4a3b-8058-7327dc71bc99}, !- Object Name
-=======
-  {fc27a423-56f1-4250-adae-c78cc5bb36ff}, !- Handle
-  {f467b81a-4c70-4317-9a39-adcd824773cf}, !- Object Name
->>>>>>> 3c1d7324
+  {b758a055-5cf2-429d-831b-59654499c265}, !- Handle
+  {e55d63a2-8885-444d-887f-7539140c4bba}, !- Object Name
   NumberOfBedrooms,                       !- Feature Name 1
   Integer,                                !- Feature Data Type 1
   3,                                      !- Feature Value 1
@@ -790,20 +515,12 @@
   3.3900000000000001;                     !- Feature Value 3
 
 OS:External:File,
-<<<<<<< HEAD
-  {9be6b3b3-91c6-4e7c-bd39-bc64a1aed7ef}, !- Handle
-=======
-  {e5c6c84c-b684-4189-bfc9-55a300d52163}, !- Handle
->>>>>>> 3c1d7324
+  {eee80bd6-cac6-4773-9c78-10def78d9b82}, !- Handle
   8760.csv,                               !- Name
   8760.csv;                               !- File Name
 
 OS:Schedule:Day,
-<<<<<<< HEAD
-  {3c427a19-74f3-4ada-8bd6-3004b150ed0b}, !- Handle
-=======
-  {008eaabf-40d0-429a-8dc7-df3e180a1b41}, !- Handle
->>>>>>> 3c1d7324
+  {d922cc76-cf6e-4e58-b614-51dfb3d50329}, !- Handle
   Schedule Day 1,                         !- Name
   ,                                       !- Schedule Type Limits Name
   ,                                       !- Interpolate to Timestep
@@ -812,11 +529,7 @@
   0;                                      !- Value Until Time 1
 
 OS:Schedule:Day,
-<<<<<<< HEAD
-  {9608cf9d-00f8-47f9-aaf6-345cb23a99fa}, !- Handle
-=======
-  {25b89446-b941-4f5c-9666-a2f5d4c7f43a}, !- Handle
->>>>>>> 3c1d7324
+  {6e3aeaa4-74e7-4864-945d-5588f0eae7ab}, !- Handle
   Schedule Day 2,                         !- Name
   ,                                       !- Schedule Type Limits Name
   ,                                       !- Interpolate to Timestep
@@ -825,17 +538,10 @@
   1;                                      !- Value Until Time 1
 
 OS:Schedule:File,
-<<<<<<< HEAD
-  {d69e52ba-b28a-47fb-ad8a-8259d0053549}, !- Handle
+  {e1a34a5a-daa3-4a19-a8ed-5c568ae95f84}, !- Handle
   occupants,                              !- Name
-  {e41b690f-9861-49c7-b8c0-f6fb9b03c195}, !- Schedule Type Limits Name
-  {9be6b3b3-91c6-4e7c-bd39-bc64a1aed7ef}, !- External File Name
-=======
-  {692157ea-6989-441b-b971-469dd97a793c}, !- Handle
-  occupants,                              !- Name
-  {19d60213-4594-4ac3-830d-bc3a1b7915a7}, !- Schedule Type Limits Name
-  {e5c6c84c-b684-4189-bfc9-55a300d52163}, !- External File Name
->>>>>>> 3c1d7324
+  {2fcbc863-c05e-48c9-a3f1-9f2f7223f429}, !- Schedule Type Limits Name
+  {eee80bd6-cac6-4773-9c78-10def78d9b82}, !- External File Name
   1,                                      !- Column Number
   1,                                      !- Rows to Skip at Top
   8760,                                   !- Number of Hours of Data
@@ -844,38 +550,22 @@
   60;                                     !- Minutes per Item
 
 OS:Schedule:Ruleset,
-<<<<<<< HEAD
-  {9849ec75-73f0-49d1-b92d-ad7fc4bc3645}, !- Handle
+  {2331191c-d085-4a5a-9b14-31ba28856b0e}, !- Handle
   Schedule Ruleset 1,                     !- Name
-  {82e4aa83-1591-42ca-b71d-60ab9442c30d}, !- Schedule Type Limits Name
-  {a7edf3f8-bf83-4a65-8b1e-4aab01711b30}; !- Default Day Schedule Name
+  {1d4e9a07-4bb7-480b-8435-2bfee49435f8}, !- Schedule Type Limits Name
+  {006d86fe-f844-4668-8a4d-573907f0ed02}; !- Default Day Schedule Name
 
 OS:Schedule:Day,
-  {a7edf3f8-bf83-4a65-8b1e-4aab01711b30}, !- Handle
+  {006d86fe-f844-4668-8a4d-573907f0ed02}, !- Handle
   Schedule Day 3,                         !- Name
-  {82e4aa83-1591-42ca-b71d-60ab9442c30d}, !- Schedule Type Limits Name
-=======
-  {2aa75c9f-462a-4488-9fc9-04cad6f825b5}, !- Handle
-  Schedule Ruleset 1,                     !- Name
-  {c20046c4-2443-4b7b-9bdf-80142fc6afa0}, !- Schedule Type Limits Name
-  {0158ea6b-6399-482d-9b4e-b14292cecee8}; !- Default Day Schedule Name
-
-OS:Schedule:Day,
-  {0158ea6b-6399-482d-9b4e-b14292cecee8}, !- Handle
-  Schedule Day 3,                         !- Name
-  {c20046c4-2443-4b7b-9bdf-80142fc6afa0}, !- Schedule Type Limits Name
->>>>>>> 3c1d7324
+  {1d4e9a07-4bb7-480b-8435-2bfee49435f8}, !- Schedule Type Limits Name
   ,                                       !- Interpolate to Timestep
   24,                                     !- Hour 1
   0,                                      !- Minute 1
   112.539290946133;                       !- Value Until Time 1
 
 OS:People:Definition,
-<<<<<<< HEAD
-  {b526c598-a3ce-439e-9312-2f13896958cb}, !- Handle
-=======
-  {7c27c023-f061-4a01-b2d4-4e0ffcefab0f}, !- Handle
->>>>>>> 3c1d7324
+  {d457661a-b8c7-4965-a0f6-39af4f4db02b}, !- Handle
   res occupants|living space,             !- Name
   People,                                 !- Number of People Calculation Method
   3.39,                                   !- Number of People {people}
@@ -888,21 +578,12 @@
   ZoneAveraged;                           !- Mean Radiant Temperature Calculation Type
 
 OS:People,
-<<<<<<< HEAD
-  {cea92792-cbd6-4ff0-ac8e-509c5bc34faa}, !- Handle
+  {40866c9e-7842-40cb-86da-407fe1bd9d7d}, !- Handle
   res occupants|living space,             !- Name
-  {b526c598-a3ce-439e-9312-2f13896958cb}, !- People Definition Name
-  {ac4777f5-c20b-41c9-aaa9-e72319ab48bd}, !- Space or SpaceType Name
-  {d69e52ba-b28a-47fb-ad8a-8259d0053549}, !- Number of People Schedule Name
-  {9849ec75-73f0-49d1-b92d-ad7fc4bc3645}, !- Activity Level Schedule Name
-=======
-  {7768b4cd-4e43-40c2-9534-4250515b68d5}, !- Handle
-  res occupants|living space,             !- Name
-  {7c27c023-f061-4a01-b2d4-4e0ffcefab0f}, !- People Definition Name
-  {c28977d1-5931-4b7c-9b18-f531346cabfb}, !- Space or SpaceType Name
-  {692157ea-6989-441b-b971-469dd97a793c}, !- Number of People Schedule Name
-  {2aa75c9f-462a-4488-9fc9-04cad6f825b5}, !- Activity Level Schedule Name
->>>>>>> 3c1d7324
+  {d457661a-b8c7-4965-a0f6-39af4f4db02b}, !- People Definition Name
+  {6ee21c64-65c2-4cd1-be7e-dd22f0d440ec}, !- Space or SpaceType Name
+  {e1a34a5a-daa3-4a19-a8ed-5c568ae95f84}, !- Number of People Schedule Name
+  {2331191c-d085-4a5a-9b14-31ba28856b0e}, !- Activity Level Schedule Name
   ,                                       !- Surface Name/Angle Factor List Name
   ,                                       !- Work Efficiency Schedule Name
   ,                                       !- Clothing Insulation Schedule Name
@@ -910,11 +591,7 @@
   1;                                      !- Multiplier
 
 OS:ScheduleTypeLimits,
-<<<<<<< HEAD
-  {82e4aa83-1591-42ca-b71d-60ab9442c30d}, !- Handle
-=======
-  {c20046c4-2443-4b7b-9bdf-80142fc6afa0}, !- Handle
->>>>>>> 3c1d7324
+  {1d4e9a07-4bb7-480b-8435-2bfee49435f8}, !- Handle
   ActivityLevel,                          !- Name
   0,                                      !- Lower Limit Value
   ,                                       !- Upper Limit Value
@@ -922,11 +599,7 @@
   ActivityLevel;                          !- Unit Type
 
 OS:ScheduleTypeLimits,
-<<<<<<< HEAD
-  {e41b690f-9861-49c7-b8c0-f6fb9b03c195}, !- Handle
-=======
-  {19d60213-4594-4ac3-830d-bc3a1b7915a7}, !- Handle
->>>>>>> 3c1d7324
+  {2fcbc863-c05e-48c9-a3f1-9f2f7223f429}, !- Handle
   Fractional,                             !- Name
   0,                                      !- Lower Limit Value
   1,                                      !- Upper Limit Value
