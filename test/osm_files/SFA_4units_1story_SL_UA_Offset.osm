--- conflicted
+++ resolved
@@ -1,73 +1,41 @@
 !- NOTE: Auto-generated from /test/osw_files/SFA_4units_1story_SL_UA_Offset.osw
 
 OS:Version,
-<<<<<<< HEAD
-  {e5927617-560e-4a08-b717-28e71554b717}, !- Handle
+  {628059d6-96bb-4f77-b676-4a26b5a46aa2}, !- Handle
   2.9.1;                                  !- Version Identifier
 
 OS:SimulationControl,
-  {3855f721-bf7e-4c70-99d6-d93774a1bde7}, !- Handle
-=======
-  {cd85ccc6-b23b-4798-a040-2b1c37114aab}, !- Handle
-  2.9.0;                                  !- Version Identifier
-
-OS:SimulationControl,
-  {90289cdb-2b4f-44f9-853a-37ccccffa256}, !- Handle
->>>>>>> 78927444
+  {9d7554c4-60dd-4333-bda8-8289b64d7083}, !- Handle
   ,                                       !- Do Zone Sizing Calculation
   ,                                       !- Do System Sizing Calculation
   ,                                       !- Do Plant Sizing Calculation
   No;                                     !- Run Simulation for Sizing Periods
 
 OS:Timestep,
-<<<<<<< HEAD
-  {81970e1d-387c-4213-9c3b-317b6d2ecfc4}, !- Handle
+  {889af4d4-2b2f-4c9e-9134-063d7d26a8ff}, !- Handle
   6;                                      !- Number of Timesteps per Hour
 
 OS:ShadowCalculation,
-  {ce0ad7c8-65cf-46ab-aaf6-31c709861ec7}, !- Handle
-=======
-  {6a2fdbe4-8d45-4dfd-a699-ea3ad60cd580}, !- Handle
-  6;                                      !- Number of Timesteps per Hour
-
-OS:ShadowCalculation,
-  {7197ea6a-766e-4ea6-8570-0646a0ba3d11}, !- Handle
->>>>>>> 78927444
+  {eb4bc824-9ab4-46b2-accb-b3a8d1710d66}, !- Handle
   20,                                     !- Calculation Frequency
   200;                                    !- Maximum Figures in Shadow Overlap Calculations
 
 OS:SurfaceConvectionAlgorithm:Outside,
-<<<<<<< HEAD
-  {5bf74e77-5cad-43f2-8e33-19a4e4ca78df}, !- Handle
+  {503b1d0b-4ac0-4d54-8d8f-68acb61f5aae}, !- Handle
   DOE-2;                                  !- Algorithm
 
 OS:SurfaceConvectionAlgorithm:Inside,
-  {2daab336-a6c5-424e-87fd-5cdf34b3052c}, !- Handle
+  {601b7b39-e67c-4c85-9d50-949a1ae6dc11}, !- Handle
   TARP;                                   !- Algorithm
 
 OS:ZoneCapacitanceMultiplier:ResearchSpecial,
-  {a43f3d26-01fb-41d6-971c-eb38b497c376}, !- Handle
-=======
-  {a74cdb46-7fc4-4889-9e72-4c5d87d17fb9}, !- Handle
-  DOE-2;                                  !- Algorithm
-
-OS:SurfaceConvectionAlgorithm:Inside,
-  {c4a67fb6-64e7-4e1a-be8f-adfc9534eebf}, !- Handle
-  TARP;                                   !- Algorithm
-
-OS:ZoneCapacitanceMultiplier:ResearchSpecial,
-  {09eb6357-d3ab-4424-8df3-8a1e69683711}, !- Handle
->>>>>>> 78927444
+  {cf9beb7e-c418-4db8-90f5-680ef528ffc9}, !- Handle
   ,                                       !- Temperature Capacity Multiplier
   15,                                     !- Humidity Capacity Multiplier
   ;                                       !- Carbon Dioxide Capacity Multiplier
 
 OS:RunPeriod,
-<<<<<<< HEAD
-  {8b0fe7dd-9aea-4db7-aa35-b010865d9e6d}, !- Handle
-=======
-  {1900515a-79a4-4b9f-9caa-0e8f95efdb13}, !- Handle
->>>>>>> 78927444
+  {b1ad9666-1a7b-41d0-9084-6c58421f5d3f}, !- Handle
   Run Period 1,                           !- Name
   1,                                      !- Begin Month
   1,                                      !- Begin Day of Month
@@ -81,21 +49,13 @@
   ;                                       !- Number of Times Runperiod to be Repeated
 
 OS:YearDescription,
-<<<<<<< HEAD
-  {30802bd4-bba5-4511-abbe-7afb9bc48983}, !- Handle
-=======
-  {73b00671-81aa-4d74-9eea-7ea60d47da20}, !- Handle
->>>>>>> 78927444
+  {6465da82-a014-4d66-ab75-cc60673bdabb}, !- Handle
   2007,                                   !- Calendar Year
   ,                                       !- Day of Week for Start Day
   ;                                       !- Is Leap Year
 
 OS:Building,
-<<<<<<< HEAD
-  {c934b467-033a-44a9-88d6-1232431e2584}, !- Handle
-=======
-  {37267ce5-b916-4d39-8151-34b7bbfbeea5}, !- Handle
->>>>>>> 78927444
+  {64b82dd6-a2d9-4e7d-9916-2617cf32b511}, !- Handle
   Building 1,                             !- Name
   ,                                       !- Building Sector Type
   0,                                      !- North Axis {deg}
@@ -110,13 +70,8 @@
   4;                                      !- Standards Number of Living Units
 
 OS:AdditionalProperties,
-<<<<<<< HEAD
-  {8113a82f-df36-4414-926e-39736f23b232}, !- Handle
-  {c934b467-033a-44a9-88d6-1232431e2584}, !- Object Name
-=======
-  {b9485e24-3f1f-4bb7-b173-0290a687f216}, !- Handle
-  {37267ce5-b916-4d39-8151-34b7bbfbeea5}, !- Object Name
->>>>>>> 78927444
+  {23af87e8-cb8d-42bf-a164-740936f81b24}, !- Handle
+  {64b82dd6-a2d9-4e7d-9916-2617cf32b511}, !- Object Name
   num_units,                              !- Feature Name 1
   Integer,                                !- Feature Data Type 1
   4,                                      !- Feature Value 1
@@ -131,11 +86,7 @@
   1;                                      !- Feature Value 4
 
 OS:ThermalZone,
-<<<<<<< HEAD
-  {84c5b33c-e4e6-49cd-b5ec-79ed79c9bd17}, !- Handle
-=======
-  {072cd0c6-3aac-474a-bb3b-f31a5b077388}, !- Handle
->>>>>>> 78927444
+  {6c5d7f7f-2efd-4689-92b2-f5756d542ccc}, !- Handle
   living zone,                            !- Name
   ,                                       !- Multiplier
   ,                                       !- Ceiling Height {m}
@@ -144,17 +95,10 @@
   ,                                       !- Zone Inside Convection Algorithm
   ,                                       !- Zone Outside Convection Algorithm
   ,                                       !- Zone Conditioning Equipment List Name
-<<<<<<< HEAD
-  {0133c027-4bda-4588-87b4-6fb6175410a3}, !- Zone Air Inlet Port List
-  {1593f312-573b-4d92-bfbc-75effb60f25f}, !- Zone Air Exhaust Port List
-  {b208e876-276e-4ee3-8a25-c81d3c875305}, !- Zone Air Node Name
-  {ecbb3f1e-1c06-4e15-89e2-d64cb747e435}, !- Zone Return Air Port List
-=======
-  {ed3b2fbb-daf3-4f76-9c8c-96c8ef7a5f1b}, !- Zone Air Inlet Port List
-  {8b5c6a31-184a-4814-b32e-2d872cae4693}, !- Zone Air Exhaust Port List
-  {d8f7cd62-2965-4cf6-a329-83efcbe6b70c}, !- Zone Air Node Name
-  {735dc481-b840-4183-a23a-e220fda460a8}, !- Zone Return Air Port List
->>>>>>> 78927444
+  {b50a9a19-0b87-4ec6-836c-8695a4cf112d}, !- Zone Air Inlet Port List
+  {da62c055-3198-44bb-b134-ceae088d7ec9}, !- Zone Air Exhaust Port List
+  {5bd1e221-bccb-4a04-b9d7-b95ee315ab00}, !- Zone Air Node Name
+  {eaf3c50e-66c7-40c8-9717-2a3008964a94}, !- Zone Return Air Port List
   ,                                       !- Primary Daylighting Control Name
   ,                                       !- Fraction of Zone Controlled by Primary Daylighting Control
   ,                                       !- Secondary Daylighting Control Name
@@ -165,71 +109,37 @@
   No;                                     !- Use Ideal Air Loads
 
 OS:Node,
-<<<<<<< HEAD
-  {715973d5-0b5d-49d6-9857-89746e23bed0}, !- Handle
+  {70021924-78aa-41ed-8aff-0d28f0eddf61}, !- Handle
   Node 1,                                 !- Name
-  {b208e876-276e-4ee3-8a25-c81d3c875305}, !- Inlet Port
+  {5bd1e221-bccb-4a04-b9d7-b95ee315ab00}, !- Inlet Port
   ;                                       !- Outlet Port
 
 OS:Connection,
-  {b208e876-276e-4ee3-8a25-c81d3c875305}, !- Handle
-  {90a62573-539f-4c4b-9130-bb267ad98439}, !- Name
-  {84c5b33c-e4e6-49cd-b5ec-79ed79c9bd17}, !- Source Object
+  {5bd1e221-bccb-4a04-b9d7-b95ee315ab00}, !- Handle
+  {09139d15-c608-462f-8772-074afd8462a9}, !- Name
+  {6c5d7f7f-2efd-4689-92b2-f5756d542ccc}, !- Source Object
   11,                                     !- Outlet Port
-  {715973d5-0b5d-49d6-9857-89746e23bed0}, !- Target Object
+  {70021924-78aa-41ed-8aff-0d28f0eddf61}, !- Target Object
   2;                                      !- Inlet Port
 
 OS:PortList,
-  {0133c027-4bda-4588-87b4-6fb6175410a3}, !- Handle
-  {8352fad4-a2c1-4301-85af-bad1e7259b68}, !- Name
-  {84c5b33c-e4e6-49cd-b5ec-79ed79c9bd17}; !- HVAC Component
+  {b50a9a19-0b87-4ec6-836c-8695a4cf112d}, !- Handle
+  {8ebcabce-a79d-4058-a1d1-6f82db23864f}, !- Name
+  {6c5d7f7f-2efd-4689-92b2-f5756d542ccc}; !- HVAC Component
 
 OS:PortList,
-  {1593f312-573b-4d92-bfbc-75effb60f25f}, !- Handle
-  {77c4afaf-f3dd-4b7f-828b-c2a3e6c8ce2a}, !- Name
-  {84c5b33c-e4e6-49cd-b5ec-79ed79c9bd17}; !- HVAC Component
+  {da62c055-3198-44bb-b134-ceae088d7ec9}, !- Handle
+  {95aac153-a563-4514-a482-70807c1dca26}, !- Name
+  {6c5d7f7f-2efd-4689-92b2-f5756d542ccc}; !- HVAC Component
 
 OS:PortList,
-  {ecbb3f1e-1c06-4e15-89e2-d64cb747e435}, !- Handle
-  {36aecea5-5f5a-4aea-84e8-e8f97710ea49}, !- Name
-  {84c5b33c-e4e6-49cd-b5ec-79ed79c9bd17}; !- HVAC Component
+  {eaf3c50e-66c7-40c8-9717-2a3008964a94}, !- Handle
+  {a6d25cf6-f3f2-4ac3-805c-53445f63553a}, !- Name
+  {6c5d7f7f-2efd-4689-92b2-f5756d542ccc}; !- HVAC Component
 
 OS:Sizing:Zone,
-  {35469d45-b6d2-4ebc-a96b-5c2af964d78f}, !- Handle
-  {84c5b33c-e4e6-49cd-b5ec-79ed79c9bd17}, !- Zone or ZoneList Name
-=======
-  {e8203da9-27b0-47c6-a27b-68c4d46c310f}, !- Handle
-  Node 1,                                 !- Name
-  {d8f7cd62-2965-4cf6-a329-83efcbe6b70c}, !- Inlet Port
-  ;                                       !- Outlet Port
-
-OS:Connection,
-  {d8f7cd62-2965-4cf6-a329-83efcbe6b70c}, !- Handle
-  {9bd19eb3-4500-4d7e-98a4-d68b8510a9fb}, !- Name
-  {072cd0c6-3aac-474a-bb3b-f31a5b077388}, !- Source Object
-  11,                                     !- Outlet Port
-  {e8203da9-27b0-47c6-a27b-68c4d46c310f}, !- Target Object
-  2;                                      !- Inlet Port
-
-OS:PortList,
-  {ed3b2fbb-daf3-4f76-9c8c-96c8ef7a5f1b}, !- Handle
-  {002ef47b-a320-4fdc-b59e-52af24b5cc02}, !- Name
-  {072cd0c6-3aac-474a-bb3b-f31a5b077388}; !- HVAC Component
-
-OS:PortList,
-  {8b5c6a31-184a-4814-b32e-2d872cae4693}, !- Handle
-  {c0ffd714-f9ff-4b90-ae14-1e35a1ffcdd0}, !- Name
-  {072cd0c6-3aac-474a-bb3b-f31a5b077388}; !- HVAC Component
-
-OS:PortList,
-  {735dc481-b840-4183-a23a-e220fda460a8}, !- Handle
-  {0b8779e6-8101-4029-8f83-e1731be17176}, !- Name
-  {072cd0c6-3aac-474a-bb3b-f31a5b077388}; !- HVAC Component
-
-OS:Sizing:Zone,
-  {fb8fed0c-00fb-476e-adea-38c2b7394fa0}, !- Handle
-  {072cd0c6-3aac-474a-bb3b-f31a5b077388}, !- Zone or ZoneList Name
->>>>>>> 78927444
+  {0e1b7470-5038-40f3-b3e4-822333060732}, !- Handle
+  {6c5d7f7f-2efd-4689-92b2-f5756d542ccc}, !- Zone or ZoneList Name
   SupplyAirTemperature,                   !- Zone Cooling Design Supply Air Temperature Input Method
   14,                                     !- Zone Cooling Design Supply Air Temperature {C}
   11.11,                                  !- Zone Cooling Design Supply Air Temperature Difference {deltaC}
@@ -258,25 +168,14 @@
   autosize;                               !- Dedicated Outdoor Air High Setpoint Temperature for Design {C}
 
 OS:ZoneHVAC:EquipmentList,
-<<<<<<< HEAD
-  {1eebe278-fa0b-4f47-877e-c3d82d047988}, !- Handle
+  {92bff184-a5d4-40d6-9036-77b009c1f8a0}, !- Handle
   Zone HVAC Equipment List 1,             !- Name
-  {84c5b33c-e4e6-49cd-b5ec-79ed79c9bd17}; !- Thermal Zone
+  {6c5d7f7f-2efd-4689-92b2-f5756d542ccc}; !- Thermal Zone
 
 OS:Space,
-  {9ee1a116-ecf4-426a-893e-88dfb1aa881e}, !- Handle
+  {8d9c03bf-d16d-46a2-a800-1f02076c4bd6}, !- Handle
   living space,                           !- Name
-  {bbc2dfa4-5364-4730-81ae-9af87b166f12}, !- Space Type Name
-=======
-  {873363d8-839a-41aa-85b2-7fe8f01405eb}, !- Handle
-  Zone HVAC Equipment List 1,             !- Name
-  {072cd0c6-3aac-474a-bb3b-f31a5b077388}; !- Thermal Zone
-
-OS:Space,
-  {91cc9998-391d-4bf5-b5a7-033638141de9}, !- Handle
-  living space,                           !- Name
-  {7937059b-bb42-4c95-bf84-fb4dec45951c}, !- Space Type Name
->>>>>>> 78927444
+  {a39bbc21-637e-4469-80c8-d1f5ef1bd964}, !- Space Type Name
   ,                                       !- Default Construction Set Name
   ,                                       !- Default Schedule Set Name
   ,                                       !- Direction of Relative North {deg}
@@ -284,31 +183,17 @@
   ,                                       !- Y Origin {m}
   ,                                       !- Z Origin {m}
   ,                                       !- Building Story Name
-<<<<<<< HEAD
-  {84c5b33c-e4e6-49cd-b5ec-79ed79c9bd17}, !- Thermal Zone Name
+  {6c5d7f7f-2efd-4689-92b2-f5756d542ccc}, !- Thermal Zone Name
   ,                                       !- Part of Total Floor Area
   ,                                       !- Design Specification Outdoor Air Object Name
-  {67cf51cc-f4be-4c76-9fe6-2bad6f495111}; !- Building Unit Name
-
-OS:Surface,
-  {fd931869-a887-4be6-ba4d-f199922ec61f}, !- Handle
+  {ce587bf3-988e-4433-a907-14735c7749e2}; !- Building Unit Name
+
+OS:Surface,
+  {a07025b1-3029-4d74-bae0-98832b2166a9}, !- Handle
   Surface 1,                              !- Name
   Floor,                                  !- Surface Type
   ,                                       !- Construction Name
-  {9ee1a116-ecf4-426a-893e-88dfb1aa881e}, !- Space Name
-=======
-  {072cd0c6-3aac-474a-bb3b-f31a5b077388}, !- Thermal Zone Name
-  ,                                       !- Part of Total Floor Area
-  ,                                       !- Design Specification Outdoor Air Object Name
-  {2481d22e-22ac-45cf-9c88-5f7d49a301e0}; !- Building Unit Name
-
-OS:Surface,
-  {c6023974-9ea0-4784-9edd-c1d54f67fd5a}, !- Handle
-  Surface 1,                              !- Name
-  Floor,                                  !- Surface Type
-  ,                                       !- Construction Name
-  {91cc9998-391d-4bf5-b5a7-033638141de9}, !- Space Name
->>>>>>> 78927444
+  {8d9c03bf-d16d-46a2-a800-1f02076c4bd6}, !- Space Name
   Foundation,                             !- Outside Boundary Condition
   ,                                       !- Outside Boundary Condition Object
   NoSun,                                  !- Sun Exposure
@@ -321,19 +206,11 @@
   6.46578440716979, -12.9315688143396, 0; !- X,Y,Z Vertex 4 {m}
 
 OS:Surface,
-<<<<<<< HEAD
-  {23e66b19-f482-4540-80c5-ff9046dfcf43}, !- Handle
+  {aa6ce341-b639-4674-8f07-ae36464a3312}, !- Handle
   Surface 2,                              !- Name
   Wall,                                   !- Surface Type
   ,                                       !- Construction Name
-  {9ee1a116-ecf4-426a-893e-88dfb1aa881e}, !- Space Name
-=======
-  {ba08f411-dd2f-4072-989d-b36b40892f79}, !- Handle
-  Surface 2,                              !- Name
-  Wall,                                   !- Surface Type
-  ,                                       !- Construction Name
-  {91cc9998-391d-4bf5-b5a7-033638141de9}, !- Space Name
->>>>>>> 78927444
+  {8d9c03bf-d16d-46a2-a800-1f02076c4bd6}, !- Space Name
   Outdoors,                               !- Outside Boundary Condition
   ,                                       !- Outside Boundary Condition Object
   SunExposed,                             !- Sun Exposure
@@ -346,19 +223,11 @@
   0, -12.9315688143396, 2.4384;           !- X,Y,Z Vertex 4 {m}
 
 OS:Surface,
-<<<<<<< HEAD
-  {476bb5b0-af5b-46f5-a87a-844b4cbe2b55}, !- Handle
+  {7fb45778-2d24-4c01-95d7-aae7d3871bce}, !- Handle
   Surface 3,                              !- Name
   Wall,                                   !- Surface Type
   ,                                       !- Construction Name
-  {9ee1a116-ecf4-426a-893e-88dfb1aa881e}, !- Space Name
-=======
-  {348fb911-8efd-46d1-ad79-4b8a8e61e1c5}, !- Handle
-  Surface 3,                              !- Name
-  Wall,                                   !- Surface Type
-  ,                                       !- Construction Name
-  {91cc9998-391d-4bf5-b5a7-033638141de9}, !- Space Name
->>>>>>> 78927444
+  {8d9c03bf-d16d-46a2-a800-1f02076c4bd6}, !- Space Name
   Outdoors,                               !- Outside Boundary Condition
   ,                                       !- Outside Boundary Condition Object
   SunExposed,                             !- Sun Exposure
@@ -371,19 +240,11 @@
   0, 0, 2.4384;                           !- X,Y,Z Vertex 4 {m}
 
 OS:Surface,
-<<<<<<< HEAD
-  {66459cbb-10b0-4914-a6e6-10627d1ab6d4}, !- Handle
+  {4c8d438f-1c99-43e9-9841-1c48d91b8ef4}, !- Handle
   Surface 4,                              !- Name
   Wall,                                   !- Surface Type
   ,                                       !- Construction Name
-  {9ee1a116-ecf4-426a-893e-88dfb1aa881e}, !- Space Name
-=======
-  {30908e73-c69b-4905-9611-d8ac57dd5f66}, !- Handle
-  Surface 4,                              !- Name
-  Wall,                                   !- Surface Type
-  ,                                       !- Construction Name
-  {91cc9998-391d-4bf5-b5a7-033638141de9}, !- Space Name
->>>>>>> 78927444
+  {8d9c03bf-d16d-46a2-a800-1f02076c4bd6}, !- Space Name
   Adiabatic,                              !- Outside Boundary Condition
   ,                                       !- Outside Boundary Condition Object
   NoSun,                                  !- Sun Exposure
@@ -396,19 +257,11 @@
   6.46578440716979, 0, 2.4384;            !- X,Y,Z Vertex 4 {m}
 
 OS:Surface,
-<<<<<<< HEAD
-  {39a8c925-208d-4277-8093-00aaeb7400e2}, !- Handle
+  {d3385811-a1d0-4960-a69d-d7d98c83feb8}, !- Handle
   Surface 5,                              !- Name
   Wall,                                   !- Surface Type
   ,                                       !- Construction Name
-  {9ee1a116-ecf4-426a-893e-88dfb1aa881e}, !- Space Name
-=======
-  {66f2329b-07f6-421f-b7e2-d1d6f0ac185f}, !- Handle
-  Surface 5,                              !- Name
-  Wall,                                   !- Surface Type
-  ,                                       !- Construction Name
-  {91cc9998-391d-4bf5-b5a7-033638141de9}, !- Space Name
->>>>>>> 78927444
+  {8d9c03bf-d16d-46a2-a800-1f02076c4bd6}, !- Space Name
   Outdoors,                               !- Outside Boundary Condition
   ,                                       !- Outside Boundary Condition Object
   SunExposed,                             !- Sun Exposure
@@ -421,23 +274,13 @@
   6.46578440716979, -12.9315688143396, 2.4384; !- X,Y,Z Vertex 4 {m}
 
 OS:Surface,
-<<<<<<< HEAD
-  {31d26a15-3c12-4b08-a2b2-0a11cb87c725}, !- Handle
+  {e38bd978-135e-4fc0-9ae8-bfb9a04c7000}, !- Handle
   Surface 6,                              !- Name
   RoofCeiling,                            !- Surface Type
   ,                                       !- Construction Name
-  {9ee1a116-ecf4-426a-893e-88dfb1aa881e}, !- Space Name
+  {8d9c03bf-d16d-46a2-a800-1f02076c4bd6}, !- Space Name
   Surface,                                !- Outside Boundary Condition
-  {0ec8de5e-e6d5-40c0-9f7d-566574a0b002}, !- Outside Boundary Condition Object
-=======
-  {06256d6f-3059-49f3-9e72-d013f4b0a430}, !- Handle
-  Surface 6,                              !- Name
-  RoofCeiling,                            !- Surface Type
-  ,                                       !- Construction Name
-  {91cc9998-391d-4bf5-b5a7-033638141de9}, !- Space Name
-  Surface,                                !- Outside Boundary Condition
-  {4309eaed-9672-466e-8a13-59fe8ab1ffc0}, !- Outside Boundary Condition Object
->>>>>>> 78927444
+  {0795876f-51e2-4620-b3f8-e21c948b6b47}, !- Outside Boundary Condition Object
   NoSun,                                  !- Sun Exposure
   NoWind,                                 !- Wind Exposure
   ,                                       !- View Factor to Ground
@@ -448,11 +291,7 @@
   0, -12.9315688143396, 2.4384;           !- X,Y,Z Vertex 4 {m}
 
 OS:SpaceType,
-<<<<<<< HEAD
-  {bbc2dfa4-5364-4730-81ae-9af87b166f12}, !- Handle
-=======
-  {7937059b-bb42-4c95-bf84-fb4dec45951c}, !- Handle
->>>>>>> 78927444
+  {a39bbc21-637e-4469-80c8-d1f5ef1bd964}, !- Handle
   Space Type 1,                           !- Name
   ,                                       !- Default Construction Set Name
   ,                                       !- Default Schedule Set Name
@@ -463,23 +302,13 @@
   living;                                 !- Standards Space Type
 
 OS:Surface,
-<<<<<<< HEAD
-  {0ec8de5e-e6d5-40c0-9f7d-566574a0b002}, !- Handle
+  {0795876f-51e2-4620-b3f8-e21c948b6b47}, !- Handle
   Surface 7,                              !- Name
   Floor,                                  !- Surface Type
   ,                                       !- Construction Name
-  {e6c0443f-ddfc-46db-b3c7-0595439a28b1}, !- Space Name
+  {d547372f-e1a6-4839-abe8-724fc656637c}, !- Space Name
   Surface,                                !- Outside Boundary Condition
-  {31d26a15-3c12-4b08-a2b2-0a11cb87c725}, !- Outside Boundary Condition Object
-=======
-  {4309eaed-9672-466e-8a13-59fe8ab1ffc0}, !- Handle
-  Surface 7,                              !- Name
-  Floor,                                  !- Surface Type
-  ,                                       !- Construction Name
-  {6b706c57-8fca-433c-97bc-1e2f8f47f55d}, !- Space Name
-  Surface,                                !- Outside Boundary Condition
-  {06256d6f-3059-49f3-9e72-d013f4b0a430}, !- Outside Boundary Condition Object
->>>>>>> 78927444
+  {e38bd978-135e-4fc0-9ae8-bfb9a04c7000}, !- Outside Boundary Condition Object
   NoSun,                                  !- Sun Exposure
   NoWind,                                 !- Wind Exposure
   ,                                       !- View Factor to Ground
@@ -490,19 +319,11 @@
   6.46578440716979, -12.9315688143396, 2.4384; !- X,Y,Z Vertex 4 {m}
 
 OS:Surface,
-<<<<<<< HEAD
-  {a4e77430-528b-4bcd-bda9-e9d91d3a5e19}, !- Handle
+  {577e7482-ee3f-422f-89a7-d16da69f9e30}, !- Handle
   Surface 8,                              !- Name
   RoofCeiling,                            !- Surface Type
   ,                                       !- Construction Name
-  {e6c0443f-ddfc-46db-b3c7-0595439a28b1}, !- Space Name
-=======
-  {215e0fce-934c-4d72-8312-8d7e20aa3277}, !- Handle
-  Surface 8,                              !- Name
-  RoofCeiling,                            !- Surface Type
-  ,                                       !- Construction Name
-  {6b706c57-8fca-433c-97bc-1e2f8f47f55d}, !- Space Name
->>>>>>> 78927444
+  {d547372f-e1a6-4839-abe8-724fc656637c}, !- Space Name
   Outdoors,                               !- Outside Boundary Condition
   ,                                       !- Outside Boundary Condition Object
   SunExposed,                             !- Sun Exposure
@@ -515,19 +336,11 @@
   0, 0, 2.4384;                           !- X,Y,Z Vertex 4 {m}
 
 OS:Surface,
-<<<<<<< HEAD
-  {f594dbcd-e0cc-44b5-96d5-34ecddec66f9}, !- Handle
+  {fd19513d-4fdf-477e-82c2-24055f4457e0}, !- Handle
   Surface 9,                              !- Name
   RoofCeiling,                            !- Surface Type
   ,                                       !- Construction Name
-  {e6c0443f-ddfc-46db-b3c7-0595439a28b1}, !- Space Name
-=======
-  {56eade45-fec1-45b9-ae13-e91ca4170015}, !- Handle
-  Surface 9,                              !- Name
-  RoofCeiling,                            !- Surface Type
-  ,                                       !- Construction Name
-  {6b706c57-8fca-433c-97bc-1e2f8f47f55d}, !- Space Name
->>>>>>> 78927444
+  {d547372f-e1a6-4839-abe8-724fc656637c}, !- Space Name
   Outdoors,                               !- Outside Boundary Condition
   ,                                       !- Outside Boundary Condition Object
   SunExposed,                             !- Sun Exposure
@@ -540,19 +353,11 @@
   6.46578440716979, -12.9315688143396, 2.4384; !- X,Y,Z Vertex 4 {m}
 
 OS:Surface,
-<<<<<<< HEAD
-  {818d95d1-fe2f-4129-9e3a-d601e3d14e67}, !- Handle
+  {07a13258-bf1b-4f52-8225-91b5be2533ac}, !- Handle
   Surface 10,                             !- Name
   Wall,                                   !- Surface Type
   ,                                       !- Construction Name
-  {e6c0443f-ddfc-46db-b3c7-0595439a28b1}, !- Space Name
-=======
-  {c0fb8bb4-5258-4eac-b855-990a5a11b324}, !- Handle
-  Surface 10,                             !- Name
-  Wall,                                   !- Surface Type
-  ,                                       !- Construction Name
-  {6b706c57-8fca-433c-97bc-1e2f8f47f55d}, !- Space Name
->>>>>>> 78927444
+  {d547372f-e1a6-4839-abe8-724fc656637c}, !- Space Name
   Outdoors,                               !- Outside Boundary Condition
   ,                                       !- Outside Boundary Condition Object
   SunExposed,                             !- Sun Exposure
@@ -564,19 +369,11 @@
   0, -12.9315688143396, 2.4384;           !- X,Y,Z Vertex 3 {m}
 
 OS:Surface,
-<<<<<<< HEAD
-  {d5420238-aaf1-4f29-a81d-5485ecce5190}, !- Handle
+  {33484610-af2e-4965-a303-38ca7225f2e4}, !- Handle
   Surface 11,                             !- Name
   Wall,                                   !- Surface Type
   ,                                       !- Construction Name
-  {e6c0443f-ddfc-46db-b3c7-0595439a28b1}, !- Space Name
-=======
-  {f9f6c533-3ec1-4d19-ac02-3f26a5b46a19}, !- Handle
-  Surface 11,                             !- Name
-  Wall,                                   !- Surface Type
-  ,                                       !- Construction Name
-  {6b706c57-8fca-433c-97bc-1e2f8f47f55d}, !- Space Name
->>>>>>> 78927444
+  {d547372f-e1a6-4839-abe8-724fc656637c}, !- Space Name
   Adiabatic,                              !- Outside Boundary Condition
   ,                                       !- Outside Boundary Condition Object
   NoSun,                                  !- Sun Exposure
@@ -588,15 +385,9 @@
   6.46578440716979, 0, 2.4384;            !- X,Y,Z Vertex 3 {m}
 
 OS:Space,
-<<<<<<< HEAD
-  {e6c0443f-ddfc-46db-b3c7-0595439a28b1}, !- Handle
+  {d547372f-e1a6-4839-abe8-724fc656637c}, !- Handle
   unfinished attic space,                 !- Name
-  {405cbb97-d966-4113-ac75-92a397ae56bb}, !- Space Type Name
-=======
-  {6b706c57-8fca-433c-97bc-1e2f8f47f55d}, !- Handle
-  unfinished attic space,                 !- Name
-  {2450aae8-2d4c-42a4-92d2-68b792854c40}, !- Space Type Name
->>>>>>> 78927444
+  {3c16d8ad-6d3d-4ad5-aa13-367eb41a8f8d}, !- Space Type Name
   ,                                       !- Default Construction Set Name
   ,                                       !- Default Schedule Set Name
   ,                                       !- Direction of Relative North {deg}
@@ -604,17 +395,10 @@
   ,                                       !- Y Origin {m}
   ,                                       !- Z Origin {m}
   ,                                       !- Building Story Name
-<<<<<<< HEAD
-  {3c54718c-3c80-445e-b135-19239b168ece}; !- Thermal Zone Name
+  {a552458a-176f-4f3d-9c48-33ea5c0d910e}; !- Thermal Zone Name
 
 OS:ThermalZone,
-  {3c54718c-3c80-445e-b135-19239b168ece}, !- Handle
-=======
-  {1900378e-dd0f-4745-989d-53813aedb8b0}; !- Thermal Zone Name
-
-OS:ThermalZone,
-  {1900378e-dd0f-4745-989d-53813aedb8b0}, !- Handle
->>>>>>> 78927444
+  {a552458a-176f-4f3d-9c48-33ea5c0d910e}, !- Handle
   unfinished attic zone,                  !- Name
   ,                                       !- Multiplier
   ,                                       !- Ceiling Height {m}
@@ -623,17 +407,10 @@
   ,                                       !- Zone Inside Convection Algorithm
   ,                                       !- Zone Outside Convection Algorithm
   ,                                       !- Zone Conditioning Equipment List Name
-<<<<<<< HEAD
-  {a6a857c5-50f7-4079-8a46-509e61c471a5}, !- Zone Air Inlet Port List
-  {02044a8f-547c-4e25-9a37-31fdd59df495}, !- Zone Air Exhaust Port List
-  {ce5c0af3-7f48-40fa-9446-7222bddddf02}, !- Zone Air Node Name
-  {5eff0661-f0d4-431e-87c8-d2e8d44e700a}, !- Zone Return Air Port List
-=======
-  {200011ac-0ab5-4cab-8274-44cd70360e3e}, !- Zone Air Inlet Port List
-  {813357de-6afd-403e-b5de-4b6a2efe0a55}, !- Zone Air Exhaust Port List
-  {0b4e7094-a2a4-437d-a4de-be7b3a7a3c3b}, !- Zone Air Node Name
-  {63597d26-ea9f-41e1-96ac-8351484df4e5}, !- Zone Return Air Port List
->>>>>>> 78927444
+  {caabe2c2-ecec-4a8a-bf6f-8b1605969ee7}, !- Zone Air Inlet Port List
+  {67c429da-f9d5-4ae4-84ec-81189abb7194}, !- Zone Air Exhaust Port List
+  {489ae4ed-9836-454b-8aac-41d3256dadde}, !- Zone Air Node Name
+  {7823271d-34b1-47d4-a1e6-b6dc23f12b42}, !- Zone Return Air Port List
   ,                                       !- Primary Daylighting Control Name
   ,                                       !- Fraction of Zone Controlled by Primary Daylighting Control
   ,                                       !- Secondary Daylighting Control Name
@@ -644,71 +421,37 @@
   No;                                     !- Use Ideal Air Loads
 
 OS:Node,
-<<<<<<< HEAD
-  {efefcfae-f757-4b97-98fa-71d9b80aa9f0}, !- Handle
+  {67d0bed1-4582-4bd4-9884-a71087c48753}, !- Handle
   Node 2,                                 !- Name
-  {ce5c0af3-7f48-40fa-9446-7222bddddf02}, !- Inlet Port
+  {489ae4ed-9836-454b-8aac-41d3256dadde}, !- Inlet Port
   ;                                       !- Outlet Port
 
 OS:Connection,
-  {ce5c0af3-7f48-40fa-9446-7222bddddf02}, !- Handle
-  {cc1d472f-4a38-430d-9359-2a87911e2b72}, !- Name
-  {3c54718c-3c80-445e-b135-19239b168ece}, !- Source Object
+  {489ae4ed-9836-454b-8aac-41d3256dadde}, !- Handle
+  {fd20d611-7ef4-4b18-bdfa-21c266d1eee6}, !- Name
+  {a552458a-176f-4f3d-9c48-33ea5c0d910e}, !- Source Object
   11,                                     !- Outlet Port
-  {efefcfae-f757-4b97-98fa-71d9b80aa9f0}, !- Target Object
+  {67d0bed1-4582-4bd4-9884-a71087c48753}, !- Target Object
   2;                                      !- Inlet Port
 
 OS:PortList,
-  {a6a857c5-50f7-4079-8a46-509e61c471a5}, !- Handle
-  {5f48e264-3ade-48d7-a035-4fd4705c9628}, !- Name
-  {3c54718c-3c80-445e-b135-19239b168ece}; !- HVAC Component
+  {caabe2c2-ecec-4a8a-bf6f-8b1605969ee7}, !- Handle
+  {d11c57ee-7b54-430c-9ccd-f76f5112b5ab}, !- Name
+  {a552458a-176f-4f3d-9c48-33ea5c0d910e}; !- HVAC Component
 
 OS:PortList,
-  {02044a8f-547c-4e25-9a37-31fdd59df495}, !- Handle
-  {0c4d11df-7d49-434d-b032-b5ad1607f6d8}, !- Name
-  {3c54718c-3c80-445e-b135-19239b168ece}; !- HVAC Component
+  {67c429da-f9d5-4ae4-84ec-81189abb7194}, !- Handle
+  {8b2cff63-219f-42be-ad73-34204ba674fa}, !- Name
+  {a552458a-176f-4f3d-9c48-33ea5c0d910e}; !- HVAC Component
 
 OS:PortList,
-  {5eff0661-f0d4-431e-87c8-d2e8d44e700a}, !- Handle
-  {1bbb5881-27e2-44d0-aadc-afaee6ded4d1}, !- Name
-  {3c54718c-3c80-445e-b135-19239b168ece}; !- HVAC Component
+  {7823271d-34b1-47d4-a1e6-b6dc23f12b42}, !- Handle
+  {6a1b5532-e21b-473f-9fee-4b3b3302bd0c}, !- Name
+  {a552458a-176f-4f3d-9c48-33ea5c0d910e}; !- HVAC Component
 
 OS:Sizing:Zone,
-  {43ab3867-1fac-4c9e-806c-68664b50402e}, !- Handle
-  {3c54718c-3c80-445e-b135-19239b168ece}, !- Zone or ZoneList Name
-=======
-  {0f8ea37e-c255-4221-a6ad-6181c2b6054c}, !- Handle
-  Node 2,                                 !- Name
-  {0b4e7094-a2a4-437d-a4de-be7b3a7a3c3b}, !- Inlet Port
-  ;                                       !- Outlet Port
-
-OS:Connection,
-  {0b4e7094-a2a4-437d-a4de-be7b3a7a3c3b}, !- Handle
-  {88ac32ef-6332-485d-bb55-b437d169efb9}, !- Name
-  {1900378e-dd0f-4745-989d-53813aedb8b0}, !- Source Object
-  11,                                     !- Outlet Port
-  {0f8ea37e-c255-4221-a6ad-6181c2b6054c}, !- Target Object
-  2;                                      !- Inlet Port
-
-OS:PortList,
-  {200011ac-0ab5-4cab-8274-44cd70360e3e}, !- Handle
-  {9be1be7b-d8b5-4285-937e-0733fa41a604}, !- Name
-  {1900378e-dd0f-4745-989d-53813aedb8b0}; !- HVAC Component
-
-OS:PortList,
-  {813357de-6afd-403e-b5de-4b6a2efe0a55}, !- Handle
-  {736bc183-fcfb-4fbb-b928-2cccf30b5299}, !- Name
-  {1900378e-dd0f-4745-989d-53813aedb8b0}; !- HVAC Component
-
-OS:PortList,
-  {63597d26-ea9f-41e1-96ac-8351484df4e5}, !- Handle
-  {0907d539-b2e5-4e8a-861a-66325357dd99}, !- Name
-  {1900378e-dd0f-4745-989d-53813aedb8b0}; !- HVAC Component
-
-OS:Sizing:Zone,
-  {53365547-0704-484d-a965-c2fd103cc2e4}, !- Handle
-  {1900378e-dd0f-4745-989d-53813aedb8b0}, !- Zone or ZoneList Name
->>>>>>> 78927444
+  {70a8acf9-854d-4691-8730-a62d122cd974}, !- Handle
+  {a552458a-176f-4f3d-9c48-33ea5c0d910e}, !- Zone or ZoneList Name
   SupplyAirTemperature,                   !- Zone Cooling Design Supply Air Temperature Input Method
   14,                                     !- Zone Cooling Design Supply Air Temperature {C}
   11.11,                                  !- Zone Cooling Design Supply Air Temperature Difference {deltaC}
@@ -737,21 +480,12 @@
   autosize;                               !- Dedicated Outdoor Air High Setpoint Temperature for Design {C}
 
 OS:ZoneHVAC:EquipmentList,
-<<<<<<< HEAD
-  {10b04f5c-ffbc-4166-9c4f-8f4b4f14ba10}, !- Handle
+  {b6908136-50e5-475a-8d59-1e98deb4787a}, !- Handle
   Zone HVAC Equipment List 2,             !- Name
-  {3c54718c-3c80-445e-b135-19239b168ece}; !- Thermal Zone
+  {a552458a-176f-4f3d-9c48-33ea5c0d910e}; !- Thermal Zone
 
 OS:SpaceType,
-  {405cbb97-d966-4113-ac75-92a397ae56bb}, !- Handle
-=======
-  {adf06b91-a7ee-44c9-9892-1b35953d8773}, !- Handle
-  Zone HVAC Equipment List 2,             !- Name
-  {1900378e-dd0f-4745-989d-53813aedb8b0}; !- Thermal Zone
-
-OS:SpaceType,
-  {2450aae8-2d4c-42a4-92d2-68b792854c40}, !- Handle
->>>>>>> 78927444
+  {3c16d8ad-6d3d-4ad5-aa13-367eb41a8f8d}, !- Handle
   Space Type 2,                           !- Name
   ,                                       !- Default Construction Set Name
   ,                                       !- Default Schedule Set Name
@@ -762,23 +496,14 @@
   unfinished attic;                       !- Standards Space Type
 
 OS:BuildingUnit,
-<<<<<<< HEAD
-  {67cf51cc-f4be-4c76-9fe6-2bad6f495111}, !- Handle
-=======
-  {2481d22e-22ac-45cf-9c88-5f7d49a301e0}, !- Handle
->>>>>>> 78927444
+  {ce587bf3-988e-4433-a907-14735c7749e2}, !- Handle
   unit 1,                                 !- Name
   ,                                       !- Rendering Color
   Residential;                            !- Building Unit Type
 
 OS:AdditionalProperties,
-<<<<<<< HEAD
-  {8135dd53-454d-4c5a-b383-d5a8a8bc434d}, !- Handle
-  {67cf51cc-f4be-4c76-9fe6-2bad6f495111}, !- Object Name
-=======
-  {f608ad3a-ffee-4778-bb78-ecb368cdcb36}, !- Handle
-  {2481d22e-22ac-45cf-9c88-5f7d49a301e0}, !- Object Name
->>>>>>> 78927444
+  {71e47941-0679-4298-9006-3a17d5a4d757}, !- Handle
+  {ce587bf3-988e-4433-a907-14735c7749e2}, !- Object Name
   NumberOfBedrooms,                       !- Feature Name 1
   Integer,                                !- Feature Data Type 1
   3,                                      !- Feature Value 1
@@ -790,20 +515,12 @@
   3.3900000000000001;                     !- Feature Value 3
 
 OS:External:File,
-<<<<<<< HEAD
-  {0710975d-265a-459a-b59b-3ef937736aff}, !- Handle
-=======
-  {5fbd4337-520d-467b-922c-dacb8f507628}, !- Handle
->>>>>>> 78927444
+  {e20e7c76-b53d-4208-9364-27dcf85a792c}, !- Handle
   8760.csv,                               !- Name
   8760.csv;                               !- File Name
 
 OS:Schedule:Day,
-<<<<<<< HEAD
-  {968d22c5-a9e0-4e06-91b0-c3f7632ba93a}, !- Handle
-=======
-  {440f474c-7a6f-4211-93ad-7a0bb17e7641}, !- Handle
->>>>>>> 78927444
+  {bb5aa504-7590-4d7a-9b87-7443e913ee71}, !- Handle
   Schedule Day 1,                         !- Name
   ,                                       !- Schedule Type Limits Name
   ,                                       !- Interpolate to Timestep
@@ -812,11 +529,7 @@
   0;                                      !- Value Until Time 1
 
 OS:Schedule:Day,
-<<<<<<< HEAD
-  {1e87be71-4279-4f45-976f-faf94812f17b}, !- Handle
-=======
-  {61608b2f-b65c-4932-b6fd-8ca9c365d258}, !- Handle
->>>>>>> 78927444
+  {6129de3b-1265-46e6-b028-5aad7c936cb8}, !- Handle
   Schedule Day 2,                         !- Name
   ,                                       !- Schedule Type Limits Name
   ,                                       !- Interpolate to Timestep
@@ -825,17 +538,10 @@
   1;                                      !- Value Until Time 1
 
 OS:Schedule:File,
-<<<<<<< HEAD
-  {3d39820f-9abe-41aa-b957-1652cc853baf}, !- Handle
+  {2aed071a-aec4-4b01-951b-512669184b59}, !- Handle
   occupants,                              !- Name
-  {a6368987-00e5-48dc-a22a-46effe06faae}, !- Schedule Type Limits Name
-  {0710975d-265a-459a-b59b-3ef937736aff}, !- External File Name
-=======
-  {dd530232-c1d8-493b-b904-3fb8ad167ec2}, !- Handle
-  occupants,                              !- Name
-  {18ab62ec-6c79-4d78-9b09-6dc1aa52a548}, !- Schedule Type Limits Name
-  {5fbd4337-520d-467b-922c-dacb8f507628}, !- External File Name
->>>>>>> 78927444
+  {29b4a16a-c913-41b3-ae5a-68240d4a456a}, !- Schedule Type Limits Name
+  {e20e7c76-b53d-4208-9364-27dcf85a792c}, !- External File Name
   1,                                      !- Column Number
   1,                                      !- Rows to Skip at Top
   8760,                                   !- Number of Hours of Data
@@ -844,38 +550,22 @@
   60;                                     !- Minutes per Item
 
 OS:Schedule:Ruleset,
-<<<<<<< HEAD
-  {1cfa2336-db02-4155-8d0f-61d7d026ec87}, !- Handle
+  {c423e627-6ef0-4d63-a174-918704a7bafb}, !- Handle
   Schedule Ruleset 1,                     !- Name
-  {3cf25525-9813-4fef-85a7-ceebaf5e50e9}, !- Schedule Type Limits Name
-  {730fc9db-a55a-4079-99ac-372729c0ce0e}; !- Default Day Schedule Name
+  {9ec13e26-cbda-4970-9d4f-c759dccc094d}, !- Schedule Type Limits Name
+  {5cf500b6-c2d5-4395-b06c-5971cba45e2f}; !- Default Day Schedule Name
 
 OS:Schedule:Day,
-  {730fc9db-a55a-4079-99ac-372729c0ce0e}, !- Handle
+  {5cf500b6-c2d5-4395-b06c-5971cba45e2f}, !- Handle
   Schedule Day 3,                         !- Name
-  {3cf25525-9813-4fef-85a7-ceebaf5e50e9}, !- Schedule Type Limits Name
-=======
-  {ffd35f9a-18ac-4db6-84c9-98db8b8fbda1}, !- Handle
-  Schedule Ruleset 1,                     !- Name
-  {76052430-d0a2-4e0e-86e4-1f6749170206}, !- Schedule Type Limits Name
-  {02461bff-df51-4a5a-b794-a2f707ce22f3}; !- Default Day Schedule Name
-
-OS:Schedule:Day,
-  {02461bff-df51-4a5a-b794-a2f707ce22f3}, !- Handle
-  Schedule Day 3,                         !- Name
-  {76052430-d0a2-4e0e-86e4-1f6749170206}, !- Schedule Type Limits Name
->>>>>>> 78927444
+  {9ec13e26-cbda-4970-9d4f-c759dccc094d}, !- Schedule Type Limits Name
   ,                                       !- Interpolate to Timestep
   24,                                     !- Hour 1
   0,                                      !- Minute 1
   112.539290946133;                       !- Value Until Time 1
 
 OS:People:Definition,
-<<<<<<< HEAD
-  {c29ab556-361a-4719-bf53-8826bc150734}, !- Handle
-=======
-  {d0f01c84-b7f1-494c-9d33-8d98e46fa0f5}, !- Handle
->>>>>>> 78927444
+  {6b00f007-6c0a-4519-88cb-e833c15501ec}, !- Handle
   res occupants|living space,             !- Name
   People,                                 !- Number of People Calculation Method
   3.39,                                   !- Number of People {people}
@@ -888,21 +578,12 @@
   ZoneAveraged;                           !- Mean Radiant Temperature Calculation Type
 
 OS:People,
-<<<<<<< HEAD
-  {44f6cca3-69a3-4fe9-9db5-8da8aad6b998}, !- Handle
+  {2051a808-b30f-4866-a946-2710d7678f60}, !- Handle
   res occupants|living space,             !- Name
-  {c29ab556-361a-4719-bf53-8826bc150734}, !- People Definition Name
-  {9ee1a116-ecf4-426a-893e-88dfb1aa881e}, !- Space or SpaceType Name
-  {3d39820f-9abe-41aa-b957-1652cc853baf}, !- Number of People Schedule Name
-  {1cfa2336-db02-4155-8d0f-61d7d026ec87}, !- Activity Level Schedule Name
-=======
-  {c67f7b16-e832-4a7d-9c4b-e883866dba6a}, !- Handle
-  res occupants|living space,             !- Name
-  {d0f01c84-b7f1-494c-9d33-8d98e46fa0f5}, !- People Definition Name
-  {91cc9998-391d-4bf5-b5a7-033638141de9}, !- Space or SpaceType Name
-  {dd530232-c1d8-493b-b904-3fb8ad167ec2}, !- Number of People Schedule Name
-  {ffd35f9a-18ac-4db6-84c9-98db8b8fbda1}, !- Activity Level Schedule Name
->>>>>>> 78927444
+  {6b00f007-6c0a-4519-88cb-e833c15501ec}, !- People Definition Name
+  {8d9c03bf-d16d-46a2-a800-1f02076c4bd6}, !- Space or SpaceType Name
+  {2aed071a-aec4-4b01-951b-512669184b59}, !- Number of People Schedule Name
+  {c423e627-6ef0-4d63-a174-918704a7bafb}, !- Activity Level Schedule Name
   ,                                       !- Surface Name/Angle Factor List Name
   ,                                       !- Work Efficiency Schedule Name
   ,                                       !- Clothing Insulation Schedule Name
@@ -910,11 +591,7 @@
   1;                                      !- Multiplier
 
 OS:ScheduleTypeLimits,
-<<<<<<< HEAD
-  {3cf25525-9813-4fef-85a7-ceebaf5e50e9}, !- Handle
-=======
-  {76052430-d0a2-4e0e-86e4-1f6749170206}, !- Handle
->>>>>>> 78927444
+  {9ec13e26-cbda-4970-9d4f-c759dccc094d}, !- Handle
   ActivityLevel,                          !- Name
   0,                                      !- Lower Limit Value
   ,                                       !- Upper Limit Value
@@ -922,11 +599,7 @@
   ActivityLevel;                          !- Unit Type
 
 OS:ScheduleTypeLimits,
-<<<<<<< HEAD
-  {a6368987-00e5-48dc-a22a-46effe06faae}, !- Handle
-=======
-  {18ab62ec-6c79-4d78-9b09-6dc1aa52a548}, !- Handle
->>>>>>> 78927444
+  {29b4a16a-c913-41b3-ae5a-68240d4a456a}, !- Handle
   Fractional,                             !- Name
   0,                                      !- Lower Limit Value
   1,                                      !- Upper Limit Value
