!- NOTE: Auto-generated from /test/osw_files/SFA_4units_1story_SL_UA_Offset.osw

OS:Version,
<<<<<<< HEAD
  {9ab84eff-e960-4da0-b50b-394ead50428b}, !- Handle
  2.9.0;                                  !- Version Identifier

OS:SimulationControl,
  {0720434e-c4c2-4f41-80ec-409022237726}, !- Handle
=======
  {c91b6477-b431-4ddc-953b-55f807c3ae02}, !- Handle
  2.9.0;                                  !- Version Identifier

OS:SimulationControl,
  {713e24b6-298c-4a21-8c53-18828e66681e}, !- Handle
>>>>>>> 2c92e5b7
  ,                                       !- Do Zone Sizing Calculation
  ,                                       !- Do System Sizing Calculation
  ,                                       !- Do Plant Sizing Calculation
  No;                                     !- Run Simulation for Sizing Periods

OS:Timestep,
<<<<<<< HEAD
  {e8caf5fc-3297-4a03-b80b-177dc3995226}, !- Handle
  6;                                      !- Number of Timesteps per Hour

OS:ShadowCalculation,
  {fc9dc07a-a449-48ac-bd95-6b293ce01405}, !- Handle
=======
  {50ccab5e-6811-4856-b48c-480bd2299fe7}, !- Handle
  6;                                      !- Number of Timesteps per Hour

OS:ShadowCalculation,
  {3a023cc8-9d46-4c1a-903d-eb23481455c2}, !- Handle
>>>>>>> 2c92e5b7
  20,                                     !- Calculation Frequency
  200;                                    !- Maximum Figures in Shadow Overlap Calculations

OS:SurfaceConvectionAlgorithm:Outside,
<<<<<<< HEAD
  {3c8063f7-1ea1-421e-a755-1a02cf5cbaf9}, !- Handle
  DOE-2;                                  !- Algorithm

OS:SurfaceConvectionAlgorithm:Inside,
  {a0172343-596e-45e5-a348-b6edae75e9e0}, !- Handle
  TARP;                                   !- Algorithm

OS:ZoneCapacitanceMultiplier:ResearchSpecial,
  {ef112f0e-5f29-4435-a02d-47e22cb3afee}, !- Handle
=======
  {9edea0de-12e8-42b7-bae7-ecac999088a7}, !- Handle
  DOE-2;                                  !- Algorithm

OS:SurfaceConvectionAlgorithm:Inside,
  {73616632-ac41-4ca2-8772-222af6fb2ded}, !- Handle
  TARP;                                   !- Algorithm

OS:ZoneCapacitanceMultiplier:ResearchSpecial,
  {241cdb24-d4b8-45b7-8649-580217e7315f}, !- Handle
>>>>>>> 2c92e5b7
  ,                                       !- Temperature Capacity Multiplier
  15,                                     !- Humidity Capacity Multiplier
  ;                                       !- Carbon Dioxide Capacity Multiplier

OS:RunPeriod,
<<<<<<< HEAD
  {4c5bfb01-434c-4b84-8788-0222089b4ab7}, !- Handle
=======
  {938a53ed-dcdd-4176-a9c6-0f5e9f8c83a6}, !- Handle
>>>>>>> 2c92e5b7
  Run Period 1,                           !- Name
  1,                                      !- Begin Month
  1,                                      !- Begin Day of Month
  12,                                     !- End Month
  31,                                     !- End Day of Month
  ,                                       !- Use Weather File Holidays and Special Days
  ,                                       !- Use Weather File Daylight Saving Period
  ,                                       !- Apply Weekend Holiday Rule
  ,                                       !- Use Weather File Rain Indicators
  ,                                       !- Use Weather File Snow Indicators
  ;                                       !- Number of Times Runperiod to be Repeated

OS:YearDescription,
<<<<<<< HEAD
  {e6e3bba8-ee32-4cd5-8881-6e69e7851a3b}, !- Handle
=======
  {985076b0-46e5-4bbb-b81e-9a1f8bf85233}, !- Handle
>>>>>>> 2c92e5b7
  2007,                                   !- Calendar Year
  ,                                       !- Day of Week for Start Day
  ;                                       !- Is Leap Year

OS:Building,
<<<<<<< HEAD
  {7a2c5718-ef5a-40bc-98e8-7db0eb04d3a6}, !- Handle
=======
  {8e20eddd-ef10-4a14-b63a-643b3f23d7ac}, !- Handle
>>>>>>> 2c92e5b7
  Building 1,                             !- Name
  ,                                       !- Building Sector Type
  0,                                      !- North Axis {deg}
  ,                                       !- Nominal Floor to Floor Height {m}
  ,                                       !- Space Type Name
  ,                                       !- Default Construction Set Name
  ,                                       !- Default Schedule Set Name
  1,                                      !- Standards Number of Stories
  1,                                      !- Standards Number of Above Ground Stories
  ,                                       !- Standards Template
  singlefamilyattached,                   !- Standards Building Type
  4;                                      !- Standards Number of Living Units

OS:AdditionalProperties,
<<<<<<< HEAD
  {9303a079-54ff-4b2e-b292-376f9ef9840d}, !- Handle
  {7a2c5718-ef5a-40bc-98e8-7db0eb04d3a6}, !- Object Name
  num_units,                              !- Feature Name 1
=======
  {a758ceb0-cda3-4110-a7d3-3565c3559b45}, !- Handle
  {8e20eddd-ef10-4a14-b63a-643b3f23d7ac}, !- Object Name
  Total Units Represented,                !- Feature Name 1
>>>>>>> 2c92e5b7
  Integer,                                !- Feature Data Type 1
  4,                                      !- Feature Value 1
  has_rear_units,                         !- Feature Name 2
  Boolean,                                !- Feature Data Type 2
  false,                                  !- Feature Value 2
  horz_location,                          !- Feature Name 3
  String,                                 !- Feature Data Type 3
  Left,                                   !- Feature Value 3
  num_floors,                             !- Feature Name 4
  Integer,                                !- Feature Data Type 4
  1;                                      !- Feature Value 4

OS:ThermalZone,
<<<<<<< HEAD
  {d71079dd-0b4e-49e9-a7a8-bdd10bd238b2}, !- Handle
=======
  {977b9164-c1c1-4bd8-98c7-ec95c3aab86d}, !- Handle
>>>>>>> 2c92e5b7
  living zone,                            !- Name
  ,                                       !- Multiplier
  ,                                       !- Ceiling Height {m}
  ,                                       !- Volume {m3}
  ,                                       !- Floor Area {m2}
  ,                                       !- Zone Inside Convection Algorithm
  ,                                       !- Zone Outside Convection Algorithm
  ,                                       !- Zone Conditioning Equipment List Name
<<<<<<< HEAD
  {6a1d3262-ede1-44fb-a476-b8c3dc1e1855}, !- Zone Air Inlet Port List
  {1f1e4fab-9a07-40f7-8e94-fc49a4ce0304}, !- Zone Air Exhaust Port List
  {09ccba4a-837e-481d-a21b-fb6b798c65ea}, !- Zone Air Node Name
  {3d81dedd-bcc1-40de-a6ae-6c3f0b10606e}, !- Zone Return Air Port List
=======
  {39dd54cf-537d-4e49-bc95-648faa2dbeea}, !- Zone Air Inlet Port List
  {09ac4013-f1ce-4fb9-a6a9-1f0ecedf5034}, !- Zone Air Exhaust Port List
  {d8f42cb1-d0f6-4059-a92f-e9ea7513708f}, !- Zone Air Node Name
  {730ba42b-da05-40d3-9a80-20b292bde484}, !- Zone Return Air Port List
>>>>>>> 2c92e5b7
  ,                                       !- Primary Daylighting Control Name
  ,                                       !- Fraction of Zone Controlled by Primary Daylighting Control
  ,                                       !- Secondary Daylighting Control Name
  ,                                       !- Fraction of Zone Controlled by Secondary Daylighting Control
  ,                                       !- Illuminance Map Name
  ,                                       !- Group Rendering Name
  ,                                       !- Thermostat Name
  No;                                     !- Use Ideal Air Loads

OS:Node,
<<<<<<< HEAD
  {f0cb4334-931f-4d1e-ae75-b328038c84c3}, !- Handle
  Node 1,                                 !- Name
  {09ccba4a-837e-481d-a21b-fb6b798c65ea}, !- Inlet Port
  ;                                       !- Outlet Port

OS:Connection,
  {09ccba4a-837e-481d-a21b-fb6b798c65ea}, !- Handle
  {36b15a81-02ad-45a5-8f59-dea5c3bc81b5}, !- Name
  {d71079dd-0b4e-49e9-a7a8-bdd10bd238b2}, !- Source Object
  11,                                     !- Outlet Port
  {f0cb4334-931f-4d1e-ae75-b328038c84c3}, !- Target Object
  2;                                      !- Inlet Port

OS:PortList,
  {6a1d3262-ede1-44fb-a476-b8c3dc1e1855}, !- Handle
  {6af242bc-d590-4a10-8385-15009cc50168}, !- Name
  {d71079dd-0b4e-49e9-a7a8-bdd10bd238b2}; !- HVAC Component

OS:PortList,
  {1f1e4fab-9a07-40f7-8e94-fc49a4ce0304}, !- Handle
  {5a1b5faa-031a-417f-8730-275eff44f93d}, !- Name
  {d71079dd-0b4e-49e9-a7a8-bdd10bd238b2}; !- HVAC Component

OS:PortList,
  {3d81dedd-bcc1-40de-a6ae-6c3f0b10606e}, !- Handle
  {c3aee603-fb76-404a-a072-0b9bdca8a213}, !- Name
  {d71079dd-0b4e-49e9-a7a8-bdd10bd238b2}; !- HVAC Component

OS:Sizing:Zone,
  {5aeaec37-46ae-4391-9e35-306fc72dbf97}, !- Handle
  {d71079dd-0b4e-49e9-a7a8-bdd10bd238b2}, !- Zone or ZoneList Name
=======
  {9b4fd879-f737-4204-bcc3-4891c52423bc}, !- Handle
  Node 1,                                 !- Name
  {d8f42cb1-d0f6-4059-a92f-e9ea7513708f}, !- Inlet Port
  ;                                       !- Outlet Port

OS:Connection,
  {d8f42cb1-d0f6-4059-a92f-e9ea7513708f}, !- Handle
  {13dc2036-8d6e-4c77-88f2-01a42a45bdbb}, !- Name
  {977b9164-c1c1-4bd8-98c7-ec95c3aab86d}, !- Source Object
  11,                                     !- Outlet Port
  {9b4fd879-f737-4204-bcc3-4891c52423bc}, !- Target Object
  2;                                      !- Inlet Port

OS:PortList,
  {39dd54cf-537d-4e49-bc95-648faa2dbeea}, !- Handle
  {ff5b0cb1-50a4-4857-a1ae-733fda661667}, !- Name
  {977b9164-c1c1-4bd8-98c7-ec95c3aab86d}; !- HVAC Component

OS:PortList,
  {09ac4013-f1ce-4fb9-a6a9-1f0ecedf5034}, !- Handle
  {2da017bf-1a96-4a9a-b540-b18d40bbb6e0}, !- Name
  {977b9164-c1c1-4bd8-98c7-ec95c3aab86d}; !- HVAC Component

OS:PortList,
  {730ba42b-da05-40d3-9a80-20b292bde484}, !- Handle
  {b743e815-c170-4eb6-b988-ce92f9d8a255}, !- Name
  {977b9164-c1c1-4bd8-98c7-ec95c3aab86d}; !- HVAC Component

OS:Sizing:Zone,
  {b8deb1ea-8076-4353-836c-bd3a872144c2}, !- Handle
  {977b9164-c1c1-4bd8-98c7-ec95c3aab86d}, !- Zone or ZoneList Name
>>>>>>> 2c92e5b7
  SupplyAirTemperature,                   !- Zone Cooling Design Supply Air Temperature Input Method
  14,                                     !- Zone Cooling Design Supply Air Temperature {C}
  11.11,                                  !- Zone Cooling Design Supply Air Temperature Difference {deltaC}
  SupplyAirTemperature,                   !- Zone Heating Design Supply Air Temperature Input Method
  40,                                     !- Zone Heating Design Supply Air Temperature {C}
  11.11,                                  !- Zone Heating Design Supply Air Temperature Difference {deltaC}
  0.0085,                                 !- Zone Cooling Design Supply Air Humidity Ratio {kg-H2O/kg-air}
  0.008,                                  !- Zone Heating Design Supply Air Humidity Ratio {kg-H2O/kg-air}
  ,                                       !- Zone Heating Sizing Factor
  ,                                       !- Zone Cooling Sizing Factor
  DesignDay,                              !- Cooling Design Air Flow Method
  ,                                       !- Cooling Design Air Flow Rate {m3/s}
  ,                                       !- Cooling Minimum Air Flow per Zone Floor Area {m3/s-m2}
  ,                                       !- Cooling Minimum Air Flow {m3/s}
  ,                                       !- Cooling Minimum Air Flow Fraction
  DesignDay,                              !- Heating Design Air Flow Method
  ,                                       !- Heating Design Air Flow Rate {m3/s}
  ,                                       !- Heating Maximum Air Flow per Zone Floor Area {m3/s-m2}
  ,                                       !- Heating Maximum Air Flow {m3/s}
  ,                                       !- Heating Maximum Air Flow Fraction
  ,                                       !- Design Zone Air Distribution Effectiveness in Cooling Mode
  ,                                       !- Design Zone Air Distribution Effectiveness in Heating Mode
  No,                                     !- Account for Dedicated Outdoor Air System
  NeutralSupplyAir,                       !- Dedicated Outdoor Air System Control Strategy
  autosize,                               !- Dedicated Outdoor Air Low Setpoint Temperature for Design {C}
  autosize;                               !- Dedicated Outdoor Air High Setpoint Temperature for Design {C}

OS:ZoneHVAC:EquipmentList,
<<<<<<< HEAD
  {beed323a-28a8-4117-ae99-97d48a719380}, !- Handle
  Zone HVAC Equipment List 1,             !- Name
  {d71079dd-0b4e-49e9-a7a8-bdd10bd238b2}; !- Thermal Zone

OS:Space,
  {e7de9c1e-72ff-46b5-801e-955b6e03757a}, !- Handle
  living space,                           !- Name
  {e66b053e-f480-476b-abec-a125673a9f96}, !- Space Type Name
=======
  {7c2aae15-eabe-40f0-804a-8f5ac122415c}, !- Handle
  Zone HVAC Equipment List 1,             !- Name
  {977b9164-c1c1-4bd8-98c7-ec95c3aab86d}; !- Thermal Zone

OS:Space,
  {24ad4213-92a6-479a-9752-24b43f3f363a}, !- Handle
  living space,                           !- Name
  {3751d9df-c876-4719-9550-9ac1f0189031}, !- Space Type Name
>>>>>>> 2c92e5b7
  ,                                       !- Default Construction Set Name
  ,                                       !- Default Schedule Set Name
  ,                                       !- Direction of Relative North {deg}
  ,                                       !- X Origin {m}
  ,                                       !- Y Origin {m}
  ,                                       !- Z Origin {m}
  ,                                       !- Building Story Name
<<<<<<< HEAD
  {d71079dd-0b4e-49e9-a7a8-bdd10bd238b2}, !- Thermal Zone Name
  ,                                       !- Part of Total Floor Area
  ,                                       !- Design Specification Outdoor Air Object Name
  {366a2ed3-66d6-4788-bc8d-8ee0f342f030}; !- Building Unit Name

OS:Surface,
  {bd5ac0f1-e079-4a09-bd82-d81ca5e08be2}, !- Handle
  Surface 1,                              !- Name
  Floor,                                  !- Surface Type
  ,                                       !- Construction Name
  {e7de9c1e-72ff-46b5-801e-955b6e03757a}, !- Space Name
=======
  {977b9164-c1c1-4bd8-98c7-ec95c3aab86d}, !- Thermal Zone Name
  ,                                       !- Part of Total Floor Area
  ,                                       !- Design Specification Outdoor Air Object Name
  {92321689-29f8-4179-85bd-d70f1f4725af}; !- Building Unit Name

OS:Surface,
  {39cdc03d-94e6-4050-b010-3c4ec032299b}, !- Handle
  Surface 1,                              !- Name
  Floor,                                  !- Surface Type
  ,                                       !- Construction Name
  {24ad4213-92a6-479a-9752-24b43f3f363a}, !- Space Name
>>>>>>> 2c92e5b7
  Foundation,                             !- Outside Boundary Condition
  ,                                       !- Outside Boundary Condition Object
  NoSun,                                  !- Sun Exposure
  NoWind,                                 !- Wind Exposure
  ,                                       !- View Factor to Ground
  ,                                       !- Number of Vertices
  0, -12.9315688143396, 0,                !- X,Y,Z Vertex 1 {m}
  0, 0, 0,                                !- X,Y,Z Vertex 2 {m}
  6.46578440716979, 0, 0,                 !- X,Y,Z Vertex 3 {m}
  6.46578440716979, -12.9315688143396, 0; !- X,Y,Z Vertex 4 {m}

OS:Surface,
<<<<<<< HEAD
  {bc812f34-4cd8-41b4-82ee-15a63f696fa0}, !- Handle
  Surface 2,                              !- Name
  Wall,                                   !- Surface Type
  ,                                       !- Construction Name
  {e7de9c1e-72ff-46b5-801e-955b6e03757a}, !- Space Name
=======
  {e692a69a-9fcd-41c0-b5db-4fba4b837cd2}, !- Handle
  Surface 2,                              !- Name
  Wall,                                   !- Surface Type
  ,                                       !- Construction Name
  {24ad4213-92a6-479a-9752-24b43f3f363a}, !- Space Name
>>>>>>> 2c92e5b7
  Outdoors,                               !- Outside Boundary Condition
  ,                                       !- Outside Boundary Condition Object
  SunExposed,                             !- Sun Exposure
  WindExposed,                            !- Wind Exposure
  ,                                       !- View Factor to Ground
  ,                                       !- Number of Vertices
  0, 0, 2.4384,                           !- X,Y,Z Vertex 1 {m}
  0, 0, 0,                                !- X,Y,Z Vertex 2 {m}
  0, -12.9315688143396, 0,                !- X,Y,Z Vertex 3 {m}
  0, -12.9315688143396, 2.4384;           !- X,Y,Z Vertex 4 {m}

OS:Surface,
<<<<<<< HEAD
  {895b786c-f110-439f-8b89-03a0e3d1f388}, !- Handle
  Surface 3,                              !- Name
  Wall,                                   !- Surface Type
  ,                                       !- Construction Name
  {e7de9c1e-72ff-46b5-801e-955b6e03757a}, !- Space Name
=======
  {e87b7b53-a278-44ad-9758-342cffea55c6}, !- Handle
  Surface 3,                              !- Name
  Wall,                                   !- Surface Type
  ,                                       !- Construction Name
  {24ad4213-92a6-479a-9752-24b43f3f363a}, !- Space Name
>>>>>>> 2c92e5b7
  Outdoors,                               !- Outside Boundary Condition
  ,                                       !- Outside Boundary Condition Object
  SunExposed,                             !- Sun Exposure
  WindExposed,                            !- Wind Exposure
  ,                                       !- View Factor to Ground
  ,                                       !- Number of Vertices
  6.46578440716979, 0, 2.4384,            !- X,Y,Z Vertex 1 {m}
  6.46578440716979, 0, 0,                 !- X,Y,Z Vertex 2 {m}
  0, 0, 0,                                !- X,Y,Z Vertex 3 {m}
  0, 0, 2.4384;                           !- X,Y,Z Vertex 4 {m}

OS:Surface,
<<<<<<< HEAD
  {0c44a5dc-0cdd-4123-b6d7-a71343b33748}, !- Handle
  Surface 4,                              !- Name
  Wall,                                   !- Surface Type
  ,                                       !- Construction Name
  {e7de9c1e-72ff-46b5-801e-955b6e03757a}, !- Space Name
  Adiabatic,                              !- Outside Boundary Condition
=======
  {f5172e99-fea5-4ef7-b2c5-02cdc8bb2a12}, !- Handle
  Surface 4,                              !- Name
  Wall,                                   !- Surface Type
  ,                                       !- Construction Name
  {24ad4213-92a6-479a-9752-24b43f3f363a}, !- Space Name
  Surface,                                !- Outside Boundary Condition
  {9e70cc9b-938f-4e90-9aed-134db636198e}, !- Outside Boundary Condition Object
  NoSun,                                  !- Sun Exposure
  NoWind,                                 !- Wind Exposure
  ,                                       !- View Factor to Ground
  ,                                       !- Number of Vertices
  6.46578440716979, -11.1027688143396, 2.4384, !- X,Y,Z Vertex 1 {m}
  6.46578440716979, -11.1027688143396, 0, !- X,Y,Z Vertex 2 {m}
  6.46578440716979, 0, 0,                 !- X,Y,Z Vertex 3 {m}
  6.46578440716979, 0, 2.4384;            !- X,Y,Z Vertex 4 {m}

OS:Surface,
  {796aadb3-ace8-475b-a88a-f381ea055195}, !- Handle
  Surface 5,                              !- Name
  Wall,                                   !- Surface Type
  ,                                       !- Construction Name
  {24ad4213-92a6-479a-9752-24b43f3f363a}, !- Space Name
  Outdoors,                               !- Outside Boundary Condition
  ,                                       !- Outside Boundary Condition Object
  SunExposed,                             !- Sun Exposure
  WindExposed,                            !- Wind Exposure
  ,                                       !- View Factor to Ground
  ,                                       !- Number of Vertices
  0, -12.9315688143396, 2.4384,           !- X,Y,Z Vertex 1 {m}
  0, -12.9315688143396, 0,                !- X,Y,Z Vertex 2 {m}
  6.46578440716979, -12.9315688143396, 0, !- X,Y,Z Vertex 3 {m}
  6.46578440716979, -12.9315688143396, 2.4384; !- X,Y,Z Vertex 4 {m}

OS:Surface,
  {cdd1e6c0-b70a-4e6b-8cb0-4f25e4e94a07}, !- Handle
  Surface 6,                              !- Name
  RoofCeiling,                            !- Surface Type
  ,                                       !- Construction Name
  {24ad4213-92a6-479a-9752-24b43f3f363a}, !- Space Name
  Surface,                                !- Outside Boundary Condition
  {a7dba8a1-b97c-4cba-96f8-35e8ad45fb1d}, !- Outside Boundary Condition Object
  NoSun,                                  !- Sun Exposure
  NoWind,                                 !- Wind Exposure
  ,                                       !- View Factor to Ground
  ,                                       !- Number of Vertices
  6.46578440716979, -12.9315688143396, 2.4384, !- X,Y,Z Vertex 1 {m}
  6.46578440716979, 0, 2.4384,            !- X,Y,Z Vertex 2 {m}
  0, 0, 2.4384,                           !- X,Y,Z Vertex 3 {m}
  0, -12.9315688143396, 2.4384;           !- X,Y,Z Vertex 4 {m}

OS:SpaceType,
  {3751d9df-c876-4719-9550-9ac1f0189031}, !- Handle
  Space Type 1,                           !- Name
  ,                                       !- Default Construction Set Name
  ,                                       !- Default Schedule Set Name
  ,                                       !- Group Rendering Name
  ,                                       !- Design Specification Outdoor Air Object Name
  ,                                       !- Standards Template
  ,                                       !- Standards Building Type
  living;                                 !- Standards Space Type

OS:Surface,
  {a7dba8a1-b97c-4cba-96f8-35e8ad45fb1d}, !- Handle
  Surface 7,                              !- Name
  Floor,                                  !- Surface Type
  ,                                       !- Construction Name
  {1af2a034-8596-42e4-b457-7ecc0f8518c1}, !- Space Name
  Surface,                                !- Outside Boundary Condition
  {cdd1e6c0-b70a-4e6b-8cb0-4f25e4e94a07}, !- Outside Boundary Condition Object
  NoSun,                                  !- Sun Exposure
  NoWind,                                 !- Wind Exposure
  ,                                       !- View Factor to Ground
  ,                                       !- Number of Vertices
  0, -12.9315688143396, 2.4384,           !- X,Y,Z Vertex 1 {m}
  0, 0, 2.4384,                           !- X,Y,Z Vertex 2 {m}
  6.46578440716979, 0, 2.4384,            !- X,Y,Z Vertex 3 {m}
  6.46578440716979, -12.9315688143396, 2.4384; !- X,Y,Z Vertex 4 {m}

OS:Surface,
  {3903b282-4a92-4f91-8c4a-706585af7afb}, !- Handle
  Surface 8,                              !- Name
  RoofCeiling,                            !- Surface Type
  ,                                       !- Construction Name
  {1af2a034-8596-42e4-b457-7ecc0f8518c1}, !- Space Name
  Outdoors,                               !- Outside Boundary Condition
  ,                                       !- Outside Boundary Condition Object
  SunExposed,                             !- Sun Exposure
  WindExposed,                            !- Wind Exposure
  ,                                       !- View Factor to Ground
  ,                                       !- Number of Vertices
  3.2328922035849, 0, 4.05484610179245,   !- X,Y,Z Vertex 1 {m}
  0, 0, 2.4384,                           !- X,Y,Z Vertex 2 {m}
  0, -12.9315688143396, 2.4384,           !- X,Y,Z Vertex 3 {m}
  3.2328922035849, -12.9315688143396, 4.05484610179245; !- X,Y,Z Vertex 4 {m}

OS:Surface,
  {b4aeafc8-0c45-40ce-a7b2-dd51380c57d0}, !- Handle
  Surface 9,                              !- Name
  RoofCeiling,                            !- Surface Type
  ,                                       !- Construction Name
  {1af2a034-8596-42e4-b457-7ecc0f8518c1}, !- Space Name
  Outdoors,                               !- Outside Boundary Condition
  ,                                       !- Outside Boundary Condition Object
  SunExposed,                             !- Sun Exposure
  WindExposed,                            !- Wind Exposure
  ,                                       !- View Factor to Ground
  ,                                       !- Number of Vertices
  3.2328922035849, -12.9315688143396, 4.05484610179245, !- X,Y,Z Vertex 1 {m}
  6.46578440716979, -12.9315688143396, 2.4384, !- X,Y,Z Vertex 2 {m}
  6.46578440716979, 0, 2.4384,            !- X,Y,Z Vertex 3 {m}
  3.2328922035849, 0, 4.05484610179245;   !- X,Y,Z Vertex 4 {m}

OS:Surface,
  {f18f48f6-a8de-4f9e-87cb-ed409ab24003}, !- Handle
  Surface 10,                             !- Name
  Wall,                                   !- Surface Type
  ,                                       !- Construction Name
  {1af2a034-8596-42e4-b457-7ecc0f8518c1}, !- Space Name
  Outdoors,                               !- Outside Boundary Condition
  ,                                       !- Outside Boundary Condition Object
  SunExposed,                             !- Sun Exposure
  WindExposed,                            !- Wind Exposure
  ,                                       !- View Factor to Ground
  ,                                       !- Number of Vertices
  3.2328922035849, -12.9315688143396, 4.05484610179245, !- X,Y,Z Vertex 1 {m}
  0, -12.9315688143396, 2.4384,           !- X,Y,Z Vertex 2 {m}
  6.46578440716979, -12.9315688143396, 2.4384; !- X,Y,Z Vertex 3 {m}

OS:Surface,
  {6233f60d-902e-4125-b65a-518401439e98}, !- Handle
  Surface 11,                             !- Name
  Wall,                                   !- Surface Type
  ,                                       !- Construction Name
  {1af2a034-8596-42e4-b457-7ecc0f8518c1}, !- Space Name
  Outdoors,                               !- Outside Boundary Condition
  ,                                       !- Outside Boundary Condition Object
  SunExposed,                             !- Sun Exposure
  WindExposed,                            !- Wind Exposure
  ,                                       !- View Factor to Ground
  ,                                       !- Number of Vertices
  3.2328922035849, 0, 4.05484610179245,   !- X,Y,Z Vertex 1 {m}
  6.46578440716979, 0, 2.4384,            !- X,Y,Z Vertex 2 {m}
  0, 0, 2.4384;                           !- X,Y,Z Vertex 3 {m}

OS:ThermalZone,
  {33b19f6d-c674-4d56-8385-9bcd16c73739}, !- Handle
  living zone|unit 2,                     !- Name
  ,                                       !- Multiplier
  ,                                       !- Ceiling Height {m}
  ,                                       !- Volume {m3}
  ,                                       !- Floor Area {m2}
  ,                                       !- Zone Inside Convection Algorithm
  ,                                       !- Zone Outside Convection Algorithm
  ,                                       !- Zone Conditioning Equipment List Name
  {2002084c-3a75-48af-9e44-82733b2e9f27}, !- Zone Air Inlet Port List
  {d1e1fc23-2c3b-4f48-be5d-94bcfa71ea6c}, !- Zone Air Exhaust Port List
  {dbe3d404-a29e-4ab0-95ba-48900723d54e}, !- Zone Air Node Name
  {ad913b93-77fb-4003-a750-6c7b9597be1d}, !- Zone Return Air Port List
  ,                                       !- Primary Daylighting Control Name
  ,                                       !- Fraction of Zone Controlled by Primary Daylighting Control
  ,                                       !- Secondary Daylighting Control Name
  ,                                       !- Fraction of Zone Controlled by Secondary Daylighting Control
  ,                                       !- Illuminance Map Name
  ,                                       !- Group Rendering Name
  ,                                       !- Thermostat Name
  No;                                     !- Use Ideal Air Loads

OS:Node,
  {8e5ab733-f2e6-4697-95d9-3d0f19fa68d5}, !- Handle
  Node 2,                                 !- Name
  {dbe3d404-a29e-4ab0-95ba-48900723d54e}, !- Inlet Port
  ;                                       !- Outlet Port

OS:Connection,
  {dbe3d404-a29e-4ab0-95ba-48900723d54e}, !- Handle
  {7930b534-0568-40d2-b62b-9fbd60a25361}, !- Name
  {33b19f6d-c674-4d56-8385-9bcd16c73739}, !- Source Object
  11,                                     !- Outlet Port
  {8e5ab733-f2e6-4697-95d9-3d0f19fa68d5}, !- Target Object
  2;                                      !- Inlet Port

OS:PortList,
  {2002084c-3a75-48af-9e44-82733b2e9f27}, !- Handle
  {034e569c-e69f-4612-8d2d-d61c9fd9d219}, !- Name
  {33b19f6d-c674-4d56-8385-9bcd16c73739}; !- HVAC Component

OS:PortList,
  {d1e1fc23-2c3b-4f48-be5d-94bcfa71ea6c}, !- Handle
  {281653a0-9f01-4708-9e50-0a2448f76107}, !- Name
  {33b19f6d-c674-4d56-8385-9bcd16c73739}; !- HVAC Component

OS:PortList,
  {ad913b93-77fb-4003-a750-6c7b9597be1d}, !- Handle
  {e6055c5e-eaad-4969-b45a-18f61f7deaaa}, !- Name
  {33b19f6d-c674-4d56-8385-9bcd16c73739}; !- HVAC Component

OS:Sizing:Zone,
  {aa019515-e508-4f31-9b8f-780f5dfd72eb}, !- Handle
  {33b19f6d-c674-4d56-8385-9bcd16c73739}, !- Zone or ZoneList Name
  SupplyAirTemperature,                   !- Zone Cooling Design Supply Air Temperature Input Method
  14,                                     !- Zone Cooling Design Supply Air Temperature {C}
  11.11,                                  !- Zone Cooling Design Supply Air Temperature Difference {deltaC}
  SupplyAirTemperature,                   !- Zone Heating Design Supply Air Temperature Input Method
  40,                                     !- Zone Heating Design Supply Air Temperature {C}
  11.11,                                  !- Zone Heating Design Supply Air Temperature Difference {deltaC}
  0.0085,                                 !- Zone Cooling Design Supply Air Humidity Ratio {kg-H2O/kg-air}
  0.008,                                  !- Zone Heating Design Supply Air Humidity Ratio {kg-H2O/kg-air}
  ,                                       !- Zone Heating Sizing Factor
  ,                                       !- Zone Cooling Sizing Factor
  DesignDay,                              !- Cooling Design Air Flow Method
  ,                                       !- Cooling Design Air Flow Rate {m3/s}
  ,                                       !- Cooling Minimum Air Flow per Zone Floor Area {m3/s-m2}
  ,                                       !- Cooling Minimum Air Flow {m3/s}
  ,                                       !- Cooling Minimum Air Flow Fraction
  DesignDay,                              !- Heating Design Air Flow Method
  ,                                       !- Heating Design Air Flow Rate {m3/s}
  ,                                       !- Heating Maximum Air Flow per Zone Floor Area {m3/s-m2}
  ,                                       !- Heating Maximum Air Flow {m3/s}
  ,                                       !- Heating Maximum Air Flow Fraction
  ,                                       !- Design Zone Air Distribution Effectiveness in Cooling Mode
  ,                                       !- Design Zone Air Distribution Effectiveness in Heating Mode
  No,                                     !- Account for Dedicated Outdoor Air System
  NeutralSupplyAir,                       !- Dedicated Outdoor Air System Control Strategy
  autosize,                               !- Dedicated Outdoor Air Low Setpoint Temperature for Design {C}
  autosize;                               !- Dedicated Outdoor Air High Setpoint Temperature for Design {C}

OS:ZoneHVAC:EquipmentList,
  {784394a5-5a00-4bb9-92fb-35e50ddd85c9}, !- Handle
  Zone HVAC Equipment List 2,             !- Name
  {33b19f6d-c674-4d56-8385-9bcd16c73739}; !- Thermal Zone

OS:Space,
  {7ffccdc5-0b9a-4f58-94df-45c0995f480a}, !- Handle
  living space|unit 2|story 1,            !- Name
  {3751d9df-c876-4719-9550-9ac1f0189031}, !- Space Type Name
  ,                                       !- Default Construction Set Name
  ,                                       !- Default Schedule Set Name
  -0,                                     !- Direction of Relative North {deg}
  0,                                      !- X Origin {m}
  0,                                      !- Y Origin {m}
  0,                                      !- Z Origin {m}
  ,                                       !- Building Story Name
  {33b19f6d-c674-4d56-8385-9bcd16c73739}, !- Thermal Zone Name
  ,                                       !- Part of Total Floor Area
  ,                                       !- Design Specification Outdoor Air Object Name
  {f20eec1f-2424-45e4-9612-05c972a91c18}; !- Building Unit Name

OS:Surface,
  {36537d90-8902-4e84-807d-d09ed8524102}, !- Handle
  Surface 12,                             !- Name
  Floor,                                  !- Surface Type
  ,                                       !- Construction Name
  {7ffccdc5-0b9a-4f58-94df-45c0995f480a}, !- Space Name
  Foundation,                             !- Outside Boundary Condition
  ,                                       !- Outside Boundary Condition Object
  NoSun,                                  !- Sun Exposure
  NoWind,                                 !- Wind Exposure
  ,                                       !- View Factor to Ground
  ,                                       !- Number of Vertices
  6.46578440716979, -11.1027688143396, 0, !- X,Y,Z Vertex 1 {m}
  6.46578440716979, 1.8288, 0,            !- X,Y,Z Vertex 2 {m}
  12.9315688143396, 1.8288, 0,            !- X,Y,Z Vertex 3 {m}
  12.9315688143396, -11.1027688143396, 0; !- X,Y,Z Vertex 4 {m}

OS:Surface,
  {9e70cc9b-938f-4e90-9aed-134db636198e}, !- Handle
  Surface 13,                             !- Name
  Wall,                                   !- Surface Type
  ,                                       !- Construction Name
  {7ffccdc5-0b9a-4f58-94df-45c0995f480a}, !- Space Name
  Surface,                                !- Outside Boundary Condition
  {f5172e99-fea5-4ef7-b2c5-02cdc8bb2a12}, !- Outside Boundary Condition Object
  NoSun,                                  !- Sun Exposure
  NoWind,                                 !- Wind Exposure
  ,                                       !- View Factor to Ground
  ,                                       !- Number of Vertices
  6.46578440716979, 0, 2.4384,            !- X,Y,Z Vertex 1 {m}
  6.46578440716979, 0, 0,                 !- X,Y,Z Vertex 2 {m}
  6.46578440716979, -11.1027688143396, 0, !- X,Y,Z Vertex 3 {m}
  6.46578440716979, -11.1027688143396, 2.4384; !- X,Y,Z Vertex 4 {m}

OS:Surface,
  {61533715-b61c-4e88-bd8c-1788af80d342}, !- Handle
  Surface 14,                             !- Name
  Wall,                                   !- Surface Type
  ,                                       !- Construction Name
  {7ffccdc5-0b9a-4f58-94df-45c0995f480a}, !- Space Name
  Outdoors,                               !- Outside Boundary Condition
  ,                                       !- Outside Boundary Condition Object
  SunExposed,                             !- Sun Exposure
  WindExposed,                            !- Wind Exposure
  ,                                       !- View Factor to Ground
  ,                                       !- Number of Vertices
  12.9315688143396, 1.8288, 2.4384,       !- X,Y,Z Vertex 1 {m}
  12.9315688143396, 1.8288, 0,            !- X,Y,Z Vertex 2 {m}
  6.46578440716979, 1.8288, 0,            !- X,Y,Z Vertex 3 {m}
  6.46578440716979, 1.8288, 2.4384;       !- X,Y,Z Vertex 4 {m}

OS:Surface,
  {6724680c-a997-4171-9d1f-b9b0236b49bf}, !- Handle
  Surface 15,                             !- Name
  Wall,                                   !- Surface Type
  ,                                       !- Construction Name
  {7ffccdc5-0b9a-4f58-94df-45c0995f480a}, !- Space Name
  Surface,                                !- Outside Boundary Condition
  {32108cd7-bbed-4d88-89cc-941dab278c53}, !- Outside Boundary Condition Object
  NoSun,                                  !- Sun Exposure
  NoWind,                                 !- Wind Exposure
  ,                                       !- View Factor to Ground
  ,                                       !- Number of Vertices
  12.9315688143396, -11.1027688143396, 2.4384, !- X,Y,Z Vertex 1 {m}
  12.9315688143396, -11.1027688143396, 0, !- X,Y,Z Vertex 2 {m}
  12.9315688143396, 0, 0,                 !- X,Y,Z Vertex 3 {m}
  12.9315688143396, 0, 2.4384;            !- X,Y,Z Vertex 4 {m}

OS:Surface,
  {ba6750d3-2e97-4c54-9b99-33eabfd9eb2f}, !- Handle
  Surface 16,                             !- Name
  Wall,                                   !- Surface Type
  ,                                       !- Construction Name
  {7ffccdc5-0b9a-4f58-94df-45c0995f480a}, !- Space Name
  Outdoors,                               !- Outside Boundary Condition
  ,                                       !- Outside Boundary Condition Object
  SunExposed,                             !- Sun Exposure
  WindExposed,                            !- Wind Exposure
  ,                                       !- View Factor to Ground
  ,                                       !- Number of Vertices
  6.46578440716979, -11.1027688143396, 2.4384, !- X,Y,Z Vertex 1 {m}
  6.46578440716979, -11.1027688143396, 0, !- X,Y,Z Vertex 2 {m}
  12.9315688143396, -11.1027688143396, 0, !- X,Y,Z Vertex 3 {m}
  12.9315688143396, -11.1027688143396, 2.4384; !- X,Y,Z Vertex 4 {m}

OS:Surface,
  {a9374ca6-c2c3-4255-8a37-1f85e4534893}, !- Handle
  Surface 17,                             !- Name
  RoofCeiling,                            !- Surface Type
  ,                                       !- Construction Name
  {7ffccdc5-0b9a-4f58-94df-45c0995f480a}, !- Space Name
  Surface,                                !- Outside Boundary Condition
  {5a4f49e4-063e-41fd-9e0a-98091f6f8e2c}, !- Outside Boundary Condition Object
  NoSun,                                  !- Sun Exposure
  NoWind,                                 !- Wind Exposure
  ,                                       !- View Factor to Ground
  ,                                       !- Number of Vertices
  12.9315688143396, -11.1027688143396, 2.4384, !- X,Y,Z Vertex 1 {m}
  12.9315688143396, 1.8288, 2.4384,       !- X,Y,Z Vertex 2 {m}
  6.46578440716979, 1.8288, 2.4384,       !- X,Y,Z Vertex 3 {m}
  6.46578440716979, -11.1027688143396, 2.4384; !- X,Y,Z Vertex 4 {m}

OS:Surface,
  {46438de4-1873-4f83-a4e6-e3082c295ad1}, !- Handle
  Surface 18,                             !- Name
  RoofCeiling,                            !- Surface Type
  ,                                       !- Construction Name
  {1af2a034-8596-42e4-b457-7ecc0f8518c1}, !- Space Name
  Outdoors,                               !- Outside Boundary Condition
  ,                                       !- Outside Boundary Condition Object
  SunExposed,                             !- Sun Exposure
  WindExposed,                            !- Wind Exposure
  ,                                       !- View Factor to Ground
  ,                                       !- Number of Vertices
  9.69867661075469, -11.1027688143396, 4.05484610179245, !- X,Y,Z Vertex 1 {m}
  12.9315688143396, -11.1027688143396, 2.4384, !- X,Y,Z Vertex 2 {m}
  12.9315688143396, 1.8288, 2.4384,       !- X,Y,Z Vertex 3 {m}
  9.69867661075469, 1.8288, 4.05484610179245; !- X,Y,Z Vertex 4 {m}

OS:Surface,
  {e7e647bd-491a-4ec1-a36c-259dc81e1f20}, !- Handle
  Surface 19,                             !- Name
  Wall,                                   !- Surface Type
  ,                                       !- Construction Name
  {1af2a034-8596-42e4-b457-7ecc0f8518c1}, !- Space Name
  Outdoors,                               !- Outside Boundary Condition
  ,                                       !- Outside Boundary Condition Object
  SunExposed,                             !- Sun Exposure
  WindExposed,                            !- Wind Exposure
  ,                                       !- View Factor to Ground
  ,                                       !- Number of Vertices
  9.69867661075469, -11.1027688143396, 4.05484610179245, !- X,Y,Z Vertex 1 {m}
  6.46578440716979, -11.1027688143396, 2.4384, !- X,Y,Z Vertex 2 {m}
  12.9315688143396, -11.1027688143396, 2.4384; !- X,Y,Z Vertex 3 {m}

OS:Surface,
  {3de36697-3327-49ea-8311-82f400f01ae4}, !- Handle
  Surface 20,                             !- Name
  Wall,                                   !- Surface Type
  ,                                       !- Construction Name
  {1af2a034-8596-42e4-b457-7ecc0f8518c1}, !- Space Name
  Outdoors,                               !- Outside Boundary Condition
  ,                                       !- Outside Boundary Condition Object
  SunExposed,                             !- Sun Exposure
  WindExposed,                            !- Wind Exposure
  ,                                       !- View Factor to Ground
  ,                                       !- Number of Vertices
  9.69867661075469, 1.8288, 4.05484610179245, !- X,Y,Z Vertex 1 {m}
  12.9315688143396, 1.8288, 2.4384,       !- X,Y,Z Vertex 2 {m}
  6.46578440716979, 1.8288, 2.4384;       !- X,Y,Z Vertex 3 {m}

OS:Surface,
  {1a6a00a4-42b7-482a-a031-2cb0ae5c102b}, !- Handle
  Surface 21,                             !- Name
  RoofCeiling,                            !- Surface Type
  ,                                       !- Construction Name
  {1af2a034-8596-42e4-b457-7ecc0f8518c1}, !- Space Name
  Outdoors,                               !- Outside Boundary Condition
  ,                                       !- Outside Boundary Condition Object
  SunExposed,                             !- Sun Exposure
  WindExposed,                            !- Wind Exposure
  ,                                       !- View Factor to Ground
  ,                                       !- Number of Vertices
  9.69867661075469, 1.8288, 4.05484610179245, !- X,Y,Z Vertex 1 {m}
  6.46578440716979, 1.8288, 2.4384,       !- X,Y,Z Vertex 2 {m}
  6.46578440716979, -11.1027688143396, 2.4384, !- X,Y,Z Vertex 3 {m}
  9.69867661075469, -11.1027688143396, 4.05484610179245; !- X,Y,Z Vertex 4 {m}

OS:Surface,
  {5a4f49e4-063e-41fd-9e0a-98091f6f8e2c}, !- Handle
  Surface 22,                             !- Name
  Floor,                                  !- Surface Type
  ,                                       !- Construction Name
  {1af2a034-8596-42e4-b457-7ecc0f8518c1}, !- Space Name
  Surface,                                !- Outside Boundary Condition
  {a9374ca6-c2c3-4255-8a37-1f85e4534893}, !- Outside Boundary Condition Object
  NoSun,                                  !- Sun Exposure
  NoWind,                                 !- Wind Exposure
  ,                                       !- View Factor to Ground
  ,                                       !- Number of Vertices
  6.46578440716979, -11.1027688143396, 2.4384, !- X,Y,Z Vertex 1 {m}
  6.46578440716979, 1.8288, 2.4384,       !- X,Y,Z Vertex 2 {m}
  12.9315688143396, 1.8288, 2.4384,       !- X,Y,Z Vertex 3 {m}
  12.9315688143396, -11.1027688143396, 2.4384; !- X,Y,Z Vertex 4 {m}

OS:ThermalZone,
  {ace8b9a3-4697-484e-9e74-5b0a77bb8099}, !- Handle
  living zone|unit 3,                     !- Name
  ,                                       !- Multiplier
  ,                                       !- Ceiling Height {m}
  ,                                       !- Volume {m3}
  ,                                       !- Floor Area {m2}
  ,                                       !- Zone Inside Convection Algorithm
  ,                                       !- Zone Outside Convection Algorithm
  ,                                       !- Zone Conditioning Equipment List Name
  {4aec5039-3555-44c0-bbb2-65ad238a510a}, !- Zone Air Inlet Port List
  {41c7d43d-2a68-44f2-8711-0775009fd0d0}, !- Zone Air Exhaust Port List
  {756c797b-14a9-4096-80f3-a1c3f2e36bff}, !- Zone Air Node Name
  {d8aab97e-ae87-432d-9d6b-101a74aa3ced}, !- Zone Return Air Port List
  ,                                       !- Primary Daylighting Control Name
  ,                                       !- Fraction of Zone Controlled by Primary Daylighting Control
  ,                                       !- Secondary Daylighting Control Name
  ,                                       !- Fraction of Zone Controlled by Secondary Daylighting Control
  ,                                       !- Illuminance Map Name
  ,                                       !- Group Rendering Name
  ,                                       !- Thermostat Name
  No;                                     !- Use Ideal Air Loads

OS:Node,
  {cf57eb86-e1ea-4042-b554-a2cabcd25172}, !- Handle
  Node 3,                                 !- Name
  {756c797b-14a9-4096-80f3-a1c3f2e36bff}, !- Inlet Port
  ;                                       !- Outlet Port

OS:Connection,
  {756c797b-14a9-4096-80f3-a1c3f2e36bff}, !- Handle
  {bcb38238-d1c6-4ad8-817f-6b613130fc1f}, !- Name
  {ace8b9a3-4697-484e-9e74-5b0a77bb8099}, !- Source Object
  11,                                     !- Outlet Port
  {cf57eb86-e1ea-4042-b554-a2cabcd25172}, !- Target Object
  2;                                      !- Inlet Port

OS:PortList,
  {4aec5039-3555-44c0-bbb2-65ad238a510a}, !- Handle
  {d7d15635-e699-4a3f-be97-519db1047b26}, !- Name
  {ace8b9a3-4697-484e-9e74-5b0a77bb8099}; !- HVAC Component

OS:PortList,
  {41c7d43d-2a68-44f2-8711-0775009fd0d0}, !- Handle
  {1b9e5d37-c491-48ad-8c60-0010adc77817}, !- Name
  {ace8b9a3-4697-484e-9e74-5b0a77bb8099}; !- HVAC Component

OS:PortList,
  {d8aab97e-ae87-432d-9d6b-101a74aa3ced}, !- Handle
  {ef1d087b-1c0d-4328-8b5b-ae6a79f237e6}, !- Name
  {ace8b9a3-4697-484e-9e74-5b0a77bb8099}; !- HVAC Component

OS:Sizing:Zone,
  {85951c61-6827-4f94-b38a-cc43e4dba70e}, !- Handle
  {ace8b9a3-4697-484e-9e74-5b0a77bb8099}, !- Zone or ZoneList Name
  SupplyAirTemperature,                   !- Zone Cooling Design Supply Air Temperature Input Method
  14,                                     !- Zone Cooling Design Supply Air Temperature {C}
  11.11,                                  !- Zone Cooling Design Supply Air Temperature Difference {deltaC}
  SupplyAirTemperature,                   !- Zone Heating Design Supply Air Temperature Input Method
  40,                                     !- Zone Heating Design Supply Air Temperature {C}
  11.11,                                  !- Zone Heating Design Supply Air Temperature Difference {deltaC}
  0.0085,                                 !- Zone Cooling Design Supply Air Humidity Ratio {kg-H2O/kg-air}
  0.008,                                  !- Zone Heating Design Supply Air Humidity Ratio {kg-H2O/kg-air}
  ,                                       !- Zone Heating Sizing Factor
  ,                                       !- Zone Cooling Sizing Factor
  DesignDay,                              !- Cooling Design Air Flow Method
  ,                                       !- Cooling Design Air Flow Rate {m3/s}
  ,                                       !- Cooling Minimum Air Flow per Zone Floor Area {m3/s-m2}
  ,                                       !- Cooling Minimum Air Flow {m3/s}
  ,                                       !- Cooling Minimum Air Flow Fraction
  DesignDay,                              !- Heating Design Air Flow Method
  ,                                       !- Heating Design Air Flow Rate {m3/s}
  ,                                       !- Heating Maximum Air Flow per Zone Floor Area {m3/s-m2}
  ,                                       !- Heating Maximum Air Flow {m3/s}
  ,                                       !- Heating Maximum Air Flow Fraction
  ,                                       !- Design Zone Air Distribution Effectiveness in Cooling Mode
  ,                                       !- Design Zone Air Distribution Effectiveness in Heating Mode
  No,                                     !- Account for Dedicated Outdoor Air System
  NeutralSupplyAir,                       !- Dedicated Outdoor Air System Control Strategy
  autosize,                               !- Dedicated Outdoor Air Low Setpoint Temperature for Design {C}
  autosize;                               !- Dedicated Outdoor Air High Setpoint Temperature for Design {C}

OS:ZoneHVAC:EquipmentList,
  {88ab8251-7ec0-4749-87dd-d31dac9decbd}, !- Handle
  Zone HVAC Equipment List 3,             !- Name
  {ace8b9a3-4697-484e-9e74-5b0a77bb8099}; !- Thermal Zone

OS:Space,
  {ca3f6931-b733-462d-a93c-b94e1b3548b6}, !- Handle
  living space|unit 3|story 1,            !- Name
  {3751d9df-c876-4719-9550-9ac1f0189031}, !- Space Type Name
  ,                                       !- Default Construction Set Name
  ,                                       !- Default Schedule Set Name
  -0,                                     !- Direction of Relative North {deg}
  0,                                      !- X Origin {m}
  0,                                      !- Y Origin {m}
  0,                                      !- Z Origin {m}
  ,                                       !- Building Story Name
  {ace8b9a3-4697-484e-9e74-5b0a77bb8099}, !- Thermal Zone Name
  ,                                       !- Part of Total Floor Area
  ,                                       !- Design Specification Outdoor Air Object Name
  {eba25f9d-df72-461c-9787-592ffebe4102}; !- Building Unit Name

OS:Surface,
  {bd7362f6-5e18-4231-83c7-6774f1634fdc}, !- Handle
  Surface 23,                             !- Name
  Floor,                                  !- Surface Type
  ,                                       !- Construction Name
  {ca3f6931-b733-462d-a93c-b94e1b3548b6}, !- Space Name
  Foundation,                             !- Outside Boundary Condition
  ,                                       !- Outside Boundary Condition Object
  NoSun,                                  !- Sun Exposure
  NoWind,                                 !- Wind Exposure
  ,                                       !- View Factor to Ground
  ,                                       !- Number of Vertices
  12.9315688143396, -12.9315688143396, 0, !- X,Y,Z Vertex 1 {m}
  12.9315688143396, 0, 0,                 !- X,Y,Z Vertex 2 {m}
  19.3973532215094, 0, 0,                 !- X,Y,Z Vertex 3 {m}
  19.3973532215094, -12.9315688143396, 0; !- X,Y,Z Vertex 4 {m}

OS:Surface,
  {32108cd7-bbed-4d88-89cc-941dab278c53}, !- Handle
  Surface 24,                             !- Name
  Wall,                                   !- Surface Type
  ,                                       !- Construction Name
  {ca3f6931-b733-462d-a93c-b94e1b3548b6}, !- Space Name
  Surface,                                !- Outside Boundary Condition
  {6724680c-a997-4171-9d1f-b9b0236b49bf}, !- Outside Boundary Condition Object
  NoSun,                                  !- Sun Exposure
  NoWind,                                 !- Wind Exposure
  ,                                       !- View Factor to Ground
  ,                                       !- Number of Vertices
  12.9315688143396, 0, 2.4384,            !- X,Y,Z Vertex 1 {m}
  12.9315688143396, 0, 0,                 !- X,Y,Z Vertex 2 {m}
  12.9315688143396, -11.1027688143396, 0, !- X,Y,Z Vertex 3 {m}
  12.9315688143396, -11.1027688143396, 2.4384; !- X,Y,Z Vertex 4 {m}

OS:Surface,
  {60dc8dea-0e5c-438c-be8e-2b1783e2f818}, !- Handle
  Surface 25,                             !- Name
  Wall,                                   !- Surface Type
  ,                                       !- Construction Name
  {ca3f6931-b733-462d-a93c-b94e1b3548b6}, !- Space Name
  Outdoors,                               !- Outside Boundary Condition
  ,                                       !- Outside Boundary Condition Object
  SunExposed,                             !- Sun Exposure
  WindExposed,                            !- Wind Exposure
  ,                                       !- View Factor to Ground
  ,                                       !- Number of Vertices
  19.3973532215094, 0, 2.4384,            !- X,Y,Z Vertex 1 {m}
  19.3973532215094, 0, 0,                 !- X,Y,Z Vertex 2 {m}
  12.9315688143396, 0, 0,                 !- X,Y,Z Vertex 3 {m}
  12.9315688143396, 0, 2.4384;            !- X,Y,Z Vertex 4 {m}

OS:Surface,
  {f477657d-4336-4dd7-b9df-cece22669386}, !- Handle
  Surface 26,                             !- Name
  Wall,                                   !- Surface Type
  ,                                       !- Construction Name
  {ca3f6931-b733-462d-a93c-b94e1b3548b6}, !- Space Name
  Surface,                                !- Outside Boundary Condition
  {ac8695da-4a51-49b6-97b1-d7d7625446b8}, !- Outside Boundary Condition Object
  NoSun,                                  !- Sun Exposure
  NoWind,                                 !- Wind Exposure
  ,                                       !- View Factor to Ground
  ,                                       !- Number of Vertices
  19.3973532215094, -11.1027688143396, 2.4384, !- X,Y,Z Vertex 1 {m}
  19.3973532215094, -11.1027688143396, 0, !- X,Y,Z Vertex 2 {m}
  19.3973532215094, 0, 0,                 !- X,Y,Z Vertex 3 {m}
  19.3973532215094, 0, 2.4384;            !- X,Y,Z Vertex 4 {m}

OS:Surface,
  {a7ef2368-7be4-486c-b48f-32de3afe42c0}, !- Handle
  Surface 27,                             !- Name
  Wall,                                   !- Surface Type
  ,                                       !- Construction Name
  {ca3f6931-b733-462d-a93c-b94e1b3548b6}, !- Space Name
  Outdoors,                               !- Outside Boundary Condition
  ,                                       !- Outside Boundary Condition Object
  SunExposed,                             !- Sun Exposure
  WindExposed,                            !- Wind Exposure
  ,                                       !- View Factor to Ground
  ,                                       !- Number of Vertices
  12.9315688143396, -12.9315688143396, 2.4384, !- X,Y,Z Vertex 1 {m}
  12.9315688143396, -12.9315688143396, 0, !- X,Y,Z Vertex 2 {m}
  19.3973532215094, -12.9315688143396, 0, !- X,Y,Z Vertex 3 {m}
  19.3973532215094, -12.9315688143396, 2.4384; !- X,Y,Z Vertex 4 {m}

OS:Surface,
  {5c95cb07-2a01-48c4-a4d3-5984a6d95d0e}, !- Handle
  Surface 28,                             !- Name
  RoofCeiling,                            !- Surface Type
  ,                                       !- Construction Name
  {ca3f6931-b733-462d-a93c-b94e1b3548b6}, !- Space Name
  Surface,                                !- Outside Boundary Condition
  {3bafec2f-f750-4f61-99e3-a8640a344d09}, !- Outside Boundary Condition Object
  NoSun,                                  !- Sun Exposure
  NoWind,                                 !- Wind Exposure
  ,                                       !- View Factor to Ground
  ,                                       !- Number of Vertices
  19.3973532215094, -12.9315688143396, 2.4384, !- X,Y,Z Vertex 1 {m}
  19.3973532215094, 0, 2.4384,            !- X,Y,Z Vertex 2 {m}
  12.9315688143396, 0, 2.4384,            !- X,Y,Z Vertex 3 {m}
  12.9315688143396, -12.9315688143396, 2.4384; !- X,Y,Z Vertex 4 {m}

OS:Surface,
  {42557596-e2af-45e4-879d-6b820edf0f89}, !- Handle
  Surface 29,                             !- Name
  RoofCeiling,                            !- Surface Type
  ,                                       !- Construction Name
  {1af2a034-8596-42e4-b457-7ecc0f8518c1}, !- Space Name
  Outdoors,                               !- Outside Boundary Condition
  ,                                       !- Outside Boundary Condition Object
  SunExposed,                             !- Sun Exposure
  WindExposed,                            !- Wind Exposure
  ,                                       !- View Factor to Ground
  ,                                       !- Number of Vertices
  16.1644610179245, -12.9315688143396, 4.05484610179245, !- X,Y,Z Vertex 1 {m}
  19.3973532215094, -12.9315688143396, 2.4384, !- X,Y,Z Vertex 2 {m}
  19.3973532215094, 0, 2.4384,            !- X,Y,Z Vertex 3 {m}
  16.1644610179245, 0, 4.05484610179245;  !- X,Y,Z Vertex 4 {m}

OS:Surface,
  {7a3e7e3c-1800-47f8-9caa-7b6442d1b5a3}, !- Handle
  Surface 30,                             !- Name
  Wall,                                   !- Surface Type
  ,                                       !- Construction Name
  {1af2a034-8596-42e4-b457-7ecc0f8518c1}, !- Space Name
  Outdoors,                               !- Outside Boundary Condition
  ,                                       !- Outside Boundary Condition Object
  SunExposed,                             !- Sun Exposure
  WindExposed,                            !- Wind Exposure
  ,                                       !- View Factor to Ground
  ,                                       !- Number of Vertices
  16.1644610179245, -12.9315688143396, 4.05484610179245, !- X,Y,Z Vertex 1 {m}
  12.9315688143396, -12.9315688143396, 2.4384, !- X,Y,Z Vertex 2 {m}
  19.3973532215094, -12.9315688143396, 2.4384; !- X,Y,Z Vertex 3 {m}

OS:Surface,
  {d0dc6f24-24b0-4e80-995d-62ea617f43b4}, !- Handle
  Surface 31,                             !- Name
  Wall,                                   !- Surface Type
  ,                                       !- Construction Name
  {1af2a034-8596-42e4-b457-7ecc0f8518c1}, !- Space Name
  Outdoors,                               !- Outside Boundary Condition
  ,                                       !- Outside Boundary Condition Object
  SunExposed,                             !- Sun Exposure
  WindExposed,                            !- Wind Exposure
  ,                                       !- View Factor to Ground
  ,                                       !- Number of Vertices
  16.1644610179245, 0, 4.05484610179245,  !- X,Y,Z Vertex 1 {m}
  19.3973532215094, 0, 2.4384,            !- X,Y,Z Vertex 2 {m}
  12.9315688143396, 0, 2.4384;            !- X,Y,Z Vertex 3 {m}

OS:Surface,
  {17c49691-839e-44af-8137-ca26f62d4fdf}, !- Handle
  Surface 32,                             !- Name
  RoofCeiling,                            !- Surface Type
  ,                                       !- Construction Name
  {1af2a034-8596-42e4-b457-7ecc0f8518c1}, !- Space Name
  Outdoors,                               !- Outside Boundary Condition
  ,                                       !- Outside Boundary Condition Object
  SunExposed,                             !- Sun Exposure
  WindExposed,                            !- Wind Exposure
  ,                                       !- View Factor to Ground
  ,                                       !- Number of Vertices
  16.1644610179245, 0, 4.05484610179245,  !- X,Y,Z Vertex 1 {m}
  12.9315688143396, 0, 2.4384,            !- X,Y,Z Vertex 2 {m}
  12.9315688143396, -12.9315688143396, 2.4384, !- X,Y,Z Vertex 3 {m}
  16.1644610179245, -12.9315688143396, 4.05484610179245; !- X,Y,Z Vertex 4 {m}

OS:Surface,
  {3bafec2f-f750-4f61-99e3-a8640a344d09}, !- Handle
  Surface 33,                             !- Name
  Floor,                                  !- Surface Type
  ,                                       !- Construction Name
  {1af2a034-8596-42e4-b457-7ecc0f8518c1}, !- Space Name
  Surface,                                !- Outside Boundary Condition
  {5c95cb07-2a01-48c4-a4d3-5984a6d95d0e}, !- Outside Boundary Condition Object
  NoSun,                                  !- Sun Exposure
  NoWind,                                 !- Wind Exposure
  ,                                       !- View Factor to Ground
  ,                                       !- Number of Vertices
  12.9315688143396, -12.9315688143396, 2.4384, !- X,Y,Z Vertex 1 {m}
  12.9315688143396, 0, 2.4384,            !- X,Y,Z Vertex 2 {m}
  19.3973532215094, 0, 2.4384,            !- X,Y,Z Vertex 3 {m}
  19.3973532215094, -12.9315688143396, 2.4384; !- X,Y,Z Vertex 4 {m}

OS:ThermalZone,
  {d4492060-9f80-4818-92bd-c343056ed8d3}, !- Handle
  living zone|unit 4,                     !- Name
  ,                                       !- Multiplier
  ,                                       !- Ceiling Height {m}
  ,                                       !- Volume {m3}
  ,                                       !- Floor Area {m2}
  ,                                       !- Zone Inside Convection Algorithm
  ,                                       !- Zone Outside Convection Algorithm
  ,                                       !- Zone Conditioning Equipment List Name
  {f2655403-d78b-4de0-8c19-a04c7b0b3e33}, !- Zone Air Inlet Port List
  {43284341-f818-4e82-a2f3-a2242004a4e1}, !- Zone Air Exhaust Port List
  {27bc8eb2-6d14-48ef-b41b-e423bb009003}, !- Zone Air Node Name
  {f38e8b9c-85dd-470d-a02a-404c372c524c}, !- Zone Return Air Port List
  ,                                       !- Primary Daylighting Control Name
  ,                                       !- Fraction of Zone Controlled by Primary Daylighting Control
  ,                                       !- Secondary Daylighting Control Name
  ,                                       !- Fraction of Zone Controlled by Secondary Daylighting Control
  ,                                       !- Illuminance Map Name
  ,                                       !- Group Rendering Name
  ,                                       !- Thermostat Name
  No;                                     !- Use Ideal Air Loads

OS:Node,
  {6ae405d7-1a4d-4867-ab94-5b384e230bad}, !- Handle
  Node 4,                                 !- Name
  {27bc8eb2-6d14-48ef-b41b-e423bb009003}, !- Inlet Port
  ;                                       !- Outlet Port

OS:Connection,
  {27bc8eb2-6d14-48ef-b41b-e423bb009003}, !- Handle
  {afddf8ef-3be2-493e-8db6-838c0861897c}, !- Name
  {d4492060-9f80-4818-92bd-c343056ed8d3}, !- Source Object
  11,                                     !- Outlet Port
  {6ae405d7-1a4d-4867-ab94-5b384e230bad}, !- Target Object
  2;                                      !- Inlet Port

OS:PortList,
  {f2655403-d78b-4de0-8c19-a04c7b0b3e33}, !- Handle
  {c878b3b1-36fb-4c64-bfa7-cc6b5a2e756b}, !- Name
  {d4492060-9f80-4818-92bd-c343056ed8d3}; !- HVAC Component

OS:PortList,
  {43284341-f818-4e82-a2f3-a2242004a4e1}, !- Handle
  {d6590b1e-a8cc-4ad1-8b6a-ebae416cf05a}, !- Name
  {d4492060-9f80-4818-92bd-c343056ed8d3}; !- HVAC Component

OS:PortList,
  {f38e8b9c-85dd-470d-a02a-404c372c524c}, !- Handle
  {650676e9-7c44-4bab-998a-e5549bf93315}, !- Name
  {d4492060-9f80-4818-92bd-c343056ed8d3}; !- HVAC Component

OS:Sizing:Zone,
  {e80f7e7f-e068-4957-9519-7e867a23e7dc}, !- Handle
  {d4492060-9f80-4818-92bd-c343056ed8d3}, !- Zone or ZoneList Name
  SupplyAirTemperature,                   !- Zone Cooling Design Supply Air Temperature Input Method
  14,                                     !- Zone Cooling Design Supply Air Temperature {C}
  11.11,                                  !- Zone Cooling Design Supply Air Temperature Difference {deltaC}
  SupplyAirTemperature,                   !- Zone Heating Design Supply Air Temperature Input Method
  40,                                     !- Zone Heating Design Supply Air Temperature {C}
  11.11,                                  !- Zone Heating Design Supply Air Temperature Difference {deltaC}
  0.0085,                                 !- Zone Cooling Design Supply Air Humidity Ratio {kg-H2O/kg-air}
  0.008,                                  !- Zone Heating Design Supply Air Humidity Ratio {kg-H2O/kg-air}
  ,                                       !- Zone Heating Sizing Factor
  ,                                       !- Zone Cooling Sizing Factor
  DesignDay,                              !- Cooling Design Air Flow Method
  ,                                       !- Cooling Design Air Flow Rate {m3/s}
  ,                                       !- Cooling Minimum Air Flow per Zone Floor Area {m3/s-m2}
  ,                                       !- Cooling Minimum Air Flow {m3/s}
  ,                                       !- Cooling Minimum Air Flow Fraction
  DesignDay,                              !- Heating Design Air Flow Method
  ,                                       !- Heating Design Air Flow Rate {m3/s}
  ,                                       !- Heating Maximum Air Flow per Zone Floor Area {m3/s-m2}
  ,                                       !- Heating Maximum Air Flow {m3/s}
  ,                                       !- Heating Maximum Air Flow Fraction
  ,                                       !- Design Zone Air Distribution Effectiveness in Cooling Mode
  ,                                       !- Design Zone Air Distribution Effectiveness in Heating Mode
  No,                                     !- Account for Dedicated Outdoor Air System
  NeutralSupplyAir,                       !- Dedicated Outdoor Air System Control Strategy
  autosize,                               !- Dedicated Outdoor Air Low Setpoint Temperature for Design {C}
  autosize;                               !- Dedicated Outdoor Air High Setpoint Temperature for Design {C}

OS:ZoneHVAC:EquipmentList,
  {af77d548-9301-4096-ae44-9afef2c95dda}, !- Handle
  Zone HVAC Equipment List 4,             !- Name
  {d4492060-9f80-4818-92bd-c343056ed8d3}; !- Thermal Zone

OS:Space,
  {3b73c219-b6d2-4692-aab5-2d6e1f920101}, !- Handle
  living space|unit 4|story 1,            !- Name
  {3751d9df-c876-4719-9550-9ac1f0189031}, !- Space Type Name
  ,                                       !- Default Construction Set Name
  ,                                       !- Default Schedule Set Name
  -0,                                     !- Direction of Relative North {deg}
  0,                                      !- X Origin {m}
  0,                                      !- Y Origin {m}
  0,                                      !- Z Origin {m}
  ,                                       !- Building Story Name
  {d4492060-9f80-4818-92bd-c343056ed8d3}, !- Thermal Zone Name
  ,                                       !- Part of Total Floor Area
  ,                                       !- Design Specification Outdoor Air Object Name
  {f090e29f-88ba-4176-9286-d7a03c5126b9}; !- Building Unit Name

OS:Surface,
  {ddecf47e-ef3b-45f7-be72-4ba7916770d1}, !- Handle
  Surface 34,                             !- Name
  Floor,                                  !- Surface Type
  ,                                       !- Construction Name
  {3b73c219-b6d2-4692-aab5-2d6e1f920101}, !- Space Name
  Foundation,                             !- Outside Boundary Condition
  ,                                       !- Outside Boundary Condition Object
  NoSun,                                  !- Sun Exposure
  NoWind,                                 !- Wind Exposure
  ,                                       !- View Factor to Ground
  ,                                       !- Number of Vertices
  19.3973532215094, -11.1027688143396, 0, !- X,Y,Z Vertex 1 {m}
  19.3973532215094, 1.8288, 0,            !- X,Y,Z Vertex 2 {m}
  25.8631376286792, 1.8288, 0,            !- X,Y,Z Vertex 3 {m}
  25.8631376286792, -11.1027688143396, 0; !- X,Y,Z Vertex 4 {m}

OS:Surface,
  {ac8695da-4a51-49b6-97b1-d7d7625446b8}, !- Handle
  Surface 35,                             !- Name
  Wall,                                   !- Surface Type
  ,                                       !- Construction Name
  {3b73c219-b6d2-4692-aab5-2d6e1f920101}, !- Space Name
  Surface,                                !- Outside Boundary Condition
  {f477657d-4336-4dd7-b9df-cece22669386}, !- Outside Boundary Condition Object
  NoSun,                                  !- Sun Exposure
  NoWind,                                 !- Wind Exposure
  ,                                       !- View Factor to Ground
  ,                                       !- Number of Vertices
  19.3973532215094, 0, 2.4384,            !- X,Y,Z Vertex 1 {m}
  19.3973532215094, 0, 0,                 !- X,Y,Z Vertex 2 {m}
  19.3973532215094, -11.1027688143396, 0, !- X,Y,Z Vertex 3 {m}
  19.3973532215094, -11.1027688143396, 2.4384; !- X,Y,Z Vertex 4 {m}

OS:Surface,
  {a9048843-61bf-49dd-aa0f-161c8ea56cbb}, !- Handle
  Surface 36,                             !- Name
  Wall,                                   !- Surface Type
  ,                                       !- Construction Name
  {3b73c219-b6d2-4692-aab5-2d6e1f920101}, !- Space Name
  Outdoors,                               !- Outside Boundary Condition
  ,                                       !- Outside Boundary Condition Object
  SunExposed,                             !- Sun Exposure
  WindExposed,                            !- Wind Exposure
  ,                                       !- View Factor to Ground
  ,                                       !- Number of Vertices
  25.8631376286792, 1.8288, 2.4384,       !- X,Y,Z Vertex 1 {m}
  25.8631376286792, 1.8288, 0,            !- X,Y,Z Vertex 2 {m}
  19.3973532215094, 1.8288, 0,            !- X,Y,Z Vertex 3 {m}
  19.3973532215094, 1.8288, 2.4384;       !- X,Y,Z Vertex 4 {m}

OS:Surface,
  {1d6c155f-a327-40f3-a6dd-6c73bb5b7122}, !- Handle
  Surface 37,                             !- Name
  Wall,                                   !- Surface Type
  ,                                       !- Construction Name
  {3b73c219-b6d2-4692-aab5-2d6e1f920101}, !- Space Name
  Outdoors,                               !- Outside Boundary Condition
>>>>>>> 2c92e5b7
  ,                                       !- Outside Boundary Condition Object
  SunExposed,                             !- Sun Exposure
  WindExposed,                            !- Wind Exposure
  ,                                       !- View Factor to Ground
  ,                                       !- Number of Vertices
<<<<<<< HEAD
  6.46578440716979, -12.9315688143396, 2.4384, !- X,Y,Z Vertex 1 {m}
  6.46578440716979, -12.9315688143396, 0, !- X,Y,Z Vertex 2 {m}
  6.46578440716979, 0, 0,                 !- X,Y,Z Vertex 3 {m}
  6.46578440716979, 0, 2.4384;            !- X,Y,Z Vertex 4 {m}

OS:Surface,
  {699ee685-4cb6-48cc-9cea-2fdfcf1f600c}, !- Handle
  Surface 5,                              !- Name
  Wall,                                   !- Surface Type
  ,                                       !- Construction Name
  {e7de9c1e-72ff-46b5-801e-955b6e03757a}, !- Space Name
=======
  25.8631376286792, -11.1027688143396, 2.4384, !- X,Y,Z Vertex 1 {m}
  25.8631376286792, -11.1027688143396, 0, !- X,Y,Z Vertex 2 {m}
  25.8631376286792, 1.8288, 0,            !- X,Y,Z Vertex 3 {m}
  25.8631376286792, 1.8288, 2.4384;       !- X,Y,Z Vertex 4 {m}

OS:Surface,
  {581eef44-3c97-4319-9589-61cb0a76de93}, !- Handle
  Surface 38,                             !- Name
  Wall,                                   !- Surface Type
  ,                                       !- Construction Name
  {3b73c219-b6d2-4692-aab5-2d6e1f920101}, !- Space Name
>>>>>>> 2c92e5b7
  Outdoors,                               !- Outside Boundary Condition
  ,                                       !- Outside Boundary Condition Object
  SunExposed,                             !- Sun Exposure
  WindExposed,                            !- Wind Exposure
  ,                                       !- View Factor to Ground
  ,                                       !- Number of Vertices
<<<<<<< HEAD
  0, -12.9315688143396, 2.4384,           !- X,Y,Z Vertex 1 {m}
  0, -12.9315688143396, 0,                !- X,Y,Z Vertex 2 {m}
  6.46578440716979, -12.9315688143396, 0, !- X,Y,Z Vertex 3 {m}
  6.46578440716979, -12.9315688143396, 2.4384; !- X,Y,Z Vertex 4 {m}

OS:Surface,
  {4276713b-cf7a-4699-b443-923ddcbbb283}, !- Handle
  Surface 6,                              !- Name
  RoofCeiling,                            !- Surface Type
  ,                                       !- Construction Name
  {e7de9c1e-72ff-46b5-801e-955b6e03757a}, !- Space Name
  Surface,                                !- Outside Boundary Condition
  {2e2cfe0e-3b78-4e90-8127-04d7cd4aeb3f}, !- Outside Boundary Condition Object
  NoSun,                                  !- Sun Exposure
  NoWind,                                 !- Wind Exposure
  ,                                       !- View Factor to Ground
  ,                                       !- Number of Vertices
  6.46578440716979, -12.9315688143396, 2.4384, !- X,Y,Z Vertex 1 {m}
  6.46578440716979, 0, 2.4384,            !- X,Y,Z Vertex 2 {m}
  0, 0, 2.4384,                           !- X,Y,Z Vertex 3 {m}
  0, -12.9315688143396, 2.4384;           !- X,Y,Z Vertex 4 {m}

OS:SpaceType,
  {e66b053e-f480-476b-abec-a125673a9f96}, !- Handle
  Space Type 1,                           !- Name
  ,                                       !- Default Construction Set Name
  ,                                       !- Default Schedule Set Name
  ,                                       !- Group Rendering Name
  ,                                       !- Design Specification Outdoor Air Object Name
  ,                                       !- Standards Template
  ,                                       !- Standards Building Type
  living;                                 !- Standards Space Type

OS:Surface,
  {2e2cfe0e-3b78-4e90-8127-04d7cd4aeb3f}, !- Handle
  Surface 7,                              !- Name
  Floor,                                  !- Surface Type
  ,                                       !- Construction Name
  {8c1f81d3-5617-4ca9-b727-7863d014e6c5}, !- Space Name
  Surface,                                !- Outside Boundary Condition
  {4276713b-cf7a-4699-b443-923ddcbbb283}, !- Outside Boundary Condition Object
  NoSun,                                  !- Sun Exposure
  NoWind,                                 !- Wind Exposure
  ,                                       !- View Factor to Ground
  ,                                       !- Number of Vertices
  0, -12.9315688143396, 2.4384,           !- X,Y,Z Vertex 1 {m}
  0, 0, 2.4384,                           !- X,Y,Z Vertex 2 {m}
  6.46578440716979, 0, 2.4384,            !- X,Y,Z Vertex 3 {m}
  6.46578440716979, -12.9315688143396, 2.4384; !- X,Y,Z Vertex 4 {m}

OS:Surface,
  {398b65df-9523-4c12-a484-054fd42f0757}, !- Handle
  Surface 8,                              !- Name
  RoofCeiling,                            !- Surface Type
  ,                                       !- Construction Name
  {8c1f81d3-5617-4ca9-b727-7863d014e6c5}, !- Space Name
=======
  19.3973532215094, -11.1027688143396, 2.4384, !- X,Y,Z Vertex 1 {m}
  19.3973532215094, -11.1027688143396, 0, !- X,Y,Z Vertex 2 {m}
  25.8631376286792, -11.1027688143396, 0, !- X,Y,Z Vertex 3 {m}
  25.8631376286792, -11.1027688143396, 2.4384; !- X,Y,Z Vertex 4 {m}

OS:Surface,
  {c583a80d-3928-48f6-b0a9-b93da72ae854}, !- Handle
  Surface 39,                             !- Name
  RoofCeiling,                            !- Surface Type
  ,                                       !- Construction Name
  {3b73c219-b6d2-4692-aab5-2d6e1f920101}, !- Space Name
  Surface,                                !- Outside Boundary Condition
  {a6338465-2894-425e-8f67-b1fdf9d9336f}, !- Outside Boundary Condition Object
  NoSun,                                  !- Sun Exposure
  NoWind,                                 !- Wind Exposure
  ,                                       !- View Factor to Ground
  ,                                       !- Number of Vertices
  25.8631376286792, -11.1027688143396, 2.4384, !- X,Y,Z Vertex 1 {m}
  25.8631376286792, 1.8288, 2.4384,       !- X,Y,Z Vertex 2 {m}
  19.3973532215094, 1.8288, 2.4384,       !- X,Y,Z Vertex 3 {m}
  19.3973532215094, -11.1027688143396, 2.4384; !- X,Y,Z Vertex 4 {m}

OS:Surface,
  {abc16c5b-98ec-4118-a719-01fc4d17fce8}, !- Handle
  Surface 40,                             !- Name
  RoofCeiling,                            !- Surface Type
  ,                                       !- Construction Name
  {1af2a034-8596-42e4-b457-7ecc0f8518c1}, !- Space Name
  Outdoors,                               !- Outside Boundary Condition
  ,                                       !- Outside Boundary Condition Object
  SunExposed,                             !- Sun Exposure
  WindExposed,                            !- Wind Exposure
  ,                                       !- View Factor to Ground
  ,                                       !- Number of Vertices
  22.6302454250943, -11.1027688143396, 4.05484610179245, !- X,Y,Z Vertex 1 {m}
  25.8631376286792, -11.1027688143396, 2.4384, !- X,Y,Z Vertex 2 {m}
  25.8631376286792, 1.8288, 2.4384,       !- X,Y,Z Vertex 3 {m}
  22.6302454250943, 1.8288, 4.05484610179245; !- X,Y,Z Vertex 4 {m}

OS:Surface,
  {5628c61e-5632-4aab-aeff-10696da5f475}, !- Handle
  Surface 41,                             !- Name
  Wall,                                   !- Surface Type
  ,                                       !- Construction Name
  {1af2a034-8596-42e4-b457-7ecc0f8518c1}, !- Space Name
  Outdoors,                               !- Outside Boundary Condition
  ,                                       !- Outside Boundary Condition Object
  SunExposed,                             !- Sun Exposure
  WindExposed,                            !- Wind Exposure
  ,                                       !- View Factor to Ground
  ,                                       !- Number of Vertices
  22.6302454250943, -11.1027688143396, 4.05484610179245, !- X,Y,Z Vertex 1 {m}
  19.3973532215094, -11.1027688143396, 2.4384, !- X,Y,Z Vertex 2 {m}
  25.8631376286792, -11.1027688143396, 2.4384; !- X,Y,Z Vertex 3 {m}

OS:Surface,
  {21d42c5b-4e8e-4a08-90c5-f1a4f20dec19}, !- Handle
  Surface 42,                             !- Name
  Wall,                                   !- Surface Type
  ,                                       !- Construction Name
  {1af2a034-8596-42e4-b457-7ecc0f8518c1}, !- Space Name
  Outdoors,                               !- Outside Boundary Condition
  ,                                       !- Outside Boundary Condition Object
  SunExposed,                             !- Sun Exposure
  WindExposed,                            !- Wind Exposure
  ,                                       !- View Factor to Ground
  ,                                       !- Number of Vertices
  22.6302454250943, 1.8288, 4.05484610179245, !- X,Y,Z Vertex 1 {m}
  25.8631376286792, 1.8288, 2.4384,       !- X,Y,Z Vertex 2 {m}
  19.3973532215094, 1.8288, 2.4384;       !- X,Y,Z Vertex 3 {m}

OS:Surface,
  {f30d3f57-c794-4398-82dd-847b9d58dac1}, !- Handle
  Surface 43,                             !- Name
  RoofCeiling,                            !- Surface Type
  ,                                       !- Construction Name
  {1af2a034-8596-42e4-b457-7ecc0f8518c1}, !- Space Name
  Outdoors,                               !- Outside Boundary Condition
  ,                                       !- Outside Boundary Condition Object
  SunExposed,                             !- Sun Exposure
  WindExposed,                            !- Wind Exposure
  ,                                       !- View Factor to Ground
  ,                                       !- Number of Vertices
  22.6302454250943, 1.8288, 4.05484610179245, !- X,Y,Z Vertex 1 {m}
  19.3973532215094, 1.8288, 2.4384,       !- X,Y,Z Vertex 2 {m}
  19.3973532215094, -11.1027688143396, 2.4384, !- X,Y,Z Vertex 3 {m}
  22.6302454250943, -11.1027688143396, 4.05484610179245; !- X,Y,Z Vertex 4 {m}

OS:Surface,
  {a6338465-2894-425e-8f67-b1fdf9d9336f}, !- Handle
  Surface 44,                             !- Name
  Floor,                                  !- Surface Type
  ,                                       !- Construction Name
  {1af2a034-8596-42e4-b457-7ecc0f8518c1}, !- Space Name
  Surface,                                !- Outside Boundary Condition
  {c583a80d-3928-48f6-b0a9-b93da72ae854}, !- Outside Boundary Condition Object
  NoSun,                                  !- Sun Exposure
  NoWind,                                 !- Wind Exposure
  ,                                       !- View Factor to Ground
  ,                                       !- Number of Vertices
  19.3973532215094, -11.1027688143396, 2.4384, !- X,Y,Z Vertex 1 {m}
  19.3973532215094, 1.8288, 2.4384,       !- X,Y,Z Vertex 2 {m}
  25.8631376286792, 1.8288, 2.4384,       !- X,Y,Z Vertex 3 {m}
  25.8631376286792, -11.1027688143396, 2.4384; !- X,Y,Z Vertex 4 {m}

OS:Surface,
  {c16161b3-e80d-4eda-aeff-ef1cf436c60d}, !- Handle
  Surface 45,                             !- Name
  Wall,                                   !- Surface Type
  ,                                       !- Construction Name
  {24ad4213-92a6-479a-9752-24b43f3f363a}, !- Space Name
  Outdoors,                               !- Outside Boundary Condition
  ,                                       !- Outside Boundary Condition Object
  SunExposed,                             !- Sun Exposure
  WindExposed,                            !- Wind Exposure
  ,                                       !- View Factor to Ground
  ,                                       !- Number of Vertices
  6.46578440716979, -12.9315688143396, 2.4384, !- X,Y,Z Vertex 1 {m}
  6.46578440716979, -12.9315688143396, 0, !- X,Y,Z Vertex 2 {m}
  6.46578440716979, -11.1027688143396, 0, !- X,Y,Z Vertex 3 {m}
  6.46578440716979, -11.1027688143396, 2.4384; !- X,Y,Z Vertex 4 {m}

OS:Surface,
  {3ca5ad03-eeb3-4232-b7d5-dc475d20e581}, !- Handle
  Surface 46,                             !- Name
  Wall,                                   !- Surface Type
  ,                                       !- Construction Name
  {7ffccdc5-0b9a-4f58-94df-45c0995f480a}, !- Space Name
  Outdoors,                               !- Outside Boundary Condition
  ,                                       !- Outside Boundary Condition Object
  SunExposed,                             !- Sun Exposure
  WindExposed,                            !- Wind Exposure
  ,                                       !- View Factor to Ground
  ,                                       !- Number of Vertices
  6.46578440716979, 1.8288, 2.4384,       !- X,Y,Z Vertex 1 {m}
  6.46578440716979, 1.8288, 0,            !- X,Y,Z Vertex 2 {m}
  6.46578440716979, 0, 0,                 !- X,Y,Z Vertex 3 {m}
  6.46578440716979, 0, 2.4384;            !- X,Y,Z Vertex 4 {m}

OS:Surface,
  {d8c7fc54-8389-456f-82e1-754c372a131d}, !- Handle
  Surface 47,                             !- Name
  Wall,                                   !- Surface Type
  ,                                       !- Construction Name
  {ca3f6931-b733-462d-a93c-b94e1b3548b6}, !- Space Name
>>>>>>> 2c92e5b7
  Outdoors,                               !- Outside Boundary Condition
  ,                                       !- Outside Boundary Condition Object
  SunExposed,                             !- Sun Exposure
  WindExposed,                            !- Wind Exposure
  ,                                       !- View Factor to Ground
  ,                                       !- Number of Vertices
  0, -6.46578440716979, 5.6712922035849,  !- X,Y,Z Vertex 1 {m}
  6.46578440716979, -6.46578440716979, 5.6712922035849, !- X,Y,Z Vertex 2 {m}
  6.46578440716979, 0, 2.4384,            !- X,Y,Z Vertex 3 {m}
  0, 0, 2.4384;                           !- X,Y,Z Vertex 4 {m}

OS:Surface,
<<<<<<< HEAD
  {07b6bcc4-2786-4f95-a581-dd85f88cc649}, !- Handle
  Surface 9,                              !- Name
  RoofCeiling,                            !- Surface Type
  ,                                       !- Construction Name
  {8c1f81d3-5617-4ca9-b727-7863d014e6c5}, !- Space Name
=======
  {31158cd9-604d-4fee-bb76-8db342dc0180}, !- Handle
  Surface 48,                             !- Name
  Wall,                                   !- Surface Type
  ,                                       !- Construction Name
  {3b73c219-b6d2-4692-aab5-2d6e1f920101}, !- Space Name
>>>>>>> 2c92e5b7
  Outdoors,                               !- Outside Boundary Condition
  ,                                       !- Outside Boundary Condition Object
  SunExposed,                             !- Sun Exposure
  WindExposed,                            !- Wind Exposure
  ,                                       !- View Factor to Ground
  ,                                       !- Number of Vertices
  6.46578440716979, -6.46578440716979, 5.6712922035849, !- X,Y,Z Vertex 1 {m}
  0, -6.46578440716979, 5.6712922035849,  !- X,Y,Z Vertex 2 {m}
  0, -12.9315688143396, 2.4384,           !- X,Y,Z Vertex 3 {m}
  6.46578440716979, -12.9315688143396, 2.4384; !- X,Y,Z Vertex 4 {m}

OS:Surface,
<<<<<<< HEAD
  {fb7b4a1d-8668-4eef-b91f-e7349c763f47}, !- Handle
  Surface 10,                             !- Name
  Wall,                                   !- Surface Type
  ,                                       !- Construction Name
  {8c1f81d3-5617-4ca9-b727-7863d014e6c5}, !- Space Name
=======
  {26da1415-979a-4e3d-aa3a-ae7752434da2}, !- Handle
  Surface 49,                             !- Name
  Wall,                                   !- Surface Type
  ,                                       !- Construction Name
  {ca3f6931-b733-462d-a93c-b94e1b3548b6}, !- Space Name
>>>>>>> 2c92e5b7
  Outdoors,                               !- Outside Boundary Condition
  ,                                       !- Outside Boundary Condition Object
  SunExposed,                             !- Sun Exposure
  WindExposed,                            !- Wind Exposure
  ,                                       !- View Factor to Ground
  ,                                       !- Number of Vertices
  0, -6.46578440716979, 5.6712922035849,  !- X,Y,Z Vertex 1 {m}
  0, 0, 2.4384,                           !- X,Y,Z Vertex 2 {m}
  0, -12.9315688143396, 2.4384;           !- X,Y,Z Vertex 3 {m}

OS:Surface,
<<<<<<< HEAD
  {a1d61ce5-4fb3-4151-9b6b-c2d922db1324}, !- Handle
  Surface 11,                             !- Name
  Wall,                                   !- Surface Type
  ,                                       !- Construction Name
  {8c1f81d3-5617-4ca9-b727-7863d014e6c5}, !- Space Name
  Adiabatic,                              !- Outside Boundary Condition
=======
  {c4033792-2e55-4d3c-abad-34ea4e863b7e}, !- Handle
  Surface 50,                             !- Name
  Wall,                                   !- Surface Type
  ,                                       !- Construction Name
  {7ffccdc5-0b9a-4f58-94df-45c0995f480a}, !- Space Name
  Outdoors,                               !- Outside Boundary Condition
>>>>>>> 2c92e5b7
  ,                                       !- Outside Boundary Condition Object
  NoSun,                                  !- Sun Exposure
  NoWind,                                 !- Wind Exposure
  ,                                       !- View Factor to Ground
  ,                                       !- Number of Vertices
  6.46578440716979, -6.46578440716979, 5.6712922035849, !- X,Y,Z Vertex 1 {m}
  6.46578440716979, -12.9315688143396, 2.4384, !- X,Y,Z Vertex 2 {m}
  6.46578440716979, 0, 2.4384;            !- X,Y,Z Vertex 3 {m}

OS:Space,
<<<<<<< HEAD
  {8c1f81d3-5617-4ca9-b727-7863d014e6c5}, !- Handle
  unfinished attic space,                 !- Name
  {973bc37d-c65f-4d00-bfc9-f1a555b4d315}, !- Space Type Name
=======
  {1af2a034-8596-42e4-b457-7ecc0f8518c1}, !- Handle
  unfinished attic space,                 !- Name
  {2d6b7a8d-f5a4-43dd-a07a-0c5f201bdb89}, !- Space Type Name
>>>>>>> 2c92e5b7
  ,                                       !- Default Construction Set Name
  ,                                       !- Default Schedule Set Name
  ,                                       !- Direction of Relative North {deg}
  ,                                       !- X Origin {m}
  ,                                       !- Y Origin {m}
  ,                                       !- Z Origin {m}
  ,                                       !- Building Story Name
<<<<<<< HEAD
  {4f407fe1-1a99-453c-b993-391708486c8b}; !- Thermal Zone Name

OS:ThermalZone,
  {4f407fe1-1a99-453c-b993-391708486c8b}, !- Handle
=======
  {5d8a00b4-b454-4f95-aa03-3e15605e6a9d}; !- Thermal Zone Name

OS:ThermalZone,
  {5d8a00b4-b454-4f95-aa03-3e15605e6a9d}, !- Handle
>>>>>>> 2c92e5b7
  unfinished attic zone,                  !- Name
  ,                                       !- Multiplier
  ,                                       !- Ceiling Height {m}
  ,                                       !- Volume {m3}
  ,                                       !- Floor Area {m2}
  ,                                       !- Zone Inside Convection Algorithm
  ,                                       !- Zone Outside Convection Algorithm
  ,                                       !- Zone Conditioning Equipment List Name
<<<<<<< HEAD
  {f1136c04-d4b4-4017-b889-05e5f0f3c142}, !- Zone Air Inlet Port List
  {b1059fce-aeab-427f-8ac7-9292b43de1e3}, !- Zone Air Exhaust Port List
  {6e0594e7-812e-4e01-8853-31e666e3d3cb}, !- Zone Air Node Name
  {4c9838a6-18af-405e-9547-cfd060bed2a2}, !- Zone Return Air Port List
=======
  {1efd0f1c-2d81-4f74-b620-1b85cc8178cb}, !- Zone Air Inlet Port List
  {729c4ba1-dea8-4050-befc-a87010c3ae1f}, !- Zone Air Exhaust Port List
  {701136bd-dea2-47bd-838b-a8b9540b09f9}, !- Zone Air Node Name
  {f27557cd-9de0-4acf-9c6b-0d40b148ae15}, !- Zone Return Air Port List
>>>>>>> 2c92e5b7
  ,                                       !- Primary Daylighting Control Name
  ,                                       !- Fraction of Zone Controlled by Primary Daylighting Control
  ,                                       !- Secondary Daylighting Control Name
  ,                                       !- Fraction of Zone Controlled by Secondary Daylighting Control
  ,                                       !- Illuminance Map Name
  ,                                       !- Group Rendering Name
  ,                                       !- Thermostat Name
  No;                                     !- Use Ideal Air Loads

OS:Node,
<<<<<<< HEAD
  {6928fd70-76d3-4858-8a36-24b7618a31e0}, !- Handle
  Node 2,                                 !- Name
  {6e0594e7-812e-4e01-8853-31e666e3d3cb}, !- Inlet Port
  ;                                       !- Outlet Port

OS:Connection,
  {6e0594e7-812e-4e01-8853-31e666e3d3cb}, !- Handle
  {4fb1f0fd-d0b7-4186-9dfa-853913f82347}, !- Name
  {4f407fe1-1a99-453c-b993-391708486c8b}, !- Source Object
  11,                                     !- Outlet Port
  {6928fd70-76d3-4858-8a36-24b7618a31e0}, !- Target Object
  2;                                      !- Inlet Port

OS:PortList,
  {f1136c04-d4b4-4017-b889-05e5f0f3c142}, !- Handle
  {4da895e7-c6bd-4610-af7c-937874075016}, !- Name
  {4f407fe1-1a99-453c-b993-391708486c8b}; !- HVAC Component

OS:PortList,
  {b1059fce-aeab-427f-8ac7-9292b43de1e3}, !- Handle
  {d1163d81-676c-40b7-81cf-18e167d9c513}, !- Name
  {4f407fe1-1a99-453c-b993-391708486c8b}; !- HVAC Component

OS:PortList,
  {4c9838a6-18af-405e-9547-cfd060bed2a2}, !- Handle
  {34a183c2-f500-441f-b3f5-0e907b36168b}, !- Name
  {4f407fe1-1a99-453c-b993-391708486c8b}; !- HVAC Component

OS:Sizing:Zone,
  {8a1ac169-f2ac-4971-abae-bfb4fa60dbeb}, !- Handle
  {4f407fe1-1a99-453c-b993-391708486c8b}, !- Zone or ZoneList Name
=======
  {fc41f881-58db-426a-91dd-cded4847c467}, !- Handle
  Node 5,                                 !- Name
  {701136bd-dea2-47bd-838b-a8b9540b09f9}, !- Inlet Port
  ;                                       !- Outlet Port

OS:Connection,
  {701136bd-dea2-47bd-838b-a8b9540b09f9}, !- Handle
  {a42adf25-84bb-4419-b368-48147d7fb9b7}, !- Name
  {5d8a00b4-b454-4f95-aa03-3e15605e6a9d}, !- Source Object
  11,                                     !- Outlet Port
  {fc41f881-58db-426a-91dd-cded4847c467}, !- Target Object
  2;                                      !- Inlet Port

OS:PortList,
  {1efd0f1c-2d81-4f74-b620-1b85cc8178cb}, !- Handle
  {f838b015-ee16-4277-85eb-98ccbe40b1de}, !- Name
  {5d8a00b4-b454-4f95-aa03-3e15605e6a9d}; !- HVAC Component

OS:PortList,
  {729c4ba1-dea8-4050-befc-a87010c3ae1f}, !- Handle
  {cfba26ca-6c08-4b3e-8d0a-b38480fe6e4a}, !- Name
  {5d8a00b4-b454-4f95-aa03-3e15605e6a9d}; !- HVAC Component

OS:PortList,
  {f27557cd-9de0-4acf-9c6b-0d40b148ae15}, !- Handle
  {0a0a923f-5d31-4b03-b850-41dcd55ab253}, !- Name
  {5d8a00b4-b454-4f95-aa03-3e15605e6a9d}; !- HVAC Component

OS:Sizing:Zone,
  {aee4808d-ef7a-4510-8af6-e9e84710493a}, !- Handle
  {5d8a00b4-b454-4f95-aa03-3e15605e6a9d}, !- Zone or ZoneList Name
>>>>>>> 2c92e5b7
  SupplyAirTemperature,                   !- Zone Cooling Design Supply Air Temperature Input Method
  14,                                     !- Zone Cooling Design Supply Air Temperature {C}
  11.11,                                  !- Zone Cooling Design Supply Air Temperature Difference {deltaC}
  SupplyAirTemperature,                   !- Zone Heating Design Supply Air Temperature Input Method
  40,                                     !- Zone Heating Design Supply Air Temperature {C}
  11.11,                                  !- Zone Heating Design Supply Air Temperature Difference {deltaC}
  0.0085,                                 !- Zone Cooling Design Supply Air Humidity Ratio {kg-H2O/kg-air}
  0.008,                                  !- Zone Heating Design Supply Air Humidity Ratio {kg-H2O/kg-air}
  ,                                       !- Zone Heating Sizing Factor
  ,                                       !- Zone Cooling Sizing Factor
  DesignDay,                              !- Cooling Design Air Flow Method
  ,                                       !- Cooling Design Air Flow Rate {m3/s}
  ,                                       !- Cooling Minimum Air Flow per Zone Floor Area {m3/s-m2}
  ,                                       !- Cooling Minimum Air Flow {m3/s}
  ,                                       !- Cooling Minimum Air Flow Fraction
  DesignDay,                              !- Heating Design Air Flow Method
  ,                                       !- Heating Design Air Flow Rate {m3/s}
  ,                                       !- Heating Maximum Air Flow per Zone Floor Area {m3/s-m2}
  ,                                       !- Heating Maximum Air Flow {m3/s}
  ,                                       !- Heating Maximum Air Flow Fraction
  ,                                       !- Design Zone Air Distribution Effectiveness in Cooling Mode
  ,                                       !- Design Zone Air Distribution Effectiveness in Heating Mode
  No,                                     !- Account for Dedicated Outdoor Air System
  NeutralSupplyAir,                       !- Dedicated Outdoor Air System Control Strategy
  autosize,                               !- Dedicated Outdoor Air Low Setpoint Temperature for Design {C}
  autosize;                               !- Dedicated Outdoor Air High Setpoint Temperature for Design {C}

OS:ZoneHVAC:EquipmentList,
<<<<<<< HEAD
  {ca186b8c-27e6-452a-945c-3c0e6f2ba03a}, !- Handle
  Zone HVAC Equipment List 2,             !- Name
  {4f407fe1-1a99-453c-b993-391708486c8b}; !- Thermal Zone

OS:SpaceType,
  {973bc37d-c65f-4d00-bfc9-f1a555b4d315}, !- Handle
=======
  {d2ad7596-48c7-42ea-9ba3-b48d9e89d39d}, !- Handle
  Zone HVAC Equipment List 5,             !- Name
  {5d8a00b4-b454-4f95-aa03-3e15605e6a9d}; !- Thermal Zone

OS:SpaceType,
  {2d6b7a8d-f5a4-43dd-a07a-0c5f201bdb89}, !- Handle
>>>>>>> 2c92e5b7
  Space Type 2,                           !- Name
  ,                                       !- Default Construction Set Name
  ,                                       !- Default Schedule Set Name
  ,                                       !- Group Rendering Name
  ,                                       !- Design Specification Outdoor Air Object Name
  ,                                       !- Standards Template
  ,                                       !- Standards Building Type
  unfinished attic;                       !- Standards Space Type

OS:BuildingUnit,
<<<<<<< HEAD
  {366a2ed3-66d6-4788-bc8d-8ee0f342f030}, !- Handle
=======
  {92321689-29f8-4179-85bd-d70f1f4725af}, !- Handle
>>>>>>> 2c92e5b7
  unit 1,                                 !- Name
  ,                                       !- Rendering Color
  Residential;                            !- Building Unit Type

OS:AdditionalProperties,
<<<<<<< HEAD
  {a657bdc5-c3b0-429a-83e9-b7f3e6928524}, !- Handle
  {366a2ed3-66d6-4788-bc8d-8ee0f342f030}, !- Object Name
  NumberOfBedrooms,                       !- Feature Name 1
=======
  {cf7313a8-fd0d-4e5d-b523-fdc86bdefc22}, !- Handle
  {92321689-29f8-4179-85bd-d70f1f4725af}, !- Object Name
  Units Represented,                      !- Feature Name 1
  Integer,                                !- Feature Data Type 1
  1,                                      !- Feature Value 1
  NumberOfBedrooms,                       !- Feature Name 2
  Integer,                                !- Feature Data Type 2
  3,                                      !- Feature Value 2
  NumberOfBathrooms,                      !- Feature Name 3
  Double,                                 !- Feature Data Type 3
  2,                                      !- Feature Value 3
  NumberOfOccupants,                      !- Feature Name 4
  Double,                                 !- Feature Data Type 4
  3.3900000000000001;                     !- Feature Value 4

OS:BuildingUnit,
  {f20eec1f-2424-45e4-9612-05c972a91c18}, !- Handle
  unit 2,                                 !- Name
  ,                                       !- Rendering Color
  Residential;                            !- Building Unit Type

OS:AdditionalProperties,
  {6a6b90c2-5bc1-4180-a340-8ed99e769ae9}, !- Handle
  {f20eec1f-2424-45e4-9612-05c972a91c18}, !- Object Name
  Units Represented,                      !- Feature Name 1
  Integer,                                !- Feature Data Type 1
  1,                                      !- Feature Value 1
  NumberOfBedrooms,                       !- Feature Name 2
  Integer,                                !- Feature Data Type 2
  3,                                      !- Feature Value 2
  NumberOfBathrooms,                      !- Feature Name 3
  Double,                                 !- Feature Data Type 3
  2,                                      !- Feature Value 3
  NumberOfOccupants,                      !- Feature Name 4
  Double,                                 !- Feature Data Type 4
  3.3900000000000001;                     !- Feature Value 4

OS:BuildingUnit,
  {eba25f9d-df72-461c-9787-592ffebe4102}, !- Handle
  unit 3,                                 !- Name
  ,                                       !- Rendering Color
  Residential;                            !- Building Unit Type

OS:AdditionalProperties,
  {204df4a1-8eca-4930-a0c8-24b41476bcbb}, !- Handle
  {eba25f9d-df72-461c-9787-592ffebe4102}, !- Object Name
  Units Represented,                      !- Feature Name 1
  Integer,                                !- Feature Data Type 1
  1,                                      !- Feature Value 1
  NumberOfBedrooms,                       !- Feature Name 2
  Integer,                                !- Feature Data Type 2
  3,                                      !- Feature Value 2
  NumberOfBathrooms,                      !- Feature Name 3
  Double,                                 !- Feature Data Type 3
  2,                                      !- Feature Value 3
  NumberOfOccupants,                      !- Feature Name 4
  Double,                                 !- Feature Data Type 4
  3.3900000000000001;                     !- Feature Value 4

OS:BuildingUnit,
  {f090e29f-88ba-4176-9286-d7a03c5126b9}, !- Handle
  unit 4,                                 !- Name
  ,                                       !- Rendering Color
  Residential;                            !- Building Unit Type

OS:AdditionalProperties,
  {1a4d8e5f-a29d-4110-a107-ca71a5caf8a1}, !- Handle
  {f090e29f-88ba-4176-9286-d7a03c5126b9}, !- Object Name
  Units Represented,                      !- Feature Name 1
>>>>>>> 2c92e5b7
  Integer,                                !- Feature Data Type 1
  3,                                      !- Feature Value 1
  NumberOfBathrooms,                      !- Feature Name 2
  Double,                                 !- Feature Data Type 2
  2,                                      !- Feature Value 2
  NumberOfOccupants,                      !- Feature Name 3
  Double,                                 !- Feature Data Type 3
  3.3900000000000001;                     !- Feature Value 3

OS:External:File,
<<<<<<< HEAD
  {c358dcbd-3eef-4d0f-a3a9-1f760e22c5fb}, !- Handle
=======
  {e9ee7be2-9372-4724-85b3-2219ba357e50}, !- Handle
>>>>>>> 2c92e5b7
  8760.csv,                               !- Name
  8760.csv;                               !- File Name

OS:Schedule:Day,
<<<<<<< HEAD
  {b3983f51-f0eb-42d3-993d-0d648d7230f1}, !- Handle
=======
  {edef00ab-0e15-4106-b15d-e9e2ea9ce597}, !- Handle
>>>>>>> 2c92e5b7
  Schedule Day 1,                         !- Name
  ,                                       !- Schedule Type Limits Name
  ,                                       !- Interpolate to Timestep
  24,                                     !- Hour 1
  0,                                      !- Minute 1
  0;                                      !- Value Until Time 1

OS:Schedule:Day,
<<<<<<< HEAD
  {613d5cb5-244a-412e-b093-bc1cdba3a077}, !- Handle
=======
  {da5a5bf2-5958-4eef-ad19-407f458b9004}, !- Handle
>>>>>>> 2c92e5b7
  Schedule Day 2,                         !- Name
  ,                                       !- Schedule Type Limits Name
  ,                                       !- Interpolate to Timestep
  24,                                     !- Hour 1
  0,                                      !- Minute 1
  1;                                      !- Value Until Time 1

OS:Schedule:File,
<<<<<<< HEAD
  {b4c70b0f-c77e-4024-8925-bcb67ba42f89}, !- Handle
  occupants,                              !- Name
  {d0d2fc06-ba31-4b1e-8c36-6f6a8e1b85ef}, !- Schedule Type Limits Name
  {c358dcbd-3eef-4d0f-a3a9-1f760e22c5fb}, !- External File Name
=======
  {a35c2b25-8c18-4666-8ef4-625087f9f277}, !- Handle
  occupants,                              !- Name
  {c5b48760-ef5d-4909-a069-e64eccea71c9}, !- Schedule Type Limits Name
  {e9ee7be2-9372-4724-85b3-2219ba357e50}, !- External File Name
>>>>>>> 2c92e5b7
  1,                                      !- Column Number
  1,                                      !- Rows to Skip at Top
  8760,                                   !- Number of Hours of Data
  ,                                       !- Column Separator
  ,                                       !- Interpolate to Timestep
  60;                                     !- Minutes per Item

OS:Schedule:Ruleset,
<<<<<<< HEAD
  {6d1148c1-4be2-4a1e-8f57-ca94867d3cc0}, !- Handle
  Schedule Ruleset 1,                     !- Name
  {a4ca056f-6b83-4c5b-9cc3-da52354e6296}, !- Schedule Type Limits Name
  {68f390c8-0f7c-43f4-a046-9d6f31fadea0}; !- Default Day Schedule Name

OS:Schedule:Day,
  {68f390c8-0f7c-43f4-a046-9d6f31fadea0}, !- Handle
  Schedule Day 3,                         !- Name
  {a4ca056f-6b83-4c5b-9cc3-da52354e6296}, !- Schedule Type Limits Name
=======
  {c1e2c913-e4f2-49b4-a40c-fcc7483dd1d2}, !- Handle
  Schedule Ruleset 1,                     !- Name
  {cf99e60e-97ef-403a-88f9-0f84f2805335}, !- Schedule Type Limits Name
  {abfd36d1-1bf3-441d-b6fb-ff77ea4a6294}; !- Default Day Schedule Name

OS:Schedule:Day,
  {abfd36d1-1bf3-441d-b6fb-ff77ea4a6294}, !- Handle
  Schedule Day 3,                         !- Name
  {cf99e60e-97ef-403a-88f9-0f84f2805335}, !- Schedule Type Limits Name
>>>>>>> 2c92e5b7
  ,                                       !- Interpolate to Timestep
  24,                                     !- Hour 1
  0,                                      !- Minute 1
  112.539290946133;                       !- Value Until Time 1

OS:People:Definition,
<<<<<<< HEAD
  {b75fff50-038e-47f9-a7dd-37aa695b882b}, !- Handle
=======
  {8cc38839-2da9-4c8f-a27a-d099ad659077}, !- Handle
>>>>>>> 2c92e5b7
  res occupants|living space,             !- Name
  People,                                 !- Number of People Calculation Method
  3.39,                                   !- Number of People {people}
  ,                                       !- People per Space Floor Area {person/m2}
  ,                                       !- Space Floor Area per Person {m2/person}
  0.319734,                               !- Fraction Radiant
  0.573,                                  !- Sensible Heat Fraction
  0,                                      !- Carbon Dioxide Generation Rate {m3/s-W}
  No,                                     !- Enable ASHRAE 55 Comfort Warnings
  ZoneAveraged;                           !- Mean Radiant Temperature Calculation Type

OS:People,
<<<<<<< HEAD
  {cab40cbb-2ada-43a3-b653-df28132c0ba0}, !- Handle
  res occupants|living space,             !- Name
  {b75fff50-038e-47f9-a7dd-37aa695b882b}, !- People Definition Name
  {e7de9c1e-72ff-46b5-801e-955b6e03757a}, !- Space or SpaceType Name
  {b4c70b0f-c77e-4024-8925-bcb67ba42f89}, !- Number of People Schedule Name
  {6d1148c1-4be2-4a1e-8f57-ca94867d3cc0}, !- Activity Level Schedule Name
=======
  {87fa620a-6701-482a-a71b-0f35e2ed29a4}, !- Handle
  res occupants|living space,             !- Name
  {8cc38839-2da9-4c8f-a27a-d099ad659077}, !- People Definition Name
  {24ad4213-92a6-479a-9752-24b43f3f363a}, !- Space or SpaceType Name
  {a35c2b25-8c18-4666-8ef4-625087f9f277}, !- Number of People Schedule Name
  {c1e2c913-e4f2-49b4-a40c-fcc7483dd1d2}, !- Activity Level Schedule Name
>>>>>>> 2c92e5b7
  ,                                       !- Surface Name/Angle Factor List Name
  ,                                       !- Work Efficiency Schedule Name
  ,                                       !- Clothing Insulation Schedule Name
  ,                                       !- Air Velocity Schedule Name
  1;                                      !- Multiplier

OS:ScheduleTypeLimits,
<<<<<<< HEAD
  {a4ca056f-6b83-4c5b-9cc3-da52354e6296}, !- Handle
=======
  {cf99e60e-97ef-403a-88f9-0f84f2805335}, !- Handle
>>>>>>> 2c92e5b7
  ActivityLevel,                          !- Name
  0,                                      !- Lower Limit Value
  ,                                       !- Upper Limit Value
  Continuous,                             !- Numeric Type
  ActivityLevel;                          !- Unit Type

OS:ScheduleTypeLimits,
<<<<<<< HEAD
  {d0d2fc06-ba31-4b1e-8c36-6f6a8e1b85ef}, !- Handle
=======
  {c5b48760-ef5d-4909-a069-e64eccea71c9}, !- Handle
>>>>>>> 2c92e5b7
  Fractional,                             !- Name
  0,                                      !- Lower Limit Value
  1,                                      !- Upper Limit Value
  Continuous;                             !- Numeric Type
<<<<<<< HEAD
=======

OS:Schedule:Day,
  {7f3bced6-c479-449a-bd25-a24799d43018}, !- Handle
  Schedule Day 4,                         !- Name
  ,                                       !- Schedule Type Limits Name
  ,                                       !- Interpolate to Timestep
  24,                                     !- Hour 1
  0,                                      !- Minute 1
  0;                                      !- Value Until Time 1

OS:Schedule:Day,
  {7c44396f-6bd9-4af6-a66d-bd0d3110596e}, !- Handle
  Schedule Day 5,                         !- Name
  ,                                       !- Schedule Type Limits Name
  ,                                       !- Interpolate to Timestep
  24,                                     !- Hour 1
  0,                                      !- Minute 1
  1;                                      !- Value Until Time 1

OS:People:Definition,
  {665b207e-c285-4f41-a001-9e80c73d07f7}, !- Handle
  res occupants|unit 2|living space|unit 2|story 1, !- Name
  People,                                 !- Number of People Calculation Method
  3.39,                                   !- Number of People {people}
  ,                                       !- People per Space Floor Area {person/m2}
  ,                                       !- Space Floor Area per Person {m2/person}
  0.319734,                               !- Fraction Radiant
  0.573,                                  !- Sensible Heat Fraction
  0,                                      !- Carbon Dioxide Generation Rate {m3/s-W}
  No,                                     !- Enable ASHRAE 55 Comfort Warnings
  ZoneAveraged;                           !- Mean Radiant Temperature Calculation Type

OS:People,
  {95c64e18-b7a0-4129-b15d-7029001b63d7}, !- Handle
  res occupants|unit 2|living space|unit 2|story 1, !- Name
  {665b207e-c285-4f41-a001-9e80c73d07f7}, !- People Definition Name
  {7ffccdc5-0b9a-4f58-94df-45c0995f480a}, !- Space or SpaceType Name
  {a35c2b25-8c18-4666-8ef4-625087f9f277}, !- Number of People Schedule Name
  {c1e2c913-e4f2-49b4-a40c-fcc7483dd1d2}, !- Activity Level Schedule Name
  ,                                       !- Surface Name/Angle Factor List Name
  ,                                       !- Work Efficiency Schedule Name
  ,                                       !- Clothing Insulation Schedule Name
  ,                                       !- Air Velocity Schedule Name
  1;                                      !- Multiplier

OS:Schedule:Day,
  {aa0b279d-4094-4ece-9093-3819aaee8e7b}, !- Handle
  Schedule Day 6,                         !- Name
  ,                                       !- Schedule Type Limits Name
  ,                                       !- Interpolate to Timestep
  24,                                     !- Hour 1
  0,                                      !- Minute 1
  0;                                      !- Value Until Time 1

OS:Schedule:Day,
  {10932090-be6f-4213-bf70-8aee85807ee3}, !- Handle
  Schedule Day 7,                         !- Name
  ,                                       !- Schedule Type Limits Name
  ,                                       !- Interpolate to Timestep
  24,                                     !- Hour 1
  0,                                      !- Minute 1
  1;                                      !- Value Until Time 1

OS:People:Definition,
  {525d075b-6d2a-411e-ba81-e8866b0ff9a0}, !- Handle
  res occupants|unit 3|living space|unit 3|story 1, !- Name
  People,                                 !- Number of People Calculation Method
  3.39,                                   !- Number of People {people}
  ,                                       !- People per Space Floor Area {person/m2}
  ,                                       !- Space Floor Area per Person {m2/person}
  0.319734,                               !- Fraction Radiant
  0.573,                                  !- Sensible Heat Fraction
  0,                                      !- Carbon Dioxide Generation Rate {m3/s-W}
  No,                                     !- Enable ASHRAE 55 Comfort Warnings
  ZoneAveraged;                           !- Mean Radiant Temperature Calculation Type

OS:People,
  {a1cc1201-342e-4d46-83bb-5b341083e427}, !- Handle
  res occupants|unit 3|living space|unit 3|story 1, !- Name
  {525d075b-6d2a-411e-ba81-e8866b0ff9a0}, !- People Definition Name
  {ca3f6931-b733-462d-a93c-b94e1b3548b6}, !- Space or SpaceType Name
  {a35c2b25-8c18-4666-8ef4-625087f9f277}, !- Number of People Schedule Name
  {c1e2c913-e4f2-49b4-a40c-fcc7483dd1d2}, !- Activity Level Schedule Name
  ,                                       !- Surface Name/Angle Factor List Name
  ,                                       !- Work Efficiency Schedule Name
  ,                                       !- Clothing Insulation Schedule Name
  ,                                       !- Air Velocity Schedule Name
  1;                                      !- Multiplier

OS:Schedule:Day,
  {60c2fed2-34d1-4f5d-b2b0-3d38c669536d}, !- Handle
  Schedule Day 8,                         !- Name
  ,                                       !- Schedule Type Limits Name
  ,                                       !- Interpolate to Timestep
  24,                                     !- Hour 1
  0,                                      !- Minute 1
  0;                                      !- Value Until Time 1

OS:Schedule:Day,
  {f6074272-06b9-4ed5-850f-b410db214514}, !- Handle
  Schedule Day 9,                         !- Name
  ,                                       !- Schedule Type Limits Name
  ,                                       !- Interpolate to Timestep
  24,                                     !- Hour 1
  0,                                      !- Minute 1
  1;                                      !- Value Until Time 1

OS:People:Definition,
  {721d056e-bc82-4f8d-9306-75a13fbf16df}, !- Handle
  res occupants|unit 4|living space|unit 4|story 1, !- Name
  People,                                 !- Number of People Calculation Method
  3.39,                                   !- Number of People {people}
  ,                                       !- People per Space Floor Area {person/m2}
  ,                                       !- Space Floor Area per Person {m2/person}
  0.319734,                               !- Fraction Radiant
  0.573,                                  !- Sensible Heat Fraction
  0,                                      !- Carbon Dioxide Generation Rate {m3/s-W}
  No,                                     !- Enable ASHRAE 55 Comfort Warnings
  ZoneAveraged;                           !- Mean Radiant Temperature Calculation Type

OS:People,
  {9ba84e55-6283-411f-996d-c309873d5d60}, !- Handle
  res occupants|unit 4|living space|unit 4|story 1, !- Name
  {721d056e-bc82-4f8d-9306-75a13fbf16df}, !- People Definition Name
  {3b73c219-b6d2-4692-aab5-2d6e1f920101}, !- Space or SpaceType Name
  {a35c2b25-8c18-4666-8ef4-625087f9f277}, !- Number of People Schedule Name
  {c1e2c913-e4f2-49b4-a40c-fcc7483dd1d2}, !- Activity Level Schedule Name
  ,                                       !- Surface Name/Angle Factor List Name
  ,                                       !- Work Efficiency Schedule Name
  ,                                       !- Clothing Insulation Schedule Name
  ,                                       !- Air Velocity Schedule Name
  1;                                      !- Multiplier
>>>>>>> 2c92e5b7
<|MERGE_RESOLUTION|>--- conflicted
+++ resolved
@@ -1,73 +1,41 @@
 !- NOTE: Auto-generated from /test/osw_files/SFA_4units_1story_SL_UA_Offset.osw
 
 OS:Version,
-<<<<<<< HEAD
-  {9ab84eff-e960-4da0-b50b-394ead50428b}, !- Handle
+  {ecf99f20-aff1-4e02-b14c-7df171118cb1}, !- Handle
   2.9.0;                                  !- Version Identifier
 
 OS:SimulationControl,
-  {0720434e-c4c2-4f41-80ec-409022237726}, !- Handle
-=======
-  {c91b6477-b431-4ddc-953b-55f807c3ae02}, !- Handle
-  2.9.0;                                  !- Version Identifier
-
-OS:SimulationControl,
-  {713e24b6-298c-4a21-8c53-18828e66681e}, !- Handle
->>>>>>> 2c92e5b7
+  {61df62d5-90ae-4d50-ae24-1a30ee34706d}, !- Handle
   ,                                       !- Do Zone Sizing Calculation
   ,                                       !- Do System Sizing Calculation
   ,                                       !- Do Plant Sizing Calculation
   No;                                     !- Run Simulation for Sizing Periods
 
 OS:Timestep,
-<<<<<<< HEAD
-  {e8caf5fc-3297-4a03-b80b-177dc3995226}, !- Handle
+  {b2faafcf-bfd7-4b02-84ae-bb0626aeb334}, !- Handle
   6;                                      !- Number of Timesteps per Hour
 
 OS:ShadowCalculation,
-  {fc9dc07a-a449-48ac-bd95-6b293ce01405}, !- Handle
-=======
-  {50ccab5e-6811-4856-b48c-480bd2299fe7}, !- Handle
-  6;                                      !- Number of Timesteps per Hour
-
-OS:ShadowCalculation,
-  {3a023cc8-9d46-4c1a-903d-eb23481455c2}, !- Handle
->>>>>>> 2c92e5b7
+  {842bd95b-d5e2-4ac6-aa18-100b6fe1d096}, !- Handle
   20,                                     !- Calculation Frequency
   200;                                    !- Maximum Figures in Shadow Overlap Calculations
 
 OS:SurfaceConvectionAlgorithm:Outside,
-<<<<<<< HEAD
-  {3c8063f7-1ea1-421e-a755-1a02cf5cbaf9}, !- Handle
+  {9c618031-bf5d-41ca-ae5a-7f636193a916}, !- Handle
   DOE-2;                                  !- Algorithm
 
 OS:SurfaceConvectionAlgorithm:Inside,
-  {a0172343-596e-45e5-a348-b6edae75e9e0}, !- Handle
+  {78d5acd3-2909-4cf8-bcd1-c00c348c43aa}, !- Handle
   TARP;                                   !- Algorithm
 
 OS:ZoneCapacitanceMultiplier:ResearchSpecial,
-  {ef112f0e-5f29-4435-a02d-47e22cb3afee}, !- Handle
-=======
-  {9edea0de-12e8-42b7-bae7-ecac999088a7}, !- Handle
-  DOE-2;                                  !- Algorithm
-
-OS:SurfaceConvectionAlgorithm:Inside,
-  {73616632-ac41-4ca2-8772-222af6fb2ded}, !- Handle
-  TARP;                                   !- Algorithm
-
-OS:ZoneCapacitanceMultiplier:ResearchSpecial,
-  {241cdb24-d4b8-45b7-8649-580217e7315f}, !- Handle
->>>>>>> 2c92e5b7
+  {15611aa8-09f0-4c2c-a2a2-92eaf3ba125b}, !- Handle
   ,                                       !- Temperature Capacity Multiplier
   15,                                     !- Humidity Capacity Multiplier
   ;                                       !- Carbon Dioxide Capacity Multiplier
 
 OS:RunPeriod,
-<<<<<<< HEAD
-  {4c5bfb01-434c-4b84-8788-0222089b4ab7}, !- Handle
-=======
-  {938a53ed-dcdd-4176-a9c6-0f5e9f8c83a6}, !- Handle
->>>>>>> 2c92e5b7
+  {5d4ff0b4-9753-46a3-9d11-439111da531e}, !- Handle
   Run Period 1,                           !- Name
   1,                                      !- Begin Month
   1,                                      !- Begin Day of Month
@@ -81,21 +49,13 @@
   ;                                       !- Number of Times Runperiod to be Repeated
 
 OS:YearDescription,
-<<<<<<< HEAD
-  {e6e3bba8-ee32-4cd5-8881-6e69e7851a3b}, !- Handle
-=======
-  {985076b0-46e5-4bbb-b81e-9a1f8bf85233}, !- Handle
->>>>>>> 2c92e5b7
+  {22dd7fc3-e179-4f2b-a6ca-fef534c98958}, !- Handle
   2007,                                   !- Calendar Year
   ,                                       !- Day of Week for Start Day
   ;                                       !- Is Leap Year
 
 OS:Building,
-<<<<<<< HEAD
-  {7a2c5718-ef5a-40bc-98e8-7db0eb04d3a6}, !- Handle
-=======
-  {8e20eddd-ef10-4a14-b63a-643b3f23d7ac}, !- Handle
->>>>>>> 2c92e5b7
+  {22a6a7d8-4a26-4cc1-bb6b-abff2835cfd2}, !- Handle
   Building 1,                             !- Name
   ,                                       !- Building Sector Type
   0,                                      !- North Axis {deg}
@@ -110,15 +70,9 @@
   4;                                      !- Standards Number of Living Units
 
 OS:AdditionalProperties,
-<<<<<<< HEAD
-  {9303a079-54ff-4b2e-b292-376f9ef9840d}, !- Handle
-  {7a2c5718-ef5a-40bc-98e8-7db0eb04d3a6}, !- Object Name
+  {9622107a-f28c-4855-8cb8-caa2da81b907}, !- Handle
+  {22a6a7d8-4a26-4cc1-bb6b-abff2835cfd2}, !- Object Name
   num_units,                              !- Feature Name 1
-=======
-  {a758ceb0-cda3-4110-a7d3-3565c3559b45}, !- Handle
-  {8e20eddd-ef10-4a14-b63a-643b3f23d7ac}, !- Object Name
-  Total Units Represented,                !- Feature Name 1
->>>>>>> 2c92e5b7
   Integer,                                !- Feature Data Type 1
   4,                                      !- Feature Value 1
   has_rear_units,                         !- Feature Name 2
@@ -132,11 +86,7 @@
   1;                                      !- Feature Value 4
 
 OS:ThermalZone,
-<<<<<<< HEAD
-  {d71079dd-0b4e-49e9-a7a8-bdd10bd238b2}, !- Handle
-=======
-  {977b9164-c1c1-4bd8-98c7-ec95c3aab86d}, !- Handle
->>>>>>> 2c92e5b7
+  {880f7ea3-627a-455f-b326-0681939223cb}, !- Handle
   living zone,                            !- Name
   ,                                       !- Multiplier
   ,                                       !- Ceiling Height {m}
@@ -145,17 +95,10 @@
   ,                                       !- Zone Inside Convection Algorithm
   ,                                       !- Zone Outside Convection Algorithm
   ,                                       !- Zone Conditioning Equipment List Name
-<<<<<<< HEAD
-  {6a1d3262-ede1-44fb-a476-b8c3dc1e1855}, !- Zone Air Inlet Port List
-  {1f1e4fab-9a07-40f7-8e94-fc49a4ce0304}, !- Zone Air Exhaust Port List
-  {09ccba4a-837e-481d-a21b-fb6b798c65ea}, !- Zone Air Node Name
-  {3d81dedd-bcc1-40de-a6ae-6c3f0b10606e}, !- Zone Return Air Port List
-=======
-  {39dd54cf-537d-4e49-bc95-648faa2dbeea}, !- Zone Air Inlet Port List
-  {09ac4013-f1ce-4fb9-a6a9-1f0ecedf5034}, !- Zone Air Exhaust Port List
-  {d8f42cb1-d0f6-4059-a92f-e9ea7513708f}, !- Zone Air Node Name
-  {730ba42b-da05-40d3-9a80-20b292bde484}, !- Zone Return Air Port List
->>>>>>> 2c92e5b7
+  {2ff5363b-c284-47de-a153-772d66cddd37}, !- Zone Air Inlet Port List
+  {8aaf00c1-f514-466c-8850-44818e26dd41}, !- Zone Air Exhaust Port List
+  {2ec9f5af-195e-4f25-9189-55cb0e9160f4}, !- Zone Air Node Name
+  {1bf4c008-3286-4689-824e-063aa9318393}, !- Zone Return Air Port List
   ,                                       !- Primary Daylighting Control Name
   ,                                       !- Fraction of Zone Controlled by Primary Daylighting Control
   ,                                       !- Secondary Daylighting Control Name
@@ -166,71 +109,37 @@
   No;                                     !- Use Ideal Air Loads
 
 OS:Node,
-<<<<<<< HEAD
-  {f0cb4334-931f-4d1e-ae75-b328038c84c3}, !- Handle
+  {757f1c5d-ea53-454e-8f48-e5f13c8fc378}, !- Handle
   Node 1,                                 !- Name
-  {09ccba4a-837e-481d-a21b-fb6b798c65ea}, !- Inlet Port
+  {2ec9f5af-195e-4f25-9189-55cb0e9160f4}, !- Inlet Port
   ;                                       !- Outlet Port
 
 OS:Connection,
-  {09ccba4a-837e-481d-a21b-fb6b798c65ea}, !- Handle
-  {36b15a81-02ad-45a5-8f59-dea5c3bc81b5}, !- Name
-  {d71079dd-0b4e-49e9-a7a8-bdd10bd238b2}, !- Source Object
+  {2ec9f5af-195e-4f25-9189-55cb0e9160f4}, !- Handle
+  {06bfa192-06bd-4234-aac8-ad14ec4a8a08}, !- Name
+  {880f7ea3-627a-455f-b326-0681939223cb}, !- Source Object
   11,                                     !- Outlet Port
-  {f0cb4334-931f-4d1e-ae75-b328038c84c3}, !- Target Object
+  {757f1c5d-ea53-454e-8f48-e5f13c8fc378}, !- Target Object
   2;                                      !- Inlet Port
 
 OS:PortList,
-  {6a1d3262-ede1-44fb-a476-b8c3dc1e1855}, !- Handle
-  {6af242bc-d590-4a10-8385-15009cc50168}, !- Name
-  {d71079dd-0b4e-49e9-a7a8-bdd10bd238b2}; !- HVAC Component
+  {2ff5363b-c284-47de-a153-772d66cddd37}, !- Handle
+  {5154ae0b-ff19-40f4-8408-a9d9b9135270}, !- Name
+  {880f7ea3-627a-455f-b326-0681939223cb}; !- HVAC Component
 
 OS:PortList,
-  {1f1e4fab-9a07-40f7-8e94-fc49a4ce0304}, !- Handle
-  {5a1b5faa-031a-417f-8730-275eff44f93d}, !- Name
-  {d71079dd-0b4e-49e9-a7a8-bdd10bd238b2}; !- HVAC Component
+  {8aaf00c1-f514-466c-8850-44818e26dd41}, !- Handle
+  {d9b4cc11-9f9d-4370-950a-a31af59eb7d9}, !- Name
+  {880f7ea3-627a-455f-b326-0681939223cb}; !- HVAC Component
 
 OS:PortList,
-  {3d81dedd-bcc1-40de-a6ae-6c3f0b10606e}, !- Handle
-  {c3aee603-fb76-404a-a072-0b9bdca8a213}, !- Name
-  {d71079dd-0b4e-49e9-a7a8-bdd10bd238b2}; !- HVAC Component
+  {1bf4c008-3286-4689-824e-063aa9318393}, !- Handle
+  {773525f8-072b-4ee7-90e7-0a2bad5ee534}, !- Name
+  {880f7ea3-627a-455f-b326-0681939223cb}; !- HVAC Component
 
 OS:Sizing:Zone,
-  {5aeaec37-46ae-4391-9e35-306fc72dbf97}, !- Handle
-  {d71079dd-0b4e-49e9-a7a8-bdd10bd238b2}, !- Zone or ZoneList Name
-=======
-  {9b4fd879-f737-4204-bcc3-4891c52423bc}, !- Handle
-  Node 1,                                 !- Name
-  {d8f42cb1-d0f6-4059-a92f-e9ea7513708f}, !- Inlet Port
-  ;                                       !- Outlet Port
-
-OS:Connection,
-  {d8f42cb1-d0f6-4059-a92f-e9ea7513708f}, !- Handle
-  {13dc2036-8d6e-4c77-88f2-01a42a45bdbb}, !- Name
-  {977b9164-c1c1-4bd8-98c7-ec95c3aab86d}, !- Source Object
-  11,                                     !- Outlet Port
-  {9b4fd879-f737-4204-bcc3-4891c52423bc}, !- Target Object
-  2;                                      !- Inlet Port
-
-OS:PortList,
-  {39dd54cf-537d-4e49-bc95-648faa2dbeea}, !- Handle
-  {ff5b0cb1-50a4-4857-a1ae-733fda661667}, !- Name
-  {977b9164-c1c1-4bd8-98c7-ec95c3aab86d}; !- HVAC Component
-
-OS:PortList,
-  {09ac4013-f1ce-4fb9-a6a9-1f0ecedf5034}, !- Handle
-  {2da017bf-1a96-4a9a-b540-b18d40bbb6e0}, !- Name
-  {977b9164-c1c1-4bd8-98c7-ec95c3aab86d}; !- HVAC Component
-
-OS:PortList,
-  {730ba42b-da05-40d3-9a80-20b292bde484}, !- Handle
-  {b743e815-c170-4eb6-b988-ce92f9d8a255}, !- Name
-  {977b9164-c1c1-4bd8-98c7-ec95c3aab86d}; !- HVAC Component
-
-OS:Sizing:Zone,
-  {b8deb1ea-8076-4353-836c-bd3a872144c2}, !- Handle
-  {977b9164-c1c1-4bd8-98c7-ec95c3aab86d}, !- Zone or ZoneList Name
->>>>>>> 2c92e5b7
+  {c6773489-ac6f-4ca0-b7b1-b79e7f9356f1}, !- Handle
+  {880f7ea3-627a-455f-b326-0681939223cb}, !- Zone or ZoneList Name
   SupplyAirTemperature,                   !- Zone Cooling Design Supply Air Temperature Input Method
   14,                                     !- Zone Cooling Design Supply Air Temperature {C}
   11.11,                                  !- Zone Cooling Design Supply Air Temperature Difference {deltaC}
@@ -259,25 +168,14 @@
   autosize;                               !- Dedicated Outdoor Air High Setpoint Temperature for Design {C}
 
 OS:ZoneHVAC:EquipmentList,
-<<<<<<< HEAD
-  {beed323a-28a8-4117-ae99-97d48a719380}, !- Handle
+  {8c3c9995-3249-4af1-a808-61953c806713}, !- Handle
   Zone HVAC Equipment List 1,             !- Name
-  {d71079dd-0b4e-49e9-a7a8-bdd10bd238b2}; !- Thermal Zone
+  {880f7ea3-627a-455f-b326-0681939223cb}; !- Thermal Zone
 
 OS:Space,
-  {e7de9c1e-72ff-46b5-801e-955b6e03757a}, !- Handle
+  {08975d1a-19bb-4590-a8b5-ceb4e85fbe74}, !- Handle
   living space,                           !- Name
-  {e66b053e-f480-476b-abec-a125673a9f96}, !- Space Type Name
-=======
-  {7c2aae15-eabe-40f0-804a-8f5ac122415c}, !- Handle
-  Zone HVAC Equipment List 1,             !- Name
-  {977b9164-c1c1-4bd8-98c7-ec95c3aab86d}; !- Thermal Zone
-
-OS:Space,
-  {24ad4213-92a6-479a-9752-24b43f3f363a}, !- Handle
-  living space,                           !- Name
-  {3751d9df-c876-4719-9550-9ac1f0189031}, !- Space Type Name
->>>>>>> 2c92e5b7
+  {6fb6c95d-0afb-49d3-bebb-3dc162558acb}, !- Space Type Name
   ,                                       !- Default Construction Set Name
   ,                                       !- Default Schedule Set Name
   ,                                       !- Direction of Relative North {deg}
@@ -285,31 +183,17 @@
   ,                                       !- Y Origin {m}
   ,                                       !- Z Origin {m}
   ,                                       !- Building Story Name
-<<<<<<< HEAD
-  {d71079dd-0b4e-49e9-a7a8-bdd10bd238b2}, !- Thermal Zone Name
+  {880f7ea3-627a-455f-b326-0681939223cb}, !- Thermal Zone Name
   ,                                       !- Part of Total Floor Area
   ,                                       !- Design Specification Outdoor Air Object Name
-  {366a2ed3-66d6-4788-bc8d-8ee0f342f030}; !- Building Unit Name
-
-OS:Surface,
-  {bd5ac0f1-e079-4a09-bd82-d81ca5e08be2}, !- Handle
+  {ccfddb58-73ed-432d-950e-bbdbe4e5c8ae}; !- Building Unit Name
+
+OS:Surface,
+  {c055ea51-90a7-4a60-a12c-ff94a05f580c}, !- Handle
   Surface 1,                              !- Name
   Floor,                                  !- Surface Type
   ,                                       !- Construction Name
-  {e7de9c1e-72ff-46b5-801e-955b6e03757a}, !- Space Name
-=======
-  {977b9164-c1c1-4bd8-98c7-ec95c3aab86d}, !- Thermal Zone Name
-  ,                                       !- Part of Total Floor Area
-  ,                                       !- Design Specification Outdoor Air Object Name
-  {92321689-29f8-4179-85bd-d70f1f4725af}; !- Building Unit Name
-
-OS:Surface,
-  {39cdc03d-94e6-4050-b010-3c4ec032299b}, !- Handle
-  Surface 1,                              !- Name
-  Floor,                                  !- Surface Type
-  ,                                       !- Construction Name
-  {24ad4213-92a6-479a-9752-24b43f3f363a}, !- Space Name
->>>>>>> 2c92e5b7
+  {08975d1a-19bb-4590-a8b5-ceb4e85fbe74}, !- Space Name
   Foundation,                             !- Outside Boundary Condition
   ,                                       !- Outside Boundary Condition Object
   NoSun,                                  !- Sun Exposure
@@ -322,19 +206,11 @@
   6.46578440716979, -12.9315688143396, 0; !- X,Y,Z Vertex 4 {m}
 
 OS:Surface,
-<<<<<<< HEAD
-  {bc812f34-4cd8-41b4-82ee-15a63f696fa0}, !- Handle
+  {5d2499a0-742a-411b-81d5-7a29c4f6afdb}, !- Handle
   Surface 2,                              !- Name
   Wall,                                   !- Surface Type
   ,                                       !- Construction Name
-  {e7de9c1e-72ff-46b5-801e-955b6e03757a}, !- Space Name
-=======
-  {e692a69a-9fcd-41c0-b5db-4fba4b837cd2}, !- Handle
-  Surface 2,                              !- Name
-  Wall,                                   !- Surface Type
-  ,                                       !- Construction Name
-  {24ad4213-92a6-479a-9752-24b43f3f363a}, !- Space Name
->>>>>>> 2c92e5b7
+  {08975d1a-19bb-4590-a8b5-ceb4e85fbe74}, !- Space Name
   Outdoors,                               !- Outside Boundary Condition
   ,                                       !- Outside Boundary Condition Object
   SunExposed,                             !- Sun Exposure
@@ -347,19 +223,11 @@
   0, -12.9315688143396, 2.4384;           !- X,Y,Z Vertex 4 {m}
 
 OS:Surface,
-<<<<<<< HEAD
-  {895b786c-f110-439f-8b89-03a0e3d1f388}, !- Handle
+  {5cd78105-6d5a-430f-ae43-ce4886735fa2}, !- Handle
   Surface 3,                              !- Name
   Wall,                                   !- Surface Type
   ,                                       !- Construction Name
-  {e7de9c1e-72ff-46b5-801e-955b6e03757a}, !- Space Name
-=======
-  {e87b7b53-a278-44ad-9758-342cffea55c6}, !- Handle
-  Surface 3,                              !- Name
-  Wall,                                   !- Surface Type
-  ,                                       !- Construction Name
-  {24ad4213-92a6-479a-9752-24b43f3f363a}, !- Space Name
->>>>>>> 2c92e5b7
+  {08975d1a-19bb-4590-a8b5-ceb4e85fbe74}, !- Space Name
   Outdoors,                               !- Outside Boundary Condition
   ,                                       !- Outside Boundary Condition Object
   SunExposed,                             !- Sun Exposure
@@ -372,36 +240,28 @@
   0, 0, 2.4384;                           !- X,Y,Z Vertex 4 {m}
 
 OS:Surface,
-<<<<<<< HEAD
-  {0c44a5dc-0cdd-4123-b6d7-a71343b33748}, !- Handle
+  {be7eca56-fe6f-401e-9e7f-7a62987bdb57}, !- Handle
   Surface 4,                              !- Name
   Wall,                                   !- Surface Type
   ,                                       !- Construction Name
-  {e7de9c1e-72ff-46b5-801e-955b6e03757a}, !- Space Name
+  {08975d1a-19bb-4590-a8b5-ceb4e85fbe74}, !- Space Name
   Adiabatic,                              !- Outside Boundary Condition
-=======
-  {f5172e99-fea5-4ef7-b2c5-02cdc8bb2a12}, !- Handle
-  Surface 4,                              !- Name
-  Wall,                                   !- Surface Type
-  ,                                       !- Construction Name
-  {24ad4213-92a6-479a-9752-24b43f3f363a}, !- Space Name
-  Surface,                                !- Outside Boundary Condition
-  {9e70cc9b-938f-4e90-9aed-134db636198e}, !- Outside Boundary Condition Object
+  ,                                       !- Outside Boundary Condition Object
   NoSun,                                  !- Sun Exposure
   NoWind,                                 !- Wind Exposure
   ,                                       !- View Factor to Ground
   ,                                       !- Number of Vertices
-  6.46578440716979, -11.1027688143396, 2.4384, !- X,Y,Z Vertex 1 {m}
-  6.46578440716979, -11.1027688143396, 0, !- X,Y,Z Vertex 2 {m}
+  6.46578440716979, -12.9315688143396, 2.4384, !- X,Y,Z Vertex 1 {m}
+  6.46578440716979, -12.9315688143396, 0, !- X,Y,Z Vertex 2 {m}
   6.46578440716979, 0, 0,                 !- X,Y,Z Vertex 3 {m}
   6.46578440716979, 0, 2.4384;            !- X,Y,Z Vertex 4 {m}
 
 OS:Surface,
-  {796aadb3-ace8-475b-a88a-f381ea055195}, !- Handle
+  {93844c09-d5be-44e8-9c0a-57b79df3b918}, !- Handle
   Surface 5,                              !- Name
   Wall,                                   !- Surface Type
   ,                                       !- Construction Name
-  {24ad4213-92a6-479a-9752-24b43f3f363a}, !- Space Name
+  {08975d1a-19bb-4590-a8b5-ceb4e85fbe74}, !- Space Name
   Outdoors,                               !- Outside Boundary Condition
   ,                                       !- Outside Boundary Condition Object
   SunExposed,                             !- Sun Exposure
@@ -414,13 +274,13 @@
   6.46578440716979, -12.9315688143396, 2.4384; !- X,Y,Z Vertex 4 {m}
 
 OS:Surface,
-  {cdd1e6c0-b70a-4e6b-8cb0-4f25e4e94a07}, !- Handle
+  {5530034b-ff2d-48f1-bfc5-b5224e7aedfa}, !- Handle
   Surface 6,                              !- Name
   RoofCeiling,                            !- Surface Type
   ,                                       !- Construction Name
-  {24ad4213-92a6-479a-9752-24b43f3f363a}, !- Space Name
+  {08975d1a-19bb-4590-a8b5-ceb4e85fbe74}, !- Space Name
   Surface,                                !- Outside Boundary Condition
-  {a7dba8a1-b97c-4cba-96f8-35e8ad45fb1d}, !- Outside Boundary Condition Object
+  {04e187d6-9b11-4b66-8844-5d7b269e738c}, !- Outside Boundary Condition Object
   NoSun,                                  !- Sun Exposure
   NoWind,                                 !- Wind Exposure
   ,                                       !- View Factor to Ground
@@ -431,7 +291,7 @@
   0, -12.9315688143396, 2.4384;           !- X,Y,Z Vertex 4 {m}
 
 OS:SpaceType,
-  {3751d9df-c876-4719-9550-9ac1f0189031}, !- Handle
+  {6fb6c95d-0afb-49d3-bebb-3dc162558acb}, !- Handle
   Space Type 1,                           !- Name
   ,                                       !- Default Construction Set Name
   ,                                       !- Default Schedule Set Name
@@ -442,13 +302,13 @@
   living;                                 !- Standards Space Type
 
 OS:Surface,
-  {a7dba8a1-b97c-4cba-96f8-35e8ad45fb1d}, !- Handle
+  {04e187d6-9b11-4b66-8844-5d7b269e738c}, !- Handle
   Surface 7,                              !- Name
   Floor,                                  !- Surface Type
   ,                                       !- Construction Name
-  {1af2a034-8596-42e4-b457-7ecc0f8518c1}, !- Space Name
+  {a10e6a7f-30d7-40b5-8a40-514df8f63e0f}, !- Space Name
   Surface,                                !- Outside Boundary Condition
-  {cdd1e6c0-b70a-4e6b-8cb0-4f25e4e94a07}, !- Outside Boundary Condition Object
+  {5530034b-ff2d-48f1-bfc5-b5224e7aedfa}, !- Outside Boundary Condition Object
   NoSun,                                  !- Sun Exposure
   NoWind,                                 !- Wind Exposure
   ,                                       !- View Factor to Ground
@@ -459,74 +319,87 @@
   6.46578440716979, -12.9315688143396, 2.4384; !- X,Y,Z Vertex 4 {m}
 
 OS:Surface,
-  {3903b282-4a92-4f91-8c4a-706585af7afb}, !- Handle
+  {4fbdda74-51b4-4313-9cbb-5d27c112013d}, !- Handle
   Surface 8,                              !- Name
   RoofCeiling,                            !- Surface Type
   ,                                       !- Construction Name
-  {1af2a034-8596-42e4-b457-7ecc0f8518c1}, !- Space Name
+  {a10e6a7f-30d7-40b5-8a40-514df8f63e0f}, !- Space Name
   Outdoors,                               !- Outside Boundary Condition
   ,                                       !- Outside Boundary Condition Object
   SunExposed,                             !- Sun Exposure
   WindExposed,                            !- Wind Exposure
   ,                                       !- View Factor to Ground
   ,                                       !- Number of Vertices
-  3.2328922035849, 0, 4.05484610179245,   !- X,Y,Z Vertex 1 {m}
-  0, 0, 2.4384,                           !- X,Y,Z Vertex 2 {m}
-  0, -12.9315688143396, 2.4384,           !- X,Y,Z Vertex 3 {m}
-  3.2328922035849, -12.9315688143396, 4.05484610179245; !- X,Y,Z Vertex 4 {m}
-
-OS:Surface,
-  {b4aeafc8-0c45-40ce-a7b2-dd51380c57d0}, !- Handle
+  0, -6.46578440716979, 5.6712922035849,  !- X,Y,Z Vertex 1 {m}
+  6.46578440716979, -6.46578440716979, 5.6712922035849, !- X,Y,Z Vertex 2 {m}
+  6.46578440716979, 0, 2.4384,            !- X,Y,Z Vertex 3 {m}
+  0, 0, 2.4384;                           !- X,Y,Z Vertex 4 {m}
+
+OS:Surface,
+  {810bc894-df94-4f87-990f-4e7fed3a2114}, !- Handle
   Surface 9,                              !- Name
   RoofCeiling,                            !- Surface Type
   ,                                       !- Construction Name
-  {1af2a034-8596-42e4-b457-7ecc0f8518c1}, !- Space Name
+  {a10e6a7f-30d7-40b5-8a40-514df8f63e0f}, !- Space Name
   Outdoors,                               !- Outside Boundary Condition
   ,                                       !- Outside Boundary Condition Object
   SunExposed,                             !- Sun Exposure
   WindExposed,                            !- Wind Exposure
   ,                                       !- View Factor to Ground
   ,                                       !- Number of Vertices
-  3.2328922035849, -12.9315688143396, 4.05484610179245, !- X,Y,Z Vertex 1 {m}
-  6.46578440716979, -12.9315688143396, 2.4384, !- X,Y,Z Vertex 2 {m}
-  6.46578440716979, 0, 2.4384,            !- X,Y,Z Vertex 3 {m}
-  3.2328922035849, 0, 4.05484610179245;   !- X,Y,Z Vertex 4 {m}
-
-OS:Surface,
-  {f18f48f6-a8de-4f9e-87cb-ed409ab24003}, !- Handle
+  6.46578440716979, -6.46578440716979, 5.6712922035849, !- X,Y,Z Vertex 1 {m}
+  0, -6.46578440716979, 5.6712922035849,  !- X,Y,Z Vertex 2 {m}
+  0, -12.9315688143396, 2.4384,           !- X,Y,Z Vertex 3 {m}
+  6.46578440716979, -12.9315688143396, 2.4384; !- X,Y,Z Vertex 4 {m}
+
+OS:Surface,
+  {7dfe9ccf-88ed-4d75-9de4-18607b8a0670}, !- Handle
   Surface 10,                             !- Name
   Wall,                                   !- Surface Type
   ,                                       !- Construction Name
-  {1af2a034-8596-42e4-b457-7ecc0f8518c1}, !- Space Name
+  {a10e6a7f-30d7-40b5-8a40-514df8f63e0f}, !- Space Name
   Outdoors,                               !- Outside Boundary Condition
   ,                                       !- Outside Boundary Condition Object
   SunExposed,                             !- Sun Exposure
   WindExposed,                            !- Wind Exposure
   ,                                       !- View Factor to Ground
   ,                                       !- Number of Vertices
-  3.2328922035849, -12.9315688143396, 4.05484610179245, !- X,Y,Z Vertex 1 {m}
-  0, -12.9315688143396, 2.4384,           !- X,Y,Z Vertex 2 {m}
-  6.46578440716979, -12.9315688143396, 2.4384; !- X,Y,Z Vertex 3 {m}
-
-OS:Surface,
-  {6233f60d-902e-4125-b65a-518401439e98}, !- Handle
+  0, -6.46578440716979, 5.6712922035849,  !- X,Y,Z Vertex 1 {m}
+  0, 0, 2.4384,                           !- X,Y,Z Vertex 2 {m}
+  0, -12.9315688143396, 2.4384;           !- X,Y,Z Vertex 3 {m}
+
+OS:Surface,
+  {1f0348d0-9bac-4b26-8497-796a36812c46}, !- Handle
   Surface 11,                             !- Name
   Wall,                                   !- Surface Type
   ,                                       !- Construction Name
-  {1af2a034-8596-42e4-b457-7ecc0f8518c1}, !- Space Name
-  Outdoors,                               !- Outside Boundary Condition
-  ,                                       !- Outside Boundary Condition Object
-  SunExposed,                             !- Sun Exposure
-  WindExposed,                            !- Wind Exposure
-  ,                                       !- View Factor to Ground
-  ,                                       !- Number of Vertices
-  3.2328922035849, 0, 4.05484610179245,   !- X,Y,Z Vertex 1 {m}
-  6.46578440716979, 0, 2.4384,            !- X,Y,Z Vertex 2 {m}
-  0, 0, 2.4384;                           !- X,Y,Z Vertex 3 {m}
+  {a10e6a7f-30d7-40b5-8a40-514df8f63e0f}, !- Space Name
+  Adiabatic,                              !- Outside Boundary Condition
+  ,                                       !- Outside Boundary Condition Object
+  NoSun,                                  !- Sun Exposure
+  NoWind,                                 !- Wind Exposure
+  ,                                       !- View Factor to Ground
+  ,                                       !- Number of Vertices
+  6.46578440716979, -6.46578440716979, 5.6712922035849, !- X,Y,Z Vertex 1 {m}
+  6.46578440716979, -12.9315688143396, 2.4384, !- X,Y,Z Vertex 2 {m}
+  6.46578440716979, 0, 2.4384;            !- X,Y,Z Vertex 3 {m}
+
+OS:Space,
+  {a10e6a7f-30d7-40b5-8a40-514df8f63e0f}, !- Handle
+  unfinished attic space,                 !- Name
+  {8b86d5a9-c7b6-43f8-a2cb-b7c2cb7cfb51}, !- Space Type Name
+  ,                                       !- Default Construction Set Name
+  ,                                       !- Default Schedule Set Name
+  ,                                       !- Direction of Relative North {deg}
+  ,                                       !- X Origin {m}
+  ,                                       !- Y Origin {m}
+  ,                                       !- Z Origin {m}
+  ,                                       !- Building Story Name
+  {8525b241-10b4-4c56-90bb-67127fb86116}; !- Thermal Zone Name
 
 OS:ThermalZone,
-  {33b19f6d-c674-4d56-8385-9bcd16c73739}, !- Handle
-  living zone|unit 2,                     !- Name
+  {8525b241-10b4-4c56-90bb-67127fb86116}, !- Handle
+  unfinished attic zone,                  !- Name
   ,                                       !- Multiplier
   ,                                       !- Ceiling Height {m}
   ,                                       !- Volume {m3}
@@ -534,10 +407,10 @@
   ,                                       !- Zone Inside Convection Algorithm
   ,                                       !- Zone Outside Convection Algorithm
   ,                                       !- Zone Conditioning Equipment List Name
-  {2002084c-3a75-48af-9e44-82733b2e9f27}, !- Zone Air Inlet Port List
-  {d1e1fc23-2c3b-4f48-be5d-94bcfa71ea6c}, !- Zone Air Exhaust Port List
-  {dbe3d404-a29e-4ab0-95ba-48900723d54e}, !- Zone Air Node Name
-  {ad913b93-77fb-4003-a750-6c7b9597be1d}, !- Zone Return Air Port List
+  {0d0ac607-c296-446f-baa2-09c96b6db883}, !- Zone Air Inlet Port List
+  {20aaa669-2b64-4bd5-994e-69c51c6dac11}, !- Zone Air Exhaust Port List
+  {45c99132-2a97-4836-8c02-fd77e0eab889}, !- Zone Air Node Name
+  {31887e78-69dc-4141-84b2-c7542cbb2013}, !- Zone Return Air Port List
   ,                                       !- Primary Daylighting Control Name
   ,                                       !- Fraction of Zone Controlled by Primary Daylighting Control
   ,                                       !- Secondary Daylighting Control Name
@@ -548,37 +421,37 @@
   No;                                     !- Use Ideal Air Loads
 
 OS:Node,
-  {8e5ab733-f2e6-4697-95d9-3d0f19fa68d5}, !- Handle
+  {dba381f4-83d5-4758-bb3b-53b070ee278f}, !- Handle
   Node 2,                                 !- Name
-  {dbe3d404-a29e-4ab0-95ba-48900723d54e}, !- Inlet Port
+  {45c99132-2a97-4836-8c02-fd77e0eab889}, !- Inlet Port
   ;                                       !- Outlet Port
 
 OS:Connection,
-  {dbe3d404-a29e-4ab0-95ba-48900723d54e}, !- Handle
-  {7930b534-0568-40d2-b62b-9fbd60a25361}, !- Name
-  {33b19f6d-c674-4d56-8385-9bcd16c73739}, !- Source Object
+  {45c99132-2a97-4836-8c02-fd77e0eab889}, !- Handle
+  {d4894f02-650f-43d8-8874-5f8400cef7cf}, !- Name
+  {8525b241-10b4-4c56-90bb-67127fb86116}, !- Source Object
   11,                                     !- Outlet Port
-  {8e5ab733-f2e6-4697-95d9-3d0f19fa68d5}, !- Target Object
+  {dba381f4-83d5-4758-bb3b-53b070ee278f}, !- Target Object
   2;                                      !- Inlet Port
 
 OS:PortList,
-  {2002084c-3a75-48af-9e44-82733b2e9f27}, !- Handle
-  {034e569c-e69f-4612-8d2d-d61c9fd9d219}, !- Name
-  {33b19f6d-c674-4d56-8385-9bcd16c73739}; !- HVAC Component
+  {0d0ac607-c296-446f-baa2-09c96b6db883}, !- Handle
+  {ddc7727e-b899-4c22-b6b1-4d22d38f3a93}, !- Name
+  {8525b241-10b4-4c56-90bb-67127fb86116}; !- HVAC Component
 
 OS:PortList,
-  {d1e1fc23-2c3b-4f48-be5d-94bcfa71ea6c}, !- Handle
-  {281653a0-9f01-4708-9e50-0a2448f76107}, !- Name
-  {33b19f6d-c674-4d56-8385-9bcd16c73739}; !- HVAC Component
+  {20aaa669-2b64-4bd5-994e-69c51c6dac11}, !- Handle
+  {c99dd567-c55d-467a-b96e-bd231f3730ca}, !- Name
+  {8525b241-10b4-4c56-90bb-67127fb86116}; !- HVAC Component
 
 OS:PortList,
-  {ad913b93-77fb-4003-a750-6c7b9597be1d}, !- Handle
-  {e6055c5e-eaad-4969-b45a-18f61f7deaaa}, !- Name
-  {33b19f6d-c674-4d56-8385-9bcd16c73739}; !- HVAC Component
+  {31887e78-69dc-4141-84b2-c7542cbb2013}, !- Handle
+  {d9a0a318-b567-4a0d-8134-157c5bd335b4}, !- Name
+  {8525b241-10b4-4c56-90bb-67127fb86116}; !- HVAC Component
 
 OS:Sizing:Zone,
-  {aa019515-e508-4f31-9b8f-780f5dfd72eb}, !- Handle
-  {33b19f6d-c674-4d56-8385-9bcd16c73739}, !- Zone or ZoneList Name
+  {31aafba1-9475-4092-8285-da63f967731c}, !- Handle
+  {8525b241-10b4-4c56-90bb-67127fb86116}, !- Zone or ZoneList Name
   SupplyAirTemperature,                   !- Zone Cooling Design Supply Air Temperature Input Method
   14,                                     !- Zone Cooling Design Supply Air Temperature {C}
   11.11,                                  !- Zone Cooling Design Supply Air Temperature Difference {deltaC}
@@ -607,1151 +480,12 @@
   autosize;                               !- Dedicated Outdoor Air High Setpoint Temperature for Design {C}
 
 OS:ZoneHVAC:EquipmentList,
-  {784394a5-5a00-4bb9-92fb-35e50ddd85c9}, !- Handle
+  {bfeb2bb6-affa-4890-9ee0-3f45a3fa3d8a}, !- Handle
   Zone HVAC Equipment List 2,             !- Name
-  {33b19f6d-c674-4d56-8385-9bcd16c73739}; !- Thermal Zone
-
-OS:Space,
-  {7ffccdc5-0b9a-4f58-94df-45c0995f480a}, !- Handle
-  living space|unit 2|story 1,            !- Name
-  {3751d9df-c876-4719-9550-9ac1f0189031}, !- Space Type Name
-  ,                                       !- Default Construction Set Name
-  ,                                       !- Default Schedule Set Name
-  -0,                                     !- Direction of Relative North {deg}
-  0,                                      !- X Origin {m}
-  0,                                      !- Y Origin {m}
-  0,                                      !- Z Origin {m}
-  ,                                       !- Building Story Name
-  {33b19f6d-c674-4d56-8385-9bcd16c73739}, !- Thermal Zone Name
-  ,                                       !- Part of Total Floor Area
-  ,                                       !- Design Specification Outdoor Air Object Name
-  {f20eec1f-2424-45e4-9612-05c972a91c18}; !- Building Unit Name
-
-OS:Surface,
-  {36537d90-8902-4e84-807d-d09ed8524102}, !- Handle
-  Surface 12,                             !- Name
-  Floor,                                  !- Surface Type
-  ,                                       !- Construction Name
-  {7ffccdc5-0b9a-4f58-94df-45c0995f480a}, !- Space Name
-  Foundation,                             !- Outside Boundary Condition
-  ,                                       !- Outside Boundary Condition Object
-  NoSun,                                  !- Sun Exposure
-  NoWind,                                 !- Wind Exposure
-  ,                                       !- View Factor to Ground
-  ,                                       !- Number of Vertices
-  6.46578440716979, -11.1027688143396, 0, !- X,Y,Z Vertex 1 {m}
-  6.46578440716979, 1.8288, 0,            !- X,Y,Z Vertex 2 {m}
-  12.9315688143396, 1.8288, 0,            !- X,Y,Z Vertex 3 {m}
-  12.9315688143396, -11.1027688143396, 0; !- X,Y,Z Vertex 4 {m}
-
-OS:Surface,
-  {9e70cc9b-938f-4e90-9aed-134db636198e}, !- Handle
-  Surface 13,                             !- Name
-  Wall,                                   !- Surface Type
-  ,                                       !- Construction Name
-  {7ffccdc5-0b9a-4f58-94df-45c0995f480a}, !- Space Name
-  Surface,                                !- Outside Boundary Condition
-  {f5172e99-fea5-4ef7-b2c5-02cdc8bb2a12}, !- Outside Boundary Condition Object
-  NoSun,                                  !- Sun Exposure
-  NoWind,                                 !- Wind Exposure
-  ,                                       !- View Factor to Ground
-  ,                                       !- Number of Vertices
-  6.46578440716979, 0, 2.4384,            !- X,Y,Z Vertex 1 {m}
-  6.46578440716979, 0, 0,                 !- X,Y,Z Vertex 2 {m}
-  6.46578440716979, -11.1027688143396, 0, !- X,Y,Z Vertex 3 {m}
-  6.46578440716979, -11.1027688143396, 2.4384; !- X,Y,Z Vertex 4 {m}
-
-OS:Surface,
-  {61533715-b61c-4e88-bd8c-1788af80d342}, !- Handle
-  Surface 14,                             !- Name
-  Wall,                                   !- Surface Type
-  ,                                       !- Construction Name
-  {7ffccdc5-0b9a-4f58-94df-45c0995f480a}, !- Space Name
-  Outdoors,                               !- Outside Boundary Condition
-  ,                                       !- Outside Boundary Condition Object
-  SunExposed,                             !- Sun Exposure
-  WindExposed,                            !- Wind Exposure
-  ,                                       !- View Factor to Ground
-  ,                                       !- Number of Vertices
-  12.9315688143396, 1.8288, 2.4384,       !- X,Y,Z Vertex 1 {m}
-  12.9315688143396, 1.8288, 0,            !- X,Y,Z Vertex 2 {m}
-  6.46578440716979, 1.8288, 0,            !- X,Y,Z Vertex 3 {m}
-  6.46578440716979, 1.8288, 2.4384;       !- X,Y,Z Vertex 4 {m}
-
-OS:Surface,
-  {6724680c-a997-4171-9d1f-b9b0236b49bf}, !- Handle
-  Surface 15,                             !- Name
-  Wall,                                   !- Surface Type
-  ,                                       !- Construction Name
-  {7ffccdc5-0b9a-4f58-94df-45c0995f480a}, !- Space Name
-  Surface,                                !- Outside Boundary Condition
-  {32108cd7-bbed-4d88-89cc-941dab278c53}, !- Outside Boundary Condition Object
-  NoSun,                                  !- Sun Exposure
-  NoWind,                                 !- Wind Exposure
-  ,                                       !- View Factor to Ground
-  ,                                       !- Number of Vertices
-  12.9315688143396, -11.1027688143396, 2.4384, !- X,Y,Z Vertex 1 {m}
-  12.9315688143396, -11.1027688143396, 0, !- X,Y,Z Vertex 2 {m}
-  12.9315688143396, 0, 0,                 !- X,Y,Z Vertex 3 {m}
-  12.9315688143396, 0, 2.4384;            !- X,Y,Z Vertex 4 {m}
-
-OS:Surface,
-  {ba6750d3-2e97-4c54-9b99-33eabfd9eb2f}, !- Handle
-  Surface 16,                             !- Name
-  Wall,                                   !- Surface Type
-  ,                                       !- Construction Name
-  {7ffccdc5-0b9a-4f58-94df-45c0995f480a}, !- Space Name
-  Outdoors,                               !- Outside Boundary Condition
-  ,                                       !- Outside Boundary Condition Object
-  SunExposed,                             !- Sun Exposure
-  WindExposed,                            !- Wind Exposure
-  ,                                       !- View Factor to Ground
-  ,                                       !- Number of Vertices
-  6.46578440716979, -11.1027688143396, 2.4384, !- X,Y,Z Vertex 1 {m}
-  6.46578440716979, -11.1027688143396, 0, !- X,Y,Z Vertex 2 {m}
-  12.9315688143396, -11.1027688143396, 0, !- X,Y,Z Vertex 3 {m}
-  12.9315688143396, -11.1027688143396, 2.4384; !- X,Y,Z Vertex 4 {m}
-
-OS:Surface,
-  {a9374ca6-c2c3-4255-8a37-1f85e4534893}, !- Handle
-  Surface 17,                             !- Name
-  RoofCeiling,                            !- Surface Type
-  ,                                       !- Construction Name
-  {7ffccdc5-0b9a-4f58-94df-45c0995f480a}, !- Space Name
-  Surface,                                !- Outside Boundary Condition
-  {5a4f49e4-063e-41fd-9e0a-98091f6f8e2c}, !- Outside Boundary Condition Object
-  NoSun,                                  !- Sun Exposure
-  NoWind,                                 !- Wind Exposure
-  ,                                       !- View Factor to Ground
-  ,                                       !- Number of Vertices
-  12.9315688143396, -11.1027688143396, 2.4384, !- X,Y,Z Vertex 1 {m}
-  12.9315688143396, 1.8288, 2.4384,       !- X,Y,Z Vertex 2 {m}
-  6.46578440716979, 1.8288, 2.4384,       !- X,Y,Z Vertex 3 {m}
-  6.46578440716979, -11.1027688143396, 2.4384; !- X,Y,Z Vertex 4 {m}
-
-OS:Surface,
-  {46438de4-1873-4f83-a4e6-e3082c295ad1}, !- Handle
-  Surface 18,                             !- Name
-  RoofCeiling,                            !- Surface Type
-  ,                                       !- Construction Name
-  {1af2a034-8596-42e4-b457-7ecc0f8518c1}, !- Space Name
-  Outdoors,                               !- Outside Boundary Condition
-  ,                                       !- Outside Boundary Condition Object
-  SunExposed,                             !- Sun Exposure
-  WindExposed,                            !- Wind Exposure
-  ,                                       !- View Factor to Ground
-  ,                                       !- Number of Vertices
-  9.69867661075469, -11.1027688143396, 4.05484610179245, !- X,Y,Z Vertex 1 {m}
-  12.9315688143396, -11.1027688143396, 2.4384, !- X,Y,Z Vertex 2 {m}
-  12.9315688143396, 1.8288, 2.4384,       !- X,Y,Z Vertex 3 {m}
-  9.69867661075469, 1.8288, 4.05484610179245; !- X,Y,Z Vertex 4 {m}
-
-OS:Surface,
-  {e7e647bd-491a-4ec1-a36c-259dc81e1f20}, !- Handle
-  Surface 19,                             !- Name
-  Wall,                                   !- Surface Type
-  ,                                       !- Construction Name
-  {1af2a034-8596-42e4-b457-7ecc0f8518c1}, !- Space Name
-  Outdoors,                               !- Outside Boundary Condition
-  ,                                       !- Outside Boundary Condition Object
-  SunExposed,                             !- Sun Exposure
-  WindExposed,                            !- Wind Exposure
-  ,                                       !- View Factor to Ground
-  ,                                       !- Number of Vertices
-  9.69867661075469, -11.1027688143396, 4.05484610179245, !- X,Y,Z Vertex 1 {m}
-  6.46578440716979, -11.1027688143396, 2.4384, !- X,Y,Z Vertex 2 {m}
-  12.9315688143396, -11.1027688143396, 2.4384; !- X,Y,Z Vertex 3 {m}
-
-OS:Surface,
-  {3de36697-3327-49ea-8311-82f400f01ae4}, !- Handle
-  Surface 20,                             !- Name
-  Wall,                                   !- Surface Type
-  ,                                       !- Construction Name
-  {1af2a034-8596-42e4-b457-7ecc0f8518c1}, !- Space Name
-  Outdoors,                               !- Outside Boundary Condition
-  ,                                       !- Outside Boundary Condition Object
-  SunExposed,                             !- Sun Exposure
-  WindExposed,                            !- Wind Exposure
-  ,                                       !- View Factor to Ground
-  ,                                       !- Number of Vertices
-  9.69867661075469, 1.8288, 4.05484610179245, !- X,Y,Z Vertex 1 {m}
-  12.9315688143396, 1.8288, 2.4384,       !- X,Y,Z Vertex 2 {m}
-  6.46578440716979, 1.8288, 2.4384;       !- X,Y,Z Vertex 3 {m}
-
-OS:Surface,
-  {1a6a00a4-42b7-482a-a031-2cb0ae5c102b}, !- Handle
-  Surface 21,                             !- Name
-  RoofCeiling,                            !- Surface Type
-  ,                                       !- Construction Name
-  {1af2a034-8596-42e4-b457-7ecc0f8518c1}, !- Space Name
-  Outdoors,                               !- Outside Boundary Condition
-  ,                                       !- Outside Boundary Condition Object
-  SunExposed,                             !- Sun Exposure
-  WindExposed,                            !- Wind Exposure
-  ,                                       !- View Factor to Ground
-  ,                                       !- Number of Vertices
-  9.69867661075469, 1.8288, 4.05484610179245, !- X,Y,Z Vertex 1 {m}
-  6.46578440716979, 1.8288, 2.4384,       !- X,Y,Z Vertex 2 {m}
-  6.46578440716979, -11.1027688143396, 2.4384, !- X,Y,Z Vertex 3 {m}
-  9.69867661075469, -11.1027688143396, 4.05484610179245; !- X,Y,Z Vertex 4 {m}
-
-OS:Surface,
-  {5a4f49e4-063e-41fd-9e0a-98091f6f8e2c}, !- Handle
-  Surface 22,                             !- Name
-  Floor,                                  !- Surface Type
-  ,                                       !- Construction Name
-  {1af2a034-8596-42e4-b457-7ecc0f8518c1}, !- Space Name
-  Surface,                                !- Outside Boundary Condition
-  {a9374ca6-c2c3-4255-8a37-1f85e4534893}, !- Outside Boundary Condition Object
-  NoSun,                                  !- Sun Exposure
-  NoWind,                                 !- Wind Exposure
-  ,                                       !- View Factor to Ground
-  ,                                       !- Number of Vertices
-  6.46578440716979, -11.1027688143396, 2.4384, !- X,Y,Z Vertex 1 {m}
-  6.46578440716979, 1.8288, 2.4384,       !- X,Y,Z Vertex 2 {m}
-  12.9315688143396, 1.8288, 2.4384,       !- X,Y,Z Vertex 3 {m}
-  12.9315688143396, -11.1027688143396, 2.4384; !- X,Y,Z Vertex 4 {m}
-
-OS:ThermalZone,
-  {ace8b9a3-4697-484e-9e74-5b0a77bb8099}, !- Handle
-  living zone|unit 3,                     !- Name
-  ,                                       !- Multiplier
-  ,                                       !- Ceiling Height {m}
-  ,                                       !- Volume {m3}
-  ,                                       !- Floor Area {m2}
-  ,                                       !- Zone Inside Convection Algorithm
-  ,                                       !- Zone Outside Convection Algorithm
-  ,                                       !- Zone Conditioning Equipment List Name
-  {4aec5039-3555-44c0-bbb2-65ad238a510a}, !- Zone Air Inlet Port List
-  {41c7d43d-2a68-44f2-8711-0775009fd0d0}, !- Zone Air Exhaust Port List
-  {756c797b-14a9-4096-80f3-a1c3f2e36bff}, !- Zone Air Node Name
-  {d8aab97e-ae87-432d-9d6b-101a74aa3ced}, !- Zone Return Air Port List
-  ,                                       !- Primary Daylighting Control Name
-  ,                                       !- Fraction of Zone Controlled by Primary Daylighting Control
-  ,                                       !- Secondary Daylighting Control Name
-  ,                                       !- Fraction of Zone Controlled by Secondary Daylighting Control
-  ,                                       !- Illuminance Map Name
-  ,                                       !- Group Rendering Name
-  ,                                       !- Thermostat Name
-  No;                                     !- Use Ideal Air Loads
-
-OS:Node,
-  {cf57eb86-e1ea-4042-b554-a2cabcd25172}, !- Handle
-  Node 3,                                 !- Name
-  {756c797b-14a9-4096-80f3-a1c3f2e36bff}, !- Inlet Port
-  ;                                       !- Outlet Port
-
-OS:Connection,
-  {756c797b-14a9-4096-80f3-a1c3f2e36bff}, !- Handle
-  {bcb38238-d1c6-4ad8-817f-6b613130fc1f}, !- Name
-  {ace8b9a3-4697-484e-9e74-5b0a77bb8099}, !- Source Object
-  11,                                     !- Outlet Port
-  {cf57eb86-e1ea-4042-b554-a2cabcd25172}, !- Target Object
-  2;                                      !- Inlet Port
-
-OS:PortList,
-  {4aec5039-3555-44c0-bbb2-65ad238a510a}, !- Handle
-  {d7d15635-e699-4a3f-be97-519db1047b26}, !- Name
-  {ace8b9a3-4697-484e-9e74-5b0a77bb8099}; !- HVAC Component
-
-OS:PortList,
-  {41c7d43d-2a68-44f2-8711-0775009fd0d0}, !- Handle
-  {1b9e5d37-c491-48ad-8c60-0010adc77817}, !- Name
-  {ace8b9a3-4697-484e-9e74-5b0a77bb8099}; !- HVAC Component
-
-OS:PortList,
-  {d8aab97e-ae87-432d-9d6b-101a74aa3ced}, !- Handle
-  {ef1d087b-1c0d-4328-8b5b-ae6a79f237e6}, !- Name
-  {ace8b9a3-4697-484e-9e74-5b0a77bb8099}; !- HVAC Component
-
-OS:Sizing:Zone,
-  {85951c61-6827-4f94-b38a-cc43e4dba70e}, !- Handle
-  {ace8b9a3-4697-484e-9e74-5b0a77bb8099}, !- Zone or ZoneList Name
-  SupplyAirTemperature,                   !- Zone Cooling Design Supply Air Temperature Input Method
-  14,                                     !- Zone Cooling Design Supply Air Temperature {C}
-  11.11,                                  !- Zone Cooling Design Supply Air Temperature Difference {deltaC}
-  SupplyAirTemperature,                   !- Zone Heating Design Supply Air Temperature Input Method
-  40,                                     !- Zone Heating Design Supply Air Temperature {C}
-  11.11,                                  !- Zone Heating Design Supply Air Temperature Difference {deltaC}
-  0.0085,                                 !- Zone Cooling Design Supply Air Humidity Ratio {kg-H2O/kg-air}
-  0.008,                                  !- Zone Heating Design Supply Air Humidity Ratio {kg-H2O/kg-air}
-  ,                                       !- Zone Heating Sizing Factor
-  ,                                       !- Zone Cooling Sizing Factor
-  DesignDay,                              !- Cooling Design Air Flow Method
-  ,                                       !- Cooling Design Air Flow Rate {m3/s}
-  ,                                       !- Cooling Minimum Air Flow per Zone Floor Area {m3/s-m2}
-  ,                                       !- Cooling Minimum Air Flow {m3/s}
-  ,                                       !- Cooling Minimum Air Flow Fraction
-  DesignDay,                              !- Heating Design Air Flow Method
-  ,                                       !- Heating Design Air Flow Rate {m3/s}
-  ,                                       !- Heating Maximum Air Flow per Zone Floor Area {m3/s-m2}
-  ,                                       !- Heating Maximum Air Flow {m3/s}
-  ,                                       !- Heating Maximum Air Flow Fraction
-  ,                                       !- Design Zone Air Distribution Effectiveness in Cooling Mode
-  ,                                       !- Design Zone Air Distribution Effectiveness in Heating Mode
-  No,                                     !- Account for Dedicated Outdoor Air System
-  NeutralSupplyAir,                       !- Dedicated Outdoor Air System Control Strategy
-  autosize,                               !- Dedicated Outdoor Air Low Setpoint Temperature for Design {C}
-  autosize;                               !- Dedicated Outdoor Air High Setpoint Temperature for Design {C}
-
-OS:ZoneHVAC:EquipmentList,
-  {88ab8251-7ec0-4749-87dd-d31dac9decbd}, !- Handle
-  Zone HVAC Equipment List 3,             !- Name
-  {ace8b9a3-4697-484e-9e74-5b0a77bb8099}; !- Thermal Zone
-
-OS:Space,
-  {ca3f6931-b733-462d-a93c-b94e1b3548b6}, !- Handle
-  living space|unit 3|story 1,            !- Name
-  {3751d9df-c876-4719-9550-9ac1f0189031}, !- Space Type Name
-  ,                                       !- Default Construction Set Name
-  ,                                       !- Default Schedule Set Name
-  -0,                                     !- Direction of Relative North {deg}
-  0,                                      !- X Origin {m}
-  0,                                      !- Y Origin {m}
-  0,                                      !- Z Origin {m}
-  ,                                       !- Building Story Name
-  {ace8b9a3-4697-484e-9e74-5b0a77bb8099}, !- Thermal Zone Name
-  ,                                       !- Part of Total Floor Area
-  ,                                       !- Design Specification Outdoor Air Object Name
-  {eba25f9d-df72-461c-9787-592ffebe4102}; !- Building Unit Name
-
-OS:Surface,
-  {bd7362f6-5e18-4231-83c7-6774f1634fdc}, !- Handle
-  Surface 23,                             !- Name
-  Floor,                                  !- Surface Type
-  ,                                       !- Construction Name
-  {ca3f6931-b733-462d-a93c-b94e1b3548b6}, !- Space Name
-  Foundation,                             !- Outside Boundary Condition
-  ,                                       !- Outside Boundary Condition Object
-  NoSun,                                  !- Sun Exposure
-  NoWind,                                 !- Wind Exposure
-  ,                                       !- View Factor to Ground
-  ,                                       !- Number of Vertices
-  12.9315688143396, -12.9315688143396, 0, !- X,Y,Z Vertex 1 {m}
-  12.9315688143396, 0, 0,                 !- X,Y,Z Vertex 2 {m}
-  19.3973532215094, 0, 0,                 !- X,Y,Z Vertex 3 {m}
-  19.3973532215094, -12.9315688143396, 0; !- X,Y,Z Vertex 4 {m}
-
-OS:Surface,
-  {32108cd7-bbed-4d88-89cc-941dab278c53}, !- Handle
-  Surface 24,                             !- Name
-  Wall,                                   !- Surface Type
-  ,                                       !- Construction Name
-  {ca3f6931-b733-462d-a93c-b94e1b3548b6}, !- Space Name
-  Surface,                                !- Outside Boundary Condition
-  {6724680c-a997-4171-9d1f-b9b0236b49bf}, !- Outside Boundary Condition Object
-  NoSun,                                  !- Sun Exposure
-  NoWind,                                 !- Wind Exposure
-  ,                                       !- View Factor to Ground
-  ,                                       !- Number of Vertices
-  12.9315688143396, 0, 2.4384,            !- X,Y,Z Vertex 1 {m}
-  12.9315688143396, 0, 0,                 !- X,Y,Z Vertex 2 {m}
-  12.9315688143396, -11.1027688143396, 0, !- X,Y,Z Vertex 3 {m}
-  12.9315688143396, -11.1027688143396, 2.4384; !- X,Y,Z Vertex 4 {m}
-
-OS:Surface,
-  {60dc8dea-0e5c-438c-be8e-2b1783e2f818}, !- Handle
-  Surface 25,                             !- Name
-  Wall,                                   !- Surface Type
-  ,                                       !- Construction Name
-  {ca3f6931-b733-462d-a93c-b94e1b3548b6}, !- Space Name
-  Outdoors,                               !- Outside Boundary Condition
-  ,                                       !- Outside Boundary Condition Object
-  SunExposed,                             !- Sun Exposure
-  WindExposed,                            !- Wind Exposure
-  ,                                       !- View Factor to Ground
-  ,                                       !- Number of Vertices
-  19.3973532215094, 0, 2.4384,            !- X,Y,Z Vertex 1 {m}
-  19.3973532215094, 0, 0,                 !- X,Y,Z Vertex 2 {m}
-  12.9315688143396, 0, 0,                 !- X,Y,Z Vertex 3 {m}
-  12.9315688143396, 0, 2.4384;            !- X,Y,Z Vertex 4 {m}
-
-OS:Surface,
-  {f477657d-4336-4dd7-b9df-cece22669386}, !- Handle
-  Surface 26,                             !- Name
-  Wall,                                   !- Surface Type
-  ,                                       !- Construction Name
-  {ca3f6931-b733-462d-a93c-b94e1b3548b6}, !- Space Name
-  Surface,                                !- Outside Boundary Condition
-  {ac8695da-4a51-49b6-97b1-d7d7625446b8}, !- Outside Boundary Condition Object
-  NoSun,                                  !- Sun Exposure
-  NoWind,                                 !- Wind Exposure
-  ,                                       !- View Factor to Ground
-  ,                                       !- Number of Vertices
-  19.3973532215094, -11.1027688143396, 2.4384, !- X,Y,Z Vertex 1 {m}
-  19.3973532215094, -11.1027688143396, 0, !- X,Y,Z Vertex 2 {m}
-  19.3973532215094, 0, 0,                 !- X,Y,Z Vertex 3 {m}
-  19.3973532215094, 0, 2.4384;            !- X,Y,Z Vertex 4 {m}
-
-OS:Surface,
-  {a7ef2368-7be4-486c-b48f-32de3afe42c0}, !- Handle
-  Surface 27,                             !- Name
-  Wall,                                   !- Surface Type
-  ,                                       !- Construction Name
-  {ca3f6931-b733-462d-a93c-b94e1b3548b6}, !- Space Name
-  Outdoors,                               !- Outside Boundary Condition
-  ,                                       !- Outside Boundary Condition Object
-  SunExposed,                             !- Sun Exposure
-  WindExposed,                            !- Wind Exposure
-  ,                                       !- View Factor to Ground
-  ,                                       !- Number of Vertices
-  12.9315688143396, -12.9315688143396, 2.4384, !- X,Y,Z Vertex 1 {m}
-  12.9315688143396, -12.9315688143396, 0, !- X,Y,Z Vertex 2 {m}
-  19.3973532215094, -12.9315688143396, 0, !- X,Y,Z Vertex 3 {m}
-  19.3973532215094, -12.9315688143396, 2.4384; !- X,Y,Z Vertex 4 {m}
-
-OS:Surface,
-  {5c95cb07-2a01-48c4-a4d3-5984a6d95d0e}, !- Handle
-  Surface 28,                             !- Name
-  RoofCeiling,                            !- Surface Type
-  ,                                       !- Construction Name
-  {ca3f6931-b733-462d-a93c-b94e1b3548b6}, !- Space Name
-  Surface,                                !- Outside Boundary Condition
-  {3bafec2f-f750-4f61-99e3-a8640a344d09}, !- Outside Boundary Condition Object
-  NoSun,                                  !- Sun Exposure
-  NoWind,                                 !- Wind Exposure
-  ,                                       !- View Factor to Ground
-  ,                                       !- Number of Vertices
-  19.3973532215094, -12.9315688143396, 2.4384, !- X,Y,Z Vertex 1 {m}
-  19.3973532215094, 0, 2.4384,            !- X,Y,Z Vertex 2 {m}
-  12.9315688143396, 0, 2.4384,            !- X,Y,Z Vertex 3 {m}
-  12.9315688143396, -12.9315688143396, 2.4384; !- X,Y,Z Vertex 4 {m}
-
-OS:Surface,
-  {42557596-e2af-45e4-879d-6b820edf0f89}, !- Handle
-  Surface 29,                             !- Name
-  RoofCeiling,                            !- Surface Type
-  ,                                       !- Construction Name
-  {1af2a034-8596-42e4-b457-7ecc0f8518c1}, !- Space Name
-  Outdoors,                               !- Outside Boundary Condition
-  ,                                       !- Outside Boundary Condition Object
-  SunExposed,                             !- Sun Exposure
-  WindExposed,                            !- Wind Exposure
-  ,                                       !- View Factor to Ground
-  ,                                       !- Number of Vertices
-  16.1644610179245, -12.9315688143396, 4.05484610179245, !- X,Y,Z Vertex 1 {m}
-  19.3973532215094, -12.9315688143396, 2.4384, !- X,Y,Z Vertex 2 {m}
-  19.3973532215094, 0, 2.4384,            !- X,Y,Z Vertex 3 {m}
-  16.1644610179245, 0, 4.05484610179245;  !- X,Y,Z Vertex 4 {m}
-
-OS:Surface,
-  {7a3e7e3c-1800-47f8-9caa-7b6442d1b5a3}, !- Handle
-  Surface 30,                             !- Name
-  Wall,                                   !- Surface Type
-  ,                                       !- Construction Name
-  {1af2a034-8596-42e4-b457-7ecc0f8518c1}, !- Space Name
-  Outdoors,                               !- Outside Boundary Condition
-  ,                                       !- Outside Boundary Condition Object
-  SunExposed,                             !- Sun Exposure
-  WindExposed,                            !- Wind Exposure
-  ,                                       !- View Factor to Ground
-  ,                                       !- Number of Vertices
-  16.1644610179245, -12.9315688143396, 4.05484610179245, !- X,Y,Z Vertex 1 {m}
-  12.9315688143396, -12.9315688143396, 2.4384, !- X,Y,Z Vertex 2 {m}
-  19.3973532215094, -12.9315688143396, 2.4384; !- X,Y,Z Vertex 3 {m}
-
-OS:Surface,
-  {d0dc6f24-24b0-4e80-995d-62ea617f43b4}, !- Handle
-  Surface 31,                             !- Name
-  Wall,                                   !- Surface Type
-  ,                                       !- Construction Name
-  {1af2a034-8596-42e4-b457-7ecc0f8518c1}, !- Space Name
-  Outdoors,                               !- Outside Boundary Condition
-  ,                                       !- Outside Boundary Condition Object
-  SunExposed,                             !- Sun Exposure
-  WindExposed,                            !- Wind Exposure
-  ,                                       !- View Factor to Ground
-  ,                                       !- Number of Vertices
-  16.1644610179245, 0, 4.05484610179245,  !- X,Y,Z Vertex 1 {m}
-  19.3973532215094, 0, 2.4384,            !- X,Y,Z Vertex 2 {m}
-  12.9315688143396, 0, 2.4384;            !- X,Y,Z Vertex 3 {m}
-
-OS:Surface,
-  {17c49691-839e-44af-8137-ca26f62d4fdf}, !- Handle
-  Surface 32,                             !- Name
-  RoofCeiling,                            !- Surface Type
-  ,                                       !- Construction Name
-  {1af2a034-8596-42e4-b457-7ecc0f8518c1}, !- Space Name
-  Outdoors,                               !- Outside Boundary Condition
-  ,                                       !- Outside Boundary Condition Object
-  SunExposed,                             !- Sun Exposure
-  WindExposed,                            !- Wind Exposure
-  ,                                       !- View Factor to Ground
-  ,                                       !- Number of Vertices
-  16.1644610179245, 0, 4.05484610179245,  !- X,Y,Z Vertex 1 {m}
-  12.9315688143396, 0, 2.4384,            !- X,Y,Z Vertex 2 {m}
-  12.9315688143396, -12.9315688143396, 2.4384, !- X,Y,Z Vertex 3 {m}
-  16.1644610179245, -12.9315688143396, 4.05484610179245; !- X,Y,Z Vertex 4 {m}
-
-OS:Surface,
-  {3bafec2f-f750-4f61-99e3-a8640a344d09}, !- Handle
-  Surface 33,                             !- Name
-  Floor,                                  !- Surface Type
-  ,                                       !- Construction Name
-  {1af2a034-8596-42e4-b457-7ecc0f8518c1}, !- Space Name
-  Surface,                                !- Outside Boundary Condition
-  {5c95cb07-2a01-48c4-a4d3-5984a6d95d0e}, !- Outside Boundary Condition Object
-  NoSun,                                  !- Sun Exposure
-  NoWind,                                 !- Wind Exposure
-  ,                                       !- View Factor to Ground
-  ,                                       !- Number of Vertices
-  12.9315688143396, -12.9315688143396, 2.4384, !- X,Y,Z Vertex 1 {m}
-  12.9315688143396, 0, 2.4384,            !- X,Y,Z Vertex 2 {m}
-  19.3973532215094, 0, 2.4384,            !- X,Y,Z Vertex 3 {m}
-  19.3973532215094, -12.9315688143396, 2.4384; !- X,Y,Z Vertex 4 {m}
-
-OS:ThermalZone,
-  {d4492060-9f80-4818-92bd-c343056ed8d3}, !- Handle
-  living zone|unit 4,                     !- Name
-  ,                                       !- Multiplier
-  ,                                       !- Ceiling Height {m}
-  ,                                       !- Volume {m3}
-  ,                                       !- Floor Area {m2}
-  ,                                       !- Zone Inside Convection Algorithm
-  ,                                       !- Zone Outside Convection Algorithm
-  ,                                       !- Zone Conditioning Equipment List Name
-  {f2655403-d78b-4de0-8c19-a04c7b0b3e33}, !- Zone Air Inlet Port List
-  {43284341-f818-4e82-a2f3-a2242004a4e1}, !- Zone Air Exhaust Port List
-  {27bc8eb2-6d14-48ef-b41b-e423bb009003}, !- Zone Air Node Name
-  {f38e8b9c-85dd-470d-a02a-404c372c524c}, !- Zone Return Air Port List
-  ,                                       !- Primary Daylighting Control Name
-  ,                                       !- Fraction of Zone Controlled by Primary Daylighting Control
-  ,                                       !- Secondary Daylighting Control Name
-  ,                                       !- Fraction of Zone Controlled by Secondary Daylighting Control
-  ,                                       !- Illuminance Map Name
-  ,                                       !- Group Rendering Name
-  ,                                       !- Thermostat Name
-  No;                                     !- Use Ideal Air Loads
-
-OS:Node,
-  {6ae405d7-1a4d-4867-ab94-5b384e230bad}, !- Handle
-  Node 4,                                 !- Name
-  {27bc8eb2-6d14-48ef-b41b-e423bb009003}, !- Inlet Port
-  ;                                       !- Outlet Port
-
-OS:Connection,
-  {27bc8eb2-6d14-48ef-b41b-e423bb009003}, !- Handle
-  {afddf8ef-3be2-493e-8db6-838c0861897c}, !- Name
-  {d4492060-9f80-4818-92bd-c343056ed8d3}, !- Source Object
-  11,                                     !- Outlet Port
-  {6ae405d7-1a4d-4867-ab94-5b384e230bad}, !- Target Object
-  2;                                      !- Inlet Port
-
-OS:PortList,
-  {f2655403-d78b-4de0-8c19-a04c7b0b3e33}, !- Handle
-  {c878b3b1-36fb-4c64-bfa7-cc6b5a2e756b}, !- Name
-  {d4492060-9f80-4818-92bd-c343056ed8d3}; !- HVAC Component
-
-OS:PortList,
-  {43284341-f818-4e82-a2f3-a2242004a4e1}, !- Handle
-  {d6590b1e-a8cc-4ad1-8b6a-ebae416cf05a}, !- Name
-  {d4492060-9f80-4818-92bd-c343056ed8d3}; !- HVAC Component
-
-OS:PortList,
-  {f38e8b9c-85dd-470d-a02a-404c372c524c}, !- Handle
-  {650676e9-7c44-4bab-998a-e5549bf93315}, !- Name
-  {d4492060-9f80-4818-92bd-c343056ed8d3}; !- HVAC Component
-
-OS:Sizing:Zone,
-  {e80f7e7f-e068-4957-9519-7e867a23e7dc}, !- Handle
-  {d4492060-9f80-4818-92bd-c343056ed8d3}, !- Zone or ZoneList Name
-  SupplyAirTemperature,                   !- Zone Cooling Design Supply Air Temperature Input Method
-  14,                                     !- Zone Cooling Design Supply Air Temperature {C}
-  11.11,                                  !- Zone Cooling Design Supply Air Temperature Difference {deltaC}
-  SupplyAirTemperature,                   !- Zone Heating Design Supply Air Temperature Input Method
-  40,                                     !- Zone Heating Design Supply Air Temperature {C}
-  11.11,                                  !- Zone Heating Design Supply Air Temperature Difference {deltaC}
-  0.0085,                                 !- Zone Cooling Design Supply Air Humidity Ratio {kg-H2O/kg-air}
-  0.008,                                  !- Zone Heating Design Supply Air Humidity Ratio {kg-H2O/kg-air}
-  ,                                       !- Zone Heating Sizing Factor
-  ,                                       !- Zone Cooling Sizing Factor
-  DesignDay,                              !- Cooling Design Air Flow Method
-  ,                                       !- Cooling Design Air Flow Rate {m3/s}
-  ,                                       !- Cooling Minimum Air Flow per Zone Floor Area {m3/s-m2}
-  ,                                       !- Cooling Minimum Air Flow {m3/s}
-  ,                                       !- Cooling Minimum Air Flow Fraction
-  DesignDay,                              !- Heating Design Air Flow Method
-  ,                                       !- Heating Design Air Flow Rate {m3/s}
-  ,                                       !- Heating Maximum Air Flow per Zone Floor Area {m3/s-m2}
-  ,                                       !- Heating Maximum Air Flow {m3/s}
-  ,                                       !- Heating Maximum Air Flow Fraction
-  ,                                       !- Design Zone Air Distribution Effectiveness in Cooling Mode
-  ,                                       !- Design Zone Air Distribution Effectiveness in Heating Mode
-  No,                                     !- Account for Dedicated Outdoor Air System
-  NeutralSupplyAir,                       !- Dedicated Outdoor Air System Control Strategy
-  autosize,                               !- Dedicated Outdoor Air Low Setpoint Temperature for Design {C}
-  autosize;                               !- Dedicated Outdoor Air High Setpoint Temperature for Design {C}
-
-OS:ZoneHVAC:EquipmentList,
-  {af77d548-9301-4096-ae44-9afef2c95dda}, !- Handle
-  Zone HVAC Equipment List 4,             !- Name
-  {d4492060-9f80-4818-92bd-c343056ed8d3}; !- Thermal Zone
-
-OS:Space,
-  {3b73c219-b6d2-4692-aab5-2d6e1f920101}, !- Handle
-  living space|unit 4|story 1,            !- Name
-  {3751d9df-c876-4719-9550-9ac1f0189031}, !- Space Type Name
-  ,                                       !- Default Construction Set Name
-  ,                                       !- Default Schedule Set Name
-  -0,                                     !- Direction of Relative North {deg}
-  0,                                      !- X Origin {m}
-  0,                                      !- Y Origin {m}
-  0,                                      !- Z Origin {m}
-  ,                                       !- Building Story Name
-  {d4492060-9f80-4818-92bd-c343056ed8d3}, !- Thermal Zone Name
-  ,                                       !- Part of Total Floor Area
-  ,                                       !- Design Specification Outdoor Air Object Name
-  {f090e29f-88ba-4176-9286-d7a03c5126b9}; !- Building Unit Name
-
-OS:Surface,
-  {ddecf47e-ef3b-45f7-be72-4ba7916770d1}, !- Handle
-  Surface 34,                             !- Name
-  Floor,                                  !- Surface Type
-  ,                                       !- Construction Name
-  {3b73c219-b6d2-4692-aab5-2d6e1f920101}, !- Space Name
-  Foundation,                             !- Outside Boundary Condition
-  ,                                       !- Outside Boundary Condition Object
-  NoSun,                                  !- Sun Exposure
-  NoWind,                                 !- Wind Exposure
-  ,                                       !- View Factor to Ground
-  ,                                       !- Number of Vertices
-  19.3973532215094, -11.1027688143396, 0, !- X,Y,Z Vertex 1 {m}
-  19.3973532215094, 1.8288, 0,            !- X,Y,Z Vertex 2 {m}
-  25.8631376286792, 1.8288, 0,            !- X,Y,Z Vertex 3 {m}
-  25.8631376286792, -11.1027688143396, 0; !- X,Y,Z Vertex 4 {m}
-
-OS:Surface,
-  {ac8695da-4a51-49b6-97b1-d7d7625446b8}, !- Handle
-  Surface 35,                             !- Name
-  Wall,                                   !- Surface Type
-  ,                                       !- Construction Name
-  {3b73c219-b6d2-4692-aab5-2d6e1f920101}, !- Space Name
-  Surface,                                !- Outside Boundary Condition
-  {f477657d-4336-4dd7-b9df-cece22669386}, !- Outside Boundary Condition Object
-  NoSun,                                  !- Sun Exposure
-  NoWind,                                 !- Wind Exposure
-  ,                                       !- View Factor to Ground
-  ,                                       !- Number of Vertices
-  19.3973532215094, 0, 2.4384,            !- X,Y,Z Vertex 1 {m}
-  19.3973532215094, 0, 0,                 !- X,Y,Z Vertex 2 {m}
-  19.3973532215094, -11.1027688143396, 0, !- X,Y,Z Vertex 3 {m}
-  19.3973532215094, -11.1027688143396, 2.4384; !- X,Y,Z Vertex 4 {m}
-
-OS:Surface,
-  {a9048843-61bf-49dd-aa0f-161c8ea56cbb}, !- Handle
-  Surface 36,                             !- Name
-  Wall,                                   !- Surface Type
-  ,                                       !- Construction Name
-  {3b73c219-b6d2-4692-aab5-2d6e1f920101}, !- Space Name
-  Outdoors,                               !- Outside Boundary Condition
-  ,                                       !- Outside Boundary Condition Object
-  SunExposed,                             !- Sun Exposure
-  WindExposed,                            !- Wind Exposure
-  ,                                       !- View Factor to Ground
-  ,                                       !- Number of Vertices
-  25.8631376286792, 1.8288, 2.4384,       !- X,Y,Z Vertex 1 {m}
-  25.8631376286792, 1.8288, 0,            !- X,Y,Z Vertex 2 {m}
-  19.3973532215094, 1.8288, 0,            !- X,Y,Z Vertex 3 {m}
-  19.3973532215094, 1.8288, 2.4384;       !- X,Y,Z Vertex 4 {m}
-
-OS:Surface,
-  {1d6c155f-a327-40f3-a6dd-6c73bb5b7122}, !- Handle
-  Surface 37,                             !- Name
-  Wall,                                   !- Surface Type
-  ,                                       !- Construction Name
-  {3b73c219-b6d2-4692-aab5-2d6e1f920101}, !- Space Name
-  Outdoors,                               !- Outside Boundary Condition
->>>>>>> 2c92e5b7
-  ,                                       !- Outside Boundary Condition Object
-  SunExposed,                             !- Sun Exposure
-  WindExposed,                            !- Wind Exposure
-  ,                                       !- View Factor to Ground
-  ,                                       !- Number of Vertices
-<<<<<<< HEAD
-  6.46578440716979, -12.9315688143396, 2.4384, !- X,Y,Z Vertex 1 {m}
-  6.46578440716979, -12.9315688143396, 0, !- X,Y,Z Vertex 2 {m}
-  6.46578440716979, 0, 0,                 !- X,Y,Z Vertex 3 {m}
-  6.46578440716979, 0, 2.4384;            !- X,Y,Z Vertex 4 {m}
-
-OS:Surface,
-  {699ee685-4cb6-48cc-9cea-2fdfcf1f600c}, !- Handle
-  Surface 5,                              !- Name
-  Wall,                                   !- Surface Type
-  ,                                       !- Construction Name
-  {e7de9c1e-72ff-46b5-801e-955b6e03757a}, !- Space Name
-=======
-  25.8631376286792, -11.1027688143396, 2.4384, !- X,Y,Z Vertex 1 {m}
-  25.8631376286792, -11.1027688143396, 0, !- X,Y,Z Vertex 2 {m}
-  25.8631376286792, 1.8288, 0,            !- X,Y,Z Vertex 3 {m}
-  25.8631376286792, 1.8288, 2.4384;       !- X,Y,Z Vertex 4 {m}
-
-OS:Surface,
-  {581eef44-3c97-4319-9589-61cb0a76de93}, !- Handle
-  Surface 38,                             !- Name
-  Wall,                                   !- Surface Type
-  ,                                       !- Construction Name
-  {3b73c219-b6d2-4692-aab5-2d6e1f920101}, !- Space Name
->>>>>>> 2c92e5b7
-  Outdoors,                               !- Outside Boundary Condition
-  ,                                       !- Outside Boundary Condition Object
-  SunExposed,                             !- Sun Exposure
-  WindExposed,                            !- Wind Exposure
-  ,                                       !- View Factor to Ground
-  ,                                       !- Number of Vertices
-<<<<<<< HEAD
-  0, -12.9315688143396, 2.4384,           !- X,Y,Z Vertex 1 {m}
-  0, -12.9315688143396, 0,                !- X,Y,Z Vertex 2 {m}
-  6.46578440716979, -12.9315688143396, 0, !- X,Y,Z Vertex 3 {m}
-  6.46578440716979, -12.9315688143396, 2.4384; !- X,Y,Z Vertex 4 {m}
-
-OS:Surface,
-  {4276713b-cf7a-4699-b443-923ddcbbb283}, !- Handle
-  Surface 6,                              !- Name
-  RoofCeiling,                            !- Surface Type
-  ,                                       !- Construction Name
-  {e7de9c1e-72ff-46b5-801e-955b6e03757a}, !- Space Name
-  Surface,                                !- Outside Boundary Condition
-  {2e2cfe0e-3b78-4e90-8127-04d7cd4aeb3f}, !- Outside Boundary Condition Object
-  NoSun,                                  !- Sun Exposure
-  NoWind,                                 !- Wind Exposure
-  ,                                       !- View Factor to Ground
-  ,                                       !- Number of Vertices
-  6.46578440716979, -12.9315688143396, 2.4384, !- X,Y,Z Vertex 1 {m}
-  6.46578440716979, 0, 2.4384,            !- X,Y,Z Vertex 2 {m}
-  0, 0, 2.4384,                           !- X,Y,Z Vertex 3 {m}
-  0, -12.9315688143396, 2.4384;           !- X,Y,Z Vertex 4 {m}
+  {8525b241-10b4-4c56-90bb-67127fb86116}; !- Thermal Zone
 
 OS:SpaceType,
-  {e66b053e-f480-476b-abec-a125673a9f96}, !- Handle
-  Space Type 1,                           !- Name
-  ,                                       !- Default Construction Set Name
-  ,                                       !- Default Schedule Set Name
-  ,                                       !- Group Rendering Name
-  ,                                       !- Design Specification Outdoor Air Object Name
-  ,                                       !- Standards Template
-  ,                                       !- Standards Building Type
-  living;                                 !- Standards Space Type
-
-OS:Surface,
-  {2e2cfe0e-3b78-4e90-8127-04d7cd4aeb3f}, !- Handle
-  Surface 7,                              !- Name
-  Floor,                                  !- Surface Type
-  ,                                       !- Construction Name
-  {8c1f81d3-5617-4ca9-b727-7863d014e6c5}, !- Space Name
-  Surface,                                !- Outside Boundary Condition
-  {4276713b-cf7a-4699-b443-923ddcbbb283}, !- Outside Boundary Condition Object
-  NoSun,                                  !- Sun Exposure
-  NoWind,                                 !- Wind Exposure
-  ,                                       !- View Factor to Ground
-  ,                                       !- Number of Vertices
-  0, -12.9315688143396, 2.4384,           !- X,Y,Z Vertex 1 {m}
-  0, 0, 2.4384,                           !- X,Y,Z Vertex 2 {m}
-  6.46578440716979, 0, 2.4384,            !- X,Y,Z Vertex 3 {m}
-  6.46578440716979, -12.9315688143396, 2.4384; !- X,Y,Z Vertex 4 {m}
-
-OS:Surface,
-  {398b65df-9523-4c12-a484-054fd42f0757}, !- Handle
-  Surface 8,                              !- Name
-  RoofCeiling,                            !- Surface Type
-  ,                                       !- Construction Name
-  {8c1f81d3-5617-4ca9-b727-7863d014e6c5}, !- Space Name
-=======
-  19.3973532215094, -11.1027688143396, 2.4384, !- X,Y,Z Vertex 1 {m}
-  19.3973532215094, -11.1027688143396, 0, !- X,Y,Z Vertex 2 {m}
-  25.8631376286792, -11.1027688143396, 0, !- X,Y,Z Vertex 3 {m}
-  25.8631376286792, -11.1027688143396, 2.4384; !- X,Y,Z Vertex 4 {m}
-
-OS:Surface,
-  {c583a80d-3928-48f6-b0a9-b93da72ae854}, !- Handle
-  Surface 39,                             !- Name
-  RoofCeiling,                            !- Surface Type
-  ,                                       !- Construction Name
-  {3b73c219-b6d2-4692-aab5-2d6e1f920101}, !- Space Name
-  Surface,                                !- Outside Boundary Condition
-  {a6338465-2894-425e-8f67-b1fdf9d9336f}, !- Outside Boundary Condition Object
-  NoSun,                                  !- Sun Exposure
-  NoWind,                                 !- Wind Exposure
-  ,                                       !- View Factor to Ground
-  ,                                       !- Number of Vertices
-  25.8631376286792, -11.1027688143396, 2.4384, !- X,Y,Z Vertex 1 {m}
-  25.8631376286792, 1.8288, 2.4384,       !- X,Y,Z Vertex 2 {m}
-  19.3973532215094, 1.8288, 2.4384,       !- X,Y,Z Vertex 3 {m}
-  19.3973532215094, -11.1027688143396, 2.4384; !- X,Y,Z Vertex 4 {m}
-
-OS:Surface,
-  {abc16c5b-98ec-4118-a719-01fc4d17fce8}, !- Handle
-  Surface 40,                             !- Name
-  RoofCeiling,                            !- Surface Type
-  ,                                       !- Construction Name
-  {1af2a034-8596-42e4-b457-7ecc0f8518c1}, !- Space Name
-  Outdoors,                               !- Outside Boundary Condition
-  ,                                       !- Outside Boundary Condition Object
-  SunExposed,                             !- Sun Exposure
-  WindExposed,                            !- Wind Exposure
-  ,                                       !- View Factor to Ground
-  ,                                       !- Number of Vertices
-  22.6302454250943, -11.1027688143396, 4.05484610179245, !- X,Y,Z Vertex 1 {m}
-  25.8631376286792, -11.1027688143396, 2.4384, !- X,Y,Z Vertex 2 {m}
-  25.8631376286792, 1.8288, 2.4384,       !- X,Y,Z Vertex 3 {m}
-  22.6302454250943, 1.8288, 4.05484610179245; !- X,Y,Z Vertex 4 {m}
-
-OS:Surface,
-  {5628c61e-5632-4aab-aeff-10696da5f475}, !- Handle
-  Surface 41,                             !- Name
-  Wall,                                   !- Surface Type
-  ,                                       !- Construction Name
-  {1af2a034-8596-42e4-b457-7ecc0f8518c1}, !- Space Name
-  Outdoors,                               !- Outside Boundary Condition
-  ,                                       !- Outside Boundary Condition Object
-  SunExposed,                             !- Sun Exposure
-  WindExposed,                            !- Wind Exposure
-  ,                                       !- View Factor to Ground
-  ,                                       !- Number of Vertices
-  22.6302454250943, -11.1027688143396, 4.05484610179245, !- X,Y,Z Vertex 1 {m}
-  19.3973532215094, -11.1027688143396, 2.4384, !- X,Y,Z Vertex 2 {m}
-  25.8631376286792, -11.1027688143396, 2.4384; !- X,Y,Z Vertex 3 {m}
-
-OS:Surface,
-  {21d42c5b-4e8e-4a08-90c5-f1a4f20dec19}, !- Handle
-  Surface 42,                             !- Name
-  Wall,                                   !- Surface Type
-  ,                                       !- Construction Name
-  {1af2a034-8596-42e4-b457-7ecc0f8518c1}, !- Space Name
-  Outdoors,                               !- Outside Boundary Condition
-  ,                                       !- Outside Boundary Condition Object
-  SunExposed,                             !- Sun Exposure
-  WindExposed,                            !- Wind Exposure
-  ,                                       !- View Factor to Ground
-  ,                                       !- Number of Vertices
-  22.6302454250943, 1.8288, 4.05484610179245, !- X,Y,Z Vertex 1 {m}
-  25.8631376286792, 1.8288, 2.4384,       !- X,Y,Z Vertex 2 {m}
-  19.3973532215094, 1.8288, 2.4384;       !- X,Y,Z Vertex 3 {m}
-
-OS:Surface,
-  {f30d3f57-c794-4398-82dd-847b9d58dac1}, !- Handle
-  Surface 43,                             !- Name
-  RoofCeiling,                            !- Surface Type
-  ,                                       !- Construction Name
-  {1af2a034-8596-42e4-b457-7ecc0f8518c1}, !- Space Name
-  Outdoors,                               !- Outside Boundary Condition
-  ,                                       !- Outside Boundary Condition Object
-  SunExposed,                             !- Sun Exposure
-  WindExposed,                            !- Wind Exposure
-  ,                                       !- View Factor to Ground
-  ,                                       !- Number of Vertices
-  22.6302454250943, 1.8288, 4.05484610179245, !- X,Y,Z Vertex 1 {m}
-  19.3973532215094, 1.8288, 2.4384,       !- X,Y,Z Vertex 2 {m}
-  19.3973532215094, -11.1027688143396, 2.4384, !- X,Y,Z Vertex 3 {m}
-  22.6302454250943, -11.1027688143396, 4.05484610179245; !- X,Y,Z Vertex 4 {m}
-
-OS:Surface,
-  {a6338465-2894-425e-8f67-b1fdf9d9336f}, !- Handle
-  Surface 44,                             !- Name
-  Floor,                                  !- Surface Type
-  ,                                       !- Construction Name
-  {1af2a034-8596-42e4-b457-7ecc0f8518c1}, !- Space Name
-  Surface,                                !- Outside Boundary Condition
-  {c583a80d-3928-48f6-b0a9-b93da72ae854}, !- Outside Boundary Condition Object
-  NoSun,                                  !- Sun Exposure
-  NoWind,                                 !- Wind Exposure
-  ,                                       !- View Factor to Ground
-  ,                                       !- Number of Vertices
-  19.3973532215094, -11.1027688143396, 2.4384, !- X,Y,Z Vertex 1 {m}
-  19.3973532215094, 1.8288, 2.4384,       !- X,Y,Z Vertex 2 {m}
-  25.8631376286792, 1.8288, 2.4384,       !- X,Y,Z Vertex 3 {m}
-  25.8631376286792, -11.1027688143396, 2.4384; !- X,Y,Z Vertex 4 {m}
-
-OS:Surface,
-  {c16161b3-e80d-4eda-aeff-ef1cf436c60d}, !- Handle
-  Surface 45,                             !- Name
-  Wall,                                   !- Surface Type
-  ,                                       !- Construction Name
-  {24ad4213-92a6-479a-9752-24b43f3f363a}, !- Space Name
-  Outdoors,                               !- Outside Boundary Condition
-  ,                                       !- Outside Boundary Condition Object
-  SunExposed,                             !- Sun Exposure
-  WindExposed,                            !- Wind Exposure
-  ,                                       !- View Factor to Ground
-  ,                                       !- Number of Vertices
-  6.46578440716979, -12.9315688143396, 2.4384, !- X,Y,Z Vertex 1 {m}
-  6.46578440716979, -12.9315688143396, 0, !- X,Y,Z Vertex 2 {m}
-  6.46578440716979, -11.1027688143396, 0, !- X,Y,Z Vertex 3 {m}
-  6.46578440716979, -11.1027688143396, 2.4384; !- X,Y,Z Vertex 4 {m}
-
-OS:Surface,
-  {3ca5ad03-eeb3-4232-b7d5-dc475d20e581}, !- Handle
-  Surface 46,                             !- Name
-  Wall,                                   !- Surface Type
-  ,                                       !- Construction Name
-  {7ffccdc5-0b9a-4f58-94df-45c0995f480a}, !- Space Name
-  Outdoors,                               !- Outside Boundary Condition
-  ,                                       !- Outside Boundary Condition Object
-  SunExposed,                             !- Sun Exposure
-  WindExposed,                            !- Wind Exposure
-  ,                                       !- View Factor to Ground
-  ,                                       !- Number of Vertices
-  6.46578440716979, 1.8288, 2.4384,       !- X,Y,Z Vertex 1 {m}
-  6.46578440716979, 1.8288, 0,            !- X,Y,Z Vertex 2 {m}
-  6.46578440716979, 0, 0,                 !- X,Y,Z Vertex 3 {m}
-  6.46578440716979, 0, 2.4384;            !- X,Y,Z Vertex 4 {m}
-
-OS:Surface,
-  {d8c7fc54-8389-456f-82e1-754c372a131d}, !- Handle
-  Surface 47,                             !- Name
-  Wall,                                   !- Surface Type
-  ,                                       !- Construction Name
-  {ca3f6931-b733-462d-a93c-b94e1b3548b6}, !- Space Name
->>>>>>> 2c92e5b7
-  Outdoors,                               !- Outside Boundary Condition
-  ,                                       !- Outside Boundary Condition Object
-  SunExposed,                             !- Sun Exposure
-  WindExposed,                            !- Wind Exposure
-  ,                                       !- View Factor to Ground
-  ,                                       !- Number of Vertices
-  0, -6.46578440716979, 5.6712922035849,  !- X,Y,Z Vertex 1 {m}
-  6.46578440716979, -6.46578440716979, 5.6712922035849, !- X,Y,Z Vertex 2 {m}
-  6.46578440716979, 0, 2.4384,            !- X,Y,Z Vertex 3 {m}
-  0, 0, 2.4384;                           !- X,Y,Z Vertex 4 {m}
-
-OS:Surface,
-<<<<<<< HEAD
-  {07b6bcc4-2786-4f95-a581-dd85f88cc649}, !- Handle
-  Surface 9,                              !- Name
-  RoofCeiling,                            !- Surface Type
-  ,                                       !- Construction Name
-  {8c1f81d3-5617-4ca9-b727-7863d014e6c5}, !- Space Name
-=======
-  {31158cd9-604d-4fee-bb76-8db342dc0180}, !- Handle
-  Surface 48,                             !- Name
-  Wall,                                   !- Surface Type
-  ,                                       !- Construction Name
-  {3b73c219-b6d2-4692-aab5-2d6e1f920101}, !- Space Name
->>>>>>> 2c92e5b7
-  Outdoors,                               !- Outside Boundary Condition
-  ,                                       !- Outside Boundary Condition Object
-  SunExposed,                             !- Sun Exposure
-  WindExposed,                            !- Wind Exposure
-  ,                                       !- View Factor to Ground
-  ,                                       !- Number of Vertices
-  6.46578440716979, -6.46578440716979, 5.6712922035849, !- X,Y,Z Vertex 1 {m}
-  0, -6.46578440716979, 5.6712922035849,  !- X,Y,Z Vertex 2 {m}
-  0, -12.9315688143396, 2.4384,           !- X,Y,Z Vertex 3 {m}
-  6.46578440716979, -12.9315688143396, 2.4384; !- X,Y,Z Vertex 4 {m}
-
-OS:Surface,
-<<<<<<< HEAD
-  {fb7b4a1d-8668-4eef-b91f-e7349c763f47}, !- Handle
-  Surface 10,                             !- Name
-  Wall,                                   !- Surface Type
-  ,                                       !- Construction Name
-  {8c1f81d3-5617-4ca9-b727-7863d014e6c5}, !- Space Name
-=======
-  {26da1415-979a-4e3d-aa3a-ae7752434da2}, !- Handle
-  Surface 49,                             !- Name
-  Wall,                                   !- Surface Type
-  ,                                       !- Construction Name
-  {ca3f6931-b733-462d-a93c-b94e1b3548b6}, !- Space Name
->>>>>>> 2c92e5b7
-  Outdoors,                               !- Outside Boundary Condition
-  ,                                       !- Outside Boundary Condition Object
-  SunExposed,                             !- Sun Exposure
-  WindExposed,                            !- Wind Exposure
-  ,                                       !- View Factor to Ground
-  ,                                       !- Number of Vertices
-  0, -6.46578440716979, 5.6712922035849,  !- X,Y,Z Vertex 1 {m}
-  0, 0, 2.4384,                           !- X,Y,Z Vertex 2 {m}
-  0, -12.9315688143396, 2.4384;           !- X,Y,Z Vertex 3 {m}
-
-OS:Surface,
-<<<<<<< HEAD
-  {a1d61ce5-4fb3-4151-9b6b-c2d922db1324}, !- Handle
-  Surface 11,                             !- Name
-  Wall,                                   !- Surface Type
-  ,                                       !- Construction Name
-  {8c1f81d3-5617-4ca9-b727-7863d014e6c5}, !- Space Name
-  Adiabatic,                              !- Outside Boundary Condition
-=======
-  {c4033792-2e55-4d3c-abad-34ea4e863b7e}, !- Handle
-  Surface 50,                             !- Name
-  Wall,                                   !- Surface Type
-  ,                                       !- Construction Name
-  {7ffccdc5-0b9a-4f58-94df-45c0995f480a}, !- Space Name
-  Outdoors,                               !- Outside Boundary Condition
->>>>>>> 2c92e5b7
-  ,                                       !- Outside Boundary Condition Object
-  NoSun,                                  !- Sun Exposure
-  NoWind,                                 !- Wind Exposure
-  ,                                       !- View Factor to Ground
-  ,                                       !- Number of Vertices
-  6.46578440716979, -6.46578440716979, 5.6712922035849, !- X,Y,Z Vertex 1 {m}
-  6.46578440716979, -12.9315688143396, 2.4384, !- X,Y,Z Vertex 2 {m}
-  6.46578440716979, 0, 2.4384;            !- X,Y,Z Vertex 3 {m}
-
-OS:Space,
-<<<<<<< HEAD
-  {8c1f81d3-5617-4ca9-b727-7863d014e6c5}, !- Handle
-  unfinished attic space,                 !- Name
-  {973bc37d-c65f-4d00-bfc9-f1a555b4d315}, !- Space Type Name
-=======
-  {1af2a034-8596-42e4-b457-7ecc0f8518c1}, !- Handle
-  unfinished attic space,                 !- Name
-  {2d6b7a8d-f5a4-43dd-a07a-0c5f201bdb89}, !- Space Type Name
->>>>>>> 2c92e5b7
-  ,                                       !- Default Construction Set Name
-  ,                                       !- Default Schedule Set Name
-  ,                                       !- Direction of Relative North {deg}
-  ,                                       !- X Origin {m}
-  ,                                       !- Y Origin {m}
-  ,                                       !- Z Origin {m}
-  ,                                       !- Building Story Name
-<<<<<<< HEAD
-  {4f407fe1-1a99-453c-b993-391708486c8b}; !- Thermal Zone Name
-
-OS:ThermalZone,
-  {4f407fe1-1a99-453c-b993-391708486c8b}, !- Handle
-=======
-  {5d8a00b4-b454-4f95-aa03-3e15605e6a9d}; !- Thermal Zone Name
-
-OS:ThermalZone,
-  {5d8a00b4-b454-4f95-aa03-3e15605e6a9d}, !- Handle
->>>>>>> 2c92e5b7
-  unfinished attic zone,                  !- Name
-  ,                                       !- Multiplier
-  ,                                       !- Ceiling Height {m}
-  ,                                       !- Volume {m3}
-  ,                                       !- Floor Area {m2}
-  ,                                       !- Zone Inside Convection Algorithm
-  ,                                       !- Zone Outside Convection Algorithm
-  ,                                       !- Zone Conditioning Equipment List Name
-<<<<<<< HEAD
-  {f1136c04-d4b4-4017-b889-05e5f0f3c142}, !- Zone Air Inlet Port List
-  {b1059fce-aeab-427f-8ac7-9292b43de1e3}, !- Zone Air Exhaust Port List
-  {6e0594e7-812e-4e01-8853-31e666e3d3cb}, !- Zone Air Node Name
-  {4c9838a6-18af-405e-9547-cfd060bed2a2}, !- Zone Return Air Port List
-=======
-  {1efd0f1c-2d81-4f74-b620-1b85cc8178cb}, !- Zone Air Inlet Port List
-  {729c4ba1-dea8-4050-befc-a87010c3ae1f}, !- Zone Air Exhaust Port List
-  {701136bd-dea2-47bd-838b-a8b9540b09f9}, !- Zone Air Node Name
-  {f27557cd-9de0-4acf-9c6b-0d40b148ae15}, !- Zone Return Air Port List
->>>>>>> 2c92e5b7
-  ,                                       !- Primary Daylighting Control Name
-  ,                                       !- Fraction of Zone Controlled by Primary Daylighting Control
-  ,                                       !- Secondary Daylighting Control Name
-  ,                                       !- Fraction of Zone Controlled by Secondary Daylighting Control
-  ,                                       !- Illuminance Map Name
-  ,                                       !- Group Rendering Name
-  ,                                       !- Thermostat Name
-  No;                                     !- Use Ideal Air Loads
-
-OS:Node,
-<<<<<<< HEAD
-  {6928fd70-76d3-4858-8a36-24b7618a31e0}, !- Handle
-  Node 2,                                 !- Name
-  {6e0594e7-812e-4e01-8853-31e666e3d3cb}, !- Inlet Port
-  ;                                       !- Outlet Port
-
-OS:Connection,
-  {6e0594e7-812e-4e01-8853-31e666e3d3cb}, !- Handle
-  {4fb1f0fd-d0b7-4186-9dfa-853913f82347}, !- Name
-  {4f407fe1-1a99-453c-b993-391708486c8b}, !- Source Object
-  11,                                     !- Outlet Port
-  {6928fd70-76d3-4858-8a36-24b7618a31e0}, !- Target Object
-  2;                                      !- Inlet Port
-
-OS:PortList,
-  {f1136c04-d4b4-4017-b889-05e5f0f3c142}, !- Handle
-  {4da895e7-c6bd-4610-af7c-937874075016}, !- Name
-  {4f407fe1-1a99-453c-b993-391708486c8b}; !- HVAC Component
-
-OS:PortList,
-  {b1059fce-aeab-427f-8ac7-9292b43de1e3}, !- Handle
-  {d1163d81-676c-40b7-81cf-18e167d9c513}, !- Name
-  {4f407fe1-1a99-453c-b993-391708486c8b}; !- HVAC Component
-
-OS:PortList,
-  {4c9838a6-18af-405e-9547-cfd060bed2a2}, !- Handle
-  {34a183c2-f500-441f-b3f5-0e907b36168b}, !- Name
-  {4f407fe1-1a99-453c-b993-391708486c8b}; !- HVAC Component
-
-OS:Sizing:Zone,
-  {8a1ac169-f2ac-4971-abae-bfb4fa60dbeb}, !- Handle
-  {4f407fe1-1a99-453c-b993-391708486c8b}, !- Zone or ZoneList Name
-=======
-  {fc41f881-58db-426a-91dd-cded4847c467}, !- Handle
-  Node 5,                                 !- Name
-  {701136bd-dea2-47bd-838b-a8b9540b09f9}, !- Inlet Port
-  ;                                       !- Outlet Port
-
-OS:Connection,
-  {701136bd-dea2-47bd-838b-a8b9540b09f9}, !- Handle
-  {a42adf25-84bb-4419-b368-48147d7fb9b7}, !- Name
-  {5d8a00b4-b454-4f95-aa03-3e15605e6a9d}, !- Source Object
-  11,                                     !- Outlet Port
-  {fc41f881-58db-426a-91dd-cded4847c467}, !- Target Object
-  2;                                      !- Inlet Port
-
-OS:PortList,
-  {1efd0f1c-2d81-4f74-b620-1b85cc8178cb}, !- Handle
-  {f838b015-ee16-4277-85eb-98ccbe40b1de}, !- Name
-  {5d8a00b4-b454-4f95-aa03-3e15605e6a9d}; !- HVAC Component
-
-OS:PortList,
-  {729c4ba1-dea8-4050-befc-a87010c3ae1f}, !- Handle
-  {cfba26ca-6c08-4b3e-8d0a-b38480fe6e4a}, !- Name
-  {5d8a00b4-b454-4f95-aa03-3e15605e6a9d}; !- HVAC Component
-
-OS:PortList,
-  {f27557cd-9de0-4acf-9c6b-0d40b148ae15}, !- Handle
-  {0a0a923f-5d31-4b03-b850-41dcd55ab253}, !- Name
-  {5d8a00b4-b454-4f95-aa03-3e15605e6a9d}; !- HVAC Component
-
-OS:Sizing:Zone,
-  {aee4808d-ef7a-4510-8af6-e9e84710493a}, !- Handle
-  {5d8a00b4-b454-4f95-aa03-3e15605e6a9d}, !- Zone or ZoneList Name
->>>>>>> 2c92e5b7
-  SupplyAirTemperature,                   !- Zone Cooling Design Supply Air Temperature Input Method
-  14,                                     !- Zone Cooling Design Supply Air Temperature {C}
-  11.11,                                  !- Zone Cooling Design Supply Air Temperature Difference {deltaC}
-  SupplyAirTemperature,                   !- Zone Heating Design Supply Air Temperature Input Method
-  40,                                     !- Zone Heating Design Supply Air Temperature {C}
-  11.11,                                  !- Zone Heating Design Supply Air Temperature Difference {deltaC}
-  0.0085,                                 !- Zone Cooling Design Supply Air Humidity Ratio {kg-H2O/kg-air}
-  0.008,                                  !- Zone Heating Design Supply Air Humidity Ratio {kg-H2O/kg-air}
-  ,                                       !- Zone Heating Sizing Factor
-  ,                                       !- Zone Cooling Sizing Factor
-  DesignDay,                              !- Cooling Design Air Flow Method
-  ,                                       !- Cooling Design Air Flow Rate {m3/s}
-  ,                                       !- Cooling Minimum Air Flow per Zone Floor Area {m3/s-m2}
-  ,                                       !- Cooling Minimum Air Flow {m3/s}
-  ,                                       !- Cooling Minimum Air Flow Fraction
-  DesignDay,                              !- Heating Design Air Flow Method
-  ,                                       !- Heating Design Air Flow Rate {m3/s}
-  ,                                       !- Heating Maximum Air Flow per Zone Floor Area {m3/s-m2}
-  ,                                       !- Heating Maximum Air Flow {m3/s}
-  ,                                       !- Heating Maximum Air Flow Fraction
-  ,                                       !- Design Zone Air Distribution Effectiveness in Cooling Mode
-  ,                                       !- Design Zone Air Distribution Effectiveness in Heating Mode
-  No,                                     !- Account for Dedicated Outdoor Air System
-  NeutralSupplyAir,                       !- Dedicated Outdoor Air System Control Strategy
-  autosize,                               !- Dedicated Outdoor Air Low Setpoint Temperature for Design {C}
-  autosize;                               !- Dedicated Outdoor Air High Setpoint Temperature for Design {C}
-
-OS:ZoneHVAC:EquipmentList,
-<<<<<<< HEAD
-  {ca186b8c-27e6-452a-945c-3c0e6f2ba03a}, !- Handle
-  Zone HVAC Equipment List 2,             !- Name
-  {4f407fe1-1a99-453c-b993-391708486c8b}; !- Thermal Zone
-
-OS:SpaceType,
-  {973bc37d-c65f-4d00-bfc9-f1a555b4d315}, !- Handle
-=======
-  {d2ad7596-48c7-42ea-9ba3-b48d9e89d39d}, !- Handle
-  Zone HVAC Equipment List 5,             !- Name
-  {5d8a00b4-b454-4f95-aa03-3e15605e6a9d}; !- Thermal Zone
-
-OS:SpaceType,
-  {2d6b7a8d-f5a4-43dd-a07a-0c5f201bdb89}, !- Handle
->>>>>>> 2c92e5b7
+  {8b86d5a9-c7b6-43f8-a2cb-b7c2cb7cfb51}, !- Handle
   Space Type 2,                           !- Name
   ,                                       !- Default Construction Set Name
   ,                                       !- Default Schedule Set Name
@@ -1762,91 +496,15 @@
   unfinished attic;                       !- Standards Space Type
 
 OS:BuildingUnit,
-<<<<<<< HEAD
-  {366a2ed3-66d6-4788-bc8d-8ee0f342f030}, !- Handle
-=======
-  {92321689-29f8-4179-85bd-d70f1f4725af}, !- Handle
->>>>>>> 2c92e5b7
+  {ccfddb58-73ed-432d-950e-bbdbe4e5c8ae}, !- Handle
   unit 1,                                 !- Name
   ,                                       !- Rendering Color
   Residential;                            !- Building Unit Type
 
 OS:AdditionalProperties,
-<<<<<<< HEAD
-  {a657bdc5-c3b0-429a-83e9-b7f3e6928524}, !- Handle
-  {366a2ed3-66d6-4788-bc8d-8ee0f342f030}, !- Object Name
+  {45a50e15-8199-48c7-b219-4441a94bcbf5}, !- Handle
+  {ccfddb58-73ed-432d-950e-bbdbe4e5c8ae}, !- Object Name
   NumberOfBedrooms,                       !- Feature Name 1
-=======
-  {cf7313a8-fd0d-4e5d-b523-fdc86bdefc22}, !- Handle
-  {92321689-29f8-4179-85bd-d70f1f4725af}, !- Object Name
-  Units Represented,                      !- Feature Name 1
-  Integer,                                !- Feature Data Type 1
-  1,                                      !- Feature Value 1
-  NumberOfBedrooms,                       !- Feature Name 2
-  Integer,                                !- Feature Data Type 2
-  3,                                      !- Feature Value 2
-  NumberOfBathrooms,                      !- Feature Name 3
-  Double,                                 !- Feature Data Type 3
-  2,                                      !- Feature Value 3
-  NumberOfOccupants,                      !- Feature Name 4
-  Double,                                 !- Feature Data Type 4
-  3.3900000000000001;                     !- Feature Value 4
-
-OS:BuildingUnit,
-  {f20eec1f-2424-45e4-9612-05c972a91c18}, !- Handle
-  unit 2,                                 !- Name
-  ,                                       !- Rendering Color
-  Residential;                            !- Building Unit Type
-
-OS:AdditionalProperties,
-  {6a6b90c2-5bc1-4180-a340-8ed99e769ae9}, !- Handle
-  {f20eec1f-2424-45e4-9612-05c972a91c18}, !- Object Name
-  Units Represented,                      !- Feature Name 1
-  Integer,                                !- Feature Data Type 1
-  1,                                      !- Feature Value 1
-  NumberOfBedrooms,                       !- Feature Name 2
-  Integer,                                !- Feature Data Type 2
-  3,                                      !- Feature Value 2
-  NumberOfBathrooms,                      !- Feature Name 3
-  Double,                                 !- Feature Data Type 3
-  2,                                      !- Feature Value 3
-  NumberOfOccupants,                      !- Feature Name 4
-  Double,                                 !- Feature Data Type 4
-  3.3900000000000001;                     !- Feature Value 4
-
-OS:BuildingUnit,
-  {eba25f9d-df72-461c-9787-592ffebe4102}, !- Handle
-  unit 3,                                 !- Name
-  ,                                       !- Rendering Color
-  Residential;                            !- Building Unit Type
-
-OS:AdditionalProperties,
-  {204df4a1-8eca-4930-a0c8-24b41476bcbb}, !- Handle
-  {eba25f9d-df72-461c-9787-592ffebe4102}, !- Object Name
-  Units Represented,                      !- Feature Name 1
-  Integer,                                !- Feature Data Type 1
-  1,                                      !- Feature Value 1
-  NumberOfBedrooms,                       !- Feature Name 2
-  Integer,                                !- Feature Data Type 2
-  3,                                      !- Feature Value 2
-  NumberOfBathrooms,                      !- Feature Name 3
-  Double,                                 !- Feature Data Type 3
-  2,                                      !- Feature Value 3
-  NumberOfOccupants,                      !- Feature Name 4
-  Double,                                 !- Feature Data Type 4
-  3.3900000000000001;                     !- Feature Value 4
-
-OS:BuildingUnit,
-  {f090e29f-88ba-4176-9286-d7a03c5126b9}, !- Handle
-  unit 4,                                 !- Name
-  ,                                       !- Rendering Color
-  Residential;                            !- Building Unit Type
-
-OS:AdditionalProperties,
-  {1a4d8e5f-a29d-4110-a107-ca71a5caf8a1}, !- Handle
-  {f090e29f-88ba-4176-9286-d7a03c5126b9}, !- Object Name
-  Units Represented,                      !- Feature Name 1
->>>>>>> 2c92e5b7
   Integer,                                !- Feature Data Type 1
   3,                                      !- Feature Value 1
   NumberOfBathrooms,                      !- Feature Name 2
@@ -1857,20 +515,12 @@
   3.3900000000000001;                     !- Feature Value 3
 
 OS:External:File,
-<<<<<<< HEAD
-  {c358dcbd-3eef-4d0f-a3a9-1f760e22c5fb}, !- Handle
-=======
-  {e9ee7be2-9372-4724-85b3-2219ba357e50}, !- Handle
->>>>>>> 2c92e5b7
+  {dd7bacd4-4373-4375-a359-571e0eaa350d}, !- Handle
   8760.csv,                               !- Name
   8760.csv;                               !- File Name
 
 OS:Schedule:Day,
-<<<<<<< HEAD
-  {b3983f51-f0eb-42d3-993d-0d648d7230f1}, !- Handle
-=======
-  {edef00ab-0e15-4106-b15d-e9e2ea9ce597}, !- Handle
->>>>>>> 2c92e5b7
+  {9559329a-ee9c-406b-8e27-81f38ebb0fb1}, !- Handle
   Schedule Day 1,                         !- Name
   ,                                       !- Schedule Type Limits Name
   ,                                       !- Interpolate to Timestep
@@ -1879,11 +529,7 @@
   0;                                      !- Value Until Time 1
 
 OS:Schedule:Day,
-<<<<<<< HEAD
-  {613d5cb5-244a-412e-b093-bc1cdba3a077}, !- Handle
-=======
-  {da5a5bf2-5958-4eef-ad19-407f458b9004}, !- Handle
->>>>>>> 2c92e5b7
+  {fb04fc72-35f7-4b23-8bbf-f867ad45d973}, !- Handle
   Schedule Day 2,                         !- Name
   ,                                       !- Schedule Type Limits Name
   ,                                       !- Interpolate to Timestep
@@ -1892,17 +538,10 @@
   1;                                      !- Value Until Time 1
 
 OS:Schedule:File,
-<<<<<<< HEAD
-  {b4c70b0f-c77e-4024-8925-bcb67ba42f89}, !- Handle
+  {1612c3a8-3ce1-4ce9-bff0-d534001145ce}, !- Handle
   occupants,                              !- Name
-  {d0d2fc06-ba31-4b1e-8c36-6f6a8e1b85ef}, !- Schedule Type Limits Name
-  {c358dcbd-3eef-4d0f-a3a9-1f760e22c5fb}, !- External File Name
-=======
-  {a35c2b25-8c18-4666-8ef4-625087f9f277}, !- Handle
-  occupants,                              !- Name
-  {c5b48760-ef5d-4909-a069-e64eccea71c9}, !- Schedule Type Limits Name
-  {e9ee7be2-9372-4724-85b3-2219ba357e50}, !- External File Name
->>>>>>> 2c92e5b7
+  {ab6e5f81-099e-4261-ae6a-6e6fdf250a76}, !- Schedule Type Limits Name
+  {dd7bacd4-4373-4375-a359-571e0eaa350d}, !- External File Name
   1,                                      !- Column Number
   1,                                      !- Rows to Skip at Top
   8760,                                   !- Number of Hours of Data
@@ -1911,38 +550,22 @@
   60;                                     !- Minutes per Item
 
 OS:Schedule:Ruleset,
-<<<<<<< HEAD
-  {6d1148c1-4be2-4a1e-8f57-ca94867d3cc0}, !- Handle
+  {dc5843e8-fac4-4c88-a7fe-9ee77f2efe11}, !- Handle
   Schedule Ruleset 1,                     !- Name
-  {a4ca056f-6b83-4c5b-9cc3-da52354e6296}, !- Schedule Type Limits Name
-  {68f390c8-0f7c-43f4-a046-9d6f31fadea0}; !- Default Day Schedule Name
+  {3e46f12e-5e96-47f3-81d5-db7c2fb45acd}, !- Schedule Type Limits Name
+  {7fcd41b2-03ae-465a-ba49-317951505854}; !- Default Day Schedule Name
 
 OS:Schedule:Day,
-  {68f390c8-0f7c-43f4-a046-9d6f31fadea0}, !- Handle
+  {7fcd41b2-03ae-465a-ba49-317951505854}, !- Handle
   Schedule Day 3,                         !- Name
-  {a4ca056f-6b83-4c5b-9cc3-da52354e6296}, !- Schedule Type Limits Name
-=======
-  {c1e2c913-e4f2-49b4-a40c-fcc7483dd1d2}, !- Handle
-  Schedule Ruleset 1,                     !- Name
-  {cf99e60e-97ef-403a-88f9-0f84f2805335}, !- Schedule Type Limits Name
-  {abfd36d1-1bf3-441d-b6fb-ff77ea4a6294}; !- Default Day Schedule Name
-
-OS:Schedule:Day,
-  {abfd36d1-1bf3-441d-b6fb-ff77ea4a6294}, !- Handle
-  Schedule Day 3,                         !- Name
-  {cf99e60e-97ef-403a-88f9-0f84f2805335}, !- Schedule Type Limits Name
->>>>>>> 2c92e5b7
+  {3e46f12e-5e96-47f3-81d5-db7c2fb45acd}, !- Schedule Type Limits Name
   ,                                       !- Interpolate to Timestep
   24,                                     !- Hour 1
   0,                                      !- Minute 1
   112.539290946133;                       !- Value Until Time 1
 
 OS:People:Definition,
-<<<<<<< HEAD
-  {b75fff50-038e-47f9-a7dd-37aa695b882b}, !- Handle
-=======
-  {8cc38839-2da9-4c8f-a27a-d099ad659077}, !- Handle
->>>>>>> 2c92e5b7
+  {4d57c2ba-be7b-4a3a-bc8e-bea0a632960a}, !- Handle
   res occupants|living space,             !- Name
   People,                                 !- Number of People Calculation Method
   3.39,                                   !- Number of People {people}
@@ -1955,21 +578,12 @@
   ZoneAveraged;                           !- Mean Radiant Temperature Calculation Type
 
 OS:People,
-<<<<<<< HEAD
-  {cab40cbb-2ada-43a3-b653-df28132c0ba0}, !- Handle
+  {2fbf25b5-cb8c-4bd5-98b8-ef85a2ee55db}, !- Handle
   res occupants|living space,             !- Name
-  {b75fff50-038e-47f9-a7dd-37aa695b882b}, !- People Definition Name
-  {e7de9c1e-72ff-46b5-801e-955b6e03757a}, !- Space or SpaceType Name
-  {b4c70b0f-c77e-4024-8925-bcb67ba42f89}, !- Number of People Schedule Name
-  {6d1148c1-4be2-4a1e-8f57-ca94867d3cc0}, !- Activity Level Schedule Name
-=======
-  {87fa620a-6701-482a-a71b-0f35e2ed29a4}, !- Handle
-  res occupants|living space,             !- Name
-  {8cc38839-2da9-4c8f-a27a-d099ad659077}, !- People Definition Name
-  {24ad4213-92a6-479a-9752-24b43f3f363a}, !- Space or SpaceType Name
-  {a35c2b25-8c18-4666-8ef4-625087f9f277}, !- Number of People Schedule Name
-  {c1e2c913-e4f2-49b4-a40c-fcc7483dd1d2}, !- Activity Level Schedule Name
->>>>>>> 2c92e5b7
+  {4d57c2ba-be7b-4a3a-bc8e-bea0a632960a}, !- People Definition Name
+  {08975d1a-19bb-4590-a8b5-ceb4e85fbe74}, !- Space or SpaceType Name
+  {1612c3a8-3ce1-4ce9-bff0-d534001145ce}, !- Number of People Schedule Name
+  {dc5843e8-fac4-4c88-a7fe-9ee77f2efe11}, !- Activity Level Schedule Name
   ,                                       !- Surface Name/Angle Factor List Name
   ,                                       !- Work Efficiency Schedule Name
   ,                                       !- Clothing Insulation Schedule Name
@@ -1977,11 +591,7 @@
   1;                                      !- Multiplier
 
 OS:ScheduleTypeLimits,
-<<<<<<< HEAD
-  {a4ca056f-6b83-4c5b-9cc3-da52354e6296}, !- Handle
-=======
-  {cf99e60e-97ef-403a-88f9-0f84f2805335}, !- Handle
->>>>>>> 2c92e5b7
+  {3e46f12e-5e96-47f3-81d5-db7c2fb45acd}, !- Handle
   ActivityLevel,                          !- Name
   0,                                      !- Lower Limit Value
   ,                                       !- Upper Limit Value
@@ -1989,147 +599,8 @@
   ActivityLevel;                          !- Unit Type
 
 OS:ScheduleTypeLimits,
-<<<<<<< HEAD
-  {d0d2fc06-ba31-4b1e-8c36-6f6a8e1b85ef}, !- Handle
-=======
-  {c5b48760-ef5d-4909-a069-e64eccea71c9}, !- Handle
->>>>>>> 2c92e5b7
+  {ab6e5f81-099e-4261-ae6a-6e6fdf250a76}, !- Handle
   Fractional,                             !- Name
   0,                                      !- Lower Limit Value
   1,                                      !- Upper Limit Value
   Continuous;                             !- Numeric Type
-<<<<<<< HEAD
-=======
-
-OS:Schedule:Day,
-  {7f3bced6-c479-449a-bd25-a24799d43018}, !- Handle
-  Schedule Day 4,                         !- Name
-  ,                                       !- Schedule Type Limits Name
-  ,                                       !- Interpolate to Timestep
-  24,                                     !- Hour 1
-  0,                                      !- Minute 1
-  0;                                      !- Value Until Time 1
-
-OS:Schedule:Day,
-  {7c44396f-6bd9-4af6-a66d-bd0d3110596e}, !- Handle
-  Schedule Day 5,                         !- Name
-  ,                                       !- Schedule Type Limits Name
-  ,                                       !- Interpolate to Timestep
-  24,                                     !- Hour 1
-  0,                                      !- Minute 1
-  1;                                      !- Value Until Time 1
-
-OS:People:Definition,
-  {665b207e-c285-4f41-a001-9e80c73d07f7}, !- Handle
-  res occupants|unit 2|living space|unit 2|story 1, !- Name
-  People,                                 !- Number of People Calculation Method
-  3.39,                                   !- Number of People {people}
-  ,                                       !- People per Space Floor Area {person/m2}
-  ,                                       !- Space Floor Area per Person {m2/person}
-  0.319734,                               !- Fraction Radiant
-  0.573,                                  !- Sensible Heat Fraction
-  0,                                      !- Carbon Dioxide Generation Rate {m3/s-W}
-  No,                                     !- Enable ASHRAE 55 Comfort Warnings
-  ZoneAveraged;                           !- Mean Radiant Temperature Calculation Type
-
-OS:People,
-  {95c64e18-b7a0-4129-b15d-7029001b63d7}, !- Handle
-  res occupants|unit 2|living space|unit 2|story 1, !- Name
-  {665b207e-c285-4f41-a001-9e80c73d07f7}, !- People Definition Name
-  {7ffccdc5-0b9a-4f58-94df-45c0995f480a}, !- Space or SpaceType Name
-  {a35c2b25-8c18-4666-8ef4-625087f9f277}, !- Number of People Schedule Name
-  {c1e2c913-e4f2-49b4-a40c-fcc7483dd1d2}, !- Activity Level Schedule Name
-  ,                                       !- Surface Name/Angle Factor List Name
-  ,                                       !- Work Efficiency Schedule Name
-  ,                                       !- Clothing Insulation Schedule Name
-  ,                                       !- Air Velocity Schedule Name
-  1;                                      !- Multiplier
-
-OS:Schedule:Day,
-  {aa0b279d-4094-4ece-9093-3819aaee8e7b}, !- Handle
-  Schedule Day 6,                         !- Name
-  ,                                       !- Schedule Type Limits Name
-  ,                                       !- Interpolate to Timestep
-  24,                                     !- Hour 1
-  0,                                      !- Minute 1
-  0;                                      !- Value Until Time 1
-
-OS:Schedule:Day,
-  {10932090-be6f-4213-bf70-8aee85807ee3}, !- Handle
-  Schedule Day 7,                         !- Name
-  ,                                       !- Schedule Type Limits Name
-  ,                                       !- Interpolate to Timestep
-  24,                                     !- Hour 1
-  0,                                      !- Minute 1
-  1;                                      !- Value Until Time 1
-
-OS:People:Definition,
-  {525d075b-6d2a-411e-ba81-e8866b0ff9a0}, !- Handle
-  res occupants|unit 3|living space|unit 3|story 1, !- Name
-  People,                                 !- Number of People Calculation Method
-  3.39,                                   !- Number of People {people}
-  ,                                       !- People per Space Floor Area {person/m2}
-  ,                                       !- Space Floor Area per Person {m2/person}
-  0.319734,                               !- Fraction Radiant
-  0.573,                                  !- Sensible Heat Fraction
-  0,                                      !- Carbon Dioxide Generation Rate {m3/s-W}
-  No,                                     !- Enable ASHRAE 55 Comfort Warnings
-  ZoneAveraged;                           !- Mean Radiant Temperature Calculation Type
-
-OS:People,
-  {a1cc1201-342e-4d46-83bb-5b341083e427}, !- Handle
-  res occupants|unit 3|living space|unit 3|story 1, !- Name
-  {525d075b-6d2a-411e-ba81-e8866b0ff9a0}, !- People Definition Name
-  {ca3f6931-b733-462d-a93c-b94e1b3548b6}, !- Space or SpaceType Name
-  {a35c2b25-8c18-4666-8ef4-625087f9f277}, !- Number of People Schedule Name
-  {c1e2c913-e4f2-49b4-a40c-fcc7483dd1d2}, !- Activity Level Schedule Name
-  ,                                       !- Surface Name/Angle Factor List Name
-  ,                                       !- Work Efficiency Schedule Name
-  ,                                       !- Clothing Insulation Schedule Name
-  ,                                       !- Air Velocity Schedule Name
-  1;                                      !- Multiplier
-
-OS:Schedule:Day,
-  {60c2fed2-34d1-4f5d-b2b0-3d38c669536d}, !- Handle
-  Schedule Day 8,                         !- Name
-  ,                                       !- Schedule Type Limits Name
-  ,                                       !- Interpolate to Timestep
-  24,                                     !- Hour 1
-  0,                                      !- Minute 1
-  0;                                      !- Value Until Time 1
-
-OS:Schedule:Day,
-  {f6074272-06b9-4ed5-850f-b410db214514}, !- Handle
-  Schedule Day 9,                         !- Name
-  ,                                       !- Schedule Type Limits Name
-  ,                                       !- Interpolate to Timestep
-  24,                                     !- Hour 1
-  0,                                      !- Minute 1
-  1;                                      !- Value Until Time 1
-
-OS:People:Definition,
-  {721d056e-bc82-4f8d-9306-75a13fbf16df}, !- Handle
-  res occupants|unit 4|living space|unit 4|story 1, !- Name
-  People,                                 !- Number of People Calculation Method
-  3.39,                                   !- Number of People {people}
-  ,                                       !- People per Space Floor Area {person/m2}
-  ,                                       !- Space Floor Area per Person {m2/person}
-  0.319734,                               !- Fraction Radiant
-  0.573,                                  !- Sensible Heat Fraction
-  0,                                      !- Carbon Dioxide Generation Rate {m3/s-W}
-  No,                                     !- Enable ASHRAE 55 Comfort Warnings
-  ZoneAveraged;                           !- Mean Radiant Temperature Calculation Type
-
-OS:People,
-  {9ba84e55-6283-411f-996d-c309873d5d60}, !- Handle
-  res occupants|unit 4|living space|unit 4|story 1, !- Name
-  {721d056e-bc82-4f8d-9306-75a13fbf16df}, !- People Definition Name
-  {3b73c219-b6d2-4692-aab5-2d6e1f920101}, !- Space or SpaceType Name
-  {a35c2b25-8c18-4666-8ef4-625087f9f277}, !- Number of People Schedule Name
-  {c1e2c913-e4f2-49b4-a40c-fcc7483dd1d2}, !- Activity Level Schedule Name
-  ,                                       !- Surface Name/Angle Factor List Name
-  ,                                       !- Work Efficiency Schedule Name
-  ,                                       !- Clothing Insulation Schedule Name
-  ,                                       !- Air Velocity Schedule Name
-  1;                                      !- Multiplier
->>>>>>> 2c92e5b7
