!- NOTE: Auto-generated from /test/osw_files/SFA_4units_1story_SL_UA_Offset.osw

OS:Version,
<<<<<<< HEAD
  {fb053f77-588b-4f0c-b170-ee3acbdb0aba}, !- Handle
  2.9.0;                                  !- Version Identifier

OS:SimulationControl,
  {ddf0765e-8780-4434-b059-73dee2320e0a}, !- Handle
=======
  {51ec3ba6-e8ca-46e2-9e1c-993476f40456}, !- Handle
  2.9.0;                                  !- Version Identifier

OS:SimulationControl,
  {0aa81bb1-e9ff-40ec-9b46-90e744f150a8}, !- Handle
>>>>>>> 3c1d7324
  ,                                       !- Do Zone Sizing Calculation
  ,                                       !- Do System Sizing Calculation
  ,                                       !- Do Plant Sizing Calculation
  No;                                     !- Run Simulation for Sizing Periods

OS:Timestep,
<<<<<<< HEAD
  {d50799af-edf2-459a-966c-498823fcea2d}, !- Handle
  6;                                      !- Number of Timesteps per Hour

OS:ShadowCalculation,
  {2e87534d-6df6-42c8-96bc-f7ffd4cce00f}, !- Handle
=======
  {2e95162c-c0bb-4367-bad1-7e7d4bb830d2}, !- Handle
  6;                                      !- Number of Timesteps per Hour

OS:ShadowCalculation,
  {95fee098-62fe-4220-af96-df16b0ecdc37}, !- Handle
>>>>>>> 3c1d7324
  20,                                     !- Calculation Frequency
  200;                                    !- Maximum Figures in Shadow Overlap Calculations

OS:SurfaceConvectionAlgorithm:Outside,
<<<<<<< HEAD
  {8dfac09c-9f2b-4dd4-bbdb-5a81137fa925}, !- Handle
  DOE-2;                                  !- Algorithm

OS:SurfaceConvectionAlgorithm:Inside,
  {08a1f7b2-0f91-4f68-b736-a4b9809bda0c}, !- Handle
  TARP;                                   !- Algorithm

OS:ZoneCapacitanceMultiplier:ResearchSpecial,
  {c5efc59c-ed21-4be2-8c7e-45ae08faf2a8}, !- Handle
=======
  {3469b090-dd13-43cd-a1fe-60a13467042e}, !- Handle
  DOE-2;                                  !- Algorithm

OS:SurfaceConvectionAlgorithm:Inside,
  {4b377daa-905f-4ad1-b982-1f3921314a16}, !- Handle
  TARP;                                   !- Algorithm

OS:ZoneCapacitanceMultiplier:ResearchSpecial,
  {f91b0c3d-c92b-4fbb-aa90-a1125da575e7}, !- Handle
>>>>>>> 3c1d7324
  ,                                       !- Temperature Capacity Multiplier
  15,                                     !- Humidity Capacity Multiplier
  ;                                       !- Carbon Dioxide Capacity Multiplier

OS:RunPeriod,
<<<<<<< HEAD
  {fea81b58-aef8-4d5b-88e4-2918f69f6245}, !- Handle
=======
  {db5b0b52-6a1d-4c80-adbf-2ec5612b49f3}, !- Handle
>>>>>>> 3c1d7324
  Run Period 1,                           !- Name
  1,                                      !- Begin Month
  1,                                      !- Begin Day of Month
  12,                                     !- End Month
  31,                                     !- End Day of Month
  ,                                       !- Use Weather File Holidays and Special Days
  ,                                       !- Use Weather File Daylight Saving Period
  ,                                       !- Apply Weekend Holiday Rule
  ,                                       !- Use Weather File Rain Indicators
  ,                                       !- Use Weather File Snow Indicators
  ;                                       !- Number of Times Runperiod to be Repeated

OS:YearDescription,
<<<<<<< HEAD
  {f0538867-24e9-4dbf-9b31-de82e6cc1d8c}, !- Handle
=======
  {a1ebba8f-4ee8-405c-b119-99bd8d3398fd}, !- Handle
>>>>>>> 3c1d7324
  2007,                                   !- Calendar Year
  ,                                       !- Day of Week for Start Day
  ;                                       !- Is Leap Year

OS:Building,
<<<<<<< HEAD
  {dc67a974-af81-4a0f-92ec-59c1edd2334a}, !- Handle
=======
  {c400fd58-056c-47d7-b325-6cfffa21b1f4}, !- Handle
>>>>>>> 3c1d7324
  Building 1,                             !- Name
  ,                                       !- Building Sector Type
  0,                                      !- North Axis {deg}
  ,                                       !- Nominal Floor to Floor Height {m}
  ,                                       !- Space Type Name
  ,                                       !- Default Construction Set Name
  ,                                       !- Default Schedule Set Name
  1,                                      !- Standards Number of Stories
  1,                                      !- Standards Number of Above Ground Stories
  ,                                       !- Standards Template
  singlefamilyattached,                   !- Standards Building Type
  4;                                      !- Standards Number of Living Units

OS:AdditionalProperties,
<<<<<<< HEAD
  {d5c8c50a-993a-4067-8eaa-53ecad265e28}, !- Handle
  {dc67a974-af81-4a0f-92ec-59c1edd2334a}, !- Object Name
=======
  {d44d9143-e721-482b-9bac-64a119ecd308}, !- Handle
  {c400fd58-056c-47d7-b325-6cfffa21b1f4}, !- Object Name
>>>>>>> 3c1d7324
  num_units,                              !- Feature Name 1
  Integer,                                !- Feature Data Type 1
  4,                                      !- Feature Value 1
  has_rear_units,                         !- Feature Name 2
  Boolean,                                !- Feature Data Type 2
  false,                                  !- Feature Value 2
  horz_location,                          !- Feature Name 3
  String,                                 !- Feature Data Type 3
  Left,                                   !- Feature Value 3
  num_floors,                             !- Feature Name 4
  Integer,                                !- Feature Data Type 4
  1;                                      !- Feature Value 4

OS:ThermalZone,
<<<<<<< HEAD
  {7e0d9a7a-49f2-4dd0-be19-5987ed9c5a60}, !- Handle
=======
  {672007cf-614c-469f-9693-8c6cf98dd6de}, !- Handle
>>>>>>> 3c1d7324
  living zone,                            !- Name
  ,                                       !- Multiplier
  ,                                       !- Ceiling Height {m}
  ,                                       !- Volume {m3}
  ,                                       !- Floor Area {m2}
  ,                                       !- Zone Inside Convection Algorithm
  ,                                       !- Zone Outside Convection Algorithm
  ,                                       !- Zone Conditioning Equipment List Name
<<<<<<< HEAD
  {fcd7e22e-21ae-4ee6-9097-b317661633db}, !- Zone Air Inlet Port List
  {f578773b-3357-44ea-b22b-10849b808d73}, !- Zone Air Exhaust Port List
  {3652b2e9-b05d-481f-80d9-9c9d521562e0}, !- Zone Air Node Name
  {46761c89-daf0-4d0f-ba95-30b2a67e73b0}, !- Zone Return Air Port List
=======
  {6c03dae5-cbcd-4216-8249-1d0a58f88c27}, !- Zone Air Inlet Port List
  {416ad751-2cc9-4fe4-97c4-720ec7d1dc6a}, !- Zone Air Exhaust Port List
  {d598a57e-b47b-4fa6-99fb-0457c6838311}, !- Zone Air Node Name
  {4157765c-1e2f-4776-a662-6a212c2329a8}, !- Zone Return Air Port List
>>>>>>> 3c1d7324
  ,                                       !- Primary Daylighting Control Name
  ,                                       !- Fraction of Zone Controlled by Primary Daylighting Control
  ,                                       !- Secondary Daylighting Control Name
  ,                                       !- Fraction of Zone Controlled by Secondary Daylighting Control
  ,                                       !- Illuminance Map Name
  ,                                       !- Group Rendering Name
  ,                                       !- Thermostat Name
  No;                                     !- Use Ideal Air Loads

OS:Node,
<<<<<<< HEAD
  {b9c29458-6db6-457e-bc91-c335142a366e}, !- Handle
  Node 1,                                 !- Name
  {3652b2e9-b05d-481f-80d9-9c9d521562e0}, !- Inlet Port
  ;                                       !- Outlet Port

OS:Connection,
  {3652b2e9-b05d-481f-80d9-9c9d521562e0}, !- Handle
  {22ebf242-d622-493d-9e04-88d86d94265c}, !- Name
  {7e0d9a7a-49f2-4dd0-be19-5987ed9c5a60}, !- Source Object
  11,                                     !- Outlet Port
  {b9c29458-6db6-457e-bc91-c335142a366e}, !- Target Object
  2;                                      !- Inlet Port

OS:PortList,
  {fcd7e22e-21ae-4ee6-9097-b317661633db}, !- Handle
  {d440f497-2abd-4681-b702-315f62ca6edb}, !- Name
  {7e0d9a7a-49f2-4dd0-be19-5987ed9c5a60}; !- HVAC Component

OS:PortList,
  {f578773b-3357-44ea-b22b-10849b808d73}, !- Handle
  {96b375bc-bba9-49c2-9d0b-e4e29d29c8be}, !- Name
  {7e0d9a7a-49f2-4dd0-be19-5987ed9c5a60}; !- HVAC Component

OS:PortList,
  {46761c89-daf0-4d0f-ba95-30b2a67e73b0}, !- Handle
  {dab4735a-dd13-437a-9390-127e6c8310c8}, !- Name
  {7e0d9a7a-49f2-4dd0-be19-5987ed9c5a60}; !- HVAC Component

OS:Sizing:Zone,
  {739773b2-97d3-4cd8-b0ea-fbc206e5a5d4}, !- Handle
  {7e0d9a7a-49f2-4dd0-be19-5987ed9c5a60}, !- Zone or ZoneList Name
=======
  {1afbf054-c366-4352-8a80-b15937fb3024}, !- Handle
  Node 1,                                 !- Name
  {d598a57e-b47b-4fa6-99fb-0457c6838311}, !- Inlet Port
  ;                                       !- Outlet Port

OS:Connection,
  {d598a57e-b47b-4fa6-99fb-0457c6838311}, !- Handle
  {eb03e6af-4377-48b9-9232-fe7f5bd3890a}, !- Name
  {672007cf-614c-469f-9693-8c6cf98dd6de}, !- Source Object
  11,                                     !- Outlet Port
  {1afbf054-c366-4352-8a80-b15937fb3024}, !- Target Object
  2;                                      !- Inlet Port

OS:PortList,
  {6c03dae5-cbcd-4216-8249-1d0a58f88c27}, !- Handle
  {dfffefec-892a-446c-9a2c-2a02a10a4684}, !- Name
  {672007cf-614c-469f-9693-8c6cf98dd6de}; !- HVAC Component

OS:PortList,
  {416ad751-2cc9-4fe4-97c4-720ec7d1dc6a}, !- Handle
  {77dc37a8-c120-4d47-813d-687e2e8b937f}, !- Name
  {672007cf-614c-469f-9693-8c6cf98dd6de}; !- HVAC Component

OS:PortList,
  {4157765c-1e2f-4776-a662-6a212c2329a8}, !- Handle
  {a2ced8c7-a679-4bfe-bf70-3ce14d703c37}, !- Name
  {672007cf-614c-469f-9693-8c6cf98dd6de}; !- HVAC Component

OS:Sizing:Zone,
  {d7f92707-dc39-42d6-9e8a-9db1c6f86635}, !- Handle
  {672007cf-614c-469f-9693-8c6cf98dd6de}, !- Zone or ZoneList Name
>>>>>>> 3c1d7324
  SupplyAirTemperature,                   !- Zone Cooling Design Supply Air Temperature Input Method
  14,                                     !- Zone Cooling Design Supply Air Temperature {C}
  11.11,                                  !- Zone Cooling Design Supply Air Temperature Difference {deltaC}
  SupplyAirTemperature,                   !- Zone Heating Design Supply Air Temperature Input Method
  40,                                     !- Zone Heating Design Supply Air Temperature {C}
  11.11,                                  !- Zone Heating Design Supply Air Temperature Difference {deltaC}
  0.0085,                                 !- Zone Cooling Design Supply Air Humidity Ratio {kg-H2O/kg-air}
  0.008,                                  !- Zone Heating Design Supply Air Humidity Ratio {kg-H2O/kg-air}
  ,                                       !- Zone Heating Sizing Factor
  ,                                       !- Zone Cooling Sizing Factor
  DesignDay,                              !- Cooling Design Air Flow Method
  ,                                       !- Cooling Design Air Flow Rate {m3/s}
  ,                                       !- Cooling Minimum Air Flow per Zone Floor Area {m3/s-m2}
  ,                                       !- Cooling Minimum Air Flow {m3/s}
  ,                                       !- Cooling Minimum Air Flow Fraction
  DesignDay,                              !- Heating Design Air Flow Method
  ,                                       !- Heating Design Air Flow Rate {m3/s}
  ,                                       !- Heating Maximum Air Flow per Zone Floor Area {m3/s-m2}
  ,                                       !- Heating Maximum Air Flow {m3/s}
  ,                                       !- Heating Maximum Air Flow Fraction
  ,                                       !- Design Zone Air Distribution Effectiveness in Cooling Mode
  ,                                       !- Design Zone Air Distribution Effectiveness in Heating Mode
  No,                                     !- Account for Dedicated Outdoor Air System
  NeutralSupplyAir,                       !- Dedicated Outdoor Air System Control Strategy
  autosize,                               !- Dedicated Outdoor Air Low Setpoint Temperature for Design {C}
  autosize;                               !- Dedicated Outdoor Air High Setpoint Temperature for Design {C}

OS:ZoneHVAC:EquipmentList,
<<<<<<< HEAD
  {313179a9-7e4b-4a6f-86a7-1c48f93def7f}, !- Handle
  Zone HVAC Equipment List 1,             !- Name
  {7e0d9a7a-49f2-4dd0-be19-5987ed9c5a60}; !- Thermal Zone

OS:Space,
  {905883d0-8e20-4001-80f2-7b2561a06e43}, !- Handle
  living space,                           !- Name
  {c3213320-5ac3-4f7d-8756-429081a6f823}, !- Space Type Name
=======
  {48a81b40-8c1c-4ef4-81a0-69b5f44ba447}, !- Handle
  Zone HVAC Equipment List 1,             !- Name
  {672007cf-614c-469f-9693-8c6cf98dd6de}; !- Thermal Zone

OS:Space,
  {c28977d1-5931-4b7c-9b18-f531346cabfb}, !- Handle
  living space,                           !- Name
  {de1c7442-d380-49b2-b64c-2aaf29708850}, !- Space Type Name
>>>>>>> 3c1d7324
  ,                                       !- Default Construction Set Name
  ,                                       !- Default Schedule Set Name
  ,                                       !- Direction of Relative North {deg}
  ,                                       !- X Origin {m}
  ,                                       !- Y Origin {m}
  ,                                       !- Z Origin {m}
  ,                                       !- Building Story Name
<<<<<<< HEAD
  {7e0d9a7a-49f2-4dd0-be19-5987ed9c5a60}, !- Thermal Zone Name
  ,                                       !- Part of Total Floor Area
  ,                                       !- Design Specification Outdoor Air Object Name
  {5349f542-2add-4c51-ba62-ed555931d76a}; !- Building Unit Name

OS:Surface,
  {fae7efcc-3cb9-4b36-94ee-7baeea4d0c07}, !- Handle
  Surface 1,                              !- Name
  Floor,                                  !- Surface Type
  ,                                       !- Construction Name
  {905883d0-8e20-4001-80f2-7b2561a06e43}, !- Space Name
=======
  {672007cf-614c-469f-9693-8c6cf98dd6de}, !- Thermal Zone Name
  ,                                       !- Part of Total Floor Area
  ,                                       !- Design Specification Outdoor Air Object Name
  {f467b81a-4c70-4317-9a39-adcd824773cf}; !- Building Unit Name

OS:Surface,
  {d7b848ec-5a9a-4909-88af-72a6596c620a}, !- Handle
  Surface 1,                              !- Name
  Floor,                                  !- Surface Type
  ,                                       !- Construction Name
  {c28977d1-5931-4b7c-9b18-f531346cabfb}, !- Space Name
>>>>>>> 3c1d7324
  Foundation,                             !- Outside Boundary Condition
  ,                                       !- Outside Boundary Condition Object
  NoSun,                                  !- Sun Exposure
  NoWind,                                 !- Wind Exposure
  ,                                       !- View Factor to Ground
  ,                                       !- Number of Vertices
  0, -12.9315688143396, 0,                !- X,Y,Z Vertex 1 {m}
  0, 0, 0,                                !- X,Y,Z Vertex 2 {m}
  6.46578440716979, 0, 0,                 !- X,Y,Z Vertex 3 {m}
  6.46578440716979, -12.9315688143396, 0; !- X,Y,Z Vertex 4 {m}

OS:Surface,
<<<<<<< HEAD
  {2d1eddbe-0a62-49e7-ad63-928a70cf56b0}, !- Handle
  Surface 2,                              !- Name
  Wall,                                   !- Surface Type
  ,                                       !- Construction Name
  {905883d0-8e20-4001-80f2-7b2561a06e43}, !- Space Name
=======
  {bf7845c1-f153-4e89-8d48-09bb0a5891ee}, !- Handle
  Surface 2,                              !- Name
  Wall,                                   !- Surface Type
  ,                                       !- Construction Name
  {c28977d1-5931-4b7c-9b18-f531346cabfb}, !- Space Name
>>>>>>> 3c1d7324
  Outdoors,                               !- Outside Boundary Condition
  ,                                       !- Outside Boundary Condition Object
  SunExposed,                             !- Sun Exposure
  WindExposed,                            !- Wind Exposure
  ,                                       !- View Factor to Ground
  ,                                       !- Number of Vertices
  0, 0, 2.4384,                           !- X,Y,Z Vertex 1 {m}
  0, 0, 0,                                !- X,Y,Z Vertex 2 {m}
  0, -12.9315688143396, 0,                !- X,Y,Z Vertex 3 {m}
  0, -12.9315688143396, 2.4384;           !- X,Y,Z Vertex 4 {m}

OS:Surface,
<<<<<<< HEAD
  {384e77bf-2d1a-4ba3-9972-64d6451f3d43}, !- Handle
  Surface 3,                              !- Name
  Wall,                                   !- Surface Type
  ,                                       !- Construction Name
  {905883d0-8e20-4001-80f2-7b2561a06e43}, !- Space Name
=======
  {90df6a9d-26de-4d8a-b2a8-2df77513c6b5}, !- Handle
  Surface 3,                              !- Name
  Wall,                                   !- Surface Type
  ,                                       !- Construction Name
  {c28977d1-5931-4b7c-9b18-f531346cabfb}, !- Space Name
>>>>>>> 3c1d7324
  Outdoors,                               !- Outside Boundary Condition
  ,                                       !- Outside Boundary Condition Object
  SunExposed,                             !- Sun Exposure
  WindExposed,                            !- Wind Exposure
  ,                                       !- View Factor to Ground
  ,                                       !- Number of Vertices
  6.46578440716979, 0, 2.4384,            !- X,Y,Z Vertex 1 {m}
  6.46578440716979, 0, 0,                 !- X,Y,Z Vertex 2 {m}
  0, 0, 0,                                !- X,Y,Z Vertex 3 {m}
  0, 0, 2.4384;                           !- X,Y,Z Vertex 4 {m}

OS:Surface,
<<<<<<< HEAD
  {dd262f79-432d-42f9-926e-595c152e6666}, !- Handle
  Surface 4,                              !- Name
  Wall,                                   !- Surface Type
  ,                                       !- Construction Name
  {905883d0-8e20-4001-80f2-7b2561a06e43}, !- Space Name
=======
  {9c9325ce-3c3f-4096-95ff-abd405475b7a}, !- Handle
  Surface 4,                              !- Name
  Wall,                                   !- Surface Type
  ,                                       !- Construction Name
  {c28977d1-5931-4b7c-9b18-f531346cabfb}, !- Space Name
>>>>>>> 3c1d7324
  Adiabatic,                              !- Outside Boundary Condition
  ,                                       !- Outside Boundary Condition Object
  NoSun,                                  !- Sun Exposure
  NoWind,                                 !- Wind Exposure
  ,                                       !- View Factor to Ground
  ,                                       !- Number of Vertices
  6.46578440716979, -12.9315688143396, 2.4384, !- X,Y,Z Vertex 1 {m}
  6.46578440716979, -12.9315688143396, 0, !- X,Y,Z Vertex 2 {m}
  6.46578440716979, 0, 0,                 !- X,Y,Z Vertex 3 {m}
  6.46578440716979, 0, 2.4384;            !- X,Y,Z Vertex 4 {m}

OS:Surface,
<<<<<<< HEAD
  {e886385d-95e7-4ac8-8bc8-4aae72a32aa8}, !- Handle
  Surface 5,                              !- Name
  Wall,                                   !- Surface Type
  ,                                       !- Construction Name
  {905883d0-8e20-4001-80f2-7b2561a06e43}, !- Space Name
=======
  {f0e3e41c-7155-406a-83dc-4103d4a06d95}, !- Handle
  Surface 5,                              !- Name
  Wall,                                   !- Surface Type
  ,                                       !- Construction Name
  {c28977d1-5931-4b7c-9b18-f531346cabfb}, !- Space Name
>>>>>>> 3c1d7324
  Outdoors,                               !- Outside Boundary Condition
  ,                                       !- Outside Boundary Condition Object
  SunExposed,                             !- Sun Exposure
  WindExposed,                            !- Wind Exposure
  ,                                       !- View Factor to Ground
  ,                                       !- Number of Vertices
  0, -12.9315688143396, 2.4384,           !- X,Y,Z Vertex 1 {m}
  0, -12.9315688143396, 0,                !- X,Y,Z Vertex 2 {m}
  6.46578440716979, -12.9315688143396, 0, !- X,Y,Z Vertex 3 {m}
  6.46578440716979, -12.9315688143396, 2.4384; !- X,Y,Z Vertex 4 {m}

OS:Surface,
<<<<<<< HEAD
  {d1aad9d4-a91e-4774-bdd5-d35fb65eebe9}, !- Handle
  Surface 6,                              !- Name
  RoofCeiling,                            !- Surface Type
  ,                                       !- Construction Name
  {905883d0-8e20-4001-80f2-7b2561a06e43}, !- Space Name
  Surface,                                !- Outside Boundary Condition
  {1a5181cb-072c-45fc-93a9-f0fdc6c43bdf}, !- Outside Boundary Condition Object
=======
  {34fa119b-ceff-43f4-be8f-a67565f4ab0a}, !- Handle
  Surface 6,                              !- Name
  RoofCeiling,                            !- Surface Type
  ,                                       !- Construction Name
  {c28977d1-5931-4b7c-9b18-f531346cabfb}, !- Space Name
  Surface,                                !- Outside Boundary Condition
  {cc9a3e6b-d450-4e3e-8d78-473340ef31c6}, !- Outside Boundary Condition Object
>>>>>>> 3c1d7324
  NoSun,                                  !- Sun Exposure
  NoWind,                                 !- Wind Exposure
  ,                                       !- View Factor to Ground
  ,                                       !- Number of Vertices
  6.46578440716979, -12.9315688143396, 2.4384, !- X,Y,Z Vertex 1 {m}
  6.46578440716979, 0, 2.4384,            !- X,Y,Z Vertex 2 {m}
  0, 0, 2.4384,                           !- X,Y,Z Vertex 3 {m}
  0, -12.9315688143396, 2.4384;           !- X,Y,Z Vertex 4 {m}

OS:SpaceType,
<<<<<<< HEAD
  {c3213320-5ac3-4f7d-8756-429081a6f823}, !- Handle
=======
  {de1c7442-d380-49b2-b64c-2aaf29708850}, !- Handle
>>>>>>> 3c1d7324
  Space Type 1,                           !- Name
  ,                                       !- Default Construction Set Name
  ,                                       !- Default Schedule Set Name
  ,                                       !- Group Rendering Name
  ,                                       !- Design Specification Outdoor Air Object Name
  ,                                       !- Standards Template
  ,                                       !- Standards Building Type
  living;                                 !- Standards Space Type

OS:Surface,
<<<<<<< HEAD
  {1a5181cb-072c-45fc-93a9-f0fdc6c43bdf}, !- Handle
  Surface 7,                              !- Name
  Floor,                                  !- Surface Type
  ,                                       !- Construction Name
  {208d12bb-78a6-4f41-b747-2d2eb5028ff8}, !- Space Name
  Surface,                                !- Outside Boundary Condition
  {d1aad9d4-a91e-4774-bdd5-d35fb65eebe9}, !- Outside Boundary Condition Object
=======
  {cc9a3e6b-d450-4e3e-8d78-473340ef31c6}, !- Handle
  Surface 7,                              !- Name
  Floor,                                  !- Surface Type
  ,                                       !- Construction Name
  {41c35ddd-eadd-4fea-afa5-a29fcba42bf2}, !- Space Name
  Surface,                                !- Outside Boundary Condition
  {34fa119b-ceff-43f4-be8f-a67565f4ab0a}, !- Outside Boundary Condition Object
>>>>>>> 3c1d7324
  NoSun,                                  !- Sun Exposure
  NoWind,                                 !- Wind Exposure
  ,                                       !- View Factor to Ground
  ,                                       !- Number of Vertices
  0, -12.9315688143396, 2.4384,           !- X,Y,Z Vertex 1 {m}
  0, 0, 2.4384,                           !- X,Y,Z Vertex 2 {m}
  6.46578440716979, 0, 2.4384,            !- X,Y,Z Vertex 3 {m}
  6.46578440716979, -12.9315688143396, 2.4384; !- X,Y,Z Vertex 4 {m}

OS:Surface,
<<<<<<< HEAD
  {5fd7fd1d-2f34-4c60-9bdf-669ace40679a}, !- Handle
  Surface 8,                              !- Name
  RoofCeiling,                            !- Surface Type
  ,                                       !- Construction Name
  {208d12bb-78a6-4f41-b747-2d2eb5028ff8}, !- Space Name
=======
  {c81ae8a2-4942-4b73-a298-6d4671b21f43}, !- Handle
  Surface 8,                              !- Name
  RoofCeiling,                            !- Surface Type
  ,                                       !- Construction Name
  {41c35ddd-eadd-4fea-afa5-a29fcba42bf2}, !- Space Name
>>>>>>> 3c1d7324
  Outdoors,                               !- Outside Boundary Condition
  ,                                       !- Outside Boundary Condition Object
  SunExposed,                             !- Sun Exposure
  WindExposed,                            !- Wind Exposure
  ,                                       !- View Factor to Ground
  ,                                       !- Number of Vertices
  0, -6.46578440716979, 5.6712922035849,  !- X,Y,Z Vertex 1 {m}
  6.46578440716979, -6.46578440716979, 5.6712922035849, !- X,Y,Z Vertex 2 {m}
  6.46578440716979, 0, 2.4384,            !- X,Y,Z Vertex 3 {m}
  0, 0, 2.4384;                           !- X,Y,Z Vertex 4 {m}

OS:Surface,
<<<<<<< HEAD
  {c85c439c-f332-4d7f-a537-5339ad63f61e}, !- Handle
  Surface 9,                              !- Name
  RoofCeiling,                            !- Surface Type
  ,                                       !- Construction Name
  {208d12bb-78a6-4f41-b747-2d2eb5028ff8}, !- Space Name
=======
  {5f232308-ce49-4c9a-abcb-4cf856e2ba3e}, !- Handle
  Surface 9,                              !- Name
  RoofCeiling,                            !- Surface Type
  ,                                       !- Construction Name
  {41c35ddd-eadd-4fea-afa5-a29fcba42bf2}, !- Space Name
>>>>>>> 3c1d7324
  Outdoors,                               !- Outside Boundary Condition
  ,                                       !- Outside Boundary Condition Object
  SunExposed,                             !- Sun Exposure
  WindExposed,                            !- Wind Exposure
  ,                                       !- View Factor to Ground
  ,                                       !- Number of Vertices
  6.46578440716979, -6.46578440716979, 5.6712922035849, !- X,Y,Z Vertex 1 {m}
  0, -6.46578440716979, 5.6712922035849,  !- X,Y,Z Vertex 2 {m}
  0, -12.9315688143396, 2.4384,           !- X,Y,Z Vertex 3 {m}
  6.46578440716979, -12.9315688143396, 2.4384; !- X,Y,Z Vertex 4 {m}

OS:Surface,
<<<<<<< HEAD
  {29cb1a1d-e37a-49f4-a48d-9c0a3d13c581}, !- Handle
  Surface 10,                             !- Name
  Wall,                                   !- Surface Type
  ,                                       !- Construction Name
  {208d12bb-78a6-4f41-b747-2d2eb5028ff8}, !- Space Name
=======
  {cd36036c-c870-4866-90b1-40457f57b3f5}, !- Handle
  Surface 10,                             !- Name
  Wall,                                   !- Surface Type
  ,                                       !- Construction Name
  {41c35ddd-eadd-4fea-afa5-a29fcba42bf2}, !- Space Name
>>>>>>> 3c1d7324
  Outdoors,                               !- Outside Boundary Condition
  ,                                       !- Outside Boundary Condition Object
  SunExposed,                             !- Sun Exposure
  WindExposed,                            !- Wind Exposure
  ,                                       !- View Factor to Ground
  ,                                       !- Number of Vertices
  0, -6.46578440716979, 5.6712922035849,  !- X,Y,Z Vertex 1 {m}
  0, 0, 2.4384,                           !- X,Y,Z Vertex 2 {m}
  0, -12.9315688143396, 2.4384;           !- X,Y,Z Vertex 3 {m}

OS:Surface,
<<<<<<< HEAD
  {ceb1f6a3-fa2a-444e-a19c-11915e71a723}, !- Handle
  Surface 11,                             !- Name
  Wall,                                   !- Surface Type
  ,                                       !- Construction Name
  {208d12bb-78a6-4f41-b747-2d2eb5028ff8}, !- Space Name
=======
  {536ea8c1-b3e0-4347-8d5c-d577e88c0abc}, !- Handle
  Surface 11,                             !- Name
  Wall,                                   !- Surface Type
  ,                                       !- Construction Name
  {41c35ddd-eadd-4fea-afa5-a29fcba42bf2}, !- Space Name
>>>>>>> 3c1d7324
  Adiabatic,                              !- Outside Boundary Condition
  ,                                       !- Outside Boundary Condition Object
  NoSun,                                  !- Sun Exposure
  NoWind,                                 !- Wind Exposure
  ,                                       !- View Factor to Ground
  ,                                       !- Number of Vertices
  6.46578440716979, -6.46578440716979, 5.6712922035849, !- X,Y,Z Vertex 1 {m}
  6.46578440716979, -12.9315688143396, 2.4384, !- X,Y,Z Vertex 2 {m}
  6.46578440716979, 0, 2.4384;            !- X,Y,Z Vertex 3 {m}

OS:Space,
<<<<<<< HEAD
  {208d12bb-78a6-4f41-b747-2d2eb5028ff8}, !- Handle
  unfinished attic space,                 !- Name
  {049323ca-f377-4825-bf9a-36a29a81334f}, !- Space Type Name
=======
  {41c35ddd-eadd-4fea-afa5-a29fcba42bf2}, !- Handle
  unfinished attic space,                 !- Name
  {09bef76a-8c31-4ca1-9696-06aa06fcf318}, !- Space Type Name
>>>>>>> 3c1d7324
  ,                                       !- Default Construction Set Name
  ,                                       !- Default Schedule Set Name
  ,                                       !- Direction of Relative North {deg}
  ,                                       !- X Origin {m}
  ,                                       !- Y Origin {m}
  ,                                       !- Z Origin {m}
  ,                                       !- Building Story Name
<<<<<<< HEAD
  {9d1fbeeb-8942-4810-8ffa-2afe05c3efb6}; !- Thermal Zone Name

OS:ThermalZone,
  {9d1fbeeb-8942-4810-8ffa-2afe05c3efb6}, !- Handle
=======
  {12958b08-9c32-4a54-a789-e28e0e986b58}; !- Thermal Zone Name

OS:ThermalZone,
  {12958b08-9c32-4a54-a789-e28e0e986b58}, !- Handle
>>>>>>> 3c1d7324
  unfinished attic zone,                  !- Name
  ,                                       !- Multiplier
  ,                                       !- Ceiling Height {m}
  ,                                       !- Volume {m3}
  ,                                       !- Floor Area {m2}
  ,                                       !- Zone Inside Convection Algorithm
  ,                                       !- Zone Outside Convection Algorithm
  ,                                       !- Zone Conditioning Equipment List Name
<<<<<<< HEAD
  {4a19163c-b4e4-4c91-b2b0-bbb72279bacd}, !- Zone Air Inlet Port List
  {6927f7e3-8fdc-4c41-a82b-293c915e899a}, !- Zone Air Exhaust Port List
  {5d3b6542-9540-4a7e-91fc-58bb6face37b}, !- Zone Air Node Name
  {e7f50a93-a592-41fb-aa15-b67412201413}, !- Zone Return Air Port List
=======
  {8f8166c7-f9c6-4235-a245-4bcc3552a89a}, !- Zone Air Inlet Port List
  {a85d709d-4083-4440-bf37-5669c4bdf0f4}, !- Zone Air Exhaust Port List
  {212e165e-89f4-4cbc-9a40-e5336a2bcc7c}, !- Zone Air Node Name
  {ef25b37b-7cbc-4ca5-85ba-e2ce0e57a6a9}, !- Zone Return Air Port List
>>>>>>> 3c1d7324
  ,                                       !- Primary Daylighting Control Name
  ,                                       !- Fraction of Zone Controlled by Primary Daylighting Control
  ,                                       !- Secondary Daylighting Control Name
  ,                                       !- Fraction of Zone Controlled by Secondary Daylighting Control
  ,                                       !- Illuminance Map Name
  ,                                       !- Group Rendering Name
  ,                                       !- Thermostat Name
  No;                                     !- Use Ideal Air Loads

OS:Node,
<<<<<<< HEAD
  {19312bfc-7242-4136-8435-8d3df5e4816e}, !- Handle
  Node 2,                                 !- Name
  {5d3b6542-9540-4a7e-91fc-58bb6face37b}, !- Inlet Port
  ;                                       !- Outlet Port

OS:Connection,
  {5d3b6542-9540-4a7e-91fc-58bb6face37b}, !- Handle
  {f87c967e-5357-45b8-9742-13b0c0844dbe}, !- Name
  {9d1fbeeb-8942-4810-8ffa-2afe05c3efb6}, !- Source Object
  11,                                     !- Outlet Port
  {19312bfc-7242-4136-8435-8d3df5e4816e}, !- Target Object
  2;                                      !- Inlet Port

OS:PortList,
  {4a19163c-b4e4-4c91-b2b0-bbb72279bacd}, !- Handle
  {ebb958b3-7cbe-41b7-82ae-ffaead430f48}, !- Name
  {9d1fbeeb-8942-4810-8ffa-2afe05c3efb6}; !- HVAC Component

OS:PortList,
  {6927f7e3-8fdc-4c41-a82b-293c915e899a}, !- Handle
  {9b4ae052-7a97-4f67-bbb7-6063cb986854}, !- Name
  {9d1fbeeb-8942-4810-8ffa-2afe05c3efb6}; !- HVAC Component

OS:PortList,
  {e7f50a93-a592-41fb-aa15-b67412201413}, !- Handle
  {b8556839-37ec-4175-b965-079b17f6b7e3}, !- Name
  {9d1fbeeb-8942-4810-8ffa-2afe05c3efb6}; !- HVAC Component

OS:Sizing:Zone,
  {034d3374-3f40-41be-a61d-d6c37a0a7ddc}, !- Handle
  {9d1fbeeb-8942-4810-8ffa-2afe05c3efb6}, !- Zone or ZoneList Name
=======
  {e587e807-9154-4ca9-9822-8e35bf12fd2f}, !- Handle
  Node 2,                                 !- Name
  {212e165e-89f4-4cbc-9a40-e5336a2bcc7c}, !- Inlet Port
  ;                                       !- Outlet Port

OS:Connection,
  {212e165e-89f4-4cbc-9a40-e5336a2bcc7c}, !- Handle
  {fd2c9016-6a7d-4748-ae26-428db855c3c6}, !- Name
  {12958b08-9c32-4a54-a789-e28e0e986b58}, !- Source Object
  11,                                     !- Outlet Port
  {e587e807-9154-4ca9-9822-8e35bf12fd2f}, !- Target Object
  2;                                      !- Inlet Port

OS:PortList,
  {8f8166c7-f9c6-4235-a245-4bcc3552a89a}, !- Handle
  {41576f6e-4284-4e88-a2f2-b265211a6602}, !- Name
  {12958b08-9c32-4a54-a789-e28e0e986b58}; !- HVAC Component

OS:PortList,
  {a85d709d-4083-4440-bf37-5669c4bdf0f4}, !- Handle
  {10a2d9b7-9dc1-4e28-8133-bf0fb1202053}, !- Name
  {12958b08-9c32-4a54-a789-e28e0e986b58}; !- HVAC Component

OS:PortList,
  {ef25b37b-7cbc-4ca5-85ba-e2ce0e57a6a9}, !- Handle
  {becbd3e7-1cef-4b38-93cc-82952f925d7d}, !- Name
  {12958b08-9c32-4a54-a789-e28e0e986b58}; !- HVAC Component

OS:Sizing:Zone,
  {757376ea-f752-4f5d-9957-f31caf1167db}, !- Handle
  {12958b08-9c32-4a54-a789-e28e0e986b58}, !- Zone or ZoneList Name
>>>>>>> 3c1d7324
  SupplyAirTemperature,                   !- Zone Cooling Design Supply Air Temperature Input Method
  14,                                     !- Zone Cooling Design Supply Air Temperature {C}
  11.11,                                  !- Zone Cooling Design Supply Air Temperature Difference {deltaC}
  SupplyAirTemperature,                   !- Zone Heating Design Supply Air Temperature Input Method
  40,                                     !- Zone Heating Design Supply Air Temperature {C}
  11.11,                                  !- Zone Heating Design Supply Air Temperature Difference {deltaC}
  0.0085,                                 !- Zone Cooling Design Supply Air Humidity Ratio {kg-H2O/kg-air}
  0.008,                                  !- Zone Heating Design Supply Air Humidity Ratio {kg-H2O/kg-air}
  ,                                       !- Zone Heating Sizing Factor
  ,                                       !- Zone Cooling Sizing Factor
  DesignDay,                              !- Cooling Design Air Flow Method
  ,                                       !- Cooling Design Air Flow Rate {m3/s}
  ,                                       !- Cooling Minimum Air Flow per Zone Floor Area {m3/s-m2}
  ,                                       !- Cooling Minimum Air Flow {m3/s}
  ,                                       !- Cooling Minimum Air Flow Fraction
  DesignDay,                              !- Heating Design Air Flow Method
  ,                                       !- Heating Design Air Flow Rate {m3/s}
  ,                                       !- Heating Maximum Air Flow per Zone Floor Area {m3/s-m2}
  ,                                       !- Heating Maximum Air Flow {m3/s}
  ,                                       !- Heating Maximum Air Flow Fraction
  ,                                       !- Design Zone Air Distribution Effectiveness in Cooling Mode
  ,                                       !- Design Zone Air Distribution Effectiveness in Heating Mode
  No,                                     !- Account for Dedicated Outdoor Air System
  NeutralSupplyAir,                       !- Dedicated Outdoor Air System Control Strategy
  autosize,                               !- Dedicated Outdoor Air Low Setpoint Temperature for Design {C}
  autosize;                               !- Dedicated Outdoor Air High Setpoint Temperature for Design {C}

OS:ZoneHVAC:EquipmentList,
<<<<<<< HEAD
  {c664d157-14ac-4aae-afb7-14940119f443}, !- Handle
  Zone HVAC Equipment List 2,             !- Name
  {9d1fbeeb-8942-4810-8ffa-2afe05c3efb6}; !- Thermal Zone

OS:SpaceType,
  {049323ca-f377-4825-bf9a-36a29a81334f}, !- Handle
=======
  {52bb3256-0499-4fad-a9eb-99348db31f28}, !- Handle
  Zone HVAC Equipment List 2,             !- Name
  {12958b08-9c32-4a54-a789-e28e0e986b58}; !- Thermal Zone

OS:SpaceType,
  {09bef76a-8c31-4ca1-9696-06aa06fcf318}, !- Handle
>>>>>>> 3c1d7324
  Space Type 2,                           !- Name
  ,                                       !- Default Construction Set Name
  ,                                       !- Default Schedule Set Name
  ,                                       !- Group Rendering Name
  ,                                       !- Design Specification Outdoor Air Object Name
  ,                                       !- Standards Template
  ,                                       !- Standards Building Type
  unfinished attic;                       !- Standards Space Type

OS:BuildingUnit,
<<<<<<< HEAD
  {5349f542-2add-4c51-ba62-ed555931d76a}, !- Handle
=======
  {f467b81a-4c70-4317-9a39-adcd824773cf}, !- Handle
>>>>>>> 3c1d7324
  unit 1,                                 !- Name
  ,                                       !- Rendering Color
  Residential;                            !- Building Unit Type

OS:AdditionalProperties,
<<<<<<< HEAD
  {f6c925d9-8936-4fd0-baf1-13bd9b3f2524}, !- Handle
  {5349f542-2add-4c51-ba62-ed555931d76a}, !- Object Name
=======
  {fc27a423-56f1-4250-adae-c78cc5bb36ff}, !- Handle
  {f467b81a-4c70-4317-9a39-adcd824773cf}, !- Object Name
>>>>>>> 3c1d7324
  NumberOfBedrooms,                       !- Feature Name 1
  Integer,                                !- Feature Data Type 1
  3,                                      !- Feature Value 1
  NumberOfBathrooms,                      !- Feature Name 2
  Double,                                 !- Feature Data Type 2
  2,                                      !- Feature Value 2
  NumberOfOccupants,                      !- Feature Name 3
  Double,                                 !- Feature Data Type 3
  3.3900000000000001;                     !- Feature Value 3

OS:External:File,
<<<<<<< HEAD
  {0b7c03cc-ef06-4bc9-9dc9-bc5cd4b3d571}, !- Handle
=======
  {e5c6c84c-b684-4189-bfc9-55a300d52163}, !- Handle
>>>>>>> 3c1d7324
  8760.csv,                               !- Name
  8760.csv;                               !- File Name

OS:Schedule:Day,
<<<<<<< HEAD
  {739d9a56-d609-48fb-8121-60e56ad0b6d6}, !- Handle
=======
  {008eaabf-40d0-429a-8dc7-df3e180a1b41}, !- Handle
>>>>>>> 3c1d7324
  Schedule Day 1,                         !- Name
  ,                                       !- Schedule Type Limits Name
  ,                                       !- Interpolate to Timestep
  24,                                     !- Hour 1
  0,                                      !- Minute 1
  0;                                      !- Value Until Time 1

OS:Schedule:Day,
<<<<<<< HEAD
  {be030375-f36b-43c1-a996-08a71e9dbefc}, !- Handle
=======
  {25b89446-b941-4f5c-9666-a2f5d4c7f43a}, !- Handle
>>>>>>> 3c1d7324
  Schedule Day 2,                         !- Name
  ,                                       !- Schedule Type Limits Name
  ,                                       !- Interpolate to Timestep
  24,                                     !- Hour 1
  0,                                      !- Minute 1
  1;                                      !- Value Until Time 1

OS:Schedule:File,
<<<<<<< HEAD
  {a74ef481-e5fb-4e9d-bead-9ef457a5e2be}, !- Handle
  occupants,                              !- Name
  {bda01645-f245-4308-8602-a23c619191ef}, !- Schedule Type Limits Name
  {0b7c03cc-ef06-4bc9-9dc9-bc5cd4b3d571}, !- External File Name
=======
  {692157ea-6989-441b-b971-469dd97a793c}, !- Handle
  occupants,                              !- Name
  {19d60213-4594-4ac3-830d-bc3a1b7915a7}, !- Schedule Type Limits Name
  {e5c6c84c-b684-4189-bfc9-55a300d52163}, !- External File Name
>>>>>>> 3c1d7324
  1,                                      !- Column Number
  1,                                      !- Rows to Skip at Top
  8760,                                   !- Number of Hours of Data
  ,                                       !- Column Separator
  ,                                       !- Interpolate to Timestep
  60;                                     !- Minutes per Item

OS:Schedule:Ruleset,
<<<<<<< HEAD
  {ec3c768e-1af2-4321-9fa2-d67e1e97ed40}, !- Handle
  Schedule Ruleset 1,                     !- Name
  {b91f9072-0117-4cec-8f99-782ea41694e0}, !- Schedule Type Limits Name
  {8e67ed6f-3b5f-4ea4-bb42-97cd1d25f9d1}; !- Default Day Schedule Name

OS:Schedule:Day,
  {8e67ed6f-3b5f-4ea4-bb42-97cd1d25f9d1}, !- Handle
  Schedule Day 3,                         !- Name
  {b91f9072-0117-4cec-8f99-782ea41694e0}, !- Schedule Type Limits Name
=======
  {2aa75c9f-462a-4488-9fc9-04cad6f825b5}, !- Handle
  Schedule Ruleset 1,                     !- Name
  {c20046c4-2443-4b7b-9bdf-80142fc6afa0}, !- Schedule Type Limits Name
  {0158ea6b-6399-482d-9b4e-b14292cecee8}; !- Default Day Schedule Name

OS:Schedule:Day,
  {0158ea6b-6399-482d-9b4e-b14292cecee8}, !- Handle
  Schedule Day 3,                         !- Name
  {c20046c4-2443-4b7b-9bdf-80142fc6afa0}, !- Schedule Type Limits Name
>>>>>>> 3c1d7324
  ,                                       !- Interpolate to Timestep
  24,                                     !- Hour 1
  0,                                      !- Minute 1
  112.539290946133;                       !- Value Until Time 1

OS:People:Definition,
<<<<<<< HEAD
  {0ddd5e62-1003-4664-a360-8d1bff6c8491}, !- Handle
=======
  {7c27c023-f061-4a01-b2d4-4e0ffcefab0f}, !- Handle
>>>>>>> 3c1d7324
  res occupants|living space,             !- Name
  People,                                 !- Number of People Calculation Method
  3.39,                                   !- Number of People {people}
  ,                                       !- People per Space Floor Area {person/m2}
  ,                                       !- Space Floor Area per Person {m2/person}
  0.319734,                               !- Fraction Radiant
  0.573,                                  !- Sensible Heat Fraction
  0,                                      !- Carbon Dioxide Generation Rate {m3/s-W}
  No,                                     !- Enable ASHRAE 55 Comfort Warnings
  ZoneAveraged;                           !- Mean Radiant Temperature Calculation Type

OS:People,
<<<<<<< HEAD
  {cb9fa4a8-abf7-4596-a9b1-0b04cf887d94}, !- Handle
  res occupants|living space,             !- Name
  {0ddd5e62-1003-4664-a360-8d1bff6c8491}, !- People Definition Name
  {905883d0-8e20-4001-80f2-7b2561a06e43}, !- Space or SpaceType Name
  {a74ef481-e5fb-4e9d-bead-9ef457a5e2be}, !- Number of People Schedule Name
  {ec3c768e-1af2-4321-9fa2-d67e1e97ed40}, !- Activity Level Schedule Name
=======
  {7768b4cd-4e43-40c2-9534-4250515b68d5}, !- Handle
  res occupants|living space,             !- Name
  {7c27c023-f061-4a01-b2d4-4e0ffcefab0f}, !- People Definition Name
  {c28977d1-5931-4b7c-9b18-f531346cabfb}, !- Space or SpaceType Name
  {692157ea-6989-441b-b971-469dd97a793c}, !- Number of People Schedule Name
  {2aa75c9f-462a-4488-9fc9-04cad6f825b5}, !- Activity Level Schedule Name
>>>>>>> 3c1d7324
  ,                                       !- Surface Name/Angle Factor List Name
  ,                                       !- Work Efficiency Schedule Name
  ,                                       !- Clothing Insulation Schedule Name
  ,                                       !- Air Velocity Schedule Name
  1;                                      !- Multiplier

OS:ScheduleTypeLimits,
<<<<<<< HEAD
  {b91f9072-0117-4cec-8f99-782ea41694e0}, !- Handle
=======
  {c20046c4-2443-4b7b-9bdf-80142fc6afa0}, !- Handle
>>>>>>> 3c1d7324
  ActivityLevel,                          !- Name
  0,                                      !- Lower Limit Value
  ,                                       !- Upper Limit Value
  Continuous,                             !- Numeric Type
  ActivityLevel;                          !- Unit Type

OS:ScheduleTypeLimits,
<<<<<<< HEAD
  {bda01645-f245-4308-8602-a23c619191ef}, !- Handle
=======
  {19d60213-4594-4ac3-830d-bc3a1b7915a7}, !- Handle
>>>>>>> 3c1d7324
  Fractional,                             !- Name
  0,                                      !- Lower Limit Value
  1,                                      !- Upper Limit Value
  Continuous;                             !- Numeric Type
<|MERGE_RESOLUTION|>--- conflicted
+++ resolved
@@ -1,73 +1,41 @@
 !- NOTE: Auto-generated from /test/osw_files/SFA_4units_1story_SL_UA_Offset.osw
 
 OS:Version,
-<<<<<<< HEAD
-  {fb053f77-588b-4f0c-b170-ee3acbdb0aba}, !- Handle
+  {ff249858-33a2-4766-a6ec-7d3c8de24a9b}, !- Handle
   2.9.0;                                  !- Version Identifier
 
 OS:SimulationControl,
-  {ddf0765e-8780-4434-b059-73dee2320e0a}, !- Handle
-=======
-  {51ec3ba6-e8ca-46e2-9e1c-993476f40456}, !- Handle
-  2.9.0;                                  !- Version Identifier
-
-OS:SimulationControl,
-  {0aa81bb1-e9ff-40ec-9b46-90e744f150a8}, !- Handle
->>>>>>> 3c1d7324
+  {aae7bd87-2e54-4d9a-ac8b-a82f301bacdf}, !- Handle
   ,                                       !- Do Zone Sizing Calculation
   ,                                       !- Do System Sizing Calculation
   ,                                       !- Do Plant Sizing Calculation
   No;                                     !- Run Simulation for Sizing Periods
 
 OS:Timestep,
-<<<<<<< HEAD
-  {d50799af-edf2-459a-966c-498823fcea2d}, !- Handle
+  {fae7c39a-830d-4c77-9da5-6aa4f7f0214e}, !- Handle
   6;                                      !- Number of Timesteps per Hour
 
 OS:ShadowCalculation,
-  {2e87534d-6df6-42c8-96bc-f7ffd4cce00f}, !- Handle
-=======
-  {2e95162c-c0bb-4367-bad1-7e7d4bb830d2}, !- Handle
-  6;                                      !- Number of Timesteps per Hour
-
-OS:ShadowCalculation,
-  {95fee098-62fe-4220-af96-df16b0ecdc37}, !- Handle
->>>>>>> 3c1d7324
+  {b81e8b6a-6d38-4f77-a4f5-5bbde8e36ac3}, !- Handle
   20,                                     !- Calculation Frequency
   200;                                    !- Maximum Figures in Shadow Overlap Calculations
 
 OS:SurfaceConvectionAlgorithm:Outside,
-<<<<<<< HEAD
-  {8dfac09c-9f2b-4dd4-bbdb-5a81137fa925}, !- Handle
+  {b93061dc-6720-4377-a84b-351eebd69deb}, !- Handle
   DOE-2;                                  !- Algorithm
 
 OS:SurfaceConvectionAlgorithm:Inside,
-  {08a1f7b2-0f91-4f68-b736-a4b9809bda0c}, !- Handle
+  {6c68ab52-6088-4bb7-9634-79f421a86a1d}, !- Handle
   TARP;                                   !- Algorithm
 
 OS:ZoneCapacitanceMultiplier:ResearchSpecial,
-  {c5efc59c-ed21-4be2-8c7e-45ae08faf2a8}, !- Handle
-=======
-  {3469b090-dd13-43cd-a1fe-60a13467042e}, !- Handle
-  DOE-2;                                  !- Algorithm
-
-OS:SurfaceConvectionAlgorithm:Inside,
-  {4b377daa-905f-4ad1-b982-1f3921314a16}, !- Handle
-  TARP;                                   !- Algorithm
-
-OS:ZoneCapacitanceMultiplier:ResearchSpecial,
-  {f91b0c3d-c92b-4fbb-aa90-a1125da575e7}, !- Handle
->>>>>>> 3c1d7324
+  {f42923d7-8399-4a45-87da-d333ce7c703f}, !- Handle
   ,                                       !- Temperature Capacity Multiplier
   15,                                     !- Humidity Capacity Multiplier
   ;                                       !- Carbon Dioxide Capacity Multiplier
 
 OS:RunPeriod,
-<<<<<<< HEAD
-  {fea81b58-aef8-4d5b-88e4-2918f69f6245}, !- Handle
-=======
-  {db5b0b52-6a1d-4c80-adbf-2ec5612b49f3}, !- Handle
->>>>>>> 3c1d7324
+  {92e1d8ee-21d2-4766-9af0-66259765e384}, !- Handle
   Run Period 1,                           !- Name
   1,                                      !- Begin Month
   1,                                      !- Begin Day of Month
@@ -81,21 +49,13 @@
   ;                                       !- Number of Times Runperiod to be Repeated
 
 OS:YearDescription,
-<<<<<<< HEAD
-  {f0538867-24e9-4dbf-9b31-de82e6cc1d8c}, !- Handle
-=======
-  {a1ebba8f-4ee8-405c-b119-99bd8d3398fd}, !- Handle
->>>>>>> 3c1d7324
+  {f7b1bf06-9f78-4714-8765-ffe770f919fe}, !- Handle
   2007,                                   !- Calendar Year
   ,                                       !- Day of Week for Start Day
   ;                                       !- Is Leap Year
 
 OS:Building,
-<<<<<<< HEAD
-  {dc67a974-af81-4a0f-92ec-59c1edd2334a}, !- Handle
-=======
-  {c400fd58-056c-47d7-b325-6cfffa21b1f4}, !- Handle
->>>>>>> 3c1d7324
+  {29f29617-bc63-4a2c-a9c2-916eca479ee9}, !- Handle
   Building 1,                             !- Name
   ,                                       !- Building Sector Type
   0,                                      !- North Axis {deg}
@@ -110,13 +70,8 @@
   4;                                      !- Standards Number of Living Units
 
 OS:AdditionalProperties,
-<<<<<<< HEAD
-  {d5c8c50a-993a-4067-8eaa-53ecad265e28}, !- Handle
-  {dc67a974-af81-4a0f-92ec-59c1edd2334a}, !- Object Name
-=======
-  {d44d9143-e721-482b-9bac-64a119ecd308}, !- Handle
-  {c400fd58-056c-47d7-b325-6cfffa21b1f4}, !- Object Name
->>>>>>> 3c1d7324
+  {dffda547-8cf0-487a-985e-667032a1aa39}, !- Handle
+  {29f29617-bc63-4a2c-a9c2-916eca479ee9}, !- Object Name
   num_units,                              !- Feature Name 1
   Integer,                                !- Feature Data Type 1
   4,                                      !- Feature Value 1
@@ -131,11 +86,7 @@
   1;                                      !- Feature Value 4
 
 OS:ThermalZone,
-<<<<<<< HEAD
-  {7e0d9a7a-49f2-4dd0-be19-5987ed9c5a60}, !- Handle
-=======
-  {672007cf-614c-469f-9693-8c6cf98dd6de}, !- Handle
->>>>>>> 3c1d7324
+  {a9f5ca6c-06c6-4c82-b7b8-d755f6be3643}, !- Handle
   living zone,                            !- Name
   ,                                       !- Multiplier
   ,                                       !- Ceiling Height {m}
@@ -144,17 +95,10 @@
   ,                                       !- Zone Inside Convection Algorithm
   ,                                       !- Zone Outside Convection Algorithm
   ,                                       !- Zone Conditioning Equipment List Name
-<<<<<<< HEAD
-  {fcd7e22e-21ae-4ee6-9097-b317661633db}, !- Zone Air Inlet Port List
-  {f578773b-3357-44ea-b22b-10849b808d73}, !- Zone Air Exhaust Port List
-  {3652b2e9-b05d-481f-80d9-9c9d521562e0}, !- Zone Air Node Name
-  {46761c89-daf0-4d0f-ba95-30b2a67e73b0}, !- Zone Return Air Port List
-=======
-  {6c03dae5-cbcd-4216-8249-1d0a58f88c27}, !- Zone Air Inlet Port List
-  {416ad751-2cc9-4fe4-97c4-720ec7d1dc6a}, !- Zone Air Exhaust Port List
-  {d598a57e-b47b-4fa6-99fb-0457c6838311}, !- Zone Air Node Name
-  {4157765c-1e2f-4776-a662-6a212c2329a8}, !- Zone Return Air Port List
->>>>>>> 3c1d7324
+  {2c9b2d1b-f172-4d5c-80be-2f0e4d5bed96}, !- Zone Air Inlet Port List
+  {c5480efa-7630-4283-a494-913f0b019881}, !- Zone Air Exhaust Port List
+  {f2e6a821-ba2b-4e41-a198-fa1ff9d69b7f}, !- Zone Air Node Name
+  {b9b1b23b-b87c-45b6-a179-67604366f2d9}, !- Zone Return Air Port List
   ,                                       !- Primary Daylighting Control Name
   ,                                       !- Fraction of Zone Controlled by Primary Daylighting Control
   ,                                       !- Secondary Daylighting Control Name
@@ -165,71 +109,37 @@
   No;                                     !- Use Ideal Air Loads
 
 OS:Node,
-<<<<<<< HEAD
-  {b9c29458-6db6-457e-bc91-c335142a366e}, !- Handle
+  {4c14fa76-2e07-415a-954b-068bad50e424}, !- Handle
   Node 1,                                 !- Name
-  {3652b2e9-b05d-481f-80d9-9c9d521562e0}, !- Inlet Port
+  {f2e6a821-ba2b-4e41-a198-fa1ff9d69b7f}, !- Inlet Port
   ;                                       !- Outlet Port
 
 OS:Connection,
-  {3652b2e9-b05d-481f-80d9-9c9d521562e0}, !- Handle
-  {22ebf242-d622-493d-9e04-88d86d94265c}, !- Name
-  {7e0d9a7a-49f2-4dd0-be19-5987ed9c5a60}, !- Source Object
+  {f2e6a821-ba2b-4e41-a198-fa1ff9d69b7f}, !- Handle
+  {cc6ef462-92d5-420d-94bd-0b3789614196}, !- Name
+  {a9f5ca6c-06c6-4c82-b7b8-d755f6be3643}, !- Source Object
   11,                                     !- Outlet Port
-  {b9c29458-6db6-457e-bc91-c335142a366e}, !- Target Object
+  {4c14fa76-2e07-415a-954b-068bad50e424}, !- Target Object
   2;                                      !- Inlet Port
 
 OS:PortList,
-  {fcd7e22e-21ae-4ee6-9097-b317661633db}, !- Handle
-  {d440f497-2abd-4681-b702-315f62ca6edb}, !- Name
-  {7e0d9a7a-49f2-4dd0-be19-5987ed9c5a60}; !- HVAC Component
+  {2c9b2d1b-f172-4d5c-80be-2f0e4d5bed96}, !- Handle
+  {1adb0a34-f8c1-4c70-9345-247e061d99c2}, !- Name
+  {a9f5ca6c-06c6-4c82-b7b8-d755f6be3643}; !- HVAC Component
 
 OS:PortList,
-  {f578773b-3357-44ea-b22b-10849b808d73}, !- Handle
-  {96b375bc-bba9-49c2-9d0b-e4e29d29c8be}, !- Name
-  {7e0d9a7a-49f2-4dd0-be19-5987ed9c5a60}; !- HVAC Component
+  {c5480efa-7630-4283-a494-913f0b019881}, !- Handle
+  {2c912c76-f2f3-4aad-9605-edfb61be8d81}, !- Name
+  {a9f5ca6c-06c6-4c82-b7b8-d755f6be3643}; !- HVAC Component
 
 OS:PortList,
-  {46761c89-daf0-4d0f-ba95-30b2a67e73b0}, !- Handle
-  {dab4735a-dd13-437a-9390-127e6c8310c8}, !- Name
-  {7e0d9a7a-49f2-4dd0-be19-5987ed9c5a60}; !- HVAC Component
+  {b9b1b23b-b87c-45b6-a179-67604366f2d9}, !- Handle
+  {0f6a9136-2054-48cc-b4d4-ab1a55ad7e76}, !- Name
+  {a9f5ca6c-06c6-4c82-b7b8-d755f6be3643}; !- HVAC Component
 
 OS:Sizing:Zone,
-  {739773b2-97d3-4cd8-b0ea-fbc206e5a5d4}, !- Handle
-  {7e0d9a7a-49f2-4dd0-be19-5987ed9c5a60}, !- Zone or ZoneList Name
-=======
-  {1afbf054-c366-4352-8a80-b15937fb3024}, !- Handle
-  Node 1,                                 !- Name
-  {d598a57e-b47b-4fa6-99fb-0457c6838311}, !- Inlet Port
-  ;                                       !- Outlet Port
-
-OS:Connection,
-  {d598a57e-b47b-4fa6-99fb-0457c6838311}, !- Handle
-  {eb03e6af-4377-48b9-9232-fe7f5bd3890a}, !- Name
-  {672007cf-614c-469f-9693-8c6cf98dd6de}, !- Source Object
-  11,                                     !- Outlet Port
-  {1afbf054-c366-4352-8a80-b15937fb3024}, !- Target Object
-  2;                                      !- Inlet Port
-
-OS:PortList,
-  {6c03dae5-cbcd-4216-8249-1d0a58f88c27}, !- Handle
-  {dfffefec-892a-446c-9a2c-2a02a10a4684}, !- Name
-  {672007cf-614c-469f-9693-8c6cf98dd6de}; !- HVAC Component
-
-OS:PortList,
-  {416ad751-2cc9-4fe4-97c4-720ec7d1dc6a}, !- Handle
-  {77dc37a8-c120-4d47-813d-687e2e8b937f}, !- Name
-  {672007cf-614c-469f-9693-8c6cf98dd6de}; !- HVAC Component
-
-OS:PortList,
-  {4157765c-1e2f-4776-a662-6a212c2329a8}, !- Handle
-  {a2ced8c7-a679-4bfe-bf70-3ce14d703c37}, !- Name
-  {672007cf-614c-469f-9693-8c6cf98dd6de}; !- HVAC Component
-
-OS:Sizing:Zone,
-  {d7f92707-dc39-42d6-9e8a-9db1c6f86635}, !- Handle
-  {672007cf-614c-469f-9693-8c6cf98dd6de}, !- Zone or ZoneList Name
->>>>>>> 3c1d7324
+  {e66d6e37-7c09-4cd4-aec2-cc76165fab69}, !- Handle
+  {a9f5ca6c-06c6-4c82-b7b8-d755f6be3643}, !- Zone or ZoneList Name
   SupplyAirTemperature,                   !- Zone Cooling Design Supply Air Temperature Input Method
   14,                                     !- Zone Cooling Design Supply Air Temperature {C}
   11.11,                                  !- Zone Cooling Design Supply Air Temperature Difference {deltaC}
@@ -258,25 +168,14 @@
   autosize;                               !- Dedicated Outdoor Air High Setpoint Temperature for Design {C}
 
 OS:ZoneHVAC:EquipmentList,
-<<<<<<< HEAD
-  {313179a9-7e4b-4a6f-86a7-1c48f93def7f}, !- Handle
+  {da55c96b-4fe1-4f5b-a0bf-ca3d3871e2a1}, !- Handle
   Zone HVAC Equipment List 1,             !- Name
-  {7e0d9a7a-49f2-4dd0-be19-5987ed9c5a60}; !- Thermal Zone
+  {a9f5ca6c-06c6-4c82-b7b8-d755f6be3643}; !- Thermal Zone
 
 OS:Space,
-  {905883d0-8e20-4001-80f2-7b2561a06e43}, !- Handle
+  {964852c9-57a5-4882-a169-528dfa98a070}, !- Handle
   living space,                           !- Name
-  {c3213320-5ac3-4f7d-8756-429081a6f823}, !- Space Type Name
-=======
-  {48a81b40-8c1c-4ef4-81a0-69b5f44ba447}, !- Handle
-  Zone HVAC Equipment List 1,             !- Name
-  {672007cf-614c-469f-9693-8c6cf98dd6de}; !- Thermal Zone
-
-OS:Space,
-  {c28977d1-5931-4b7c-9b18-f531346cabfb}, !- Handle
-  living space,                           !- Name
-  {de1c7442-d380-49b2-b64c-2aaf29708850}, !- Space Type Name
->>>>>>> 3c1d7324
+  {e0f4c096-68b4-4e80-92a9-7515bf77ba1b}, !- Space Type Name
   ,                                       !- Default Construction Set Name
   ,                                       !- Default Schedule Set Name
   ,                                       !- Direction of Relative North {deg}
@@ -284,31 +183,17 @@
   ,                                       !- Y Origin {m}
   ,                                       !- Z Origin {m}
   ,                                       !- Building Story Name
-<<<<<<< HEAD
-  {7e0d9a7a-49f2-4dd0-be19-5987ed9c5a60}, !- Thermal Zone Name
+  {a9f5ca6c-06c6-4c82-b7b8-d755f6be3643}, !- Thermal Zone Name
   ,                                       !- Part of Total Floor Area
   ,                                       !- Design Specification Outdoor Air Object Name
-  {5349f542-2add-4c51-ba62-ed555931d76a}; !- Building Unit Name
-
-OS:Surface,
-  {fae7efcc-3cb9-4b36-94ee-7baeea4d0c07}, !- Handle
+  {7309122b-076c-418b-b3b5-7da207355bbe}; !- Building Unit Name
+
+OS:Surface,
+  {00ee3068-35c6-4daa-9876-a06695a48b26}, !- Handle
   Surface 1,                              !- Name
   Floor,                                  !- Surface Type
   ,                                       !- Construction Name
-  {905883d0-8e20-4001-80f2-7b2561a06e43}, !- Space Name
-=======
-  {672007cf-614c-469f-9693-8c6cf98dd6de}, !- Thermal Zone Name
-  ,                                       !- Part of Total Floor Area
-  ,                                       !- Design Specification Outdoor Air Object Name
-  {f467b81a-4c70-4317-9a39-adcd824773cf}; !- Building Unit Name
-
-OS:Surface,
-  {d7b848ec-5a9a-4909-88af-72a6596c620a}, !- Handle
-  Surface 1,                              !- Name
-  Floor,                                  !- Surface Type
-  ,                                       !- Construction Name
-  {c28977d1-5931-4b7c-9b18-f531346cabfb}, !- Space Name
->>>>>>> 3c1d7324
+  {964852c9-57a5-4882-a169-528dfa98a070}, !- Space Name
   Foundation,                             !- Outside Boundary Condition
   ,                                       !- Outside Boundary Condition Object
   NoSun,                                  !- Sun Exposure
@@ -321,19 +206,11 @@
   6.46578440716979, -12.9315688143396, 0; !- X,Y,Z Vertex 4 {m}
 
 OS:Surface,
-<<<<<<< HEAD
-  {2d1eddbe-0a62-49e7-ad63-928a70cf56b0}, !- Handle
+  {ea9e7ddf-47b5-4214-97e0-37651d10c988}, !- Handle
   Surface 2,                              !- Name
   Wall,                                   !- Surface Type
   ,                                       !- Construction Name
-  {905883d0-8e20-4001-80f2-7b2561a06e43}, !- Space Name
-=======
-  {bf7845c1-f153-4e89-8d48-09bb0a5891ee}, !- Handle
-  Surface 2,                              !- Name
-  Wall,                                   !- Surface Type
-  ,                                       !- Construction Name
-  {c28977d1-5931-4b7c-9b18-f531346cabfb}, !- Space Name
->>>>>>> 3c1d7324
+  {964852c9-57a5-4882-a169-528dfa98a070}, !- Space Name
   Outdoors,                               !- Outside Boundary Condition
   ,                                       !- Outside Boundary Condition Object
   SunExposed,                             !- Sun Exposure
@@ -346,19 +223,11 @@
   0, -12.9315688143396, 2.4384;           !- X,Y,Z Vertex 4 {m}
 
 OS:Surface,
-<<<<<<< HEAD
-  {384e77bf-2d1a-4ba3-9972-64d6451f3d43}, !- Handle
+  {8ca9f415-ca0b-4772-9edb-87f37742f220}, !- Handle
   Surface 3,                              !- Name
   Wall,                                   !- Surface Type
   ,                                       !- Construction Name
-  {905883d0-8e20-4001-80f2-7b2561a06e43}, !- Space Name
-=======
-  {90df6a9d-26de-4d8a-b2a8-2df77513c6b5}, !- Handle
-  Surface 3,                              !- Name
-  Wall,                                   !- Surface Type
-  ,                                       !- Construction Name
-  {c28977d1-5931-4b7c-9b18-f531346cabfb}, !- Space Name
->>>>>>> 3c1d7324
+  {964852c9-57a5-4882-a169-528dfa98a070}, !- Space Name
   Outdoors,                               !- Outside Boundary Condition
   ,                                       !- Outside Boundary Condition Object
   SunExposed,                             !- Sun Exposure
@@ -371,19 +240,11 @@
   0, 0, 2.4384;                           !- X,Y,Z Vertex 4 {m}
 
 OS:Surface,
-<<<<<<< HEAD
-  {dd262f79-432d-42f9-926e-595c152e6666}, !- Handle
+  {7d137c84-ec31-4187-9d99-bd4ec4fb7f3c}, !- Handle
   Surface 4,                              !- Name
   Wall,                                   !- Surface Type
   ,                                       !- Construction Name
-  {905883d0-8e20-4001-80f2-7b2561a06e43}, !- Space Name
-=======
-  {9c9325ce-3c3f-4096-95ff-abd405475b7a}, !- Handle
-  Surface 4,                              !- Name
-  Wall,                                   !- Surface Type
-  ,                                       !- Construction Name
-  {c28977d1-5931-4b7c-9b18-f531346cabfb}, !- Space Name
->>>>>>> 3c1d7324
+  {964852c9-57a5-4882-a169-528dfa98a070}, !- Space Name
   Adiabatic,                              !- Outside Boundary Condition
   ,                                       !- Outside Boundary Condition Object
   NoSun,                                  !- Sun Exposure
@@ -396,19 +257,11 @@
   6.46578440716979, 0, 2.4384;            !- X,Y,Z Vertex 4 {m}
 
 OS:Surface,
-<<<<<<< HEAD
-  {e886385d-95e7-4ac8-8bc8-4aae72a32aa8}, !- Handle
+  {347acebe-40b3-4ee1-9e58-704b01ddb68f}, !- Handle
   Surface 5,                              !- Name
   Wall,                                   !- Surface Type
   ,                                       !- Construction Name
-  {905883d0-8e20-4001-80f2-7b2561a06e43}, !- Space Name
-=======
-  {f0e3e41c-7155-406a-83dc-4103d4a06d95}, !- Handle
-  Surface 5,                              !- Name
-  Wall,                                   !- Surface Type
-  ,                                       !- Construction Name
-  {c28977d1-5931-4b7c-9b18-f531346cabfb}, !- Space Name
->>>>>>> 3c1d7324
+  {964852c9-57a5-4882-a169-528dfa98a070}, !- Space Name
   Outdoors,                               !- Outside Boundary Condition
   ,                                       !- Outside Boundary Condition Object
   SunExposed,                             !- Sun Exposure
@@ -421,23 +274,13 @@
   6.46578440716979, -12.9315688143396, 2.4384; !- X,Y,Z Vertex 4 {m}
 
 OS:Surface,
-<<<<<<< HEAD
-  {d1aad9d4-a91e-4774-bdd5-d35fb65eebe9}, !- Handle
+  {a255ae51-1a1c-4d90-b07d-0171cf5e19a3}, !- Handle
   Surface 6,                              !- Name
   RoofCeiling,                            !- Surface Type
   ,                                       !- Construction Name
-  {905883d0-8e20-4001-80f2-7b2561a06e43}, !- Space Name
+  {964852c9-57a5-4882-a169-528dfa98a070}, !- Space Name
   Surface,                                !- Outside Boundary Condition
-  {1a5181cb-072c-45fc-93a9-f0fdc6c43bdf}, !- Outside Boundary Condition Object
-=======
-  {34fa119b-ceff-43f4-be8f-a67565f4ab0a}, !- Handle
-  Surface 6,                              !- Name
-  RoofCeiling,                            !- Surface Type
-  ,                                       !- Construction Name
-  {c28977d1-5931-4b7c-9b18-f531346cabfb}, !- Space Name
-  Surface,                                !- Outside Boundary Condition
-  {cc9a3e6b-d450-4e3e-8d78-473340ef31c6}, !- Outside Boundary Condition Object
->>>>>>> 3c1d7324
+  {9106353a-eff3-4df4-b08d-535be9dac7e9}, !- Outside Boundary Condition Object
   NoSun,                                  !- Sun Exposure
   NoWind,                                 !- Wind Exposure
   ,                                       !- View Factor to Ground
@@ -448,11 +291,7 @@
   0, -12.9315688143396, 2.4384;           !- X,Y,Z Vertex 4 {m}
 
 OS:SpaceType,
-<<<<<<< HEAD
-  {c3213320-5ac3-4f7d-8756-429081a6f823}, !- Handle
-=======
-  {de1c7442-d380-49b2-b64c-2aaf29708850}, !- Handle
->>>>>>> 3c1d7324
+  {e0f4c096-68b4-4e80-92a9-7515bf77ba1b}, !- Handle
   Space Type 1,                           !- Name
   ,                                       !- Default Construction Set Name
   ,                                       !- Default Schedule Set Name
@@ -463,23 +302,13 @@
   living;                                 !- Standards Space Type
 
 OS:Surface,
-<<<<<<< HEAD
-  {1a5181cb-072c-45fc-93a9-f0fdc6c43bdf}, !- Handle
+  {9106353a-eff3-4df4-b08d-535be9dac7e9}, !- Handle
   Surface 7,                              !- Name
   Floor,                                  !- Surface Type
   ,                                       !- Construction Name
-  {208d12bb-78a6-4f41-b747-2d2eb5028ff8}, !- Space Name
+  {b9f4ad1d-038a-4150-be9e-8ce965f45e68}, !- Space Name
   Surface,                                !- Outside Boundary Condition
-  {d1aad9d4-a91e-4774-bdd5-d35fb65eebe9}, !- Outside Boundary Condition Object
-=======
-  {cc9a3e6b-d450-4e3e-8d78-473340ef31c6}, !- Handle
-  Surface 7,                              !- Name
-  Floor,                                  !- Surface Type
-  ,                                       !- Construction Name
-  {41c35ddd-eadd-4fea-afa5-a29fcba42bf2}, !- Space Name
-  Surface,                                !- Outside Boundary Condition
-  {34fa119b-ceff-43f4-be8f-a67565f4ab0a}, !- Outside Boundary Condition Object
->>>>>>> 3c1d7324
+  {a255ae51-1a1c-4d90-b07d-0171cf5e19a3}, !- Outside Boundary Condition Object
   NoSun,                                  !- Sun Exposure
   NoWind,                                 !- Wind Exposure
   ,                                       !- View Factor to Ground
@@ -490,19 +319,11 @@
   6.46578440716979, -12.9315688143396, 2.4384; !- X,Y,Z Vertex 4 {m}
 
 OS:Surface,
-<<<<<<< HEAD
-  {5fd7fd1d-2f34-4c60-9bdf-669ace40679a}, !- Handle
+  {601d70d0-9383-4603-a3d0-b324ca70b615}, !- Handle
   Surface 8,                              !- Name
   RoofCeiling,                            !- Surface Type
   ,                                       !- Construction Name
-  {208d12bb-78a6-4f41-b747-2d2eb5028ff8}, !- Space Name
-=======
-  {c81ae8a2-4942-4b73-a298-6d4671b21f43}, !- Handle
-  Surface 8,                              !- Name
-  RoofCeiling,                            !- Surface Type
-  ,                                       !- Construction Name
-  {41c35ddd-eadd-4fea-afa5-a29fcba42bf2}, !- Space Name
->>>>>>> 3c1d7324
+  {b9f4ad1d-038a-4150-be9e-8ce965f45e68}, !- Space Name
   Outdoors,                               !- Outside Boundary Condition
   ,                                       !- Outside Boundary Condition Object
   SunExposed,                             !- Sun Exposure
@@ -515,19 +336,11 @@
   0, 0, 2.4384;                           !- X,Y,Z Vertex 4 {m}
 
 OS:Surface,
-<<<<<<< HEAD
-  {c85c439c-f332-4d7f-a537-5339ad63f61e}, !- Handle
+  {4957cb66-3e75-435e-97fc-86dc90862288}, !- Handle
   Surface 9,                              !- Name
   RoofCeiling,                            !- Surface Type
   ,                                       !- Construction Name
-  {208d12bb-78a6-4f41-b747-2d2eb5028ff8}, !- Space Name
-=======
-  {5f232308-ce49-4c9a-abcb-4cf856e2ba3e}, !- Handle
-  Surface 9,                              !- Name
-  RoofCeiling,                            !- Surface Type
-  ,                                       !- Construction Name
-  {41c35ddd-eadd-4fea-afa5-a29fcba42bf2}, !- Space Name
->>>>>>> 3c1d7324
+  {b9f4ad1d-038a-4150-be9e-8ce965f45e68}, !- Space Name
   Outdoors,                               !- Outside Boundary Condition
   ,                                       !- Outside Boundary Condition Object
   SunExposed,                             !- Sun Exposure
@@ -540,19 +353,11 @@
   6.46578440716979, -12.9315688143396, 2.4384; !- X,Y,Z Vertex 4 {m}
 
 OS:Surface,
-<<<<<<< HEAD
-  {29cb1a1d-e37a-49f4-a48d-9c0a3d13c581}, !- Handle
+  {a81cd3ac-c5d8-4671-b0b7-9ea59bd2c844}, !- Handle
   Surface 10,                             !- Name
   Wall,                                   !- Surface Type
   ,                                       !- Construction Name
-  {208d12bb-78a6-4f41-b747-2d2eb5028ff8}, !- Space Name
-=======
-  {cd36036c-c870-4866-90b1-40457f57b3f5}, !- Handle
-  Surface 10,                             !- Name
-  Wall,                                   !- Surface Type
-  ,                                       !- Construction Name
-  {41c35ddd-eadd-4fea-afa5-a29fcba42bf2}, !- Space Name
->>>>>>> 3c1d7324
+  {b9f4ad1d-038a-4150-be9e-8ce965f45e68}, !- Space Name
   Outdoors,                               !- Outside Boundary Condition
   ,                                       !- Outside Boundary Condition Object
   SunExposed,                             !- Sun Exposure
@@ -564,19 +369,11 @@
   0, -12.9315688143396, 2.4384;           !- X,Y,Z Vertex 3 {m}
 
 OS:Surface,
-<<<<<<< HEAD
-  {ceb1f6a3-fa2a-444e-a19c-11915e71a723}, !- Handle
+  {567923b7-dcf3-4843-a787-d83d232c3398}, !- Handle
   Surface 11,                             !- Name
   Wall,                                   !- Surface Type
   ,                                       !- Construction Name
-  {208d12bb-78a6-4f41-b747-2d2eb5028ff8}, !- Space Name
-=======
-  {536ea8c1-b3e0-4347-8d5c-d577e88c0abc}, !- Handle
-  Surface 11,                             !- Name
-  Wall,                                   !- Surface Type
-  ,                                       !- Construction Name
-  {41c35ddd-eadd-4fea-afa5-a29fcba42bf2}, !- Space Name
->>>>>>> 3c1d7324
+  {b9f4ad1d-038a-4150-be9e-8ce965f45e68}, !- Space Name
   Adiabatic,                              !- Outside Boundary Condition
   ,                                       !- Outside Boundary Condition Object
   NoSun,                                  !- Sun Exposure
@@ -588,15 +385,9 @@
   6.46578440716979, 0, 2.4384;            !- X,Y,Z Vertex 3 {m}
 
 OS:Space,
-<<<<<<< HEAD
-  {208d12bb-78a6-4f41-b747-2d2eb5028ff8}, !- Handle
+  {b9f4ad1d-038a-4150-be9e-8ce965f45e68}, !- Handle
   unfinished attic space,                 !- Name
-  {049323ca-f377-4825-bf9a-36a29a81334f}, !- Space Type Name
-=======
-  {41c35ddd-eadd-4fea-afa5-a29fcba42bf2}, !- Handle
-  unfinished attic space,                 !- Name
-  {09bef76a-8c31-4ca1-9696-06aa06fcf318}, !- Space Type Name
->>>>>>> 3c1d7324
+  {b7936f63-1bd9-4597-a0af-64158c127afb}, !- Space Type Name
   ,                                       !- Default Construction Set Name
   ,                                       !- Default Schedule Set Name
   ,                                       !- Direction of Relative North {deg}
@@ -604,17 +395,10 @@
   ,                                       !- Y Origin {m}
   ,                                       !- Z Origin {m}
   ,                                       !- Building Story Name
-<<<<<<< HEAD
-  {9d1fbeeb-8942-4810-8ffa-2afe05c3efb6}; !- Thermal Zone Name
+  {9736fd54-f933-466a-8dac-ced5483a1430}; !- Thermal Zone Name
 
 OS:ThermalZone,
-  {9d1fbeeb-8942-4810-8ffa-2afe05c3efb6}, !- Handle
-=======
-  {12958b08-9c32-4a54-a789-e28e0e986b58}; !- Thermal Zone Name
-
-OS:ThermalZone,
-  {12958b08-9c32-4a54-a789-e28e0e986b58}, !- Handle
->>>>>>> 3c1d7324
+  {9736fd54-f933-466a-8dac-ced5483a1430}, !- Handle
   unfinished attic zone,                  !- Name
   ,                                       !- Multiplier
   ,                                       !- Ceiling Height {m}
@@ -623,17 +407,10 @@
   ,                                       !- Zone Inside Convection Algorithm
   ,                                       !- Zone Outside Convection Algorithm
   ,                                       !- Zone Conditioning Equipment List Name
-<<<<<<< HEAD
-  {4a19163c-b4e4-4c91-b2b0-bbb72279bacd}, !- Zone Air Inlet Port List
-  {6927f7e3-8fdc-4c41-a82b-293c915e899a}, !- Zone Air Exhaust Port List
-  {5d3b6542-9540-4a7e-91fc-58bb6face37b}, !- Zone Air Node Name
-  {e7f50a93-a592-41fb-aa15-b67412201413}, !- Zone Return Air Port List
-=======
-  {8f8166c7-f9c6-4235-a245-4bcc3552a89a}, !- Zone Air Inlet Port List
-  {a85d709d-4083-4440-bf37-5669c4bdf0f4}, !- Zone Air Exhaust Port List
-  {212e165e-89f4-4cbc-9a40-e5336a2bcc7c}, !- Zone Air Node Name
-  {ef25b37b-7cbc-4ca5-85ba-e2ce0e57a6a9}, !- Zone Return Air Port List
->>>>>>> 3c1d7324
+  {e2452c2a-c0aa-43dd-a1d4-cb7cf0331c2c}, !- Zone Air Inlet Port List
+  {e187080e-0f7e-4ced-8d43-54120163bf44}, !- Zone Air Exhaust Port List
+  {7f15c649-e556-4666-94d3-c7d5546c58c5}, !- Zone Air Node Name
+  {3f6aa1be-5413-4d97-afde-72ad8615a060}, !- Zone Return Air Port List
   ,                                       !- Primary Daylighting Control Name
   ,                                       !- Fraction of Zone Controlled by Primary Daylighting Control
   ,                                       !- Secondary Daylighting Control Name
@@ -644,71 +421,37 @@
   No;                                     !- Use Ideal Air Loads
 
 OS:Node,
-<<<<<<< HEAD
-  {19312bfc-7242-4136-8435-8d3df5e4816e}, !- Handle
+  {49964885-a1ba-4e87-9768-3b0a20def304}, !- Handle
   Node 2,                                 !- Name
-  {5d3b6542-9540-4a7e-91fc-58bb6face37b}, !- Inlet Port
+  {7f15c649-e556-4666-94d3-c7d5546c58c5}, !- Inlet Port
   ;                                       !- Outlet Port
 
 OS:Connection,
-  {5d3b6542-9540-4a7e-91fc-58bb6face37b}, !- Handle
-  {f87c967e-5357-45b8-9742-13b0c0844dbe}, !- Name
-  {9d1fbeeb-8942-4810-8ffa-2afe05c3efb6}, !- Source Object
+  {7f15c649-e556-4666-94d3-c7d5546c58c5}, !- Handle
+  {b404e83c-2e0e-4623-8114-00bfd6cfdf2a}, !- Name
+  {9736fd54-f933-466a-8dac-ced5483a1430}, !- Source Object
   11,                                     !- Outlet Port
-  {19312bfc-7242-4136-8435-8d3df5e4816e}, !- Target Object
+  {49964885-a1ba-4e87-9768-3b0a20def304}, !- Target Object
   2;                                      !- Inlet Port
 
 OS:PortList,
-  {4a19163c-b4e4-4c91-b2b0-bbb72279bacd}, !- Handle
-  {ebb958b3-7cbe-41b7-82ae-ffaead430f48}, !- Name
-  {9d1fbeeb-8942-4810-8ffa-2afe05c3efb6}; !- HVAC Component
+  {e2452c2a-c0aa-43dd-a1d4-cb7cf0331c2c}, !- Handle
+  {83918aab-35ba-423d-b4a4-a82f6e5842d5}, !- Name
+  {9736fd54-f933-466a-8dac-ced5483a1430}; !- HVAC Component
 
 OS:PortList,
-  {6927f7e3-8fdc-4c41-a82b-293c915e899a}, !- Handle
-  {9b4ae052-7a97-4f67-bbb7-6063cb986854}, !- Name
-  {9d1fbeeb-8942-4810-8ffa-2afe05c3efb6}; !- HVAC Component
+  {e187080e-0f7e-4ced-8d43-54120163bf44}, !- Handle
+  {4a4056e3-a217-4580-80c7-8011f4f7fdee}, !- Name
+  {9736fd54-f933-466a-8dac-ced5483a1430}; !- HVAC Component
 
 OS:PortList,
-  {e7f50a93-a592-41fb-aa15-b67412201413}, !- Handle
-  {b8556839-37ec-4175-b965-079b17f6b7e3}, !- Name
-  {9d1fbeeb-8942-4810-8ffa-2afe05c3efb6}; !- HVAC Component
+  {3f6aa1be-5413-4d97-afde-72ad8615a060}, !- Handle
+  {62242a81-2ffa-42dc-a5cf-78c3a3197bb0}, !- Name
+  {9736fd54-f933-466a-8dac-ced5483a1430}; !- HVAC Component
 
 OS:Sizing:Zone,
-  {034d3374-3f40-41be-a61d-d6c37a0a7ddc}, !- Handle
-  {9d1fbeeb-8942-4810-8ffa-2afe05c3efb6}, !- Zone or ZoneList Name
-=======
-  {e587e807-9154-4ca9-9822-8e35bf12fd2f}, !- Handle
-  Node 2,                                 !- Name
-  {212e165e-89f4-4cbc-9a40-e5336a2bcc7c}, !- Inlet Port
-  ;                                       !- Outlet Port
-
-OS:Connection,
-  {212e165e-89f4-4cbc-9a40-e5336a2bcc7c}, !- Handle
-  {fd2c9016-6a7d-4748-ae26-428db855c3c6}, !- Name
-  {12958b08-9c32-4a54-a789-e28e0e986b58}, !- Source Object
-  11,                                     !- Outlet Port
-  {e587e807-9154-4ca9-9822-8e35bf12fd2f}, !- Target Object
-  2;                                      !- Inlet Port
-
-OS:PortList,
-  {8f8166c7-f9c6-4235-a245-4bcc3552a89a}, !- Handle
-  {41576f6e-4284-4e88-a2f2-b265211a6602}, !- Name
-  {12958b08-9c32-4a54-a789-e28e0e986b58}; !- HVAC Component
-
-OS:PortList,
-  {a85d709d-4083-4440-bf37-5669c4bdf0f4}, !- Handle
-  {10a2d9b7-9dc1-4e28-8133-bf0fb1202053}, !- Name
-  {12958b08-9c32-4a54-a789-e28e0e986b58}; !- HVAC Component
-
-OS:PortList,
-  {ef25b37b-7cbc-4ca5-85ba-e2ce0e57a6a9}, !- Handle
-  {becbd3e7-1cef-4b38-93cc-82952f925d7d}, !- Name
-  {12958b08-9c32-4a54-a789-e28e0e986b58}; !- HVAC Component
-
-OS:Sizing:Zone,
-  {757376ea-f752-4f5d-9957-f31caf1167db}, !- Handle
-  {12958b08-9c32-4a54-a789-e28e0e986b58}, !- Zone or ZoneList Name
->>>>>>> 3c1d7324
+  {c7588718-fe4f-4345-a5e6-2f45b41fbb8b}, !- Handle
+  {9736fd54-f933-466a-8dac-ced5483a1430}, !- Zone or ZoneList Name
   SupplyAirTemperature,                   !- Zone Cooling Design Supply Air Temperature Input Method
   14,                                     !- Zone Cooling Design Supply Air Temperature {C}
   11.11,                                  !- Zone Cooling Design Supply Air Temperature Difference {deltaC}
@@ -737,21 +480,12 @@
   autosize;                               !- Dedicated Outdoor Air High Setpoint Temperature for Design {C}
 
 OS:ZoneHVAC:EquipmentList,
-<<<<<<< HEAD
-  {c664d157-14ac-4aae-afb7-14940119f443}, !- Handle
+  {a145dab4-eda9-47c6-ab0b-6fa55be98a16}, !- Handle
   Zone HVAC Equipment List 2,             !- Name
-  {9d1fbeeb-8942-4810-8ffa-2afe05c3efb6}; !- Thermal Zone
+  {9736fd54-f933-466a-8dac-ced5483a1430}; !- Thermal Zone
 
 OS:SpaceType,
-  {049323ca-f377-4825-bf9a-36a29a81334f}, !- Handle
-=======
-  {52bb3256-0499-4fad-a9eb-99348db31f28}, !- Handle
-  Zone HVAC Equipment List 2,             !- Name
-  {12958b08-9c32-4a54-a789-e28e0e986b58}; !- Thermal Zone
-
-OS:SpaceType,
-  {09bef76a-8c31-4ca1-9696-06aa06fcf318}, !- Handle
->>>>>>> 3c1d7324
+  {b7936f63-1bd9-4597-a0af-64158c127afb}, !- Handle
   Space Type 2,                           !- Name
   ,                                       !- Default Construction Set Name
   ,                                       !- Default Schedule Set Name
@@ -762,23 +496,14 @@
   unfinished attic;                       !- Standards Space Type
 
 OS:BuildingUnit,
-<<<<<<< HEAD
-  {5349f542-2add-4c51-ba62-ed555931d76a}, !- Handle
-=======
-  {f467b81a-4c70-4317-9a39-adcd824773cf}, !- Handle
->>>>>>> 3c1d7324
+  {7309122b-076c-418b-b3b5-7da207355bbe}, !- Handle
   unit 1,                                 !- Name
   ,                                       !- Rendering Color
   Residential;                            !- Building Unit Type
 
 OS:AdditionalProperties,
-<<<<<<< HEAD
-  {f6c925d9-8936-4fd0-baf1-13bd9b3f2524}, !- Handle
-  {5349f542-2add-4c51-ba62-ed555931d76a}, !- Object Name
-=======
-  {fc27a423-56f1-4250-adae-c78cc5bb36ff}, !- Handle
-  {f467b81a-4c70-4317-9a39-adcd824773cf}, !- Object Name
->>>>>>> 3c1d7324
+  {41c1d2b8-ad42-42f7-8e14-b72df7d7eaca}, !- Handle
+  {7309122b-076c-418b-b3b5-7da207355bbe}, !- Object Name
   NumberOfBedrooms,                       !- Feature Name 1
   Integer,                                !- Feature Data Type 1
   3,                                      !- Feature Value 1
@@ -790,20 +515,12 @@
   3.3900000000000001;                     !- Feature Value 3
 
 OS:External:File,
-<<<<<<< HEAD
-  {0b7c03cc-ef06-4bc9-9dc9-bc5cd4b3d571}, !- Handle
-=======
-  {e5c6c84c-b684-4189-bfc9-55a300d52163}, !- Handle
->>>>>>> 3c1d7324
+  {a72e137f-fe82-4d3f-995e-ef450abd6300}, !- Handle
   8760.csv,                               !- Name
   8760.csv;                               !- File Name
 
 OS:Schedule:Day,
-<<<<<<< HEAD
-  {739d9a56-d609-48fb-8121-60e56ad0b6d6}, !- Handle
-=======
-  {008eaabf-40d0-429a-8dc7-df3e180a1b41}, !- Handle
->>>>>>> 3c1d7324
+  {9d5907fe-c01e-4a1e-b790-af43f13e6fad}, !- Handle
   Schedule Day 1,                         !- Name
   ,                                       !- Schedule Type Limits Name
   ,                                       !- Interpolate to Timestep
@@ -812,11 +529,7 @@
   0;                                      !- Value Until Time 1
 
 OS:Schedule:Day,
-<<<<<<< HEAD
-  {be030375-f36b-43c1-a996-08a71e9dbefc}, !- Handle
-=======
-  {25b89446-b941-4f5c-9666-a2f5d4c7f43a}, !- Handle
->>>>>>> 3c1d7324
+  {04e41122-743b-416e-a44a-2deebd0061bc}, !- Handle
   Schedule Day 2,                         !- Name
   ,                                       !- Schedule Type Limits Name
   ,                                       !- Interpolate to Timestep
@@ -825,17 +538,10 @@
   1;                                      !- Value Until Time 1
 
 OS:Schedule:File,
-<<<<<<< HEAD
-  {a74ef481-e5fb-4e9d-bead-9ef457a5e2be}, !- Handle
+  {06ef1d7b-68cc-4472-836e-5b2d4fdd5fba}, !- Handle
   occupants,                              !- Name
-  {bda01645-f245-4308-8602-a23c619191ef}, !- Schedule Type Limits Name
-  {0b7c03cc-ef06-4bc9-9dc9-bc5cd4b3d571}, !- External File Name
-=======
-  {692157ea-6989-441b-b971-469dd97a793c}, !- Handle
-  occupants,                              !- Name
-  {19d60213-4594-4ac3-830d-bc3a1b7915a7}, !- Schedule Type Limits Name
-  {e5c6c84c-b684-4189-bfc9-55a300d52163}, !- External File Name
->>>>>>> 3c1d7324
+  {9fe7854a-e746-4e37-a26e-9a2af960b64a}, !- Schedule Type Limits Name
+  {a72e137f-fe82-4d3f-995e-ef450abd6300}, !- External File Name
   1,                                      !- Column Number
   1,                                      !- Rows to Skip at Top
   8760,                                   !- Number of Hours of Data
@@ -844,38 +550,22 @@
   60;                                     !- Minutes per Item
 
 OS:Schedule:Ruleset,
-<<<<<<< HEAD
-  {ec3c768e-1af2-4321-9fa2-d67e1e97ed40}, !- Handle
+  {f9e37fa1-793b-4652-ab1e-ddc585f9e169}, !- Handle
   Schedule Ruleset 1,                     !- Name
-  {b91f9072-0117-4cec-8f99-782ea41694e0}, !- Schedule Type Limits Name
-  {8e67ed6f-3b5f-4ea4-bb42-97cd1d25f9d1}; !- Default Day Schedule Name
+  {b00f50c1-b811-4c22-ac67-083fec2c4cba}, !- Schedule Type Limits Name
+  {7ce8055a-cc93-4bfd-a2d9-4201769d3e41}; !- Default Day Schedule Name
 
 OS:Schedule:Day,
-  {8e67ed6f-3b5f-4ea4-bb42-97cd1d25f9d1}, !- Handle
+  {7ce8055a-cc93-4bfd-a2d9-4201769d3e41}, !- Handle
   Schedule Day 3,                         !- Name
-  {b91f9072-0117-4cec-8f99-782ea41694e0}, !- Schedule Type Limits Name
-=======
-  {2aa75c9f-462a-4488-9fc9-04cad6f825b5}, !- Handle
-  Schedule Ruleset 1,                     !- Name
-  {c20046c4-2443-4b7b-9bdf-80142fc6afa0}, !- Schedule Type Limits Name
-  {0158ea6b-6399-482d-9b4e-b14292cecee8}; !- Default Day Schedule Name
-
-OS:Schedule:Day,
-  {0158ea6b-6399-482d-9b4e-b14292cecee8}, !- Handle
-  Schedule Day 3,                         !- Name
-  {c20046c4-2443-4b7b-9bdf-80142fc6afa0}, !- Schedule Type Limits Name
->>>>>>> 3c1d7324
+  {b00f50c1-b811-4c22-ac67-083fec2c4cba}, !- Schedule Type Limits Name
   ,                                       !- Interpolate to Timestep
   24,                                     !- Hour 1
   0,                                      !- Minute 1
   112.539290946133;                       !- Value Until Time 1
 
 OS:People:Definition,
-<<<<<<< HEAD
-  {0ddd5e62-1003-4664-a360-8d1bff6c8491}, !- Handle
-=======
-  {7c27c023-f061-4a01-b2d4-4e0ffcefab0f}, !- Handle
->>>>>>> 3c1d7324
+  {f2eaeb69-b7e7-40b9-8ac1-cfaa91b6d663}, !- Handle
   res occupants|living space,             !- Name
   People,                                 !- Number of People Calculation Method
   3.39,                                   !- Number of People {people}
@@ -888,21 +578,12 @@
   ZoneAveraged;                           !- Mean Radiant Temperature Calculation Type
 
 OS:People,
-<<<<<<< HEAD
-  {cb9fa4a8-abf7-4596-a9b1-0b04cf887d94}, !- Handle
+  {e5c41612-e648-4d82-9c52-126b3659362b}, !- Handle
   res occupants|living space,             !- Name
-  {0ddd5e62-1003-4664-a360-8d1bff6c8491}, !- People Definition Name
-  {905883d0-8e20-4001-80f2-7b2561a06e43}, !- Space or SpaceType Name
-  {a74ef481-e5fb-4e9d-bead-9ef457a5e2be}, !- Number of People Schedule Name
-  {ec3c768e-1af2-4321-9fa2-d67e1e97ed40}, !- Activity Level Schedule Name
-=======
-  {7768b4cd-4e43-40c2-9534-4250515b68d5}, !- Handle
-  res occupants|living space,             !- Name
-  {7c27c023-f061-4a01-b2d4-4e0ffcefab0f}, !- People Definition Name
-  {c28977d1-5931-4b7c-9b18-f531346cabfb}, !- Space or SpaceType Name
-  {692157ea-6989-441b-b971-469dd97a793c}, !- Number of People Schedule Name
-  {2aa75c9f-462a-4488-9fc9-04cad6f825b5}, !- Activity Level Schedule Name
->>>>>>> 3c1d7324
+  {f2eaeb69-b7e7-40b9-8ac1-cfaa91b6d663}, !- People Definition Name
+  {964852c9-57a5-4882-a169-528dfa98a070}, !- Space or SpaceType Name
+  {06ef1d7b-68cc-4472-836e-5b2d4fdd5fba}, !- Number of People Schedule Name
+  {f9e37fa1-793b-4652-ab1e-ddc585f9e169}, !- Activity Level Schedule Name
   ,                                       !- Surface Name/Angle Factor List Name
   ,                                       !- Work Efficiency Schedule Name
   ,                                       !- Clothing Insulation Schedule Name
@@ -910,11 +591,7 @@
   1;                                      !- Multiplier
 
 OS:ScheduleTypeLimits,
-<<<<<<< HEAD
-  {b91f9072-0117-4cec-8f99-782ea41694e0}, !- Handle
-=======
-  {c20046c4-2443-4b7b-9bdf-80142fc6afa0}, !- Handle
->>>>>>> 3c1d7324
+  {b00f50c1-b811-4c22-ac67-083fec2c4cba}, !- Handle
   ActivityLevel,                          !- Name
   0,                                      !- Lower Limit Value
   ,                                       !- Upper Limit Value
@@ -922,11 +599,7 @@
   ActivityLevel;                          !- Unit Type
 
 OS:ScheduleTypeLimits,
-<<<<<<< HEAD
-  {bda01645-f245-4308-8602-a23c619191ef}, !- Handle
-=======
-  {19d60213-4594-4ac3-830d-bc3a1b7915a7}, !- Handle
->>>>>>> 3c1d7324
+  {9fe7854a-e746-4e37-a26e-9a2af960b64a}, !- Handle
   Fractional,                             !- Name
   0,                                      !- Lower Limit Value
   1,                                      !- Upper Limit Value
