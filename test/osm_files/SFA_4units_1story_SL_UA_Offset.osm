!- NOTE: Auto-generated from /test/osw_files/SFA_4units_1story_SL_UA_Offset.osw

OS:Version,
<<<<<<< HEAD
  {cb20f651-3ea7-4fe1-8d4a-15f72c056665}, !- Handle
  3.2.1;                                  !- Version Identifier

OS:SimulationControl,
  {b6b36249-9229-46df-aa46-de0f84890164}, !- Handle
=======
  {7ef7841d-5f1b-449f-a96d-283b375b8fb0}, !- Handle
  3.2.1;                                  !- Version Identifier

OS:SimulationControl,
  {f7f34a49-1105-4a00-b45b-c45ee6ddb1d2}, !- Handle
>>>>>>> a49bb51b
  ,                                       !- Do Zone Sizing Calculation
  ,                                       !- Do System Sizing Calculation
  ,                                       !- Do Plant Sizing Calculation
  No;                                     !- Run Simulation for Sizing Periods

OS:Timestep,
<<<<<<< HEAD
  {aadd76e7-bc8f-4cc6-b02d-4159452a019d}, !- Handle
  6;                                      !- Number of Timesteps per Hour

OS:ShadowCalculation,
  {99503cc4-52c9-4304-95ee-be531679e02c}, !- Handle
=======
  {103cc1b6-7318-4349-8048-1ecd597d3d91}, !- Handle
  6;                                      !- Number of Timesteps per Hour

OS:ShadowCalculation,
  {c8326295-c2a8-4822-aa53-8d0f233a52e0}, !- Handle
>>>>>>> a49bb51b
  PolygonClipping,                        !- Shading Calculation Method
  ,                                       !- Shading Calculation Update Frequency Method
  20,                                     !- Shading Calculation Update Frequency
  200,                                    !- Maximum Figures in Shadow Overlap Calculations
  ,                                       !- Polygon Clipping Algorithm
  512,                                    !- Pixel Counting Resolution
  DetailedSkyDiffuseModeling,             !- Sky Diffuse Modeling Algorithm
  No,                                     !- Output External Shading Calculation Results
  No,                                     !- Disable Self-Shading Within Shading Zone Groups
  No;                                     !- Disable Self-Shading From Shading Zone Groups to Other Zones

OS:SurfaceConvectionAlgorithm:Outside,
<<<<<<< HEAD
  {937a0b60-701f-434b-8a03-57b8584abda5}, !- Handle
  DOE-2;                                  !- Algorithm

OS:SurfaceConvectionAlgorithm:Inside,
  {8a51683b-9ef5-459d-a71c-bdd5f5f19cb8}, !- Handle
  TARP;                                   !- Algorithm

OS:ZoneCapacitanceMultiplier:ResearchSpecial,
  {1fbed017-4dff-412d-9a7d-676b55b011ce}, !- Handle
=======
  {be7579bc-5bce-4c41-a844-5defc08f9993}, !- Handle
  DOE-2;                                  !- Algorithm

OS:SurfaceConvectionAlgorithm:Inside,
  {eb7e4956-3c0e-4847-b929-251a2d2b94f1}, !- Handle
  TARP;                                   !- Algorithm

OS:ZoneCapacitanceMultiplier:ResearchSpecial,
  {0dba54fd-4f21-464a-90a0-ed294ca1e9a5}, !- Handle
>>>>>>> a49bb51b
  ,                                       !- Temperature Capacity Multiplier
  15,                                     !- Humidity Capacity Multiplier
  ;                                       !- Carbon Dioxide Capacity Multiplier

OS:RunPeriod,
<<<<<<< HEAD
  {8dab1182-664e-4e83-9ac1-f1f82647f817}, !- Handle
=======
  {f3498202-11b5-41ad-9e3b-abee8b9b7c61}, !- Handle
>>>>>>> a49bb51b
  Run Period 1,                           !- Name
  1,                                      !- Begin Month
  1,                                      !- Begin Day of Month
  12,                                     !- End Month
  31,                                     !- End Day of Month
  ,                                       !- Use Weather File Holidays and Special Days
  ,                                       !- Use Weather File Daylight Saving Period
  ,                                       !- Apply Weekend Holiday Rule
  ,                                       !- Use Weather File Rain Indicators
  ,                                       !- Use Weather File Snow Indicators
  ;                                       !- Number of Times Runperiod to be Repeated

OS:YearDescription,
<<<<<<< HEAD
  {15171a96-ffe1-4d8d-942b-a8eea09f0840}, !- Handle
=======
  {f3ee4497-deb6-410f-913b-f43893d8c49c}, !- Handle
>>>>>>> a49bb51b
  2007,                                   !- Calendar Year
  ,                                       !- Day of Week for Start Day
  ;                                       !- Is Leap Year

OS:Building,
<<<<<<< HEAD
  {4ad83950-75a5-4921-a199-6a084316942a}, !- Handle
=======
  {37dbbf0f-4c72-4ea8-8d41-e2fe7a173668}, !- Handle
>>>>>>> a49bb51b
  Building 1,                             !- Name
  ,                                       !- Building Sector Type
  0,                                      !- North Axis {deg}
  ,                                       !- Nominal Floor to Floor Height {m}
  ,                                       !- Space Type Name
  ,                                       !- Default Construction Set Name
  ,                                       !- Default Schedule Set Name
  1,                                      !- Standards Number of Stories
  1,                                      !- Standards Number of Above Ground Stories
  ,                                       !- Standards Template
  singlefamilyattached,                   !- Standards Building Type
  4;                                      !- Standards Number of Living Units

OS:AdditionalProperties,
<<<<<<< HEAD
  {1f90d1c0-e2ca-4aa5-931d-a9bf1d72c19e}, !- Handle
  {4ad83950-75a5-4921-a199-6a084316942a}, !- Object Name
=======
  {0b3f08f8-05e9-4ef1-b54d-c82654e52266}, !- Handle
  {37dbbf0f-4c72-4ea8-8d41-e2fe7a173668}, !- Object Name
>>>>>>> a49bb51b
  num_units,                              !- Feature Name 1
  Integer,                                !- Feature Data Type 1
  4,                                      !- Feature Value 1
  has_rear_units,                         !- Feature Name 2
  Boolean,                                !- Feature Data Type 2
  false,                                  !- Feature Value 2
  horz_location,                          !- Feature Name 3
  String,                                 !- Feature Data Type 3
  Left,                                   !- Feature Value 3
  num_floors,                             !- Feature Name 4
  Integer,                                !- Feature Data Type 4
  1;                                      !- Feature Value 4

OS:ThermalZone,
<<<<<<< HEAD
  {51a71dde-5e4d-4af1-9bb9-4d4d135d90b3}, !- Handle
=======
  {85ecb5b6-eea0-48e8-8c0a-a5f5921404ac}, !- Handle
>>>>>>> a49bb51b
  living zone,                            !- Name
  ,                                       !- Multiplier
  ,                                       !- Ceiling Height {m}
  ,                                       !- Volume {m3}
  ,                                       !- Floor Area {m2}
  ,                                       !- Zone Inside Convection Algorithm
  ,                                       !- Zone Outside Convection Algorithm
  ,                                       !- Zone Conditioning Equipment List Name
<<<<<<< HEAD
  {0e0d3a8d-d5b1-4f94-a05f-2a49a7c874e3}, !- Zone Air Inlet Port List
  {76020d4e-1052-4834-8a8c-a8875245dd90}, !- Zone Air Exhaust Port List
  {b6c93482-1ca5-4479-a753-7c7e482a0b0b}, !- Zone Air Node Name
  {b883c694-92d0-448d-a536-d7351108c068}, !- Zone Return Air Port List
=======
  {085b8f46-61fd-4ac2-b304-b40c56095fc9}, !- Zone Air Inlet Port List
  {386eae33-7ab9-4615-b56b-f79c4af69100}, !- Zone Air Exhaust Port List
  {748b836a-0073-49dd-8b58-7a0abf10b5e4}, !- Zone Air Node Name
  {34d1ce0d-5a75-4a39-9ffc-cb064b1dbceb}, !- Zone Return Air Port List
>>>>>>> a49bb51b
  ,                                       !- Primary Daylighting Control Name
  ,                                       !- Fraction of Zone Controlled by Primary Daylighting Control
  ,                                       !- Secondary Daylighting Control Name
  ,                                       !- Fraction of Zone Controlled by Secondary Daylighting Control
  ,                                       !- Illuminance Map Name
  ,                                       !- Group Rendering Name
  ,                                       !- Thermostat Name
  No;                                     !- Use Ideal Air Loads

OS:Node,
<<<<<<< HEAD
  {f7ad33ba-c931-4d15-a544-2639dcf160ac}, !- Handle
  Node 1,                                 !- Name
  {b6c93482-1ca5-4479-a753-7c7e482a0b0b}, !- Inlet Port
  ;                                       !- Outlet Port

OS:Connection,
  {b6c93482-1ca5-4479-a753-7c7e482a0b0b}, !- Handle
  {51a71dde-5e4d-4af1-9bb9-4d4d135d90b3}, !- Source Object
  11,                                     !- Outlet Port
  {f7ad33ba-c931-4d15-a544-2639dcf160ac}, !- Target Object
  2;                                      !- Inlet Port

OS:PortList,
  {0e0d3a8d-d5b1-4f94-a05f-2a49a7c874e3}, !- Handle
  {51a71dde-5e4d-4af1-9bb9-4d4d135d90b3}; !- HVAC Component

OS:PortList,
  {76020d4e-1052-4834-8a8c-a8875245dd90}, !- Handle
  {51a71dde-5e4d-4af1-9bb9-4d4d135d90b3}; !- HVAC Component

OS:PortList,
  {b883c694-92d0-448d-a536-d7351108c068}, !- Handle
  {51a71dde-5e4d-4af1-9bb9-4d4d135d90b3}; !- HVAC Component

OS:Sizing:Zone,
  {66f11488-0d35-477b-b5c4-37ed82ede2d1}, !- Handle
  {51a71dde-5e4d-4af1-9bb9-4d4d135d90b3}, !- Zone or ZoneList Name
=======
  {0ed517d9-f66e-4ab3-8e53-adc83ea6be1f}, !- Handle
  Node 1,                                 !- Name
  {748b836a-0073-49dd-8b58-7a0abf10b5e4}, !- Inlet Port
  ;                                       !- Outlet Port

OS:Connection,
  {748b836a-0073-49dd-8b58-7a0abf10b5e4}, !- Handle
  {85ecb5b6-eea0-48e8-8c0a-a5f5921404ac}, !- Source Object
  11,                                     !- Outlet Port
  {0ed517d9-f66e-4ab3-8e53-adc83ea6be1f}, !- Target Object
  2;                                      !- Inlet Port

OS:PortList,
  {085b8f46-61fd-4ac2-b304-b40c56095fc9}, !- Handle
  {85ecb5b6-eea0-48e8-8c0a-a5f5921404ac}; !- HVAC Component

OS:PortList,
  {386eae33-7ab9-4615-b56b-f79c4af69100}, !- Handle
  {85ecb5b6-eea0-48e8-8c0a-a5f5921404ac}; !- HVAC Component

OS:PortList,
  {34d1ce0d-5a75-4a39-9ffc-cb064b1dbceb}, !- Handle
  {85ecb5b6-eea0-48e8-8c0a-a5f5921404ac}; !- HVAC Component

OS:Sizing:Zone,
  {772a1770-8f0d-4194-859e-91239670a860}, !- Handle
  {85ecb5b6-eea0-48e8-8c0a-a5f5921404ac}, !- Zone or ZoneList Name
>>>>>>> a49bb51b
  SupplyAirTemperature,                   !- Zone Cooling Design Supply Air Temperature Input Method
  14,                                     !- Zone Cooling Design Supply Air Temperature {C}
  11.11,                                  !- Zone Cooling Design Supply Air Temperature Difference {deltaC}
  SupplyAirTemperature,                   !- Zone Heating Design Supply Air Temperature Input Method
  40,                                     !- Zone Heating Design Supply Air Temperature {C}
  11.11,                                  !- Zone Heating Design Supply Air Temperature Difference {deltaC}
  0.0085,                                 !- Zone Cooling Design Supply Air Humidity Ratio {kg-H2O/kg-air}
  0.008,                                  !- Zone Heating Design Supply Air Humidity Ratio {kg-H2O/kg-air}
  ,                                       !- Zone Heating Sizing Factor
  ,                                       !- Zone Cooling Sizing Factor
  DesignDay,                              !- Cooling Design Air Flow Method
  ,                                       !- Cooling Design Air Flow Rate {m3/s}
  ,                                       !- Cooling Minimum Air Flow per Zone Floor Area {m3/s-m2}
  ,                                       !- Cooling Minimum Air Flow {m3/s}
  ,                                       !- Cooling Minimum Air Flow Fraction
  DesignDay,                              !- Heating Design Air Flow Method
  ,                                       !- Heating Design Air Flow Rate {m3/s}
  ,                                       !- Heating Maximum Air Flow per Zone Floor Area {m3/s-m2}
  ,                                       !- Heating Maximum Air Flow {m3/s}
  ,                                       !- Heating Maximum Air Flow Fraction
  No,                                     !- Account for Dedicated Outdoor Air System
  NeutralSupplyAir,                       !- Dedicated Outdoor Air System Control Strategy
  autosize,                               !- Dedicated Outdoor Air Low Setpoint Temperature for Design {C}
  autosize;                               !- Dedicated Outdoor Air High Setpoint Temperature for Design {C}

OS:ZoneHVAC:EquipmentList,
<<<<<<< HEAD
  {fbc5a56a-6634-4b04-847c-414188cc69b0}, !- Handle
  Zone HVAC Equipment List 1,             !- Name
  {51a71dde-5e4d-4af1-9bb9-4d4d135d90b3}; !- Thermal Zone

OS:Space,
  {e2c11adc-d59f-4766-bd93-6cfea7716fc6}, !- Handle
  living space,                           !- Name
  {bcdcf038-c736-4c0d-916a-0e647217a606}, !- Space Type Name
=======
  {0789cf84-c1eb-458d-85fd-ae4622d9e50a}, !- Handle
  Zone HVAC Equipment List 1,             !- Name
  {85ecb5b6-eea0-48e8-8c0a-a5f5921404ac}; !- Thermal Zone

OS:Space,
  {b42b5f0e-cfd5-495e-a2b5-6ad92c8b5653}, !- Handle
  living space,                           !- Name
  {dfe05b13-2a26-4179-9bec-6eb007a76a17}, !- Space Type Name
>>>>>>> a49bb51b
  ,                                       !- Default Construction Set Name
  ,                                       !- Default Schedule Set Name
  ,                                       !- Direction of Relative North {deg}
  ,                                       !- X Origin {m}
  ,                                       !- Y Origin {m}
  ,                                       !- Z Origin {m}
  ,                                       !- Building Story Name
<<<<<<< HEAD
  {51a71dde-5e4d-4af1-9bb9-4d4d135d90b3}, !- Thermal Zone Name
  ,                                       !- Part of Total Floor Area
  ,                                       !- Design Specification Outdoor Air Object Name
  {150b1ac7-3c32-4427-ba1a-392293d1f922}; !- Building Unit Name

OS:Surface,
  {c2134df3-801a-40c8-bbf3-cca906eeae1c}, !- Handle
  Surface 1,                              !- Name
  Floor,                                  !- Surface Type
  ,                                       !- Construction Name
  {e2c11adc-d59f-4766-bd93-6cfea7716fc6}, !- Space Name
=======
  {85ecb5b6-eea0-48e8-8c0a-a5f5921404ac}, !- Thermal Zone Name
  ,                                       !- Part of Total Floor Area
  ,                                       !- Design Specification Outdoor Air Object Name
  {2e8a6ec7-29b7-4f23-b885-c5277a9cfe94}; !- Building Unit Name

OS:Surface,
  {de2d13ad-213a-40fe-b4d0-241515e30472}, !- Handle
  Surface 1,                              !- Name
  Floor,                                  !- Surface Type
  ,                                       !- Construction Name
  {b42b5f0e-cfd5-495e-a2b5-6ad92c8b5653}, !- Space Name
>>>>>>> a49bb51b
  Foundation,                             !- Outside Boundary Condition
  ,                                       !- Outside Boundary Condition Object
  NoSun,                                  !- Sun Exposure
  NoWind,                                 !- Wind Exposure
  ,                                       !- View Factor to Ground
  ,                                       !- Number of Vertices
  0, -12.9315688143396, 0,                !- X,Y,Z Vertex 1 {m}
  0, 0, 0,                                !- X,Y,Z Vertex 2 {m}
  6.46578440716979, 0, 0,                 !- X,Y,Z Vertex 3 {m}
  6.46578440716979, -12.9315688143396, 0; !- X,Y,Z Vertex 4 {m}

OS:Surface,
<<<<<<< HEAD
  {920d12fb-1c9f-4ba6-9e17-44acd78838e7}, !- Handle
  Surface 2,                              !- Name
  Wall,                                   !- Surface Type
  ,                                       !- Construction Name
  {e2c11adc-d59f-4766-bd93-6cfea7716fc6}, !- Space Name
=======
  {248c3919-3111-403c-bf26-8bc4c495b262}, !- Handle
  Surface 2,                              !- Name
  Wall,                                   !- Surface Type
  ,                                       !- Construction Name
  {b42b5f0e-cfd5-495e-a2b5-6ad92c8b5653}, !- Space Name
>>>>>>> a49bb51b
  Outdoors,                               !- Outside Boundary Condition
  ,                                       !- Outside Boundary Condition Object
  SunExposed,                             !- Sun Exposure
  WindExposed,                            !- Wind Exposure
  ,                                       !- View Factor to Ground
  ,                                       !- Number of Vertices
  0, 0, 2.4384,                           !- X,Y,Z Vertex 1 {m}
  0, 0, 0,                                !- X,Y,Z Vertex 2 {m}
  0, -12.9315688143396, 0,                !- X,Y,Z Vertex 3 {m}
  0, -12.9315688143396, 2.4384;           !- X,Y,Z Vertex 4 {m}

OS:Surface,
<<<<<<< HEAD
  {ef0504eb-862d-4e95-84ea-eb25f42c66ca}, !- Handle
  Surface 3,                              !- Name
  Wall,                                   !- Surface Type
  ,                                       !- Construction Name
  {e2c11adc-d59f-4766-bd93-6cfea7716fc6}, !- Space Name
=======
  {aaac8111-eb7c-4960-96d7-6014b89de448}, !- Handle
  Surface 3,                              !- Name
  Wall,                                   !- Surface Type
  ,                                       !- Construction Name
  {b42b5f0e-cfd5-495e-a2b5-6ad92c8b5653}, !- Space Name
>>>>>>> a49bb51b
  Outdoors,                               !- Outside Boundary Condition
  ,                                       !- Outside Boundary Condition Object
  SunExposed,                             !- Sun Exposure
  WindExposed,                            !- Wind Exposure
  ,                                       !- View Factor to Ground
  ,                                       !- Number of Vertices
  6.46578440716979, 0, 2.4384,            !- X,Y,Z Vertex 1 {m}
  6.46578440716979, 0, 0,                 !- X,Y,Z Vertex 2 {m}
  0, 0, 0,                                !- X,Y,Z Vertex 3 {m}
  0, 0, 2.4384;                           !- X,Y,Z Vertex 4 {m}

OS:Surface,
<<<<<<< HEAD
  {4fd28553-6fe9-40a9-a620-201bee541df4}, !- Handle
  Surface 4,                              !- Name
  Wall,                                   !- Surface Type
  ,                                       !- Construction Name
  {e2c11adc-d59f-4766-bd93-6cfea7716fc6}, !- Space Name
=======
  {176143fd-062d-4215-9758-28976bc1cd9f}, !- Handle
  Surface 4,                              !- Name
  Wall,                                   !- Surface Type
  ,                                       !- Construction Name
  {b42b5f0e-cfd5-495e-a2b5-6ad92c8b5653}, !- Space Name
>>>>>>> a49bb51b
  Adiabatic,                              !- Outside Boundary Condition
  ,                                       !- Outside Boundary Condition Object
  NoSun,                                  !- Sun Exposure
  NoWind,                                 !- Wind Exposure
  ,                                       !- View Factor to Ground
  ,                                       !- Number of Vertices
  6.46578440716979, -12.9315688143396, 2.4384, !- X,Y,Z Vertex 1 {m}
  6.46578440716979, -12.9315688143396, 0, !- X,Y,Z Vertex 2 {m}
  6.46578440716979, 0, 0,                 !- X,Y,Z Vertex 3 {m}
  6.46578440716979, 0, 2.4384;            !- X,Y,Z Vertex 4 {m}

OS:Surface,
<<<<<<< HEAD
  {63083ddf-2595-40a8-84f6-632f194b8e38}, !- Handle
  Surface 5,                              !- Name
  Wall,                                   !- Surface Type
  ,                                       !- Construction Name
  {e2c11adc-d59f-4766-bd93-6cfea7716fc6}, !- Space Name
=======
  {8807f25f-063b-4e97-8261-4d61316a123c}, !- Handle
  Surface 5,                              !- Name
  Wall,                                   !- Surface Type
  ,                                       !- Construction Name
  {b42b5f0e-cfd5-495e-a2b5-6ad92c8b5653}, !- Space Name
>>>>>>> a49bb51b
  Outdoors,                               !- Outside Boundary Condition
  ,                                       !- Outside Boundary Condition Object
  SunExposed,                             !- Sun Exposure
  WindExposed,                            !- Wind Exposure
  ,                                       !- View Factor to Ground
  ,                                       !- Number of Vertices
  0, -12.9315688143396, 2.4384,           !- X,Y,Z Vertex 1 {m}
  0, -12.9315688143396, 0,                !- X,Y,Z Vertex 2 {m}
  6.46578440716979, -12.9315688143396, 0, !- X,Y,Z Vertex 3 {m}
  6.46578440716979, -12.9315688143396, 2.4384; !- X,Y,Z Vertex 4 {m}

OS:Surface,
<<<<<<< HEAD
  {e9e8eb40-c218-4768-919f-b4847a10d8fa}, !- Handle
  Surface 6,                              !- Name
  RoofCeiling,                            !- Surface Type
  ,                                       !- Construction Name
  {e2c11adc-d59f-4766-bd93-6cfea7716fc6}, !- Space Name
  Surface,                                !- Outside Boundary Condition
  {acdb8636-7f85-49f4-b3a2-2376e63d3d61}, !- Outside Boundary Condition Object
=======
  {0e46c4b4-7af8-41da-911b-e2fcb61bc07f}, !- Handle
  Surface 6,                              !- Name
  RoofCeiling,                            !- Surface Type
  ,                                       !- Construction Name
  {b42b5f0e-cfd5-495e-a2b5-6ad92c8b5653}, !- Space Name
  Surface,                                !- Outside Boundary Condition
  {b16280e3-a5e0-4d7b-b0be-8b8dc235429e}, !- Outside Boundary Condition Object
>>>>>>> a49bb51b
  NoSun,                                  !- Sun Exposure
  NoWind,                                 !- Wind Exposure
  ,                                       !- View Factor to Ground
  ,                                       !- Number of Vertices
  6.46578440716979, -12.9315688143396, 2.4384, !- X,Y,Z Vertex 1 {m}
  6.46578440716979, 0, 2.4384,            !- X,Y,Z Vertex 2 {m}
  0, 0, 2.4384,                           !- X,Y,Z Vertex 3 {m}
  0, -12.9315688143396, 2.4384;           !- X,Y,Z Vertex 4 {m}

OS:SpaceType,
<<<<<<< HEAD
  {bcdcf038-c736-4c0d-916a-0e647217a606}, !- Handle
=======
  {dfe05b13-2a26-4179-9bec-6eb007a76a17}, !- Handle
>>>>>>> a49bb51b
  Space Type 1,                           !- Name
  ,                                       !- Default Construction Set Name
  ,                                       !- Default Schedule Set Name
  ,                                       !- Group Rendering Name
  ,                                       !- Design Specification Outdoor Air Object Name
  ,                                       !- Standards Template
  ,                                       !- Standards Building Type
  living;                                 !- Standards Space Type

OS:Surface,
<<<<<<< HEAD
  {acdb8636-7f85-49f4-b3a2-2376e63d3d61}, !- Handle
  Surface 7,                              !- Name
  Floor,                                  !- Surface Type
  ,                                       !- Construction Name
  {cba6b753-d7d3-49c9-93cc-ed92993ecfd1}, !- Space Name
  Surface,                                !- Outside Boundary Condition
  {e9e8eb40-c218-4768-919f-b4847a10d8fa}, !- Outside Boundary Condition Object
=======
  {b16280e3-a5e0-4d7b-b0be-8b8dc235429e}, !- Handle
  Surface 7,                              !- Name
  Floor,                                  !- Surface Type
  ,                                       !- Construction Name
  {e4fd2e3a-3b85-45cb-afb3-c0ee94a40ace}, !- Space Name
  Surface,                                !- Outside Boundary Condition
  {0e46c4b4-7af8-41da-911b-e2fcb61bc07f}, !- Outside Boundary Condition Object
>>>>>>> a49bb51b
  NoSun,                                  !- Sun Exposure
  NoWind,                                 !- Wind Exposure
  ,                                       !- View Factor to Ground
  ,                                       !- Number of Vertices
  0, -12.9315688143396, 2.4384,           !- X,Y,Z Vertex 1 {m}
  0, 0, 2.4384,                           !- X,Y,Z Vertex 2 {m}
  6.46578440716979, 0, 2.4384,            !- X,Y,Z Vertex 3 {m}
  6.46578440716979, -12.9315688143396, 2.4384; !- X,Y,Z Vertex 4 {m}

OS:Surface,
<<<<<<< HEAD
  {6421bab9-f1f5-44a3-8ca7-6d0c247caa3b}, !- Handle
  Surface 8,                              !- Name
  RoofCeiling,                            !- Surface Type
  ,                                       !- Construction Name
  {cba6b753-d7d3-49c9-93cc-ed92993ecfd1}, !- Space Name
=======
  {30b82ca0-2351-4af7-9c25-5dc95a35e66b}, !- Handle
  Surface 8,                              !- Name
  RoofCeiling,                            !- Surface Type
  ,                                       !- Construction Name
  {e4fd2e3a-3b85-45cb-afb3-c0ee94a40ace}, !- Space Name
>>>>>>> a49bb51b
  Outdoors,                               !- Outside Boundary Condition
  ,                                       !- Outside Boundary Condition Object
  SunExposed,                             !- Sun Exposure
  WindExposed,                            !- Wind Exposure
  ,                                       !- View Factor to Ground
  ,                                       !- Number of Vertices
  0, -6.46578440716979, 5.6712922035849,  !- X,Y,Z Vertex 1 {m}
  6.46578440716979, -6.46578440716979, 5.6712922035849, !- X,Y,Z Vertex 2 {m}
  6.46578440716979, 0, 2.4384,            !- X,Y,Z Vertex 3 {m}
  0, 0, 2.4384;                           !- X,Y,Z Vertex 4 {m}

OS:Surface,
<<<<<<< HEAD
  {bd6d0d70-8bb7-452a-9b45-5b8837ad8831}, !- Handle
  Surface 9,                              !- Name
  RoofCeiling,                            !- Surface Type
  ,                                       !- Construction Name
  {cba6b753-d7d3-49c9-93cc-ed92993ecfd1}, !- Space Name
=======
  {e33bc325-db41-476b-a3f3-e4b484856044}, !- Handle
  Surface 9,                              !- Name
  RoofCeiling,                            !- Surface Type
  ,                                       !- Construction Name
  {e4fd2e3a-3b85-45cb-afb3-c0ee94a40ace}, !- Space Name
>>>>>>> a49bb51b
  Outdoors,                               !- Outside Boundary Condition
  ,                                       !- Outside Boundary Condition Object
  SunExposed,                             !- Sun Exposure
  WindExposed,                            !- Wind Exposure
  ,                                       !- View Factor to Ground
  ,                                       !- Number of Vertices
  6.46578440716979, -6.46578440716979, 5.6712922035849, !- X,Y,Z Vertex 1 {m}
  0, -6.46578440716979, 5.6712922035849,  !- X,Y,Z Vertex 2 {m}
  0, -12.9315688143396, 2.4384,           !- X,Y,Z Vertex 3 {m}
  6.46578440716979, -12.9315688143396, 2.4384; !- X,Y,Z Vertex 4 {m}

OS:Surface,
<<<<<<< HEAD
  {295a5d39-cc12-4efa-9e7a-4005a3f68dad}, !- Handle
  Surface 10,                             !- Name
  Wall,                                   !- Surface Type
  ,                                       !- Construction Name
  {cba6b753-d7d3-49c9-93cc-ed92993ecfd1}, !- Space Name
=======
  {e18d0ebb-5cad-46c3-b4fd-c544f4ce905d}, !- Handle
  Surface 10,                             !- Name
  Wall,                                   !- Surface Type
  ,                                       !- Construction Name
  {e4fd2e3a-3b85-45cb-afb3-c0ee94a40ace}, !- Space Name
>>>>>>> a49bb51b
  Outdoors,                               !- Outside Boundary Condition
  ,                                       !- Outside Boundary Condition Object
  SunExposed,                             !- Sun Exposure
  WindExposed,                            !- Wind Exposure
  ,                                       !- View Factor to Ground
  ,                                       !- Number of Vertices
  0, -6.46578440716979, 5.6712922035849,  !- X,Y,Z Vertex 1 {m}
  0, 0, 2.4384,                           !- X,Y,Z Vertex 2 {m}
  0, -12.9315688143396, 2.4384;           !- X,Y,Z Vertex 3 {m}

OS:Surface,
<<<<<<< HEAD
  {3ef1f9fe-75ec-48ce-b015-a3ae425c24f2}, !- Handle
  Surface 11,                             !- Name
  Wall,                                   !- Surface Type
  ,                                       !- Construction Name
  {cba6b753-d7d3-49c9-93cc-ed92993ecfd1}, !- Space Name
=======
  {ef3ed6de-917e-46c1-a636-606513585a14}, !- Handle
  Surface 11,                             !- Name
  Wall,                                   !- Surface Type
  ,                                       !- Construction Name
  {e4fd2e3a-3b85-45cb-afb3-c0ee94a40ace}, !- Space Name
>>>>>>> a49bb51b
  Adiabatic,                              !- Outside Boundary Condition
  ,                                       !- Outside Boundary Condition Object
  NoSun,                                  !- Sun Exposure
  NoWind,                                 !- Wind Exposure
  ,                                       !- View Factor to Ground
  ,                                       !- Number of Vertices
  6.46578440716979, -6.46578440716979, 5.6712922035849, !- X,Y,Z Vertex 1 {m}
  6.46578440716979, -12.9315688143396, 2.4384, !- X,Y,Z Vertex 2 {m}
  6.46578440716979, 0, 2.4384;            !- X,Y,Z Vertex 3 {m}

OS:Space,
<<<<<<< HEAD
  {cba6b753-d7d3-49c9-93cc-ed92993ecfd1}, !- Handle
  unfinished attic space,                 !- Name
  {b8429441-5e00-42c2-a3dc-c593c3dfcc03}, !- Space Type Name
=======
  {e4fd2e3a-3b85-45cb-afb3-c0ee94a40ace}, !- Handle
  unfinished attic space,                 !- Name
  {5f7a30af-cbc1-4889-b07d-b956663c7c9b}, !- Space Type Name
>>>>>>> a49bb51b
  ,                                       !- Default Construction Set Name
  ,                                       !- Default Schedule Set Name
  ,                                       !- Direction of Relative North {deg}
  ,                                       !- X Origin {m}
  ,                                       !- Y Origin {m}
  ,                                       !- Z Origin {m}
  ,                                       !- Building Story Name
<<<<<<< HEAD
  {a4da1fb9-97f8-4fb4-8341-59bc081902ec}; !- Thermal Zone Name

OS:ThermalZone,
  {a4da1fb9-97f8-4fb4-8341-59bc081902ec}, !- Handle
=======
  {be49ab28-3ed4-4e17-91a7-f4ba34d595a2}; !- Thermal Zone Name

OS:ThermalZone,
  {be49ab28-3ed4-4e17-91a7-f4ba34d595a2}, !- Handle
>>>>>>> a49bb51b
  unfinished attic zone,                  !- Name
  ,                                       !- Multiplier
  ,                                       !- Ceiling Height {m}
  ,                                       !- Volume {m3}
  ,                                       !- Floor Area {m2}
  ,                                       !- Zone Inside Convection Algorithm
  ,                                       !- Zone Outside Convection Algorithm
  ,                                       !- Zone Conditioning Equipment List Name
<<<<<<< HEAD
  {94a87b09-6af1-43dc-9d03-1376f51ec07f}, !- Zone Air Inlet Port List
  {8c2451d7-f13e-4fd5-9e31-c05593fcd4f8}, !- Zone Air Exhaust Port List
  {01cddc0a-64e3-4226-8b04-0b78a6f394fe}, !- Zone Air Node Name
  {f05e5f92-deb2-4ded-bdcd-a81f38f84ef9}, !- Zone Return Air Port List
=======
  {ffec3354-8b07-427e-a56d-72e8fabc5aa4}, !- Zone Air Inlet Port List
  {024b4ca9-315d-44c2-89d5-8aea98eb7981}, !- Zone Air Exhaust Port List
  {184fbc71-52ec-45d8-87f1-18c594468084}, !- Zone Air Node Name
  {0a5ba40b-50d2-4eb0-9010-7d39c625ca6e}, !- Zone Return Air Port List
>>>>>>> a49bb51b
  ,                                       !- Primary Daylighting Control Name
  ,                                       !- Fraction of Zone Controlled by Primary Daylighting Control
  ,                                       !- Secondary Daylighting Control Name
  ,                                       !- Fraction of Zone Controlled by Secondary Daylighting Control
  ,                                       !- Illuminance Map Name
  ,                                       !- Group Rendering Name
  ,                                       !- Thermostat Name
  No;                                     !- Use Ideal Air Loads

OS:Node,
<<<<<<< HEAD
  {a4448c6a-e481-4cfc-a9fb-444a339159b4}, !- Handle
  Node 2,                                 !- Name
  {01cddc0a-64e3-4226-8b04-0b78a6f394fe}, !- Inlet Port
  ;                                       !- Outlet Port

OS:Connection,
  {01cddc0a-64e3-4226-8b04-0b78a6f394fe}, !- Handle
  {a4da1fb9-97f8-4fb4-8341-59bc081902ec}, !- Source Object
  11,                                     !- Outlet Port
  {a4448c6a-e481-4cfc-a9fb-444a339159b4}, !- Target Object
  2;                                      !- Inlet Port

OS:PortList,
  {94a87b09-6af1-43dc-9d03-1376f51ec07f}, !- Handle
  {a4da1fb9-97f8-4fb4-8341-59bc081902ec}; !- HVAC Component

OS:PortList,
  {8c2451d7-f13e-4fd5-9e31-c05593fcd4f8}, !- Handle
  {a4da1fb9-97f8-4fb4-8341-59bc081902ec}; !- HVAC Component

OS:PortList,
  {f05e5f92-deb2-4ded-bdcd-a81f38f84ef9}, !- Handle
  {a4da1fb9-97f8-4fb4-8341-59bc081902ec}; !- HVAC Component

OS:Sizing:Zone,
  {405f7011-fa34-4289-b2c7-a08a0f61cf7a}, !- Handle
  {a4da1fb9-97f8-4fb4-8341-59bc081902ec}, !- Zone or ZoneList Name
=======
  {a4178b82-1bff-401c-a235-9404ee22f8e1}, !- Handle
  Node 2,                                 !- Name
  {184fbc71-52ec-45d8-87f1-18c594468084}, !- Inlet Port
  ;                                       !- Outlet Port

OS:Connection,
  {184fbc71-52ec-45d8-87f1-18c594468084}, !- Handle
  {be49ab28-3ed4-4e17-91a7-f4ba34d595a2}, !- Source Object
  11,                                     !- Outlet Port
  {a4178b82-1bff-401c-a235-9404ee22f8e1}, !- Target Object
  2;                                      !- Inlet Port

OS:PortList,
  {ffec3354-8b07-427e-a56d-72e8fabc5aa4}, !- Handle
  {be49ab28-3ed4-4e17-91a7-f4ba34d595a2}; !- HVAC Component

OS:PortList,
  {024b4ca9-315d-44c2-89d5-8aea98eb7981}, !- Handle
  {be49ab28-3ed4-4e17-91a7-f4ba34d595a2}; !- HVAC Component

OS:PortList,
  {0a5ba40b-50d2-4eb0-9010-7d39c625ca6e}, !- Handle
  {be49ab28-3ed4-4e17-91a7-f4ba34d595a2}; !- HVAC Component

OS:Sizing:Zone,
  {70a328e2-9d22-484a-8df9-1a37bdd975f2}, !- Handle
  {be49ab28-3ed4-4e17-91a7-f4ba34d595a2}, !- Zone or ZoneList Name
>>>>>>> a49bb51b
  SupplyAirTemperature,                   !- Zone Cooling Design Supply Air Temperature Input Method
  14,                                     !- Zone Cooling Design Supply Air Temperature {C}
  11.11,                                  !- Zone Cooling Design Supply Air Temperature Difference {deltaC}
  SupplyAirTemperature,                   !- Zone Heating Design Supply Air Temperature Input Method
  40,                                     !- Zone Heating Design Supply Air Temperature {C}
  11.11,                                  !- Zone Heating Design Supply Air Temperature Difference {deltaC}
  0.0085,                                 !- Zone Cooling Design Supply Air Humidity Ratio {kg-H2O/kg-air}
  0.008,                                  !- Zone Heating Design Supply Air Humidity Ratio {kg-H2O/kg-air}
  ,                                       !- Zone Heating Sizing Factor
  ,                                       !- Zone Cooling Sizing Factor
  DesignDay,                              !- Cooling Design Air Flow Method
  ,                                       !- Cooling Design Air Flow Rate {m3/s}
  ,                                       !- Cooling Minimum Air Flow per Zone Floor Area {m3/s-m2}
  ,                                       !- Cooling Minimum Air Flow {m3/s}
  ,                                       !- Cooling Minimum Air Flow Fraction
  DesignDay,                              !- Heating Design Air Flow Method
  ,                                       !- Heating Design Air Flow Rate {m3/s}
  ,                                       !- Heating Maximum Air Flow per Zone Floor Area {m3/s-m2}
  ,                                       !- Heating Maximum Air Flow {m3/s}
  ,                                       !- Heating Maximum Air Flow Fraction
  No,                                     !- Account for Dedicated Outdoor Air System
  NeutralSupplyAir,                       !- Dedicated Outdoor Air System Control Strategy
  autosize,                               !- Dedicated Outdoor Air Low Setpoint Temperature for Design {C}
  autosize;                               !- Dedicated Outdoor Air High Setpoint Temperature for Design {C}

OS:ZoneHVAC:EquipmentList,
<<<<<<< HEAD
  {f0942928-7bbb-4fe2-9950-10191f3ffca9}, !- Handle
  Zone HVAC Equipment List 2,             !- Name
  {a4da1fb9-97f8-4fb4-8341-59bc081902ec}; !- Thermal Zone

OS:SpaceType,
  {b8429441-5e00-42c2-a3dc-c593c3dfcc03}, !- Handle
=======
  {a8fd4745-5dd5-4d2f-8c87-a6a016d99a83}, !- Handle
  Zone HVAC Equipment List 2,             !- Name
  {be49ab28-3ed4-4e17-91a7-f4ba34d595a2}; !- Thermal Zone

OS:SpaceType,
  {5f7a30af-cbc1-4889-b07d-b956663c7c9b}, !- Handle
>>>>>>> a49bb51b
  Space Type 2,                           !- Name
  ,                                       !- Default Construction Set Name
  ,                                       !- Default Schedule Set Name
  ,                                       !- Group Rendering Name
  ,                                       !- Design Specification Outdoor Air Object Name
  ,                                       !- Standards Template
  ,                                       !- Standards Building Type
  unfinished attic;                       !- Standards Space Type

OS:BuildingUnit,
<<<<<<< HEAD
  {150b1ac7-3c32-4427-ba1a-392293d1f922}, !- Handle
=======
  {2e8a6ec7-29b7-4f23-b885-c5277a9cfe94}, !- Handle
>>>>>>> a49bb51b
  unit 1,                                 !- Name
  ,                                       !- Rendering Color
  Residential;                            !- Building Unit Type

OS:AdditionalProperties,
<<<<<<< HEAD
  {9380946c-ddd1-43d0-b31f-7d8b35c771e2}, !- Handle
  {150b1ac7-3c32-4427-ba1a-392293d1f922}, !- Object Name
=======
  {d9e7b7b8-65ef-4075-ba40-ff3567961f29}, !- Handle
  {2e8a6ec7-29b7-4f23-b885-c5277a9cfe94}, !- Object Name
>>>>>>> a49bb51b
  NumberOfBedrooms,                       !- Feature Name 1
  Integer,                                !- Feature Data Type 1
  3,                                      !- Feature Value 1
  NumberOfBathrooms,                      !- Feature Name 2
  Double,                                 !- Feature Data Type 2
  2,                                      !- Feature Value 2
  NumberOfOccupants,                      !- Feature Name 3
  Double,                                 !- Feature Data Type 3
  3.3900000000000001;                     !- Feature Value 3

OS:External:File,
<<<<<<< HEAD
  {0f229909-c00d-4d92-a77b-22d93215e36f}, !- Handle
=======
  {79fee0c1-143a-4ce7-9ad7-d89bcafbaa77}, !- Handle
>>>>>>> a49bb51b
  8760.csv,                               !- Name
  8760.csv;                               !- File Name

OS:Schedule:Day,
<<<<<<< HEAD
  {b650e7ab-7a7a-4fc9-929e-c012efa04300}, !- Handle
=======
  {47f3590a-cea7-4776-bb83-0a89f1cb3384}, !- Handle
>>>>>>> a49bb51b
  Schedule Day 1,                         !- Name
  ,                                       !- Schedule Type Limits Name
  ,                                       !- Interpolate to Timestep
  24,                                     !- Hour 1
  0,                                      !- Minute 1
  0;                                      !- Value Until Time 1

OS:Schedule:Day,
<<<<<<< HEAD
  {5130ef20-7d3c-4915-a552-42851ca209cd}, !- Handle
=======
  {e82ef2dd-fc81-4c83-bfd4-11c1b553f3b7}, !- Handle
>>>>>>> a49bb51b
  Schedule Day 2,                         !- Name
  ,                                       !- Schedule Type Limits Name
  ,                                       !- Interpolate to Timestep
  24,                                     !- Hour 1
  0,                                      !- Minute 1
  1;                                      !- Value Until Time 1

OS:Schedule:File,
<<<<<<< HEAD
  {4fcd9802-2279-4779-a2c2-86e51a901dc4}, !- Handle
  occupants,                              !- Name
  {908af32e-45ba-4bdc-8e0f-2443bb0dd086}, !- Schedule Type Limits Name
  {0f229909-c00d-4d92-a77b-22d93215e36f}, !- External File Name
=======
  {45383777-55ae-4501-8c8e-a751b58e3895}, !- Handle
  occupants,                              !- Name
  {454970b2-0851-4469-be4b-98ca41243c38}, !- Schedule Type Limits Name
  {79fee0c1-143a-4ce7-9ad7-d89bcafbaa77}, !- External File Name
>>>>>>> a49bb51b
  1,                                      !- Column Number
  1,                                      !- Rows to Skip at Top
  8760,                                   !- Number of Hours of Data
  ,                                       !- Column Separator
  ,                                       !- Interpolate to Timestep
  60;                                     !- Minutes per Item

OS:Schedule:Constant,
<<<<<<< HEAD
  {05185eeb-36ab-4597-ab5b-1bf0cd9fb755}, !- Handle
  res occupants activity schedule,        !- Name
  {dba889e3-3864-4b5a-9929-3906826c191a}, !- Schedule Type Limits Name
  112.539290946133;                       !- Value

OS:People:Definition,
  {2e335884-fe15-4622-8fe1-88ab86817d85}, !- Handle
=======
  {9dc1bfc4-d5ff-4db5-8b89-6548a8d20e56}, !- Handle
  res occupants activity schedule,        !- Name
  {d2e86791-895f-4934-b427-c7f0f2f998db}, !- Schedule Type Limits Name
  112.539290946133;                       !- Value

OS:People:Definition,
  {e260aecb-2da4-4be6-be45-d5299bc51631}, !- Handle
>>>>>>> a49bb51b
  res occupants|living space,             !- Name
  People,                                 !- Number of People Calculation Method
  3.39,                                   !- Number of People {people}
  ,                                       !- People per Space Floor Area {person/m2}
  ,                                       !- Space Floor Area per Person {m2/person}
  0.319734,                               !- Fraction Radiant
  0.573,                                  !- Sensible Heat Fraction
  0,                                      !- Carbon Dioxide Generation Rate {m3/s-W}
  No,                                     !- Enable ASHRAE 55 Comfort Warnings
  ZoneAveraged;                           !- Mean Radiant Temperature Calculation Type

OS:People,
<<<<<<< HEAD
  {2e9e430f-443c-413f-8b76-ccbb9fd96e27}, !- Handle
  res occupants|living space,             !- Name
  {2e335884-fe15-4622-8fe1-88ab86817d85}, !- People Definition Name
  {e2c11adc-d59f-4766-bd93-6cfea7716fc6}, !- Space or SpaceType Name
  {4fcd9802-2279-4779-a2c2-86e51a901dc4}, !- Number of People Schedule Name
  {05185eeb-36ab-4597-ab5b-1bf0cd9fb755}, !- Activity Level Schedule Name
=======
  {ba78dc11-7644-46d4-be94-bc2ebe5625c8}, !- Handle
  res occupants|living space,             !- Name
  {e260aecb-2da4-4be6-be45-d5299bc51631}, !- People Definition Name
  {b42b5f0e-cfd5-495e-a2b5-6ad92c8b5653}, !- Space or SpaceType Name
  {45383777-55ae-4501-8c8e-a751b58e3895}, !- Number of People Schedule Name
  {9dc1bfc4-d5ff-4db5-8b89-6548a8d20e56}, !- Activity Level Schedule Name
>>>>>>> a49bb51b
  ,                                       !- Surface Name/Angle Factor List Name
  ,                                       !- Work Efficiency Schedule Name
  ,                                       !- Clothing Insulation Schedule Name
  ,                                       !- Air Velocity Schedule Name
  1;                                      !- Multiplier

OS:ScheduleTypeLimits,
<<<<<<< HEAD
  {dba889e3-3864-4b5a-9929-3906826c191a}, !- Handle
=======
  {d2e86791-895f-4934-b427-c7f0f2f998db}, !- Handle
>>>>>>> a49bb51b
  ActivityLevel,                          !- Name
  0,                                      !- Lower Limit Value
  ,                                       !- Upper Limit Value
  Continuous,                             !- Numeric Type
  ActivityLevel;                          !- Unit Type

OS:ScheduleTypeLimits,
<<<<<<< HEAD
  {908af32e-45ba-4bdc-8e0f-2443bb0dd086}, !- Handle
=======
  {454970b2-0851-4469-be4b-98ca41243c38}, !- Handle
>>>>>>> a49bb51b
  Fractional,                             !- Name
  0,                                      !- Lower Limit Value
  1,                                      !- Upper Limit Value
  Continuous;                             !- Numeric Type
<|MERGE_RESOLUTION|>--- conflicted
+++ resolved
@@ -1,38 +1,22 @@
 !- NOTE: Auto-generated from /test/osw_files/SFA_4units_1story_SL_UA_Offset.osw
 
 OS:Version,
-<<<<<<< HEAD
-  {cb20f651-3ea7-4fe1-8d4a-15f72c056665}, !- Handle
+  {2c541125-8001-4d4f-bed1-ecf24f6d7c62}, !- Handle
   3.2.1;                                  !- Version Identifier
 
 OS:SimulationControl,
-  {b6b36249-9229-46df-aa46-de0f84890164}, !- Handle
-=======
-  {7ef7841d-5f1b-449f-a96d-283b375b8fb0}, !- Handle
-  3.2.1;                                  !- Version Identifier
-
-OS:SimulationControl,
-  {f7f34a49-1105-4a00-b45b-c45ee6ddb1d2}, !- Handle
->>>>>>> a49bb51b
+  {46030944-653a-460d-8ab5-033a00527454}, !- Handle
   ,                                       !- Do Zone Sizing Calculation
   ,                                       !- Do System Sizing Calculation
   ,                                       !- Do Plant Sizing Calculation
   No;                                     !- Run Simulation for Sizing Periods
 
 OS:Timestep,
-<<<<<<< HEAD
-  {aadd76e7-bc8f-4cc6-b02d-4159452a019d}, !- Handle
+  {4cadc617-ade5-45c9-835d-8277892829ab}, !- Handle
   6;                                      !- Number of Timesteps per Hour
 
 OS:ShadowCalculation,
-  {99503cc4-52c9-4304-95ee-be531679e02c}, !- Handle
-=======
-  {103cc1b6-7318-4349-8048-1ecd597d3d91}, !- Handle
-  6;                                      !- Number of Timesteps per Hour
-
-OS:ShadowCalculation,
-  {c8326295-c2a8-4822-aa53-8d0f233a52e0}, !- Handle
->>>>>>> a49bb51b
+  {b97ccc12-d448-402a-bbb4-a9da50f9ed6c}, !- Handle
   PolygonClipping,                        !- Shading Calculation Method
   ,                                       !- Shading Calculation Update Frequency Method
   20,                                     !- Shading Calculation Update Frequency
@@ -45,37 +29,21 @@
   No;                                     !- Disable Self-Shading From Shading Zone Groups to Other Zones
 
 OS:SurfaceConvectionAlgorithm:Outside,
-<<<<<<< HEAD
-  {937a0b60-701f-434b-8a03-57b8584abda5}, !- Handle
+  {32be6079-60bc-4a4c-8bac-cb1acb0bdff8}, !- Handle
   DOE-2;                                  !- Algorithm
 
 OS:SurfaceConvectionAlgorithm:Inside,
-  {8a51683b-9ef5-459d-a71c-bdd5f5f19cb8}, !- Handle
+  {332ba1e8-16c4-4df2-b2d0-a9c23375491b}, !- Handle
   TARP;                                   !- Algorithm
 
 OS:ZoneCapacitanceMultiplier:ResearchSpecial,
-  {1fbed017-4dff-412d-9a7d-676b55b011ce}, !- Handle
-=======
-  {be7579bc-5bce-4c41-a844-5defc08f9993}, !- Handle
-  DOE-2;                                  !- Algorithm
-
-OS:SurfaceConvectionAlgorithm:Inside,
-  {eb7e4956-3c0e-4847-b929-251a2d2b94f1}, !- Handle
-  TARP;                                   !- Algorithm
-
-OS:ZoneCapacitanceMultiplier:ResearchSpecial,
-  {0dba54fd-4f21-464a-90a0-ed294ca1e9a5}, !- Handle
->>>>>>> a49bb51b
+  {52ac8e5d-c8c3-40a1-8bd1-fca4bf0d2e60}, !- Handle
   ,                                       !- Temperature Capacity Multiplier
   15,                                     !- Humidity Capacity Multiplier
   ;                                       !- Carbon Dioxide Capacity Multiplier
 
 OS:RunPeriod,
-<<<<<<< HEAD
-  {8dab1182-664e-4e83-9ac1-f1f82647f817}, !- Handle
-=======
-  {f3498202-11b5-41ad-9e3b-abee8b9b7c61}, !- Handle
->>>>>>> a49bb51b
+  {181dc5e5-a4de-4023-88df-b6d7c8fec10e}, !- Handle
   Run Period 1,                           !- Name
   1,                                      !- Begin Month
   1,                                      !- Begin Day of Month
@@ -89,21 +57,13 @@
   ;                                       !- Number of Times Runperiod to be Repeated
 
 OS:YearDescription,
-<<<<<<< HEAD
-  {15171a96-ffe1-4d8d-942b-a8eea09f0840}, !- Handle
-=======
-  {f3ee4497-deb6-410f-913b-f43893d8c49c}, !- Handle
->>>>>>> a49bb51b
+  {74a42bab-00d9-4c16-976c-0968d3e8b54a}, !- Handle
   2007,                                   !- Calendar Year
   ,                                       !- Day of Week for Start Day
   ;                                       !- Is Leap Year
 
 OS:Building,
-<<<<<<< HEAD
-  {4ad83950-75a5-4921-a199-6a084316942a}, !- Handle
-=======
-  {37dbbf0f-4c72-4ea8-8d41-e2fe7a173668}, !- Handle
->>>>>>> a49bb51b
+  {c6ae01ba-cab4-4b4c-bafe-c12cddae4c6d}, !- Handle
   Building 1,                             !- Name
   ,                                       !- Building Sector Type
   0,                                      !- North Axis {deg}
@@ -118,13 +78,8 @@
   4;                                      !- Standards Number of Living Units
 
 OS:AdditionalProperties,
-<<<<<<< HEAD
-  {1f90d1c0-e2ca-4aa5-931d-a9bf1d72c19e}, !- Handle
-  {4ad83950-75a5-4921-a199-6a084316942a}, !- Object Name
-=======
-  {0b3f08f8-05e9-4ef1-b54d-c82654e52266}, !- Handle
-  {37dbbf0f-4c72-4ea8-8d41-e2fe7a173668}, !- Object Name
->>>>>>> a49bb51b
+  {ef9c1f18-e624-49fe-a10a-371809704286}, !- Handle
+  {c6ae01ba-cab4-4b4c-bafe-c12cddae4c6d}, !- Object Name
   num_units,                              !- Feature Name 1
   Integer,                                !- Feature Data Type 1
   4,                                      !- Feature Value 1
@@ -139,11 +94,7 @@
   1;                                      !- Feature Value 4
 
 OS:ThermalZone,
-<<<<<<< HEAD
-  {51a71dde-5e4d-4af1-9bb9-4d4d135d90b3}, !- Handle
-=======
-  {85ecb5b6-eea0-48e8-8c0a-a5f5921404ac}, !- Handle
->>>>>>> a49bb51b
+  {8596ee09-ba15-4ae4-bad5-43b635f8cd71}, !- Handle
   living zone,                            !- Name
   ,                                       !- Multiplier
   ,                                       !- Ceiling Height {m}
@@ -152,17 +103,10 @@
   ,                                       !- Zone Inside Convection Algorithm
   ,                                       !- Zone Outside Convection Algorithm
   ,                                       !- Zone Conditioning Equipment List Name
-<<<<<<< HEAD
-  {0e0d3a8d-d5b1-4f94-a05f-2a49a7c874e3}, !- Zone Air Inlet Port List
-  {76020d4e-1052-4834-8a8c-a8875245dd90}, !- Zone Air Exhaust Port List
-  {b6c93482-1ca5-4479-a753-7c7e482a0b0b}, !- Zone Air Node Name
-  {b883c694-92d0-448d-a536-d7351108c068}, !- Zone Return Air Port List
-=======
-  {085b8f46-61fd-4ac2-b304-b40c56095fc9}, !- Zone Air Inlet Port List
-  {386eae33-7ab9-4615-b56b-f79c4af69100}, !- Zone Air Exhaust Port List
-  {748b836a-0073-49dd-8b58-7a0abf10b5e4}, !- Zone Air Node Name
-  {34d1ce0d-5a75-4a39-9ffc-cb064b1dbceb}, !- Zone Return Air Port List
->>>>>>> a49bb51b
+  {8b80a40a-42c8-4607-9aa7-c95183d6c8f9}, !- Zone Air Inlet Port List
+  {763715f4-9025-4bec-904c-c8d65f7ba2b7}, !- Zone Air Exhaust Port List
+  {51f50c42-8d96-4d9d-9608-ca5ebcbf6c75}, !- Zone Air Node Name
+  {1418ad86-8fc4-43f7-9aa0-4bc84f8a5369}, !- Zone Return Air Port List
   ,                                       !- Primary Daylighting Control Name
   ,                                       !- Fraction of Zone Controlled by Primary Daylighting Control
   ,                                       !- Secondary Daylighting Control Name
@@ -173,63 +117,33 @@
   No;                                     !- Use Ideal Air Loads
 
 OS:Node,
-<<<<<<< HEAD
-  {f7ad33ba-c931-4d15-a544-2639dcf160ac}, !- Handle
+  {38bf249d-1c0b-45bc-a3af-0d1357972cb2}, !- Handle
   Node 1,                                 !- Name
-  {b6c93482-1ca5-4479-a753-7c7e482a0b0b}, !- Inlet Port
+  {51f50c42-8d96-4d9d-9608-ca5ebcbf6c75}, !- Inlet Port
   ;                                       !- Outlet Port
 
 OS:Connection,
-  {b6c93482-1ca5-4479-a753-7c7e482a0b0b}, !- Handle
-  {51a71dde-5e4d-4af1-9bb9-4d4d135d90b3}, !- Source Object
+  {51f50c42-8d96-4d9d-9608-ca5ebcbf6c75}, !- Handle
+  {8596ee09-ba15-4ae4-bad5-43b635f8cd71}, !- Source Object
   11,                                     !- Outlet Port
-  {f7ad33ba-c931-4d15-a544-2639dcf160ac}, !- Target Object
+  {38bf249d-1c0b-45bc-a3af-0d1357972cb2}, !- Target Object
   2;                                      !- Inlet Port
 
 OS:PortList,
-  {0e0d3a8d-d5b1-4f94-a05f-2a49a7c874e3}, !- Handle
-  {51a71dde-5e4d-4af1-9bb9-4d4d135d90b3}; !- HVAC Component
+  {8b80a40a-42c8-4607-9aa7-c95183d6c8f9}, !- Handle
+  {8596ee09-ba15-4ae4-bad5-43b635f8cd71}; !- HVAC Component
 
 OS:PortList,
-  {76020d4e-1052-4834-8a8c-a8875245dd90}, !- Handle
-  {51a71dde-5e4d-4af1-9bb9-4d4d135d90b3}; !- HVAC Component
+  {763715f4-9025-4bec-904c-c8d65f7ba2b7}, !- Handle
+  {8596ee09-ba15-4ae4-bad5-43b635f8cd71}; !- HVAC Component
 
 OS:PortList,
-  {b883c694-92d0-448d-a536-d7351108c068}, !- Handle
-  {51a71dde-5e4d-4af1-9bb9-4d4d135d90b3}; !- HVAC Component
+  {1418ad86-8fc4-43f7-9aa0-4bc84f8a5369}, !- Handle
+  {8596ee09-ba15-4ae4-bad5-43b635f8cd71}; !- HVAC Component
 
 OS:Sizing:Zone,
-  {66f11488-0d35-477b-b5c4-37ed82ede2d1}, !- Handle
-  {51a71dde-5e4d-4af1-9bb9-4d4d135d90b3}, !- Zone or ZoneList Name
-=======
-  {0ed517d9-f66e-4ab3-8e53-adc83ea6be1f}, !- Handle
-  Node 1,                                 !- Name
-  {748b836a-0073-49dd-8b58-7a0abf10b5e4}, !- Inlet Port
-  ;                                       !- Outlet Port
-
-OS:Connection,
-  {748b836a-0073-49dd-8b58-7a0abf10b5e4}, !- Handle
-  {85ecb5b6-eea0-48e8-8c0a-a5f5921404ac}, !- Source Object
-  11,                                     !- Outlet Port
-  {0ed517d9-f66e-4ab3-8e53-adc83ea6be1f}, !- Target Object
-  2;                                      !- Inlet Port
-
-OS:PortList,
-  {085b8f46-61fd-4ac2-b304-b40c56095fc9}, !- Handle
-  {85ecb5b6-eea0-48e8-8c0a-a5f5921404ac}; !- HVAC Component
-
-OS:PortList,
-  {386eae33-7ab9-4615-b56b-f79c4af69100}, !- Handle
-  {85ecb5b6-eea0-48e8-8c0a-a5f5921404ac}; !- HVAC Component
-
-OS:PortList,
-  {34d1ce0d-5a75-4a39-9ffc-cb064b1dbceb}, !- Handle
-  {85ecb5b6-eea0-48e8-8c0a-a5f5921404ac}; !- HVAC Component
-
-OS:Sizing:Zone,
-  {772a1770-8f0d-4194-859e-91239670a860}, !- Handle
-  {85ecb5b6-eea0-48e8-8c0a-a5f5921404ac}, !- Zone or ZoneList Name
->>>>>>> a49bb51b
+  {f082989d-34c9-4ffa-87b9-395129f72e41}, !- Handle
+  {8596ee09-ba15-4ae4-bad5-43b635f8cd71}, !- Zone or ZoneList Name
   SupplyAirTemperature,                   !- Zone Cooling Design Supply Air Temperature Input Method
   14,                                     !- Zone Cooling Design Supply Air Temperature {C}
   11.11,                                  !- Zone Cooling Design Supply Air Temperature Difference {deltaC}
@@ -256,25 +170,14 @@
   autosize;                               !- Dedicated Outdoor Air High Setpoint Temperature for Design {C}
 
 OS:ZoneHVAC:EquipmentList,
-<<<<<<< HEAD
-  {fbc5a56a-6634-4b04-847c-414188cc69b0}, !- Handle
+  {f29ba9a3-2c85-4790-a5e6-623bd5f03cc0}, !- Handle
   Zone HVAC Equipment List 1,             !- Name
-  {51a71dde-5e4d-4af1-9bb9-4d4d135d90b3}; !- Thermal Zone
+  {8596ee09-ba15-4ae4-bad5-43b635f8cd71}; !- Thermal Zone
 
 OS:Space,
-  {e2c11adc-d59f-4766-bd93-6cfea7716fc6}, !- Handle
+  {7f8f9ed5-e388-4ae8-a87f-3bb94ffa5003}, !- Handle
   living space,                           !- Name
-  {bcdcf038-c736-4c0d-916a-0e647217a606}, !- Space Type Name
-=======
-  {0789cf84-c1eb-458d-85fd-ae4622d9e50a}, !- Handle
-  Zone HVAC Equipment List 1,             !- Name
-  {85ecb5b6-eea0-48e8-8c0a-a5f5921404ac}; !- Thermal Zone
-
-OS:Space,
-  {b42b5f0e-cfd5-495e-a2b5-6ad92c8b5653}, !- Handle
-  living space,                           !- Name
-  {dfe05b13-2a26-4179-9bec-6eb007a76a17}, !- Space Type Name
->>>>>>> a49bb51b
+  {851dc41d-bea0-49db-b35f-8a74eb283072}, !- Space Type Name
   ,                                       !- Default Construction Set Name
   ,                                       !- Default Schedule Set Name
   ,                                       !- Direction of Relative North {deg}
@@ -282,31 +185,17 @@
   ,                                       !- Y Origin {m}
   ,                                       !- Z Origin {m}
   ,                                       !- Building Story Name
-<<<<<<< HEAD
-  {51a71dde-5e4d-4af1-9bb9-4d4d135d90b3}, !- Thermal Zone Name
+  {8596ee09-ba15-4ae4-bad5-43b635f8cd71}, !- Thermal Zone Name
   ,                                       !- Part of Total Floor Area
   ,                                       !- Design Specification Outdoor Air Object Name
-  {150b1ac7-3c32-4427-ba1a-392293d1f922}; !- Building Unit Name
-
-OS:Surface,
-  {c2134df3-801a-40c8-bbf3-cca906eeae1c}, !- Handle
+  {2c54ec6e-43bd-490f-99df-90e854d8ef11}; !- Building Unit Name
+
+OS:Surface,
+  {f08b0081-6239-4942-af1c-1415671206c0}, !- Handle
   Surface 1,                              !- Name
   Floor,                                  !- Surface Type
   ,                                       !- Construction Name
-  {e2c11adc-d59f-4766-bd93-6cfea7716fc6}, !- Space Name
-=======
-  {85ecb5b6-eea0-48e8-8c0a-a5f5921404ac}, !- Thermal Zone Name
-  ,                                       !- Part of Total Floor Area
-  ,                                       !- Design Specification Outdoor Air Object Name
-  {2e8a6ec7-29b7-4f23-b885-c5277a9cfe94}; !- Building Unit Name
-
-OS:Surface,
-  {de2d13ad-213a-40fe-b4d0-241515e30472}, !- Handle
-  Surface 1,                              !- Name
-  Floor,                                  !- Surface Type
-  ,                                       !- Construction Name
-  {b42b5f0e-cfd5-495e-a2b5-6ad92c8b5653}, !- Space Name
->>>>>>> a49bb51b
+  {7f8f9ed5-e388-4ae8-a87f-3bb94ffa5003}, !- Space Name
   Foundation,                             !- Outside Boundary Condition
   ,                                       !- Outside Boundary Condition Object
   NoSun,                                  !- Sun Exposure
@@ -319,19 +208,11 @@
   6.46578440716979, -12.9315688143396, 0; !- X,Y,Z Vertex 4 {m}
 
 OS:Surface,
-<<<<<<< HEAD
-  {920d12fb-1c9f-4ba6-9e17-44acd78838e7}, !- Handle
+  {6ee3795c-507b-4733-96d3-c8814f24eaa4}, !- Handle
   Surface 2,                              !- Name
   Wall,                                   !- Surface Type
   ,                                       !- Construction Name
-  {e2c11adc-d59f-4766-bd93-6cfea7716fc6}, !- Space Name
-=======
-  {248c3919-3111-403c-bf26-8bc4c495b262}, !- Handle
-  Surface 2,                              !- Name
-  Wall,                                   !- Surface Type
-  ,                                       !- Construction Name
-  {b42b5f0e-cfd5-495e-a2b5-6ad92c8b5653}, !- Space Name
->>>>>>> a49bb51b
+  {7f8f9ed5-e388-4ae8-a87f-3bb94ffa5003}, !- Space Name
   Outdoors,                               !- Outside Boundary Condition
   ,                                       !- Outside Boundary Condition Object
   SunExposed,                             !- Sun Exposure
@@ -344,19 +225,11 @@
   0, -12.9315688143396, 2.4384;           !- X,Y,Z Vertex 4 {m}
 
 OS:Surface,
-<<<<<<< HEAD
-  {ef0504eb-862d-4e95-84ea-eb25f42c66ca}, !- Handle
+  {a1e6340b-16c7-4fe5-be36-eed781068b04}, !- Handle
   Surface 3,                              !- Name
   Wall,                                   !- Surface Type
   ,                                       !- Construction Name
-  {e2c11adc-d59f-4766-bd93-6cfea7716fc6}, !- Space Name
-=======
-  {aaac8111-eb7c-4960-96d7-6014b89de448}, !- Handle
-  Surface 3,                              !- Name
-  Wall,                                   !- Surface Type
-  ,                                       !- Construction Name
-  {b42b5f0e-cfd5-495e-a2b5-6ad92c8b5653}, !- Space Name
->>>>>>> a49bb51b
+  {7f8f9ed5-e388-4ae8-a87f-3bb94ffa5003}, !- Space Name
   Outdoors,                               !- Outside Boundary Condition
   ,                                       !- Outside Boundary Condition Object
   SunExposed,                             !- Sun Exposure
@@ -369,19 +242,11 @@
   0, 0, 2.4384;                           !- X,Y,Z Vertex 4 {m}
 
 OS:Surface,
-<<<<<<< HEAD
-  {4fd28553-6fe9-40a9-a620-201bee541df4}, !- Handle
+  {b9f4b94b-3336-47d3-9674-b3bf96a7fe58}, !- Handle
   Surface 4,                              !- Name
   Wall,                                   !- Surface Type
   ,                                       !- Construction Name
-  {e2c11adc-d59f-4766-bd93-6cfea7716fc6}, !- Space Name
-=======
-  {176143fd-062d-4215-9758-28976bc1cd9f}, !- Handle
-  Surface 4,                              !- Name
-  Wall,                                   !- Surface Type
-  ,                                       !- Construction Name
-  {b42b5f0e-cfd5-495e-a2b5-6ad92c8b5653}, !- Space Name
->>>>>>> a49bb51b
+  {7f8f9ed5-e388-4ae8-a87f-3bb94ffa5003}, !- Space Name
   Adiabatic,                              !- Outside Boundary Condition
   ,                                       !- Outside Boundary Condition Object
   NoSun,                                  !- Sun Exposure
@@ -394,19 +259,11 @@
   6.46578440716979, 0, 2.4384;            !- X,Y,Z Vertex 4 {m}
 
 OS:Surface,
-<<<<<<< HEAD
-  {63083ddf-2595-40a8-84f6-632f194b8e38}, !- Handle
+  {87644a24-97bb-40d7-8e4c-c2006ba53d9f}, !- Handle
   Surface 5,                              !- Name
   Wall,                                   !- Surface Type
   ,                                       !- Construction Name
-  {e2c11adc-d59f-4766-bd93-6cfea7716fc6}, !- Space Name
-=======
-  {8807f25f-063b-4e97-8261-4d61316a123c}, !- Handle
-  Surface 5,                              !- Name
-  Wall,                                   !- Surface Type
-  ,                                       !- Construction Name
-  {b42b5f0e-cfd5-495e-a2b5-6ad92c8b5653}, !- Space Name
->>>>>>> a49bb51b
+  {7f8f9ed5-e388-4ae8-a87f-3bb94ffa5003}, !- Space Name
   Outdoors,                               !- Outside Boundary Condition
   ,                                       !- Outside Boundary Condition Object
   SunExposed,                             !- Sun Exposure
@@ -419,23 +276,13 @@
   6.46578440716979, -12.9315688143396, 2.4384; !- X,Y,Z Vertex 4 {m}
 
 OS:Surface,
-<<<<<<< HEAD
-  {e9e8eb40-c218-4768-919f-b4847a10d8fa}, !- Handle
+  {08eaa359-d53d-4188-9977-77d6acaec770}, !- Handle
   Surface 6,                              !- Name
   RoofCeiling,                            !- Surface Type
   ,                                       !- Construction Name
-  {e2c11adc-d59f-4766-bd93-6cfea7716fc6}, !- Space Name
+  {7f8f9ed5-e388-4ae8-a87f-3bb94ffa5003}, !- Space Name
   Surface,                                !- Outside Boundary Condition
-  {acdb8636-7f85-49f4-b3a2-2376e63d3d61}, !- Outside Boundary Condition Object
-=======
-  {0e46c4b4-7af8-41da-911b-e2fcb61bc07f}, !- Handle
-  Surface 6,                              !- Name
-  RoofCeiling,                            !- Surface Type
-  ,                                       !- Construction Name
-  {b42b5f0e-cfd5-495e-a2b5-6ad92c8b5653}, !- Space Name
-  Surface,                                !- Outside Boundary Condition
-  {b16280e3-a5e0-4d7b-b0be-8b8dc235429e}, !- Outside Boundary Condition Object
->>>>>>> a49bb51b
+  {1be29766-166b-4c4d-b813-0c5d0a65a15b}, !- Outside Boundary Condition Object
   NoSun,                                  !- Sun Exposure
   NoWind,                                 !- Wind Exposure
   ,                                       !- View Factor to Ground
@@ -446,11 +293,7 @@
   0, -12.9315688143396, 2.4384;           !- X,Y,Z Vertex 4 {m}
 
 OS:SpaceType,
-<<<<<<< HEAD
-  {bcdcf038-c736-4c0d-916a-0e647217a606}, !- Handle
-=======
-  {dfe05b13-2a26-4179-9bec-6eb007a76a17}, !- Handle
->>>>>>> a49bb51b
+  {851dc41d-bea0-49db-b35f-8a74eb283072}, !- Handle
   Space Type 1,                           !- Name
   ,                                       !- Default Construction Set Name
   ,                                       !- Default Schedule Set Name
@@ -461,23 +304,13 @@
   living;                                 !- Standards Space Type
 
 OS:Surface,
-<<<<<<< HEAD
-  {acdb8636-7f85-49f4-b3a2-2376e63d3d61}, !- Handle
+  {1be29766-166b-4c4d-b813-0c5d0a65a15b}, !- Handle
   Surface 7,                              !- Name
   Floor,                                  !- Surface Type
   ,                                       !- Construction Name
-  {cba6b753-d7d3-49c9-93cc-ed92993ecfd1}, !- Space Name
+  {e9731de6-a69c-4679-a9ef-078eb7583fe3}, !- Space Name
   Surface,                                !- Outside Boundary Condition
-  {e9e8eb40-c218-4768-919f-b4847a10d8fa}, !- Outside Boundary Condition Object
-=======
-  {b16280e3-a5e0-4d7b-b0be-8b8dc235429e}, !- Handle
-  Surface 7,                              !- Name
-  Floor,                                  !- Surface Type
-  ,                                       !- Construction Name
-  {e4fd2e3a-3b85-45cb-afb3-c0ee94a40ace}, !- Space Name
-  Surface,                                !- Outside Boundary Condition
-  {0e46c4b4-7af8-41da-911b-e2fcb61bc07f}, !- Outside Boundary Condition Object
->>>>>>> a49bb51b
+  {08eaa359-d53d-4188-9977-77d6acaec770}, !- Outside Boundary Condition Object
   NoSun,                                  !- Sun Exposure
   NoWind,                                 !- Wind Exposure
   ,                                       !- View Factor to Ground
@@ -488,19 +321,11 @@
   6.46578440716979, -12.9315688143396, 2.4384; !- X,Y,Z Vertex 4 {m}
 
 OS:Surface,
-<<<<<<< HEAD
-  {6421bab9-f1f5-44a3-8ca7-6d0c247caa3b}, !- Handle
+  {b0d4da97-ca88-473b-892d-ec7c202b5e70}, !- Handle
   Surface 8,                              !- Name
   RoofCeiling,                            !- Surface Type
   ,                                       !- Construction Name
-  {cba6b753-d7d3-49c9-93cc-ed92993ecfd1}, !- Space Name
-=======
-  {30b82ca0-2351-4af7-9c25-5dc95a35e66b}, !- Handle
-  Surface 8,                              !- Name
-  RoofCeiling,                            !- Surface Type
-  ,                                       !- Construction Name
-  {e4fd2e3a-3b85-45cb-afb3-c0ee94a40ace}, !- Space Name
->>>>>>> a49bb51b
+  {e9731de6-a69c-4679-a9ef-078eb7583fe3}, !- Space Name
   Outdoors,                               !- Outside Boundary Condition
   ,                                       !- Outside Boundary Condition Object
   SunExposed,                             !- Sun Exposure
@@ -513,19 +338,11 @@
   0, 0, 2.4384;                           !- X,Y,Z Vertex 4 {m}
 
 OS:Surface,
-<<<<<<< HEAD
-  {bd6d0d70-8bb7-452a-9b45-5b8837ad8831}, !- Handle
+  {b7e71e6f-ef30-4d9d-930d-d0fdcb327469}, !- Handle
   Surface 9,                              !- Name
   RoofCeiling,                            !- Surface Type
   ,                                       !- Construction Name
-  {cba6b753-d7d3-49c9-93cc-ed92993ecfd1}, !- Space Name
-=======
-  {e33bc325-db41-476b-a3f3-e4b484856044}, !- Handle
-  Surface 9,                              !- Name
-  RoofCeiling,                            !- Surface Type
-  ,                                       !- Construction Name
-  {e4fd2e3a-3b85-45cb-afb3-c0ee94a40ace}, !- Space Name
->>>>>>> a49bb51b
+  {e9731de6-a69c-4679-a9ef-078eb7583fe3}, !- Space Name
   Outdoors,                               !- Outside Boundary Condition
   ,                                       !- Outside Boundary Condition Object
   SunExposed,                             !- Sun Exposure
@@ -538,19 +355,11 @@
   6.46578440716979, -12.9315688143396, 2.4384; !- X,Y,Z Vertex 4 {m}
 
 OS:Surface,
-<<<<<<< HEAD
-  {295a5d39-cc12-4efa-9e7a-4005a3f68dad}, !- Handle
+  {bec5cafd-3f83-4117-a751-5037b8103cd7}, !- Handle
   Surface 10,                             !- Name
   Wall,                                   !- Surface Type
   ,                                       !- Construction Name
-  {cba6b753-d7d3-49c9-93cc-ed92993ecfd1}, !- Space Name
-=======
-  {e18d0ebb-5cad-46c3-b4fd-c544f4ce905d}, !- Handle
-  Surface 10,                             !- Name
-  Wall,                                   !- Surface Type
-  ,                                       !- Construction Name
-  {e4fd2e3a-3b85-45cb-afb3-c0ee94a40ace}, !- Space Name
->>>>>>> a49bb51b
+  {e9731de6-a69c-4679-a9ef-078eb7583fe3}, !- Space Name
   Outdoors,                               !- Outside Boundary Condition
   ,                                       !- Outside Boundary Condition Object
   SunExposed,                             !- Sun Exposure
@@ -562,19 +371,11 @@
   0, -12.9315688143396, 2.4384;           !- X,Y,Z Vertex 3 {m}
 
 OS:Surface,
-<<<<<<< HEAD
-  {3ef1f9fe-75ec-48ce-b015-a3ae425c24f2}, !- Handle
+  {dd316662-3148-47a8-9fc8-353746a39d3f}, !- Handle
   Surface 11,                             !- Name
   Wall,                                   !- Surface Type
   ,                                       !- Construction Name
-  {cba6b753-d7d3-49c9-93cc-ed92993ecfd1}, !- Space Name
-=======
-  {ef3ed6de-917e-46c1-a636-606513585a14}, !- Handle
-  Surface 11,                             !- Name
-  Wall,                                   !- Surface Type
-  ,                                       !- Construction Name
-  {e4fd2e3a-3b85-45cb-afb3-c0ee94a40ace}, !- Space Name
->>>>>>> a49bb51b
+  {e9731de6-a69c-4679-a9ef-078eb7583fe3}, !- Space Name
   Adiabatic,                              !- Outside Boundary Condition
   ,                                       !- Outside Boundary Condition Object
   NoSun,                                  !- Sun Exposure
@@ -586,15 +387,9 @@
   6.46578440716979, 0, 2.4384;            !- X,Y,Z Vertex 3 {m}
 
 OS:Space,
-<<<<<<< HEAD
-  {cba6b753-d7d3-49c9-93cc-ed92993ecfd1}, !- Handle
+  {e9731de6-a69c-4679-a9ef-078eb7583fe3}, !- Handle
   unfinished attic space,                 !- Name
-  {b8429441-5e00-42c2-a3dc-c593c3dfcc03}, !- Space Type Name
-=======
-  {e4fd2e3a-3b85-45cb-afb3-c0ee94a40ace}, !- Handle
-  unfinished attic space,                 !- Name
-  {5f7a30af-cbc1-4889-b07d-b956663c7c9b}, !- Space Type Name
->>>>>>> a49bb51b
+  {c955bc7c-47bd-446a-a2fe-1db096d46a0c}, !- Space Type Name
   ,                                       !- Default Construction Set Name
   ,                                       !- Default Schedule Set Name
   ,                                       !- Direction of Relative North {deg}
@@ -602,17 +397,10 @@
   ,                                       !- Y Origin {m}
   ,                                       !- Z Origin {m}
   ,                                       !- Building Story Name
-<<<<<<< HEAD
-  {a4da1fb9-97f8-4fb4-8341-59bc081902ec}; !- Thermal Zone Name
+  {aa40605f-d5d9-4cc3-b812-2e89dc568f4d}; !- Thermal Zone Name
 
 OS:ThermalZone,
-  {a4da1fb9-97f8-4fb4-8341-59bc081902ec}, !- Handle
-=======
-  {be49ab28-3ed4-4e17-91a7-f4ba34d595a2}; !- Thermal Zone Name
-
-OS:ThermalZone,
-  {be49ab28-3ed4-4e17-91a7-f4ba34d595a2}, !- Handle
->>>>>>> a49bb51b
+  {aa40605f-d5d9-4cc3-b812-2e89dc568f4d}, !- Handle
   unfinished attic zone,                  !- Name
   ,                                       !- Multiplier
   ,                                       !- Ceiling Height {m}
@@ -621,17 +409,10 @@
   ,                                       !- Zone Inside Convection Algorithm
   ,                                       !- Zone Outside Convection Algorithm
   ,                                       !- Zone Conditioning Equipment List Name
-<<<<<<< HEAD
-  {94a87b09-6af1-43dc-9d03-1376f51ec07f}, !- Zone Air Inlet Port List
-  {8c2451d7-f13e-4fd5-9e31-c05593fcd4f8}, !- Zone Air Exhaust Port List
-  {01cddc0a-64e3-4226-8b04-0b78a6f394fe}, !- Zone Air Node Name
-  {f05e5f92-deb2-4ded-bdcd-a81f38f84ef9}, !- Zone Return Air Port List
-=======
-  {ffec3354-8b07-427e-a56d-72e8fabc5aa4}, !- Zone Air Inlet Port List
-  {024b4ca9-315d-44c2-89d5-8aea98eb7981}, !- Zone Air Exhaust Port List
-  {184fbc71-52ec-45d8-87f1-18c594468084}, !- Zone Air Node Name
-  {0a5ba40b-50d2-4eb0-9010-7d39c625ca6e}, !- Zone Return Air Port List
->>>>>>> a49bb51b
+  {325d3905-ad5f-4147-8d95-5717ac67d097}, !- Zone Air Inlet Port List
+  {012b0f40-01f6-488e-a762-11ba66388056}, !- Zone Air Exhaust Port List
+  {0510bbb7-fdac-4891-a8fa-2743ecd15613}, !- Zone Air Node Name
+  {23c834c0-5606-446e-8f41-b862ea1b7a4d}, !- Zone Return Air Port List
   ,                                       !- Primary Daylighting Control Name
   ,                                       !- Fraction of Zone Controlled by Primary Daylighting Control
   ,                                       !- Secondary Daylighting Control Name
@@ -642,63 +423,33 @@
   No;                                     !- Use Ideal Air Loads
 
 OS:Node,
-<<<<<<< HEAD
-  {a4448c6a-e481-4cfc-a9fb-444a339159b4}, !- Handle
+  {34fa7fb2-6408-4659-9239-4f4e1c56ff18}, !- Handle
   Node 2,                                 !- Name
-  {01cddc0a-64e3-4226-8b04-0b78a6f394fe}, !- Inlet Port
+  {0510bbb7-fdac-4891-a8fa-2743ecd15613}, !- Inlet Port
   ;                                       !- Outlet Port
 
 OS:Connection,
-  {01cddc0a-64e3-4226-8b04-0b78a6f394fe}, !- Handle
-  {a4da1fb9-97f8-4fb4-8341-59bc081902ec}, !- Source Object
+  {0510bbb7-fdac-4891-a8fa-2743ecd15613}, !- Handle
+  {aa40605f-d5d9-4cc3-b812-2e89dc568f4d}, !- Source Object
   11,                                     !- Outlet Port
-  {a4448c6a-e481-4cfc-a9fb-444a339159b4}, !- Target Object
+  {34fa7fb2-6408-4659-9239-4f4e1c56ff18}, !- Target Object
   2;                                      !- Inlet Port
 
 OS:PortList,
-  {94a87b09-6af1-43dc-9d03-1376f51ec07f}, !- Handle
-  {a4da1fb9-97f8-4fb4-8341-59bc081902ec}; !- HVAC Component
+  {325d3905-ad5f-4147-8d95-5717ac67d097}, !- Handle
+  {aa40605f-d5d9-4cc3-b812-2e89dc568f4d}; !- HVAC Component
 
 OS:PortList,
-  {8c2451d7-f13e-4fd5-9e31-c05593fcd4f8}, !- Handle
-  {a4da1fb9-97f8-4fb4-8341-59bc081902ec}; !- HVAC Component
+  {012b0f40-01f6-488e-a762-11ba66388056}, !- Handle
+  {aa40605f-d5d9-4cc3-b812-2e89dc568f4d}; !- HVAC Component
 
 OS:PortList,
-  {f05e5f92-deb2-4ded-bdcd-a81f38f84ef9}, !- Handle
-  {a4da1fb9-97f8-4fb4-8341-59bc081902ec}; !- HVAC Component
+  {23c834c0-5606-446e-8f41-b862ea1b7a4d}, !- Handle
+  {aa40605f-d5d9-4cc3-b812-2e89dc568f4d}; !- HVAC Component
 
 OS:Sizing:Zone,
-  {405f7011-fa34-4289-b2c7-a08a0f61cf7a}, !- Handle
-  {a4da1fb9-97f8-4fb4-8341-59bc081902ec}, !- Zone or ZoneList Name
-=======
-  {a4178b82-1bff-401c-a235-9404ee22f8e1}, !- Handle
-  Node 2,                                 !- Name
-  {184fbc71-52ec-45d8-87f1-18c594468084}, !- Inlet Port
-  ;                                       !- Outlet Port
-
-OS:Connection,
-  {184fbc71-52ec-45d8-87f1-18c594468084}, !- Handle
-  {be49ab28-3ed4-4e17-91a7-f4ba34d595a2}, !- Source Object
-  11,                                     !- Outlet Port
-  {a4178b82-1bff-401c-a235-9404ee22f8e1}, !- Target Object
-  2;                                      !- Inlet Port
-
-OS:PortList,
-  {ffec3354-8b07-427e-a56d-72e8fabc5aa4}, !- Handle
-  {be49ab28-3ed4-4e17-91a7-f4ba34d595a2}; !- HVAC Component
-
-OS:PortList,
-  {024b4ca9-315d-44c2-89d5-8aea98eb7981}, !- Handle
-  {be49ab28-3ed4-4e17-91a7-f4ba34d595a2}; !- HVAC Component
-
-OS:PortList,
-  {0a5ba40b-50d2-4eb0-9010-7d39c625ca6e}, !- Handle
-  {be49ab28-3ed4-4e17-91a7-f4ba34d595a2}; !- HVAC Component
-
-OS:Sizing:Zone,
-  {70a328e2-9d22-484a-8df9-1a37bdd975f2}, !- Handle
-  {be49ab28-3ed4-4e17-91a7-f4ba34d595a2}, !- Zone or ZoneList Name
->>>>>>> a49bb51b
+  {d18086e8-99f3-4d76-ab1b-aa1b961990fe}, !- Handle
+  {aa40605f-d5d9-4cc3-b812-2e89dc568f4d}, !- Zone or ZoneList Name
   SupplyAirTemperature,                   !- Zone Cooling Design Supply Air Temperature Input Method
   14,                                     !- Zone Cooling Design Supply Air Temperature {C}
   11.11,                                  !- Zone Cooling Design Supply Air Temperature Difference {deltaC}
@@ -725,21 +476,12 @@
   autosize;                               !- Dedicated Outdoor Air High Setpoint Temperature for Design {C}
 
 OS:ZoneHVAC:EquipmentList,
-<<<<<<< HEAD
-  {f0942928-7bbb-4fe2-9950-10191f3ffca9}, !- Handle
+  {869541ce-2f4a-4eb1-bd52-cef8efb3a8f9}, !- Handle
   Zone HVAC Equipment List 2,             !- Name
-  {a4da1fb9-97f8-4fb4-8341-59bc081902ec}; !- Thermal Zone
+  {aa40605f-d5d9-4cc3-b812-2e89dc568f4d}; !- Thermal Zone
 
 OS:SpaceType,
-  {b8429441-5e00-42c2-a3dc-c593c3dfcc03}, !- Handle
-=======
-  {a8fd4745-5dd5-4d2f-8c87-a6a016d99a83}, !- Handle
-  Zone HVAC Equipment List 2,             !- Name
-  {be49ab28-3ed4-4e17-91a7-f4ba34d595a2}; !- Thermal Zone
-
-OS:SpaceType,
-  {5f7a30af-cbc1-4889-b07d-b956663c7c9b}, !- Handle
->>>>>>> a49bb51b
+  {c955bc7c-47bd-446a-a2fe-1db096d46a0c}, !- Handle
   Space Type 2,                           !- Name
   ,                                       !- Default Construction Set Name
   ,                                       !- Default Schedule Set Name
@@ -750,23 +492,14 @@
   unfinished attic;                       !- Standards Space Type
 
 OS:BuildingUnit,
-<<<<<<< HEAD
-  {150b1ac7-3c32-4427-ba1a-392293d1f922}, !- Handle
-=======
-  {2e8a6ec7-29b7-4f23-b885-c5277a9cfe94}, !- Handle
->>>>>>> a49bb51b
+  {2c54ec6e-43bd-490f-99df-90e854d8ef11}, !- Handle
   unit 1,                                 !- Name
   ,                                       !- Rendering Color
   Residential;                            !- Building Unit Type
 
 OS:AdditionalProperties,
-<<<<<<< HEAD
-  {9380946c-ddd1-43d0-b31f-7d8b35c771e2}, !- Handle
-  {150b1ac7-3c32-4427-ba1a-392293d1f922}, !- Object Name
-=======
-  {d9e7b7b8-65ef-4075-ba40-ff3567961f29}, !- Handle
-  {2e8a6ec7-29b7-4f23-b885-c5277a9cfe94}, !- Object Name
->>>>>>> a49bb51b
+  {caa9f5b0-c506-456a-8616-4a0a1b016df2}, !- Handle
+  {2c54ec6e-43bd-490f-99df-90e854d8ef11}, !- Object Name
   NumberOfBedrooms,                       !- Feature Name 1
   Integer,                                !- Feature Data Type 1
   3,                                      !- Feature Value 1
@@ -778,20 +511,12 @@
   3.3900000000000001;                     !- Feature Value 3
 
 OS:External:File,
-<<<<<<< HEAD
-  {0f229909-c00d-4d92-a77b-22d93215e36f}, !- Handle
-=======
-  {79fee0c1-143a-4ce7-9ad7-d89bcafbaa77}, !- Handle
->>>>>>> a49bb51b
+  {67f67ce6-88f3-4a0a-a38e-918b0fa6daf2}, !- Handle
   8760.csv,                               !- Name
   8760.csv;                               !- File Name
 
 OS:Schedule:Day,
-<<<<<<< HEAD
-  {b650e7ab-7a7a-4fc9-929e-c012efa04300}, !- Handle
-=======
-  {47f3590a-cea7-4776-bb83-0a89f1cb3384}, !- Handle
->>>>>>> a49bb51b
+  {6c903b5f-f1ea-4152-9d43-4ee3da7ae0e5}, !- Handle
   Schedule Day 1,                         !- Name
   ,                                       !- Schedule Type Limits Name
   ,                                       !- Interpolate to Timestep
@@ -800,11 +525,7 @@
   0;                                      !- Value Until Time 1
 
 OS:Schedule:Day,
-<<<<<<< HEAD
-  {5130ef20-7d3c-4915-a552-42851ca209cd}, !- Handle
-=======
-  {e82ef2dd-fc81-4c83-bfd4-11c1b553f3b7}, !- Handle
->>>>>>> a49bb51b
+  {7a67e2f4-0a9e-4d2a-9969-f2dcd8efa951}, !- Handle
   Schedule Day 2,                         !- Name
   ,                                       !- Schedule Type Limits Name
   ,                                       !- Interpolate to Timestep
@@ -813,17 +534,10 @@
   1;                                      !- Value Until Time 1
 
 OS:Schedule:File,
-<<<<<<< HEAD
-  {4fcd9802-2279-4779-a2c2-86e51a901dc4}, !- Handle
+  {b94d97d8-25cf-4768-b3f3-677a54a95985}, !- Handle
   occupants,                              !- Name
-  {908af32e-45ba-4bdc-8e0f-2443bb0dd086}, !- Schedule Type Limits Name
-  {0f229909-c00d-4d92-a77b-22d93215e36f}, !- External File Name
-=======
-  {45383777-55ae-4501-8c8e-a751b58e3895}, !- Handle
-  occupants,                              !- Name
-  {454970b2-0851-4469-be4b-98ca41243c38}, !- Schedule Type Limits Name
-  {79fee0c1-143a-4ce7-9ad7-d89bcafbaa77}, !- External File Name
->>>>>>> a49bb51b
+  {c5c2770f-e228-4be0-8714-cacbb5900773}, !- Schedule Type Limits Name
+  {67f67ce6-88f3-4a0a-a38e-918b0fa6daf2}, !- External File Name
   1,                                      !- Column Number
   1,                                      !- Rows to Skip at Top
   8760,                                   !- Number of Hours of Data
@@ -832,23 +546,13 @@
   60;                                     !- Minutes per Item
 
 OS:Schedule:Constant,
-<<<<<<< HEAD
-  {05185eeb-36ab-4597-ab5b-1bf0cd9fb755}, !- Handle
+  {639ee855-036e-4526-bcdb-743d141b3af2}, !- Handle
   res occupants activity schedule,        !- Name
-  {dba889e3-3864-4b5a-9929-3906826c191a}, !- Schedule Type Limits Name
+  {e1aee75f-6cb3-4d65-b5fc-c90522fa2e9e}, !- Schedule Type Limits Name
   112.539290946133;                       !- Value
 
 OS:People:Definition,
-  {2e335884-fe15-4622-8fe1-88ab86817d85}, !- Handle
-=======
-  {9dc1bfc4-d5ff-4db5-8b89-6548a8d20e56}, !- Handle
-  res occupants activity schedule,        !- Name
-  {d2e86791-895f-4934-b427-c7f0f2f998db}, !- Schedule Type Limits Name
-  112.539290946133;                       !- Value
-
-OS:People:Definition,
-  {e260aecb-2da4-4be6-be45-d5299bc51631}, !- Handle
->>>>>>> a49bb51b
+  {ba8fc36e-8f11-4d7f-b87b-b8d7f584f760}, !- Handle
   res occupants|living space,             !- Name
   People,                                 !- Number of People Calculation Method
   3.39,                                   !- Number of People {people}
@@ -861,21 +565,12 @@
   ZoneAveraged;                           !- Mean Radiant Temperature Calculation Type
 
 OS:People,
-<<<<<<< HEAD
-  {2e9e430f-443c-413f-8b76-ccbb9fd96e27}, !- Handle
+  {ab0ae48d-0da0-439d-882e-c47a75b705a2}, !- Handle
   res occupants|living space,             !- Name
-  {2e335884-fe15-4622-8fe1-88ab86817d85}, !- People Definition Name
-  {e2c11adc-d59f-4766-bd93-6cfea7716fc6}, !- Space or SpaceType Name
-  {4fcd9802-2279-4779-a2c2-86e51a901dc4}, !- Number of People Schedule Name
-  {05185eeb-36ab-4597-ab5b-1bf0cd9fb755}, !- Activity Level Schedule Name
-=======
-  {ba78dc11-7644-46d4-be94-bc2ebe5625c8}, !- Handle
-  res occupants|living space,             !- Name
-  {e260aecb-2da4-4be6-be45-d5299bc51631}, !- People Definition Name
-  {b42b5f0e-cfd5-495e-a2b5-6ad92c8b5653}, !- Space or SpaceType Name
-  {45383777-55ae-4501-8c8e-a751b58e3895}, !- Number of People Schedule Name
-  {9dc1bfc4-d5ff-4db5-8b89-6548a8d20e56}, !- Activity Level Schedule Name
->>>>>>> a49bb51b
+  {ba8fc36e-8f11-4d7f-b87b-b8d7f584f760}, !- People Definition Name
+  {7f8f9ed5-e388-4ae8-a87f-3bb94ffa5003}, !- Space or SpaceType Name
+  {b94d97d8-25cf-4768-b3f3-677a54a95985}, !- Number of People Schedule Name
+  {639ee855-036e-4526-bcdb-743d141b3af2}, !- Activity Level Schedule Name
   ,                                       !- Surface Name/Angle Factor List Name
   ,                                       !- Work Efficiency Schedule Name
   ,                                       !- Clothing Insulation Schedule Name
@@ -883,11 +578,7 @@
   1;                                      !- Multiplier
 
 OS:ScheduleTypeLimits,
-<<<<<<< HEAD
-  {dba889e3-3864-4b5a-9929-3906826c191a}, !- Handle
-=======
-  {d2e86791-895f-4934-b427-c7f0f2f998db}, !- Handle
->>>>>>> a49bb51b
+  {e1aee75f-6cb3-4d65-b5fc-c90522fa2e9e}, !- Handle
   ActivityLevel,                          !- Name
   0,                                      !- Lower Limit Value
   ,                                       !- Upper Limit Value
@@ -895,11 +586,7 @@
   ActivityLevel;                          !- Unit Type
 
 OS:ScheduleTypeLimits,
-<<<<<<< HEAD
-  {908af32e-45ba-4bdc-8e0f-2443bb0dd086}, !- Handle
-=======
-  {454970b2-0851-4469-be4b-98ca41243c38}, !- Handle
->>>>>>> a49bb51b
+  {c5c2770f-e228-4be0-8714-cacbb5900773}, !- Handle
   Fractional,                             !- Name
   0,                                      !- Lower Limit Value
   1,                                      !- Upper Limit Value
