!- NOTE: Auto-generated from /test/osw_files/SFA_4units_1story_SL_UA_Offset.osw

OS:Version,
<<<<<<< HEAD
  {776d2713-c084-47af-bd69-6c1c692e861e}, !- Handle
  2.9.0;                                  !- Version Identifier

OS:SimulationControl,
  {bf696b74-043b-4c89-bcf6-3027bca20a3e}, !- Handle
=======
  {d50c13a1-639b-41e1-839c-c9fcac2a0c81}, !- Handle
  2.9.0;                                  !- Version Identifier

OS:SimulationControl,
  {a9f7bc70-afc0-415e-a275-80187fbefb2f}, !- Handle
>>>>>>> 49f5e9b9
  ,                                       !- Do Zone Sizing Calculation
  ,                                       !- Do System Sizing Calculation
  ,                                       !- Do Plant Sizing Calculation
  No;                                     !- Run Simulation for Sizing Periods

OS:Timestep,
<<<<<<< HEAD
  {256ea177-7e2e-43f5-8963-efd2ee95314c}, !- Handle
  6;                                      !- Number of Timesteps per Hour

OS:ShadowCalculation,
  {2c8cedaa-acfb-4895-89c4-388daad302ef}, !- Handle
=======
  {427b4377-9eaf-48bb-8563-fe364209aec2}, !- Handle
  6;                                      !- Number of Timesteps per Hour

OS:ShadowCalculation,
  {ffebc021-9dcc-4d8b-9652-c34b7c3f8440}, !- Handle
>>>>>>> 49f5e9b9
  20,                                     !- Calculation Frequency
  200;                                    !- Maximum Figures in Shadow Overlap Calculations

OS:SurfaceConvectionAlgorithm:Outside,
<<<<<<< HEAD
  {52fdd885-6f3b-4b3b-9007-ab99c1857ed9}, !- Handle
  DOE-2;                                  !- Algorithm

OS:SurfaceConvectionAlgorithm:Inside,
  {7ad7a379-ee84-4a68-85d9-9de322784517}, !- Handle
  TARP;                                   !- Algorithm

OS:ZoneCapacitanceMultiplier:ResearchSpecial,
  {c0558dcc-90f5-4e72-9d3c-a45078863a66}, !- Handle
=======
  {f3d8e9be-aa3d-4a21-9aa4-deffed6c3495}, !- Handle
  DOE-2;                                  !- Algorithm

OS:SurfaceConvectionAlgorithm:Inside,
  {c3a30e57-eb28-43ba-bf36-4ee587991417}, !- Handle
  TARP;                                   !- Algorithm

OS:ZoneCapacitanceMultiplier:ResearchSpecial,
  {12cac55c-139f-4d8b-a9ec-41640dd0d086}, !- Handle
>>>>>>> 49f5e9b9
  ,                                       !- Temperature Capacity Multiplier
  15,                                     !- Humidity Capacity Multiplier
  ;                                       !- Carbon Dioxide Capacity Multiplier

OS:RunPeriod,
<<<<<<< HEAD
  {709f2af2-c813-4335-ab79-4c2e66beff0d}, !- Handle
=======
  {b413f1cd-0fdd-4c11-a574-a976f19fc570}, !- Handle
>>>>>>> 49f5e9b9
  Run Period 1,                           !- Name
  1,                                      !- Begin Month
  1,                                      !- Begin Day of Month
  12,                                     !- End Month
  31,                                     !- End Day of Month
  ,                                       !- Use Weather File Holidays and Special Days
  ,                                       !- Use Weather File Daylight Saving Period
  ,                                       !- Apply Weekend Holiday Rule
  ,                                       !- Use Weather File Rain Indicators
  ,                                       !- Use Weather File Snow Indicators
  ;                                       !- Number of Times Runperiod to be Repeated

OS:YearDescription,
<<<<<<< HEAD
  {4889c730-4b3f-4709-a6a2-e15e615f49bd}, !- Handle
=======
  {06c2ae5a-1fc8-47e0-ab4f-2334715c6352}, !- Handle
>>>>>>> 49f5e9b9
  2007,                                   !- Calendar Year
  ,                                       !- Day of Week for Start Day
  ;                                       !- Is Leap Year

OS:Building,
  {7a07f217-9870-42e1-a505-fac65015a9d9}, !- Handle
  Building 1,                             !- Name
  ,                                       !- Building Sector Type
  0,                                      !- North Axis {deg}
  ,                                       !- Nominal Floor to Floor Height {m}
  ,                                       !- Space Type Name
  ,                                       !- Default Construction Set Name
  ,                                       !- Default Schedule Set Name
  1,                                      !- Standards Number of Stories
  1,                                      !- Standards Number of Above Ground Stories
  ,                                       !- Standards Template
  singlefamilyattached,                   !- Standards Building Type
  4;                                      !- Standards Number of Living Units

OS:AdditionalProperties,
  {b0af9620-ac03-44f6-b3d2-974432ad5daf}, !- Handle
  {7a07f217-9870-42e1-a505-fac65015a9d9}, !- Object Name
  num_units,                              !- Feature Name 1
  Integer,                                !- Feature Data Type 1
  4,                                      !- Feature Value 1
  has_rear_units,                         !- Feature Name 2
  Boolean,                                !- Feature Data Type 2
  false,                                  !- Feature Value 2
  horz_location,                          !- Feature Name 3
  String,                                 !- Feature Data Type 3
  Left,                                   !- Feature Value 3
  num_floors,                             !- Feature Name 4
  Integer,                                !- Feature Data Type 4
  1;                                      !- Feature Value 4

OS:ThermalZone,
<<<<<<< HEAD
  {010acf1f-2750-4785-95ef-efa2d7b2d2f1}, !- Handle
=======
  {7bcea8b1-4be8-4829-96e5-9e67acc7dac2}, !- Handle
>>>>>>> 49f5e9b9
  living zone,                            !- Name
  ,                                       !- Multiplier
  ,                                       !- Ceiling Height {m}
  ,                                       !- Volume {m3}
  ,                                       !- Floor Area {m2}
  ,                                       !- Zone Inside Convection Algorithm
  ,                                       !- Zone Outside Convection Algorithm
  ,                                       !- Zone Conditioning Equipment List Name
<<<<<<< HEAD
  {a77d753f-5414-44f3-9a43-a01e40a59699}, !- Zone Air Inlet Port List
  {d2e23872-d5f1-45d6-a8d4-cf73bb54947c}, !- Zone Air Exhaust Port List
  {f0e0e6fa-42ed-4864-b1c5-413ac0634796}, !- Zone Air Node Name
  {99b1c9d8-a602-4722-bd4e-efbf53bcd1b3}, !- Zone Return Air Port List
=======
  {56f6dc6f-2088-4fed-8403-02bf5fa7c375}, !- Zone Air Inlet Port List
  {1f3811c2-6c37-4705-bc27-d39b8c000664}, !- Zone Air Exhaust Port List
  {afe2c2f3-cf4c-40a7-810c-8e7f3a129e29}, !- Zone Air Node Name
  {28ccc239-fa36-4c5c-9337-4f30b8b00a6c}, !- Zone Return Air Port List
>>>>>>> 49f5e9b9
  ,                                       !- Primary Daylighting Control Name
  ,                                       !- Fraction of Zone Controlled by Primary Daylighting Control
  ,                                       !- Secondary Daylighting Control Name
  ,                                       !- Fraction of Zone Controlled by Secondary Daylighting Control
  ,                                       !- Illuminance Map Name
  ,                                       !- Group Rendering Name
  ,                                       !- Thermostat Name
  No;                                     !- Use Ideal Air Loads

OS:Node,
<<<<<<< HEAD
  {b7468580-8c87-4530-b510-42530c64246a}, !- Handle
  Node 1,                                 !- Name
  {f0e0e6fa-42ed-4864-b1c5-413ac0634796}, !- Inlet Port
  ;                                       !- Outlet Port

OS:Connection,
  {f0e0e6fa-42ed-4864-b1c5-413ac0634796}, !- Handle
  {acf0df9c-ce4b-4e26-81cc-79c2fb8f50f8}, !- Name
  {010acf1f-2750-4785-95ef-efa2d7b2d2f1}, !- Source Object
  11,                                     !- Outlet Port
  {b7468580-8c87-4530-b510-42530c64246a}, !- Target Object
  2;                                      !- Inlet Port

OS:PortList,
  {a77d753f-5414-44f3-9a43-a01e40a59699}, !- Handle
  {75905c06-6290-4b85-bb60-8ddf84fd0e54}, !- Name
  {010acf1f-2750-4785-95ef-efa2d7b2d2f1}; !- HVAC Component

OS:PortList,
  {d2e23872-d5f1-45d6-a8d4-cf73bb54947c}, !- Handle
  {c0b0b8cc-368d-410f-bcd1-d5c55badd583}, !- Name
  {010acf1f-2750-4785-95ef-efa2d7b2d2f1}; !- HVAC Component

OS:PortList,
  {99b1c9d8-a602-4722-bd4e-efbf53bcd1b3}, !- Handle
  {64a9b1e1-2761-4398-a57c-16d3910e0686}, !- Name
  {010acf1f-2750-4785-95ef-efa2d7b2d2f1}; !- HVAC Component

OS:Sizing:Zone,
  {568eae93-90d2-481e-9b3c-5e651a9adbb6}, !- Handle
  {010acf1f-2750-4785-95ef-efa2d7b2d2f1}, !- Zone or ZoneList Name
=======
  {163dd15c-1877-4069-869a-e5c371d494bf}, !- Handle
  Node 1,                                 !- Name
  {afe2c2f3-cf4c-40a7-810c-8e7f3a129e29}, !- Inlet Port
  ;                                       !- Outlet Port

OS:Connection,
  {afe2c2f3-cf4c-40a7-810c-8e7f3a129e29}, !- Handle
  {4e7dc36d-c3c8-4d93-a362-767c5639b2f1}, !- Name
  {7bcea8b1-4be8-4829-96e5-9e67acc7dac2}, !- Source Object
  11,                                     !- Outlet Port
  {163dd15c-1877-4069-869a-e5c371d494bf}, !- Target Object
  2;                                      !- Inlet Port

OS:PortList,
  {56f6dc6f-2088-4fed-8403-02bf5fa7c375}, !- Handle
  {d54f11cc-ecb2-4ce0-9088-f57d928644e9}, !- Name
  {7bcea8b1-4be8-4829-96e5-9e67acc7dac2}; !- HVAC Component

OS:PortList,
  {1f3811c2-6c37-4705-bc27-d39b8c000664}, !- Handle
  {60d4c366-f95b-4965-b346-842c6bd0eeb8}, !- Name
  {7bcea8b1-4be8-4829-96e5-9e67acc7dac2}; !- HVAC Component

OS:PortList,
  {28ccc239-fa36-4c5c-9337-4f30b8b00a6c}, !- Handle
  {b811c1ac-706e-44b2-a7cc-dd990e476170}, !- Name
  {7bcea8b1-4be8-4829-96e5-9e67acc7dac2}; !- HVAC Component

OS:Sizing:Zone,
  {8be76192-dfc5-473e-945a-40788920b84b}, !- Handle
  {7bcea8b1-4be8-4829-96e5-9e67acc7dac2}, !- Zone or ZoneList Name
>>>>>>> 49f5e9b9
  SupplyAirTemperature,                   !- Zone Cooling Design Supply Air Temperature Input Method
  14,                                     !- Zone Cooling Design Supply Air Temperature {C}
  11.11,                                  !- Zone Cooling Design Supply Air Temperature Difference {deltaC}
  SupplyAirTemperature,                   !- Zone Heating Design Supply Air Temperature Input Method
  40,                                     !- Zone Heating Design Supply Air Temperature {C}
  11.11,                                  !- Zone Heating Design Supply Air Temperature Difference {deltaC}
  0.0085,                                 !- Zone Cooling Design Supply Air Humidity Ratio {kg-H2O/kg-air}
  0.008,                                  !- Zone Heating Design Supply Air Humidity Ratio {kg-H2O/kg-air}
  ,                                       !- Zone Heating Sizing Factor
  ,                                       !- Zone Cooling Sizing Factor
  DesignDay,                              !- Cooling Design Air Flow Method
  ,                                       !- Cooling Design Air Flow Rate {m3/s}
  ,                                       !- Cooling Minimum Air Flow per Zone Floor Area {m3/s-m2}
  ,                                       !- Cooling Minimum Air Flow {m3/s}
  ,                                       !- Cooling Minimum Air Flow Fraction
  DesignDay,                              !- Heating Design Air Flow Method
  ,                                       !- Heating Design Air Flow Rate {m3/s}
  ,                                       !- Heating Maximum Air Flow per Zone Floor Area {m3/s-m2}
  ,                                       !- Heating Maximum Air Flow {m3/s}
  ,                                       !- Heating Maximum Air Flow Fraction
  ,                                       !- Design Zone Air Distribution Effectiveness in Cooling Mode
  ,                                       !- Design Zone Air Distribution Effectiveness in Heating Mode
  No,                                     !- Account for Dedicated Outdoor Air System
  NeutralSupplyAir,                       !- Dedicated Outdoor Air System Control Strategy
  autosize,                               !- Dedicated Outdoor Air Low Setpoint Temperature for Design {C}
  autosize;                               !- Dedicated Outdoor Air High Setpoint Temperature for Design {C}

OS:ZoneHVAC:EquipmentList,
<<<<<<< HEAD
  {6cc54e60-f598-4673-80f3-edde5e99b17c}, !- Handle
  Zone HVAC Equipment List 1,             !- Name
  {010acf1f-2750-4785-95ef-efa2d7b2d2f1}; !- Thermal Zone

OS:Space,
  {3271671c-a844-4718-8ca8-306251c5de7b}, !- Handle
  living space,                           !- Name
  {f75ee341-c132-40ab-a31e-0e6afe1b105d}, !- Space Type Name
=======
  {ce3fedf3-ff04-4f8b-a76a-8aa8cea54337}, !- Handle
  Zone HVAC Equipment List 1,             !- Name
  {7bcea8b1-4be8-4829-96e5-9e67acc7dac2}; !- Thermal Zone

OS:Space,
  {24b349dd-cc1d-48df-9abe-1efa6856229a}, !- Handle
  living space,                           !- Name
  {6162d232-5d43-41ec-81ac-44458c81ae87}, !- Space Type Name
>>>>>>> 49f5e9b9
  ,                                       !- Default Construction Set Name
  ,                                       !- Default Schedule Set Name
  ,                                       !- Direction of Relative North {deg}
  ,                                       !- X Origin {m}
  ,                                       !- Y Origin {m}
  ,                                       !- Z Origin {m}
  ,                                       !- Building Story Name
<<<<<<< HEAD
  {010acf1f-2750-4785-95ef-efa2d7b2d2f1}, !- Thermal Zone Name
  ,                                       !- Part of Total Floor Area
  ,                                       !- Design Specification Outdoor Air Object Name
  {dffee14f-1728-4555-9700-078e83b962b4}; !- Building Unit Name

OS:Surface,
  {2b03dfe0-8502-48f9-829a-93e48a879d1e}, !- Handle
  Surface 1,                              !- Name
  Floor,                                  !- Surface Type
  ,                                       !- Construction Name
  {3271671c-a844-4718-8ca8-306251c5de7b}, !- Space Name
=======
  {7bcea8b1-4be8-4829-96e5-9e67acc7dac2}, !- Thermal Zone Name
  ,                                       !- Part of Total Floor Area
  ,                                       !- Design Specification Outdoor Air Object Name
  {bad22e94-f21f-4416-9776-c80311ddf9bc}; !- Building Unit Name

OS:Surface,
  {4dec57a1-2b23-4e6c-a2e7-fe33fed6257e}, !- Handle
  Surface 1,                              !- Name
  Floor,                                  !- Surface Type
  ,                                       !- Construction Name
  {24b349dd-cc1d-48df-9abe-1efa6856229a}, !- Space Name
>>>>>>> 49f5e9b9
  Foundation,                             !- Outside Boundary Condition
  ,                                       !- Outside Boundary Condition Object
  NoSun,                                  !- Sun Exposure
  NoWind,                                 !- Wind Exposure
  ,                                       !- View Factor to Ground
  ,                                       !- Number of Vertices
  0, -12.9315688143396, 0,                !- X,Y,Z Vertex 1 {m}
  0, 0, 0,                                !- X,Y,Z Vertex 2 {m}
  6.46578440716979, 0, 0,                 !- X,Y,Z Vertex 3 {m}
  6.46578440716979, -12.9315688143396, 0; !- X,Y,Z Vertex 4 {m}

OS:Surface,
<<<<<<< HEAD
  {ae9b1e4b-1d14-494b-8e50-d38e6e4e48b7}, !- Handle
  Surface 2,                              !- Name
  Wall,                                   !- Surface Type
  ,                                       !- Construction Name
  {3271671c-a844-4718-8ca8-306251c5de7b}, !- Space Name
=======
  {c7e5727b-fe08-4f17-a5ab-34fa9a21de01}, !- Handle
  Surface 2,                              !- Name
  Wall,                                   !- Surface Type
  ,                                       !- Construction Name
  {24b349dd-cc1d-48df-9abe-1efa6856229a}, !- Space Name
>>>>>>> 49f5e9b9
  Outdoors,                               !- Outside Boundary Condition
  ,                                       !- Outside Boundary Condition Object
  SunExposed,                             !- Sun Exposure
  WindExposed,                            !- Wind Exposure
  ,                                       !- View Factor to Ground
  ,                                       !- Number of Vertices
  0, 0, 2.4384,                           !- X,Y,Z Vertex 1 {m}
  0, 0, 0,                                !- X,Y,Z Vertex 2 {m}
  0, -12.9315688143396, 0,                !- X,Y,Z Vertex 3 {m}
  0, -12.9315688143396, 2.4384;           !- X,Y,Z Vertex 4 {m}

OS:Surface,
<<<<<<< HEAD
  {7fbe50b6-d136-4a98-b4b3-3354256b12a8}, !- Handle
  Surface 3,                              !- Name
  Wall,                                   !- Surface Type
  ,                                       !- Construction Name
  {3271671c-a844-4718-8ca8-306251c5de7b}, !- Space Name
=======
  {678a22d5-9bae-4e73-a086-ed5ef16f88d4}, !- Handle
  Surface 3,                              !- Name
  Wall,                                   !- Surface Type
  ,                                       !- Construction Name
  {24b349dd-cc1d-48df-9abe-1efa6856229a}, !- Space Name
>>>>>>> 49f5e9b9
  Outdoors,                               !- Outside Boundary Condition
  ,                                       !- Outside Boundary Condition Object
  SunExposed,                             !- Sun Exposure
  WindExposed,                            !- Wind Exposure
  ,                                       !- View Factor to Ground
  ,                                       !- Number of Vertices
  6.46578440716979, 0, 2.4384,            !- X,Y,Z Vertex 1 {m}
  6.46578440716979, 0, 0,                 !- X,Y,Z Vertex 2 {m}
  0, 0, 0,                                !- X,Y,Z Vertex 3 {m}
  0, 0, 2.4384;                           !- X,Y,Z Vertex 4 {m}

OS:Surface,
<<<<<<< HEAD
  {84aedbd4-f26d-4914-b1a8-af5698400a1f}, !- Handle
  Surface 4,                              !- Name
  Wall,                                   !- Surface Type
  ,                                       !- Construction Name
  {3271671c-a844-4718-8ca8-306251c5de7b}, !- Space Name
  Surface,                                !- Outside Boundary Condition
  {e90991ce-0d01-4da0-ba20-e97b68a99adf}, !- Outside Boundary Condition Object
=======
  {95659e14-9b17-433d-8eaf-bb397faa189b}, !- Handle
  Surface 4,                              !- Name
  Wall,                                   !- Surface Type
  ,                                       !- Construction Name
  {24b349dd-cc1d-48df-9abe-1efa6856229a}, !- Space Name
  Adiabatic,                              !- Outside Boundary Condition
  ,                                       !- Outside Boundary Condition Object
>>>>>>> 49f5e9b9
  NoSun,                                  !- Sun Exposure
  NoWind,                                 !- Wind Exposure
  ,                                       !- View Factor to Ground
  ,                                       !- Number of Vertices
  6.46578440716979, -12.9315688143396, 2.4384, !- X,Y,Z Vertex 1 {m}
  6.46578440716979, -12.9315688143396, 0, !- X,Y,Z Vertex 2 {m}
  6.46578440716979, 0, 0,                 !- X,Y,Z Vertex 3 {m}
  6.46578440716979, 0, 2.4384;            !- X,Y,Z Vertex 4 {m}

OS:Surface,
<<<<<<< HEAD
  {e4ea7128-a811-4049-b654-f844c321b10e}, !- Handle
  Surface 5,                              !- Name
  Wall,                                   !- Surface Type
  ,                                       !- Construction Name
  {3271671c-a844-4718-8ca8-306251c5de7b}, !- Space Name
=======
  {9fc38c4f-701c-4352-856e-509057132714}, !- Handle
  Surface 5,                              !- Name
  Wall,                                   !- Surface Type
  ,                                       !- Construction Name
  {24b349dd-cc1d-48df-9abe-1efa6856229a}, !- Space Name
>>>>>>> 49f5e9b9
  Outdoors,                               !- Outside Boundary Condition
  ,                                       !- Outside Boundary Condition Object
  SunExposed,                             !- Sun Exposure
  WindExposed,                            !- Wind Exposure
  ,                                       !- View Factor to Ground
  ,                                       !- Number of Vertices
  0, -12.9315688143396, 2.4384,           !- X,Y,Z Vertex 1 {m}
  0, -12.9315688143396, 0,                !- X,Y,Z Vertex 2 {m}
  6.46578440716979, -12.9315688143396, 0, !- X,Y,Z Vertex 3 {m}
  6.46578440716979, -12.9315688143396, 2.4384; !- X,Y,Z Vertex 4 {m}

OS:Surface,
<<<<<<< HEAD
  {79fc795d-aad4-4fd7-891f-da98fd6c9414}, !- Handle
  Surface 6,                              !- Name
  RoofCeiling,                            !- Surface Type
  ,                                       !- Construction Name
  {3271671c-a844-4718-8ca8-306251c5de7b}, !- Space Name
  Surface,                                !- Outside Boundary Condition
  {4ffeaf7c-eb63-4e44-8ddf-44ec7d73b5ef}, !- Outside Boundary Condition Object
=======
  {683ebfba-0613-4b34-be04-b953c2bf7c24}, !- Handle
  Surface 6,                              !- Name
  RoofCeiling,                            !- Surface Type
  ,                                       !- Construction Name
  {24b349dd-cc1d-48df-9abe-1efa6856229a}, !- Space Name
  Surface,                                !- Outside Boundary Condition
  {f4cedf47-73e4-4450-a3ad-0a79db283d55}, !- Outside Boundary Condition Object
>>>>>>> 49f5e9b9
  NoSun,                                  !- Sun Exposure
  NoWind,                                 !- Wind Exposure
  ,                                       !- View Factor to Ground
  ,                                       !- Number of Vertices
  6.46578440716979, -12.9315688143396, 2.4384, !- X,Y,Z Vertex 1 {m}
  6.46578440716979, 0, 2.4384,            !- X,Y,Z Vertex 2 {m}
  0, 0, 2.4384,                           !- X,Y,Z Vertex 3 {m}
  0, -12.9315688143396, 2.4384;           !- X,Y,Z Vertex 4 {m}

OS:SpaceType,
<<<<<<< HEAD
  {f75ee341-c132-40ab-a31e-0e6afe1b105d}, !- Handle
=======
  {6162d232-5d43-41ec-81ac-44458c81ae87}, !- Handle
>>>>>>> 49f5e9b9
  Space Type 1,                           !- Name
  ,                                       !- Default Construction Set Name
  ,                                       !- Default Schedule Set Name
  ,                                       !- Group Rendering Name
  ,                                       !- Design Specification Outdoor Air Object Name
  ,                                       !- Standards Template
  ,                                       !- Standards Building Type
  living;                                 !- Standards Space Type

OS:Surface,
<<<<<<< HEAD
  {4ffeaf7c-eb63-4e44-8ddf-44ec7d73b5ef}, !- Handle
  Surface 7,                              !- Name
  Floor,                                  !- Surface Type
  ,                                       !- Construction Name
  {bba3bafe-420c-4b64-8c0c-ed1385f78d21}, !- Space Name
  Surface,                                !- Outside Boundary Condition
  {79fc795d-aad4-4fd7-891f-da98fd6c9414}, !- Outside Boundary Condition Object
=======
  {f4cedf47-73e4-4450-a3ad-0a79db283d55}, !- Handle
  Surface 7,                              !- Name
  Floor,                                  !- Surface Type
  ,                                       !- Construction Name
  {a09b584f-4893-4b89-b858-4afbff3efb6d}, !- Space Name
  Surface,                                !- Outside Boundary Condition
  {683ebfba-0613-4b34-be04-b953c2bf7c24}, !- Outside Boundary Condition Object
>>>>>>> 49f5e9b9
  NoSun,                                  !- Sun Exposure
  NoWind,                                 !- Wind Exposure
  ,                                       !- View Factor to Ground
  ,                                       !- Number of Vertices
  0, -12.9315688143396, 2.4384,           !- X,Y,Z Vertex 1 {m}
  0, 0, 2.4384,                           !- X,Y,Z Vertex 2 {m}
  6.46578440716979, 0, 2.4384,            !- X,Y,Z Vertex 3 {m}
  6.46578440716979, -12.9315688143396, 2.4384; !- X,Y,Z Vertex 4 {m}

OS:Surface,
<<<<<<< HEAD
  {ecf900ee-3c2c-4797-af01-9a2a44179486}, !- Handle
  Surface 8,                              !- Name
  RoofCeiling,                            !- Surface Type
  ,                                       !- Construction Name
  {bba3bafe-420c-4b64-8c0c-ed1385f78d21}, !- Space Name
=======
  {946cbc6a-c6a7-487a-b7b0-848190061470}, !- Handle
  Surface 8,                              !- Name
  RoofCeiling,                            !- Surface Type
  ,                                       !- Construction Name
  {a09b584f-4893-4b89-b858-4afbff3efb6d}, !- Space Name
>>>>>>> 49f5e9b9
  Outdoors,                               !- Outside Boundary Condition
  ,                                       !- Outside Boundary Condition Object
  SunExposed,                             !- Sun Exposure
  WindExposed,                            !- Wind Exposure
  ,                                       !- View Factor to Ground
  ,                                       !- Number of Vertices
  0, -6.46578440716979, 5.6712922035849,  !- X,Y,Z Vertex 1 {m}
  6.46578440716979, -6.46578440716979, 5.6712922035849, !- X,Y,Z Vertex 2 {m}
  6.46578440716979, 0, 2.4384,            !- X,Y,Z Vertex 3 {m}
  0, 0, 2.4384;                           !- X,Y,Z Vertex 4 {m}

OS:Surface,
<<<<<<< HEAD
  {20a33f15-a6ca-4ece-9a1d-5c493ee880fb}, !- Handle
  Surface 9,                              !- Name
  RoofCeiling,                            !- Surface Type
  ,                                       !- Construction Name
  {bba3bafe-420c-4b64-8c0c-ed1385f78d21}, !- Space Name
=======
  {f5d9aaa8-83f5-4310-9dc6-7eb7d6187d4c}, !- Handle
  Surface 9,                              !- Name
  RoofCeiling,                            !- Surface Type
  ,                                       !- Construction Name
  {a09b584f-4893-4b89-b858-4afbff3efb6d}, !- Space Name
>>>>>>> 49f5e9b9
  Outdoors,                               !- Outside Boundary Condition
  ,                                       !- Outside Boundary Condition Object
  SunExposed,                             !- Sun Exposure
  WindExposed,                            !- Wind Exposure
  ,                                       !- View Factor to Ground
  ,                                       !- Number of Vertices
  6.46578440716979, -6.46578440716979, 5.6712922035849, !- X,Y,Z Vertex 1 {m}
  0, -6.46578440716979, 5.6712922035849,  !- X,Y,Z Vertex 2 {m}
  0, -12.9315688143396, 2.4384,           !- X,Y,Z Vertex 3 {m}
  6.46578440716979, -12.9315688143396, 2.4384; !- X,Y,Z Vertex 4 {m}

OS:Surface,
<<<<<<< HEAD
  {0f3a1491-f309-412a-a800-0f7a8351abe2}, !- Handle
  Surface 10,                             !- Name
  Wall,                                   !- Surface Type
  ,                                       !- Construction Name
  {bba3bafe-420c-4b64-8c0c-ed1385f78d21}, !- Space Name
=======
  {2ccbcce6-d149-4bf2-91a6-5145ac7c8985}, !- Handle
  Surface 10,                             !- Name
  Wall,                                   !- Surface Type
  ,                                       !- Construction Name
  {a09b584f-4893-4b89-b858-4afbff3efb6d}, !- Space Name
>>>>>>> 49f5e9b9
  Outdoors,                               !- Outside Boundary Condition
  ,                                       !- Outside Boundary Condition Object
  SunExposed,                             !- Sun Exposure
  WindExposed,                            !- Wind Exposure
  ,                                       !- View Factor to Ground
  ,                                       !- Number of Vertices
  0, -6.46578440716979, 5.6712922035849,  !- X,Y,Z Vertex 1 {m}
  0, 0, 2.4384,                           !- X,Y,Z Vertex 2 {m}
  0, -12.9315688143396, 2.4384;           !- X,Y,Z Vertex 3 {m}

OS:Surface,
<<<<<<< HEAD
  {3de22642-4bf0-4df8-b50e-7ec0720dea21}, !- Handle
  Surface 11,                             !- Name
  Wall,                                   !- Surface Type
  ,                                       !- Construction Name
  {bba3bafe-420c-4b64-8c0c-ed1385f78d21}, !- Space Name
  Outdoors,                               !- Outside Boundary Condition
=======
  {b1e38f27-8cca-4707-b5a9-c99c884fa4e0}, !- Handle
  Surface 11,                             !- Name
  Wall,                                   !- Surface Type
  ,                                       !- Construction Name
  {a09b584f-4893-4b89-b858-4afbff3efb6d}, !- Space Name
  Adiabatic,                              !- Outside Boundary Condition
>>>>>>> 49f5e9b9
  ,                                       !- Outside Boundary Condition Object
  NoSun,                                  !- Sun Exposure
  NoWind,                                 !- Wind Exposure
  ,                                       !- View Factor to Ground
  ,                                       !- Number of Vertices
  6.46578440716979, -6.46578440716979, 5.6712922035849, !- X,Y,Z Vertex 1 {m}
  6.46578440716979, -12.9315688143396, 2.4384, !- X,Y,Z Vertex 2 {m}
  6.46578440716979, 0, 2.4384;            !- X,Y,Z Vertex 3 {m}

OS:Space,
  {a09b584f-4893-4b89-b858-4afbff3efb6d}, !- Handle
  unfinished attic space,                 !- Name
  {10e5db16-7126-4d7e-b9bf-996560f77cc8}, !- Space Type Name
  ,                                       !- Default Construction Set Name
  ,                                       !- Default Schedule Set Name
  ,                                       !- Direction of Relative North {deg}
  ,                                       !- X Origin {m}
  ,                                       !- Y Origin {m}
  ,                                       !- Z Origin {m}
  ,                                       !- Building Story Name
  {d4df8ef4-a961-4840-acf1-3d1af9c7ec07}; !- Thermal Zone Name

OS:ThermalZone,
<<<<<<< HEAD
  {06f7be90-0464-43c5-8e4d-ecd87b59b11b}, !- Handle
  living zone|unit 2,                     !- Name
=======
  {d4df8ef4-a961-4840-acf1-3d1af9c7ec07}, !- Handle
  unfinished attic zone,                  !- Name
>>>>>>> 49f5e9b9
  ,                                       !- Multiplier
  ,                                       !- Ceiling Height {m}
  ,                                       !- Volume {m3}
  ,                                       !- Floor Area {m2}
  ,                                       !- Zone Inside Convection Algorithm
  ,                                       !- Zone Outside Convection Algorithm
  ,                                       !- Zone Conditioning Equipment List Name
<<<<<<< HEAD
  {e81d5530-8495-4c89-b290-05dcdae25259}, !- Zone Air Inlet Port List
  {ca669375-30a7-473d-bc1b-15f07c4b3b4b}, !- Zone Air Exhaust Port List
  {823548ba-2daf-4bd0-a1c5-ca4059ac3b83}, !- Zone Air Node Name
  {f5eca675-8d27-44da-b256-c177d4b1526c}, !- Zone Return Air Port List
=======
  {25e36450-1e81-4ab4-a2f7-752fe74ebbdc}, !- Zone Air Inlet Port List
  {7e519fe8-16f3-47a7-8374-d74e367ff3a7}, !- Zone Air Exhaust Port List
  {9d629e88-f1d2-4c91-9c10-8b0a846c6468}, !- Zone Air Node Name
  {f9787be6-f466-4caf-9d73-df643ee28500}, !- Zone Return Air Port List
>>>>>>> 49f5e9b9
  ,                                       !- Primary Daylighting Control Name
  ,                                       !- Fraction of Zone Controlled by Primary Daylighting Control
  ,                                       !- Secondary Daylighting Control Name
  ,                                       !- Fraction of Zone Controlled by Secondary Daylighting Control
  ,                                       !- Illuminance Map Name
  ,                                       !- Group Rendering Name
  ,                                       !- Thermostat Name
  No;                                     !- Use Ideal Air Loads

OS:Node,
<<<<<<< HEAD
  {3eb29a6f-425f-4681-a810-f69253e17305}, !- Handle
  Node 2,                                 !- Name
  {823548ba-2daf-4bd0-a1c5-ca4059ac3b83}, !- Inlet Port
  ;                                       !- Outlet Port

OS:Connection,
  {823548ba-2daf-4bd0-a1c5-ca4059ac3b83}, !- Handle
  {3f1fee8f-eb0c-4b43-8cea-b477d4a4bb9d}, !- Name
  {06f7be90-0464-43c5-8e4d-ecd87b59b11b}, !- Source Object
  11,                                     !- Outlet Port
  {3eb29a6f-425f-4681-a810-f69253e17305}, !- Target Object
  2;                                      !- Inlet Port

OS:PortList,
  {e81d5530-8495-4c89-b290-05dcdae25259}, !- Handle
  {85323e32-d34e-438f-b125-145498e3056f}, !- Name
  {06f7be90-0464-43c5-8e4d-ecd87b59b11b}; !- HVAC Component

OS:PortList,
  {ca669375-30a7-473d-bc1b-15f07c4b3b4b}, !- Handle
  {800fa555-4197-4a90-a60a-649e502aa183}, !- Name
  {06f7be90-0464-43c5-8e4d-ecd87b59b11b}; !- HVAC Component

OS:PortList,
  {f5eca675-8d27-44da-b256-c177d4b1526c}, !- Handle
  {29d01deb-873a-4797-bdcb-fced70403106}, !- Name
  {06f7be90-0464-43c5-8e4d-ecd87b59b11b}; !- HVAC Component

OS:Sizing:Zone,
  {43b11e75-0ab4-4875-a713-5ecf9d0cc7df}, !- Handle
  {06f7be90-0464-43c5-8e4d-ecd87b59b11b}, !- Zone or ZoneList Name
=======
  {a26a066c-827e-4fad-8c60-ebc4ab490ba0}, !- Handle
  Node 2,                                 !- Name
  {9d629e88-f1d2-4c91-9c10-8b0a846c6468}, !- Inlet Port
  ;                                       !- Outlet Port

OS:Connection,
  {9d629e88-f1d2-4c91-9c10-8b0a846c6468}, !- Handle
  {b7d45555-216d-464e-bb35-0f4eebafc4fa}, !- Name
  {d4df8ef4-a961-4840-acf1-3d1af9c7ec07}, !- Source Object
  11,                                     !- Outlet Port
  {a26a066c-827e-4fad-8c60-ebc4ab490ba0}, !- Target Object
  2;                                      !- Inlet Port

OS:PortList,
  {25e36450-1e81-4ab4-a2f7-752fe74ebbdc}, !- Handle
  {ff49c805-e8fa-4b08-aa7e-ed40f53e5364}, !- Name
  {d4df8ef4-a961-4840-acf1-3d1af9c7ec07}; !- HVAC Component

OS:PortList,
  {7e519fe8-16f3-47a7-8374-d74e367ff3a7}, !- Handle
  {4a206d0a-0663-421d-b864-62d5e1f945f8}, !- Name
  {d4df8ef4-a961-4840-acf1-3d1af9c7ec07}; !- HVAC Component

OS:PortList,
  {f9787be6-f466-4caf-9d73-df643ee28500}, !- Handle
  {7413f66f-88a5-463d-9e17-5a1b97bc498c}, !- Name
  {d4df8ef4-a961-4840-acf1-3d1af9c7ec07}; !- HVAC Component

OS:Sizing:Zone,
  {f0302be9-ea0a-4ecc-b2a6-3f933f8f5b68}, !- Handle
  {d4df8ef4-a961-4840-acf1-3d1af9c7ec07}, !- Zone or ZoneList Name
>>>>>>> 49f5e9b9
  SupplyAirTemperature,                   !- Zone Cooling Design Supply Air Temperature Input Method
  14,                                     !- Zone Cooling Design Supply Air Temperature {C}
  11.11,                                  !- Zone Cooling Design Supply Air Temperature Difference {deltaC}
  SupplyAirTemperature,                   !- Zone Heating Design Supply Air Temperature Input Method
  40,                                     !- Zone Heating Design Supply Air Temperature {C}
  11.11,                                  !- Zone Heating Design Supply Air Temperature Difference {deltaC}
  0.0085,                                 !- Zone Cooling Design Supply Air Humidity Ratio {kg-H2O/kg-air}
  0.008,                                  !- Zone Heating Design Supply Air Humidity Ratio {kg-H2O/kg-air}
  ,                                       !- Zone Heating Sizing Factor
  ,                                       !- Zone Cooling Sizing Factor
  DesignDay,                              !- Cooling Design Air Flow Method
  ,                                       !- Cooling Design Air Flow Rate {m3/s}
  ,                                       !- Cooling Minimum Air Flow per Zone Floor Area {m3/s-m2}
  ,                                       !- Cooling Minimum Air Flow {m3/s}
  ,                                       !- Cooling Minimum Air Flow Fraction
  DesignDay,                              !- Heating Design Air Flow Method
  ,                                       !- Heating Design Air Flow Rate {m3/s}
  ,                                       !- Heating Maximum Air Flow per Zone Floor Area {m3/s-m2}
  ,                                       !- Heating Maximum Air Flow {m3/s}
  ,                                       !- Heating Maximum Air Flow Fraction
  ,                                       !- Design Zone Air Distribution Effectiveness in Cooling Mode
  ,                                       !- Design Zone Air Distribution Effectiveness in Heating Mode
  No,                                     !- Account for Dedicated Outdoor Air System
  NeutralSupplyAir,                       !- Dedicated Outdoor Air System Control Strategy
  autosize,                               !- Dedicated Outdoor Air Low Setpoint Temperature for Design {C}
  autosize;                               !- Dedicated Outdoor Air High Setpoint Temperature for Design {C}

OS:ZoneHVAC:EquipmentList,
<<<<<<< HEAD
  {a61d557a-658e-4587-b6eb-ef97aba9f458}, !- Handle
  Zone HVAC Equipment List 2,             !- Name
  {06f7be90-0464-43c5-8e4d-ecd87b59b11b}; !- Thermal Zone

OS:Space,
  {c56675c9-e8ea-4d42-8675-46ea07654270}, !- Handle
  living space|unit 2|story 1,            !- Name
  {f75ee341-c132-40ab-a31e-0e6afe1b105d}, !- Space Type Name
  ,                                       !- Default Construction Set Name
  ,                                       !- Default Schedule Set Name
  -0,                                     !- Direction of Relative North {deg}
  0,                                      !- X Origin {m}
  0,                                      !- Y Origin {m}
  0,                                      !- Z Origin {m}
  ,                                       !- Building Story Name
  {06f7be90-0464-43c5-8e4d-ecd87b59b11b}, !- Thermal Zone Name
  ,                                       !- Part of Total Floor Area
  ,                                       !- Design Specification Outdoor Air Object Name
  {81562033-0d61-4a0d-ab43-9de7650b841e}; !- Building Unit Name

OS:Surface,
  {a4ad18ba-88be-4f5d-9e6f-c85ca33071c0}, !- Handle
  Surface 12,                             !- Name
  Wall,                                   !- Surface Type
  ,                                       !- Construction Name
  {c56675c9-e8ea-4d42-8675-46ea07654270}, !- Space Name
  Outdoors,                               !- Outside Boundary Condition
  ,                                       !- Outside Boundary Condition Object
  SunExposed,                             !- Sun Exposure
  WindExposed,                            !- Wind Exposure
  ,                                       !- View Factor to Ground
  ,                                       !- Number of Vertices
  12.9315688143396, 1.8288, 2.4384,       !- X,Y,Z Vertex 1 {m}
  12.9315688143396, 1.8288, 0,            !- X,Y,Z Vertex 2 {m}
  6.46578440716979, 1.8288, 0,            !- X,Y,Z Vertex 3 {m}
  6.46578440716979, 1.8288, 2.4384;       !- X,Y,Z Vertex 4 {m}

OS:Surface,
  {d61ee37a-7277-4e5b-9bec-66302adbf628}, !- Handle
  Surface 13,                             !- Name
  Wall,                                   !- Surface Type
  ,                                       !- Construction Name
  {c56675c9-e8ea-4d42-8675-46ea07654270}, !- Space Name
  Surface,                                !- Outside Boundary Condition
  {97f4b551-70c2-453e-8967-ea830ae4513f}, !- Outside Boundary Condition Object
  NoSun,                                  !- Sun Exposure
  NoWind,                                 !- Wind Exposure
  ,                                       !- View Factor to Ground
  ,                                       !- Number of Vertices
  12.9315688143396, -11.1027688143396, 2.4384, !- X,Y,Z Vertex 1 {m}
  12.9315688143396, -11.1027688143396, 0, !- X,Y,Z Vertex 2 {m}
  12.9315688143396, 0, 0,                 !- X,Y,Z Vertex 3 {m}
  12.9315688143396, 0, 2.4384;            !- X,Y,Z Vertex 4 {m}

OS:Surface,
  {6b50574d-2528-45d2-9856-82f9ec32a7f6}, !- Handle
  Surface 14,                             !- Name
  Wall,                                   !- Surface Type
  ,                                       !- Construction Name
  {c56675c9-e8ea-4d42-8675-46ea07654270}, !- Space Name
  Outdoors,                               !- Outside Boundary Condition
  ,                                       !- Outside Boundary Condition Object
  SunExposed,                             !- Sun Exposure
  WindExposed,                            !- Wind Exposure
  ,                                       !- View Factor to Ground
  ,                                       !- Number of Vertices
  6.46578440716979, -11.1027688143396, 2.4384, !- X,Y,Z Vertex 1 {m}
  6.46578440716979, -11.1027688143396, 0, !- X,Y,Z Vertex 2 {m}
  12.9315688143396, -11.1027688143396, 0, !- X,Y,Z Vertex 3 {m}
  12.9315688143396, -11.1027688143396, 2.4384; !- X,Y,Z Vertex 4 {m}

OS:Surface,
  {e90991ce-0d01-4da0-ba20-e97b68a99adf}, !- Handle
  Surface 15,                             !- Name
  Wall,                                   !- Surface Type
  ,                                       !- Construction Name
  {c56675c9-e8ea-4d42-8675-46ea07654270}, !- Space Name
  Surface,                                !- Outside Boundary Condition
  {84aedbd4-f26d-4914-b1a8-af5698400a1f}, !- Outside Boundary Condition Object
  NoSun,                                  !- Sun Exposure
  NoWind,                                 !- Wind Exposure
  ,                                       !- View Factor to Ground
  ,                                       !- Number of Vertices
  6.46578440716979, 0, 2.4384,            !- X,Y,Z Vertex 1 {m}
  6.46578440716979, 0, 0,                 !- X,Y,Z Vertex 2 {m}
  6.46578440716979, -11.1027688143396, 0, !- X,Y,Z Vertex 3 {m}
  6.46578440716979, -11.1027688143396, 2.4384; !- X,Y,Z Vertex 4 {m}

OS:Surface,
  {37ed6caa-5950-418f-a046-897a01cdc273}, !- Handle
  Surface 16,                             !- Name
  RoofCeiling,                            !- Surface Type
  ,                                       !- Construction Name
  {c56675c9-e8ea-4d42-8675-46ea07654270}, !- Space Name
  Surface,                                !- Outside Boundary Condition
  {13d61421-6019-4f19-a85e-0dd1361a9c0d}, !- Outside Boundary Condition Object
  NoSun,                                  !- Sun Exposure
  NoWind,                                 !- Wind Exposure
  ,                                       !- View Factor to Ground
  ,                                       !- Number of Vertices
  12.9315688143396, -11.1027688143396, 2.4384, !- X,Y,Z Vertex 1 {m}
  12.9315688143396, 1.8288, 2.4384,       !- X,Y,Z Vertex 2 {m}
  6.46578440716979, 1.8288, 2.4384,       !- X,Y,Z Vertex 3 {m}
  6.46578440716979, -11.1027688143396, 2.4384; !- X,Y,Z Vertex 4 {m}

OS:Surface,
  {60587546-e4c7-4634-815b-ef53ffb55273}, !- Handle
  Surface 17,                             !- Name
  Floor,                                  !- Surface Type
  ,                                       !- Construction Name
  {c56675c9-e8ea-4d42-8675-46ea07654270}, !- Space Name
  Foundation,                             !- Outside Boundary Condition
  ,                                       !- Outside Boundary Condition Object
  NoSun,                                  !- Sun Exposure
  NoWind,                                 !- Wind Exposure
  ,                                       !- View Factor to Ground
  ,                                       !- Number of Vertices
  6.46578440716979, -11.1027688143396, 0, !- X,Y,Z Vertex 1 {m}
  6.46578440716979, 1.8288, 0,            !- X,Y,Z Vertex 2 {m}
  12.9315688143396, 1.8288, 0,            !- X,Y,Z Vertex 3 {m}
  12.9315688143396, -11.1027688143396, 0; !- X,Y,Z Vertex 4 {m}

OS:Surface,
  {13d61421-6019-4f19-a85e-0dd1361a9c0d}, !- Handle
  Surface 18,                             !- Name
  Floor,                                  !- Surface Type
  ,                                       !- Construction Name
  {bba3bafe-420c-4b64-8c0c-ed1385f78d21}, !- Space Name
  Surface,                                !- Outside Boundary Condition
  {37ed6caa-5950-418f-a046-897a01cdc273}, !- Outside Boundary Condition Object
  NoSun,                                  !- Sun Exposure
  NoWind,                                 !- Wind Exposure
  ,                                       !- View Factor to Ground
  ,                                       !- Number of Vertices
  6.46578440716979, -11.1027688143396, 2.4384, !- X,Y,Z Vertex 1 {m}
  6.46578440716979, 1.8288, 2.4384,       !- X,Y,Z Vertex 2 {m}
  12.9315688143396, 1.8288, 2.4384,       !- X,Y,Z Vertex 3 {m}
  12.9315688143396, -11.1027688143396, 2.4384; !- X,Y,Z Vertex 4 {m}

OS:Surface,
  {67b7a77a-6963-420a-8f3d-d9a640c1ceec}, !- Handle
  Surface 19,                             !- Name
  RoofCeiling,                            !- Surface Type
  ,                                       !- Construction Name
  {bba3bafe-420c-4b64-8c0c-ed1385f78d21}, !- Space Name
  Outdoors,                               !- Outside Boundary Condition
  ,                                       !- Outside Boundary Condition Object
  SunExposed,                             !- Sun Exposure
  WindExposed,                            !- Wind Exposure
  ,                                       !- View Factor to Ground
  ,                                       !- Number of Vertices
  9.69867661075469, 1.8288, 4.05484610179245, !- X,Y,Z Vertex 1 {m}
  6.46578440716979, 1.8288, 2.4384,       !- X,Y,Z Vertex 2 {m}
  6.46578440716979, -11.1027688143396, 2.4384, !- X,Y,Z Vertex 3 {m}
  9.69867661075469, -11.1027688143396, 4.05484610179245; !- X,Y,Z Vertex 4 {m}

OS:Surface,
  {ab59c0fa-298f-4a02-9f85-46a5ad578753}, !- Handle
  Surface 20,                             !- Name
  RoofCeiling,                            !- Surface Type
  ,                                       !- Construction Name
  {bba3bafe-420c-4b64-8c0c-ed1385f78d21}, !- Space Name
  Outdoors,                               !- Outside Boundary Condition
  ,                                       !- Outside Boundary Condition Object
  SunExposed,                             !- Sun Exposure
  WindExposed,                            !- Wind Exposure
  ,                                       !- View Factor to Ground
  ,                                       !- Number of Vertices
  9.69867661075469, -11.1027688143396, 4.05484610179245, !- X,Y,Z Vertex 1 {m}
  12.9315688143396, -11.1027688143396, 2.4384, !- X,Y,Z Vertex 2 {m}
  12.9315688143396, 1.8288, 2.4384,       !- X,Y,Z Vertex 3 {m}
  9.69867661075469, 1.8288, 4.05484610179245; !- X,Y,Z Vertex 4 {m}

OS:Surface,
  {c631bdcd-7146-4c44-9590-3fe11e3e9880}, !- Handle
  Surface 21,                             !- Name
  Wall,                                   !- Surface Type
  ,                                       !- Construction Name
  {bba3bafe-420c-4b64-8c0c-ed1385f78d21}, !- Space Name
  Outdoors,                               !- Outside Boundary Condition
  ,                                       !- Outside Boundary Condition Object
  SunExposed,                             !- Sun Exposure
  WindExposed,                            !- Wind Exposure
  ,                                       !- View Factor to Ground
  ,                                       !- Number of Vertices
  9.69867661075469, -11.1027688143396, 4.05484610179245, !- X,Y,Z Vertex 1 {m}
  6.46578440716979, -11.1027688143396, 2.4384, !- X,Y,Z Vertex 2 {m}
  12.9315688143396, -11.1027688143396, 2.4384; !- X,Y,Z Vertex 3 {m}

OS:Surface,
  {c3970b49-b63f-4af4-b3c9-bb96c3cc01e5}, !- Handle
  Surface 22,                             !- Name
  Wall,                                   !- Surface Type
  ,                                       !- Construction Name
  {bba3bafe-420c-4b64-8c0c-ed1385f78d21}, !- Space Name
  Outdoors,                               !- Outside Boundary Condition
  ,                                       !- Outside Boundary Condition Object
  SunExposed,                             !- Sun Exposure
  WindExposed,                            !- Wind Exposure
  ,                                       !- View Factor to Ground
  ,                                       !- Number of Vertices
  9.69867661075469, 1.8288, 4.05484610179245, !- X,Y,Z Vertex 1 {m}
  12.9315688143396, 1.8288, 2.4384,       !- X,Y,Z Vertex 2 {m}
  6.46578440716979, 1.8288, 2.4384;       !- X,Y,Z Vertex 3 {m}

OS:ThermalZone,
  {62392fd8-4c6c-421c-8b00-5693fae0367f}, !- Handle
  living zone|unit 3,                     !- Name
  ,                                       !- Multiplier
  ,                                       !- Ceiling Height {m}
  ,                                       !- Volume {m3}
  ,                                       !- Floor Area {m2}
  ,                                       !- Zone Inside Convection Algorithm
  ,                                       !- Zone Outside Convection Algorithm
  ,                                       !- Zone Conditioning Equipment List Name
  {0a236f28-4d13-4ca0-b18d-c288bc5d86eb}, !- Zone Air Inlet Port List
  {b932e205-b6e0-4a29-ac50-558f374dfe7a}, !- Zone Air Exhaust Port List
  {57b9d77d-869c-4b11-badc-e1dd6495e13f}, !- Zone Air Node Name
  {7e6438df-b600-45fd-b1b1-cd65a6d34a47}, !- Zone Return Air Port List
  ,                                       !- Primary Daylighting Control Name
  ,                                       !- Fraction of Zone Controlled by Primary Daylighting Control
  ,                                       !- Secondary Daylighting Control Name
  ,                                       !- Fraction of Zone Controlled by Secondary Daylighting Control
  ,                                       !- Illuminance Map Name
  ,                                       !- Group Rendering Name
  ,                                       !- Thermostat Name
  No;                                     !- Use Ideal Air Loads

OS:Node,
  {e3a4d22c-5158-462f-8bb7-015141ff93b6}, !- Handle
  Node 3,                                 !- Name
  {57b9d77d-869c-4b11-badc-e1dd6495e13f}, !- Inlet Port
  ;                                       !- Outlet Port

OS:Connection,
  {57b9d77d-869c-4b11-badc-e1dd6495e13f}, !- Handle
  {784a8f5c-e3f8-444f-b5f9-8010db8244ef}, !- Name
  {62392fd8-4c6c-421c-8b00-5693fae0367f}, !- Source Object
  11,                                     !- Outlet Port
  {e3a4d22c-5158-462f-8bb7-015141ff93b6}, !- Target Object
  2;                                      !- Inlet Port

OS:PortList,
  {0a236f28-4d13-4ca0-b18d-c288bc5d86eb}, !- Handle
  {bd2c5771-a741-4bf6-a709-bf21eaf56a1e}, !- Name
  {62392fd8-4c6c-421c-8b00-5693fae0367f}; !- HVAC Component

OS:PortList,
  {b932e205-b6e0-4a29-ac50-558f374dfe7a}, !- Handle
  {c599b309-6e9e-4651-a6cd-fa540bdb6e5a}, !- Name
  {62392fd8-4c6c-421c-8b00-5693fae0367f}; !- HVAC Component

OS:PortList,
  {7e6438df-b600-45fd-b1b1-cd65a6d34a47}, !- Handle
  {7fd33b04-30f2-4ed4-8e5f-6961ce2c60ac}, !- Name
  {62392fd8-4c6c-421c-8b00-5693fae0367f}; !- HVAC Component

OS:Sizing:Zone,
  {92274edb-bab2-44a3-9889-8ab0bfb51f53}, !- Handle
  {62392fd8-4c6c-421c-8b00-5693fae0367f}, !- Zone or ZoneList Name
  SupplyAirTemperature,                   !- Zone Cooling Design Supply Air Temperature Input Method
  14,                                     !- Zone Cooling Design Supply Air Temperature {C}
  11.11,                                  !- Zone Cooling Design Supply Air Temperature Difference {deltaC}
  SupplyAirTemperature,                   !- Zone Heating Design Supply Air Temperature Input Method
  40,                                     !- Zone Heating Design Supply Air Temperature {C}
  11.11,                                  !- Zone Heating Design Supply Air Temperature Difference {deltaC}
  0.0085,                                 !- Zone Cooling Design Supply Air Humidity Ratio {kg-H2O/kg-air}
  0.008,                                  !- Zone Heating Design Supply Air Humidity Ratio {kg-H2O/kg-air}
  ,                                       !- Zone Heating Sizing Factor
  ,                                       !- Zone Cooling Sizing Factor
  DesignDay,                              !- Cooling Design Air Flow Method
  ,                                       !- Cooling Design Air Flow Rate {m3/s}
  ,                                       !- Cooling Minimum Air Flow per Zone Floor Area {m3/s-m2}
  ,                                       !- Cooling Minimum Air Flow {m3/s}
  ,                                       !- Cooling Minimum Air Flow Fraction
  DesignDay,                              !- Heating Design Air Flow Method
  ,                                       !- Heating Design Air Flow Rate {m3/s}
  ,                                       !- Heating Maximum Air Flow per Zone Floor Area {m3/s-m2}
  ,                                       !- Heating Maximum Air Flow {m3/s}
  ,                                       !- Heating Maximum Air Flow Fraction
  ,                                       !- Design Zone Air Distribution Effectiveness in Cooling Mode
  ,                                       !- Design Zone Air Distribution Effectiveness in Heating Mode
  No,                                     !- Account for Dedicated Outdoor Air System
  NeutralSupplyAir,                       !- Dedicated Outdoor Air System Control Strategy
  autosize,                               !- Dedicated Outdoor Air Low Setpoint Temperature for Design {C}
  autosize;                               !- Dedicated Outdoor Air High Setpoint Temperature for Design {C}

OS:ZoneHVAC:EquipmentList,
  {a7464967-c366-4031-95e0-3215386d7b30}, !- Handle
  Zone HVAC Equipment List 3,             !- Name
  {62392fd8-4c6c-421c-8b00-5693fae0367f}; !- Thermal Zone

OS:Space,
  {ebff8255-e3d9-4279-833a-ef0b21f31a4a}, !- Handle
  living space|unit 3|story 1,            !- Name
  {f75ee341-c132-40ab-a31e-0e6afe1b105d}, !- Space Type Name
  ,                                       !- Default Construction Set Name
  ,                                       !- Default Schedule Set Name
  -0,                                     !- Direction of Relative North {deg}
  0,                                      !- X Origin {m}
  0,                                      !- Y Origin {m}
  0,                                      !- Z Origin {m}
  ,                                       !- Building Story Name
  {62392fd8-4c6c-421c-8b00-5693fae0367f}, !- Thermal Zone Name
  ,                                       !- Part of Total Floor Area
  ,                                       !- Design Specification Outdoor Air Object Name
  {571025bb-b7f9-4021-b3b1-592834cd440e}; !- Building Unit Name

OS:Surface,
  {c57509c4-8246-40e6-beca-36be09f64344}, !- Handle
  Surface 23,                             !- Name
  Wall,                                   !- Surface Type
  ,                                       !- Construction Name
  {ebff8255-e3d9-4279-833a-ef0b21f31a4a}, !- Space Name
  Outdoors,                               !- Outside Boundary Condition
  ,                                       !- Outside Boundary Condition Object
  SunExposed,                             !- Sun Exposure
  WindExposed,                            !- Wind Exposure
  ,                                       !- View Factor to Ground
  ,                                       !- Number of Vertices
  19.3973532215094, 0, 2.4384,            !- X,Y,Z Vertex 1 {m}
  19.3973532215094, 0, 0,                 !- X,Y,Z Vertex 2 {m}
  12.9315688143396, 0, 0,                 !- X,Y,Z Vertex 3 {m}
  12.9315688143396, 0, 2.4384;            !- X,Y,Z Vertex 4 {m}

OS:Surface,
  {6e0acff0-ac6f-4c81-8745-36fb84d8a695}, !- Handle
  Surface 24,                             !- Name
  Wall,                                   !- Surface Type
  ,                                       !- Construction Name
  {ebff8255-e3d9-4279-833a-ef0b21f31a4a}, !- Space Name
  Surface,                                !- Outside Boundary Condition
  {a7d8d613-4d0f-4d0e-88a3-046666a66625}, !- Outside Boundary Condition Object
  NoSun,                                  !- Sun Exposure
  NoWind,                                 !- Wind Exposure
  ,                                       !- View Factor to Ground
  ,                                       !- Number of Vertices
  19.3973532215094, -11.1027688143396, 2.4384, !- X,Y,Z Vertex 1 {m}
  19.3973532215094, -11.1027688143396, 0, !- X,Y,Z Vertex 2 {m}
  19.3973532215094, 0, 0,                 !- X,Y,Z Vertex 3 {m}
  19.3973532215094, 0, 2.4384;            !- X,Y,Z Vertex 4 {m}

OS:Surface,
  {73f3b090-0ff9-421d-a2dc-904c5a5efec5}, !- Handle
  Surface 25,                             !- Name
  Wall,                                   !- Surface Type
  ,                                       !- Construction Name
  {ebff8255-e3d9-4279-833a-ef0b21f31a4a}, !- Space Name
  Outdoors,                               !- Outside Boundary Condition
  ,                                       !- Outside Boundary Condition Object
  SunExposed,                             !- Sun Exposure
  WindExposed,                            !- Wind Exposure
  ,                                       !- View Factor to Ground
  ,                                       !- Number of Vertices
  12.9315688143396, -12.9315688143396, 2.4384, !- X,Y,Z Vertex 1 {m}
  12.9315688143396, -12.9315688143396, 0, !- X,Y,Z Vertex 2 {m}
  19.3973532215094, -12.9315688143396, 0, !- X,Y,Z Vertex 3 {m}
  19.3973532215094, -12.9315688143396, 2.4384; !- X,Y,Z Vertex 4 {m}

OS:Surface,
  {97f4b551-70c2-453e-8967-ea830ae4513f}, !- Handle
  Surface 26,                             !- Name
  Wall,                                   !- Surface Type
  ,                                       !- Construction Name
  {ebff8255-e3d9-4279-833a-ef0b21f31a4a}, !- Space Name
  Surface,                                !- Outside Boundary Condition
  {d61ee37a-7277-4e5b-9bec-66302adbf628}, !- Outside Boundary Condition Object
  NoSun,                                  !- Sun Exposure
  NoWind,                                 !- Wind Exposure
  ,                                       !- View Factor to Ground
  ,                                       !- Number of Vertices
  12.9315688143396, 0, 2.4384,            !- X,Y,Z Vertex 1 {m}
  12.9315688143396, 0, 0,                 !- X,Y,Z Vertex 2 {m}
  12.9315688143396, -11.1027688143396, 0, !- X,Y,Z Vertex 3 {m}
  12.9315688143396, -11.1027688143396, 2.4384; !- X,Y,Z Vertex 4 {m}

OS:Surface,
  {eb0fe8e2-e995-454e-a057-ff8e6d8c496d}, !- Handle
  Surface 27,                             !- Name
  RoofCeiling,                            !- Surface Type
  ,                                       !- Construction Name
  {ebff8255-e3d9-4279-833a-ef0b21f31a4a}, !- Space Name
  Surface,                                !- Outside Boundary Condition
  {b72bacd8-0b6b-4354-94a6-0cb47b85e992}, !- Outside Boundary Condition Object
  NoSun,                                  !- Sun Exposure
  NoWind,                                 !- Wind Exposure
  ,                                       !- View Factor to Ground
  ,                                       !- Number of Vertices
  19.3973532215094, -12.9315688143396, 2.4384, !- X,Y,Z Vertex 1 {m}
  19.3973532215094, 0, 2.4384,            !- X,Y,Z Vertex 2 {m}
  12.9315688143396, 0, 2.4384,            !- X,Y,Z Vertex 3 {m}
  12.9315688143396, -12.9315688143396, 2.4384; !- X,Y,Z Vertex 4 {m}

OS:Surface,
  {d7eb81dc-e925-4586-b8c5-501131ad4f70}, !- Handle
  Surface 28,                             !- Name
  Floor,                                  !- Surface Type
  ,                                       !- Construction Name
  {ebff8255-e3d9-4279-833a-ef0b21f31a4a}, !- Space Name
  Foundation,                             !- Outside Boundary Condition
  ,                                       !- Outside Boundary Condition Object
  NoSun,                                  !- Sun Exposure
  NoWind,                                 !- Wind Exposure
  ,                                       !- View Factor to Ground
  ,                                       !- Number of Vertices
  12.9315688143396, -12.9315688143396, 0, !- X,Y,Z Vertex 1 {m}
  12.9315688143396, 0, 0,                 !- X,Y,Z Vertex 2 {m}
  19.3973532215094, 0, 0,                 !- X,Y,Z Vertex 3 {m}
  19.3973532215094, -12.9315688143396, 0; !- X,Y,Z Vertex 4 {m}

OS:Surface,
  {b72bacd8-0b6b-4354-94a6-0cb47b85e992}, !- Handle
  Surface 29,                             !- Name
  Floor,                                  !- Surface Type
  ,                                       !- Construction Name
  {bba3bafe-420c-4b64-8c0c-ed1385f78d21}, !- Space Name
  Surface,                                !- Outside Boundary Condition
  {eb0fe8e2-e995-454e-a057-ff8e6d8c496d}, !- Outside Boundary Condition Object
  NoSun,                                  !- Sun Exposure
  NoWind,                                 !- Wind Exposure
  ,                                       !- View Factor to Ground
  ,                                       !- Number of Vertices
  12.9315688143396, -12.9315688143396, 2.4384, !- X,Y,Z Vertex 1 {m}
  12.9315688143396, 0, 2.4384,            !- X,Y,Z Vertex 2 {m}
  19.3973532215094, 0, 2.4384,            !- X,Y,Z Vertex 3 {m}
  19.3973532215094, -12.9315688143396, 2.4384; !- X,Y,Z Vertex 4 {m}

OS:Surface,
  {3b00140e-98c5-48c7-840e-ab7ee3dab0cf}, !- Handle
  Surface 30,                             !- Name
  RoofCeiling,                            !- Surface Type
  ,                                       !- Construction Name
  {bba3bafe-420c-4b64-8c0c-ed1385f78d21}, !- Space Name
  Outdoors,                               !- Outside Boundary Condition
  ,                                       !- Outside Boundary Condition Object
  SunExposed,                             !- Sun Exposure
  WindExposed,                            !- Wind Exposure
  ,                                       !- View Factor to Ground
  ,                                       !- Number of Vertices
  16.1644610179245, 0, 4.05484610179245,  !- X,Y,Z Vertex 1 {m}
  12.9315688143396, 0, 2.4384,            !- X,Y,Z Vertex 2 {m}
  12.9315688143396, -12.9315688143396, 2.4384, !- X,Y,Z Vertex 3 {m}
  16.1644610179245, -12.9315688143396, 4.05484610179245; !- X,Y,Z Vertex 4 {m}

OS:Surface,
  {dabfa4b2-2046-4416-9fe2-66a3b7d3e6c4}, !- Handle
  Surface 31,                             !- Name
  RoofCeiling,                            !- Surface Type
  ,                                       !- Construction Name
  {bba3bafe-420c-4b64-8c0c-ed1385f78d21}, !- Space Name
  Outdoors,                               !- Outside Boundary Condition
  ,                                       !- Outside Boundary Condition Object
  SunExposed,                             !- Sun Exposure
  WindExposed,                            !- Wind Exposure
  ,                                       !- View Factor to Ground
  ,                                       !- Number of Vertices
  16.1644610179245, -12.9315688143396, 4.05484610179245, !- X,Y,Z Vertex 1 {m}
  19.3973532215094, -12.9315688143396, 2.4384, !- X,Y,Z Vertex 2 {m}
  19.3973532215094, 0, 2.4384,            !- X,Y,Z Vertex 3 {m}
  16.1644610179245, 0, 4.05484610179245;  !- X,Y,Z Vertex 4 {m}

OS:Surface,
  {6fb4769d-a9ee-4661-9b5b-4a3b3f3d21b6}, !- Handle
  Surface 32,                             !- Name
  Wall,                                   !- Surface Type
  ,                                       !- Construction Name
  {bba3bafe-420c-4b64-8c0c-ed1385f78d21}, !- Space Name
  Outdoors,                               !- Outside Boundary Condition
  ,                                       !- Outside Boundary Condition Object
  SunExposed,                             !- Sun Exposure
  WindExposed,                            !- Wind Exposure
  ,                                       !- View Factor to Ground
  ,                                       !- Number of Vertices
  16.1644610179245, -12.9315688143396, 4.05484610179245, !- X,Y,Z Vertex 1 {m}
  12.9315688143396, -12.9315688143396, 2.4384, !- X,Y,Z Vertex 2 {m}
  19.3973532215094, -12.9315688143396, 2.4384; !- X,Y,Z Vertex 3 {m}

OS:Surface,
  {d8cb2b7d-3188-4c26-9183-1830e90e6679}, !- Handle
  Surface 33,                             !- Name
  Wall,                                   !- Surface Type
  ,                                       !- Construction Name
  {bba3bafe-420c-4b64-8c0c-ed1385f78d21}, !- Space Name
  Outdoors,                               !- Outside Boundary Condition
  ,                                       !- Outside Boundary Condition Object
  SunExposed,                             !- Sun Exposure
  WindExposed,                            !- Wind Exposure
  ,                                       !- View Factor to Ground
  ,                                       !- Number of Vertices
  16.1644610179245, 0, 4.05484610179245,  !- X,Y,Z Vertex 1 {m}
  19.3973532215094, 0, 2.4384,            !- X,Y,Z Vertex 2 {m}
  12.9315688143396, 0, 2.4384;            !- X,Y,Z Vertex 3 {m}

OS:ThermalZone,
  {f04b0348-02a5-46a3-a8dc-ee8400d77f0b}, !- Handle
  living zone|unit 4,                     !- Name
  ,                                       !- Multiplier
  ,                                       !- Ceiling Height {m}
  ,                                       !- Volume {m3}
  ,                                       !- Floor Area {m2}
  ,                                       !- Zone Inside Convection Algorithm
  ,                                       !- Zone Outside Convection Algorithm
  ,                                       !- Zone Conditioning Equipment List Name
  {cc420820-a026-4534-8381-450fd828f31c}, !- Zone Air Inlet Port List
  {adae460c-5ac2-4422-a721-5fac9ced7ccb}, !- Zone Air Exhaust Port List
  {864037df-58db-48b6-9b7c-debc6cb6f3a5}, !- Zone Air Node Name
  {8dc1b24c-9b7d-48d6-a4d7-7b482c3a6a58}, !- Zone Return Air Port List
  ,                                       !- Primary Daylighting Control Name
  ,                                       !- Fraction of Zone Controlled by Primary Daylighting Control
  ,                                       !- Secondary Daylighting Control Name
  ,                                       !- Fraction of Zone Controlled by Secondary Daylighting Control
  ,                                       !- Illuminance Map Name
  ,                                       !- Group Rendering Name
  ,                                       !- Thermostat Name
  No;                                     !- Use Ideal Air Loads

OS:Node,
  {ccdea1ea-fe24-4f79-b3b8-d7d8047d5324}, !- Handle
  Node 4,                                 !- Name
  {864037df-58db-48b6-9b7c-debc6cb6f3a5}, !- Inlet Port
  ;                                       !- Outlet Port

OS:Connection,
  {864037df-58db-48b6-9b7c-debc6cb6f3a5}, !- Handle
  {f251220b-845e-49f1-814a-9e2a449e839e}, !- Name
  {f04b0348-02a5-46a3-a8dc-ee8400d77f0b}, !- Source Object
  11,                                     !- Outlet Port
  {ccdea1ea-fe24-4f79-b3b8-d7d8047d5324}, !- Target Object
  2;                                      !- Inlet Port

OS:PortList,
  {cc420820-a026-4534-8381-450fd828f31c}, !- Handle
  {ff6c9a9e-a102-4f70-be21-fc5ad2a11907}, !- Name
  {f04b0348-02a5-46a3-a8dc-ee8400d77f0b}; !- HVAC Component

OS:PortList,
  {adae460c-5ac2-4422-a721-5fac9ced7ccb}, !- Handle
  {a9ef75ac-15d2-4975-a92c-805d3d2a20d8}, !- Name
  {f04b0348-02a5-46a3-a8dc-ee8400d77f0b}; !- HVAC Component

OS:PortList,
  {8dc1b24c-9b7d-48d6-a4d7-7b482c3a6a58}, !- Handle
  {cb5cb9c0-ac63-40d9-9cf3-237ac02c532a}, !- Name
  {f04b0348-02a5-46a3-a8dc-ee8400d77f0b}; !- HVAC Component

OS:Sizing:Zone,
  {1cd4b284-e7dd-4be5-88cb-5e165857864a}, !- Handle
  {f04b0348-02a5-46a3-a8dc-ee8400d77f0b}, !- Zone or ZoneList Name
  SupplyAirTemperature,                   !- Zone Cooling Design Supply Air Temperature Input Method
  14,                                     !- Zone Cooling Design Supply Air Temperature {C}
  11.11,                                  !- Zone Cooling Design Supply Air Temperature Difference {deltaC}
  SupplyAirTemperature,                   !- Zone Heating Design Supply Air Temperature Input Method
  40,                                     !- Zone Heating Design Supply Air Temperature {C}
  11.11,                                  !- Zone Heating Design Supply Air Temperature Difference {deltaC}
  0.0085,                                 !- Zone Cooling Design Supply Air Humidity Ratio {kg-H2O/kg-air}
  0.008,                                  !- Zone Heating Design Supply Air Humidity Ratio {kg-H2O/kg-air}
  ,                                       !- Zone Heating Sizing Factor
  ,                                       !- Zone Cooling Sizing Factor
  DesignDay,                              !- Cooling Design Air Flow Method
  ,                                       !- Cooling Design Air Flow Rate {m3/s}
  ,                                       !- Cooling Minimum Air Flow per Zone Floor Area {m3/s-m2}
  ,                                       !- Cooling Minimum Air Flow {m3/s}
  ,                                       !- Cooling Minimum Air Flow Fraction
  DesignDay,                              !- Heating Design Air Flow Method
  ,                                       !- Heating Design Air Flow Rate {m3/s}
  ,                                       !- Heating Maximum Air Flow per Zone Floor Area {m3/s-m2}
  ,                                       !- Heating Maximum Air Flow {m3/s}
  ,                                       !- Heating Maximum Air Flow Fraction
  ,                                       !- Design Zone Air Distribution Effectiveness in Cooling Mode
  ,                                       !- Design Zone Air Distribution Effectiveness in Heating Mode
  No,                                     !- Account for Dedicated Outdoor Air System
  NeutralSupplyAir,                       !- Dedicated Outdoor Air System Control Strategy
  autosize,                               !- Dedicated Outdoor Air Low Setpoint Temperature for Design {C}
  autosize;                               !- Dedicated Outdoor Air High Setpoint Temperature for Design {C}

OS:ZoneHVAC:EquipmentList,
  {2d5d1969-c74b-4f33-917c-8a4f7b76d847}, !- Handle
  Zone HVAC Equipment List 4,             !- Name
  {f04b0348-02a5-46a3-a8dc-ee8400d77f0b}; !- Thermal Zone

OS:Space,
  {c9bd09df-cd31-4eec-abe2-bdbe31acb1ca}, !- Handle
  living space|unit 4|story 1,            !- Name
  {f75ee341-c132-40ab-a31e-0e6afe1b105d}, !- Space Type Name
  ,                                       !- Default Construction Set Name
  ,                                       !- Default Schedule Set Name
  -0,                                     !- Direction of Relative North {deg}
  0,                                      !- X Origin {m}
  0,                                      !- Y Origin {m}
  0,                                      !- Z Origin {m}
  ,                                       !- Building Story Name
  {f04b0348-02a5-46a3-a8dc-ee8400d77f0b}, !- Thermal Zone Name
  ,                                       !- Part of Total Floor Area
  ,                                       !- Design Specification Outdoor Air Object Name
  {88c8f12c-80c4-4278-93a8-12acb21fc9e2}; !- Building Unit Name

OS:Surface,
  {020c75f4-b6e1-46ae-b35d-6900f1bfda0e}, !- Handle
  Surface 34,                             !- Name
  Wall,                                   !- Surface Type
  ,                                       !- Construction Name
  {c9bd09df-cd31-4eec-abe2-bdbe31acb1ca}, !- Space Name
  Outdoors,                               !- Outside Boundary Condition
  ,                                       !- Outside Boundary Condition Object
  SunExposed,                             !- Sun Exposure
  WindExposed,                            !- Wind Exposure
  ,                                       !- View Factor to Ground
  ,                                       !- Number of Vertices
  25.8631376286792, 1.8288, 2.4384,       !- X,Y,Z Vertex 1 {m}
  25.8631376286792, 1.8288, 0,            !- X,Y,Z Vertex 2 {m}
  19.3973532215094, 1.8288, 0,            !- X,Y,Z Vertex 3 {m}
  19.3973532215094, 1.8288, 2.4384;       !- X,Y,Z Vertex 4 {m}

OS:Surface,
  {76d36ec3-2745-4ae5-bad6-e4cbf4bcfe50}, !- Handle
  Surface 35,                             !- Name
  Wall,                                   !- Surface Type
  ,                                       !- Construction Name
  {c9bd09df-cd31-4eec-abe2-bdbe31acb1ca}, !- Space Name
  Outdoors,                               !- Outside Boundary Condition
  ,                                       !- Outside Boundary Condition Object
  SunExposed,                             !- Sun Exposure
  WindExposed,                            !- Wind Exposure
  ,                                       !- View Factor to Ground
  ,                                       !- Number of Vertices
  25.8631376286792, -11.1027688143396, 2.4384, !- X,Y,Z Vertex 1 {m}
  25.8631376286792, -11.1027688143396, 0, !- X,Y,Z Vertex 2 {m}
  25.8631376286792, 1.8288, 0,            !- X,Y,Z Vertex 3 {m}
  25.8631376286792, 1.8288, 2.4384;       !- X,Y,Z Vertex 4 {m}

OS:Surface,
  {e7bf180d-82b9-4af3-bd68-2bc86c1906c5}, !- Handle
  Surface 36,                             !- Name
  Wall,                                   !- Surface Type
  ,                                       !- Construction Name
  {c9bd09df-cd31-4eec-abe2-bdbe31acb1ca}, !- Space Name
  Outdoors,                               !- Outside Boundary Condition
  ,                                       !- Outside Boundary Condition Object
  SunExposed,                             !- Sun Exposure
  WindExposed,                            !- Wind Exposure
  ,                                       !- View Factor to Ground
  ,                                       !- Number of Vertices
  19.3973532215094, -11.1027688143396, 2.4384, !- X,Y,Z Vertex 1 {m}
  19.3973532215094, -11.1027688143396, 0, !- X,Y,Z Vertex 2 {m}
  25.8631376286792, -11.1027688143396, 0, !- X,Y,Z Vertex 3 {m}
  25.8631376286792, -11.1027688143396, 2.4384; !- X,Y,Z Vertex 4 {m}

OS:Surface,
  {a7d8d613-4d0f-4d0e-88a3-046666a66625}, !- Handle
  Surface 37,                             !- Name
  Wall,                                   !- Surface Type
  ,                                       !- Construction Name
  {c9bd09df-cd31-4eec-abe2-bdbe31acb1ca}, !- Space Name
  Surface,                                !- Outside Boundary Condition
  {6e0acff0-ac6f-4c81-8745-36fb84d8a695}, !- Outside Boundary Condition Object
  NoSun,                                  !- Sun Exposure
  NoWind,                                 !- Wind Exposure
  ,                                       !- View Factor to Ground
  ,                                       !- Number of Vertices
  19.3973532215094, 0, 2.4384,            !- X,Y,Z Vertex 1 {m}
  19.3973532215094, 0, 0,                 !- X,Y,Z Vertex 2 {m}
  19.3973532215094, -11.1027688143396, 0, !- X,Y,Z Vertex 3 {m}
  19.3973532215094, -11.1027688143396, 2.4384; !- X,Y,Z Vertex 4 {m}

OS:Surface,
  {73adc396-8257-4dd9-8b6b-d3905db7658e}, !- Handle
  Surface 38,                             !- Name
  RoofCeiling,                            !- Surface Type
  ,                                       !- Construction Name
  {c9bd09df-cd31-4eec-abe2-bdbe31acb1ca}, !- Space Name
  Surface,                                !- Outside Boundary Condition
  {ea3542d6-0e6c-4e98-8646-561ab7ea2f76}, !- Outside Boundary Condition Object
  NoSun,                                  !- Sun Exposure
  NoWind,                                 !- Wind Exposure
  ,                                       !- View Factor to Ground
  ,                                       !- Number of Vertices
  25.8631376286792, -11.1027688143396, 2.4384, !- X,Y,Z Vertex 1 {m}
  25.8631376286792, 1.8288, 2.4384,       !- X,Y,Z Vertex 2 {m}
  19.3973532215094, 1.8288, 2.4384,       !- X,Y,Z Vertex 3 {m}
  19.3973532215094, -11.1027688143396, 2.4384; !- X,Y,Z Vertex 4 {m}

OS:Surface,
  {5cd91537-f5b5-4318-9c3b-23add7cd7644}, !- Handle
  Surface 39,                             !- Name
  Floor,                                  !- Surface Type
  ,                                       !- Construction Name
  {c9bd09df-cd31-4eec-abe2-bdbe31acb1ca}, !- Space Name
  Foundation,                             !- Outside Boundary Condition
  ,                                       !- Outside Boundary Condition Object
  NoSun,                                  !- Sun Exposure
  NoWind,                                 !- Wind Exposure
  ,                                       !- View Factor to Ground
  ,                                       !- Number of Vertices
  19.3973532215094, -11.1027688143396, 0, !- X,Y,Z Vertex 1 {m}
  19.3973532215094, 1.8288, 0,            !- X,Y,Z Vertex 2 {m}
  25.8631376286792, 1.8288, 0,            !- X,Y,Z Vertex 3 {m}
  25.8631376286792, -11.1027688143396, 0; !- X,Y,Z Vertex 4 {m}

OS:Surface,
  {ea3542d6-0e6c-4e98-8646-561ab7ea2f76}, !- Handle
  Surface 40,                             !- Name
  Floor,                                  !- Surface Type
  ,                                       !- Construction Name
  {bba3bafe-420c-4b64-8c0c-ed1385f78d21}, !- Space Name
  Surface,                                !- Outside Boundary Condition
  {73adc396-8257-4dd9-8b6b-d3905db7658e}, !- Outside Boundary Condition Object
  NoSun,                                  !- Sun Exposure
  NoWind,                                 !- Wind Exposure
  ,                                       !- View Factor to Ground
  ,                                       !- Number of Vertices
  19.3973532215094, -11.1027688143396, 2.4384, !- X,Y,Z Vertex 1 {m}
  19.3973532215094, 1.8288, 2.4384,       !- X,Y,Z Vertex 2 {m}
  25.8631376286792, 1.8288, 2.4384,       !- X,Y,Z Vertex 3 {m}
  25.8631376286792, -11.1027688143396, 2.4384; !- X,Y,Z Vertex 4 {m}

OS:Surface,
  {7d72dbca-137f-4762-aaff-4c5426514a3f}, !- Handle
  Surface 41,                             !- Name
  RoofCeiling,                            !- Surface Type
  ,                                       !- Construction Name
  {bba3bafe-420c-4b64-8c0c-ed1385f78d21}, !- Space Name
  Outdoors,                               !- Outside Boundary Condition
  ,                                       !- Outside Boundary Condition Object
  SunExposed,                             !- Sun Exposure
  WindExposed,                            !- Wind Exposure
  ,                                       !- View Factor to Ground
  ,                                       !- Number of Vertices
  22.6302454250943, 1.8288, 4.05484610179245, !- X,Y,Z Vertex 1 {m}
  19.3973532215094, 1.8288, 2.4384,       !- X,Y,Z Vertex 2 {m}
  19.3973532215094, -11.1027688143396, 2.4384, !- X,Y,Z Vertex 3 {m}
  22.6302454250943, -11.1027688143396, 4.05484610179245; !- X,Y,Z Vertex 4 {m}

OS:Surface,
  {8a16efc6-c77d-4953-91de-4128261ef9bd}, !- Handle
  Surface 42,                             !- Name
  RoofCeiling,                            !- Surface Type
  ,                                       !- Construction Name
  {bba3bafe-420c-4b64-8c0c-ed1385f78d21}, !- Space Name
  Outdoors,                               !- Outside Boundary Condition
  ,                                       !- Outside Boundary Condition Object
  SunExposed,                             !- Sun Exposure
  WindExposed,                            !- Wind Exposure
  ,                                       !- View Factor to Ground
  ,                                       !- Number of Vertices
  22.6302454250943, -11.1027688143396, 4.05484610179245, !- X,Y,Z Vertex 1 {m}
  25.8631376286792, -11.1027688143396, 2.4384, !- X,Y,Z Vertex 2 {m}
  25.8631376286792, 1.8288, 2.4384,       !- X,Y,Z Vertex 3 {m}
  22.6302454250943, 1.8288, 4.05484610179245; !- X,Y,Z Vertex 4 {m}

OS:Surface,
  {e1332520-21a1-4c4b-9070-33b9cef8d3c7}, !- Handle
  Surface 43,                             !- Name
  Wall,                                   !- Surface Type
  ,                                       !- Construction Name
  {bba3bafe-420c-4b64-8c0c-ed1385f78d21}, !- Space Name
  Outdoors,                               !- Outside Boundary Condition
  ,                                       !- Outside Boundary Condition Object
  SunExposed,                             !- Sun Exposure
  WindExposed,                            !- Wind Exposure
  ,                                       !- View Factor to Ground
  ,                                       !- Number of Vertices
  22.6302454250943, -11.1027688143396, 4.05484610179245, !- X,Y,Z Vertex 1 {m}
  19.3973532215094, -11.1027688143396, 2.4384, !- X,Y,Z Vertex 2 {m}
  25.8631376286792, -11.1027688143396, 2.4384; !- X,Y,Z Vertex 3 {m}

OS:Surface,
  {c3e333ec-80bd-4555-bb4d-1de5e764e6b1}, !- Handle
  Surface 44,                             !- Name
  Wall,                                   !- Surface Type
  ,                                       !- Construction Name
  {bba3bafe-420c-4b64-8c0c-ed1385f78d21}, !- Space Name
  Outdoors,                               !- Outside Boundary Condition
  ,                                       !- Outside Boundary Condition Object
  SunExposed,                             !- Sun Exposure
  WindExposed,                            !- Wind Exposure
  ,                                       !- View Factor to Ground
  ,                                       !- Number of Vertices
  22.6302454250943, 1.8288, 4.05484610179245, !- X,Y,Z Vertex 1 {m}
  25.8631376286792, 1.8288, 2.4384,       !- X,Y,Z Vertex 2 {m}
  19.3973532215094, 1.8288, 2.4384;       !- X,Y,Z Vertex 3 {m}

OS:Surface,
  {f787d76c-7bc3-4611-a1e2-ce68b8764eb2}, !- Handle
  Surface 45,                             !- Name
  Wall,                                   !- Surface Type
  ,                                       !- Construction Name
  {3271671c-a844-4718-8ca8-306251c5de7b}, !- Space Name
  Outdoors,                               !- Outside Boundary Condition
  ,                                       !- Outside Boundary Condition Object
  SunExposed,                             !- Sun Exposure
  WindExposed,                            !- Wind Exposure
  ,                                       !- View Factor to Ground
  ,                                       !- Number of Vertices
  6.46578440716979, -12.9315688143396, 2.4384, !- X,Y,Z Vertex 1 {m}
  6.46578440716979, -12.9315688143396, 0, !- X,Y,Z Vertex 2 {m}
  6.46578440716979, -11.1027688143396, 0, !- X,Y,Z Vertex 3 {m}
  6.46578440716979, -11.1027688143396, 2.4384; !- X,Y,Z Vertex 4 {m}

OS:Surface,
  {afd3fd7a-61ec-4aad-a356-b678a503fea3}, !- Handle
  Surface 46,                             !- Name
  Wall,                                   !- Surface Type
  ,                                       !- Construction Name
  {c56675c9-e8ea-4d42-8675-46ea07654270}, !- Space Name
  Outdoors,                               !- Outside Boundary Condition
  ,                                       !- Outside Boundary Condition Object
  SunExposed,                             !- Sun Exposure
  WindExposed,                            !- Wind Exposure
  ,                                       !- View Factor to Ground
  ,                                       !- Number of Vertices
  6.46578440716979, 1.8288, 2.4384,       !- X,Y,Z Vertex 1 {m}
  6.46578440716979, 1.8288, 0,            !- X,Y,Z Vertex 2 {m}
  6.46578440716979, 0, 0,                 !- X,Y,Z Vertex 3 {m}
  6.46578440716979, 0, 2.4384;            !- X,Y,Z Vertex 4 {m}

OS:Surface,
  {d8853fda-838c-4839-bcb0-8f768681d66e}, !- Handle
  Surface 47,                             !- Name
  Wall,                                   !- Surface Type
  ,                                       !- Construction Name
  {ebff8255-e3d9-4279-833a-ef0b21f31a4a}, !- Space Name
  Outdoors,                               !- Outside Boundary Condition
  ,                                       !- Outside Boundary Condition Object
  SunExposed,                             !- Sun Exposure
  WindExposed,                            !- Wind Exposure
  ,                                       !- View Factor to Ground
  ,                                       !- Number of Vertices
  19.3973532215094, -12.9315688143396, 2.4384, !- X,Y,Z Vertex 1 {m}
  19.3973532215094, -12.9315688143396, 0, !- X,Y,Z Vertex 2 {m}
  19.3973532215094, -11.1027688143396, 0, !- X,Y,Z Vertex 3 {m}
  19.3973532215094, -11.1027688143396, 2.4384; !- X,Y,Z Vertex 4 {m}

OS:Surface,
  {f0f771cb-c105-4553-aacf-f222c7f89414}, !- Handle
  Surface 48,                             !- Name
  Wall,                                   !- Surface Type
  ,                                       !- Construction Name
  {c9bd09df-cd31-4eec-abe2-bdbe31acb1ca}, !- Space Name
  Outdoors,                               !- Outside Boundary Condition
  ,                                       !- Outside Boundary Condition Object
  SunExposed,                             !- Sun Exposure
  WindExposed,                            !- Wind Exposure
  ,                                       !- View Factor to Ground
  ,                                       !- Number of Vertices
  19.3973532215094, 1.8288, 2.4384,       !- X,Y,Z Vertex 1 {m}
  19.3973532215094, 1.8288, 0,            !- X,Y,Z Vertex 2 {m}
  19.3973532215094, 0, 0,                 !- X,Y,Z Vertex 3 {m}
  19.3973532215094, 0, 2.4384;            !- X,Y,Z Vertex 4 {m}

OS:Surface,
  {07840e08-36bf-4db0-88c7-b9f30b340cde}, !- Handle
  Surface 49,                             !- Name
  Wall,                                   !- Surface Type
  ,                                       !- Construction Name
  {ebff8255-e3d9-4279-833a-ef0b21f31a4a}, !- Space Name
  Outdoors,                               !- Outside Boundary Condition
  ,                                       !- Outside Boundary Condition Object
  SunExposed,                             !- Sun Exposure
  WindExposed,                            !- Wind Exposure
  ,                                       !- View Factor to Ground
  ,                                       !- Number of Vertices
  12.9315688143396, -11.1027688143396, 2.4384, !- X,Y,Z Vertex 1 {m}
  12.9315688143396, -11.1027688143396, 0, !- X,Y,Z Vertex 2 {m}
  12.9315688143396, -12.9315688143396, 0, !- X,Y,Z Vertex 3 {m}
  12.9315688143396, -12.9315688143396, 2.4384; !- X,Y,Z Vertex 4 {m}

OS:Surface,
  {f9a920b0-e174-451a-805d-4d553b9db6b0}, !- Handle
  Surface 50,                             !- Name
  Wall,                                   !- Surface Type
  ,                                       !- Construction Name
  {c56675c9-e8ea-4d42-8675-46ea07654270}, !- Space Name
  Outdoors,                               !- Outside Boundary Condition
  ,                                       !- Outside Boundary Condition Object
  SunExposed,                             !- Sun Exposure
  WindExposed,                            !- Wind Exposure
  ,                                       !- View Factor to Ground
  ,                                       !- Number of Vertices
  12.9315688143396, 0, 2.4384,            !- X,Y,Z Vertex 1 {m}
  12.9315688143396, 0, 0,                 !- X,Y,Z Vertex 2 {m}
  12.9315688143396, 1.8288, 0,            !- X,Y,Z Vertex 3 {m}
  12.9315688143396, 1.8288, 2.4384;       !- X,Y,Z Vertex 4 {m}

OS:Space,
  {bba3bafe-420c-4b64-8c0c-ed1385f78d21}, !- Handle
  unfinished attic space,                 !- Name
  {7761f1a3-19be-41cb-a83a-b552d2d090ed}, !- Space Type Name
  ,                                       !- Default Construction Set Name
  ,                                       !- Default Schedule Set Name
  ,                                       !- Direction of Relative North {deg}
  ,                                       !- X Origin {m}
  ,                                       !- Y Origin {m}
  ,                                       !- Z Origin {m}
  ,                                       !- Building Story Name
  {d8ec5764-afbb-40f4-847b-2809a5b9fe4d}; !- Thermal Zone Name

OS:ThermalZone,
  {d8ec5764-afbb-40f4-847b-2809a5b9fe4d}, !- Handle
  unfinished attic zone,                  !- Name
  ,                                       !- Multiplier
  ,                                       !- Ceiling Height {m}
  ,                                       !- Volume {m3}
  ,                                       !- Floor Area {m2}
  ,                                       !- Zone Inside Convection Algorithm
  ,                                       !- Zone Outside Convection Algorithm
  ,                                       !- Zone Conditioning Equipment List Name
  {5fc779e9-f702-4adf-adcd-0a2699175078}, !- Zone Air Inlet Port List
  {50dfb06b-ba70-44c9-813a-e818b3601617}, !- Zone Air Exhaust Port List
  {04e17eea-cfdb-490b-8531-e3013c5f9fe4}, !- Zone Air Node Name
  {a792a953-48d3-44ad-9cdc-5c10a48ad5d3}, !- Zone Return Air Port List
  ,                                       !- Primary Daylighting Control Name
  ,                                       !- Fraction of Zone Controlled by Primary Daylighting Control
  ,                                       !- Secondary Daylighting Control Name
  ,                                       !- Fraction of Zone Controlled by Secondary Daylighting Control
  ,                                       !- Illuminance Map Name
  ,                                       !- Group Rendering Name
  ,                                       !- Thermostat Name
  No;                                     !- Use Ideal Air Loads

OS:Node,
  {f26f93b1-a6ca-4ca8-9069-525bea740408}, !- Handle
  Node 5,                                 !- Name
  {04e17eea-cfdb-490b-8531-e3013c5f9fe4}, !- Inlet Port
  ;                                       !- Outlet Port

OS:Connection,
  {04e17eea-cfdb-490b-8531-e3013c5f9fe4}, !- Handle
  {637610c5-719e-48fa-a6fc-75ebbc86164a}, !- Name
  {d8ec5764-afbb-40f4-847b-2809a5b9fe4d}, !- Source Object
  11,                                     !- Outlet Port
  {f26f93b1-a6ca-4ca8-9069-525bea740408}, !- Target Object
  2;                                      !- Inlet Port

OS:PortList,
  {5fc779e9-f702-4adf-adcd-0a2699175078}, !- Handle
  {bb58afc9-4591-404d-acb7-6fa77a8e1f42}, !- Name
  {d8ec5764-afbb-40f4-847b-2809a5b9fe4d}; !- HVAC Component

OS:PortList,
  {50dfb06b-ba70-44c9-813a-e818b3601617}, !- Handle
  {d32a65e2-860b-4f21-87d2-c34f3355e64f}, !- Name
  {d8ec5764-afbb-40f4-847b-2809a5b9fe4d}; !- HVAC Component

OS:PortList,
  {a792a953-48d3-44ad-9cdc-5c10a48ad5d3}, !- Handle
  {18fc37d4-fd8e-4019-9a28-a4d021ed341b}, !- Name
  {d8ec5764-afbb-40f4-847b-2809a5b9fe4d}; !- HVAC Component

OS:Sizing:Zone,
  {4f690912-ee5a-4bd5-9db7-18f10c4d2861}, !- Handle
  {d8ec5764-afbb-40f4-847b-2809a5b9fe4d}, !- Zone or ZoneList Name
  SupplyAirTemperature,                   !- Zone Cooling Design Supply Air Temperature Input Method
  14,                                     !- Zone Cooling Design Supply Air Temperature {C}
  11.11,                                  !- Zone Cooling Design Supply Air Temperature Difference {deltaC}
  SupplyAirTemperature,                   !- Zone Heating Design Supply Air Temperature Input Method
  40,                                     !- Zone Heating Design Supply Air Temperature {C}
  11.11,                                  !- Zone Heating Design Supply Air Temperature Difference {deltaC}
  0.0085,                                 !- Zone Cooling Design Supply Air Humidity Ratio {kg-H2O/kg-air}
  0.008,                                  !- Zone Heating Design Supply Air Humidity Ratio {kg-H2O/kg-air}
  ,                                       !- Zone Heating Sizing Factor
  ,                                       !- Zone Cooling Sizing Factor
  DesignDay,                              !- Cooling Design Air Flow Method
  ,                                       !- Cooling Design Air Flow Rate {m3/s}
  ,                                       !- Cooling Minimum Air Flow per Zone Floor Area {m3/s-m2}
  ,                                       !- Cooling Minimum Air Flow {m3/s}
  ,                                       !- Cooling Minimum Air Flow Fraction
  DesignDay,                              !- Heating Design Air Flow Method
  ,                                       !- Heating Design Air Flow Rate {m3/s}
  ,                                       !- Heating Maximum Air Flow per Zone Floor Area {m3/s-m2}
  ,                                       !- Heating Maximum Air Flow {m3/s}
  ,                                       !- Heating Maximum Air Flow Fraction
  ,                                       !- Design Zone Air Distribution Effectiveness in Cooling Mode
  ,                                       !- Design Zone Air Distribution Effectiveness in Heating Mode
  No,                                     !- Account for Dedicated Outdoor Air System
  NeutralSupplyAir,                       !- Dedicated Outdoor Air System Control Strategy
  autosize,                               !- Dedicated Outdoor Air Low Setpoint Temperature for Design {C}
  autosize;                               !- Dedicated Outdoor Air High Setpoint Temperature for Design {C}

OS:ZoneHVAC:EquipmentList,
  {76ff3bb6-02c9-4997-869c-979d0be22796}, !- Handle
  Zone HVAC Equipment List 5,             !- Name
  {d8ec5764-afbb-40f4-847b-2809a5b9fe4d}; !- Thermal Zone

OS:SpaceType,
  {7761f1a3-19be-41cb-a83a-b552d2d090ed}, !- Handle
  Space Type 2,                           !- Name
  ,                                       !- Default Construction Set Name
  ,                                       !- Default Schedule Set Name
  ,                                       !- Group Rendering Name
  ,                                       !- Design Specification Outdoor Air Object Name
  ,                                       !- Standards Template
  ,                                       !- Standards Building Type
  unfinished attic;                       !- Standards Space Type

OS:BuildingUnit,
  {dffee14f-1728-4555-9700-078e83b962b4}, !- Handle
  unit 1,                                 !- Name
  ,                                       !- Rendering Color
  Residential;                            !- Building Unit Type

OS:AdditionalProperties,
  {8868b47a-d8a9-426d-9ef5-9bc0026fa026}, !- Handle
  {dffee14f-1728-4555-9700-078e83b962b4}, !- Object Name
  Units Represented,                      !- Feature Name 1
  Integer,                                !- Feature Data Type 1
  1,                                      !- Feature Value 1
  NumberOfBedrooms,                       !- Feature Name 2
  Integer,                                !- Feature Data Type 2
  3,                                      !- Feature Value 2
  NumberOfBathrooms,                      !- Feature Name 3
  Double,                                 !- Feature Data Type 3
  2;                                      !- Feature Value 3

OS:BuildingUnit,
  {81562033-0d61-4a0d-ab43-9de7650b841e}, !- Handle
  unit 2,                                 !- Name
  ,                                       !- Rendering Color
  Residential;                            !- Building Unit Type

OS:AdditionalProperties,
  {07debb6a-f5b2-4535-bd88-3c9e9aba516a}, !- Handle
  {81562033-0d61-4a0d-ab43-9de7650b841e}, !- Object Name
  Units Represented,                      !- Feature Name 1
  Integer,                                !- Feature Data Type 1
  1,                                      !- Feature Value 1
  NumberOfBedrooms,                       !- Feature Name 2
  Integer,                                !- Feature Data Type 2
  3,                                      !- Feature Value 2
  NumberOfBathrooms,                      !- Feature Name 3
  Double,                                 !- Feature Data Type 3
  2;                                      !- Feature Value 3

OS:BuildingUnit,
  {571025bb-b7f9-4021-b3b1-592834cd440e}, !- Handle
  unit 3,                                 !- Name
  ,                                       !- Rendering Color
  Residential;                            !- Building Unit Type

OS:AdditionalProperties,
  {da3156ce-b463-4052-ae8e-6c1c33bf1724}, !- Handle
  {571025bb-b7f9-4021-b3b1-592834cd440e}, !- Object Name
  Units Represented,                      !- Feature Name 1
  Integer,                                !- Feature Data Type 1
  1,                                      !- Feature Value 1
  NumberOfBedrooms,                       !- Feature Name 2
  Integer,                                !- Feature Data Type 2
  3,                                      !- Feature Value 2
  NumberOfBathrooms,                      !- Feature Name 3
  Double,                                 !- Feature Data Type 3
  2;                                      !- Feature Value 3

OS:BuildingUnit,
  {88c8f12c-80c4-4278-93a8-12acb21fc9e2}, !- Handle
  unit 4,                                 !- Name
  ,                                       !- Rendering Color
  Residential;                            !- Building Unit Type

OS:AdditionalProperties,
  {cf6a426d-44b8-451d-ba37-f46c5e3f9c2d}, !- Handle
  {88c8f12c-80c4-4278-93a8-12acb21fc9e2}, !- Object Name
  Units Represented,                      !- Feature Name 1
  Integer,                                !- Feature Data Type 1
  1,                                      !- Feature Value 1
  NumberOfBedrooms,                       !- Feature Name 2
  Integer,                                !- Feature Data Type 2
  3,                                      !- Feature Value 2
  NumberOfBathrooms,                      !- Feature Name 3
  Double,                                 !- Feature Data Type 3
  2;                                      !- Feature Value 3

OS:Building,
  {ce248afa-6763-4a8e-b866-f88c1e4bd451}, !- Handle
  Building 1,                             !- Name
  ,                                       !- Building Sector Type
  0,                                      !- North Axis {deg}
  ,                                       !- Nominal Floor to Floor Height {m}
  ,                                       !- Space Type Name
  ,                                       !- Default Construction Set Name
  ,                                       !- Default Schedule Set Name
  1,                                      !- Standards Number of Stories
  1,                                      !- Standards Number of Above Ground Stories
  ,                                       !- Standards Template
  singlefamilyattached,                   !- Standards Building Type
  4;                                      !- Standards Number of Living Units

OS:AdditionalProperties,
  {73895b8a-2a70-46ca-817a-57b526ccd4b0}, !- Handle
  {ce248afa-6763-4a8e-b866-f88c1e4bd451}, !- Object Name
  Total Units Represented,                !- Feature Name 1
  Integer,                                !- Feature Data Type 1
  4,                                      !- Feature Value 1
  Total Units Modeled,                    !- Feature Name 2
  Integer,                                !- Feature Data Type 2
  4;                                      !- Feature Value 2

OS:Schedule:Day,
  {f34ddd7b-183a-4959-a58a-29bcf9983b5d}, !- Handle
  Schedule Day 1,                         !- Name
  ,                                       !- Schedule Type Limits Name
  ,                                       !- Interpolate to Timestep
  24,                                     !- Hour 1
  0,                                      !- Minute 1
  0;                                      !- Value Until Time 1

OS:Schedule:Day,
  {cd4ba951-4045-4891-9768-7dde680b4331}, !- Handle
  Schedule Day 2,                         !- Name
  ,                                       !- Schedule Type Limits Name
  ,                                       !- Interpolate to Timestep
  24,                                     !- Hour 1
  0,                                      !- Minute 1
  1;                                      !- Value Until Time 1

OS:Schedule:Day,
  {611d0e7f-4f15-481f-9be1-d7fb642d42b6}, !- Handle
  Schedule Day 3,                         !- Name
  ,                                       !- Schedule Type Limits Name
  ,                                       !- Interpolate to Timestep
  24,                                     !- Hour 1
  0,                                      !- Minute 1
  0;                                      !- Value Until Time 1

OS:Schedule:Day,
  {137f46a9-72eb-4456-b74d-ebf7fb85b9e8}, !- Handle
  Schedule Day 4,                         !- Name
  ,                                       !- Schedule Type Limits Name
  ,                                       !- Interpolate to Timestep
  24,                                     !- Hour 1
  0,                                      !- Minute 1
  1;                                      !- Value Until Time 1

OS:Schedule:Day,
  {8a8fd53d-765c-463b-99bb-42530b65dff5}, !- Handle
  Schedule Day 5,                         !- Name
  ,                                       !- Schedule Type Limits Name
  ,                                       !- Interpolate to Timestep
  24,                                     !- Hour 1
  0,                                      !- Minute 1
  0;                                      !- Value Until Time 1

OS:Schedule:Day,
  {2986de37-2a4b-494c-9c90-74163750827b}, !- Handle
  Schedule Day 6,                         !- Name
  ,                                       !- Schedule Type Limits Name
  ,                                       !- Interpolate to Timestep
  24,                                     !- Hour 1
  0,                                      !- Minute 1
  1;                                      !- Value Until Time 1

OS:Schedule:Day,
  {3be82b4f-b13d-4467-b26b-247571e825c6}, !- Handle
  Schedule Day 7,                         !- Name
  ,                                       !- Schedule Type Limits Name
  ,                                       !- Interpolate to Timestep
  24,                                     !- Hour 1
  0,                                      !- Minute 1
  0;                                      !- Value Until Time 1

OS:Schedule:Day,
  {51d01547-c623-4ab6-8e0d-e38f7287a4fb}, !- Handle
  Schedule Day 8,                         !- Name
  ,                                       !- Schedule Type Limits Name
  ,                                       !- Interpolate to Timestep
  24,                                     !- Hour 1
  0,                                      !- Minute 1
  1;                                      !- Value Until Time 1
=======
  {2048eb70-1c46-48f7-b222-b55b7fdde2f0}, !- Handle
  Zone HVAC Equipment List 2,             !- Name
  {d4df8ef4-a961-4840-acf1-3d1af9c7ec07}; !- Thermal Zone

OS:SpaceType,
  {10e5db16-7126-4d7e-b9bf-996560f77cc8}, !- Handle
  Space Type 2,                           !- Name
  ,                                       !- Default Construction Set Name
  ,                                       !- Default Schedule Set Name
  ,                                       !- Group Rendering Name
  ,                                       !- Design Specification Outdoor Air Object Name
  ,                                       !- Standards Template
  ,                                       !- Standards Building Type
  unfinished attic;                       !- Standards Space Type

OS:BuildingUnit,
  {bad22e94-f21f-4416-9776-c80311ddf9bc}, !- Handle
  unit 1,                                 !- Name
  ,                                       !- Rendering Color
  Residential;                            !- Building Unit Type

OS:AdditionalProperties,
  {ec2dad94-d5e6-4c59-b567-bfc9e3580b0c}, !- Handle
  {bad22e94-f21f-4416-9776-c80311ddf9bc}, !- Object Name
  NumberOfBedrooms,                       !- Feature Name 1
  Integer,                                !- Feature Data Type 1
  3,                                      !- Feature Value 1
  NumberOfBathrooms,                      !- Feature Name 2
  Double,                                 !- Feature Data Type 2
  2,                                      !- Feature Value 2
  NumberOfOccupants,                      !- Feature Name 3
  Double,                                 !- Feature Data Type 3
  3.3900000000000001;                     !- Feature Value 3

OS:External:File,
  {6f119422-054d-4ea4-9a6c-1a8aa57f6169}, !- Handle
  8760.csv,                               !- Name
  8760.csv;                               !- File Name

OS:Schedule:Day,
  {20cc2f1b-a143-4fb0-8a6e-15319504b6c5}, !- Handle
  Schedule Day 1,                         !- Name
  ,                                       !- Schedule Type Limits Name
  ,                                       !- Interpolate to Timestep
  24,                                     !- Hour 1
  0,                                      !- Minute 1
  0;                                      !- Value Until Time 1

OS:Schedule:Day,
  {f7827314-cb61-463f-99aa-be3d82f2e6d3}, !- Handle
  Schedule Day 2,                         !- Name
  ,                                       !- Schedule Type Limits Name
  ,                                       !- Interpolate to Timestep
  24,                                     !- Hour 1
  0,                                      !- Minute 1
  1;                                      !- Value Until Time 1

OS:Schedule:File,
  {a0bbe344-b368-4c20-bb97-92d577965613}, !- Handle
  occupants,                              !- Name
  {66f396c3-f156-46cc-8340-ea9f60f51f6a}, !- Schedule Type Limits Name
  {6f119422-054d-4ea4-9a6c-1a8aa57f6169}, !- External File Name
  1,                                      !- Column Number
  1,                                      !- Rows to Skip at Top
  8760,                                   !- Number of Hours of Data
  ,                                       !- Column Separator
  ,                                       !- Interpolate to Timestep
  60;                                     !- Minutes per Item

OS:Schedule:Ruleset,
  {d6109b07-3e86-4897-b9e4-848f8bf6a730}, !- Handle
  Schedule Ruleset 1,                     !- Name
  {527be955-2064-4d17-bff4-7d3a26b2dd01}, !- Schedule Type Limits Name
  {e288b0e9-77c7-4d3b-8af3-aff8817124c6}; !- Default Day Schedule Name

OS:Schedule:Day,
  {e288b0e9-77c7-4d3b-8af3-aff8817124c6}, !- Handle
  Schedule Day 3,                         !- Name
  {527be955-2064-4d17-bff4-7d3a26b2dd01}, !- Schedule Type Limits Name
  ,                                       !- Interpolate to Timestep
  24,                                     !- Hour 1
  0,                                      !- Minute 1
  112.539290946133;                       !- Value Until Time 1

OS:People:Definition,
  {eefa9d48-ff71-4a14-8c29-c705f9052c43}, !- Handle
  res occupants|living space,             !- Name
  People,                                 !- Number of People Calculation Method
  3.39,                                   !- Number of People {people}
  ,                                       !- People per Space Floor Area {person/m2}
  ,                                       !- Space Floor Area per Person {m2/person}
  0.319734,                               !- Fraction Radiant
  0.573,                                  !- Sensible Heat Fraction
  0,                                      !- Carbon Dioxide Generation Rate {m3/s-W}
  No,                                     !- Enable ASHRAE 55 Comfort Warnings
  ZoneAveraged;                           !- Mean Radiant Temperature Calculation Type

OS:People,
  {de6c0def-0b1e-4ace-a924-78708ef84b1a}, !- Handle
  res occupants|living space,             !- Name
  {eefa9d48-ff71-4a14-8c29-c705f9052c43}, !- People Definition Name
  {24b349dd-cc1d-48df-9abe-1efa6856229a}, !- Space or SpaceType Name
  {a0bbe344-b368-4c20-bb97-92d577965613}, !- Number of People Schedule Name
  {d6109b07-3e86-4897-b9e4-848f8bf6a730}, !- Activity Level Schedule Name
  ,                                       !- Surface Name/Angle Factor List Name
  ,                                       !- Work Efficiency Schedule Name
  ,                                       !- Clothing Insulation Schedule Name
  ,                                       !- Air Velocity Schedule Name
  1;                                      !- Multiplier

OS:ScheduleTypeLimits,
  {527be955-2064-4d17-bff4-7d3a26b2dd01}, !- Handle
  ActivityLevel,                          !- Name
  0,                                      !- Lower Limit Value
  ,                                       !- Upper Limit Value
  Continuous,                             !- Numeric Type
  ActivityLevel;                          !- Unit Type

OS:ScheduleTypeLimits,
  {66f396c3-f156-46cc-8340-ea9f60f51f6a}, !- Handle
  Fractional,                             !- Name
  0,                                      !- Lower Limit Value
  1,                                      !- Upper Limit Value
  Continuous;                             !- Numeric Type
>>>>>>> 49f5e9b9
<|MERGE_RESOLUTION|>--- conflicted
+++ resolved
@@ -1,53 +1,26 @@
 !- NOTE: Auto-generated from /test/osw_files/SFA_4units_1story_SL_UA_Offset.osw
 
 OS:Version,
-<<<<<<< HEAD
-  {776d2713-c084-47af-bd69-6c1c692e861e}, !- Handle
-  2.9.0;                                  !- Version Identifier
-
-OS:SimulationControl,
-  {bf696b74-043b-4c89-bcf6-3027bca20a3e}, !- Handle
-=======
   {d50c13a1-639b-41e1-839c-c9fcac2a0c81}, !- Handle
   2.9.0;                                  !- Version Identifier
 
 OS:SimulationControl,
   {a9f7bc70-afc0-415e-a275-80187fbefb2f}, !- Handle
->>>>>>> 49f5e9b9
   ,                                       !- Do Zone Sizing Calculation
   ,                                       !- Do System Sizing Calculation
   ,                                       !- Do Plant Sizing Calculation
   No;                                     !- Run Simulation for Sizing Periods
 
 OS:Timestep,
-<<<<<<< HEAD
-  {256ea177-7e2e-43f5-8963-efd2ee95314c}, !- Handle
-  6;                                      !- Number of Timesteps per Hour
-
-OS:ShadowCalculation,
-  {2c8cedaa-acfb-4895-89c4-388daad302ef}, !- Handle
-=======
   {427b4377-9eaf-48bb-8563-fe364209aec2}, !- Handle
   6;                                      !- Number of Timesteps per Hour
 
 OS:ShadowCalculation,
   {ffebc021-9dcc-4d8b-9652-c34b7c3f8440}, !- Handle
->>>>>>> 49f5e9b9
   20,                                     !- Calculation Frequency
   200;                                    !- Maximum Figures in Shadow Overlap Calculations
 
 OS:SurfaceConvectionAlgorithm:Outside,
-<<<<<<< HEAD
-  {52fdd885-6f3b-4b3b-9007-ab99c1857ed9}, !- Handle
-  DOE-2;                                  !- Algorithm
-
-OS:SurfaceConvectionAlgorithm:Inside,
-  {7ad7a379-ee84-4a68-85d9-9de322784517}, !- Handle
-  TARP;                                   !- Algorithm
-
-OS:ZoneCapacitanceMultiplier:ResearchSpecial,
-  {c0558dcc-90f5-4e72-9d3c-a45078863a66}, !- Handle
-=======
   {f3d8e9be-aa3d-4a21-9aa4-deffed6c3495}, !- Handle
   DOE-2;                                  !- Algorithm
 
@@ -57,17 +30,12 @@
 
 OS:ZoneCapacitanceMultiplier:ResearchSpecial,
   {12cac55c-139f-4d8b-a9ec-41640dd0d086}, !- Handle
->>>>>>> 49f5e9b9
   ,                                       !- Temperature Capacity Multiplier
   15,                                     !- Humidity Capacity Multiplier
   ;                                       !- Carbon Dioxide Capacity Multiplier
 
 OS:RunPeriod,
-<<<<<<< HEAD
-  {709f2af2-c813-4335-ab79-4c2e66beff0d}, !- Handle
-=======
   {b413f1cd-0fdd-4c11-a574-a976f19fc570}, !- Handle
->>>>>>> 49f5e9b9
   Run Period 1,                           !- Name
   1,                                      !- Begin Month
   1,                                      !- Begin Day of Month
@@ -81,11 +49,7 @@
   ;                                       !- Number of Times Runperiod to be Repeated
 
 OS:YearDescription,
-<<<<<<< HEAD
-  {4889c730-4b3f-4709-a6a2-e15e615f49bd}, !- Handle
-=======
   {06c2ae5a-1fc8-47e0-ab4f-2334715c6352}, !- Handle
->>>>>>> 49f5e9b9
   2007,                                   !- Calendar Year
   ,                                       !- Day of Week for Start Day
   ;                                       !- Is Leap Year
@@ -122,11 +86,7 @@
   1;                                      !- Feature Value 4
 
 OS:ThermalZone,
-<<<<<<< HEAD
-  {010acf1f-2750-4785-95ef-efa2d7b2d2f1}, !- Handle
-=======
   {7bcea8b1-4be8-4829-96e5-9e67acc7dac2}, !- Handle
->>>>>>> 49f5e9b9
   living zone,                            !- Name
   ,                                       !- Multiplier
   ,                                       !- Ceiling Height {m}
@@ -135,17 +95,10 @@
   ,                                       !- Zone Inside Convection Algorithm
   ,                                       !- Zone Outside Convection Algorithm
   ,                                       !- Zone Conditioning Equipment List Name
-<<<<<<< HEAD
-  {a77d753f-5414-44f3-9a43-a01e40a59699}, !- Zone Air Inlet Port List
-  {d2e23872-d5f1-45d6-a8d4-cf73bb54947c}, !- Zone Air Exhaust Port List
-  {f0e0e6fa-42ed-4864-b1c5-413ac0634796}, !- Zone Air Node Name
-  {99b1c9d8-a602-4722-bd4e-efbf53bcd1b3}, !- Zone Return Air Port List
-=======
   {56f6dc6f-2088-4fed-8403-02bf5fa7c375}, !- Zone Air Inlet Port List
   {1f3811c2-6c37-4705-bc27-d39b8c000664}, !- Zone Air Exhaust Port List
   {afe2c2f3-cf4c-40a7-810c-8e7f3a129e29}, !- Zone Air Node Name
   {28ccc239-fa36-4c5c-9337-4f30b8b00a6c}, !- Zone Return Air Port List
->>>>>>> 49f5e9b9
   ,                                       !- Primary Daylighting Control Name
   ,                                       !- Fraction of Zone Controlled by Primary Daylighting Control
   ,                                       !- Secondary Daylighting Control Name
@@ -156,39 +109,6 @@
   No;                                     !- Use Ideal Air Loads
 
 OS:Node,
-<<<<<<< HEAD
-  {b7468580-8c87-4530-b510-42530c64246a}, !- Handle
-  Node 1,                                 !- Name
-  {f0e0e6fa-42ed-4864-b1c5-413ac0634796}, !- Inlet Port
-  ;                                       !- Outlet Port
-
-OS:Connection,
-  {f0e0e6fa-42ed-4864-b1c5-413ac0634796}, !- Handle
-  {acf0df9c-ce4b-4e26-81cc-79c2fb8f50f8}, !- Name
-  {010acf1f-2750-4785-95ef-efa2d7b2d2f1}, !- Source Object
-  11,                                     !- Outlet Port
-  {b7468580-8c87-4530-b510-42530c64246a}, !- Target Object
-  2;                                      !- Inlet Port
-
-OS:PortList,
-  {a77d753f-5414-44f3-9a43-a01e40a59699}, !- Handle
-  {75905c06-6290-4b85-bb60-8ddf84fd0e54}, !- Name
-  {010acf1f-2750-4785-95ef-efa2d7b2d2f1}; !- HVAC Component
-
-OS:PortList,
-  {d2e23872-d5f1-45d6-a8d4-cf73bb54947c}, !- Handle
-  {c0b0b8cc-368d-410f-bcd1-d5c55badd583}, !- Name
-  {010acf1f-2750-4785-95ef-efa2d7b2d2f1}; !- HVAC Component
-
-OS:PortList,
-  {99b1c9d8-a602-4722-bd4e-efbf53bcd1b3}, !- Handle
-  {64a9b1e1-2761-4398-a57c-16d3910e0686}, !- Name
-  {010acf1f-2750-4785-95ef-efa2d7b2d2f1}; !- HVAC Component
-
-OS:Sizing:Zone,
-  {568eae93-90d2-481e-9b3c-5e651a9adbb6}, !- Handle
-  {010acf1f-2750-4785-95ef-efa2d7b2d2f1}, !- Zone or ZoneList Name
-=======
   {163dd15c-1877-4069-869a-e5c371d494bf}, !- Handle
   Node 1,                                 !- Name
   {afe2c2f3-cf4c-40a7-810c-8e7f3a129e29}, !- Inlet Port
@@ -220,7 +140,6 @@
 OS:Sizing:Zone,
   {8be76192-dfc5-473e-945a-40788920b84b}, !- Handle
   {7bcea8b1-4be8-4829-96e5-9e67acc7dac2}, !- Zone or ZoneList Name
->>>>>>> 49f5e9b9
   SupplyAirTemperature,                   !- Zone Cooling Design Supply Air Temperature Input Method
   14,                                     !- Zone Cooling Design Supply Air Temperature {C}
   11.11,                                  !- Zone Cooling Design Supply Air Temperature Difference {deltaC}
@@ -249,16 +168,6 @@
   autosize;                               !- Dedicated Outdoor Air High Setpoint Temperature for Design {C}
 
 OS:ZoneHVAC:EquipmentList,
-<<<<<<< HEAD
-  {6cc54e60-f598-4673-80f3-edde5e99b17c}, !- Handle
-  Zone HVAC Equipment List 1,             !- Name
-  {010acf1f-2750-4785-95ef-efa2d7b2d2f1}; !- Thermal Zone
-
-OS:Space,
-  {3271671c-a844-4718-8ca8-306251c5de7b}, !- Handle
-  living space,                           !- Name
-  {f75ee341-c132-40ab-a31e-0e6afe1b105d}, !- Space Type Name
-=======
   {ce3fedf3-ff04-4f8b-a76a-8aa8cea54337}, !- Handle
   Zone HVAC Equipment List 1,             !- Name
   {7bcea8b1-4be8-4829-96e5-9e67acc7dac2}; !- Thermal Zone
@@ -267,7 +176,6 @@
   {24b349dd-cc1d-48df-9abe-1efa6856229a}, !- Handle
   living space,                           !- Name
   {6162d232-5d43-41ec-81ac-44458c81ae87}, !- Space Type Name
->>>>>>> 49f5e9b9
   ,                                       !- Default Construction Set Name
   ,                                       !- Default Schedule Set Name
   ,                                       !- Direction of Relative North {deg}
@@ -275,19 +183,6 @@
   ,                                       !- Y Origin {m}
   ,                                       !- Z Origin {m}
   ,                                       !- Building Story Name
-<<<<<<< HEAD
-  {010acf1f-2750-4785-95ef-efa2d7b2d2f1}, !- Thermal Zone Name
-  ,                                       !- Part of Total Floor Area
-  ,                                       !- Design Specification Outdoor Air Object Name
-  {dffee14f-1728-4555-9700-078e83b962b4}; !- Building Unit Name
-
-OS:Surface,
-  {2b03dfe0-8502-48f9-829a-93e48a879d1e}, !- Handle
-  Surface 1,                              !- Name
-  Floor,                                  !- Surface Type
-  ,                                       !- Construction Name
-  {3271671c-a844-4718-8ca8-306251c5de7b}, !- Space Name
-=======
   {7bcea8b1-4be8-4829-96e5-9e67acc7dac2}, !- Thermal Zone Name
   ,                                       !- Part of Total Floor Area
   ,                                       !- Design Specification Outdoor Air Object Name
@@ -299,7 +194,6 @@
   Floor,                                  !- Surface Type
   ,                                       !- Construction Name
   {24b349dd-cc1d-48df-9abe-1efa6856229a}, !- Space Name
->>>>>>> 49f5e9b9
   Foundation,                             !- Outside Boundary Condition
   ,                                       !- Outside Boundary Condition Object
   NoSun,                                  !- Sun Exposure
@@ -312,19 +206,11 @@
   6.46578440716979, -12.9315688143396, 0; !- X,Y,Z Vertex 4 {m}
 
 OS:Surface,
-<<<<<<< HEAD
-  {ae9b1e4b-1d14-494b-8e50-d38e6e4e48b7}, !- Handle
-  Surface 2,                              !- Name
-  Wall,                                   !- Surface Type
-  ,                                       !- Construction Name
-  {3271671c-a844-4718-8ca8-306251c5de7b}, !- Space Name
-=======
   {c7e5727b-fe08-4f17-a5ab-34fa9a21de01}, !- Handle
   Surface 2,                              !- Name
   Wall,                                   !- Surface Type
   ,                                       !- Construction Name
   {24b349dd-cc1d-48df-9abe-1efa6856229a}, !- Space Name
->>>>>>> 49f5e9b9
   Outdoors,                               !- Outside Boundary Condition
   ,                                       !- Outside Boundary Condition Object
   SunExposed,                             !- Sun Exposure
@@ -337,19 +223,11 @@
   0, -12.9315688143396, 2.4384;           !- X,Y,Z Vertex 4 {m}
 
 OS:Surface,
-<<<<<<< HEAD
-  {7fbe50b6-d136-4a98-b4b3-3354256b12a8}, !- Handle
-  Surface 3,                              !- Name
-  Wall,                                   !- Surface Type
-  ,                                       !- Construction Name
-  {3271671c-a844-4718-8ca8-306251c5de7b}, !- Space Name
-=======
   {678a22d5-9bae-4e73-a086-ed5ef16f88d4}, !- Handle
   Surface 3,                              !- Name
   Wall,                                   !- Surface Type
   ,                                       !- Construction Name
   {24b349dd-cc1d-48df-9abe-1efa6856229a}, !- Space Name
->>>>>>> 49f5e9b9
   Outdoors,                               !- Outside Boundary Condition
   ,                                       !- Outside Boundary Condition Object
   SunExposed,                             !- Sun Exposure
@@ -362,15 +240,6 @@
   0, 0, 2.4384;                           !- X,Y,Z Vertex 4 {m}
 
 OS:Surface,
-<<<<<<< HEAD
-  {84aedbd4-f26d-4914-b1a8-af5698400a1f}, !- Handle
-  Surface 4,                              !- Name
-  Wall,                                   !- Surface Type
-  ,                                       !- Construction Name
-  {3271671c-a844-4718-8ca8-306251c5de7b}, !- Space Name
-  Surface,                                !- Outside Boundary Condition
-  {e90991ce-0d01-4da0-ba20-e97b68a99adf}, !- Outside Boundary Condition Object
-=======
   {95659e14-9b17-433d-8eaf-bb397faa189b}, !- Handle
   Surface 4,                              !- Name
   Wall,                                   !- Surface Type
@@ -378,7 +247,6 @@
   {24b349dd-cc1d-48df-9abe-1efa6856229a}, !- Space Name
   Adiabatic,                              !- Outside Boundary Condition
   ,                                       !- Outside Boundary Condition Object
->>>>>>> 49f5e9b9
   NoSun,                                  !- Sun Exposure
   NoWind,                                 !- Wind Exposure
   ,                                       !- View Factor to Ground
@@ -389,19 +257,11 @@
   6.46578440716979, 0, 2.4384;            !- X,Y,Z Vertex 4 {m}
 
 OS:Surface,
-<<<<<<< HEAD
-  {e4ea7128-a811-4049-b654-f844c321b10e}, !- Handle
-  Surface 5,                              !- Name
-  Wall,                                   !- Surface Type
-  ,                                       !- Construction Name
-  {3271671c-a844-4718-8ca8-306251c5de7b}, !- Space Name
-=======
   {9fc38c4f-701c-4352-856e-509057132714}, !- Handle
   Surface 5,                              !- Name
   Wall,                                   !- Surface Type
   ,                                       !- Construction Name
   {24b349dd-cc1d-48df-9abe-1efa6856229a}, !- Space Name
->>>>>>> 49f5e9b9
   Outdoors,                               !- Outside Boundary Condition
   ,                                       !- Outside Boundary Condition Object
   SunExposed,                             !- Sun Exposure
@@ -414,15 +274,6 @@
   6.46578440716979, -12.9315688143396, 2.4384; !- X,Y,Z Vertex 4 {m}
 
 OS:Surface,
-<<<<<<< HEAD
-  {79fc795d-aad4-4fd7-891f-da98fd6c9414}, !- Handle
-  Surface 6,                              !- Name
-  RoofCeiling,                            !- Surface Type
-  ,                                       !- Construction Name
-  {3271671c-a844-4718-8ca8-306251c5de7b}, !- Space Name
-  Surface,                                !- Outside Boundary Condition
-  {4ffeaf7c-eb63-4e44-8ddf-44ec7d73b5ef}, !- Outside Boundary Condition Object
-=======
   {683ebfba-0613-4b34-be04-b953c2bf7c24}, !- Handle
   Surface 6,                              !- Name
   RoofCeiling,                            !- Surface Type
@@ -430,7 +281,6 @@
   {24b349dd-cc1d-48df-9abe-1efa6856229a}, !- Space Name
   Surface,                                !- Outside Boundary Condition
   {f4cedf47-73e4-4450-a3ad-0a79db283d55}, !- Outside Boundary Condition Object
->>>>>>> 49f5e9b9
   NoSun,                                  !- Sun Exposure
   NoWind,                                 !- Wind Exposure
   ,                                       !- View Factor to Ground
@@ -441,11 +291,7 @@
   0, -12.9315688143396, 2.4384;           !- X,Y,Z Vertex 4 {m}
 
 OS:SpaceType,
-<<<<<<< HEAD
-  {f75ee341-c132-40ab-a31e-0e6afe1b105d}, !- Handle
-=======
   {6162d232-5d43-41ec-81ac-44458c81ae87}, !- Handle
->>>>>>> 49f5e9b9
   Space Type 1,                           !- Name
   ,                                       !- Default Construction Set Name
   ,                                       !- Default Schedule Set Name
@@ -456,15 +302,6 @@
   living;                                 !- Standards Space Type
 
 OS:Surface,
-<<<<<<< HEAD
-  {4ffeaf7c-eb63-4e44-8ddf-44ec7d73b5ef}, !- Handle
-  Surface 7,                              !- Name
-  Floor,                                  !- Surface Type
-  ,                                       !- Construction Name
-  {bba3bafe-420c-4b64-8c0c-ed1385f78d21}, !- Space Name
-  Surface,                                !- Outside Boundary Condition
-  {79fc795d-aad4-4fd7-891f-da98fd6c9414}, !- Outside Boundary Condition Object
-=======
   {f4cedf47-73e4-4450-a3ad-0a79db283d55}, !- Handle
   Surface 7,                              !- Name
   Floor,                                  !- Surface Type
@@ -472,7 +309,6 @@
   {a09b584f-4893-4b89-b858-4afbff3efb6d}, !- Space Name
   Surface,                                !- Outside Boundary Condition
   {683ebfba-0613-4b34-be04-b953c2bf7c24}, !- Outside Boundary Condition Object
->>>>>>> 49f5e9b9
   NoSun,                                  !- Sun Exposure
   NoWind,                                 !- Wind Exposure
   ,                                       !- View Factor to Ground
@@ -483,19 +319,11 @@
   6.46578440716979, -12.9315688143396, 2.4384; !- X,Y,Z Vertex 4 {m}
 
 OS:Surface,
-<<<<<<< HEAD
-  {ecf900ee-3c2c-4797-af01-9a2a44179486}, !- Handle
-  Surface 8,                              !- Name
-  RoofCeiling,                            !- Surface Type
-  ,                                       !- Construction Name
-  {bba3bafe-420c-4b64-8c0c-ed1385f78d21}, !- Space Name
-=======
   {946cbc6a-c6a7-487a-b7b0-848190061470}, !- Handle
   Surface 8,                              !- Name
   RoofCeiling,                            !- Surface Type
   ,                                       !- Construction Name
   {a09b584f-4893-4b89-b858-4afbff3efb6d}, !- Space Name
->>>>>>> 49f5e9b9
   Outdoors,                               !- Outside Boundary Condition
   ,                                       !- Outside Boundary Condition Object
   SunExposed,                             !- Sun Exposure
@@ -508,19 +336,11 @@
   0, 0, 2.4384;                           !- X,Y,Z Vertex 4 {m}
 
 OS:Surface,
-<<<<<<< HEAD
-  {20a33f15-a6ca-4ece-9a1d-5c493ee880fb}, !- Handle
-  Surface 9,                              !- Name
-  RoofCeiling,                            !- Surface Type
-  ,                                       !- Construction Name
-  {bba3bafe-420c-4b64-8c0c-ed1385f78d21}, !- Space Name
-=======
   {f5d9aaa8-83f5-4310-9dc6-7eb7d6187d4c}, !- Handle
   Surface 9,                              !- Name
   RoofCeiling,                            !- Surface Type
   ,                                       !- Construction Name
   {a09b584f-4893-4b89-b858-4afbff3efb6d}, !- Space Name
->>>>>>> 49f5e9b9
   Outdoors,                               !- Outside Boundary Condition
   ,                                       !- Outside Boundary Condition Object
   SunExposed,                             !- Sun Exposure
@@ -533,19 +353,11 @@
   6.46578440716979, -12.9315688143396, 2.4384; !- X,Y,Z Vertex 4 {m}
 
 OS:Surface,
-<<<<<<< HEAD
-  {0f3a1491-f309-412a-a800-0f7a8351abe2}, !- Handle
-  Surface 10,                             !- Name
-  Wall,                                   !- Surface Type
-  ,                                       !- Construction Name
-  {bba3bafe-420c-4b64-8c0c-ed1385f78d21}, !- Space Name
-=======
   {2ccbcce6-d149-4bf2-91a6-5145ac7c8985}, !- Handle
   Surface 10,                             !- Name
   Wall,                                   !- Surface Type
   ,                                       !- Construction Name
   {a09b584f-4893-4b89-b858-4afbff3efb6d}, !- Space Name
->>>>>>> 49f5e9b9
   Outdoors,                               !- Outside Boundary Condition
   ,                                       !- Outside Boundary Condition Object
   SunExposed,                             !- Sun Exposure
@@ -557,21 +369,12 @@
   0, -12.9315688143396, 2.4384;           !- X,Y,Z Vertex 3 {m}
 
 OS:Surface,
-<<<<<<< HEAD
-  {3de22642-4bf0-4df8-b50e-7ec0720dea21}, !- Handle
-  Surface 11,                             !- Name
-  Wall,                                   !- Surface Type
-  ,                                       !- Construction Name
-  {bba3bafe-420c-4b64-8c0c-ed1385f78d21}, !- Space Name
-  Outdoors,                               !- Outside Boundary Condition
-=======
   {b1e38f27-8cca-4707-b5a9-c99c884fa4e0}, !- Handle
   Surface 11,                             !- Name
   Wall,                                   !- Surface Type
   ,                                       !- Construction Name
   {a09b584f-4893-4b89-b858-4afbff3efb6d}, !- Space Name
   Adiabatic,                              !- Outside Boundary Condition
->>>>>>> 49f5e9b9
   ,                                       !- Outside Boundary Condition Object
   NoSun,                                  !- Sun Exposure
   NoWind,                                 !- Wind Exposure
@@ -595,13 +398,8 @@
   {d4df8ef4-a961-4840-acf1-3d1af9c7ec07}; !- Thermal Zone Name
 
 OS:ThermalZone,
-<<<<<<< HEAD
-  {06f7be90-0464-43c5-8e4d-ecd87b59b11b}, !- Handle
-  living zone|unit 2,                     !- Name
-=======
   {d4df8ef4-a961-4840-acf1-3d1af9c7ec07}, !- Handle
   unfinished attic zone,                  !- Name
->>>>>>> 49f5e9b9
   ,                                       !- Multiplier
   ,                                       !- Ceiling Height {m}
   ,                                       !- Volume {m3}
@@ -609,17 +407,10 @@
   ,                                       !- Zone Inside Convection Algorithm
   ,                                       !- Zone Outside Convection Algorithm
   ,                                       !- Zone Conditioning Equipment List Name
-<<<<<<< HEAD
-  {e81d5530-8495-4c89-b290-05dcdae25259}, !- Zone Air Inlet Port List
-  {ca669375-30a7-473d-bc1b-15f07c4b3b4b}, !- Zone Air Exhaust Port List
-  {823548ba-2daf-4bd0-a1c5-ca4059ac3b83}, !- Zone Air Node Name
-  {f5eca675-8d27-44da-b256-c177d4b1526c}, !- Zone Return Air Port List
-=======
   {25e36450-1e81-4ab4-a2f7-752fe74ebbdc}, !- Zone Air Inlet Port List
   {7e519fe8-16f3-47a7-8374-d74e367ff3a7}, !- Zone Air Exhaust Port List
   {9d629e88-f1d2-4c91-9c10-8b0a846c6468}, !- Zone Air Node Name
   {f9787be6-f466-4caf-9d73-df643ee28500}, !- Zone Return Air Port List
->>>>>>> 49f5e9b9
   ,                                       !- Primary Daylighting Control Name
   ,                                       !- Fraction of Zone Controlled by Primary Daylighting Control
   ,                                       !- Secondary Daylighting Control Name
@@ -630,39 +421,6 @@
   No;                                     !- Use Ideal Air Loads
 
 OS:Node,
-<<<<<<< HEAD
-  {3eb29a6f-425f-4681-a810-f69253e17305}, !- Handle
-  Node 2,                                 !- Name
-  {823548ba-2daf-4bd0-a1c5-ca4059ac3b83}, !- Inlet Port
-  ;                                       !- Outlet Port
-
-OS:Connection,
-  {823548ba-2daf-4bd0-a1c5-ca4059ac3b83}, !- Handle
-  {3f1fee8f-eb0c-4b43-8cea-b477d4a4bb9d}, !- Name
-  {06f7be90-0464-43c5-8e4d-ecd87b59b11b}, !- Source Object
-  11,                                     !- Outlet Port
-  {3eb29a6f-425f-4681-a810-f69253e17305}, !- Target Object
-  2;                                      !- Inlet Port
-
-OS:PortList,
-  {e81d5530-8495-4c89-b290-05dcdae25259}, !- Handle
-  {85323e32-d34e-438f-b125-145498e3056f}, !- Name
-  {06f7be90-0464-43c5-8e4d-ecd87b59b11b}; !- HVAC Component
-
-OS:PortList,
-  {ca669375-30a7-473d-bc1b-15f07c4b3b4b}, !- Handle
-  {800fa555-4197-4a90-a60a-649e502aa183}, !- Name
-  {06f7be90-0464-43c5-8e4d-ecd87b59b11b}; !- HVAC Component
-
-OS:PortList,
-  {f5eca675-8d27-44da-b256-c177d4b1526c}, !- Handle
-  {29d01deb-873a-4797-bdcb-fced70403106}, !- Name
-  {06f7be90-0464-43c5-8e4d-ecd87b59b11b}; !- HVAC Component
-
-OS:Sizing:Zone,
-  {43b11e75-0ab4-4875-a713-5ecf9d0cc7df}, !- Handle
-  {06f7be90-0464-43c5-8e4d-ecd87b59b11b}, !- Zone or ZoneList Name
-=======
   {a26a066c-827e-4fad-8c60-ebc4ab490ba0}, !- Handle
   Node 2,                                 !- Name
   {9d629e88-f1d2-4c91-9c10-8b0a846c6468}, !- Inlet Port
@@ -694,7 +452,6 @@
 OS:Sizing:Zone,
   {f0302be9-ea0a-4ecc-b2a6-3f933f8f5b68}, !- Handle
   {d4df8ef4-a961-4840-acf1-3d1af9c7ec07}, !- Zone or ZoneList Name
->>>>>>> 49f5e9b9
   SupplyAirTemperature,                   !- Zone Cooling Design Supply Air Temperature Input Method
   14,                                     !- Zone Cooling Design Supply Air Temperature {C}
   11.11,                                  !- Zone Cooling Design Supply Air Temperature Difference {deltaC}
@@ -723,1174 +480,6 @@
   autosize;                               !- Dedicated Outdoor Air High Setpoint Temperature for Design {C}
 
 OS:ZoneHVAC:EquipmentList,
-<<<<<<< HEAD
-  {a61d557a-658e-4587-b6eb-ef97aba9f458}, !- Handle
-  Zone HVAC Equipment List 2,             !- Name
-  {06f7be90-0464-43c5-8e4d-ecd87b59b11b}; !- Thermal Zone
-
-OS:Space,
-  {c56675c9-e8ea-4d42-8675-46ea07654270}, !- Handle
-  living space|unit 2|story 1,            !- Name
-  {f75ee341-c132-40ab-a31e-0e6afe1b105d}, !- Space Type Name
-  ,                                       !- Default Construction Set Name
-  ,                                       !- Default Schedule Set Name
-  -0,                                     !- Direction of Relative North {deg}
-  0,                                      !- X Origin {m}
-  0,                                      !- Y Origin {m}
-  0,                                      !- Z Origin {m}
-  ,                                       !- Building Story Name
-  {06f7be90-0464-43c5-8e4d-ecd87b59b11b}, !- Thermal Zone Name
-  ,                                       !- Part of Total Floor Area
-  ,                                       !- Design Specification Outdoor Air Object Name
-  {81562033-0d61-4a0d-ab43-9de7650b841e}; !- Building Unit Name
-
-OS:Surface,
-  {a4ad18ba-88be-4f5d-9e6f-c85ca33071c0}, !- Handle
-  Surface 12,                             !- Name
-  Wall,                                   !- Surface Type
-  ,                                       !- Construction Name
-  {c56675c9-e8ea-4d42-8675-46ea07654270}, !- Space Name
-  Outdoors,                               !- Outside Boundary Condition
-  ,                                       !- Outside Boundary Condition Object
-  SunExposed,                             !- Sun Exposure
-  WindExposed,                            !- Wind Exposure
-  ,                                       !- View Factor to Ground
-  ,                                       !- Number of Vertices
-  12.9315688143396, 1.8288, 2.4384,       !- X,Y,Z Vertex 1 {m}
-  12.9315688143396, 1.8288, 0,            !- X,Y,Z Vertex 2 {m}
-  6.46578440716979, 1.8288, 0,            !- X,Y,Z Vertex 3 {m}
-  6.46578440716979, 1.8288, 2.4384;       !- X,Y,Z Vertex 4 {m}
-
-OS:Surface,
-  {d61ee37a-7277-4e5b-9bec-66302adbf628}, !- Handle
-  Surface 13,                             !- Name
-  Wall,                                   !- Surface Type
-  ,                                       !- Construction Name
-  {c56675c9-e8ea-4d42-8675-46ea07654270}, !- Space Name
-  Surface,                                !- Outside Boundary Condition
-  {97f4b551-70c2-453e-8967-ea830ae4513f}, !- Outside Boundary Condition Object
-  NoSun,                                  !- Sun Exposure
-  NoWind,                                 !- Wind Exposure
-  ,                                       !- View Factor to Ground
-  ,                                       !- Number of Vertices
-  12.9315688143396, -11.1027688143396, 2.4384, !- X,Y,Z Vertex 1 {m}
-  12.9315688143396, -11.1027688143396, 0, !- X,Y,Z Vertex 2 {m}
-  12.9315688143396, 0, 0,                 !- X,Y,Z Vertex 3 {m}
-  12.9315688143396, 0, 2.4384;            !- X,Y,Z Vertex 4 {m}
-
-OS:Surface,
-  {6b50574d-2528-45d2-9856-82f9ec32a7f6}, !- Handle
-  Surface 14,                             !- Name
-  Wall,                                   !- Surface Type
-  ,                                       !- Construction Name
-  {c56675c9-e8ea-4d42-8675-46ea07654270}, !- Space Name
-  Outdoors,                               !- Outside Boundary Condition
-  ,                                       !- Outside Boundary Condition Object
-  SunExposed,                             !- Sun Exposure
-  WindExposed,                            !- Wind Exposure
-  ,                                       !- View Factor to Ground
-  ,                                       !- Number of Vertices
-  6.46578440716979, -11.1027688143396, 2.4384, !- X,Y,Z Vertex 1 {m}
-  6.46578440716979, -11.1027688143396, 0, !- X,Y,Z Vertex 2 {m}
-  12.9315688143396, -11.1027688143396, 0, !- X,Y,Z Vertex 3 {m}
-  12.9315688143396, -11.1027688143396, 2.4384; !- X,Y,Z Vertex 4 {m}
-
-OS:Surface,
-  {e90991ce-0d01-4da0-ba20-e97b68a99adf}, !- Handle
-  Surface 15,                             !- Name
-  Wall,                                   !- Surface Type
-  ,                                       !- Construction Name
-  {c56675c9-e8ea-4d42-8675-46ea07654270}, !- Space Name
-  Surface,                                !- Outside Boundary Condition
-  {84aedbd4-f26d-4914-b1a8-af5698400a1f}, !- Outside Boundary Condition Object
-  NoSun,                                  !- Sun Exposure
-  NoWind,                                 !- Wind Exposure
-  ,                                       !- View Factor to Ground
-  ,                                       !- Number of Vertices
-  6.46578440716979, 0, 2.4384,            !- X,Y,Z Vertex 1 {m}
-  6.46578440716979, 0, 0,                 !- X,Y,Z Vertex 2 {m}
-  6.46578440716979, -11.1027688143396, 0, !- X,Y,Z Vertex 3 {m}
-  6.46578440716979, -11.1027688143396, 2.4384; !- X,Y,Z Vertex 4 {m}
-
-OS:Surface,
-  {37ed6caa-5950-418f-a046-897a01cdc273}, !- Handle
-  Surface 16,                             !- Name
-  RoofCeiling,                            !- Surface Type
-  ,                                       !- Construction Name
-  {c56675c9-e8ea-4d42-8675-46ea07654270}, !- Space Name
-  Surface,                                !- Outside Boundary Condition
-  {13d61421-6019-4f19-a85e-0dd1361a9c0d}, !- Outside Boundary Condition Object
-  NoSun,                                  !- Sun Exposure
-  NoWind,                                 !- Wind Exposure
-  ,                                       !- View Factor to Ground
-  ,                                       !- Number of Vertices
-  12.9315688143396, -11.1027688143396, 2.4384, !- X,Y,Z Vertex 1 {m}
-  12.9315688143396, 1.8288, 2.4384,       !- X,Y,Z Vertex 2 {m}
-  6.46578440716979, 1.8288, 2.4384,       !- X,Y,Z Vertex 3 {m}
-  6.46578440716979, -11.1027688143396, 2.4384; !- X,Y,Z Vertex 4 {m}
-
-OS:Surface,
-  {60587546-e4c7-4634-815b-ef53ffb55273}, !- Handle
-  Surface 17,                             !- Name
-  Floor,                                  !- Surface Type
-  ,                                       !- Construction Name
-  {c56675c9-e8ea-4d42-8675-46ea07654270}, !- Space Name
-  Foundation,                             !- Outside Boundary Condition
-  ,                                       !- Outside Boundary Condition Object
-  NoSun,                                  !- Sun Exposure
-  NoWind,                                 !- Wind Exposure
-  ,                                       !- View Factor to Ground
-  ,                                       !- Number of Vertices
-  6.46578440716979, -11.1027688143396, 0, !- X,Y,Z Vertex 1 {m}
-  6.46578440716979, 1.8288, 0,            !- X,Y,Z Vertex 2 {m}
-  12.9315688143396, 1.8288, 0,            !- X,Y,Z Vertex 3 {m}
-  12.9315688143396, -11.1027688143396, 0; !- X,Y,Z Vertex 4 {m}
-
-OS:Surface,
-  {13d61421-6019-4f19-a85e-0dd1361a9c0d}, !- Handle
-  Surface 18,                             !- Name
-  Floor,                                  !- Surface Type
-  ,                                       !- Construction Name
-  {bba3bafe-420c-4b64-8c0c-ed1385f78d21}, !- Space Name
-  Surface,                                !- Outside Boundary Condition
-  {37ed6caa-5950-418f-a046-897a01cdc273}, !- Outside Boundary Condition Object
-  NoSun,                                  !- Sun Exposure
-  NoWind,                                 !- Wind Exposure
-  ,                                       !- View Factor to Ground
-  ,                                       !- Number of Vertices
-  6.46578440716979, -11.1027688143396, 2.4384, !- X,Y,Z Vertex 1 {m}
-  6.46578440716979, 1.8288, 2.4384,       !- X,Y,Z Vertex 2 {m}
-  12.9315688143396, 1.8288, 2.4384,       !- X,Y,Z Vertex 3 {m}
-  12.9315688143396, -11.1027688143396, 2.4384; !- X,Y,Z Vertex 4 {m}
-
-OS:Surface,
-  {67b7a77a-6963-420a-8f3d-d9a640c1ceec}, !- Handle
-  Surface 19,                             !- Name
-  RoofCeiling,                            !- Surface Type
-  ,                                       !- Construction Name
-  {bba3bafe-420c-4b64-8c0c-ed1385f78d21}, !- Space Name
-  Outdoors,                               !- Outside Boundary Condition
-  ,                                       !- Outside Boundary Condition Object
-  SunExposed,                             !- Sun Exposure
-  WindExposed,                            !- Wind Exposure
-  ,                                       !- View Factor to Ground
-  ,                                       !- Number of Vertices
-  9.69867661075469, 1.8288, 4.05484610179245, !- X,Y,Z Vertex 1 {m}
-  6.46578440716979, 1.8288, 2.4384,       !- X,Y,Z Vertex 2 {m}
-  6.46578440716979, -11.1027688143396, 2.4384, !- X,Y,Z Vertex 3 {m}
-  9.69867661075469, -11.1027688143396, 4.05484610179245; !- X,Y,Z Vertex 4 {m}
-
-OS:Surface,
-  {ab59c0fa-298f-4a02-9f85-46a5ad578753}, !- Handle
-  Surface 20,                             !- Name
-  RoofCeiling,                            !- Surface Type
-  ,                                       !- Construction Name
-  {bba3bafe-420c-4b64-8c0c-ed1385f78d21}, !- Space Name
-  Outdoors,                               !- Outside Boundary Condition
-  ,                                       !- Outside Boundary Condition Object
-  SunExposed,                             !- Sun Exposure
-  WindExposed,                            !- Wind Exposure
-  ,                                       !- View Factor to Ground
-  ,                                       !- Number of Vertices
-  9.69867661075469, -11.1027688143396, 4.05484610179245, !- X,Y,Z Vertex 1 {m}
-  12.9315688143396, -11.1027688143396, 2.4384, !- X,Y,Z Vertex 2 {m}
-  12.9315688143396, 1.8288, 2.4384,       !- X,Y,Z Vertex 3 {m}
-  9.69867661075469, 1.8288, 4.05484610179245; !- X,Y,Z Vertex 4 {m}
-
-OS:Surface,
-  {c631bdcd-7146-4c44-9590-3fe11e3e9880}, !- Handle
-  Surface 21,                             !- Name
-  Wall,                                   !- Surface Type
-  ,                                       !- Construction Name
-  {bba3bafe-420c-4b64-8c0c-ed1385f78d21}, !- Space Name
-  Outdoors,                               !- Outside Boundary Condition
-  ,                                       !- Outside Boundary Condition Object
-  SunExposed,                             !- Sun Exposure
-  WindExposed,                            !- Wind Exposure
-  ,                                       !- View Factor to Ground
-  ,                                       !- Number of Vertices
-  9.69867661075469, -11.1027688143396, 4.05484610179245, !- X,Y,Z Vertex 1 {m}
-  6.46578440716979, -11.1027688143396, 2.4384, !- X,Y,Z Vertex 2 {m}
-  12.9315688143396, -11.1027688143396, 2.4384; !- X,Y,Z Vertex 3 {m}
-
-OS:Surface,
-  {c3970b49-b63f-4af4-b3c9-bb96c3cc01e5}, !- Handle
-  Surface 22,                             !- Name
-  Wall,                                   !- Surface Type
-  ,                                       !- Construction Name
-  {bba3bafe-420c-4b64-8c0c-ed1385f78d21}, !- Space Name
-  Outdoors,                               !- Outside Boundary Condition
-  ,                                       !- Outside Boundary Condition Object
-  SunExposed,                             !- Sun Exposure
-  WindExposed,                            !- Wind Exposure
-  ,                                       !- View Factor to Ground
-  ,                                       !- Number of Vertices
-  9.69867661075469, 1.8288, 4.05484610179245, !- X,Y,Z Vertex 1 {m}
-  12.9315688143396, 1.8288, 2.4384,       !- X,Y,Z Vertex 2 {m}
-  6.46578440716979, 1.8288, 2.4384;       !- X,Y,Z Vertex 3 {m}
-
-OS:ThermalZone,
-  {62392fd8-4c6c-421c-8b00-5693fae0367f}, !- Handle
-  living zone|unit 3,                     !- Name
-  ,                                       !- Multiplier
-  ,                                       !- Ceiling Height {m}
-  ,                                       !- Volume {m3}
-  ,                                       !- Floor Area {m2}
-  ,                                       !- Zone Inside Convection Algorithm
-  ,                                       !- Zone Outside Convection Algorithm
-  ,                                       !- Zone Conditioning Equipment List Name
-  {0a236f28-4d13-4ca0-b18d-c288bc5d86eb}, !- Zone Air Inlet Port List
-  {b932e205-b6e0-4a29-ac50-558f374dfe7a}, !- Zone Air Exhaust Port List
-  {57b9d77d-869c-4b11-badc-e1dd6495e13f}, !- Zone Air Node Name
-  {7e6438df-b600-45fd-b1b1-cd65a6d34a47}, !- Zone Return Air Port List
-  ,                                       !- Primary Daylighting Control Name
-  ,                                       !- Fraction of Zone Controlled by Primary Daylighting Control
-  ,                                       !- Secondary Daylighting Control Name
-  ,                                       !- Fraction of Zone Controlled by Secondary Daylighting Control
-  ,                                       !- Illuminance Map Name
-  ,                                       !- Group Rendering Name
-  ,                                       !- Thermostat Name
-  No;                                     !- Use Ideal Air Loads
-
-OS:Node,
-  {e3a4d22c-5158-462f-8bb7-015141ff93b6}, !- Handle
-  Node 3,                                 !- Name
-  {57b9d77d-869c-4b11-badc-e1dd6495e13f}, !- Inlet Port
-  ;                                       !- Outlet Port
-
-OS:Connection,
-  {57b9d77d-869c-4b11-badc-e1dd6495e13f}, !- Handle
-  {784a8f5c-e3f8-444f-b5f9-8010db8244ef}, !- Name
-  {62392fd8-4c6c-421c-8b00-5693fae0367f}, !- Source Object
-  11,                                     !- Outlet Port
-  {e3a4d22c-5158-462f-8bb7-015141ff93b6}, !- Target Object
-  2;                                      !- Inlet Port
-
-OS:PortList,
-  {0a236f28-4d13-4ca0-b18d-c288bc5d86eb}, !- Handle
-  {bd2c5771-a741-4bf6-a709-bf21eaf56a1e}, !- Name
-  {62392fd8-4c6c-421c-8b00-5693fae0367f}; !- HVAC Component
-
-OS:PortList,
-  {b932e205-b6e0-4a29-ac50-558f374dfe7a}, !- Handle
-  {c599b309-6e9e-4651-a6cd-fa540bdb6e5a}, !- Name
-  {62392fd8-4c6c-421c-8b00-5693fae0367f}; !- HVAC Component
-
-OS:PortList,
-  {7e6438df-b600-45fd-b1b1-cd65a6d34a47}, !- Handle
-  {7fd33b04-30f2-4ed4-8e5f-6961ce2c60ac}, !- Name
-  {62392fd8-4c6c-421c-8b00-5693fae0367f}; !- HVAC Component
-
-OS:Sizing:Zone,
-  {92274edb-bab2-44a3-9889-8ab0bfb51f53}, !- Handle
-  {62392fd8-4c6c-421c-8b00-5693fae0367f}, !- Zone or ZoneList Name
-  SupplyAirTemperature,                   !- Zone Cooling Design Supply Air Temperature Input Method
-  14,                                     !- Zone Cooling Design Supply Air Temperature {C}
-  11.11,                                  !- Zone Cooling Design Supply Air Temperature Difference {deltaC}
-  SupplyAirTemperature,                   !- Zone Heating Design Supply Air Temperature Input Method
-  40,                                     !- Zone Heating Design Supply Air Temperature {C}
-  11.11,                                  !- Zone Heating Design Supply Air Temperature Difference {deltaC}
-  0.0085,                                 !- Zone Cooling Design Supply Air Humidity Ratio {kg-H2O/kg-air}
-  0.008,                                  !- Zone Heating Design Supply Air Humidity Ratio {kg-H2O/kg-air}
-  ,                                       !- Zone Heating Sizing Factor
-  ,                                       !- Zone Cooling Sizing Factor
-  DesignDay,                              !- Cooling Design Air Flow Method
-  ,                                       !- Cooling Design Air Flow Rate {m3/s}
-  ,                                       !- Cooling Minimum Air Flow per Zone Floor Area {m3/s-m2}
-  ,                                       !- Cooling Minimum Air Flow {m3/s}
-  ,                                       !- Cooling Minimum Air Flow Fraction
-  DesignDay,                              !- Heating Design Air Flow Method
-  ,                                       !- Heating Design Air Flow Rate {m3/s}
-  ,                                       !- Heating Maximum Air Flow per Zone Floor Area {m3/s-m2}
-  ,                                       !- Heating Maximum Air Flow {m3/s}
-  ,                                       !- Heating Maximum Air Flow Fraction
-  ,                                       !- Design Zone Air Distribution Effectiveness in Cooling Mode
-  ,                                       !- Design Zone Air Distribution Effectiveness in Heating Mode
-  No,                                     !- Account for Dedicated Outdoor Air System
-  NeutralSupplyAir,                       !- Dedicated Outdoor Air System Control Strategy
-  autosize,                               !- Dedicated Outdoor Air Low Setpoint Temperature for Design {C}
-  autosize;                               !- Dedicated Outdoor Air High Setpoint Temperature for Design {C}
-
-OS:ZoneHVAC:EquipmentList,
-  {a7464967-c366-4031-95e0-3215386d7b30}, !- Handle
-  Zone HVAC Equipment List 3,             !- Name
-  {62392fd8-4c6c-421c-8b00-5693fae0367f}; !- Thermal Zone
-
-OS:Space,
-  {ebff8255-e3d9-4279-833a-ef0b21f31a4a}, !- Handle
-  living space|unit 3|story 1,            !- Name
-  {f75ee341-c132-40ab-a31e-0e6afe1b105d}, !- Space Type Name
-  ,                                       !- Default Construction Set Name
-  ,                                       !- Default Schedule Set Name
-  -0,                                     !- Direction of Relative North {deg}
-  0,                                      !- X Origin {m}
-  0,                                      !- Y Origin {m}
-  0,                                      !- Z Origin {m}
-  ,                                       !- Building Story Name
-  {62392fd8-4c6c-421c-8b00-5693fae0367f}, !- Thermal Zone Name
-  ,                                       !- Part of Total Floor Area
-  ,                                       !- Design Specification Outdoor Air Object Name
-  {571025bb-b7f9-4021-b3b1-592834cd440e}; !- Building Unit Name
-
-OS:Surface,
-  {c57509c4-8246-40e6-beca-36be09f64344}, !- Handle
-  Surface 23,                             !- Name
-  Wall,                                   !- Surface Type
-  ,                                       !- Construction Name
-  {ebff8255-e3d9-4279-833a-ef0b21f31a4a}, !- Space Name
-  Outdoors,                               !- Outside Boundary Condition
-  ,                                       !- Outside Boundary Condition Object
-  SunExposed,                             !- Sun Exposure
-  WindExposed,                            !- Wind Exposure
-  ,                                       !- View Factor to Ground
-  ,                                       !- Number of Vertices
-  19.3973532215094, 0, 2.4384,            !- X,Y,Z Vertex 1 {m}
-  19.3973532215094, 0, 0,                 !- X,Y,Z Vertex 2 {m}
-  12.9315688143396, 0, 0,                 !- X,Y,Z Vertex 3 {m}
-  12.9315688143396, 0, 2.4384;            !- X,Y,Z Vertex 4 {m}
-
-OS:Surface,
-  {6e0acff0-ac6f-4c81-8745-36fb84d8a695}, !- Handle
-  Surface 24,                             !- Name
-  Wall,                                   !- Surface Type
-  ,                                       !- Construction Name
-  {ebff8255-e3d9-4279-833a-ef0b21f31a4a}, !- Space Name
-  Surface,                                !- Outside Boundary Condition
-  {a7d8d613-4d0f-4d0e-88a3-046666a66625}, !- Outside Boundary Condition Object
-  NoSun,                                  !- Sun Exposure
-  NoWind,                                 !- Wind Exposure
-  ,                                       !- View Factor to Ground
-  ,                                       !- Number of Vertices
-  19.3973532215094, -11.1027688143396, 2.4384, !- X,Y,Z Vertex 1 {m}
-  19.3973532215094, -11.1027688143396, 0, !- X,Y,Z Vertex 2 {m}
-  19.3973532215094, 0, 0,                 !- X,Y,Z Vertex 3 {m}
-  19.3973532215094, 0, 2.4384;            !- X,Y,Z Vertex 4 {m}
-
-OS:Surface,
-  {73f3b090-0ff9-421d-a2dc-904c5a5efec5}, !- Handle
-  Surface 25,                             !- Name
-  Wall,                                   !- Surface Type
-  ,                                       !- Construction Name
-  {ebff8255-e3d9-4279-833a-ef0b21f31a4a}, !- Space Name
-  Outdoors,                               !- Outside Boundary Condition
-  ,                                       !- Outside Boundary Condition Object
-  SunExposed,                             !- Sun Exposure
-  WindExposed,                            !- Wind Exposure
-  ,                                       !- View Factor to Ground
-  ,                                       !- Number of Vertices
-  12.9315688143396, -12.9315688143396, 2.4384, !- X,Y,Z Vertex 1 {m}
-  12.9315688143396, -12.9315688143396, 0, !- X,Y,Z Vertex 2 {m}
-  19.3973532215094, -12.9315688143396, 0, !- X,Y,Z Vertex 3 {m}
-  19.3973532215094, -12.9315688143396, 2.4384; !- X,Y,Z Vertex 4 {m}
-
-OS:Surface,
-  {97f4b551-70c2-453e-8967-ea830ae4513f}, !- Handle
-  Surface 26,                             !- Name
-  Wall,                                   !- Surface Type
-  ,                                       !- Construction Name
-  {ebff8255-e3d9-4279-833a-ef0b21f31a4a}, !- Space Name
-  Surface,                                !- Outside Boundary Condition
-  {d61ee37a-7277-4e5b-9bec-66302adbf628}, !- Outside Boundary Condition Object
-  NoSun,                                  !- Sun Exposure
-  NoWind,                                 !- Wind Exposure
-  ,                                       !- View Factor to Ground
-  ,                                       !- Number of Vertices
-  12.9315688143396, 0, 2.4384,            !- X,Y,Z Vertex 1 {m}
-  12.9315688143396, 0, 0,                 !- X,Y,Z Vertex 2 {m}
-  12.9315688143396, -11.1027688143396, 0, !- X,Y,Z Vertex 3 {m}
-  12.9315688143396, -11.1027688143396, 2.4384; !- X,Y,Z Vertex 4 {m}
-
-OS:Surface,
-  {eb0fe8e2-e995-454e-a057-ff8e6d8c496d}, !- Handle
-  Surface 27,                             !- Name
-  RoofCeiling,                            !- Surface Type
-  ,                                       !- Construction Name
-  {ebff8255-e3d9-4279-833a-ef0b21f31a4a}, !- Space Name
-  Surface,                                !- Outside Boundary Condition
-  {b72bacd8-0b6b-4354-94a6-0cb47b85e992}, !- Outside Boundary Condition Object
-  NoSun,                                  !- Sun Exposure
-  NoWind,                                 !- Wind Exposure
-  ,                                       !- View Factor to Ground
-  ,                                       !- Number of Vertices
-  19.3973532215094, -12.9315688143396, 2.4384, !- X,Y,Z Vertex 1 {m}
-  19.3973532215094, 0, 2.4384,            !- X,Y,Z Vertex 2 {m}
-  12.9315688143396, 0, 2.4384,            !- X,Y,Z Vertex 3 {m}
-  12.9315688143396, -12.9315688143396, 2.4384; !- X,Y,Z Vertex 4 {m}
-
-OS:Surface,
-  {d7eb81dc-e925-4586-b8c5-501131ad4f70}, !- Handle
-  Surface 28,                             !- Name
-  Floor,                                  !- Surface Type
-  ,                                       !- Construction Name
-  {ebff8255-e3d9-4279-833a-ef0b21f31a4a}, !- Space Name
-  Foundation,                             !- Outside Boundary Condition
-  ,                                       !- Outside Boundary Condition Object
-  NoSun,                                  !- Sun Exposure
-  NoWind,                                 !- Wind Exposure
-  ,                                       !- View Factor to Ground
-  ,                                       !- Number of Vertices
-  12.9315688143396, -12.9315688143396, 0, !- X,Y,Z Vertex 1 {m}
-  12.9315688143396, 0, 0,                 !- X,Y,Z Vertex 2 {m}
-  19.3973532215094, 0, 0,                 !- X,Y,Z Vertex 3 {m}
-  19.3973532215094, -12.9315688143396, 0; !- X,Y,Z Vertex 4 {m}
-
-OS:Surface,
-  {b72bacd8-0b6b-4354-94a6-0cb47b85e992}, !- Handle
-  Surface 29,                             !- Name
-  Floor,                                  !- Surface Type
-  ,                                       !- Construction Name
-  {bba3bafe-420c-4b64-8c0c-ed1385f78d21}, !- Space Name
-  Surface,                                !- Outside Boundary Condition
-  {eb0fe8e2-e995-454e-a057-ff8e6d8c496d}, !- Outside Boundary Condition Object
-  NoSun,                                  !- Sun Exposure
-  NoWind,                                 !- Wind Exposure
-  ,                                       !- View Factor to Ground
-  ,                                       !- Number of Vertices
-  12.9315688143396, -12.9315688143396, 2.4384, !- X,Y,Z Vertex 1 {m}
-  12.9315688143396, 0, 2.4384,            !- X,Y,Z Vertex 2 {m}
-  19.3973532215094, 0, 2.4384,            !- X,Y,Z Vertex 3 {m}
-  19.3973532215094, -12.9315688143396, 2.4384; !- X,Y,Z Vertex 4 {m}
-
-OS:Surface,
-  {3b00140e-98c5-48c7-840e-ab7ee3dab0cf}, !- Handle
-  Surface 30,                             !- Name
-  RoofCeiling,                            !- Surface Type
-  ,                                       !- Construction Name
-  {bba3bafe-420c-4b64-8c0c-ed1385f78d21}, !- Space Name
-  Outdoors,                               !- Outside Boundary Condition
-  ,                                       !- Outside Boundary Condition Object
-  SunExposed,                             !- Sun Exposure
-  WindExposed,                            !- Wind Exposure
-  ,                                       !- View Factor to Ground
-  ,                                       !- Number of Vertices
-  16.1644610179245, 0, 4.05484610179245,  !- X,Y,Z Vertex 1 {m}
-  12.9315688143396, 0, 2.4384,            !- X,Y,Z Vertex 2 {m}
-  12.9315688143396, -12.9315688143396, 2.4384, !- X,Y,Z Vertex 3 {m}
-  16.1644610179245, -12.9315688143396, 4.05484610179245; !- X,Y,Z Vertex 4 {m}
-
-OS:Surface,
-  {dabfa4b2-2046-4416-9fe2-66a3b7d3e6c4}, !- Handle
-  Surface 31,                             !- Name
-  RoofCeiling,                            !- Surface Type
-  ,                                       !- Construction Name
-  {bba3bafe-420c-4b64-8c0c-ed1385f78d21}, !- Space Name
-  Outdoors,                               !- Outside Boundary Condition
-  ,                                       !- Outside Boundary Condition Object
-  SunExposed,                             !- Sun Exposure
-  WindExposed,                            !- Wind Exposure
-  ,                                       !- View Factor to Ground
-  ,                                       !- Number of Vertices
-  16.1644610179245, -12.9315688143396, 4.05484610179245, !- X,Y,Z Vertex 1 {m}
-  19.3973532215094, -12.9315688143396, 2.4384, !- X,Y,Z Vertex 2 {m}
-  19.3973532215094, 0, 2.4384,            !- X,Y,Z Vertex 3 {m}
-  16.1644610179245, 0, 4.05484610179245;  !- X,Y,Z Vertex 4 {m}
-
-OS:Surface,
-  {6fb4769d-a9ee-4661-9b5b-4a3b3f3d21b6}, !- Handle
-  Surface 32,                             !- Name
-  Wall,                                   !- Surface Type
-  ,                                       !- Construction Name
-  {bba3bafe-420c-4b64-8c0c-ed1385f78d21}, !- Space Name
-  Outdoors,                               !- Outside Boundary Condition
-  ,                                       !- Outside Boundary Condition Object
-  SunExposed,                             !- Sun Exposure
-  WindExposed,                            !- Wind Exposure
-  ,                                       !- View Factor to Ground
-  ,                                       !- Number of Vertices
-  16.1644610179245, -12.9315688143396, 4.05484610179245, !- X,Y,Z Vertex 1 {m}
-  12.9315688143396, -12.9315688143396, 2.4384, !- X,Y,Z Vertex 2 {m}
-  19.3973532215094, -12.9315688143396, 2.4384; !- X,Y,Z Vertex 3 {m}
-
-OS:Surface,
-  {d8cb2b7d-3188-4c26-9183-1830e90e6679}, !- Handle
-  Surface 33,                             !- Name
-  Wall,                                   !- Surface Type
-  ,                                       !- Construction Name
-  {bba3bafe-420c-4b64-8c0c-ed1385f78d21}, !- Space Name
-  Outdoors,                               !- Outside Boundary Condition
-  ,                                       !- Outside Boundary Condition Object
-  SunExposed,                             !- Sun Exposure
-  WindExposed,                            !- Wind Exposure
-  ,                                       !- View Factor to Ground
-  ,                                       !- Number of Vertices
-  16.1644610179245, 0, 4.05484610179245,  !- X,Y,Z Vertex 1 {m}
-  19.3973532215094, 0, 2.4384,            !- X,Y,Z Vertex 2 {m}
-  12.9315688143396, 0, 2.4384;            !- X,Y,Z Vertex 3 {m}
-
-OS:ThermalZone,
-  {f04b0348-02a5-46a3-a8dc-ee8400d77f0b}, !- Handle
-  living zone|unit 4,                     !- Name
-  ,                                       !- Multiplier
-  ,                                       !- Ceiling Height {m}
-  ,                                       !- Volume {m3}
-  ,                                       !- Floor Area {m2}
-  ,                                       !- Zone Inside Convection Algorithm
-  ,                                       !- Zone Outside Convection Algorithm
-  ,                                       !- Zone Conditioning Equipment List Name
-  {cc420820-a026-4534-8381-450fd828f31c}, !- Zone Air Inlet Port List
-  {adae460c-5ac2-4422-a721-5fac9ced7ccb}, !- Zone Air Exhaust Port List
-  {864037df-58db-48b6-9b7c-debc6cb6f3a5}, !- Zone Air Node Name
-  {8dc1b24c-9b7d-48d6-a4d7-7b482c3a6a58}, !- Zone Return Air Port List
-  ,                                       !- Primary Daylighting Control Name
-  ,                                       !- Fraction of Zone Controlled by Primary Daylighting Control
-  ,                                       !- Secondary Daylighting Control Name
-  ,                                       !- Fraction of Zone Controlled by Secondary Daylighting Control
-  ,                                       !- Illuminance Map Name
-  ,                                       !- Group Rendering Name
-  ,                                       !- Thermostat Name
-  No;                                     !- Use Ideal Air Loads
-
-OS:Node,
-  {ccdea1ea-fe24-4f79-b3b8-d7d8047d5324}, !- Handle
-  Node 4,                                 !- Name
-  {864037df-58db-48b6-9b7c-debc6cb6f3a5}, !- Inlet Port
-  ;                                       !- Outlet Port
-
-OS:Connection,
-  {864037df-58db-48b6-9b7c-debc6cb6f3a5}, !- Handle
-  {f251220b-845e-49f1-814a-9e2a449e839e}, !- Name
-  {f04b0348-02a5-46a3-a8dc-ee8400d77f0b}, !- Source Object
-  11,                                     !- Outlet Port
-  {ccdea1ea-fe24-4f79-b3b8-d7d8047d5324}, !- Target Object
-  2;                                      !- Inlet Port
-
-OS:PortList,
-  {cc420820-a026-4534-8381-450fd828f31c}, !- Handle
-  {ff6c9a9e-a102-4f70-be21-fc5ad2a11907}, !- Name
-  {f04b0348-02a5-46a3-a8dc-ee8400d77f0b}; !- HVAC Component
-
-OS:PortList,
-  {adae460c-5ac2-4422-a721-5fac9ced7ccb}, !- Handle
-  {a9ef75ac-15d2-4975-a92c-805d3d2a20d8}, !- Name
-  {f04b0348-02a5-46a3-a8dc-ee8400d77f0b}; !- HVAC Component
-
-OS:PortList,
-  {8dc1b24c-9b7d-48d6-a4d7-7b482c3a6a58}, !- Handle
-  {cb5cb9c0-ac63-40d9-9cf3-237ac02c532a}, !- Name
-  {f04b0348-02a5-46a3-a8dc-ee8400d77f0b}; !- HVAC Component
-
-OS:Sizing:Zone,
-  {1cd4b284-e7dd-4be5-88cb-5e165857864a}, !- Handle
-  {f04b0348-02a5-46a3-a8dc-ee8400d77f0b}, !- Zone or ZoneList Name
-  SupplyAirTemperature,                   !- Zone Cooling Design Supply Air Temperature Input Method
-  14,                                     !- Zone Cooling Design Supply Air Temperature {C}
-  11.11,                                  !- Zone Cooling Design Supply Air Temperature Difference {deltaC}
-  SupplyAirTemperature,                   !- Zone Heating Design Supply Air Temperature Input Method
-  40,                                     !- Zone Heating Design Supply Air Temperature {C}
-  11.11,                                  !- Zone Heating Design Supply Air Temperature Difference {deltaC}
-  0.0085,                                 !- Zone Cooling Design Supply Air Humidity Ratio {kg-H2O/kg-air}
-  0.008,                                  !- Zone Heating Design Supply Air Humidity Ratio {kg-H2O/kg-air}
-  ,                                       !- Zone Heating Sizing Factor
-  ,                                       !- Zone Cooling Sizing Factor
-  DesignDay,                              !- Cooling Design Air Flow Method
-  ,                                       !- Cooling Design Air Flow Rate {m3/s}
-  ,                                       !- Cooling Minimum Air Flow per Zone Floor Area {m3/s-m2}
-  ,                                       !- Cooling Minimum Air Flow {m3/s}
-  ,                                       !- Cooling Minimum Air Flow Fraction
-  DesignDay,                              !- Heating Design Air Flow Method
-  ,                                       !- Heating Design Air Flow Rate {m3/s}
-  ,                                       !- Heating Maximum Air Flow per Zone Floor Area {m3/s-m2}
-  ,                                       !- Heating Maximum Air Flow {m3/s}
-  ,                                       !- Heating Maximum Air Flow Fraction
-  ,                                       !- Design Zone Air Distribution Effectiveness in Cooling Mode
-  ,                                       !- Design Zone Air Distribution Effectiveness in Heating Mode
-  No,                                     !- Account for Dedicated Outdoor Air System
-  NeutralSupplyAir,                       !- Dedicated Outdoor Air System Control Strategy
-  autosize,                               !- Dedicated Outdoor Air Low Setpoint Temperature for Design {C}
-  autosize;                               !- Dedicated Outdoor Air High Setpoint Temperature for Design {C}
-
-OS:ZoneHVAC:EquipmentList,
-  {2d5d1969-c74b-4f33-917c-8a4f7b76d847}, !- Handle
-  Zone HVAC Equipment List 4,             !- Name
-  {f04b0348-02a5-46a3-a8dc-ee8400d77f0b}; !- Thermal Zone
-
-OS:Space,
-  {c9bd09df-cd31-4eec-abe2-bdbe31acb1ca}, !- Handle
-  living space|unit 4|story 1,            !- Name
-  {f75ee341-c132-40ab-a31e-0e6afe1b105d}, !- Space Type Name
-  ,                                       !- Default Construction Set Name
-  ,                                       !- Default Schedule Set Name
-  -0,                                     !- Direction of Relative North {deg}
-  0,                                      !- X Origin {m}
-  0,                                      !- Y Origin {m}
-  0,                                      !- Z Origin {m}
-  ,                                       !- Building Story Name
-  {f04b0348-02a5-46a3-a8dc-ee8400d77f0b}, !- Thermal Zone Name
-  ,                                       !- Part of Total Floor Area
-  ,                                       !- Design Specification Outdoor Air Object Name
-  {88c8f12c-80c4-4278-93a8-12acb21fc9e2}; !- Building Unit Name
-
-OS:Surface,
-  {020c75f4-b6e1-46ae-b35d-6900f1bfda0e}, !- Handle
-  Surface 34,                             !- Name
-  Wall,                                   !- Surface Type
-  ,                                       !- Construction Name
-  {c9bd09df-cd31-4eec-abe2-bdbe31acb1ca}, !- Space Name
-  Outdoors,                               !- Outside Boundary Condition
-  ,                                       !- Outside Boundary Condition Object
-  SunExposed,                             !- Sun Exposure
-  WindExposed,                            !- Wind Exposure
-  ,                                       !- View Factor to Ground
-  ,                                       !- Number of Vertices
-  25.8631376286792, 1.8288, 2.4384,       !- X,Y,Z Vertex 1 {m}
-  25.8631376286792, 1.8288, 0,            !- X,Y,Z Vertex 2 {m}
-  19.3973532215094, 1.8288, 0,            !- X,Y,Z Vertex 3 {m}
-  19.3973532215094, 1.8288, 2.4384;       !- X,Y,Z Vertex 4 {m}
-
-OS:Surface,
-  {76d36ec3-2745-4ae5-bad6-e4cbf4bcfe50}, !- Handle
-  Surface 35,                             !- Name
-  Wall,                                   !- Surface Type
-  ,                                       !- Construction Name
-  {c9bd09df-cd31-4eec-abe2-bdbe31acb1ca}, !- Space Name
-  Outdoors,                               !- Outside Boundary Condition
-  ,                                       !- Outside Boundary Condition Object
-  SunExposed,                             !- Sun Exposure
-  WindExposed,                            !- Wind Exposure
-  ,                                       !- View Factor to Ground
-  ,                                       !- Number of Vertices
-  25.8631376286792, -11.1027688143396, 2.4384, !- X,Y,Z Vertex 1 {m}
-  25.8631376286792, -11.1027688143396, 0, !- X,Y,Z Vertex 2 {m}
-  25.8631376286792, 1.8288, 0,            !- X,Y,Z Vertex 3 {m}
-  25.8631376286792, 1.8288, 2.4384;       !- X,Y,Z Vertex 4 {m}
-
-OS:Surface,
-  {e7bf180d-82b9-4af3-bd68-2bc86c1906c5}, !- Handle
-  Surface 36,                             !- Name
-  Wall,                                   !- Surface Type
-  ,                                       !- Construction Name
-  {c9bd09df-cd31-4eec-abe2-bdbe31acb1ca}, !- Space Name
-  Outdoors,                               !- Outside Boundary Condition
-  ,                                       !- Outside Boundary Condition Object
-  SunExposed,                             !- Sun Exposure
-  WindExposed,                            !- Wind Exposure
-  ,                                       !- View Factor to Ground
-  ,                                       !- Number of Vertices
-  19.3973532215094, -11.1027688143396, 2.4384, !- X,Y,Z Vertex 1 {m}
-  19.3973532215094, -11.1027688143396, 0, !- X,Y,Z Vertex 2 {m}
-  25.8631376286792, -11.1027688143396, 0, !- X,Y,Z Vertex 3 {m}
-  25.8631376286792, -11.1027688143396, 2.4384; !- X,Y,Z Vertex 4 {m}
-
-OS:Surface,
-  {a7d8d613-4d0f-4d0e-88a3-046666a66625}, !- Handle
-  Surface 37,                             !- Name
-  Wall,                                   !- Surface Type
-  ,                                       !- Construction Name
-  {c9bd09df-cd31-4eec-abe2-bdbe31acb1ca}, !- Space Name
-  Surface,                                !- Outside Boundary Condition
-  {6e0acff0-ac6f-4c81-8745-36fb84d8a695}, !- Outside Boundary Condition Object
-  NoSun,                                  !- Sun Exposure
-  NoWind,                                 !- Wind Exposure
-  ,                                       !- View Factor to Ground
-  ,                                       !- Number of Vertices
-  19.3973532215094, 0, 2.4384,            !- X,Y,Z Vertex 1 {m}
-  19.3973532215094, 0, 0,                 !- X,Y,Z Vertex 2 {m}
-  19.3973532215094, -11.1027688143396, 0, !- X,Y,Z Vertex 3 {m}
-  19.3973532215094, -11.1027688143396, 2.4384; !- X,Y,Z Vertex 4 {m}
-
-OS:Surface,
-  {73adc396-8257-4dd9-8b6b-d3905db7658e}, !- Handle
-  Surface 38,                             !- Name
-  RoofCeiling,                            !- Surface Type
-  ,                                       !- Construction Name
-  {c9bd09df-cd31-4eec-abe2-bdbe31acb1ca}, !- Space Name
-  Surface,                                !- Outside Boundary Condition
-  {ea3542d6-0e6c-4e98-8646-561ab7ea2f76}, !- Outside Boundary Condition Object
-  NoSun,                                  !- Sun Exposure
-  NoWind,                                 !- Wind Exposure
-  ,                                       !- View Factor to Ground
-  ,                                       !- Number of Vertices
-  25.8631376286792, -11.1027688143396, 2.4384, !- X,Y,Z Vertex 1 {m}
-  25.8631376286792, 1.8288, 2.4384,       !- X,Y,Z Vertex 2 {m}
-  19.3973532215094, 1.8288, 2.4384,       !- X,Y,Z Vertex 3 {m}
-  19.3973532215094, -11.1027688143396, 2.4384; !- X,Y,Z Vertex 4 {m}
-
-OS:Surface,
-  {5cd91537-f5b5-4318-9c3b-23add7cd7644}, !- Handle
-  Surface 39,                             !- Name
-  Floor,                                  !- Surface Type
-  ,                                       !- Construction Name
-  {c9bd09df-cd31-4eec-abe2-bdbe31acb1ca}, !- Space Name
-  Foundation,                             !- Outside Boundary Condition
-  ,                                       !- Outside Boundary Condition Object
-  NoSun,                                  !- Sun Exposure
-  NoWind,                                 !- Wind Exposure
-  ,                                       !- View Factor to Ground
-  ,                                       !- Number of Vertices
-  19.3973532215094, -11.1027688143396, 0, !- X,Y,Z Vertex 1 {m}
-  19.3973532215094, 1.8288, 0,            !- X,Y,Z Vertex 2 {m}
-  25.8631376286792, 1.8288, 0,            !- X,Y,Z Vertex 3 {m}
-  25.8631376286792, -11.1027688143396, 0; !- X,Y,Z Vertex 4 {m}
-
-OS:Surface,
-  {ea3542d6-0e6c-4e98-8646-561ab7ea2f76}, !- Handle
-  Surface 40,                             !- Name
-  Floor,                                  !- Surface Type
-  ,                                       !- Construction Name
-  {bba3bafe-420c-4b64-8c0c-ed1385f78d21}, !- Space Name
-  Surface,                                !- Outside Boundary Condition
-  {73adc396-8257-4dd9-8b6b-d3905db7658e}, !- Outside Boundary Condition Object
-  NoSun,                                  !- Sun Exposure
-  NoWind,                                 !- Wind Exposure
-  ,                                       !- View Factor to Ground
-  ,                                       !- Number of Vertices
-  19.3973532215094, -11.1027688143396, 2.4384, !- X,Y,Z Vertex 1 {m}
-  19.3973532215094, 1.8288, 2.4384,       !- X,Y,Z Vertex 2 {m}
-  25.8631376286792, 1.8288, 2.4384,       !- X,Y,Z Vertex 3 {m}
-  25.8631376286792, -11.1027688143396, 2.4384; !- X,Y,Z Vertex 4 {m}
-
-OS:Surface,
-  {7d72dbca-137f-4762-aaff-4c5426514a3f}, !- Handle
-  Surface 41,                             !- Name
-  RoofCeiling,                            !- Surface Type
-  ,                                       !- Construction Name
-  {bba3bafe-420c-4b64-8c0c-ed1385f78d21}, !- Space Name
-  Outdoors,                               !- Outside Boundary Condition
-  ,                                       !- Outside Boundary Condition Object
-  SunExposed,                             !- Sun Exposure
-  WindExposed,                            !- Wind Exposure
-  ,                                       !- View Factor to Ground
-  ,                                       !- Number of Vertices
-  22.6302454250943, 1.8288, 4.05484610179245, !- X,Y,Z Vertex 1 {m}
-  19.3973532215094, 1.8288, 2.4384,       !- X,Y,Z Vertex 2 {m}
-  19.3973532215094, -11.1027688143396, 2.4384, !- X,Y,Z Vertex 3 {m}
-  22.6302454250943, -11.1027688143396, 4.05484610179245; !- X,Y,Z Vertex 4 {m}
-
-OS:Surface,
-  {8a16efc6-c77d-4953-91de-4128261ef9bd}, !- Handle
-  Surface 42,                             !- Name
-  RoofCeiling,                            !- Surface Type
-  ,                                       !- Construction Name
-  {bba3bafe-420c-4b64-8c0c-ed1385f78d21}, !- Space Name
-  Outdoors,                               !- Outside Boundary Condition
-  ,                                       !- Outside Boundary Condition Object
-  SunExposed,                             !- Sun Exposure
-  WindExposed,                            !- Wind Exposure
-  ,                                       !- View Factor to Ground
-  ,                                       !- Number of Vertices
-  22.6302454250943, -11.1027688143396, 4.05484610179245, !- X,Y,Z Vertex 1 {m}
-  25.8631376286792, -11.1027688143396, 2.4384, !- X,Y,Z Vertex 2 {m}
-  25.8631376286792, 1.8288, 2.4384,       !- X,Y,Z Vertex 3 {m}
-  22.6302454250943, 1.8288, 4.05484610179245; !- X,Y,Z Vertex 4 {m}
-
-OS:Surface,
-  {e1332520-21a1-4c4b-9070-33b9cef8d3c7}, !- Handle
-  Surface 43,                             !- Name
-  Wall,                                   !- Surface Type
-  ,                                       !- Construction Name
-  {bba3bafe-420c-4b64-8c0c-ed1385f78d21}, !- Space Name
-  Outdoors,                               !- Outside Boundary Condition
-  ,                                       !- Outside Boundary Condition Object
-  SunExposed,                             !- Sun Exposure
-  WindExposed,                            !- Wind Exposure
-  ,                                       !- View Factor to Ground
-  ,                                       !- Number of Vertices
-  22.6302454250943, -11.1027688143396, 4.05484610179245, !- X,Y,Z Vertex 1 {m}
-  19.3973532215094, -11.1027688143396, 2.4384, !- X,Y,Z Vertex 2 {m}
-  25.8631376286792, -11.1027688143396, 2.4384; !- X,Y,Z Vertex 3 {m}
-
-OS:Surface,
-  {c3e333ec-80bd-4555-bb4d-1de5e764e6b1}, !- Handle
-  Surface 44,                             !- Name
-  Wall,                                   !- Surface Type
-  ,                                       !- Construction Name
-  {bba3bafe-420c-4b64-8c0c-ed1385f78d21}, !- Space Name
-  Outdoors,                               !- Outside Boundary Condition
-  ,                                       !- Outside Boundary Condition Object
-  SunExposed,                             !- Sun Exposure
-  WindExposed,                            !- Wind Exposure
-  ,                                       !- View Factor to Ground
-  ,                                       !- Number of Vertices
-  22.6302454250943, 1.8288, 4.05484610179245, !- X,Y,Z Vertex 1 {m}
-  25.8631376286792, 1.8288, 2.4384,       !- X,Y,Z Vertex 2 {m}
-  19.3973532215094, 1.8288, 2.4384;       !- X,Y,Z Vertex 3 {m}
-
-OS:Surface,
-  {f787d76c-7bc3-4611-a1e2-ce68b8764eb2}, !- Handle
-  Surface 45,                             !- Name
-  Wall,                                   !- Surface Type
-  ,                                       !- Construction Name
-  {3271671c-a844-4718-8ca8-306251c5de7b}, !- Space Name
-  Outdoors,                               !- Outside Boundary Condition
-  ,                                       !- Outside Boundary Condition Object
-  SunExposed,                             !- Sun Exposure
-  WindExposed,                            !- Wind Exposure
-  ,                                       !- View Factor to Ground
-  ,                                       !- Number of Vertices
-  6.46578440716979, -12.9315688143396, 2.4384, !- X,Y,Z Vertex 1 {m}
-  6.46578440716979, -12.9315688143396, 0, !- X,Y,Z Vertex 2 {m}
-  6.46578440716979, -11.1027688143396, 0, !- X,Y,Z Vertex 3 {m}
-  6.46578440716979, -11.1027688143396, 2.4384; !- X,Y,Z Vertex 4 {m}
-
-OS:Surface,
-  {afd3fd7a-61ec-4aad-a356-b678a503fea3}, !- Handle
-  Surface 46,                             !- Name
-  Wall,                                   !- Surface Type
-  ,                                       !- Construction Name
-  {c56675c9-e8ea-4d42-8675-46ea07654270}, !- Space Name
-  Outdoors,                               !- Outside Boundary Condition
-  ,                                       !- Outside Boundary Condition Object
-  SunExposed,                             !- Sun Exposure
-  WindExposed,                            !- Wind Exposure
-  ,                                       !- View Factor to Ground
-  ,                                       !- Number of Vertices
-  6.46578440716979, 1.8288, 2.4384,       !- X,Y,Z Vertex 1 {m}
-  6.46578440716979, 1.8288, 0,            !- X,Y,Z Vertex 2 {m}
-  6.46578440716979, 0, 0,                 !- X,Y,Z Vertex 3 {m}
-  6.46578440716979, 0, 2.4384;            !- X,Y,Z Vertex 4 {m}
-
-OS:Surface,
-  {d8853fda-838c-4839-bcb0-8f768681d66e}, !- Handle
-  Surface 47,                             !- Name
-  Wall,                                   !- Surface Type
-  ,                                       !- Construction Name
-  {ebff8255-e3d9-4279-833a-ef0b21f31a4a}, !- Space Name
-  Outdoors,                               !- Outside Boundary Condition
-  ,                                       !- Outside Boundary Condition Object
-  SunExposed,                             !- Sun Exposure
-  WindExposed,                            !- Wind Exposure
-  ,                                       !- View Factor to Ground
-  ,                                       !- Number of Vertices
-  19.3973532215094, -12.9315688143396, 2.4384, !- X,Y,Z Vertex 1 {m}
-  19.3973532215094, -12.9315688143396, 0, !- X,Y,Z Vertex 2 {m}
-  19.3973532215094, -11.1027688143396, 0, !- X,Y,Z Vertex 3 {m}
-  19.3973532215094, -11.1027688143396, 2.4384; !- X,Y,Z Vertex 4 {m}
-
-OS:Surface,
-  {f0f771cb-c105-4553-aacf-f222c7f89414}, !- Handle
-  Surface 48,                             !- Name
-  Wall,                                   !- Surface Type
-  ,                                       !- Construction Name
-  {c9bd09df-cd31-4eec-abe2-bdbe31acb1ca}, !- Space Name
-  Outdoors,                               !- Outside Boundary Condition
-  ,                                       !- Outside Boundary Condition Object
-  SunExposed,                             !- Sun Exposure
-  WindExposed,                            !- Wind Exposure
-  ,                                       !- View Factor to Ground
-  ,                                       !- Number of Vertices
-  19.3973532215094, 1.8288, 2.4384,       !- X,Y,Z Vertex 1 {m}
-  19.3973532215094, 1.8288, 0,            !- X,Y,Z Vertex 2 {m}
-  19.3973532215094, 0, 0,                 !- X,Y,Z Vertex 3 {m}
-  19.3973532215094, 0, 2.4384;            !- X,Y,Z Vertex 4 {m}
-
-OS:Surface,
-  {07840e08-36bf-4db0-88c7-b9f30b340cde}, !- Handle
-  Surface 49,                             !- Name
-  Wall,                                   !- Surface Type
-  ,                                       !- Construction Name
-  {ebff8255-e3d9-4279-833a-ef0b21f31a4a}, !- Space Name
-  Outdoors,                               !- Outside Boundary Condition
-  ,                                       !- Outside Boundary Condition Object
-  SunExposed,                             !- Sun Exposure
-  WindExposed,                            !- Wind Exposure
-  ,                                       !- View Factor to Ground
-  ,                                       !- Number of Vertices
-  12.9315688143396, -11.1027688143396, 2.4384, !- X,Y,Z Vertex 1 {m}
-  12.9315688143396, -11.1027688143396, 0, !- X,Y,Z Vertex 2 {m}
-  12.9315688143396, -12.9315688143396, 0, !- X,Y,Z Vertex 3 {m}
-  12.9315688143396, -12.9315688143396, 2.4384; !- X,Y,Z Vertex 4 {m}
-
-OS:Surface,
-  {f9a920b0-e174-451a-805d-4d553b9db6b0}, !- Handle
-  Surface 50,                             !- Name
-  Wall,                                   !- Surface Type
-  ,                                       !- Construction Name
-  {c56675c9-e8ea-4d42-8675-46ea07654270}, !- Space Name
-  Outdoors,                               !- Outside Boundary Condition
-  ,                                       !- Outside Boundary Condition Object
-  SunExposed,                             !- Sun Exposure
-  WindExposed,                            !- Wind Exposure
-  ,                                       !- View Factor to Ground
-  ,                                       !- Number of Vertices
-  12.9315688143396, 0, 2.4384,            !- X,Y,Z Vertex 1 {m}
-  12.9315688143396, 0, 0,                 !- X,Y,Z Vertex 2 {m}
-  12.9315688143396, 1.8288, 0,            !- X,Y,Z Vertex 3 {m}
-  12.9315688143396, 1.8288, 2.4384;       !- X,Y,Z Vertex 4 {m}
-
-OS:Space,
-  {bba3bafe-420c-4b64-8c0c-ed1385f78d21}, !- Handle
-  unfinished attic space,                 !- Name
-  {7761f1a3-19be-41cb-a83a-b552d2d090ed}, !- Space Type Name
-  ,                                       !- Default Construction Set Name
-  ,                                       !- Default Schedule Set Name
-  ,                                       !- Direction of Relative North {deg}
-  ,                                       !- X Origin {m}
-  ,                                       !- Y Origin {m}
-  ,                                       !- Z Origin {m}
-  ,                                       !- Building Story Name
-  {d8ec5764-afbb-40f4-847b-2809a5b9fe4d}; !- Thermal Zone Name
-
-OS:ThermalZone,
-  {d8ec5764-afbb-40f4-847b-2809a5b9fe4d}, !- Handle
-  unfinished attic zone,                  !- Name
-  ,                                       !- Multiplier
-  ,                                       !- Ceiling Height {m}
-  ,                                       !- Volume {m3}
-  ,                                       !- Floor Area {m2}
-  ,                                       !- Zone Inside Convection Algorithm
-  ,                                       !- Zone Outside Convection Algorithm
-  ,                                       !- Zone Conditioning Equipment List Name
-  {5fc779e9-f702-4adf-adcd-0a2699175078}, !- Zone Air Inlet Port List
-  {50dfb06b-ba70-44c9-813a-e818b3601617}, !- Zone Air Exhaust Port List
-  {04e17eea-cfdb-490b-8531-e3013c5f9fe4}, !- Zone Air Node Name
-  {a792a953-48d3-44ad-9cdc-5c10a48ad5d3}, !- Zone Return Air Port List
-  ,                                       !- Primary Daylighting Control Name
-  ,                                       !- Fraction of Zone Controlled by Primary Daylighting Control
-  ,                                       !- Secondary Daylighting Control Name
-  ,                                       !- Fraction of Zone Controlled by Secondary Daylighting Control
-  ,                                       !- Illuminance Map Name
-  ,                                       !- Group Rendering Name
-  ,                                       !- Thermostat Name
-  No;                                     !- Use Ideal Air Loads
-
-OS:Node,
-  {f26f93b1-a6ca-4ca8-9069-525bea740408}, !- Handle
-  Node 5,                                 !- Name
-  {04e17eea-cfdb-490b-8531-e3013c5f9fe4}, !- Inlet Port
-  ;                                       !- Outlet Port
-
-OS:Connection,
-  {04e17eea-cfdb-490b-8531-e3013c5f9fe4}, !- Handle
-  {637610c5-719e-48fa-a6fc-75ebbc86164a}, !- Name
-  {d8ec5764-afbb-40f4-847b-2809a5b9fe4d}, !- Source Object
-  11,                                     !- Outlet Port
-  {f26f93b1-a6ca-4ca8-9069-525bea740408}, !- Target Object
-  2;                                      !- Inlet Port
-
-OS:PortList,
-  {5fc779e9-f702-4adf-adcd-0a2699175078}, !- Handle
-  {bb58afc9-4591-404d-acb7-6fa77a8e1f42}, !- Name
-  {d8ec5764-afbb-40f4-847b-2809a5b9fe4d}; !- HVAC Component
-
-OS:PortList,
-  {50dfb06b-ba70-44c9-813a-e818b3601617}, !- Handle
-  {d32a65e2-860b-4f21-87d2-c34f3355e64f}, !- Name
-  {d8ec5764-afbb-40f4-847b-2809a5b9fe4d}; !- HVAC Component
-
-OS:PortList,
-  {a792a953-48d3-44ad-9cdc-5c10a48ad5d3}, !- Handle
-  {18fc37d4-fd8e-4019-9a28-a4d021ed341b}, !- Name
-  {d8ec5764-afbb-40f4-847b-2809a5b9fe4d}; !- HVAC Component
-
-OS:Sizing:Zone,
-  {4f690912-ee5a-4bd5-9db7-18f10c4d2861}, !- Handle
-  {d8ec5764-afbb-40f4-847b-2809a5b9fe4d}, !- Zone or ZoneList Name
-  SupplyAirTemperature,                   !- Zone Cooling Design Supply Air Temperature Input Method
-  14,                                     !- Zone Cooling Design Supply Air Temperature {C}
-  11.11,                                  !- Zone Cooling Design Supply Air Temperature Difference {deltaC}
-  SupplyAirTemperature,                   !- Zone Heating Design Supply Air Temperature Input Method
-  40,                                     !- Zone Heating Design Supply Air Temperature {C}
-  11.11,                                  !- Zone Heating Design Supply Air Temperature Difference {deltaC}
-  0.0085,                                 !- Zone Cooling Design Supply Air Humidity Ratio {kg-H2O/kg-air}
-  0.008,                                  !- Zone Heating Design Supply Air Humidity Ratio {kg-H2O/kg-air}
-  ,                                       !- Zone Heating Sizing Factor
-  ,                                       !- Zone Cooling Sizing Factor
-  DesignDay,                              !- Cooling Design Air Flow Method
-  ,                                       !- Cooling Design Air Flow Rate {m3/s}
-  ,                                       !- Cooling Minimum Air Flow per Zone Floor Area {m3/s-m2}
-  ,                                       !- Cooling Minimum Air Flow {m3/s}
-  ,                                       !- Cooling Minimum Air Flow Fraction
-  DesignDay,                              !- Heating Design Air Flow Method
-  ,                                       !- Heating Design Air Flow Rate {m3/s}
-  ,                                       !- Heating Maximum Air Flow per Zone Floor Area {m3/s-m2}
-  ,                                       !- Heating Maximum Air Flow {m3/s}
-  ,                                       !- Heating Maximum Air Flow Fraction
-  ,                                       !- Design Zone Air Distribution Effectiveness in Cooling Mode
-  ,                                       !- Design Zone Air Distribution Effectiveness in Heating Mode
-  No,                                     !- Account for Dedicated Outdoor Air System
-  NeutralSupplyAir,                       !- Dedicated Outdoor Air System Control Strategy
-  autosize,                               !- Dedicated Outdoor Air Low Setpoint Temperature for Design {C}
-  autosize;                               !- Dedicated Outdoor Air High Setpoint Temperature for Design {C}
-
-OS:ZoneHVAC:EquipmentList,
-  {76ff3bb6-02c9-4997-869c-979d0be22796}, !- Handle
-  Zone HVAC Equipment List 5,             !- Name
-  {d8ec5764-afbb-40f4-847b-2809a5b9fe4d}; !- Thermal Zone
-
-OS:SpaceType,
-  {7761f1a3-19be-41cb-a83a-b552d2d090ed}, !- Handle
-  Space Type 2,                           !- Name
-  ,                                       !- Default Construction Set Name
-  ,                                       !- Default Schedule Set Name
-  ,                                       !- Group Rendering Name
-  ,                                       !- Design Specification Outdoor Air Object Name
-  ,                                       !- Standards Template
-  ,                                       !- Standards Building Type
-  unfinished attic;                       !- Standards Space Type
-
-OS:BuildingUnit,
-  {dffee14f-1728-4555-9700-078e83b962b4}, !- Handle
-  unit 1,                                 !- Name
-  ,                                       !- Rendering Color
-  Residential;                            !- Building Unit Type
-
-OS:AdditionalProperties,
-  {8868b47a-d8a9-426d-9ef5-9bc0026fa026}, !- Handle
-  {dffee14f-1728-4555-9700-078e83b962b4}, !- Object Name
-  Units Represented,                      !- Feature Name 1
-  Integer,                                !- Feature Data Type 1
-  1,                                      !- Feature Value 1
-  NumberOfBedrooms,                       !- Feature Name 2
-  Integer,                                !- Feature Data Type 2
-  3,                                      !- Feature Value 2
-  NumberOfBathrooms,                      !- Feature Name 3
-  Double,                                 !- Feature Data Type 3
-  2;                                      !- Feature Value 3
-
-OS:BuildingUnit,
-  {81562033-0d61-4a0d-ab43-9de7650b841e}, !- Handle
-  unit 2,                                 !- Name
-  ,                                       !- Rendering Color
-  Residential;                            !- Building Unit Type
-
-OS:AdditionalProperties,
-  {07debb6a-f5b2-4535-bd88-3c9e9aba516a}, !- Handle
-  {81562033-0d61-4a0d-ab43-9de7650b841e}, !- Object Name
-  Units Represented,                      !- Feature Name 1
-  Integer,                                !- Feature Data Type 1
-  1,                                      !- Feature Value 1
-  NumberOfBedrooms,                       !- Feature Name 2
-  Integer,                                !- Feature Data Type 2
-  3,                                      !- Feature Value 2
-  NumberOfBathrooms,                      !- Feature Name 3
-  Double,                                 !- Feature Data Type 3
-  2;                                      !- Feature Value 3
-
-OS:BuildingUnit,
-  {571025bb-b7f9-4021-b3b1-592834cd440e}, !- Handle
-  unit 3,                                 !- Name
-  ,                                       !- Rendering Color
-  Residential;                            !- Building Unit Type
-
-OS:AdditionalProperties,
-  {da3156ce-b463-4052-ae8e-6c1c33bf1724}, !- Handle
-  {571025bb-b7f9-4021-b3b1-592834cd440e}, !- Object Name
-  Units Represented,                      !- Feature Name 1
-  Integer,                                !- Feature Data Type 1
-  1,                                      !- Feature Value 1
-  NumberOfBedrooms,                       !- Feature Name 2
-  Integer,                                !- Feature Data Type 2
-  3,                                      !- Feature Value 2
-  NumberOfBathrooms,                      !- Feature Name 3
-  Double,                                 !- Feature Data Type 3
-  2;                                      !- Feature Value 3
-
-OS:BuildingUnit,
-  {88c8f12c-80c4-4278-93a8-12acb21fc9e2}, !- Handle
-  unit 4,                                 !- Name
-  ,                                       !- Rendering Color
-  Residential;                            !- Building Unit Type
-
-OS:AdditionalProperties,
-  {cf6a426d-44b8-451d-ba37-f46c5e3f9c2d}, !- Handle
-  {88c8f12c-80c4-4278-93a8-12acb21fc9e2}, !- Object Name
-  Units Represented,                      !- Feature Name 1
-  Integer,                                !- Feature Data Type 1
-  1,                                      !- Feature Value 1
-  NumberOfBedrooms,                       !- Feature Name 2
-  Integer,                                !- Feature Data Type 2
-  3,                                      !- Feature Value 2
-  NumberOfBathrooms,                      !- Feature Name 3
-  Double,                                 !- Feature Data Type 3
-  2;                                      !- Feature Value 3
-
-OS:Building,
-  {ce248afa-6763-4a8e-b866-f88c1e4bd451}, !- Handle
-  Building 1,                             !- Name
-  ,                                       !- Building Sector Type
-  0,                                      !- North Axis {deg}
-  ,                                       !- Nominal Floor to Floor Height {m}
-  ,                                       !- Space Type Name
-  ,                                       !- Default Construction Set Name
-  ,                                       !- Default Schedule Set Name
-  1,                                      !- Standards Number of Stories
-  1,                                      !- Standards Number of Above Ground Stories
-  ,                                       !- Standards Template
-  singlefamilyattached,                   !- Standards Building Type
-  4;                                      !- Standards Number of Living Units
-
-OS:AdditionalProperties,
-  {73895b8a-2a70-46ca-817a-57b526ccd4b0}, !- Handle
-  {ce248afa-6763-4a8e-b866-f88c1e4bd451}, !- Object Name
-  Total Units Represented,                !- Feature Name 1
-  Integer,                                !- Feature Data Type 1
-  4,                                      !- Feature Value 1
-  Total Units Modeled,                    !- Feature Name 2
-  Integer,                                !- Feature Data Type 2
-  4;                                      !- Feature Value 2
-
-OS:Schedule:Day,
-  {f34ddd7b-183a-4959-a58a-29bcf9983b5d}, !- Handle
-  Schedule Day 1,                         !- Name
-  ,                                       !- Schedule Type Limits Name
-  ,                                       !- Interpolate to Timestep
-  24,                                     !- Hour 1
-  0,                                      !- Minute 1
-  0;                                      !- Value Until Time 1
-
-OS:Schedule:Day,
-  {cd4ba951-4045-4891-9768-7dde680b4331}, !- Handle
-  Schedule Day 2,                         !- Name
-  ,                                       !- Schedule Type Limits Name
-  ,                                       !- Interpolate to Timestep
-  24,                                     !- Hour 1
-  0,                                      !- Minute 1
-  1;                                      !- Value Until Time 1
-
-OS:Schedule:Day,
-  {611d0e7f-4f15-481f-9be1-d7fb642d42b6}, !- Handle
-  Schedule Day 3,                         !- Name
-  ,                                       !- Schedule Type Limits Name
-  ,                                       !- Interpolate to Timestep
-  24,                                     !- Hour 1
-  0,                                      !- Minute 1
-  0;                                      !- Value Until Time 1
-
-OS:Schedule:Day,
-  {137f46a9-72eb-4456-b74d-ebf7fb85b9e8}, !- Handle
-  Schedule Day 4,                         !- Name
-  ,                                       !- Schedule Type Limits Name
-  ,                                       !- Interpolate to Timestep
-  24,                                     !- Hour 1
-  0,                                      !- Minute 1
-  1;                                      !- Value Until Time 1
-
-OS:Schedule:Day,
-  {8a8fd53d-765c-463b-99bb-42530b65dff5}, !- Handle
-  Schedule Day 5,                         !- Name
-  ,                                       !- Schedule Type Limits Name
-  ,                                       !- Interpolate to Timestep
-  24,                                     !- Hour 1
-  0,                                      !- Minute 1
-  0;                                      !- Value Until Time 1
-
-OS:Schedule:Day,
-  {2986de37-2a4b-494c-9c90-74163750827b}, !- Handle
-  Schedule Day 6,                         !- Name
-  ,                                       !- Schedule Type Limits Name
-  ,                                       !- Interpolate to Timestep
-  24,                                     !- Hour 1
-  0,                                      !- Minute 1
-  1;                                      !- Value Until Time 1
-
-OS:Schedule:Day,
-  {3be82b4f-b13d-4467-b26b-247571e825c6}, !- Handle
-  Schedule Day 7,                         !- Name
-  ,                                       !- Schedule Type Limits Name
-  ,                                       !- Interpolate to Timestep
-  24,                                     !- Hour 1
-  0,                                      !- Minute 1
-  0;                                      !- Value Until Time 1
-
-OS:Schedule:Day,
-  {51d01547-c623-4ab6-8e0d-e38f7287a4fb}, !- Handle
-  Schedule Day 8,                         !- Name
-  ,                                       !- Schedule Type Limits Name
-  ,                                       !- Interpolate to Timestep
-  24,                                     !- Hour 1
-  0,                                      !- Minute 1
-  1;                                      !- Value Until Time 1
-=======
   {2048eb70-1c46-48f7-b222-b55b7fdde2f0}, !- Handle
   Zone HVAC Equipment List 2,             !- Name
   {d4df8ef4-a961-4840-acf1-3d1af9c7ec07}; !- Thermal Zone
@@ -2015,4 +604,3 @@
   0,                                      !- Lower Limit Value
   1,                                      !- Upper Limit Value
   Continuous;                             !- Numeric Type
->>>>>>> 49f5e9b9
