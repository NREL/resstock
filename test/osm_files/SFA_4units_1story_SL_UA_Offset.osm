!- NOTE: Auto-generated from /test/osw_files/SFA_4units_1story_SL_UA_Offset.osw

OS:Version,
<<<<<<< HEAD
  {db8e0162-f091-4fc6-b5fc-fba264232405}, !- Handle
  2.9.0;                                  !- Version Identifier

OS:SimulationControl,
  {53aa49ea-dcf7-4cfc-868e-1bb409bda570}, !- Handle
=======
  {5b98f722-705d-4e24-bac4-6d0bded22d12}, !- Handle
  2.9.0;                                  !- Version Identifier

OS:SimulationControl,
  {565b7559-937a-428f-a7a7-8794cdf7ada4}, !- Handle
>>>>>>> edda4442
  ,                                       !- Do Zone Sizing Calculation
  ,                                       !- Do System Sizing Calculation
  ,                                       !- Do Plant Sizing Calculation
  No;                                     !- Run Simulation for Sizing Periods

OS:Timestep,
<<<<<<< HEAD
  {1c3326d7-cf56-4725-8739-f01a68de406e}, !- Handle
  6;                                      !- Number of Timesteps per Hour

OS:ShadowCalculation,
  {bfa33f8e-adbb-4129-986c-563912320e97}, !- Handle
=======
  {659e1ba7-1418-4ed0-ab18-d44875009d96}, !- Handle
  6;                                      !- Number of Timesteps per Hour

OS:ShadowCalculation,
  {88f75eaa-485c-432a-a5a8-d74ff73bc27f}, !- Handle
>>>>>>> edda4442
  20,                                     !- Calculation Frequency
  200;                                    !- Maximum Figures in Shadow Overlap Calculations

OS:SurfaceConvectionAlgorithm:Outside,
<<<<<<< HEAD
  {c0f9651c-2b14-40ae-a94e-479a85ff4c70}, !- Handle
  DOE-2;                                  !- Algorithm

OS:SurfaceConvectionAlgorithm:Inside,
  {49e13c22-42c6-4b72-897d-3829b78d3b65}, !- Handle
  TARP;                                   !- Algorithm

OS:ZoneCapacitanceMultiplier:ResearchSpecial,
  {ea323f87-6258-41c4-8809-2d6d911f7a74}, !- Handle
=======
  {2037f392-9502-4573-bee2-fa6fdd6eda2c}, !- Handle
  DOE-2;                                  !- Algorithm

OS:SurfaceConvectionAlgorithm:Inside,
  {0254eb3d-8284-4223-8396-cd301f88716f}, !- Handle
  TARP;                                   !- Algorithm

OS:ZoneCapacitanceMultiplier:ResearchSpecial,
  {8cd36fc3-654c-47b1-9480-cb4eb2c07a06}, !- Handle
>>>>>>> edda4442
  ,                                       !- Temperature Capacity Multiplier
  15,                                     !- Humidity Capacity Multiplier
  ;                                       !- Carbon Dioxide Capacity Multiplier

OS:RunPeriod,
<<<<<<< HEAD
  {561b7145-550c-4c63-ad42-d92a8a2dcb49}, !- Handle
=======
  {36264a76-5702-4a90-955f-8de95a623766}, !- Handle
>>>>>>> edda4442
  Run Period 1,                           !- Name
  1,                                      !- Begin Month
  1,                                      !- Begin Day of Month
  12,                                     !- End Month
  31,                                     !- End Day of Month
  ,                                       !- Use Weather File Holidays and Special Days
  ,                                       !- Use Weather File Daylight Saving Period
  ,                                       !- Apply Weekend Holiday Rule
  ,                                       !- Use Weather File Rain Indicators
  ,                                       !- Use Weather File Snow Indicators
  ;                                       !- Number of Times Runperiod to be Repeated

OS:YearDescription,
<<<<<<< HEAD
  {3bfb01a9-bebc-4d40-9708-99002ae5135d}, !- Handle
=======
  {1e6b1276-f8e4-4951-9c2b-882b977138a0}, !- Handle
>>>>>>> edda4442
  2007,                                   !- Calendar Year
  ,                                       !- Day of Week for Start Day
  ;                                       !- Is Leap Year

OS:Building,
<<<<<<< HEAD
  {50042f80-d7da-48e2-8339-8ee9de6f98f9}, !- Handle
=======
  {7f805f15-1872-4b11-8fd5-fb0135f056a7}, !- Handle
>>>>>>> edda4442
  Building 1,                             !- Name
  ,                                       !- Building Sector Type
  0,                                      !- North Axis {deg}
  ,                                       !- Nominal Floor to Floor Height {m}
  ,                                       !- Space Type Name
  ,                                       !- Default Construction Set Name
  ,                                       !- Default Schedule Set Name
  1,                                      !- Standards Number of Stories
  1,                                      !- Standards Number of Above Ground Stories
  ,                                       !- Standards Template
  singlefamilyattached,                   !- Standards Building Type
  4;                                      !- Standards Number of Living Units

OS:AdditionalProperties,
<<<<<<< HEAD
  {cc65870f-96ef-47c0-bc1a-71458bc4a4b8}, !- Handle
  {50042f80-d7da-48e2-8339-8ee9de6f98f9}, !- Object Name
=======
  {09ed08b4-09f8-487d-905c-b18101051410}, !- Handle
  {7f805f15-1872-4b11-8fd5-fb0135f056a7}, !- Object Name
>>>>>>> edda4442
  num_units,                              !- Feature Name 1
  Integer,                                !- Feature Data Type 1
  4,                                      !- Feature Value 1
  has_rear_units,                         !- Feature Name 2
  Boolean,                                !- Feature Data Type 2
  false,                                  !- Feature Value 2
  horz_location,                          !- Feature Name 3
  String,                                 !- Feature Data Type 3
  Left,                                   !- Feature Value 3
  num_floors,                             !- Feature Name 4
  Integer,                                !- Feature Data Type 4
  1;                                      !- Feature Value 4

OS:ThermalZone,
<<<<<<< HEAD
  {6f65e20a-bb74-4e55-b211-2671805d9fc3}, !- Handle
=======
  {78957089-9785-4ccc-8102-739f1a97b94b}, !- Handle
>>>>>>> edda4442
  living zone,                            !- Name
  ,                                       !- Multiplier
  ,                                       !- Ceiling Height {m}
  ,                                       !- Volume {m3}
  ,                                       !- Floor Area {m2}
  ,                                       !- Zone Inside Convection Algorithm
  ,                                       !- Zone Outside Convection Algorithm
  ,                                       !- Zone Conditioning Equipment List Name
<<<<<<< HEAD
  {40d5bcbe-b333-4be2-acac-f7a03bd85644}, !- Zone Air Inlet Port List
  {382a56ad-7b9d-4e26-9036-f3d7b1a1aebb}, !- Zone Air Exhaust Port List
  {a9bb4014-6cb7-44b7-86ee-b9c8fe423efc}, !- Zone Air Node Name
  {37646118-86f2-43c4-8239-b85e69e94bab}, !- Zone Return Air Port List
=======
  {7d752005-c23a-4a8b-bcff-6653351aa650}, !- Zone Air Inlet Port List
  {7900000e-1b3c-4f85-acb2-681805974d11}, !- Zone Air Exhaust Port List
  {5800f96a-b6fa-4f2e-8235-c46ca30cee7f}, !- Zone Air Node Name
  {f27c5773-dce4-404b-9124-2644cd7ccfd2}, !- Zone Return Air Port List
>>>>>>> edda4442
  ,                                       !- Primary Daylighting Control Name
  ,                                       !- Fraction of Zone Controlled by Primary Daylighting Control
  ,                                       !- Secondary Daylighting Control Name
  ,                                       !- Fraction of Zone Controlled by Secondary Daylighting Control
  ,                                       !- Illuminance Map Name
  ,                                       !- Group Rendering Name
  ,                                       !- Thermostat Name
  No;                                     !- Use Ideal Air Loads

OS:Node,
<<<<<<< HEAD
  {74c6ca7a-ffa8-4614-8ae2-eab721a2b85e}, !- Handle
  Node 1,                                 !- Name
  {a9bb4014-6cb7-44b7-86ee-b9c8fe423efc}, !- Inlet Port
  ;                                       !- Outlet Port

OS:Connection,
  {a9bb4014-6cb7-44b7-86ee-b9c8fe423efc}, !- Handle
  {ee260bb9-bdaf-404c-89bc-a3528edeab6b}, !- Name
  {6f65e20a-bb74-4e55-b211-2671805d9fc3}, !- Source Object
  11,                                     !- Outlet Port
  {74c6ca7a-ffa8-4614-8ae2-eab721a2b85e}, !- Target Object
  2;                                      !- Inlet Port

OS:PortList,
  {40d5bcbe-b333-4be2-acac-f7a03bd85644}, !- Handle
  {a7ea5628-2a84-462d-8661-b360997d7a30}, !- Name
  {6f65e20a-bb74-4e55-b211-2671805d9fc3}; !- HVAC Component

OS:PortList,
  {382a56ad-7b9d-4e26-9036-f3d7b1a1aebb}, !- Handle
  {6e13d3ca-bbd3-4555-b9a2-08623dac0096}, !- Name
  {6f65e20a-bb74-4e55-b211-2671805d9fc3}; !- HVAC Component

OS:PortList,
  {37646118-86f2-43c4-8239-b85e69e94bab}, !- Handle
  {93fc008e-78ca-4cf9-bac2-6a03d87028db}, !- Name
  {6f65e20a-bb74-4e55-b211-2671805d9fc3}; !- HVAC Component

OS:Sizing:Zone,
  {8a988f34-d819-44c8-a952-c8719d24f8ef}, !- Handle
  {6f65e20a-bb74-4e55-b211-2671805d9fc3}, !- Zone or ZoneList Name
=======
  {8efcdf0b-45b0-467a-8e66-5131fec0f901}, !- Handle
  Node 1,                                 !- Name
  {5800f96a-b6fa-4f2e-8235-c46ca30cee7f}, !- Inlet Port
  ;                                       !- Outlet Port

OS:Connection,
  {5800f96a-b6fa-4f2e-8235-c46ca30cee7f}, !- Handle
  {21ccaf31-0152-4766-8dbd-d35925662837}, !- Name
  {78957089-9785-4ccc-8102-739f1a97b94b}, !- Source Object
  11,                                     !- Outlet Port
  {8efcdf0b-45b0-467a-8e66-5131fec0f901}, !- Target Object
  2;                                      !- Inlet Port

OS:PortList,
  {7d752005-c23a-4a8b-bcff-6653351aa650}, !- Handle
  {908f9a36-e769-4146-944b-0a5d715f5f87}, !- Name
  {78957089-9785-4ccc-8102-739f1a97b94b}; !- HVAC Component

OS:PortList,
  {7900000e-1b3c-4f85-acb2-681805974d11}, !- Handle
  {552b259e-5060-4ab3-ad5d-51df2c06daea}, !- Name
  {78957089-9785-4ccc-8102-739f1a97b94b}; !- HVAC Component

OS:PortList,
  {f27c5773-dce4-404b-9124-2644cd7ccfd2}, !- Handle
  {be1ed3e9-e90e-4b91-9cf8-fad34820621e}, !- Name
  {78957089-9785-4ccc-8102-739f1a97b94b}; !- HVAC Component

OS:Sizing:Zone,
  {3a23f958-a460-4601-a93b-12e2a494f863}, !- Handle
  {78957089-9785-4ccc-8102-739f1a97b94b}, !- Zone or ZoneList Name
>>>>>>> edda4442
  SupplyAirTemperature,                   !- Zone Cooling Design Supply Air Temperature Input Method
  14,                                     !- Zone Cooling Design Supply Air Temperature {C}
  11.11,                                  !- Zone Cooling Design Supply Air Temperature Difference {deltaC}
  SupplyAirTemperature,                   !- Zone Heating Design Supply Air Temperature Input Method
  40,                                     !- Zone Heating Design Supply Air Temperature {C}
  11.11,                                  !- Zone Heating Design Supply Air Temperature Difference {deltaC}
  0.0085,                                 !- Zone Cooling Design Supply Air Humidity Ratio {kg-H2O/kg-air}
  0.008,                                  !- Zone Heating Design Supply Air Humidity Ratio {kg-H2O/kg-air}
  ,                                       !- Zone Heating Sizing Factor
  ,                                       !- Zone Cooling Sizing Factor
  DesignDay,                              !- Cooling Design Air Flow Method
  ,                                       !- Cooling Design Air Flow Rate {m3/s}
  ,                                       !- Cooling Minimum Air Flow per Zone Floor Area {m3/s-m2}
  ,                                       !- Cooling Minimum Air Flow {m3/s}
  ,                                       !- Cooling Minimum Air Flow Fraction
  DesignDay,                              !- Heating Design Air Flow Method
  ,                                       !- Heating Design Air Flow Rate {m3/s}
  ,                                       !- Heating Maximum Air Flow per Zone Floor Area {m3/s-m2}
  ,                                       !- Heating Maximum Air Flow {m3/s}
  ,                                       !- Heating Maximum Air Flow Fraction
  ,                                       !- Design Zone Air Distribution Effectiveness in Cooling Mode
  ,                                       !- Design Zone Air Distribution Effectiveness in Heating Mode
  No,                                     !- Account for Dedicated Outdoor Air System
  NeutralSupplyAir,                       !- Dedicated Outdoor Air System Control Strategy
  autosize,                               !- Dedicated Outdoor Air Low Setpoint Temperature for Design {C}
  autosize;                               !- Dedicated Outdoor Air High Setpoint Temperature for Design {C}

OS:ZoneHVAC:EquipmentList,
<<<<<<< HEAD
  {355209c7-d5aa-4a58-a8d3-766a3fdd865d}, !- Handle
  Zone HVAC Equipment List 1,             !- Name
  {6f65e20a-bb74-4e55-b211-2671805d9fc3}; !- Thermal Zone

OS:Space,
  {36e54bb4-df34-4b41-8496-0dc78d38e852}, !- Handle
  living space,                           !- Name
  {ec9446ea-cab0-4231-8b98-d2e050c69007}, !- Space Type Name
=======
  {c29421d8-5cca-40d8-8b06-0915d43dd3f1}, !- Handle
  Zone HVAC Equipment List 1,             !- Name
  {78957089-9785-4ccc-8102-739f1a97b94b}; !- Thermal Zone

OS:Space,
  {71b9558d-952a-4262-9a68-e362cfd40a98}, !- Handle
  living space,                           !- Name
  {f241765e-70f8-4c82-8fef-acbb25b73c0d}, !- Space Type Name
>>>>>>> edda4442
  ,                                       !- Default Construction Set Name
  ,                                       !- Default Schedule Set Name
  ,                                       !- Direction of Relative North {deg}
  ,                                       !- X Origin {m}
  ,                                       !- Y Origin {m}
  ,                                       !- Z Origin {m}
  ,                                       !- Building Story Name
<<<<<<< HEAD
  {6f65e20a-bb74-4e55-b211-2671805d9fc3}, !- Thermal Zone Name
  ,                                       !- Part of Total Floor Area
  ,                                       !- Design Specification Outdoor Air Object Name
  {32ebaa4e-c839-4964-8bfe-740b8956c806}; !- Building Unit Name

OS:Surface,
  {feb1ba47-c1d4-43a0-81b1-207375bdbee2}, !- Handle
  Surface 1,                              !- Name
  Floor,                                  !- Surface Type
  ,                                       !- Construction Name
  {36e54bb4-df34-4b41-8496-0dc78d38e852}, !- Space Name
=======
  {78957089-9785-4ccc-8102-739f1a97b94b}, !- Thermal Zone Name
  ,                                       !- Part of Total Floor Area
  ,                                       !- Design Specification Outdoor Air Object Name
  {7355c118-693c-4ea9-a06a-b48face54661}; !- Building Unit Name

OS:Surface,
  {bf8a3cda-d11f-465c-b793-2c46dd2b0e52}, !- Handle
  Surface 1,                              !- Name
  Floor,                                  !- Surface Type
  ,                                       !- Construction Name
  {71b9558d-952a-4262-9a68-e362cfd40a98}, !- Space Name
>>>>>>> edda4442
  Foundation,                             !- Outside Boundary Condition
  ,                                       !- Outside Boundary Condition Object
  NoSun,                                  !- Sun Exposure
  NoWind,                                 !- Wind Exposure
  ,                                       !- View Factor to Ground
  ,                                       !- Number of Vertices
  0, -12.9315688143396, 0,                !- X,Y,Z Vertex 1 {m}
  0, 0, 0,                                !- X,Y,Z Vertex 2 {m}
  6.46578440716979, 0, 0,                 !- X,Y,Z Vertex 3 {m}
  6.46578440716979, -12.9315688143396, 0; !- X,Y,Z Vertex 4 {m}

OS:Surface,
<<<<<<< HEAD
  {b2421ffa-4ee0-4308-b484-2299032d2b51}, !- Handle
  Surface 2,                              !- Name
  Wall,                                   !- Surface Type
  ,                                       !- Construction Name
  {36e54bb4-df34-4b41-8496-0dc78d38e852}, !- Space Name
=======
  {de7d0e97-40a2-473b-b835-8fe23284a56f}, !- Handle
  Surface 2,                              !- Name
  Wall,                                   !- Surface Type
  ,                                       !- Construction Name
  {71b9558d-952a-4262-9a68-e362cfd40a98}, !- Space Name
>>>>>>> edda4442
  Outdoors,                               !- Outside Boundary Condition
  ,                                       !- Outside Boundary Condition Object
  SunExposed,                             !- Sun Exposure
  WindExposed,                            !- Wind Exposure
  ,                                       !- View Factor to Ground
  ,                                       !- Number of Vertices
  0, 0, 2.4384,                           !- X,Y,Z Vertex 1 {m}
  0, 0, 0,                                !- X,Y,Z Vertex 2 {m}
  0, -12.9315688143396, 0,                !- X,Y,Z Vertex 3 {m}
  0, -12.9315688143396, 2.4384;           !- X,Y,Z Vertex 4 {m}

OS:Surface,
<<<<<<< HEAD
  {962b85cc-d0f5-4df1-b86a-fca9e373f370}, !- Handle
  Surface 3,                              !- Name
  Wall,                                   !- Surface Type
  ,                                       !- Construction Name
  {36e54bb4-df34-4b41-8496-0dc78d38e852}, !- Space Name
=======
  {c0dbbb99-4070-4f17-963e-d7b9974463ab}, !- Handle
  Surface 3,                              !- Name
  Wall,                                   !- Surface Type
  ,                                       !- Construction Name
  {71b9558d-952a-4262-9a68-e362cfd40a98}, !- Space Name
>>>>>>> edda4442
  Outdoors,                               !- Outside Boundary Condition
  ,                                       !- Outside Boundary Condition Object
  SunExposed,                             !- Sun Exposure
  WindExposed,                            !- Wind Exposure
  ,                                       !- View Factor to Ground
  ,                                       !- Number of Vertices
  6.46578440716979, 0, 2.4384,            !- X,Y,Z Vertex 1 {m}
  6.46578440716979, 0, 0,                 !- X,Y,Z Vertex 2 {m}
  0, 0, 0,                                !- X,Y,Z Vertex 3 {m}
  0, 0, 2.4384;                           !- X,Y,Z Vertex 4 {m}

OS:Surface,
<<<<<<< HEAD
  {6c50fa7e-3dc3-49da-9ba5-d88a87682c80}, !- Handle
  Surface 4,                              !- Name
  Wall,                                   !- Surface Type
  ,                                       !- Construction Name
  {36e54bb4-df34-4b41-8496-0dc78d38e852}, !- Space Name
=======
  {c738a81d-93db-45bc-8c61-f122ac152434}, !- Handle
  Surface 4,                              !- Name
  Wall,                                   !- Surface Type
  ,                                       !- Construction Name
  {71b9558d-952a-4262-9a68-e362cfd40a98}, !- Space Name
>>>>>>> edda4442
  Adiabatic,                              !- Outside Boundary Condition
  ,                                       !- Outside Boundary Condition Object
  NoSun,                                  !- Sun Exposure
  NoWind,                                 !- Wind Exposure
  ,                                       !- View Factor to Ground
  ,                                       !- Number of Vertices
  6.46578440716979, -12.9315688143396, 2.4384, !- X,Y,Z Vertex 1 {m}
  6.46578440716979, -12.9315688143396, 0, !- X,Y,Z Vertex 2 {m}
  6.46578440716979, 0, 0,                 !- X,Y,Z Vertex 3 {m}
  6.46578440716979, 0, 2.4384;            !- X,Y,Z Vertex 4 {m}

OS:Surface,
<<<<<<< HEAD
  {a9312cec-1bb0-4b7b-9ffe-190d83541a17}, !- Handle
  Surface 5,                              !- Name
  Wall,                                   !- Surface Type
  ,                                       !- Construction Name
  {36e54bb4-df34-4b41-8496-0dc78d38e852}, !- Space Name
=======
  {dd3b841a-0b6d-4a18-92c0-32bd3545d5d1}, !- Handle
  Surface 5,                              !- Name
  Wall,                                   !- Surface Type
  ,                                       !- Construction Name
  {71b9558d-952a-4262-9a68-e362cfd40a98}, !- Space Name
>>>>>>> edda4442
  Outdoors,                               !- Outside Boundary Condition
  ,                                       !- Outside Boundary Condition Object
  SunExposed,                             !- Sun Exposure
  WindExposed,                            !- Wind Exposure
  ,                                       !- View Factor to Ground
  ,                                       !- Number of Vertices
  0, -12.9315688143396, 2.4384,           !- X,Y,Z Vertex 1 {m}
  0, -12.9315688143396, 0,                !- X,Y,Z Vertex 2 {m}
  6.46578440716979, -12.9315688143396, 0, !- X,Y,Z Vertex 3 {m}
  6.46578440716979, -12.9315688143396, 2.4384; !- X,Y,Z Vertex 4 {m}

OS:Surface,
<<<<<<< HEAD
  {d92e4073-2e5f-4d0d-a10c-21c38da52f45}, !- Handle
  Surface 6,                              !- Name
  RoofCeiling,                            !- Surface Type
  ,                                       !- Construction Name
  {36e54bb4-df34-4b41-8496-0dc78d38e852}, !- Space Name
  Surface,                                !- Outside Boundary Condition
  {daaed933-9946-4dd9-87aa-7d20a73720e1}, !- Outside Boundary Condition Object
=======
  {91479664-15f9-460a-820c-eb51c6923f69}, !- Handle
  Surface 6,                              !- Name
  RoofCeiling,                            !- Surface Type
  ,                                       !- Construction Name
  {71b9558d-952a-4262-9a68-e362cfd40a98}, !- Space Name
  Surface,                                !- Outside Boundary Condition
  {6a26638c-a2d6-4e4c-b7a1-3be751805332}, !- Outside Boundary Condition Object
>>>>>>> edda4442
  NoSun,                                  !- Sun Exposure
  NoWind,                                 !- Wind Exposure
  ,                                       !- View Factor to Ground
  ,                                       !- Number of Vertices
  6.46578440716979, -12.9315688143396, 2.4384, !- X,Y,Z Vertex 1 {m}
  6.46578440716979, 0, 2.4384,            !- X,Y,Z Vertex 2 {m}
  0, 0, 2.4384,                           !- X,Y,Z Vertex 3 {m}
  0, -12.9315688143396, 2.4384;           !- X,Y,Z Vertex 4 {m}

OS:SpaceType,
<<<<<<< HEAD
  {ec9446ea-cab0-4231-8b98-d2e050c69007}, !- Handle
=======
  {f241765e-70f8-4c82-8fef-acbb25b73c0d}, !- Handle
>>>>>>> edda4442
  Space Type 1,                           !- Name
  ,                                       !- Default Construction Set Name
  ,                                       !- Default Schedule Set Name
  ,                                       !- Group Rendering Name
  ,                                       !- Design Specification Outdoor Air Object Name
  ,                                       !- Standards Template
  ,                                       !- Standards Building Type
  living;                                 !- Standards Space Type

OS:Surface,
<<<<<<< HEAD
  {daaed933-9946-4dd9-87aa-7d20a73720e1}, !- Handle
  Surface 7,                              !- Name
  Floor,                                  !- Surface Type
  ,                                       !- Construction Name
  {4f40cbf6-1e9a-4b47-a8b8-6c09be273480}, !- Space Name
  Surface,                                !- Outside Boundary Condition
  {d92e4073-2e5f-4d0d-a10c-21c38da52f45}, !- Outside Boundary Condition Object
=======
  {6a26638c-a2d6-4e4c-b7a1-3be751805332}, !- Handle
  Surface 7,                              !- Name
  Floor,                                  !- Surface Type
  ,                                       !- Construction Name
  {155a7cd4-22ca-4c7a-95b5-9a11239f7445}, !- Space Name
  Surface,                                !- Outside Boundary Condition
  {91479664-15f9-460a-820c-eb51c6923f69}, !- Outside Boundary Condition Object
>>>>>>> edda4442
  NoSun,                                  !- Sun Exposure
  NoWind,                                 !- Wind Exposure
  ,                                       !- View Factor to Ground
  ,                                       !- Number of Vertices
  0, -12.9315688143396, 2.4384,           !- X,Y,Z Vertex 1 {m}
  0, 0, 2.4384,                           !- X,Y,Z Vertex 2 {m}
  6.46578440716979, 0, 2.4384,            !- X,Y,Z Vertex 3 {m}
  6.46578440716979, -12.9315688143396, 2.4384; !- X,Y,Z Vertex 4 {m}

OS:Surface,
<<<<<<< HEAD
  {d53a9d93-e8ea-472b-af9a-5e5e2c58b1f6}, !- Handle
  Surface 8,                              !- Name
  RoofCeiling,                            !- Surface Type
  ,                                       !- Construction Name
  {4f40cbf6-1e9a-4b47-a8b8-6c09be273480}, !- Space Name
=======
  {12012edb-c044-4991-a224-256a50569b64}, !- Handle
  Surface 8,                              !- Name
  RoofCeiling,                            !- Surface Type
  ,                                       !- Construction Name
  {155a7cd4-22ca-4c7a-95b5-9a11239f7445}, !- Space Name
>>>>>>> edda4442
  Outdoors,                               !- Outside Boundary Condition
  ,                                       !- Outside Boundary Condition Object
  SunExposed,                             !- Sun Exposure
  WindExposed,                            !- Wind Exposure
  ,                                       !- View Factor to Ground
  ,                                       !- Number of Vertices
  0, -6.46578440716979, 5.6712922035849,  !- X,Y,Z Vertex 1 {m}
  6.46578440716979, -6.46578440716979, 5.6712922035849, !- X,Y,Z Vertex 2 {m}
  6.46578440716979, 0, 2.4384,            !- X,Y,Z Vertex 3 {m}
  0, 0, 2.4384;                           !- X,Y,Z Vertex 4 {m}

OS:Surface,
<<<<<<< HEAD
  {30c0d90b-e831-4e45-96e0-6a273d631de0}, !- Handle
  Surface 9,                              !- Name
  RoofCeiling,                            !- Surface Type
  ,                                       !- Construction Name
  {4f40cbf6-1e9a-4b47-a8b8-6c09be273480}, !- Space Name
=======
  {6f2501a8-d99d-48a9-bf35-08b90542c0bb}, !- Handle
  Surface 9,                              !- Name
  RoofCeiling,                            !- Surface Type
  ,                                       !- Construction Name
  {155a7cd4-22ca-4c7a-95b5-9a11239f7445}, !- Space Name
>>>>>>> edda4442
  Outdoors,                               !- Outside Boundary Condition
  ,                                       !- Outside Boundary Condition Object
  SunExposed,                             !- Sun Exposure
  WindExposed,                            !- Wind Exposure
  ,                                       !- View Factor to Ground
  ,                                       !- Number of Vertices
  6.46578440716979, -6.46578440716979, 5.6712922035849, !- X,Y,Z Vertex 1 {m}
  0, -6.46578440716979, 5.6712922035849,  !- X,Y,Z Vertex 2 {m}
  0, -12.9315688143396, 2.4384,           !- X,Y,Z Vertex 3 {m}
  6.46578440716979, -12.9315688143396, 2.4384; !- X,Y,Z Vertex 4 {m}

OS:Surface,
<<<<<<< HEAD
  {30cbb449-e65e-4bca-ad01-2edd3313ef19}, !- Handle
  Surface 10,                             !- Name
  Wall,                                   !- Surface Type
  ,                                       !- Construction Name
  {4f40cbf6-1e9a-4b47-a8b8-6c09be273480}, !- Space Name
=======
  {3842dda1-8e65-4911-b6b5-0f2ac6c959f1}, !- Handle
  Surface 10,                             !- Name
  Wall,                                   !- Surface Type
  ,                                       !- Construction Name
  {155a7cd4-22ca-4c7a-95b5-9a11239f7445}, !- Space Name
>>>>>>> edda4442
  Outdoors,                               !- Outside Boundary Condition
  ,                                       !- Outside Boundary Condition Object
  SunExposed,                             !- Sun Exposure
  WindExposed,                            !- Wind Exposure
  ,                                       !- View Factor to Ground
  ,                                       !- Number of Vertices
  0, -6.46578440716979, 5.6712922035849,  !- X,Y,Z Vertex 1 {m}
  0, 0, 2.4384,                           !- X,Y,Z Vertex 2 {m}
  0, -12.9315688143396, 2.4384;           !- X,Y,Z Vertex 3 {m}

OS:Surface,
<<<<<<< HEAD
  {cca9bc35-c477-4d91-8e87-c8633d844f40}, !- Handle
  Surface 11,                             !- Name
  Wall,                                   !- Surface Type
  ,                                       !- Construction Name
  {4f40cbf6-1e9a-4b47-a8b8-6c09be273480}, !- Space Name
=======
  {b8e27d0c-aeba-40f6-b6fd-cf02e9bb5c82}, !- Handle
  Surface 11,                             !- Name
  Wall,                                   !- Surface Type
  ,                                       !- Construction Name
  {155a7cd4-22ca-4c7a-95b5-9a11239f7445}, !- Space Name
>>>>>>> edda4442
  Adiabatic,                              !- Outside Boundary Condition
  ,                                       !- Outside Boundary Condition Object
  NoSun,                                  !- Sun Exposure
  NoWind,                                 !- Wind Exposure
  ,                                       !- View Factor to Ground
  ,                                       !- Number of Vertices
  6.46578440716979, -6.46578440716979, 5.6712922035849, !- X,Y,Z Vertex 1 {m}
  6.46578440716979, -12.9315688143396, 2.4384, !- X,Y,Z Vertex 2 {m}
  6.46578440716979, 0, 2.4384;            !- X,Y,Z Vertex 3 {m}

OS:Space,
<<<<<<< HEAD
  {4f40cbf6-1e9a-4b47-a8b8-6c09be273480}, !- Handle
  unfinished attic space,                 !- Name
  {2fd99255-e8a8-40cc-96db-751266f9817e}, !- Space Type Name
=======
  {155a7cd4-22ca-4c7a-95b5-9a11239f7445}, !- Handle
  unfinished attic space,                 !- Name
  {bf5b0482-e933-46cb-b491-182c66cad219}, !- Space Type Name
>>>>>>> edda4442
  ,                                       !- Default Construction Set Name
  ,                                       !- Default Schedule Set Name
  ,                                       !- Direction of Relative North {deg}
  ,                                       !- X Origin {m}
  ,                                       !- Y Origin {m}
  ,                                       !- Z Origin {m}
  ,                                       !- Building Story Name
<<<<<<< HEAD
  {f4b62592-c481-4ecb-b2b5-58e493efd191}; !- Thermal Zone Name

OS:ThermalZone,
  {f4b62592-c481-4ecb-b2b5-58e493efd191}, !- Handle
=======
  {c8a2cdb3-35a5-493f-a2b4-80505c4d4d52}; !- Thermal Zone Name

OS:ThermalZone,
  {c8a2cdb3-35a5-493f-a2b4-80505c4d4d52}, !- Handle
>>>>>>> edda4442
  unfinished attic zone,                  !- Name
  ,                                       !- Multiplier
  ,                                       !- Ceiling Height {m}
  ,                                       !- Volume {m3}
  ,                                       !- Floor Area {m2}
  ,                                       !- Zone Inside Convection Algorithm
  ,                                       !- Zone Outside Convection Algorithm
  ,                                       !- Zone Conditioning Equipment List Name
<<<<<<< HEAD
  {d691ca75-0832-460f-8675-5e181cc5e427}, !- Zone Air Inlet Port List
  {87c54cf6-65a9-4875-9f9a-a8b79a7427e4}, !- Zone Air Exhaust Port List
  {85299ecb-4305-4907-bc62-ef390fdda4d5}, !- Zone Air Node Name
  {c46edcf5-2437-499f-a939-d6237263df2d}, !- Zone Return Air Port List
=======
  {8040e463-1415-4498-b541-2e868d61c38e}, !- Zone Air Inlet Port List
  {f87f67d0-f9fb-44c7-abf1-4af7c22be967}, !- Zone Air Exhaust Port List
  {ef7d8cf1-3f64-44da-8695-0c1bd1c316d6}, !- Zone Air Node Name
  {2ece9060-2598-442c-9585-7ccc4147e96c}, !- Zone Return Air Port List
>>>>>>> edda4442
  ,                                       !- Primary Daylighting Control Name
  ,                                       !- Fraction of Zone Controlled by Primary Daylighting Control
  ,                                       !- Secondary Daylighting Control Name
  ,                                       !- Fraction of Zone Controlled by Secondary Daylighting Control
  ,                                       !- Illuminance Map Name
  ,                                       !- Group Rendering Name
  ,                                       !- Thermostat Name
  No;                                     !- Use Ideal Air Loads

OS:Node,
<<<<<<< HEAD
  {0f87244f-564e-4c75-a51b-01ff8194b0d0}, !- Handle
  Node 2,                                 !- Name
  {85299ecb-4305-4907-bc62-ef390fdda4d5}, !- Inlet Port
  ;                                       !- Outlet Port

OS:Connection,
  {85299ecb-4305-4907-bc62-ef390fdda4d5}, !- Handle
  {a2143e54-f13d-4e74-9aa4-f7d6034f5dd6}, !- Name
  {f4b62592-c481-4ecb-b2b5-58e493efd191}, !- Source Object
  11,                                     !- Outlet Port
  {0f87244f-564e-4c75-a51b-01ff8194b0d0}, !- Target Object
  2;                                      !- Inlet Port

OS:PortList,
  {d691ca75-0832-460f-8675-5e181cc5e427}, !- Handle
  {1f5d3b1b-fb6b-467e-8a39-e42f7a76392d}, !- Name
  {f4b62592-c481-4ecb-b2b5-58e493efd191}; !- HVAC Component

OS:PortList,
  {87c54cf6-65a9-4875-9f9a-a8b79a7427e4}, !- Handle
  {4842bc60-246c-4619-8372-80cb0cb45464}, !- Name
  {f4b62592-c481-4ecb-b2b5-58e493efd191}; !- HVAC Component

OS:PortList,
  {c46edcf5-2437-499f-a939-d6237263df2d}, !- Handle
  {6e10afda-f242-4f5f-8fad-f8dcf163e8df}, !- Name
  {f4b62592-c481-4ecb-b2b5-58e493efd191}; !- HVAC Component

OS:Sizing:Zone,
  {3498a4b6-d686-4870-916b-5d25cd51a60a}, !- Handle
  {f4b62592-c481-4ecb-b2b5-58e493efd191}, !- Zone or ZoneList Name
=======
  {03b60dc7-5647-41c8-830d-00ef77074635}, !- Handle
  Node 2,                                 !- Name
  {ef7d8cf1-3f64-44da-8695-0c1bd1c316d6}, !- Inlet Port
  ;                                       !- Outlet Port

OS:Connection,
  {ef7d8cf1-3f64-44da-8695-0c1bd1c316d6}, !- Handle
  {072c2e9f-8c3a-492a-b60c-1da0802b88ac}, !- Name
  {c8a2cdb3-35a5-493f-a2b4-80505c4d4d52}, !- Source Object
  11,                                     !- Outlet Port
  {03b60dc7-5647-41c8-830d-00ef77074635}, !- Target Object
  2;                                      !- Inlet Port

OS:PortList,
  {8040e463-1415-4498-b541-2e868d61c38e}, !- Handle
  {9093263d-686a-45ef-a866-ac89c11bec6a}, !- Name
  {c8a2cdb3-35a5-493f-a2b4-80505c4d4d52}; !- HVAC Component

OS:PortList,
  {f87f67d0-f9fb-44c7-abf1-4af7c22be967}, !- Handle
  {cdd1ac6b-3806-4cf5-9898-4988ee526474}, !- Name
  {c8a2cdb3-35a5-493f-a2b4-80505c4d4d52}; !- HVAC Component

OS:PortList,
  {2ece9060-2598-442c-9585-7ccc4147e96c}, !- Handle
  {bc273e2e-4114-4792-9944-c7a97bd17ebd}, !- Name
  {c8a2cdb3-35a5-493f-a2b4-80505c4d4d52}; !- HVAC Component

OS:Sizing:Zone,
  {10f5a388-0cce-4e66-af52-5043a8966cb1}, !- Handle
  {c8a2cdb3-35a5-493f-a2b4-80505c4d4d52}, !- Zone or ZoneList Name
>>>>>>> edda4442
  SupplyAirTemperature,                   !- Zone Cooling Design Supply Air Temperature Input Method
  14,                                     !- Zone Cooling Design Supply Air Temperature {C}
  11.11,                                  !- Zone Cooling Design Supply Air Temperature Difference {deltaC}
  SupplyAirTemperature,                   !- Zone Heating Design Supply Air Temperature Input Method
  40,                                     !- Zone Heating Design Supply Air Temperature {C}
  11.11,                                  !- Zone Heating Design Supply Air Temperature Difference {deltaC}
  0.0085,                                 !- Zone Cooling Design Supply Air Humidity Ratio {kg-H2O/kg-air}
  0.008,                                  !- Zone Heating Design Supply Air Humidity Ratio {kg-H2O/kg-air}
  ,                                       !- Zone Heating Sizing Factor
  ,                                       !- Zone Cooling Sizing Factor
  DesignDay,                              !- Cooling Design Air Flow Method
  ,                                       !- Cooling Design Air Flow Rate {m3/s}
  ,                                       !- Cooling Minimum Air Flow per Zone Floor Area {m3/s-m2}
  ,                                       !- Cooling Minimum Air Flow {m3/s}
  ,                                       !- Cooling Minimum Air Flow Fraction
  DesignDay,                              !- Heating Design Air Flow Method
  ,                                       !- Heating Design Air Flow Rate {m3/s}
  ,                                       !- Heating Maximum Air Flow per Zone Floor Area {m3/s-m2}
  ,                                       !- Heating Maximum Air Flow {m3/s}
  ,                                       !- Heating Maximum Air Flow Fraction
  ,                                       !- Design Zone Air Distribution Effectiveness in Cooling Mode
  ,                                       !- Design Zone Air Distribution Effectiveness in Heating Mode
  No,                                     !- Account for Dedicated Outdoor Air System
  NeutralSupplyAir,                       !- Dedicated Outdoor Air System Control Strategy
  autosize,                               !- Dedicated Outdoor Air Low Setpoint Temperature for Design {C}
  autosize;                               !- Dedicated Outdoor Air High Setpoint Temperature for Design {C}

OS:ZoneHVAC:EquipmentList,
<<<<<<< HEAD
  {e79fa695-b10f-4acc-a9b2-1edcbe641cb5}, !- Handle
  Zone HVAC Equipment List 2,             !- Name
  {f4b62592-c481-4ecb-b2b5-58e493efd191}; !- Thermal Zone

OS:SpaceType,
  {2fd99255-e8a8-40cc-96db-751266f9817e}, !- Handle
=======
  {67f76a35-b753-4a34-9746-d916a678d098}, !- Handle
  Zone HVAC Equipment List 2,             !- Name
  {c8a2cdb3-35a5-493f-a2b4-80505c4d4d52}; !- Thermal Zone

OS:SpaceType,
  {bf5b0482-e933-46cb-b491-182c66cad219}, !- Handle
>>>>>>> edda4442
  Space Type 2,                           !- Name
  ,                                       !- Default Construction Set Name
  ,                                       !- Default Schedule Set Name
  ,                                       !- Group Rendering Name
  ,                                       !- Design Specification Outdoor Air Object Name
  ,                                       !- Standards Template
  ,                                       !- Standards Building Type
  unfinished attic;                       !- Standards Space Type

OS:BuildingUnit,
<<<<<<< HEAD
  {32ebaa4e-c839-4964-8bfe-740b8956c806}, !- Handle
=======
  {7355c118-693c-4ea9-a06a-b48face54661}, !- Handle
>>>>>>> edda4442
  unit 1,                                 !- Name
  ,                                       !- Rendering Color
  Residential;                            !- Building Unit Type

OS:AdditionalProperties,
<<<<<<< HEAD
  {f2f3b4aa-e979-44e0-b24a-23b9d564fdd1}, !- Handle
  {32ebaa4e-c839-4964-8bfe-740b8956c806}, !- Object Name
=======
  {458b9356-c7d1-485b-ba3e-af1966fe667a}, !- Handle
  {7355c118-693c-4ea9-a06a-b48face54661}, !- Object Name
>>>>>>> edda4442
  NumberOfBedrooms,                       !- Feature Name 1
  Integer,                                !- Feature Data Type 1
  3,                                      !- Feature Value 1
  NumberOfBathrooms,                      !- Feature Name 2
  Double,                                 !- Feature Data Type 2
  2,                                      !- Feature Value 2
  NumberOfOccupants,                      !- Feature Name 3
  Double,                                 !- Feature Data Type 3
  3.3900000000000001;                     !- Feature Value 3

OS:External:File,
<<<<<<< HEAD
  {625145ae-5abe-47ca-839c-25c782c77d59}, !- Handle
=======
  {e44ac930-8e9c-4deb-a530-27db151c560a}, !- Handle
>>>>>>> edda4442
  8760.csv,                               !- Name
  8760.csv;                               !- File Name

OS:Schedule:Day,
<<<<<<< HEAD
  {c5c13d87-c027-43d3-83dd-ee30e0898171}, !- Handle
=======
  {5c6424cd-bae9-4774-95ed-b78605d6512d}, !- Handle
>>>>>>> edda4442
  Schedule Day 1,                         !- Name
  ,                                       !- Schedule Type Limits Name
  ,                                       !- Interpolate to Timestep
  24,                                     !- Hour 1
  0,                                      !- Minute 1
  0;                                      !- Value Until Time 1

OS:Schedule:Day,
<<<<<<< HEAD
  {9208447a-0510-46cd-a539-0ef259b0d39c}, !- Handle
=======
  {c4faf3b3-a64f-4ef4-8fa2-caf839a76d7e}, !- Handle
>>>>>>> edda4442
  Schedule Day 2,                         !- Name
  ,                                       !- Schedule Type Limits Name
  ,                                       !- Interpolate to Timestep
  24,                                     !- Hour 1
  0,                                      !- Minute 1
  1;                                      !- Value Until Time 1

OS:Schedule:File,
<<<<<<< HEAD
  {4de6ac0c-e504-4e76-a85f-c531362794cc}, !- Handle
  occupants,                              !- Name
  {34181ff0-c33a-4639-8a09-86ee87e98b4a}, !- Schedule Type Limits Name
  {625145ae-5abe-47ca-839c-25c782c77d59}, !- External File Name
=======
  {1640ecb1-2acf-4c54-b987-2f1e47d45f16}, !- Handle
  occupants,                              !- Name
  {b50dde1d-d96f-40ad-a1b1-0c9e234b0764}, !- Schedule Type Limits Name
  {e44ac930-8e9c-4deb-a530-27db151c560a}, !- External File Name
>>>>>>> edda4442
  1,                                      !- Column Number
  1,                                      !- Rows to Skip at Top
  8760,                                   !- Number of Hours of Data
  ,                                       !- Column Separator
  ,                                       !- Interpolate to Timestep
  60;                                     !- Minutes per Item

OS:Schedule:Ruleset,
<<<<<<< HEAD
  {6a3d6985-5c03-49fb-b12d-802aa52cbfd6}, !- Handle
  Schedule Ruleset 1,                     !- Name
  {d4e0a060-59c1-4fbe-a559-1a6cf7ce97f6}, !- Schedule Type Limits Name
  {831e4727-3630-43c6-903e-b27b8e0764a3}; !- Default Day Schedule Name

OS:Schedule:Day,
  {831e4727-3630-43c6-903e-b27b8e0764a3}, !- Handle
  Schedule Day 3,                         !- Name
  {d4e0a060-59c1-4fbe-a559-1a6cf7ce97f6}, !- Schedule Type Limits Name
=======
  {370140a4-57fe-4007-b726-8d50319090b1}, !- Handle
  Schedule Ruleset 1,                     !- Name
  {ba07c7b8-1a25-4ebb-8336-51d0445535ba}, !- Schedule Type Limits Name
  {998c21a7-2ff8-4b3a-97ba-e1893ccd73b8}; !- Default Day Schedule Name

OS:Schedule:Day,
  {998c21a7-2ff8-4b3a-97ba-e1893ccd73b8}, !- Handle
  Schedule Day 3,                         !- Name
  {ba07c7b8-1a25-4ebb-8336-51d0445535ba}, !- Schedule Type Limits Name
>>>>>>> edda4442
  ,                                       !- Interpolate to Timestep
  24,                                     !- Hour 1
  0,                                      !- Minute 1
  112.539290946133;                       !- Value Until Time 1

OS:People:Definition,
<<<<<<< HEAD
  {ee9c2b03-0c90-49b1-8bff-49320c69cb61}, !- Handle
=======
  {5e23565a-0cea-4d22-b3f5-90fecd88d586}, !- Handle
>>>>>>> edda4442
  res occupants|living space,             !- Name
  People,                                 !- Number of People Calculation Method
  3.39,                                   !- Number of People {people}
  ,                                       !- People per Space Floor Area {person/m2}
  ,                                       !- Space Floor Area per Person {m2/person}
  0.319734,                               !- Fraction Radiant
  0.573,                                  !- Sensible Heat Fraction
  0,                                      !- Carbon Dioxide Generation Rate {m3/s-W}
  No,                                     !- Enable ASHRAE 55 Comfort Warnings
  ZoneAveraged;                           !- Mean Radiant Temperature Calculation Type

OS:People,
<<<<<<< HEAD
  {c03e874f-d7e0-441f-8fa7-6040de8144e6}, !- Handle
  res occupants|living space,             !- Name
  {ee9c2b03-0c90-49b1-8bff-49320c69cb61}, !- People Definition Name
  {36e54bb4-df34-4b41-8496-0dc78d38e852}, !- Space or SpaceType Name
  {4de6ac0c-e504-4e76-a85f-c531362794cc}, !- Number of People Schedule Name
  {6a3d6985-5c03-49fb-b12d-802aa52cbfd6}, !- Activity Level Schedule Name
=======
  {82856461-3a60-4dde-b5d5-a2b18a33ced5}, !- Handle
  res occupants|living space,             !- Name
  {5e23565a-0cea-4d22-b3f5-90fecd88d586}, !- People Definition Name
  {71b9558d-952a-4262-9a68-e362cfd40a98}, !- Space or SpaceType Name
  {1640ecb1-2acf-4c54-b987-2f1e47d45f16}, !- Number of People Schedule Name
  {370140a4-57fe-4007-b726-8d50319090b1}, !- Activity Level Schedule Name
>>>>>>> edda4442
  ,                                       !- Surface Name/Angle Factor List Name
  ,                                       !- Work Efficiency Schedule Name
  ,                                       !- Clothing Insulation Schedule Name
  ,                                       !- Air Velocity Schedule Name
  1;                                      !- Multiplier

OS:ScheduleTypeLimits,
<<<<<<< HEAD
  {d4e0a060-59c1-4fbe-a559-1a6cf7ce97f6}, !- Handle
=======
  {ba07c7b8-1a25-4ebb-8336-51d0445535ba}, !- Handle
>>>>>>> edda4442
  ActivityLevel,                          !- Name
  0,                                      !- Lower Limit Value
  ,                                       !- Upper Limit Value
  Continuous,                             !- Numeric Type
  ActivityLevel;                          !- Unit Type

OS:ScheduleTypeLimits,
<<<<<<< HEAD
  {34181ff0-c33a-4639-8a09-86ee87e98b4a}, !- Handle
=======
  {b50dde1d-d96f-40ad-a1b1-0c9e234b0764}, !- Handle
>>>>>>> edda4442
  Fractional,                             !- Name
  0,                                      !- Lower Limit Value
  1,                                      !- Upper Limit Value
  Continuous;                             !- Numeric Type
<|MERGE_RESOLUTION|>--- conflicted
+++ resolved
@@ -1,73 +1,41 @@
 !- NOTE: Auto-generated from /test/osw_files/SFA_4units_1story_SL_UA_Offset.osw
 
 OS:Version,
-<<<<<<< HEAD
-  {db8e0162-f091-4fc6-b5fc-fba264232405}, !- Handle
-  2.9.0;                                  !- Version Identifier
+  {270f1416-1c2d-4fb1-b738-e67d19744c68}, !- Handle
+  2.9.1;                                  !- Version Identifier
 
 OS:SimulationControl,
-  {53aa49ea-dcf7-4cfc-868e-1bb409bda570}, !- Handle
-=======
-  {5b98f722-705d-4e24-bac4-6d0bded22d12}, !- Handle
-  2.9.0;                                  !- Version Identifier
-
-OS:SimulationControl,
-  {565b7559-937a-428f-a7a7-8794cdf7ada4}, !- Handle
->>>>>>> edda4442
+  {b41c3cf7-313b-40f3-b204-9ea192d02036}, !- Handle
   ,                                       !- Do Zone Sizing Calculation
   ,                                       !- Do System Sizing Calculation
   ,                                       !- Do Plant Sizing Calculation
   No;                                     !- Run Simulation for Sizing Periods
 
 OS:Timestep,
-<<<<<<< HEAD
-  {1c3326d7-cf56-4725-8739-f01a68de406e}, !- Handle
+  {33b03ca6-abe8-450e-827b-4b62ec84f1f7}, !- Handle
   6;                                      !- Number of Timesteps per Hour
 
 OS:ShadowCalculation,
-  {bfa33f8e-adbb-4129-986c-563912320e97}, !- Handle
-=======
-  {659e1ba7-1418-4ed0-ab18-d44875009d96}, !- Handle
-  6;                                      !- Number of Timesteps per Hour
-
-OS:ShadowCalculation,
-  {88f75eaa-485c-432a-a5a8-d74ff73bc27f}, !- Handle
->>>>>>> edda4442
+  {bfb0bdbd-07b4-45b4-93b3-11c03b76bc07}, !- Handle
   20,                                     !- Calculation Frequency
   200;                                    !- Maximum Figures in Shadow Overlap Calculations
 
 OS:SurfaceConvectionAlgorithm:Outside,
-<<<<<<< HEAD
-  {c0f9651c-2b14-40ae-a94e-479a85ff4c70}, !- Handle
+  {be3e1200-79bf-4377-87d7-ca2c4b612275}, !- Handle
   DOE-2;                                  !- Algorithm
 
 OS:SurfaceConvectionAlgorithm:Inside,
-  {49e13c22-42c6-4b72-897d-3829b78d3b65}, !- Handle
+  {4fadfeb4-b812-4c08-94cd-69f46dfef367}, !- Handle
   TARP;                                   !- Algorithm
 
 OS:ZoneCapacitanceMultiplier:ResearchSpecial,
-  {ea323f87-6258-41c4-8809-2d6d911f7a74}, !- Handle
-=======
-  {2037f392-9502-4573-bee2-fa6fdd6eda2c}, !- Handle
-  DOE-2;                                  !- Algorithm
-
-OS:SurfaceConvectionAlgorithm:Inside,
-  {0254eb3d-8284-4223-8396-cd301f88716f}, !- Handle
-  TARP;                                   !- Algorithm
-
-OS:ZoneCapacitanceMultiplier:ResearchSpecial,
-  {8cd36fc3-654c-47b1-9480-cb4eb2c07a06}, !- Handle
->>>>>>> edda4442
+  {e619bb81-815f-4213-94ff-aa2d0034020c}, !- Handle
   ,                                       !- Temperature Capacity Multiplier
   15,                                     !- Humidity Capacity Multiplier
   ;                                       !- Carbon Dioxide Capacity Multiplier
 
 OS:RunPeriod,
-<<<<<<< HEAD
-  {561b7145-550c-4c63-ad42-d92a8a2dcb49}, !- Handle
-=======
-  {36264a76-5702-4a90-955f-8de95a623766}, !- Handle
->>>>>>> edda4442
+  {82d3f578-91a4-4d32-881f-3aeabff39dc2}, !- Handle
   Run Period 1,                           !- Name
   1,                                      !- Begin Month
   1,                                      !- Begin Day of Month
@@ -81,21 +49,13 @@
   ;                                       !- Number of Times Runperiod to be Repeated
 
 OS:YearDescription,
-<<<<<<< HEAD
-  {3bfb01a9-bebc-4d40-9708-99002ae5135d}, !- Handle
-=======
-  {1e6b1276-f8e4-4951-9c2b-882b977138a0}, !- Handle
->>>>>>> edda4442
+  {58225f2f-2efe-4937-91c9-894cc4a8722d}, !- Handle
   2007,                                   !- Calendar Year
   ,                                       !- Day of Week for Start Day
   ;                                       !- Is Leap Year
 
 OS:Building,
-<<<<<<< HEAD
-  {50042f80-d7da-48e2-8339-8ee9de6f98f9}, !- Handle
-=======
-  {7f805f15-1872-4b11-8fd5-fb0135f056a7}, !- Handle
->>>>>>> edda4442
+  {99143165-a9c8-4279-9536-3f133b57602b}, !- Handle
   Building 1,                             !- Name
   ,                                       !- Building Sector Type
   0,                                      !- North Axis {deg}
@@ -110,13 +70,8 @@
   4;                                      !- Standards Number of Living Units
 
 OS:AdditionalProperties,
-<<<<<<< HEAD
-  {cc65870f-96ef-47c0-bc1a-71458bc4a4b8}, !- Handle
-  {50042f80-d7da-48e2-8339-8ee9de6f98f9}, !- Object Name
-=======
-  {09ed08b4-09f8-487d-905c-b18101051410}, !- Handle
-  {7f805f15-1872-4b11-8fd5-fb0135f056a7}, !- Object Name
->>>>>>> edda4442
+  {dd7b45ca-cced-4217-a32d-280c1722af3d}, !- Handle
+  {99143165-a9c8-4279-9536-3f133b57602b}, !- Object Name
   num_units,                              !- Feature Name 1
   Integer,                                !- Feature Data Type 1
   4,                                      !- Feature Value 1
@@ -131,11 +86,7 @@
   1;                                      !- Feature Value 4
 
 OS:ThermalZone,
-<<<<<<< HEAD
-  {6f65e20a-bb74-4e55-b211-2671805d9fc3}, !- Handle
-=======
-  {78957089-9785-4ccc-8102-739f1a97b94b}, !- Handle
->>>>>>> edda4442
+  {8437c9f9-b4de-4c2c-91a2-b037f8f46ebe}, !- Handle
   living zone,                            !- Name
   ,                                       !- Multiplier
   ,                                       !- Ceiling Height {m}
@@ -144,17 +95,10 @@
   ,                                       !- Zone Inside Convection Algorithm
   ,                                       !- Zone Outside Convection Algorithm
   ,                                       !- Zone Conditioning Equipment List Name
-<<<<<<< HEAD
-  {40d5bcbe-b333-4be2-acac-f7a03bd85644}, !- Zone Air Inlet Port List
-  {382a56ad-7b9d-4e26-9036-f3d7b1a1aebb}, !- Zone Air Exhaust Port List
-  {a9bb4014-6cb7-44b7-86ee-b9c8fe423efc}, !- Zone Air Node Name
-  {37646118-86f2-43c4-8239-b85e69e94bab}, !- Zone Return Air Port List
-=======
-  {7d752005-c23a-4a8b-bcff-6653351aa650}, !- Zone Air Inlet Port List
-  {7900000e-1b3c-4f85-acb2-681805974d11}, !- Zone Air Exhaust Port List
-  {5800f96a-b6fa-4f2e-8235-c46ca30cee7f}, !- Zone Air Node Name
-  {f27c5773-dce4-404b-9124-2644cd7ccfd2}, !- Zone Return Air Port List
->>>>>>> edda4442
+  {4e78db95-aa44-4bc6-aa95-7a8e63e4ed43}, !- Zone Air Inlet Port List
+  {65d2530e-6c6c-49ae-a7fc-122c6588915f}, !- Zone Air Exhaust Port List
+  {4ddfab2f-85d0-4f07-97be-324c6a60fd2a}, !- Zone Air Node Name
+  {aaad7600-dec2-4d14-9ef1-b17cb0b7cb02}, !- Zone Return Air Port List
   ,                                       !- Primary Daylighting Control Name
   ,                                       !- Fraction of Zone Controlled by Primary Daylighting Control
   ,                                       !- Secondary Daylighting Control Name
@@ -165,71 +109,37 @@
   No;                                     !- Use Ideal Air Loads
 
 OS:Node,
-<<<<<<< HEAD
-  {74c6ca7a-ffa8-4614-8ae2-eab721a2b85e}, !- Handle
+  {6947c87e-cba1-464d-b1f8-fa1a3e9f4082}, !- Handle
   Node 1,                                 !- Name
-  {a9bb4014-6cb7-44b7-86ee-b9c8fe423efc}, !- Inlet Port
+  {4ddfab2f-85d0-4f07-97be-324c6a60fd2a}, !- Inlet Port
   ;                                       !- Outlet Port
 
 OS:Connection,
-  {a9bb4014-6cb7-44b7-86ee-b9c8fe423efc}, !- Handle
-  {ee260bb9-bdaf-404c-89bc-a3528edeab6b}, !- Name
-  {6f65e20a-bb74-4e55-b211-2671805d9fc3}, !- Source Object
+  {4ddfab2f-85d0-4f07-97be-324c6a60fd2a}, !- Handle
+  {f0b9ca62-aa66-4cbf-a95a-ae9bdad6e25a}, !- Name
+  {8437c9f9-b4de-4c2c-91a2-b037f8f46ebe}, !- Source Object
   11,                                     !- Outlet Port
-  {74c6ca7a-ffa8-4614-8ae2-eab721a2b85e}, !- Target Object
+  {6947c87e-cba1-464d-b1f8-fa1a3e9f4082}, !- Target Object
   2;                                      !- Inlet Port
 
 OS:PortList,
-  {40d5bcbe-b333-4be2-acac-f7a03bd85644}, !- Handle
-  {a7ea5628-2a84-462d-8661-b360997d7a30}, !- Name
-  {6f65e20a-bb74-4e55-b211-2671805d9fc3}; !- HVAC Component
+  {4e78db95-aa44-4bc6-aa95-7a8e63e4ed43}, !- Handle
+  {1fc55b6c-8801-4656-894c-43645085bf04}, !- Name
+  {8437c9f9-b4de-4c2c-91a2-b037f8f46ebe}; !- HVAC Component
 
 OS:PortList,
-  {382a56ad-7b9d-4e26-9036-f3d7b1a1aebb}, !- Handle
-  {6e13d3ca-bbd3-4555-b9a2-08623dac0096}, !- Name
-  {6f65e20a-bb74-4e55-b211-2671805d9fc3}; !- HVAC Component
+  {65d2530e-6c6c-49ae-a7fc-122c6588915f}, !- Handle
+  {9e14e0f7-5075-46b1-9bec-aa1dd2bacd55}, !- Name
+  {8437c9f9-b4de-4c2c-91a2-b037f8f46ebe}; !- HVAC Component
 
 OS:PortList,
-  {37646118-86f2-43c4-8239-b85e69e94bab}, !- Handle
-  {93fc008e-78ca-4cf9-bac2-6a03d87028db}, !- Name
-  {6f65e20a-bb74-4e55-b211-2671805d9fc3}; !- HVAC Component
+  {aaad7600-dec2-4d14-9ef1-b17cb0b7cb02}, !- Handle
+  {e1cf9ce3-164c-40a4-8654-4767092cbc64}, !- Name
+  {8437c9f9-b4de-4c2c-91a2-b037f8f46ebe}; !- HVAC Component
 
 OS:Sizing:Zone,
-  {8a988f34-d819-44c8-a952-c8719d24f8ef}, !- Handle
-  {6f65e20a-bb74-4e55-b211-2671805d9fc3}, !- Zone or ZoneList Name
-=======
-  {8efcdf0b-45b0-467a-8e66-5131fec0f901}, !- Handle
-  Node 1,                                 !- Name
-  {5800f96a-b6fa-4f2e-8235-c46ca30cee7f}, !- Inlet Port
-  ;                                       !- Outlet Port
-
-OS:Connection,
-  {5800f96a-b6fa-4f2e-8235-c46ca30cee7f}, !- Handle
-  {21ccaf31-0152-4766-8dbd-d35925662837}, !- Name
-  {78957089-9785-4ccc-8102-739f1a97b94b}, !- Source Object
-  11,                                     !- Outlet Port
-  {8efcdf0b-45b0-467a-8e66-5131fec0f901}, !- Target Object
-  2;                                      !- Inlet Port
-
-OS:PortList,
-  {7d752005-c23a-4a8b-bcff-6653351aa650}, !- Handle
-  {908f9a36-e769-4146-944b-0a5d715f5f87}, !- Name
-  {78957089-9785-4ccc-8102-739f1a97b94b}; !- HVAC Component
-
-OS:PortList,
-  {7900000e-1b3c-4f85-acb2-681805974d11}, !- Handle
-  {552b259e-5060-4ab3-ad5d-51df2c06daea}, !- Name
-  {78957089-9785-4ccc-8102-739f1a97b94b}; !- HVAC Component
-
-OS:PortList,
-  {f27c5773-dce4-404b-9124-2644cd7ccfd2}, !- Handle
-  {be1ed3e9-e90e-4b91-9cf8-fad34820621e}, !- Name
-  {78957089-9785-4ccc-8102-739f1a97b94b}; !- HVAC Component
-
-OS:Sizing:Zone,
-  {3a23f958-a460-4601-a93b-12e2a494f863}, !- Handle
-  {78957089-9785-4ccc-8102-739f1a97b94b}, !- Zone or ZoneList Name
->>>>>>> edda4442
+  {9c810b65-0723-4fe1-be98-ebed028a83e3}, !- Handle
+  {8437c9f9-b4de-4c2c-91a2-b037f8f46ebe}, !- Zone or ZoneList Name
   SupplyAirTemperature,                   !- Zone Cooling Design Supply Air Temperature Input Method
   14,                                     !- Zone Cooling Design Supply Air Temperature {C}
   11.11,                                  !- Zone Cooling Design Supply Air Temperature Difference {deltaC}
@@ -258,25 +168,14 @@
   autosize;                               !- Dedicated Outdoor Air High Setpoint Temperature for Design {C}
 
 OS:ZoneHVAC:EquipmentList,
-<<<<<<< HEAD
-  {355209c7-d5aa-4a58-a8d3-766a3fdd865d}, !- Handle
+  {dbf88a83-f078-413c-95b4-b61c3c7e2e0c}, !- Handle
   Zone HVAC Equipment List 1,             !- Name
-  {6f65e20a-bb74-4e55-b211-2671805d9fc3}; !- Thermal Zone
+  {8437c9f9-b4de-4c2c-91a2-b037f8f46ebe}; !- Thermal Zone
 
 OS:Space,
-  {36e54bb4-df34-4b41-8496-0dc78d38e852}, !- Handle
+  {098b8c2c-53c2-4bae-a6ac-ac9975eedfc2}, !- Handle
   living space,                           !- Name
-  {ec9446ea-cab0-4231-8b98-d2e050c69007}, !- Space Type Name
-=======
-  {c29421d8-5cca-40d8-8b06-0915d43dd3f1}, !- Handle
-  Zone HVAC Equipment List 1,             !- Name
-  {78957089-9785-4ccc-8102-739f1a97b94b}; !- Thermal Zone
-
-OS:Space,
-  {71b9558d-952a-4262-9a68-e362cfd40a98}, !- Handle
-  living space,                           !- Name
-  {f241765e-70f8-4c82-8fef-acbb25b73c0d}, !- Space Type Name
->>>>>>> edda4442
+  {287a106a-cdf6-4a5f-8ba7-4248fe2bb838}, !- Space Type Name
   ,                                       !- Default Construction Set Name
   ,                                       !- Default Schedule Set Name
   ,                                       !- Direction of Relative North {deg}
@@ -284,31 +183,17 @@
   ,                                       !- Y Origin {m}
   ,                                       !- Z Origin {m}
   ,                                       !- Building Story Name
-<<<<<<< HEAD
-  {6f65e20a-bb74-4e55-b211-2671805d9fc3}, !- Thermal Zone Name
+  {8437c9f9-b4de-4c2c-91a2-b037f8f46ebe}, !- Thermal Zone Name
   ,                                       !- Part of Total Floor Area
   ,                                       !- Design Specification Outdoor Air Object Name
-  {32ebaa4e-c839-4964-8bfe-740b8956c806}; !- Building Unit Name
-
-OS:Surface,
-  {feb1ba47-c1d4-43a0-81b1-207375bdbee2}, !- Handle
+  {af80269f-5653-4509-bfa4-5ba36a605041}; !- Building Unit Name
+
+OS:Surface,
+  {101910d8-5d0e-4189-b4a2-2d8a819a87e1}, !- Handle
   Surface 1,                              !- Name
   Floor,                                  !- Surface Type
   ,                                       !- Construction Name
-  {36e54bb4-df34-4b41-8496-0dc78d38e852}, !- Space Name
-=======
-  {78957089-9785-4ccc-8102-739f1a97b94b}, !- Thermal Zone Name
-  ,                                       !- Part of Total Floor Area
-  ,                                       !- Design Specification Outdoor Air Object Name
-  {7355c118-693c-4ea9-a06a-b48face54661}; !- Building Unit Name
-
-OS:Surface,
-  {bf8a3cda-d11f-465c-b793-2c46dd2b0e52}, !- Handle
-  Surface 1,                              !- Name
-  Floor,                                  !- Surface Type
-  ,                                       !- Construction Name
-  {71b9558d-952a-4262-9a68-e362cfd40a98}, !- Space Name
->>>>>>> edda4442
+  {098b8c2c-53c2-4bae-a6ac-ac9975eedfc2}, !- Space Name
   Foundation,                             !- Outside Boundary Condition
   ,                                       !- Outside Boundary Condition Object
   NoSun,                                  !- Sun Exposure
@@ -321,19 +206,11 @@
   6.46578440716979, -12.9315688143396, 0; !- X,Y,Z Vertex 4 {m}
 
 OS:Surface,
-<<<<<<< HEAD
-  {b2421ffa-4ee0-4308-b484-2299032d2b51}, !- Handle
+  {f2b75b3a-662f-4434-96b9-30eb2cb48fd5}, !- Handle
   Surface 2,                              !- Name
   Wall,                                   !- Surface Type
   ,                                       !- Construction Name
-  {36e54bb4-df34-4b41-8496-0dc78d38e852}, !- Space Name
-=======
-  {de7d0e97-40a2-473b-b835-8fe23284a56f}, !- Handle
-  Surface 2,                              !- Name
-  Wall,                                   !- Surface Type
-  ,                                       !- Construction Name
-  {71b9558d-952a-4262-9a68-e362cfd40a98}, !- Space Name
->>>>>>> edda4442
+  {098b8c2c-53c2-4bae-a6ac-ac9975eedfc2}, !- Space Name
   Outdoors,                               !- Outside Boundary Condition
   ,                                       !- Outside Boundary Condition Object
   SunExposed,                             !- Sun Exposure
@@ -346,19 +223,11 @@
   0, -12.9315688143396, 2.4384;           !- X,Y,Z Vertex 4 {m}
 
 OS:Surface,
-<<<<<<< HEAD
-  {962b85cc-d0f5-4df1-b86a-fca9e373f370}, !- Handle
+  {0ec3899c-8d84-4a6e-9291-3fce7f7a7fce}, !- Handle
   Surface 3,                              !- Name
   Wall,                                   !- Surface Type
   ,                                       !- Construction Name
-  {36e54bb4-df34-4b41-8496-0dc78d38e852}, !- Space Name
-=======
-  {c0dbbb99-4070-4f17-963e-d7b9974463ab}, !- Handle
-  Surface 3,                              !- Name
-  Wall,                                   !- Surface Type
-  ,                                       !- Construction Name
-  {71b9558d-952a-4262-9a68-e362cfd40a98}, !- Space Name
->>>>>>> edda4442
+  {098b8c2c-53c2-4bae-a6ac-ac9975eedfc2}, !- Space Name
   Outdoors,                               !- Outside Boundary Condition
   ,                                       !- Outside Boundary Condition Object
   SunExposed,                             !- Sun Exposure
@@ -371,19 +240,11 @@
   0, 0, 2.4384;                           !- X,Y,Z Vertex 4 {m}
 
 OS:Surface,
-<<<<<<< HEAD
-  {6c50fa7e-3dc3-49da-9ba5-d88a87682c80}, !- Handle
+  {9a493a3d-1cfb-4f1a-a4af-e128052df6f2}, !- Handle
   Surface 4,                              !- Name
   Wall,                                   !- Surface Type
   ,                                       !- Construction Name
-  {36e54bb4-df34-4b41-8496-0dc78d38e852}, !- Space Name
-=======
-  {c738a81d-93db-45bc-8c61-f122ac152434}, !- Handle
-  Surface 4,                              !- Name
-  Wall,                                   !- Surface Type
-  ,                                       !- Construction Name
-  {71b9558d-952a-4262-9a68-e362cfd40a98}, !- Space Name
->>>>>>> edda4442
+  {098b8c2c-53c2-4bae-a6ac-ac9975eedfc2}, !- Space Name
   Adiabatic,                              !- Outside Boundary Condition
   ,                                       !- Outside Boundary Condition Object
   NoSun,                                  !- Sun Exposure
@@ -396,19 +257,11 @@
   6.46578440716979, 0, 2.4384;            !- X,Y,Z Vertex 4 {m}
 
 OS:Surface,
-<<<<<<< HEAD
-  {a9312cec-1bb0-4b7b-9ffe-190d83541a17}, !- Handle
+  {4f1b3d00-feac-4cca-b072-956f628a622d}, !- Handle
   Surface 5,                              !- Name
   Wall,                                   !- Surface Type
   ,                                       !- Construction Name
-  {36e54bb4-df34-4b41-8496-0dc78d38e852}, !- Space Name
-=======
-  {dd3b841a-0b6d-4a18-92c0-32bd3545d5d1}, !- Handle
-  Surface 5,                              !- Name
-  Wall,                                   !- Surface Type
-  ,                                       !- Construction Name
-  {71b9558d-952a-4262-9a68-e362cfd40a98}, !- Space Name
->>>>>>> edda4442
+  {098b8c2c-53c2-4bae-a6ac-ac9975eedfc2}, !- Space Name
   Outdoors,                               !- Outside Boundary Condition
   ,                                       !- Outside Boundary Condition Object
   SunExposed,                             !- Sun Exposure
@@ -421,23 +274,13 @@
   6.46578440716979, -12.9315688143396, 2.4384; !- X,Y,Z Vertex 4 {m}
 
 OS:Surface,
-<<<<<<< HEAD
-  {d92e4073-2e5f-4d0d-a10c-21c38da52f45}, !- Handle
+  {26d526dc-79cb-4a7e-91b5-ae7d6cd3cafe}, !- Handle
   Surface 6,                              !- Name
   RoofCeiling,                            !- Surface Type
   ,                                       !- Construction Name
-  {36e54bb4-df34-4b41-8496-0dc78d38e852}, !- Space Name
+  {098b8c2c-53c2-4bae-a6ac-ac9975eedfc2}, !- Space Name
   Surface,                                !- Outside Boundary Condition
-  {daaed933-9946-4dd9-87aa-7d20a73720e1}, !- Outside Boundary Condition Object
-=======
-  {91479664-15f9-460a-820c-eb51c6923f69}, !- Handle
-  Surface 6,                              !- Name
-  RoofCeiling,                            !- Surface Type
-  ,                                       !- Construction Name
-  {71b9558d-952a-4262-9a68-e362cfd40a98}, !- Space Name
-  Surface,                                !- Outside Boundary Condition
-  {6a26638c-a2d6-4e4c-b7a1-3be751805332}, !- Outside Boundary Condition Object
->>>>>>> edda4442
+  {72e5f602-14cf-47f8-b62c-365b48ff7404}, !- Outside Boundary Condition Object
   NoSun,                                  !- Sun Exposure
   NoWind,                                 !- Wind Exposure
   ,                                       !- View Factor to Ground
@@ -448,11 +291,7 @@
   0, -12.9315688143396, 2.4384;           !- X,Y,Z Vertex 4 {m}
 
 OS:SpaceType,
-<<<<<<< HEAD
-  {ec9446ea-cab0-4231-8b98-d2e050c69007}, !- Handle
-=======
-  {f241765e-70f8-4c82-8fef-acbb25b73c0d}, !- Handle
->>>>>>> edda4442
+  {287a106a-cdf6-4a5f-8ba7-4248fe2bb838}, !- Handle
   Space Type 1,                           !- Name
   ,                                       !- Default Construction Set Name
   ,                                       !- Default Schedule Set Name
@@ -463,23 +302,13 @@
   living;                                 !- Standards Space Type
 
 OS:Surface,
-<<<<<<< HEAD
-  {daaed933-9946-4dd9-87aa-7d20a73720e1}, !- Handle
+  {72e5f602-14cf-47f8-b62c-365b48ff7404}, !- Handle
   Surface 7,                              !- Name
   Floor,                                  !- Surface Type
   ,                                       !- Construction Name
-  {4f40cbf6-1e9a-4b47-a8b8-6c09be273480}, !- Space Name
+  {87c9dc77-d07a-4eff-9476-6fc227d9020f}, !- Space Name
   Surface,                                !- Outside Boundary Condition
-  {d92e4073-2e5f-4d0d-a10c-21c38da52f45}, !- Outside Boundary Condition Object
-=======
-  {6a26638c-a2d6-4e4c-b7a1-3be751805332}, !- Handle
-  Surface 7,                              !- Name
-  Floor,                                  !- Surface Type
-  ,                                       !- Construction Name
-  {155a7cd4-22ca-4c7a-95b5-9a11239f7445}, !- Space Name
-  Surface,                                !- Outside Boundary Condition
-  {91479664-15f9-460a-820c-eb51c6923f69}, !- Outside Boundary Condition Object
->>>>>>> edda4442
+  {26d526dc-79cb-4a7e-91b5-ae7d6cd3cafe}, !- Outside Boundary Condition Object
   NoSun,                                  !- Sun Exposure
   NoWind,                                 !- Wind Exposure
   ,                                       !- View Factor to Ground
@@ -490,19 +319,11 @@
   6.46578440716979, -12.9315688143396, 2.4384; !- X,Y,Z Vertex 4 {m}
 
 OS:Surface,
-<<<<<<< HEAD
-  {d53a9d93-e8ea-472b-af9a-5e5e2c58b1f6}, !- Handle
+  {daa334b5-353e-4edb-a9ce-c42de0c71247}, !- Handle
   Surface 8,                              !- Name
   RoofCeiling,                            !- Surface Type
   ,                                       !- Construction Name
-  {4f40cbf6-1e9a-4b47-a8b8-6c09be273480}, !- Space Name
-=======
-  {12012edb-c044-4991-a224-256a50569b64}, !- Handle
-  Surface 8,                              !- Name
-  RoofCeiling,                            !- Surface Type
-  ,                                       !- Construction Name
-  {155a7cd4-22ca-4c7a-95b5-9a11239f7445}, !- Space Name
->>>>>>> edda4442
+  {87c9dc77-d07a-4eff-9476-6fc227d9020f}, !- Space Name
   Outdoors,                               !- Outside Boundary Condition
   ,                                       !- Outside Boundary Condition Object
   SunExposed,                             !- Sun Exposure
@@ -515,19 +336,11 @@
   0, 0, 2.4384;                           !- X,Y,Z Vertex 4 {m}
 
 OS:Surface,
-<<<<<<< HEAD
-  {30c0d90b-e831-4e45-96e0-6a273d631de0}, !- Handle
+  {13deaabd-a893-4a9b-a52f-0b526214643f}, !- Handle
   Surface 9,                              !- Name
   RoofCeiling,                            !- Surface Type
   ,                                       !- Construction Name
-  {4f40cbf6-1e9a-4b47-a8b8-6c09be273480}, !- Space Name
-=======
-  {6f2501a8-d99d-48a9-bf35-08b90542c0bb}, !- Handle
-  Surface 9,                              !- Name
-  RoofCeiling,                            !- Surface Type
-  ,                                       !- Construction Name
-  {155a7cd4-22ca-4c7a-95b5-9a11239f7445}, !- Space Name
->>>>>>> edda4442
+  {87c9dc77-d07a-4eff-9476-6fc227d9020f}, !- Space Name
   Outdoors,                               !- Outside Boundary Condition
   ,                                       !- Outside Boundary Condition Object
   SunExposed,                             !- Sun Exposure
@@ -540,19 +353,11 @@
   6.46578440716979, -12.9315688143396, 2.4384; !- X,Y,Z Vertex 4 {m}
 
 OS:Surface,
-<<<<<<< HEAD
-  {30cbb449-e65e-4bca-ad01-2edd3313ef19}, !- Handle
+  {684e75ba-2660-41f6-89b6-c01c1ec930b8}, !- Handle
   Surface 10,                             !- Name
   Wall,                                   !- Surface Type
   ,                                       !- Construction Name
-  {4f40cbf6-1e9a-4b47-a8b8-6c09be273480}, !- Space Name
-=======
-  {3842dda1-8e65-4911-b6b5-0f2ac6c959f1}, !- Handle
-  Surface 10,                             !- Name
-  Wall,                                   !- Surface Type
-  ,                                       !- Construction Name
-  {155a7cd4-22ca-4c7a-95b5-9a11239f7445}, !- Space Name
->>>>>>> edda4442
+  {87c9dc77-d07a-4eff-9476-6fc227d9020f}, !- Space Name
   Outdoors,                               !- Outside Boundary Condition
   ,                                       !- Outside Boundary Condition Object
   SunExposed,                             !- Sun Exposure
@@ -564,19 +369,11 @@
   0, -12.9315688143396, 2.4384;           !- X,Y,Z Vertex 3 {m}
 
 OS:Surface,
-<<<<<<< HEAD
-  {cca9bc35-c477-4d91-8e87-c8633d844f40}, !- Handle
+  {745c9322-55f6-4be8-8c91-bf143d1edc63}, !- Handle
   Surface 11,                             !- Name
   Wall,                                   !- Surface Type
   ,                                       !- Construction Name
-  {4f40cbf6-1e9a-4b47-a8b8-6c09be273480}, !- Space Name
-=======
-  {b8e27d0c-aeba-40f6-b6fd-cf02e9bb5c82}, !- Handle
-  Surface 11,                             !- Name
-  Wall,                                   !- Surface Type
-  ,                                       !- Construction Name
-  {155a7cd4-22ca-4c7a-95b5-9a11239f7445}, !- Space Name
->>>>>>> edda4442
+  {87c9dc77-d07a-4eff-9476-6fc227d9020f}, !- Space Name
   Adiabatic,                              !- Outside Boundary Condition
   ,                                       !- Outside Boundary Condition Object
   NoSun,                                  !- Sun Exposure
@@ -588,15 +385,9 @@
   6.46578440716979, 0, 2.4384;            !- X,Y,Z Vertex 3 {m}
 
 OS:Space,
-<<<<<<< HEAD
-  {4f40cbf6-1e9a-4b47-a8b8-6c09be273480}, !- Handle
+  {87c9dc77-d07a-4eff-9476-6fc227d9020f}, !- Handle
   unfinished attic space,                 !- Name
-  {2fd99255-e8a8-40cc-96db-751266f9817e}, !- Space Type Name
-=======
-  {155a7cd4-22ca-4c7a-95b5-9a11239f7445}, !- Handle
-  unfinished attic space,                 !- Name
-  {bf5b0482-e933-46cb-b491-182c66cad219}, !- Space Type Name
->>>>>>> edda4442
+  {5610eef7-cb55-4a26-a0a2-140cc99a0fff}, !- Space Type Name
   ,                                       !- Default Construction Set Name
   ,                                       !- Default Schedule Set Name
   ,                                       !- Direction of Relative North {deg}
@@ -604,17 +395,10 @@
   ,                                       !- Y Origin {m}
   ,                                       !- Z Origin {m}
   ,                                       !- Building Story Name
-<<<<<<< HEAD
-  {f4b62592-c481-4ecb-b2b5-58e493efd191}; !- Thermal Zone Name
+  {4b82a725-edb5-4009-9e12-573eb78090db}; !- Thermal Zone Name
 
 OS:ThermalZone,
-  {f4b62592-c481-4ecb-b2b5-58e493efd191}, !- Handle
-=======
-  {c8a2cdb3-35a5-493f-a2b4-80505c4d4d52}; !- Thermal Zone Name
-
-OS:ThermalZone,
-  {c8a2cdb3-35a5-493f-a2b4-80505c4d4d52}, !- Handle
->>>>>>> edda4442
+  {4b82a725-edb5-4009-9e12-573eb78090db}, !- Handle
   unfinished attic zone,                  !- Name
   ,                                       !- Multiplier
   ,                                       !- Ceiling Height {m}
@@ -623,17 +407,10 @@
   ,                                       !- Zone Inside Convection Algorithm
   ,                                       !- Zone Outside Convection Algorithm
   ,                                       !- Zone Conditioning Equipment List Name
-<<<<<<< HEAD
-  {d691ca75-0832-460f-8675-5e181cc5e427}, !- Zone Air Inlet Port List
-  {87c54cf6-65a9-4875-9f9a-a8b79a7427e4}, !- Zone Air Exhaust Port List
-  {85299ecb-4305-4907-bc62-ef390fdda4d5}, !- Zone Air Node Name
-  {c46edcf5-2437-499f-a939-d6237263df2d}, !- Zone Return Air Port List
-=======
-  {8040e463-1415-4498-b541-2e868d61c38e}, !- Zone Air Inlet Port List
-  {f87f67d0-f9fb-44c7-abf1-4af7c22be967}, !- Zone Air Exhaust Port List
-  {ef7d8cf1-3f64-44da-8695-0c1bd1c316d6}, !- Zone Air Node Name
-  {2ece9060-2598-442c-9585-7ccc4147e96c}, !- Zone Return Air Port List
->>>>>>> edda4442
+  {50f81cd5-9e3a-44ca-b9cc-257e4e6774b3}, !- Zone Air Inlet Port List
+  {00476376-54e8-4aa7-89aa-da80a1a55328}, !- Zone Air Exhaust Port List
+  {e4de67ec-e469-4ce2-a02c-bd49f4359ea9}, !- Zone Air Node Name
+  {4e3164f0-305e-4832-9f5f-1111aba4c5aa}, !- Zone Return Air Port List
   ,                                       !- Primary Daylighting Control Name
   ,                                       !- Fraction of Zone Controlled by Primary Daylighting Control
   ,                                       !- Secondary Daylighting Control Name
@@ -644,71 +421,37 @@
   No;                                     !- Use Ideal Air Loads
 
 OS:Node,
-<<<<<<< HEAD
-  {0f87244f-564e-4c75-a51b-01ff8194b0d0}, !- Handle
+  {8b69e0c2-c652-49d9-aa29-ccd8b72f956c}, !- Handle
   Node 2,                                 !- Name
-  {85299ecb-4305-4907-bc62-ef390fdda4d5}, !- Inlet Port
+  {e4de67ec-e469-4ce2-a02c-bd49f4359ea9}, !- Inlet Port
   ;                                       !- Outlet Port
 
 OS:Connection,
-  {85299ecb-4305-4907-bc62-ef390fdda4d5}, !- Handle
-  {a2143e54-f13d-4e74-9aa4-f7d6034f5dd6}, !- Name
-  {f4b62592-c481-4ecb-b2b5-58e493efd191}, !- Source Object
+  {e4de67ec-e469-4ce2-a02c-bd49f4359ea9}, !- Handle
+  {c19d0bcc-1be0-4a58-88d9-55c7897f9cbe}, !- Name
+  {4b82a725-edb5-4009-9e12-573eb78090db}, !- Source Object
   11,                                     !- Outlet Port
-  {0f87244f-564e-4c75-a51b-01ff8194b0d0}, !- Target Object
+  {8b69e0c2-c652-49d9-aa29-ccd8b72f956c}, !- Target Object
   2;                                      !- Inlet Port
 
 OS:PortList,
-  {d691ca75-0832-460f-8675-5e181cc5e427}, !- Handle
-  {1f5d3b1b-fb6b-467e-8a39-e42f7a76392d}, !- Name
-  {f4b62592-c481-4ecb-b2b5-58e493efd191}; !- HVAC Component
+  {50f81cd5-9e3a-44ca-b9cc-257e4e6774b3}, !- Handle
+  {22d93208-96ae-40ca-81d8-de2cdcdbe8f6}, !- Name
+  {4b82a725-edb5-4009-9e12-573eb78090db}; !- HVAC Component
 
 OS:PortList,
-  {87c54cf6-65a9-4875-9f9a-a8b79a7427e4}, !- Handle
-  {4842bc60-246c-4619-8372-80cb0cb45464}, !- Name
-  {f4b62592-c481-4ecb-b2b5-58e493efd191}; !- HVAC Component
+  {00476376-54e8-4aa7-89aa-da80a1a55328}, !- Handle
+  {9368185e-c3b2-4b50-a93d-79c5d94acc20}, !- Name
+  {4b82a725-edb5-4009-9e12-573eb78090db}; !- HVAC Component
 
 OS:PortList,
-  {c46edcf5-2437-499f-a939-d6237263df2d}, !- Handle
-  {6e10afda-f242-4f5f-8fad-f8dcf163e8df}, !- Name
-  {f4b62592-c481-4ecb-b2b5-58e493efd191}; !- HVAC Component
+  {4e3164f0-305e-4832-9f5f-1111aba4c5aa}, !- Handle
+  {730b4c3b-d5e7-4fa3-b69d-6e8a7393cec7}, !- Name
+  {4b82a725-edb5-4009-9e12-573eb78090db}; !- HVAC Component
 
 OS:Sizing:Zone,
-  {3498a4b6-d686-4870-916b-5d25cd51a60a}, !- Handle
-  {f4b62592-c481-4ecb-b2b5-58e493efd191}, !- Zone or ZoneList Name
-=======
-  {03b60dc7-5647-41c8-830d-00ef77074635}, !- Handle
-  Node 2,                                 !- Name
-  {ef7d8cf1-3f64-44da-8695-0c1bd1c316d6}, !- Inlet Port
-  ;                                       !- Outlet Port
-
-OS:Connection,
-  {ef7d8cf1-3f64-44da-8695-0c1bd1c316d6}, !- Handle
-  {072c2e9f-8c3a-492a-b60c-1da0802b88ac}, !- Name
-  {c8a2cdb3-35a5-493f-a2b4-80505c4d4d52}, !- Source Object
-  11,                                     !- Outlet Port
-  {03b60dc7-5647-41c8-830d-00ef77074635}, !- Target Object
-  2;                                      !- Inlet Port
-
-OS:PortList,
-  {8040e463-1415-4498-b541-2e868d61c38e}, !- Handle
-  {9093263d-686a-45ef-a866-ac89c11bec6a}, !- Name
-  {c8a2cdb3-35a5-493f-a2b4-80505c4d4d52}; !- HVAC Component
-
-OS:PortList,
-  {f87f67d0-f9fb-44c7-abf1-4af7c22be967}, !- Handle
-  {cdd1ac6b-3806-4cf5-9898-4988ee526474}, !- Name
-  {c8a2cdb3-35a5-493f-a2b4-80505c4d4d52}; !- HVAC Component
-
-OS:PortList,
-  {2ece9060-2598-442c-9585-7ccc4147e96c}, !- Handle
-  {bc273e2e-4114-4792-9944-c7a97bd17ebd}, !- Name
-  {c8a2cdb3-35a5-493f-a2b4-80505c4d4d52}; !- HVAC Component
-
-OS:Sizing:Zone,
-  {10f5a388-0cce-4e66-af52-5043a8966cb1}, !- Handle
-  {c8a2cdb3-35a5-493f-a2b4-80505c4d4d52}, !- Zone or ZoneList Name
->>>>>>> edda4442
+  {05001f84-253b-4964-82fb-b6a626d2c891}, !- Handle
+  {4b82a725-edb5-4009-9e12-573eb78090db}, !- Zone or ZoneList Name
   SupplyAirTemperature,                   !- Zone Cooling Design Supply Air Temperature Input Method
   14,                                     !- Zone Cooling Design Supply Air Temperature {C}
   11.11,                                  !- Zone Cooling Design Supply Air Temperature Difference {deltaC}
@@ -737,21 +480,12 @@
   autosize;                               !- Dedicated Outdoor Air High Setpoint Temperature for Design {C}
 
 OS:ZoneHVAC:EquipmentList,
-<<<<<<< HEAD
-  {e79fa695-b10f-4acc-a9b2-1edcbe641cb5}, !- Handle
+  {f21e0ad6-769f-4d66-a888-7ff70c322e8e}, !- Handle
   Zone HVAC Equipment List 2,             !- Name
-  {f4b62592-c481-4ecb-b2b5-58e493efd191}; !- Thermal Zone
+  {4b82a725-edb5-4009-9e12-573eb78090db}; !- Thermal Zone
 
 OS:SpaceType,
-  {2fd99255-e8a8-40cc-96db-751266f9817e}, !- Handle
-=======
-  {67f76a35-b753-4a34-9746-d916a678d098}, !- Handle
-  Zone HVAC Equipment List 2,             !- Name
-  {c8a2cdb3-35a5-493f-a2b4-80505c4d4d52}; !- Thermal Zone
-
-OS:SpaceType,
-  {bf5b0482-e933-46cb-b491-182c66cad219}, !- Handle
->>>>>>> edda4442
+  {5610eef7-cb55-4a26-a0a2-140cc99a0fff}, !- Handle
   Space Type 2,                           !- Name
   ,                                       !- Default Construction Set Name
   ,                                       !- Default Schedule Set Name
@@ -762,23 +496,14 @@
   unfinished attic;                       !- Standards Space Type
 
 OS:BuildingUnit,
-<<<<<<< HEAD
-  {32ebaa4e-c839-4964-8bfe-740b8956c806}, !- Handle
-=======
-  {7355c118-693c-4ea9-a06a-b48face54661}, !- Handle
->>>>>>> edda4442
+  {af80269f-5653-4509-bfa4-5ba36a605041}, !- Handle
   unit 1,                                 !- Name
   ,                                       !- Rendering Color
   Residential;                            !- Building Unit Type
 
 OS:AdditionalProperties,
-<<<<<<< HEAD
-  {f2f3b4aa-e979-44e0-b24a-23b9d564fdd1}, !- Handle
-  {32ebaa4e-c839-4964-8bfe-740b8956c806}, !- Object Name
-=======
-  {458b9356-c7d1-485b-ba3e-af1966fe667a}, !- Handle
-  {7355c118-693c-4ea9-a06a-b48face54661}, !- Object Name
->>>>>>> edda4442
+  {b4b6942b-7fef-403c-b1a5-42ea78a6f41b}, !- Handle
+  {af80269f-5653-4509-bfa4-5ba36a605041}, !- Object Name
   NumberOfBedrooms,                       !- Feature Name 1
   Integer,                                !- Feature Data Type 1
   3,                                      !- Feature Value 1
@@ -790,20 +515,12 @@
   3.3900000000000001;                     !- Feature Value 3
 
 OS:External:File,
-<<<<<<< HEAD
-  {625145ae-5abe-47ca-839c-25c782c77d59}, !- Handle
-=======
-  {e44ac930-8e9c-4deb-a530-27db151c560a}, !- Handle
->>>>>>> edda4442
+  {7c17a11f-9aac-495c-b637-417c90f40a4b}, !- Handle
   8760.csv,                               !- Name
   8760.csv;                               !- File Name
 
 OS:Schedule:Day,
-<<<<<<< HEAD
-  {c5c13d87-c027-43d3-83dd-ee30e0898171}, !- Handle
-=======
-  {5c6424cd-bae9-4774-95ed-b78605d6512d}, !- Handle
->>>>>>> edda4442
+  {0ede7beb-36d9-404e-b882-0b02e7f64597}, !- Handle
   Schedule Day 1,                         !- Name
   ,                                       !- Schedule Type Limits Name
   ,                                       !- Interpolate to Timestep
@@ -812,11 +529,7 @@
   0;                                      !- Value Until Time 1
 
 OS:Schedule:Day,
-<<<<<<< HEAD
-  {9208447a-0510-46cd-a539-0ef259b0d39c}, !- Handle
-=======
-  {c4faf3b3-a64f-4ef4-8fa2-caf839a76d7e}, !- Handle
->>>>>>> edda4442
+  {19a53619-fc77-4466-97cf-37783384db7c}, !- Handle
   Schedule Day 2,                         !- Name
   ,                                       !- Schedule Type Limits Name
   ,                                       !- Interpolate to Timestep
@@ -825,17 +538,10 @@
   1;                                      !- Value Until Time 1
 
 OS:Schedule:File,
-<<<<<<< HEAD
-  {4de6ac0c-e504-4e76-a85f-c531362794cc}, !- Handle
+  {a780a5ef-8043-4a7f-89d6-b535fe62d7e2}, !- Handle
   occupants,                              !- Name
-  {34181ff0-c33a-4639-8a09-86ee87e98b4a}, !- Schedule Type Limits Name
-  {625145ae-5abe-47ca-839c-25c782c77d59}, !- External File Name
-=======
-  {1640ecb1-2acf-4c54-b987-2f1e47d45f16}, !- Handle
-  occupants,                              !- Name
-  {b50dde1d-d96f-40ad-a1b1-0c9e234b0764}, !- Schedule Type Limits Name
-  {e44ac930-8e9c-4deb-a530-27db151c560a}, !- External File Name
->>>>>>> edda4442
+  {d0329830-b11d-42a6-a142-c044d1f5e7f3}, !- Schedule Type Limits Name
+  {7c17a11f-9aac-495c-b637-417c90f40a4b}, !- External File Name
   1,                                      !- Column Number
   1,                                      !- Rows to Skip at Top
   8760,                                   !- Number of Hours of Data
@@ -844,38 +550,22 @@
   60;                                     !- Minutes per Item
 
 OS:Schedule:Ruleset,
-<<<<<<< HEAD
-  {6a3d6985-5c03-49fb-b12d-802aa52cbfd6}, !- Handle
+  {61b0e7e8-75df-488a-8627-8c37b3e68076}, !- Handle
   Schedule Ruleset 1,                     !- Name
-  {d4e0a060-59c1-4fbe-a559-1a6cf7ce97f6}, !- Schedule Type Limits Name
-  {831e4727-3630-43c6-903e-b27b8e0764a3}; !- Default Day Schedule Name
+  {e54edf91-d08c-4f15-8d5b-5468db0b4b1e}, !- Schedule Type Limits Name
+  {46a21d22-8bc5-4369-974e-cbc2d2c120e1}; !- Default Day Schedule Name
 
 OS:Schedule:Day,
-  {831e4727-3630-43c6-903e-b27b8e0764a3}, !- Handle
+  {46a21d22-8bc5-4369-974e-cbc2d2c120e1}, !- Handle
   Schedule Day 3,                         !- Name
-  {d4e0a060-59c1-4fbe-a559-1a6cf7ce97f6}, !- Schedule Type Limits Name
-=======
-  {370140a4-57fe-4007-b726-8d50319090b1}, !- Handle
-  Schedule Ruleset 1,                     !- Name
-  {ba07c7b8-1a25-4ebb-8336-51d0445535ba}, !- Schedule Type Limits Name
-  {998c21a7-2ff8-4b3a-97ba-e1893ccd73b8}; !- Default Day Schedule Name
-
-OS:Schedule:Day,
-  {998c21a7-2ff8-4b3a-97ba-e1893ccd73b8}, !- Handle
-  Schedule Day 3,                         !- Name
-  {ba07c7b8-1a25-4ebb-8336-51d0445535ba}, !- Schedule Type Limits Name
->>>>>>> edda4442
+  {e54edf91-d08c-4f15-8d5b-5468db0b4b1e}, !- Schedule Type Limits Name
   ,                                       !- Interpolate to Timestep
   24,                                     !- Hour 1
   0,                                      !- Minute 1
   112.539290946133;                       !- Value Until Time 1
 
 OS:People:Definition,
-<<<<<<< HEAD
-  {ee9c2b03-0c90-49b1-8bff-49320c69cb61}, !- Handle
-=======
-  {5e23565a-0cea-4d22-b3f5-90fecd88d586}, !- Handle
->>>>>>> edda4442
+  {0de1ac38-0dd1-45bf-a2cd-c6186db87bcd}, !- Handle
   res occupants|living space,             !- Name
   People,                                 !- Number of People Calculation Method
   3.39,                                   !- Number of People {people}
@@ -888,21 +578,12 @@
   ZoneAveraged;                           !- Mean Radiant Temperature Calculation Type
 
 OS:People,
-<<<<<<< HEAD
-  {c03e874f-d7e0-441f-8fa7-6040de8144e6}, !- Handle
+  {e4b9e5bc-5cdf-4735-9051-c7312707a395}, !- Handle
   res occupants|living space,             !- Name
-  {ee9c2b03-0c90-49b1-8bff-49320c69cb61}, !- People Definition Name
-  {36e54bb4-df34-4b41-8496-0dc78d38e852}, !- Space or SpaceType Name
-  {4de6ac0c-e504-4e76-a85f-c531362794cc}, !- Number of People Schedule Name
-  {6a3d6985-5c03-49fb-b12d-802aa52cbfd6}, !- Activity Level Schedule Name
-=======
-  {82856461-3a60-4dde-b5d5-a2b18a33ced5}, !- Handle
-  res occupants|living space,             !- Name
-  {5e23565a-0cea-4d22-b3f5-90fecd88d586}, !- People Definition Name
-  {71b9558d-952a-4262-9a68-e362cfd40a98}, !- Space or SpaceType Name
-  {1640ecb1-2acf-4c54-b987-2f1e47d45f16}, !- Number of People Schedule Name
-  {370140a4-57fe-4007-b726-8d50319090b1}, !- Activity Level Schedule Name
->>>>>>> edda4442
+  {0de1ac38-0dd1-45bf-a2cd-c6186db87bcd}, !- People Definition Name
+  {098b8c2c-53c2-4bae-a6ac-ac9975eedfc2}, !- Space or SpaceType Name
+  {a780a5ef-8043-4a7f-89d6-b535fe62d7e2}, !- Number of People Schedule Name
+  {61b0e7e8-75df-488a-8627-8c37b3e68076}, !- Activity Level Schedule Name
   ,                                       !- Surface Name/Angle Factor List Name
   ,                                       !- Work Efficiency Schedule Name
   ,                                       !- Clothing Insulation Schedule Name
@@ -910,11 +591,7 @@
   1;                                      !- Multiplier
 
 OS:ScheduleTypeLimits,
-<<<<<<< HEAD
-  {d4e0a060-59c1-4fbe-a559-1a6cf7ce97f6}, !- Handle
-=======
-  {ba07c7b8-1a25-4ebb-8336-51d0445535ba}, !- Handle
->>>>>>> edda4442
+  {e54edf91-d08c-4f15-8d5b-5468db0b4b1e}, !- Handle
   ActivityLevel,                          !- Name
   0,                                      !- Lower Limit Value
   ,                                       !- Upper Limit Value
@@ -922,11 +599,7 @@
   ActivityLevel;                          !- Unit Type
 
 OS:ScheduleTypeLimits,
-<<<<<<< HEAD
-  {34181ff0-c33a-4639-8a09-86ee87e98b4a}, !- Handle
-=======
-  {b50dde1d-d96f-40ad-a1b1-0c9e234b0764}, !- Handle
->>>>>>> edda4442
+  {d0329830-b11d-42a6-a142-c044d1f5e7f3}, !- Handle
   Fractional,                             !- Name
   0,                                      !- Lower Limit Value
   1,                                      !- Upper Limit Value
