!- NOTE: Auto-generated from /test/osw_files/SFA_4units_1story_SL_UA_Offset.osw

OS:Version,
<<<<<<< HEAD
  {2c541125-8001-4d4f-bed1-ecf24f6d7c62}, !- Handle
  3.2.1;                                  !- Version Identifier

OS:SimulationControl,
  {46030944-653a-460d-8ab5-033a00527454}, !- Handle
=======
  {04636424-eb97-456b-bd08-8e073fb57ff9}, !- Handle
  3.2.1;                                  !- Version Identifier

OS:SimulationControl,
  {13d706c3-60b5-409b-a772-4a5c21d9c686}, !- Handle
>>>>>>> 055af606
  ,                                       !- Do Zone Sizing Calculation
  ,                                       !- Do System Sizing Calculation
  ,                                       !- Do Plant Sizing Calculation
  No;                                     !- Run Simulation for Sizing Periods

OS:Timestep,
<<<<<<< HEAD
  {4cadc617-ade5-45c9-835d-8277892829ab}, !- Handle
  6;                                      !- Number of Timesteps per Hour

OS:ShadowCalculation,
  {b97ccc12-d448-402a-bbb4-a9da50f9ed6c}, !- Handle
=======
  {3f73b7fc-123c-4c66-b768-e9b9912ca4b4}, !- Handle
  6;                                      !- Number of Timesteps per Hour

OS:ShadowCalculation,
  {a2080e02-6545-40bb-808d-96546d3b2f16}, !- Handle
>>>>>>> 055af606
  PolygonClipping,                        !- Shading Calculation Method
  ,                                       !- Shading Calculation Update Frequency Method
  20,                                     !- Shading Calculation Update Frequency
  200,                                    !- Maximum Figures in Shadow Overlap Calculations
  ,                                       !- Polygon Clipping Algorithm
  512,                                    !- Pixel Counting Resolution
  DetailedSkyDiffuseModeling,             !- Sky Diffuse Modeling Algorithm
  No,                                     !- Output External Shading Calculation Results
  No,                                     !- Disable Self-Shading Within Shading Zone Groups
  No;                                     !- Disable Self-Shading From Shading Zone Groups to Other Zones

OS:SurfaceConvectionAlgorithm:Outside,
<<<<<<< HEAD
  {32be6079-60bc-4a4c-8bac-cb1acb0bdff8}, !- Handle
  DOE-2;                                  !- Algorithm

OS:SurfaceConvectionAlgorithm:Inside,
  {332ba1e8-16c4-4df2-b2d0-a9c23375491b}, !- Handle
  TARP;                                   !- Algorithm

OS:ZoneCapacitanceMultiplier:ResearchSpecial,
  {52ac8e5d-c8c3-40a1-8bd1-fca4bf0d2e60}, !- Handle
=======
  {0616551a-4d48-4d1a-a5e7-d8c46f8eb457}, !- Handle
  DOE-2;                                  !- Algorithm

OS:SurfaceConvectionAlgorithm:Inside,
  {3a930d5b-98eb-41ec-8891-fe45116998c7}, !- Handle
  TARP;                                   !- Algorithm

OS:ZoneCapacitanceMultiplier:ResearchSpecial,
  {3e2785cc-5d31-46b5-96cf-80205f280fc9}, !- Handle
>>>>>>> 055af606
  ,                                       !- Temperature Capacity Multiplier
  15,                                     !- Humidity Capacity Multiplier
  ;                                       !- Carbon Dioxide Capacity Multiplier

OS:RunPeriod,
<<<<<<< HEAD
  {181dc5e5-a4de-4023-88df-b6d7c8fec10e}, !- Handle
=======
  {31c37d34-779f-44b5-992e-9d9727247d60}, !- Handle
>>>>>>> 055af606
  Run Period 1,                           !- Name
  1,                                      !- Begin Month
  1,                                      !- Begin Day of Month
  12,                                     !- End Month
  31,                                     !- End Day of Month
  ,                                       !- Use Weather File Holidays and Special Days
  ,                                       !- Use Weather File Daylight Saving Period
  ,                                       !- Apply Weekend Holiday Rule
  ,                                       !- Use Weather File Rain Indicators
  ,                                       !- Use Weather File Snow Indicators
  ;                                       !- Number of Times Runperiod to be Repeated

OS:YearDescription,
<<<<<<< HEAD
  {74a42bab-00d9-4c16-976c-0968d3e8b54a}, !- Handle
=======
  {4308136f-9fea-4c86-8c92-d51fae036299}, !- Handle
>>>>>>> 055af606
  2007,                                   !- Calendar Year
  ,                                       !- Day of Week for Start Day
  ;                                       !- Is Leap Year

OS:Building,
<<<<<<< HEAD
  {c6ae01ba-cab4-4b4c-bafe-c12cddae4c6d}, !- Handle
=======
  {74a6a71c-ca1c-482b-94ff-2602b0163423}, !- Handle
>>>>>>> 055af606
  Building 1,                             !- Name
  ,                                       !- Building Sector Type
  0,                                      !- North Axis {deg}
  ,                                       !- Nominal Floor to Floor Height {m}
  ,                                       !- Space Type Name
  ,                                       !- Default Construction Set Name
  ,                                       !- Default Schedule Set Name
  1,                                      !- Standards Number of Stories
  1,                                      !- Standards Number of Above Ground Stories
  ,                                       !- Standards Template
  singlefamilyattached,                   !- Standards Building Type
  4;                                      !- Standards Number of Living Units

OS:AdditionalProperties,
<<<<<<< HEAD
  {ef9c1f18-e624-49fe-a10a-371809704286}, !- Handle
  {c6ae01ba-cab4-4b4c-bafe-c12cddae4c6d}, !- Object Name
=======
  {05e622d9-d400-4f7d-a5b5-97ab1f179409}, !- Handle
  {74a6a71c-ca1c-482b-94ff-2602b0163423}, !- Object Name
>>>>>>> 055af606
  num_units,                              !- Feature Name 1
  Integer,                                !- Feature Data Type 1
  4,                                      !- Feature Value 1
  has_rear_units,                         !- Feature Name 2
  Boolean,                                !- Feature Data Type 2
  false,                                  !- Feature Value 2
  horz_location,                          !- Feature Name 3
  String,                                 !- Feature Data Type 3
  Left,                                   !- Feature Value 3
  num_floors,                             !- Feature Name 4
  Integer,                                !- Feature Data Type 4
  1;                                      !- Feature Value 4

OS:ThermalZone,
<<<<<<< HEAD
  {8596ee09-ba15-4ae4-bad5-43b635f8cd71}, !- Handle
=======
  {4a40fe2e-ddf1-4a2e-83a3-21df305ba2ed}, !- Handle
>>>>>>> 055af606
  living zone,                            !- Name
  ,                                       !- Multiplier
  ,                                       !- Ceiling Height {m}
  ,                                       !- Volume {m3}
  ,                                       !- Floor Area {m2}
  ,                                       !- Zone Inside Convection Algorithm
  ,                                       !- Zone Outside Convection Algorithm
  ,                                       !- Zone Conditioning Equipment List Name
<<<<<<< HEAD
  {8b80a40a-42c8-4607-9aa7-c95183d6c8f9}, !- Zone Air Inlet Port List
  {763715f4-9025-4bec-904c-c8d65f7ba2b7}, !- Zone Air Exhaust Port List
  {51f50c42-8d96-4d9d-9608-ca5ebcbf6c75}, !- Zone Air Node Name
  {1418ad86-8fc4-43f7-9aa0-4bc84f8a5369}, !- Zone Return Air Port List
=======
  {f7b8e724-2c50-4852-b809-19459e052cec}, !- Zone Air Inlet Port List
  {f4f32ccb-11ed-4ae8-83b5-5369abed4fbf}, !- Zone Air Exhaust Port List
  {e500cfb2-aec8-47c6-981d-2cfdbc648235}, !- Zone Air Node Name
  {59f68276-17eb-4e55-b694-dc21bc248bcc}, !- Zone Return Air Port List
>>>>>>> 055af606
  ,                                       !- Primary Daylighting Control Name
  ,                                       !- Fraction of Zone Controlled by Primary Daylighting Control
  ,                                       !- Secondary Daylighting Control Name
  ,                                       !- Fraction of Zone Controlled by Secondary Daylighting Control
  ,                                       !- Illuminance Map Name
  ,                                       !- Group Rendering Name
  ,                                       !- Thermostat Name
  No;                                     !- Use Ideal Air Loads

OS:Node,
<<<<<<< HEAD
  {38bf249d-1c0b-45bc-a3af-0d1357972cb2}, !- Handle
  Node 1,                                 !- Name
  {51f50c42-8d96-4d9d-9608-ca5ebcbf6c75}, !- Inlet Port
  ;                                       !- Outlet Port

OS:Connection,
  {51f50c42-8d96-4d9d-9608-ca5ebcbf6c75}, !- Handle
  {8596ee09-ba15-4ae4-bad5-43b635f8cd71}, !- Source Object
  11,                                     !- Outlet Port
  {38bf249d-1c0b-45bc-a3af-0d1357972cb2}, !- Target Object
  2;                                      !- Inlet Port

OS:PortList,
  {8b80a40a-42c8-4607-9aa7-c95183d6c8f9}, !- Handle
  {8596ee09-ba15-4ae4-bad5-43b635f8cd71}; !- HVAC Component

OS:PortList,
  {763715f4-9025-4bec-904c-c8d65f7ba2b7}, !- Handle
  {8596ee09-ba15-4ae4-bad5-43b635f8cd71}; !- HVAC Component

OS:PortList,
  {1418ad86-8fc4-43f7-9aa0-4bc84f8a5369}, !- Handle
  {8596ee09-ba15-4ae4-bad5-43b635f8cd71}; !- HVAC Component

OS:Sizing:Zone,
  {f082989d-34c9-4ffa-87b9-395129f72e41}, !- Handle
  {8596ee09-ba15-4ae4-bad5-43b635f8cd71}, !- Zone or ZoneList Name
=======
  {dee2c9ed-bf3d-46f4-af5a-caa6ff8f9998}, !- Handle
  Node 1,                                 !- Name
  {e500cfb2-aec8-47c6-981d-2cfdbc648235}, !- Inlet Port
  ;                                       !- Outlet Port

OS:Connection,
  {e500cfb2-aec8-47c6-981d-2cfdbc648235}, !- Handle
  {4a40fe2e-ddf1-4a2e-83a3-21df305ba2ed}, !- Source Object
  11,                                     !- Outlet Port
  {dee2c9ed-bf3d-46f4-af5a-caa6ff8f9998}, !- Target Object
  2;                                      !- Inlet Port

OS:PortList,
  {f7b8e724-2c50-4852-b809-19459e052cec}, !- Handle
  {4a40fe2e-ddf1-4a2e-83a3-21df305ba2ed}; !- HVAC Component

OS:PortList,
  {f4f32ccb-11ed-4ae8-83b5-5369abed4fbf}, !- Handle
  {4a40fe2e-ddf1-4a2e-83a3-21df305ba2ed}; !- HVAC Component

OS:PortList,
  {59f68276-17eb-4e55-b694-dc21bc248bcc}, !- Handle
  {4a40fe2e-ddf1-4a2e-83a3-21df305ba2ed}; !- HVAC Component

OS:Sizing:Zone,
  {0c1386a4-a5d1-455e-bfe2-a2d9888e084c}, !- Handle
  {4a40fe2e-ddf1-4a2e-83a3-21df305ba2ed}, !- Zone or ZoneList Name
>>>>>>> 055af606
  SupplyAirTemperature,                   !- Zone Cooling Design Supply Air Temperature Input Method
  14,                                     !- Zone Cooling Design Supply Air Temperature {C}
  11.11,                                  !- Zone Cooling Design Supply Air Temperature Difference {deltaC}
  SupplyAirTemperature,                   !- Zone Heating Design Supply Air Temperature Input Method
  40,                                     !- Zone Heating Design Supply Air Temperature {C}
  11.11,                                  !- Zone Heating Design Supply Air Temperature Difference {deltaC}
  0.0085,                                 !- Zone Cooling Design Supply Air Humidity Ratio {kg-H2O/kg-air}
  0.008,                                  !- Zone Heating Design Supply Air Humidity Ratio {kg-H2O/kg-air}
  ,                                       !- Zone Heating Sizing Factor
  ,                                       !- Zone Cooling Sizing Factor
  DesignDay,                              !- Cooling Design Air Flow Method
  ,                                       !- Cooling Design Air Flow Rate {m3/s}
  ,                                       !- Cooling Minimum Air Flow per Zone Floor Area {m3/s-m2}
  ,                                       !- Cooling Minimum Air Flow {m3/s}
  ,                                       !- Cooling Minimum Air Flow Fraction
  DesignDay,                              !- Heating Design Air Flow Method
  ,                                       !- Heating Design Air Flow Rate {m3/s}
  ,                                       !- Heating Maximum Air Flow per Zone Floor Area {m3/s-m2}
  ,                                       !- Heating Maximum Air Flow {m3/s}
  ,                                       !- Heating Maximum Air Flow Fraction
  No,                                     !- Account for Dedicated Outdoor Air System
  NeutralSupplyAir,                       !- Dedicated Outdoor Air System Control Strategy
  autosize,                               !- Dedicated Outdoor Air Low Setpoint Temperature for Design {C}
  autosize;                               !- Dedicated Outdoor Air High Setpoint Temperature for Design {C}

OS:ZoneHVAC:EquipmentList,
<<<<<<< HEAD
  {f29ba9a3-2c85-4790-a5e6-623bd5f03cc0}, !- Handle
  Zone HVAC Equipment List 1,             !- Name
  {8596ee09-ba15-4ae4-bad5-43b635f8cd71}; !- Thermal Zone

OS:Space,
  {7f8f9ed5-e388-4ae8-a87f-3bb94ffa5003}, !- Handle
  living space,                           !- Name
  {851dc41d-bea0-49db-b35f-8a74eb283072}, !- Space Type Name
=======
  {d44e3353-c5bd-4fc2-88d0-c70e153264ae}, !- Handle
  Zone HVAC Equipment List 1,             !- Name
  {4a40fe2e-ddf1-4a2e-83a3-21df305ba2ed}; !- Thermal Zone

OS:Space,
  {baf83f48-c44f-4bef-ba46-89194c3c8489}, !- Handle
  living space,                           !- Name
  {e2f87bda-e8a3-47f0-8206-6627bf2f489e}, !- Space Type Name
>>>>>>> 055af606
  ,                                       !- Default Construction Set Name
  ,                                       !- Default Schedule Set Name
  ,                                       !- Direction of Relative North {deg}
  ,                                       !- X Origin {m}
  ,                                       !- Y Origin {m}
  ,                                       !- Z Origin {m}
  ,                                       !- Building Story Name
<<<<<<< HEAD
  {8596ee09-ba15-4ae4-bad5-43b635f8cd71}, !- Thermal Zone Name
  ,                                       !- Part of Total Floor Area
  ,                                       !- Design Specification Outdoor Air Object Name
  {2c54ec6e-43bd-490f-99df-90e854d8ef11}; !- Building Unit Name

OS:Surface,
  {f08b0081-6239-4942-af1c-1415671206c0}, !- Handle
  Surface 1,                              !- Name
  Floor,                                  !- Surface Type
  ,                                       !- Construction Name
  {7f8f9ed5-e388-4ae8-a87f-3bb94ffa5003}, !- Space Name
=======
  {4a40fe2e-ddf1-4a2e-83a3-21df305ba2ed}, !- Thermal Zone Name
  ,                                       !- Part of Total Floor Area
  ,                                       !- Design Specification Outdoor Air Object Name
  {9c86f00f-59b4-4387-ae26-4825fd5b5903}; !- Building Unit Name

OS:Surface,
  {a88f56a3-c5ca-4ba3-93db-3a5c8f677a64}, !- Handle
  Surface 1,                              !- Name
  Floor,                                  !- Surface Type
  ,                                       !- Construction Name
  {baf83f48-c44f-4bef-ba46-89194c3c8489}, !- Space Name
>>>>>>> 055af606
  Foundation,                             !- Outside Boundary Condition
  ,                                       !- Outside Boundary Condition Object
  NoSun,                                  !- Sun Exposure
  NoWind,                                 !- Wind Exposure
  ,                                       !- View Factor to Ground
  ,                                       !- Number of Vertices
  0, -12.9315688143396, 0,                !- X,Y,Z Vertex 1 {m}
  0, 0, 0,                                !- X,Y,Z Vertex 2 {m}
  6.46578440716979, 0, 0,                 !- X,Y,Z Vertex 3 {m}
  6.46578440716979, -12.9315688143396, 0; !- X,Y,Z Vertex 4 {m}

OS:Surface,
<<<<<<< HEAD
  {6ee3795c-507b-4733-96d3-c8814f24eaa4}, !- Handle
  Surface 2,                              !- Name
  Wall,                                   !- Surface Type
  ,                                       !- Construction Name
  {7f8f9ed5-e388-4ae8-a87f-3bb94ffa5003}, !- Space Name
=======
  {cd547fba-e146-40ae-b0ef-41a596905847}, !- Handle
  Surface 2,                              !- Name
  Wall,                                   !- Surface Type
  ,                                       !- Construction Name
  {baf83f48-c44f-4bef-ba46-89194c3c8489}, !- Space Name
>>>>>>> 055af606
  Outdoors,                               !- Outside Boundary Condition
  ,                                       !- Outside Boundary Condition Object
  SunExposed,                             !- Sun Exposure
  WindExposed,                            !- Wind Exposure
  ,                                       !- View Factor to Ground
  ,                                       !- Number of Vertices
  0, 0, 2.4384,                           !- X,Y,Z Vertex 1 {m}
  0, 0, 0,                                !- X,Y,Z Vertex 2 {m}
  0, -12.9315688143396, 0,                !- X,Y,Z Vertex 3 {m}
  0, -12.9315688143396, 2.4384;           !- X,Y,Z Vertex 4 {m}

OS:Surface,
<<<<<<< HEAD
  {a1e6340b-16c7-4fe5-be36-eed781068b04}, !- Handle
  Surface 3,                              !- Name
  Wall,                                   !- Surface Type
  ,                                       !- Construction Name
  {7f8f9ed5-e388-4ae8-a87f-3bb94ffa5003}, !- Space Name
=======
  {df62a8c3-b5ed-4ae2-955b-831fc7bdd097}, !- Handle
  Surface 3,                              !- Name
  Wall,                                   !- Surface Type
  ,                                       !- Construction Name
  {baf83f48-c44f-4bef-ba46-89194c3c8489}, !- Space Name
>>>>>>> 055af606
  Outdoors,                               !- Outside Boundary Condition
  ,                                       !- Outside Boundary Condition Object
  SunExposed,                             !- Sun Exposure
  WindExposed,                            !- Wind Exposure
  ,                                       !- View Factor to Ground
  ,                                       !- Number of Vertices
  6.46578440716979, 0, 2.4384,            !- X,Y,Z Vertex 1 {m}
  6.46578440716979, 0, 0,                 !- X,Y,Z Vertex 2 {m}
  0, 0, 0,                                !- X,Y,Z Vertex 3 {m}
  0, 0, 2.4384;                           !- X,Y,Z Vertex 4 {m}

OS:Surface,
<<<<<<< HEAD
  {b9f4b94b-3336-47d3-9674-b3bf96a7fe58}, !- Handle
  Surface 4,                              !- Name
  Wall,                                   !- Surface Type
  ,                                       !- Construction Name
  {7f8f9ed5-e388-4ae8-a87f-3bb94ffa5003}, !- Space Name
=======
  {8bca0f63-1219-468a-944b-fd57b53b0c47}, !- Handle
  Surface 4,                              !- Name
  Wall,                                   !- Surface Type
  ,                                       !- Construction Name
  {baf83f48-c44f-4bef-ba46-89194c3c8489}, !- Space Name
>>>>>>> 055af606
  Adiabatic,                              !- Outside Boundary Condition
  ,                                       !- Outside Boundary Condition Object
  NoSun,                                  !- Sun Exposure
  NoWind,                                 !- Wind Exposure
  ,                                       !- View Factor to Ground
  ,                                       !- Number of Vertices
  6.46578440716979, -12.9315688143396, 2.4384, !- X,Y,Z Vertex 1 {m}
  6.46578440716979, -12.9315688143396, 0, !- X,Y,Z Vertex 2 {m}
  6.46578440716979, 0, 0,                 !- X,Y,Z Vertex 3 {m}
  6.46578440716979, 0, 2.4384;            !- X,Y,Z Vertex 4 {m}

OS:Surface,
<<<<<<< HEAD
  {87644a24-97bb-40d7-8e4c-c2006ba53d9f}, !- Handle
  Surface 5,                              !- Name
  Wall,                                   !- Surface Type
  ,                                       !- Construction Name
  {7f8f9ed5-e388-4ae8-a87f-3bb94ffa5003}, !- Space Name
=======
  {f04f38d6-f562-4a76-b5eb-e1a2c3c02e37}, !- Handle
  Surface 5,                              !- Name
  Wall,                                   !- Surface Type
  ,                                       !- Construction Name
  {baf83f48-c44f-4bef-ba46-89194c3c8489}, !- Space Name
>>>>>>> 055af606
  Outdoors,                               !- Outside Boundary Condition
  ,                                       !- Outside Boundary Condition Object
  SunExposed,                             !- Sun Exposure
  WindExposed,                            !- Wind Exposure
  ,                                       !- View Factor to Ground
  ,                                       !- Number of Vertices
  0, -12.9315688143396, 2.4384,           !- X,Y,Z Vertex 1 {m}
  0, -12.9315688143396, 0,                !- X,Y,Z Vertex 2 {m}
  6.46578440716979, -12.9315688143396, 0, !- X,Y,Z Vertex 3 {m}
  6.46578440716979, -12.9315688143396, 2.4384; !- X,Y,Z Vertex 4 {m}

OS:Surface,
<<<<<<< HEAD
  {08eaa359-d53d-4188-9977-77d6acaec770}, !- Handle
  Surface 6,                              !- Name
  RoofCeiling,                            !- Surface Type
  ,                                       !- Construction Name
  {7f8f9ed5-e388-4ae8-a87f-3bb94ffa5003}, !- Space Name
  Surface,                                !- Outside Boundary Condition
  {1be29766-166b-4c4d-b813-0c5d0a65a15b}, !- Outside Boundary Condition Object
=======
  {4af21dc8-faea-41a3-80f9-42cf95207217}, !- Handle
  Surface 6,                              !- Name
  RoofCeiling,                            !- Surface Type
  ,                                       !- Construction Name
  {baf83f48-c44f-4bef-ba46-89194c3c8489}, !- Space Name
  Surface,                                !- Outside Boundary Condition
  {eb85fc2d-7902-4274-8f2c-26cca09c62bf}, !- Outside Boundary Condition Object
>>>>>>> 055af606
  NoSun,                                  !- Sun Exposure
  NoWind,                                 !- Wind Exposure
  ,                                       !- View Factor to Ground
  ,                                       !- Number of Vertices
  6.46578440716979, -12.9315688143396, 2.4384, !- X,Y,Z Vertex 1 {m}
  6.46578440716979, 0, 2.4384,            !- X,Y,Z Vertex 2 {m}
  0, 0, 2.4384,                           !- X,Y,Z Vertex 3 {m}
  0, -12.9315688143396, 2.4384;           !- X,Y,Z Vertex 4 {m}

OS:SpaceType,
<<<<<<< HEAD
  {851dc41d-bea0-49db-b35f-8a74eb283072}, !- Handle
=======
  {e2f87bda-e8a3-47f0-8206-6627bf2f489e}, !- Handle
>>>>>>> 055af606
  Space Type 1,                           !- Name
  ,                                       !- Default Construction Set Name
  ,                                       !- Default Schedule Set Name
  ,                                       !- Group Rendering Name
  ,                                       !- Design Specification Outdoor Air Object Name
  ,                                       !- Standards Template
  ,                                       !- Standards Building Type
  living;                                 !- Standards Space Type

OS:Surface,
<<<<<<< HEAD
  {1be29766-166b-4c4d-b813-0c5d0a65a15b}, !- Handle
  Surface 7,                              !- Name
  Floor,                                  !- Surface Type
  ,                                       !- Construction Name
  {e9731de6-a69c-4679-a9ef-078eb7583fe3}, !- Space Name
  Surface,                                !- Outside Boundary Condition
  {08eaa359-d53d-4188-9977-77d6acaec770}, !- Outside Boundary Condition Object
=======
  {eb85fc2d-7902-4274-8f2c-26cca09c62bf}, !- Handle
  Surface 7,                              !- Name
  Floor,                                  !- Surface Type
  ,                                       !- Construction Name
  {41322eee-8873-47fd-9f70-12a68250aaf2}, !- Space Name
  Surface,                                !- Outside Boundary Condition
  {4af21dc8-faea-41a3-80f9-42cf95207217}, !- Outside Boundary Condition Object
>>>>>>> 055af606
  NoSun,                                  !- Sun Exposure
  NoWind,                                 !- Wind Exposure
  ,                                       !- View Factor to Ground
  ,                                       !- Number of Vertices
  0, -12.9315688143396, 2.4384,           !- X,Y,Z Vertex 1 {m}
  0, 0, 2.4384,                           !- X,Y,Z Vertex 2 {m}
  6.46578440716979, 0, 2.4384,            !- X,Y,Z Vertex 3 {m}
  6.46578440716979, -12.9315688143396, 2.4384; !- X,Y,Z Vertex 4 {m}

OS:Surface,
<<<<<<< HEAD
  {b0d4da97-ca88-473b-892d-ec7c202b5e70}, !- Handle
  Surface 8,                              !- Name
  RoofCeiling,                            !- Surface Type
  ,                                       !- Construction Name
  {e9731de6-a69c-4679-a9ef-078eb7583fe3}, !- Space Name
=======
  {9e763943-0259-4b47-b949-fc98db045d3b}, !- Handle
  Surface 8,                              !- Name
  RoofCeiling,                            !- Surface Type
  ,                                       !- Construction Name
  {41322eee-8873-47fd-9f70-12a68250aaf2}, !- Space Name
>>>>>>> 055af606
  Outdoors,                               !- Outside Boundary Condition
  ,                                       !- Outside Boundary Condition Object
  SunExposed,                             !- Sun Exposure
  WindExposed,                            !- Wind Exposure
  ,                                       !- View Factor to Ground
  ,                                       !- Number of Vertices
  0, -6.46578440716979, 5.6712922035849,  !- X,Y,Z Vertex 1 {m}
  6.46578440716979, -6.46578440716979, 5.6712922035849, !- X,Y,Z Vertex 2 {m}
  6.46578440716979, 0, 2.4384,            !- X,Y,Z Vertex 3 {m}
  0, 0, 2.4384;                           !- X,Y,Z Vertex 4 {m}

OS:Surface,
<<<<<<< HEAD
  {b7e71e6f-ef30-4d9d-930d-d0fdcb327469}, !- Handle
  Surface 9,                              !- Name
  RoofCeiling,                            !- Surface Type
  ,                                       !- Construction Name
  {e9731de6-a69c-4679-a9ef-078eb7583fe3}, !- Space Name
=======
  {39121e62-1a14-460f-9b61-894a91b2ed7a}, !- Handle
  Surface 9,                              !- Name
  RoofCeiling,                            !- Surface Type
  ,                                       !- Construction Name
  {41322eee-8873-47fd-9f70-12a68250aaf2}, !- Space Name
>>>>>>> 055af606
  Outdoors,                               !- Outside Boundary Condition
  ,                                       !- Outside Boundary Condition Object
  SunExposed,                             !- Sun Exposure
  WindExposed,                            !- Wind Exposure
  ,                                       !- View Factor to Ground
  ,                                       !- Number of Vertices
  6.46578440716979, -6.46578440716979, 5.6712922035849, !- X,Y,Z Vertex 1 {m}
  0, -6.46578440716979, 5.6712922035849,  !- X,Y,Z Vertex 2 {m}
  0, -12.9315688143396, 2.4384,           !- X,Y,Z Vertex 3 {m}
  6.46578440716979, -12.9315688143396, 2.4384; !- X,Y,Z Vertex 4 {m}

OS:Surface,
<<<<<<< HEAD
  {bec5cafd-3f83-4117-a751-5037b8103cd7}, !- Handle
  Surface 10,                             !- Name
  Wall,                                   !- Surface Type
  ,                                       !- Construction Name
  {e9731de6-a69c-4679-a9ef-078eb7583fe3}, !- Space Name
=======
  {f026d6a0-41e5-4de8-9682-a174b03e38f5}, !- Handle
  Surface 10,                             !- Name
  Wall,                                   !- Surface Type
  ,                                       !- Construction Name
  {41322eee-8873-47fd-9f70-12a68250aaf2}, !- Space Name
>>>>>>> 055af606
  Outdoors,                               !- Outside Boundary Condition
  ,                                       !- Outside Boundary Condition Object
  SunExposed,                             !- Sun Exposure
  WindExposed,                            !- Wind Exposure
  ,                                       !- View Factor to Ground
  ,                                       !- Number of Vertices
  0, -6.46578440716979, 5.6712922035849,  !- X,Y,Z Vertex 1 {m}
  0, 0, 2.4384,                           !- X,Y,Z Vertex 2 {m}
  0, -12.9315688143396, 2.4384;           !- X,Y,Z Vertex 3 {m}

OS:Surface,
<<<<<<< HEAD
  {dd316662-3148-47a8-9fc8-353746a39d3f}, !- Handle
  Surface 11,                             !- Name
  Wall,                                   !- Surface Type
  ,                                       !- Construction Name
  {e9731de6-a69c-4679-a9ef-078eb7583fe3}, !- Space Name
=======
  {2340f009-4581-41a8-8186-171807b3dc68}, !- Handle
  Surface 11,                             !- Name
  Wall,                                   !- Surface Type
  ,                                       !- Construction Name
  {41322eee-8873-47fd-9f70-12a68250aaf2}, !- Space Name
>>>>>>> 055af606
  Adiabatic,                              !- Outside Boundary Condition
  ,                                       !- Outside Boundary Condition Object
  NoSun,                                  !- Sun Exposure
  NoWind,                                 !- Wind Exposure
  ,                                       !- View Factor to Ground
  ,                                       !- Number of Vertices
  6.46578440716979, -6.46578440716979, 5.6712922035849, !- X,Y,Z Vertex 1 {m}
  6.46578440716979, -12.9315688143396, 2.4384, !- X,Y,Z Vertex 2 {m}
  6.46578440716979, 0, 2.4384;            !- X,Y,Z Vertex 3 {m}

OS:Space,
<<<<<<< HEAD
  {e9731de6-a69c-4679-a9ef-078eb7583fe3}, !- Handle
  unfinished attic space,                 !- Name
  {c955bc7c-47bd-446a-a2fe-1db096d46a0c}, !- Space Type Name
=======
  {41322eee-8873-47fd-9f70-12a68250aaf2}, !- Handle
  unfinished attic space,                 !- Name
  {adf77304-c0b7-4473-a43f-7c8b97aa6b43}, !- Space Type Name
>>>>>>> 055af606
  ,                                       !- Default Construction Set Name
  ,                                       !- Default Schedule Set Name
  ,                                       !- Direction of Relative North {deg}
  ,                                       !- X Origin {m}
  ,                                       !- Y Origin {m}
  ,                                       !- Z Origin {m}
  ,                                       !- Building Story Name
<<<<<<< HEAD
  {aa40605f-d5d9-4cc3-b812-2e89dc568f4d}; !- Thermal Zone Name

OS:ThermalZone,
  {aa40605f-d5d9-4cc3-b812-2e89dc568f4d}, !- Handle
=======
  {a7aed91e-5dc0-4539-bc22-3a79b012bf4c}; !- Thermal Zone Name

OS:ThermalZone,
  {a7aed91e-5dc0-4539-bc22-3a79b012bf4c}, !- Handle
>>>>>>> 055af606
  unfinished attic zone,                  !- Name
  ,                                       !- Multiplier
  ,                                       !- Ceiling Height {m}
  ,                                       !- Volume {m3}
  ,                                       !- Floor Area {m2}
  ,                                       !- Zone Inside Convection Algorithm
  ,                                       !- Zone Outside Convection Algorithm
  ,                                       !- Zone Conditioning Equipment List Name
<<<<<<< HEAD
  {325d3905-ad5f-4147-8d95-5717ac67d097}, !- Zone Air Inlet Port List
  {012b0f40-01f6-488e-a762-11ba66388056}, !- Zone Air Exhaust Port List
  {0510bbb7-fdac-4891-a8fa-2743ecd15613}, !- Zone Air Node Name
  {23c834c0-5606-446e-8f41-b862ea1b7a4d}, !- Zone Return Air Port List
=======
  {8e795d8e-8485-4f2f-8288-0fb99ee9409e}, !- Zone Air Inlet Port List
  {5b6fdbea-b4a3-4a1e-983a-332d84a147a0}, !- Zone Air Exhaust Port List
  {ad98ba95-ff68-4933-bef5-964e94fe2b33}, !- Zone Air Node Name
  {521b8732-670c-4a50-af0c-3728245732e2}, !- Zone Return Air Port List
>>>>>>> 055af606
  ,                                       !- Primary Daylighting Control Name
  ,                                       !- Fraction of Zone Controlled by Primary Daylighting Control
  ,                                       !- Secondary Daylighting Control Name
  ,                                       !- Fraction of Zone Controlled by Secondary Daylighting Control
  ,                                       !- Illuminance Map Name
  ,                                       !- Group Rendering Name
  ,                                       !- Thermostat Name
  No;                                     !- Use Ideal Air Loads

OS:Node,
<<<<<<< HEAD
  {34fa7fb2-6408-4659-9239-4f4e1c56ff18}, !- Handle
  Node 2,                                 !- Name
  {0510bbb7-fdac-4891-a8fa-2743ecd15613}, !- Inlet Port
  ;                                       !- Outlet Port

OS:Connection,
  {0510bbb7-fdac-4891-a8fa-2743ecd15613}, !- Handle
  {aa40605f-d5d9-4cc3-b812-2e89dc568f4d}, !- Source Object
  11,                                     !- Outlet Port
  {34fa7fb2-6408-4659-9239-4f4e1c56ff18}, !- Target Object
  2;                                      !- Inlet Port

OS:PortList,
  {325d3905-ad5f-4147-8d95-5717ac67d097}, !- Handle
  {aa40605f-d5d9-4cc3-b812-2e89dc568f4d}; !- HVAC Component

OS:PortList,
  {012b0f40-01f6-488e-a762-11ba66388056}, !- Handle
  {aa40605f-d5d9-4cc3-b812-2e89dc568f4d}; !- HVAC Component

OS:PortList,
  {23c834c0-5606-446e-8f41-b862ea1b7a4d}, !- Handle
  {aa40605f-d5d9-4cc3-b812-2e89dc568f4d}; !- HVAC Component

OS:Sizing:Zone,
  {d18086e8-99f3-4d76-ab1b-aa1b961990fe}, !- Handle
  {aa40605f-d5d9-4cc3-b812-2e89dc568f4d}, !- Zone or ZoneList Name
=======
  {e46ebc34-5259-4b29-8b84-4220b58da2d8}, !- Handle
  Node 2,                                 !- Name
  {ad98ba95-ff68-4933-bef5-964e94fe2b33}, !- Inlet Port
  ;                                       !- Outlet Port

OS:Connection,
  {ad98ba95-ff68-4933-bef5-964e94fe2b33}, !- Handle
  {a7aed91e-5dc0-4539-bc22-3a79b012bf4c}, !- Source Object
  11,                                     !- Outlet Port
  {e46ebc34-5259-4b29-8b84-4220b58da2d8}, !- Target Object
  2;                                      !- Inlet Port

OS:PortList,
  {8e795d8e-8485-4f2f-8288-0fb99ee9409e}, !- Handle
  {a7aed91e-5dc0-4539-bc22-3a79b012bf4c}; !- HVAC Component

OS:PortList,
  {5b6fdbea-b4a3-4a1e-983a-332d84a147a0}, !- Handle
  {a7aed91e-5dc0-4539-bc22-3a79b012bf4c}; !- HVAC Component

OS:PortList,
  {521b8732-670c-4a50-af0c-3728245732e2}, !- Handle
  {a7aed91e-5dc0-4539-bc22-3a79b012bf4c}; !- HVAC Component

OS:Sizing:Zone,
  {bf31dea3-99e6-4073-8989-c15ad919f0b1}, !- Handle
  {a7aed91e-5dc0-4539-bc22-3a79b012bf4c}, !- Zone or ZoneList Name
>>>>>>> 055af606
  SupplyAirTemperature,                   !- Zone Cooling Design Supply Air Temperature Input Method
  14,                                     !- Zone Cooling Design Supply Air Temperature {C}
  11.11,                                  !- Zone Cooling Design Supply Air Temperature Difference {deltaC}
  SupplyAirTemperature,                   !- Zone Heating Design Supply Air Temperature Input Method
  40,                                     !- Zone Heating Design Supply Air Temperature {C}
  11.11,                                  !- Zone Heating Design Supply Air Temperature Difference {deltaC}
  0.0085,                                 !- Zone Cooling Design Supply Air Humidity Ratio {kg-H2O/kg-air}
  0.008,                                  !- Zone Heating Design Supply Air Humidity Ratio {kg-H2O/kg-air}
  ,                                       !- Zone Heating Sizing Factor
  ,                                       !- Zone Cooling Sizing Factor
  DesignDay,                              !- Cooling Design Air Flow Method
  ,                                       !- Cooling Design Air Flow Rate {m3/s}
  ,                                       !- Cooling Minimum Air Flow per Zone Floor Area {m3/s-m2}
  ,                                       !- Cooling Minimum Air Flow {m3/s}
  ,                                       !- Cooling Minimum Air Flow Fraction
  DesignDay,                              !- Heating Design Air Flow Method
  ,                                       !- Heating Design Air Flow Rate {m3/s}
  ,                                       !- Heating Maximum Air Flow per Zone Floor Area {m3/s-m2}
  ,                                       !- Heating Maximum Air Flow {m3/s}
  ,                                       !- Heating Maximum Air Flow Fraction
  No,                                     !- Account for Dedicated Outdoor Air System
  NeutralSupplyAir,                       !- Dedicated Outdoor Air System Control Strategy
  autosize,                               !- Dedicated Outdoor Air Low Setpoint Temperature for Design {C}
  autosize;                               !- Dedicated Outdoor Air High Setpoint Temperature for Design {C}

OS:ZoneHVAC:EquipmentList,
<<<<<<< HEAD
  {869541ce-2f4a-4eb1-bd52-cef8efb3a8f9}, !- Handle
  Zone HVAC Equipment List 2,             !- Name
  {aa40605f-d5d9-4cc3-b812-2e89dc568f4d}; !- Thermal Zone

OS:SpaceType,
  {c955bc7c-47bd-446a-a2fe-1db096d46a0c}, !- Handle
=======
  {1bc6f2c5-9a41-486f-8c03-477c81548b83}, !- Handle
  Zone HVAC Equipment List 2,             !- Name
  {a7aed91e-5dc0-4539-bc22-3a79b012bf4c}; !- Thermal Zone

OS:SpaceType,
  {adf77304-c0b7-4473-a43f-7c8b97aa6b43}, !- Handle
>>>>>>> 055af606
  Space Type 2,                           !- Name
  ,                                       !- Default Construction Set Name
  ,                                       !- Default Schedule Set Name
  ,                                       !- Group Rendering Name
  ,                                       !- Design Specification Outdoor Air Object Name
  ,                                       !- Standards Template
  ,                                       !- Standards Building Type
  unfinished attic;                       !- Standards Space Type

OS:BuildingUnit,
<<<<<<< HEAD
  {2c54ec6e-43bd-490f-99df-90e854d8ef11}, !- Handle
=======
  {9c86f00f-59b4-4387-ae26-4825fd5b5903}, !- Handle
>>>>>>> 055af606
  unit 1,                                 !- Name
  ,                                       !- Rendering Color
  Residential;                            !- Building Unit Type

OS:AdditionalProperties,
<<<<<<< HEAD
  {caa9f5b0-c506-456a-8616-4a0a1b016df2}, !- Handle
  {2c54ec6e-43bd-490f-99df-90e854d8ef11}, !- Object Name
=======
  {bcdabd54-ee54-4fc1-89bd-f1b410c28dad}, !- Handle
  {9c86f00f-59b4-4387-ae26-4825fd5b5903}, !- Object Name
>>>>>>> 055af606
  NumberOfBedrooms,                       !- Feature Name 1
  Integer,                                !- Feature Data Type 1
  3,                                      !- Feature Value 1
  NumberOfBathrooms,                      !- Feature Name 2
  Double,                                 !- Feature Data Type 2
  2,                                      !- Feature Value 2
  NumberOfOccupants,                      !- Feature Name 3
  Double,                                 !- Feature Data Type 3
  3.3900000000000001;                     !- Feature Value 3

OS:External:File,
<<<<<<< HEAD
  {67f67ce6-88f3-4a0a-a38e-918b0fa6daf2}, !- Handle
=======
  {7a7c7fc7-81d8-4bee-a138-7f11a6e46dd8}, !- Handle
>>>>>>> 055af606
  8760.csv,                               !- Name
  8760.csv;                               !- File Name

OS:Schedule:Day,
<<<<<<< HEAD
  {6c903b5f-f1ea-4152-9d43-4ee3da7ae0e5}, !- Handle
=======
  {15677279-7d8a-4e2a-9f21-6bf162f79a2a}, !- Handle
>>>>>>> 055af606
  Schedule Day 1,                         !- Name
  ,                                       !- Schedule Type Limits Name
  ,                                       !- Interpolate to Timestep
  24,                                     !- Hour 1
  0,                                      !- Minute 1
  0;                                      !- Value Until Time 1

OS:Schedule:Day,
<<<<<<< HEAD
  {7a67e2f4-0a9e-4d2a-9969-f2dcd8efa951}, !- Handle
=======
  {56940450-16b3-4c76-827f-7ac0fab6a10e}, !- Handle
>>>>>>> 055af606
  Schedule Day 2,                         !- Name
  ,                                       !- Schedule Type Limits Name
  ,                                       !- Interpolate to Timestep
  24,                                     !- Hour 1
  0,                                      !- Minute 1
  1;                                      !- Value Until Time 1

OS:Schedule:File,
<<<<<<< HEAD
  {b94d97d8-25cf-4768-b3f3-677a54a95985}, !- Handle
  occupants,                              !- Name
  {c5c2770f-e228-4be0-8714-cacbb5900773}, !- Schedule Type Limits Name
  {67f67ce6-88f3-4a0a-a38e-918b0fa6daf2}, !- External File Name
=======
  {71d36b8a-0d4f-4a20-976d-ae6ee124157d}, !- Handle
  occupants,                              !- Name
  {6631d492-49c7-4eab-966f-a0fda4734b82}, !- Schedule Type Limits Name
  {7a7c7fc7-81d8-4bee-a138-7f11a6e46dd8}, !- External File Name
>>>>>>> 055af606
  1,                                      !- Column Number
  1,                                      !- Rows to Skip at Top
  8760,                                   !- Number of Hours of Data
  ,                                       !- Column Separator
  ,                                       !- Interpolate to Timestep
  60;                                     !- Minutes per Item

OS:Schedule:Constant,
<<<<<<< HEAD
  {639ee855-036e-4526-bcdb-743d141b3af2}, !- Handle
  res occupants activity schedule,        !- Name
  {e1aee75f-6cb3-4d65-b5fc-c90522fa2e9e}, !- Schedule Type Limits Name
  112.539290946133;                       !- Value

OS:People:Definition,
  {ba8fc36e-8f11-4d7f-b87b-b8d7f584f760}, !- Handle
=======
  {c61a5559-0f89-4233-b250-8b66543cd94b}, !- Handle
  res occupants activity schedule,        !- Name
  {7f32af32-79f1-4ba3-9cc6-815683e96b4b}, !- Schedule Type Limits Name
  112.539290946133;                       !- Value

OS:People:Definition,
  {bea45cc2-6285-4779-a8ff-2f13a6ddc6d6}, !- Handle
>>>>>>> 055af606
  res occupants|living space,             !- Name
  People,                                 !- Number of People Calculation Method
  3.39,                                   !- Number of People {people}
  ,                                       !- People per Space Floor Area {person/m2}
  ,                                       !- Space Floor Area per Person {m2/person}
  0.319734,                               !- Fraction Radiant
  0.573,                                  !- Sensible Heat Fraction
  0,                                      !- Carbon Dioxide Generation Rate {m3/s-W}
  No,                                     !- Enable ASHRAE 55 Comfort Warnings
  ZoneAveraged;                           !- Mean Radiant Temperature Calculation Type

OS:People,
<<<<<<< HEAD
  {ab0ae48d-0da0-439d-882e-c47a75b705a2}, !- Handle
  res occupants|living space,             !- Name
  {ba8fc36e-8f11-4d7f-b87b-b8d7f584f760}, !- People Definition Name
  {7f8f9ed5-e388-4ae8-a87f-3bb94ffa5003}, !- Space or SpaceType Name
  {b94d97d8-25cf-4768-b3f3-677a54a95985}, !- Number of People Schedule Name
  {639ee855-036e-4526-bcdb-743d141b3af2}, !- Activity Level Schedule Name
=======
  {993504fe-49e8-4fce-8ffa-2ecfd8f434e9}, !- Handle
  res occupants|living space,             !- Name
  {bea45cc2-6285-4779-a8ff-2f13a6ddc6d6}, !- People Definition Name
  {baf83f48-c44f-4bef-ba46-89194c3c8489}, !- Space or SpaceType Name
  {71d36b8a-0d4f-4a20-976d-ae6ee124157d}, !- Number of People Schedule Name
  {c61a5559-0f89-4233-b250-8b66543cd94b}, !- Activity Level Schedule Name
>>>>>>> 055af606
  ,                                       !- Surface Name/Angle Factor List Name
  ,                                       !- Work Efficiency Schedule Name
  ,                                       !- Clothing Insulation Schedule Name
  ,                                       !- Air Velocity Schedule Name
  1;                                      !- Multiplier

OS:ScheduleTypeLimits,
<<<<<<< HEAD
  {e1aee75f-6cb3-4d65-b5fc-c90522fa2e9e}, !- Handle
=======
  {7f32af32-79f1-4ba3-9cc6-815683e96b4b}, !- Handle
>>>>>>> 055af606
  ActivityLevel,                          !- Name
  0,                                      !- Lower Limit Value
  ,                                       !- Upper Limit Value
  Continuous,                             !- Numeric Type
  ActivityLevel;                          !- Unit Type

OS:ScheduleTypeLimits,
<<<<<<< HEAD
  {c5c2770f-e228-4be0-8714-cacbb5900773}, !- Handle
=======
  {6631d492-49c7-4eab-966f-a0fda4734b82}, !- Handle
>>>>>>> 055af606
  Fractional,                             !- Name
  0,                                      !- Lower Limit Value
  1,                                      !- Upper Limit Value
  Continuous;                             !- Numeric Type
<|MERGE_RESOLUTION|>--- conflicted
+++ resolved
@@ -1,38 +1,22 @@
 !- NOTE: Auto-generated from /test/osw_files/SFA_4units_1story_SL_UA_Offset.osw
 
 OS:Version,
-<<<<<<< HEAD
-  {2c541125-8001-4d4f-bed1-ecf24f6d7c62}, !- Handle
+  {9f8c8b93-7a23-49b1-8633-e31c385f441d}, !- Handle
   3.2.1;                                  !- Version Identifier
 
 OS:SimulationControl,
-  {46030944-653a-460d-8ab5-033a00527454}, !- Handle
-=======
-  {04636424-eb97-456b-bd08-8e073fb57ff9}, !- Handle
-  3.2.1;                                  !- Version Identifier
-
-OS:SimulationControl,
-  {13d706c3-60b5-409b-a772-4a5c21d9c686}, !- Handle
->>>>>>> 055af606
+  {54df73e9-c6fe-46db-8665-c766b1d64c40}, !- Handle
   ,                                       !- Do Zone Sizing Calculation
   ,                                       !- Do System Sizing Calculation
   ,                                       !- Do Plant Sizing Calculation
   No;                                     !- Run Simulation for Sizing Periods
 
 OS:Timestep,
-<<<<<<< HEAD
-  {4cadc617-ade5-45c9-835d-8277892829ab}, !- Handle
+  {625f21da-3787-450f-ac06-bffa3b416af4}, !- Handle
   6;                                      !- Number of Timesteps per Hour
 
 OS:ShadowCalculation,
-  {b97ccc12-d448-402a-bbb4-a9da50f9ed6c}, !- Handle
-=======
-  {3f73b7fc-123c-4c66-b768-e9b9912ca4b4}, !- Handle
-  6;                                      !- Number of Timesteps per Hour
-
-OS:ShadowCalculation,
-  {a2080e02-6545-40bb-808d-96546d3b2f16}, !- Handle
->>>>>>> 055af606
+  {4d484bf6-acbb-48df-a298-302f90d8b6ab}, !- Handle
   PolygonClipping,                        !- Shading Calculation Method
   ,                                       !- Shading Calculation Update Frequency Method
   20,                                     !- Shading Calculation Update Frequency
@@ -45,37 +29,21 @@
   No;                                     !- Disable Self-Shading From Shading Zone Groups to Other Zones
 
 OS:SurfaceConvectionAlgorithm:Outside,
-<<<<<<< HEAD
-  {32be6079-60bc-4a4c-8bac-cb1acb0bdff8}, !- Handle
+  {bb57ce44-019f-4f4b-872d-5320ae557a37}, !- Handle
   DOE-2;                                  !- Algorithm
 
 OS:SurfaceConvectionAlgorithm:Inside,
-  {332ba1e8-16c4-4df2-b2d0-a9c23375491b}, !- Handle
+  {fa956f3e-10cf-494e-9544-bdf01e303848}, !- Handle
   TARP;                                   !- Algorithm
 
 OS:ZoneCapacitanceMultiplier:ResearchSpecial,
-  {52ac8e5d-c8c3-40a1-8bd1-fca4bf0d2e60}, !- Handle
-=======
-  {0616551a-4d48-4d1a-a5e7-d8c46f8eb457}, !- Handle
-  DOE-2;                                  !- Algorithm
-
-OS:SurfaceConvectionAlgorithm:Inside,
-  {3a930d5b-98eb-41ec-8891-fe45116998c7}, !- Handle
-  TARP;                                   !- Algorithm
-
-OS:ZoneCapacitanceMultiplier:ResearchSpecial,
-  {3e2785cc-5d31-46b5-96cf-80205f280fc9}, !- Handle
->>>>>>> 055af606
+  {614bd7cf-4f05-40f3-ba35-6269297a84d5}, !- Handle
   ,                                       !- Temperature Capacity Multiplier
   15,                                     !- Humidity Capacity Multiplier
   ;                                       !- Carbon Dioxide Capacity Multiplier
 
 OS:RunPeriod,
-<<<<<<< HEAD
-  {181dc5e5-a4de-4023-88df-b6d7c8fec10e}, !- Handle
-=======
-  {31c37d34-779f-44b5-992e-9d9727247d60}, !- Handle
->>>>>>> 055af606
+  {8a515f9e-4a3d-41e4-a185-f29a94a23490}, !- Handle
   Run Period 1,                           !- Name
   1,                                      !- Begin Month
   1,                                      !- Begin Day of Month
@@ -89,21 +57,13 @@
   ;                                       !- Number of Times Runperiod to be Repeated
 
 OS:YearDescription,
-<<<<<<< HEAD
-  {74a42bab-00d9-4c16-976c-0968d3e8b54a}, !- Handle
-=======
-  {4308136f-9fea-4c86-8c92-d51fae036299}, !- Handle
->>>>>>> 055af606
+  {987283dd-778a-49e3-9660-55f2cf5cdea9}, !- Handle
   2007,                                   !- Calendar Year
   ,                                       !- Day of Week for Start Day
   ;                                       !- Is Leap Year
 
 OS:Building,
-<<<<<<< HEAD
-  {c6ae01ba-cab4-4b4c-bafe-c12cddae4c6d}, !- Handle
-=======
-  {74a6a71c-ca1c-482b-94ff-2602b0163423}, !- Handle
->>>>>>> 055af606
+  {4b817f18-966b-4bf1-a7c6-b7dc5b8a18f0}, !- Handle
   Building 1,                             !- Name
   ,                                       !- Building Sector Type
   0,                                      !- North Axis {deg}
@@ -118,13 +78,8 @@
   4;                                      !- Standards Number of Living Units
 
 OS:AdditionalProperties,
-<<<<<<< HEAD
-  {ef9c1f18-e624-49fe-a10a-371809704286}, !- Handle
-  {c6ae01ba-cab4-4b4c-bafe-c12cddae4c6d}, !- Object Name
-=======
-  {05e622d9-d400-4f7d-a5b5-97ab1f179409}, !- Handle
-  {74a6a71c-ca1c-482b-94ff-2602b0163423}, !- Object Name
->>>>>>> 055af606
+  {2ec42bf8-b2d0-4db3-a9b6-95426ed9a567}, !- Handle
+  {4b817f18-966b-4bf1-a7c6-b7dc5b8a18f0}, !- Object Name
   num_units,                              !- Feature Name 1
   Integer,                                !- Feature Data Type 1
   4,                                      !- Feature Value 1
@@ -139,11 +94,7 @@
   1;                                      !- Feature Value 4
 
 OS:ThermalZone,
-<<<<<<< HEAD
-  {8596ee09-ba15-4ae4-bad5-43b635f8cd71}, !- Handle
-=======
-  {4a40fe2e-ddf1-4a2e-83a3-21df305ba2ed}, !- Handle
->>>>>>> 055af606
+  {54344466-176e-4117-a812-85b5828aab8c}, !- Handle
   living zone,                            !- Name
   ,                                       !- Multiplier
   ,                                       !- Ceiling Height {m}
@@ -152,17 +103,10 @@
   ,                                       !- Zone Inside Convection Algorithm
   ,                                       !- Zone Outside Convection Algorithm
   ,                                       !- Zone Conditioning Equipment List Name
-<<<<<<< HEAD
-  {8b80a40a-42c8-4607-9aa7-c95183d6c8f9}, !- Zone Air Inlet Port List
-  {763715f4-9025-4bec-904c-c8d65f7ba2b7}, !- Zone Air Exhaust Port List
-  {51f50c42-8d96-4d9d-9608-ca5ebcbf6c75}, !- Zone Air Node Name
-  {1418ad86-8fc4-43f7-9aa0-4bc84f8a5369}, !- Zone Return Air Port List
-=======
-  {f7b8e724-2c50-4852-b809-19459e052cec}, !- Zone Air Inlet Port List
-  {f4f32ccb-11ed-4ae8-83b5-5369abed4fbf}, !- Zone Air Exhaust Port List
-  {e500cfb2-aec8-47c6-981d-2cfdbc648235}, !- Zone Air Node Name
-  {59f68276-17eb-4e55-b694-dc21bc248bcc}, !- Zone Return Air Port List
->>>>>>> 055af606
+  {4fa76822-3649-4e50-bd4e-582310adc852}, !- Zone Air Inlet Port List
+  {5a84c3c5-f60e-48aa-b99a-21b4fdf475cc}, !- Zone Air Exhaust Port List
+  {dd8db8f6-f8c0-4278-817b-008a4ddd6bb1}, !- Zone Air Node Name
+  {28f7d26b-4b77-4c80-85e9-20590aa848d8}, !- Zone Return Air Port List
   ,                                       !- Primary Daylighting Control Name
   ,                                       !- Fraction of Zone Controlled by Primary Daylighting Control
   ,                                       !- Secondary Daylighting Control Name
@@ -173,63 +117,33 @@
   No;                                     !- Use Ideal Air Loads
 
 OS:Node,
-<<<<<<< HEAD
-  {38bf249d-1c0b-45bc-a3af-0d1357972cb2}, !- Handle
+  {fae0d35d-8291-4697-8603-422df459dedb}, !- Handle
   Node 1,                                 !- Name
-  {51f50c42-8d96-4d9d-9608-ca5ebcbf6c75}, !- Inlet Port
+  {dd8db8f6-f8c0-4278-817b-008a4ddd6bb1}, !- Inlet Port
   ;                                       !- Outlet Port
 
 OS:Connection,
-  {51f50c42-8d96-4d9d-9608-ca5ebcbf6c75}, !- Handle
-  {8596ee09-ba15-4ae4-bad5-43b635f8cd71}, !- Source Object
+  {dd8db8f6-f8c0-4278-817b-008a4ddd6bb1}, !- Handle
+  {54344466-176e-4117-a812-85b5828aab8c}, !- Source Object
   11,                                     !- Outlet Port
-  {38bf249d-1c0b-45bc-a3af-0d1357972cb2}, !- Target Object
+  {fae0d35d-8291-4697-8603-422df459dedb}, !- Target Object
   2;                                      !- Inlet Port
 
 OS:PortList,
-  {8b80a40a-42c8-4607-9aa7-c95183d6c8f9}, !- Handle
-  {8596ee09-ba15-4ae4-bad5-43b635f8cd71}; !- HVAC Component
+  {4fa76822-3649-4e50-bd4e-582310adc852}, !- Handle
+  {54344466-176e-4117-a812-85b5828aab8c}; !- HVAC Component
 
 OS:PortList,
-  {763715f4-9025-4bec-904c-c8d65f7ba2b7}, !- Handle
-  {8596ee09-ba15-4ae4-bad5-43b635f8cd71}; !- HVAC Component
+  {5a84c3c5-f60e-48aa-b99a-21b4fdf475cc}, !- Handle
+  {54344466-176e-4117-a812-85b5828aab8c}; !- HVAC Component
 
 OS:PortList,
-  {1418ad86-8fc4-43f7-9aa0-4bc84f8a5369}, !- Handle
-  {8596ee09-ba15-4ae4-bad5-43b635f8cd71}; !- HVAC Component
+  {28f7d26b-4b77-4c80-85e9-20590aa848d8}, !- Handle
+  {54344466-176e-4117-a812-85b5828aab8c}; !- HVAC Component
 
 OS:Sizing:Zone,
-  {f082989d-34c9-4ffa-87b9-395129f72e41}, !- Handle
-  {8596ee09-ba15-4ae4-bad5-43b635f8cd71}, !- Zone or ZoneList Name
-=======
-  {dee2c9ed-bf3d-46f4-af5a-caa6ff8f9998}, !- Handle
-  Node 1,                                 !- Name
-  {e500cfb2-aec8-47c6-981d-2cfdbc648235}, !- Inlet Port
-  ;                                       !- Outlet Port
-
-OS:Connection,
-  {e500cfb2-aec8-47c6-981d-2cfdbc648235}, !- Handle
-  {4a40fe2e-ddf1-4a2e-83a3-21df305ba2ed}, !- Source Object
-  11,                                     !- Outlet Port
-  {dee2c9ed-bf3d-46f4-af5a-caa6ff8f9998}, !- Target Object
-  2;                                      !- Inlet Port
-
-OS:PortList,
-  {f7b8e724-2c50-4852-b809-19459e052cec}, !- Handle
-  {4a40fe2e-ddf1-4a2e-83a3-21df305ba2ed}; !- HVAC Component
-
-OS:PortList,
-  {f4f32ccb-11ed-4ae8-83b5-5369abed4fbf}, !- Handle
-  {4a40fe2e-ddf1-4a2e-83a3-21df305ba2ed}; !- HVAC Component
-
-OS:PortList,
-  {59f68276-17eb-4e55-b694-dc21bc248bcc}, !- Handle
-  {4a40fe2e-ddf1-4a2e-83a3-21df305ba2ed}; !- HVAC Component
-
-OS:Sizing:Zone,
-  {0c1386a4-a5d1-455e-bfe2-a2d9888e084c}, !- Handle
-  {4a40fe2e-ddf1-4a2e-83a3-21df305ba2ed}, !- Zone or ZoneList Name
->>>>>>> 055af606
+  {4f44e3eb-fb80-420d-b655-ecfd302052fb}, !- Handle
+  {54344466-176e-4117-a812-85b5828aab8c}, !- Zone or ZoneList Name
   SupplyAirTemperature,                   !- Zone Cooling Design Supply Air Temperature Input Method
   14,                                     !- Zone Cooling Design Supply Air Temperature {C}
   11.11,                                  !- Zone Cooling Design Supply Air Temperature Difference {deltaC}
@@ -256,25 +170,14 @@
   autosize;                               !- Dedicated Outdoor Air High Setpoint Temperature for Design {C}
 
 OS:ZoneHVAC:EquipmentList,
-<<<<<<< HEAD
-  {f29ba9a3-2c85-4790-a5e6-623bd5f03cc0}, !- Handle
+  {ba6ba231-387b-4066-9b59-1ba6016c38c2}, !- Handle
   Zone HVAC Equipment List 1,             !- Name
-  {8596ee09-ba15-4ae4-bad5-43b635f8cd71}; !- Thermal Zone
+  {54344466-176e-4117-a812-85b5828aab8c}; !- Thermal Zone
 
 OS:Space,
-  {7f8f9ed5-e388-4ae8-a87f-3bb94ffa5003}, !- Handle
+  {1e495e4b-ed1c-4c3f-979b-16fd1115f1ce}, !- Handle
   living space,                           !- Name
-  {851dc41d-bea0-49db-b35f-8a74eb283072}, !- Space Type Name
-=======
-  {d44e3353-c5bd-4fc2-88d0-c70e153264ae}, !- Handle
-  Zone HVAC Equipment List 1,             !- Name
-  {4a40fe2e-ddf1-4a2e-83a3-21df305ba2ed}; !- Thermal Zone
-
-OS:Space,
-  {baf83f48-c44f-4bef-ba46-89194c3c8489}, !- Handle
-  living space,                           !- Name
-  {e2f87bda-e8a3-47f0-8206-6627bf2f489e}, !- Space Type Name
->>>>>>> 055af606
+  {a37ecb43-6fdd-4553-9ac5-aff52b78ceae}, !- Space Type Name
   ,                                       !- Default Construction Set Name
   ,                                       !- Default Schedule Set Name
   ,                                       !- Direction of Relative North {deg}
@@ -282,31 +185,17 @@
   ,                                       !- Y Origin {m}
   ,                                       !- Z Origin {m}
   ,                                       !- Building Story Name
-<<<<<<< HEAD
-  {8596ee09-ba15-4ae4-bad5-43b635f8cd71}, !- Thermal Zone Name
+  {54344466-176e-4117-a812-85b5828aab8c}, !- Thermal Zone Name
   ,                                       !- Part of Total Floor Area
   ,                                       !- Design Specification Outdoor Air Object Name
-  {2c54ec6e-43bd-490f-99df-90e854d8ef11}; !- Building Unit Name
-
-OS:Surface,
-  {f08b0081-6239-4942-af1c-1415671206c0}, !- Handle
+  {4d3595fb-23ea-4ff6-8ae1-8c678bd7b860}; !- Building Unit Name
+
+OS:Surface,
+  {2218eac4-ab25-4816-8929-d660e84c05bf}, !- Handle
   Surface 1,                              !- Name
   Floor,                                  !- Surface Type
   ,                                       !- Construction Name
-  {7f8f9ed5-e388-4ae8-a87f-3bb94ffa5003}, !- Space Name
-=======
-  {4a40fe2e-ddf1-4a2e-83a3-21df305ba2ed}, !- Thermal Zone Name
-  ,                                       !- Part of Total Floor Area
-  ,                                       !- Design Specification Outdoor Air Object Name
-  {9c86f00f-59b4-4387-ae26-4825fd5b5903}; !- Building Unit Name
-
-OS:Surface,
-  {a88f56a3-c5ca-4ba3-93db-3a5c8f677a64}, !- Handle
-  Surface 1,                              !- Name
-  Floor,                                  !- Surface Type
-  ,                                       !- Construction Name
-  {baf83f48-c44f-4bef-ba46-89194c3c8489}, !- Space Name
->>>>>>> 055af606
+  {1e495e4b-ed1c-4c3f-979b-16fd1115f1ce}, !- Space Name
   Foundation,                             !- Outside Boundary Condition
   ,                                       !- Outside Boundary Condition Object
   NoSun,                                  !- Sun Exposure
@@ -319,19 +208,11 @@
   6.46578440716979, -12.9315688143396, 0; !- X,Y,Z Vertex 4 {m}
 
 OS:Surface,
-<<<<<<< HEAD
-  {6ee3795c-507b-4733-96d3-c8814f24eaa4}, !- Handle
+  {f0e8c1a7-32a0-4320-adec-cffb15cab446}, !- Handle
   Surface 2,                              !- Name
   Wall,                                   !- Surface Type
   ,                                       !- Construction Name
-  {7f8f9ed5-e388-4ae8-a87f-3bb94ffa5003}, !- Space Name
-=======
-  {cd547fba-e146-40ae-b0ef-41a596905847}, !- Handle
-  Surface 2,                              !- Name
-  Wall,                                   !- Surface Type
-  ,                                       !- Construction Name
-  {baf83f48-c44f-4bef-ba46-89194c3c8489}, !- Space Name
->>>>>>> 055af606
+  {1e495e4b-ed1c-4c3f-979b-16fd1115f1ce}, !- Space Name
   Outdoors,                               !- Outside Boundary Condition
   ,                                       !- Outside Boundary Condition Object
   SunExposed,                             !- Sun Exposure
@@ -344,19 +225,11 @@
   0, -12.9315688143396, 2.4384;           !- X,Y,Z Vertex 4 {m}
 
 OS:Surface,
-<<<<<<< HEAD
-  {a1e6340b-16c7-4fe5-be36-eed781068b04}, !- Handle
+  {650a4d07-c2e9-40a7-9ec7-df2660ae21b0}, !- Handle
   Surface 3,                              !- Name
   Wall,                                   !- Surface Type
   ,                                       !- Construction Name
-  {7f8f9ed5-e388-4ae8-a87f-3bb94ffa5003}, !- Space Name
-=======
-  {df62a8c3-b5ed-4ae2-955b-831fc7bdd097}, !- Handle
-  Surface 3,                              !- Name
-  Wall,                                   !- Surface Type
-  ,                                       !- Construction Name
-  {baf83f48-c44f-4bef-ba46-89194c3c8489}, !- Space Name
->>>>>>> 055af606
+  {1e495e4b-ed1c-4c3f-979b-16fd1115f1ce}, !- Space Name
   Outdoors,                               !- Outside Boundary Condition
   ,                                       !- Outside Boundary Condition Object
   SunExposed,                             !- Sun Exposure
@@ -369,19 +242,11 @@
   0, 0, 2.4384;                           !- X,Y,Z Vertex 4 {m}
 
 OS:Surface,
-<<<<<<< HEAD
-  {b9f4b94b-3336-47d3-9674-b3bf96a7fe58}, !- Handle
+  {9a664780-42e4-4e9e-bd66-c06be5c02156}, !- Handle
   Surface 4,                              !- Name
   Wall,                                   !- Surface Type
   ,                                       !- Construction Name
-  {7f8f9ed5-e388-4ae8-a87f-3bb94ffa5003}, !- Space Name
-=======
-  {8bca0f63-1219-468a-944b-fd57b53b0c47}, !- Handle
-  Surface 4,                              !- Name
-  Wall,                                   !- Surface Type
-  ,                                       !- Construction Name
-  {baf83f48-c44f-4bef-ba46-89194c3c8489}, !- Space Name
->>>>>>> 055af606
+  {1e495e4b-ed1c-4c3f-979b-16fd1115f1ce}, !- Space Name
   Adiabatic,                              !- Outside Boundary Condition
   ,                                       !- Outside Boundary Condition Object
   NoSun,                                  !- Sun Exposure
@@ -394,19 +259,11 @@
   6.46578440716979, 0, 2.4384;            !- X,Y,Z Vertex 4 {m}
 
 OS:Surface,
-<<<<<<< HEAD
-  {87644a24-97bb-40d7-8e4c-c2006ba53d9f}, !- Handle
+  {76d4b2be-f354-484c-8dcc-0d69eecb5402}, !- Handle
   Surface 5,                              !- Name
   Wall,                                   !- Surface Type
   ,                                       !- Construction Name
-  {7f8f9ed5-e388-4ae8-a87f-3bb94ffa5003}, !- Space Name
-=======
-  {f04f38d6-f562-4a76-b5eb-e1a2c3c02e37}, !- Handle
-  Surface 5,                              !- Name
-  Wall,                                   !- Surface Type
-  ,                                       !- Construction Name
-  {baf83f48-c44f-4bef-ba46-89194c3c8489}, !- Space Name
->>>>>>> 055af606
+  {1e495e4b-ed1c-4c3f-979b-16fd1115f1ce}, !- Space Name
   Outdoors,                               !- Outside Boundary Condition
   ,                                       !- Outside Boundary Condition Object
   SunExposed,                             !- Sun Exposure
@@ -419,23 +276,13 @@
   6.46578440716979, -12.9315688143396, 2.4384; !- X,Y,Z Vertex 4 {m}
 
 OS:Surface,
-<<<<<<< HEAD
-  {08eaa359-d53d-4188-9977-77d6acaec770}, !- Handle
+  {541398e6-865c-4d42-9612-9d99634f1ec3}, !- Handle
   Surface 6,                              !- Name
   RoofCeiling,                            !- Surface Type
   ,                                       !- Construction Name
-  {7f8f9ed5-e388-4ae8-a87f-3bb94ffa5003}, !- Space Name
+  {1e495e4b-ed1c-4c3f-979b-16fd1115f1ce}, !- Space Name
   Surface,                                !- Outside Boundary Condition
-  {1be29766-166b-4c4d-b813-0c5d0a65a15b}, !- Outside Boundary Condition Object
-=======
-  {4af21dc8-faea-41a3-80f9-42cf95207217}, !- Handle
-  Surface 6,                              !- Name
-  RoofCeiling,                            !- Surface Type
-  ,                                       !- Construction Name
-  {baf83f48-c44f-4bef-ba46-89194c3c8489}, !- Space Name
-  Surface,                                !- Outside Boundary Condition
-  {eb85fc2d-7902-4274-8f2c-26cca09c62bf}, !- Outside Boundary Condition Object
->>>>>>> 055af606
+  {6943824a-c6a2-4080-ba14-41722a315942}, !- Outside Boundary Condition Object
   NoSun,                                  !- Sun Exposure
   NoWind,                                 !- Wind Exposure
   ,                                       !- View Factor to Ground
@@ -446,11 +293,7 @@
   0, -12.9315688143396, 2.4384;           !- X,Y,Z Vertex 4 {m}
 
 OS:SpaceType,
-<<<<<<< HEAD
-  {851dc41d-bea0-49db-b35f-8a74eb283072}, !- Handle
-=======
-  {e2f87bda-e8a3-47f0-8206-6627bf2f489e}, !- Handle
->>>>>>> 055af606
+  {a37ecb43-6fdd-4553-9ac5-aff52b78ceae}, !- Handle
   Space Type 1,                           !- Name
   ,                                       !- Default Construction Set Name
   ,                                       !- Default Schedule Set Name
@@ -461,23 +304,13 @@
   living;                                 !- Standards Space Type
 
 OS:Surface,
-<<<<<<< HEAD
-  {1be29766-166b-4c4d-b813-0c5d0a65a15b}, !- Handle
+  {6943824a-c6a2-4080-ba14-41722a315942}, !- Handle
   Surface 7,                              !- Name
   Floor,                                  !- Surface Type
   ,                                       !- Construction Name
-  {e9731de6-a69c-4679-a9ef-078eb7583fe3}, !- Space Name
+  {88311014-abef-492f-a791-462683962676}, !- Space Name
   Surface,                                !- Outside Boundary Condition
-  {08eaa359-d53d-4188-9977-77d6acaec770}, !- Outside Boundary Condition Object
-=======
-  {eb85fc2d-7902-4274-8f2c-26cca09c62bf}, !- Handle
-  Surface 7,                              !- Name
-  Floor,                                  !- Surface Type
-  ,                                       !- Construction Name
-  {41322eee-8873-47fd-9f70-12a68250aaf2}, !- Space Name
-  Surface,                                !- Outside Boundary Condition
-  {4af21dc8-faea-41a3-80f9-42cf95207217}, !- Outside Boundary Condition Object
->>>>>>> 055af606
+  {541398e6-865c-4d42-9612-9d99634f1ec3}, !- Outside Boundary Condition Object
   NoSun,                                  !- Sun Exposure
   NoWind,                                 !- Wind Exposure
   ,                                       !- View Factor to Ground
@@ -488,19 +321,11 @@
   6.46578440716979, -12.9315688143396, 2.4384; !- X,Y,Z Vertex 4 {m}
 
 OS:Surface,
-<<<<<<< HEAD
-  {b0d4da97-ca88-473b-892d-ec7c202b5e70}, !- Handle
+  {8dde1e9f-ceb3-45d0-9ec5-6879ad235d0b}, !- Handle
   Surface 8,                              !- Name
   RoofCeiling,                            !- Surface Type
   ,                                       !- Construction Name
-  {e9731de6-a69c-4679-a9ef-078eb7583fe3}, !- Space Name
-=======
-  {9e763943-0259-4b47-b949-fc98db045d3b}, !- Handle
-  Surface 8,                              !- Name
-  RoofCeiling,                            !- Surface Type
-  ,                                       !- Construction Name
-  {41322eee-8873-47fd-9f70-12a68250aaf2}, !- Space Name
->>>>>>> 055af606
+  {88311014-abef-492f-a791-462683962676}, !- Space Name
   Outdoors,                               !- Outside Boundary Condition
   ,                                       !- Outside Boundary Condition Object
   SunExposed,                             !- Sun Exposure
@@ -513,19 +338,11 @@
   0, 0, 2.4384;                           !- X,Y,Z Vertex 4 {m}
 
 OS:Surface,
-<<<<<<< HEAD
-  {b7e71e6f-ef30-4d9d-930d-d0fdcb327469}, !- Handle
+  {a65cc844-0f39-4ee7-8370-1078e40a34b0}, !- Handle
   Surface 9,                              !- Name
   RoofCeiling,                            !- Surface Type
   ,                                       !- Construction Name
-  {e9731de6-a69c-4679-a9ef-078eb7583fe3}, !- Space Name
-=======
-  {39121e62-1a14-460f-9b61-894a91b2ed7a}, !- Handle
-  Surface 9,                              !- Name
-  RoofCeiling,                            !- Surface Type
-  ,                                       !- Construction Name
-  {41322eee-8873-47fd-9f70-12a68250aaf2}, !- Space Name
->>>>>>> 055af606
+  {88311014-abef-492f-a791-462683962676}, !- Space Name
   Outdoors,                               !- Outside Boundary Condition
   ,                                       !- Outside Boundary Condition Object
   SunExposed,                             !- Sun Exposure
@@ -538,19 +355,11 @@
   6.46578440716979, -12.9315688143396, 2.4384; !- X,Y,Z Vertex 4 {m}
 
 OS:Surface,
-<<<<<<< HEAD
-  {bec5cafd-3f83-4117-a751-5037b8103cd7}, !- Handle
+  {5aac7995-d4c3-4766-b524-8354b3bf44f7}, !- Handle
   Surface 10,                             !- Name
   Wall,                                   !- Surface Type
   ,                                       !- Construction Name
-  {e9731de6-a69c-4679-a9ef-078eb7583fe3}, !- Space Name
-=======
-  {f026d6a0-41e5-4de8-9682-a174b03e38f5}, !- Handle
-  Surface 10,                             !- Name
-  Wall,                                   !- Surface Type
-  ,                                       !- Construction Name
-  {41322eee-8873-47fd-9f70-12a68250aaf2}, !- Space Name
->>>>>>> 055af606
+  {88311014-abef-492f-a791-462683962676}, !- Space Name
   Outdoors,                               !- Outside Boundary Condition
   ,                                       !- Outside Boundary Condition Object
   SunExposed,                             !- Sun Exposure
@@ -562,19 +371,11 @@
   0, -12.9315688143396, 2.4384;           !- X,Y,Z Vertex 3 {m}
 
 OS:Surface,
-<<<<<<< HEAD
-  {dd316662-3148-47a8-9fc8-353746a39d3f}, !- Handle
+  {cec98891-e262-4894-9919-659d719a4bc7}, !- Handle
   Surface 11,                             !- Name
   Wall,                                   !- Surface Type
   ,                                       !- Construction Name
-  {e9731de6-a69c-4679-a9ef-078eb7583fe3}, !- Space Name
-=======
-  {2340f009-4581-41a8-8186-171807b3dc68}, !- Handle
-  Surface 11,                             !- Name
-  Wall,                                   !- Surface Type
-  ,                                       !- Construction Name
-  {41322eee-8873-47fd-9f70-12a68250aaf2}, !- Space Name
->>>>>>> 055af606
+  {88311014-abef-492f-a791-462683962676}, !- Space Name
   Adiabatic,                              !- Outside Boundary Condition
   ,                                       !- Outside Boundary Condition Object
   NoSun,                                  !- Sun Exposure
@@ -586,15 +387,9 @@
   6.46578440716979, 0, 2.4384;            !- X,Y,Z Vertex 3 {m}
 
 OS:Space,
-<<<<<<< HEAD
-  {e9731de6-a69c-4679-a9ef-078eb7583fe3}, !- Handle
+  {88311014-abef-492f-a791-462683962676}, !- Handle
   unfinished attic space,                 !- Name
-  {c955bc7c-47bd-446a-a2fe-1db096d46a0c}, !- Space Type Name
-=======
-  {41322eee-8873-47fd-9f70-12a68250aaf2}, !- Handle
-  unfinished attic space,                 !- Name
-  {adf77304-c0b7-4473-a43f-7c8b97aa6b43}, !- Space Type Name
->>>>>>> 055af606
+  {8678a6c3-6906-4088-8ee9-df707fb0347d}, !- Space Type Name
   ,                                       !- Default Construction Set Name
   ,                                       !- Default Schedule Set Name
   ,                                       !- Direction of Relative North {deg}
@@ -602,17 +397,10 @@
   ,                                       !- Y Origin {m}
   ,                                       !- Z Origin {m}
   ,                                       !- Building Story Name
-<<<<<<< HEAD
-  {aa40605f-d5d9-4cc3-b812-2e89dc568f4d}; !- Thermal Zone Name
+  {41569152-6fbc-48d6-bb54-9d85e32e35dd}; !- Thermal Zone Name
 
 OS:ThermalZone,
-  {aa40605f-d5d9-4cc3-b812-2e89dc568f4d}, !- Handle
-=======
-  {a7aed91e-5dc0-4539-bc22-3a79b012bf4c}; !- Thermal Zone Name
-
-OS:ThermalZone,
-  {a7aed91e-5dc0-4539-bc22-3a79b012bf4c}, !- Handle
->>>>>>> 055af606
+  {41569152-6fbc-48d6-bb54-9d85e32e35dd}, !- Handle
   unfinished attic zone,                  !- Name
   ,                                       !- Multiplier
   ,                                       !- Ceiling Height {m}
@@ -621,17 +409,10 @@
   ,                                       !- Zone Inside Convection Algorithm
   ,                                       !- Zone Outside Convection Algorithm
   ,                                       !- Zone Conditioning Equipment List Name
-<<<<<<< HEAD
-  {325d3905-ad5f-4147-8d95-5717ac67d097}, !- Zone Air Inlet Port List
-  {012b0f40-01f6-488e-a762-11ba66388056}, !- Zone Air Exhaust Port List
-  {0510bbb7-fdac-4891-a8fa-2743ecd15613}, !- Zone Air Node Name
-  {23c834c0-5606-446e-8f41-b862ea1b7a4d}, !- Zone Return Air Port List
-=======
-  {8e795d8e-8485-4f2f-8288-0fb99ee9409e}, !- Zone Air Inlet Port List
-  {5b6fdbea-b4a3-4a1e-983a-332d84a147a0}, !- Zone Air Exhaust Port List
-  {ad98ba95-ff68-4933-bef5-964e94fe2b33}, !- Zone Air Node Name
-  {521b8732-670c-4a50-af0c-3728245732e2}, !- Zone Return Air Port List
->>>>>>> 055af606
+  {d0ca8c24-ba55-4c83-80b9-07e8bbdce555}, !- Zone Air Inlet Port List
+  {469d9672-21fe-44ef-80cc-25aa7d8c1ba9}, !- Zone Air Exhaust Port List
+  {e7335c37-9ed4-405c-a405-7581f2a8d4ca}, !- Zone Air Node Name
+  {33816dd7-2a68-414a-a237-f6fc1d75cb70}, !- Zone Return Air Port List
   ,                                       !- Primary Daylighting Control Name
   ,                                       !- Fraction of Zone Controlled by Primary Daylighting Control
   ,                                       !- Secondary Daylighting Control Name
@@ -642,63 +423,33 @@
   No;                                     !- Use Ideal Air Loads
 
 OS:Node,
-<<<<<<< HEAD
-  {34fa7fb2-6408-4659-9239-4f4e1c56ff18}, !- Handle
+  {7cb6bbe7-8bb8-4e5c-9c1a-bcd60504bd31}, !- Handle
   Node 2,                                 !- Name
-  {0510bbb7-fdac-4891-a8fa-2743ecd15613}, !- Inlet Port
+  {e7335c37-9ed4-405c-a405-7581f2a8d4ca}, !- Inlet Port
   ;                                       !- Outlet Port
 
 OS:Connection,
-  {0510bbb7-fdac-4891-a8fa-2743ecd15613}, !- Handle
-  {aa40605f-d5d9-4cc3-b812-2e89dc568f4d}, !- Source Object
+  {e7335c37-9ed4-405c-a405-7581f2a8d4ca}, !- Handle
+  {41569152-6fbc-48d6-bb54-9d85e32e35dd}, !- Source Object
   11,                                     !- Outlet Port
-  {34fa7fb2-6408-4659-9239-4f4e1c56ff18}, !- Target Object
+  {7cb6bbe7-8bb8-4e5c-9c1a-bcd60504bd31}, !- Target Object
   2;                                      !- Inlet Port
 
 OS:PortList,
-  {325d3905-ad5f-4147-8d95-5717ac67d097}, !- Handle
-  {aa40605f-d5d9-4cc3-b812-2e89dc568f4d}; !- HVAC Component
+  {d0ca8c24-ba55-4c83-80b9-07e8bbdce555}, !- Handle
+  {41569152-6fbc-48d6-bb54-9d85e32e35dd}; !- HVAC Component
 
 OS:PortList,
-  {012b0f40-01f6-488e-a762-11ba66388056}, !- Handle
-  {aa40605f-d5d9-4cc3-b812-2e89dc568f4d}; !- HVAC Component
+  {469d9672-21fe-44ef-80cc-25aa7d8c1ba9}, !- Handle
+  {41569152-6fbc-48d6-bb54-9d85e32e35dd}; !- HVAC Component
 
 OS:PortList,
-  {23c834c0-5606-446e-8f41-b862ea1b7a4d}, !- Handle
-  {aa40605f-d5d9-4cc3-b812-2e89dc568f4d}; !- HVAC Component
+  {33816dd7-2a68-414a-a237-f6fc1d75cb70}, !- Handle
+  {41569152-6fbc-48d6-bb54-9d85e32e35dd}; !- HVAC Component
 
 OS:Sizing:Zone,
-  {d18086e8-99f3-4d76-ab1b-aa1b961990fe}, !- Handle
-  {aa40605f-d5d9-4cc3-b812-2e89dc568f4d}, !- Zone or ZoneList Name
-=======
-  {e46ebc34-5259-4b29-8b84-4220b58da2d8}, !- Handle
-  Node 2,                                 !- Name
-  {ad98ba95-ff68-4933-bef5-964e94fe2b33}, !- Inlet Port
-  ;                                       !- Outlet Port
-
-OS:Connection,
-  {ad98ba95-ff68-4933-bef5-964e94fe2b33}, !- Handle
-  {a7aed91e-5dc0-4539-bc22-3a79b012bf4c}, !- Source Object
-  11,                                     !- Outlet Port
-  {e46ebc34-5259-4b29-8b84-4220b58da2d8}, !- Target Object
-  2;                                      !- Inlet Port
-
-OS:PortList,
-  {8e795d8e-8485-4f2f-8288-0fb99ee9409e}, !- Handle
-  {a7aed91e-5dc0-4539-bc22-3a79b012bf4c}; !- HVAC Component
-
-OS:PortList,
-  {5b6fdbea-b4a3-4a1e-983a-332d84a147a0}, !- Handle
-  {a7aed91e-5dc0-4539-bc22-3a79b012bf4c}; !- HVAC Component
-
-OS:PortList,
-  {521b8732-670c-4a50-af0c-3728245732e2}, !- Handle
-  {a7aed91e-5dc0-4539-bc22-3a79b012bf4c}; !- HVAC Component
-
-OS:Sizing:Zone,
-  {bf31dea3-99e6-4073-8989-c15ad919f0b1}, !- Handle
-  {a7aed91e-5dc0-4539-bc22-3a79b012bf4c}, !- Zone or ZoneList Name
->>>>>>> 055af606
+  {b66818e3-9dca-4606-bcc5-9d69f8721be7}, !- Handle
+  {41569152-6fbc-48d6-bb54-9d85e32e35dd}, !- Zone or ZoneList Name
   SupplyAirTemperature,                   !- Zone Cooling Design Supply Air Temperature Input Method
   14,                                     !- Zone Cooling Design Supply Air Temperature {C}
   11.11,                                  !- Zone Cooling Design Supply Air Temperature Difference {deltaC}
@@ -725,21 +476,12 @@
   autosize;                               !- Dedicated Outdoor Air High Setpoint Temperature for Design {C}
 
 OS:ZoneHVAC:EquipmentList,
-<<<<<<< HEAD
-  {869541ce-2f4a-4eb1-bd52-cef8efb3a8f9}, !- Handle
+  {3935c2ee-4dde-49ca-8e46-02e63452f95a}, !- Handle
   Zone HVAC Equipment List 2,             !- Name
-  {aa40605f-d5d9-4cc3-b812-2e89dc568f4d}; !- Thermal Zone
+  {41569152-6fbc-48d6-bb54-9d85e32e35dd}; !- Thermal Zone
 
 OS:SpaceType,
-  {c955bc7c-47bd-446a-a2fe-1db096d46a0c}, !- Handle
-=======
-  {1bc6f2c5-9a41-486f-8c03-477c81548b83}, !- Handle
-  Zone HVAC Equipment List 2,             !- Name
-  {a7aed91e-5dc0-4539-bc22-3a79b012bf4c}; !- Thermal Zone
-
-OS:SpaceType,
-  {adf77304-c0b7-4473-a43f-7c8b97aa6b43}, !- Handle
->>>>>>> 055af606
+  {8678a6c3-6906-4088-8ee9-df707fb0347d}, !- Handle
   Space Type 2,                           !- Name
   ,                                       !- Default Construction Set Name
   ,                                       !- Default Schedule Set Name
@@ -750,23 +492,14 @@
   unfinished attic;                       !- Standards Space Type
 
 OS:BuildingUnit,
-<<<<<<< HEAD
-  {2c54ec6e-43bd-490f-99df-90e854d8ef11}, !- Handle
-=======
-  {9c86f00f-59b4-4387-ae26-4825fd5b5903}, !- Handle
->>>>>>> 055af606
+  {4d3595fb-23ea-4ff6-8ae1-8c678bd7b860}, !- Handle
   unit 1,                                 !- Name
   ,                                       !- Rendering Color
   Residential;                            !- Building Unit Type
 
 OS:AdditionalProperties,
-<<<<<<< HEAD
-  {caa9f5b0-c506-456a-8616-4a0a1b016df2}, !- Handle
-  {2c54ec6e-43bd-490f-99df-90e854d8ef11}, !- Object Name
-=======
-  {bcdabd54-ee54-4fc1-89bd-f1b410c28dad}, !- Handle
-  {9c86f00f-59b4-4387-ae26-4825fd5b5903}, !- Object Name
->>>>>>> 055af606
+  {50b8161b-30de-4e83-aab5-09d6592de2f6}, !- Handle
+  {4d3595fb-23ea-4ff6-8ae1-8c678bd7b860}, !- Object Name
   NumberOfBedrooms,                       !- Feature Name 1
   Integer,                                !- Feature Data Type 1
   3,                                      !- Feature Value 1
@@ -778,20 +511,12 @@
   3.3900000000000001;                     !- Feature Value 3
 
 OS:External:File,
-<<<<<<< HEAD
-  {67f67ce6-88f3-4a0a-a38e-918b0fa6daf2}, !- Handle
-=======
-  {7a7c7fc7-81d8-4bee-a138-7f11a6e46dd8}, !- Handle
->>>>>>> 055af606
+  {921d1530-e752-4b34-99ce-1b372781c75e}, !- Handle
   8760.csv,                               !- Name
   8760.csv;                               !- File Name
 
 OS:Schedule:Day,
-<<<<<<< HEAD
-  {6c903b5f-f1ea-4152-9d43-4ee3da7ae0e5}, !- Handle
-=======
-  {15677279-7d8a-4e2a-9f21-6bf162f79a2a}, !- Handle
->>>>>>> 055af606
+  {6111699b-99ba-4206-9541-04c5736eb8ae}, !- Handle
   Schedule Day 1,                         !- Name
   ,                                       !- Schedule Type Limits Name
   ,                                       !- Interpolate to Timestep
@@ -800,11 +525,7 @@
   0;                                      !- Value Until Time 1
 
 OS:Schedule:Day,
-<<<<<<< HEAD
-  {7a67e2f4-0a9e-4d2a-9969-f2dcd8efa951}, !- Handle
-=======
-  {56940450-16b3-4c76-827f-7ac0fab6a10e}, !- Handle
->>>>>>> 055af606
+  {73119acd-9fc3-4607-8fb5-0f7a97e72a88}, !- Handle
   Schedule Day 2,                         !- Name
   ,                                       !- Schedule Type Limits Name
   ,                                       !- Interpolate to Timestep
@@ -813,17 +534,10 @@
   1;                                      !- Value Until Time 1
 
 OS:Schedule:File,
-<<<<<<< HEAD
-  {b94d97d8-25cf-4768-b3f3-677a54a95985}, !- Handle
+  {fbd68e54-f752-454f-8d94-7bc45c7cd4b7}, !- Handle
   occupants,                              !- Name
-  {c5c2770f-e228-4be0-8714-cacbb5900773}, !- Schedule Type Limits Name
-  {67f67ce6-88f3-4a0a-a38e-918b0fa6daf2}, !- External File Name
-=======
-  {71d36b8a-0d4f-4a20-976d-ae6ee124157d}, !- Handle
-  occupants,                              !- Name
-  {6631d492-49c7-4eab-966f-a0fda4734b82}, !- Schedule Type Limits Name
-  {7a7c7fc7-81d8-4bee-a138-7f11a6e46dd8}, !- External File Name
->>>>>>> 055af606
+  {abeedc98-a187-4f1b-a440-ed2ccbe0a1a5}, !- Schedule Type Limits Name
+  {921d1530-e752-4b34-99ce-1b372781c75e}, !- External File Name
   1,                                      !- Column Number
   1,                                      !- Rows to Skip at Top
   8760,                                   !- Number of Hours of Data
@@ -832,23 +546,13 @@
   60;                                     !- Minutes per Item
 
 OS:Schedule:Constant,
-<<<<<<< HEAD
-  {639ee855-036e-4526-bcdb-743d141b3af2}, !- Handle
+  {fa95cd37-65a2-499d-87be-07b3e774329c}, !- Handle
   res occupants activity schedule,        !- Name
-  {e1aee75f-6cb3-4d65-b5fc-c90522fa2e9e}, !- Schedule Type Limits Name
+  {2546d075-464b-4168-a38f-9b005fedc447}, !- Schedule Type Limits Name
   112.539290946133;                       !- Value
 
 OS:People:Definition,
-  {ba8fc36e-8f11-4d7f-b87b-b8d7f584f760}, !- Handle
-=======
-  {c61a5559-0f89-4233-b250-8b66543cd94b}, !- Handle
-  res occupants activity schedule,        !- Name
-  {7f32af32-79f1-4ba3-9cc6-815683e96b4b}, !- Schedule Type Limits Name
-  112.539290946133;                       !- Value
-
-OS:People:Definition,
-  {bea45cc2-6285-4779-a8ff-2f13a6ddc6d6}, !- Handle
->>>>>>> 055af606
+  {8998d35d-bfb0-4614-87bd-ea0fbaf438b4}, !- Handle
   res occupants|living space,             !- Name
   People,                                 !- Number of People Calculation Method
   3.39,                                   !- Number of People {people}
@@ -861,21 +565,12 @@
   ZoneAveraged;                           !- Mean Radiant Temperature Calculation Type
 
 OS:People,
-<<<<<<< HEAD
-  {ab0ae48d-0da0-439d-882e-c47a75b705a2}, !- Handle
+  {5f0e7c34-1be2-41b5-8817-94bfebd045c8}, !- Handle
   res occupants|living space,             !- Name
-  {ba8fc36e-8f11-4d7f-b87b-b8d7f584f760}, !- People Definition Name
-  {7f8f9ed5-e388-4ae8-a87f-3bb94ffa5003}, !- Space or SpaceType Name
-  {b94d97d8-25cf-4768-b3f3-677a54a95985}, !- Number of People Schedule Name
-  {639ee855-036e-4526-bcdb-743d141b3af2}, !- Activity Level Schedule Name
-=======
-  {993504fe-49e8-4fce-8ffa-2ecfd8f434e9}, !- Handle
-  res occupants|living space,             !- Name
-  {bea45cc2-6285-4779-a8ff-2f13a6ddc6d6}, !- People Definition Name
-  {baf83f48-c44f-4bef-ba46-89194c3c8489}, !- Space or SpaceType Name
-  {71d36b8a-0d4f-4a20-976d-ae6ee124157d}, !- Number of People Schedule Name
-  {c61a5559-0f89-4233-b250-8b66543cd94b}, !- Activity Level Schedule Name
->>>>>>> 055af606
+  {8998d35d-bfb0-4614-87bd-ea0fbaf438b4}, !- People Definition Name
+  {1e495e4b-ed1c-4c3f-979b-16fd1115f1ce}, !- Space or SpaceType Name
+  {fbd68e54-f752-454f-8d94-7bc45c7cd4b7}, !- Number of People Schedule Name
+  {fa95cd37-65a2-499d-87be-07b3e774329c}, !- Activity Level Schedule Name
   ,                                       !- Surface Name/Angle Factor List Name
   ,                                       !- Work Efficiency Schedule Name
   ,                                       !- Clothing Insulation Schedule Name
@@ -883,11 +578,7 @@
   1;                                      !- Multiplier
 
 OS:ScheduleTypeLimits,
-<<<<<<< HEAD
-  {e1aee75f-6cb3-4d65-b5fc-c90522fa2e9e}, !- Handle
-=======
-  {7f32af32-79f1-4ba3-9cc6-815683e96b4b}, !- Handle
->>>>>>> 055af606
+  {2546d075-464b-4168-a38f-9b005fedc447}, !- Handle
   ActivityLevel,                          !- Name
   0,                                      !- Lower Limit Value
   ,                                       !- Upper Limit Value
@@ -895,11 +586,7 @@
   ActivityLevel;                          !- Unit Type
 
 OS:ScheduleTypeLimits,
-<<<<<<< HEAD
-  {c5c2770f-e228-4be0-8714-cacbb5900773}, !- Handle
-=======
-  {6631d492-49c7-4eab-966f-a0fda4734b82}, !- Handle
->>>>>>> 055af606
+  {abeedc98-a187-4f1b-a440-ed2ccbe0a1a5}, !- Handle
   Fractional,                             !- Name
   0,                                      !- Lower Limit Value
   1,                                      !- Upper Limit Value
