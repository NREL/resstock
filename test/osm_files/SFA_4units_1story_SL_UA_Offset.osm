!- NOTE: Auto-generated from /test/osw_files/SFA_4units_1story_SL_UA_Offset.osw

OS:Version,
<<<<<<< HEAD
  {d50c13a1-639b-41e1-839c-c9fcac2a0c81}, !- Handle
  2.9.0;                                  !- Version Identifier

OS:SimulationControl,
  {a9f7bc70-afc0-415e-a275-80187fbefb2f}, !- Handle
=======
  {db8e0162-f091-4fc6-b5fc-fba264232405}, !- Handle
  2.9.0;                                  !- Version Identifier

OS:SimulationControl,
  {53aa49ea-dcf7-4cfc-868e-1bb409bda570}, !- Handle
>>>>>>> 78d739aa
  ,                                       !- Do Zone Sizing Calculation
  ,                                       !- Do System Sizing Calculation
  ,                                       !- Do Plant Sizing Calculation
  No;                                     !- Run Simulation for Sizing Periods

OS:Timestep,
<<<<<<< HEAD
  {427b4377-9eaf-48bb-8563-fe364209aec2}, !- Handle
  6;                                      !- Number of Timesteps per Hour

OS:ShadowCalculation,
  {ffebc021-9dcc-4d8b-9652-c34b7c3f8440}, !- Handle
=======
  {1c3326d7-cf56-4725-8739-f01a68de406e}, !- Handle
  6;                                      !- Number of Timesteps per Hour

OS:ShadowCalculation,
  {bfa33f8e-adbb-4129-986c-563912320e97}, !- Handle
>>>>>>> 78d739aa
  20,                                     !- Calculation Frequency
  200;                                    !- Maximum Figures in Shadow Overlap Calculations

OS:SurfaceConvectionAlgorithm:Outside,
<<<<<<< HEAD
  {f3d8e9be-aa3d-4a21-9aa4-deffed6c3495}, !- Handle
  DOE-2;                                  !- Algorithm

OS:SurfaceConvectionAlgorithm:Inside,
  {c3a30e57-eb28-43ba-bf36-4ee587991417}, !- Handle
  TARP;                                   !- Algorithm

OS:ZoneCapacitanceMultiplier:ResearchSpecial,
  {12cac55c-139f-4d8b-a9ec-41640dd0d086}, !- Handle
=======
  {c0f9651c-2b14-40ae-a94e-479a85ff4c70}, !- Handle
  DOE-2;                                  !- Algorithm

OS:SurfaceConvectionAlgorithm:Inside,
  {49e13c22-42c6-4b72-897d-3829b78d3b65}, !- Handle
  TARP;                                   !- Algorithm

OS:ZoneCapacitanceMultiplier:ResearchSpecial,
  {ea323f87-6258-41c4-8809-2d6d911f7a74}, !- Handle
>>>>>>> 78d739aa
  ,                                       !- Temperature Capacity Multiplier
  15,                                     !- Humidity Capacity Multiplier
  ;                                       !- Carbon Dioxide Capacity Multiplier

OS:RunPeriod,
<<<<<<< HEAD
  {b413f1cd-0fdd-4c11-a574-a976f19fc570}, !- Handle
=======
  {561b7145-550c-4c63-ad42-d92a8a2dcb49}, !- Handle
>>>>>>> 78d739aa
  Run Period 1,                           !- Name
  1,                                      !- Begin Month
  1,                                      !- Begin Day of Month
  12,                                     !- End Month
  31,                                     !- End Day of Month
  ,                                       !- Use Weather File Holidays and Special Days
  ,                                       !- Use Weather File Daylight Saving Period
  ,                                       !- Apply Weekend Holiday Rule
  ,                                       !- Use Weather File Rain Indicators
  ,                                       !- Use Weather File Snow Indicators
  ;                                       !- Number of Times Runperiod to be Repeated

OS:YearDescription,
<<<<<<< HEAD
  {06c2ae5a-1fc8-47e0-ab4f-2334715c6352}, !- Handle
=======
  {3bfb01a9-bebc-4d40-9708-99002ae5135d}, !- Handle
>>>>>>> 78d739aa
  2007,                                   !- Calendar Year
  ,                                       !- Day of Week for Start Day
  ;                                       !- Is Leap Year

OS:Building,
<<<<<<< HEAD
  {7a07f217-9870-42e1-a505-fac65015a9d9}, !- Handle
=======
  {50042f80-d7da-48e2-8339-8ee9de6f98f9}, !- Handle
>>>>>>> 78d739aa
  Building 1,                             !- Name
  ,                                       !- Building Sector Type
  0,                                      !- North Axis {deg}
  ,                                       !- Nominal Floor to Floor Height {m}
  ,                                       !- Space Type Name
  ,                                       !- Default Construction Set Name
  ,                                       !- Default Schedule Set Name
  1,                                      !- Standards Number of Stories
  1,                                      !- Standards Number of Above Ground Stories
  ,                                       !- Standards Template
  singlefamilyattached,                   !- Standards Building Type
  4;                                      !- Standards Number of Living Units

OS:AdditionalProperties,
<<<<<<< HEAD
  {b0af9620-ac03-44f6-b3d2-974432ad5daf}, !- Handle
  {7a07f217-9870-42e1-a505-fac65015a9d9}, !- Object Name
=======
  {cc65870f-96ef-47c0-bc1a-71458bc4a4b8}, !- Handle
  {50042f80-d7da-48e2-8339-8ee9de6f98f9}, !- Object Name
>>>>>>> 78d739aa
  num_units,                              !- Feature Name 1
  Integer,                                !- Feature Data Type 1
  4,                                      !- Feature Value 1
  has_rear_units,                         !- Feature Name 2
  Boolean,                                !- Feature Data Type 2
  false,                                  !- Feature Value 2
  horz_location,                          !- Feature Name 3
  String,                                 !- Feature Data Type 3
  Left,                                   !- Feature Value 3
  num_floors,                             !- Feature Name 4
  Integer,                                !- Feature Data Type 4
  1;                                      !- Feature Value 4

OS:ThermalZone,
<<<<<<< HEAD
  {7bcea8b1-4be8-4829-96e5-9e67acc7dac2}, !- Handle
=======
  {6f65e20a-bb74-4e55-b211-2671805d9fc3}, !- Handle
>>>>>>> 78d739aa
  living zone,                            !- Name
  ,                                       !- Multiplier
  ,                                       !- Ceiling Height {m}
  ,                                       !- Volume {m3}
  ,                                       !- Floor Area {m2}
  ,                                       !- Zone Inside Convection Algorithm
  ,                                       !- Zone Outside Convection Algorithm
  ,                                       !- Zone Conditioning Equipment List Name
<<<<<<< HEAD
  {56f6dc6f-2088-4fed-8403-02bf5fa7c375}, !- Zone Air Inlet Port List
  {1f3811c2-6c37-4705-bc27-d39b8c000664}, !- Zone Air Exhaust Port List
  {afe2c2f3-cf4c-40a7-810c-8e7f3a129e29}, !- Zone Air Node Name
  {28ccc239-fa36-4c5c-9337-4f30b8b00a6c}, !- Zone Return Air Port List
=======
  {40d5bcbe-b333-4be2-acac-f7a03bd85644}, !- Zone Air Inlet Port List
  {382a56ad-7b9d-4e26-9036-f3d7b1a1aebb}, !- Zone Air Exhaust Port List
  {a9bb4014-6cb7-44b7-86ee-b9c8fe423efc}, !- Zone Air Node Name
  {37646118-86f2-43c4-8239-b85e69e94bab}, !- Zone Return Air Port List
>>>>>>> 78d739aa
  ,                                       !- Primary Daylighting Control Name
  ,                                       !- Fraction of Zone Controlled by Primary Daylighting Control
  ,                                       !- Secondary Daylighting Control Name
  ,                                       !- Fraction of Zone Controlled by Secondary Daylighting Control
  ,                                       !- Illuminance Map Name
  ,                                       !- Group Rendering Name
  ,                                       !- Thermostat Name
  No;                                     !- Use Ideal Air Loads

OS:Node,
<<<<<<< HEAD
  {163dd15c-1877-4069-869a-e5c371d494bf}, !- Handle
  Node 1,                                 !- Name
  {afe2c2f3-cf4c-40a7-810c-8e7f3a129e29}, !- Inlet Port
  ;                                       !- Outlet Port

OS:Connection,
  {afe2c2f3-cf4c-40a7-810c-8e7f3a129e29}, !- Handle
  {4e7dc36d-c3c8-4d93-a362-767c5639b2f1}, !- Name
  {7bcea8b1-4be8-4829-96e5-9e67acc7dac2}, !- Source Object
  11,                                     !- Outlet Port
  {163dd15c-1877-4069-869a-e5c371d494bf}, !- Target Object
  2;                                      !- Inlet Port

OS:PortList,
  {56f6dc6f-2088-4fed-8403-02bf5fa7c375}, !- Handle
  {d54f11cc-ecb2-4ce0-9088-f57d928644e9}, !- Name
  {7bcea8b1-4be8-4829-96e5-9e67acc7dac2}; !- HVAC Component

OS:PortList,
  {1f3811c2-6c37-4705-bc27-d39b8c000664}, !- Handle
  {60d4c366-f95b-4965-b346-842c6bd0eeb8}, !- Name
  {7bcea8b1-4be8-4829-96e5-9e67acc7dac2}; !- HVAC Component

OS:PortList,
  {28ccc239-fa36-4c5c-9337-4f30b8b00a6c}, !- Handle
  {b811c1ac-706e-44b2-a7cc-dd990e476170}, !- Name
  {7bcea8b1-4be8-4829-96e5-9e67acc7dac2}; !- HVAC Component

OS:Sizing:Zone,
  {8be76192-dfc5-473e-945a-40788920b84b}, !- Handle
  {7bcea8b1-4be8-4829-96e5-9e67acc7dac2}, !- Zone or ZoneList Name
=======
  {74c6ca7a-ffa8-4614-8ae2-eab721a2b85e}, !- Handle
  Node 1,                                 !- Name
  {a9bb4014-6cb7-44b7-86ee-b9c8fe423efc}, !- Inlet Port
  ;                                       !- Outlet Port

OS:Connection,
  {a9bb4014-6cb7-44b7-86ee-b9c8fe423efc}, !- Handle
  {ee260bb9-bdaf-404c-89bc-a3528edeab6b}, !- Name
  {6f65e20a-bb74-4e55-b211-2671805d9fc3}, !- Source Object
  11,                                     !- Outlet Port
  {74c6ca7a-ffa8-4614-8ae2-eab721a2b85e}, !- Target Object
  2;                                      !- Inlet Port

OS:PortList,
  {40d5bcbe-b333-4be2-acac-f7a03bd85644}, !- Handle
  {a7ea5628-2a84-462d-8661-b360997d7a30}, !- Name
  {6f65e20a-bb74-4e55-b211-2671805d9fc3}; !- HVAC Component

OS:PortList,
  {382a56ad-7b9d-4e26-9036-f3d7b1a1aebb}, !- Handle
  {6e13d3ca-bbd3-4555-b9a2-08623dac0096}, !- Name
  {6f65e20a-bb74-4e55-b211-2671805d9fc3}; !- HVAC Component

OS:PortList,
  {37646118-86f2-43c4-8239-b85e69e94bab}, !- Handle
  {93fc008e-78ca-4cf9-bac2-6a03d87028db}, !- Name
  {6f65e20a-bb74-4e55-b211-2671805d9fc3}; !- HVAC Component

OS:Sizing:Zone,
  {8a988f34-d819-44c8-a952-c8719d24f8ef}, !- Handle
  {6f65e20a-bb74-4e55-b211-2671805d9fc3}, !- Zone or ZoneList Name
>>>>>>> 78d739aa
  SupplyAirTemperature,                   !- Zone Cooling Design Supply Air Temperature Input Method
  14,                                     !- Zone Cooling Design Supply Air Temperature {C}
  11.11,                                  !- Zone Cooling Design Supply Air Temperature Difference {deltaC}
  SupplyAirTemperature,                   !- Zone Heating Design Supply Air Temperature Input Method
  40,                                     !- Zone Heating Design Supply Air Temperature {C}
  11.11,                                  !- Zone Heating Design Supply Air Temperature Difference {deltaC}
  0.0085,                                 !- Zone Cooling Design Supply Air Humidity Ratio {kg-H2O/kg-air}
  0.008,                                  !- Zone Heating Design Supply Air Humidity Ratio {kg-H2O/kg-air}
  ,                                       !- Zone Heating Sizing Factor
  ,                                       !- Zone Cooling Sizing Factor
  DesignDay,                              !- Cooling Design Air Flow Method
  ,                                       !- Cooling Design Air Flow Rate {m3/s}
  ,                                       !- Cooling Minimum Air Flow per Zone Floor Area {m3/s-m2}
  ,                                       !- Cooling Minimum Air Flow {m3/s}
  ,                                       !- Cooling Minimum Air Flow Fraction
  DesignDay,                              !- Heating Design Air Flow Method
  ,                                       !- Heating Design Air Flow Rate {m3/s}
  ,                                       !- Heating Maximum Air Flow per Zone Floor Area {m3/s-m2}
  ,                                       !- Heating Maximum Air Flow {m3/s}
  ,                                       !- Heating Maximum Air Flow Fraction
  ,                                       !- Design Zone Air Distribution Effectiveness in Cooling Mode
  ,                                       !- Design Zone Air Distribution Effectiveness in Heating Mode
  No,                                     !- Account for Dedicated Outdoor Air System
  NeutralSupplyAir,                       !- Dedicated Outdoor Air System Control Strategy
  autosize,                               !- Dedicated Outdoor Air Low Setpoint Temperature for Design {C}
  autosize;                               !- Dedicated Outdoor Air High Setpoint Temperature for Design {C}

OS:ZoneHVAC:EquipmentList,
<<<<<<< HEAD
  {ce3fedf3-ff04-4f8b-a76a-8aa8cea54337}, !- Handle
  Zone HVAC Equipment List 1,             !- Name
  {7bcea8b1-4be8-4829-96e5-9e67acc7dac2}; !- Thermal Zone

OS:Space,
  {24b349dd-cc1d-48df-9abe-1efa6856229a}, !- Handle
  living space,                           !- Name
  {6162d232-5d43-41ec-81ac-44458c81ae87}, !- Space Type Name
=======
  {355209c7-d5aa-4a58-a8d3-766a3fdd865d}, !- Handle
  Zone HVAC Equipment List 1,             !- Name
  {6f65e20a-bb74-4e55-b211-2671805d9fc3}; !- Thermal Zone

OS:Space,
  {36e54bb4-df34-4b41-8496-0dc78d38e852}, !- Handle
  living space,                           !- Name
  {ec9446ea-cab0-4231-8b98-d2e050c69007}, !- Space Type Name
>>>>>>> 78d739aa
  ,                                       !- Default Construction Set Name
  ,                                       !- Default Schedule Set Name
  ,                                       !- Direction of Relative North {deg}
  ,                                       !- X Origin {m}
  ,                                       !- Y Origin {m}
  ,                                       !- Z Origin {m}
  ,                                       !- Building Story Name
<<<<<<< HEAD
  {7bcea8b1-4be8-4829-96e5-9e67acc7dac2}, !- Thermal Zone Name
  ,                                       !- Part of Total Floor Area
  ,                                       !- Design Specification Outdoor Air Object Name
  {bad22e94-f21f-4416-9776-c80311ddf9bc}; !- Building Unit Name

OS:Surface,
  {4dec57a1-2b23-4e6c-a2e7-fe33fed6257e}, !- Handle
  Surface 1,                              !- Name
  Floor,                                  !- Surface Type
  ,                                       !- Construction Name
  {24b349dd-cc1d-48df-9abe-1efa6856229a}, !- Space Name
=======
  {6f65e20a-bb74-4e55-b211-2671805d9fc3}, !- Thermal Zone Name
  ,                                       !- Part of Total Floor Area
  ,                                       !- Design Specification Outdoor Air Object Name
  {32ebaa4e-c839-4964-8bfe-740b8956c806}; !- Building Unit Name

OS:Surface,
  {feb1ba47-c1d4-43a0-81b1-207375bdbee2}, !- Handle
  Surface 1,                              !- Name
  Floor,                                  !- Surface Type
  ,                                       !- Construction Name
  {36e54bb4-df34-4b41-8496-0dc78d38e852}, !- Space Name
>>>>>>> 78d739aa
  Foundation,                             !- Outside Boundary Condition
  ,                                       !- Outside Boundary Condition Object
  NoSun,                                  !- Sun Exposure
  NoWind,                                 !- Wind Exposure
  ,                                       !- View Factor to Ground
  ,                                       !- Number of Vertices
  0, -12.9315688143396, 0,                !- X,Y,Z Vertex 1 {m}
  0, 0, 0,                                !- X,Y,Z Vertex 2 {m}
  6.46578440716979, 0, 0,                 !- X,Y,Z Vertex 3 {m}
  6.46578440716979, -12.9315688143396, 0; !- X,Y,Z Vertex 4 {m}

OS:Surface,
<<<<<<< HEAD
  {c7e5727b-fe08-4f17-a5ab-34fa9a21de01}, !- Handle
  Surface 2,                              !- Name
  Wall,                                   !- Surface Type
  ,                                       !- Construction Name
  {24b349dd-cc1d-48df-9abe-1efa6856229a}, !- Space Name
=======
  {b2421ffa-4ee0-4308-b484-2299032d2b51}, !- Handle
  Surface 2,                              !- Name
  Wall,                                   !- Surface Type
  ,                                       !- Construction Name
  {36e54bb4-df34-4b41-8496-0dc78d38e852}, !- Space Name
>>>>>>> 78d739aa
  Outdoors,                               !- Outside Boundary Condition
  ,                                       !- Outside Boundary Condition Object
  SunExposed,                             !- Sun Exposure
  WindExposed,                            !- Wind Exposure
  ,                                       !- View Factor to Ground
  ,                                       !- Number of Vertices
  0, 0, 2.4384,                           !- X,Y,Z Vertex 1 {m}
  0, 0, 0,                                !- X,Y,Z Vertex 2 {m}
  0, -12.9315688143396, 0,                !- X,Y,Z Vertex 3 {m}
  0, -12.9315688143396, 2.4384;           !- X,Y,Z Vertex 4 {m}

OS:Surface,
<<<<<<< HEAD
  {678a22d5-9bae-4e73-a086-ed5ef16f88d4}, !- Handle
  Surface 3,                              !- Name
  Wall,                                   !- Surface Type
  ,                                       !- Construction Name
  {24b349dd-cc1d-48df-9abe-1efa6856229a}, !- Space Name
=======
  {962b85cc-d0f5-4df1-b86a-fca9e373f370}, !- Handle
  Surface 3,                              !- Name
  Wall,                                   !- Surface Type
  ,                                       !- Construction Name
  {36e54bb4-df34-4b41-8496-0dc78d38e852}, !- Space Name
>>>>>>> 78d739aa
  Outdoors,                               !- Outside Boundary Condition
  ,                                       !- Outside Boundary Condition Object
  SunExposed,                             !- Sun Exposure
  WindExposed,                            !- Wind Exposure
  ,                                       !- View Factor to Ground
  ,                                       !- Number of Vertices
  6.46578440716979, 0, 2.4384,            !- X,Y,Z Vertex 1 {m}
  6.46578440716979, 0, 0,                 !- X,Y,Z Vertex 2 {m}
  0, 0, 0,                                !- X,Y,Z Vertex 3 {m}
  0, 0, 2.4384;                           !- X,Y,Z Vertex 4 {m}

OS:Surface,
<<<<<<< HEAD
  {95659e14-9b17-433d-8eaf-bb397faa189b}, !- Handle
  Surface 4,                              !- Name
  Wall,                                   !- Surface Type
  ,                                       !- Construction Name
  {24b349dd-cc1d-48df-9abe-1efa6856229a}, !- Space Name
=======
  {6c50fa7e-3dc3-49da-9ba5-d88a87682c80}, !- Handle
  Surface 4,                              !- Name
  Wall,                                   !- Surface Type
  ,                                       !- Construction Name
  {36e54bb4-df34-4b41-8496-0dc78d38e852}, !- Space Name
>>>>>>> 78d739aa
  Adiabatic,                              !- Outside Boundary Condition
  ,                                       !- Outside Boundary Condition Object
  NoSun,                                  !- Sun Exposure
  NoWind,                                 !- Wind Exposure
  ,                                       !- View Factor to Ground
  ,                                       !- Number of Vertices
  6.46578440716979, -12.9315688143396, 2.4384, !- X,Y,Z Vertex 1 {m}
  6.46578440716979, -12.9315688143396, 0, !- X,Y,Z Vertex 2 {m}
  6.46578440716979, 0, 0,                 !- X,Y,Z Vertex 3 {m}
  6.46578440716979, 0, 2.4384;            !- X,Y,Z Vertex 4 {m}

OS:Surface,
<<<<<<< HEAD
  {9fc38c4f-701c-4352-856e-509057132714}, !- Handle
  Surface 5,                              !- Name
  Wall,                                   !- Surface Type
  ,                                       !- Construction Name
  {24b349dd-cc1d-48df-9abe-1efa6856229a}, !- Space Name
=======
  {a9312cec-1bb0-4b7b-9ffe-190d83541a17}, !- Handle
  Surface 5,                              !- Name
  Wall,                                   !- Surface Type
  ,                                       !- Construction Name
  {36e54bb4-df34-4b41-8496-0dc78d38e852}, !- Space Name
>>>>>>> 78d739aa
  Outdoors,                               !- Outside Boundary Condition
  ,                                       !- Outside Boundary Condition Object
  SunExposed,                             !- Sun Exposure
  WindExposed,                            !- Wind Exposure
  ,                                       !- View Factor to Ground
  ,                                       !- Number of Vertices
  0, -12.9315688143396, 2.4384,           !- X,Y,Z Vertex 1 {m}
  0, -12.9315688143396, 0,                !- X,Y,Z Vertex 2 {m}
  6.46578440716979, -12.9315688143396, 0, !- X,Y,Z Vertex 3 {m}
  6.46578440716979, -12.9315688143396, 2.4384; !- X,Y,Z Vertex 4 {m}

OS:Surface,
<<<<<<< HEAD
  {683ebfba-0613-4b34-be04-b953c2bf7c24}, !- Handle
  Surface 6,                              !- Name
  RoofCeiling,                            !- Surface Type
  ,                                       !- Construction Name
  {24b349dd-cc1d-48df-9abe-1efa6856229a}, !- Space Name
  Surface,                                !- Outside Boundary Condition
  {f4cedf47-73e4-4450-a3ad-0a79db283d55}, !- Outside Boundary Condition Object
=======
  {d92e4073-2e5f-4d0d-a10c-21c38da52f45}, !- Handle
  Surface 6,                              !- Name
  RoofCeiling,                            !- Surface Type
  ,                                       !- Construction Name
  {36e54bb4-df34-4b41-8496-0dc78d38e852}, !- Space Name
  Surface,                                !- Outside Boundary Condition
  {daaed933-9946-4dd9-87aa-7d20a73720e1}, !- Outside Boundary Condition Object
>>>>>>> 78d739aa
  NoSun,                                  !- Sun Exposure
  NoWind,                                 !- Wind Exposure
  ,                                       !- View Factor to Ground
  ,                                       !- Number of Vertices
  6.46578440716979, -12.9315688143396, 2.4384, !- X,Y,Z Vertex 1 {m}
  6.46578440716979, 0, 2.4384,            !- X,Y,Z Vertex 2 {m}
  0, 0, 2.4384,                           !- X,Y,Z Vertex 3 {m}
  0, -12.9315688143396, 2.4384;           !- X,Y,Z Vertex 4 {m}

OS:SpaceType,
<<<<<<< HEAD
  {6162d232-5d43-41ec-81ac-44458c81ae87}, !- Handle
=======
  {ec9446ea-cab0-4231-8b98-d2e050c69007}, !- Handle
>>>>>>> 78d739aa
  Space Type 1,                           !- Name
  ,                                       !- Default Construction Set Name
  ,                                       !- Default Schedule Set Name
  ,                                       !- Group Rendering Name
  ,                                       !- Design Specification Outdoor Air Object Name
  ,                                       !- Standards Template
  ,                                       !- Standards Building Type
  living;                                 !- Standards Space Type

OS:Surface,
<<<<<<< HEAD
  {f4cedf47-73e4-4450-a3ad-0a79db283d55}, !- Handle
  Surface 7,                              !- Name
  Floor,                                  !- Surface Type
  ,                                       !- Construction Name
  {a09b584f-4893-4b89-b858-4afbff3efb6d}, !- Space Name
  Surface,                                !- Outside Boundary Condition
  {683ebfba-0613-4b34-be04-b953c2bf7c24}, !- Outside Boundary Condition Object
=======
  {daaed933-9946-4dd9-87aa-7d20a73720e1}, !- Handle
  Surface 7,                              !- Name
  Floor,                                  !- Surface Type
  ,                                       !- Construction Name
  {4f40cbf6-1e9a-4b47-a8b8-6c09be273480}, !- Space Name
  Surface,                                !- Outside Boundary Condition
  {d92e4073-2e5f-4d0d-a10c-21c38da52f45}, !- Outside Boundary Condition Object
>>>>>>> 78d739aa
  NoSun,                                  !- Sun Exposure
  NoWind,                                 !- Wind Exposure
  ,                                       !- View Factor to Ground
  ,                                       !- Number of Vertices
  0, -12.9315688143396, 2.4384,           !- X,Y,Z Vertex 1 {m}
  0, 0, 2.4384,                           !- X,Y,Z Vertex 2 {m}
  6.46578440716979, 0, 2.4384,            !- X,Y,Z Vertex 3 {m}
  6.46578440716979, -12.9315688143396, 2.4384; !- X,Y,Z Vertex 4 {m}

OS:Surface,
<<<<<<< HEAD
  {946cbc6a-c6a7-487a-b7b0-848190061470}, !- Handle
  Surface 8,                              !- Name
  RoofCeiling,                            !- Surface Type
  ,                                       !- Construction Name
  {a09b584f-4893-4b89-b858-4afbff3efb6d}, !- Space Name
=======
  {d53a9d93-e8ea-472b-af9a-5e5e2c58b1f6}, !- Handle
  Surface 8,                              !- Name
  RoofCeiling,                            !- Surface Type
  ,                                       !- Construction Name
  {4f40cbf6-1e9a-4b47-a8b8-6c09be273480}, !- Space Name
>>>>>>> 78d739aa
  Outdoors,                               !- Outside Boundary Condition
  ,                                       !- Outside Boundary Condition Object
  SunExposed,                             !- Sun Exposure
  WindExposed,                            !- Wind Exposure
  ,                                       !- View Factor to Ground
  ,                                       !- Number of Vertices
  0, -6.46578440716979, 5.6712922035849,  !- X,Y,Z Vertex 1 {m}
  6.46578440716979, -6.46578440716979, 5.6712922035849, !- X,Y,Z Vertex 2 {m}
  6.46578440716979, 0, 2.4384,            !- X,Y,Z Vertex 3 {m}
  0, 0, 2.4384;                           !- X,Y,Z Vertex 4 {m}

OS:Surface,
<<<<<<< HEAD
  {f5d9aaa8-83f5-4310-9dc6-7eb7d6187d4c}, !- Handle
  Surface 9,                              !- Name
  RoofCeiling,                            !- Surface Type
  ,                                       !- Construction Name
  {a09b584f-4893-4b89-b858-4afbff3efb6d}, !- Space Name
=======
  {30c0d90b-e831-4e45-96e0-6a273d631de0}, !- Handle
  Surface 9,                              !- Name
  RoofCeiling,                            !- Surface Type
  ,                                       !- Construction Name
  {4f40cbf6-1e9a-4b47-a8b8-6c09be273480}, !- Space Name
>>>>>>> 78d739aa
  Outdoors,                               !- Outside Boundary Condition
  ,                                       !- Outside Boundary Condition Object
  SunExposed,                             !- Sun Exposure
  WindExposed,                            !- Wind Exposure
  ,                                       !- View Factor to Ground
  ,                                       !- Number of Vertices
  6.46578440716979, -6.46578440716979, 5.6712922035849, !- X,Y,Z Vertex 1 {m}
  0, -6.46578440716979, 5.6712922035849,  !- X,Y,Z Vertex 2 {m}
  0, -12.9315688143396, 2.4384,           !- X,Y,Z Vertex 3 {m}
  6.46578440716979, -12.9315688143396, 2.4384; !- X,Y,Z Vertex 4 {m}

OS:Surface,
<<<<<<< HEAD
  {2ccbcce6-d149-4bf2-91a6-5145ac7c8985}, !- Handle
  Surface 10,                             !- Name
  Wall,                                   !- Surface Type
  ,                                       !- Construction Name
  {a09b584f-4893-4b89-b858-4afbff3efb6d}, !- Space Name
=======
  {30cbb449-e65e-4bca-ad01-2edd3313ef19}, !- Handle
  Surface 10,                             !- Name
  Wall,                                   !- Surface Type
  ,                                       !- Construction Name
  {4f40cbf6-1e9a-4b47-a8b8-6c09be273480}, !- Space Name
>>>>>>> 78d739aa
  Outdoors,                               !- Outside Boundary Condition
  ,                                       !- Outside Boundary Condition Object
  SunExposed,                             !- Sun Exposure
  WindExposed,                            !- Wind Exposure
  ,                                       !- View Factor to Ground
  ,                                       !- Number of Vertices
  0, -6.46578440716979, 5.6712922035849,  !- X,Y,Z Vertex 1 {m}
  0, 0, 2.4384,                           !- X,Y,Z Vertex 2 {m}
  0, -12.9315688143396, 2.4384;           !- X,Y,Z Vertex 3 {m}

OS:Surface,
<<<<<<< HEAD
  {b1e38f27-8cca-4707-b5a9-c99c884fa4e0}, !- Handle
  Surface 11,                             !- Name
  Wall,                                   !- Surface Type
  ,                                       !- Construction Name
  {a09b584f-4893-4b89-b858-4afbff3efb6d}, !- Space Name
=======
  {cca9bc35-c477-4d91-8e87-c8633d844f40}, !- Handle
  Surface 11,                             !- Name
  Wall,                                   !- Surface Type
  ,                                       !- Construction Name
  {4f40cbf6-1e9a-4b47-a8b8-6c09be273480}, !- Space Name
>>>>>>> 78d739aa
  Adiabatic,                              !- Outside Boundary Condition
  ,                                       !- Outside Boundary Condition Object
  NoSun,                                  !- Sun Exposure
  NoWind,                                 !- Wind Exposure
  ,                                       !- View Factor to Ground
  ,                                       !- Number of Vertices
  6.46578440716979, -6.46578440716979, 5.6712922035849, !- X,Y,Z Vertex 1 {m}
  6.46578440716979, -12.9315688143396, 2.4384, !- X,Y,Z Vertex 2 {m}
  6.46578440716979, 0, 2.4384;            !- X,Y,Z Vertex 3 {m}

OS:Space,
<<<<<<< HEAD
  {a09b584f-4893-4b89-b858-4afbff3efb6d}, !- Handle
  unfinished attic space,                 !- Name
  {10e5db16-7126-4d7e-b9bf-996560f77cc8}, !- Space Type Name
=======
  {4f40cbf6-1e9a-4b47-a8b8-6c09be273480}, !- Handle
  unfinished attic space,                 !- Name
  {2fd99255-e8a8-40cc-96db-751266f9817e}, !- Space Type Name
>>>>>>> 78d739aa
  ,                                       !- Default Construction Set Name
  ,                                       !- Default Schedule Set Name
  ,                                       !- Direction of Relative North {deg}
  ,                                       !- X Origin {m}
  ,                                       !- Y Origin {m}
  ,                                       !- Z Origin {m}
  ,                                       !- Building Story Name
<<<<<<< HEAD
  {d4df8ef4-a961-4840-acf1-3d1af9c7ec07}; !- Thermal Zone Name

OS:ThermalZone,
  {d4df8ef4-a961-4840-acf1-3d1af9c7ec07}, !- Handle
=======
  {f4b62592-c481-4ecb-b2b5-58e493efd191}; !- Thermal Zone Name

OS:ThermalZone,
  {f4b62592-c481-4ecb-b2b5-58e493efd191}, !- Handle
>>>>>>> 78d739aa
  unfinished attic zone,                  !- Name
  ,                                       !- Multiplier
  ,                                       !- Ceiling Height {m}
  ,                                       !- Volume {m3}
  ,                                       !- Floor Area {m2}
  ,                                       !- Zone Inside Convection Algorithm
  ,                                       !- Zone Outside Convection Algorithm
  ,                                       !- Zone Conditioning Equipment List Name
<<<<<<< HEAD
  {25e36450-1e81-4ab4-a2f7-752fe74ebbdc}, !- Zone Air Inlet Port List
  {7e519fe8-16f3-47a7-8374-d74e367ff3a7}, !- Zone Air Exhaust Port List
  {9d629e88-f1d2-4c91-9c10-8b0a846c6468}, !- Zone Air Node Name
  {f9787be6-f466-4caf-9d73-df643ee28500}, !- Zone Return Air Port List
=======
  {d691ca75-0832-460f-8675-5e181cc5e427}, !- Zone Air Inlet Port List
  {87c54cf6-65a9-4875-9f9a-a8b79a7427e4}, !- Zone Air Exhaust Port List
  {85299ecb-4305-4907-bc62-ef390fdda4d5}, !- Zone Air Node Name
  {c46edcf5-2437-499f-a939-d6237263df2d}, !- Zone Return Air Port List
>>>>>>> 78d739aa
  ,                                       !- Primary Daylighting Control Name
  ,                                       !- Fraction of Zone Controlled by Primary Daylighting Control
  ,                                       !- Secondary Daylighting Control Name
  ,                                       !- Fraction of Zone Controlled by Secondary Daylighting Control
  ,                                       !- Illuminance Map Name
  ,                                       !- Group Rendering Name
  ,                                       !- Thermostat Name
  No;                                     !- Use Ideal Air Loads

OS:Node,
<<<<<<< HEAD
  {a26a066c-827e-4fad-8c60-ebc4ab490ba0}, !- Handle
  Node 2,                                 !- Name
  {9d629e88-f1d2-4c91-9c10-8b0a846c6468}, !- Inlet Port
  ;                                       !- Outlet Port

OS:Connection,
  {9d629e88-f1d2-4c91-9c10-8b0a846c6468}, !- Handle
  {b7d45555-216d-464e-bb35-0f4eebafc4fa}, !- Name
  {d4df8ef4-a961-4840-acf1-3d1af9c7ec07}, !- Source Object
  11,                                     !- Outlet Port
  {a26a066c-827e-4fad-8c60-ebc4ab490ba0}, !- Target Object
  2;                                      !- Inlet Port

OS:PortList,
  {25e36450-1e81-4ab4-a2f7-752fe74ebbdc}, !- Handle
  {ff49c805-e8fa-4b08-aa7e-ed40f53e5364}, !- Name
  {d4df8ef4-a961-4840-acf1-3d1af9c7ec07}; !- HVAC Component

OS:PortList,
  {7e519fe8-16f3-47a7-8374-d74e367ff3a7}, !- Handle
  {4a206d0a-0663-421d-b864-62d5e1f945f8}, !- Name
  {d4df8ef4-a961-4840-acf1-3d1af9c7ec07}; !- HVAC Component

OS:PortList,
  {f9787be6-f466-4caf-9d73-df643ee28500}, !- Handle
  {7413f66f-88a5-463d-9e17-5a1b97bc498c}, !- Name
  {d4df8ef4-a961-4840-acf1-3d1af9c7ec07}; !- HVAC Component

OS:Sizing:Zone,
  {f0302be9-ea0a-4ecc-b2a6-3f933f8f5b68}, !- Handle
  {d4df8ef4-a961-4840-acf1-3d1af9c7ec07}, !- Zone or ZoneList Name
=======
  {0f87244f-564e-4c75-a51b-01ff8194b0d0}, !- Handle
  Node 2,                                 !- Name
  {85299ecb-4305-4907-bc62-ef390fdda4d5}, !- Inlet Port
  ;                                       !- Outlet Port

OS:Connection,
  {85299ecb-4305-4907-bc62-ef390fdda4d5}, !- Handle
  {a2143e54-f13d-4e74-9aa4-f7d6034f5dd6}, !- Name
  {f4b62592-c481-4ecb-b2b5-58e493efd191}, !- Source Object
  11,                                     !- Outlet Port
  {0f87244f-564e-4c75-a51b-01ff8194b0d0}, !- Target Object
  2;                                      !- Inlet Port

OS:PortList,
  {d691ca75-0832-460f-8675-5e181cc5e427}, !- Handle
  {1f5d3b1b-fb6b-467e-8a39-e42f7a76392d}, !- Name
  {f4b62592-c481-4ecb-b2b5-58e493efd191}; !- HVAC Component

OS:PortList,
  {87c54cf6-65a9-4875-9f9a-a8b79a7427e4}, !- Handle
  {4842bc60-246c-4619-8372-80cb0cb45464}, !- Name
  {f4b62592-c481-4ecb-b2b5-58e493efd191}; !- HVAC Component

OS:PortList,
  {c46edcf5-2437-499f-a939-d6237263df2d}, !- Handle
  {6e10afda-f242-4f5f-8fad-f8dcf163e8df}, !- Name
  {f4b62592-c481-4ecb-b2b5-58e493efd191}; !- HVAC Component

OS:Sizing:Zone,
  {3498a4b6-d686-4870-916b-5d25cd51a60a}, !- Handle
  {f4b62592-c481-4ecb-b2b5-58e493efd191}, !- Zone or ZoneList Name
>>>>>>> 78d739aa
  SupplyAirTemperature,                   !- Zone Cooling Design Supply Air Temperature Input Method
  14,                                     !- Zone Cooling Design Supply Air Temperature {C}
  11.11,                                  !- Zone Cooling Design Supply Air Temperature Difference {deltaC}
  SupplyAirTemperature,                   !- Zone Heating Design Supply Air Temperature Input Method
  40,                                     !- Zone Heating Design Supply Air Temperature {C}
  11.11,                                  !- Zone Heating Design Supply Air Temperature Difference {deltaC}
  0.0085,                                 !- Zone Cooling Design Supply Air Humidity Ratio {kg-H2O/kg-air}
  0.008,                                  !- Zone Heating Design Supply Air Humidity Ratio {kg-H2O/kg-air}
  ,                                       !- Zone Heating Sizing Factor
  ,                                       !- Zone Cooling Sizing Factor
  DesignDay,                              !- Cooling Design Air Flow Method
  ,                                       !- Cooling Design Air Flow Rate {m3/s}
  ,                                       !- Cooling Minimum Air Flow per Zone Floor Area {m3/s-m2}
  ,                                       !- Cooling Minimum Air Flow {m3/s}
  ,                                       !- Cooling Minimum Air Flow Fraction
  DesignDay,                              !- Heating Design Air Flow Method
  ,                                       !- Heating Design Air Flow Rate {m3/s}
  ,                                       !- Heating Maximum Air Flow per Zone Floor Area {m3/s-m2}
  ,                                       !- Heating Maximum Air Flow {m3/s}
  ,                                       !- Heating Maximum Air Flow Fraction
  ,                                       !- Design Zone Air Distribution Effectiveness in Cooling Mode
  ,                                       !- Design Zone Air Distribution Effectiveness in Heating Mode
  No,                                     !- Account for Dedicated Outdoor Air System
  NeutralSupplyAir,                       !- Dedicated Outdoor Air System Control Strategy
  autosize,                               !- Dedicated Outdoor Air Low Setpoint Temperature for Design {C}
  autosize;                               !- Dedicated Outdoor Air High Setpoint Temperature for Design {C}

OS:ZoneHVAC:EquipmentList,
<<<<<<< HEAD
  {2048eb70-1c46-48f7-b222-b55b7fdde2f0}, !- Handle
  Zone HVAC Equipment List 2,             !- Name
  {d4df8ef4-a961-4840-acf1-3d1af9c7ec07}; !- Thermal Zone

OS:SpaceType,
  {10e5db16-7126-4d7e-b9bf-996560f77cc8}, !- Handle
=======
  {e79fa695-b10f-4acc-a9b2-1edcbe641cb5}, !- Handle
  Zone HVAC Equipment List 2,             !- Name
  {f4b62592-c481-4ecb-b2b5-58e493efd191}; !- Thermal Zone

OS:SpaceType,
  {2fd99255-e8a8-40cc-96db-751266f9817e}, !- Handle
>>>>>>> 78d739aa
  Space Type 2,                           !- Name
  ,                                       !- Default Construction Set Name
  ,                                       !- Default Schedule Set Name
  ,                                       !- Group Rendering Name
  ,                                       !- Design Specification Outdoor Air Object Name
  ,                                       !- Standards Template
  ,                                       !- Standards Building Type
  unfinished attic;                       !- Standards Space Type

OS:BuildingUnit,
<<<<<<< HEAD
  {bad22e94-f21f-4416-9776-c80311ddf9bc}, !- Handle
=======
  {32ebaa4e-c839-4964-8bfe-740b8956c806}, !- Handle
>>>>>>> 78d739aa
  unit 1,                                 !- Name
  ,                                       !- Rendering Color
  Residential;                            !- Building Unit Type

OS:AdditionalProperties,
<<<<<<< HEAD
  {ec2dad94-d5e6-4c59-b567-bfc9e3580b0c}, !- Handle
  {bad22e94-f21f-4416-9776-c80311ddf9bc}, !- Object Name
=======
  {f2f3b4aa-e979-44e0-b24a-23b9d564fdd1}, !- Handle
  {32ebaa4e-c839-4964-8bfe-740b8956c806}, !- Object Name
>>>>>>> 78d739aa
  NumberOfBedrooms,                       !- Feature Name 1
  Integer,                                !- Feature Data Type 1
  3,                                      !- Feature Value 1
  NumberOfBathrooms,                      !- Feature Name 2
  Double,                                 !- Feature Data Type 2
  2,                                      !- Feature Value 2
  NumberOfOccupants,                      !- Feature Name 3
  Double,                                 !- Feature Data Type 3
  3.3900000000000001;                     !- Feature Value 3

OS:External:File,
<<<<<<< HEAD
  {6f119422-054d-4ea4-9a6c-1a8aa57f6169}, !- Handle
=======
  {625145ae-5abe-47ca-839c-25c782c77d59}, !- Handle
>>>>>>> 78d739aa
  8760.csv,                               !- Name
  8760.csv;                               !- File Name

OS:Schedule:Day,
<<<<<<< HEAD
  {20cc2f1b-a143-4fb0-8a6e-15319504b6c5}, !- Handle
=======
  {c5c13d87-c027-43d3-83dd-ee30e0898171}, !- Handle
>>>>>>> 78d739aa
  Schedule Day 1,                         !- Name
  ,                                       !- Schedule Type Limits Name
  ,                                       !- Interpolate to Timestep
  24,                                     !- Hour 1
  0,                                      !- Minute 1
  0;                                      !- Value Until Time 1

OS:Schedule:Day,
<<<<<<< HEAD
  {f7827314-cb61-463f-99aa-be3d82f2e6d3}, !- Handle
=======
  {9208447a-0510-46cd-a539-0ef259b0d39c}, !- Handle
>>>>>>> 78d739aa
  Schedule Day 2,                         !- Name
  ,                                       !- Schedule Type Limits Name
  ,                                       !- Interpolate to Timestep
  24,                                     !- Hour 1
  0,                                      !- Minute 1
  1;                                      !- Value Until Time 1

OS:Schedule:File,
<<<<<<< HEAD
  {a0bbe344-b368-4c20-bb97-92d577965613}, !- Handle
  occupants,                              !- Name
  {66f396c3-f156-46cc-8340-ea9f60f51f6a}, !- Schedule Type Limits Name
  {6f119422-054d-4ea4-9a6c-1a8aa57f6169}, !- External File Name
=======
  {4de6ac0c-e504-4e76-a85f-c531362794cc}, !- Handle
  occupants,                              !- Name
  {34181ff0-c33a-4639-8a09-86ee87e98b4a}, !- Schedule Type Limits Name
  {625145ae-5abe-47ca-839c-25c782c77d59}, !- External File Name
>>>>>>> 78d739aa
  1,                                      !- Column Number
  1,                                      !- Rows to Skip at Top
  8760,                                   !- Number of Hours of Data
  ,                                       !- Column Separator
  ,                                       !- Interpolate to Timestep
  60;                                     !- Minutes per Item

OS:Schedule:Ruleset,
<<<<<<< HEAD
  {d6109b07-3e86-4897-b9e4-848f8bf6a730}, !- Handle
  Schedule Ruleset 1,                     !- Name
  {527be955-2064-4d17-bff4-7d3a26b2dd01}, !- Schedule Type Limits Name
  {e288b0e9-77c7-4d3b-8af3-aff8817124c6}; !- Default Day Schedule Name

OS:Schedule:Day,
  {e288b0e9-77c7-4d3b-8af3-aff8817124c6}, !- Handle
  Schedule Day 3,                         !- Name
  {527be955-2064-4d17-bff4-7d3a26b2dd01}, !- Schedule Type Limits Name
=======
  {6a3d6985-5c03-49fb-b12d-802aa52cbfd6}, !- Handle
  Schedule Ruleset 1,                     !- Name
  {d4e0a060-59c1-4fbe-a559-1a6cf7ce97f6}, !- Schedule Type Limits Name
  {831e4727-3630-43c6-903e-b27b8e0764a3}; !- Default Day Schedule Name

OS:Schedule:Day,
  {831e4727-3630-43c6-903e-b27b8e0764a3}, !- Handle
  Schedule Day 3,                         !- Name
  {d4e0a060-59c1-4fbe-a559-1a6cf7ce97f6}, !- Schedule Type Limits Name
>>>>>>> 78d739aa
  ,                                       !- Interpolate to Timestep
  24,                                     !- Hour 1
  0,                                      !- Minute 1
  112.539290946133;                       !- Value Until Time 1

OS:People:Definition,
<<<<<<< HEAD
  {eefa9d48-ff71-4a14-8c29-c705f9052c43}, !- Handle
=======
  {ee9c2b03-0c90-49b1-8bff-49320c69cb61}, !- Handle
>>>>>>> 78d739aa
  res occupants|living space,             !- Name
  People,                                 !- Number of People Calculation Method
  3.39,                                   !- Number of People {people}
  ,                                       !- People per Space Floor Area {person/m2}
  ,                                       !- Space Floor Area per Person {m2/person}
  0.319734,                               !- Fraction Radiant
  0.573,                                  !- Sensible Heat Fraction
  0,                                      !- Carbon Dioxide Generation Rate {m3/s-W}
  No,                                     !- Enable ASHRAE 55 Comfort Warnings
  ZoneAveraged;                           !- Mean Radiant Temperature Calculation Type

OS:People,
<<<<<<< HEAD
  {de6c0def-0b1e-4ace-a924-78708ef84b1a}, !- Handle
  res occupants|living space,             !- Name
  {eefa9d48-ff71-4a14-8c29-c705f9052c43}, !- People Definition Name
  {24b349dd-cc1d-48df-9abe-1efa6856229a}, !- Space or SpaceType Name
  {a0bbe344-b368-4c20-bb97-92d577965613}, !- Number of People Schedule Name
  {d6109b07-3e86-4897-b9e4-848f8bf6a730}, !- Activity Level Schedule Name
=======
  {c03e874f-d7e0-441f-8fa7-6040de8144e6}, !- Handle
  res occupants|living space,             !- Name
  {ee9c2b03-0c90-49b1-8bff-49320c69cb61}, !- People Definition Name
  {36e54bb4-df34-4b41-8496-0dc78d38e852}, !- Space or SpaceType Name
  {4de6ac0c-e504-4e76-a85f-c531362794cc}, !- Number of People Schedule Name
  {6a3d6985-5c03-49fb-b12d-802aa52cbfd6}, !- Activity Level Schedule Name
>>>>>>> 78d739aa
  ,                                       !- Surface Name/Angle Factor List Name
  ,                                       !- Work Efficiency Schedule Name
  ,                                       !- Clothing Insulation Schedule Name
  ,                                       !- Air Velocity Schedule Name
  1;                                      !- Multiplier

OS:ScheduleTypeLimits,
<<<<<<< HEAD
  {527be955-2064-4d17-bff4-7d3a26b2dd01}, !- Handle
=======
  {d4e0a060-59c1-4fbe-a559-1a6cf7ce97f6}, !- Handle
>>>>>>> 78d739aa
  ActivityLevel,                          !- Name
  0,                                      !- Lower Limit Value
  ,                                       !- Upper Limit Value
  Continuous,                             !- Numeric Type
  ActivityLevel;                          !- Unit Type

OS:ScheduleTypeLimits,
<<<<<<< HEAD
  {66f396c3-f156-46cc-8340-ea9f60f51f6a}, !- Handle
=======
  {34181ff0-c33a-4639-8a09-86ee87e98b4a}, !- Handle
>>>>>>> 78d739aa
  Fractional,                             !- Name
  0,                                      !- Lower Limit Value
  1,                                      !- Upper Limit Value
  Continuous;                             !- Numeric Type
<|MERGE_RESOLUTION|>--- conflicted
+++ resolved
@@ -1,53 +1,26 @@
 !- NOTE: Auto-generated from /test/osw_files/SFA_4units_1story_SL_UA_Offset.osw
 
 OS:Version,
-<<<<<<< HEAD
-  {d50c13a1-639b-41e1-839c-c9fcac2a0c81}, !- Handle
-  2.9.0;                                  !- Version Identifier
-
-OS:SimulationControl,
-  {a9f7bc70-afc0-415e-a275-80187fbefb2f}, !- Handle
-=======
   {db8e0162-f091-4fc6-b5fc-fba264232405}, !- Handle
   2.9.0;                                  !- Version Identifier
 
 OS:SimulationControl,
   {53aa49ea-dcf7-4cfc-868e-1bb409bda570}, !- Handle
->>>>>>> 78d739aa
   ,                                       !- Do Zone Sizing Calculation
   ,                                       !- Do System Sizing Calculation
   ,                                       !- Do Plant Sizing Calculation
   No;                                     !- Run Simulation for Sizing Periods
 
 OS:Timestep,
-<<<<<<< HEAD
-  {427b4377-9eaf-48bb-8563-fe364209aec2}, !- Handle
-  6;                                      !- Number of Timesteps per Hour
-
-OS:ShadowCalculation,
-  {ffebc021-9dcc-4d8b-9652-c34b7c3f8440}, !- Handle
-=======
   {1c3326d7-cf56-4725-8739-f01a68de406e}, !- Handle
   6;                                      !- Number of Timesteps per Hour
 
 OS:ShadowCalculation,
   {bfa33f8e-adbb-4129-986c-563912320e97}, !- Handle
->>>>>>> 78d739aa
   20,                                     !- Calculation Frequency
   200;                                    !- Maximum Figures in Shadow Overlap Calculations
 
 OS:SurfaceConvectionAlgorithm:Outside,
-<<<<<<< HEAD
-  {f3d8e9be-aa3d-4a21-9aa4-deffed6c3495}, !- Handle
-  DOE-2;                                  !- Algorithm
-
-OS:SurfaceConvectionAlgorithm:Inside,
-  {c3a30e57-eb28-43ba-bf36-4ee587991417}, !- Handle
-  TARP;                                   !- Algorithm
-
-OS:ZoneCapacitanceMultiplier:ResearchSpecial,
-  {12cac55c-139f-4d8b-a9ec-41640dd0d086}, !- Handle
-=======
   {c0f9651c-2b14-40ae-a94e-479a85ff4c70}, !- Handle
   DOE-2;                                  !- Algorithm
 
@@ -57,17 +30,12 @@
 
 OS:ZoneCapacitanceMultiplier:ResearchSpecial,
   {ea323f87-6258-41c4-8809-2d6d911f7a74}, !- Handle
->>>>>>> 78d739aa
   ,                                       !- Temperature Capacity Multiplier
   15,                                     !- Humidity Capacity Multiplier
   ;                                       !- Carbon Dioxide Capacity Multiplier
 
 OS:RunPeriod,
-<<<<<<< HEAD
-  {b413f1cd-0fdd-4c11-a574-a976f19fc570}, !- Handle
-=======
   {561b7145-550c-4c63-ad42-d92a8a2dcb49}, !- Handle
->>>>>>> 78d739aa
   Run Period 1,                           !- Name
   1,                                      !- Begin Month
   1,                                      !- Begin Day of Month
@@ -81,21 +49,13 @@
   ;                                       !- Number of Times Runperiod to be Repeated
 
 OS:YearDescription,
-<<<<<<< HEAD
-  {06c2ae5a-1fc8-47e0-ab4f-2334715c6352}, !- Handle
-=======
   {3bfb01a9-bebc-4d40-9708-99002ae5135d}, !- Handle
->>>>>>> 78d739aa
   2007,                                   !- Calendar Year
   ,                                       !- Day of Week for Start Day
   ;                                       !- Is Leap Year
 
 OS:Building,
-<<<<<<< HEAD
-  {7a07f217-9870-42e1-a505-fac65015a9d9}, !- Handle
-=======
   {50042f80-d7da-48e2-8339-8ee9de6f98f9}, !- Handle
->>>>>>> 78d739aa
   Building 1,                             !- Name
   ,                                       !- Building Sector Type
   0,                                      !- North Axis {deg}
@@ -110,13 +70,8 @@
   4;                                      !- Standards Number of Living Units
 
 OS:AdditionalProperties,
-<<<<<<< HEAD
-  {b0af9620-ac03-44f6-b3d2-974432ad5daf}, !- Handle
-  {7a07f217-9870-42e1-a505-fac65015a9d9}, !- Object Name
-=======
   {cc65870f-96ef-47c0-bc1a-71458bc4a4b8}, !- Handle
   {50042f80-d7da-48e2-8339-8ee9de6f98f9}, !- Object Name
->>>>>>> 78d739aa
   num_units,                              !- Feature Name 1
   Integer,                                !- Feature Data Type 1
   4,                                      !- Feature Value 1
@@ -131,11 +86,7 @@
   1;                                      !- Feature Value 4
 
 OS:ThermalZone,
-<<<<<<< HEAD
-  {7bcea8b1-4be8-4829-96e5-9e67acc7dac2}, !- Handle
-=======
   {6f65e20a-bb74-4e55-b211-2671805d9fc3}, !- Handle
->>>>>>> 78d739aa
   living zone,                            !- Name
   ,                                       !- Multiplier
   ,                                       !- Ceiling Height {m}
@@ -144,17 +95,10 @@
   ,                                       !- Zone Inside Convection Algorithm
   ,                                       !- Zone Outside Convection Algorithm
   ,                                       !- Zone Conditioning Equipment List Name
-<<<<<<< HEAD
-  {56f6dc6f-2088-4fed-8403-02bf5fa7c375}, !- Zone Air Inlet Port List
-  {1f3811c2-6c37-4705-bc27-d39b8c000664}, !- Zone Air Exhaust Port List
-  {afe2c2f3-cf4c-40a7-810c-8e7f3a129e29}, !- Zone Air Node Name
-  {28ccc239-fa36-4c5c-9337-4f30b8b00a6c}, !- Zone Return Air Port List
-=======
   {40d5bcbe-b333-4be2-acac-f7a03bd85644}, !- Zone Air Inlet Port List
   {382a56ad-7b9d-4e26-9036-f3d7b1a1aebb}, !- Zone Air Exhaust Port List
   {a9bb4014-6cb7-44b7-86ee-b9c8fe423efc}, !- Zone Air Node Name
   {37646118-86f2-43c4-8239-b85e69e94bab}, !- Zone Return Air Port List
->>>>>>> 78d739aa
   ,                                       !- Primary Daylighting Control Name
   ,                                       !- Fraction of Zone Controlled by Primary Daylighting Control
   ,                                       !- Secondary Daylighting Control Name
@@ -165,39 +109,6 @@
   No;                                     !- Use Ideal Air Loads
 
 OS:Node,
-<<<<<<< HEAD
-  {163dd15c-1877-4069-869a-e5c371d494bf}, !- Handle
-  Node 1,                                 !- Name
-  {afe2c2f3-cf4c-40a7-810c-8e7f3a129e29}, !- Inlet Port
-  ;                                       !- Outlet Port
-
-OS:Connection,
-  {afe2c2f3-cf4c-40a7-810c-8e7f3a129e29}, !- Handle
-  {4e7dc36d-c3c8-4d93-a362-767c5639b2f1}, !- Name
-  {7bcea8b1-4be8-4829-96e5-9e67acc7dac2}, !- Source Object
-  11,                                     !- Outlet Port
-  {163dd15c-1877-4069-869a-e5c371d494bf}, !- Target Object
-  2;                                      !- Inlet Port
-
-OS:PortList,
-  {56f6dc6f-2088-4fed-8403-02bf5fa7c375}, !- Handle
-  {d54f11cc-ecb2-4ce0-9088-f57d928644e9}, !- Name
-  {7bcea8b1-4be8-4829-96e5-9e67acc7dac2}; !- HVAC Component
-
-OS:PortList,
-  {1f3811c2-6c37-4705-bc27-d39b8c000664}, !- Handle
-  {60d4c366-f95b-4965-b346-842c6bd0eeb8}, !- Name
-  {7bcea8b1-4be8-4829-96e5-9e67acc7dac2}; !- HVAC Component
-
-OS:PortList,
-  {28ccc239-fa36-4c5c-9337-4f30b8b00a6c}, !- Handle
-  {b811c1ac-706e-44b2-a7cc-dd990e476170}, !- Name
-  {7bcea8b1-4be8-4829-96e5-9e67acc7dac2}; !- HVAC Component
-
-OS:Sizing:Zone,
-  {8be76192-dfc5-473e-945a-40788920b84b}, !- Handle
-  {7bcea8b1-4be8-4829-96e5-9e67acc7dac2}, !- Zone or ZoneList Name
-=======
   {74c6ca7a-ffa8-4614-8ae2-eab721a2b85e}, !- Handle
   Node 1,                                 !- Name
   {a9bb4014-6cb7-44b7-86ee-b9c8fe423efc}, !- Inlet Port
@@ -229,7 +140,6 @@
 OS:Sizing:Zone,
   {8a988f34-d819-44c8-a952-c8719d24f8ef}, !- Handle
   {6f65e20a-bb74-4e55-b211-2671805d9fc3}, !- Zone or ZoneList Name
->>>>>>> 78d739aa
   SupplyAirTemperature,                   !- Zone Cooling Design Supply Air Temperature Input Method
   14,                                     !- Zone Cooling Design Supply Air Temperature {C}
   11.11,                                  !- Zone Cooling Design Supply Air Temperature Difference {deltaC}
@@ -258,16 +168,6 @@
   autosize;                               !- Dedicated Outdoor Air High Setpoint Temperature for Design {C}
 
 OS:ZoneHVAC:EquipmentList,
-<<<<<<< HEAD
-  {ce3fedf3-ff04-4f8b-a76a-8aa8cea54337}, !- Handle
-  Zone HVAC Equipment List 1,             !- Name
-  {7bcea8b1-4be8-4829-96e5-9e67acc7dac2}; !- Thermal Zone
-
-OS:Space,
-  {24b349dd-cc1d-48df-9abe-1efa6856229a}, !- Handle
-  living space,                           !- Name
-  {6162d232-5d43-41ec-81ac-44458c81ae87}, !- Space Type Name
-=======
   {355209c7-d5aa-4a58-a8d3-766a3fdd865d}, !- Handle
   Zone HVAC Equipment List 1,             !- Name
   {6f65e20a-bb74-4e55-b211-2671805d9fc3}; !- Thermal Zone
@@ -276,7 +176,6 @@
   {36e54bb4-df34-4b41-8496-0dc78d38e852}, !- Handle
   living space,                           !- Name
   {ec9446ea-cab0-4231-8b98-d2e050c69007}, !- Space Type Name
->>>>>>> 78d739aa
   ,                                       !- Default Construction Set Name
   ,                                       !- Default Schedule Set Name
   ,                                       !- Direction of Relative North {deg}
@@ -284,19 +183,6 @@
   ,                                       !- Y Origin {m}
   ,                                       !- Z Origin {m}
   ,                                       !- Building Story Name
-<<<<<<< HEAD
-  {7bcea8b1-4be8-4829-96e5-9e67acc7dac2}, !- Thermal Zone Name
-  ,                                       !- Part of Total Floor Area
-  ,                                       !- Design Specification Outdoor Air Object Name
-  {bad22e94-f21f-4416-9776-c80311ddf9bc}; !- Building Unit Name
-
-OS:Surface,
-  {4dec57a1-2b23-4e6c-a2e7-fe33fed6257e}, !- Handle
-  Surface 1,                              !- Name
-  Floor,                                  !- Surface Type
-  ,                                       !- Construction Name
-  {24b349dd-cc1d-48df-9abe-1efa6856229a}, !- Space Name
-=======
   {6f65e20a-bb74-4e55-b211-2671805d9fc3}, !- Thermal Zone Name
   ,                                       !- Part of Total Floor Area
   ,                                       !- Design Specification Outdoor Air Object Name
@@ -308,7 +194,6 @@
   Floor,                                  !- Surface Type
   ,                                       !- Construction Name
   {36e54bb4-df34-4b41-8496-0dc78d38e852}, !- Space Name
->>>>>>> 78d739aa
   Foundation,                             !- Outside Boundary Condition
   ,                                       !- Outside Boundary Condition Object
   NoSun,                                  !- Sun Exposure
@@ -321,19 +206,11 @@
   6.46578440716979, -12.9315688143396, 0; !- X,Y,Z Vertex 4 {m}
 
 OS:Surface,
-<<<<<<< HEAD
-  {c7e5727b-fe08-4f17-a5ab-34fa9a21de01}, !- Handle
-  Surface 2,                              !- Name
-  Wall,                                   !- Surface Type
-  ,                                       !- Construction Name
-  {24b349dd-cc1d-48df-9abe-1efa6856229a}, !- Space Name
-=======
   {b2421ffa-4ee0-4308-b484-2299032d2b51}, !- Handle
   Surface 2,                              !- Name
   Wall,                                   !- Surface Type
   ,                                       !- Construction Name
   {36e54bb4-df34-4b41-8496-0dc78d38e852}, !- Space Name
->>>>>>> 78d739aa
   Outdoors,                               !- Outside Boundary Condition
   ,                                       !- Outside Boundary Condition Object
   SunExposed,                             !- Sun Exposure
@@ -346,19 +223,11 @@
   0, -12.9315688143396, 2.4384;           !- X,Y,Z Vertex 4 {m}
 
 OS:Surface,
-<<<<<<< HEAD
-  {678a22d5-9bae-4e73-a086-ed5ef16f88d4}, !- Handle
-  Surface 3,                              !- Name
-  Wall,                                   !- Surface Type
-  ,                                       !- Construction Name
-  {24b349dd-cc1d-48df-9abe-1efa6856229a}, !- Space Name
-=======
   {962b85cc-d0f5-4df1-b86a-fca9e373f370}, !- Handle
   Surface 3,                              !- Name
   Wall,                                   !- Surface Type
   ,                                       !- Construction Name
   {36e54bb4-df34-4b41-8496-0dc78d38e852}, !- Space Name
->>>>>>> 78d739aa
   Outdoors,                               !- Outside Boundary Condition
   ,                                       !- Outside Boundary Condition Object
   SunExposed,                             !- Sun Exposure
@@ -371,19 +240,11 @@
   0, 0, 2.4384;                           !- X,Y,Z Vertex 4 {m}
 
 OS:Surface,
-<<<<<<< HEAD
-  {95659e14-9b17-433d-8eaf-bb397faa189b}, !- Handle
-  Surface 4,                              !- Name
-  Wall,                                   !- Surface Type
-  ,                                       !- Construction Name
-  {24b349dd-cc1d-48df-9abe-1efa6856229a}, !- Space Name
-=======
   {6c50fa7e-3dc3-49da-9ba5-d88a87682c80}, !- Handle
   Surface 4,                              !- Name
   Wall,                                   !- Surface Type
   ,                                       !- Construction Name
   {36e54bb4-df34-4b41-8496-0dc78d38e852}, !- Space Name
->>>>>>> 78d739aa
   Adiabatic,                              !- Outside Boundary Condition
   ,                                       !- Outside Boundary Condition Object
   NoSun,                                  !- Sun Exposure
@@ -396,19 +257,11 @@
   6.46578440716979, 0, 2.4384;            !- X,Y,Z Vertex 4 {m}
 
 OS:Surface,
-<<<<<<< HEAD
-  {9fc38c4f-701c-4352-856e-509057132714}, !- Handle
-  Surface 5,                              !- Name
-  Wall,                                   !- Surface Type
-  ,                                       !- Construction Name
-  {24b349dd-cc1d-48df-9abe-1efa6856229a}, !- Space Name
-=======
   {a9312cec-1bb0-4b7b-9ffe-190d83541a17}, !- Handle
   Surface 5,                              !- Name
   Wall,                                   !- Surface Type
   ,                                       !- Construction Name
   {36e54bb4-df34-4b41-8496-0dc78d38e852}, !- Space Name
->>>>>>> 78d739aa
   Outdoors,                               !- Outside Boundary Condition
   ,                                       !- Outside Boundary Condition Object
   SunExposed,                             !- Sun Exposure
@@ -421,15 +274,6 @@
   6.46578440716979, -12.9315688143396, 2.4384; !- X,Y,Z Vertex 4 {m}
 
 OS:Surface,
-<<<<<<< HEAD
-  {683ebfba-0613-4b34-be04-b953c2bf7c24}, !- Handle
-  Surface 6,                              !- Name
-  RoofCeiling,                            !- Surface Type
-  ,                                       !- Construction Name
-  {24b349dd-cc1d-48df-9abe-1efa6856229a}, !- Space Name
-  Surface,                                !- Outside Boundary Condition
-  {f4cedf47-73e4-4450-a3ad-0a79db283d55}, !- Outside Boundary Condition Object
-=======
   {d92e4073-2e5f-4d0d-a10c-21c38da52f45}, !- Handle
   Surface 6,                              !- Name
   RoofCeiling,                            !- Surface Type
@@ -437,7 +281,6 @@
   {36e54bb4-df34-4b41-8496-0dc78d38e852}, !- Space Name
   Surface,                                !- Outside Boundary Condition
   {daaed933-9946-4dd9-87aa-7d20a73720e1}, !- Outside Boundary Condition Object
->>>>>>> 78d739aa
   NoSun,                                  !- Sun Exposure
   NoWind,                                 !- Wind Exposure
   ,                                       !- View Factor to Ground
@@ -448,11 +291,7 @@
   0, -12.9315688143396, 2.4384;           !- X,Y,Z Vertex 4 {m}
 
 OS:SpaceType,
-<<<<<<< HEAD
-  {6162d232-5d43-41ec-81ac-44458c81ae87}, !- Handle
-=======
   {ec9446ea-cab0-4231-8b98-d2e050c69007}, !- Handle
->>>>>>> 78d739aa
   Space Type 1,                           !- Name
   ,                                       !- Default Construction Set Name
   ,                                       !- Default Schedule Set Name
@@ -463,15 +302,6 @@
   living;                                 !- Standards Space Type
 
 OS:Surface,
-<<<<<<< HEAD
-  {f4cedf47-73e4-4450-a3ad-0a79db283d55}, !- Handle
-  Surface 7,                              !- Name
-  Floor,                                  !- Surface Type
-  ,                                       !- Construction Name
-  {a09b584f-4893-4b89-b858-4afbff3efb6d}, !- Space Name
-  Surface,                                !- Outside Boundary Condition
-  {683ebfba-0613-4b34-be04-b953c2bf7c24}, !- Outside Boundary Condition Object
-=======
   {daaed933-9946-4dd9-87aa-7d20a73720e1}, !- Handle
   Surface 7,                              !- Name
   Floor,                                  !- Surface Type
@@ -479,7 +309,6 @@
   {4f40cbf6-1e9a-4b47-a8b8-6c09be273480}, !- Space Name
   Surface,                                !- Outside Boundary Condition
   {d92e4073-2e5f-4d0d-a10c-21c38da52f45}, !- Outside Boundary Condition Object
->>>>>>> 78d739aa
   NoSun,                                  !- Sun Exposure
   NoWind,                                 !- Wind Exposure
   ,                                       !- View Factor to Ground
@@ -490,19 +319,11 @@
   6.46578440716979, -12.9315688143396, 2.4384; !- X,Y,Z Vertex 4 {m}
 
 OS:Surface,
-<<<<<<< HEAD
-  {946cbc6a-c6a7-487a-b7b0-848190061470}, !- Handle
-  Surface 8,                              !- Name
-  RoofCeiling,                            !- Surface Type
-  ,                                       !- Construction Name
-  {a09b584f-4893-4b89-b858-4afbff3efb6d}, !- Space Name
-=======
   {d53a9d93-e8ea-472b-af9a-5e5e2c58b1f6}, !- Handle
   Surface 8,                              !- Name
   RoofCeiling,                            !- Surface Type
   ,                                       !- Construction Name
   {4f40cbf6-1e9a-4b47-a8b8-6c09be273480}, !- Space Name
->>>>>>> 78d739aa
   Outdoors,                               !- Outside Boundary Condition
   ,                                       !- Outside Boundary Condition Object
   SunExposed,                             !- Sun Exposure
@@ -515,19 +336,11 @@
   0, 0, 2.4384;                           !- X,Y,Z Vertex 4 {m}
 
 OS:Surface,
-<<<<<<< HEAD
-  {f5d9aaa8-83f5-4310-9dc6-7eb7d6187d4c}, !- Handle
-  Surface 9,                              !- Name
-  RoofCeiling,                            !- Surface Type
-  ,                                       !- Construction Name
-  {a09b584f-4893-4b89-b858-4afbff3efb6d}, !- Space Name
-=======
   {30c0d90b-e831-4e45-96e0-6a273d631de0}, !- Handle
   Surface 9,                              !- Name
   RoofCeiling,                            !- Surface Type
   ,                                       !- Construction Name
   {4f40cbf6-1e9a-4b47-a8b8-6c09be273480}, !- Space Name
->>>>>>> 78d739aa
   Outdoors,                               !- Outside Boundary Condition
   ,                                       !- Outside Boundary Condition Object
   SunExposed,                             !- Sun Exposure
@@ -540,19 +353,11 @@
   6.46578440716979, -12.9315688143396, 2.4384; !- X,Y,Z Vertex 4 {m}
 
 OS:Surface,
-<<<<<<< HEAD
-  {2ccbcce6-d149-4bf2-91a6-5145ac7c8985}, !- Handle
-  Surface 10,                             !- Name
-  Wall,                                   !- Surface Type
-  ,                                       !- Construction Name
-  {a09b584f-4893-4b89-b858-4afbff3efb6d}, !- Space Name
-=======
   {30cbb449-e65e-4bca-ad01-2edd3313ef19}, !- Handle
   Surface 10,                             !- Name
   Wall,                                   !- Surface Type
   ,                                       !- Construction Name
   {4f40cbf6-1e9a-4b47-a8b8-6c09be273480}, !- Space Name
->>>>>>> 78d739aa
   Outdoors,                               !- Outside Boundary Condition
   ,                                       !- Outside Boundary Condition Object
   SunExposed,                             !- Sun Exposure
@@ -564,19 +369,11 @@
   0, -12.9315688143396, 2.4384;           !- X,Y,Z Vertex 3 {m}
 
 OS:Surface,
-<<<<<<< HEAD
-  {b1e38f27-8cca-4707-b5a9-c99c884fa4e0}, !- Handle
-  Surface 11,                             !- Name
-  Wall,                                   !- Surface Type
-  ,                                       !- Construction Name
-  {a09b584f-4893-4b89-b858-4afbff3efb6d}, !- Space Name
-=======
   {cca9bc35-c477-4d91-8e87-c8633d844f40}, !- Handle
   Surface 11,                             !- Name
   Wall,                                   !- Surface Type
   ,                                       !- Construction Name
   {4f40cbf6-1e9a-4b47-a8b8-6c09be273480}, !- Space Name
->>>>>>> 78d739aa
   Adiabatic,                              !- Outside Boundary Condition
   ,                                       !- Outside Boundary Condition Object
   NoSun,                                  !- Sun Exposure
@@ -588,15 +385,9 @@
   6.46578440716979, 0, 2.4384;            !- X,Y,Z Vertex 3 {m}
 
 OS:Space,
-<<<<<<< HEAD
-  {a09b584f-4893-4b89-b858-4afbff3efb6d}, !- Handle
-  unfinished attic space,                 !- Name
-  {10e5db16-7126-4d7e-b9bf-996560f77cc8}, !- Space Type Name
-=======
   {4f40cbf6-1e9a-4b47-a8b8-6c09be273480}, !- Handle
   unfinished attic space,                 !- Name
   {2fd99255-e8a8-40cc-96db-751266f9817e}, !- Space Type Name
->>>>>>> 78d739aa
   ,                                       !- Default Construction Set Name
   ,                                       !- Default Schedule Set Name
   ,                                       !- Direction of Relative North {deg}
@@ -604,17 +395,10 @@
   ,                                       !- Y Origin {m}
   ,                                       !- Z Origin {m}
   ,                                       !- Building Story Name
-<<<<<<< HEAD
-  {d4df8ef4-a961-4840-acf1-3d1af9c7ec07}; !- Thermal Zone Name
-
-OS:ThermalZone,
-  {d4df8ef4-a961-4840-acf1-3d1af9c7ec07}, !- Handle
-=======
   {f4b62592-c481-4ecb-b2b5-58e493efd191}; !- Thermal Zone Name
 
 OS:ThermalZone,
   {f4b62592-c481-4ecb-b2b5-58e493efd191}, !- Handle
->>>>>>> 78d739aa
   unfinished attic zone,                  !- Name
   ,                                       !- Multiplier
   ,                                       !- Ceiling Height {m}
@@ -623,17 +407,10 @@
   ,                                       !- Zone Inside Convection Algorithm
   ,                                       !- Zone Outside Convection Algorithm
   ,                                       !- Zone Conditioning Equipment List Name
-<<<<<<< HEAD
-  {25e36450-1e81-4ab4-a2f7-752fe74ebbdc}, !- Zone Air Inlet Port List
-  {7e519fe8-16f3-47a7-8374-d74e367ff3a7}, !- Zone Air Exhaust Port List
-  {9d629e88-f1d2-4c91-9c10-8b0a846c6468}, !- Zone Air Node Name
-  {f9787be6-f466-4caf-9d73-df643ee28500}, !- Zone Return Air Port List
-=======
   {d691ca75-0832-460f-8675-5e181cc5e427}, !- Zone Air Inlet Port List
   {87c54cf6-65a9-4875-9f9a-a8b79a7427e4}, !- Zone Air Exhaust Port List
   {85299ecb-4305-4907-bc62-ef390fdda4d5}, !- Zone Air Node Name
   {c46edcf5-2437-499f-a939-d6237263df2d}, !- Zone Return Air Port List
->>>>>>> 78d739aa
   ,                                       !- Primary Daylighting Control Name
   ,                                       !- Fraction of Zone Controlled by Primary Daylighting Control
   ,                                       !- Secondary Daylighting Control Name
@@ -644,39 +421,6 @@
   No;                                     !- Use Ideal Air Loads
 
 OS:Node,
-<<<<<<< HEAD
-  {a26a066c-827e-4fad-8c60-ebc4ab490ba0}, !- Handle
-  Node 2,                                 !- Name
-  {9d629e88-f1d2-4c91-9c10-8b0a846c6468}, !- Inlet Port
-  ;                                       !- Outlet Port
-
-OS:Connection,
-  {9d629e88-f1d2-4c91-9c10-8b0a846c6468}, !- Handle
-  {b7d45555-216d-464e-bb35-0f4eebafc4fa}, !- Name
-  {d4df8ef4-a961-4840-acf1-3d1af9c7ec07}, !- Source Object
-  11,                                     !- Outlet Port
-  {a26a066c-827e-4fad-8c60-ebc4ab490ba0}, !- Target Object
-  2;                                      !- Inlet Port
-
-OS:PortList,
-  {25e36450-1e81-4ab4-a2f7-752fe74ebbdc}, !- Handle
-  {ff49c805-e8fa-4b08-aa7e-ed40f53e5364}, !- Name
-  {d4df8ef4-a961-4840-acf1-3d1af9c7ec07}; !- HVAC Component
-
-OS:PortList,
-  {7e519fe8-16f3-47a7-8374-d74e367ff3a7}, !- Handle
-  {4a206d0a-0663-421d-b864-62d5e1f945f8}, !- Name
-  {d4df8ef4-a961-4840-acf1-3d1af9c7ec07}; !- HVAC Component
-
-OS:PortList,
-  {f9787be6-f466-4caf-9d73-df643ee28500}, !- Handle
-  {7413f66f-88a5-463d-9e17-5a1b97bc498c}, !- Name
-  {d4df8ef4-a961-4840-acf1-3d1af9c7ec07}; !- HVAC Component
-
-OS:Sizing:Zone,
-  {f0302be9-ea0a-4ecc-b2a6-3f933f8f5b68}, !- Handle
-  {d4df8ef4-a961-4840-acf1-3d1af9c7ec07}, !- Zone or ZoneList Name
-=======
   {0f87244f-564e-4c75-a51b-01ff8194b0d0}, !- Handle
   Node 2,                                 !- Name
   {85299ecb-4305-4907-bc62-ef390fdda4d5}, !- Inlet Port
@@ -708,7 +452,6 @@
 OS:Sizing:Zone,
   {3498a4b6-d686-4870-916b-5d25cd51a60a}, !- Handle
   {f4b62592-c481-4ecb-b2b5-58e493efd191}, !- Zone or ZoneList Name
->>>>>>> 78d739aa
   SupplyAirTemperature,                   !- Zone Cooling Design Supply Air Temperature Input Method
   14,                                     !- Zone Cooling Design Supply Air Temperature {C}
   11.11,                                  !- Zone Cooling Design Supply Air Temperature Difference {deltaC}
@@ -737,21 +480,12 @@
   autosize;                               !- Dedicated Outdoor Air High Setpoint Temperature for Design {C}
 
 OS:ZoneHVAC:EquipmentList,
-<<<<<<< HEAD
-  {2048eb70-1c46-48f7-b222-b55b7fdde2f0}, !- Handle
-  Zone HVAC Equipment List 2,             !- Name
-  {d4df8ef4-a961-4840-acf1-3d1af9c7ec07}; !- Thermal Zone
-
-OS:SpaceType,
-  {10e5db16-7126-4d7e-b9bf-996560f77cc8}, !- Handle
-=======
   {e79fa695-b10f-4acc-a9b2-1edcbe641cb5}, !- Handle
   Zone HVAC Equipment List 2,             !- Name
   {f4b62592-c481-4ecb-b2b5-58e493efd191}; !- Thermal Zone
 
 OS:SpaceType,
   {2fd99255-e8a8-40cc-96db-751266f9817e}, !- Handle
->>>>>>> 78d739aa
   Space Type 2,                           !- Name
   ,                                       !- Default Construction Set Name
   ,                                       !- Default Schedule Set Name
@@ -762,23 +496,14 @@
   unfinished attic;                       !- Standards Space Type
 
 OS:BuildingUnit,
-<<<<<<< HEAD
-  {bad22e94-f21f-4416-9776-c80311ddf9bc}, !- Handle
-=======
   {32ebaa4e-c839-4964-8bfe-740b8956c806}, !- Handle
->>>>>>> 78d739aa
   unit 1,                                 !- Name
   ,                                       !- Rendering Color
   Residential;                            !- Building Unit Type
 
 OS:AdditionalProperties,
-<<<<<<< HEAD
-  {ec2dad94-d5e6-4c59-b567-bfc9e3580b0c}, !- Handle
-  {bad22e94-f21f-4416-9776-c80311ddf9bc}, !- Object Name
-=======
   {f2f3b4aa-e979-44e0-b24a-23b9d564fdd1}, !- Handle
   {32ebaa4e-c839-4964-8bfe-740b8956c806}, !- Object Name
->>>>>>> 78d739aa
   NumberOfBedrooms,                       !- Feature Name 1
   Integer,                                !- Feature Data Type 1
   3,                                      !- Feature Value 1
@@ -790,20 +515,12 @@
   3.3900000000000001;                     !- Feature Value 3
 
 OS:External:File,
-<<<<<<< HEAD
-  {6f119422-054d-4ea4-9a6c-1a8aa57f6169}, !- Handle
-=======
   {625145ae-5abe-47ca-839c-25c782c77d59}, !- Handle
->>>>>>> 78d739aa
   8760.csv,                               !- Name
   8760.csv;                               !- File Name
 
 OS:Schedule:Day,
-<<<<<<< HEAD
-  {20cc2f1b-a143-4fb0-8a6e-15319504b6c5}, !- Handle
-=======
   {c5c13d87-c027-43d3-83dd-ee30e0898171}, !- Handle
->>>>>>> 78d739aa
   Schedule Day 1,                         !- Name
   ,                                       !- Schedule Type Limits Name
   ,                                       !- Interpolate to Timestep
@@ -812,11 +529,7 @@
   0;                                      !- Value Until Time 1
 
 OS:Schedule:Day,
-<<<<<<< HEAD
-  {f7827314-cb61-463f-99aa-be3d82f2e6d3}, !- Handle
-=======
   {9208447a-0510-46cd-a539-0ef259b0d39c}, !- Handle
->>>>>>> 78d739aa
   Schedule Day 2,                         !- Name
   ,                                       !- Schedule Type Limits Name
   ,                                       !- Interpolate to Timestep
@@ -825,17 +538,10 @@
   1;                                      !- Value Until Time 1
 
 OS:Schedule:File,
-<<<<<<< HEAD
-  {a0bbe344-b368-4c20-bb97-92d577965613}, !- Handle
-  occupants,                              !- Name
-  {66f396c3-f156-46cc-8340-ea9f60f51f6a}, !- Schedule Type Limits Name
-  {6f119422-054d-4ea4-9a6c-1a8aa57f6169}, !- External File Name
-=======
   {4de6ac0c-e504-4e76-a85f-c531362794cc}, !- Handle
   occupants,                              !- Name
   {34181ff0-c33a-4639-8a09-86ee87e98b4a}, !- Schedule Type Limits Name
   {625145ae-5abe-47ca-839c-25c782c77d59}, !- External File Name
->>>>>>> 78d739aa
   1,                                      !- Column Number
   1,                                      !- Rows to Skip at Top
   8760,                                   !- Number of Hours of Data
@@ -844,17 +550,6 @@
   60;                                     !- Minutes per Item
 
 OS:Schedule:Ruleset,
-<<<<<<< HEAD
-  {d6109b07-3e86-4897-b9e4-848f8bf6a730}, !- Handle
-  Schedule Ruleset 1,                     !- Name
-  {527be955-2064-4d17-bff4-7d3a26b2dd01}, !- Schedule Type Limits Name
-  {e288b0e9-77c7-4d3b-8af3-aff8817124c6}; !- Default Day Schedule Name
-
-OS:Schedule:Day,
-  {e288b0e9-77c7-4d3b-8af3-aff8817124c6}, !- Handle
-  Schedule Day 3,                         !- Name
-  {527be955-2064-4d17-bff4-7d3a26b2dd01}, !- Schedule Type Limits Name
-=======
   {6a3d6985-5c03-49fb-b12d-802aa52cbfd6}, !- Handle
   Schedule Ruleset 1,                     !- Name
   {d4e0a060-59c1-4fbe-a559-1a6cf7ce97f6}, !- Schedule Type Limits Name
@@ -864,18 +559,13 @@
   {831e4727-3630-43c6-903e-b27b8e0764a3}, !- Handle
   Schedule Day 3,                         !- Name
   {d4e0a060-59c1-4fbe-a559-1a6cf7ce97f6}, !- Schedule Type Limits Name
->>>>>>> 78d739aa
   ,                                       !- Interpolate to Timestep
   24,                                     !- Hour 1
   0,                                      !- Minute 1
   112.539290946133;                       !- Value Until Time 1
 
 OS:People:Definition,
-<<<<<<< HEAD
-  {eefa9d48-ff71-4a14-8c29-c705f9052c43}, !- Handle
-=======
   {ee9c2b03-0c90-49b1-8bff-49320c69cb61}, !- Handle
->>>>>>> 78d739aa
   res occupants|living space,             !- Name
   People,                                 !- Number of People Calculation Method
   3.39,                                   !- Number of People {people}
@@ -888,21 +578,12 @@
   ZoneAveraged;                           !- Mean Radiant Temperature Calculation Type
 
 OS:People,
-<<<<<<< HEAD
-  {de6c0def-0b1e-4ace-a924-78708ef84b1a}, !- Handle
-  res occupants|living space,             !- Name
-  {eefa9d48-ff71-4a14-8c29-c705f9052c43}, !- People Definition Name
-  {24b349dd-cc1d-48df-9abe-1efa6856229a}, !- Space or SpaceType Name
-  {a0bbe344-b368-4c20-bb97-92d577965613}, !- Number of People Schedule Name
-  {d6109b07-3e86-4897-b9e4-848f8bf6a730}, !- Activity Level Schedule Name
-=======
   {c03e874f-d7e0-441f-8fa7-6040de8144e6}, !- Handle
   res occupants|living space,             !- Name
   {ee9c2b03-0c90-49b1-8bff-49320c69cb61}, !- People Definition Name
   {36e54bb4-df34-4b41-8496-0dc78d38e852}, !- Space or SpaceType Name
   {4de6ac0c-e504-4e76-a85f-c531362794cc}, !- Number of People Schedule Name
   {6a3d6985-5c03-49fb-b12d-802aa52cbfd6}, !- Activity Level Schedule Name
->>>>>>> 78d739aa
   ,                                       !- Surface Name/Angle Factor List Name
   ,                                       !- Work Efficiency Schedule Name
   ,                                       !- Clothing Insulation Schedule Name
@@ -910,11 +591,7 @@
   1;                                      !- Multiplier
 
 OS:ScheduleTypeLimits,
-<<<<<<< HEAD
-  {527be955-2064-4d17-bff4-7d3a26b2dd01}, !- Handle
-=======
   {d4e0a060-59c1-4fbe-a559-1a6cf7ce97f6}, !- Handle
->>>>>>> 78d739aa
   ActivityLevel,                          !- Name
   0,                                      !- Lower Limit Value
   ,                                       !- Upper Limit Value
@@ -922,11 +599,7 @@
   ActivityLevel;                          !- Unit Type
 
 OS:ScheduleTypeLimits,
-<<<<<<< HEAD
-  {66f396c3-f156-46cc-8340-ea9f60f51f6a}, !- Handle
-=======
   {34181ff0-c33a-4639-8a09-86ee87e98b4a}, !- Handle
->>>>>>> 78d739aa
   Fractional,                             !- Name
   0,                                      !- Lower Limit Value
   1,                                      !- Upper Limit Value
