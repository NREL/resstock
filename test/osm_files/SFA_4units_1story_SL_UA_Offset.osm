!- NOTE: Auto-generated from /test/osw_files/SFA_4units_1story_SL_UA_Offset.osw

OS:Version,
<<<<<<< HEAD
  {fb64fddd-1b28-4e5d-8888-06a0feb3b555}, !- Handle
  2.9.1;                                  !- Version Identifier

OS:SimulationControl,
  {dd278222-3402-4358-a0f6-3443914d73ab}, !- Handle
=======
  {ff249858-33a2-4766-a6ec-7d3c8de24a9b}, !- Handle
  2.9.0;                                  !- Version Identifier

OS:SimulationControl,
  {aae7bd87-2e54-4d9a-ac8b-a82f301bacdf}, !- Handle
>>>>>>> 93199ada
  ,                                       !- Do Zone Sizing Calculation
  ,                                       !- Do System Sizing Calculation
  ,                                       !- Do Plant Sizing Calculation
  No;                                     !- Run Simulation for Sizing Periods

OS:Timestep,
<<<<<<< HEAD
  {7e6ada52-16bd-46b7-b00c-79959cabc2a6}, !- Handle
  6;                                      !- Number of Timesteps per Hour

OS:ShadowCalculation,
  {e5d34fc5-9475-4f70-b6d6-6f035b52caed}, !- Handle
=======
  {fae7c39a-830d-4c77-9da5-6aa4f7f0214e}, !- Handle
  6;                                      !- Number of Timesteps per Hour

OS:ShadowCalculation,
  {b81e8b6a-6d38-4f77-a4f5-5bbde8e36ac3}, !- Handle
>>>>>>> 93199ada
  20,                                     !- Calculation Frequency
  200;                                    !- Maximum Figures in Shadow Overlap Calculations

OS:SurfaceConvectionAlgorithm:Outside,
<<<<<<< HEAD
  {95567067-745b-47f0-8781-a41dcc19af77}, !- Handle
  DOE-2;                                  !- Algorithm

OS:SurfaceConvectionAlgorithm:Inside,
  {3af6b73b-1f73-4295-a1b2-7100637c6ce4}, !- Handle
  TARP;                                   !- Algorithm

OS:ZoneCapacitanceMultiplier:ResearchSpecial,
  {ddbf3fd6-d825-486a-87aa-7fea5044b7bb}, !- Handle
=======
  {b93061dc-6720-4377-a84b-351eebd69deb}, !- Handle
  DOE-2;                                  !- Algorithm

OS:SurfaceConvectionAlgorithm:Inside,
  {6c68ab52-6088-4bb7-9634-79f421a86a1d}, !- Handle
  TARP;                                   !- Algorithm

OS:ZoneCapacitanceMultiplier:ResearchSpecial,
  {f42923d7-8399-4a45-87da-d333ce7c703f}, !- Handle
>>>>>>> 93199ada
  ,                                       !- Temperature Capacity Multiplier
  15,                                     !- Humidity Capacity Multiplier
  ;                                       !- Carbon Dioxide Capacity Multiplier

OS:RunPeriod,
<<<<<<< HEAD
  {355d07f2-3ea6-45ed-85cd-deee5a94bee4}, !- Handle
=======
  {92e1d8ee-21d2-4766-9af0-66259765e384}, !- Handle
>>>>>>> 93199ada
  Run Period 1,                           !- Name
  1,                                      !- Begin Month
  1,                                      !- Begin Day of Month
  12,                                     !- End Month
  31,                                     !- End Day of Month
  ,                                       !- Use Weather File Holidays and Special Days
  ,                                       !- Use Weather File Daylight Saving Period
  ,                                       !- Apply Weekend Holiday Rule
  ,                                       !- Use Weather File Rain Indicators
  ,                                       !- Use Weather File Snow Indicators
  ;                                       !- Number of Times Runperiod to be Repeated

OS:YearDescription,
<<<<<<< HEAD
  {71cdfcab-fa7d-45a7-b159-6eb3fdc10049}, !- Handle
=======
  {f7b1bf06-9f78-4714-8765-ffe770f919fe}, !- Handle
>>>>>>> 93199ada
  2007,                                   !- Calendar Year
  ,                                       !- Day of Week for Start Day
  ;                                       !- Is Leap Year

OS:Building,
<<<<<<< HEAD
  {0f480a24-a331-4cac-81f2-f22e415bd630}, !- Handle
=======
  {29f29617-bc63-4a2c-a9c2-916eca479ee9}, !- Handle
>>>>>>> 93199ada
  Building 1,                             !- Name
  ,                                       !- Building Sector Type
  0,                                      !- North Axis {deg}
  ,                                       !- Nominal Floor to Floor Height {m}
  ,                                       !- Space Type Name
  ,                                       !- Default Construction Set Name
  ,                                       !- Default Schedule Set Name
  1,                                      !- Standards Number of Stories
  1,                                      !- Standards Number of Above Ground Stories
  ,                                       !- Standards Template
  singlefamilyattached,                   !- Standards Building Type
  4;                                      !- Standards Number of Living Units

OS:AdditionalProperties,
<<<<<<< HEAD
  {ce6a7b3c-a59d-4ee2-8332-3d99be6657e7}, !- Handle
  {0f480a24-a331-4cac-81f2-f22e415bd630}, !- Object Name
=======
  {dffda547-8cf0-487a-985e-667032a1aa39}, !- Handle
  {29f29617-bc63-4a2c-a9c2-916eca479ee9}, !- Object Name
>>>>>>> 93199ada
  num_units,                              !- Feature Name 1
  Integer,                                !- Feature Data Type 1
  4,                                      !- Feature Value 1
  has_rear_units,                         !- Feature Name 2
  Boolean,                                !- Feature Data Type 2
  false,                                  !- Feature Value 2
  horz_location,                          !- Feature Name 3
  String,                                 !- Feature Data Type 3
  Left,                                   !- Feature Value 3
  num_floors,                             !- Feature Name 4
  Integer,                                !- Feature Data Type 4
  1;                                      !- Feature Value 4

OS:ThermalZone,
<<<<<<< HEAD
  {48ed40c5-cc78-4dff-ac84-03cdd07e514c}, !- Handle
=======
  {a9f5ca6c-06c6-4c82-b7b8-d755f6be3643}, !- Handle
>>>>>>> 93199ada
  living zone,                            !- Name
  ,                                       !- Multiplier
  ,                                       !- Ceiling Height {m}
  ,                                       !- Volume {m3}
  ,                                       !- Floor Area {m2}
  ,                                       !- Zone Inside Convection Algorithm
  ,                                       !- Zone Outside Convection Algorithm
  ,                                       !- Zone Conditioning Equipment List Name
<<<<<<< HEAD
  {30bc1a53-c9d2-4d9c-a3e0-23ae27deae5e}, !- Zone Air Inlet Port List
  {9024ea3a-0c48-4e84-be95-0fe738245c02}, !- Zone Air Exhaust Port List
  {915db29f-4ff9-4339-9493-444fb2bc73b4}, !- Zone Air Node Name
  {fe1e90c6-48c9-496d-8eaa-2c8501960b67}, !- Zone Return Air Port List
=======
  {2c9b2d1b-f172-4d5c-80be-2f0e4d5bed96}, !- Zone Air Inlet Port List
  {c5480efa-7630-4283-a494-913f0b019881}, !- Zone Air Exhaust Port List
  {f2e6a821-ba2b-4e41-a198-fa1ff9d69b7f}, !- Zone Air Node Name
  {b9b1b23b-b87c-45b6-a179-67604366f2d9}, !- Zone Return Air Port List
>>>>>>> 93199ada
  ,                                       !- Primary Daylighting Control Name
  ,                                       !- Fraction of Zone Controlled by Primary Daylighting Control
  ,                                       !- Secondary Daylighting Control Name
  ,                                       !- Fraction of Zone Controlled by Secondary Daylighting Control
  ,                                       !- Illuminance Map Name
  ,                                       !- Group Rendering Name
  ,                                       !- Thermostat Name
  No;                                     !- Use Ideal Air Loads

OS:Node,
<<<<<<< HEAD
  {713e1355-8918-46a8-9abc-91b092132c09}, !- Handle
  Node 1,                                 !- Name
  {915db29f-4ff9-4339-9493-444fb2bc73b4}, !- Inlet Port
  ;                                       !- Outlet Port

OS:Connection,
  {915db29f-4ff9-4339-9493-444fb2bc73b4}, !- Handle
  {3fa7e7e1-f73f-4db9-8a41-5ca2ef9d4022}, !- Name
  {48ed40c5-cc78-4dff-ac84-03cdd07e514c}, !- Source Object
  11,                                     !- Outlet Port
  {713e1355-8918-46a8-9abc-91b092132c09}, !- Target Object
  2;                                      !- Inlet Port

OS:PortList,
  {30bc1a53-c9d2-4d9c-a3e0-23ae27deae5e}, !- Handle
  {a502ea0e-536b-48b0-b91a-f9ab8b469c03}, !- Name
  {48ed40c5-cc78-4dff-ac84-03cdd07e514c}; !- HVAC Component

OS:PortList,
  {9024ea3a-0c48-4e84-be95-0fe738245c02}, !- Handle
  {a99d0189-e295-438b-addb-f24ea03ea09b}, !- Name
  {48ed40c5-cc78-4dff-ac84-03cdd07e514c}; !- HVAC Component

OS:PortList,
  {fe1e90c6-48c9-496d-8eaa-2c8501960b67}, !- Handle
  {567c5cc7-38f0-434f-bba9-3c4c83192a49}, !- Name
  {48ed40c5-cc78-4dff-ac84-03cdd07e514c}; !- HVAC Component

OS:Sizing:Zone,
  {26ea82df-a8ee-4c73-b287-31f008a944db}, !- Handle
  {48ed40c5-cc78-4dff-ac84-03cdd07e514c}, !- Zone or ZoneList Name
=======
  {4c14fa76-2e07-415a-954b-068bad50e424}, !- Handle
  Node 1,                                 !- Name
  {f2e6a821-ba2b-4e41-a198-fa1ff9d69b7f}, !- Inlet Port
  ;                                       !- Outlet Port

OS:Connection,
  {f2e6a821-ba2b-4e41-a198-fa1ff9d69b7f}, !- Handle
  {cc6ef462-92d5-420d-94bd-0b3789614196}, !- Name
  {a9f5ca6c-06c6-4c82-b7b8-d755f6be3643}, !- Source Object
  11,                                     !- Outlet Port
  {4c14fa76-2e07-415a-954b-068bad50e424}, !- Target Object
  2;                                      !- Inlet Port

OS:PortList,
  {2c9b2d1b-f172-4d5c-80be-2f0e4d5bed96}, !- Handle
  {1adb0a34-f8c1-4c70-9345-247e061d99c2}, !- Name
  {a9f5ca6c-06c6-4c82-b7b8-d755f6be3643}; !- HVAC Component

OS:PortList,
  {c5480efa-7630-4283-a494-913f0b019881}, !- Handle
  {2c912c76-f2f3-4aad-9605-edfb61be8d81}, !- Name
  {a9f5ca6c-06c6-4c82-b7b8-d755f6be3643}; !- HVAC Component

OS:PortList,
  {b9b1b23b-b87c-45b6-a179-67604366f2d9}, !- Handle
  {0f6a9136-2054-48cc-b4d4-ab1a55ad7e76}, !- Name
  {a9f5ca6c-06c6-4c82-b7b8-d755f6be3643}; !- HVAC Component

OS:Sizing:Zone,
  {e66d6e37-7c09-4cd4-aec2-cc76165fab69}, !- Handle
  {a9f5ca6c-06c6-4c82-b7b8-d755f6be3643}, !- Zone or ZoneList Name
>>>>>>> 93199ada
  SupplyAirTemperature,                   !- Zone Cooling Design Supply Air Temperature Input Method
  14,                                     !- Zone Cooling Design Supply Air Temperature {C}
  11.11,                                  !- Zone Cooling Design Supply Air Temperature Difference {deltaC}
  SupplyAirTemperature,                   !- Zone Heating Design Supply Air Temperature Input Method
  40,                                     !- Zone Heating Design Supply Air Temperature {C}
  11.11,                                  !- Zone Heating Design Supply Air Temperature Difference {deltaC}
  0.0085,                                 !- Zone Cooling Design Supply Air Humidity Ratio {kg-H2O/kg-air}
  0.008,                                  !- Zone Heating Design Supply Air Humidity Ratio {kg-H2O/kg-air}
  ,                                       !- Zone Heating Sizing Factor
  ,                                       !- Zone Cooling Sizing Factor
  DesignDay,                              !- Cooling Design Air Flow Method
  ,                                       !- Cooling Design Air Flow Rate {m3/s}
  ,                                       !- Cooling Minimum Air Flow per Zone Floor Area {m3/s-m2}
  ,                                       !- Cooling Minimum Air Flow {m3/s}
  ,                                       !- Cooling Minimum Air Flow Fraction
  DesignDay,                              !- Heating Design Air Flow Method
  ,                                       !- Heating Design Air Flow Rate {m3/s}
  ,                                       !- Heating Maximum Air Flow per Zone Floor Area {m3/s-m2}
  ,                                       !- Heating Maximum Air Flow {m3/s}
  ,                                       !- Heating Maximum Air Flow Fraction
  ,                                       !- Design Zone Air Distribution Effectiveness in Cooling Mode
  ,                                       !- Design Zone Air Distribution Effectiveness in Heating Mode
  No,                                     !- Account for Dedicated Outdoor Air System
  NeutralSupplyAir,                       !- Dedicated Outdoor Air System Control Strategy
  autosize,                               !- Dedicated Outdoor Air Low Setpoint Temperature for Design {C}
  autosize;                               !- Dedicated Outdoor Air High Setpoint Temperature for Design {C}

OS:ZoneHVAC:EquipmentList,
<<<<<<< HEAD
  {aca6eb1a-cc75-4cbd-8c38-9f4ae301a56c}, !- Handle
  Zone HVAC Equipment List 1,             !- Name
  {48ed40c5-cc78-4dff-ac84-03cdd07e514c}; !- Thermal Zone

OS:Space,
  {362f9be7-9288-490a-bb42-2d812061928f}, !- Handle
  living space,                           !- Name
  {2fcc67de-5447-4ec4-b5f5-73b98ffa81f4}, !- Space Type Name
=======
  {da55c96b-4fe1-4f5b-a0bf-ca3d3871e2a1}, !- Handle
  Zone HVAC Equipment List 1,             !- Name
  {a9f5ca6c-06c6-4c82-b7b8-d755f6be3643}; !- Thermal Zone

OS:Space,
  {964852c9-57a5-4882-a169-528dfa98a070}, !- Handle
  living space,                           !- Name
  {e0f4c096-68b4-4e80-92a9-7515bf77ba1b}, !- Space Type Name
>>>>>>> 93199ada
  ,                                       !- Default Construction Set Name
  ,                                       !- Default Schedule Set Name
  ,                                       !- Direction of Relative North {deg}
  ,                                       !- X Origin {m}
  ,                                       !- Y Origin {m}
  ,                                       !- Z Origin {m}
  ,                                       !- Building Story Name
<<<<<<< HEAD
  {48ed40c5-cc78-4dff-ac84-03cdd07e514c}, !- Thermal Zone Name
  ,                                       !- Part of Total Floor Area
  ,                                       !- Design Specification Outdoor Air Object Name
  {f1034134-6727-44a1-8dc1-fbb82a28bb79}; !- Building Unit Name

OS:Surface,
  {cb61cc5e-2ccc-42eb-a20a-cda8d4a25bcd}, !- Handle
  Surface 1,                              !- Name
  Floor,                                  !- Surface Type
  ,                                       !- Construction Name
  {362f9be7-9288-490a-bb42-2d812061928f}, !- Space Name
=======
  {a9f5ca6c-06c6-4c82-b7b8-d755f6be3643}, !- Thermal Zone Name
  ,                                       !- Part of Total Floor Area
  ,                                       !- Design Specification Outdoor Air Object Name
  {7309122b-076c-418b-b3b5-7da207355bbe}; !- Building Unit Name

OS:Surface,
  {00ee3068-35c6-4daa-9876-a06695a48b26}, !- Handle
  Surface 1,                              !- Name
  Floor,                                  !- Surface Type
  ,                                       !- Construction Name
  {964852c9-57a5-4882-a169-528dfa98a070}, !- Space Name
>>>>>>> 93199ada
  Foundation,                             !- Outside Boundary Condition
  ,                                       !- Outside Boundary Condition Object
  NoSun,                                  !- Sun Exposure
  NoWind,                                 !- Wind Exposure
  ,                                       !- View Factor to Ground
  ,                                       !- Number of Vertices
  0, -12.9315688143396, 0,                !- X,Y,Z Vertex 1 {m}
  0, 0, 0,                                !- X,Y,Z Vertex 2 {m}
  6.46578440716979, 0, 0,                 !- X,Y,Z Vertex 3 {m}
  6.46578440716979, -12.9315688143396, 0; !- X,Y,Z Vertex 4 {m}

OS:Surface,
<<<<<<< HEAD
  {aeef391f-1b00-4ee0-93fe-64289cca1519}, !- Handle
  Surface 2,                              !- Name
  Wall,                                   !- Surface Type
  ,                                       !- Construction Name
  {362f9be7-9288-490a-bb42-2d812061928f}, !- Space Name
=======
  {ea9e7ddf-47b5-4214-97e0-37651d10c988}, !- Handle
  Surface 2,                              !- Name
  Wall,                                   !- Surface Type
  ,                                       !- Construction Name
  {964852c9-57a5-4882-a169-528dfa98a070}, !- Space Name
>>>>>>> 93199ada
  Outdoors,                               !- Outside Boundary Condition
  ,                                       !- Outside Boundary Condition Object
  SunExposed,                             !- Sun Exposure
  WindExposed,                            !- Wind Exposure
  ,                                       !- View Factor to Ground
  ,                                       !- Number of Vertices
  0, 0, 2.4384,                           !- X,Y,Z Vertex 1 {m}
  0, 0, 0,                                !- X,Y,Z Vertex 2 {m}
  0, -12.9315688143396, 0,                !- X,Y,Z Vertex 3 {m}
  0, -12.9315688143396, 2.4384;           !- X,Y,Z Vertex 4 {m}

OS:Surface,
<<<<<<< HEAD
  {a5a420ce-3ce2-4786-b9d9-5b1313ff2002}, !- Handle
  Surface 3,                              !- Name
  Wall,                                   !- Surface Type
  ,                                       !- Construction Name
  {362f9be7-9288-490a-bb42-2d812061928f}, !- Space Name
=======
  {8ca9f415-ca0b-4772-9edb-87f37742f220}, !- Handle
  Surface 3,                              !- Name
  Wall,                                   !- Surface Type
  ,                                       !- Construction Name
  {964852c9-57a5-4882-a169-528dfa98a070}, !- Space Name
>>>>>>> 93199ada
  Outdoors,                               !- Outside Boundary Condition
  ,                                       !- Outside Boundary Condition Object
  SunExposed,                             !- Sun Exposure
  WindExposed,                            !- Wind Exposure
  ,                                       !- View Factor to Ground
  ,                                       !- Number of Vertices
  6.46578440716979, 0, 2.4384,            !- X,Y,Z Vertex 1 {m}
  6.46578440716979, 0, 0,                 !- X,Y,Z Vertex 2 {m}
  0, 0, 0,                                !- X,Y,Z Vertex 3 {m}
  0, 0, 2.4384;                           !- X,Y,Z Vertex 4 {m}

OS:Surface,
<<<<<<< HEAD
  {0a8b5183-2fab-4b88-8370-bc88c2c2897c}, !- Handle
  Surface 4,                              !- Name
  Wall,                                   !- Surface Type
  ,                                       !- Construction Name
  {362f9be7-9288-490a-bb42-2d812061928f}, !- Space Name
=======
  {7d137c84-ec31-4187-9d99-bd4ec4fb7f3c}, !- Handle
  Surface 4,                              !- Name
  Wall,                                   !- Surface Type
  ,                                       !- Construction Name
  {964852c9-57a5-4882-a169-528dfa98a070}, !- Space Name
>>>>>>> 93199ada
  Adiabatic,                              !- Outside Boundary Condition
  ,                                       !- Outside Boundary Condition Object
  NoSun,                                  !- Sun Exposure
  NoWind,                                 !- Wind Exposure
  ,                                       !- View Factor to Ground
  ,                                       !- Number of Vertices
  6.46578440716979, -12.9315688143396, 2.4384, !- X,Y,Z Vertex 1 {m}
  6.46578440716979, -12.9315688143396, 0, !- X,Y,Z Vertex 2 {m}
  6.46578440716979, 0, 0,                 !- X,Y,Z Vertex 3 {m}
  6.46578440716979, 0, 2.4384;            !- X,Y,Z Vertex 4 {m}

OS:Surface,
<<<<<<< HEAD
  {785844b3-fc76-45e7-bc6f-91ff2a2367c0}, !- Handle
  Surface 5,                              !- Name
  Wall,                                   !- Surface Type
  ,                                       !- Construction Name
  {362f9be7-9288-490a-bb42-2d812061928f}, !- Space Name
=======
  {347acebe-40b3-4ee1-9e58-704b01ddb68f}, !- Handle
  Surface 5,                              !- Name
  Wall,                                   !- Surface Type
  ,                                       !- Construction Name
  {964852c9-57a5-4882-a169-528dfa98a070}, !- Space Name
>>>>>>> 93199ada
  Outdoors,                               !- Outside Boundary Condition
  ,                                       !- Outside Boundary Condition Object
  SunExposed,                             !- Sun Exposure
  WindExposed,                            !- Wind Exposure
  ,                                       !- View Factor to Ground
  ,                                       !- Number of Vertices
  0, -12.9315688143396, 2.4384,           !- X,Y,Z Vertex 1 {m}
  0, -12.9315688143396, 0,                !- X,Y,Z Vertex 2 {m}
  6.46578440716979, -12.9315688143396, 0, !- X,Y,Z Vertex 3 {m}
  6.46578440716979, -12.9315688143396, 2.4384; !- X,Y,Z Vertex 4 {m}

OS:Surface,
<<<<<<< HEAD
  {8742dcc5-835c-476b-b269-a994578c47b5}, !- Handle
  Surface 6,                              !- Name
  RoofCeiling,                            !- Surface Type
  ,                                       !- Construction Name
  {362f9be7-9288-490a-bb42-2d812061928f}, !- Space Name
  Surface,                                !- Outside Boundary Condition
  {5c5bbf99-d2d0-4715-88f7-a23e8406aa5e}, !- Outside Boundary Condition Object
=======
  {a255ae51-1a1c-4d90-b07d-0171cf5e19a3}, !- Handle
  Surface 6,                              !- Name
  RoofCeiling,                            !- Surface Type
  ,                                       !- Construction Name
  {964852c9-57a5-4882-a169-528dfa98a070}, !- Space Name
  Surface,                                !- Outside Boundary Condition
  {9106353a-eff3-4df4-b08d-535be9dac7e9}, !- Outside Boundary Condition Object
>>>>>>> 93199ada
  NoSun,                                  !- Sun Exposure
  NoWind,                                 !- Wind Exposure
  ,                                       !- View Factor to Ground
  ,                                       !- Number of Vertices
  6.46578440716979, -12.9315688143396, 2.4384, !- X,Y,Z Vertex 1 {m}
  6.46578440716979, 0, 2.4384,            !- X,Y,Z Vertex 2 {m}
  0, 0, 2.4384,                           !- X,Y,Z Vertex 3 {m}
  0, -12.9315688143396, 2.4384;           !- X,Y,Z Vertex 4 {m}

OS:SpaceType,
<<<<<<< HEAD
  {2fcc67de-5447-4ec4-b5f5-73b98ffa81f4}, !- Handle
=======
  {e0f4c096-68b4-4e80-92a9-7515bf77ba1b}, !- Handle
>>>>>>> 93199ada
  Space Type 1,                           !- Name
  ,                                       !- Default Construction Set Name
  ,                                       !- Default Schedule Set Name
  ,                                       !- Group Rendering Name
  ,                                       !- Design Specification Outdoor Air Object Name
  ,                                       !- Standards Template
  ,                                       !- Standards Building Type
  living;                                 !- Standards Space Type

OS:Surface,
<<<<<<< HEAD
  {5c5bbf99-d2d0-4715-88f7-a23e8406aa5e}, !- Handle
  Surface 7,                              !- Name
  Floor,                                  !- Surface Type
  ,                                       !- Construction Name
  {4341af95-f3c6-41b0-bc99-8db00161255c}, !- Space Name
  Surface,                                !- Outside Boundary Condition
  {8742dcc5-835c-476b-b269-a994578c47b5}, !- Outside Boundary Condition Object
=======
  {9106353a-eff3-4df4-b08d-535be9dac7e9}, !- Handle
  Surface 7,                              !- Name
  Floor,                                  !- Surface Type
  ,                                       !- Construction Name
  {b9f4ad1d-038a-4150-be9e-8ce965f45e68}, !- Space Name
  Surface,                                !- Outside Boundary Condition
  {a255ae51-1a1c-4d90-b07d-0171cf5e19a3}, !- Outside Boundary Condition Object
>>>>>>> 93199ada
  NoSun,                                  !- Sun Exposure
  NoWind,                                 !- Wind Exposure
  ,                                       !- View Factor to Ground
  ,                                       !- Number of Vertices
  0, -12.9315688143396, 2.4384,           !- X,Y,Z Vertex 1 {m}
  0, 0, 2.4384,                           !- X,Y,Z Vertex 2 {m}
  6.46578440716979, 0, 2.4384,            !- X,Y,Z Vertex 3 {m}
  6.46578440716979, -12.9315688143396, 2.4384; !- X,Y,Z Vertex 4 {m}

OS:Surface,
<<<<<<< HEAD
  {88444495-d768-44c9-89b6-28d2873fd8a5}, !- Handle
  Surface 8,                              !- Name
  RoofCeiling,                            !- Surface Type
  ,                                       !- Construction Name
  {4341af95-f3c6-41b0-bc99-8db00161255c}, !- Space Name
=======
  {601d70d0-9383-4603-a3d0-b324ca70b615}, !- Handle
  Surface 8,                              !- Name
  RoofCeiling,                            !- Surface Type
  ,                                       !- Construction Name
  {b9f4ad1d-038a-4150-be9e-8ce965f45e68}, !- Space Name
>>>>>>> 93199ada
  Outdoors,                               !- Outside Boundary Condition
  ,                                       !- Outside Boundary Condition Object
  SunExposed,                             !- Sun Exposure
  WindExposed,                            !- Wind Exposure
  ,                                       !- View Factor to Ground
  ,                                       !- Number of Vertices
  0, -6.46578440716979, 5.6712922035849,  !- X,Y,Z Vertex 1 {m}
  6.46578440716979, -6.46578440716979, 5.6712922035849, !- X,Y,Z Vertex 2 {m}
  6.46578440716979, 0, 2.4384,            !- X,Y,Z Vertex 3 {m}
  0, 0, 2.4384;                           !- X,Y,Z Vertex 4 {m}

OS:Surface,
<<<<<<< HEAD
  {dcb7f477-8762-4593-80e7-471916e00eea}, !- Handle
  Surface 9,                              !- Name
  RoofCeiling,                            !- Surface Type
  ,                                       !- Construction Name
  {4341af95-f3c6-41b0-bc99-8db00161255c}, !- Space Name
=======
  {4957cb66-3e75-435e-97fc-86dc90862288}, !- Handle
  Surface 9,                              !- Name
  RoofCeiling,                            !- Surface Type
  ,                                       !- Construction Name
  {b9f4ad1d-038a-4150-be9e-8ce965f45e68}, !- Space Name
>>>>>>> 93199ada
  Outdoors,                               !- Outside Boundary Condition
  ,                                       !- Outside Boundary Condition Object
  SunExposed,                             !- Sun Exposure
  WindExposed,                            !- Wind Exposure
  ,                                       !- View Factor to Ground
  ,                                       !- Number of Vertices
  6.46578440716979, -6.46578440716979, 5.6712922035849, !- X,Y,Z Vertex 1 {m}
  0, -6.46578440716979, 5.6712922035849,  !- X,Y,Z Vertex 2 {m}
  0, -12.9315688143396, 2.4384,           !- X,Y,Z Vertex 3 {m}
  6.46578440716979, -12.9315688143396, 2.4384; !- X,Y,Z Vertex 4 {m}

OS:Surface,
<<<<<<< HEAD
  {f7f2225a-2a4c-4803-9468-57c3d0f7aff3}, !- Handle
  Surface 10,                             !- Name
  Wall,                                   !- Surface Type
  ,                                       !- Construction Name
  {4341af95-f3c6-41b0-bc99-8db00161255c}, !- Space Name
=======
  {a81cd3ac-c5d8-4671-b0b7-9ea59bd2c844}, !- Handle
  Surface 10,                             !- Name
  Wall,                                   !- Surface Type
  ,                                       !- Construction Name
  {b9f4ad1d-038a-4150-be9e-8ce965f45e68}, !- Space Name
>>>>>>> 93199ada
  Outdoors,                               !- Outside Boundary Condition
  ,                                       !- Outside Boundary Condition Object
  SunExposed,                             !- Sun Exposure
  WindExposed,                            !- Wind Exposure
  ,                                       !- View Factor to Ground
  ,                                       !- Number of Vertices
  0, -6.46578440716979, 5.6712922035849,  !- X,Y,Z Vertex 1 {m}
  0, 0, 2.4384,                           !- X,Y,Z Vertex 2 {m}
  0, -12.9315688143396, 2.4384;           !- X,Y,Z Vertex 3 {m}

OS:Surface,
<<<<<<< HEAD
  {feb1d029-b897-4aca-8fac-3d745f5d7894}, !- Handle
  Surface 11,                             !- Name
  Wall,                                   !- Surface Type
  ,                                       !- Construction Name
  {4341af95-f3c6-41b0-bc99-8db00161255c}, !- Space Name
=======
  {567923b7-dcf3-4843-a787-d83d232c3398}, !- Handle
  Surface 11,                             !- Name
  Wall,                                   !- Surface Type
  ,                                       !- Construction Name
  {b9f4ad1d-038a-4150-be9e-8ce965f45e68}, !- Space Name
>>>>>>> 93199ada
  Adiabatic,                              !- Outside Boundary Condition
  ,                                       !- Outside Boundary Condition Object
  NoSun,                                  !- Sun Exposure
  NoWind,                                 !- Wind Exposure
  ,                                       !- View Factor to Ground
  ,                                       !- Number of Vertices
  6.46578440716979, -6.46578440716979, 5.6712922035849, !- X,Y,Z Vertex 1 {m}
  6.46578440716979, -12.9315688143396, 2.4384, !- X,Y,Z Vertex 2 {m}
  6.46578440716979, 0, 2.4384;            !- X,Y,Z Vertex 3 {m}

OS:Space,
<<<<<<< HEAD
  {4341af95-f3c6-41b0-bc99-8db00161255c}, !- Handle
  unfinished attic space,                 !- Name
  {9cdc4507-45b3-4ef3-8e68-52ad678d232a}, !- Space Type Name
=======
  {b9f4ad1d-038a-4150-be9e-8ce965f45e68}, !- Handle
  unfinished attic space,                 !- Name
  {b7936f63-1bd9-4597-a0af-64158c127afb}, !- Space Type Name
>>>>>>> 93199ada
  ,                                       !- Default Construction Set Name
  ,                                       !- Default Schedule Set Name
  ,                                       !- Direction of Relative North {deg}
  ,                                       !- X Origin {m}
  ,                                       !- Y Origin {m}
  ,                                       !- Z Origin {m}
  ,                                       !- Building Story Name
<<<<<<< HEAD
  {8f68f344-2e9d-49a5-81a7-f76964b56379}; !- Thermal Zone Name

OS:ThermalZone,
  {8f68f344-2e9d-49a5-81a7-f76964b56379}, !- Handle
=======
  {9736fd54-f933-466a-8dac-ced5483a1430}; !- Thermal Zone Name

OS:ThermalZone,
  {9736fd54-f933-466a-8dac-ced5483a1430}, !- Handle
>>>>>>> 93199ada
  unfinished attic zone,                  !- Name
  ,                                       !- Multiplier
  ,                                       !- Ceiling Height {m}
  ,                                       !- Volume {m3}
  ,                                       !- Floor Area {m2}
  ,                                       !- Zone Inside Convection Algorithm
  ,                                       !- Zone Outside Convection Algorithm
  ,                                       !- Zone Conditioning Equipment List Name
<<<<<<< HEAD
  {e4dc43ac-d594-4f05-92a7-d54e02dc09ef}, !- Zone Air Inlet Port List
  {6ef1ca03-6ef5-4c92-8e5d-2e494e4c200c}, !- Zone Air Exhaust Port List
  {724a3b2e-750f-408a-a471-3a8709aa6539}, !- Zone Air Node Name
  {8696428c-3805-4f8e-8c53-b1d5d79006d5}, !- Zone Return Air Port List
=======
  {e2452c2a-c0aa-43dd-a1d4-cb7cf0331c2c}, !- Zone Air Inlet Port List
  {e187080e-0f7e-4ced-8d43-54120163bf44}, !- Zone Air Exhaust Port List
  {7f15c649-e556-4666-94d3-c7d5546c58c5}, !- Zone Air Node Name
  {3f6aa1be-5413-4d97-afde-72ad8615a060}, !- Zone Return Air Port List
>>>>>>> 93199ada
  ,                                       !- Primary Daylighting Control Name
  ,                                       !- Fraction of Zone Controlled by Primary Daylighting Control
  ,                                       !- Secondary Daylighting Control Name
  ,                                       !- Fraction of Zone Controlled by Secondary Daylighting Control
  ,                                       !- Illuminance Map Name
  ,                                       !- Group Rendering Name
  ,                                       !- Thermostat Name
  No;                                     !- Use Ideal Air Loads

OS:Node,
<<<<<<< HEAD
  {c74bafea-213d-4a5a-af38-ea1aa2e234e7}, !- Handle
  Node 2,                                 !- Name
  {724a3b2e-750f-408a-a471-3a8709aa6539}, !- Inlet Port
  ;                                       !- Outlet Port

OS:Connection,
  {724a3b2e-750f-408a-a471-3a8709aa6539}, !- Handle
  {ad02010c-62b7-4fb9-a058-f76b2cb96bf8}, !- Name
  {8f68f344-2e9d-49a5-81a7-f76964b56379}, !- Source Object
  11,                                     !- Outlet Port
  {c74bafea-213d-4a5a-af38-ea1aa2e234e7}, !- Target Object
  2;                                      !- Inlet Port

OS:PortList,
  {e4dc43ac-d594-4f05-92a7-d54e02dc09ef}, !- Handle
  {b2006769-5948-484b-8b66-c41c9ad7c6f5}, !- Name
  {8f68f344-2e9d-49a5-81a7-f76964b56379}; !- HVAC Component

OS:PortList,
  {6ef1ca03-6ef5-4c92-8e5d-2e494e4c200c}, !- Handle
  {6e5b358d-c608-468b-bef4-051bea925606}, !- Name
  {8f68f344-2e9d-49a5-81a7-f76964b56379}; !- HVAC Component

OS:PortList,
  {8696428c-3805-4f8e-8c53-b1d5d79006d5}, !- Handle
  {d6051a64-0726-4ef6-a009-ad54c6cc507d}, !- Name
  {8f68f344-2e9d-49a5-81a7-f76964b56379}; !- HVAC Component

OS:Sizing:Zone,
  {19a941bc-e282-44e2-ab9c-df3b454f1cfc}, !- Handle
  {8f68f344-2e9d-49a5-81a7-f76964b56379}, !- Zone or ZoneList Name
=======
  {49964885-a1ba-4e87-9768-3b0a20def304}, !- Handle
  Node 2,                                 !- Name
  {7f15c649-e556-4666-94d3-c7d5546c58c5}, !- Inlet Port
  ;                                       !- Outlet Port

OS:Connection,
  {7f15c649-e556-4666-94d3-c7d5546c58c5}, !- Handle
  {b404e83c-2e0e-4623-8114-00bfd6cfdf2a}, !- Name
  {9736fd54-f933-466a-8dac-ced5483a1430}, !- Source Object
  11,                                     !- Outlet Port
  {49964885-a1ba-4e87-9768-3b0a20def304}, !- Target Object
  2;                                      !- Inlet Port

OS:PortList,
  {e2452c2a-c0aa-43dd-a1d4-cb7cf0331c2c}, !- Handle
  {83918aab-35ba-423d-b4a4-a82f6e5842d5}, !- Name
  {9736fd54-f933-466a-8dac-ced5483a1430}; !- HVAC Component

OS:PortList,
  {e187080e-0f7e-4ced-8d43-54120163bf44}, !- Handle
  {4a4056e3-a217-4580-80c7-8011f4f7fdee}, !- Name
  {9736fd54-f933-466a-8dac-ced5483a1430}; !- HVAC Component

OS:PortList,
  {3f6aa1be-5413-4d97-afde-72ad8615a060}, !- Handle
  {62242a81-2ffa-42dc-a5cf-78c3a3197bb0}, !- Name
  {9736fd54-f933-466a-8dac-ced5483a1430}; !- HVAC Component

OS:Sizing:Zone,
  {c7588718-fe4f-4345-a5e6-2f45b41fbb8b}, !- Handle
  {9736fd54-f933-466a-8dac-ced5483a1430}, !- Zone or ZoneList Name
>>>>>>> 93199ada
  SupplyAirTemperature,                   !- Zone Cooling Design Supply Air Temperature Input Method
  14,                                     !- Zone Cooling Design Supply Air Temperature {C}
  11.11,                                  !- Zone Cooling Design Supply Air Temperature Difference {deltaC}
  SupplyAirTemperature,                   !- Zone Heating Design Supply Air Temperature Input Method
  40,                                     !- Zone Heating Design Supply Air Temperature {C}
  11.11,                                  !- Zone Heating Design Supply Air Temperature Difference {deltaC}
  0.0085,                                 !- Zone Cooling Design Supply Air Humidity Ratio {kg-H2O/kg-air}
  0.008,                                  !- Zone Heating Design Supply Air Humidity Ratio {kg-H2O/kg-air}
  ,                                       !- Zone Heating Sizing Factor
  ,                                       !- Zone Cooling Sizing Factor
  DesignDay,                              !- Cooling Design Air Flow Method
  ,                                       !- Cooling Design Air Flow Rate {m3/s}
  ,                                       !- Cooling Minimum Air Flow per Zone Floor Area {m3/s-m2}
  ,                                       !- Cooling Minimum Air Flow {m3/s}
  ,                                       !- Cooling Minimum Air Flow Fraction
  DesignDay,                              !- Heating Design Air Flow Method
  ,                                       !- Heating Design Air Flow Rate {m3/s}
  ,                                       !- Heating Maximum Air Flow per Zone Floor Area {m3/s-m2}
  ,                                       !- Heating Maximum Air Flow {m3/s}
  ,                                       !- Heating Maximum Air Flow Fraction
  ,                                       !- Design Zone Air Distribution Effectiveness in Cooling Mode
  ,                                       !- Design Zone Air Distribution Effectiveness in Heating Mode
  No,                                     !- Account for Dedicated Outdoor Air System
  NeutralSupplyAir,                       !- Dedicated Outdoor Air System Control Strategy
  autosize,                               !- Dedicated Outdoor Air Low Setpoint Temperature for Design {C}
  autosize;                               !- Dedicated Outdoor Air High Setpoint Temperature for Design {C}

OS:ZoneHVAC:EquipmentList,
<<<<<<< HEAD
  {6f3074c0-2fac-45ae-b10e-e77afc2bfd10}, !- Handle
  Zone HVAC Equipment List 2,             !- Name
  {8f68f344-2e9d-49a5-81a7-f76964b56379}; !- Thermal Zone

OS:SpaceType,
  {9cdc4507-45b3-4ef3-8e68-52ad678d232a}, !- Handle
=======
  {a145dab4-eda9-47c6-ab0b-6fa55be98a16}, !- Handle
  Zone HVAC Equipment List 2,             !- Name
  {9736fd54-f933-466a-8dac-ced5483a1430}; !- Thermal Zone

OS:SpaceType,
  {b7936f63-1bd9-4597-a0af-64158c127afb}, !- Handle
>>>>>>> 93199ada
  Space Type 2,                           !- Name
  ,                                       !- Default Construction Set Name
  ,                                       !- Default Schedule Set Name
  ,                                       !- Group Rendering Name
  ,                                       !- Design Specification Outdoor Air Object Name
  ,                                       !- Standards Template
  ,                                       !- Standards Building Type
  unfinished attic;                       !- Standards Space Type

OS:BuildingUnit,
<<<<<<< HEAD
  {f1034134-6727-44a1-8dc1-fbb82a28bb79}, !- Handle
=======
  {7309122b-076c-418b-b3b5-7da207355bbe}, !- Handle
>>>>>>> 93199ada
  unit 1,                                 !- Name
  ,                                       !- Rendering Color
  Residential;                            !- Building Unit Type

OS:AdditionalProperties,
<<<<<<< HEAD
  {b1c12022-474b-4638-9333-b2ba642ce422}, !- Handle
  {f1034134-6727-44a1-8dc1-fbb82a28bb79}, !- Object Name
=======
  {41c1d2b8-ad42-42f7-8e14-b72df7d7eaca}, !- Handle
  {7309122b-076c-418b-b3b5-7da207355bbe}, !- Object Name
>>>>>>> 93199ada
  NumberOfBedrooms,                       !- Feature Name 1
  Integer,                                !- Feature Data Type 1
  3,                                      !- Feature Value 1
  NumberOfBathrooms,                      !- Feature Name 2
  Double,                                 !- Feature Data Type 2
  2,                                      !- Feature Value 2
  NumberOfOccupants,                      !- Feature Name 3
  Double,                                 !- Feature Data Type 3
  3.3900000000000001;                     !- Feature Value 3

OS:External:File,
<<<<<<< HEAD
  {59417dba-baa5-4d77-a13c-26aeb0e3ca17}, !- Handle
=======
  {a72e137f-fe82-4d3f-995e-ef450abd6300}, !- Handle
>>>>>>> 93199ada
  8760.csv,                               !- Name
  8760.csv;                               !- File Name

OS:Schedule:Day,
<<<<<<< HEAD
  {1b0e26ed-cd2c-403c-a856-27087c7119bb}, !- Handle
=======
  {9d5907fe-c01e-4a1e-b790-af43f13e6fad}, !- Handle
>>>>>>> 93199ada
  Schedule Day 1,                         !- Name
  ,                                       !- Schedule Type Limits Name
  ,                                       !- Interpolate to Timestep
  24,                                     !- Hour 1
  0,                                      !- Minute 1
  0;                                      !- Value Until Time 1

OS:Schedule:Day,
<<<<<<< HEAD
  {6b51798b-deef-4cf8-83ab-c4e234640a56}, !- Handle
=======
  {04e41122-743b-416e-a44a-2deebd0061bc}, !- Handle
>>>>>>> 93199ada
  Schedule Day 2,                         !- Name
  ,                                       !- Schedule Type Limits Name
  ,                                       !- Interpolate to Timestep
  24,                                     !- Hour 1
  0,                                      !- Minute 1
  1;                                      !- Value Until Time 1

OS:Schedule:File,
<<<<<<< HEAD
  {1dc8115e-59ed-477a-9565-2b30db0856f3}, !- Handle
  occupants,                              !- Name
  {327bc44d-1bac-40bb-b235-c3a6170bf12c}, !- Schedule Type Limits Name
  {59417dba-baa5-4d77-a13c-26aeb0e3ca17}, !- External File Name
=======
  {06ef1d7b-68cc-4472-836e-5b2d4fdd5fba}, !- Handle
  occupants,                              !- Name
  {9fe7854a-e746-4e37-a26e-9a2af960b64a}, !- Schedule Type Limits Name
  {a72e137f-fe82-4d3f-995e-ef450abd6300}, !- External File Name
>>>>>>> 93199ada
  1,                                      !- Column Number
  1,                                      !- Rows to Skip at Top
  8760,                                   !- Number of Hours of Data
  ,                                       !- Column Separator
  ,                                       !- Interpolate to Timestep
  60;                                     !- Minutes per Item

OS:Schedule:Ruleset,
<<<<<<< HEAD
  {0ac352ec-b91b-41ca-9a6a-b275e725dfab}, !- Handle
  Schedule Ruleset 1,                     !- Name
  {94b36ad3-eb17-4dd1-8f8d-c3a29e3a649d}, !- Schedule Type Limits Name
  {b0e69563-c434-4d2e-b874-c223ffe89a3b}; !- Default Day Schedule Name

OS:Schedule:Day,
  {b0e69563-c434-4d2e-b874-c223ffe89a3b}, !- Handle
  Schedule Day 3,                         !- Name
  {94b36ad3-eb17-4dd1-8f8d-c3a29e3a649d}, !- Schedule Type Limits Name
=======
  {f9e37fa1-793b-4652-ab1e-ddc585f9e169}, !- Handle
  Schedule Ruleset 1,                     !- Name
  {b00f50c1-b811-4c22-ac67-083fec2c4cba}, !- Schedule Type Limits Name
  {7ce8055a-cc93-4bfd-a2d9-4201769d3e41}; !- Default Day Schedule Name

OS:Schedule:Day,
  {7ce8055a-cc93-4bfd-a2d9-4201769d3e41}, !- Handle
  Schedule Day 3,                         !- Name
  {b00f50c1-b811-4c22-ac67-083fec2c4cba}, !- Schedule Type Limits Name
>>>>>>> 93199ada
  ,                                       !- Interpolate to Timestep
  24,                                     !- Hour 1
  0,                                      !- Minute 1
  112.539290946133;                       !- Value Until Time 1

OS:People:Definition,
<<<<<<< HEAD
  {35cb0522-6f24-4c5e-9e3b-4b7fb0ea5697}, !- Handle
=======
  {f2eaeb69-b7e7-40b9-8ac1-cfaa91b6d663}, !- Handle
>>>>>>> 93199ada
  res occupants|living space,             !- Name
  People,                                 !- Number of People Calculation Method
  3.39,                                   !- Number of People {people}
  ,                                       !- People per Space Floor Area {person/m2}
  ,                                       !- Space Floor Area per Person {m2/person}
  0.319734,                               !- Fraction Radiant
  0.573,                                  !- Sensible Heat Fraction
  0,                                      !- Carbon Dioxide Generation Rate {m3/s-W}
  No,                                     !- Enable ASHRAE 55 Comfort Warnings
  ZoneAveraged;                           !- Mean Radiant Temperature Calculation Type

OS:People,
<<<<<<< HEAD
  {0cc5e7ca-5ff9-4ea3-91ca-1616adb2290f}, !- Handle
  res occupants|living space,             !- Name
  {35cb0522-6f24-4c5e-9e3b-4b7fb0ea5697}, !- People Definition Name
  {362f9be7-9288-490a-bb42-2d812061928f}, !- Space or SpaceType Name
  {1dc8115e-59ed-477a-9565-2b30db0856f3}, !- Number of People Schedule Name
  {0ac352ec-b91b-41ca-9a6a-b275e725dfab}, !- Activity Level Schedule Name
=======
  {e5c41612-e648-4d82-9c52-126b3659362b}, !- Handle
  res occupants|living space,             !- Name
  {f2eaeb69-b7e7-40b9-8ac1-cfaa91b6d663}, !- People Definition Name
  {964852c9-57a5-4882-a169-528dfa98a070}, !- Space or SpaceType Name
  {06ef1d7b-68cc-4472-836e-5b2d4fdd5fba}, !- Number of People Schedule Name
  {f9e37fa1-793b-4652-ab1e-ddc585f9e169}, !- Activity Level Schedule Name
>>>>>>> 93199ada
  ,                                       !- Surface Name/Angle Factor List Name
  ,                                       !- Work Efficiency Schedule Name
  ,                                       !- Clothing Insulation Schedule Name
  ,                                       !- Air Velocity Schedule Name
  1;                                      !- Multiplier

OS:ScheduleTypeLimits,
<<<<<<< HEAD
  {94b36ad3-eb17-4dd1-8f8d-c3a29e3a649d}, !- Handle
=======
  {b00f50c1-b811-4c22-ac67-083fec2c4cba}, !- Handle
>>>>>>> 93199ada
  ActivityLevel,                          !- Name
  0,                                      !- Lower Limit Value
  ,                                       !- Upper Limit Value
  Continuous,                             !- Numeric Type
  ActivityLevel;                          !- Unit Type

OS:ScheduleTypeLimits,
<<<<<<< HEAD
  {327bc44d-1bac-40bb-b235-c3a6170bf12c}, !- Handle
=======
  {9fe7854a-e746-4e37-a26e-9a2af960b64a}, !- Handle
>>>>>>> 93199ada
  Fractional,                             !- Name
  0,                                      !- Lower Limit Value
  1,                                      !- Upper Limit Value
  Continuous;                             !- Numeric Type
<|MERGE_RESOLUTION|>--- conflicted
+++ resolved
@@ -1,73 +1,41 @@
 !- NOTE: Auto-generated from /test/osw_files/SFA_4units_1story_SL_UA_Offset.osw
 
 OS:Version,
-<<<<<<< HEAD
-  {fb64fddd-1b28-4e5d-8888-06a0feb3b555}, !- Handle
-  2.9.1;                                  !- Version Identifier
+  {edead67c-62f8-4cdb-8782-728fb22c845f}, !- Handle
+  2.9.0;                                  !- Version Identifier
 
 OS:SimulationControl,
-  {dd278222-3402-4358-a0f6-3443914d73ab}, !- Handle
-=======
-  {ff249858-33a2-4766-a6ec-7d3c8de24a9b}, !- Handle
-  2.9.0;                                  !- Version Identifier
-
-OS:SimulationControl,
-  {aae7bd87-2e54-4d9a-ac8b-a82f301bacdf}, !- Handle
->>>>>>> 93199ada
+  {579df206-169e-405b-b04d-cdeab438f821}, !- Handle
   ,                                       !- Do Zone Sizing Calculation
   ,                                       !- Do System Sizing Calculation
   ,                                       !- Do Plant Sizing Calculation
   No;                                     !- Run Simulation for Sizing Periods
 
 OS:Timestep,
-<<<<<<< HEAD
-  {7e6ada52-16bd-46b7-b00c-79959cabc2a6}, !- Handle
+  {85dd5524-7169-4d8a-b72a-1c4a320440b2}, !- Handle
   6;                                      !- Number of Timesteps per Hour
 
 OS:ShadowCalculation,
-  {e5d34fc5-9475-4f70-b6d6-6f035b52caed}, !- Handle
-=======
-  {fae7c39a-830d-4c77-9da5-6aa4f7f0214e}, !- Handle
-  6;                                      !- Number of Timesteps per Hour
-
-OS:ShadowCalculation,
-  {b81e8b6a-6d38-4f77-a4f5-5bbde8e36ac3}, !- Handle
->>>>>>> 93199ada
+  {963f2298-e983-4ef0-81d1-43cb4d1fafd2}, !- Handle
   20,                                     !- Calculation Frequency
   200;                                    !- Maximum Figures in Shadow Overlap Calculations
 
 OS:SurfaceConvectionAlgorithm:Outside,
-<<<<<<< HEAD
-  {95567067-745b-47f0-8781-a41dcc19af77}, !- Handle
+  {2ee7edcd-5157-41ec-a792-2e8b45288a65}, !- Handle
   DOE-2;                                  !- Algorithm
 
 OS:SurfaceConvectionAlgorithm:Inside,
-  {3af6b73b-1f73-4295-a1b2-7100637c6ce4}, !- Handle
+  {7f490f85-8852-44c2-8bb7-03c84a19db83}, !- Handle
   TARP;                                   !- Algorithm
 
 OS:ZoneCapacitanceMultiplier:ResearchSpecial,
-  {ddbf3fd6-d825-486a-87aa-7fea5044b7bb}, !- Handle
-=======
-  {b93061dc-6720-4377-a84b-351eebd69deb}, !- Handle
-  DOE-2;                                  !- Algorithm
-
-OS:SurfaceConvectionAlgorithm:Inside,
-  {6c68ab52-6088-4bb7-9634-79f421a86a1d}, !- Handle
-  TARP;                                   !- Algorithm
-
-OS:ZoneCapacitanceMultiplier:ResearchSpecial,
-  {f42923d7-8399-4a45-87da-d333ce7c703f}, !- Handle
->>>>>>> 93199ada
+  {73587b03-0643-4666-a969-e7ad0a0916c0}, !- Handle
   ,                                       !- Temperature Capacity Multiplier
   15,                                     !- Humidity Capacity Multiplier
   ;                                       !- Carbon Dioxide Capacity Multiplier
 
 OS:RunPeriod,
-<<<<<<< HEAD
-  {355d07f2-3ea6-45ed-85cd-deee5a94bee4}, !- Handle
-=======
-  {92e1d8ee-21d2-4766-9af0-66259765e384}, !- Handle
->>>>>>> 93199ada
+  {2325b37c-8299-4c80-9114-0e8ae6f924e7}, !- Handle
   Run Period 1,                           !- Name
   1,                                      !- Begin Month
   1,                                      !- Begin Day of Month
@@ -81,21 +49,13 @@
   ;                                       !- Number of Times Runperiod to be Repeated
 
 OS:YearDescription,
-<<<<<<< HEAD
-  {71cdfcab-fa7d-45a7-b159-6eb3fdc10049}, !- Handle
-=======
-  {f7b1bf06-9f78-4714-8765-ffe770f919fe}, !- Handle
->>>>>>> 93199ada
+  {b26a67d9-d386-4b96-ac9a-dec06a685653}, !- Handle
   2007,                                   !- Calendar Year
   ,                                       !- Day of Week for Start Day
   ;                                       !- Is Leap Year
 
 OS:Building,
-<<<<<<< HEAD
-  {0f480a24-a331-4cac-81f2-f22e415bd630}, !- Handle
-=======
-  {29f29617-bc63-4a2c-a9c2-916eca479ee9}, !- Handle
->>>>>>> 93199ada
+  {c7b13aee-3d85-46b1-bc44-5229079d5435}, !- Handle
   Building 1,                             !- Name
   ,                                       !- Building Sector Type
   0,                                      !- North Axis {deg}
@@ -110,13 +70,8 @@
   4;                                      !- Standards Number of Living Units
 
 OS:AdditionalProperties,
-<<<<<<< HEAD
-  {ce6a7b3c-a59d-4ee2-8332-3d99be6657e7}, !- Handle
-  {0f480a24-a331-4cac-81f2-f22e415bd630}, !- Object Name
-=======
-  {dffda547-8cf0-487a-985e-667032a1aa39}, !- Handle
-  {29f29617-bc63-4a2c-a9c2-916eca479ee9}, !- Object Name
->>>>>>> 93199ada
+  {4e7b66ee-3cb5-4968-953b-d00daa8a3f38}, !- Handle
+  {c7b13aee-3d85-46b1-bc44-5229079d5435}, !- Object Name
   num_units,                              !- Feature Name 1
   Integer,                                !- Feature Data Type 1
   4,                                      !- Feature Value 1
@@ -131,11 +86,7 @@
   1;                                      !- Feature Value 4
 
 OS:ThermalZone,
-<<<<<<< HEAD
-  {48ed40c5-cc78-4dff-ac84-03cdd07e514c}, !- Handle
-=======
-  {a9f5ca6c-06c6-4c82-b7b8-d755f6be3643}, !- Handle
->>>>>>> 93199ada
+  {4daec1fc-5ba1-44bf-980e-35a1a36725aa}, !- Handle
   living zone,                            !- Name
   ,                                       !- Multiplier
   ,                                       !- Ceiling Height {m}
@@ -144,17 +95,10 @@
   ,                                       !- Zone Inside Convection Algorithm
   ,                                       !- Zone Outside Convection Algorithm
   ,                                       !- Zone Conditioning Equipment List Name
-<<<<<<< HEAD
-  {30bc1a53-c9d2-4d9c-a3e0-23ae27deae5e}, !- Zone Air Inlet Port List
-  {9024ea3a-0c48-4e84-be95-0fe738245c02}, !- Zone Air Exhaust Port List
-  {915db29f-4ff9-4339-9493-444fb2bc73b4}, !- Zone Air Node Name
-  {fe1e90c6-48c9-496d-8eaa-2c8501960b67}, !- Zone Return Air Port List
-=======
-  {2c9b2d1b-f172-4d5c-80be-2f0e4d5bed96}, !- Zone Air Inlet Port List
-  {c5480efa-7630-4283-a494-913f0b019881}, !- Zone Air Exhaust Port List
-  {f2e6a821-ba2b-4e41-a198-fa1ff9d69b7f}, !- Zone Air Node Name
-  {b9b1b23b-b87c-45b6-a179-67604366f2d9}, !- Zone Return Air Port List
->>>>>>> 93199ada
+  {c80d65f0-b77b-4931-9833-9c796daf031b}, !- Zone Air Inlet Port List
+  {a7723acc-5268-46e5-be6a-4659b1778e85}, !- Zone Air Exhaust Port List
+  {9071419e-ba5d-4cbb-922e-4ca75d3d7f4a}, !- Zone Air Node Name
+  {1cf54626-3005-462e-92e9-c99ed487b2df}, !- Zone Return Air Port List
   ,                                       !- Primary Daylighting Control Name
   ,                                       !- Fraction of Zone Controlled by Primary Daylighting Control
   ,                                       !- Secondary Daylighting Control Name
@@ -165,71 +109,37 @@
   No;                                     !- Use Ideal Air Loads
 
 OS:Node,
-<<<<<<< HEAD
-  {713e1355-8918-46a8-9abc-91b092132c09}, !- Handle
+  {dcbd85dd-2007-4151-8af3-526d21a36964}, !- Handle
   Node 1,                                 !- Name
-  {915db29f-4ff9-4339-9493-444fb2bc73b4}, !- Inlet Port
+  {9071419e-ba5d-4cbb-922e-4ca75d3d7f4a}, !- Inlet Port
   ;                                       !- Outlet Port
 
 OS:Connection,
-  {915db29f-4ff9-4339-9493-444fb2bc73b4}, !- Handle
-  {3fa7e7e1-f73f-4db9-8a41-5ca2ef9d4022}, !- Name
-  {48ed40c5-cc78-4dff-ac84-03cdd07e514c}, !- Source Object
+  {9071419e-ba5d-4cbb-922e-4ca75d3d7f4a}, !- Handle
+  {1e724858-a623-4249-9368-98a14c6e2088}, !- Name
+  {4daec1fc-5ba1-44bf-980e-35a1a36725aa}, !- Source Object
   11,                                     !- Outlet Port
-  {713e1355-8918-46a8-9abc-91b092132c09}, !- Target Object
+  {dcbd85dd-2007-4151-8af3-526d21a36964}, !- Target Object
   2;                                      !- Inlet Port
 
 OS:PortList,
-  {30bc1a53-c9d2-4d9c-a3e0-23ae27deae5e}, !- Handle
-  {a502ea0e-536b-48b0-b91a-f9ab8b469c03}, !- Name
-  {48ed40c5-cc78-4dff-ac84-03cdd07e514c}; !- HVAC Component
+  {c80d65f0-b77b-4931-9833-9c796daf031b}, !- Handle
+  {f5b4b7d0-a7cc-4674-babf-5a86357ac778}, !- Name
+  {4daec1fc-5ba1-44bf-980e-35a1a36725aa}; !- HVAC Component
 
 OS:PortList,
-  {9024ea3a-0c48-4e84-be95-0fe738245c02}, !- Handle
-  {a99d0189-e295-438b-addb-f24ea03ea09b}, !- Name
-  {48ed40c5-cc78-4dff-ac84-03cdd07e514c}; !- HVAC Component
+  {a7723acc-5268-46e5-be6a-4659b1778e85}, !- Handle
+  {86bd6000-d225-4481-9775-e8cda9073d53}, !- Name
+  {4daec1fc-5ba1-44bf-980e-35a1a36725aa}; !- HVAC Component
 
 OS:PortList,
-  {fe1e90c6-48c9-496d-8eaa-2c8501960b67}, !- Handle
-  {567c5cc7-38f0-434f-bba9-3c4c83192a49}, !- Name
-  {48ed40c5-cc78-4dff-ac84-03cdd07e514c}; !- HVAC Component
+  {1cf54626-3005-462e-92e9-c99ed487b2df}, !- Handle
+  {9ac1bebe-e193-4343-8cb9-c14b532307da}, !- Name
+  {4daec1fc-5ba1-44bf-980e-35a1a36725aa}; !- HVAC Component
 
 OS:Sizing:Zone,
-  {26ea82df-a8ee-4c73-b287-31f008a944db}, !- Handle
-  {48ed40c5-cc78-4dff-ac84-03cdd07e514c}, !- Zone or ZoneList Name
-=======
-  {4c14fa76-2e07-415a-954b-068bad50e424}, !- Handle
-  Node 1,                                 !- Name
-  {f2e6a821-ba2b-4e41-a198-fa1ff9d69b7f}, !- Inlet Port
-  ;                                       !- Outlet Port
-
-OS:Connection,
-  {f2e6a821-ba2b-4e41-a198-fa1ff9d69b7f}, !- Handle
-  {cc6ef462-92d5-420d-94bd-0b3789614196}, !- Name
-  {a9f5ca6c-06c6-4c82-b7b8-d755f6be3643}, !- Source Object
-  11,                                     !- Outlet Port
-  {4c14fa76-2e07-415a-954b-068bad50e424}, !- Target Object
-  2;                                      !- Inlet Port
-
-OS:PortList,
-  {2c9b2d1b-f172-4d5c-80be-2f0e4d5bed96}, !- Handle
-  {1adb0a34-f8c1-4c70-9345-247e061d99c2}, !- Name
-  {a9f5ca6c-06c6-4c82-b7b8-d755f6be3643}; !- HVAC Component
-
-OS:PortList,
-  {c5480efa-7630-4283-a494-913f0b019881}, !- Handle
-  {2c912c76-f2f3-4aad-9605-edfb61be8d81}, !- Name
-  {a9f5ca6c-06c6-4c82-b7b8-d755f6be3643}; !- HVAC Component
-
-OS:PortList,
-  {b9b1b23b-b87c-45b6-a179-67604366f2d9}, !- Handle
-  {0f6a9136-2054-48cc-b4d4-ab1a55ad7e76}, !- Name
-  {a9f5ca6c-06c6-4c82-b7b8-d755f6be3643}; !- HVAC Component
-
-OS:Sizing:Zone,
-  {e66d6e37-7c09-4cd4-aec2-cc76165fab69}, !- Handle
-  {a9f5ca6c-06c6-4c82-b7b8-d755f6be3643}, !- Zone or ZoneList Name
->>>>>>> 93199ada
+  {69c41b6c-0dad-4c5a-b03c-f8371edd432a}, !- Handle
+  {4daec1fc-5ba1-44bf-980e-35a1a36725aa}, !- Zone or ZoneList Name
   SupplyAirTemperature,                   !- Zone Cooling Design Supply Air Temperature Input Method
   14,                                     !- Zone Cooling Design Supply Air Temperature {C}
   11.11,                                  !- Zone Cooling Design Supply Air Temperature Difference {deltaC}
@@ -258,25 +168,14 @@
   autosize;                               !- Dedicated Outdoor Air High Setpoint Temperature for Design {C}
 
 OS:ZoneHVAC:EquipmentList,
-<<<<<<< HEAD
-  {aca6eb1a-cc75-4cbd-8c38-9f4ae301a56c}, !- Handle
+  {d5641bd7-9374-4b30-a364-95d4721737a6}, !- Handle
   Zone HVAC Equipment List 1,             !- Name
-  {48ed40c5-cc78-4dff-ac84-03cdd07e514c}; !- Thermal Zone
+  {4daec1fc-5ba1-44bf-980e-35a1a36725aa}; !- Thermal Zone
 
 OS:Space,
-  {362f9be7-9288-490a-bb42-2d812061928f}, !- Handle
+  {74099edb-20ad-441e-b985-8aa83cd2c0e5}, !- Handle
   living space,                           !- Name
-  {2fcc67de-5447-4ec4-b5f5-73b98ffa81f4}, !- Space Type Name
-=======
-  {da55c96b-4fe1-4f5b-a0bf-ca3d3871e2a1}, !- Handle
-  Zone HVAC Equipment List 1,             !- Name
-  {a9f5ca6c-06c6-4c82-b7b8-d755f6be3643}; !- Thermal Zone
-
-OS:Space,
-  {964852c9-57a5-4882-a169-528dfa98a070}, !- Handle
-  living space,                           !- Name
-  {e0f4c096-68b4-4e80-92a9-7515bf77ba1b}, !- Space Type Name
->>>>>>> 93199ada
+  {3b8d0f9a-7806-4d56-8e8f-93766d45c9f2}, !- Space Type Name
   ,                                       !- Default Construction Set Name
   ,                                       !- Default Schedule Set Name
   ,                                       !- Direction of Relative North {deg}
@@ -284,31 +183,17 @@
   ,                                       !- Y Origin {m}
   ,                                       !- Z Origin {m}
   ,                                       !- Building Story Name
-<<<<<<< HEAD
-  {48ed40c5-cc78-4dff-ac84-03cdd07e514c}, !- Thermal Zone Name
+  {4daec1fc-5ba1-44bf-980e-35a1a36725aa}, !- Thermal Zone Name
   ,                                       !- Part of Total Floor Area
   ,                                       !- Design Specification Outdoor Air Object Name
-  {f1034134-6727-44a1-8dc1-fbb82a28bb79}; !- Building Unit Name
-
-OS:Surface,
-  {cb61cc5e-2ccc-42eb-a20a-cda8d4a25bcd}, !- Handle
+  {b6234b4b-4bda-4a2a-9bda-2c08dee62358}; !- Building Unit Name
+
+OS:Surface,
+  {d8142d1d-3490-43b2-b105-8b7a58a0c110}, !- Handle
   Surface 1,                              !- Name
   Floor,                                  !- Surface Type
   ,                                       !- Construction Name
-  {362f9be7-9288-490a-bb42-2d812061928f}, !- Space Name
-=======
-  {a9f5ca6c-06c6-4c82-b7b8-d755f6be3643}, !- Thermal Zone Name
-  ,                                       !- Part of Total Floor Area
-  ,                                       !- Design Specification Outdoor Air Object Name
-  {7309122b-076c-418b-b3b5-7da207355bbe}; !- Building Unit Name
-
-OS:Surface,
-  {00ee3068-35c6-4daa-9876-a06695a48b26}, !- Handle
-  Surface 1,                              !- Name
-  Floor,                                  !- Surface Type
-  ,                                       !- Construction Name
-  {964852c9-57a5-4882-a169-528dfa98a070}, !- Space Name
->>>>>>> 93199ada
+  {74099edb-20ad-441e-b985-8aa83cd2c0e5}, !- Space Name
   Foundation,                             !- Outside Boundary Condition
   ,                                       !- Outside Boundary Condition Object
   NoSun,                                  !- Sun Exposure
@@ -321,19 +206,11 @@
   6.46578440716979, -12.9315688143396, 0; !- X,Y,Z Vertex 4 {m}
 
 OS:Surface,
-<<<<<<< HEAD
-  {aeef391f-1b00-4ee0-93fe-64289cca1519}, !- Handle
+  {921e0fcc-4805-4db0-b3f0-a2faa8d4cc36}, !- Handle
   Surface 2,                              !- Name
   Wall,                                   !- Surface Type
   ,                                       !- Construction Name
-  {362f9be7-9288-490a-bb42-2d812061928f}, !- Space Name
-=======
-  {ea9e7ddf-47b5-4214-97e0-37651d10c988}, !- Handle
-  Surface 2,                              !- Name
-  Wall,                                   !- Surface Type
-  ,                                       !- Construction Name
-  {964852c9-57a5-4882-a169-528dfa98a070}, !- Space Name
->>>>>>> 93199ada
+  {74099edb-20ad-441e-b985-8aa83cd2c0e5}, !- Space Name
   Outdoors,                               !- Outside Boundary Condition
   ,                                       !- Outside Boundary Condition Object
   SunExposed,                             !- Sun Exposure
@@ -346,19 +223,11 @@
   0, -12.9315688143396, 2.4384;           !- X,Y,Z Vertex 4 {m}
 
 OS:Surface,
-<<<<<<< HEAD
-  {a5a420ce-3ce2-4786-b9d9-5b1313ff2002}, !- Handle
+  {5611821f-1b47-4e6a-b2ff-63d112668bd7}, !- Handle
   Surface 3,                              !- Name
   Wall,                                   !- Surface Type
   ,                                       !- Construction Name
-  {362f9be7-9288-490a-bb42-2d812061928f}, !- Space Name
-=======
-  {8ca9f415-ca0b-4772-9edb-87f37742f220}, !- Handle
-  Surface 3,                              !- Name
-  Wall,                                   !- Surface Type
-  ,                                       !- Construction Name
-  {964852c9-57a5-4882-a169-528dfa98a070}, !- Space Name
->>>>>>> 93199ada
+  {74099edb-20ad-441e-b985-8aa83cd2c0e5}, !- Space Name
   Outdoors,                               !- Outside Boundary Condition
   ,                                       !- Outside Boundary Condition Object
   SunExposed,                             !- Sun Exposure
@@ -371,19 +240,11 @@
   0, 0, 2.4384;                           !- X,Y,Z Vertex 4 {m}
 
 OS:Surface,
-<<<<<<< HEAD
-  {0a8b5183-2fab-4b88-8370-bc88c2c2897c}, !- Handle
+  {7b96228e-5f2a-45bd-87e6-2d658bd2aa78}, !- Handle
   Surface 4,                              !- Name
   Wall,                                   !- Surface Type
   ,                                       !- Construction Name
-  {362f9be7-9288-490a-bb42-2d812061928f}, !- Space Name
-=======
-  {7d137c84-ec31-4187-9d99-bd4ec4fb7f3c}, !- Handle
-  Surface 4,                              !- Name
-  Wall,                                   !- Surface Type
-  ,                                       !- Construction Name
-  {964852c9-57a5-4882-a169-528dfa98a070}, !- Space Name
->>>>>>> 93199ada
+  {74099edb-20ad-441e-b985-8aa83cd2c0e5}, !- Space Name
   Adiabatic,                              !- Outside Boundary Condition
   ,                                       !- Outside Boundary Condition Object
   NoSun,                                  !- Sun Exposure
@@ -396,19 +257,11 @@
   6.46578440716979, 0, 2.4384;            !- X,Y,Z Vertex 4 {m}
 
 OS:Surface,
-<<<<<<< HEAD
-  {785844b3-fc76-45e7-bc6f-91ff2a2367c0}, !- Handle
+  {c6c5e961-c565-4463-b310-cc41b96c40e3}, !- Handle
   Surface 5,                              !- Name
   Wall,                                   !- Surface Type
   ,                                       !- Construction Name
-  {362f9be7-9288-490a-bb42-2d812061928f}, !- Space Name
-=======
-  {347acebe-40b3-4ee1-9e58-704b01ddb68f}, !- Handle
-  Surface 5,                              !- Name
-  Wall,                                   !- Surface Type
-  ,                                       !- Construction Name
-  {964852c9-57a5-4882-a169-528dfa98a070}, !- Space Name
->>>>>>> 93199ada
+  {74099edb-20ad-441e-b985-8aa83cd2c0e5}, !- Space Name
   Outdoors,                               !- Outside Boundary Condition
   ,                                       !- Outside Boundary Condition Object
   SunExposed,                             !- Sun Exposure
@@ -421,23 +274,13 @@
   6.46578440716979, -12.9315688143396, 2.4384; !- X,Y,Z Vertex 4 {m}
 
 OS:Surface,
-<<<<<<< HEAD
-  {8742dcc5-835c-476b-b269-a994578c47b5}, !- Handle
+  {e3cdfe86-c667-4dc3-b112-1e506d25cde6}, !- Handle
   Surface 6,                              !- Name
   RoofCeiling,                            !- Surface Type
   ,                                       !- Construction Name
-  {362f9be7-9288-490a-bb42-2d812061928f}, !- Space Name
+  {74099edb-20ad-441e-b985-8aa83cd2c0e5}, !- Space Name
   Surface,                                !- Outside Boundary Condition
-  {5c5bbf99-d2d0-4715-88f7-a23e8406aa5e}, !- Outside Boundary Condition Object
-=======
-  {a255ae51-1a1c-4d90-b07d-0171cf5e19a3}, !- Handle
-  Surface 6,                              !- Name
-  RoofCeiling,                            !- Surface Type
-  ,                                       !- Construction Name
-  {964852c9-57a5-4882-a169-528dfa98a070}, !- Space Name
-  Surface,                                !- Outside Boundary Condition
-  {9106353a-eff3-4df4-b08d-535be9dac7e9}, !- Outside Boundary Condition Object
->>>>>>> 93199ada
+  {76dd1b8c-1432-42a2-8f12-c50f0a6b3493}, !- Outside Boundary Condition Object
   NoSun,                                  !- Sun Exposure
   NoWind,                                 !- Wind Exposure
   ,                                       !- View Factor to Ground
@@ -448,11 +291,7 @@
   0, -12.9315688143396, 2.4384;           !- X,Y,Z Vertex 4 {m}
 
 OS:SpaceType,
-<<<<<<< HEAD
-  {2fcc67de-5447-4ec4-b5f5-73b98ffa81f4}, !- Handle
-=======
-  {e0f4c096-68b4-4e80-92a9-7515bf77ba1b}, !- Handle
->>>>>>> 93199ada
+  {3b8d0f9a-7806-4d56-8e8f-93766d45c9f2}, !- Handle
   Space Type 1,                           !- Name
   ,                                       !- Default Construction Set Name
   ,                                       !- Default Schedule Set Name
@@ -463,23 +302,13 @@
   living;                                 !- Standards Space Type
 
 OS:Surface,
-<<<<<<< HEAD
-  {5c5bbf99-d2d0-4715-88f7-a23e8406aa5e}, !- Handle
+  {76dd1b8c-1432-42a2-8f12-c50f0a6b3493}, !- Handle
   Surface 7,                              !- Name
   Floor,                                  !- Surface Type
   ,                                       !- Construction Name
-  {4341af95-f3c6-41b0-bc99-8db00161255c}, !- Space Name
+  {3649bd17-f95f-4c78-b2d0-31f0dbbea836}, !- Space Name
   Surface,                                !- Outside Boundary Condition
-  {8742dcc5-835c-476b-b269-a994578c47b5}, !- Outside Boundary Condition Object
-=======
-  {9106353a-eff3-4df4-b08d-535be9dac7e9}, !- Handle
-  Surface 7,                              !- Name
-  Floor,                                  !- Surface Type
-  ,                                       !- Construction Name
-  {b9f4ad1d-038a-4150-be9e-8ce965f45e68}, !- Space Name
-  Surface,                                !- Outside Boundary Condition
-  {a255ae51-1a1c-4d90-b07d-0171cf5e19a3}, !- Outside Boundary Condition Object
->>>>>>> 93199ada
+  {e3cdfe86-c667-4dc3-b112-1e506d25cde6}, !- Outside Boundary Condition Object
   NoSun,                                  !- Sun Exposure
   NoWind,                                 !- Wind Exposure
   ,                                       !- View Factor to Ground
@@ -490,19 +319,11 @@
   6.46578440716979, -12.9315688143396, 2.4384; !- X,Y,Z Vertex 4 {m}
 
 OS:Surface,
-<<<<<<< HEAD
-  {88444495-d768-44c9-89b6-28d2873fd8a5}, !- Handle
+  {49d2f68b-54cc-41a5-97fc-90ffb6a43ecb}, !- Handle
   Surface 8,                              !- Name
   RoofCeiling,                            !- Surface Type
   ,                                       !- Construction Name
-  {4341af95-f3c6-41b0-bc99-8db00161255c}, !- Space Name
-=======
-  {601d70d0-9383-4603-a3d0-b324ca70b615}, !- Handle
-  Surface 8,                              !- Name
-  RoofCeiling,                            !- Surface Type
-  ,                                       !- Construction Name
-  {b9f4ad1d-038a-4150-be9e-8ce965f45e68}, !- Space Name
->>>>>>> 93199ada
+  {3649bd17-f95f-4c78-b2d0-31f0dbbea836}, !- Space Name
   Outdoors,                               !- Outside Boundary Condition
   ,                                       !- Outside Boundary Condition Object
   SunExposed,                             !- Sun Exposure
@@ -515,19 +336,11 @@
   0, 0, 2.4384;                           !- X,Y,Z Vertex 4 {m}
 
 OS:Surface,
-<<<<<<< HEAD
-  {dcb7f477-8762-4593-80e7-471916e00eea}, !- Handle
+  {b7291d4c-ee2a-4539-840f-ce7dc382e4c8}, !- Handle
   Surface 9,                              !- Name
   RoofCeiling,                            !- Surface Type
   ,                                       !- Construction Name
-  {4341af95-f3c6-41b0-bc99-8db00161255c}, !- Space Name
-=======
-  {4957cb66-3e75-435e-97fc-86dc90862288}, !- Handle
-  Surface 9,                              !- Name
-  RoofCeiling,                            !- Surface Type
-  ,                                       !- Construction Name
-  {b9f4ad1d-038a-4150-be9e-8ce965f45e68}, !- Space Name
->>>>>>> 93199ada
+  {3649bd17-f95f-4c78-b2d0-31f0dbbea836}, !- Space Name
   Outdoors,                               !- Outside Boundary Condition
   ,                                       !- Outside Boundary Condition Object
   SunExposed,                             !- Sun Exposure
@@ -540,19 +353,11 @@
   6.46578440716979, -12.9315688143396, 2.4384; !- X,Y,Z Vertex 4 {m}
 
 OS:Surface,
-<<<<<<< HEAD
-  {f7f2225a-2a4c-4803-9468-57c3d0f7aff3}, !- Handle
+  {9ac655a5-ebd2-4ba3-9a11-23a99cb32acf}, !- Handle
   Surface 10,                             !- Name
   Wall,                                   !- Surface Type
   ,                                       !- Construction Name
-  {4341af95-f3c6-41b0-bc99-8db00161255c}, !- Space Name
-=======
-  {a81cd3ac-c5d8-4671-b0b7-9ea59bd2c844}, !- Handle
-  Surface 10,                             !- Name
-  Wall,                                   !- Surface Type
-  ,                                       !- Construction Name
-  {b9f4ad1d-038a-4150-be9e-8ce965f45e68}, !- Space Name
->>>>>>> 93199ada
+  {3649bd17-f95f-4c78-b2d0-31f0dbbea836}, !- Space Name
   Outdoors,                               !- Outside Boundary Condition
   ,                                       !- Outside Boundary Condition Object
   SunExposed,                             !- Sun Exposure
@@ -564,19 +369,11 @@
   0, -12.9315688143396, 2.4384;           !- X,Y,Z Vertex 3 {m}
 
 OS:Surface,
-<<<<<<< HEAD
-  {feb1d029-b897-4aca-8fac-3d745f5d7894}, !- Handle
+  {2bb1ed4a-932a-4b76-934d-14ac82901de3}, !- Handle
   Surface 11,                             !- Name
   Wall,                                   !- Surface Type
   ,                                       !- Construction Name
-  {4341af95-f3c6-41b0-bc99-8db00161255c}, !- Space Name
-=======
-  {567923b7-dcf3-4843-a787-d83d232c3398}, !- Handle
-  Surface 11,                             !- Name
-  Wall,                                   !- Surface Type
-  ,                                       !- Construction Name
-  {b9f4ad1d-038a-4150-be9e-8ce965f45e68}, !- Space Name
->>>>>>> 93199ada
+  {3649bd17-f95f-4c78-b2d0-31f0dbbea836}, !- Space Name
   Adiabatic,                              !- Outside Boundary Condition
   ,                                       !- Outside Boundary Condition Object
   NoSun,                                  !- Sun Exposure
@@ -588,15 +385,9 @@
   6.46578440716979, 0, 2.4384;            !- X,Y,Z Vertex 3 {m}
 
 OS:Space,
-<<<<<<< HEAD
-  {4341af95-f3c6-41b0-bc99-8db00161255c}, !- Handle
+  {3649bd17-f95f-4c78-b2d0-31f0dbbea836}, !- Handle
   unfinished attic space,                 !- Name
-  {9cdc4507-45b3-4ef3-8e68-52ad678d232a}, !- Space Type Name
-=======
-  {b9f4ad1d-038a-4150-be9e-8ce965f45e68}, !- Handle
-  unfinished attic space,                 !- Name
-  {b7936f63-1bd9-4597-a0af-64158c127afb}, !- Space Type Name
->>>>>>> 93199ada
+  {ffa7a922-d70a-4614-9d42-9c6b112a80d3}, !- Space Type Name
   ,                                       !- Default Construction Set Name
   ,                                       !- Default Schedule Set Name
   ,                                       !- Direction of Relative North {deg}
@@ -604,17 +395,10 @@
   ,                                       !- Y Origin {m}
   ,                                       !- Z Origin {m}
   ,                                       !- Building Story Name
-<<<<<<< HEAD
-  {8f68f344-2e9d-49a5-81a7-f76964b56379}; !- Thermal Zone Name
+  {0f756cfd-74a8-49b2-9778-925c8f6c3e59}; !- Thermal Zone Name
 
 OS:ThermalZone,
-  {8f68f344-2e9d-49a5-81a7-f76964b56379}, !- Handle
-=======
-  {9736fd54-f933-466a-8dac-ced5483a1430}; !- Thermal Zone Name
-
-OS:ThermalZone,
-  {9736fd54-f933-466a-8dac-ced5483a1430}, !- Handle
->>>>>>> 93199ada
+  {0f756cfd-74a8-49b2-9778-925c8f6c3e59}, !- Handle
   unfinished attic zone,                  !- Name
   ,                                       !- Multiplier
   ,                                       !- Ceiling Height {m}
@@ -623,17 +407,10 @@
   ,                                       !- Zone Inside Convection Algorithm
   ,                                       !- Zone Outside Convection Algorithm
   ,                                       !- Zone Conditioning Equipment List Name
-<<<<<<< HEAD
-  {e4dc43ac-d594-4f05-92a7-d54e02dc09ef}, !- Zone Air Inlet Port List
-  {6ef1ca03-6ef5-4c92-8e5d-2e494e4c200c}, !- Zone Air Exhaust Port List
-  {724a3b2e-750f-408a-a471-3a8709aa6539}, !- Zone Air Node Name
-  {8696428c-3805-4f8e-8c53-b1d5d79006d5}, !- Zone Return Air Port List
-=======
-  {e2452c2a-c0aa-43dd-a1d4-cb7cf0331c2c}, !- Zone Air Inlet Port List
-  {e187080e-0f7e-4ced-8d43-54120163bf44}, !- Zone Air Exhaust Port List
-  {7f15c649-e556-4666-94d3-c7d5546c58c5}, !- Zone Air Node Name
-  {3f6aa1be-5413-4d97-afde-72ad8615a060}, !- Zone Return Air Port List
->>>>>>> 93199ada
+  {7c485f07-1591-4f96-9dd0-ab7649a9fbaa}, !- Zone Air Inlet Port List
+  {898c272d-ca98-42a2-8e47-a977f9f73a76}, !- Zone Air Exhaust Port List
+  {3a350f85-0371-4495-894f-fe8ab67234ae}, !- Zone Air Node Name
+  {c322ecf1-f455-44ee-9e96-c486bcc1927e}, !- Zone Return Air Port List
   ,                                       !- Primary Daylighting Control Name
   ,                                       !- Fraction of Zone Controlled by Primary Daylighting Control
   ,                                       !- Secondary Daylighting Control Name
@@ -644,71 +421,37 @@
   No;                                     !- Use Ideal Air Loads
 
 OS:Node,
-<<<<<<< HEAD
-  {c74bafea-213d-4a5a-af38-ea1aa2e234e7}, !- Handle
+  {ad24c0ff-5ea3-4658-b644-4374470c62bb}, !- Handle
   Node 2,                                 !- Name
-  {724a3b2e-750f-408a-a471-3a8709aa6539}, !- Inlet Port
+  {3a350f85-0371-4495-894f-fe8ab67234ae}, !- Inlet Port
   ;                                       !- Outlet Port
 
 OS:Connection,
-  {724a3b2e-750f-408a-a471-3a8709aa6539}, !- Handle
-  {ad02010c-62b7-4fb9-a058-f76b2cb96bf8}, !- Name
-  {8f68f344-2e9d-49a5-81a7-f76964b56379}, !- Source Object
+  {3a350f85-0371-4495-894f-fe8ab67234ae}, !- Handle
+  {b7421f6a-0363-4f85-851c-f4e47b3fbb82}, !- Name
+  {0f756cfd-74a8-49b2-9778-925c8f6c3e59}, !- Source Object
   11,                                     !- Outlet Port
-  {c74bafea-213d-4a5a-af38-ea1aa2e234e7}, !- Target Object
+  {ad24c0ff-5ea3-4658-b644-4374470c62bb}, !- Target Object
   2;                                      !- Inlet Port
 
 OS:PortList,
-  {e4dc43ac-d594-4f05-92a7-d54e02dc09ef}, !- Handle
-  {b2006769-5948-484b-8b66-c41c9ad7c6f5}, !- Name
-  {8f68f344-2e9d-49a5-81a7-f76964b56379}; !- HVAC Component
+  {7c485f07-1591-4f96-9dd0-ab7649a9fbaa}, !- Handle
+  {8ec5e257-6170-4ab0-a903-a35c0df81bcf}, !- Name
+  {0f756cfd-74a8-49b2-9778-925c8f6c3e59}; !- HVAC Component
 
 OS:PortList,
-  {6ef1ca03-6ef5-4c92-8e5d-2e494e4c200c}, !- Handle
-  {6e5b358d-c608-468b-bef4-051bea925606}, !- Name
-  {8f68f344-2e9d-49a5-81a7-f76964b56379}; !- HVAC Component
+  {898c272d-ca98-42a2-8e47-a977f9f73a76}, !- Handle
+  {d5977388-2ae7-4c40-b3d2-4ed685ee0903}, !- Name
+  {0f756cfd-74a8-49b2-9778-925c8f6c3e59}; !- HVAC Component
 
 OS:PortList,
-  {8696428c-3805-4f8e-8c53-b1d5d79006d5}, !- Handle
-  {d6051a64-0726-4ef6-a009-ad54c6cc507d}, !- Name
-  {8f68f344-2e9d-49a5-81a7-f76964b56379}; !- HVAC Component
+  {c322ecf1-f455-44ee-9e96-c486bcc1927e}, !- Handle
+  {5e1819e5-3f31-457f-99d9-aa0db69509dc}, !- Name
+  {0f756cfd-74a8-49b2-9778-925c8f6c3e59}; !- HVAC Component
 
 OS:Sizing:Zone,
-  {19a941bc-e282-44e2-ab9c-df3b454f1cfc}, !- Handle
-  {8f68f344-2e9d-49a5-81a7-f76964b56379}, !- Zone or ZoneList Name
-=======
-  {49964885-a1ba-4e87-9768-3b0a20def304}, !- Handle
-  Node 2,                                 !- Name
-  {7f15c649-e556-4666-94d3-c7d5546c58c5}, !- Inlet Port
-  ;                                       !- Outlet Port
-
-OS:Connection,
-  {7f15c649-e556-4666-94d3-c7d5546c58c5}, !- Handle
-  {b404e83c-2e0e-4623-8114-00bfd6cfdf2a}, !- Name
-  {9736fd54-f933-466a-8dac-ced5483a1430}, !- Source Object
-  11,                                     !- Outlet Port
-  {49964885-a1ba-4e87-9768-3b0a20def304}, !- Target Object
-  2;                                      !- Inlet Port
-
-OS:PortList,
-  {e2452c2a-c0aa-43dd-a1d4-cb7cf0331c2c}, !- Handle
-  {83918aab-35ba-423d-b4a4-a82f6e5842d5}, !- Name
-  {9736fd54-f933-466a-8dac-ced5483a1430}; !- HVAC Component
-
-OS:PortList,
-  {e187080e-0f7e-4ced-8d43-54120163bf44}, !- Handle
-  {4a4056e3-a217-4580-80c7-8011f4f7fdee}, !- Name
-  {9736fd54-f933-466a-8dac-ced5483a1430}; !- HVAC Component
-
-OS:PortList,
-  {3f6aa1be-5413-4d97-afde-72ad8615a060}, !- Handle
-  {62242a81-2ffa-42dc-a5cf-78c3a3197bb0}, !- Name
-  {9736fd54-f933-466a-8dac-ced5483a1430}; !- HVAC Component
-
-OS:Sizing:Zone,
-  {c7588718-fe4f-4345-a5e6-2f45b41fbb8b}, !- Handle
-  {9736fd54-f933-466a-8dac-ced5483a1430}, !- Zone or ZoneList Name
->>>>>>> 93199ada
+  {df2a645b-1ea7-4662-829e-14673855779f}, !- Handle
+  {0f756cfd-74a8-49b2-9778-925c8f6c3e59}, !- Zone or ZoneList Name
   SupplyAirTemperature,                   !- Zone Cooling Design Supply Air Temperature Input Method
   14,                                     !- Zone Cooling Design Supply Air Temperature {C}
   11.11,                                  !- Zone Cooling Design Supply Air Temperature Difference {deltaC}
@@ -737,21 +480,12 @@
   autosize;                               !- Dedicated Outdoor Air High Setpoint Temperature for Design {C}
 
 OS:ZoneHVAC:EquipmentList,
-<<<<<<< HEAD
-  {6f3074c0-2fac-45ae-b10e-e77afc2bfd10}, !- Handle
+  {8f201aa7-c589-4224-8305-b469a2d6d911}, !- Handle
   Zone HVAC Equipment List 2,             !- Name
-  {8f68f344-2e9d-49a5-81a7-f76964b56379}; !- Thermal Zone
+  {0f756cfd-74a8-49b2-9778-925c8f6c3e59}; !- Thermal Zone
 
 OS:SpaceType,
-  {9cdc4507-45b3-4ef3-8e68-52ad678d232a}, !- Handle
-=======
-  {a145dab4-eda9-47c6-ab0b-6fa55be98a16}, !- Handle
-  Zone HVAC Equipment List 2,             !- Name
-  {9736fd54-f933-466a-8dac-ced5483a1430}; !- Thermal Zone
-
-OS:SpaceType,
-  {b7936f63-1bd9-4597-a0af-64158c127afb}, !- Handle
->>>>>>> 93199ada
+  {ffa7a922-d70a-4614-9d42-9c6b112a80d3}, !- Handle
   Space Type 2,                           !- Name
   ,                                       !- Default Construction Set Name
   ,                                       !- Default Schedule Set Name
@@ -762,23 +496,14 @@
   unfinished attic;                       !- Standards Space Type
 
 OS:BuildingUnit,
-<<<<<<< HEAD
-  {f1034134-6727-44a1-8dc1-fbb82a28bb79}, !- Handle
-=======
-  {7309122b-076c-418b-b3b5-7da207355bbe}, !- Handle
->>>>>>> 93199ada
+  {b6234b4b-4bda-4a2a-9bda-2c08dee62358}, !- Handle
   unit 1,                                 !- Name
   ,                                       !- Rendering Color
   Residential;                            !- Building Unit Type
 
 OS:AdditionalProperties,
-<<<<<<< HEAD
-  {b1c12022-474b-4638-9333-b2ba642ce422}, !- Handle
-  {f1034134-6727-44a1-8dc1-fbb82a28bb79}, !- Object Name
-=======
-  {41c1d2b8-ad42-42f7-8e14-b72df7d7eaca}, !- Handle
-  {7309122b-076c-418b-b3b5-7da207355bbe}, !- Object Name
->>>>>>> 93199ada
+  {ce04fb49-b15c-4a73-970d-5717c1ea3edd}, !- Handle
+  {b6234b4b-4bda-4a2a-9bda-2c08dee62358}, !- Object Name
   NumberOfBedrooms,                       !- Feature Name 1
   Integer,                                !- Feature Data Type 1
   3,                                      !- Feature Value 1
@@ -790,20 +515,12 @@
   3.3900000000000001;                     !- Feature Value 3
 
 OS:External:File,
-<<<<<<< HEAD
-  {59417dba-baa5-4d77-a13c-26aeb0e3ca17}, !- Handle
-=======
-  {a72e137f-fe82-4d3f-995e-ef450abd6300}, !- Handle
->>>>>>> 93199ada
+  {2b158a86-5ee0-46a9-bb6f-0d26fe9e86d3}, !- Handle
   8760.csv,                               !- Name
   8760.csv;                               !- File Name
 
 OS:Schedule:Day,
-<<<<<<< HEAD
-  {1b0e26ed-cd2c-403c-a856-27087c7119bb}, !- Handle
-=======
-  {9d5907fe-c01e-4a1e-b790-af43f13e6fad}, !- Handle
->>>>>>> 93199ada
+  {ed8581f4-3f48-4451-ad02-a83fd52adec7}, !- Handle
   Schedule Day 1,                         !- Name
   ,                                       !- Schedule Type Limits Name
   ,                                       !- Interpolate to Timestep
@@ -812,11 +529,7 @@
   0;                                      !- Value Until Time 1
 
 OS:Schedule:Day,
-<<<<<<< HEAD
-  {6b51798b-deef-4cf8-83ab-c4e234640a56}, !- Handle
-=======
-  {04e41122-743b-416e-a44a-2deebd0061bc}, !- Handle
->>>>>>> 93199ada
+  {447fd478-fb1b-4f2e-91fb-589e81adea05}, !- Handle
   Schedule Day 2,                         !- Name
   ,                                       !- Schedule Type Limits Name
   ,                                       !- Interpolate to Timestep
@@ -825,17 +538,10 @@
   1;                                      !- Value Until Time 1
 
 OS:Schedule:File,
-<<<<<<< HEAD
-  {1dc8115e-59ed-477a-9565-2b30db0856f3}, !- Handle
+  {b6842262-22da-4899-94ec-7ce4eb376bc5}, !- Handle
   occupants,                              !- Name
-  {327bc44d-1bac-40bb-b235-c3a6170bf12c}, !- Schedule Type Limits Name
-  {59417dba-baa5-4d77-a13c-26aeb0e3ca17}, !- External File Name
-=======
-  {06ef1d7b-68cc-4472-836e-5b2d4fdd5fba}, !- Handle
-  occupants,                              !- Name
-  {9fe7854a-e746-4e37-a26e-9a2af960b64a}, !- Schedule Type Limits Name
-  {a72e137f-fe82-4d3f-995e-ef450abd6300}, !- External File Name
->>>>>>> 93199ada
+  {d394c858-809d-4de6-b4e4-de256978c457}, !- Schedule Type Limits Name
+  {2b158a86-5ee0-46a9-bb6f-0d26fe9e86d3}, !- External File Name
   1,                                      !- Column Number
   1,                                      !- Rows to Skip at Top
   8760,                                   !- Number of Hours of Data
@@ -844,38 +550,22 @@
   60;                                     !- Minutes per Item
 
 OS:Schedule:Ruleset,
-<<<<<<< HEAD
-  {0ac352ec-b91b-41ca-9a6a-b275e725dfab}, !- Handle
+  {e678e91c-324d-4e18-b308-ede220f1c17b}, !- Handle
   Schedule Ruleset 1,                     !- Name
-  {94b36ad3-eb17-4dd1-8f8d-c3a29e3a649d}, !- Schedule Type Limits Name
-  {b0e69563-c434-4d2e-b874-c223ffe89a3b}; !- Default Day Schedule Name
+  {ce17766b-e529-4270-8494-69a8b42ee2ae}, !- Schedule Type Limits Name
+  {10d304fa-47f6-40a1-bb93-7e1390e9a1d3}; !- Default Day Schedule Name
 
 OS:Schedule:Day,
-  {b0e69563-c434-4d2e-b874-c223ffe89a3b}, !- Handle
+  {10d304fa-47f6-40a1-bb93-7e1390e9a1d3}, !- Handle
   Schedule Day 3,                         !- Name
-  {94b36ad3-eb17-4dd1-8f8d-c3a29e3a649d}, !- Schedule Type Limits Name
-=======
-  {f9e37fa1-793b-4652-ab1e-ddc585f9e169}, !- Handle
-  Schedule Ruleset 1,                     !- Name
-  {b00f50c1-b811-4c22-ac67-083fec2c4cba}, !- Schedule Type Limits Name
-  {7ce8055a-cc93-4bfd-a2d9-4201769d3e41}; !- Default Day Schedule Name
-
-OS:Schedule:Day,
-  {7ce8055a-cc93-4bfd-a2d9-4201769d3e41}, !- Handle
-  Schedule Day 3,                         !- Name
-  {b00f50c1-b811-4c22-ac67-083fec2c4cba}, !- Schedule Type Limits Name
->>>>>>> 93199ada
+  {ce17766b-e529-4270-8494-69a8b42ee2ae}, !- Schedule Type Limits Name
   ,                                       !- Interpolate to Timestep
   24,                                     !- Hour 1
   0,                                      !- Minute 1
   112.539290946133;                       !- Value Until Time 1
 
 OS:People:Definition,
-<<<<<<< HEAD
-  {35cb0522-6f24-4c5e-9e3b-4b7fb0ea5697}, !- Handle
-=======
-  {f2eaeb69-b7e7-40b9-8ac1-cfaa91b6d663}, !- Handle
->>>>>>> 93199ada
+  {c437ec61-51e0-4045-bdba-0bc49526cb3a}, !- Handle
   res occupants|living space,             !- Name
   People,                                 !- Number of People Calculation Method
   3.39,                                   !- Number of People {people}
@@ -888,21 +578,12 @@
   ZoneAveraged;                           !- Mean Radiant Temperature Calculation Type
 
 OS:People,
-<<<<<<< HEAD
-  {0cc5e7ca-5ff9-4ea3-91ca-1616adb2290f}, !- Handle
+  {0c737bf3-1e7b-4e34-a87f-967fa0713e8b}, !- Handle
   res occupants|living space,             !- Name
-  {35cb0522-6f24-4c5e-9e3b-4b7fb0ea5697}, !- People Definition Name
-  {362f9be7-9288-490a-bb42-2d812061928f}, !- Space or SpaceType Name
-  {1dc8115e-59ed-477a-9565-2b30db0856f3}, !- Number of People Schedule Name
-  {0ac352ec-b91b-41ca-9a6a-b275e725dfab}, !- Activity Level Schedule Name
-=======
-  {e5c41612-e648-4d82-9c52-126b3659362b}, !- Handle
-  res occupants|living space,             !- Name
-  {f2eaeb69-b7e7-40b9-8ac1-cfaa91b6d663}, !- People Definition Name
-  {964852c9-57a5-4882-a169-528dfa98a070}, !- Space or SpaceType Name
-  {06ef1d7b-68cc-4472-836e-5b2d4fdd5fba}, !- Number of People Schedule Name
-  {f9e37fa1-793b-4652-ab1e-ddc585f9e169}, !- Activity Level Schedule Name
->>>>>>> 93199ada
+  {c437ec61-51e0-4045-bdba-0bc49526cb3a}, !- People Definition Name
+  {74099edb-20ad-441e-b985-8aa83cd2c0e5}, !- Space or SpaceType Name
+  {b6842262-22da-4899-94ec-7ce4eb376bc5}, !- Number of People Schedule Name
+  {e678e91c-324d-4e18-b308-ede220f1c17b}, !- Activity Level Schedule Name
   ,                                       !- Surface Name/Angle Factor List Name
   ,                                       !- Work Efficiency Schedule Name
   ,                                       !- Clothing Insulation Schedule Name
@@ -910,11 +591,7 @@
   1;                                      !- Multiplier
 
 OS:ScheduleTypeLimits,
-<<<<<<< HEAD
-  {94b36ad3-eb17-4dd1-8f8d-c3a29e3a649d}, !- Handle
-=======
-  {b00f50c1-b811-4c22-ac67-083fec2c4cba}, !- Handle
->>>>>>> 93199ada
+  {ce17766b-e529-4270-8494-69a8b42ee2ae}, !- Handle
   ActivityLevel,                          !- Name
   0,                                      !- Lower Limit Value
   ,                                       !- Upper Limit Value
@@ -922,11 +599,7 @@
   ActivityLevel;                          !- Unit Type
 
 OS:ScheduleTypeLimits,
-<<<<<<< HEAD
-  {327bc44d-1bac-40bb-b235-c3a6170bf12c}, !- Handle
-=======
-  {9fe7854a-e746-4e37-a26e-9a2af960b64a}, !- Handle
->>>>>>> 93199ada
+  {d394c858-809d-4de6-b4e4-de256978c457}, !- Handle
   Fractional,                             !- Name
   0,                                      !- Lower Limit Value
   1,                                      !- Upper Limit Value
