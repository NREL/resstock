--- conflicted
+++ resolved
@@ -1,53 +1,26 @@
 !- NOTE: Auto-generated from /test/osw_files/SFA_4units_1story_SL_UA_Denver_Windows_Doors.osw
 
 OS:Version,
-<<<<<<< HEAD
-  {ed58d0e1-8c86-436d-a951-bcef44319d86}, !- Handle
-  2.9.0;                                  !- Version Identifier
-
-OS:SimulationControl,
-  {312a5f06-39d5-4498-80ae-576cb2200fdd}, !- Handle
-=======
   {b257af4d-6bf5-4498-884f-383dc8eca70b}, !- Handle
   2.9.0;                                  !- Version Identifier
 
 OS:SimulationControl,
   {e055ee9b-e0a0-47f2-a537-e539fd15340b}, !- Handle
->>>>>>> 0d6078c2
   ,                                       !- Do Zone Sizing Calculation
   ,                                       !- Do System Sizing Calculation
   ,                                       !- Do Plant Sizing Calculation
   No;                                     !- Run Simulation for Sizing Periods
 
 OS:Timestep,
-<<<<<<< HEAD
-  {0d29a961-0443-4047-931b-351022419d87}, !- Handle
-  6;                                      !- Number of Timesteps per Hour
-
-OS:ShadowCalculation,
-  {0e3df610-4915-41d1-9387-47091b3a718a}, !- Handle
-=======
   {dc243cf8-1ffa-4e56-adc7-74fce3bda149}, !- Handle
   6;                                      !- Number of Timesteps per Hour
 
 OS:ShadowCalculation,
   {2b5a1176-8aef-46d3-a3b3-584d5f69d262}, !- Handle
->>>>>>> 0d6078c2
   20,                                     !- Calculation Frequency
   200;                                    !- Maximum Figures in Shadow Overlap Calculations
 
 OS:SurfaceConvectionAlgorithm:Outside,
-<<<<<<< HEAD
-  {755553d5-084a-4bd4-bdd6-e7e331ac0517}, !- Handle
-  DOE-2;                                  !- Algorithm
-
-OS:SurfaceConvectionAlgorithm:Inside,
-  {11866c50-06b8-4259-b603-26087b2dba57}, !- Handle
-  TARP;                                   !- Algorithm
-
-OS:ZoneCapacitanceMultiplier:ResearchSpecial,
-  {480bc709-9ff1-4552-b708-78d8966cd0cf}, !- Handle
-=======
   {c753c079-324b-4d2f-a32d-cbe5dc96ea2e}, !- Handle
   DOE-2;                                  !- Algorithm
 
@@ -57,17 +30,12 @@
 
 OS:ZoneCapacitanceMultiplier:ResearchSpecial,
   {c63338af-b5ec-4d10-834b-09185e89dcbe}, !- Handle
->>>>>>> 0d6078c2
   ,                                       !- Temperature Capacity Multiplier
   15,                                     !- Humidity Capacity Multiplier
   ;                                       !- Carbon Dioxide Capacity Multiplier
 
 OS:RunPeriod,
-<<<<<<< HEAD
-  {acf10355-aa87-4aa1-b4ea-0b0353d9a04f}, !- Handle
-=======
   {1b936b86-a665-4d4f-a3a9-2f664979fe52}, !- Handle
->>>>>>> 0d6078c2
   Run Period 1,                           !- Name
   1,                                      !- Begin Month
   1,                                      !- Begin Day of Month
@@ -81,21 +49,13 @@
   ;                                       !- Number of Times Runperiod to be Repeated
 
 OS:YearDescription,
-<<<<<<< HEAD
-  {b08f5de6-f6d8-4cd6-bcb6-1456c41698db}, !- Handle
-=======
   {ca548c9d-ab76-45f8-ad3f-f78164379058}, !- Handle
->>>>>>> 0d6078c2
   2007,                                   !- Calendar Year
   ,                                       !- Day of Week for Start Day
   ;                                       !- Is Leap Year
 
 OS:WeatherFile,
-<<<<<<< HEAD
-  {048c0b42-8bb7-4a65-a0d8-ea2361f5a068}, !- Handle
-=======
   {509fdc66-0391-4b9d-bbd8-8db354c72e2c}, !- Handle
->>>>>>> 0d6078c2
   Denver Intl Ap,                         !- City
   CO,                                     !- State Province Region
   USA,                                    !- Country
@@ -109,13 +69,8 @@
   E23378AA;                               !- Checksum
 
 OS:AdditionalProperties,
-<<<<<<< HEAD
-  {7877736d-bf92-4ea9-ba3a-7d1007cafe82}, !- Handle
-  {048c0b42-8bb7-4a65-a0d8-ea2361f5a068}, !- Object Name
-=======
   {0dc343f4-6d2c-4a2f-a762-db28204f0a8f}, !- Handle
   {509fdc66-0391-4b9d-bbd8-8db354c72e2c}, !- Object Name
->>>>>>> 0d6078c2
   EPWHeaderCity,                          !- Feature Name 1
   String,                                 !- Feature Data Type 1
   Denver Intl Ap,                         !- Feature Value 1
@@ -223,11 +178,7 @@
   84;                                     !- Feature Value 35
 
 OS:Site,
-<<<<<<< HEAD
-  {7bd698b5-8933-4b90-8e81-14c4f063499b}, !- Handle
-=======
   {208775b0-2b33-486c-9d55-3ee99ffd8aeb}, !- Handle
->>>>>>> 0d6078c2
   Denver Intl Ap_CO_USA,                  !- Name
   39.83,                                  !- Latitude {deg}
   -104.65,                                !- Longitude {deg}
@@ -236,11 +187,7 @@
   ;                                       !- Terrain
 
 OS:ClimateZones,
-<<<<<<< HEAD
-  {ac40ee6f-9a67-4735-878f-fc3b34e61b7a}, !- Handle
-=======
   {82189beb-2426-49e0-ae11-990d33f57880}, !- Handle
->>>>>>> 0d6078c2
   ,                                       !- Active Institution
   ,                                       !- Active Year
   ,                                       !- Climate Zone Institution Name 1
@@ -253,31 +200,19 @@
   Cold;                                   !- Climate Zone Value 2
 
 OS:Site:WaterMainsTemperature,
-<<<<<<< HEAD
-  {a3eb3cdc-3241-4444-bb89-51d8ed4c1dc4}, !- Handle
-=======
   {696b4f4c-ce95-46e7-b6ba-937996391a65}, !- Handle
->>>>>>> 0d6078c2
   Correlation,                            !- Calculation Method
   ,                                       !- Temperature Schedule Name
   10.8753424657535,                       !- Annual Average Outdoor Air Temperature {C}
   23.1524007936508;                       !- Maximum Difference In Monthly Average Outdoor Air Temperatures {deltaC}
 
 OS:RunPeriodControl:DaylightSavingTime,
-<<<<<<< HEAD
-  {21539cbb-ca9b-47d6-9f97-baa2d7a49e5a}, !- Handle
-=======
   {681bf75c-e5ad-4f79-a390-7f6796dcfa1a}, !- Handle
->>>>>>> 0d6078c2
   4/7,                                    !- Start Date
   10/26;                                  !- End Date
 
 OS:Site:GroundTemperature:Deep,
-<<<<<<< HEAD
-  {5461021a-c4fb-44cb-ba9e-c4cf59ff8956}, !- Handle
-=======
   {8d02cf58-15cf-4896-95e3-f81abce762ba}, !- Handle
->>>>>>> 0d6078c2
   10.8753424657535,                       !- January Deep Ground Temperature {C}
   10.8753424657535,                       !- February Deep Ground Temperature {C}
   10.8753424657535,                       !- March Deep Ground Temperature {C}
@@ -292,11 +227,7 @@
   10.8753424657535;                       !- December Deep Ground Temperature {C}
 
 OS:Building,
-<<<<<<< HEAD
-  {c778223a-47b0-40b3-8670-3dc786137952}, !- Handle
-=======
   {92e0a981-86b9-410b-b37c-663bff02ca1c}, !- Handle
->>>>>>> 0d6078c2
   Building 1,                             !- Name
   ,                                       !- Building Sector Type
   0,                                      !- North Axis {deg}
@@ -311,33 +242,17 @@
   4;                                      !- Standards Number of Living Units
 
 OS:AdditionalProperties,
-<<<<<<< HEAD
-  {e3e88b33-3daa-418f-ae81-c6f0cd9a18ad}, !- Handle
-  {c778223a-47b0-40b3-8670-3dc786137952}, !- Object Name
-  num_units,                              !- Feature Name 1
-=======
   {2b5cce81-dae8-4a2a-ae17-b81271465088}, !- Handle
   {92e0a981-86b9-410b-b37c-663bff02ca1c}, !- Object Name
   Total Units Represented,                !- Feature Name 1
->>>>>>> 0d6078c2
   Integer,                                !- Feature Data Type 1
   4,                                      !- Feature Value 1
-  has_rear_units,                         !- Feature Name 2
-  Boolean,                                !- Feature Data Type 2
-  false,                                  !- Feature Value 2
-  horz_location,                          !- Feature Name 3
-  String,                                 !- Feature Data Type 3
-  Left,                                   !- Feature Value 3
-  num_floors,                             !- Feature Name 4
-  Integer,                                !- Feature Data Type 4
-  1;                                      !- Feature Value 4
+  Total Units Modeled,                    !- Feature Name 2
+  Integer,                                !- Feature Data Type 2
+  4;                                      !- Feature Value 2
 
 OS:ThermalZone,
-<<<<<<< HEAD
-  {7f0962f2-82be-4a20-bead-3ed09e300416}, !- Handle
-=======
   {9fabb201-79cb-4136-9082-e5830b014841}, !- Handle
->>>>>>> 0d6078c2
   living zone,                            !- Name
   ,                                       !- Multiplier
   ,                                       !- Ceiling Height {m}
@@ -346,17 +261,10 @@
   ,                                       !- Zone Inside Convection Algorithm
   ,                                       !- Zone Outside Convection Algorithm
   ,                                       !- Zone Conditioning Equipment List Name
-<<<<<<< HEAD
-  {8043808a-3b81-413d-b126-6111fcd13dcf}, !- Zone Air Inlet Port List
-  {ab79924d-1b84-49eb-a8de-376011d84184}, !- Zone Air Exhaust Port List
-  {84e21c87-1de3-451c-8ada-a0f38a738794}, !- Zone Air Node Name
-  {4a14a1e7-f910-4d29-b5a4-176ee46c4b0e}, !- Zone Return Air Port List
-=======
   {3fd4d211-89de-4cb4-bc88-0e7417ed8baf}, !- Zone Air Inlet Port List
   {95fec32a-6cd7-41aa-b48c-ac22767ee44f}, !- Zone Air Exhaust Port List
   {090ce8cc-b292-4a19-8553-612bae094708}, !- Zone Air Node Name
   {0abb3361-5329-4b92-86b2-e9407ca21bb8}, !- Zone Return Air Port List
->>>>>>> 0d6078c2
   ,                                       !- Primary Daylighting Control Name
   ,                                       !- Fraction of Zone Controlled by Primary Daylighting Control
   ,                                       !- Secondary Daylighting Control Name
@@ -367,39 +275,6 @@
   No;                                     !- Use Ideal Air Loads
 
 OS:Node,
-<<<<<<< HEAD
-  {0bc6c0c0-8d65-48be-9d11-90bf54fed0b5}, !- Handle
-  Node 1,                                 !- Name
-  {84e21c87-1de3-451c-8ada-a0f38a738794}, !- Inlet Port
-  ;                                       !- Outlet Port
-
-OS:Connection,
-  {84e21c87-1de3-451c-8ada-a0f38a738794}, !- Handle
-  {a76f85e7-e081-4835-a939-da3093b512c4}, !- Name
-  {7f0962f2-82be-4a20-bead-3ed09e300416}, !- Source Object
-  11,                                     !- Outlet Port
-  {0bc6c0c0-8d65-48be-9d11-90bf54fed0b5}, !- Target Object
-  2;                                      !- Inlet Port
-
-OS:PortList,
-  {8043808a-3b81-413d-b126-6111fcd13dcf}, !- Handle
-  {5a3328d1-2c8f-4998-be6a-1d224f25e7f1}, !- Name
-  {7f0962f2-82be-4a20-bead-3ed09e300416}; !- HVAC Component
-
-OS:PortList,
-  {ab79924d-1b84-49eb-a8de-376011d84184}, !- Handle
-  {63d310b7-4add-48bd-8eba-12ffd36c8a3d}, !- Name
-  {7f0962f2-82be-4a20-bead-3ed09e300416}; !- HVAC Component
-
-OS:PortList,
-  {4a14a1e7-f910-4d29-b5a4-176ee46c4b0e}, !- Handle
-  {37ea34ef-45ca-498d-82ff-4ff3f3084827}, !- Name
-  {7f0962f2-82be-4a20-bead-3ed09e300416}; !- HVAC Component
-
-OS:Sizing:Zone,
-  {40b7ee1d-7bbd-4000-a3ba-ac0f719e7caa}, !- Handle
-  {7f0962f2-82be-4a20-bead-3ed09e300416}, !- Zone or ZoneList Name
-=======
   {e820934e-f2c8-4966-b133-fcfc12da12e4}, !- Handle
   Node 1,                                 !- Name
   {090ce8cc-b292-4a19-8553-612bae094708}, !- Inlet Port
@@ -431,7 +306,6 @@
 OS:Sizing:Zone,
   {15478b01-4a99-4c9b-b144-40929cda3a7d}, !- Handle
   {9fabb201-79cb-4136-9082-e5830b014841}, !- Zone or ZoneList Name
->>>>>>> 0d6078c2
   SupplyAirTemperature,                   !- Zone Cooling Design Supply Air Temperature Input Method
   14,                                     !- Zone Cooling Design Supply Air Temperature {C}
   11.11,                                  !- Zone Cooling Design Supply Air Temperature Difference {deltaC}
@@ -460,16 +334,6 @@
   autosize;                               !- Dedicated Outdoor Air High Setpoint Temperature for Design {C}
 
 OS:ZoneHVAC:EquipmentList,
-<<<<<<< HEAD
-  {afe8fe63-c462-4305-be1e-565f81907e9d}, !- Handle
-  Zone HVAC Equipment List 1,             !- Name
-  {7f0962f2-82be-4a20-bead-3ed09e300416}; !- Thermal Zone
-
-OS:Space,
-  {c2b3f742-17f2-4376-a1da-f4358c4bc155}, !- Handle
-  living space,                           !- Name
-  {7a93729a-f8d8-40f0-a784-1e41f4ee600c}, !- Space Type Name
-=======
   {ff2f2766-7ddc-445c-9c1d-234cdb6fa719}, !- Handle
   Zone HVAC Equipment List 1,             !- Name
   {9fabb201-79cb-4136-9082-e5830b014841}; !- Thermal Zone
@@ -478,7 +342,6 @@
   {b4830b6f-5fde-4b8d-93a5-5e420c1fd8e6}, !- Handle
   living space,                           !- Name
   {86209235-40ba-494a-836c-00bf2fc79b2c}, !- Space Type Name
->>>>>>> 0d6078c2
   ,                                       !- Default Construction Set Name
   ,                                       !- Default Schedule Set Name
   ,                                       !- Direction of Relative North {deg}
@@ -486,19 +349,6 @@
   ,                                       !- Y Origin {m}
   ,                                       !- Z Origin {m}
   ,                                       !- Building Story Name
-<<<<<<< HEAD
-  {7f0962f2-82be-4a20-bead-3ed09e300416}, !- Thermal Zone Name
-  ,                                       !- Part of Total Floor Area
-  ,                                       !- Design Specification Outdoor Air Object Name
-  {707f8c42-fe8f-4c35-9a7d-126e8a81fd01}; !- Building Unit Name
-
-OS:Surface,
-  {82c77b17-7364-4888-9a0e-52d1a5a00062}, !- Handle
-  Surface 1,                              !- Name
-  Floor,                                  !- Surface Type
-  ,                                       !- Construction Name
-  {c2b3f742-17f2-4376-a1da-f4358c4bc155}, !- Space Name
-=======
   {9fabb201-79cb-4136-9082-e5830b014841}, !- Thermal Zone Name
   ,                                       !- Part of Total Floor Area
   ,                                       !- Design Specification Outdoor Air Object Name
@@ -510,7 +360,6 @@
   Floor,                                  !- Surface Type
   ,                                       !- Construction Name
   {b4830b6f-5fde-4b8d-93a5-5e420c1fd8e6}, !- Space Name
->>>>>>> 0d6078c2
   Foundation,                             !- Outside Boundary Condition
   ,                                       !- Outside Boundary Condition Object
   NoSun,                                  !- Sun Exposure
@@ -523,19 +372,11 @@
   6.46578440716979, -12.9315688143396, 0; !- X,Y,Z Vertex 4 {m}
 
 OS:Surface,
-<<<<<<< HEAD
-  {eca72316-c29f-4398-b3f1-79cd7799781d}, !- Handle
-  Surface 2,                              !- Name
-  Wall,                                   !- Surface Type
-  ,                                       !- Construction Name
-  {c2b3f742-17f2-4376-a1da-f4358c4bc155}, !- Space Name
-=======
   {29c5e612-287f-477d-a9e2-6049b22092dd}, !- Handle
   Surface 2,                              !- Name
   Wall,                                   !- Surface Type
   ,                                       !- Construction Name
   {b4830b6f-5fde-4b8d-93a5-5e420c1fd8e6}, !- Space Name
->>>>>>> 0d6078c2
   Outdoors,                               !- Outside Boundary Condition
   ,                                       !- Outside Boundary Condition Object
   SunExposed,                             !- Sun Exposure
@@ -548,19 +389,11 @@
   0, -12.9315688143396, 2.4384;           !- X,Y,Z Vertex 4 {m}
 
 OS:Surface,
-<<<<<<< HEAD
-  {9a25d1a5-8bbf-44df-95f1-ffdaf676aa84}, !- Handle
-  Surface 3,                              !- Name
-  Wall,                                   !- Surface Type
-  ,                                       !- Construction Name
-  {c2b3f742-17f2-4376-a1da-f4358c4bc155}, !- Space Name
-=======
   {a330c367-b94d-4285-87e7-3b3404a9402f}, !- Handle
   Surface 3,                              !- Name
   Wall,                                   !- Surface Type
   ,                                       !- Construction Name
   {b4830b6f-5fde-4b8d-93a5-5e420c1fd8e6}, !- Space Name
->>>>>>> 0d6078c2
   Outdoors,                               !- Outside Boundary Condition
   ,                                       !- Outside Boundary Condition Object
   SunExposed,                             !- Sun Exposure
@@ -573,15 +406,6 @@
   0, 0, 2.4384;                           !- X,Y,Z Vertex 4 {m}
 
 OS:Surface,
-<<<<<<< HEAD
-  {ce1e3dbf-992b-448e-9dd3-d8899292b196}, !- Handle
-  Surface 4,                              !- Name
-  Wall,                                   !- Surface Type
-  ,                                       !- Construction Name
-  {c2b3f742-17f2-4376-a1da-f4358c4bc155}, !- Space Name
-  Adiabatic,                              !- Outside Boundary Condition
-  ,                                       !- Outside Boundary Condition Object
-=======
   {de777856-825f-4a82-9ea0-e39f0334885b}, !- Handle
   Surface 4,                              !- Name
   Wall,                                   !- Surface Type
@@ -589,7 +413,6 @@
   {b4830b6f-5fde-4b8d-93a5-5e420c1fd8e6}, !- Space Name
   Surface,                                !- Outside Boundary Condition
   {dc83ca4d-55dc-4c47-81ce-be173df30955}, !- Outside Boundary Condition Object
->>>>>>> 0d6078c2
   NoSun,                                  !- Sun Exposure
   NoWind,                                 !- Wind Exposure
   ,                                       !- View Factor to Ground
@@ -600,19 +423,11 @@
   6.46578440716979, 0, 2.4384;            !- X,Y,Z Vertex 4 {m}
 
 OS:Surface,
-<<<<<<< HEAD
-  {82acb006-d225-4315-9456-3b23ccd9a36c}, !- Handle
-  Surface 5,                              !- Name
-  Wall,                                   !- Surface Type
-  ,                                       !- Construction Name
-  {c2b3f742-17f2-4376-a1da-f4358c4bc155}, !- Space Name
-=======
   {bcd2078a-1148-467b-bfe4-ea2bcfcc368e}, !- Handle
   Surface 5,                              !- Name
   Wall,                                   !- Surface Type
   ,                                       !- Construction Name
   {b4830b6f-5fde-4b8d-93a5-5e420c1fd8e6}, !- Space Name
->>>>>>> 0d6078c2
   Outdoors,                               !- Outside Boundary Condition
   ,                                       !- Outside Boundary Condition Object
   SunExposed,                             !- Sun Exposure
@@ -625,15 +440,6 @@
   1.04865714285714, -12.9315688143396, 0; !- X,Y,Z Vertex 4 {m}
 
 OS:Surface,
-<<<<<<< HEAD
-  {cb9a443b-f349-47fd-a00f-c414defddb93}, !- Handle
-  Surface 6,                              !- Name
-  RoofCeiling,                            !- Surface Type
-  ,                                       !- Construction Name
-  {c2b3f742-17f2-4376-a1da-f4358c4bc155}, !- Space Name
-  Surface,                                !- Outside Boundary Condition
-  {4188bf27-8677-4987-a789-ec99985fba25}, !- Outside Boundary Condition Object
-=======
   {3571a560-aeaf-4962-953b-9ab0edfb70ea}, !- Handle
   Surface 6,                              !- Name
   RoofCeiling,                            !- Surface Type
@@ -641,7 +447,6 @@
   {b4830b6f-5fde-4b8d-93a5-5e420c1fd8e6}, !- Space Name
   Surface,                                !- Outside Boundary Condition
   {85cb521f-6d07-47b0-8567-11e4ddf13b69}, !- Outside Boundary Condition Object
->>>>>>> 0d6078c2
   NoSun,                                  !- Sun Exposure
   NoWind,                                 !- Wind Exposure
   ,                                       !- View Factor to Ground
@@ -652,11 +457,7 @@
   0, -12.9315688143396, 2.4384;           !- X,Y,Z Vertex 4 {m}
 
 OS:SpaceType,
-<<<<<<< HEAD
-  {7a93729a-f8d8-40f0-a784-1e41f4ee600c}, !- Handle
-=======
   {86209235-40ba-494a-836c-00bf2fc79b2c}, !- Handle
->>>>>>> 0d6078c2
   Space Type 1,                           !- Name
   ,                                       !- Default Construction Set Name
   ,                                       !- Default Schedule Set Name
@@ -666,52 +467,6 @@
   ,                                       !- Standards Building Type
   living;                                 !- Standards Space Type
 
-<<<<<<< HEAD
-OS:Surface,
-  {4188bf27-8677-4987-a789-ec99985fba25}, !- Handle
-  Surface 7,                              !- Name
-  Floor,                                  !- Surface Type
-  ,                                       !- Construction Name
-  {4b15a912-5f47-402a-8468-01fc61e8886e}, !- Space Name
-  Surface,                                !- Outside Boundary Condition
-  {cb9a443b-f349-47fd-a00f-c414defddb93}, !- Outside Boundary Condition Object
-  NoSun,                                  !- Sun Exposure
-  NoWind,                                 !- Wind Exposure
-  ,                                       !- View Factor to Ground
-  ,                                       !- Number of Vertices
-  0, -12.9315688143396, 2.4384,           !- X,Y,Z Vertex 1 {m}
-  0, 0, 2.4384,                           !- X,Y,Z Vertex 2 {m}
-  6.46578440716979, 0, 2.4384,            !- X,Y,Z Vertex 3 {m}
-  6.46578440716979, -12.9315688143396, 2.4384; !- X,Y,Z Vertex 4 {m}
-
-OS:Surface,
-  {b9b2beb9-28e5-4b76-97bb-ac58ac2fd40e}, !- Handle
-  Surface 8,                              !- Name
-  RoofCeiling,                            !- Surface Type
-  ,                                       !- Construction Name
-  {4b15a912-5f47-402a-8468-01fc61e8886e}, !- Space Name
-  Outdoors,                               !- Outside Boundary Condition
-  ,                                       !- Outside Boundary Condition Object
-  SunExposed,                             !- Sun Exposure
-  WindExposed,                            !- Wind Exposure
-  ,                                       !- View Factor to Ground
-  ,                                       !- Number of Vertices
-  0, -6.46578440716979, 5.6712922035849,  !- X,Y,Z Vertex 1 {m}
-  6.46578440716979, -6.46578440716979, 5.6712922035849, !- X,Y,Z Vertex 2 {m}
-  6.46578440716979, 0, 2.4384,            !- X,Y,Z Vertex 3 {m}
-  0, 0, 2.4384;                           !- X,Y,Z Vertex 4 {m}
-
-OS:Surface,
-  {4a73f4a3-be74-439a-aee1-4b5e33cbff8d}, !- Handle
-  Surface 9,                              !- Name
-  RoofCeiling,                            !- Surface Type
-  ,                                       !- Construction Name
-  {4b15a912-5f47-402a-8468-01fc61e8886e}, !- Space Name
-  Outdoors,                               !- Outside Boundary Condition
-  ,                                       !- Outside Boundary Condition Object
-  SunExposed,                             !- Sun Exposure
-  WindExposed,                            !- Wind Exposure
-=======
 OS:ThermalZone,
   {c38a7850-7c09-4029-b9cf-434faebfc3e0}, !- Handle
   living zone|unit 2,                     !- Name
@@ -859,22 +614,14 @@
   {de777856-825f-4a82-9ea0-e39f0334885b}, !- Outside Boundary Condition Object
   NoSun,                                  !- Sun Exposure
   NoWind,                                 !- Wind Exposure
->>>>>>> 0d6078c2
-  ,                                       !- View Factor to Ground
-  ,                                       !- Number of Vertices
-  6.46578440716979, -6.46578440716979, 5.6712922035849, !- X,Y,Z Vertex 1 {m}
-  0, -6.46578440716979, 5.6712922035849,  !- X,Y,Z Vertex 2 {m}
-  0, -12.9315688143396, 2.4384,           !- X,Y,Z Vertex 3 {m}
+  ,                                       !- View Factor to Ground
+  ,                                       !- Number of Vertices
+  6.46578440716979, 0, 2.4384,            !- X,Y,Z Vertex 1 {m}
+  6.46578440716979, 0, 0,                 !- X,Y,Z Vertex 2 {m}
+  6.46578440716979, -12.9315688143396, 0, !- X,Y,Z Vertex 3 {m}
   6.46578440716979, -12.9315688143396, 2.4384; !- X,Y,Z Vertex 4 {m}
 
 OS:Surface,
-<<<<<<< HEAD
-  {4b17f5c6-434b-413e-b895-5a2dd6a6f5d5}, !- Handle
-  Surface 10,                             !- Name
-  Wall,                                   !- Surface Type
-  ,                                       !- Construction Name
-  {4b15a912-5f47-402a-8468-01fc61e8886e}, !- Space Name
-=======
   {4fe64053-7826-458a-ac98-0cc96beb85a2}, !- Handle
   Surface 15,                             !- Name
   Floor,                                  !- Surface Type
@@ -897,27 +644,12 @@
   Wall,                                   !- Surface Type
   ,                                       !- Construction Name
   {8e19e4b1-405f-4bc4-a727-398f7c62b80e}, !- Space Name
->>>>>>> 0d6078c2
   Outdoors,                               !- Outside Boundary Condition
   ,                                       !- Outside Boundary Condition Object
   SunExposed,                             !- Sun Exposure
   WindExposed,                            !- Wind Exposure
   ,                                       !- View Factor to Ground
   ,                                       !- Number of Vertices
-<<<<<<< HEAD
-  0, -6.46578440716979, 5.6712922035849,  !- X,Y,Z Vertex 1 {m}
-  0, 0, 2.4384,                           !- X,Y,Z Vertex 2 {m}
-  0, -12.9315688143396, 2.4384;           !- X,Y,Z Vertex 3 {m}
-
-OS:Surface,
-  {2d01c972-2d48-4aab-b077-f7e53d2bb4c2}, !- Handle
-  Surface 11,                             !- Name
-  Wall,                                   !- Surface Type
-  ,                                       !- Construction Name
-  {4b15a912-5f47-402a-8468-01fc61e8886e}, !- Space Name
-  Adiabatic,                              !- Outside Boundary Condition
-  ,                                       !- Outside Boundary Condition Object
-=======
   12.9315688143396, 0, 2.4384,            !- X,Y,Z Vertex 1 {m}
   12.9315688143396, 0, 0,                 !- X,Y,Z Vertex 2 {m}
   6.46578440716979, 0, 0,                 !- X,Y,Z Vertex 3 {m}
@@ -931,36 +663,18 @@
   {8e19e4b1-405f-4bc4-a727-398f7c62b80e}, !- Space Name
   Surface,                                !- Outside Boundary Condition
   {d55b63d4-c0fe-444c-b784-0315c01660e0}, !- Outside Boundary Condition Object
->>>>>>> 0d6078c2
   NoSun,                                  !- Sun Exposure
   NoWind,                                 !- Wind Exposure
   ,                                       !- View Factor to Ground
   ,                                       !- Number of Vertices
-  6.46578440716979, -6.46578440716979, 5.6712922035849, !- X,Y,Z Vertex 1 {m}
-  6.46578440716979, -12.9315688143396, 2.4384, !- X,Y,Z Vertex 2 {m}
-  6.46578440716979, 0, 2.4384;            !- X,Y,Z Vertex 3 {m}
-
-OS:Space,
-  {4b15a912-5f47-402a-8468-01fc61e8886e}, !- Handle
-  unfinished attic space,                 !- Name
-  {13ebb5ce-3bc5-42c0-b717-dffb4860945e}, !- Space Type Name
-  ,                                       !- Default Construction Set Name
-  ,                                       !- Default Schedule Set Name
-  ,                                       !- Direction of Relative North {deg}
-  ,                                       !- X Origin {m}
-  ,                                       !- Y Origin {m}
-  ,                                       !- Z Origin {m}
-  ,                                       !- Building Story Name
-  {f11f29fb-5a4b-4ad7-9ab0-67323bdff481}; !- Thermal Zone Name
+  12.9315688143396, -12.9315688143396, 2.4384, !- X,Y,Z Vertex 1 {m}
+  12.9315688143396, -12.9315688143396, 0, !- X,Y,Z Vertex 2 {m}
+  12.9315688143396, 0, 0,                 !- X,Y,Z Vertex 3 {m}
+  12.9315688143396, 0, 2.4384;            !- X,Y,Z Vertex 4 {m}
 
 OS:ThermalZone,
-<<<<<<< HEAD
-  {f11f29fb-5a4b-4ad7-9ab0-67323bdff481}, !- Handle
-  unfinished attic zone,                  !- Name
-=======
   {601932e1-f219-4a6b-8204-2fe69bbd10df}, !- Handle
   living zone|unit 3,                     !- Name
->>>>>>> 0d6078c2
   ,                                       !- Multiplier
   ,                                       !- Ceiling Height {m}
   ,                                       !- Volume {m3}
@@ -968,17 +682,10 @@
   ,                                       !- Zone Inside Convection Algorithm
   ,                                       !- Zone Outside Convection Algorithm
   ,                                       !- Zone Conditioning Equipment List Name
-<<<<<<< HEAD
-  {40f9ea8c-3eab-41bf-9b71-2bf738bd5afb}, !- Zone Air Inlet Port List
-  {74682681-edaf-4679-9a2a-cda5a786907d}, !- Zone Air Exhaust Port List
-  {a37666ba-4936-4cf9-8dc3-a4b66b8a08f7}, !- Zone Air Node Name
-  {53e81266-c816-483a-b681-96a4f81b54b7}, !- Zone Return Air Port List
-=======
   {97d83ce7-5346-423d-b7cb-5665bc5d0536}, !- Zone Air Inlet Port List
   {38d25383-f2be-442e-a97c-f631e3902f06}, !- Zone Air Exhaust Port List
   {0181139f-0506-4ef7-b7b6-8601a4c0a0b1}, !- Zone Air Node Name
   {cb119352-8a7b-4823-ba7d-1244e50c4402}, !- Zone Return Air Port List
->>>>>>> 0d6078c2
   ,                                       !- Primary Daylighting Control Name
   ,                                       !- Fraction of Zone Controlled by Primary Daylighting Control
   ,                                       !- Secondary Daylighting Control Name
@@ -989,39 +696,6 @@
   No;                                     !- Use Ideal Air Loads
 
 OS:Node,
-<<<<<<< HEAD
-  {0d0e1456-be56-44de-a8da-67bc4c775cb7}, !- Handle
-  Node 2,                                 !- Name
-  {a37666ba-4936-4cf9-8dc3-a4b66b8a08f7}, !- Inlet Port
-  ;                                       !- Outlet Port
-
-OS:Connection,
-  {a37666ba-4936-4cf9-8dc3-a4b66b8a08f7}, !- Handle
-  {60eb1f9d-0961-4eea-94a1-d6aa57ee9603}, !- Name
-  {f11f29fb-5a4b-4ad7-9ab0-67323bdff481}, !- Source Object
-  11,                                     !- Outlet Port
-  {0d0e1456-be56-44de-a8da-67bc4c775cb7}, !- Target Object
-  2;                                      !- Inlet Port
-
-OS:PortList,
-  {40f9ea8c-3eab-41bf-9b71-2bf738bd5afb}, !- Handle
-  {477d8937-6241-4ea3-8149-3b8a4f89f670}, !- Name
-  {f11f29fb-5a4b-4ad7-9ab0-67323bdff481}; !- HVAC Component
-
-OS:PortList,
-  {74682681-edaf-4679-9a2a-cda5a786907d}, !- Handle
-  {a5bbdd60-c207-47a0-8b42-155330bf229b}, !- Name
-  {f11f29fb-5a4b-4ad7-9ab0-67323bdff481}; !- HVAC Component
-
-OS:PortList,
-  {53e81266-c816-483a-b681-96a4f81b54b7}, !- Handle
-  {462acd4e-fab4-46eb-a3cc-d2d57a70fb30}, !- Name
-  {f11f29fb-5a4b-4ad7-9ab0-67323bdff481}; !- HVAC Component
-
-OS:Sizing:Zone,
-  {89e29966-2dfd-40bb-90fd-6100bdd5247b}, !- Handle
-  {f11f29fb-5a4b-4ad7-9ab0-67323bdff481}, !- Zone or ZoneList Name
-=======
   {3f8d5853-0a48-4fdc-a977-31d423d2256b}, !- Handle
   Node 3,                                 !- Name
   {0181139f-0506-4ef7-b7b6-8601a4c0a0b1}, !- Inlet Port
@@ -1053,7 +727,6 @@
 OS:Sizing:Zone,
   {30ee3aaf-42a2-49f7-9f51-2e98e0c966f8}, !- Handle
   {601932e1-f219-4a6b-8204-2fe69bbd10df}, !- Zone or ZoneList Name
->>>>>>> 0d6078c2
   SupplyAirTemperature,                   !- Zone Cooling Design Supply Air Temperature Input Method
   14,                                     !- Zone Cooling Design Supply Air Temperature {C}
   11.11,                                  !- Zone Cooling Design Supply Air Temperature Difference {deltaC}
@@ -1082,140 +755,6 @@
   autosize;                               !- Dedicated Outdoor Air High Setpoint Temperature for Design {C}
 
 OS:ZoneHVAC:EquipmentList,
-<<<<<<< HEAD
-  {9427da97-cc70-4eeb-a5f3-bf21b92bb5f0}, !- Handle
-  Zone HVAC Equipment List 2,             !- Name
-  {f11f29fb-5a4b-4ad7-9ab0-67323bdff481}; !- Thermal Zone
-
-OS:SpaceType,
-  {13ebb5ce-3bc5-42c0-b717-dffb4860945e}, !- Handle
-  Space Type 2,                           !- Name
-  ,                                       !- Default Construction Set Name
-  ,                                       !- Default Schedule Set Name
-  ,                                       !- Group Rendering Name
-  ,                                       !- Design Specification Outdoor Air Object Name
-  ,                                       !- Standards Template
-  ,                                       !- Standards Building Type
-  unfinished attic;                       !- Standards Space Type
-
-OS:BuildingUnit,
-  {707f8c42-fe8f-4c35-9a7d-126e8a81fd01}, !- Handle
-  unit 1,                                 !- Name
-  ,                                       !- Rendering Color
-  Residential;                            !- Building Unit Type
-
-OS:AdditionalProperties,
-  {c80cc2af-cb2e-4cab-9f8b-129a6d0df197}, !- Handle
-  {707f8c42-fe8f-4c35-9a7d-126e8a81fd01}, !- Object Name
-  NumberOfBedrooms,                       !- Feature Name 1
-  Integer,                                !- Feature Data Type 1
-  3,                                      !- Feature Value 1
-  NumberOfBathrooms,                      !- Feature Name 2
-  Double,                                 !- Feature Data Type 2
-  2,                                      !- Feature Value 2
-  NumberOfOccupants,                      !- Feature Name 3
-  Double,                                 !- Feature Data Type 3
-  3.3900000000000001;                     !- Feature Value 3
-
-OS:External:File,
-  {25a43500-931a-4eb4-af90-fabcf45a9c01}, !- Handle
-  8760.csv,                               !- Name
-  8760.csv;                               !- File Name
-
-OS:Schedule:Day,
-  {8d5e6700-495f-402a-9603-aa2d5071575c}, !- Handle
-  Schedule Day 1,                         !- Name
-  ,                                       !- Schedule Type Limits Name
-  ,                                       !- Interpolate to Timestep
-  24,                                     !- Hour 1
-  0,                                      !- Minute 1
-  0;                                      !- Value Until Time 1
-
-OS:Schedule:Day,
-  {d6059b68-1969-4450-a326-8903a2a23693}, !- Handle
-  Schedule Day 2,                         !- Name
-  ,                                       !- Schedule Type Limits Name
-  ,                                       !- Interpolate to Timestep
-  24,                                     !- Hour 1
-  0,                                      !- Minute 1
-  1;                                      !- Value Until Time 1
-
-OS:Schedule:File,
-  {22e34482-7c3f-4219-b6ec-8a15bd38dac5}, !- Handle
-  occupants,                              !- Name
-  {8969f40a-d2a5-4f4f-90af-7a964e1fa833}, !- Schedule Type Limits Name
-  {25a43500-931a-4eb4-af90-fabcf45a9c01}, !- External File Name
-  1,                                      !- Column Number
-  1,                                      !- Rows to Skip at Top
-  8760,                                   !- Number of Hours of Data
-  ,                                       !- Column Separator
-  ,                                       !- Interpolate to Timestep
-  60;                                     !- Minutes per Item
-
-OS:Schedule:Ruleset,
-  {f448b6a8-7bf0-40df-93a6-4bdd673c85c8}, !- Handle
-  Schedule Ruleset 1,                     !- Name
-  {de8f7ba2-0dc0-4db5-8725-dde203bf7e1d}, !- Schedule Type Limits Name
-  {f685c4f6-2ba5-4b29-afde-846b941d65da}; !- Default Day Schedule Name
-
-OS:Schedule:Day,
-  {f685c4f6-2ba5-4b29-afde-846b941d65da}, !- Handle
-  Schedule Day 3,                         !- Name
-  {de8f7ba2-0dc0-4db5-8725-dde203bf7e1d}, !- Schedule Type Limits Name
-  ,                                       !- Interpolate to Timestep
-  24,                                     !- Hour 1
-  0,                                      !- Minute 1
-  112.539290946133;                       !- Value Until Time 1
-
-OS:People:Definition,
-  {faa034ee-abb9-48ae-929e-bdd2c860d92c}, !- Handle
-  res occupants|living space,             !- Name
-  People,                                 !- Number of People Calculation Method
-  3.39,                                   !- Number of People {people}
-  ,                                       !- People per Space Floor Area {person/m2}
-  ,                                       !- Space Floor Area per Person {m2/person}
-  0.319734,                               !- Fraction Radiant
-  0.573,                                  !- Sensible Heat Fraction
-  0,                                      !- Carbon Dioxide Generation Rate {m3/s-W}
-  No,                                     !- Enable ASHRAE 55 Comfort Warnings
-  ZoneAveraged;                           !- Mean Radiant Temperature Calculation Type
-
-OS:People,
-  {0b253456-b043-458d-a3a2-e11c64544faa}, !- Handle
-  res occupants|living space,             !- Name
-  {faa034ee-abb9-48ae-929e-bdd2c860d92c}, !- People Definition Name
-  {c2b3f742-17f2-4376-a1da-f4358c4bc155}, !- Space or SpaceType Name
-  {22e34482-7c3f-4219-b6ec-8a15bd38dac5}, !- Number of People Schedule Name
-  {f448b6a8-7bf0-40df-93a6-4bdd673c85c8}, !- Activity Level Schedule Name
-  ,                                       !- Surface Name/Angle Factor List Name
-  ,                                       !- Work Efficiency Schedule Name
-  ,                                       !- Clothing Insulation Schedule Name
-  ,                                       !- Air Velocity Schedule Name
-  1;                                      !- Multiplier
-
-OS:ScheduleTypeLimits,
-  {de8f7ba2-0dc0-4db5-8725-dde203bf7e1d}, !- Handle
-  ActivityLevel,                          !- Name
-  0,                                      !- Lower Limit Value
-  ,                                       !- Upper Limit Value
-  Continuous,                             !- Numeric Type
-  ActivityLevel;                          !- Unit Type
-
-OS:ScheduleTypeLimits,
-  {8969f40a-d2a5-4f4f-90af-7a964e1fa833}, !- Handle
-  Fractional,                             !- Name
-  0,                                      !- Lower Limit Value
-  1,                                      !- Upper Limit Value
-  Continuous;                             !- Numeric Type
-
-OS:SubSurface,
-  {e21f4e99-6414-49fa-9a76-48452bd51293}, !- Handle
-  unit 1 - Surface 5 - Door,              !- Name
-  Door,                                   !- Sub Surface Type
-  ,                                       !- Construction Name
-  {44e70947-b20a-45b7-97a9-0dd0ff75c8e2}, !- Surface Name
-  ,                                       !- Outside Boundary Condition Object
-=======
   {0c79a620-7d5e-4b51-ac96-5b9ee469bf7f}, !- Handle
   Zone HVAC Equipment List 3,             !- Name
   {601932e1-f219-4a6b-8204-2fe69bbd10df}; !- Thermal Zone
@@ -1246,42 +785,8 @@
   ,                                       !- Outside Boundary Condition Object
   SunExposed,                             !- Sun Exposure
   WindExposed,                            !- Wind Exposure
->>>>>>> 0d6078c2
-  ,                                       !- View Factor to Ground
-  ,                                       !- Shading Control Name
-  ,                                       !- Frame and Divider Name
-  ,                                       !- Multiplier
-  ,                                       !- Number of Vertices
-<<<<<<< HEAD
-  0.1524, -12.9315688143396, 2.1336,      !- X,Y,Z Vertex 1 {m}
-  0.1524, -12.9315688143396, 0,           !- X,Y,Z Vertex 2 {m}
-  1.02325714285714, -12.9315688143396, 0, !- X,Y,Z Vertex 3 {m}
-  1.02325714285714, -12.9315688143396, 2.1336; !- X,Y,Z Vertex 4 {m}
-
-OS:Surface,
-  {44e70947-b20a-45b7-97a9-0dd0ff75c8e2}, !- Handle
-  Surface 12,                             !- Name
-  Wall,                                   !- Surface Type
-  ,                                       !- Construction Name
-  {c2b3f742-17f2-4376-a1da-f4358c4bc155}, !- Space Name
-  Outdoors,                               !- Outside Boundary Condition
-  ,                                       !- Outside Boundary Condition Object
-  SunExposed,                             !- Sun Exposure
-  WindExposed,                            !- Wind Exposure
-  ,                                       !- View Factor to Ground
-  ,                                       !- Number of Vertices
-  1.04865714285714, -12.9315688143396, 2.4384, !- X,Y,Z Vertex 1 {m}
-  0.127, -12.9315688143396, 2.4384,       !- X,Y,Z Vertex 2 {m}
-  0.127, -12.9315688143396, 0,            !- X,Y,Z Vertex 3 {m}
-  1.04865714285714, -12.9315688143396, 0; !- X,Y,Z Vertex 4 {m}
-
-OS:Surface,
-  {204599f6-d21f-4e8b-ab5f-83be9407eca4}, !- Handle
-  Surface 13,                             !- Name
-  Wall,                                   !- Surface Type
-  ,                                       !- Construction Name
-  {c2b3f742-17f2-4376-a1da-f4358c4bc155}, !- Space Name
-=======
+  ,                                       !- View Factor to Ground
+  ,                                       !- Number of Vertices
   19.3973532215094, -12.9315688143396, 0, !- X,Y,Z Vertex 1 {m}
   19.3973532215094, -12.9315688143396, 2.4384, !- X,Y,Z Vertex 2 {m}
   13.9802259571967, -12.9315688143396, 2.4384, !- X,Y,Z Vertex 3 {m}
@@ -1344,44 +849,17 @@
   Wall,                                   !- Surface Type
   ,                                       !- Construction Name
   {063ff249-f8bc-432f-afe7-81fbf094dc7b}, !- Space Name
->>>>>>> 0d6078c2
   Outdoors,                               !- Outside Boundary Condition
   ,                                       !- Outside Boundary Condition Object
   SunExposed,                             !- Sun Exposure
   WindExposed,                            !- Wind Exposure
   ,                                       !- View Factor to Ground
   ,                                       !- Number of Vertices
-  0.127, -12.9315688143396, 2.4384,       !- X,Y,Z Vertex 1 {m}
-  0, -12.9315688143396, 2.4384,           !- X,Y,Z Vertex 2 {m}
-  0, -12.9315688143396, 0,                !- X,Y,Z Vertex 3 {m}
-  0.127, -12.9315688143396, 0;            !- X,Y,Z Vertex 4 {m}
-
-<<<<<<< HEAD
-OS:SubSurface,
-  {b6d63f97-7941-4a38-894c-d9af19153907}, !- Handle
-  Surface 5 - Window 1,                   !- Name
-  FixedWindow,                            !- Sub Surface Type
-  ,                                       !- Construction Name
-  {82acb006-d225-4315-9456-3b23ccd9a36c}, !- Surface Name
-  ,                                       !- Outside Boundary Condition Object
-  ,                                       !- View Factor to Ground
-  ,                                       !- Shading Control Name
-  ,                                       !- Frame and Divider Name
-  ,                                       !- Multiplier
-  ,                                       !- Number of Vertices
-  2.04382333542745, -12.9315688143396, 2.1336, !- X,Y,Z Vertex 1 {m}
-  2.04382333542745, -12.9315688143396, 1.0937761602533, !- X,Y,Z Vertex 2 {m}
-  2.82388623096136, -12.9315688143396, 1.0937761602533, !- X,Y,Z Vertex 3 {m}
-  2.82388623096136, -12.9315688143396, 2.1336; !- X,Y,Z Vertex 4 {m}
-
-OS:SubSurface,
-  {cbfd0b41-5f52-495e-ac54-d4c8cb12e651}, !- Handle
-  Surface 5 - Window 2,                   !- Name
-  FixedWindow,                            !- Sub Surface Type
-  ,                                       !- Construction Name
-  {82acb006-d225-4315-9456-3b23ccd9a36c}, !- Surface Name
-  ,                                       !- Outside Boundary Condition Object
-=======
+  19.3973532215094, 0, 2.4384,            !- X,Y,Z Vertex 1 {m}
+  19.3973532215094, 0, 0,                 !- X,Y,Z Vertex 2 {m}
+  12.9315688143396, 0, 0,                 !- X,Y,Z Vertex 3 {m}
+  12.9315688143396, 0, 2.4384;            !- X,Y,Z Vertex 4 {m}
+
 OS:Surface,
   {60594a24-e79d-44ea-8a40-3b5ef6121624}, !- Handle
   Surface 28,                             !- Name
@@ -1392,43 +870,8 @@
   {8f60fe1a-f6db-4e39-a44c-af4aedc5c33e}, !- Outside Boundary Condition Object
   NoSun,                                  !- Sun Exposure
   NoWind,                                 !- Wind Exposure
->>>>>>> 0d6078c2
-  ,                                       !- View Factor to Ground
-  ,                                       !- Shading Control Name
-  ,                                       !- Frame and Divider Name
-  ,                                       !- Multiplier
-  ,                                       !- Number of Vertices
-<<<<<<< HEAD
-  2.88484623096136, -12.9315688143396, 2.1336, !- X,Y,Z Vertex 1 {m}
-  2.88484623096136, -12.9315688143396, 1.0937761602533, !- X,Y,Z Vertex 2 {m}
-  3.66490912649526, -12.9315688143396, 1.0937761602533, !- X,Y,Z Vertex 3 {m}
-  3.66490912649526, -12.9315688143396, 2.1336; !- X,Y,Z Vertex 4 {m}
-
-OS:SubSurface,
-  {17e4e845-aeb8-46d7-a879-ab61cf364024}, !- Handle
-  Surface 5 - Window 3,                   !- Name
-  FixedWindow,                            !- Sub Surface Type
-  ,                                       !- Construction Name
-  {82acb006-d225-4315-9456-3b23ccd9a36c}, !- Surface Name
-  ,                                       !- Outside Boundary Condition Object
-  ,                                       !- View Factor to Ground
-  ,                                       !- Shading Control Name
-  ,                                       !- Frame and Divider Name
-  ,                                       !- Multiplier
-  ,                                       !- Number of Vertices
-  4.27004387129862, -12.9315688143396, 2.1336, !- X,Y,Z Vertex 1 {m}
-  4.27004387129862, -12.9315688143396, 1.0937761602533, !- X,Y,Z Vertex 2 {m}
-  5.05010676683253, -12.9315688143396, 1.0937761602533, !- X,Y,Z Vertex 3 {m}
-  5.05010676683253, -12.9315688143396, 2.1336; !- X,Y,Z Vertex 4 {m}
-
-OS:SubSurface,
-  {cac5465c-e755-4474-b4fc-bd0bfb9b118d}, !- Handle
-  Surface 3 - Window 1,                   !- Name
-  FixedWindow,                            !- Sub Surface Type
-  ,                                       !- Construction Name
-  {9a25d1a5-8bbf-44df-95f1-ffdaf676aa84}, !- Surface Name
-  ,                                       !- Outside Boundary Condition Object
-=======
+  ,                                       !- View Factor to Ground
+  ,                                       !- Number of Vertices
   19.3973532215094, -12.9315688143396, 2.4384, !- X,Y,Z Vertex 1 {m}
   19.3973532215094, -12.9315688143396, 0, !- X,Y,Z Vertex 2 {m}
   19.3973532215094, 0, 0,                 !- X,Y,Z Vertex 3 {m}
@@ -1564,26 +1007,8 @@
   {9a75b005-fc5e-472d-9607-919a98e7474c}, !- Outside Boundary Condition Object
   NoSun,                                  !- Sun Exposure
   NoWind,                                 !- Wind Exposure
->>>>>>> 0d6078c2
-  ,                                       !- View Factor to Ground
-  ,                                       !- Shading Control Name
-  ,                                       !- Frame and Divider Name
-  ,                                       !- Multiplier
-  ,                                       !- Number of Vertices
-<<<<<<< HEAD
-  5.18341317379485, 0, 2.1336,            !- X,Y,Z Vertex 1 {m}
-  5.18341317379485, 0, 1.01066715583635,  !- X,Y,Z Vertex 2 {m}
-  4.34100293811319, 0, 1.01066715583635,  !- X,Y,Z Vertex 3 {m}
-  4.34100293811319, 0, 2.1336;            !- X,Y,Z Vertex 4 {m}
-
-OS:SubSurface,
-  {d813673b-e42b-4813-8194-809560798b6e}, !- Handle
-  Surface 3 - Window 2,                   !- Name
-  FixedWindow,                            !- Sub Surface Type
-  ,                                       !- Construction Name
-  {9a25d1a5-8bbf-44df-95f1-ffdaf676aa84}, !- Surface Name
-  ,                                       !- Outside Boundary Condition Object
-=======
+  ,                                       !- View Factor to Ground
+  ,                                       !- Number of Vertices
   25.8631376286792, -12.9315688143396, 2.4384, !- X,Y,Z Vertex 1 {m}
   25.8631376286792, 0, 2.4384,            !- X,Y,Z Vertex 2 {m}
   19.3973532215094, 0, 2.4384,            !- X,Y,Z Vertex 3 {m}
@@ -1599,25 +1024,8 @@
   {60594a24-e79d-44ea-8a40-3b5ef6121624}, !- Outside Boundary Condition Object
   NoSun,                                  !- Sun Exposure
   NoWind,                                 !- Wind Exposure
->>>>>>> 0d6078c2
-  ,                                       !- View Factor to Ground
-  ,                                       !- Shading Control Name
-  ,                                       !- Frame and Divider Name
-  ,                                       !- Multiplier
-  ,                                       !- Number of Vertices
-<<<<<<< HEAD
-  4.28004293811319, 0, 2.1336,            !- X,Y,Z Vertex 1 {m}
-  4.28004293811319, 0, 1.01066715583635,  !- X,Y,Z Vertex 2 {m}
-  3.43763270243154, 0, 1.01066715583635,  !- X,Y,Z Vertex 3 {m}
-  3.43763270243154, 0, 2.1336;            !- X,Y,Z Vertex 4 {m}
-
-OS:SubSurface,
-  {2d77d0f8-d4d4-4bab-a869-d3878047566b}, !- Handle
-  Surface 3 - Window 3,                   !- Name
-  FixedWindow,                            !- Sub Surface Type
-  ,                                       !- Construction Name
-  {9a25d1a5-8bbf-44df-95f1-ffdaf676aa84}, !- Surface Name
-=======
+  ,                                       !- View Factor to Ground
+  ,                                       !- Number of Vertices
   19.3973532215094, 0, 2.4384,            !- X,Y,Z Vertex 1 {m}
   19.3973532215094, 0, 0,                 !- X,Y,Z Vertex 2 {m}
   19.3973532215094, -12.9315688143396, 0, !- X,Y,Z Vertex 3 {m}
@@ -1647,43 +1055,11 @@
   ,                                       !- Construction Name
   {d2da659f-6ae2-408e-824f-e0f850cf622b}, !- Space Name
   Outdoors,                               !- Outside Boundary Condition
->>>>>>> 0d6078c2
-  ,                                       !- Outside Boundary Condition Object
-  ,                                       !- View Factor to Ground
-  ,                                       !- Shading Control Name
-  ,                                       !- Frame and Divider Name
-  ,                                       !- Multiplier
-  ,                                       !- Number of Vertices
-<<<<<<< HEAD
-  2.57646658689742, 0, 2.1336,            !- X,Y,Z Vertex 1 {m}
-  2.57646658689742, 0, 1.01066715583635,  !- X,Y,Z Vertex 2 {m}
-  1.73405635121577, 0, 1.01066715583635,  !- X,Y,Z Vertex 3 {m}
-  1.73405635121577, 0, 2.1336;            !- X,Y,Z Vertex 4 {m}
-
-OS:SubSurface,
-  {0b5ddc4d-e7b4-4ed1-bdc0-f84ff30d116b}, !- Handle
-  Surface 2 - Window 1,                   !- Name
-  FixedWindow,                            !- Sub Surface Type
-  ,                                       !- Construction Name
-  {eca72316-c29f-4398-b3f1-79cd7799781d}, !- Surface Name
-  ,                                       !- Outside Boundary Condition Object
-  ,                                       !- View Factor to Ground
-  ,                                       !- Shading Control Name
-  ,                                       !- Frame and Divider Name
-  ,                                       !- Multiplier
-  ,                                       !- Number of Vertices
-  0, -2.36000196790324, 2.1336,           !- X,Y,Z Vertex 1 {m}
-  0, -2.36000196790324, 1.01066715583635, !- X,Y,Z Vertex 2 {m}
-  0, -3.2024122035849, 1.01066715583635,  !- X,Y,Z Vertex 3 {m}
-  0, -3.2024122035849, 2.1336;            !- X,Y,Z Vertex 4 {m}
-
-OS:SubSurface,
-  {d87a5901-8a3c-41e4-8491-f6807ad1b147}, !- Handle
-  Surface 2 - Window 2,                   !- Name
-  FixedWindow,                            !- Sub Surface Type
-  ,                                       !- Construction Name
-  {eca72316-c29f-4398-b3f1-79cd7799781d}, !- Surface Name
-=======
+  ,                                       !- Outside Boundary Condition Object
+  SunExposed,                             !- Sun Exposure
+  WindExposed,                            !- Wind Exposure
+  ,                                       !- View Factor to Ground
+  ,                                       !- Number of Vertices
   25.8631376286792, 0, 2.4384,            !- X,Y,Z Vertex 1 {m}
   25.8631376286792, 0, 0,                 !- X,Y,Z Vertex 2 {m}
   19.3973532215094, 0, 0,                 !- X,Y,Z Vertex 3 {m}
@@ -1696,27 +1072,11 @@
   ,                                       !- Construction Name
   {d2da659f-6ae2-408e-824f-e0f850cf622b}, !- Space Name
   Outdoors,                               !- Outside Boundary Condition
->>>>>>> 0d6078c2
-  ,                                       !- Outside Boundary Condition Object
-  ,                                       !- View Factor to Ground
-  ,                                       !- Shading Control Name
-  ,                                       !- Frame and Divider Name
-  ,                                       !- Multiplier
-  ,                                       !- Number of Vertices
-<<<<<<< HEAD
-  0, -3.2633722035849, 2.1336,            !- X,Y,Z Vertex 1 {m}
-  0, -3.2633722035849, 1.01066715583635,  !- X,Y,Z Vertex 2 {m}
-  0, -4.10578243926656, 1.01066715583635, !- X,Y,Z Vertex 3 {m}
-  0, -4.10578243926656, 2.1336;           !- X,Y,Z Vertex 4 {m}
-
-OS:SubSurface,
-  {e8b4a143-a465-4e62-b53b-833217305c7b}, !- Handle
-  Surface 2 - Window 3,                   !- Name
-  FixedWindow,                            !- Sub Surface Type
-  ,                                       !- Construction Name
-  {eca72316-c29f-4398-b3f1-79cd7799781d}, !- Surface Name
-  ,                                       !- Outside Boundary Condition Object
-=======
+  ,                                       !- Outside Boundary Condition Object
+  SunExposed,                             !- Sun Exposure
+  WindExposed,                            !- Wind Exposure
+  ,                                       !- View Factor to Ground
+  ,                                       !- Number of Vertices
   25.8631376286792, -12.9315688143396, 2.4384, !- X,Y,Z Vertex 1 {m}
   25.8631376286792, -12.9315688143396, 0, !- X,Y,Z Vertex 2 {m}
   25.8631376286792, 0, 0,                 !- X,Y,Z Vertex 3 {m}
@@ -1732,25 +1092,8 @@
   {3571a560-aeaf-4962-953b-9ab0edfb70ea}, !- Outside Boundary Condition Object
   NoSun,                                  !- Sun Exposure
   NoWind,                                 !- Wind Exposure
->>>>>>> 0d6078c2
-  ,                                       !- View Factor to Ground
-  ,                                       !- Shading Control Name
-  ,                                       !- Frame and Divider Name
-  ,                                       !- Multiplier
-  ,                                       !- Number of Vertices
-<<<<<<< HEAD
-  0, -5.59289417148814, 2.1336,           !- X,Y,Z Vertex 1 {m}
-  0, -5.59289417148814, 1.01066715583635, !- X,Y,Z Vertex 2 {m}
-  0, -6.4353044071698, 1.01066715583635,  !- X,Y,Z Vertex 3 {m}
-  0, -6.4353044071698, 2.1336;            !- X,Y,Z Vertex 4 {m}
-
-OS:SubSurface,
-  {466bcf2a-5036-4ead-a7f9-1ded63f16a81}, !- Handle
-  Surface 2 - Window 4,                   !- Name
-  FixedWindow,                            !- Sub Surface Type
-  ,                                       !- Construction Name
-  {eca72316-c29f-4398-b3f1-79cd7799781d}, !- Surface Name
-=======
+  ,                                       !- View Factor to Ground
+  ,                                       !- Number of Vertices
   6.46578440716979, 0, 2.4384,            !- X,Y,Z Vertex 1 {m}
   6.46578440716979, -12.9315688143396, 2.4384, !- X,Y,Z Vertex 2 {m}
   0, -12.9315688143396, 2.4384,           !- X,Y,Z Vertex 3 {m}
@@ -1763,26 +1106,11 @@
   ,                                       !- Construction Name
   {512c3527-2591-44b1-acdb-276019aed92c}, !- Space Name
   Outdoors,                               !- Outside Boundary Condition
->>>>>>> 0d6078c2
-  ,                                       !- Outside Boundary Condition Object
-  ,                                       !- View Factor to Ground
-  ,                                       !- Shading Control Name
-  ,                                       !- Frame and Divider Name
-  ,                                       !- Multiplier
-  ,                                       !- Number of Vertices
-<<<<<<< HEAD
-  0, -6.4962644071698, 2.1336,            !- X,Y,Z Vertex 1 {m}
-  0, -6.4962644071698, 1.01066715583635,  !- X,Y,Z Vertex 2 {m}
-  0, -7.33867464285146, 1.01066715583635, !- X,Y,Z Vertex 3 {m}
-  0, -7.33867464285146, 2.1336;           !- X,Y,Z Vertex 4 {m}
-
-OS:SubSurface,
-  {f387a439-a5b7-48f6-a957-08c1a95645d5}, !- Handle
-  Surface 2 - Window 5,                   !- Name
-  FixedWindow,                            !- Sub Surface Type
-  ,                                       !- Construction Name
-  {eca72316-c29f-4398-b3f1-79cd7799781d}, !- Surface Name
-=======
+  ,                                       !- Outside Boundary Condition Object
+  SunExposed,                             !- Sun Exposure
+  WindExposed,                            !- Wind Exposure
+  ,                                       !- View Factor to Ground
+  ,                                       !- Number of Vertices
   0, -6.46578440716979, 5.6712922035849,  !- X,Y,Z Vertex 1 {m}
   25.8631376286792, -6.46578440716979, 5.6712922035849, !- X,Y,Z Vertex 2 {m}
   25.8631376286792, 0, 2.4384,            !- X,Y,Z Vertex 3 {m}
@@ -1795,26 +1123,11 @@
   ,                                       !- Construction Name
   {512c3527-2591-44b1-acdb-276019aed92c}, !- Space Name
   Outdoors,                               !- Outside Boundary Condition
->>>>>>> 0d6078c2
-  ,                                       !- Outside Boundary Condition Object
-  ,                                       !- View Factor to Ground
-  ,                                       !- Shading Control Name
-  ,                                       !- Frame and Divider Name
-  ,                                       !- Multiplier
-  ,                                       !- Number of Vertices
-<<<<<<< HEAD
-  0, -8.82578637507304, 2.1336,           !- X,Y,Z Vertex 1 {m}
-  0, -8.82578637507304, 1.01066715583635, !- X,Y,Z Vertex 2 {m}
-  0, -9.6681966107547, 1.01066715583635,  !- X,Y,Z Vertex 3 {m}
-  0, -9.6681966107547, 2.1336;            !- X,Y,Z Vertex 4 {m}
-
-OS:SubSurface,
-  {7ced7420-4738-436f-8b9f-30e4a1d36f10}, !- Handle
-  Surface 2 - Window 6,                   !- Name
-  FixedWindow,                            !- Sub Surface Type
-  ,                                       !- Construction Name
-  {eca72316-c29f-4398-b3f1-79cd7799781d}, !- Surface Name
-=======
+  ,                                       !- Outside Boundary Condition Object
+  SunExposed,                             !- Sun Exposure
+  WindExposed,                            !- Wind Exposure
+  ,                                       !- View Factor to Ground
+  ,                                       !- Number of Vertices
   25.8631376286792, -6.46578440716979, 5.6712922035849, !- X,Y,Z Vertex 1 {m}
   0, -6.46578440716979, 5.6712922035849,  !- X,Y,Z Vertex 2 {m}
   0, -12.9315688143396, 2.4384,           !- X,Y,Z Vertex 3 {m}
@@ -1827,37 +1140,15 @@
   ,                                       !- Construction Name
   {512c3527-2591-44b1-acdb-276019aed92c}, !- Space Name
   Outdoors,                               !- Outside Boundary Condition
->>>>>>> 0d6078c2
-  ,                                       !- Outside Boundary Condition Object
-  ,                                       !- View Factor to Ground
-  ,                                       !- Shading Control Name
-  ,                                       !- Frame and Divider Name
-  ,                                       !- Multiplier
-  ,                                       !- Number of Vertices
-  0, -9.7291566107547, 2.1336,            !- X,Y,Z Vertex 1 {m}
-  0, -9.7291566107547, 1.01066715583635,  !- X,Y,Z Vertex 2 {m}
-  0, -10.5715668464364, 1.01066715583635, !- X,Y,Z Vertex 3 {m}
-  0, -10.5715668464364, 2.1336;           !- X,Y,Z Vertex 4 {m}
-
-OS:ShadingSurfaceGroup,
-  {05d4ef0b-63ab-4f77-9ea1-81724835e1fd}, !- Handle
-  Surface 3 - Window 1 Shading Surfaces,  !- Name
-  Space,                                  !- Shading Surface Type
-  {c2b3f742-17f2-4376-a1da-f4358c4bc155}, !- Space Name
-  ,                                       !- Direction of Relative North {deg}
-  ,                                       !- X Origin {m}
-  ,                                       !- Y Origin {m}
-  ,                                       !- Z Origin {m}
-  {cac5465c-e755-4474-b4fc-bd0bfb9b118d}; !- Shaded Object Name
-
-<<<<<<< HEAD
-OS:ShadingSurface,
-  {cc99f196-53c8-441e-b4ee-65c814312e68}, !- Handle
-  Surface 3 - Window 1 - res overhangs,   !- Name
-  ,                                       !- Construction Name
-  {05d4ef0b-63ab-4f77-9ea1-81724835e1fd}, !- Shading Surface Group Name
-  ,                                       !- Transmittance Schedule Name
-=======
+  ,                                       !- Outside Boundary Condition Object
+  SunExposed,                             !- Sun Exposure
+  WindExposed,                            !- Wind Exposure
+  ,                                       !- View Factor to Ground
+  ,                                       !- Number of Vertices
+  0, -6.46578440716979, 5.6712922035849,  !- X,Y,Z Vertex 1 {m}
+  0, 0, 2.4384,                           !- X,Y,Z Vertex 2 {m}
+  0, -12.9315688143396, 2.4384;           !- X,Y,Z Vertex 3 {m}
+
 OS:Surface,
   {d6e6d000-56fa-410f-8f45-2ccf0d76f286}, !- Handle
   Surface 11,                             !- Name
@@ -1869,315 +1160,21 @@
   SunExposed,                             !- Sun Exposure
   WindExposed,                            !- Wind Exposure
   ,                                       !- View Factor to Ground
->>>>>>> 0d6078c2
-  ,                                       !- Number of Vertices
-  4.18860293811319, 0, 2.286,             !- X,Y,Z Vertex 1 {m}
-  5.33581317379485, 0, 2.286,             !- X,Y,Z Vertex 2 {m}
-  5.33581317379485, 0.6096, 2.286,        !- X,Y,Z Vertex 3 {m}
-  4.18860293811319, 0.6096, 2.286;        !- X,Y,Z Vertex 4 {m}
-
-<<<<<<< HEAD
-OS:AdditionalProperties,
-  {1d274c4a-45d1-46bb-bc94-0413a6551f05}, !- Handle
-  {cac5465c-e755-4474-b4fc-bd0bfb9b118d}, !- Object Name
-  SizingInfoWindowOverhangDepth,          !- Feature Name 1
-  Double,                                 !- Feature Data Type 1
-  0.60960000000000003,                    !- Feature Value 1
-  SizingInfoWindowOverhangOffset,         !- Feature Name 2
-  Double,                                 !- Feature Data Type 2
-  0.15240000000000001;                    !- Feature Value 2
-
-OS:ShadingSurfaceGroup,
-  {32fa22e5-cc9b-49c9-a7c3-afbf3719d66c}, !- Handle
-  Surface 5 - Window 2 Shading Surfaces,  !- Name
-  Space,                                  !- Shading Surface Type
-  {c2b3f742-17f2-4376-a1da-f4358c4bc155}, !- Space Name
-=======
+  ,                                       !- Number of Vertices
+  25.8631376286792, -6.46578440716979, 5.6712922035849, !- X,Y,Z Vertex 1 {m}
+  25.8631376286792, -12.9315688143396, 2.4384, !- X,Y,Z Vertex 2 {m}
+  25.8631376286792, 0, 2.4384;            !- X,Y,Z Vertex 3 {m}
+
 OS:Space,
   {512c3527-2591-44b1-acdb-276019aed92c}, !- Handle
   unfinished attic space,                 !- Name
   {50655f33-5511-4f3e-8d4f-ecebc822fe10}, !- Space Type Name
   ,                                       !- Default Construction Set Name
   ,                                       !- Default Schedule Set Name
->>>>>>> 0d6078c2
-  ,                                       !- Direction of Relative North {deg}
-  ,                                       !- X Origin {m}
-  ,                                       !- Y Origin {m}
-  ,                                       !- Z Origin {m}
-<<<<<<< HEAD
-  {cbfd0b41-5f52-495e-ac54-d4c8cb12e651}; !- Shaded Object Name
-
-OS:ShadingSurface,
-  {8d8423dd-e640-4206-9029-6a73cfd775c1}, !- Handle
-  Surface 5 - Window 2 - res overhangs,   !- Name
-  ,                                       !- Construction Name
-  {32fa22e5-cc9b-49c9-a7c3-afbf3719d66c}, !- Shading Surface Group Name
-  ,                                       !- Transmittance Schedule Name
-  ,                                       !- Number of Vertices
-  3.81730912649526, -12.9315688143396, 2.286, !- X,Y,Z Vertex 1 {m}
-  2.73244623096136, -12.9315688143396, 2.286, !- X,Y,Z Vertex 2 {m}
-  2.73244623096136, -13.5411688143396, 2.286, !- X,Y,Z Vertex 3 {m}
-  3.81730912649526, -13.5411688143396, 2.286; !- X,Y,Z Vertex 4 {m}
-
-OS:AdditionalProperties,
-  {79333070-e86a-4493-814e-97fe3248b349}, !- Handle
-  {cbfd0b41-5f52-495e-ac54-d4c8cb12e651}, !- Object Name
-  SizingInfoWindowOverhangDepth,          !- Feature Name 1
-  Double,                                 !- Feature Data Type 1
-  0.60960000000000003,                    !- Feature Value 1
-  SizingInfoWindowOverhangOffset,         !- Feature Name 2
-  Double,                                 !- Feature Data Type 2
-  0.15240000000000001;                    !- Feature Value 2
-
-OS:ShadingSurfaceGroup,
-  {c622a5f3-db06-49de-8cb9-d9b640976bd0}, !- Handle
-  Surface 5 - Window 1 Shading Surfaces,  !- Name
-  Space,                                  !- Shading Surface Type
-  {c2b3f742-17f2-4376-a1da-f4358c4bc155}, !- Space Name
-  ,                                       !- Direction of Relative North {deg}
-  ,                                       !- X Origin {m}
-  ,                                       !- Y Origin {m}
-  ,                                       !- Z Origin {m}
-  {b6d63f97-7941-4a38-894c-d9af19153907}; !- Shaded Object Name
-
-OS:ShadingSurface,
-  {c6005a2e-28db-43fb-951b-7af15a92559d}, !- Handle
-  Surface 5 - Window 1 - res overhangs,   !- Name
-  ,                                       !- Construction Name
-  {c622a5f3-db06-49de-8cb9-d9b640976bd0}, !- Shading Surface Group Name
-  ,                                       !- Transmittance Schedule Name
-  ,                                       !- Number of Vertices
-  2.97628623096136, -12.9315688143396, 2.286, !- X,Y,Z Vertex 1 {m}
-  1.89142333542745, -12.9315688143396, 2.286, !- X,Y,Z Vertex 2 {m}
-  1.89142333542745, -13.5411688143396, 2.286, !- X,Y,Z Vertex 3 {m}
-  2.97628623096136, -13.5411688143396, 2.286; !- X,Y,Z Vertex 4 {m}
-
-OS:AdditionalProperties,
-  {664071ed-077f-4b98-9fe6-daa918ba128b}, !- Handle
-  {b6d63f97-7941-4a38-894c-d9af19153907}, !- Object Name
-  SizingInfoWindowOverhangDepth,          !- Feature Name 1
-  Double,                                 !- Feature Data Type 1
-  0.60960000000000003,                    !- Feature Value 1
-  SizingInfoWindowOverhangOffset,         !- Feature Name 2
-  Double,                                 !- Feature Data Type 2
-  0.15240000000000001;                    !- Feature Value 2
-
-OS:ShadingSurfaceGroup,
-  {18176d76-40ed-4f3e-86f3-3388aa04b65e}, !- Handle
-  Surface 5 - Window 3 Shading Surfaces,  !- Name
-  Space,                                  !- Shading Surface Type
-  {c2b3f742-17f2-4376-a1da-f4358c4bc155}, !- Space Name
-  ,                                       !- Direction of Relative North {deg}
-  ,                                       !- X Origin {m}
-  ,                                       !- Y Origin {m}
-  ,                                       !- Z Origin {m}
-  {17e4e845-aeb8-46d7-a879-ab61cf364024}; !- Shaded Object Name
-
-OS:ShadingSurface,
-  {bed5892a-d126-4d0f-8fcb-37502bed85b1}, !- Handle
-  Surface 5 - Window 3 - res overhangs,   !- Name
-  ,                                       !- Construction Name
-  {18176d76-40ed-4f3e-86f3-3388aa04b65e}, !- Shading Surface Group Name
-  ,                                       !- Transmittance Schedule Name
-  ,                                       !- Number of Vertices
-  5.20250676683253, -12.9315688143396, 2.286, !- X,Y,Z Vertex 1 {m}
-  4.11764387129862, -12.9315688143396, 2.286, !- X,Y,Z Vertex 2 {m}
-  4.11764387129862, -13.5411688143396, 2.286, !- X,Y,Z Vertex 3 {m}
-  5.20250676683253, -13.5411688143396, 2.286; !- X,Y,Z Vertex 4 {m}
-
-OS:AdditionalProperties,
-  {54c8a2a8-6135-42d3-89a5-8198449929fc}, !- Handle
-  {17e4e845-aeb8-46d7-a879-ab61cf364024}, !- Object Name
-  SizingInfoWindowOverhangDepth,          !- Feature Name 1
-  Double,                                 !- Feature Data Type 1
-  0.60960000000000003,                    !- Feature Value 1
-  SizingInfoWindowOverhangOffset,         !- Feature Name 2
-  Double,                                 !- Feature Data Type 2
-  0.15240000000000001;                    !- Feature Value 2
-
-OS:ShadingSurfaceGroup,
-  {74ded30c-a191-4ae8-b0a1-a0a85eecd0a7}, !- Handle
-  Surface 3 - Window 2 Shading Surfaces,  !- Name
-  Space,                                  !- Shading Surface Type
-  {c2b3f742-17f2-4376-a1da-f4358c4bc155}, !- Space Name
-  ,                                       !- Direction of Relative North {deg}
-  ,                                       !- X Origin {m}
-  ,                                       !- Y Origin {m}
-  ,                                       !- Z Origin {m}
-  {d813673b-e42b-4813-8194-809560798b6e}; !- Shaded Object Name
-
-OS:ShadingSurface,
-  {3c724dcb-950f-4294-88da-0da9bf86a4b1}, !- Handle
-  Surface 3 - Window 2 - res overhangs,   !- Name
-  ,                                       !- Construction Name
-  {74ded30c-a191-4ae8-b0a1-a0a85eecd0a7}, !- Shading Surface Group Name
-  ,                                       !- Transmittance Schedule Name
-  ,                                       !- Number of Vertices
-  3.28523270243154, 0, 2.286,             !- X,Y,Z Vertex 1 {m}
-  4.43244293811319, 0, 2.286,             !- X,Y,Z Vertex 2 {m}
-  4.43244293811319, 0.6096, 2.286,        !- X,Y,Z Vertex 3 {m}
-  3.28523270243154, 0.6096, 2.286;        !- X,Y,Z Vertex 4 {m}
-
-OS:AdditionalProperties,
-  {0faf6c1c-d0ab-4b1c-9187-463d96a2f519}, !- Handle
-  {d813673b-e42b-4813-8194-809560798b6e}, !- Object Name
-  SizingInfoWindowOverhangDepth,          !- Feature Name 1
-  Double,                                 !- Feature Data Type 1
-  0.60960000000000003,                    !- Feature Value 1
-  SizingInfoWindowOverhangOffset,         !- Feature Name 2
-  Double,                                 !- Feature Data Type 2
-  0.15240000000000001;                    !- Feature Value 2
-
-OS:ShadingSurfaceGroup,
-  {57c92f03-bc16-43af-94f8-72d3870a9cb8}, !- Handle
-  Surface 3 - Window 3 Shading Surfaces,  !- Name
-  Space,                                  !- Shading Surface Type
-  {c2b3f742-17f2-4376-a1da-f4358c4bc155}, !- Space Name
-  ,                                       !- Direction of Relative North {deg}
-  ,                                       !- X Origin {m}
-  ,                                       !- Y Origin {m}
-  ,                                       !- Z Origin {m}
-  {2d77d0f8-d4d4-4bab-a869-d3878047566b}; !- Shaded Object Name
-
-OS:ShadingSurface,
-  {80ae9a49-b961-4787-9935-ec3c017714ea}, !- Handle
-  Surface 3 - Window 3 - res overhangs,   !- Name
-  ,                                       !- Construction Name
-  {57c92f03-bc16-43af-94f8-72d3870a9cb8}, !- Shading Surface Group Name
-  ,                                       !- Transmittance Schedule Name
-  ,                                       !- Number of Vertices
-  1.58165635121577, 0, 2.286,             !- X,Y,Z Vertex 1 {m}
-  2.72886658689742, 0, 2.286,             !- X,Y,Z Vertex 2 {m}
-  2.72886658689742, 0.6096, 2.286,        !- X,Y,Z Vertex 3 {m}
-  1.58165635121577, 0.6096, 2.286;        !- X,Y,Z Vertex 4 {m}
-
-OS:AdditionalProperties,
-  {d8afc2d2-41e0-408f-9a00-abaad5a2d483}, !- Handle
-  {2d77d0f8-d4d4-4bab-a869-d3878047566b}, !- Object Name
-  SizingInfoWindowOverhangDepth,          !- Feature Name 1
-  Double,                                 !- Feature Data Type 1
-  0.60960000000000003,                    !- Feature Value 1
-  SizingInfoWindowOverhangOffset,         !- Feature Name 2
-  Double,                                 !- Feature Data Type 2
-  0.15240000000000001;                    !- Feature Value 2
-
-OS:ShadingSurfaceGroup,
-  {c960cb48-1be2-47d5-8cf5-e45e8dea84de}, !- Handle
-  Surface 2 - Window 1 Shading Surfaces,  !- Name
-  Space,                                  !- Shading Surface Type
-  {c2b3f742-17f2-4376-a1da-f4358c4bc155}, !- Space Name
-  ,                                       !- Direction of Relative North {deg}
-  ,                                       !- X Origin {m}
-  ,                                       !- Y Origin {m}
-  ,                                       !- Z Origin {m}
-  {0b5ddc4d-e7b4-4ed1-bdc0-f84ff30d116b}; !- Shaded Object Name
-
-OS:ShadingSurface,
-  {77b36262-18d3-4bf8-86e5-6dd59904868c}, !- Handle
-  Surface 2 - Window 1 - res overhangs,   !- Name
-  ,                                       !- Construction Name
-  {c960cb48-1be2-47d5-8cf5-e45e8dea84de}, !- Shading Surface Group Name
-  ,                                       !- Transmittance Schedule Name
-  ,                                       !- Number of Vertices
-  0, -3.3548122035849, 2.286,             !- X,Y,Z Vertex 1 {m}
-  0, -2.20760196790324, 2.286,            !- X,Y,Z Vertex 2 {m}
-  -0.6096, -2.20760196790324, 2.286,      !- X,Y,Z Vertex 3 {m}
-  -0.6096, -3.3548122035849, 2.286;       !- X,Y,Z Vertex 4 {m}
-
-OS:AdditionalProperties,
-  {7020bd13-00e0-421a-8607-0afa5ad5ff91}, !- Handle
-  {0b5ddc4d-e7b4-4ed1-bdc0-f84ff30d116b}, !- Object Name
-  SizingInfoWindowOverhangDepth,          !- Feature Name 1
-  Double,                                 !- Feature Data Type 1
-  0.60960000000000003,                    !- Feature Value 1
-  SizingInfoWindowOverhangOffset,         !- Feature Name 2
-  Double,                                 !- Feature Data Type 2
-  0.15240000000000001;                    !- Feature Value 2
-
-OS:ShadingSurfaceGroup,
-  {9db48cc4-025d-4d0f-bc67-502a1188f377}, !- Handle
-  Surface 2 - Window 2 Shading Surfaces,  !- Name
-  Space,                                  !- Shading Surface Type
-  {c2b3f742-17f2-4376-a1da-f4358c4bc155}, !- Space Name
-  ,                                       !- Direction of Relative North {deg}
-  ,                                       !- X Origin {m}
-  ,                                       !- Y Origin {m}
-  ,                                       !- Z Origin {m}
-  {d87a5901-8a3c-41e4-8491-f6807ad1b147}; !- Shaded Object Name
-
-OS:ShadingSurface,
-  {f7a581bc-5188-4d04-8557-b0664d0f4097}, !- Handle
-  Surface 2 - Window 2 - res overhangs,   !- Name
-  ,                                       !- Construction Name
-  {9db48cc4-025d-4d0f-bc67-502a1188f377}, !- Shading Surface Group Name
-  ,                                       !- Transmittance Schedule Name
-  ,                                       !- Number of Vertices
-  0, -4.25818243926656, 2.286,            !- X,Y,Z Vertex 1 {m}
-  0, -3.1109722035849, 2.286,             !- X,Y,Z Vertex 2 {m}
-  -0.6096, -3.1109722035849, 2.286,       !- X,Y,Z Vertex 3 {m}
-  -0.6096, -4.25818243926656, 2.286;      !- X,Y,Z Vertex 4 {m}
-
-OS:AdditionalProperties,
-  {8f41ef52-f678-49b3-a076-92befaf89018}, !- Handle
-  {d87a5901-8a3c-41e4-8491-f6807ad1b147}, !- Object Name
-  SizingInfoWindowOverhangDepth,          !- Feature Name 1
-  Double,                                 !- Feature Data Type 1
-  0.60960000000000003,                    !- Feature Value 1
-  SizingInfoWindowOverhangOffset,         !- Feature Name 2
-  Double,                                 !- Feature Data Type 2
-  0.15240000000000001;                    !- Feature Value 2
-
-OS:ShadingSurfaceGroup,
-  {143bee3c-2aa8-4df1-b69d-592f46a3c4cf}, !- Handle
-  Surface 2 - Window 3 Shading Surfaces,  !- Name
-  Space,                                  !- Shading Surface Type
-  {c2b3f742-17f2-4376-a1da-f4358c4bc155}, !- Space Name
-  ,                                       !- Direction of Relative North {deg}
-  ,                                       !- X Origin {m}
-  ,                                       !- Y Origin {m}
-  ,                                       !- Z Origin {m}
-  {e8b4a143-a465-4e62-b53b-833217305c7b}; !- Shaded Object Name
-
-OS:ShadingSurface,
-  {2c5a7cd8-939a-4247-9cab-d38af4093b7b}, !- Handle
-  Surface 2 - Window 3 - res overhangs,   !- Name
-  ,                                       !- Construction Name
-  {143bee3c-2aa8-4df1-b69d-592f46a3c4cf}, !- Shading Surface Group Name
-  ,                                       !- Transmittance Schedule Name
-  ,                                       !- Number of Vertices
-  0, -6.5877044071698, 2.286,             !- X,Y,Z Vertex 1 {m}
-  0, -5.44049417148814, 2.286,            !- X,Y,Z Vertex 2 {m}
-  -0.6096, -5.44049417148814, 2.286,      !- X,Y,Z Vertex 3 {m}
-  -0.6096, -6.5877044071698, 2.286;       !- X,Y,Z Vertex 4 {m}
-
-OS:AdditionalProperties,
-  {98a45d5a-ee65-4232-bbd2-ef49d04d4bb2}, !- Handle
-  {e8b4a143-a465-4e62-b53b-833217305c7b}, !- Object Name
-  SizingInfoWindowOverhangDepth,          !- Feature Name 1
-  Double,                                 !- Feature Data Type 1
-  0.60960000000000003,                    !- Feature Value 1
-  SizingInfoWindowOverhangOffset,         !- Feature Name 2
-  Double,                                 !- Feature Data Type 2
-  0.15240000000000001;                    !- Feature Value 2
-
-OS:ShadingSurfaceGroup,
-  {6d51dcaa-8f8a-4511-a6e4-3b331f62539b}, !- Handle
-  Surface 2 - Window 4 Shading Surfaces,  !- Name
-  Space,                                  !- Shading Surface Type
-  {c2b3f742-17f2-4376-a1da-f4358c4bc155}, !- Space Name
-  ,                                       !- Direction of Relative North {deg}
-  ,                                       !- X Origin {m}
-  ,                                       !- Y Origin {m}
-  ,                                       !- Z Origin {m}
-  {466bcf2a-5036-4ead-a7f9-1ded63f16a81}; !- Shaded Object Name
-
-OS:ShadingSurface,
-  {ce56eee9-2263-4db1-b196-90608fce6f2d}, !- Handle
-  Surface 2 - Window 4 - res overhangs,   !- Name
-  ,                                       !- Construction Name
-  {6d51dcaa-8f8a-4511-a6e4-3b331f62539b}, !- Shading Surface Group Name
-  ,                                       !- Transmittance Schedule Name
-=======
+  ,                                       !- Direction of Relative North {deg}
+  ,                                       !- X Origin {m}
+  ,                                       !- Y Origin {m}
+  ,                                       !- Z Origin {m}
   ,                                       !- Building Story Name
   {6fad3dff-d9d1-4f12-890e-ae01529f2461}; !- Thermal Zone Name
 
@@ -2378,42 +1375,12 @@
   NoSun,                                  !- Sun Exposure
   NoWind,                                 !- Wind Exposure
   ,                                       !- View Factor to Ground
->>>>>>> 0d6078c2
-  ,                                       !- Number of Vertices
-  0, -7.49107464285146, 2.286,            !- X,Y,Z Vertex 1 {m}
-  0, -6.3438644071698, 2.286,             !- X,Y,Z Vertex 2 {m}
-  -0.6096, -6.3438644071698, 2.286,       !- X,Y,Z Vertex 3 {m}
-  -0.6096, -7.49107464285146, 2.286;      !- X,Y,Z Vertex 4 {m}
-
-<<<<<<< HEAD
-OS:AdditionalProperties,
-  {5a992f30-2067-4250-b465-2fd60a300fb4}, !- Handle
-  {466bcf2a-5036-4ead-a7f9-1ded63f16a81}, !- Object Name
-  SizingInfoWindowOverhangDepth,          !- Feature Name 1
-  Double,                                 !- Feature Data Type 1
-  0.60960000000000003,                    !- Feature Value 1
-  SizingInfoWindowOverhangOffset,         !- Feature Name 2
-  Double,                                 !- Feature Data Type 2
-  0.15240000000000001;                    !- Feature Value 2
-
-OS:ShadingSurfaceGroup,
-  {6c31df99-131e-42de-9bd7-aff77c007473}, !- Handle
-  Surface 2 - Window 5 Shading Surfaces,  !- Name
-  Space,                                  !- Shading Surface Type
-  {c2b3f742-17f2-4376-a1da-f4358c4bc155}, !- Space Name
-  ,                                       !- Direction of Relative North {deg}
-  ,                                       !- X Origin {m}
-  ,                                       !- Y Origin {m}
-  ,                                       !- Z Origin {m}
-  {f387a439-a5b7-48f6-a957-08c1a95645d5}; !- Shaded Object Name
-
-OS:ShadingSurface,
-  {cbdb084b-c94c-4bc7-acf5-da444c9662ee}, !- Handle
-  Surface 2 - Window 5 - res overhangs,   !- Name
-  ,                                       !- Construction Name
-  {6c31df99-131e-42de-9bd7-aff77c007473}, !- Shading Surface Group Name
-  ,                                       !- Transmittance Schedule Name
-=======
+  ,                                       !- Number of Vertices
+  19.3973532215094, 0, 2.4384,            !- X,Y,Z Vertex 1 {m}
+  19.3973532215094, -12.9315688143396, 2.4384, !- X,Y,Z Vertex 2 {m}
+  12.9315688143396, -12.9315688143396, 2.4384, !- X,Y,Z Vertex 3 {m}
+  12.9315688143396, 0, 2.4384;            !- X,Y,Z Vertex 4 {m}
+
 OS:Surface,
   {9a75b005-fc5e-472d-9607-919a98e7474c}, !- Handle
   Surface 19,                             !- Name
@@ -2425,51 +1392,12 @@
   NoSun,                                  !- Sun Exposure
   NoWind,                                 !- Wind Exposure
   ,                                       !- View Factor to Ground
->>>>>>> 0d6078c2
-  ,                                       !- Number of Vertices
-  0, -9.8205966107547, 2.286,             !- X,Y,Z Vertex 1 {m}
-  0, -8.67338637507304, 2.286,            !- X,Y,Z Vertex 2 {m}
-  -0.6096, -8.67338637507304, 2.286,      !- X,Y,Z Vertex 3 {m}
-  -0.6096, -9.8205966107547, 2.286;       !- X,Y,Z Vertex 4 {m}
-
-<<<<<<< HEAD
-OS:AdditionalProperties,
-  {d22e23ea-cc1e-4bbf-90a7-c7e6eff18f55}, !- Handle
-  {f387a439-a5b7-48f6-a957-08c1a95645d5}, !- Object Name
-  SizingInfoWindowOverhangDepth,          !- Feature Name 1
-  Double,                                 !- Feature Data Type 1
-  0.60960000000000003,                    !- Feature Value 1
-  SizingInfoWindowOverhangOffset,         !- Feature Name 2
-  Double,                                 !- Feature Data Type 2
-  0.15240000000000001;                    !- Feature Value 2
-
-OS:ShadingSurfaceGroup,
-  {fa6d8bd1-aa95-4407-98fa-7833363e6d65}, !- Handle
-  Surface 2 - Window 6 Shading Surfaces,  !- Name
-  Space,                                  !- Shading Surface Type
-  {c2b3f742-17f2-4376-a1da-f4358c4bc155}, !- Space Name
-  ,                                       !- Direction of Relative North {deg}
-  ,                                       !- X Origin {m}
-  ,                                       !- Y Origin {m}
-  ,                                       !- Z Origin {m}
-  {7ced7420-4738-436f-8b9f-30e4a1d36f10}; !- Shaded Object Name
-
-OS:ShadingSurface,
-  {4c24da81-2d41-4e47-88b6-eaf9b160678e}, !- Handle
-  Surface 2 - Window 6 - res overhangs,   !- Name
-  ,                                       !- Construction Name
-  {fa6d8bd1-aa95-4407-98fa-7833363e6d65}, !- Shading Surface Group Name
-  ,                                       !- Transmittance Schedule Name
-  ,                                       !- Number of Vertices
-  0, -10.7239668464364, 2.286,            !- X,Y,Z Vertex 1 {m}
-  0, -9.5767566107547, 2.286,             !- X,Y,Z Vertex 2 {m}
-  -0.6096, -9.5767566107547, 2.286,       !- X,Y,Z Vertex 3 {m}
-  -0.6096, -10.7239668464364, 2.286;      !- X,Y,Z Vertex 4 {m}
-
-OS:AdditionalProperties,
-  {d58470b8-bc9f-4c31-8d17-15fc9c475441}, !- Handle
-  {7ced7420-4738-436f-8b9f-30e4a1d36f10}, !- Object Name
-=======
+  ,                                       !- Number of Vertices
+  25.8631376286792, 0, 2.4384,            !- X,Y,Z Vertex 1 {m}
+  25.8631376286792, -12.9315688143396, 2.4384, !- X,Y,Z Vertex 2 {m}
+  19.3973532215094, -12.9315688143396, 2.4384, !- X,Y,Z Vertex 3 {m}
+  19.3973532215094, 0, 2.4384;            !- X,Y,Z Vertex 4 {m}
+
 OS:Surface,
   {fc532a74-ee8c-42d3-b36a-07535454c8b7}, !- Handle
   Surface 20,                             !- Name
@@ -4707,7 +3635,6 @@
 OS:AdditionalProperties,
   {5c3ad446-108b-4a8e-ab71-a1337a7bab6d}, !- Handle
   {650d800e-6ea0-4910-a7c4-f1f8c499e8de}, !- Object Name
->>>>>>> 0d6078c2
   SizingInfoWindowOverhangDepth,          !- Feature Name 1
   Double,                                 !- Feature Data Type 1
   0.60960000000000003,                    !- Feature Value 1
