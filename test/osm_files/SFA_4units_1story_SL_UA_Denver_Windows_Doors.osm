!- NOTE: Auto-generated from /test/osw_files/SFA_4units_1story_SL_UA_Denver_Windows_Doors.osw

OS:Version,
<<<<<<< HEAD
  {14953515-e19f-439d-ae98-c8664df17581}, !- Handle
  2.9.0;                                  !- Version Identifier

OS:SimulationControl,
  {f73332ae-3d77-43a3-b733-1aa22198bad0}, !- Handle
=======
  {38cceccb-8ef2-4020-a393-f38b09dda07a}, !- Handle
  2.9.0;                                  !- Version Identifier

OS:SimulationControl,
  {d1b717ab-67ce-4e83-a6e5-86c7fae0ad61}, !- Handle
>>>>>>> 30cb9182
  ,                                       !- Do Zone Sizing Calculation
  ,                                       !- Do System Sizing Calculation
  ,                                       !- Do Plant Sizing Calculation
  No;                                     !- Run Simulation for Sizing Periods

OS:Timestep,
<<<<<<< HEAD
  {444853d5-b407-4f13-8538-445b78cd1d2e}, !- Handle
  6;                                      !- Number of Timesteps per Hour

OS:ShadowCalculation,
  {bdb69c01-91c7-4287-93ac-72a098035b38}, !- Handle
=======
  {b778ea52-c4a3-4a66-9564-4b896ed4c89c}, !- Handle
  6;                                      !- Number of Timesteps per Hour

OS:ShadowCalculation,
  {3daabc45-6d23-4047-bd86-4183fd86d253}, !- Handle
>>>>>>> 30cb9182
  20,                                     !- Calculation Frequency
  200;                                    !- Maximum Figures in Shadow Overlap Calculations

OS:SurfaceConvectionAlgorithm:Outside,
<<<<<<< HEAD
  {a6aa6a00-0d0f-4dd2-948e-86012bea7d47}, !- Handle
  DOE-2;                                  !- Algorithm

OS:SurfaceConvectionAlgorithm:Inside,
  {6f3973cf-92bf-4cdc-b119-8036e21754cd}, !- Handle
  TARP;                                   !- Algorithm

OS:ZoneCapacitanceMultiplier:ResearchSpecial,
  {4d924935-b17b-4423-b94a-22e1267b3c55}, !- Handle
  ,                                       !- Temperature Capacity Multiplier
=======
  {2dd817e2-7223-4cf8-837c-e8af7e8bb8bc}, !- Handle
  DOE-2;                                  !- Algorithm

OS:SurfaceConvectionAlgorithm:Inside,
  {d32c5b9d-c0bc-4957-94b4-bbcb6cfe8cc3}, !- Handle
  TARP;                                   !- Algorithm

OS:ZoneCapacitanceMultiplier:ResearchSpecial,
  {43861ca8-c534-48e7-b60d-49370368aad9}, !- Handle
  3.6,                                    !- Temperature Capacity Multiplier
>>>>>>> 30cb9182
  15,                                     !- Humidity Capacity Multiplier
  ;                                       !- Carbon Dioxide Capacity Multiplier

OS:RunPeriod,
<<<<<<< HEAD
  {6d6cea40-f4d6-4cd2-b51d-58c55b76e614}, !- Handle
=======
  {2cd6c585-875c-41bb-af9c-e03412a68d07}, !- Handle
>>>>>>> 30cb9182
  Run Period 1,                           !- Name
  1,                                      !- Begin Month
  1,                                      !- Begin Day of Month
  12,                                     !- End Month
  31,                                     !- End Day of Month
  ,                                       !- Use Weather File Holidays and Special Days
  ,                                       !- Use Weather File Daylight Saving Period
  ,                                       !- Apply Weekend Holiday Rule
  ,                                       !- Use Weather File Rain Indicators
  ,                                       !- Use Weather File Snow Indicators
  ;                                       !- Number of Times Runperiod to be Repeated

OS:YearDescription,
<<<<<<< HEAD
  {64592b5f-2b0d-4d4b-a756-8a5e1ed91b2c}, !- Handle
=======
  {ccac30fe-8f08-4df4-a3e7-851492ac22a8}, !- Handle
>>>>>>> 30cb9182
  2007,                                   !- Calendar Year
  ,                                       !- Day of Week for Start Day
  ;                                       !- Is Leap Year

OS:WeatherFile,
<<<<<<< HEAD
  {149167a4-6536-4b63-835f-4c4e4c4e17f2}, !- Handle
=======
  {d34230ae-2127-4353-92ae-d0c3a928db40}, !- Handle
>>>>>>> 30cb9182
  Denver Intl Ap,                         !- City
  CO,                                     !- State Province Region
  USA,                                    !- Country
  TMY3,                                   !- Data Source
  725650,                                 !- WMO Number
  39.83,                                  !- Latitude {deg}
  -104.65,                                !- Longitude {deg}
  -7,                                     !- Time Zone {hr}
  1650,                                   !- Elevation {m}
  file:../weather/USA_CO_Denver.Intl.AP.725650_TMY3.epw, !- Url
  E23378AA;                               !- Checksum

OS:AdditionalProperties,
<<<<<<< HEAD
  {e896d14c-0286-4c30-9077-149d43efb330}, !- Handle
  {149167a4-6536-4b63-835f-4c4e4c4e17f2}, !- Object Name
=======
  {b77e074d-100e-4cc8-bc36-b06ed9aae2be}, !- Handle
  {d34230ae-2127-4353-92ae-d0c3a928db40}, !- Object Name
>>>>>>> 30cb9182
  EPWHeaderCity,                          !- Feature Name 1
  String,                                 !- Feature Data Type 1
  Denver Intl Ap,                         !- Feature Value 1
  EPWHeaderState,                         !- Feature Name 2
  String,                                 !- Feature Data Type 2
  CO,                                     !- Feature Value 2
  EPWHeaderCountry,                       !- Feature Name 3
  String,                                 !- Feature Data Type 3
  USA,                                    !- Feature Value 3
  EPWHeaderDataSource,                    !- Feature Name 4
  String,                                 !- Feature Data Type 4
  TMY3,                                   !- Feature Value 4
  EPWHeaderStation,                       !- Feature Name 5
  String,                                 !- Feature Data Type 5
  725650,                                 !- Feature Value 5
  EPWHeaderLatitude,                      !- Feature Name 6
  Double,                                 !- Feature Data Type 6
  39.829999999999998,                     !- Feature Value 6
  EPWHeaderLongitude,                     !- Feature Name 7
  Double,                                 !- Feature Data Type 7
  -104.65000000000001,                    !- Feature Value 7
  EPWHeaderTimezone,                      !- Feature Name 8
  Double,                                 !- Feature Data Type 8
  -7,                                     !- Feature Value 8
  EPWHeaderAltitude,                      !- Feature Name 9
  Double,                                 !- Feature Data Type 9
  5413.3858267716532,                     !- Feature Value 9
  EPWHeaderLocalPressure,                 !- Feature Name 10
  Double,                                 !- Feature Data Type 10
  0.81937567683596546,                    !- Feature Value 10
  EPWHeaderRecordsPerHour,                !- Feature Name 11
  Double,                                 !- Feature Data Type 11
  0,                                      !- Feature Value 11
  EPWDataAnnualAvgDrybulb,                !- Feature Name 12
  Double,                                 !- Feature Data Type 12
  51.575616438356228,                     !- Feature Value 12
  EPWDataAnnualMinDrybulb,                !- Feature Name 13
  Double,                                 !- Feature Data Type 13
  -2.9200000000000017,                    !- Feature Value 13
  EPWDataAnnualMaxDrybulb,                !- Feature Name 14
  Double,                                 !- Feature Data Type 14
  104,                                    !- Feature Value 14
  EPWDataCDD50F,                          !- Feature Name 15
  Double,                                 !- Feature Data Type 15
  3072.2925000000005,                     !- Feature Value 15
  EPWDataCDD65F,                          !- Feature Name 16
  Double,                                 !- Feature Data Type 16
  883.62000000000035,                     !- Feature Value 16
  EPWDataHDD50F,                          !- Feature Name 17
  Double,                                 !- Feature Data Type 17
  2497.1925000000001,                     !- Feature Value 17
  EPWDataHDD65F,                          !- Feature Name 18
  Double,                                 !- Feature Data Type 18
  5783.5200000000013,                     !- Feature Value 18
  EPWDataAnnualAvgWindspeed,              !- Feature Name 19
  Double,                                 !- Feature Data Type 19
  3.9165296803649667,                     !- Feature Value 19
  EPWDataMonthlyAvgDrybulbs,              !- Feature Name 20
  String,                                 !- Feature Data Type 20
  33.4191935483871&#4431.90142857142857&#4443.02620967741937&#4442.48624999999999&#4459.877741935483854&#4473.57574999999997&#4472.07975806451608&#4472.70008064516134&#4466.49200000000006&#4450.079112903225806&#4437.218250000000005&#4434.582177419354835, !- Feature Value 20
  EPWDataGroundMonthlyTemps,              !- Feature Name 21
  String,                                 !- Feature Data Type 21
  44.08306285945173&#4440.89570904991865&#4440.64045432632048&#4442.153016571250646&#4448.225111118704206&#4454.268919273837525&#4459.508577937551024&#4462.82777283423508&#4463.10975667174995&#4460.41014950381947&#4455.304105212311526&#4449.445696474514364, !- Feature Value 21
  EPWDataWSF,                             !- Feature Name 22
  Double,                                 !- Feature Data Type 22
  0.58999999999999997,                    !- Feature Value 22
  EPWDataMonthlyAvgDailyHighDrybulbs,     !- Feature Name 23
  String,                                 !- Feature Data Type 23
  47.41032258064516&#4446.58642857142857&#4455.15032258064517&#4453.708&#4472.80193548387098&#4488.67600000000002&#4486.1858064516129&#4485.87225806451613&#4482.082&#4463.18064516129033&#4448.73400000000001&#4448.87935483870968, !- Feature Value 23
  EPWDataMonthlyAvgDailyLowDrybulbs,      !- Feature Name 24
  String,                                 !- Feature Data Type 24
  19.347741935483874&#4419.856428571428573&#4430.316129032258065&#4431.112&#4447.41612903225806&#4457.901999999999994&#4459.063870967741934&#4460.956774193548384&#4452.352000000000004&#4438.41612903225806&#4427.002000000000002&#4423.02903225806451, !- Feature Value 24
  EPWDesignHeatingDrybulb,                !- Feature Name 25
  Double,                                 !- Feature Data Type 25
  12.02,                                  !- Feature Value 25
  EPWDesignHeatingWindspeed,              !- Feature Name 26
  Double,                                 !- Feature Data Type 26
  2.8062500000000004,                     !- Feature Value 26
  EPWDesignCoolingDrybulb,                !- Feature Name 27
  Double,                                 !- Feature Data Type 27
  91.939999999999998,                     !- Feature Value 27
  EPWDesignCoolingWetbulb,                !- Feature Name 28
  Double,                                 !- Feature Data Type 28
  59.95131430195849,                      !- Feature Value 28
  EPWDesignCoolingHumidityRatio,          !- Feature Name 29
  Double,                                 !- Feature Data Type 29
  0.0059161086834698092,                  !- Feature Value 29
  EPWDesignCoolingWindspeed,              !- Feature Name 30
  Double,                                 !- Feature Data Type 30
  3.7999999999999989,                     !- Feature Value 30
  EPWDesignDailyTemperatureRange,         !- Feature Name 31
  Double,                                 !- Feature Data Type 31
  24.915483870967748,                     !- Feature Value 31
  EPWDesignDehumidDrybulb,                !- Feature Name 32
  Double,                                 !- Feature Data Type 32
  67.996785714285721,                     !- Feature Value 32
  EPWDesignDehumidHumidityRatio,          !- Feature Name 33
  Double,                                 !- Feature Data Type 33
  0.012133744170488724,                   !- Feature Value 33
  EPWDesignCoolingDirectNormal,           !- Feature Name 34
  Double,                                 !- Feature Data Type 34
  985,                                    !- Feature Value 34
  EPWDesignCoolingDiffuseHorizontal,      !- Feature Name 35
  Double,                                 !- Feature Data Type 35
  84;                                     !- Feature Value 35

OS:Site,
<<<<<<< HEAD
  {99a334eb-d91d-4e44-9ae0-dde0ab424b5f}, !- Handle
=======
  {cc2d794a-fb85-4fcc-8f39-f87b56b35532}, !- Handle
>>>>>>> 30cb9182
  Denver Intl Ap_CO_USA,                  !- Name
  39.83,                                  !- Latitude {deg}
  -104.65,                                !- Longitude {deg}
  -7,                                     !- Time Zone {hr}
  1650,                                   !- Elevation {m}
  ;                                       !- Terrain

OS:ClimateZones,
<<<<<<< HEAD
  {ca7e9fd6-828c-4802-b165-d0f6ae0ad9c7}, !- Handle
=======
  {af96a12d-ed4f-43d8-b3ee-22cfc86adff5}, !- Handle
>>>>>>> 30cb9182
  ,                                       !- Active Institution
  ,                                       !- Active Year
  ,                                       !- Climate Zone Institution Name 1
  ,                                       !- Climate Zone Document Name 1
  ,                                       !- Climate Zone Document Year 1
  ,                                       !- Climate Zone Value 1
  Building America,                       !- Climate Zone Institution Name 2
  ,                                       !- Climate Zone Document Name 2
  0,                                      !- Climate Zone Document Year 2
  Cold;                                   !- Climate Zone Value 2

OS:Site:WaterMainsTemperature,
<<<<<<< HEAD
  {4da804e3-15fa-4e0f-8384-5d7dc95971b8}, !- Handle
=======
  {2401df93-c2ff-4334-aef8-5f9054cd41f0}, !- Handle
>>>>>>> 30cb9182
  Correlation,                            !- Calculation Method
  ,                                       !- Temperature Schedule Name
  10.8753424657535,                       !- Annual Average Outdoor Air Temperature {C}
  23.1524007936508;                       !- Maximum Difference In Monthly Average Outdoor Air Temperatures {deltaC}

OS:RunPeriodControl:DaylightSavingTime,
<<<<<<< HEAD
  {be70ab3b-c133-4f4d-8490-7675769923c1}, !- Handle
=======
  {9892e4cd-9b4d-412f-8c54-d72342825ad2}, !- Handle
>>>>>>> 30cb9182
  4/7,                                    !- Start Date
  10/26;                                  !- End Date

OS:Site:GroundTemperature:Deep,
<<<<<<< HEAD
  {71f86720-62c3-4249-9686-9e123386ff2d}, !- Handle
=======
  {2ace77bb-58e0-43c4-a9c4-cc7c787c2f3f}, !- Handle
>>>>>>> 30cb9182
  10.8753424657535,                       !- January Deep Ground Temperature {C}
  10.8753424657535,                       !- February Deep Ground Temperature {C}
  10.8753424657535,                       !- March Deep Ground Temperature {C}
  10.8753424657535,                       !- April Deep Ground Temperature {C}
  10.8753424657535,                       !- May Deep Ground Temperature {C}
  10.8753424657535,                       !- June Deep Ground Temperature {C}
  10.8753424657535,                       !- July Deep Ground Temperature {C}
  10.8753424657535,                       !- August Deep Ground Temperature {C}
  10.8753424657535,                       !- September Deep Ground Temperature {C}
  10.8753424657535,                       !- October Deep Ground Temperature {C}
  10.8753424657535,                       !- November Deep Ground Temperature {C}
  10.8753424657535;                       !- December Deep Ground Temperature {C}

OS:Building,
<<<<<<< HEAD
  {79beb2e1-3b6c-4374-8d09-cdff4195f789}, !- Handle
=======
  {b249d765-3d63-4af2-930e-1bae15f0c5ba}, !- Handle
>>>>>>> 30cb9182
  Building 1,                             !- Name
  ,                                       !- Building Sector Type
  ,                                       !- North Axis {deg}
  ,                                       !- Nominal Floor to Floor Height {m}
  ,                                       !- Space Type Name
  ,                                       !- Default Construction Set Name
  ,                                       !- Default Schedule Set Name
  1,                                      !- Standards Number of Stories
  1,                                      !- Standards Number of Above Ground Stories
  ,                                       !- Standards Template
  singlefamilyattached,                   !- Standards Building Type
  4;                                      !- Standards Number of Living Units

OS:AdditionalProperties,
<<<<<<< HEAD
  {bef51d7f-69e9-413b-a5ec-1c9c0f30b887}, !- Handle
  {79beb2e1-3b6c-4374-8d09-cdff4195f789}, !- Object Name
  num_units,                              !- Feature Name 1
=======
  {9dc0ea9c-da64-4126-9433-92e024896a33}, !- Handle
  {b249d765-3d63-4af2-930e-1bae15f0c5ba}, !- Object Name
  Total Units Represented,                !- Feature Name 1
>>>>>>> 30cb9182
  Integer,                                !- Feature Data Type 1
  4,                                      !- Feature Value 1
  has_rear_units,                         !- Feature Name 2
  Boolean,                                !- Feature Data Type 2
  false,                                  !- Feature Value 2
  horz_location,                          !- Feature Name 3
  String,                                 !- Feature Data Type 3
  Left,                                   !- Feature Value 3
  num_floors,                             !- Feature Name 4
  Integer,                                !- Feature Data Type 4
  1;                                      !- Feature Value 4

OS:ThermalZone,
<<<<<<< HEAD
  {3a32cde3-4906-45bf-8696-d9fd9273950a}, !- Handle
=======
  {bd894d06-5c34-4e7b-9ad6-000cf86c273a}, !- Handle
>>>>>>> 30cb9182
  living zone,                            !- Name
  ,                                       !- Multiplier
  ,                                       !- Ceiling Height {m}
  ,                                       !- Volume {m3}
  ,                                       !- Floor Area {m2}
  ,                                       !- Zone Inside Convection Algorithm
  ,                                       !- Zone Outside Convection Algorithm
  ,                                       !- Zone Conditioning Equipment List Name
<<<<<<< HEAD
  {c138120f-ecf3-47f8-b388-dd7409684ca7}, !- Zone Air Inlet Port List
  {9f5e04ff-a4c9-44e6-997c-678969607126}, !- Zone Air Exhaust Port List
  {7b0ade6c-fc38-4f94-a025-22a714d83b0f}, !- Zone Air Node Name
  {dcb163d5-3601-4137-8de3-e84322fbe78d}, !- Zone Return Air Port List
=======
  {d640cfea-de19-49be-aefa-fbaa5c9b9c2e}, !- Zone Air Inlet Port List
  {c5fd7bd4-a73b-40c6-99ac-6394e1c63d88}, !- Zone Air Exhaust Port List
  {af7b0872-fab4-48eb-9085-98b73f3ea53e}, !- Zone Air Node Name
  {bcf3d6db-05f3-47a8-b81b-ad7cb17a5c9a}, !- Zone Return Air Port List
>>>>>>> 30cb9182
  ,                                       !- Primary Daylighting Control Name
  ,                                       !- Fraction of Zone Controlled by Primary Daylighting Control
  ,                                       !- Secondary Daylighting Control Name
  ,                                       !- Fraction of Zone Controlled by Secondary Daylighting Control
  ,                                       !- Illuminance Map Name
  ,                                       !- Group Rendering Name
  ,                                       !- Thermostat Name
  No;                                     !- Use Ideal Air Loads

OS:Node,
<<<<<<< HEAD
  {ea7bf25f-5b71-4e07-9271-d2ff69b7eae0}, !- Handle
  Node 1,                                 !- Name
  {7b0ade6c-fc38-4f94-a025-22a714d83b0f}, !- Inlet Port
  ;                                       !- Outlet Port

OS:Connection,
  {7b0ade6c-fc38-4f94-a025-22a714d83b0f}, !- Handle
  {a6824dcb-03db-425c-979d-e3cb80c28796}, !- Name
  {3a32cde3-4906-45bf-8696-d9fd9273950a}, !- Source Object
  11,                                     !- Outlet Port
  {ea7bf25f-5b71-4e07-9271-d2ff69b7eae0}, !- Target Object
  2;                                      !- Inlet Port

OS:PortList,
  {c138120f-ecf3-47f8-b388-dd7409684ca7}, !- Handle
  {4e532e70-fb5e-4f78-9be4-5dbe2519fde7}, !- Name
  {3a32cde3-4906-45bf-8696-d9fd9273950a}; !- HVAC Component

OS:PortList,
  {9f5e04ff-a4c9-44e6-997c-678969607126}, !- Handle
  {412d2429-a391-4e1d-847e-243e43c13a93}, !- Name
  {3a32cde3-4906-45bf-8696-d9fd9273950a}; !- HVAC Component

OS:PortList,
  {dcb163d5-3601-4137-8de3-e84322fbe78d}, !- Handle
  {e8c64c39-753b-4d8f-8217-75531b62993e}, !- Name
  {3a32cde3-4906-45bf-8696-d9fd9273950a}; !- HVAC Component

OS:Sizing:Zone,
  {a4a510c3-b47f-4f72-8e66-1de04f99d9e3}, !- Handle
  {3a32cde3-4906-45bf-8696-d9fd9273950a}, !- Zone or ZoneList Name
=======
  {dfc9c47c-e1ed-4ff9-8d5a-e2ee51c8371a}, !- Handle
  Node 1,                                 !- Name
  {af7b0872-fab4-48eb-9085-98b73f3ea53e}, !- Inlet Port
  ;                                       !- Outlet Port

OS:Connection,
  {af7b0872-fab4-48eb-9085-98b73f3ea53e}, !- Handle
  {d03218ae-6ebf-4e8f-8b91-5623e770b700}, !- Name
  {bd894d06-5c34-4e7b-9ad6-000cf86c273a}, !- Source Object
  11,                                     !- Outlet Port
  {dfc9c47c-e1ed-4ff9-8d5a-e2ee51c8371a}, !- Target Object
  2;                                      !- Inlet Port

OS:PortList,
  {d640cfea-de19-49be-aefa-fbaa5c9b9c2e}, !- Handle
  {f54c2dd9-be32-4edf-b86b-ba9e39cee0d3}, !- Name
  {bd894d06-5c34-4e7b-9ad6-000cf86c273a}; !- HVAC Component

OS:PortList,
  {c5fd7bd4-a73b-40c6-99ac-6394e1c63d88}, !- Handle
  {f9b4448d-0a67-4890-a589-c03767d0aef1}, !- Name
  {bd894d06-5c34-4e7b-9ad6-000cf86c273a}; !- HVAC Component

OS:PortList,
  {bcf3d6db-05f3-47a8-b81b-ad7cb17a5c9a}, !- Handle
  {f520af82-76c7-45fe-bbde-71b591ae87db}, !- Name
  {bd894d06-5c34-4e7b-9ad6-000cf86c273a}; !- HVAC Component

OS:Sizing:Zone,
  {1da2bb66-ed7f-4e73-8142-07786e953761}, !- Handle
  {bd894d06-5c34-4e7b-9ad6-000cf86c273a}, !- Zone or ZoneList Name
>>>>>>> 30cb9182
  SupplyAirTemperature,                   !- Zone Cooling Design Supply Air Temperature Input Method
  14,                                     !- Zone Cooling Design Supply Air Temperature {C}
  11.11,                                  !- Zone Cooling Design Supply Air Temperature Difference {deltaC}
  SupplyAirTemperature,                   !- Zone Heating Design Supply Air Temperature Input Method
  40,                                     !- Zone Heating Design Supply Air Temperature {C}
  11.11,                                  !- Zone Heating Design Supply Air Temperature Difference {deltaC}
  0.0085,                                 !- Zone Cooling Design Supply Air Humidity Ratio {kg-H2O/kg-air}
  0.008,                                  !- Zone Heating Design Supply Air Humidity Ratio {kg-H2O/kg-air}
  ,                                       !- Zone Heating Sizing Factor
  ,                                       !- Zone Cooling Sizing Factor
  DesignDay,                              !- Cooling Design Air Flow Method
  ,                                       !- Cooling Design Air Flow Rate {m3/s}
  ,                                       !- Cooling Minimum Air Flow per Zone Floor Area {m3/s-m2}
  ,                                       !- Cooling Minimum Air Flow {m3/s}
  ,                                       !- Cooling Minimum Air Flow Fraction
  DesignDay,                              !- Heating Design Air Flow Method
  ,                                       !- Heating Design Air Flow Rate {m3/s}
  ,                                       !- Heating Maximum Air Flow per Zone Floor Area {m3/s-m2}
  ,                                       !- Heating Maximum Air Flow {m3/s}
  ,                                       !- Heating Maximum Air Flow Fraction
  ,                                       !- Design Zone Air Distribution Effectiveness in Cooling Mode
  ,                                       !- Design Zone Air Distribution Effectiveness in Heating Mode
  No,                                     !- Account for Dedicated Outdoor Air System
  NeutralSupplyAir,                       !- Dedicated Outdoor Air System Control Strategy
  autosize,                               !- Dedicated Outdoor Air Low Setpoint Temperature for Design {C}
  autosize;                               !- Dedicated Outdoor Air High Setpoint Temperature for Design {C}

OS:ZoneHVAC:EquipmentList,
<<<<<<< HEAD
  {1e0ec0db-2b9a-4b91-8f27-31f7b6c23465}, !- Handle
  Zone HVAC Equipment List 1,             !- Name
  {3a32cde3-4906-45bf-8696-d9fd9273950a}; !- Thermal Zone

OS:Space,
  {6a94d7a9-154c-4c19-9aa4-7875103d3dbf}, !- Handle
  living space,                           !- Name
  {bded5543-2956-4a08-8d1b-8b416d1bc87a}, !- Space Type Name
=======
  {b8d864dc-8dcc-4822-ab97-493ab35c8752}, !- Handle
  Zone HVAC Equipment List 1,             !- Name
  {bd894d06-5c34-4e7b-9ad6-000cf86c273a}; !- Thermal Zone

OS:Space,
  {fb8c039a-c16a-4efc-8301-8b725d10f8e4}, !- Handle
  living space,                           !- Name
  {eb3f89ae-b27b-4511-9a46-7c9b9e1adf77}, !- Space Type Name
>>>>>>> 30cb9182
  ,                                       !- Default Construction Set Name
  ,                                       !- Default Schedule Set Name
  ,                                       !- Direction of Relative North {deg}
  ,                                       !- X Origin {m}
  ,                                       !- Y Origin {m}
  ,                                       !- Z Origin {m}
  ,                                       !- Building Story Name
<<<<<<< HEAD
  {3a32cde3-4906-45bf-8696-d9fd9273950a}, !- Thermal Zone Name
  ,                                       !- Part of Total Floor Area
  ,                                       !- Design Specification Outdoor Air Object Name
  {964e7afc-9131-4b3c-91f0-6bcd2189749a}; !- Building Unit Name

OS:Surface,
  {f2dde08f-4376-4221-a477-970d34423694}, !- Handle
  Surface 1,                              !- Name
  Floor,                                  !- Surface Type
  ,                                       !- Construction Name
  {6a94d7a9-154c-4c19-9aa4-7875103d3dbf}, !- Space Name
=======
  {bd894d06-5c34-4e7b-9ad6-000cf86c273a}, !- Thermal Zone Name
  ,                                       !- Part of Total Floor Area
  ,                                       !- Design Specification Outdoor Air Object Name
  {96fae90f-7e86-48b7-b58a-dfcb39b0890d}; !- Building Unit Name

OS:Surface,
  {7e31d91d-27d2-4449-94b5-1af6e03583f0}, !- Handle
  Surface 1,                              !- Name
  Floor,                                  !- Surface Type
  ,                                       !- Construction Name
  {fb8c039a-c16a-4efc-8301-8b725d10f8e4}, !- Space Name
>>>>>>> 30cb9182
  Foundation,                             !- Outside Boundary Condition
  ,                                       !- Outside Boundary Condition Object
  NoSun,                                  !- Sun Exposure
  NoWind,                                 !- Wind Exposure
  ,                                       !- View Factor to Ground
  ,                                       !- Number of Vertices
  0, -12.9315688143396, 0,                !- X,Y,Z Vertex 1 {m}
  0, 0, 0,                                !- X,Y,Z Vertex 2 {m}
  6.46578440716979, 0, 0,                 !- X,Y,Z Vertex 3 {m}
  6.46578440716979, -12.9315688143396, 0; !- X,Y,Z Vertex 4 {m}

OS:Surface,
<<<<<<< HEAD
  {71120499-6857-479e-a056-1f6b3372265b}, !- Handle
  Surface 2,                              !- Name
  Wall,                                   !- Surface Type
  ,                                       !- Construction Name
  {6a94d7a9-154c-4c19-9aa4-7875103d3dbf}, !- Space Name
=======
  {b2a5b025-4306-45c8-a14c-696839288d28}, !- Handle
  Surface 2,                              !- Name
  Wall,                                   !- Surface Type
  ,                                       !- Construction Name
  {fb8c039a-c16a-4efc-8301-8b725d10f8e4}, !- Space Name
>>>>>>> 30cb9182
  Outdoors,                               !- Outside Boundary Condition
  ,                                       !- Outside Boundary Condition Object
  SunExposed,                             !- Sun Exposure
  WindExposed,                            !- Wind Exposure
  ,                                       !- View Factor to Ground
  ,                                       !- Number of Vertices
  0, 0, 2.4384,                           !- X,Y,Z Vertex 1 {m}
  0, 0, 0,                                !- X,Y,Z Vertex 2 {m}
  0, -12.9315688143396, 0,                !- X,Y,Z Vertex 3 {m}
  0, -12.9315688143396, 2.4384;           !- X,Y,Z Vertex 4 {m}

OS:Surface,
<<<<<<< HEAD
  {e2380a34-8546-4749-af42-9d5d81038184}, !- Handle
  Surface 3,                              !- Name
  Wall,                                   !- Surface Type
  ,                                       !- Construction Name
  {6a94d7a9-154c-4c19-9aa4-7875103d3dbf}, !- Space Name
=======
  {0e5a09c7-6590-4ac7-a4f8-f03a2b256cd7}, !- Handle
  Surface 3,                              !- Name
  Wall,                                   !- Surface Type
  ,                                       !- Construction Name
  {fb8c039a-c16a-4efc-8301-8b725d10f8e4}, !- Space Name
>>>>>>> 30cb9182
  Outdoors,                               !- Outside Boundary Condition
  ,                                       !- Outside Boundary Condition Object
  SunExposed,                             !- Sun Exposure
  WindExposed,                            !- Wind Exposure
  ,                                       !- View Factor to Ground
  ,                                       !- Number of Vertices
  6.46578440716979, 0, 2.4384,            !- X,Y,Z Vertex 1 {m}
  6.46578440716979, 0, 0,                 !- X,Y,Z Vertex 2 {m}
  0, 0, 0,                                !- X,Y,Z Vertex 3 {m}
  0, 0, 2.4384;                           !- X,Y,Z Vertex 4 {m}

OS:Surface,
<<<<<<< HEAD
  {6db638b4-f2e4-46c6-bed4-21784651eb58}, !- Handle
  Surface 4,                              !- Name
  Wall,                                   !- Surface Type
  ,                                       !- Construction Name
  {6a94d7a9-154c-4c19-9aa4-7875103d3dbf}, !- Space Name
  Adiabatic,                              !- Outside Boundary Condition
  ,                                       !- Outside Boundary Condition Object
=======
  {70e2dfce-7b4b-402c-9e1c-69d5948f2ba0}, !- Handle
  Surface 4,                              !- Name
  Wall,                                   !- Surface Type
  ,                                       !- Construction Name
  {fb8c039a-c16a-4efc-8301-8b725d10f8e4}, !- Space Name
  Surface,                                !- Outside Boundary Condition
  {2f52bd12-92e2-4a55-a65e-8cf42d957495}, !- Outside Boundary Condition Object
>>>>>>> 30cb9182
  NoSun,                                  !- Sun Exposure
  NoWind,                                 !- Wind Exposure
  ,                                       !- View Factor to Ground
  ,                                       !- Number of Vertices
  6.46578440716979, -12.9315688143396, 2.4384, !- X,Y,Z Vertex 1 {m}
  6.46578440716979, -12.9315688143396, 0, !- X,Y,Z Vertex 2 {m}
  6.46578440716979, 0, 0,                 !- X,Y,Z Vertex 3 {m}
  6.46578440716979, 0, 2.4384;            !- X,Y,Z Vertex 4 {m}

OS:Surface,
<<<<<<< HEAD
  {b54b7976-7b62-4a06-b7cf-ef3acc8ac530}, !- Handle
  Surface 5,                              !- Name
  Wall,                                   !- Surface Type
  ,                                       !- Construction Name
  {6a94d7a9-154c-4c19-9aa4-7875103d3dbf}, !- Space Name
=======
  {621b1900-f513-4aee-929d-b5e69deb244b}, !- Handle
  Surface 5,                              !- Name
  Wall,                                   !- Surface Type
  ,                                       !- Construction Name
  {fb8c039a-c16a-4efc-8301-8b725d10f8e4}, !- Space Name
>>>>>>> 30cb9182
  Outdoors,                               !- Outside Boundary Condition
  ,                                       !- Outside Boundary Condition Object
  SunExposed,                             !- Sun Exposure
  WindExposed,                            !- Wind Exposure
  ,                                       !- View Factor to Ground
  ,                                       !- Number of Vertices
  0, -12.9315688143396, 2.4384,           !- X,Y,Z Vertex 1 {m}
  0, -12.9315688143396, 0,                !- X,Y,Z Vertex 2 {m}
  6.46578440716979, -12.9315688143396, 0, !- X,Y,Z Vertex 3 {m}
  6.46578440716979, -12.9315688143396, 2.4384; !- X,Y,Z Vertex 4 {m}

OS:Surface,
<<<<<<< HEAD
  {cf796f78-8c9d-4bd3-ba64-f4fca83f8e2b}, !- Handle
  Surface 6,                              !- Name
  RoofCeiling,                            !- Surface Type
  ,                                       !- Construction Name
  {6a94d7a9-154c-4c19-9aa4-7875103d3dbf}, !- Space Name
  Surface,                                !- Outside Boundary Condition
  {e1161b66-814f-4cf4-b9df-5d8929223abe}, !- Outside Boundary Condition Object
=======
  {701d5ef3-5b40-4f5d-8e57-4b8fed161319}, !- Handle
  Surface 6,                              !- Name
  RoofCeiling,                            !- Surface Type
  ,                                       !- Construction Name
  {fb8c039a-c16a-4efc-8301-8b725d10f8e4}, !- Space Name
  Surface,                                !- Outside Boundary Condition
  {baa23f57-f2cd-4d1e-aef6-b04bc043afdf}, !- Outside Boundary Condition Object
>>>>>>> 30cb9182
  NoSun,                                  !- Sun Exposure
  NoWind,                                 !- Wind Exposure
  ,                                       !- View Factor to Ground
  ,                                       !- Number of Vertices
  6.46578440716979, -12.9315688143396, 2.4384, !- X,Y,Z Vertex 1 {m}
  6.46578440716979, 0, 2.4384,            !- X,Y,Z Vertex 2 {m}
  0, 0, 2.4384,                           !- X,Y,Z Vertex 3 {m}
  0, -12.9315688143396, 2.4384;           !- X,Y,Z Vertex 4 {m}

OS:SpaceType,
<<<<<<< HEAD
  {bded5543-2956-4a08-8d1b-8b416d1bc87a}, !- Handle
=======
  {eb3f89ae-b27b-4511-9a46-7c9b9e1adf77}, !- Handle
>>>>>>> 30cb9182
  Space Type 1,                           !- Name
  ,                                       !- Default Construction Set Name
  ,                                       !- Default Schedule Set Name
  ,                                       !- Group Rendering Name
  ,                                       !- Design Specification Outdoor Air Object Name
  ,                                       !- Standards Template
  ,                                       !- Standards Building Type
  living;                                 !- Standards Space Type

<<<<<<< HEAD
OS:Surface,
  {e1161b66-814f-4cf4-b9df-5d8929223abe}, !- Handle
  Surface 7,                              !- Name
  Floor,                                  !- Surface Type
  ,                                       !- Construction Name
  {adbe471c-bea1-4f2c-9cb7-4157d2fd9d6f}, !- Space Name
  Surface,                                !- Outside Boundary Condition
  {cf796f78-8c9d-4bd3-ba64-f4fca83f8e2b}, !- Outside Boundary Condition Object
  NoSun,                                  !- Sun Exposure
  NoWind,                                 !- Wind Exposure
  ,                                       !- View Factor to Ground
  ,                                       !- Number of Vertices
  0, -12.9315688143396, 2.4384,           !- X,Y,Z Vertex 1 {m}
  0, 0, 2.4384,                           !- X,Y,Z Vertex 2 {m}
  6.46578440716979, 0, 2.4384,            !- X,Y,Z Vertex 3 {m}
  6.46578440716979, -12.9315688143396, 2.4384; !- X,Y,Z Vertex 4 {m}

OS:Surface,
  {d388c461-5317-4513-bb3b-0cee57710f02}, !- Handle
  Surface 8,                              !- Name
  RoofCeiling,                            !- Surface Type
  ,                                       !- Construction Name
  {adbe471c-bea1-4f2c-9cb7-4157d2fd9d6f}, !- Space Name
  Outdoors,                               !- Outside Boundary Condition
  ,                                       !- Outside Boundary Condition Object
  SunExposed,                             !- Sun Exposure
  WindExposed,                            !- Wind Exposure
  ,                                       !- View Factor to Ground
  ,                                       !- Number of Vertices
  0, -6.46578440716979, 5.6712922035849,  !- X,Y,Z Vertex 1 {m}
  6.46578440716979, -6.46578440716979, 5.6712922035849, !- X,Y,Z Vertex 2 {m}
  6.46578440716979, 0, 2.4384,            !- X,Y,Z Vertex 3 {m}
  0, 0, 2.4384;                           !- X,Y,Z Vertex 4 {m}

OS:Surface,
  {ed8da292-e603-4d46-8514-dcd8d722c2f6}, !- Handle
  Surface 9,                              !- Name
  RoofCeiling,                            !- Surface Type
  ,                                       !- Construction Name
  {adbe471c-bea1-4f2c-9cb7-4157d2fd9d6f}, !- Space Name
=======
OS:ThermalZone,
  {2fb80a9a-02ae-4618-a70c-fb777d8bcfc0}, !- Handle
  living zone|unit 2,                     !- Name
  ,                                       !- Multiplier
  ,                                       !- Ceiling Height {m}
  ,                                       !- Volume {m3}
  ,                                       !- Floor Area {m2}
  ,                                       !- Zone Inside Convection Algorithm
  ,                                       !- Zone Outside Convection Algorithm
  ,                                       !- Zone Conditioning Equipment List Name
  {d7e2fce3-23f9-4739-8ee7-10be72098f91}, !- Zone Air Inlet Port List
  {28e5d961-e201-44d0-a590-ac0afafbd1df}, !- Zone Air Exhaust Port List
  {cb10b7ae-c5d5-4113-b811-0ec7e5a0bc6a}, !- Zone Air Node Name
  {105565aa-b4f4-4741-a8dc-aac52cfec88c}, !- Zone Return Air Port List
  ,                                       !- Primary Daylighting Control Name
  ,                                       !- Fraction of Zone Controlled by Primary Daylighting Control
  ,                                       !- Secondary Daylighting Control Name
  ,                                       !- Fraction of Zone Controlled by Secondary Daylighting Control
  ,                                       !- Illuminance Map Name
  ,                                       !- Group Rendering Name
  ,                                       !- Thermostat Name
  No;                                     !- Use Ideal Air Loads

OS:Node,
  {8b36d118-71da-4f79-96a1-590f0744765c}, !- Handle
  Node 2,                                 !- Name
  {cb10b7ae-c5d5-4113-b811-0ec7e5a0bc6a}, !- Inlet Port
  ;                                       !- Outlet Port

OS:Connection,
  {cb10b7ae-c5d5-4113-b811-0ec7e5a0bc6a}, !- Handle
  {4c13d704-59dc-4a66-bde2-8e5947c15324}, !- Name
  {2fb80a9a-02ae-4618-a70c-fb777d8bcfc0}, !- Source Object
  11,                                     !- Outlet Port
  {8b36d118-71da-4f79-96a1-590f0744765c}, !- Target Object
  2;                                      !- Inlet Port

OS:PortList,
  {d7e2fce3-23f9-4739-8ee7-10be72098f91}, !- Handle
  {5c507926-c4a9-4a72-9591-27dd0325fc58}, !- Name
  {2fb80a9a-02ae-4618-a70c-fb777d8bcfc0}; !- HVAC Component

OS:PortList,
  {28e5d961-e201-44d0-a590-ac0afafbd1df}, !- Handle
  {3bc25ed8-2b2b-419b-b29f-2296849a4351}, !- Name
  {2fb80a9a-02ae-4618-a70c-fb777d8bcfc0}; !- HVAC Component

OS:PortList,
  {105565aa-b4f4-4741-a8dc-aac52cfec88c}, !- Handle
  {25b0c812-ff4b-4f11-b2cb-9c2ec3f388f9}, !- Name
  {2fb80a9a-02ae-4618-a70c-fb777d8bcfc0}; !- HVAC Component

OS:Sizing:Zone,
  {fc3743f1-8f77-4076-ab0e-fe13c6a30041}, !- Handle
  {2fb80a9a-02ae-4618-a70c-fb777d8bcfc0}, !- Zone or ZoneList Name
  SupplyAirTemperature,                   !- Zone Cooling Design Supply Air Temperature Input Method
  14,                                     !- Zone Cooling Design Supply Air Temperature {C}
  11.11,                                  !- Zone Cooling Design Supply Air Temperature Difference {deltaC}
  SupplyAirTemperature,                   !- Zone Heating Design Supply Air Temperature Input Method
  40,                                     !- Zone Heating Design Supply Air Temperature {C}
  11.11,                                  !- Zone Heating Design Supply Air Temperature Difference {deltaC}
  0.0085,                                 !- Zone Cooling Design Supply Air Humidity Ratio {kg-H2O/kg-air}
  0.008,                                  !- Zone Heating Design Supply Air Humidity Ratio {kg-H2O/kg-air}
  ,                                       !- Zone Heating Sizing Factor
  ,                                       !- Zone Cooling Sizing Factor
  DesignDay,                              !- Cooling Design Air Flow Method
  ,                                       !- Cooling Design Air Flow Rate {m3/s}
  ,                                       !- Cooling Minimum Air Flow per Zone Floor Area {m3/s-m2}
  ,                                       !- Cooling Minimum Air Flow {m3/s}
  ,                                       !- Cooling Minimum Air Flow Fraction
  DesignDay,                              !- Heating Design Air Flow Method
  ,                                       !- Heating Design Air Flow Rate {m3/s}
  ,                                       !- Heating Maximum Air Flow per Zone Floor Area {m3/s-m2}
  ,                                       !- Heating Maximum Air Flow {m3/s}
  ,                                       !- Heating Maximum Air Flow Fraction
  ,                                       !- Design Zone Air Distribution Effectiveness in Cooling Mode
  ,                                       !- Design Zone Air Distribution Effectiveness in Heating Mode
  No,                                     !- Account for Dedicated Outdoor Air System
  NeutralSupplyAir,                       !- Dedicated Outdoor Air System Control Strategy
  autosize,                               !- Dedicated Outdoor Air Low Setpoint Temperature for Design {C}
  autosize;                               !- Dedicated Outdoor Air High Setpoint Temperature for Design {C}

OS:ZoneHVAC:EquipmentList,
  {c872c5e5-3697-4caa-8875-584b84aa9f92}, !- Handle
  Zone HVAC Equipment List 2,             !- Name
  {2fb80a9a-02ae-4618-a70c-fb777d8bcfc0}; !- Thermal Zone

OS:Space,
  {fcf28d13-5307-4957-a19b-0547e5a88784}, !- Handle
  living space|unit 2|story 1,            !- Name
  {eb3f89ae-b27b-4511-9a46-7c9b9e1adf77}, !- Space Type Name
  ,                                       !- Default Construction Set Name
  ,                                       !- Default Schedule Set Name
  -0,                                     !- Direction of Relative North {deg}
  0,                                      !- X Origin {m}
  0,                                      !- Y Origin {m}
  0,                                      !- Z Origin {m}
  ,                                       !- Building Story Name
  {2fb80a9a-02ae-4618-a70c-fb777d8bcfc0}, !- Thermal Zone Name
  ,                                       !- Part of Total Floor Area
  ,                                       !- Design Specification Outdoor Air Object Name
  {1c8b3199-4b82-4b28-9a36-4280fa7d433c}; !- Building Unit Name

OS:Surface,
  {80f19c94-b1ba-4c6c-ae98-7667d66c9a32}, !- Handle
  Surface 12,                             !- Name
  Floor,                                  !- Surface Type
  ,                                       !- Construction Name
  {fcf28d13-5307-4957-a19b-0547e5a88784}, !- Space Name
  Foundation,                             !- Outside Boundary Condition
  ,                                       !- Outside Boundary Condition Object
  NoSun,                                  !- Sun Exposure
  NoWind,                                 !- Wind Exposure
  ,                                       !- View Factor to Ground
  ,                                       !- Number of Vertices
  6.46578440716979, -12.9315688143396, 0, !- X,Y,Z Vertex 1 {m}
  6.46578440716979, 0, 0,                 !- X,Y,Z Vertex 2 {m}
  12.9315688143396, 0, 0,                 !- X,Y,Z Vertex 3 {m}
  12.9315688143396, -12.9315688143396, 0; !- X,Y,Z Vertex 4 {m}

OS:Surface,
  {574ea06e-d290-4711-9d0f-8232da621495}, !- Handle
  Surface 13,                             !- Name
  Wall,                                   !- Surface Type
  ,                                       !- Construction Name
  {fcf28d13-5307-4957-a19b-0547e5a88784}, !- Space Name
  Outdoors,                               !- Outside Boundary Condition
  ,                                       !- Outside Boundary Condition Object
  SunExposed,                             !- Sun Exposure
  WindExposed,                            !- Wind Exposure
  ,                                       !- View Factor to Ground
  ,                                       !- Number of Vertices
  6.46578440716979, -12.9315688143396, 2.4384, !- X,Y,Z Vertex 1 {m}
  6.46578440716979, -12.9315688143396, 0, !- X,Y,Z Vertex 2 {m}
  12.9315688143396, -12.9315688143396, 0, !- X,Y,Z Vertex 3 {m}
  12.9315688143396, -12.9315688143396, 2.4384; !- X,Y,Z Vertex 4 {m}

OS:Surface,
  {2f52bd12-92e2-4a55-a65e-8cf42d957495}, !- Handle
  Surface 14,                             !- Name
  Wall,                                   !- Surface Type
  ,                                       !- Construction Name
  {fcf28d13-5307-4957-a19b-0547e5a88784}, !- Space Name
  Surface,                                !- Outside Boundary Condition
  {70e2dfce-7b4b-402c-9e1c-69d5948f2ba0}, !- Outside Boundary Condition Object
  NoSun,                                  !- Sun Exposure
  NoWind,                                 !- Wind Exposure
  ,                                       !- View Factor to Ground
  ,                                       !- Number of Vertices
  6.46578440716979, 0, 2.4384,            !- X,Y,Z Vertex 1 {m}
  6.46578440716979, 0, 0,                 !- X,Y,Z Vertex 2 {m}
  6.46578440716979, -12.9315688143396, 0, !- X,Y,Z Vertex 3 {m}
  6.46578440716979, -12.9315688143396, 2.4384; !- X,Y,Z Vertex 4 {m}

OS:Surface,
  {34267fe7-fa0a-4335-adb9-f380c863dbae}, !- Handle
  Surface 15,                             !- Name
  Wall,                                   !- Surface Type
  ,                                       !- Construction Name
  {fcf28d13-5307-4957-a19b-0547e5a88784}, !- Space Name
>>>>>>> 30cb9182
  Outdoors,                               !- Outside Boundary Condition
  ,                                       !- Outside Boundary Condition Object
  SunExposed,                             !- Sun Exposure
  WindExposed,                            !- Wind Exposure
  ,                                       !- View Factor to Ground
  ,                                       !- Number of Vertices
  6.46578440716979, -6.46578440716979, 5.6712922035849, !- X,Y,Z Vertex 1 {m}
  0, -6.46578440716979, 5.6712922035849,  !- X,Y,Z Vertex 2 {m}
  0, -12.9315688143396, 2.4384,           !- X,Y,Z Vertex 3 {m}
  6.46578440716979, -12.9315688143396, 2.4384; !- X,Y,Z Vertex 4 {m}

OS:Surface,
<<<<<<< HEAD
  {f4f49e32-64f2-4ac7-8516-9200fbb8400f}, !- Handle
  Surface 10,                             !- Name
  Wall,                                   !- Surface Type
  ,                                       !- Construction Name
  {adbe471c-bea1-4f2c-9cb7-4157d2fd9d6f}, !- Space Name
  Outdoors,                               !- Outside Boundary Condition
  ,                                       !- Outside Boundary Condition Object
  SunExposed,                             !- Sun Exposure
  WindExposed,                            !- Wind Exposure
  ,                                       !- View Factor to Ground
  ,                                       !- Number of Vertices
  0, -6.46578440716979, 5.6712922035849,  !- X,Y,Z Vertex 1 {m}
  0, 0, 2.4384,                           !- X,Y,Z Vertex 2 {m}
  0, -12.9315688143396, 2.4384;           !- X,Y,Z Vertex 3 {m}

OS:Surface,
  {e01979f4-5674-4c48-a639-74390b203851}, !- Handle
  Surface 11,                             !- Name
  Wall,                                   !- Surface Type
  ,                                       !- Construction Name
  {adbe471c-bea1-4f2c-9cb7-4157d2fd9d6f}, !- Space Name
  Adiabatic,                              !- Outside Boundary Condition
  ,                                       !- Outside Boundary Condition Object
=======
  {17ec2eb8-263e-441e-bb59-c224a3e92ddb}, !- Handle
  Surface 16,                             !- Name
  RoofCeiling,                            !- Surface Type
  ,                                       !- Construction Name
  {fcf28d13-5307-4957-a19b-0547e5a88784}, !- Space Name
  Surface,                                !- Outside Boundary Condition
  {6fc29edb-dee6-4d05-819f-6324012aef39}, !- Outside Boundary Condition Object
  NoSun,                                  !- Sun Exposure
  NoWind,                                 !- Wind Exposure
  ,                                       !- View Factor to Ground
  ,                                       !- Number of Vertices
  12.9315688143396, -12.9315688143396, 2.4384, !- X,Y,Z Vertex 1 {m}
  12.9315688143396, 0, 2.4384,            !- X,Y,Z Vertex 2 {m}
  6.46578440716979, 0, 2.4384,            !- X,Y,Z Vertex 3 {m}
  6.46578440716979, -12.9315688143396, 2.4384; !- X,Y,Z Vertex 4 {m}

OS:Surface,
  {ddc9d19f-c234-4022-9665-67b2abb5ba2d}, !- Handle
  Surface 17,                             !- Name
  Wall,                                   !- Surface Type
  ,                                       !- Construction Name
  {fcf28d13-5307-4957-a19b-0547e5a88784}, !- Space Name
  Surface,                                !- Outside Boundary Condition
  {2f2b6335-b540-44fb-a950-9b9f23310667}, !- Outside Boundary Condition Object
>>>>>>> 30cb9182
  NoSun,                                  !- Sun Exposure
  NoWind,                                 !- Wind Exposure
  ,                                       !- View Factor to Ground
  ,                                       !- Number of Vertices
<<<<<<< HEAD
  6.46578440716979, -6.46578440716979, 5.6712922035849, !- X,Y,Z Vertex 1 {m}
  6.46578440716979, -12.9315688143396, 2.4384, !- X,Y,Z Vertex 2 {m}
  6.46578440716979, 0, 2.4384;            !- X,Y,Z Vertex 3 {m}

OS:Space,
  {adbe471c-bea1-4f2c-9cb7-4157d2fd9d6f}, !- Handle
  unfinished attic space,                 !- Name
  {3a1ba0b5-86c0-4571-bf63-9526573a2400}, !- Space Type Name
  ,                                       !- Default Construction Set Name
  ,                                       !- Default Schedule Set Name
  ,                                       !- Direction of Relative North {deg}
  ,                                       !- X Origin {m}
  ,                                       !- Y Origin {m}
  ,                                       !- Z Origin {m}
  ,                                       !- Building Story Name
  {3ed61130-0b01-4229-bfc4-37ca808350ae}; !- Thermal Zone Name

OS:ThermalZone,
  {3ed61130-0b01-4229-bfc4-37ca808350ae}, !- Handle
  unfinished attic zone,                  !- Name
=======
  12.9315688143396, -12.9315688143396, 2.4384, !- X,Y,Z Vertex 1 {m}
  12.9315688143396, -12.9315688143396, 0, !- X,Y,Z Vertex 2 {m}
  12.9315688143396, 0, 0,                 !- X,Y,Z Vertex 3 {m}
  12.9315688143396, 0, 2.4384;            !- X,Y,Z Vertex 4 {m}

OS:ThermalZone,
  {923220b1-7396-4907-8d07-ae89bdee6fc3}, !- Handle
  living zone|unit 3,                     !- Name
>>>>>>> 30cb9182
  ,                                       !- Multiplier
  ,                                       !- Ceiling Height {m}
  ,                                       !- Volume {m3}
  ,                                       !- Floor Area {m2}
  ,                                       !- Zone Inside Convection Algorithm
  ,                                       !- Zone Outside Convection Algorithm
  ,                                       !- Zone Conditioning Equipment List Name
<<<<<<< HEAD
  {80fa2f2a-1440-4a8e-b83d-20101d58a299}, !- Zone Air Inlet Port List
  {92a521e8-08e8-40cc-82e7-4ff86f80778f}, !- Zone Air Exhaust Port List
  {9ae3b752-4af6-442f-b972-ae3c8cadfad4}, !- Zone Air Node Name
  {2a441bfb-f268-4728-883b-c4b55ae55eba}, !- Zone Return Air Port List
=======
  {b90f5cbd-00a5-4721-acfc-fdbe7844d558}, !- Zone Air Inlet Port List
  {55abab9b-48e6-43f4-8f2c-5d27fdf2274f}, !- Zone Air Exhaust Port List
  {cf272a55-70dc-4449-9a6f-2e40c6fda374}, !- Zone Air Node Name
  {cbcece89-c404-4d4a-9de6-b368e1ef0c16}, !- Zone Return Air Port List
>>>>>>> 30cb9182
  ,                                       !- Primary Daylighting Control Name
  ,                                       !- Fraction of Zone Controlled by Primary Daylighting Control
  ,                                       !- Secondary Daylighting Control Name
  ,                                       !- Fraction of Zone Controlled by Secondary Daylighting Control
  ,                                       !- Illuminance Map Name
  ,                                       !- Group Rendering Name
  ,                                       !- Thermostat Name
  No;                                     !- Use Ideal Air Loads

OS:Node,
<<<<<<< HEAD
  {30fc8fcf-0aa1-4727-8f4a-c4a24674f60b}, !- Handle
  Node 2,                                 !- Name
  {9ae3b752-4af6-442f-b972-ae3c8cadfad4}, !- Inlet Port
  ;                                       !- Outlet Port

OS:Connection,
  {9ae3b752-4af6-442f-b972-ae3c8cadfad4}, !- Handle
  {82a89a15-9c99-4f43-8e32-d3ce51790588}, !- Name
  {3ed61130-0b01-4229-bfc4-37ca808350ae}, !- Source Object
  11,                                     !- Outlet Port
  {30fc8fcf-0aa1-4727-8f4a-c4a24674f60b}, !- Target Object
  2;                                      !- Inlet Port

OS:PortList,
  {80fa2f2a-1440-4a8e-b83d-20101d58a299}, !- Handle
  {ee82520d-623f-48f9-8515-4dc75b3d6e51}, !- Name
  {3ed61130-0b01-4229-bfc4-37ca808350ae}; !- HVAC Component

OS:PortList,
  {92a521e8-08e8-40cc-82e7-4ff86f80778f}, !- Handle
  {8025d51b-ffb1-4e39-8090-4672ae72b697}, !- Name
  {3ed61130-0b01-4229-bfc4-37ca808350ae}; !- HVAC Component

OS:PortList,
  {2a441bfb-f268-4728-883b-c4b55ae55eba}, !- Handle
  {92dc8821-caec-4e22-b71d-c4b2079c4075}, !- Name
  {3ed61130-0b01-4229-bfc4-37ca808350ae}; !- HVAC Component

OS:Sizing:Zone,
  {d800179d-47e3-4e8b-9202-755b676b2370}, !- Handle
  {3ed61130-0b01-4229-bfc4-37ca808350ae}, !- Zone or ZoneList Name
=======
  {b14ed4c8-19fd-4a31-b98e-f3e8272e3993}, !- Handle
  Node 3,                                 !- Name
  {cf272a55-70dc-4449-9a6f-2e40c6fda374}, !- Inlet Port
  ;                                       !- Outlet Port

OS:Connection,
  {cf272a55-70dc-4449-9a6f-2e40c6fda374}, !- Handle
  {a7238762-ff12-4e11-b777-a66857d19a61}, !- Name
  {923220b1-7396-4907-8d07-ae89bdee6fc3}, !- Source Object
  11,                                     !- Outlet Port
  {b14ed4c8-19fd-4a31-b98e-f3e8272e3993}, !- Target Object
  2;                                      !- Inlet Port

OS:PortList,
  {b90f5cbd-00a5-4721-acfc-fdbe7844d558}, !- Handle
  {f37470b9-79a1-447a-85a7-43a73a0864da}, !- Name
  {923220b1-7396-4907-8d07-ae89bdee6fc3}; !- HVAC Component

OS:PortList,
  {55abab9b-48e6-43f4-8f2c-5d27fdf2274f}, !- Handle
  {f22bf3b1-2bfc-4282-86e3-ab3e40a414e0}, !- Name
  {923220b1-7396-4907-8d07-ae89bdee6fc3}; !- HVAC Component

OS:PortList,
  {cbcece89-c404-4d4a-9de6-b368e1ef0c16}, !- Handle
  {f4e8ad8c-385d-4cee-8507-80579a384595}, !- Name
  {923220b1-7396-4907-8d07-ae89bdee6fc3}; !- HVAC Component

OS:Sizing:Zone,
  {94225085-94df-42f9-90bd-96bd1934a2c1}, !- Handle
  {923220b1-7396-4907-8d07-ae89bdee6fc3}, !- Zone or ZoneList Name
>>>>>>> 30cb9182
  SupplyAirTemperature,                   !- Zone Cooling Design Supply Air Temperature Input Method
  14,                                     !- Zone Cooling Design Supply Air Temperature {C}
  11.11,                                  !- Zone Cooling Design Supply Air Temperature Difference {deltaC}
  SupplyAirTemperature,                   !- Zone Heating Design Supply Air Temperature Input Method
  40,                                     !- Zone Heating Design Supply Air Temperature {C}
  11.11,                                  !- Zone Heating Design Supply Air Temperature Difference {deltaC}
  0.0085,                                 !- Zone Cooling Design Supply Air Humidity Ratio {kg-H2O/kg-air}
  0.008,                                  !- Zone Heating Design Supply Air Humidity Ratio {kg-H2O/kg-air}
  ,                                       !- Zone Heating Sizing Factor
  ,                                       !- Zone Cooling Sizing Factor
  DesignDay,                              !- Cooling Design Air Flow Method
  ,                                       !- Cooling Design Air Flow Rate {m3/s}
  ,                                       !- Cooling Minimum Air Flow per Zone Floor Area {m3/s-m2}
  ,                                       !- Cooling Minimum Air Flow {m3/s}
  ,                                       !- Cooling Minimum Air Flow Fraction
  DesignDay,                              !- Heating Design Air Flow Method
  ,                                       !- Heating Design Air Flow Rate {m3/s}
  ,                                       !- Heating Maximum Air Flow per Zone Floor Area {m3/s-m2}
  ,                                       !- Heating Maximum Air Flow {m3/s}
  ,                                       !- Heating Maximum Air Flow Fraction
  ,                                       !- Design Zone Air Distribution Effectiveness in Cooling Mode
  ,                                       !- Design Zone Air Distribution Effectiveness in Heating Mode
  No,                                     !- Account for Dedicated Outdoor Air System
  NeutralSupplyAir,                       !- Dedicated Outdoor Air System Control Strategy
  autosize,                               !- Dedicated Outdoor Air Low Setpoint Temperature for Design {C}
  autosize;                               !- Dedicated Outdoor Air High Setpoint Temperature for Design {C}

OS:ZoneHVAC:EquipmentList,
<<<<<<< HEAD
  {564cdb78-fc02-42fe-87ed-eff094cf9429}, !- Handle
  Zone HVAC Equipment List 2,             !- Name
  {3ed61130-0b01-4229-bfc4-37ca808350ae}; !- Thermal Zone

OS:SpaceType,
  {3a1ba0b5-86c0-4571-bf63-9526573a2400}, !- Handle
  Space Type 2,                           !- Name
  ,                                       !- Default Construction Set Name
  ,                                       !- Default Schedule Set Name
  ,                                       !- Group Rendering Name
  ,                                       !- Design Specification Outdoor Air Object Name
  ,                                       !- Standards Template
  ,                                       !- Standards Building Type
  unfinished attic;                       !- Standards Space Type

OS:BuildingUnit,
  {964e7afc-9131-4b3c-91f0-6bcd2189749a}, !- Handle
  unit 1,                                 !- Name
  ,                                       !- Rendering Color
  Residential;                            !- Building Unit Type

OS:AdditionalProperties,
  {b3c02fbb-203d-46d9-81e9-399923a74e58}, !- Handle
  {964e7afc-9131-4b3c-91f0-6bcd2189749a}, !- Object Name
  NumberOfBedrooms,                       !- Feature Name 1
  Integer,                                !- Feature Data Type 1
  3,                                      !- Feature Value 1
  NumberOfBathrooms,                      !- Feature Name 2
  Double,                                 !- Feature Data Type 2
  2,                                      !- Feature Value 2
  NumberOfOccupants,                      !- Feature Name 3
  Double,                                 !- Feature Data Type 3
  3.3900000000000001;                     !- Feature Value 3

OS:External:File,
  {aad368c1-40e4-4093-8551-fa99a8960727}, !- Handle
  8760.csv,                               !- Name
  8760.csv;                               !- File Name

OS:Schedule:Day,
  {54a92361-acec-4e3c-bb4b-f7bf649bfe4b}, !- Handle
  Schedule Day 1,                         !- Name
  ,                                       !- Schedule Type Limits Name
  ,                                       !- Interpolate to Timestep
  24,                                     !- Hour 1
  0,                                      !- Minute 1
  0;                                      !- Value Until Time 1

OS:Schedule:Day,
  {10fe4385-8948-45ed-b169-63607e485326}, !- Handle
  Schedule Day 2,                         !- Name
  ,                                       !- Schedule Type Limits Name
  ,                                       !- Interpolate to Timestep
  24,                                     !- Hour 1
  0,                                      !- Minute 1
  1;                                      !- Value Until Time 1

OS:Schedule:File,
  {9559ab5a-03f4-464a-b8d0-08b367cefcb9}, !- Handle
  occupants,                              !- Name
  {657ae083-b047-49f8-a675-3ab371ed3629}, !- Schedule Type Limits Name
  {aad368c1-40e4-4093-8551-fa99a8960727}, !- External File Name
  1,                                      !- Column Number
  1,                                      !- Rows to Skip at Top
  8760,                                   !- Number of Hours of Data
  ,                                       !- Column Separator
  ,                                       !- Interpolate to Timestep
  60;                                     !- Minutes per Item

OS:Schedule:Ruleset,
  {f6efe1f5-bb50-4075-a9ad-064064c0fa9e}, !- Handle
  Schedule Ruleset 1,                     !- Name
  {2925d53c-0052-46b6-9932-6167d7bc06ca}, !- Schedule Type Limits Name
  {fa4e0e82-5608-45ec-b8b4-4412fc993311}; !- Default Day Schedule Name

OS:Schedule:Day,
  {fa4e0e82-5608-45ec-b8b4-4412fc993311}, !- Handle
  Schedule Day 3,                         !- Name
  {2925d53c-0052-46b6-9932-6167d7bc06ca}, !- Schedule Type Limits Name
  ,                                       !- Interpolate to Timestep
  24,                                     !- Hour 1
  0,                                      !- Minute 1
  112.539290946133;                       !- Value Until Time 1

OS:People:Definition,
  {e1c14f77-3de9-46bb-9c03-08b779d83894}, !- Handle
  res occupants|living space,             !- Name
  People,                                 !- Number of People Calculation Method
  3.39,                                   !- Number of People {people}
  ,                                       !- People per Space Floor Area {person/m2}
  ,                                       !- Space Floor Area per Person {m2/person}
  0.319734,                               !- Fraction Radiant
  0.573,                                  !- Sensible Heat Fraction
  0,                                      !- Carbon Dioxide Generation Rate {m3/s-W}
  No,                                     !- Enable ASHRAE 55 Comfort Warnings
  ZoneAveraged;                           !- Mean Radiant Temperature Calculation Type

OS:People,
  {6d5286ac-5f57-47e6-bf23-b3ef5d2ce279}, !- Handle
  res occupants|living space,             !- Name
  {e1c14f77-3de9-46bb-9c03-08b779d83894}, !- People Definition Name
  {6a94d7a9-154c-4c19-9aa4-7875103d3dbf}, !- Space or SpaceType Name
  {9559ab5a-03f4-464a-b8d0-08b367cefcb9}, !- Number of People Schedule Name
  {f6efe1f5-bb50-4075-a9ad-064064c0fa9e}, !- Activity Level Schedule Name
  ,                                       !- Surface Name/Angle Factor List Name
  ,                                       !- Work Efficiency Schedule Name
  ,                                       !- Clothing Insulation Schedule Name
  ,                                       !- Air Velocity Schedule Name
  1;                                      !- Multiplier

OS:ScheduleTypeLimits,
  {2925d53c-0052-46b6-9932-6167d7bc06ca}, !- Handle
  ActivityLevel,                          !- Name
  0,                                      !- Lower Limit Value
  ,                                       !- Upper Limit Value
  Continuous,                             !- Numeric Type
  ActivityLevel;                          !- Unit Type

OS:ScheduleTypeLimits,
  {657ae083-b047-49f8-a675-3ab371ed3629}, !- Handle
  Fractional,                             !- Name
  0,                                      !- Lower Limit Value
  1,                                      !- Upper Limit Value
  Continuous;                             !- Numeric Type

OS:SubSurface,
  {dd31f1ff-f6eb-4d98-a043-5b9fa723e007}, !- Handle
  unit 1 - Surface 5 - Door,              !- Name
  Door,                                   !- Sub Surface Type
  ,                                       !- Construction Name
  {721039bf-c951-4734-b576-828d1c35e7f0}, !- Surface Name
  ,                                       !- Outside Boundary Condition Object
=======
  {5a583ead-0003-4f5a-8682-bdeebe47f80a}, !- Handle
  Zone HVAC Equipment List 3,             !- Name
  {923220b1-7396-4907-8d07-ae89bdee6fc3}; !- Thermal Zone

OS:Space,
  {ae4bec31-67a8-465d-8f21-089749ca9032}, !- Handle
  living space|unit 3|story 1,            !- Name
  {eb3f89ae-b27b-4511-9a46-7c9b9e1adf77}, !- Space Type Name
  ,                                       !- Default Construction Set Name
  ,                                       !- Default Schedule Set Name
  -0,                                     !- Direction of Relative North {deg}
  0,                                      !- X Origin {m}
  0,                                      !- Y Origin {m}
  0,                                      !- Z Origin {m}
  ,                                       !- Building Story Name
  {923220b1-7396-4907-8d07-ae89bdee6fc3}, !- Thermal Zone Name
  ,                                       !- Part of Total Floor Area
  ,                                       !- Design Specification Outdoor Air Object Name
  {d728f70d-f648-43f5-a678-c5d751040b5d}; !- Building Unit Name

OS:Surface,
  {ca5f0750-d9d4-4a80-8f19-9a714e4d389b}, !- Handle
  Surface 23,                             !- Name
  Floor,                                  !- Surface Type
  ,                                       !- Construction Name
  {ae4bec31-67a8-465d-8f21-089749ca9032}, !- Space Name
  Foundation,                             !- Outside Boundary Condition
  ,                                       !- Outside Boundary Condition Object
  NoSun,                                  !- Sun Exposure
  NoWind,                                 !- Wind Exposure
  ,                                       !- View Factor to Ground
  ,                                       !- Number of Vertices
  12.9315688143396, -12.9315688143396, 0, !- X,Y,Z Vertex 1 {m}
  12.9315688143396, 0, 0,                 !- X,Y,Z Vertex 2 {m}
  19.3973532215094, 0, 0,                 !- X,Y,Z Vertex 3 {m}
  19.3973532215094, -12.9315688143396, 0; !- X,Y,Z Vertex 4 {m}

OS:Surface,
  {42cd9dd6-5154-4c94-af11-c8bee4a64c8f}, !- Handle
  Surface 24,                             !- Name
  Wall,                                   !- Surface Type
  ,                                       !- Construction Name
  {ae4bec31-67a8-465d-8f21-089749ca9032}, !- Space Name
  Outdoors,                               !- Outside Boundary Condition
  ,                                       !- Outside Boundary Condition Object
  SunExposed,                             !- Sun Exposure
  WindExposed,                            !- Wind Exposure
  ,                                       !- View Factor to Ground
  ,                                       !- Number of Vertices
  12.9315688143396, -12.9315688143396, 2.4384, !- X,Y,Z Vertex 1 {m}
  12.9315688143396, -12.9315688143396, 0, !- X,Y,Z Vertex 2 {m}
  19.3973532215094, -12.9315688143396, 0, !- X,Y,Z Vertex 3 {m}
  19.3973532215094, -12.9315688143396, 2.4384; !- X,Y,Z Vertex 4 {m}

OS:Surface,
  {2f2b6335-b540-44fb-a950-9b9f23310667}, !- Handle
  Surface 25,                             !- Name
  Wall,                                   !- Surface Type
  ,                                       !- Construction Name
  {ae4bec31-67a8-465d-8f21-089749ca9032}, !- Space Name
  Surface,                                !- Outside Boundary Condition
  {ddc9d19f-c234-4022-9665-67b2abb5ba2d}, !- Outside Boundary Condition Object
  NoSun,                                  !- Sun Exposure
  NoWind,                                 !- Wind Exposure
>>>>>>> 30cb9182
  ,                                       !- View Factor to Ground
  ,                                       !- Shading Control Name
  ,                                       !- Frame and Divider Name
  ,                                       !- Multiplier
  ,                                       !- Number of Vertices
<<<<<<< HEAD
  0.1524, -12.9315688143396, 2.1336,      !- X,Y,Z Vertex 1 {m}
  0.1524, -12.9315688143396, 0,           !- X,Y,Z Vertex 2 {m}
  1.02325714285714, -12.9315688143396, 0, !- X,Y,Z Vertex 3 {m}
  1.02325714285714, -12.9315688143396, 2.1336; !- X,Y,Z Vertex 4 {m}

OS:Surface,
  {721039bf-c951-4734-b576-828d1c35e7f0}, !- Handle
  Surface 12,                             !- Name
  Wall,                                   !- Surface Type
  ,                                       !- Construction Name
  {6a94d7a9-154c-4c19-9aa4-7875103d3dbf}, !- Space Name
=======
  12.9315688143396, 0, 2.4384,            !- X,Y,Z Vertex 1 {m}
  12.9315688143396, 0, 0,                 !- X,Y,Z Vertex 2 {m}
  12.9315688143396, -12.9315688143396, 0, !- X,Y,Z Vertex 3 {m}
  12.9315688143396, -12.9315688143396, 2.4384; !- X,Y,Z Vertex 4 {m}

OS:Surface,
  {8c11896a-d8e5-4966-bc02-cfa116ae6701}, !- Handle
  Surface 26,                             !- Name
  Wall,                                   !- Surface Type
  ,                                       !- Construction Name
  {ae4bec31-67a8-465d-8f21-089749ca9032}, !- Space Name
>>>>>>> 30cb9182
  Outdoors,                               !- Outside Boundary Condition
  ,                                       !- Outside Boundary Condition Object
  SunExposed,                             !- Sun Exposure
  WindExposed,                            !- Wind Exposure
  ,                                       !- View Factor to Ground
  ,                                       !- Number of Vertices
<<<<<<< HEAD
  1.04865714285714, -12.9315688143396, 2.4384, !- X,Y,Z Vertex 1 {m}
  0.127, -12.9315688143396, 2.4384,       !- X,Y,Z Vertex 2 {m}
  0.127, -12.9315688143396, 0,            !- X,Y,Z Vertex 3 {m}
  1.04865714285714, -12.9315688143396, 0; !- X,Y,Z Vertex 4 {m}

OS:Surface,
  {e7cf42eb-80a5-4cbe-985b-0c3db14bad66}, !- Handle
  Surface 13,                             !- Name
  Wall,                                   !- Surface Type
  ,                                       !- Construction Name
  {6a94d7a9-154c-4c19-9aa4-7875103d3dbf}, !- Space Name
  Outdoors,                               !- Outside Boundary Condition
=======
  19.3973532215094, 0, 2.4384,            !- X,Y,Z Vertex 1 {m}
  19.3973532215094, 0, 0,                 !- X,Y,Z Vertex 2 {m}
  12.9315688143396, 0, 0,                 !- X,Y,Z Vertex 3 {m}
  12.9315688143396, 0, 2.4384;            !- X,Y,Z Vertex 4 {m}

OS:Surface,
  {22ae4dc5-85f1-4f67-90e6-9f28dcee0854}, !- Handle
  Surface 27,                             !- Name
  RoofCeiling,                            !- Surface Type
  ,                                       !- Construction Name
  {ae4bec31-67a8-465d-8f21-089749ca9032}, !- Space Name
  Surface,                                !- Outside Boundary Condition
  {be4a93d0-1d20-481c-a09b-9ee8e334af23}, !- Outside Boundary Condition Object
  NoSun,                                  !- Sun Exposure
  NoWind,                                 !- Wind Exposure
  ,                                       !- View Factor to Ground
  ,                                       !- Number of Vertices
  19.3973532215094, -12.9315688143396, 2.4384, !- X,Y,Z Vertex 1 {m}
  19.3973532215094, 0, 2.4384,            !- X,Y,Z Vertex 2 {m}
  12.9315688143396, 0, 2.4384,            !- X,Y,Z Vertex 3 {m}
  12.9315688143396, -12.9315688143396, 2.4384; !- X,Y,Z Vertex 4 {m}

OS:Surface,
  {266d7078-ca63-4c28-bd0a-cbaf9ba38cac}, !- Handle
  Surface 28,                             !- Name
  Wall,                                   !- Surface Type
  ,                                       !- Construction Name
  {ae4bec31-67a8-465d-8f21-089749ca9032}, !- Space Name
  Surface,                                !- Outside Boundary Condition
  {62ff99e0-0d23-4506-827e-30d1ef766e8d}, !- Outside Boundary Condition Object
  NoSun,                                  !- Sun Exposure
  NoWind,                                 !- Wind Exposure
  ,                                       !- View Factor to Ground
  ,                                       !- Number of Vertices
  19.3973532215094, -12.9315688143396, 2.4384, !- X,Y,Z Vertex 1 {m}
  19.3973532215094, -12.9315688143396, 0, !- X,Y,Z Vertex 2 {m}
  19.3973532215094, 0, 0,                 !- X,Y,Z Vertex 3 {m}
  19.3973532215094, 0, 2.4384;            !- X,Y,Z Vertex 4 {m}

OS:ThermalZone,
  {e47019ee-1019-4b2d-b2d5-f33d6c8415ab}, !- Handle
  living zone|unit 4,                     !- Name
  ,                                       !- Multiplier
  ,                                       !- Ceiling Height {m}
  ,                                       !- Volume {m3}
  ,                                       !- Floor Area {m2}
  ,                                       !- Zone Inside Convection Algorithm
  ,                                       !- Zone Outside Convection Algorithm
  ,                                       !- Zone Conditioning Equipment List Name
  {7e73d298-6830-455b-ab74-9eb25f2f474e}, !- Zone Air Inlet Port List
  {d11fec04-68e7-4a9b-8d08-552565d17069}, !- Zone Air Exhaust Port List
  {fe2ee1b5-060e-433a-9bcd-f4c0a72d4087}, !- Zone Air Node Name
  {4b3f37f8-5625-43bd-891c-b10f329bec69}, !- Zone Return Air Port List
  ,                                       !- Primary Daylighting Control Name
  ,                                       !- Fraction of Zone Controlled by Primary Daylighting Control
  ,                                       !- Secondary Daylighting Control Name
  ,                                       !- Fraction of Zone Controlled by Secondary Daylighting Control
  ,                                       !- Illuminance Map Name
  ,                                       !- Group Rendering Name
  ,                                       !- Thermostat Name
  No;                                     !- Use Ideal Air Loads

OS:Node,
  {9d793878-3dc1-44a3-88e9-d6bb6fafe428}, !- Handle
  Node 4,                                 !- Name
  {fe2ee1b5-060e-433a-9bcd-f4c0a72d4087}, !- Inlet Port
  ;                                       !- Outlet Port

OS:Connection,
  {fe2ee1b5-060e-433a-9bcd-f4c0a72d4087}, !- Handle
  {1423b0d2-4fe9-4d73-b3b2-05880f61da5b}, !- Name
  {e47019ee-1019-4b2d-b2d5-f33d6c8415ab}, !- Source Object
  11,                                     !- Outlet Port
  {9d793878-3dc1-44a3-88e9-d6bb6fafe428}, !- Target Object
  2;                                      !- Inlet Port

OS:PortList,
  {7e73d298-6830-455b-ab74-9eb25f2f474e}, !- Handle
  {06260f7d-aae2-427a-92ac-18c7d5415c96}, !- Name
  {e47019ee-1019-4b2d-b2d5-f33d6c8415ab}; !- HVAC Component

OS:PortList,
  {d11fec04-68e7-4a9b-8d08-552565d17069}, !- Handle
  {373b4694-b8a0-44df-84fd-be50fe2286ad}, !- Name
  {e47019ee-1019-4b2d-b2d5-f33d6c8415ab}; !- HVAC Component

OS:PortList,
  {4b3f37f8-5625-43bd-891c-b10f329bec69}, !- Handle
  {785aaea5-d616-4390-90bb-5007bcea731a}, !- Name
  {e47019ee-1019-4b2d-b2d5-f33d6c8415ab}; !- HVAC Component

OS:Sizing:Zone,
  {e91b8fae-bad3-4bcd-a27b-3733b1039317}, !- Handle
  {e47019ee-1019-4b2d-b2d5-f33d6c8415ab}, !- Zone or ZoneList Name
  SupplyAirTemperature,                   !- Zone Cooling Design Supply Air Temperature Input Method
  14,                                     !- Zone Cooling Design Supply Air Temperature {C}
  11.11,                                  !- Zone Cooling Design Supply Air Temperature Difference {deltaC}
  SupplyAirTemperature,                   !- Zone Heating Design Supply Air Temperature Input Method
  40,                                     !- Zone Heating Design Supply Air Temperature {C}
  11.11,                                  !- Zone Heating Design Supply Air Temperature Difference {deltaC}
  0.0085,                                 !- Zone Cooling Design Supply Air Humidity Ratio {kg-H2O/kg-air}
  0.008,                                  !- Zone Heating Design Supply Air Humidity Ratio {kg-H2O/kg-air}
  ,                                       !- Zone Heating Sizing Factor
  ,                                       !- Zone Cooling Sizing Factor
  DesignDay,                              !- Cooling Design Air Flow Method
  ,                                       !- Cooling Design Air Flow Rate {m3/s}
  ,                                       !- Cooling Minimum Air Flow per Zone Floor Area {m3/s-m2}
  ,                                       !- Cooling Minimum Air Flow {m3/s}
  ,                                       !- Cooling Minimum Air Flow Fraction
  DesignDay,                              !- Heating Design Air Flow Method
  ,                                       !- Heating Design Air Flow Rate {m3/s}
  ,                                       !- Heating Maximum Air Flow per Zone Floor Area {m3/s-m2}
  ,                                       !- Heating Maximum Air Flow {m3/s}
  ,                                       !- Heating Maximum Air Flow Fraction
  ,                                       !- Design Zone Air Distribution Effectiveness in Cooling Mode
  ,                                       !- Design Zone Air Distribution Effectiveness in Heating Mode
  No,                                     !- Account for Dedicated Outdoor Air System
  NeutralSupplyAir,                       !- Dedicated Outdoor Air System Control Strategy
  autosize,                               !- Dedicated Outdoor Air Low Setpoint Temperature for Design {C}
  autosize;                               !- Dedicated Outdoor Air High Setpoint Temperature for Design {C}

OS:ZoneHVAC:EquipmentList,
  {570cdad8-8d34-4b47-9aca-543a56361125}, !- Handle
  Zone HVAC Equipment List 4,             !- Name
  {e47019ee-1019-4b2d-b2d5-f33d6c8415ab}; !- Thermal Zone

OS:Space,
  {33ce7816-421a-457b-a796-4f186d78842b}, !- Handle
  living space|unit 4|story 1,            !- Name
  {eb3f89ae-b27b-4511-9a46-7c9b9e1adf77}, !- Space Type Name
  ,                                       !- Default Construction Set Name
  ,                                       !- Default Schedule Set Name
  -0,                                     !- Direction of Relative North {deg}
  0,                                      !- X Origin {m}
  0,                                      !- Y Origin {m}
  0,                                      !- Z Origin {m}
  ,                                       !- Building Story Name
  {e47019ee-1019-4b2d-b2d5-f33d6c8415ab}, !- Thermal Zone Name
  ,                                       !- Part of Total Floor Area
  ,                                       !- Design Specification Outdoor Air Object Name
  {e1fa413c-84ee-4465-b2ec-314908870284}; !- Building Unit Name

OS:Surface,
  {36d4e696-de1d-4717-9f0c-f37c0cbb1048}, !- Handle
  Surface 34,                             !- Name
  Floor,                                  !- Surface Type
  ,                                       !- Construction Name
  {33ce7816-421a-457b-a796-4f186d78842b}, !- Space Name
  Foundation,                             !- Outside Boundary Condition
>>>>>>> 30cb9182
  ,                                       !- Outside Boundary Condition Object
  NoSun,                                  !- Sun Exposure
  NoWind,                                 !- Wind Exposure
  ,                                       !- View Factor to Ground
  ,                                       !- Number of Vertices
<<<<<<< HEAD
  0.127, -12.9315688143396, 2.4384,       !- X,Y,Z Vertex 1 {m}
  0, -12.9315688143396, 2.4384,           !- X,Y,Z Vertex 2 {m}
  0, -12.9315688143396, 0,                !- X,Y,Z Vertex 3 {m}
  0.127, -12.9315688143396, 0;            !- X,Y,Z Vertex 4 {m}

OS:SubSurface,
  {e76a0fac-e2fb-47ac-8eea-765077c3cda6}, !- Handle
  Surface 5 - Window 1,                   !- Name
  FixedWindow,                            !- Sub Surface Type
  ,                                       !- Construction Name
  {b54b7976-7b62-4a06-b7cf-ef3acc8ac530}, !- Surface Name
  ,                                       !- Outside Boundary Condition Object
=======
  19.3973532215094, -12.9315688143396, 0, !- X,Y,Z Vertex 1 {m}
  19.3973532215094, 0, 0,                 !- X,Y,Z Vertex 2 {m}
  25.8631376286792, 0, 0,                 !- X,Y,Z Vertex 3 {m}
  25.8631376286792, -12.9315688143396, 0; !- X,Y,Z Vertex 4 {m}

OS:Surface,
  {878f9fbb-a440-4feb-af1d-232201b4b168}, !- Handle
  Surface 35,                             !- Name
  Wall,                                   !- Surface Type
  ,                                       !- Construction Name
  {33ce7816-421a-457b-a796-4f186d78842b}, !- Space Name
  Outdoors,                               !- Outside Boundary Condition
  ,                                       !- Outside Boundary Condition Object
  SunExposed,                             !- Sun Exposure
  WindExposed,                            !- Wind Exposure
  ,                                       !- View Factor to Ground
  ,                                       !- Number of Vertices
  19.3973532215094, -12.9315688143396, 2.4384, !- X,Y,Z Vertex 1 {m}
  19.3973532215094, -12.9315688143396, 0, !- X,Y,Z Vertex 2 {m}
  25.8631376286792, -12.9315688143396, 0, !- X,Y,Z Vertex 3 {m}
  25.8631376286792, -12.9315688143396, 2.4384; !- X,Y,Z Vertex 4 {m}

OS:Surface,
  {62ff99e0-0d23-4506-827e-30d1ef766e8d}, !- Handle
  Surface 36,                             !- Name
  Wall,                                   !- Surface Type
  ,                                       !- Construction Name
  {33ce7816-421a-457b-a796-4f186d78842b}, !- Space Name
  Surface,                                !- Outside Boundary Condition
  {266d7078-ca63-4c28-bd0a-cbaf9ba38cac}, !- Outside Boundary Condition Object
  NoSun,                                  !- Sun Exposure
  NoWind,                                 !- Wind Exposure
>>>>>>> 30cb9182
  ,                                       !- View Factor to Ground
  ,                                       !- Shading Control Name
  ,                                       !- Frame and Divider Name
  ,                                       !- Multiplier
  ,                                       !- Number of Vertices
<<<<<<< HEAD
  2.04382333542745, -12.9315688143396, 2.1336, !- X,Y,Z Vertex 1 {m}
  2.04382333542745, -12.9315688143396, 1.0937761602533, !- X,Y,Z Vertex 2 {m}
  2.82388623096136, -12.9315688143396, 1.0937761602533, !- X,Y,Z Vertex 3 {m}
  2.82388623096136, -12.9315688143396, 2.1336; !- X,Y,Z Vertex 4 {m}

OS:SubSurface,
  {5158e15c-b8df-4733-b074-9aad410e0105}, !- Handle
  Surface 5 - Window 2,                   !- Name
  FixedWindow,                            !- Sub Surface Type
  ,                                       !- Construction Name
  {b54b7976-7b62-4a06-b7cf-ef3acc8ac530}, !- Surface Name
=======
  19.3973532215094, 0, 2.4384,            !- X,Y,Z Vertex 1 {m}
  19.3973532215094, 0, 0,                 !- X,Y,Z Vertex 2 {m}
  19.3973532215094, -12.9315688143396, 0, !- X,Y,Z Vertex 3 {m}
  19.3973532215094, -12.9315688143396, 2.4384; !- X,Y,Z Vertex 4 {m}

OS:Surface,
  {9f90f328-33f6-4abe-927c-a6c543300505}, !- Handle
  Surface 37,                             !- Name
  Wall,                                   !- Surface Type
  ,                                       !- Construction Name
  {33ce7816-421a-457b-a796-4f186d78842b}, !- Space Name
  Outdoors,                               !- Outside Boundary Condition
>>>>>>> 30cb9182
  ,                                       !- Outside Boundary Condition Object
  ,                                       !- View Factor to Ground
  ,                                       !- Shading Control Name
  ,                                       !- Frame and Divider Name
  ,                                       !- Multiplier
  ,                                       !- Number of Vertices
  2.88484623096136, -12.9315688143396, 2.1336, !- X,Y,Z Vertex 1 {m}
  2.88484623096136, -12.9315688143396, 1.0937761602533, !- X,Y,Z Vertex 2 {m}
  3.66490912649526, -12.9315688143396, 1.0937761602533, !- X,Y,Z Vertex 3 {m}
  3.66490912649526, -12.9315688143396, 2.1336; !- X,Y,Z Vertex 4 {m}

<<<<<<< HEAD
OS:SubSurface,
  {f4ca1607-1346-49d1-8041-59718d486cad}, !- Handle
  Surface 5 - Window 3,                   !- Name
  FixedWindow,                            !- Sub Surface Type
  ,                                       !- Construction Name
  {b54b7976-7b62-4a06-b7cf-ef3acc8ac530}, !- Surface Name
  ,                                       !- Outside Boundary Condition Object
=======
OS:Surface,
  {b7ac2dbd-6ded-44c4-87b3-c6c7e3605e15}, !- Handle
  Surface 38,                             !- Name
  RoofCeiling,                            !- Surface Type
  ,                                       !- Construction Name
  {33ce7816-421a-457b-a796-4f186d78842b}, !- Space Name
  Surface,                                !- Outside Boundary Condition
  {23f59801-d520-41d7-9de2-94b65afe9d9b}, !- Outside Boundary Condition Object
  NoSun,                                  !- Sun Exposure
  NoWind,                                 !- Wind Exposure
  ,                                       !- View Factor to Ground
  ,                                       !- Number of Vertices
  25.8631376286792, -12.9315688143396, 2.4384, !- X,Y,Z Vertex 1 {m}
  25.8631376286792, 0, 2.4384,            !- X,Y,Z Vertex 2 {m}
  19.3973532215094, 0, 2.4384,            !- X,Y,Z Vertex 3 {m}
  19.3973532215094, -12.9315688143396, 2.4384; !- X,Y,Z Vertex 4 {m}

OS:Surface,
  {e90c0efa-1e1a-4b40-8c95-8c689ba70c70}, !- Handle
  Surface 39,                             !- Name
  Wall,                                   !- Surface Type
  ,                                       !- Construction Name
  {33ce7816-421a-457b-a796-4f186d78842b}, !- Space Name
  Outdoors,                               !- Outside Boundary Condition
  ,                                       !- Outside Boundary Condition Object
  SunExposed,                             !- Sun Exposure
  WindExposed,                            !- Wind Exposure
  ,                                       !- View Factor to Ground
  ,                                       !- Number of Vertices
  25.8631376286792, -12.9315688143396, 2.4384, !- X,Y,Z Vertex 1 {m}
  25.8631376286792, -12.9315688143396, 0, !- X,Y,Z Vertex 2 {m}
  25.8631376286792, 0, 0,                 !- X,Y,Z Vertex 3 {m}
  25.8631376286792, 0, 2.4384;            !- X,Y,Z Vertex 4 {m}

OS:Surface,
  {baa23f57-f2cd-4d1e-aef6-b04bc043afdf}, !- Handle
  Surface 7,                              !- Name
  Floor,                                  !- Surface Type
  ,                                       !- Construction Name
  {15fa6aae-650a-47e2-af74-c18792aa681e}, !- Space Name
  Surface,                                !- Outside Boundary Condition
  {701d5ef3-5b40-4f5d-8e57-4b8fed161319}, !- Outside Boundary Condition Object
  NoSun,                                  !- Sun Exposure
  NoWind,                                 !- Wind Exposure
>>>>>>> 30cb9182
  ,                                       !- View Factor to Ground
  ,                                       !- Shading Control Name
  ,                                       !- Frame and Divider Name
  ,                                       !- Multiplier
  ,                                       !- Number of Vertices
  4.27004387129862, -12.9315688143396, 2.1336, !- X,Y,Z Vertex 1 {m}
  4.27004387129862, -12.9315688143396, 1.0937761602533, !- X,Y,Z Vertex 2 {m}
  5.05010676683253, -12.9315688143396, 1.0937761602533, !- X,Y,Z Vertex 3 {m}
  5.05010676683253, -12.9315688143396, 2.1336; !- X,Y,Z Vertex 4 {m}

<<<<<<< HEAD
OS:SubSurface,
  {e9701fad-521a-4c48-bf0d-b5289bf8eba8}, !- Handle
  Surface 3 - Window 1,                   !- Name
  FixedWindow,                            !- Sub Surface Type
  ,                                       !- Construction Name
  {e2380a34-8546-4749-af42-9d5d81038184}, !- Surface Name
=======
OS:Surface,
  {5567d400-b7a4-43d8-999d-1f6237099788}, !- Handle
  Surface 8,                              !- Name
  RoofCeiling,                            !- Surface Type
  ,                                       !- Construction Name
  {15fa6aae-650a-47e2-af74-c18792aa681e}, !- Space Name
  Outdoors,                               !- Outside Boundary Condition
>>>>>>> 30cb9182
  ,                                       !- Outside Boundary Condition Object
  ,                                       !- View Factor to Ground
  ,                                       !- Shading Control Name
  ,                                       !- Frame and Divider Name
  ,                                       !- Multiplier
  ,                                       !- Number of Vertices
  5.18341317379485, 0, 2.1336,            !- X,Y,Z Vertex 1 {m}
  5.18341317379485, 0, 1.01066715583635,  !- X,Y,Z Vertex 2 {m}
  4.34100293811319, 0, 1.01066715583635,  !- X,Y,Z Vertex 3 {m}
  4.34100293811319, 0, 2.1336;            !- X,Y,Z Vertex 4 {m}

<<<<<<< HEAD
OS:SubSurface,
  {9656e2e0-349a-47db-8cf5-99254adf1d1b}, !- Handle
  Surface 3 - Window 2,                   !- Name
  FixedWindow,                            !- Sub Surface Type
  ,                                       !- Construction Name
  {e2380a34-8546-4749-af42-9d5d81038184}, !- Surface Name
=======
OS:Surface,
  {9de9870d-7716-4389-a73c-abfa5396db51}, !- Handle
  Surface 9,                              !- Name
  RoofCeiling,                            !- Surface Type
  ,                                       !- Construction Name
  {15fa6aae-650a-47e2-af74-c18792aa681e}, !- Space Name
  Outdoors,                               !- Outside Boundary Condition
>>>>>>> 30cb9182
  ,                                       !- Outside Boundary Condition Object
  ,                                       !- View Factor to Ground
  ,                                       !- Shading Control Name
  ,                                       !- Frame and Divider Name
  ,                                       !- Multiplier
  ,                                       !- Number of Vertices
  4.28004293811319, 0, 2.1336,            !- X,Y,Z Vertex 1 {m}
  4.28004293811319, 0, 1.01066715583635,  !- X,Y,Z Vertex 2 {m}
  3.43763270243154, 0, 1.01066715583635,  !- X,Y,Z Vertex 3 {m}
  3.43763270243154, 0, 2.1336;            !- X,Y,Z Vertex 4 {m}

<<<<<<< HEAD
OS:SubSurface,
  {bcfdbf6a-ffdf-43c9-a19c-3c07e9ef940d}, !- Handle
  Surface 3 - Window 3,                   !- Name
  FixedWindow,                            !- Sub Surface Type
  ,                                       !- Construction Name
  {e2380a34-8546-4749-af42-9d5d81038184}, !- Surface Name
=======
OS:Surface,
  {9de9a520-97dd-4217-9281-ce528448af22}, !- Handle
  Surface 10,                             !- Name
  Wall,                                   !- Surface Type
  ,                                       !- Construction Name
  {15fa6aae-650a-47e2-af74-c18792aa681e}, !- Space Name
  Outdoors,                               !- Outside Boundary Condition
>>>>>>> 30cb9182
  ,                                       !- Outside Boundary Condition Object
  ,                                       !- View Factor to Ground
  ,                                       !- Shading Control Name
  ,                                       !- Frame and Divider Name
  ,                                       !- Multiplier
  ,                                       !- Number of Vertices
  2.57646658689742, 0, 2.1336,            !- X,Y,Z Vertex 1 {m}
  2.57646658689742, 0, 1.01066715583635,  !- X,Y,Z Vertex 2 {m}
  1.73405635121577, 0, 1.01066715583635,  !- X,Y,Z Vertex 3 {m}
  1.73405635121577, 0, 2.1336;            !- X,Y,Z Vertex 4 {m}

<<<<<<< HEAD
OS:SubSurface,
  {4a8e9d5c-13a2-4263-95e1-172da40bd2c3}, !- Handle
  Surface 2 - Window 1,                   !- Name
  FixedWindow,                            !- Sub Surface Type
  ,                                       !- Construction Name
  {71120499-6857-479e-a056-1f6b3372265b}, !- Surface Name
=======
OS:Surface,
  {7b0cb3d2-afe8-4d68-88f4-1303964ef5e7}, !- Handle
  Surface 11,                             !- Name
  Wall,                                   !- Surface Type
  ,                                       !- Construction Name
  {15fa6aae-650a-47e2-af74-c18792aa681e}, !- Space Name
  Outdoors,                               !- Outside Boundary Condition
>>>>>>> 30cb9182
  ,                                       !- Outside Boundary Condition Object
  ,                                       !- View Factor to Ground
<<<<<<< HEAD
  ,                                       !- Shading Control Name
  ,                                       !- Frame and Divider Name
  ,                                       !- Multiplier
  ,                                       !- Number of Vertices
  0, -2.36000196790324, 2.1336,           !- X,Y,Z Vertex 1 {m}
  0, -2.36000196790324, 1.01066715583635, !- X,Y,Z Vertex 2 {m}
  0, -3.2024122035849, 1.01066715583635,  !- X,Y,Z Vertex 3 {m}
  0, -3.2024122035849, 2.1336;            !- X,Y,Z Vertex 4 {m}

OS:SubSurface,
  {ad1800c4-53b8-4db9-836e-fd2bebd47e06}, !- Handle
  Surface 2 - Window 2,                   !- Name
  FixedWindow,                            !- Sub Surface Type
  ,                                       !- Construction Name
  {71120499-6857-479e-a056-1f6b3372265b}, !- Surface Name
  ,                                       !- Outside Boundary Condition Object
  ,                                       !- View Factor to Ground
  ,                                       !- Shading Control Name
  ,                                       !- Frame and Divider Name
  ,                                       !- Multiplier
  ,                                       !- Number of Vertices
  0, -3.2633722035849, 2.1336,            !- X,Y,Z Vertex 1 {m}
  0, -3.2633722035849, 1.01066715583635,  !- X,Y,Z Vertex 2 {m}
  0, -4.10578243926656, 1.01066715583635, !- X,Y,Z Vertex 3 {m}
  0, -4.10578243926656, 2.1336;           !- X,Y,Z Vertex 4 {m}

OS:SubSurface,
  {cce82524-371f-4542-a4a9-0fd5b2bedb8f}, !- Handle
  Surface 2 - Window 3,                   !- Name
  FixedWindow,                            !- Sub Surface Type
  ,                                       !- Construction Name
  {71120499-6857-479e-a056-1f6b3372265b}, !- Surface Name
  ,                                       !- Outside Boundary Condition Object
  ,                                       !- View Factor to Ground
  ,                                       !- Shading Control Name
  ,                                       !- Frame and Divider Name
  ,                                       !- Multiplier
  ,                                       !- Number of Vertices
  0, -5.59289417148814, 2.1336,           !- X,Y,Z Vertex 1 {m}
  0, -5.59289417148814, 1.01066715583635, !- X,Y,Z Vertex 2 {m}
  0, -6.4353044071698, 1.01066715583635,  !- X,Y,Z Vertex 3 {m}
  0, -6.4353044071698, 2.1336;            !- X,Y,Z Vertex 4 {m}

OS:SubSurface,
  {3285fe98-3692-4d98-a4fa-59ff94284df4}, !- Handle
  Surface 2 - Window 4,                   !- Name
  FixedWindow,                            !- Sub Surface Type
  ,                                       !- Construction Name
  {71120499-6857-479e-a056-1f6b3372265b}, !- Surface Name
  ,                                       !- Outside Boundary Condition Object
  ,                                       !- View Factor to Ground
  ,                                       !- Shading Control Name
  ,                                       !- Frame and Divider Name
  ,                                       !- Multiplier
  ,                                       !- Number of Vertices
  0, -6.4962644071698, 2.1336,            !- X,Y,Z Vertex 1 {m}
  0, -6.4962644071698, 1.01066715583635,  !- X,Y,Z Vertex 2 {m}
  0, -7.33867464285146, 1.01066715583635, !- X,Y,Z Vertex 3 {m}
  0, -7.33867464285146, 2.1336;           !- X,Y,Z Vertex 4 {m}

OS:SubSurface,
  {ce534d81-8608-4a29-8a9f-81cd51d1cada}, !- Handle
  Surface 2 - Window 5,                   !- Name
  FixedWindow,                            !- Sub Surface Type
  ,                                       !- Construction Name
  {71120499-6857-479e-a056-1f6b3372265b}, !- Surface Name
  ,                                       !- Outside Boundary Condition Object
  ,                                       !- View Factor to Ground
  ,                                       !- Shading Control Name
  ,                                       !- Frame and Divider Name
  ,                                       !- Multiplier
  ,                                       !- Number of Vertices
  0, -8.82578637507304, 2.1336,           !- X,Y,Z Vertex 1 {m}
  0, -8.82578637507304, 1.01066715583635, !- X,Y,Z Vertex 2 {m}
  0, -9.6681966107547, 1.01066715583635,  !- X,Y,Z Vertex 3 {m}
  0, -9.6681966107547, 2.1336;            !- X,Y,Z Vertex 4 {m}

OS:SubSurface,
  {bc45fb69-9e5d-4157-a0cd-a21c5e8e1c62}, !- Handle
  Surface 2 - Window 6,                   !- Name
  FixedWindow,                            !- Sub Surface Type
  ,                                       !- Construction Name
  {71120499-6857-479e-a056-1f6b3372265b}, !- Surface Name
  ,                                       !- Outside Boundary Condition Object
  ,                                       !- View Factor to Ground
  ,                                       !- Shading Control Name
  ,                                       !- Frame and Divider Name
  ,                                       !- Multiplier
  ,                                       !- Number of Vertices
  0, -9.7291566107547, 2.1336,            !- X,Y,Z Vertex 1 {m}
  0, -9.7291566107547, 1.01066715583635,  !- X,Y,Z Vertex 2 {m}
  0, -10.5715668464364, 1.01066715583635, !- X,Y,Z Vertex 3 {m}
  0, -10.5715668464364, 2.1336;           !- X,Y,Z Vertex 4 {m}

OS:ShadingSurfaceGroup,
  {235e5bf6-d8bd-4338-8454-15b7c369fc67}, !- Handle
  Surface 3 - Window 2 Shading Surfaces,  !- Name
  Space,                                  !- Shading Surface Type
  {6a94d7a9-154c-4c19-9aa4-7875103d3dbf}, !- Space Name
  ,                                       !- Direction of Relative North {deg}
  ,                                       !- X Origin {m}
  ,                                       !- Y Origin {m}
  ,                                       !- Z Origin {m}
  {9656e2e0-349a-47db-8cf5-99254adf1d1b}; !- Shaded Object Name

OS:ShadingSurface,
  {ad45355b-c125-440b-9e70-aae889917230}, !- Handle
  Surface 3 - Window 2 - res overhangs,   !- Name
  ,                                       !- Construction Name
  {235e5bf6-d8bd-4338-8454-15b7c369fc67}, !- Shading Surface Group Name
  ,                                       !- Transmittance Schedule Name
  ,                                       !- Number of Vertices
  3.28523270243154, 0, 2.286,             !- X,Y,Z Vertex 1 {m}
  4.43244293811319, 0, 2.286,             !- X,Y,Z Vertex 2 {m}
  4.43244293811319, 0.6096, 2.286,        !- X,Y,Z Vertex 3 {m}
  3.28523270243154, 0.6096, 2.286;        !- X,Y,Z Vertex 4 {m}

OS:AdditionalProperties,
  {5b56bf8a-154f-4da9-8754-2f59d88c9fc1}, !- Handle
  {9656e2e0-349a-47db-8cf5-99254adf1d1b}, !- Object Name
  SizingInfoWindowOverhangDepth,          !- Feature Name 1
  Double,                                 !- Feature Data Type 1
  0.60960000000000003,                    !- Feature Value 1
  SizingInfoWindowOverhangOffset,         !- Feature Name 2
  Double,                                 !- Feature Data Type 2
  0.15240000000000001;                    !- Feature Value 2

OS:ShadingSurfaceGroup,
  {cf0a2c5d-06d3-4c81-977a-9f1cc32a90fb}, !- Handle
  Surface 5 - Window 2 Shading Surfaces,  !- Name
  Space,                                  !- Shading Surface Type
  {6a94d7a9-154c-4c19-9aa4-7875103d3dbf}, !- Space Name
  ,                                       !- Direction of Relative North {deg}
  ,                                       !- X Origin {m}
  ,                                       !- Y Origin {m}
  ,                                       !- Z Origin {m}
  {5158e15c-b8df-4733-b074-9aad410e0105}; !- Shaded Object Name

OS:ShadingSurface,
  {105e592d-1c2c-4005-9626-85c3e59b0fc6}, !- Handle
  Surface 5 - Window 2 - res overhangs,   !- Name
  ,                                       !- Construction Name
  {cf0a2c5d-06d3-4c81-977a-9f1cc32a90fb}, !- Shading Surface Group Name
  ,                                       !- Transmittance Schedule Name
  ,                                       !- Number of Vertices
  3.81730912649526, -12.9315688143396, 2.286, !- X,Y,Z Vertex 1 {m}
  2.73244623096136, -12.9315688143396, 2.286, !- X,Y,Z Vertex 2 {m}
  2.73244623096136, -13.5411688143396, 2.286, !- X,Y,Z Vertex 3 {m}
  3.81730912649526, -13.5411688143396, 2.286; !- X,Y,Z Vertex 4 {m}

OS:AdditionalProperties,
  {c08fd5a5-e41f-40a1-8e12-f7c06144c885}, !- Handle
  {5158e15c-b8df-4733-b074-9aad410e0105}, !- Object Name
  SizingInfoWindowOverhangDepth,          !- Feature Name 1
  Double,                                 !- Feature Data Type 1
  0.60960000000000003,                    !- Feature Value 1
  SizingInfoWindowOverhangOffset,         !- Feature Name 2
  Double,                                 !- Feature Data Type 2
  0.15240000000000001;                    !- Feature Value 2

OS:ShadingSurfaceGroup,
  {6d5772fe-c7b3-4bdb-845f-63c9f0462bd6}, !- Handle
  Surface 5 - Window 1 Shading Surfaces,  !- Name
  Space,                                  !- Shading Surface Type
  {6a94d7a9-154c-4c19-9aa4-7875103d3dbf}, !- Space Name
  ,                                       !- Direction of Relative North {deg}
  ,                                       !- X Origin {m}
  ,                                       !- Y Origin {m}
  ,                                       !- Z Origin {m}
  {e76a0fac-e2fb-47ac-8eea-765077c3cda6}; !- Shaded Object Name

OS:ShadingSurface,
  {3d6641e2-ce4d-4923-9ced-435f268c754a}, !- Handle
  Surface 5 - Window 1 - res overhangs,   !- Name
  ,                                       !- Construction Name
  {6d5772fe-c7b3-4bdb-845f-63c9f0462bd6}, !- Shading Surface Group Name
  ,                                       !- Transmittance Schedule Name
  ,                                       !- Number of Vertices
  2.97628623096136, -12.9315688143396, 2.286, !- X,Y,Z Vertex 1 {m}
  1.89142333542745, -12.9315688143396, 2.286, !- X,Y,Z Vertex 2 {m}
  1.89142333542745, -13.5411688143396, 2.286, !- X,Y,Z Vertex 3 {m}
  2.97628623096136, -13.5411688143396, 2.286; !- X,Y,Z Vertex 4 {m}

OS:AdditionalProperties,
  {ba0c372c-9b95-415d-8d88-1516cb86fbc5}, !- Handle
  {e76a0fac-e2fb-47ac-8eea-765077c3cda6}, !- Object Name
  SizingInfoWindowOverhangDepth,          !- Feature Name 1
  Double,                                 !- Feature Data Type 1
  0.60960000000000003,                    !- Feature Value 1
  SizingInfoWindowOverhangOffset,         !- Feature Name 2
  Double,                                 !- Feature Data Type 2
  0.15240000000000001;                    !- Feature Value 2

OS:ShadingSurfaceGroup,
  {cd9fa7b0-2609-4a16-946d-0364c1b97c8b}, !- Handle
  Surface 2 - Window 3 Shading Surfaces,  !- Name
  Space,                                  !- Shading Surface Type
  {6a94d7a9-154c-4c19-9aa4-7875103d3dbf}, !- Space Name
  ,                                       !- Direction of Relative North {deg}
  ,                                       !- X Origin {m}
  ,                                       !- Y Origin {m}
  ,                                       !- Z Origin {m}
  {cce82524-371f-4542-a4a9-0fd5b2bedb8f}; !- Shaded Object Name

OS:ShadingSurface,
  {1974b3ef-35c7-488a-8549-5adcc1e47cf8}, !- Handle
  Surface 2 - Window 3 - res overhangs,   !- Name
  ,                                       !- Construction Name
  {cd9fa7b0-2609-4a16-946d-0364c1b97c8b}, !- Shading Surface Group Name
  ,                                       !- Transmittance Schedule Name
  ,                                       !- Number of Vertices
  0, -6.5877044071698, 2.286,             !- X,Y,Z Vertex 1 {m}
  0, -5.44049417148814, 2.286,            !- X,Y,Z Vertex 2 {m}
  -0.6096, -5.44049417148814, 2.286,      !- X,Y,Z Vertex 3 {m}
  -0.6096, -6.5877044071698, 2.286;       !- X,Y,Z Vertex 4 {m}

OS:AdditionalProperties,
  {8e527043-8572-48ac-85cd-7cb7412cea3c}, !- Handle
  {cce82524-371f-4542-a4a9-0fd5b2bedb8f}, !- Object Name
  SizingInfoWindowOverhangDepth,          !- Feature Name 1
  Double,                                 !- Feature Data Type 1
  0.60960000000000003,                    !- Feature Value 1
  SizingInfoWindowOverhangOffset,         !- Feature Name 2
  Double,                                 !- Feature Data Type 2
  0.15240000000000001;                    !- Feature Value 2

OS:ShadingSurfaceGroup,
  {5ba377fe-b9d0-47ce-8882-e58225f69c60}, !- Handle
  Surface 5 - Window 3 Shading Surfaces,  !- Name
  Space,                                  !- Shading Surface Type
  {6a94d7a9-154c-4c19-9aa4-7875103d3dbf}, !- Space Name
  ,                                       !- Direction of Relative North {deg}
  ,                                       !- X Origin {m}
  ,                                       !- Y Origin {m}
  ,                                       !- Z Origin {m}
  {f4ca1607-1346-49d1-8041-59718d486cad}; !- Shaded Object Name

OS:ShadingSurface,
  {f80de84f-b736-4c24-b6e3-320031e8e465}, !- Handle
  Surface 5 - Window 3 - res overhangs,   !- Name
  ,                                       !- Construction Name
  {5ba377fe-b9d0-47ce-8882-e58225f69c60}, !- Shading Surface Group Name
  ,                                       !- Transmittance Schedule Name
  ,                                       !- Number of Vertices
  5.20250676683253, -12.9315688143396, 2.286, !- X,Y,Z Vertex 1 {m}
  4.11764387129862, -12.9315688143396, 2.286, !- X,Y,Z Vertex 2 {m}
  4.11764387129862, -13.5411688143396, 2.286, !- X,Y,Z Vertex 3 {m}
  5.20250676683253, -13.5411688143396, 2.286; !- X,Y,Z Vertex 4 {m}

OS:AdditionalProperties,
  {65aa5234-22c2-4eae-9108-8acda2e686a8}, !- Handle
  {f4ca1607-1346-49d1-8041-59718d486cad}, !- Object Name
  SizingInfoWindowOverhangDepth,          !- Feature Name 1
  Double,                                 !- Feature Data Type 1
  0.60960000000000003,                    !- Feature Value 1
  SizingInfoWindowOverhangOffset,         !- Feature Name 2
  Double,                                 !- Feature Data Type 2
  0.15240000000000001;                    !- Feature Value 2

OS:ShadingSurfaceGroup,
  {fe5a8200-9f82-40fd-bcd4-0b7b104190e0}, !- Handle
  Surface 3 - Window 1 Shading Surfaces,  !- Name
  Space,                                  !- Shading Surface Type
  {6a94d7a9-154c-4c19-9aa4-7875103d3dbf}, !- Space Name
  ,                                       !- Direction of Relative North {deg}
  ,                                       !- X Origin {m}
  ,                                       !- Y Origin {m}
  ,                                       !- Z Origin {m}
  {e9701fad-521a-4c48-bf0d-b5289bf8eba8}; !- Shaded Object Name

OS:ShadingSurface,
  {fea170aa-35f0-420f-b4fa-1c0ef2d19d32}, !- Handle
  Surface 3 - Window 1 - res overhangs,   !- Name
  ,                                       !- Construction Name
  {fe5a8200-9f82-40fd-bcd4-0b7b104190e0}, !- Shading Surface Group Name
  ,                                       !- Transmittance Schedule Name
  ,                                       !- Number of Vertices
  4.18860293811319, 0, 2.286,             !- X,Y,Z Vertex 1 {m}
  5.33581317379485, 0, 2.286,             !- X,Y,Z Vertex 2 {m}
  5.33581317379485, 0.6096, 2.286,        !- X,Y,Z Vertex 3 {m}
  4.18860293811319, 0.6096, 2.286;        !- X,Y,Z Vertex 4 {m}

OS:AdditionalProperties,
  {fb56d9da-2047-47c6-994d-0ccdfdb0ec79}, !- Handle
  {e9701fad-521a-4c48-bf0d-b5289bf8eba8}, !- Object Name
  SizingInfoWindowOverhangDepth,          !- Feature Name 1
  Double,                                 !- Feature Data Type 1
  0.60960000000000003,                    !- Feature Value 1
  SizingInfoWindowOverhangOffset,         !- Feature Name 2
  Double,                                 !- Feature Data Type 2
  0.15240000000000001;                    !- Feature Value 2

OS:ShadingSurfaceGroup,
  {44a0ab04-db84-4c11-9c3d-bde630484f5e}, !- Handle
  Surface 3 - Window 3 Shading Surfaces,  !- Name
  Space,                                  !- Shading Surface Type
  {6a94d7a9-154c-4c19-9aa4-7875103d3dbf}, !- Space Name
  ,                                       !- Direction of Relative North {deg}
  ,                                       !- X Origin {m}
  ,                                       !- Y Origin {m}
  ,                                       !- Z Origin {m}
  {bcfdbf6a-ffdf-43c9-a19c-3c07e9ef940d}; !- Shaded Object Name

OS:ShadingSurface,
  {657bba00-4f7f-4fd3-a64a-f8599f25cb29}, !- Handle
  Surface 3 - Window 3 - res overhangs,   !- Name
  ,                                       !- Construction Name
  {44a0ab04-db84-4c11-9c3d-bde630484f5e}, !- Shading Surface Group Name
  ,                                       !- Transmittance Schedule Name
  ,                                       !- Number of Vertices
  1.58165635121577, 0, 2.286,             !- X,Y,Z Vertex 1 {m}
  2.72886658689742, 0, 2.286,             !- X,Y,Z Vertex 2 {m}
  2.72886658689742, 0.6096, 2.286,        !- X,Y,Z Vertex 3 {m}
  1.58165635121577, 0.6096, 2.286;        !- X,Y,Z Vertex 4 {m}

OS:AdditionalProperties,
  {e4b04eff-8547-4ee4-a2f8-be9c027bda1f}, !- Handle
  {bcfdbf6a-ffdf-43c9-a19c-3c07e9ef940d}, !- Object Name
  SizingInfoWindowOverhangDepth,          !- Feature Name 1
  Double,                                 !- Feature Data Type 1
  0.60960000000000003,                    !- Feature Value 1
  SizingInfoWindowOverhangOffset,         !- Feature Name 2
  Double,                                 !- Feature Data Type 2
  0.15240000000000001;                    !- Feature Value 2

OS:ShadingSurfaceGroup,
  {5b2adc72-78a3-4674-a940-aabcbe46fabe}, !- Handle
  Surface 2 - Window 1 Shading Surfaces,  !- Name
  Space,                                  !- Shading Surface Type
  {6a94d7a9-154c-4c19-9aa4-7875103d3dbf}, !- Space Name
  ,                                       !- Direction of Relative North {deg}
  ,                                       !- X Origin {m}
  ,                                       !- Y Origin {m}
  ,                                       !- Z Origin {m}
  {4a8e9d5c-13a2-4263-95e1-172da40bd2c3}; !- Shaded Object Name

OS:ShadingSurface,
  {03fe8c3f-4953-48e5-bac7-26ec87066c14}, !- Handle
  Surface 2 - Window 1 - res overhangs,   !- Name
  ,                                       !- Construction Name
  {5b2adc72-78a3-4674-a940-aabcbe46fabe}, !- Shading Surface Group Name
  ,                                       !- Transmittance Schedule Name
  ,                                       !- Number of Vertices
  0, -3.3548122035849, 2.286,             !- X,Y,Z Vertex 1 {m}
  0, -2.20760196790324, 2.286,            !- X,Y,Z Vertex 2 {m}
  -0.6096, -2.20760196790324, 2.286,      !- X,Y,Z Vertex 3 {m}
  -0.6096, -3.3548122035849, 2.286;       !- X,Y,Z Vertex 4 {m}

OS:AdditionalProperties,
  {8a8fb24e-676e-46c1-86f9-ff02d38282ad}, !- Handle
  {4a8e9d5c-13a2-4263-95e1-172da40bd2c3}, !- Object Name
  SizingInfoWindowOverhangDepth,          !- Feature Name 1
  Double,                                 !- Feature Data Type 1
  0.60960000000000003,                    !- Feature Value 1
  SizingInfoWindowOverhangOffset,         !- Feature Name 2
  Double,                                 !- Feature Data Type 2
  0.15240000000000001;                    !- Feature Value 2

OS:ShadingSurfaceGroup,
  {f04fd234-93db-4a1d-a171-cacd0cda9531}, !- Handle
  Surface 2 - Window 2 Shading Surfaces,  !- Name
  Space,                                  !- Shading Surface Type
  {6a94d7a9-154c-4c19-9aa4-7875103d3dbf}, !- Space Name
  ,                                       !- Direction of Relative North {deg}
  ,                                       !- X Origin {m}
  ,                                       !- Y Origin {m}
  ,                                       !- Z Origin {m}
  {ad1800c4-53b8-4db9-836e-fd2bebd47e06}; !- Shaded Object Name

OS:ShadingSurface,
  {660ca0b5-5361-4310-8b48-d5501b4e504b}, !- Handle
  Surface 2 - Window 2 - res overhangs,   !- Name
  ,                                       !- Construction Name
  {f04fd234-93db-4a1d-a171-cacd0cda9531}, !- Shading Surface Group Name
  ,                                       !- Transmittance Schedule Name
  ,                                       !- Number of Vertices
  0, -4.25818243926656, 2.286,            !- X,Y,Z Vertex 1 {m}
  0, -3.1109722035849, 2.286,             !- X,Y,Z Vertex 2 {m}
  -0.6096, -3.1109722035849, 2.286,       !- X,Y,Z Vertex 3 {m}
  -0.6096, -4.25818243926656, 2.286;      !- X,Y,Z Vertex 4 {m}

OS:AdditionalProperties,
  {21623494-aba6-42ff-9409-3fc4fe068dee}, !- Handle
  {ad1800c4-53b8-4db9-836e-fd2bebd47e06}, !- Object Name
  SizingInfoWindowOverhangDepth,          !- Feature Name 1
  Double,                                 !- Feature Data Type 1
  0.60960000000000003,                    !- Feature Value 1
  SizingInfoWindowOverhangOffset,         !- Feature Name 2
  Double,                                 !- Feature Data Type 2
  0.15240000000000001;                    !- Feature Value 2

OS:ShadingSurfaceGroup,
  {512ed43a-c3ab-42ab-879b-0b2dd7ddd020}, !- Handle
  Surface 2 - Window 4 Shading Surfaces,  !- Name
  Space,                                  !- Shading Surface Type
  {6a94d7a9-154c-4c19-9aa4-7875103d3dbf}, !- Space Name
  ,                                       !- Direction of Relative North {deg}
  ,                                       !- X Origin {m}
  ,                                       !- Y Origin {m}
  ,                                       !- Z Origin {m}
  {3285fe98-3692-4d98-a4fa-59ff94284df4}; !- Shaded Object Name

OS:ShadingSurface,
  {3a2f2cda-9bab-4419-8db6-d417c3310c27}, !- Handle
  Surface 2 - Window 4 - res overhangs,   !- Name
  ,                                       !- Construction Name
  {512ed43a-c3ab-42ab-879b-0b2dd7ddd020}, !- Shading Surface Group Name
  ,                                       !- Transmittance Schedule Name
  ,                                       !- Number of Vertices
  0, -7.49107464285146, 2.286,            !- X,Y,Z Vertex 1 {m}
  0, -6.3438644071698, 2.286,             !- X,Y,Z Vertex 2 {m}
  -0.6096, -6.3438644071698, 2.286,       !- X,Y,Z Vertex 3 {m}
  -0.6096, -7.49107464285146, 2.286;      !- X,Y,Z Vertex 4 {m}

OS:AdditionalProperties,
  {c15d072e-f47e-4d1b-8672-5e3c85a2d50c}, !- Handle
  {3285fe98-3692-4d98-a4fa-59ff94284df4}, !- Object Name
  SizingInfoWindowOverhangDepth,          !- Feature Name 1
  Double,                                 !- Feature Data Type 1
  0.60960000000000003,                    !- Feature Value 1
  SizingInfoWindowOverhangOffset,         !- Feature Name 2
  Double,                                 !- Feature Data Type 2
  0.15240000000000001;                    !- Feature Value 2

OS:ShadingSurfaceGroup,
  {965ece3d-b81f-47f0-b7aa-fd60541a6986}, !- Handle
  Surface 2 - Window 5 Shading Surfaces,  !- Name
  Space,                                  !- Shading Surface Type
  {6a94d7a9-154c-4c19-9aa4-7875103d3dbf}, !- Space Name
  ,                                       !- Direction of Relative North {deg}
  ,                                       !- X Origin {m}
  ,                                       !- Y Origin {m}
  ,                                       !- Z Origin {m}
  {ce534d81-8608-4a29-8a9f-81cd51d1cada}; !- Shaded Object Name

OS:ShadingSurface,
  {a706a78c-e430-4686-a6a9-1eeb69b175e4}, !- Handle
  Surface 2 - Window 5 - res overhangs,   !- Name
  ,                                       !- Construction Name
  {965ece3d-b81f-47f0-b7aa-fd60541a6986}, !- Shading Surface Group Name
  ,                                       !- Transmittance Schedule Name
  ,                                       !- Number of Vertices
  0, -9.8205966107547, 2.286,             !- X,Y,Z Vertex 1 {m}
  0, -8.67338637507304, 2.286,            !- X,Y,Z Vertex 2 {m}
  -0.6096, -8.67338637507304, 2.286,      !- X,Y,Z Vertex 3 {m}
  -0.6096, -9.8205966107547, 2.286;       !- X,Y,Z Vertex 4 {m}

OS:AdditionalProperties,
  {8df81095-b055-4e25-9bf1-988c78ce9cba}, !- Handle
  {ce534d81-8608-4a29-8a9f-81cd51d1cada}, !- Object Name
  SizingInfoWindowOverhangDepth,          !- Feature Name 1
  Double,                                 !- Feature Data Type 1
  0.60960000000000003,                    !- Feature Value 1
  SizingInfoWindowOverhangOffset,         !- Feature Name 2
  Double,                                 !- Feature Data Type 2
  0.15240000000000001;                    !- Feature Value 2

OS:ShadingSurfaceGroup,
  {0d695e52-a5b5-429c-83d0-0e2fd6c3ce71}, !- Handle
  Surface 2 - Window 6 Shading Surfaces,  !- Name
  Space,                                  !- Shading Surface Type
  {6a94d7a9-154c-4c19-9aa4-7875103d3dbf}, !- Space Name
  ,                                       !- Direction of Relative North {deg}
  ,                                       !- X Origin {m}
  ,                                       !- Y Origin {m}
  ,                                       !- Z Origin {m}
  {bc45fb69-9e5d-4157-a0cd-a21c5e8e1c62}; !- Shaded Object Name

OS:ShadingSurface,
  {01b7a8c3-f234-4b0d-9c55-3c4da63a176c}, !- Handle
  Surface 2 - Window 6 - res overhangs,   !- Name
  ,                                       !- Construction Name
  {0d695e52-a5b5-429c-83d0-0e2fd6c3ce71}, !- Shading Surface Group Name
  ,                                       !- Transmittance Schedule Name
  ,                                       !- Number of Vertices
  0, -10.7239668464364, 2.286,            !- X,Y,Z Vertex 1 {m}
  0, -9.5767566107547, 2.286,             !- X,Y,Z Vertex 2 {m}
  -0.6096, -9.5767566107547, 2.286,       !- X,Y,Z Vertex 3 {m}
  -0.6096, -10.7239668464364, 2.286;      !- X,Y,Z Vertex 4 {m}

OS:AdditionalProperties,
  {f84dc46f-b450-462d-9628-866b7dde6123}, !- Handle
  {bc45fb69-9e5d-4157-a0cd-a21c5e8e1c62}, !- Object Name
  SizingInfoWindowOverhangDepth,          !- Feature Name 1
  Double,                                 !- Feature Data Type 1
  0.60960000000000003,                    !- Feature Value 1
  SizingInfoWindowOverhangOffset,         !- Feature Name 2
  Double,                                 !- Feature Data Type 2
  0.15240000000000001;                    !- Feature Value 2
=======
  ,                                       !- Number of Vertices
  25.8631376286792, -6.46578440716979, 5.6712922035849, !- X,Y,Z Vertex 1 {m}
  25.8631376286792, -12.9315688143396, 2.4384, !- X,Y,Z Vertex 2 {m}
  25.8631376286792, 0, 2.4384;            !- X,Y,Z Vertex 3 {m}

OS:Space,
  {15fa6aae-650a-47e2-af74-c18792aa681e}, !- Handle
  unfinished attic space,                 !- Name
  {43470ea3-dfc9-4941-9fc9-5d8db452c52e}, !- Space Type Name
  ,                                       !- Default Construction Set Name
  ,                                       !- Default Schedule Set Name
  ,                                       !- Direction of Relative North {deg}
  ,                                       !- X Origin {m}
  ,                                       !- Y Origin {m}
  ,                                       !- Z Origin {m}
  ,                                       !- Building Story Name
  {828d57db-9bc8-461a-8b18-c3afcf7c2da2}; !- Thermal Zone Name

OS:ThermalZone,
  {828d57db-9bc8-461a-8b18-c3afcf7c2da2}, !- Handle
  unfinished attic zone,                  !- Name
  ,                                       !- Multiplier
  ,                                       !- Ceiling Height {m}
  ,                                       !- Volume {m3}
  ,                                       !- Floor Area {m2}
  ,                                       !- Zone Inside Convection Algorithm
  ,                                       !- Zone Outside Convection Algorithm
  ,                                       !- Zone Conditioning Equipment List Name
  {85d8b3a6-4a73-4f38-bbf2-6481f03bab2f}, !- Zone Air Inlet Port List
  {f856279b-38ed-4566-977d-808427362fbe}, !- Zone Air Exhaust Port List
  {53e9336a-4d3b-4b56-9e51-821d1524a727}, !- Zone Air Node Name
  {769a21fa-6bdb-4567-8fad-93d8377da45a}, !- Zone Return Air Port List
  ,                                       !- Primary Daylighting Control Name
  ,                                       !- Fraction of Zone Controlled by Primary Daylighting Control
  ,                                       !- Secondary Daylighting Control Name
  ,                                       !- Fraction of Zone Controlled by Secondary Daylighting Control
  ,                                       !- Illuminance Map Name
  ,                                       !- Group Rendering Name
  ,                                       !- Thermostat Name
  No;                                     !- Use Ideal Air Loads

OS:Node,
  {ccf6c1b8-9f6e-481d-9892-dc5acf7eff4d}, !- Handle
  Node 5,                                 !- Name
  {53e9336a-4d3b-4b56-9e51-821d1524a727}, !- Inlet Port
  ;                                       !- Outlet Port

OS:Connection,
  {53e9336a-4d3b-4b56-9e51-821d1524a727}, !- Handle
  {d66dfd7e-4d3c-4074-90b5-9d6c9ff3ab06}, !- Name
  {828d57db-9bc8-461a-8b18-c3afcf7c2da2}, !- Source Object
  11,                                     !- Outlet Port
  {ccf6c1b8-9f6e-481d-9892-dc5acf7eff4d}, !- Target Object
  2;                                      !- Inlet Port

OS:PortList,
  {85d8b3a6-4a73-4f38-bbf2-6481f03bab2f}, !- Handle
  {28055076-ca31-44da-9b6e-4013b0572d71}, !- Name
  {828d57db-9bc8-461a-8b18-c3afcf7c2da2}; !- HVAC Component

OS:PortList,
  {f856279b-38ed-4566-977d-808427362fbe}, !- Handle
  {1d6c2205-0d07-446e-91d8-ef5ab20e4a52}, !- Name
  {828d57db-9bc8-461a-8b18-c3afcf7c2da2}; !- HVAC Component

OS:PortList,
  {769a21fa-6bdb-4567-8fad-93d8377da45a}, !- Handle
  {192782c8-bb74-4ee9-b48c-a17a8901cfcb}, !- Name
  {828d57db-9bc8-461a-8b18-c3afcf7c2da2}; !- HVAC Component

OS:Sizing:Zone,
  {cee14bd8-79b0-42ae-93ce-b3770b1537b2}, !- Handle
  {828d57db-9bc8-461a-8b18-c3afcf7c2da2}, !- Zone or ZoneList Name
  SupplyAirTemperature,                   !- Zone Cooling Design Supply Air Temperature Input Method
  14,                                     !- Zone Cooling Design Supply Air Temperature {C}
  11.11,                                  !- Zone Cooling Design Supply Air Temperature Difference {deltaC}
  SupplyAirTemperature,                   !- Zone Heating Design Supply Air Temperature Input Method
  40,                                     !- Zone Heating Design Supply Air Temperature {C}
  11.11,                                  !- Zone Heating Design Supply Air Temperature Difference {deltaC}
  0.0085,                                 !- Zone Cooling Design Supply Air Humidity Ratio {kg-H2O/kg-air}
  0.008,                                  !- Zone Heating Design Supply Air Humidity Ratio {kg-H2O/kg-air}
  ,                                       !- Zone Heating Sizing Factor
  ,                                       !- Zone Cooling Sizing Factor
  DesignDay,                              !- Cooling Design Air Flow Method
  ,                                       !- Cooling Design Air Flow Rate {m3/s}
  ,                                       !- Cooling Minimum Air Flow per Zone Floor Area {m3/s-m2}
  ,                                       !- Cooling Minimum Air Flow {m3/s}
  ,                                       !- Cooling Minimum Air Flow Fraction
  DesignDay,                              !- Heating Design Air Flow Method
  ,                                       !- Heating Design Air Flow Rate {m3/s}
  ,                                       !- Heating Maximum Air Flow per Zone Floor Area {m3/s-m2}
  ,                                       !- Heating Maximum Air Flow {m3/s}
  ,                                       !- Heating Maximum Air Flow Fraction
  ,                                       !- Design Zone Air Distribution Effectiveness in Cooling Mode
  ,                                       !- Design Zone Air Distribution Effectiveness in Heating Mode
  No,                                     !- Account for Dedicated Outdoor Air System
  NeutralSupplyAir,                       !- Dedicated Outdoor Air System Control Strategy
  autosize,                               !- Dedicated Outdoor Air Low Setpoint Temperature for Design {C}
  autosize;                               !- Dedicated Outdoor Air High Setpoint Temperature for Design {C}

OS:ZoneHVAC:EquipmentList,
  {de746ce9-fffe-48f8-8878-45f969feb7f6}, !- Handle
  Zone HVAC Equipment List 5,             !- Name
  {828d57db-9bc8-461a-8b18-c3afcf7c2da2}; !- Thermal Zone

OS:SpaceType,
  {43470ea3-dfc9-4941-9fc9-5d8db452c52e}, !- Handle
  Space Type 2,                           !- Name
  ,                                       !- Default Construction Set Name
  ,                                       !- Default Schedule Set Name
  ,                                       !- Group Rendering Name
  ,                                       !- Design Specification Outdoor Air Object Name
  ,                                       !- Standards Template
  ,                                       !- Standards Building Type
  unfinished attic;                       !- Standards Space Type

OS:BuildingUnit,
  {96fae90f-7e86-48b7-b58a-dfcb39b0890d}, !- Handle
  unit 1,                                 !- Name
  ,                                       !- Rendering Color
  Residential;                            !- Building Unit Type

OS:AdditionalProperties,
  {3074656e-c6bd-496c-b570-6b6f78f68c38}, !- Handle
  {96fae90f-7e86-48b7-b58a-dfcb39b0890d}, !- Object Name
  Units Represented,                      !- Feature Name 1
  Integer,                                !- Feature Data Type 1
  1,                                      !- Feature Value 1
  NumberOfBedrooms,                       !- Feature Name 2
  Integer,                                !- Feature Data Type 2
  3,                                      !- Feature Value 2
  NumberOfBathrooms,                      !- Feature Name 3
  Double,                                 !- Feature Data Type 3
  2,                                      !- Feature Value 3
  NumberOfOccupants,                      !- Feature Name 4
  Double,                                 !- Feature Data Type 4
  3.3900000000000001;                     !- Feature Value 4

OS:BuildingUnit,
  {1c8b3199-4b82-4b28-9a36-4280fa7d433c}, !- Handle
  unit 2,                                 !- Name
  ,                                       !- Rendering Color
  Residential;                            !- Building Unit Type

OS:AdditionalProperties,
  {6fc13f09-6903-40ac-9e79-f816aad74b1d}, !- Handle
  {1c8b3199-4b82-4b28-9a36-4280fa7d433c}, !- Object Name
  Units Represented,                      !- Feature Name 1
  Integer,                                !- Feature Data Type 1
  1,                                      !- Feature Value 1
  NumberOfBedrooms,                       !- Feature Name 2
  Integer,                                !- Feature Data Type 2
  3,                                      !- Feature Value 2
  NumberOfBathrooms,                      !- Feature Name 3
  Double,                                 !- Feature Data Type 3
  2;                                      !- Feature Value 3

OS:BuildingUnit,
  {d728f70d-f648-43f5-a678-c5d751040b5d}, !- Handle
  unit 3,                                 !- Name
  ,                                       !- Rendering Color
  Residential;                            !- Building Unit Type

OS:AdditionalProperties,
  {c56c58fd-0657-4f90-8762-936704034b57}, !- Handle
  {d728f70d-f648-43f5-a678-c5d751040b5d}, !- Object Name
  Units Represented,                      !- Feature Name 1
  Integer,                                !- Feature Data Type 1
  1,                                      !- Feature Value 1
  NumberOfBedrooms,                       !- Feature Name 2
  Integer,                                !- Feature Data Type 2
  3,                                      !- Feature Value 2
  NumberOfBathrooms,                      !- Feature Name 3
  Double,                                 !- Feature Data Type 3
  2;                                      !- Feature Value 3

OS:BuildingUnit,
  {e1fa413c-84ee-4465-b2ec-314908870284}, !- Handle
  unit 4,                                 !- Name
  ,                                       !- Rendering Color
  Residential;                            !- Building Unit Type

OS:AdditionalProperties,
  {9e8b3f30-c839-42ae-9c66-f8fb761ce391}, !- Handle
  {e1fa413c-84ee-4465-b2ec-314908870284}, !- Object Name
  Units Represented,                      !- Feature Name 1
  Integer,                                !- Feature Data Type 1
  1,                                      !- Feature Value 1
  NumberOfBedrooms,                       !- Feature Name 2
  Integer,                                !- Feature Data Type 2
  3,                                      !- Feature Value 2
  NumberOfBathrooms,                      !- Feature Name 3
  Double,                                 !- Feature Data Type 3
  2;                                      !- Feature Value 3

OS:Surface,
  {be4a93d0-1d20-481c-a09b-9ee8e334af23}, !- Handle
  Surface 18,                             !- Name
  Floor,                                  !- Surface Type
  ,                                       !- Construction Name
  {15fa6aae-650a-47e2-af74-c18792aa681e}, !- Space Name
  Surface,                                !- Outside Boundary Condition
  {22ae4dc5-85f1-4f67-90e6-9f28dcee0854}, !- Outside Boundary Condition Object
  NoSun,                                  !- Sun Exposure
  NoWind,                                 !- Wind Exposure
  ,                                       !- View Factor to Ground
  ,                                       !- Number of Vertices
  19.3973532215094, 0, 2.4384,            !- X,Y,Z Vertex 1 {m}
  19.3973532215094, -12.9315688143396, 2.4384, !- X,Y,Z Vertex 2 {m}
  12.9315688143396, -12.9315688143396, 2.4384, !- X,Y,Z Vertex 3 {m}
  12.9315688143396, 0, 2.4384;            !- X,Y,Z Vertex 4 {m}

OS:Surface,
  {23f59801-d520-41d7-9de2-94b65afe9d9b}, !- Handle
  Surface 19,                             !- Name
  Floor,                                  !- Surface Type
  ,                                       !- Construction Name
  {15fa6aae-650a-47e2-af74-c18792aa681e}, !- Space Name
  Surface,                                !- Outside Boundary Condition
  {b7ac2dbd-6ded-44c4-87b3-c6c7e3605e15}, !- Outside Boundary Condition Object
  NoSun,                                  !- Sun Exposure
  NoWind,                                 !- Wind Exposure
  ,                                       !- View Factor to Ground
  ,                                       !- Number of Vertices
  25.8631376286792, 0, 2.4384,            !- X,Y,Z Vertex 1 {m}
  25.8631376286792, -12.9315688143396, 2.4384, !- X,Y,Z Vertex 2 {m}
  19.3973532215094, -12.9315688143396, 2.4384, !- X,Y,Z Vertex 3 {m}
  19.3973532215094, 0, 2.4384;            !- X,Y,Z Vertex 4 {m}

OS:Surface,
  {6fc29edb-dee6-4d05-819f-6324012aef39}, !- Handle
  Surface 20,                             !- Name
  Floor,                                  !- Surface Type
  ,                                       !- Construction Name
  {15fa6aae-650a-47e2-af74-c18792aa681e}, !- Space Name
  Surface,                                !- Outside Boundary Condition
  {17ec2eb8-263e-441e-bb59-c224a3e92ddb}, !- Outside Boundary Condition Object
  NoSun,                                  !- Sun Exposure
  NoWind,                                 !- Wind Exposure
  ,                                       !- View Factor to Ground
  ,                                       !- Number of Vertices
  12.9315688143396, 0, 2.4384,            !- X,Y,Z Vertex 1 {m}
  12.9315688143396, -12.9315688143396, 2.4384, !- X,Y,Z Vertex 2 {m}
  6.46578440716979, -12.9315688143396, 2.4384, !- X,Y,Z Vertex 3 {m}
  6.46578440716979, 0, 2.4384;            !- X,Y,Z Vertex 4 {m}

OS:Schedule:Day,
  {458f0b5f-05a9-4a35-b363-6aa6af9c1c4e}, !- Handle
  Schedule Day 1,                         !- Name
  ,                                       !- Schedule Type Limits Name
  ,                                       !- Interpolate to Timestep
  24,                                     !- Hour 1
  0,                                      !- Minute 1
  0;                                      !- Value Until Time 1

OS:Schedule:Day,
  {93924794-4eb4-4166-bc2f-5f09520ce28d}, !- Handle
  Schedule Day 2,                         !- Name
  ,                                       !- Schedule Type Limits Name
  ,                                       !- Interpolate to Timestep
  24,                                     !- Hour 1
  0,                                      !- Minute 1
  1;                                      !- Value Until Time 1
>>>>>>> 30cb9182
<|MERGE_RESOLUTION|>--- conflicted
+++ resolved
@@ -1,54 +1,26 @@
 !- NOTE: Auto-generated from /test/osw_files/SFA_4units_1story_SL_UA_Denver_Windows_Doors.osw
 
 OS:Version,
-<<<<<<< HEAD
-  {14953515-e19f-439d-ae98-c8664df17581}, !- Handle
-  2.9.0;                                  !- Version Identifier
-
-OS:SimulationControl,
-  {f73332ae-3d77-43a3-b733-1aa22198bad0}, !- Handle
-=======
   {38cceccb-8ef2-4020-a393-f38b09dda07a}, !- Handle
   2.9.0;                                  !- Version Identifier
 
 OS:SimulationControl,
   {d1b717ab-67ce-4e83-a6e5-86c7fae0ad61}, !- Handle
->>>>>>> 30cb9182
   ,                                       !- Do Zone Sizing Calculation
   ,                                       !- Do System Sizing Calculation
   ,                                       !- Do Plant Sizing Calculation
   No;                                     !- Run Simulation for Sizing Periods
 
 OS:Timestep,
-<<<<<<< HEAD
-  {444853d5-b407-4f13-8538-445b78cd1d2e}, !- Handle
-  6;                                      !- Number of Timesteps per Hour
-
-OS:ShadowCalculation,
-  {bdb69c01-91c7-4287-93ac-72a098035b38}, !- Handle
-=======
   {b778ea52-c4a3-4a66-9564-4b896ed4c89c}, !- Handle
   6;                                      !- Number of Timesteps per Hour
 
 OS:ShadowCalculation,
   {3daabc45-6d23-4047-bd86-4183fd86d253}, !- Handle
->>>>>>> 30cb9182
   20,                                     !- Calculation Frequency
   200;                                    !- Maximum Figures in Shadow Overlap Calculations
 
 OS:SurfaceConvectionAlgorithm:Outside,
-<<<<<<< HEAD
-  {a6aa6a00-0d0f-4dd2-948e-86012bea7d47}, !- Handle
-  DOE-2;                                  !- Algorithm
-
-OS:SurfaceConvectionAlgorithm:Inside,
-  {6f3973cf-92bf-4cdc-b119-8036e21754cd}, !- Handle
-  TARP;                                   !- Algorithm
-
-OS:ZoneCapacitanceMultiplier:ResearchSpecial,
-  {4d924935-b17b-4423-b94a-22e1267b3c55}, !- Handle
-  ,                                       !- Temperature Capacity Multiplier
-=======
   {2dd817e2-7223-4cf8-837c-e8af7e8bb8bc}, !- Handle
   DOE-2;                                  !- Algorithm
 
@@ -59,16 +31,11 @@
 OS:ZoneCapacitanceMultiplier:ResearchSpecial,
   {43861ca8-c534-48e7-b60d-49370368aad9}, !- Handle
   3.6,                                    !- Temperature Capacity Multiplier
->>>>>>> 30cb9182
   15,                                     !- Humidity Capacity Multiplier
   ;                                       !- Carbon Dioxide Capacity Multiplier
 
 OS:RunPeriod,
-<<<<<<< HEAD
-  {6d6cea40-f4d6-4cd2-b51d-58c55b76e614}, !- Handle
-=======
   {2cd6c585-875c-41bb-af9c-e03412a68d07}, !- Handle
->>>>>>> 30cb9182
   Run Period 1,                           !- Name
   1,                                      !- Begin Month
   1,                                      !- Begin Day of Month
@@ -82,21 +49,13 @@
   ;                                       !- Number of Times Runperiod to be Repeated
 
 OS:YearDescription,
-<<<<<<< HEAD
-  {64592b5f-2b0d-4d4b-a756-8a5e1ed91b2c}, !- Handle
-=======
   {ccac30fe-8f08-4df4-a3e7-851492ac22a8}, !- Handle
->>>>>>> 30cb9182
   2007,                                   !- Calendar Year
   ,                                       !- Day of Week for Start Day
   ;                                       !- Is Leap Year
 
 OS:WeatherFile,
-<<<<<<< HEAD
-  {149167a4-6536-4b63-835f-4c4e4c4e17f2}, !- Handle
-=======
   {d34230ae-2127-4353-92ae-d0c3a928db40}, !- Handle
->>>>>>> 30cb9182
   Denver Intl Ap,                         !- City
   CO,                                     !- State Province Region
   USA,                                    !- Country
@@ -110,13 +69,8 @@
   E23378AA;                               !- Checksum
 
 OS:AdditionalProperties,
-<<<<<<< HEAD
-  {e896d14c-0286-4c30-9077-149d43efb330}, !- Handle
-  {149167a4-6536-4b63-835f-4c4e4c4e17f2}, !- Object Name
-=======
   {b77e074d-100e-4cc8-bc36-b06ed9aae2be}, !- Handle
   {d34230ae-2127-4353-92ae-d0c3a928db40}, !- Object Name
->>>>>>> 30cb9182
   EPWHeaderCity,                          !- Feature Name 1
   String,                                 !- Feature Data Type 1
   Denver Intl Ap,                         !- Feature Value 1
@@ -224,11 +178,7 @@
   84;                                     !- Feature Value 35
 
 OS:Site,
-<<<<<<< HEAD
-  {99a334eb-d91d-4e44-9ae0-dde0ab424b5f}, !- Handle
-=======
   {cc2d794a-fb85-4fcc-8f39-f87b56b35532}, !- Handle
->>>>>>> 30cb9182
   Denver Intl Ap_CO_USA,                  !- Name
   39.83,                                  !- Latitude {deg}
   -104.65,                                !- Longitude {deg}
@@ -237,11 +187,7 @@
   ;                                       !- Terrain
 
 OS:ClimateZones,
-<<<<<<< HEAD
-  {ca7e9fd6-828c-4802-b165-d0f6ae0ad9c7}, !- Handle
-=======
   {af96a12d-ed4f-43d8-b3ee-22cfc86adff5}, !- Handle
->>>>>>> 30cb9182
   ,                                       !- Active Institution
   ,                                       !- Active Year
   ,                                       !- Climate Zone Institution Name 1
@@ -254,31 +200,19 @@
   Cold;                                   !- Climate Zone Value 2
 
 OS:Site:WaterMainsTemperature,
-<<<<<<< HEAD
-  {4da804e3-15fa-4e0f-8384-5d7dc95971b8}, !- Handle
-=======
   {2401df93-c2ff-4334-aef8-5f9054cd41f0}, !- Handle
->>>>>>> 30cb9182
   Correlation,                            !- Calculation Method
   ,                                       !- Temperature Schedule Name
   10.8753424657535,                       !- Annual Average Outdoor Air Temperature {C}
   23.1524007936508;                       !- Maximum Difference In Monthly Average Outdoor Air Temperatures {deltaC}
 
 OS:RunPeriodControl:DaylightSavingTime,
-<<<<<<< HEAD
-  {be70ab3b-c133-4f4d-8490-7675769923c1}, !- Handle
-=======
   {9892e4cd-9b4d-412f-8c54-d72342825ad2}, !- Handle
->>>>>>> 30cb9182
   4/7,                                    !- Start Date
   10/26;                                  !- End Date
 
 OS:Site:GroundTemperature:Deep,
-<<<<<<< HEAD
-  {71f86720-62c3-4249-9686-9e123386ff2d}, !- Handle
-=======
   {2ace77bb-58e0-43c4-a9c4-cc7c787c2f3f}, !- Handle
->>>>>>> 30cb9182
   10.8753424657535,                       !- January Deep Ground Temperature {C}
   10.8753424657535,                       !- February Deep Ground Temperature {C}
   10.8753424657535,                       !- March Deep Ground Temperature {C}
@@ -293,11 +227,7 @@
   10.8753424657535;                       !- December Deep Ground Temperature {C}
 
 OS:Building,
-<<<<<<< HEAD
-  {79beb2e1-3b6c-4374-8d09-cdff4195f789}, !- Handle
-=======
   {b249d765-3d63-4af2-930e-1bae15f0c5ba}, !- Handle
->>>>>>> 30cb9182
   Building 1,                             !- Name
   ,                                       !- Building Sector Type
   ,                                       !- North Axis {deg}
@@ -312,33 +242,17 @@
   4;                                      !- Standards Number of Living Units
 
 OS:AdditionalProperties,
-<<<<<<< HEAD
-  {bef51d7f-69e9-413b-a5ec-1c9c0f30b887}, !- Handle
-  {79beb2e1-3b6c-4374-8d09-cdff4195f789}, !- Object Name
-  num_units,                              !- Feature Name 1
-=======
   {9dc0ea9c-da64-4126-9433-92e024896a33}, !- Handle
   {b249d765-3d63-4af2-930e-1bae15f0c5ba}, !- Object Name
   Total Units Represented,                !- Feature Name 1
->>>>>>> 30cb9182
   Integer,                                !- Feature Data Type 1
   4,                                      !- Feature Value 1
-  has_rear_units,                         !- Feature Name 2
-  Boolean,                                !- Feature Data Type 2
-  false,                                  !- Feature Value 2
-  horz_location,                          !- Feature Name 3
-  String,                                 !- Feature Data Type 3
-  Left,                                   !- Feature Value 3
-  num_floors,                             !- Feature Name 4
-  Integer,                                !- Feature Data Type 4
-  1;                                      !- Feature Value 4
+  Total Units Modeled,                    !- Feature Name 2
+  Integer,                                !- Feature Data Type 2
+  4;                                      !- Feature Value 2
 
 OS:ThermalZone,
-<<<<<<< HEAD
-  {3a32cde3-4906-45bf-8696-d9fd9273950a}, !- Handle
-=======
   {bd894d06-5c34-4e7b-9ad6-000cf86c273a}, !- Handle
->>>>>>> 30cb9182
   living zone,                            !- Name
   ,                                       !- Multiplier
   ,                                       !- Ceiling Height {m}
@@ -347,17 +261,10 @@
   ,                                       !- Zone Inside Convection Algorithm
   ,                                       !- Zone Outside Convection Algorithm
   ,                                       !- Zone Conditioning Equipment List Name
-<<<<<<< HEAD
-  {c138120f-ecf3-47f8-b388-dd7409684ca7}, !- Zone Air Inlet Port List
-  {9f5e04ff-a4c9-44e6-997c-678969607126}, !- Zone Air Exhaust Port List
-  {7b0ade6c-fc38-4f94-a025-22a714d83b0f}, !- Zone Air Node Name
-  {dcb163d5-3601-4137-8de3-e84322fbe78d}, !- Zone Return Air Port List
-=======
   {d640cfea-de19-49be-aefa-fbaa5c9b9c2e}, !- Zone Air Inlet Port List
   {c5fd7bd4-a73b-40c6-99ac-6394e1c63d88}, !- Zone Air Exhaust Port List
   {af7b0872-fab4-48eb-9085-98b73f3ea53e}, !- Zone Air Node Name
   {bcf3d6db-05f3-47a8-b81b-ad7cb17a5c9a}, !- Zone Return Air Port List
->>>>>>> 30cb9182
   ,                                       !- Primary Daylighting Control Name
   ,                                       !- Fraction of Zone Controlled by Primary Daylighting Control
   ,                                       !- Secondary Daylighting Control Name
@@ -368,39 +275,6 @@
   No;                                     !- Use Ideal Air Loads
 
 OS:Node,
-<<<<<<< HEAD
-  {ea7bf25f-5b71-4e07-9271-d2ff69b7eae0}, !- Handle
-  Node 1,                                 !- Name
-  {7b0ade6c-fc38-4f94-a025-22a714d83b0f}, !- Inlet Port
-  ;                                       !- Outlet Port
-
-OS:Connection,
-  {7b0ade6c-fc38-4f94-a025-22a714d83b0f}, !- Handle
-  {a6824dcb-03db-425c-979d-e3cb80c28796}, !- Name
-  {3a32cde3-4906-45bf-8696-d9fd9273950a}, !- Source Object
-  11,                                     !- Outlet Port
-  {ea7bf25f-5b71-4e07-9271-d2ff69b7eae0}, !- Target Object
-  2;                                      !- Inlet Port
-
-OS:PortList,
-  {c138120f-ecf3-47f8-b388-dd7409684ca7}, !- Handle
-  {4e532e70-fb5e-4f78-9be4-5dbe2519fde7}, !- Name
-  {3a32cde3-4906-45bf-8696-d9fd9273950a}; !- HVAC Component
-
-OS:PortList,
-  {9f5e04ff-a4c9-44e6-997c-678969607126}, !- Handle
-  {412d2429-a391-4e1d-847e-243e43c13a93}, !- Name
-  {3a32cde3-4906-45bf-8696-d9fd9273950a}; !- HVAC Component
-
-OS:PortList,
-  {dcb163d5-3601-4137-8de3-e84322fbe78d}, !- Handle
-  {e8c64c39-753b-4d8f-8217-75531b62993e}, !- Name
-  {3a32cde3-4906-45bf-8696-d9fd9273950a}; !- HVAC Component
-
-OS:Sizing:Zone,
-  {a4a510c3-b47f-4f72-8e66-1de04f99d9e3}, !- Handle
-  {3a32cde3-4906-45bf-8696-d9fd9273950a}, !- Zone or ZoneList Name
-=======
   {dfc9c47c-e1ed-4ff9-8d5a-e2ee51c8371a}, !- Handle
   Node 1,                                 !- Name
   {af7b0872-fab4-48eb-9085-98b73f3ea53e}, !- Inlet Port
@@ -432,7 +306,6 @@
 OS:Sizing:Zone,
   {1da2bb66-ed7f-4e73-8142-07786e953761}, !- Handle
   {bd894d06-5c34-4e7b-9ad6-000cf86c273a}, !- Zone or ZoneList Name
->>>>>>> 30cb9182
   SupplyAirTemperature,                   !- Zone Cooling Design Supply Air Temperature Input Method
   14,                                     !- Zone Cooling Design Supply Air Temperature {C}
   11.11,                                  !- Zone Cooling Design Supply Air Temperature Difference {deltaC}
@@ -461,16 +334,6 @@
   autosize;                               !- Dedicated Outdoor Air High Setpoint Temperature for Design {C}
 
 OS:ZoneHVAC:EquipmentList,
-<<<<<<< HEAD
-  {1e0ec0db-2b9a-4b91-8f27-31f7b6c23465}, !- Handle
-  Zone HVAC Equipment List 1,             !- Name
-  {3a32cde3-4906-45bf-8696-d9fd9273950a}; !- Thermal Zone
-
-OS:Space,
-  {6a94d7a9-154c-4c19-9aa4-7875103d3dbf}, !- Handle
-  living space,                           !- Name
-  {bded5543-2956-4a08-8d1b-8b416d1bc87a}, !- Space Type Name
-=======
   {b8d864dc-8dcc-4822-ab97-493ab35c8752}, !- Handle
   Zone HVAC Equipment List 1,             !- Name
   {bd894d06-5c34-4e7b-9ad6-000cf86c273a}; !- Thermal Zone
@@ -479,7 +342,6 @@
   {fb8c039a-c16a-4efc-8301-8b725d10f8e4}, !- Handle
   living space,                           !- Name
   {eb3f89ae-b27b-4511-9a46-7c9b9e1adf77}, !- Space Type Name
->>>>>>> 30cb9182
   ,                                       !- Default Construction Set Name
   ,                                       !- Default Schedule Set Name
   ,                                       !- Direction of Relative North {deg}
@@ -487,19 +349,6 @@
   ,                                       !- Y Origin {m}
   ,                                       !- Z Origin {m}
   ,                                       !- Building Story Name
-<<<<<<< HEAD
-  {3a32cde3-4906-45bf-8696-d9fd9273950a}, !- Thermal Zone Name
-  ,                                       !- Part of Total Floor Area
-  ,                                       !- Design Specification Outdoor Air Object Name
-  {964e7afc-9131-4b3c-91f0-6bcd2189749a}; !- Building Unit Name
-
-OS:Surface,
-  {f2dde08f-4376-4221-a477-970d34423694}, !- Handle
-  Surface 1,                              !- Name
-  Floor,                                  !- Surface Type
-  ,                                       !- Construction Name
-  {6a94d7a9-154c-4c19-9aa4-7875103d3dbf}, !- Space Name
-=======
   {bd894d06-5c34-4e7b-9ad6-000cf86c273a}, !- Thermal Zone Name
   ,                                       !- Part of Total Floor Area
   ,                                       !- Design Specification Outdoor Air Object Name
@@ -511,7 +360,6 @@
   Floor,                                  !- Surface Type
   ,                                       !- Construction Name
   {fb8c039a-c16a-4efc-8301-8b725d10f8e4}, !- Space Name
->>>>>>> 30cb9182
   Foundation,                             !- Outside Boundary Condition
   ,                                       !- Outside Boundary Condition Object
   NoSun,                                  !- Sun Exposure
@@ -524,19 +372,11 @@
   6.46578440716979, -12.9315688143396, 0; !- X,Y,Z Vertex 4 {m}
 
 OS:Surface,
-<<<<<<< HEAD
-  {71120499-6857-479e-a056-1f6b3372265b}, !- Handle
-  Surface 2,                              !- Name
-  Wall,                                   !- Surface Type
-  ,                                       !- Construction Name
-  {6a94d7a9-154c-4c19-9aa4-7875103d3dbf}, !- Space Name
-=======
   {b2a5b025-4306-45c8-a14c-696839288d28}, !- Handle
   Surface 2,                              !- Name
   Wall,                                   !- Surface Type
   ,                                       !- Construction Name
   {fb8c039a-c16a-4efc-8301-8b725d10f8e4}, !- Space Name
->>>>>>> 30cb9182
   Outdoors,                               !- Outside Boundary Condition
   ,                                       !- Outside Boundary Condition Object
   SunExposed,                             !- Sun Exposure
@@ -549,19 +389,11 @@
   0, -12.9315688143396, 2.4384;           !- X,Y,Z Vertex 4 {m}
 
 OS:Surface,
-<<<<<<< HEAD
-  {e2380a34-8546-4749-af42-9d5d81038184}, !- Handle
-  Surface 3,                              !- Name
-  Wall,                                   !- Surface Type
-  ,                                       !- Construction Name
-  {6a94d7a9-154c-4c19-9aa4-7875103d3dbf}, !- Space Name
-=======
   {0e5a09c7-6590-4ac7-a4f8-f03a2b256cd7}, !- Handle
   Surface 3,                              !- Name
   Wall,                                   !- Surface Type
   ,                                       !- Construction Name
   {fb8c039a-c16a-4efc-8301-8b725d10f8e4}, !- Space Name
->>>>>>> 30cb9182
   Outdoors,                               !- Outside Boundary Condition
   ,                                       !- Outside Boundary Condition Object
   SunExposed,                             !- Sun Exposure
@@ -574,15 +406,6 @@
   0, 0, 2.4384;                           !- X,Y,Z Vertex 4 {m}
 
 OS:Surface,
-<<<<<<< HEAD
-  {6db638b4-f2e4-46c6-bed4-21784651eb58}, !- Handle
-  Surface 4,                              !- Name
-  Wall,                                   !- Surface Type
-  ,                                       !- Construction Name
-  {6a94d7a9-154c-4c19-9aa4-7875103d3dbf}, !- Space Name
-  Adiabatic,                              !- Outside Boundary Condition
-  ,                                       !- Outside Boundary Condition Object
-=======
   {70e2dfce-7b4b-402c-9e1c-69d5948f2ba0}, !- Handle
   Surface 4,                              !- Name
   Wall,                                   !- Surface Type
@@ -590,7 +413,6 @@
   {fb8c039a-c16a-4efc-8301-8b725d10f8e4}, !- Space Name
   Surface,                                !- Outside Boundary Condition
   {2f52bd12-92e2-4a55-a65e-8cf42d957495}, !- Outside Boundary Condition Object
->>>>>>> 30cb9182
   NoSun,                                  !- Sun Exposure
   NoWind,                                 !- Wind Exposure
   ,                                       !- View Factor to Ground
@@ -601,19 +423,11 @@
   6.46578440716979, 0, 2.4384;            !- X,Y,Z Vertex 4 {m}
 
 OS:Surface,
-<<<<<<< HEAD
-  {b54b7976-7b62-4a06-b7cf-ef3acc8ac530}, !- Handle
-  Surface 5,                              !- Name
-  Wall,                                   !- Surface Type
-  ,                                       !- Construction Name
-  {6a94d7a9-154c-4c19-9aa4-7875103d3dbf}, !- Space Name
-=======
   {621b1900-f513-4aee-929d-b5e69deb244b}, !- Handle
   Surface 5,                              !- Name
   Wall,                                   !- Surface Type
   ,                                       !- Construction Name
   {fb8c039a-c16a-4efc-8301-8b725d10f8e4}, !- Space Name
->>>>>>> 30cb9182
   Outdoors,                               !- Outside Boundary Condition
   ,                                       !- Outside Boundary Condition Object
   SunExposed,                             !- Sun Exposure
@@ -626,15 +440,6 @@
   6.46578440716979, -12.9315688143396, 2.4384; !- X,Y,Z Vertex 4 {m}
 
 OS:Surface,
-<<<<<<< HEAD
-  {cf796f78-8c9d-4bd3-ba64-f4fca83f8e2b}, !- Handle
-  Surface 6,                              !- Name
-  RoofCeiling,                            !- Surface Type
-  ,                                       !- Construction Name
-  {6a94d7a9-154c-4c19-9aa4-7875103d3dbf}, !- Space Name
-  Surface,                                !- Outside Boundary Condition
-  {e1161b66-814f-4cf4-b9df-5d8929223abe}, !- Outside Boundary Condition Object
-=======
   {701d5ef3-5b40-4f5d-8e57-4b8fed161319}, !- Handle
   Surface 6,                              !- Name
   RoofCeiling,                            !- Surface Type
@@ -642,7 +447,6 @@
   {fb8c039a-c16a-4efc-8301-8b725d10f8e4}, !- Space Name
   Surface,                                !- Outside Boundary Condition
   {baa23f57-f2cd-4d1e-aef6-b04bc043afdf}, !- Outside Boundary Condition Object
->>>>>>> 30cb9182
   NoSun,                                  !- Sun Exposure
   NoWind,                                 !- Wind Exposure
   ,                                       !- View Factor to Ground
@@ -653,11 +457,7 @@
   0, -12.9315688143396, 2.4384;           !- X,Y,Z Vertex 4 {m}
 
 OS:SpaceType,
-<<<<<<< HEAD
-  {bded5543-2956-4a08-8d1b-8b416d1bc87a}, !- Handle
-=======
   {eb3f89ae-b27b-4511-9a46-7c9b9e1adf77}, !- Handle
->>>>>>> 30cb9182
   Space Type 1,                           !- Name
   ,                                       !- Default Construction Set Name
   ,                                       !- Default Schedule Set Name
@@ -667,48 +467,6 @@
   ,                                       !- Standards Building Type
   living;                                 !- Standards Space Type
 
-<<<<<<< HEAD
-OS:Surface,
-  {e1161b66-814f-4cf4-b9df-5d8929223abe}, !- Handle
-  Surface 7,                              !- Name
-  Floor,                                  !- Surface Type
-  ,                                       !- Construction Name
-  {adbe471c-bea1-4f2c-9cb7-4157d2fd9d6f}, !- Space Name
-  Surface,                                !- Outside Boundary Condition
-  {cf796f78-8c9d-4bd3-ba64-f4fca83f8e2b}, !- Outside Boundary Condition Object
-  NoSun,                                  !- Sun Exposure
-  NoWind,                                 !- Wind Exposure
-  ,                                       !- View Factor to Ground
-  ,                                       !- Number of Vertices
-  0, -12.9315688143396, 2.4384,           !- X,Y,Z Vertex 1 {m}
-  0, 0, 2.4384,                           !- X,Y,Z Vertex 2 {m}
-  6.46578440716979, 0, 2.4384,            !- X,Y,Z Vertex 3 {m}
-  6.46578440716979, -12.9315688143396, 2.4384; !- X,Y,Z Vertex 4 {m}
-
-OS:Surface,
-  {d388c461-5317-4513-bb3b-0cee57710f02}, !- Handle
-  Surface 8,                              !- Name
-  RoofCeiling,                            !- Surface Type
-  ,                                       !- Construction Name
-  {adbe471c-bea1-4f2c-9cb7-4157d2fd9d6f}, !- Space Name
-  Outdoors,                               !- Outside Boundary Condition
-  ,                                       !- Outside Boundary Condition Object
-  SunExposed,                             !- Sun Exposure
-  WindExposed,                            !- Wind Exposure
-  ,                                       !- View Factor to Ground
-  ,                                       !- Number of Vertices
-  0, -6.46578440716979, 5.6712922035849,  !- X,Y,Z Vertex 1 {m}
-  6.46578440716979, -6.46578440716979, 5.6712922035849, !- X,Y,Z Vertex 2 {m}
-  6.46578440716979, 0, 2.4384,            !- X,Y,Z Vertex 3 {m}
-  0, 0, 2.4384;                           !- X,Y,Z Vertex 4 {m}
-
-OS:Surface,
-  {ed8da292-e603-4d46-8514-dcd8d722c2f6}, !- Handle
-  Surface 9,                              !- Name
-  RoofCeiling,                            !- Surface Type
-  ,                                       !- Construction Name
-  {adbe471c-bea1-4f2c-9cb7-4157d2fd9d6f}, !- Space Name
-=======
 OS:ThermalZone,
   {2fb80a9a-02ae-4618-a70c-fb777d8bcfc0}, !- Handle
   living zone|unit 2,                     !- Name
@@ -869,44 +627,18 @@
   Wall,                                   !- Surface Type
   ,                                       !- Construction Name
   {fcf28d13-5307-4957-a19b-0547e5a88784}, !- Space Name
->>>>>>> 30cb9182
   Outdoors,                               !- Outside Boundary Condition
   ,                                       !- Outside Boundary Condition Object
   SunExposed,                             !- Sun Exposure
   WindExposed,                            !- Wind Exposure
   ,                                       !- View Factor to Ground
   ,                                       !- Number of Vertices
-  6.46578440716979, -6.46578440716979, 5.6712922035849, !- X,Y,Z Vertex 1 {m}
-  0, -6.46578440716979, 5.6712922035849,  !- X,Y,Z Vertex 2 {m}
-  0, -12.9315688143396, 2.4384,           !- X,Y,Z Vertex 3 {m}
-  6.46578440716979, -12.9315688143396, 2.4384; !- X,Y,Z Vertex 4 {m}
-
-OS:Surface,
-<<<<<<< HEAD
-  {f4f49e32-64f2-4ac7-8516-9200fbb8400f}, !- Handle
-  Surface 10,                             !- Name
-  Wall,                                   !- Surface Type
-  ,                                       !- Construction Name
-  {adbe471c-bea1-4f2c-9cb7-4157d2fd9d6f}, !- Space Name
-  Outdoors,                               !- Outside Boundary Condition
-  ,                                       !- Outside Boundary Condition Object
-  SunExposed,                             !- Sun Exposure
-  WindExposed,                            !- Wind Exposure
-  ,                                       !- View Factor to Ground
-  ,                                       !- Number of Vertices
-  0, -6.46578440716979, 5.6712922035849,  !- X,Y,Z Vertex 1 {m}
-  0, 0, 2.4384,                           !- X,Y,Z Vertex 2 {m}
-  0, -12.9315688143396, 2.4384;           !- X,Y,Z Vertex 3 {m}
-
-OS:Surface,
-  {e01979f4-5674-4c48-a639-74390b203851}, !- Handle
-  Surface 11,                             !- Name
-  Wall,                                   !- Surface Type
-  ,                                       !- Construction Name
-  {adbe471c-bea1-4f2c-9cb7-4157d2fd9d6f}, !- Space Name
-  Adiabatic,                              !- Outside Boundary Condition
-  ,                                       !- Outside Boundary Condition Object
-=======
+  12.9315688143396, 0, 2.4384,            !- X,Y,Z Vertex 1 {m}
+  12.9315688143396, 0, 0,                 !- X,Y,Z Vertex 2 {m}
+  6.46578440716979, 0, 0,                 !- X,Y,Z Vertex 3 {m}
+  6.46578440716979, 0, 2.4384;            !- X,Y,Z Vertex 4 {m}
+
+OS:Surface,
   {17ec2eb8-263e-441e-bb59-c224a3e92ddb}, !- Handle
   Surface 16,                             !- Name
   RoofCeiling,                            !- Surface Type
@@ -931,33 +663,10 @@
   {fcf28d13-5307-4957-a19b-0547e5a88784}, !- Space Name
   Surface,                                !- Outside Boundary Condition
   {2f2b6335-b540-44fb-a950-9b9f23310667}, !- Outside Boundary Condition Object
->>>>>>> 30cb9182
-  NoSun,                                  !- Sun Exposure
-  NoWind,                                 !- Wind Exposure
-  ,                                       !- View Factor to Ground
-  ,                                       !- Number of Vertices
-<<<<<<< HEAD
-  6.46578440716979, -6.46578440716979, 5.6712922035849, !- X,Y,Z Vertex 1 {m}
-  6.46578440716979, -12.9315688143396, 2.4384, !- X,Y,Z Vertex 2 {m}
-  6.46578440716979, 0, 2.4384;            !- X,Y,Z Vertex 3 {m}
-
-OS:Space,
-  {adbe471c-bea1-4f2c-9cb7-4157d2fd9d6f}, !- Handle
-  unfinished attic space,                 !- Name
-  {3a1ba0b5-86c0-4571-bf63-9526573a2400}, !- Space Type Name
-  ,                                       !- Default Construction Set Name
-  ,                                       !- Default Schedule Set Name
-  ,                                       !- Direction of Relative North {deg}
-  ,                                       !- X Origin {m}
-  ,                                       !- Y Origin {m}
-  ,                                       !- Z Origin {m}
-  ,                                       !- Building Story Name
-  {3ed61130-0b01-4229-bfc4-37ca808350ae}; !- Thermal Zone Name
-
-OS:ThermalZone,
-  {3ed61130-0b01-4229-bfc4-37ca808350ae}, !- Handle
-  unfinished attic zone,                  !- Name
-=======
+  NoSun,                                  !- Sun Exposure
+  NoWind,                                 !- Wind Exposure
+  ,                                       !- View Factor to Ground
+  ,                                       !- Number of Vertices
   12.9315688143396, -12.9315688143396, 2.4384, !- X,Y,Z Vertex 1 {m}
   12.9315688143396, -12.9315688143396, 0, !- X,Y,Z Vertex 2 {m}
   12.9315688143396, 0, 0,                 !- X,Y,Z Vertex 3 {m}
@@ -966,7 +675,6 @@
 OS:ThermalZone,
   {923220b1-7396-4907-8d07-ae89bdee6fc3}, !- Handle
   living zone|unit 3,                     !- Name
->>>>>>> 30cb9182
   ,                                       !- Multiplier
   ,                                       !- Ceiling Height {m}
   ,                                       !- Volume {m3}
@@ -974,17 +682,10 @@
   ,                                       !- Zone Inside Convection Algorithm
   ,                                       !- Zone Outside Convection Algorithm
   ,                                       !- Zone Conditioning Equipment List Name
-<<<<<<< HEAD
-  {80fa2f2a-1440-4a8e-b83d-20101d58a299}, !- Zone Air Inlet Port List
-  {92a521e8-08e8-40cc-82e7-4ff86f80778f}, !- Zone Air Exhaust Port List
-  {9ae3b752-4af6-442f-b972-ae3c8cadfad4}, !- Zone Air Node Name
-  {2a441bfb-f268-4728-883b-c4b55ae55eba}, !- Zone Return Air Port List
-=======
   {b90f5cbd-00a5-4721-acfc-fdbe7844d558}, !- Zone Air Inlet Port List
   {55abab9b-48e6-43f4-8f2c-5d27fdf2274f}, !- Zone Air Exhaust Port List
   {cf272a55-70dc-4449-9a6f-2e40c6fda374}, !- Zone Air Node Name
   {cbcece89-c404-4d4a-9de6-b368e1ef0c16}, !- Zone Return Air Port List
->>>>>>> 30cb9182
   ,                                       !- Primary Daylighting Control Name
   ,                                       !- Fraction of Zone Controlled by Primary Daylighting Control
   ,                                       !- Secondary Daylighting Control Name
@@ -995,39 +696,6 @@
   No;                                     !- Use Ideal Air Loads
 
 OS:Node,
-<<<<<<< HEAD
-  {30fc8fcf-0aa1-4727-8f4a-c4a24674f60b}, !- Handle
-  Node 2,                                 !- Name
-  {9ae3b752-4af6-442f-b972-ae3c8cadfad4}, !- Inlet Port
-  ;                                       !- Outlet Port
-
-OS:Connection,
-  {9ae3b752-4af6-442f-b972-ae3c8cadfad4}, !- Handle
-  {82a89a15-9c99-4f43-8e32-d3ce51790588}, !- Name
-  {3ed61130-0b01-4229-bfc4-37ca808350ae}, !- Source Object
-  11,                                     !- Outlet Port
-  {30fc8fcf-0aa1-4727-8f4a-c4a24674f60b}, !- Target Object
-  2;                                      !- Inlet Port
-
-OS:PortList,
-  {80fa2f2a-1440-4a8e-b83d-20101d58a299}, !- Handle
-  {ee82520d-623f-48f9-8515-4dc75b3d6e51}, !- Name
-  {3ed61130-0b01-4229-bfc4-37ca808350ae}; !- HVAC Component
-
-OS:PortList,
-  {92a521e8-08e8-40cc-82e7-4ff86f80778f}, !- Handle
-  {8025d51b-ffb1-4e39-8090-4672ae72b697}, !- Name
-  {3ed61130-0b01-4229-bfc4-37ca808350ae}; !- HVAC Component
-
-OS:PortList,
-  {2a441bfb-f268-4728-883b-c4b55ae55eba}, !- Handle
-  {92dc8821-caec-4e22-b71d-c4b2079c4075}, !- Name
-  {3ed61130-0b01-4229-bfc4-37ca808350ae}; !- HVAC Component
-
-OS:Sizing:Zone,
-  {d800179d-47e3-4e8b-9202-755b676b2370}, !- Handle
-  {3ed61130-0b01-4229-bfc4-37ca808350ae}, !- Zone or ZoneList Name
-=======
   {b14ed4c8-19fd-4a31-b98e-f3e8272e3993}, !- Handle
   Node 3,                                 !- Name
   {cf272a55-70dc-4449-9a6f-2e40c6fda374}, !- Inlet Port
@@ -1059,7 +727,6 @@
 OS:Sizing:Zone,
   {94225085-94df-42f9-90bd-96bd1934a2c1}, !- Handle
   {923220b1-7396-4907-8d07-ae89bdee6fc3}, !- Zone or ZoneList Name
->>>>>>> 30cb9182
   SupplyAirTemperature,                   !- Zone Cooling Design Supply Air Temperature Input Method
   14,                                     !- Zone Cooling Design Supply Air Temperature {C}
   11.11,                                  !- Zone Cooling Design Supply Air Temperature Difference {deltaC}
@@ -1088,140 +755,6 @@
   autosize;                               !- Dedicated Outdoor Air High Setpoint Temperature for Design {C}
 
 OS:ZoneHVAC:EquipmentList,
-<<<<<<< HEAD
-  {564cdb78-fc02-42fe-87ed-eff094cf9429}, !- Handle
-  Zone HVAC Equipment List 2,             !- Name
-  {3ed61130-0b01-4229-bfc4-37ca808350ae}; !- Thermal Zone
-
-OS:SpaceType,
-  {3a1ba0b5-86c0-4571-bf63-9526573a2400}, !- Handle
-  Space Type 2,                           !- Name
-  ,                                       !- Default Construction Set Name
-  ,                                       !- Default Schedule Set Name
-  ,                                       !- Group Rendering Name
-  ,                                       !- Design Specification Outdoor Air Object Name
-  ,                                       !- Standards Template
-  ,                                       !- Standards Building Type
-  unfinished attic;                       !- Standards Space Type
-
-OS:BuildingUnit,
-  {964e7afc-9131-4b3c-91f0-6bcd2189749a}, !- Handle
-  unit 1,                                 !- Name
-  ,                                       !- Rendering Color
-  Residential;                            !- Building Unit Type
-
-OS:AdditionalProperties,
-  {b3c02fbb-203d-46d9-81e9-399923a74e58}, !- Handle
-  {964e7afc-9131-4b3c-91f0-6bcd2189749a}, !- Object Name
-  NumberOfBedrooms,                       !- Feature Name 1
-  Integer,                                !- Feature Data Type 1
-  3,                                      !- Feature Value 1
-  NumberOfBathrooms,                      !- Feature Name 2
-  Double,                                 !- Feature Data Type 2
-  2,                                      !- Feature Value 2
-  NumberOfOccupants,                      !- Feature Name 3
-  Double,                                 !- Feature Data Type 3
-  3.3900000000000001;                     !- Feature Value 3
-
-OS:External:File,
-  {aad368c1-40e4-4093-8551-fa99a8960727}, !- Handle
-  8760.csv,                               !- Name
-  8760.csv;                               !- File Name
-
-OS:Schedule:Day,
-  {54a92361-acec-4e3c-bb4b-f7bf649bfe4b}, !- Handle
-  Schedule Day 1,                         !- Name
-  ,                                       !- Schedule Type Limits Name
-  ,                                       !- Interpolate to Timestep
-  24,                                     !- Hour 1
-  0,                                      !- Minute 1
-  0;                                      !- Value Until Time 1
-
-OS:Schedule:Day,
-  {10fe4385-8948-45ed-b169-63607e485326}, !- Handle
-  Schedule Day 2,                         !- Name
-  ,                                       !- Schedule Type Limits Name
-  ,                                       !- Interpolate to Timestep
-  24,                                     !- Hour 1
-  0,                                      !- Minute 1
-  1;                                      !- Value Until Time 1
-
-OS:Schedule:File,
-  {9559ab5a-03f4-464a-b8d0-08b367cefcb9}, !- Handle
-  occupants,                              !- Name
-  {657ae083-b047-49f8-a675-3ab371ed3629}, !- Schedule Type Limits Name
-  {aad368c1-40e4-4093-8551-fa99a8960727}, !- External File Name
-  1,                                      !- Column Number
-  1,                                      !- Rows to Skip at Top
-  8760,                                   !- Number of Hours of Data
-  ,                                       !- Column Separator
-  ,                                       !- Interpolate to Timestep
-  60;                                     !- Minutes per Item
-
-OS:Schedule:Ruleset,
-  {f6efe1f5-bb50-4075-a9ad-064064c0fa9e}, !- Handle
-  Schedule Ruleset 1,                     !- Name
-  {2925d53c-0052-46b6-9932-6167d7bc06ca}, !- Schedule Type Limits Name
-  {fa4e0e82-5608-45ec-b8b4-4412fc993311}; !- Default Day Schedule Name
-
-OS:Schedule:Day,
-  {fa4e0e82-5608-45ec-b8b4-4412fc993311}, !- Handle
-  Schedule Day 3,                         !- Name
-  {2925d53c-0052-46b6-9932-6167d7bc06ca}, !- Schedule Type Limits Name
-  ,                                       !- Interpolate to Timestep
-  24,                                     !- Hour 1
-  0,                                      !- Minute 1
-  112.539290946133;                       !- Value Until Time 1
-
-OS:People:Definition,
-  {e1c14f77-3de9-46bb-9c03-08b779d83894}, !- Handle
-  res occupants|living space,             !- Name
-  People,                                 !- Number of People Calculation Method
-  3.39,                                   !- Number of People {people}
-  ,                                       !- People per Space Floor Area {person/m2}
-  ,                                       !- Space Floor Area per Person {m2/person}
-  0.319734,                               !- Fraction Radiant
-  0.573,                                  !- Sensible Heat Fraction
-  0,                                      !- Carbon Dioxide Generation Rate {m3/s-W}
-  No,                                     !- Enable ASHRAE 55 Comfort Warnings
-  ZoneAveraged;                           !- Mean Radiant Temperature Calculation Type
-
-OS:People,
-  {6d5286ac-5f57-47e6-bf23-b3ef5d2ce279}, !- Handle
-  res occupants|living space,             !- Name
-  {e1c14f77-3de9-46bb-9c03-08b779d83894}, !- People Definition Name
-  {6a94d7a9-154c-4c19-9aa4-7875103d3dbf}, !- Space or SpaceType Name
-  {9559ab5a-03f4-464a-b8d0-08b367cefcb9}, !- Number of People Schedule Name
-  {f6efe1f5-bb50-4075-a9ad-064064c0fa9e}, !- Activity Level Schedule Name
-  ,                                       !- Surface Name/Angle Factor List Name
-  ,                                       !- Work Efficiency Schedule Name
-  ,                                       !- Clothing Insulation Schedule Name
-  ,                                       !- Air Velocity Schedule Name
-  1;                                      !- Multiplier
-
-OS:ScheduleTypeLimits,
-  {2925d53c-0052-46b6-9932-6167d7bc06ca}, !- Handle
-  ActivityLevel,                          !- Name
-  0,                                      !- Lower Limit Value
-  ,                                       !- Upper Limit Value
-  Continuous,                             !- Numeric Type
-  ActivityLevel;                          !- Unit Type
-
-OS:ScheduleTypeLimits,
-  {657ae083-b047-49f8-a675-3ab371ed3629}, !- Handle
-  Fractional,                             !- Name
-  0,                                      !- Lower Limit Value
-  1,                                      !- Upper Limit Value
-  Continuous;                             !- Numeric Type
-
-OS:SubSurface,
-  {dd31f1ff-f6eb-4d98-a043-5b9fa723e007}, !- Handle
-  unit 1 - Surface 5 - Door,              !- Name
-  Door,                                   !- Sub Surface Type
-  ,                                       !- Construction Name
-  {721039bf-c951-4734-b576-828d1c35e7f0}, !- Surface Name
-  ,                                       !- Outside Boundary Condition Object
-=======
   {5a583ead-0003-4f5a-8682-bdeebe47f80a}, !- Handle
   Zone HVAC Equipment List 3,             !- Name
   {923220b1-7396-4907-8d07-ae89bdee6fc3}; !- Thermal Zone
@@ -1286,25 +819,8 @@
   {ddc9d19f-c234-4022-9665-67b2abb5ba2d}, !- Outside Boundary Condition Object
   NoSun,                                  !- Sun Exposure
   NoWind,                                 !- Wind Exposure
->>>>>>> 30cb9182
-  ,                                       !- View Factor to Ground
-  ,                                       !- Shading Control Name
-  ,                                       !- Frame and Divider Name
-  ,                                       !- Multiplier
-  ,                                       !- Number of Vertices
-<<<<<<< HEAD
-  0.1524, -12.9315688143396, 2.1336,      !- X,Y,Z Vertex 1 {m}
-  0.1524, -12.9315688143396, 0,           !- X,Y,Z Vertex 2 {m}
-  1.02325714285714, -12.9315688143396, 0, !- X,Y,Z Vertex 3 {m}
-  1.02325714285714, -12.9315688143396, 2.1336; !- X,Y,Z Vertex 4 {m}
-
-OS:Surface,
-  {721039bf-c951-4734-b576-828d1c35e7f0}, !- Handle
-  Surface 12,                             !- Name
-  Wall,                                   !- Surface Type
-  ,                                       !- Construction Name
-  {6a94d7a9-154c-4c19-9aa4-7875103d3dbf}, !- Space Name
-=======
+  ,                                       !- View Factor to Ground
+  ,                                       !- Number of Vertices
   12.9315688143396, 0, 2.4384,            !- X,Y,Z Vertex 1 {m}
   12.9315688143396, 0, 0,                 !- X,Y,Z Vertex 2 {m}
   12.9315688143396, -12.9315688143396, 0, !- X,Y,Z Vertex 3 {m}
@@ -1316,27 +832,12 @@
   Wall,                                   !- Surface Type
   ,                                       !- Construction Name
   {ae4bec31-67a8-465d-8f21-089749ca9032}, !- Space Name
->>>>>>> 30cb9182
   Outdoors,                               !- Outside Boundary Condition
   ,                                       !- Outside Boundary Condition Object
   SunExposed,                             !- Sun Exposure
   WindExposed,                            !- Wind Exposure
   ,                                       !- View Factor to Ground
   ,                                       !- Number of Vertices
-<<<<<<< HEAD
-  1.04865714285714, -12.9315688143396, 2.4384, !- X,Y,Z Vertex 1 {m}
-  0.127, -12.9315688143396, 2.4384,       !- X,Y,Z Vertex 2 {m}
-  0.127, -12.9315688143396, 0,            !- X,Y,Z Vertex 3 {m}
-  1.04865714285714, -12.9315688143396, 0; !- X,Y,Z Vertex 4 {m}
-
-OS:Surface,
-  {e7cf42eb-80a5-4cbe-985b-0c3db14bad66}, !- Handle
-  Surface 13,                             !- Name
-  Wall,                                   !- Surface Type
-  ,                                       !- Construction Name
-  {6a94d7a9-154c-4c19-9aa4-7875103d3dbf}, !- Space Name
-  Outdoors,                               !- Outside Boundary Condition
-=======
   19.3973532215094, 0, 2.4384,            !- X,Y,Z Vertex 1 {m}
   19.3973532215094, 0, 0,                 !- X,Y,Z Vertex 2 {m}
   12.9315688143396, 0, 0,                 !- X,Y,Z Vertex 3 {m}
@@ -1486,26 +987,11 @@
   ,                                       !- Construction Name
   {33ce7816-421a-457b-a796-4f186d78842b}, !- Space Name
   Foundation,                             !- Outside Boundary Condition
->>>>>>> 30cb9182
-  ,                                       !- Outside Boundary Condition Object
-  NoSun,                                  !- Sun Exposure
-  NoWind,                                 !- Wind Exposure
-  ,                                       !- View Factor to Ground
-  ,                                       !- Number of Vertices
-<<<<<<< HEAD
-  0.127, -12.9315688143396, 2.4384,       !- X,Y,Z Vertex 1 {m}
-  0, -12.9315688143396, 2.4384,           !- X,Y,Z Vertex 2 {m}
-  0, -12.9315688143396, 0,                !- X,Y,Z Vertex 3 {m}
-  0.127, -12.9315688143396, 0;            !- X,Y,Z Vertex 4 {m}
-
-OS:SubSurface,
-  {e76a0fac-e2fb-47ac-8eea-765077c3cda6}, !- Handle
-  Surface 5 - Window 1,                   !- Name
-  FixedWindow,                            !- Sub Surface Type
-  ,                                       !- Construction Name
-  {b54b7976-7b62-4a06-b7cf-ef3acc8ac530}, !- Surface Name
-  ,                                       !- Outside Boundary Condition Object
-=======
+  ,                                       !- Outside Boundary Condition Object
+  NoSun,                                  !- Sun Exposure
+  NoWind,                                 !- Wind Exposure
+  ,                                       !- View Factor to Ground
+  ,                                       !- Number of Vertices
   19.3973532215094, -12.9315688143396, 0, !- X,Y,Z Vertex 1 {m}
   19.3973532215094, 0, 0,                 !- X,Y,Z Vertex 2 {m}
   25.8631376286792, 0, 0,                 !- X,Y,Z Vertex 3 {m}
@@ -1538,25 +1024,8 @@
   {266d7078-ca63-4c28-bd0a-cbaf9ba38cac}, !- Outside Boundary Condition Object
   NoSun,                                  !- Sun Exposure
   NoWind,                                 !- Wind Exposure
->>>>>>> 30cb9182
-  ,                                       !- View Factor to Ground
-  ,                                       !- Shading Control Name
-  ,                                       !- Frame and Divider Name
-  ,                                       !- Multiplier
-  ,                                       !- Number of Vertices
-<<<<<<< HEAD
-  2.04382333542745, -12.9315688143396, 2.1336, !- X,Y,Z Vertex 1 {m}
-  2.04382333542745, -12.9315688143396, 1.0937761602533, !- X,Y,Z Vertex 2 {m}
-  2.82388623096136, -12.9315688143396, 1.0937761602533, !- X,Y,Z Vertex 3 {m}
-  2.82388623096136, -12.9315688143396, 2.1336; !- X,Y,Z Vertex 4 {m}
-
-OS:SubSurface,
-  {5158e15c-b8df-4733-b074-9aad410e0105}, !- Handle
-  Surface 5 - Window 2,                   !- Name
-  FixedWindow,                            !- Sub Surface Type
-  ,                                       !- Construction Name
-  {b54b7976-7b62-4a06-b7cf-ef3acc8ac530}, !- Surface Name
-=======
+  ,                                       !- View Factor to Ground
+  ,                                       !- Number of Vertices
   19.3973532215094, 0, 2.4384,            !- X,Y,Z Vertex 1 {m}
   19.3973532215094, 0, 0,                 !- X,Y,Z Vertex 2 {m}
   19.3973532215094, -12.9315688143396, 0, !- X,Y,Z Vertex 3 {m}
@@ -1569,27 +1038,16 @@
   ,                                       !- Construction Name
   {33ce7816-421a-457b-a796-4f186d78842b}, !- Space Name
   Outdoors,                               !- Outside Boundary Condition
->>>>>>> 30cb9182
-  ,                                       !- Outside Boundary Condition Object
-  ,                                       !- View Factor to Ground
-  ,                                       !- Shading Control Name
-  ,                                       !- Frame and Divider Name
-  ,                                       !- Multiplier
-  ,                                       !- Number of Vertices
-  2.88484623096136, -12.9315688143396, 2.1336, !- X,Y,Z Vertex 1 {m}
-  2.88484623096136, -12.9315688143396, 1.0937761602533, !- X,Y,Z Vertex 2 {m}
-  3.66490912649526, -12.9315688143396, 1.0937761602533, !- X,Y,Z Vertex 3 {m}
-  3.66490912649526, -12.9315688143396, 2.1336; !- X,Y,Z Vertex 4 {m}
-
-<<<<<<< HEAD
-OS:SubSurface,
-  {f4ca1607-1346-49d1-8041-59718d486cad}, !- Handle
-  Surface 5 - Window 3,                   !- Name
-  FixedWindow,                            !- Sub Surface Type
-  ,                                       !- Construction Name
-  {b54b7976-7b62-4a06-b7cf-ef3acc8ac530}, !- Surface Name
-  ,                                       !- Outside Boundary Condition Object
-=======
+  ,                                       !- Outside Boundary Condition Object
+  SunExposed,                             !- Sun Exposure
+  WindExposed,                            !- Wind Exposure
+  ,                                       !- View Factor to Ground
+  ,                                       !- Number of Vertices
+  25.8631376286792, 0, 2.4384,            !- X,Y,Z Vertex 1 {m}
+  25.8631376286792, 0, 0,                 !- X,Y,Z Vertex 2 {m}
+  19.3973532215094, 0, 0,                 !- X,Y,Z Vertex 3 {m}
+  19.3973532215094, 0, 2.4384;            !- X,Y,Z Vertex 4 {m}
+
 OS:Surface,
   {b7ac2dbd-6ded-44c4-87b3-c6c7e3605e15}, !- Handle
   Surface 38,                             !- Name
@@ -1634,25 +1092,13 @@
   {701d5ef3-5b40-4f5d-8e57-4b8fed161319}, !- Outside Boundary Condition Object
   NoSun,                                  !- Sun Exposure
   NoWind,                                 !- Wind Exposure
->>>>>>> 30cb9182
-  ,                                       !- View Factor to Ground
-  ,                                       !- Shading Control Name
-  ,                                       !- Frame and Divider Name
-  ,                                       !- Multiplier
-  ,                                       !- Number of Vertices
-  4.27004387129862, -12.9315688143396, 2.1336, !- X,Y,Z Vertex 1 {m}
-  4.27004387129862, -12.9315688143396, 1.0937761602533, !- X,Y,Z Vertex 2 {m}
-  5.05010676683253, -12.9315688143396, 1.0937761602533, !- X,Y,Z Vertex 3 {m}
-  5.05010676683253, -12.9315688143396, 2.1336; !- X,Y,Z Vertex 4 {m}
-
-<<<<<<< HEAD
-OS:SubSurface,
-  {e9701fad-521a-4c48-bf0d-b5289bf8eba8}, !- Handle
-  Surface 3 - Window 1,                   !- Name
-  FixedWindow,                            !- Sub Surface Type
-  ,                                       !- Construction Name
-  {e2380a34-8546-4749-af42-9d5d81038184}, !- Surface Name
-=======
+  ,                                       !- View Factor to Ground
+  ,                                       !- Number of Vertices
+  6.46578440716979, 0, 2.4384,            !- X,Y,Z Vertex 1 {m}
+  6.46578440716979, -12.9315688143396, 2.4384, !- X,Y,Z Vertex 2 {m}
+  0, -12.9315688143396, 2.4384,           !- X,Y,Z Vertex 3 {m}
+  0, 0, 2.4384;                           !- X,Y,Z Vertex 4 {m}
+
 OS:Surface,
   {5567d400-b7a4-43d8-999d-1f6237099788}, !- Handle
   Surface 8,                              !- Name
@@ -1660,26 +1106,16 @@
   ,                                       !- Construction Name
   {15fa6aae-650a-47e2-af74-c18792aa681e}, !- Space Name
   Outdoors,                               !- Outside Boundary Condition
->>>>>>> 30cb9182
-  ,                                       !- Outside Boundary Condition Object
-  ,                                       !- View Factor to Ground
-  ,                                       !- Shading Control Name
-  ,                                       !- Frame and Divider Name
-  ,                                       !- Multiplier
-  ,                                       !- Number of Vertices
-  5.18341317379485, 0, 2.1336,            !- X,Y,Z Vertex 1 {m}
-  5.18341317379485, 0, 1.01066715583635,  !- X,Y,Z Vertex 2 {m}
-  4.34100293811319, 0, 1.01066715583635,  !- X,Y,Z Vertex 3 {m}
-  4.34100293811319, 0, 2.1336;            !- X,Y,Z Vertex 4 {m}
-
-<<<<<<< HEAD
-OS:SubSurface,
-  {9656e2e0-349a-47db-8cf5-99254adf1d1b}, !- Handle
-  Surface 3 - Window 2,                   !- Name
-  FixedWindow,                            !- Sub Surface Type
-  ,                                       !- Construction Name
-  {e2380a34-8546-4749-af42-9d5d81038184}, !- Surface Name
-=======
+  ,                                       !- Outside Boundary Condition Object
+  SunExposed,                             !- Sun Exposure
+  WindExposed,                            !- Wind Exposure
+  ,                                       !- View Factor to Ground
+  ,                                       !- Number of Vertices
+  0, -6.46578440716979, 5.6712922035849,  !- X,Y,Z Vertex 1 {m}
+  25.8631376286792, -6.46578440716979, 5.6712922035849, !- X,Y,Z Vertex 2 {m}
+  25.8631376286792, 0, 2.4384,            !- X,Y,Z Vertex 3 {m}
+  0, 0, 2.4384;                           !- X,Y,Z Vertex 4 {m}
+
 OS:Surface,
   {9de9870d-7716-4389-a73c-abfa5396db51}, !- Handle
   Surface 9,                              !- Name
@@ -1687,26 +1123,16 @@
   ,                                       !- Construction Name
   {15fa6aae-650a-47e2-af74-c18792aa681e}, !- Space Name
   Outdoors,                               !- Outside Boundary Condition
->>>>>>> 30cb9182
-  ,                                       !- Outside Boundary Condition Object
-  ,                                       !- View Factor to Ground
-  ,                                       !- Shading Control Name
-  ,                                       !- Frame and Divider Name
-  ,                                       !- Multiplier
-  ,                                       !- Number of Vertices
-  4.28004293811319, 0, 2.1336,            !- X,Y,Z Vertex 1 {m}
-  4.28004293811319, 0, 1.01066715583635,  !- X,Y,Z Vertex 2 {m}
-  3.43763270243154, 0, 1.01066715583635,  !- X,Y,Z Vertex 3 {m}
-  3.43763270243154, 0, 2.1336;            !- X,Y,Z Vertex 4 {m}
-
-<<<<<<< HEAD
-OS:SubSurface,
-  {bcfdbf6a-ffdf-43c9-a19c-3c07e9ef940d}, !- Handle
-  Surface 3 - Window 3,                   !- Name
-  FixedWindow,                            !- Sub Surface Type
-  ,                                       !- Construction Name
-  {e2380a34-8546-4749-af42-9d5d81038184}, !- Surface Name
-=======
+  ,                                       !- Outside Boundary Condition Object
+  SunExposed,                             !- Sun Exposure
+  WindExposed,                            !- Wind Exposure
+  ,                                       !- View Factor to Ground
+  ,                                       !- Number of Vertices
+  25.8631376286792, -6.46578440716979, 5.6712922035849, !- X,Y,Z Vertex 1 {m}
+  0, -6.46578440716979, 5.6712922035849,  !- X,Y,Z Vertex 2 {m}
+  0, -12.9315688143396, 2.4384,           !- X,Y,Z Vertex 3 {m}
+  25.8631376286792, -12.9315688143396, 2.4384; !- X,Y,Z Vertex 4 {m}
+
 OS:Surface,
   {9de9a520-97dd-4217-9281-ce528448af22}, !- Handle
   Surface 10,                             !- Name
@@ -1714,26 +1140,15 @@
   ,                                       !- Construction Name
   {15fa6aae-650a-47e2-af74-c18792aa681e}, !- Space Name
   Outdoors,                               !- Outside Boundary Condition
->>>>>>> 30cb9182
-  ,                                       !- Outside Boundary Condition Object
-  ,                                       !- View Factor to Ground
-  ,                                       !- Shading Control Name
-  ,                                       !- Frame and Divider Name
-  ,                                       !- Multiplier
-  ,                                       !- Number of Vertices
-  2.57646658689742, 0, 2.1336,            !- X,Y,Z Vertex 1 {m}
-  2.57646658689742, 0, 1.01066715583635,  !- X,Y,Z Vertex 2 {m}
-  1.73405635121577, 0, 1.01066715583635,  !- X,Y,Z Vertex 3 {m}
-  1.73405635121577, 0, 2.1336;            !- X,Y,Z Vertex 4 {m}
-
-<<<<<<< HEAD
-OS:SubSurface,
-  {4a8e9d5c-13a2-4263-95e1-172da40bd2c3}, !- Handle
-  Surface 2 - Window 1,                   !- Name
-  FixedWindow,                            !- Sub Surface Type
-  ,                                       !- Construction Name
-  {71120499-6857-479e-a056-1f6b3372265b}, !- Surface Name
-=======
+  ,                                       !- Outside Boundary Condition Object
+  SunExposed,                             !- Sun Exposure
+  WindExposed,                            !- Wind Exposure
+  ,                                       !- View Factor to Ground
+  ,                                       !- Number of Vertices
+  0, -6.46578440716979, 5.6712922035849,  !- X,Y,Z Vertex 1 {m}
+  0, 0, 2.4384,                           !- X,Y,Z Vertex 2 {m}
+  0, -12.9315688143396, 2.4384;           !- X,Y,Z Vertex 3 {m}
+
 OS:Surface,
   {7b0cb3d2-afe8-4d68-88f4-1303964ef5e7}, !- Handle
   Surface 11,                             !- Name
@@ -1741,500 +1156,10 @@
   ,                                       !- Construction Name
   {15fa6aae-650a-47e2-af74-c18792aa681e}, !- Space Name
   Outdoors,                               !- Outside Boundary Condition
->>>>>>> 30cb9182
-  ,                                       !- Outside Boundary Condition Object
-  ,                                       !- View Factor to Ground
-<<<<<<< HEAD
-  ,                                       !- Shading Control Name
-  ,                                       !- Frame and Divider Name
-  ,                                       !- Multiplier
-  ,                                       !- Number of Vertices
-  0, -2.36000196790324, 2.1336,           !- X,Y,Z Vertex 1 {m}
-  0, -2.36000196790324, 1.01066715583635, !- X,Y,Z Vertex 2 {m}
-  0, -3.2024122035849, 1.01066715583635,  !- X,Y,Z Vertex 3 {m}
-  0, -3.2024122035849, 2.1336;            !- X,Y,Z Vertex 4 {m}
-
-OS:SubSurface,
-  {ad1800c4-53b8-4db9-836e-fd2bebd47e06}, !- Handle
-  Surface 2 - Window 2,                   !- Name
-  FixedWindow,                            !- Sub Surface Type
-  ,                                       !- Construction Name
-  {71120499-6857-479e-a056-1f6b3372265b}, !- Surface Name
-  ,                                       !- Outside Boundary Condition Object
-  ,                                       !- View Factor to Ground
-  ,                                       !- Shading Control Name
-  ,                                       !- Frame and Divider Name
-  ,                                       !- Multiplier
-  ,                                       !- Number of Vertices
-  0, -3.2633722035849, 2.1336,            !- X,Y,Z Vertex 1 {m}
-  0, -3.2633722035849, 1.01066715583635,  !- X,Y,Z Vertex 2 {m}
-  0, -4.10578243926656, 1.01066715583635, !- X,Y,Z Vertex 3 {m}
-  0, -4.10578243926656, 2.1336;           !- X,Y,Z Vertex 4 {m}
-
-OS:SubSurface,
-  {cce82524-371f-4542-a4a9-0fd5b2bedb8f}, !- Handle
-  Surface 2 - Window 3,                   !- Name
-  FixedWindow,                            !- Sub Surface Type
-  ,                                       !- Construction Name
-  {71120499-6857-479e-a056-1f6b3372265b}, !- Surface Name
-  ,                                       !- Outside Boundary Condition Object
-  ,                                       !- View Factor to Ground
-  ,                                       !- Shading Control Name
-  ,                                       !- Frame and Divider Name
-  ,                                       !- Multiplier
-  ,                                       !- Number of Vertices
-  0, -5.59289417148814, 2.1336,           !- X,Y,Z Vertex 1 {m}
-  0, -5.59289417148814, 1.01066715583635, !- X,Y,Z Vertex 2 {m}
-  0, -6.4353044071698, 1.01066715583635,  !- X,Y,Z Vertex 3 {m}
-  0, -6.4353044071698, 2.1336;            !- X,Y,Z Vertex 4 {m}
-
-OS:SubSurface,
-  {3285fe98-3692-4d98-a4fa-59ff94284df4}, !- Handle
-  Surface 2 - Window 4,                   !- Name
-  FixedWindow,                            !- Sub Surface Type
-  ,                                       !- Construction Name
-  {71120499-6857-479e-a056-1f6b3372265b}, !- Surface Name
-  ,                                       !- Outside Boundary Condition Object
-  ,                                       !- View Factor to Ground
-  ,                                       !- Shading Control Name
-  ,                                       !- Frame and Divider Name
-  ,                                       !- Multiplier
-  ,                                       !- Number of Vertices
-  0, -6.4962644071698, 2.1336,            !- X,Y,Z Vertex 1 {m}
-  0, -6.4962644071698, 1.01066715583635,  !- X,Y,Z Vertex 2 {m}
-  0, -7.33867464285146, 1.01066715583635, !- X,Y,Z Vertex 3 {m}
-  0, -7.33867464285146, 2.1336;           !- X,Y,Z Vertex 4 {m}
-
-OS:SubSurface,
-  {ce534d81-8608-4a29-8a9f-81cd51d1cada}, !- Handle
-  Surface 2 - Window 5,                   !- Name
-  FixedWindow,                            !- Sub Surface Type
-  ,                                       !- Construction Name
-  {71120499-6857-479e-a056-1f6b3372265b}, !- Surface Name
-  ,                                       !- Outside Boundary Condition Object
-  ,                                       !- View Factor to Ground
-  ,                                       !- Shading Control Name
-  ,                                       !- Frame and Divider Name
-  ,                                       !- Multiplier
-  ,                                       !- Number of Vertices
-  0, -8.82578637507304, 2.1336,           !- X,Y,Z Vertex 1 {m}
-  0, -8.82578637507304, 1.01066715583635, !- X,Y,Z Vertex 2 {m}
-  0, -9.6681966107547, 1.01066715583635,  !- X,Y,Z Vertex 3 {m}
-  0, -9.6681966107547, 2.1336;            !- X,Y,Z Vertex 4 {m}
-
-OS:SubSurface,
-  {bc45fb69-9e5d-4157-a0cd-a21c5e8e1c62}, !- Handle
-  Surface 2 - Window 6,                   !- Name
-  FixedWindow,                            !- Sub Surface Type
-  ,                                       !- Construction Name
-  {71120499-6857-479e-a056-1f6b3372265b}, !- Surface Name
-  ,                                       !- Outside Boundary Condition Object
-  ,                                       !- View Factor to Ground
-  ,                                       !- Shading Control Name
-  ,                                       !- Frame and Divider Name
-  ,                                       !- Multiplier
-  ,                                       !- Number of Vertices
-  0, -9.7291566107547, 2.1336,            !- X,Y,Z Vertex 1 {m}
-  0, -9.7291566107547, 1.01066715583635,  !- X,Y,Z Vertex 2 {m}
-  0, -10.5715668464364, 1.01066715583635, !- X,Y,Z Vertex 3 {m}
-  0, -10.5715668464364, 2.1336;           !- X,Y,Z Vertex 4 {m}
-
-OS:ShadingSurfaceGroup,
-  {235e5bf6-d8bd-4338-8454-15b7c369fc67}, !- Handle
-  Surface 3 - Window 2 Shading Surfaces,  !- Name
-  Space,                                  !- Shading Surface Type
-  {6a94d7a9-154c-4c19-9aa4-7875103d3dbf}, !- Space Name
-  ,                                       !- Direction of Relative North {deg}
-  ,                                       !- X Origin {m}
-  ,                                       !- Y Origin {m}
-  ,                                       !- Z Origin {m}
-  {9656e2e0-349a-47db-8cf5-99254adf1d1b}; !- Shaded Object Name
-
-OS:ShadingSurface,
-  {ad45355b-c125-440b-9e70-aae889917230}, !- Handle
-  Surface 3 - Window 2 - res overhangs,   !- Name
-  ,                                       !- Construction Name
-  {235e5bf6-d8bd-4338-8454-15b7c369fc67}, !- Shading Surface Group Name
-  ,                                       !- Transmittance Schedule Name
-  ,                                       !- Number of Vertices
-  3.28523270243154, 0, 2.286,             !- X,Y,Z Vertex 1 {m}
-  4.43244293811319, 0, 2.286,             !- X,Y,Z Vertex 2 {m}
-  4.43244293811319, 0.6096, 2.286,        !- X,Y,Z Vertex 3 {m}
-  3.28523270243154, 0.6096, 2.286;        !- X,Y,Z Vertex 4 {m}
-
-OS:AdditionalProperties,
-  {5b56bf8a-154f-4da9-8754-2f59d88c9fc1}, !- Handle
-  {9656e2e0-349a-47db-8cf5-99254adf1d1b}, !- Object Name
-  SizingInfoWindowOverhangDepth,          !- Feature Name 1
-  Double,                                 !- Feature Data Type 1
-  0.60960000000000003,                    !- Feature Value 1
-  SizingInfoWindowOverhangOffset,         !- Feature Name 2
-  Double,                                 !- Feature Data Type 2
-  0.15240000000000001;                    !- Feature Value 2
-
-OS:ShadingSurfaceGroup,
-  {cf0a2c5d-06d3-4c81-977a-9f1cc32a90fb}, !- Handle
-  Surface 5 - Window 2 Shading Surfaces,  !- Name
-  Space,                                  !- Shading Surface Type
-  {6a94d7a9-154c-4c19-9aa4-7875103d3dbf}, !- Space Name
-  ,                                       !- Direction of Relative North {deg}
-  ,                                       !- X Origin {m}
-  ,                                       !- Y Origin {m}
-  ,                                       !- Z Origin {m}
-  {5158e15c-b8df-4733-b074-9aad410e0105}; !- Shaded Object Name
-
-OS:ShadingSurface,
-  {105e592d-1c2c-4005-9626-85c3e59b0fc6}, !- Handle
-  Surface 5 - Window 2 - res overhangs,   !- Name
-  ,                                       !- Construction Name
-  {cf0a2c5d-06d3-4c81-977a-9f1cc32a90fb}, !- Shading Surface Group Name
-  ,                                       !- Transmittance Schedule Name
-  ,                                       !- Number of Vertices
-  3.81730912649526, -12.9315688143396, 2.286, !- X,Y,Z Vertex 1 {m}
-  2.73244623096136, -12.9315688143396, 2.286, !- X,Y,Z Vertex 2 {m}
-  2.73244623096136, -13.5411688143396, 2.286, !- X,Y,Z Vertex 3 {m}
-  3.81730912649526, -13.5411688143396, 2.286; !- X,Y,Z Vertex 4 {m}
-
-OS:AdditionalProperties,
-  {c08fd5a5-e41f-40a1-8e12-f7c06144c885}, !- Handle
-  {5158e15c-b8df-4733-b074-9aad410e0105}, !- Object Name
-  SizingInfoWindowOverhangDepth,          !- Feature Name 1
-  Double,                                 !- Feature Data Type 1
-  0.60960000000000003,                    !- Feature Value 1
-  SizingInfoWindowOverhangOffset,         !- Feature Name 2
-  Double,                                 !- Feature Data Type 2
-  0.15240000000000001;                    !- Feature Value 2
-
-OS:ShadingSurfaceGroup,
-  {6d5772fe-c7b3-4bdb-845f-63c9f0462bd6}, !- Handle
-  Surface 5 - Window 1 Shading Surfaces,  !- Name
-  Space,                                  !- Shading Surface Type
-  {6a94d7a9-154c-4c19-9aa4-7875103d3dbf}, !- Space Name
-  ,                                       !- Direction of Relative North {deg}
-  ,                                       !- X Origin {m}
-  ,                                       !- Y Origin {m}
-  ,                                       !- Z Origin {m}
-  {e76a0fac-e2fb-47ac-8eea-765077c3cda6}; !- Shaded Object Name
-
-OS:ShadingSurface,
-  {3d6641e2-ce4d-4923-9ced-435f268c754a}, !- Handle
-  Surface 5 - Window 1 - res overhangs,   !- Name
-  ,                                       !- Construction Name
-  {6d5772fe-c7b3-4bdb-845f-63c9f0462bd6}, !- Shading Surface Group Name
-  ,                                       !- Transmittance Schedule Name
-  ,                                       !- Number of Vertices
-  2.97628623096136, -12.9315688143396, 2.286, !- X,Y,Z Vertex 1 {m}
-  1.89142333542745, -12.9315688143396, 2.286, !- X,Y,Z Vertex 2 {m}
-  1.89142333542745, -13.5411688143396, 2.286, !- X,Y,Z Vertex 3 {m}
-  2.97628623096136, -13.5411688143396, 2.286; !- X,Y,Z Vertex 4 {m}
-
-OS:AdditionalProperties,
-  {ba0c372c-9b95-415d-8d88-1516cb86fbc5}, !- Handle
-  {e76a0fac-e2fb-47ac-8eea-765077c3cda6}, !- Object Name
-  SizingInfoWindowOverhangDepth,          !- Feature Name 1
-  Double,                                 !- Feature Data Type 1
-  0.60960000000000003,                    !- Feature Value 1
-  SizingInfoWindowOverhangOffset,         !- Feature Name 2
-  Double,                                 !- Feature Data Type 2
-  0.15240000000000001;                    !- Feature Value 2
-
-OS:ShadingSurfaceGroup,
-  {cd9fa7b0-2609-4a16-946d-0364c1b97c8b}, !- Handle
-  Surface 2 - Window 3 Shading Surfaces,  !- Name
-  Space,                                  !- Shading Surface Type
-  {6a94d7a9-154c-4c19-9aa4-7875103d3dbf}, !- Space Name
-  ,                                       !- Direction of Relative North {deg}
-  ,                                       !- X Origin {m}
-  ,                                       !- Y Origin {m}
-  ,                                       !- Z Origin {m}
-  {cce82524-371f-4542-a4a9-0fd5b2bedb8f}; !- Shaded Object Name
-
-OS:ShadingSurface,
-  {1974b3ef-35c7-488a-8549-5adcc1e47cf8}, !- Handle
-  Surface 2 - Window 3 - res overhangs,   !- Name
-  ,                                       !- Construction Name
-  {cd9fa7b0-2609-4a16-946d-0364c1b97c8b}, !- Shading Surface Group Name
-  ,                                       !- Transmittance Schedule Name
-  ,                                       !- Number of Vertices
-  0, -6.5877044071698, 2.286,             !- X,Y,Z Vertex 1 {m}
-  0, -5.44049417148814, 2.286,            !- X,Y,Z Vertex 2 {m}
-  -0.6096, -5.44049417148814, 2.286,      !- X,Y,Z Vertex 3 {m}
-  -0.6096, -6.5877044071698, 2.286;       !- X,Y,Z Vertex 4 {m}
-
-OS:AdditionalProperties,
-  {8e527043-8572-48ac-85cd-7cb7412cea3c}, !- Handle
-  {cce82524-371f-4542-a4a9-0fd5b2bedb8f}, !- Object Name
-  SizingInfoWindowOverhangDepth,          !- Feature Name 1
-  Double,                                 !- Feature Data Type 1
-  0.60960000000000003,                    !- Feature Value 1
-  SizingInfoWindowOverhangOffset,         !- Feature Name 2
-  Double,                                 !- Feature Data Type 2
-  0.15240000000000001;                    !- Feature Value 2
-
-OS:ShadingSurfaceGroup,
-  {5ba377fe-b9d0-47ce-8882-e58225f69c60}, !- Handle
-  Surface 5 - Window 3 Shading Surfaces,  !- Name
-  Space,                                  !- Shading Surface Type
-  {6a94d7a9-154c-4c19-9aa4-7875103d3dbf}, !- Space Name
-  ,                                       !- Direction of Relative North {deg}
-  ,                                       !- X Origin {m}
-  ,                                       !- Y Origin {m}
-  ,                                       !- Z Origin {m}
-  {f4ca1607-1346-49d1-8041-59718d486cad}; !- Shaded Object Name
-
-OS:ShadingSurface,
-  {f80de84f-b736-4c24-b6e3-320031e8e465}, !- Handle
-  Surface 5 - Window 3 - res overhangs,   !- Name
-  ,                                       !- Construction Name
-  {5ba377fe-b9d0-47ce-8882-e58225f69c60}, !- Shading Surface Group Name
-  ,                                       !- Transmittance Schedule Name
-  ,                                       !- Number of Vertices
-  5.20250676683253, -12.9315688143396, 2.286, !- X,Y,Z Vertex 1 {m}
-  4.11764387129862, -12.9315688143396, 2.286, !- X,Y,Z Vertex 2 {m}
-  4.11764387129862, -13.5411688143396, 2.286, !- X,Y,Z Vertex 3 {m}
-  5.20250676683253, -13.5411688143396, 2.286; !- X,Y,Z Vertex 4 {m}
-
-OS:AdditionalProperties,
-  {65aa5234-22c2-4eae-9108-8acda2e686a8}, !- Handle
-  {f4ca1607-1346-49d1-8041-59718d486cad}, !- Object Name
-  SizingInfoWindowOverhangDepth,          !- Feature Name 1
-  Double,                                 !- Feature Data Type 1
-  0.60960000000000003,                    !- Feature Value 1
-  SizingInfoWindowOverhangOffset,         !- Feature Name 2
-  Double,                                 !- Feature Data Type 2
-  0.15240000000000001;                    !- Feature Value 2
-
-OS:ShadingSurfaceGroup,
-  {fe5a8200-9f82-40fd-bcd4-0b7b104190e0}, !- Handle
-  Surface 3 - Window 1 Shading Surfaces,  !- Name
-  Space,                                  !- Shading Surface Type
-  {6a94d7a9-154c-4c19-9aa4-7875103d3dbf}, !- Space Name
-  ,                                       !- Direction of Relative North {deg}
-  ,                                       !- X Origin {m}
-  ,                                       !- Y Origin {m}
-  ,                                       !- Z Origin {m}
-  {e9701fad-521a-4c48-bf0d-b5289bf8eba8}; !- Shaded Object Name
-
-OS:ShadingSurface,
-  {fea170aa-35f0-420f-b4fa-1c0ef2d19d32}, !- Handle
-  Surface 3 - Window 1 - res overhangs,   !- Name
-  ,                                       !- Construction Name
-  {fe5a8200-9f82-40fd-bcd4-0b7b104190e0}, !- Shading Surface Group Name
-  ,                                       !- Transmittance Schedule Name
-  ,                                       !- Number of Vertices
-  4.18860293811319, 0, 2.286,             !- X,Y,Z Vertex 1 {m}
-  5.33581317379485, 0, 2.286,             !- X,Y,Z Vertex 2 {m}
-  5.33581317379485, 0.6096, 2.286,        !- X,Y,Z Vertex 3 {m}
-  4.18860293811319, 0.6096, 2.286;        !- X,Y,Z Vertex 4 {m}
-
-OS:AdditionalProperties,
-  {fb56d9da-2047-47c6-994d-0ccdfdb0ec79}, !- Handle
-  {e9701fad-521a-4c48-bf0d-b5289bf8eba8}, !- Object Name
-  SizingInfoWindowOverhangDepth,          !- Feature Name 1
-  Double,                                 !- Feature Data Type 1
-  0.60960000000000003,                    !- Feature Value 1
-  SizingInfoWindowOverhangOffset,         !- Feature Name 2
-  Double,                                 !- Feature Data Type 2
-  0.15240000000000001;                    !- Feature Value 2
-
-OS:ShadingSurfaceGroup,
-  {44a0ab04-db84-4c11-9c3d-bde630484f5e}, !- Handle
-  Surface 3 - Window 3 Shading Surfaces,  !- Name
-  Space,                                  !- Shading Surface Type
-  {6a94d7a9-154c-4c19-9aa4-7875103d3dbf}, !- Space Name
-  ,                                       !- Direction of Relative North {deg}
-  ,                                       !- X Origin {m}
-  ,                                       !- Y Origin {m}
-  ,                                       !- Z Origin {m}
-  {bcfdbf6a-ffdf-43c9-a19c-3c07e9ef940d}; !- Shaded Object Name
-
-OS:ShadingSurface,
-  {657bba00-4f7f-4fd3-a64a-f8599f25cb29}, !- Handle
-  Surface 3 - Window 3 - res overhangs,   !- Name
-  ,                                       !- Construction Name
-  {44a0ab04-db84-4c11-9c3d-bde630484f5e}, !- Shading Surface Group Name
-  ,                                       !- Transmittance Schedule Name
-  ,                                       !- Number of Vertices
-  1.58165635121577, 0, 2.286,             !- X,Y,Z Vertex 1 {m}
-  2.72886658689742, 0, 2.286,             !- X,Y,Z Vertex 2 {m}
-  2.72886658689742, 0.6096, 2.286,        !- X,Y,Z Vertex 3 {m}
-  1.58165635121577, 0.6096, 2.286;        !- X,Y,Z Vertex 4 {m}
-
-OS:AdditionalProperties,
-  {e4b04eff-8547-4ee4-a2f8-be9c027bda1f}, !- Handle
-  {bcfdbf6a-ffdf-43c9-a19c-3c07e9ef940d}, !- Object Name
-  SizingInfoWindowOverhangDepth,          !- Feature Name 1
-  Double,                                 !- Feature Data Type 1
-  0.60960000000000003,                    !- Feature Value 1
-  SizingInfoWindowOverhangOffset,         !- Feature Name 2
-  Double,                                 !- Feature Data Type 2
-  0.15240000000000001;                    !- Feature Value 2
-
-OS:ShadingSurfaceGroup,
-  {5b2adc72-78a3-4674-a940-aabcbe46fabe}, !- Handle
-  Surface 2 - Window 1 Shading Surfaces,  !- Name
-  Space,                                  !- Shading Surface Type
-  {6a94d7a9-154c-4c19-9aa4-7875103d3dbf}, !- Space Name
-  ,                                       !- Direction of Relative North {deg}
-  ,                                       !- X Origin {m}
-  ,                                       !- Y Origin {m}
-  ,                                       !- Z Origin {m}
-  {4a8e9d5c-13a2-4263-95e1-172da40bd2c3}; !- Shaded Object Name
-
-OS:ShadingSurface,
-  {03fe8c3f-4953-48e5-bac7-26ec87066c14}, !- Handle
-  Surface 2 - Window 1 - res overhangs,   !- Name
-  ,                                       !- Construction Name
-  {5b2adc72-78a3-4674-a940-aabcbe46fabe}, !- Shading Surface Group Name
-  ,                                       !- Transmittance Schedule Name
-  ,                                       !- Number of Vertices
-  0, -3.3548122035849, 2.286,             !- X,Y,Z Vertex 1 {m}
-  0, -2.20760196790324, 2.286,            !- X,Y,Z Vertex 2 {m}
-  -0.6096, -2.20760196790324, 2.286,      !- X,Y,Z Vertex 3 {m}
-  -0.6096, -3.3548122035849, 2.286;       !- X,Y,Z Vertex 4 {m}
-
-OS:AdditionalProperties,
-  {8a8fb24e-676e-46c1-86f9-ff02d38282ad}, !- Handle
-  {4a8e9d5c-13a2-4263-95e1-172da40bd2c3}, !- Object Name
-  SizingInfoWindowOverhangDepth,          !- Feature Name 1
-  Double,                                 !- Feature Data Type 1
-  0.60960000000000003,                    !- Feature Value 1
-  SizingInfoWindowOverhangOffset,         !- Feature Name 2
-  Double,                                 !- Feature Data Type 2
-  0.15240000000000001;                    !- Feature Value 2
-
-OS:ShadingSurfaceGroup,
-  {f04fd234-93db-4a1d-a171-cacd0cda9531}, !- Handle
-  Surface 2 - Window 2 Shading Surfaces,  !- Name
-  Space,                                  !- Shading Surface Type
-  {6a94d7a9-154c-4c19-9aa4-7875103d3dbf}, !- Space Name
-  ,                                       !- Direction of Relative North {deg}
-  ,                                       !- X Origin {m}
-  ,                                       !- Y Origin {m}
-  ,                                       !- Z Origin {m}
-  {ad1800c4-53b8-4db9-836e-fd2bebd47e06}; !- Shaded Object Name
-
-OS:ShadingSurface,
-  {660ca0b5-5361-4310-8b48-d5501b4e504b}, !- Handle
-  Surface 2 - Window 2 - res overhangs,   !- Name
-  ,                                       !- Construction Name
-  {f04fd234-93db-4a1d-a171-cacd0cda9531}, !- Shading Surface Group Name
-  ,                                       !- Transmittance Schedule Name
-  ,                                       !- Number of Vertices
-  0, -4.25818243926656, 2.286,            !- X,Y,Z Vertex 1 {m}
-  0, -3.1109722035849, 2.286,             !- X,Y,Z Vertex 2 {m}
-  -0.6096, -3.1109722035849, 2.286,       !- X,Y,Z Vertex 3 {m}
-  -0.6096, -4.25818243926656, 2.286;      !- X,Y,Z Vertex 4 {m}
-
-OS:AdditionalProperties,
-  {21623494-aba6-42ff-9409-3fc4fe068dee}, !- Handle
-  {ad1800c4-53b8-4db9-836e-fd2bebd47e06}, !- Object Name
-  SizingInfoWindowOverhangDepth,          !- Feature Name 1
-  Double,                                 !- Feature Data Type 1
-  0.60960000000000003,                    !- Feature Value 1
-  SizingInfoWindowOverhangOffset,         !- Feature Name 2
-  Double,                                 !- Feature Data Type 2
-  0.15240000000000001;                    !- Feature Value 2
-
-OS:ShadingSurfaceGroup,
-  {512ed43a-c3ab-42ab-879b-0b2dd7ddd020}, !- Handle
-  Surface 2 - Window 4 Shading Surfaces,  !- Name
-  Space,                                  !- Shading Surface Type
-  {6a94d7a9-154c-4c19-9aa4-7875103d3dbf}, !- Space Name
-  ,                                       !- Direction of Relative North {deg}
-  ,                                       !- X Origin {m}
-  ,                                       !- Y Origin {m}
-  ,                                       !- Z Origin {m}
-  {3285fe98-3692-4d98-a4fa-59ff94284df4}; !- Shaded Object Name
-
-OS:ShadingSurface,
-  {3a2f2cda-9bab-4419-8db6-d417c3310c27}, !- Handle
-  Surface 2 - Window 4 - res overhangs,   !- Name
-  ,                                       !- Construction Name
-  {512ed43a-c3ab-42ab-879b-0b2dd7ddd020}, !- Shading Surface Group Name
-  ,                                       !- Transmittance Schedule Name
-  ,                                       !- Number of Vertices
-  0, -7.49107464285146, 2.286,            !- X,Y,Z Vertex 1 {m}
-  0, -6.3438644071698, 2.286,             !- X,Y,Z Vertex 2 {m}
-  -0.6096, -6.3438644071698, 2.286,       !- X,Y,Z Vertex 3 {m}
-  -0.6096, -7.49107464285146, 2.286;      !- X,Y,Z Vertex 4 {m}
-
-OS:AdditionalProperties,
-  {c15d072e-f47e-4d1b-8672-5e3c85a2d50c}, !- Handle
-  {3285fe98-3692-4d98-a4fa-59ff94284df4}, !- Object Name
-  SizingInfoWindowOverhangDepth,          !- Feature Name 1
-  Double,                                 !- Feature Data Type 1
-  0.60960000000000003,                    !- Feature Value 1
-  SizingInfoWindowOverhangOffset,         !- Feature Name 2
-  Double,                                 !- Feature Data Type 2
-  0.15240000000000001;                    !- Feature Value 2
-
-OS:ShadingSurfaceGroup,
-  {965ece3d-b81f-47f0-b7aa-fd60541a6986}, !- Handle
-  Surface 2 - Window 5 Shading Surfaces,  !- Name
-  Space,                                  !- Shading Surface Type
-  {6a94d7a9-154c-4c19-9aa4-7875103d3dbf}, !- Space Name
-  ,                                       !- Direction of Relative North {deg}
-  ,                                       !- X Origin {m}
-  ,                                       !- Y Origin {m}
-  ,                                       !- Z Origin {m}
-  {ce534d81-8608-4a29-8a9f-81cd51d1cada}; !- Shaded Object Name
-
-OS:ShadingSurface,
-  {a706a78c-e430-4686-a6a9-1eeb69b175e4}, !- Handle
-  Surface 2 - Window 5 - res overhangs,   !- Name
-  ,                                       !- Construction Name
-  {965ece3d-b81f-47f0-b7aa-fd60541a6986}, !- Shading Surface Group Name
-  ,                                       !- Transmittance Schedule Name
-  ,                                       !- Number of Vertices
-  0, -9.8205966107547, 2.286,             !- X,Y,Z Vertex 1 {m}
-  0, -8.67338637507304, 2.286,            !- X,Y,Z Vertex 2 {m}
-  -0.6096, -8.67338637507304, 2.286,      !- X,Y,Z Vertex 3 {m}
-  -0.6096, -9.8205966107547, 2.286;       !- X,Y,Z Vertex 4 {m}
-
-OS:AdditionalProperties,
-  {8df81095-b055-4e25-9bf1-988c78ce9cba}, !- Handle
-  {ce534d81-8608-4a29-8a9f-81cd51d1cada}, !- Object Name
-  SizingInfoWindowOverhangDepth,          !- Feature Name 1
-  Double,                                 !- Feature Data Type 1
-  0.60960000000000003,                    !- Feature Value 1
-  SizingInfoWindowOverhangOffset,         !- Feature Name 2
-  Double,                                 !- Feature Data Type 2
-  0.15240000000000001;                    !- Feature Value 2
-
-OS:ShadingSurfaceGroup,
-  {0d695e52-a5b5-429c-83d0-0e2fd6c3ce71}, !- Handle
-  Surface 2 - Window 6 Shading Surfaces,  !- Name
-  Space,                                  !- Shading Surface Type
-  {6a94d7a9-154c-4c19-9aa4-7875103d3dbf}, !- Space Name
-  ,                                       !- Direction of Relative North {deg}
-  ,                                       !- X Origin {m}
-  ,                                       !- Y Origin {m}
-  ,                                       !- Z Origin {m}
-  {bc45fb69-9e5d-4157-a0cd-a21c5e8e1c62}; !- Shaded Object Name
-
-OS:ShadingSurface,
-  {01b7a8c3-f234-4b0d-9c55-3c4da63a176c}, !- Handle
-  Surface 2 - Window 6 - res overhangs,   !- Name
-  ,                                       !- Construction Name
-  {0d695e52-a5b5-429c-83d0-0e2fd6c3ce71}, !- Shading Surface Group Name
-  ,                                       !- Transmittance Schedule Name
-  ,                                       !- Number of Vertices
-  0, -10.7239668464364, 2.286,            !- X,Y,Z Vertex 1 {m}
-  0, -9.5767566107547, 2.286,             !- X,Y,Z Vertex 2 {m}
-  -0.6096, -9.5767566107547, 2.286,       !- X,Y,Z Vertex 3 {m}
-  -0.6096, -10.7239668464364, 2.286;      !- X,Y,Z Vertex 4 {m}
-
-OS:AdditionalProperties,
-  {f84dc46f-b450-462d-9628-866b7dde6123}, !- Handle
-  {bc45fb69-9e5d-4157-a0cd-a21c5e8e1c62}, !- Object Name
-  SizingInfoWindowOverhangDepth,          !- Feature Name 1
-  Double,                                 !- Feature Data Type 1
-  0.60960000000000003,                    !- Feature Value 1
-  SizingInfoWindowOverhangOffset,         !- Feature Name 2
-  Double,                                 !- Feature Data Type 2
-  0.15240000000000001;                    !- Feature Value 2
-=======
+  ,                                       !- Outside Boundary Condition Object
+  SunExposed,                             !- Sun Exposure
+  WindExposed,                            !- Wind Exposure
+  ,                                       !- View Factor to Ground
   ,                                       !- Number of Vertices
   25.8631376286792, -6.46578440716979, 5.6712922035849, !- X,Y,Z Vertex 1 {m}
   25.8631376286792, -12.9315688143396, 2.4384, !- X,Y,Z Vertex 2 {m}
@@ -2498,4 +1423,3 @@
   24,                                     !- Hour 1
   0,                                      !- Minute 1
   1;                                      !- Value Until Time 1
->>>>>>> 30cb9182
