--- conflicted
+++ resolved
@@ -1,69 +1,41 @@
 !- NOTE: Auto-generated from /test/osw_files/SFD_2000sqft_2story_CS_UA_3Beds_2Baths_Denver_Furnace_CentralAC.osw
 
 OS:Version,
-<<<<<<< HEAD
-  {a6cac85a-2625-46f8-8e71-90a4172c80bd}, !- Handle
-  3.0.1;                                  !- Version Identifier
+  {33278189-b9b0-4faa-8828-18f11127a6f0}, !- Handle
+  2.9.0;                                  !- Version Identifier
 
 OS:SimulationControl,
-  {180525d8-5647-47b9-8600-4a94d337edb5}, !- Handle
-=======
-  {fd4f56ae-dcc9-4634-9ff8-6cc7f0fd590b}, !- Handle
-  2.9.0;                                  !- Version Identifier
-
-OS:SimulationControl,
-  {a1db93af-9c27-4dfc-a67a-2cd34a61ce26}, !- Handle
->>>>>>> fcfe5a62
+  {a8cd4239-3238-4483-8dae-970d22fbdc50}, !- Handle
   ,                                       !- Do Zone Sizing Calculation
   ,                                       !- Do System Sizing Calculation
   ,                                       !- Do Plant Sizing Calculation
   No;                                     !- Run Simulation for Sizing Periods
 
 OS:Timestep,
-<<<<<<< HEAD
-  {f79243ef-e0ca-4c72-91ae-3d9219fa224a}, !- Handle
+  {f13983d4-68ef-44cb-8b0c-c60bd4f2e760}, !- Handle
   6;                                      !- Number of Timesteps per Hour
 
 OS:ShadowCalculation,
-  {402f4265-6327-4ce6-9430-402ff4c10014}, !- Handle
-  PolygonClipping,                        !- Shading Calculation Method
-  ,                                       !- Shading Calculation Update Frequency Method
-  20,                                     !- Shading Calculation Update Frequency
-  15000,                                  !- Maximum Figures in Shadow Overlap Calculations
-  ,                                       !- Polygon Clipping Algorithm
-  512,                                    !- Pixel Counting Resolution
-  ,                                       !- Sky Diffuse Modeling Algorithm
-  No,                                     !- Output External Shading Calculation Results
-  No,                                     !- Disable Self-Shading Within Shading Zone Groups
-  No;                                     !- Disable Self-Shading From Shading Zone Groups to Other Zones
-
-OS:WeatherFile,
-  {9f282924-495a-45e8-9339-768b645f5722}, !- Handle
-=======
-  {3e6c669d-613b-4694-b828-d6cb578ace60}, !- Handle
-  6;                                      !- Number of Timesteps per Hour
-
-OS:ShadowCalculation,
-  {029c83b5-3a7a-4161-9611-125c7d9ef944}, !- Handle
+  {3141034c-7a54-44e1-82bc-e46dd77d94ab}, !- Handle
   20,                                     !- Calculation Frequency
   200;                                    !- Maximum Figures in Shadow Overlap Calculations
 
 OS:SurfaceConvectionAlgorithm:Outside,
-  {2943a748-bace-4d6c-9896-7d7d760e6547}, !- Handle
+  {1609c078-710e-4196-8957-ae1d359f2cb7}, !- Handle
   DOE-2;                                  !- Algorithm
 
 OS:SurfaceConvectionAlgorithm:Inside,
-  {3fc0e925-1537-4e6a-91d7-ee8b7b213539}, !- Handle
+  {88c9ce30-4f59-4295-8032-0d2e89407bf2}, !- Handle
   TARP;                                   !- Algorithm
 
 OS:ZoneCapacitanceMultiplier:ResearchSpecial,
-  {898645b3-e687-4522-a230-c38b89d98a99}, !- Handle
+  {0db2d50a-4e06-4528-a504-94f885564021}, !- Handle
   3.6,                                    !- Temperature Capacity Multiplier
   15,                                     !- Humidity Capacity Multiplier
   ;                                       !- Carbon Dioxide Capacity Multiplier
 
 OS:RunPeriod,
-  {b479463c-ca3e-4fe8-90c4-2a759c2ab5c2}, !- Handle
+  {0199dcf5-5cbe-4f6e-a0d6-31ca76e3024c}, !- Handle
   Run Period 1,                           !- Name
   1,                                      !- Begin Month
   1,                                      !- Begin Day of Month
@@ -77,14 +49,13 @@
   ;                                       !- Number of Times Runperiod to be Repeated
 
 OS:YearDescription,
-  {296ad4ce-b4a7-40d2-8c7f-306587c68c93}, !- Handle
+  {1b0df20d-d639-425f-b895-19b899f552e2}, !- Handle
   2007,                                   !- Calendar Year
   ,                                       !- Day of Week for Start Day
   ;                                       !- Is Leap Year
 
 OS:WeatherFile,
-  {d76a3986-933c-4d4a-9976-f64755b9bd66}, !- Handle
->>>>>>> fcfe5a62
+  {851adb61-d410-41ff-af10-5200173b5935}, !- Handle
   Denver Intl Ap,                         !- City
   CO,                                     !- State Province Region
   USA,                                    !- Country
@@ -94,17 +65,12 @@
   -104.65,                                !- Longitude {deg}
   -7,                                     !- Time Zone {hr}
   1650,                                   !- Elevation {m}
-  C:/OpenStudio/OpenStudio-BuildStock/resources/measures/HPXMLtoOpenStudio/weather/USA_CO_Denver.Intl.AP.725650_TMY3.epw, !- Url
+  file:../weather/USA_CO_Denver.Intl.AP.725650_TMY3.epw, !- Url
   E23378AA;                               !- Checksum
 
 OS:AdditionalProperties,
-<<<<<<< HEAD
-  {87d398bf-55f7-483b-9b63-43aacfddadbe}, !- Handle
-  {9f282924-495a-45e8-9339-768b645f5722}, !- Object Name
-=======
-  {108ad168-5fe7-4b27-8378-f606dd05cd03}, !- Handle
-  {d76a3986-933c-4d4a-9976-f64755b9bd66}, !- Object Name
->>>>>>> fcfe5a62
+  {dbcd6582-8b8c-42d5-89df-b1b6071e348b}, !- Handle
+  {851adb61-d410-41ff-af10-5200173b5935}, !- Object Name
   EPWHeaderCity,                          !- Feature Name 1
   String,                                 !- Feature Data Type 1
   Denver Intl Ap,                         !- Feature Value 1
@@ -211,15 +177,8 @@
   Double,                                 !- Feature Data Type 35
   84;                                     !- Feature Value 35
 
-OS:YearDescription,
-  {7d0f1213-fa50-498d-9a14-7fbc14f82ee9}; !- Handle
-
 OS:Site,
-<<<<<<< HEAD
-  {875d233f-626f-4825-ab04-e8983deaafab}, !- Handle
-=======
-  {a7b2d296-42be-46f5-b6ac-4288c34363ab}, !- Handle
->>>>>>> fcfe5a62
+  {3098c215-036c-4d4d-8e9a-f98cd950a3fb}, !- Handle
   Denver Intl Ap_CO_USA,                  !- Name
   39.83,                                  !- Latitude {deg}
   -104.65,                                !- Longitude {deg}
@@ -228,45 +187,32 @@
   ;                                       !- Terrain
 
 OS:ClimateZones,
-<<<<<<< HEAD
-  {274b1d8c-2424-46d6-86b7-72fa25f3f9ae}, !- Handle
-  Building America,                       !- Climate Zone Institution Name 1
-=======
-  {b1892cab-c3aa-4c5c-b78e-3746fa3db1a3}, !- Handle
+  {f32aab1c-159e-4e34-a9d2-c98c7cc4c7fa}, !- Handle
   ,                                       !- Active Institution
   ,                                       !- Active Year
   ,                                       !- Climate Zone Institution Name 1
->>>>>>> fcfe5a62
   ,                                       !- Climate Zone Document Name 1
-  0,                                      !- Climate Zone Document Year 1
-  Cold;                                   !- Climate Zone Value 1
+  ,                                       !- Climate Zone Document Year 1
+  ,                                       !- Climate Zone Value 1
+  Building America,                       !- Climate Zone Institution Name 2
+  ,                                       !- Climate Zone Document Name 2
+  0,                                      !- Climate Zone Document Year 2
+  Cold;                                   !- Climate Zone Value 2
 
 OS:Site:WaterMainsTemperature,
-<<<<<<< HEAD
-  {9095edc5-0853-4011-b059-2103a9a062c5}, !- Handle
-=======
-  {0bc13d33-c05f-4c17-b128-58c99caa9a9e}, !- Handle
->>>>>>> fcfe5a62
+  {880dbc75-e321-40cd-90e2-9b9df8801148}, !- Handle
   Correlation,                            !- Calculation Method
   ,                                       !- Temperature Schedule Name
   10.8753424657535,                       !- Annual Average Outdoor Air Temperature {C}
   23.1524007936508;                       !- Maximum Difference In Monthly Average Outdoor Air Temperatures {deltaC}
 
 OS:RunPeriodControl:DaylightSavingTime,
-<<<<<<< HEAD
-  {8db528b5-0647-4c6e-92f8-9eef419defa2}, !- Handle
-=======
-  {42ae330a-305c-4c2e-a934-1c20c385122d}, !- Handle
->>>>>>> fcfe5a62
+  {ca86a9e3-421d-4112-b9c5-6ec636bf144f}, !- Handle
   4/7,                                    !- Start Date
   10/26;                                  !- End Date
 
 OS:Site:GroundTemperature:Deep,
-<<<<<<< HEAD
-  {08f14463-5685-4276-91a2-0db57aaf2d1c}, !- Handle
-=======
-  {0fa03394-5e93-4cac-acfa-b266a0debfe8}, !- Handle
->>>>>>> fcfe5a62
+  {27a4efca-fb0c-4147-a270-9607fed955e6}, !- Handle
   10.8753424657535,                       !- January Deep Ground Temperature {C}
   10.8753424657535,                       !- February Deep Ground Temperature {C}
   10.8753424657535,                       !- March Deep Ground Temperature {C}
@@ -281,11 +227,7 @@
   10.8753424657535;                       !- December Deep Ground Temperature {C}
 
 OS:Building,
-<<<<<<< HEAD
-  {047e7413-ffea-4dc4-b370-cd32a99f0498}, !- Handle
-=======
-  {7f5f37da-0ac4-4d81-9ffe-dbc64533cf17}, !- Handle
->>>>>>> fcfe5a62
+  {83fae70b-72a2-4e00-a662-e6a548e9d5f1}, !- Handle
   Building 1,                             !- Name
   ,                                       !- Building Sector Type
   ,                                       !- North Axis {deg}
@@ -300,13 +242,8 @@
   1;                                      !- Standards Number of Living Units
 
 OS:AdditionalProperties,
-<<<<<<< HEAD
-  {d605cb77-3804-4ff0-9880-ef4e3e4eb1c4}, !- Handle
-  {047e7413-ffea-4dc4-b370-cd32a99f0498}, !- Object Name
-=======
-  {39aaad15-f954-41d1-ac4c-3e84817f1fa9}, !- Handle
-  {7f5f37da-0ac4-4d81-9ffe-dbc64533cf17}, !- Object Name
->>>>>>> fcfe5a62
+  {daf96b64-79a4-4055-9b56-7255e387ee94}, !- Handle
+  {83fae70b-72a2-4e00-a662-e6a548e9d5f1}, !- Object Name
   Total Units Represented,                !- Feature Name 1
   Integer,                                !- Feature Data Type 1
   1,                                      !- Feature Value 1
@@ -315,11 +252,7 @@
   1;                                      !- Feature Value 2
 
 OS:ThermalZone,
-<<<<<<< HEAD
-  {d3efb852-3ed6-4335-aa39-8abb9f3d3f52}, !- Handle
-=======
-  {b8bbfdbb-56a3-4681-9652-6340c18d1c37}, !- Handle
->>>>>>> fcfe5a62
+  {587d1646-8a1d-4e23-9b77-3502f2cf7b18}, !- Handle
   living zone,                            !- Name
   ,                                       !- Multiplier
   ,                                       !- Ceiling Height {m}
@@ -328,100 +261,51 @@
   ,                                       !- Zone Inside Convection Algorithm
   ,                                       !- Zone Outside Convection Algorithm
   ,                                       !- Zone Conditioning Equipment List Name
-<<<<<<< HEAD
-  {659b24f6-40e8-4959-ae7e-ec4bdd29a80b}, !- Zone Air Inlet Port List
-  {72c82273-0f8b-424a-9b25-28613fbfb3f4}, !- Zone Air Exhaust Port List
-  {f5c0dcf0-e50e-435c-b38c-6342150d50a6}, !- Zone Air Node Name
-  {3c1aaf26-8032-44c0-bb21-7360aefcf609}, !- Zone Return Air Port List
-=======
-  {072fe480-ff6a-4e0c-83c3-d69c4b4742af}, !- Zone Air Inlet Port List
-  {ecc2149e-db1c-477a-9520-adc50126aeec}, !- Zone Air Exhaust Port List
-  {509fef49-9227-47e9-94e5-7060cde722e5}, !- Zone Air Node Name
-  {90672269-98a9-4852-a390-8d4a761108b4}, !- Zone Return Air Port List
->>>>>>> fcfe5a62
+  {c773c938-c29e-4148-bcdb-51a3a13bdde3}, !- Zone Air Inlet Port List
+  {1804b01c-8a9b-42b6-931a-d9f7f1761740}, !- Zone Air Exhaust Port List
+  {b5ad61b6-d1f6-4427-9d2b-fff4edcccb80}, !- Zone Air Node Name
+  {a50aebbb-96ee-43ec-8618-d7692a91d3db}, !- Zone Return Air Port List
   ,                                       !- Primary Daylighting Control Name
   ,                                       !- Fraction of Zone Controlled by Primary Daylighting Control
   ,                                       !- Secondary Daylighting Control Name
   ,                                       !- Fraction of Zone Controlled by Secondary Daylighting Control
   ,                                       !- Illuminance Map Name
   ,                                       !- Group Rendering Name
-<<<<<<< HEAD
-  {4297ec1d-2ea8-415d-9102-aebb656d3d29}, !- Thermostat Name
-  No;                                     !- Use Ideal Air Loads
-
-OS:Node,
-  {4f3cfda7-74d6-40b7-a0b3-f51d5638eb9e}, !- Handle
-  Node 1,                                 !- Name
-  {f5c0dcf0-e50e-435c-b38c-6342150d50a6}, !- Inlet Port
-  ;                                       !- Outlet Port
-
-OS:Connection,
-  {f5c0dcf0-e50e-435c-b38c-6342150d50a6}, !- Handle
-  {794e5fa7-6998-4d5c-a723-d54d37eb64a5}, !- Name
-  {d3efb852-3ed6-4335-aa39-8abb9f3d3f52}, !- Source Object
-  11,                                     !- Outlet Port
-  {4f3cfda7-74d6-40b7-a0b3-f51d5638eb9e}, !- Target Object
-  2;                                      !- Inlet Port
-
-OS:PortList,
-  {659b24f6-40e8-4959-ae7e-ec4bdd29a80b}, !- Handle
-  {63246981-e208-4a78-9820-623fe64ba782}, !- Name
-  {d3efb852-3ed6-4335-aa39-8abb9f3d3f52}, !- HVAC Component
-  {3c13b471-337b-4701-ba29-cf0dc40f8a89}, !- Port 1
-  {0cb700fb-bb33-4c32-99bb-96fc841b0e3c}; !- Port 2
-
-OS:PortList,
-  {72c82273-0f8b-424a-9b25-28613fbfb3f4}, !- Handle
-  {9b73dcf4-493c-435e-9466-a07e08411bc5}, !- Name
-  {d3efb852-3ed6-4335-aa39-8abb9f3d3f52}; !- HVAC Component
-
-OS:PortList,
-  {3c1aaf26-8032-44c0-bb21-7360aefcf609}, !- Handle
-  {4d70c718-555d-433a-92e6-0600fbff572f}, !- Name
-  {d3efb852-3ed6-4335-aa39-8abb9f3d3f52}, !- HVAC Component
-  {99197e36-f4a9-4b16-a6bc-4eb5e1a9b454}, !- Port 1
-  {c394de21-dc36-4115-8b57-ffb89bb93c2f}; !- Port 2
-
-OS:Sizing:Zone,
-  {ef25b622-de06-4ac5-a036-b0df4c449957}, !- Handle
-  {d3efb852-3ed6-4335-aa39-8abb9f3d3f52}, !- Zone or ZoneList Name
-=======
   ,                                       !- Thermostat Name
   No;                                     !- Use Ideal Air Loads
 
 OS:Node,
-  {40fec66c-2be5-4242-80f5-391db6eaad42}, !- Handle
+  {6c21f7c4-87a8-47f3-a2d7-c4c0ad592618}, !- Handle
   Node 1,                                 !- Name
-  {509fef49-9227-47e9-94e5-7060cde722e5}, !- Inlet Port
+  {b5ad61b6-d1f6-4427-9d2b-fff4edcccb80}, !- Inlet Port
   ;                                       !- Outlet Port
 
 OS:Connection,
-  {509fef49-9227-47e9-94e5-7060cde722e5}, !- Handle
-  {24bed4ff-d697-4f46-b72d-573d936e7a52}, !- Name
-  {b8bbfdbb-56a3-4681-9652-6340c18d1c37}, !- Source Object
+  {b5ad61b6-d1f6-4427-9d2b-fff4edcccb80}, !- Handle
+  {44f11dfa-9252-4a24-8674-7f3dc57ae2af}, !- Name
+  {587d1646-8a1d-4e23-9b77-3502f2cf7b18}, !- Source Object
   11,                                     !- Outlet Port
-  {40fec66c-2be5-4242-80f5-391db6eaad42}, !- Target Object
+  {6c21f7c4-87a8-47f3-a2d7-c4c0ad592618}, !- Target Object
   2;                                      !- Inlet Port
 
 OS:PortList,
-  {072fe480-ff6a-4e0c-83c3-d69c4b4742af}, !- Handle
-  {d5fdfa3e-1e00-423d-bd5b-aef27ff7fa82}, !- Name
-  {b8bbfdbb-56a3-4681-9652-6340c18d1c37}; !- HVAC Component
+  {c773c938-c29e-4148-bcdb-51a3a13bdde3}, !- Handle
+  {d9151535-5fb5-41e1-9de5-c26217266c8a}, !- Name
+  {587d1646-8a1d-4e23-9b77-3502f2cf7b18}; !- HVAC Component
 
 OS:PortList,
-  {ecc2149e-db1c-477a-9520-adc50126aeec}, !- Handle
-  {72e7197d-0cd9-41ab-9db7-6bafdbe613de}, !- Name
-  {b8bbfdbb-56a3-4681-9652-6340c18d1c37}; !- HVAC Component
+  {1804b01c-8a9b-42b6-931a-d9f7f1761740}, !- Handle
+  {4cc384c8-52c3-4f44-b97b-9352898b3d01}, !- Name
+  {587d1646-8a1d-4e23-9b77-3502f2cf7b18}; !- HVAC Component
 
 OS:PortList,
-  {90672269-98a9-4852-a390-8d4a761108b4}, !- Handle
-  {51edda4b-ffe6-4a8e-bb9c-17e3aab419cc}, !- Name
-  {b8bbfdbb-56a3-4681-9652-6340c18d1c37}; !- HVAC Component
+  {a50aebbb-96ee-43ec-8618-d7692a91d3db}, !- Handle
+  {54ed83c6-ca5e-4ab1-b2aa-b012284faff5}, !- Name
+  {587d1646-8a1d-4e23-9b77-3502f2cf7b18}; !- HVAC Component
 
 OS:Sizing:Zone,
-  {abaa547f-ba5c-4225-a43b-2f1ec48681fa}, !- Handle
-  {b8bbfdbb-56a3-4681-9652-6340c18d1c37}, !- Zone or ZoneList Name
->>>>>>> fcfe5a62
+  {f1eff56c-c209-4f73-bcda-abba8ad49c4c}, !- Handle
+  {587d1646-8a1d-4e23-9b77-3502f2cf7b18}, !- Zone or ZoneList Name
   SupplyAirTemperature,                   !- Zone Cooling Design Supply Air Temperature Input Method
   14,                                     !- Zone Cooling Design Supply Air Temperature {C}
   11.11,                                  !- Zone Cooling Design Supply Air Temperature Difference {deltaC}
@@ -442,42 +326,22 @@
   ,                                       !- Heating Maximum Air Flow per Zone Floor Area {m3/s-m2}
   ,                                       !- Heating Maximum Air Flow {m3/s}
   ,                                       !- Heating Maximum Air Flow Fraction
+  ,                                       !- Design Zone Air Distribution Effectiveness in Cooling Mode
+  ,                                       !- Design Zone Air Distribution Effectiveness in Heating Mode
   No,                                     !- Account for Dedicated Outdoor Air System
   NeutralSupplyAir,                       !- Dedicated Outdoor Air System Control Strategy
   autosize,                               !- Dedicated Outdoor Air Low Setpoint Temperature for Design {C}
   autosize;                               !- Dedicated Outdoor Air High Setpoint Temperature for Design {C}
 
 OS:ZoneHVAC:EquipmentList,
-<<<<<<< HEAD
-  {0d55b499-90c8-4484-80f4-e9ffd734d493}, !- Handle
+  {0cd15932-bc90-47d3-bb5c-49cc2343cd88}, !- Handle
   Zone HVAC Equipment List 1,             !- Name
-  {d3efb852-3ed6-4335-aa39-8abb9f3d3f52}, !- Thermal Zone
-  SequentialLoad,                         !- Load Distribution Scheme
-  {3591755d-f6d4-400c-9b7b-bdfb39795fcb}, !- Zone Equipment 1
-  1,                                      !- Zone Equipment Cooling Sequence 1
-  1,                                      !- Zone Equipment Heating or No-Load Sequence 1
-  ,                                       !- Zone Equipment Sequential Cooling Fraction Schedule Name 1
-  ,                                       !- Zone Equipment Sequential Heating Fraction Schedule Name 1
-  {0ae6fade-7367-48c9-9931-23f2dee47bed}, !- Zone Equipment 2
-  2,                                      !- Zone Equipment Cooling Sequence 2
-  2,                                      !- Zone Equipment Heating or No-Load Sequence 2
-  ,                                       !- Zone Equipment Sequential Cooling Fraction Schedule Name 2
-  ;                                       !- Zone Equipment Sequential Heating Fraction Schedule Name 2
+  {587d1646-8a1d-4e23-9b77-3502f2cf7b18}; !- Thermal Zone
 
 OS:Space,
-  {592eefab-dd53-44f4-be98-30de07fe1a50}, !- Handle
+  {fb45a347-579d-4f43-a5fe-e5f0ade16dd7}, !- Handle
   living space,                           !- Name
-  {3223fa0e-8cf4-4a6f-a7a3-d7a585dd97f2}, !- Space Type Name
-=======
-  {bcb604d7-83a6-44c9-9b41-e0277b9cdb8c}, !- Handle
-  Zone HVAC Equipment List 1,             !- Name
-  {b8bbfdbb-56a3-4681-9652-6340c18d1c37}; !- Thermal Zone
-
-OS:Space,
-  {d6ca2750-75ed-4b09-ad95-055d326e168d}, !- Handle
-  living space,                           !- Name
-  {44904152-2617-44c5-aaca-8d8bf4d11d38}, !- Space Type Name
->>>>>>> fcfe5a62
+  {f956f979-9039-4a94-9420-789d7fe89e7a}, !- Space Type Name
   ,                                       !- Default Construction Set Name
   ,                                       !- Default Schedule Set Name
   -0,                                     !- Direction of Relative North {deg}
@@ -485,35 +349,19 @@
   0,                                      !- Y Origin {m}
   0,                                      !- Z Origin {m}
   ,                                       !- Building Story Name
-<<<<<<< HEAD
-  {d3efb852-3ed6-4335-aa39-8abb9f3d3f52}, !- Thermal Zone Name
+  {587d1646-8a1d-4e23-9b77-3502f2cf7b18}, !- Thermal Zone Name
   ,                                       !- Part of Total Floor Area
   ,                                       !- Design Specification Outdoor Air Object Name
-  {e8578a1b-4cad-4841-ba25-01c3728e9403}; !- Building Unit Name
-
-OS:Surface,
-  {daf2aec8-e67f-456d-913a-04192fa06c6b}, !- Handle
+  {cd7b8961-b23a-4ecf-83af-fa35aa38a4e4}; !- Building Unit Name
+
+OS:Surface,
+  {3ce702a8-aa1d-4103-98ae-5d366c6fb64e}, !- Handle
   Surface 1,                              !- Name
   Floor,                                  !- Surface Type
   ,                                       !- Construction Name
-  {592eefab-dd53-44f4-be98-30de07fe1a50}, !- Space Name
+  {fb45a347-579d-4f43-a5fe-e5f0ade16dd7}, !- Space Name
   Surface,                                !- Outside Boundary Condition
-  {4dee83a5-4e9e-49a4-9dec-92f2d3b27d14}, !- Outside Boundary Condition Object
-=======
-  {b8bbfdbb-56a3-4681-9652-6340c18d1c37}, !- Thermal Zone Name
-  ,                                       !- Part of Total Floor Area
-  ,                                       !- Design Specification Outdoor Air Object Name
-  {b22c00b6-5953-4f3a-81d8-b3513dd27f90}; !- Building Unit Name
-
-OS:Surface,
-  {84250e5d-1f3a-4670-8af6-6269112cc8cd}, !- Handle
-  Surface 1,                              !- Name
-  Floor,                                  !- Surface Type
-  ,                                       !- Construction Name
-  {d6ca2750-75ed-4b09-ad95-055d326e168d}, !- Space Name
-  Surface,                                !- Outside Boundary Condition
-  {5c98d5b8-921b-4971-b974-3a9d38c959a5}, !- Outside Boundary Condition Object
->>>>>>> fcfe5a62
+  {7d5de619-f353-4c71-b566-5aca8282941a}, !- Outside Boundary Condition Object
   NoSun,                                  !- Sun Exposure
   NoWind,                                 !- Wind Exposure
   ,                                       !- View Factor to Ground
@@ -524,19 +372,11 @@
   13.6310703908387, 0, 0;                 !- X,Y,Z Vertex 4 {m}
 
 OS:Surface,
-<<<<<<< HEAD
-  {26a46e4b-a4b4-4e13-8836-ec1bbf6e3fd6}, !- Handle
+  {2aabe970-4c3e-4acf-a3c5-5cb410006dba}, !- Handle
   Surface 2,                              !- Name
   Wall,                                   !- Surface Type
   ,                                       !- Construction Name
-  {592eefab-dd53-44f4-be98-30de07fe1a50}, !- Space Name
-=======
-  {4c6f258f-cf31-4db0-9aff-191600e31062}, !- Handle
-  Surface 2,                              !- Name
-  Wall,                                   !- Surface Type
-  ,                                       !- Construction Name
-  {d6ca2750-75ed-4b09-ad95-055d326e168d}, !- Space Name
->>>>>>> fcfe5a62
+  {fb45a347-579d-4f43-a5fe-e5f0ade16dd7}, !- Space Name
   Outdoors,                               !- Outside Boundary Condition
   ,                                       !- Outside Boundary Condition Object
   SunExposed,                             !- Sun Exposure
@@ -549,19 +389,11 @@
   0, 0, 2.4384;                           !- X,Y,Z Vertex 4 {m}
 
 OS:Surface,
-<<<<<<< HEAD
-  {e2139e9a-0cb1-4b2b-8533-e57aeb545311}, !- Handle
+  {0cb3ecea-c0d7-44d7-b772-e04d824cde79}, !- Handle
   Surface 3,                              !- Name
   Wall,                                   !- Surface Type
   ,                                       !- Construction Name
-  {592eefab-dd53-44f4-be98-30de07fe1a50}, !- Space Name
-=======
-  {a08e00c2-d773-442b-aa09-8e6bd4ca788e}, !- Handle
-  Surface 3,                              !- Name
-  Wall,                                   !- Surface Type
-  ,                                       !- Construction Name
-  {d6ca2750-75ed-4b09-ad95-055d326e168d}, !- Space Name
->>>>>>> fcfe5a62
+  {fb45a347-579d-4f43-a5fe-e5f0ade16dd7}, !- Space Name
   Outdoors,                               !- Outside Boundary Condition
   ,                                       !- Outside Boundary Condition Object
   SunExposed,                             !- Sun Exposure
@@ -574,19 +406,11 @@
   0, 6.81553519541936, 2.4384;            !- X,Y,Z Vertex 4 {m}
 
 OS:Surface,
-<<<<<<< HEAD
-  {23adad56-0cf9-4d09-ad1c-c00349a80d75}, !- Handle
+  {42175c20-f0e1-4e1b-ad3f-6f6f49c1fe7d}, !- Handle
   Surface 4,                              !- Name
   Wall,                                   !- Surface Type
   ,                                       !- Construction Name
-  {592eefab-dd53-44f4-be98-30de07fe1a50}, !- Space Name
-=======
-  {46026e07-90c5-4a19-a425-aeafecd06286}, !- Handle
-  Surface 4,                              !- Name
-  Wall,                                   !- Surface Type
-  ,                                       !- Construction Name
-  {d6ca2750-75ed-4b09-ad95-055d326e168d}, !- Space Name
->>>>>>> fcfe5a62
+  {fb45a347-579d-4f43-a5fe-e5f0ade16dd7}, !- Space Name
   Outdoors,                               !- Outside Boundary Condition
   ,                                       !- Outside Boundary Condition Object
   SunExposed,                             !- Sun Exposure
@@ -599,19 +423,11 @@
   13.6310703908387, 6.81553519541936, 2.4384; !- X,Y,Z Vertex 4 {m}
 
 OS:Surface,
-<<<<<<< HEAD
-  {f7cff8f6-b45c-42c6-9b2e-2dc25edcda23}, !- Handle
+  {be320139-93f3-4cff-ad7c-8da5c0ef63ce}, !- Handle
   Surface 5,                              !- Name
   Wall,                                   !- Surface Type
   ,                                       !- Construction Name
-  {592eefab-dd53-44f4-be98-30de07fe1a50}, !- Space Name
-=======
-  {0969a96b-abd2-4493-8598-ac9a5a52ed68}, !- Handle
-  Surface 5,                              !- Name
-  Wall,                                   !- Surface Type
-  ,                                       !- Construction Name
-  {d6ca2750-75ed-4b09-ad95-055d326e168d}, !- Space Name
->>>>>>> fcfe5a62
+  {fb45a347-579d-4f43-a5fe-e5f0ade16dd7}, !- Space Name
   Outdoors,                               !- Outside Boundary Condition
   ,                                       !- Outside Boundary Condition Object
   SunExposed,                             !- Sun Exposure
@@ -624,23 +440,13 @@
   13.6310703908387, 0, 2.4384;            !- X,Y,Z Vertex 4 {m}
 
 OS:Surface,
-<<<<<<< HEAD
-  {2dfb6229-a085-4d6e-83ec-ad0d5aea4ebc}, !- Handle
+  {968e0eef-01e1-446a-bab0-d0200b3397ce}, !- Handle
   Surface 6,                              !- Name
   RoofCeiling,                            !- Surface Type
   ,                                       !- Construction Name
-  {592eefab-dd53-44f4-be98-30de07fe1a50}, !- Space Name
+  {fb45a347-579d-4f43-a5fe-e5f0ade16dd7}, !- Space Name
   Surface,                                !- Outside Boundary Condition
-  {2aff3da2-ac54-4a7f-b2d1-95cf43b5b0fb}, !- Outside Boundary Condition Object
-=======
-  {59b61731-c9e8-4520-bac1-414b3b104919}, !- Handle
-  Surface 6,                              !- Name
-  RoofCeiling,                            !- Surface Type
-  ,                                       !- Construction Name
-  {d6ca2750-75ed-4b09-ad95-055d326e168d}, !- Space Name
-  Surface,                                !- Outside Boundary Condition
-  {71a81b37-199f-4fa1-8589-eff4aeac1c46}, !- Outside Boundary Condition Object
->>>>>>> fcfe5a62
+  {fc286e89-fd35-4395-a10a-c53319aac563}, !- Outside Boundary Condition Object
   NoSun,                                  !- Sun Exposure
   NoWind,                                 !- Wind Exposure
   ,                                       !- View Factor to Ground
@@ -651,11 +457,7 @@
   0, 0, 2.4384;                           !- X,Y,Z Vertex 4 {m}
 
 OS:SpaceType,
-<<<<<<< HEAD
-  {3223fa0e-8cf4-4a6f-a7a3-d7a585dd97f2}, !- Handle
-=======
-  {44904152-2617-44c5-aaca-8d8bf4d11d38}, !- Handle
->>>>>>> fcfe5a62
+  {f956f979-9039-4a94-9420-789d7fe89e7a}, !- Handle
   Space Type 1,                           !- Name
   ,                                       !- Default Construction Set Name
   ,                                       !- Default Schedule Set Name
@@ -666,15 +468,9 @@
   living;                                 !- Standards Space Type
 
 OS:Space,
-<<<<<<< HEAD
-  {277b0f4b-b68e-42cb-8324-fba8c9c1d73b}, !- Handle
+  {bc469dbd-9df4-4e6c-9959-6451bfd38dab}, !- Handle
   living space|story 2,                   !- Name
-  {3223fa0e-8cf4-4a6f-a7a3-d7a585dd97f2}, !- Space Type Name
-=======
-  {699ecbda-c349-4944-8b9c-a67b434186a4}, !- Handle
-  living space|story 2,                   !- Name
-  {44904152-2617-44c5-aaca-8d8bf4d11d38}, !- Space Type Name
->>>>>>> fcfe5a62
+  {f956f979-9039-4a94-9420-789d7fe89e7a}, !- Space Type Name
   ,                                       !- Default Construction Set Name
   ,                                       !- Default Schedule Set Name
   -0,                                     !- Direction of Relative North {deg}
@@ -682,35 +478,19 @@
   0,                                      !- Y Origin {m}
   2.4384,                                 !- Z Origin {m}
   ,                                       !- Building Story Name
-<<<<<<< HEAD
-  {d3efb852-3ed6-4335-aa39-8abb9f3d3f52}, !- Thermal Zone Name
+  {587d1646-8a1d-4e23-9b77-3502f2cf7b18}, !- Thermal Zone Name
   ,                                       !- Part of Total Floor Area
   ,                                       !- Design Specification Outdoor Air Object Name
-  {e8578a1b-4cad-4841-ba25-01c3728e9403}; !- Building Unit Name
-
-OS:Surface,
-  {2aff3da2-ac54-4a7f-b2d1-95cf43b5b0fb}, !- Handle
+  {cd7b8961-b23a-4ecf-83af-fa35aa38a4e4}; !- Building Unit Name
+
+OS:Surface,
+  {fc286e89-fd35-4395-a10a-c53319aac563}, !- Handle
   Surface 7,                              !- Name
   Floor,                                  !- Surface Type
   ,                                       !- Construction Name
-  {277b0f4b-b68e-42cb-8324-fba8c9c1d73b}, !- Space Name
+  {bc469dbd-9df4-4e6c-9959-6451bfd38dab}, !- Space Name
   Surface,                                !- Outside Boundary Condition
-  {2dfb6229-a085-4d6e-83ec-ad0d5aea4ebc}, !- Outside Boundary Condition Object
-=======
-  {b8bbfdbb-56a3-4681-9652-6340c18d1c37}, !- Thermal Zone Name
-  ,                                       !- Part of Total Floor Area
-  ,                                       !- Design Specification Outdoor Air Object Name
-  {b22c00b6-5953-4f3a-81d8-b3513dd27f90}; !- Building Unit Name
-
-OS:Surface,
-  {71a81b37-199f-4fa1-8589-eff4aeac1c46}, !- Handle
-  Surface 7,                              !- Name
-  Floor,                                  !- Surface Type
-  ,                                       !- Construction Name
-  {699ecbda-c349-4944-8b9c-a67b434186a4}, !- Space Name
-  Surface,                                !- Outside Boundary Condition
-  {59b61731-c9e8-4520-bac1-414b3b104919}, !- Outside Boundary Condition Object
->>>>>>> fcfe5a62
+  {968e0eef-01e1-446a-bab0-d0200b3397ce}, !- Outside Boundary Condition Object
   NoSun,                                  !- Sun Exposure
   NoWind,                                 !- Wind Exposure
   ,                                       !- View Factor to Ground
@@ -721,19 +501,11 @@
   13.6310703908387, 0, 0;                 !- X,Y,Z Vertex 4 {m}
 
 OS:Surface,
-<<<<<<< HEAD
-  {ddad0a55-f815-4c73-aecb-a4517b7b4247}, !- Handle
+  {243d4175-ef20-4498-bb08-46ac1ac14ea5}, !- Handle
   Surface 8,                              !- Name
   Wall,                                   !- Surface Type
   ,                                       !- Construction Name
-  {277b0f4b-b68e-42cb-8324-fba8c9c1d73b}, !- Space Name
-=======
-  {cbe26482-4c4f-432a-8c66-960771520ecc}, !- Handle
-  Surface 8,                              !- Name
-  Wall,                                   !- Surface Type
-  ,                                       !- Construction Name
-  {699ecbda-c349-4944-8b9c-a67b434186a4}, !- Space Name
->>>>>>> fcfe5a62
+  {bc469dbd-9df4-4e6c-9959-6451bfd38dab}, !- Space Name
   Outdoors,                               !- Outside Boundary Condition
   ,                                       !- Outside Boundary Condition Object
   SunExposed,                             !- Sun Exposure
@@ -746,19 +518,11 @@
   0, 0, 2.4384;                           !- X,Y,Z Vertex 4 {m}
 
 OS:Surface,
-<<<<<<< HEAD
-  {f891a201-9e29-4825-aee9-0a6547e6d52a}, !- Handle
+  {68521216-3263-4163-a613-515c7323b6dc}, !- Handle
   Surface 9,                              !- Name
   Wall,                                   !- Surface Type
   ,                                       !- Construction Name
-  {277b0f4b-b68e-42cb-8324-fba8c9c1d73b}, !- Space Name
-=======
-  {ec8ea7a9-440d-44b2-b835-59c2bf12c204}, !- Handle
-  Surface 9,                              !- Name
-  Wall,                                   !- Surface Type
-  ,                                       !- Construction Name
-  {699ecbda-c349-4944-8b9c-a67b434186a4}, !- Space Name
->>>>>>> fcfe5a62
+  {bc469dbd-9df4-4e6c-9959-6451bfd38dab}, !- Space Name
   Outdoors,                               !- Outside Boundary Condition
   ,                                       !- Outside Boundary Condition Object
   SunExposed,                             !- Sun Exposure
@@ -771,19 +535,11 @@
   0, 6.81553519541936, 2.4384;            !- X,Y,Z Vertex 4 {m}
 
 OS:Surface,
-<<<<<<< HEAD
-  {5b123923-a526-4dd6-bc3c-eda1601d4873}, !- Handle
+  {54f7b64f-b9e4-422f-81e5-bc13a053f0ea}, !- Handle
   Surface 10,                             !- Name
   Wall,                                   !- Surface Type
   ,                                       !- Construction Name
-  {277b0f4b-b68e-42cb-8324-fba8c9c1d73b}, !- Space Name
-=======
-  {ea4491f5-f695-418e-9e91-f8513bdd219e}, !- Handle
-  Surface 10,                             !- Name
-  Wall,                                   !- Surface Type
-  ,                                       !- Construction Name
-  {699ecbda-c349-4944-8b9c-a67b434186a4}, !- Space Name
->>>>>>> fcfe5a62
+  {bc469dbd-9df4-4e6c-9959-6451bfd38dab}, !- Space Name
   Outdoors,                               !- Outside Boundary Condition
   ,                                       !- Outside Boundary Condition Object
   SunExposed,                             !- Sun Exposure
@@ -796,19 +552,11 @@
   13.6310703908387, 6.81553519541936, 2.4384; !- X,Y,Z Vertex 4 {m}
 
 OS:Surface,
-<<<<<<< HEAD
-  {c9be539c-2f8d-4323-9ae4-ed6408806b06}, !- Handle
+  {2656a65d-bc22-40c0-b515-0f79adffa814}, !- Handle
   Surface 11,                             !- Name
   Wall,                                   !- Surface Type
   ,                                       !- Construction Name
-  {277b0f4b-b68e-42cb-8324-fba8c9c1d73b}, !- Space Name
-=======
-  {3fc0bfe4-bf56-4462-84b7-5a4fc03e2cba}, !- Handle
-  Surface 11,                             !- Name
-  Wall,                                   !- Surface Type
-  ,                                       !- Construction Name
-  {699ecbda-c349-4944-8b9c-a67b434186a4}, !- Space Name
->>>>>>> fcfe5a62
+  {bc469dbd-9df4-4e6c-9959-6451bfd38dab}, !- Space Name
   Outdoors,                               !- Outside Boundary Condition
   ,                                       !- Outside Boundary Condition Object
   SunExposed,                             !- Sun Exposure
@@ -821,23 +569,13 @@
   13.6310703908387, 0, 2.4384;            !- X,Y,Z Vertex 4 {m}
 
 OS:Surface,
-<<<<<<< HEAD
-  {69e622dd-b339-4c28-9790-98eb0fb57501}, !- Handle
+  {ed42d6f8-9cbd-42e3-b3ef-fa050ac81037}, !- Handle
   Surface 12,                             !- Name
   RoofCeiling,                            !- Surface Type
   ,                                       !- Construction Name
-  {277b0f4b-b68e-42cb-8324-fba8c9c1d73b}, !- Space Name
+  {bc469dbd-9df4-4e6c-9959-6451bfd38dab}, !- Space Name
   Surface,                                !- Outside Boundary Condition
-  {a8551f5f-eeaf-4460-8c0f-b78c4be07ae3}, !- Outside Boundary Condition Object
-=======
-  {35dbd393-8cfe-4f84-a8d7-ce11e88c8676}, !- Handle
-  Surface 12,                             !- Name
-  RoofCeiling,                            !- Surface Type
-  ,                                       !- Construction Name
-  {699ecbda-c349-4944-8b9c-a67b434186a4}, !- Space Name
-  Surface,                                !- Outside Boundary Condition
-  {b104a6fe-9233-4aef-9b23-5593c5243bbc}, !- Outside Boundary Condition Object
->>>>>>> fcfe5a62
+  {41b0f73f-ec22-4d24-8654-57273aa0b87c}, !- Outside Boundary Condition Object
   NoSun,                                  !- Sun Exposure
   NoWind,                                 !- Wind Exposure
   ,                                       !- View Factor to Ground
@@ -848,23 +586,13 @@
   0, 0, 2.4384;                           !- X,Y,Z Vertex 4 {m}
 
 OS:Surface,
-<<<<<<< HEAD
-  {a8551f5f-eeaf-4460-8c0f-b78c4be07ae3}, !- Handle
+  {41b0f73f-ec22-4d24-8654-57273aa0b87c}, !- Handle
   Surface 13,                             !- Name
   Floor,                                  !- Surface Type
   ,                                       !- Construction Name
-  {de627ae1-a072-4d3e-b987-d6a9250f2522}, !- Space Name
+  {e203fcd5-3849-4139-be2d-88dadec30e42}, !- Space Name
   Surface,                                !- Outside Boundary Condition
-  {69e622dd-b339-4c28-9790-98eb0fb57501}, !- Outside Boundary Condition Object
-=======
-  {b104a6fe-9233-4aef-9b23-5593c5243bbc}, !- Handle
-  Surface 13,                             !- Name
-  Floor,                                  !- Surface Type
-  ,                                       !- Construction Name
-  {78d9bf70-d9ad-40c3-aa99-273377162ac5}, !- Space Name
-  Surface,                                !- Outside Boundary Condition
-  {35dbd393-8cfe-4f84-a8d7-ce11e88c8676}, !- Outside Boundary Condition Object
->>>>>>> fcfe5a62
+  {ed42d6f8-9cbd-42e3-b3ef-fa050ac81037}, !- Outside Boundary Condition Object
   NoSun,                                  !- Sun Exposure
   NoWind,                                 !- Wind Exposure
   ,                                       !- View Factor to Ground
@@ -875,19 +603,11 @@
   0, 0, 0;                                !- X,Y,Z Vertex 4 {m}
 
 OS:Surface,
-<<<<<<< HEAD
-  {d6ac8147-729e-4d7e-a1db-b7f89cad1bce}, !- Handle
+  {7b520ed0-396e-44c2-96c2-00da2a61258d}, !- Handle
   Surface 14,                             !- Name
   RoofCeiling,                            !- Surface Type
   ,                                       !- Construction Name
-  {de627ae1-a072-4d3e-b987-d6a9250f2522}, !- Space Name
-=======
-  {7f22f4c3-2739-44fa-bf76-0785cbd52d49}, !- Handle
-  Surface 14,                             !- Name
-  RoofCeiling,                            !- Surface Type
-  ,                                       !- Construction Name
-  {78d9bf70-d9ad-40c3-aa99-273377162ac5}, !- Space Name
->>>>>>> fcfe5a62
+  {e203fcd5-3849-4139-be2d-88dadec30e42}, !- Space Name
   Outdoors,                               !- Outside Boundary Condition
   ,                                       !- Outside Boundary Condition Object
   SunExposed,                             !- Sun Exposure
@@ -900,19 +620,11 @@
   13.6310703908387, 0, 0;                 !- X,Y,Z Vertex 4 {m}
 
 OS:Surface,
-<<<<<<< HEAD
-  {9bcacbe3-82f1-4e50-ae4e-436002381cb9}, !- Handle
+  {d7abd3fc-35d8-4344-b91d-27ef91472c6b}, !- Handle
   Surface 15,                             !- Name
   RoofCeiling,                            !- Surface Type
   ,                                       !- Construction Name
-  {de627ae1-a072-4d3e-b987-d6a9250f2522}, !- Space Name
-=======
-  {92394f80-c29c-47a9-b1df-4cc9ae457ee5}, !- Handle
-  Surface 15,                             !- Name
-  RoofCeiling,                            !- Surface Type
-  ,                                       !- Construction Name
-  {78d9bf70-d9ad-40c3-aa99-273377162ac5}, !- Space Name
->>>>>>> fcfe5a62
+  {e203fcd5-3849-4139-be2d-88dadec30e42}, !- Space Name
   Outdoors,                               !- Outside Boundary Condition
   ,                                       !- Outside Boundary Condition Object
   SunExposed,                             !- Sun Exposure
@@ -925,19 +637,11 @@
   0, 6.81553519541936, 0;                 !- X,Y,Z Vertex 4 {m}
 
 OS:Surface,
-<<<<<<< HEAD
-  {9ede5378-ddec-4b79-9dd4-bebb3a91e61b}, !- Handle
+  {c038b397-ee24-4623-83e2-fbf2fc02a262}, !- Handle
   Surface 16,                             !- Name
   Wall,                                   !- Surface Type
   ,                                       !- Construction Name
-  {de627ae1-a072-4d3e-b987-d6a9250f2522}, !- Space Name
-=======
-  {1ae036b7-caf5-4d6d-98cc-8f3998094126}, !- Handle
-  Surface 16,                             !- Name
-  Wall,                                   !- Surface Type
-  ,                                       !- Construction Name
-  {78d9bf70-d9ad-40c3-aa99-273377162ac5}, !- Space Name
->>>>>>> fcfe5a62
+  {e203fcd5-3849-4139-be2d-88dadec30e42}, !- Space Name
   Outdoors,                               !- Outside Boundary Condition
   ,                                       !- Outside Boundary Condition Object
   SunExposed,                             !- Sun Exposure
@@ -949,19 +653,11 @@
   0, 0, 0;                                !- X,Y,Z Vertex 3 {m}
 
 OS:Surface,
-<<<<<<< HEAD
-  {ac1a02a4-e596-417b-a8c2-ce6d6ce525d0}, !- Handle
+  {0e096908-fc5b-40a3-bb21-67c4d55fb489}, !- Handle
   Surface 17,                             !- Name
   Wall,                                   !- Surface Type
   ,                                       !- Construction Name
-  {de627ae1-a072-4d3e-b987-d6a9250f2522}, !- Space Name
-=======
-  {ac29f454-5479-4ef3-93eb-74848d7093f6}, !- Handle
-  Surface 17,                             !- Name
-  Wall,                                   !- Surface Type
-  ,                                       !- Construction Name
-  {78d9bf70-d9ad-40c3-aa99-273377162ac5}, !- Space Name
->>>>>>> fcfe5a62
+  {e203fcd5-3849-4139-be2d-88dadec30e42}, !- Space Name
   Outdoors,                               !- Outside Boundary Condition
   ,                                       !- Outside Boundary Condition Object
   SunExposed,                             !- Sun Exposure
@@ -973,15 +669,9 @@
   13.6310703908387, 6.81553519541936, 0;  !- X,Y,Z Vertex 3 {m}
 
 OS:Space,
-<<<<<<< HEAD
-  {de627ae1-a072-4d3e-b987-d6a9250f2522}, !- Handle
+  {e203fcd5-3849-4139-be2d-88dadec30e42}, !- Handle
   unfinished attic space,                 !- Name
-  {e57a19e3-fd2e-4cbb-9126-a3e21fb061ce}, !- Space Type Name
-=======
-  {78d9bf70-d9ad-40c3-aa99-273377162ac5}, !- Handle
-  unfinished attic space,                 !- Name
-  {0c7e978c-e61c-4a48-9a9c-a6c731c1fa46}, !- Space Type Name
->>>>>>> fcfe5a62
+  {348c4beb-c27a-4475-8b34-496182311943}, !- Space Type Name
   ,                                       !- Default Construction Set Name
   ,                                       !- Default Schedule Set Name
   -0,                                     !- Direction of Relative North {deg}
@@ -989,17 +679,10 @@
   0,                                      !- Y Origin {m}
   4.8768,                                 !- Z Origin {m}
   ,                                       !- Building Story Name
-<<<<<<< HEAD
-  {4ef52246-8cb7-4f7e-a8fa-53d21a0b2ebf}; !- Thermal Zone Name
+  {a2928f5e-5c65-427e-8697-4375a081b98d}; !- Thermal Zone Name
 
 OS:ThermalZone,
-  {4ef52246-8cb7-4f7e-a8fa-53d21a0b2ebf}, !- Handle
-=======
-  {ff56860a-dceb-41f3-8e98-b0c0f72bf186}; !- Thermal Zone Name
-
-OS:ThermalZone,
-  {ff56860a-dceb-41f3-8e98-b0c0f72bf186}, !- Handle
->>>>>>> fcfe5a62
+  {a2928f5e-5c65-427e-8697-4375a081b98d}, !- Handle
   unfinished attic zone,                  !- Name
   ,                                       !- Multiplier
   ,                                       !- Ceiling Height {m}
@@ -1008,17 +691,10 @@
   ,                                       !- Zone Inside Convection Algorithm
   ,                                       !- Zone Outside Convection Algorithm
   ,                                       !- Zone Conditioning Equipment List Name
-<<<<<<< HEAD
-  {eafccade-ee71-410b-80d6-2fd187f441b2}, !- Zone Air Inlet Port List
-  {e75b9cd9-5b32-4454-8abd-bf6dff77febf}, !- Zone Air Exhaust Port List
-  {199a2f1b-d85a-487c-8211-bbb4aa3a8788}, !- Zone Air Node Name
-  {aa2ebd19-8463-45f9-b2fb-8ad3a8b73a01}, !- Zone Return Air Port List
-=======
-  {604f02d0-65a0-4f15-ac0a-70b42e07a177}, !- Zone Air Inlet Port List
-  {e034aa3d-d893-4fd0-839a-ae9db1f8f8df}, !- Zone Air Exhaust Port List
-  {1504cbbd-fff0-4c82-b780-fb707138023b}, !- Zone Air Node Name
-  {83e7d4fe-c369-4afe-af56-95f93971becd}, !- Zone Return Air Port List
->>>>>>> fcfe5a62
+  {77914d28-9e8b-4ab4-976e-2d8a6227a395}, !- Zone Air Inlet Port List
+  {a5c9b0a5-b730-4eff-87b8-bb8eeb9a5678}, !- Zone Air Exhaust Port List
+  {0b30dc6f-9405-4920-bc74-8cbbdc7f0fb7}, !- Zone Air Node Name
+  {a0bc3050-6550-429d-bfc6-7006feea8fab}, !- Zone Return Air Port List
   ,                                       !- Primary Daylighting Control Name
   ,                                       !- Fraction of Zone Controlled by Primary Daylighting Control
   ,                                       !- Secondary Daylighting Control Name
@@ -1029,71 +705,37 @@
   No;                                     !- Use Ideal Air Loads
 
 OS:Node,
-<<<<<<< HEAD
-  {3a4e1056-011a-4b8c-90f7-f0091cc25803}, !- Handle
+  {ecf65f14-ada0-47b0-b515-cc965db27224}, !- Handle
   Node 2,                                 !- Name
-  {199a2f1b-d85a-487c-8211-bbb4aa3a8788}, !- Inlet Port
+  {0b30dc6f-9405-4920-bc74-8cbbdc7f0fb7}, !- Inlet Port
   ;                                       !- Outlet Port
 
 OS:Connection,
-  {199a2f1b-d85a-487c-8211-bbb4aa3a8788}, !- Handle
-  {2c2c3064-8db0-477d-82a9-5c34844b878b}, !- Name
-  {4ef52246-8cb7-4f7e-a8fa-53d21a0b2ebf}, !- Source Object
+  {0b30dc6f-9405-4920-bc74-8cbbdc7f0fb7}, !- Handle
+  {7b8a89ea-b411-4faa-9bf8-033c90fc0e33}, !- Name
+  {a2928f5e-5c65-427e-8697-4375a081b98d}, !- Source Object
   11,                                     !- Outlet Port
-  {3a4e1056-011a-4b8c-90f7-f0091cc25803}, !- Target Object
+  {ecf65f14-ada0-47b0-b515-cc965db27224}, !- Target Object
   2;                                      !- Inlet Port
 
 OS:PortList,
-  {eafccade-ee71-410b-80d6-2fd187f441b2}, !- Handle
-  {2d8645df-20a8-417f-9daf-ec50c7d8d59a}, !- Name
-  {4ef52246-8cb7-4f7e-a8fa-53d21a0b2ebf}; !- HVAC Component
+  {77914d28-9e8b-4ab4-976e-2d8a6227a395}, !- Handle
+  {cc72980a-3a8f-45b2-8b78-c69042973287}, !- Name
+  {a2928f5e-5c65-427e-8697-4375a081b98d}; !- HVAC Component
 
 OS:PortList,
-  {e75b9cd9-5b32-4454-8abd-bf6dff77febf}, !- Handle
-  {9a6b51a7-a7e0-4806-9f87-e9c38697ee3e}, !- Name
-  {4ef52246-8cb7-4f7e-a8fa-53d21a0b2ebf}; !- HVAC Component
+  {a5c9b0a5-b730-4eff-87b8-bb8eeb9a5678}, !- Handle
+  {fe5ad65a-ef06-42ea-80dd-8e7a9bff6aa3}, !- Name
+  {a2928f5e-5c65-427e-8697-4375a081b98d}; !- HVAC Component
 
 OS:PortList,
-  {aa2ebd19-8463-45f9-b2fb-8ad3a8b73a01}, !- Handle
-  {a91c529d-860c-440d-a6c8-0fb18c8ca3a8}, !- Name
-  {4ef52246-8cb7-4f7e-a8fa-53d21a0b2ebf}; !- HVAC Component
+  {a0bc3050-6550-429d-bfc6-7006feea8fab}, !- Handle
+  {f6b2c248-ca60-4216-8634-4b2f33173687}, !- Name
+  {a2928f5e-5c65-427e-8697-4375a081b98d}; !- HVAC Component
 
 OS:Sizing:Zone,
-  {1511936a-307a-48b5-9448-01c889191fe1}, !- Handle
-  {4ef52246-8cb7-4f7e-a8fa-53d21a0b2ebf}, !- Zone or ZoneList Name
-=======
-  {f80eee4f-3a77-463c-a822-6b0d92c146c9}, !- Handle
-  Node 2,                                 !- Name
-  {1504cbbd-fff0-4c82-b780-fb707138023b}, !- Inlet Port
-  ;                                       !- Outlet Port
-
-OS:Connection,
-  {1504cbbd-fff0-4c82-b780-fb707138023b}, !- Handle
-  {a8aa9d77-6eb1-4848-9356-fe5064a4fe72}, !- Name
-  {ff56860a-dceb-41f3-8e98-b0c0f72bf186}, !- Source Object
-  11,                                     !- Outlet Port
-  {f80eee4f-3a77-463c-a822-6b0d92c146c9}, !- Target Object
-  2;                                      !- Inlet Port
-
-OS:PortList,
-  {604f02d0-65a0-4f15-ac0a-70b42e07a177}, !- Handle
-  {2aa41c73-d553-42d5-a3de-3e8905a53488}, !- Name
-  {ff56860a-dceb-41f3-8e98-b0c0f72bf186}; !- HVAC Component
-
-OS:PortList,
-  {e034aa3d-d893-4fd0-839a-ae9db1f8f8df}, !- Handle
-  {34b8407c-8fb1-4d3d-b163-ad8a4b97c31b}, !- Name
-  {ff56860a-dceb-41f3-8e98-b0c0f72bf186}; !- HVAC Component
-
-OS:PortList,
-  {83e7d4fe-c369-4afe-af56-95f93971becd}, !- Handle
-  {95ab000c-b4e1-4d20-a895-e6068a99f9aa}, !- Name
-  {ff56860a-dceb-41f3-8e98-b0c0f72bf186}; !- HVAC Component
-
-OS:Sizing:Zone,
-  {595bd68b-1f38-4014-8fa3-0c357653fa16}, !- Handle
-  {ff56860a-dceb-41f3-8e98-b0c0f72bf186}, !- Zone or ZoneList Name
->>>>>>> fcfe5a62
+  {bab90c54-ea88-4ba2-916c-147ef82fee90}, !- Handle
+  {a2928f5e-5c65-427e-8697-4375a081b98d}, !- Zone or ZoneList Name
   SupplyAirTemperature,                   !- Zone Cooling Design Supply Air Temperature Input Method
   14,                                     !- Zone Cooling Design Supply Air Temperature {C}
   11.11,                                  !- Zone Cooling Design Supply Air Temperature Difference {deltaC}
@@ -1114,27 +756,20 @@
   ,                                       !- Heating Maximum Air Flow per Zone Floor Area {m3/s-m2}
   ,                                       !- Heating Maximum Air Flow {m3/s}
   ,                                       !- Heating Maximum Air Flow Fraction
+  ,                                       !- Design Zone Air Distribution Effectiveness in Cooling Mode
+  ,                                       !- Design Zone Air Distribution Effectiveness in Heating Mode
   No,                                     !- Account for Dedicated Outdoor Air System
   NeutralSupplyAir,                       !- Dedicated Outdoor Air System Control Strategy
   autosize,                               !- Dedicated Outdoor Air Low Setpoint Temperature for Design {C}
   autosize;                               !- Dedicated Outdoor Air High Setpoint Temperature for Design {C}
 
 OS:ZoneHVAC:EquipmentList,
-<<<<<<< HEAD
-  {92ebe9d2-ace2-4493-a5b7-ea7c313b2051}, !- Handle
+  {5b61cc8c-68da-4f89-9f13-a005ef68c651}, !- Handle
   Zone HVAC Equipment List 2,             !- Name
-  {4ef52246-8cb7-4f7e-a8fa-53d21a0b2ebf}; !- Thermal Zone
+  {a2928f5e-5c65-427e-8697-4375a081b98d}; !- Thermal Zone
 
 OS:SpaceType,
-  {e57a19e3-fd2e-4cbb-9126-a3e21fb061ce}, !- Handle
-=======
-  {09b75431-c8cf-4d41-9d6c-24a8739fbf91}, !- Handle
-  Zone HVAC Equipment List 2,             !- Name
-  {ff56860a-dceb-41f3-8e98-b0c0f72bf186}; !- Thermal Zone
-
-OS:SpaceType,
-  {0c7e978c-e61c-4a48-9a9c-a6c731c1fa46}, !- Handle
->>>>>>> fcfe5a62
+  {348c4beb-c27a-4475-8b34-496182311943}, !- Handle
   Space Type 2,                           !- Name
   ,                                       !- Default Construction Set Name
   ,                                       !- Default Schedule Set Name
@@ -1145,11 +780,7 @@
   unfinished attic;                       !- Standards Space Type
 
 OS:ThermalZone,
-<<<<<<< HEAD
-  {f40a6761-d28f-4638-ba8f-da1e09d01b0e}, !- Handle
-=======
-  {f32f5fdd-609a-4a14-9367-924c1499ca37}, !- Handle
->>>>>>> fcfe5a62
+  {a1cd0c48-3a98-4d2f-943d-f9fd7e2681ee}, !- Handle
   crawl zone,                             !- Name
   ,                                       !- Multiplier
   ,                                       !- Ceiling Height {m}
@@ -1158,17 +789,10 @@
   ,                                       !- Zone Inside Convection Algorithm
   ,                                       !- Zone Outside Convection Algorithm
   ,                                       !- Zone Conditioning Equipment List Name
-<<<<<<< HEAD
-  {e78672c3-95b2-47eb-9630-3b777473433c}, !- Zone Air Inlet Port List
-  {76543d5d-468e-4f7d-96f2-80dddf243569}, !- Zone Air Exhaust Port List
-  {37c9ff4f-8480-49a9-8927-9fcf3177e6ad}, !- Zone Air Node Name
-  {e8a47a26-d710-4a95-bb99-4dc3495c6fcd}, !- Zone Return Air Port List
-=======
-  {308514a7-ed6d-4f2e-ab31-8fb6f1c10396}, !- Zone Air Inlet Port List
-  {b377d723-6566-442a-8fb6-5ce370f18bef}, !- Zone Air Exhaust Port List
-  {6f33a01f-c88c-43c4-9f34-6a3cf974294f}, !- Zone Air Node Name
-  {40c28df7-3bf3-4492-95e5-2bb096c59b46}, !- Zone Return Air Port List
->>>>>>> fcfe5a62
+  {375712a0-009a-4a86-be08-25a7ee56f930}, !- Zone Air Inlet Port List
+  {054b6182-7cbb-4da2-ab1f-cddeed55bf94}, !- Zone Air Exhaust Port List
+  {3830d4ed-ff1a-4a41-b0da-6b2735bb9066}, !- Zone Air Node Name
+  {ad56ba92-2dce-4d5c-9ffd-12f75a321d5d}, !- Zone Return Air Port List
   ,                                       !- Primary Daylighting Control Name
   ,                                       !- Fraction of Zone Controlled by Primary Daylighting Control
   ,                                       !- Secondary Daylighting Control Name
@@ -1179,71 +803,37 @@
   No;                                     !- Use Ideal Air Loads
 
 OS:Node,
-<<<<<<< HEAD
-  {2f34d057-1aac-41e5-af71-65dfb4b87854}, !- Handle
+  {bebfbd8c-52c9-4efa-9018-40d5165fbefa}, !- Handle
   Node 3,                                 !- Name
-  {37c9ff4f-8480-49a9-8927-9fcf3177e6ad}, !- Inlet Port
+  {3830d4ed-ff1a-4a41-b0da-6b2735bb9066}, !- Inlet Port
   ;                                       !- Outlet Port
 
 OS:Connection,
-  {37c9ff4f-8480-49a9-8927-9fcf3177e6ad}, !- Handle
-  {f92fadc2-322e-4d22-ba4b-c9fa3e34177a}, !- Name
-  {f40a6761-d28f-4638-ba8f-da1e09d01b0e}, !- Source Object
+  {3830d4ed-ff1a-4a41-b0da-6b2735bb9066}, !- Handle
+  {d30f6e31-7bd3-480b-b21d-185abbaab024}, !- Name
+  {a1cd0c48-3a98-4d2f-943d-f9fd7e2681ee}, !- Source Object
   11,                                     !- Outlet Port
-  {2f34d057-1aac-41e5-af71-65dfb4b87854}, !- Target Object
+  {bebfbd8c-52c9-4efa-9018-40d5165fbefa}, !- Target Object
   2;                                      !- Inlet Port
 
 OS:PortList,
-  {e78672c3-95b2-47eb-9630-3b777473433c}, !- Handle
-  {f080af50-b759-40cc-8b96-af10dd34527a}, !- Name
-  {f40a6761-d28f-4638-ba8f-da1e09d01b0e}; !- HVAC Component
+  {375712a0-009a-4a86-be08-25a7ee56f930}, !- Handle
+  {37c30db9-ff11-49e5-8f6d-3b2f90717d7c}, !- Name
+  {a1cd0c48-3a98-4d2f-943d-f9fd7e2681ee}; !- HVAC Component
 
 OS:PortList,
-  {76543d5d-468e-4f7d-96f2-80dddf243569}, !- Handle
-  {bf9f17dd-69cc-4509-bdc5-15a204c55359}, !- Name
-  {f40a6761-d28f-4638-ba8f-da1e09d01b0e}; !- HVAC Component
+  {054b6182-7cbb-4da2-ab1f-cddeed55bf94}, !- Handle
+  {9606c379-b483-48c4-9a28-f8581d0962bd}, !- Name
+  {a1cd0c48-3a98-4d2f-943d-f9fd7e2681ee}; !- HVAC Component
 
 OS:PortList,
-  {e8a47a26-d710-4a95-bb99-4dc3495c6fcd}, !- Handle
-  {9246778a-8ba7-46c8-932a-acbcd1b89b9b}, !- Name
-  {f40a6761-d28f-4638-ba8f-da1e09d01b0e}; !- HVAC Component
+  {ad56ba92-2dce-4d5c-9ffd-12f75a321d5d}, !- Handle
+  {a5042bc4-58bc-423b-9e46-bb9294b91306}, !- Name
+  {a1cd0c48-3a98-4d2f-943d-f9fd7e2681ee}; !- HVAC Component
 
 OS:Sizing:Zone,
-  {d4bf736e-840d-409e-a6bc-473d6d20371e}, !- Handle
-  {f40a6761-d28f-4638-ba8f-da1e09d01b0e}, !- Zone or ZoneList Name
-=======
-  {71fb1231-5051-4a7e-89fe-9a7e3fbc5603}, !- Handle
-  Node 3,                                 !- Name
-  {6f33a01f-c88c-43c4-9f34-6a3cf974294f}, !- Inlet Port
-  ;                                       !- Outlet Port
-
-OS:Connection,
-  {6f33a01f-c88c-43c4-9f34-6a3cf974294f}, !- Handle
-  {e19b24ad-8910-4466-a180-826b541879b4}, !- Name
-  {f32f5fdd-609a-4a14-9367-924c1499ca37}, !- Source Object
-  11,                                     !- Outlet Port
-  {71fb1231-5051-4a7e-89fe-9a7e3fbc5603}, !- Target Object
-  2;                                      !- Inlet Port
-
-OS:PortList,
-  {308514a7-ed6d-4f2e-ab31-8fb6f1c10396}, !- Handle
-  {15a86d3a-c4ce-41fa-a443-c01ee426e823}, !- Name
-  {f32f5fdd-609a-4a14-9367-924c1499ca37}; !- HVAC Component
-
-OS:PortList,
-  {b377d723-6566-442a-8fb6-5ce370f18bef}, !- Handle
-  {9e939639-24de-4d55-94b7-8d24eb3c1330}, !- Name
-  {f32f5fdd-609a-4a14-9367-924c1499ca37}; !- HVAC Component
-
-OS:PortList,
-  {40c28df7-3bf3-4492-95e5-2bb096c59b46}, !- Handle
-  {6ece190e-e85e-42f8-869a-56465a540163}, !- Name
-  {f32f5fdd-609a-4a14-9367-924c1499ca37}; !- HVAC Component
-
-OS:Sizing:Zone,
-  {6a28c59e-b6fb-4153-836f-c4fa5b2bf093}, !- Handle
-  {f32f5fdd-609a-4a14-9367-924c1499ca37}, !- Zone or ZoneList Name
->>>>>>> fcfe5a62
+  {8b5521dd-56f2-46bd-856d-b296add4adec}, !- Handle
+  {a1cd0c48-3a98-4d2f-943d-f9fd7e2681ee}, !- Zone or ZoneList Name
   SupplyAirTemperature,                   !- Zone Cooling Design Supply Air Temperature Input Method
   14,                                     !- Zone Cooling Design Supply Air Temperature {C}
   11.11,                                  !- Zone Cooling Design Supply Air Temperature Difference {deltaC}
@@ -1264,31 +854,22 @@
   ,                                       !- Heating Maximum Air Flow per Zone Floor Area {m3/s-m2}
   ,                                       !- Heating Maximum Air Flow {m3/s}
   ,                                       !- Heating Maximum Air Flow Fraction
+  ,                                       !- Design Zone Air Distribution Effectiveness in Cooling Mode
+  ,                                       !- Design Zone Air Distribution Effectiveness in Heating Mode
   No,                                     !- Account for Dedicated Outdoor Air System
   NeutralSupplyAir,                       !- Dedicated Outdoor Air System Control Strategy
   autosize,                               !- Dedicated Outdoor Air Low Setpoint Temperature for Design {C}
   autosize;                               !- Dedicated Outdoor Air High Setpoint Temperature for Design {C}
 
 OS:ZoneHVAC:EquipmentList,
-<<<<<<< HEAD
-  {be1d30b4-f098-4363-b747-99b343c92eec}, !- Handle
+  {2dd6a7a5-75bf-4580-bdfd-cf814d9a1b3b}, !- Handle
   Zone HVAC Equipment List 3,             !- Name
-  {f40a6761-d28f-4638-ba8f-da1e09d01b0e}; !- Thermal Zone
+  {a1cd0c48-3a98-4d2f-943d-f9fd7e2681ee}; !- Thermal Zone
 
 OS:Space,
-  {9d06f838-9016-4189-9b19-1ad005815c70}, !- Handle
+  {f26cac53-03d3-425b-8600-bc053d6f0533}, !- Handle
   crawl space,                            !- Name
-  {aab92c99-f718-4fb7-9aaa-f04490ebbc9e}, !- Space Type Name
-=======
-  {932d1fa5-ff22-48df-9652-c8c1d2532838}, !- Handle
-  Zone HVAC Equipment List 3,             !- Name
-  {f32f5fdd-609a-4a14-9367-924c1499ca37}; !- Thermal Zone
-
-OS:Space,
-  {a61462c9-62d0-4bca-bda8-76abe917dc78}, !- Handle
-  crawl space,                            !- Name
-  {51d87b25-2351-4a1e-938c-457f73298149}, !- Space Type Name
->>>>>>> fcfe5a62
+  {6ea9f617-37fd-4f51-875d-6733e5bbe943}, !- Space Type Name
   ,                                       !- Default Construction Set Name
   ,                                       !- Default Schedule Set Name
   -0,                                     !- Direction of Relative North {deg}
@@ -1296,25 +877,14 @@
   0,                                      !- Y Origin {m}
   -0.9144,                                !- Z Origin {m}
   ,                                       !- Building Story Name
-<<<<<<< HEAD
-  {f40a6761-d28f-4638-ba8f-da1e09d01b0e}; !- Thermal Zone Name
-
-OS:Surface,
-  {2d561b97-de01-43d0-b3d8-4522fefc397e}, !- Handle
+  {a1cd0c48-3a98-4d2f-943d-f9fd7e2681ee}; !- Thermal Zone Name
+
+OS:Surface,
+  {8034f11c-2fed-4a99-ad89-234c3a4c2607}, !- Handle
   Surface 18,                             !- Name
   Floor,                                  !- Surface Type
   ,                                       !- Construction Name
-  {9d06f838-9016-4189-9b19-1ad005815c70}, !- Space Name
-=======
-  {f32f5fdd-609a-4a14-9367-924c1499ca37}; !- Thermal Zone Name
-
-OS:Surface,
-  {c57723cd-d4ae-47bb-b538-94802f02d575}, !- Handle
-  Surface 18,                             !- Name
-  Floor,                                  !- Surface Type
-  ,                                       !- Construction Name
-  {a61462c9-62d0-4bca-bda8-76abe917dc78}, !- Space Name
->>>>>>> fcfe5a62
+  {f26cac53-03d3-425b-8600-bc053d6f0533}, !- Space Name
   Foundation,                             !- Outside Boundary Condition
   ,                                       !- Outside Boundary Condition Object
   NoSun,                                  !- Sun Exposure
@@ -1327,19 +897,11 @@
   13.6310703908387, 0, 1.11022302462516e-16; !- X,Y,Z Vertex 4 {m}
 
 OS:Surface,
-<<<<<<< HEAD
-  {80f7e453-a527-4e94-ad99-28b7e44e3fb0}, !- Handle
+  {c5edadba-41e3-4a18-96d7-5eb0014c5b4f}, !- Handle
   Surface 19,                             !- Name
   Wall,                                   !- Surface Type
   ,                                       !- Construction Name
-  {9d06f838-9016-4189-9b19-1ad005815c70}, !- Space Name
-=======
-  {a854b59d-8fa4-4b44-8c09-964914ed68f0}, !- Handle
-  Surface 19,                             !- Name
-  Wall,                                   !- Surface Type
-  ,                                       !- Construction Name
-  {a61462c9-62d0-4bca-bda8-76abe917dc78}, !- Space Name
->>>>>>> fcfe5a62
+  {f26cac53-03d3-425b-8600-bc053d6f0533}, !- Space Name
   Foundation,                             !- Outside Boundary Condition
   ,                                       !- Outside Boundary Condition Object
   NoSun,                                  !- Sun Exposure
@@ -1352,19 +914,11 @@
   0, 0, 0.9144;                           !- X,Y,Z Vertex 4 {m}
 
 OS:Surface,
-<<<<<<< HEAD
-  {059e9a0c-3e90-4d7e-98d9-ec37f87babe7}, !- Handle
+  {91360364-3607-4c9e-8706-36e2ddf12932}, !- Handle
   Surface 20,                             !- Name
   Wall,                                   !- Surface Type
   ,                                       !- Construction Name
-  {9d06f838-9016-4189-9b19-1ad005815c70}, !- Space Name
-=======
-  {06b46665-9c80-4aa8-a7d7-5b0ca8d32d35}, !- Handle
-  Surface 20,                             !- Name
-  Wall,                                   !- Surface Type
-  ,                                       !- Construction Name
-  {a61462c9-62d0-4bca-bda8-76abe917dc78}, !- Space Name
->>>>>>> fcfe5a62
+  {f26cac53-03d3-425b-8600-bc053d6f0533}, !- Space Name
   Foundation,                             !- Outside Boundary Condition
   ,                                       !- Outside Boundary Condition Object
   NoSun,                                  !- Sun Exposure
@@ -1377,19 +931,11 @@
   0, 6.81553519541936, 0.9144;            !- X,Y,Z Vertex 4 {m}
 
 OS:Surface,
-<<<<<<< HEAD
-  {c2af19af-8d9a-48b1-a231-158971f39eca}, !- Handle
+  {75085cb9-2bbc-422d-b9cf-b0e4bf2a93e0}, !- Handle
   Surface 21,                             !- Name
   Wall,                                   !- Surface Type
   ,                                       !- Construction Name
-  {9d06f838-9016-4189-9b19-1ad005815c70}, !- Space Name
-=======
-  {fb77eebb-d30b-44e8-b19f-a485fc20766b}, !- Handle
-  Surface 21,                             !- Name
-  Wall,                                   !- Surface Type
-  ,                                       !- Construction Name
-  {a61462c9-62d0-4bca-bda8-76abe917dc78}, !- Space Name
->>>>>>> fcfe5a62
+  {f26cac53-03d3-425b-8600-bc053d6f0533}, !- Space Name
   Foundation,                             !- Outside Boundary Condition
   ,                                       !- Outside Boundary Condition Object
   NoSun,                                  !- Sun Exposure
@@ -1402,19 +948,11 @@
   13.6310703908387, 6.81553519541936, 0.9144; !- X,Y,Z Vertex 4 {m}
 
 OS:Surface,
-<<<<<<< HEAD
-  {9ee2851f-8355-4cbf-b56b-a17a0275de8b}, !- Handle
+  {4536915e-19f8-4824-b209-8d39a3243643}, !- Handle
   Surface 22,                             !- Name
   Wall,                                   !- Surface Type
   ,                                       !- Construction Name
-  {9d06f838-9016-4189-9b19-1ad005815c70}, !- Space Name
-=======
-  {9ed63e40-274f-4904-944f-b564b29e77e9}, !- Handle
-  Surface 22,                             !- Name
-  Wall,                                   !- Surface Type
-  ,                                       !- Construction Name
-  {a61462c9-62d0-4bca-bda8-76abe917dc78}, !- Space Name
->>>>>>> fcfe5a62
+  {f26cac53-03d3-425b-8600-bc053d6f0533}, !- Space Name
   Foundation,                             !- Outside Boundary Condition
   ,                                       !- Outside Boundary Condition Object
   NoSun,                                  !- Sun Exposure
@@ -1427,23 +965,13 @@
   13.6310703908387, 0, 0.9144;            !- X,Y,Z Vertex 4 {m}
 
 OS:Surface,
-<<<<<<< HEAD
-  {4dee83a5-4e9e-49a4-9dec-92f2d3b27d14}, !- Handle
+  {7d5de619-f353-4c71-b566-5aca8282941a}, !- Handle
   Surface 23,                             !- Name
   RoofCeiling,                            !- Surface Type
   ,                                       !- Construction Name
-  {9d06f838-9016-4189-9b19-1ad005815c70}, !- Space Name
+  {f26cac53-03d3-425b-8600-bc053d6f0533}, !- Space Name
   Surface,                                !- Outside Boundary Condition
-  {daf2aec8-e67f-456d-913a-04192fa06c6b}, !- Outside Boundary Condition Object
-=======
-  {5c98d5b8-921b-4971-b974-3a9d38c959a5}, !- Handle
-  Surface 23,                             !- Name
-  RoofCeiling,                            !- Surface Type
-  ,                                       !- Construction Name
-  {a61462c9-62d0-4bca-bda8-76abe917dc78}, !- Space Name
-  Surface,                                !- Outside Boundary Condition
-  {84250e5d-1f3a-4670-8af6-6269112cc8cd}, !- Outside Boundary Condition Object
->>>>>>> fcfe5a62
+  {3ce702a8-aa1d-4103-98ae-5d366c6fb64e}, !- Outside Boundary Condition Object
   NoSun,                                  !- Sun Exposure
   NoWind,                                 !- Wind Exposure
   ,                                       !- View Factor to Ground
@@ -1454,11 +982,7 @@
   0, 0, 0.9144;                           !- X,Y,Z Vertex 4 {m}
 
 OS:SpaceType,
-<<<<<<< HEAD
-  {aab92c99-f718-4fb7-9aaa-f04490ebbc9e}, !- Handle
-=======
-  {51d87b25-2351-4a1e-938c-457f73298149}, !- Handle
->>>>>>> fcfe5a62
+  {6ea9f617-37fd-4f51-875d-6733e5bbe943}, !- Handle
   Space Type 3,                           !- Name
   ,                                       !- Default Construction Set Name
   ,                                       !- Default Schedule Set Name
@@ -1469,23 +993,14 @@
   crawlspace;                             !- Standards Space Type
 
 OS:BuildingUnit,
-<<<<<<< HEAD
-  {e8578a1b-4cad-4841-ba25-01c3728e9403}, !- Handle
-=======
-  {b22c00b6-5953-4f3a-81d8-b3513dd27f90}, !- Handle
->>>>>>> fcfe5a62
+  {cd7b8961-b23a-4ecf-83af-fa35aa38a4e4}, !- Handle
   unit 1,                                 !- Name
   ,                                       !- Rendering Color
   Residential;                            !- Building Unit Type
 
 OS:AdditionalProperties,
-<<<<<<< HEAD
-  {b7452ae5-163d-4c6c-9850-39e1b1b724e2}, !- Handle
-  {e8578a1b-4cad-4841-ba25-01c3728e9403}, !- Object Name
-=======
-  {df46f066-f13d-4d84-b9aa-172181da52a2}, !- Handle
-  {b22c00b6-5953-4f3a-81d8-b3513dd27f90}, !- Object Name
->>>>>>> fcfe5a62
+  {2c74009f-f810-46bd-ae18-91a0e90ffd51}, !- Handle
+  {cd7b8961-b23a-4ecf-83af-fa35aa38a4e4}, !- Object Name
   NumberOfBedrooms,                       !- Feature Name 1
   Integer,                                !- Feature Data Type 1
   3,                                      !- Feature Value 1
@@ -1496,2395 +1011,20 @@
   Double,                                 !- Feature Data Type 3
   2.6400000000000001;                     !- Feature Value 3
 
-<<<<<<< HEAD
-OS:External:File,
-  {b327844c-b4d8-4fc6-a644-754143b3520d}, !- Handle
-  8760.csv,                               !- Name
-  8760.csv;                               !- File Name
-
-OS:Schedule:File,
-  {b77bb345-d927-48a9-9b3b-c0d662a8b95d}, !- Handle
-  occupants,                              !- Name
-  {1a4cf8d1-d9fd-43b1-894a-855d266b800e}, !- Schedule Type Limits Name
-  {b327844c-b4d8-4fc6-a644-754143b3520d}, !- External File Name
-  1,                                      !- Column Number
-  1,                                      !- Rows to Skip at Top
-  8760,                                   !- Number of Hours of Data
-  ,                                       !- Column Separator
-  ,                                       !- Interpolate to Timestep
-  60;                                     !- Minutes per Item
-
-OS:Schedule:Ruleset,
-  {04abba0a-dc95-4492-9fde-a98bfd31dc4a}, !- Handle
-  Schedule Ruleset 1,                     !- Name
-  {be755cbb-efa7-4332-8265-ea9c764fc541}, !- Schedule Type Limits Name
-  {f9efc4b6-d956-4b22-bdf7-a98eaa07ac1b}; !- Default Day Schedule Name
-
 OS:Schedule:Day,
-  {f9efc4b6-d956-4b22-bdf7-a98eaa07ac1b}, !- Handle
-  Schedule Day 3,                         !- Name
-  {be755cbb-efa7-4332-8265-ea9c764fc541}, !- Schedule Type Limits Name
-  ,                                       !- Interpolate to Timestep
-  24,                                     !- Hour 1
-  0,                                      !- Minute 1
-  112.539290946133;                       !- Value Until Time 1
-
-OS:People:Definition,
-  {3a81c49b-7b73-4eed-9d2d-c21dbcd22496}, !- Handle
-  res occupants|living space,             !- Name
-  People,                                 !- Number of People Calculation Method
-  1.32,                                   !- Number of People {people}
-  ,                                       !- People per Space Floor Area {person/m2}
-  ,                                       !- Space Floor Area per Person {m2/person}
-  0.319734,                               !- Fraction Radiant
-  0.573,                                  !- Sensible Heat Fraction
-  0,                                      !- Carbon Dioxide Generation Rate {m3/s-W}
-  No,                                     !- Enable ASHRAE 55 Comfort Warnings
-  ZoneAveraged;                           !- Mean Radiant Temperature Calculation Type
-
-OS:People,
-  {49b0c217-1595-4059-af28-f7a7302adbec}, !- Handle
-  res occupants|living space,             !- Name
-  {3a81c49b-7b73-4eed-9d2d-c21dbcd22496}, !- People Definition Name
-  {592eefab-dd53-44f4-be98-30de07fe1a50}, !- Space or SpaceType Name
-  {b77bb345-d927-48a9-9b3b-c0d662a8b95d}, !- Number of People Schedule Name
-  {04abba0a-dc95-4492-9fde-a98bfd31dc4a}, !- Activity Level Schedule Name
-  ,                                       !- Surface Name/Angle Factor List Name
-  ,                                       !- Work Efficiency Schedule Name
-  ,                                       !- Clothing Insulation Schedule Name
-  ,                                       !- Air Velocity Schedule Name
-  1;                                      !- Multiplier
-
-OS:ScheduleTypeLimits,
-  {be755cbb-efa7-4332-8265-ea9c764fc541}, !- Handle
-  ActivityLevel,                          !- Name
-  0,                                      !- Lower Limit Value
-  ,                                       !- Upper Limit Value
-  Continuous,                             !- Numeric Type
-  ActivityLevel;                          !- Unit Type
-
-OS:ScheduleTypeLimits,
-  {1a4cf8d1-d9fd-43b1-894a-855d266b800e}, !- Handle
-  Fractional,                             !- Name
-  0,                                      !- Lower Limit Value
-  1,                                      !- Upper Limit Value
-  Continuous;                             !- Numeric Type
-
-OS:People:Definition,
-  {150d1af7-1d56-4b76-aecb-d9c66c178fd5}, !- Handle
-  res occupants|living space|story 2,     !- Name
-  People,                                 !- Number of People Calculation Method
-  1.32,                                   !- Number of People {people}
-  ,                                       !- People per Space Floor Area {person/m2}
-  ,                                       !- Space Floor Area per Person {m2/person}
-  0.319734,                               !- Fraction Radiant
-  0.573,                                  !- Sensible Heat Fraction
-  0,                                      !- Carbon Dioxide Generation Rate {m3/s-W}
-  No,                                     !- Enable ASHRAE 55 Comfort Warnings
-  ZoneAveraged;                           !- Mean Radiant Temperature Calculation Type
-
-OS:People,
-  {5082b4b6-a369-40b9-ae04-8230f131ac2d}, !- Handle
-  res occupants|living space|story 2,     !- Name
-  {150d1af7-1d56-4b76-aecb-d9c66c178fd5}, !- People Definition Name
-  {277b0f4b-b68e-42cb-8324-fba8c9c1d73b}, !- Space or SpaceType Name
-  {b77bb345-d927-48a9-9b3b-c0d662a8b95d}, !- Number of People Schedule Name
-  {04abba0a-dc95-4492-9fde-a98bfd31dc4a}, !- Activity Level Schedule Name
-  ,                                       !- Surface Name/Angle Factor List Name
-  ,                                       !- Work Efficiency Schedule Name
-  ,                                       !- Clothing Insulation Schedule Name
-  ,                                       !- Air Velocity Schedule Name
-  1;                                      !- Multiplier
-
-OS:Coil:Heating:Gas,
-  {3e51502c-b36a-4557-bb91-42cfea63582e}, !- Handle
-  res fur gas heating coil,               !- Name
-  {faffb516-9383-44db-aafd-23caf4b90f36}, !- Availability Schedule Name
-  0.78,                                   !- Gas Burner Efficiency
-  AutoSize,                               !- Nominal Capacity {W}
-  ,                                       !- Air Inlet Node Name
-  ,                                       !- Air Outlet Node Name
-  ,                                       !- Temperature Setpoint Node Name
-  76,                                     !- Parasitic Electric Load {W}
-  ,                                       !- Part Load Fraction Correlation Curve Name
-  0,                                      !- Parasitic Gas Load {W}
-  NaturalGas;                             !- Fuel Type
-
-OS:Schedule:Constant,
-  {faffb516-9383-44db-aafd-23caf4b90f36}, !- Handle
-  Always On Discrete,                     !- Name
-  {7632e643-628a-4fa8-8e80-dad6cf2e7bdc}, !- Schedule Type Limits Name
-  1;                                      !- Value
-
-OS:ScheduleTypeLimits,
-  {7632e643-628a-4fa8-8e80-dad6cf2e7bdc}, !- Handle
-  OnOff,                                  !- Name
-  0,                                      !- Lower Limit Value
-  1,                                      !- Upper Limit Value
-  Discrete,                               !- Numeric Type
-  Availability;                           !- Unit Type
-
-OS:Fan:OnOff,
-  {1f420c64-4cd6-4224-9a68-877f7e8e0ea4}, !- Handle
-  res fur gas htg supply fan,             !- Name
-  {faffb516-9383-44db-aafd-23caf4b90f36}, !- Availability Schedule Name
-  0.75,                                   !- Fan Total Efficiency
-  794.580001233493,                       !- Pressure Rise {Pa}
-  autosize,                               !- Maximum Flow Rate {m3/s}
-  1,                                      !- Motor Efficiency
-  1,                                      !- Motor In Airstream Fraction
-  ,                                       !- Air Inlet Node Name
-  ,                                       !- Air Outlet Node Name
-  {0daef97a-65e6-49ac-837f-4af549c876d4}, !- Fan Power Ratio Function of Speed Ratio Curve Name
-  {3649779c-f069-48d7-befb-47ff65d7dc80}, !- Fan Efficiency Ratio Function of Speed Ratio Curve Name
-  res fur gas htg supply fan;             !- End-Use Subcategory
-
-OS:Curve:Exponent,
-  {0daef97a-65e6-49ac-837f-4af549c876d4}, !- Handle
-  Fan On Off Power Curve,                 !- Name
-  1,                                      !- Coefficient1 Constant
-  0,                                      !- Coefficient2 Constant
-  0,                                      !- Coefficient3 Constant
-  0,                                      !- Minimum Value of x
-  1,                                      !- Maximum Value of x
-  ,                                       !- Minimum Curve Output
-  ,                                       !- Maximum Curve Output
-  ,                                       !- Input Unit Type for X
-  ;                                       !- Output Unit Type
-
-OS:Curve:Cubic,
-  {3649779c-f069-48d7-befb-47ff65d7dc80}, !- Handle
-  Fan On Off Efficiency Curve,            !- Name
-  1,                                      !- Coefficient1 Constant
-  0,                                      !- Coefficient2 x
-  0,                                      !- Coefficient3 x**2
-  0,                                      !- Coefficient4 x**3
-  0,                                      !- Minimum Value of x
-  1;                                      !- Maximum Value of x
-
-OS:AirLoopHVAC:UnitarySystem,
-  {c89ff066-7a28-4eab-a8ac-b621130c4bec}, !- Handle
-  res fur gas unitary system,             !- Name
-  Load,                                   !- Control Type
-  {d3efb852-3ed6-4335-aa39-8abb9f3d3f52}, !- Controlling Zone or Thermostat Location
-  None,                                   !- Dehumidification Control Type
-  {faffb516-9383-44db-aafd-23caf4b90f36}, !- Availability Schedule Name
-  {8cb3c55e-77d6-4c68-98b9-1b1661cea2aa}, !- Air Inlet Node Name
-  {3f3bd26f-e26b-4d61-b3a0-cef6b1d12c81}, !- Air Outlet Node Name
-  {1f420c64-4cd6-4224-9a68-877f7e8e0ea4}, !- Supply Fan Name
-  BlowThrough,                            !- Fan Placement
-  {e38dbd24-decf-417f-afe4-8d4f8d72fe2d}, !- Supply Air Fan Operating Mode Schedule Name
-  {3e51502c-b36a-4557-bb91-42cfea63582e}, !- Heating Coil Name
-  1,                                      !- DX Heating Coil Sizing Ratio
-  ,                                       !- Cooling Coil Name
-  No,                                     !- Use DOAS DX Cooling Coil
-  2,                                      !- DOAS DX Cooling Coil Leaving Minimum Air Temperature {C}
-  SensibleOnlyLoadControl,                !- Latent Load Control
-  ,                                       !- Supplemental Heating Coil Name
-  ,                                       !- Supply Air Flow Rate Method During Cooling Operation
-  0,                                      !- Supply Air Flow Rate During Cooling Operation {m3/s}
-  ,                                       !- Supply Air Flow Rate Per Floor Area During Cooling Operation {m3/s-m2}
-  ,                                       !- Fraction of Autosized Design Cooling Supply Air Flow Rate
-  ,                                       !- Design Supply Air Flow Rate Per Unit of Capacity During Cooling Operation {m3/s-W}
-  ,                                       !- Supply Air Flow Rate Method During Heating Operation
-  Autosize,                               !- Supply Air Flow Rate During Heating Operation {m3/s}
-  ,                                       !- Supply Air Flow Rate Per Floor Area during Heating Operation {m3/s-m2}
-  ,                                       !- Fraction of Autosized Design Heating Supply Air Flow Rate
-  ,                                       !- Design Supply Air Flow Rate Per Unit of Capacity During Heating Operation {m3/s-W}
-  ,                                       !- Supply Air Flow Rate Method When No Cooling or Heating is Required
-  0,                                      !- Supply Air Flow Rate When No Cooling or Heating is Required {m3/s}
-  ,                                       !- Supply Air Flow Rate Per Floor Area When No Cooling or Heating is Required {m3/s-m2}
-  ,                                       !- Fraction of Autosized Design Cooling Supply Air Flow Rate When No Cooling or Heating is Required
-  ,                                       !- Fraction of Autosized Design Heating Supply Air Flow Rate When No Cooling or Heating is Required
-  ,                                       !- Design Supply Air Flow Rate Per Unit of Capacity During Cooling Operation When No Cooling or Heating is Required {m3/s-W}
-  ,                                       !- Design Supply Air Flow Rate Per Unit of Capacity During Heating Operation When No Cooling or Heating is Required {m3/s-W}
-  48.8888888888889,                       !- Maximum Supply Air Temperature {C}
-  21,                                     !- Maximum Outdoor Dry-Bulb Temperature for Supplemental Heater Operation {C}
-  ,                                       !- Outdoor Dry-Bulb Temperature Sensor Node Name
-  2.5,                                    !- Maximum Cycling Rate {cycles/hr}
-  60,                                     !- Heat Pump Time Constant {s}
-  0.01,                                   !- Fraction of On-Cycle Power Use
-  60,                                     !- Heat Pump Fan Delay Time {s}
-  0,                                      !- Ancilliary On-Cycle Electric Power {W}
-  0;                                      !- Ancilliary Off-Cycle Electric Power {W}
-
-OS:Schedule:Constant,
-  {e38dbd24-decf-417f-afe4-8d4f8d72fe2d}, !- Handle
-  Always Off Discrete,                    !- Name
-  {03130ebd-bab9-4e51-80f0-0ac4d95bcf65}, !- Schedule Type Limits Name
-  0;                                      !- Value
-
-OS:ScheduleTypeLimits,
-  {03130ebd-bab9-4e51-80f0-0ac4d95bcf65}, !- Handle
-  OnOff 1,                                !- Name
-  0,                                      !- Lower Limit Value
-  1,                                      !- Upper Limit Value
-  Discrete,                               !- Numeric Type
-  Availability;                           !- Unit Type
-
-OS:AirLoopHVAC,
-  {bea7bed8-6a38-42ae-9aac-32b403ac68b5}, !- Handle
-  res fur gas asys,                       !- Name
-  ,                                       !- Controller List Name
-  {faffb516-9383-44db-aafd-23caf4b90f36}, !- Availability Schedule
-  {0712039c-d3b2-47d1-8b31-82d48acee734}, !- Availability Manager List Name
-  AutoSize,                               !- Design Supply Air Flow Rate {m3/s}
-  ,                                       !- Branch List Name
-  ,                                       !- Connector List Name
-  {e43bca0f-2e29-4d71-88de-12d09a4984ea}, !- Supply Side Inlet Node Name
-  {0b0885f1-8dcc-48be-8f30-2aad4bcd8aba}, !- Demand Side Outlet Node Name
-  {de667d20-0cd5-45a1-ae1f-d48435068639}, !- Demand Side Inlet Node A
-  {ac14477b-5b94-49dd-98d8-d998bb0e8ab8}, !- Supply Side Outlet Node A
-  ,                                       !- Demand Side Inlet Node B
-  ,                                       !- Supply Side Outlet Node B
-  ,                                       !- Return Air Bypass Flow Temperature Setpoint Schedule Name
-  {0dfd199b-883f-40c8-a6cb-9c7a7b4a3082}, !- Demand Mixer Name
-  {fb661bd4-3d95-4b8f-8411-a3e429ff9030}, !- Demand Splitter A Name
-  ,                                       !- Demand Splitter B Name
-  ;                                       !- Supply Splitter Name
-
-OS:Node,
-  {74805645-0f79-4c38-8cc1-2ca724664be9}, !- Handle
-  Node 4,                                 !- Name
-  {e43bca0f-2e29-4d71-88de-12d09a4984ea}, !- Inlet Port
-  {8cb3c55e-77d6-4c68-98b9-1b1661cea2aa}; !- Outlet Port
-
-OS:Node,
-  {677eb89e-ac00-4329-bd0e-d543f20fbd6b}, !- Handle
-  Node 5,                                 !- Name
-  {3f3bd26f-e26b-4d61-b3a0-cef6b1d12c81}, !- Inlet Port
-  {ac14477b-5b94-49dd-98d8-d998bb0e8ab8}; !- Outlet Port
-
-OS:Connection,
-  {e43bca0f-2e29-4d71-88de-12d09a4984ea}, !- Handle
-  {d5582666-1354-4cf7-8f9c-a5fec0075556}, !- Name
-  {bea7bed8-6a38-42ae-9aac-32b403ac68b5}, !- Source Object
-  8,                                      !- Outlet Port
-  {74805645-0f79-4c38-8cc1-2ca724664be9}, !- Target Object
-  2;                                      !- Inlet Port
-
-OS:Connection,
-  {ac14477b-5b94-49dd-98d8-d998bb0e8ab8}, !- Handle
-  {498e85e7-2cb8-44aa-ac49-aef2592a0da6}, !- Name
-  {677eb89e-ac00-4329-bd0e-d543f20fbd6b}, !- Source Object
-  3,                                      !- Outlet Port
-  {bea7bed8-6a38-42ae-9aac-32b403ac68b5}, !- Target Object
-  11;                                     !- Inlet Port
-
-OS:Node,
-  {99525d97-5d14-4dd6-9bca-23f670ba1d13}, !- Handle
-  Node 6,                                 !- Name
-  {de667d20-0cd5-45a1-ae1f-d48435068639}, !- Inlet Port
-  {e0ead5ad-be0b-4807-a8e5-83f646b5e0f7}; !- Outlet Port
-
-OS:Node,
-  {1e59c1e4-9173-4ffd-bd8e-39571a694230}, !- Handle
-  Node 7,                                 !- Name
-  {42a5625c-d65d-4686-b117-541a3644c85e}, !- Inlet Port
-  {0b0885f1-8dcc-48be-8f30-2aad4bcd8aba}; !- Outlet Port
-
-OS:Node,
-  {acc8b2f3-c00d-41a6-87ae-fb54512ee07c}, !- Handle
-  Node 8,                                 !- Name
-  {0d22dece-72a9-463f-9340-addb0421561f}, !- Inlet Port
-  {3c13b471-337b-4701-ba29-cf0dc40f8a89}; !- Outlet Port
-
-OS:Connection,
-  {de667d20-0cd5-45a1-ae1f-d48435068639}, !- Handle
-  {75ddd527-a9de-4c1f-89b9-6d523c0d51ef}, !- Name
-  {bea7bed8-6a38-42ae-9aac-32b403ac68b5}, !- Source Object
-  10,                                     !- Outlet Port
-  {99525d97-5d14-4dd6-9bca-23f670ba1d13}, !- Target Object
-  2;                                      !- Inlet Port
-
-OS:Connection,
-  {0b0885f1-8dcc-48be-8f30-2aad4bcd8aba}, !- Handle
-  {3da93721-1bf0-47f5-9510-77bf553c2856}, !- Name
-  {1e59c1e4-9173-4ffd-bd8e-39571a694230}, !- Source Object
-  3,                                      !- Outlet Port
-  {bea7bed8-6a38-42ae-9aac-32b403ac68b5}, !- Target Object
-  9;                                      !- Inlet Port
-
-OS:AirLoopHVAC:ZoneSplitter,
-  {fb661bd4-3d95-4b8f-8411-a3e429ff9030}, !- Handle
-  res fur gas zone splitter,              !- Name
-  {e0ead5ad-be0b-4807-a8e5-83f646b5e0f7}, !- Inlet Node Name
-  {ba66dfbb-e226-4045-aca3-7c7fba836596}; !- Outlet Node Name 1
-
-OS:AirLoopHVAC:ZoneMixer,
-  {0dfd199b-883f-40c8-a6cb-9c7a7b4a3082}, !- Handle
-  res fur gas zone mixer,                 !- Name
-  {42a5625c-d65d-4686-b117-541a3644c85e}, !- Outlet Node Name
-  {e4c180eb-5020-43f2-a210-cdd4833ebbd8}; !- Inlet Node Name 1
-
-OS:Connection,
-  {e0ead5ad-be0b-4807-a8e5-83f646b5e0f7}, !- Handle
-  {5151281a-8486-4608-b505-c3b20984614f}, !- Name
-  {99525d97-5d14-4dd6-9bca-23f670ba1d13}, !- Source Object
-  3,                                      !- Outlet Port
-  {fb661bd4-3d95-4b8f-8411-a3e429ff9030}, !- Target Object
-  2;                                      !- Inlet Port
-
-OS:Connection,
-  {42a5625c-d65d-4686-b117-541a3644c85e}, !- Handle
-  {37435c84-f5ba-4ee0-b2bf-48f7fb7396d6}, !- Name
-  {0dfd199b-883f-40c8-a6cb-9c7a7b4a3082}, !- Source Object
-  2,                                      !- Outlet Port
-  {1e59c1e4-9173-4ffd-bd8e-39571a694230}, !- Target Object
-  2;                                      !- Inlet Port
-
-OS:Sizing:System,
-  {66c27c73-c714-4ef0-bdba-c88072c5e49d}, !- Handle
-  {bea7bed8-6a38-42ae-9aac-32b403ac68b5}, !- AirLoop Name
-  Sensible,                               !- Type of Load to Size On
-  Autosize,                               !- Design Outdoor Air Flow Rate {m3/s}
-  0.3,                                    !- Central Heating Maximum System Air Flow Ratio
-  7,                                      !- Preheat Design Temperature {C}
-  0.008,                                  !- Preheat Design Humidity Ratio {kg-H2O/kg-Air}
-  12.8,                                   !- Precool Design Temperature {C}
-  0.008,                                  !- Precool Design Humidity Ratio {kg-H2O/kg-Air}
-  12.8,                                   !- Central Cooling Design Supply Air Temperature {C}
-  16.7,                                   !- Central Heating Design Supply Air Temperature {C}
-  NonCoincident,                          !- Sizing Option
-  Yes,                                    !- 100% Outdoor Air in Cooling
-  Yes,                                    !- 100% Outdoor Air in Heating
-  0.0085,                                 !- Central Cooling Design Supply Air Humidity Ratio {kg-H2O/kg-Air}
-  0.008,                                  !- Central Heating Design Supply Air Humidity Ratio {kg-H2O/kg-Air}
-  DesignDay,                              !- Cooling Design Air Flow Method
-  0,                                      !- Cooling Design Air Flow Rate {m3/s}
-  DesignDay,                              !- Heating Design Air Flow Method
-  0,                                      !- Heating Design Air Flow Rate {m3/s}
-  ZoneSum,                                !- System Outdoor Air Method
-  1,                                      !- Zone Maximum Outdoor Air Fraction {dimensionless}
-  0.0099676501,                           !- Cooling Supply Air Flow Rate Per Floor Area {m3/s-m2}
-  1,                                      !- Cooling Fraction of Autosized Cooling Supply Air Flow Rate
-  3.9475456e-05,                          !- Cooling Supply Air Flow Rate Per Unit Cooling Capacity {m3/s-W}
-  0.0099676501,                           !- Heating Supply Air Flow Rate Per Floor Area {m3/s-m2}
-  1,                                      !- Heating Fraction of Autosized Heating Supply Air Flow Rate
-  1,                                      !- Heating Fraction of Autosized Cooling Supply Air Flow Rate
-  3.1588213e-05,                          !- Heating Supply Air Flow Rate Per Unit Heating Capacity {m3/s-W}
-  CoolingDesignCapacity,                  !- Cooling Design Capacity Method
-  autosize,                               !- Cooling Design Capacity {W}
-  234.7,                                  !- Cooling Design Capacity Per Floor Area {W/m2}
-  1,                                      !- Fraction of Autosized Cooling Design Capacity
-  HeatingDesignCapacity,                  !- Heating Design Capacity Method
-  autosize,                               !- Heating Design Capacity {W}
-  157,                                    !- Heating Design Capacity Per Floor Area {W/m2}
-  1,                                      !- Fraction of Autosized Heating Design Capacity
-  OnOff;                                  !- Central Cooling Capacity Control Method
-
-OS:AvailabilityManagerAssignmentList,
-  {0712039c-d3b2-47d1-8b31-82d48acee734}, !- Handle
-  Air Loop HVAC 1 AvailabilityManagerAssignmentList; !- Name
-
-OS:Connection,
-  {8cb3c55e-77d6-4c68-98b9-1b1661cea2aa}, !- Handle
-  {2f58c92c-bd9c-4bec-be86-05438124d937}, !- Name
-  {74805645-0f79-4c38-8cc1-2ca724664be9}, !- Source Object
-  3,                                      !- Outlet Port
-  {c89ff066-7a28-4eab-a8ac-b621130c4bec}, !- Target Object
-  6;                                      !- Inlet Port
-
-OS:Connection,
-  {3f3bd26f-e26b-4d61-b3a0-cef6b1d12c81}, !- Handle
-  {8c45af56-7fb4-4897-9733-be2b8513098c}, !- Name
-  {c89ff066-7a28-4eab-a8ac-b621130c4bec}, !- Source Object
-  7,                                      !- Outlet Port
-  {677eb89e-ac00-4329-bd0e-d543f20fbd6b}, !- Target Object
-  2;                                      !- Inlet Port
-
-OS:AirTerminal:SingleDuct:ConstantVolume:NoReheat,
-  {3591755d-f6d4-400c-9b7b-bdfb39795fcb}, !- Handle
-  res fur gas living zone direct air,     !- Name
-  {faffb516-9383-44db-aafd-23caf4b90f36}, !- Availability Schedule Name
-  {64d4ec84-b5bc-4476-a763-10c8c49956e8}, !- Air Inlet Node Name
-  {0d22dece-72a9-463f-9340-addb0421561f}, !- Air Outlet Node Name
-  AutoSize;                               !- Maximum Air Flow Rate {m3/s}
-
-OS:Node,
-  {81943184-0a15-498d-9e5e-3556ae657ec7}, !- Handle
-  Node 9,                                 !- Name
-  {99197e36-f4a9-4b16-a6bc-4eb5e1a9b454}, !- Inlet Port
-  {e4c180eb-5020-43f2-a210-cdd4833ebbd8}; !- Outlet Port
-
-OS:Connection,
-  {3c13b471-337b-4701-ba29-cf0dc40f8a89}, !- Handle
-  {a70b323a-a79a-4c91-b4af-b11569cb3765}, !- Name
-  {acc8b2f3-c00d-41a6-87ae-fb54512ee07c}, !- Source Object
-  3,                                      !- Outlet Port
-  {659b24f6-40e8-4959-ae7e-ec4bdd29a80b}, !- Target Object
-  3;                                      !- Inlet Port
-
-OS:Connection,
-  {99197e36-f4a9-4b16-a6bc-4eb5e1a9b454}, !- Handle
-  {c2a43773-528d-4b71-8636-d8e3b6bc649f}, !- Name
-  {3c1aaf26-8032-44c0-bb21-7360aefcf609}, !- Source Object
-  3,                                      !- Outlet Port
-  {81943184-0a15-498d-9e5e-3556ae657ec7}, !- Target Object
-  2;                                      !- Inlet Port
-
-OS:Connection,
-  {e4c180eb-5020-43f2-a210-cdd4833ebbd8}, !- Handle
-  {3b043492-3904-468e-8df3-c15f83a15349}, !- Name
-  {81943184-0a15-498d-9e5e-3556ae657ec7}, !- Source Object
-  3,                                      !- Outlet Port
-  {0dfd199b-883f-40c8-a6cb-9c7a7b4a3082}, !- Target Object
-  3;                                      !- Inlet Port
-
-OS:Node,
-  {71a33bf2-5666-4197-9d8d-8b6f1b759e4f}, !- Handle
-  Node 10,                                !- Name
-  {ba66dfbb-e226-4045-aca3-7c7fba836596}, !- Inlet Port
-  {64d4ec84-b5bc-4476-a763-10c8c49956e8}; !- Outlet Port
-
-OS:Connection,
-  {ba66dfbb-e226-4045-aca3-7c7fba836596}, !- Handle
-  {3cba158c-bf0b-47e3-afd4-a0eb79574b21}, !- Name
-  {fb661bd4-3d95-4b8f-8411-a3e429ff9030}, !- Source Object
-  3,                                      !- Outlet Port
-  {71a33bf2-5666-4197-9d8d-8b6f1b759e4f}, !- Target Object
-  2;                                      !- Inlet Port
-
-OS:Connection,
-  {64d4ec84-b5bc-4476-a763-10c8c49956e8}, !- Handle
-  {a6cb4377-a2f4-47c1-a55f-37a973984bba}, !- Name
-  {71a33bf2-5666-4197-9d8d-8b6f1b759e4f}, !- Source Object
-  3,                                      !- Outlet Port
-  {3591755d-f6d4-400c-9b7b-bdfb39795fcb}, !- Target Object
-  3;                                      !- Inlet Port
-
-OS:Connection,
-  {0d22dece-72a9-463f-9340-addb0421561f}, !- Handle
-  {7efbff9d-ae16-404b-9e48-e93b342d6bb2}, !- Name
-  {3591755d-f6d4-400c-9b7b-bdfb39795fcb}, !- Source Object
-  4,                                      !- Outlet Port
-  {acc8b2f3-c00d-41a6-87ae-fb54512ee07c}, !- Target Object
-  2;                                      !- Inlet Port
-
-OS:AdditionalProperties,
-  {f56ccc31-7d0a-481c-8390-6130b49a838c}, !- Handle
-  {c89ff066-7a28-4eab-a8ac-b621130c4bec}, !- Object Name
-  SizingInfoHVACFracHeatLoadServed,       !- Feature Name 1
-  Double,                                 !- Feature Data Type 1
-  1;                                      !- Feature Value 1
-
-OS:Curve:Biquadratic,
-  {e3985b5e-79b2-45e5-90ef-dc87575e6dce}, !- Handle
-  Cool-Cap-fT1,                           !- Name
-  1.550902001,                            !- Coefficient1 Constant
-  -0.0750500892,                          !- Coefficient2 x
-  0.00309713544,                          !- Coefficient3 x**2
-  0.00240111,                             !- Coefficient4 y
-  -5.0544e-05,                            !- Coefficient5 y**2
-  -0.00042728148,                         !- Coefficient6 x*y
-  13.88,                                  !- Minimum Value of x
-  23.88,                                  !- Maximum Value of x
-  18.33,                                  !- Minimum Value of y
-  51.66;                                  !- Maximum Value of y
-
-OS:Curve:Biquadratic,
-  {1955c4b2-fd3c-4c53-b33d-b600f873f18c}, !- Handle
-  Cool-EIR-fT1,                           !- Name
-  -0.304282997,                           !- Coefficient1 Constant
-  0.1180477062,                           !- Coefficient2 x
-  -0.00342466704,                         !- Coefficient3 x**2
-  -0.0062619138,                          !- Coefficient4 y
-  0.00069542712,                          !- Coefficient5 y**2
-  -0.00046997496,                         !- Coefficient6 x*y
-  13.88,                                  !- Minimum Value of x
-  23.88,                                  !- Maximum Value of x
-  18.33,                                  !- Minimum Value of y
-  51.66;                                  !- Maximum Value of y
-
-OS:Curve:Quadratic,
-  {798a7cc0-2943-4baa-9817-2daf013869b3}, !- Handle
-  Cool-PLF-fPLR1,                         !- Name
-  0.93,                                   !- Coefficient1 Constant
-  0.07,                                   !- Coefficient2 x
-  0,                                      !- Coefficient3 x**2
-  0,                                      !- Minimum Value of x
-  1,                                      !- Maximum Value of x
-  0.7,                                    !- Minimum Curve Output
-  1;                                      !- Maximum Curve Output
-
-OS:Curve:Quadratic,
-  {837c2306-4cc4-449f-8e1c-47c2df05983b}, !- Handle
-  Cool-Cap-fFF1,                          !- Name
-  0.718605468,                            !- Coefficient1 Constant
-  0.410099989,                            !- Coefficient2 x
-  -0.128705457,                           !- Coefficient3 x**2
-  0,                                      !- Minimum Value of x
-  2,                                      !- Maximum Value of x
-  0,                                      !- Minimum Curve Output
-  2;                                      !- Maximum Curve Output
-
-OS:Curve:Quadratic,
-  {9590887b-86f3-4a0b-b04f-e531a3cd9843}, !- Handle
-  Cool-EIR-fFF1,                          !- Name
-  1.32299905,                             !- Coefficient1 Constant
-  -0.477711207,                           !- Coefficient2 x
-  0.154712157,                            !- Coefficient3 x**2
-  0,                                      !- Minimum Value of x
-  2,                                      !- Maximum Value of x
-  0,                                      !- Minimum Curve Output
-  2;                                      !- Maximum Curve Output
-
-OS:Coil:Cooling:DX:SingleSpeed,
-  {c75e9c55-a007-4dcc-9002-1f1d9f64a6c0}, !- Handle
-  res ac cooling coil,                    !- Name
-  {faffb516-9383-44db-aafd-23caf4b90f36}, !- Availability Schedule Name
-  autosize,                               !- Rated Total Cooling Capacity {W}
-  0.740402528813699,                      !- Rated Sensible Heat Ratio
-  3.9505446283126,                        !- Rated COP {W/W}
-  autosize,                               !- Rated Air Flow Rate {m3/s}
-  773.3912012006,                         !- Rated Evaporator Fan Power Per Volume Flow Rate {W/(m3/s)}
-  ,                                       !- Air Inlet Node Name
-  ,                                       !- Air Outlet Node Name
-  {e3985b5e-79b2-45e5-90ef-dc87575e6dce}, !- Total Cooling Capacity Function of Temperature Curve Name
-  {837c2306-4cc4-449f-8e1c-47c2df05983b}, !- Total Cooling Capacity Function of Flow Fraction Curve Name
-  {1955c4b2-fd3c-4c53-b33d-b600f873f18c}, !- Energy Input Ratio Function of Temperature Curve Name
-  {9590887b-86f3-4a0b-b04f-e531a3cd9843}, !- Energy Input Ratio Function of Flow Fraction Curve Name
-  {798a7cc0-2943-4baa-9817-2daf013869b3}, !- Part Load Fraction Correlation Curve Name
-  -25,                                    !- Minimum Outdoor Dry-Bulb Temperature for Compressor Operation {C}
-  1000,                                   !- Nominal Time for Condensate Removal to Begin {s}
-  1.5,                                    !- Ratio of Initial Moisture Evaporation Rate and Steady State Latent Capacity {dimensionless}
-  3,                                      !- Maximum Cycling Rate {cycles/hr}
-  45,                                     !- Latent Capacity Time Constant {s}
-  ,                                       !- Condenser Air Inlet Node Name
-  AirCooled,                              !- Condenser Type
-  0,                                      !- Evaporative Condenser Effectiveness {dimensionless}
-  Autosize,                               !- Evaporative Condenser Air Flow Rate {m3/s}
-  Autosize,                               !- Evaporative Condenser Pump Rated Power Consumption {W}
-  0,                                      !- Crankcase Heater Capacity {W}
-  12.7777777777778,                       !- Maximum Outdoor Dry-Bulb Temperature for Crankcase Heater Operation {C}
-  ,                                       !- Supply Water Storage Tank Name
-  ,                                       !- Condensate Collection Water Storage Tank Name
-  0,                                      !- Basin Heater Capacity {W/K}
-  10,                                     !- Basin Heater Setpoint Temperature {C}
-  ;                                       !- Basin Heater Operating Schedule Name
-
-OS:Fan:OnOff,
-  {558415f2-e709-4dee-ad1f-13490d7cfb42}, !- Handle
-  res ac clg supply fan,                  !- Name
-  {faffb516-9383-44db-aafd-23caf4b90f36}, !- Availability Schedule Name
-  0.75,                                   !- Fan Total Efficiency
-  794.580001233493,                       !- Pressure Rise {Pa}
-  autosize,                               !- Maximum Flow Rate {m3/s}
-  1,                                      !- Motor Efficiency
-  1,                                      !- Motor In Airstream Fraction
-  ,                                       !- Air Inlet Node Name
-  ,                                       !- Air Outlet Node Name
-  {d6b6fcf5-a6d5-4fda-9575-d02d62ba62a1}, !- Fan Power Ratio Function of Speed Ratio Curve Name
-  {a97dec90-b229-4e18-8ea1-1d34a28eb368}, !- Fan Efficiency Ratio Function of Speed Ratio Curve Name
-  res ac clg supply fan;                  !- End-Use Subcategory
-
-OS:Curve:Exponent,
-  {d6b6fcf5-a6d5-4fda-9575-d02d62ba62a1}, !- Handle
-  Fan On Off Power Curve 1,               !- Name
-  1,                                      !- Coefficient1 Constant
-  0,                                      !- Coefficient2 Constant
-  0,                                      !- Coefficient3 Constant
-  0,                                      !- Minimum Value of x
-  1,                                      !- Maximum Value of x
-  ,                                       !- Minimum Curve Output
-  ,                                       !- Maximum Curve Output
-  ,                                       !- Input Unit Type for X
-  ;                                       !- Output Unit Type
-
-OS:Curve:Cubic,
-  {a97dec90-b229-4e18-8ea1-1d34a28eb368}, !- Handle
-  Fan On Off Efficiency Curve 1,          !- Name
-  1,                                      !- Coefficient1 Constant
-  0,                                      !- Coefficient2 x
-  0,                                      !- Coefficient3 x**2
-  0,                                      !- Coefficient4 x**3
-  0,                                      !- Minimum Value of x
-  1;                                      !- Maximum Value of x
-
-OS:AirLoopHVAC:UnitarySystem,
-  {ee6df2df-2f81-4d69-81d0-3b56b4f91c74}, !- Handle
-  res ac unitary system,                  !- Name
-  Load,                                   !- Control Type
-  {d3efb852-3ed6-4335-aa39-8abb9f3d3f52}, !- Controlling Zone or Thermostat Location
-  None,                                   !- Dehumidification Control Type
-  {faffb516-9383-44db-aafd-23caf4b90f36}, !- Availability Schedule Name
-  {73415578-6617-4ef5-a79c-209bae7e1319}, !- Air Inlet Node Name
-  {6919e7cf-f109-4e4d-9707-9d18d8c53611}, !- Air Outlet Node Name
-  {558415f2-e709-4dee-ad1f-13490d7cfb42}, !- Supply Fan Name
-  BlowThrough,                            !- Fan Placement
-  {e38dbd24-decf-417f-afe4-8d4f8d72fe2d}, !- Supply Air Fan Operating Mode Schedule Name
-  ,                                       !- Heating Coil Name
-  1,                                      !- DX Heating Coil Sizing Ratio
-  {c75e9c55-a007-4dcc-9002-1f1d9f64a6c0}, !- Cooling Coil Name
-  No,                                     !- Use DOAS DX Cooling Coil
-  2,                                      !- DOAS DX Cooling Coil Leaving Minimum Air Temperature {C}
-  SensibleOnlyLoadControl,                !- Latent Load Control
-  ,                                       !- Supplemental Heating Coil Name
-  ,                                       !- Supply Air Flow Rate Method During Cooling Operation
-  Autosize,                               !- Supply Air Flow Rate During Cooling Operation {m3/s}
-  ,                                       !- Supply Air Flow Rate Per Floor Area During Cooling Operation {m3/s-m2}
-  ,                                       !- Fraction of Autosized Design Cooling Supply Air Flow Rate
-  ,                                       !- Design Supply Air Flow Rate Per Unit of Capacity During Cooling Operation {m3/s-W}
-  ,                                       !- Supply Air Flow Rate Method During Heating Operation
-  0,                                      !- Supply Air Flow Rate During Heating Operation {m3/s}
-  ,                                       !- Supply Air Flow Rate Per Floor Area during Heating Operation {m3/s-m2}
-  ,                                       !- Fraction of Autosized Design Heating Supply Air Flow Rate
-  ,                                       !- Design Supply Air Flow Rate Per Unit of Capacity During Heating Operation {m3/s-W}
-  ,                                       !- Supply Air Flow Rate Method When No Cooling or Heating is Required
-  0,                                      !- Supply Air Flow Rate When No Cooling or Heating is Required {m3/s}
-  ,                                       !- Supply Air Flow Rate Per Floor Area When No Cooling or Heating is Required {m3/s-m2}
-  ,                                       !- Fraction of Autosized Design Cooling Supply Air Flow Rate When No Cooling or Heating is Required
-  ,                                       !- Fraction of Autosized Design Heating Supply Air Flow Rate When No Cooling or Heating is Required
-  ,                                       !- Design Supply Air Flow Rate Per Unit of Capacity During Cooling Operation When No Cooling or Heating is Required {m3/s-W}
-  ,                                       !- Design Supply Air Flow Rate Per Unit of Capacity During Heating Operation When No Cooling or Heating is Required {m3/s-W}
-  48.8888888888889,                       !- Maximum Supply Air Temperature {C}
-  21,                                     !- Maximum Outdoor Dry-Bulb Temperature for Supplemental Heater Operation {C}
-  ,                                       !- Outdoor Dry-Bulb Temperature Sensor Node Name
-  2.5,                                    !- Maximum Cycling Rate {cycles/hr}
-  60,                                     !- Heat Pump Time Constant {s}
-  0.01,                                   !- Fraction of On-Cycle Power Use
-  60,                                     !- Heat Pump Fan Delay Time {s}
-  0,                                      !- Ancilliary On-Cycle Electric Power {W}
-  0;                                      !- Ancilliary Off-Cycle Electric Power {W}
-
-OS:AirLoopHVAC,
-  {275a2c00-943d-4fe5-8040-e05e466c909c}, !- Handle
-  res ac asys,                            !- Name
-  ,                                       !- Controller List Name
-  {faffb516-9383-44db-aafd-23caf4b90f36}, !- Availability Schedule
-  {7a56ace1-69eb-4791-bd3a-fef9cd2e58fe}, !- Availability Manager List Name
-  AutoSize,                               !- Design Supply Air Flow Rate {m3/s}
-  ,                                       !- Branch List Name
-  ,                                       !- Connector List Name
-  {8062a5b5-e143-479c-8ab2-7731b95ea6de}, !- Supply Side Inlet Node Name
-  {c98c4abd-2e40-467a-99c2-8ea7ff3ad905}, !- Demand Side Outlet Node Name
-  {e9d0c321-ee0e-4351-a0ec-5de613553be5}, !- Demand Side Inlet Node A
-  {f3aed5f8-b31f-446f-a90c-734197eb14d8}, !- Supply Side Outlet Node A
-  ,                                       !- Demand Side Inlet Node B
-  ,                                       !- Supply Side Outlet Node B
-  ,                                       !- Return Air Bypass Flow Temperature Setpoint Schedule Name
-  {fd42d07c-7ac7-4df6-808f-205119c886ad}, !- Demand Mixer Name
-  {b14cc3e1-6c2c-4225-b1d6-f94c5632f2e9}, !- Demand Splitter A Name
-  ,                                       !- Demand Splitter B Name
-  ;                                       !- Supply Splitter Name
-
-OS:Node,
-  {dff6305c-ac18-4e17-915b-04ec2dbabbe5}, !- Handle
-  Node 11,                                !- Name
-  {8062a5b5-e143-479c-8ab2-7731b95ea6de}, !- Inlet Port
-  {73415578-6617-4ef5-a79c-209bae7e1319}; !- Outlet Port
-
-OS:Node,
-  {dcae8edf-8f7e-4150-9340-443c0729bec5}, !- Handle
-  Node 12,                                !- Name
-  {6919e7cf-f109-4e4d-9707-9d18d8c53611}, !- Inlet Port
-  {f3aed5f8-b31f-446f-a90c-734197eb14d8}; !- Outlet Port
-
-OS:Connection,
-  {8062a5b5-e143-479c-8ab2-7731b95ea6de}, !- Handle
-  {e8dc9b64-9907-4824-8ca8-79971f6d1553}, !- Name
-  {275a2c00-943d-4fe5-8040-e05e466c909c}, !- Source Object
-  8,                                      !- Outlet Port
-  {dff6305c-ac18-4e17-915b-04ec2dbabbe5}, !- Target Object
-  2;                                      !- Inlet Port
-
-OS:Connection,
-  {f3aed5f8-b31f-446f-a90c-734197eb14d8}, !- Handle
-  {9e48174f-6368-4345-b664-4cd16bb92742}, !- Name
-  {dcae8edf-8f7e-4150-9340-443c0729bec5}, !- Source Object
-  3,                                      !- Outlet Port
-  {275a2c00-943d-4fe5-8040-e05e466c909c}, !- Target Object
-  11;                                     !- Inlet Port
-
-OS:Node,
-  {6173ec25-3cf9-4cbf-afe2-57d23c999d68}, !- Handle
-  Node 13,                                !- Name
-  {e9d0c321-ee0e-4351-a0ec-5de613553be5}, !- Inlet Port
-  {04cea252-e223-4b2e-90cf-48eaca4f9ea2}; !- Outlet Port
-
-OS:Node,
-  {88a48f37-6d90-4a54-87ec-d469c7003d0e}, !- Handle
-  Node 14,                                !- Name
-  {2e97ef17-aaef-4fc5-8f37-c3b2831baa4d}, !- Inlet Port
-  {c98c4abd-2e40-467a-99c2-8ea7ff3ad905}; !- Outlet Port
-
-OS:Node,
-  {6b7df8c3-327b-4fa1-b3ab-c3bb2e1b4692}, !- Handle
-  Node 15,                                !- Name
-  {9bb696e6-f451-4916-8806-d08ddd296bac}, !- Inlet Port
-  {0cb700fb-bb33-4c32-99bb-96fc841b0e3c}; !- Outlet Port
-
-OS:Connection,
-  {e9d0c321-ee0e-4351-a0ec-5de613553be5}, !- Handle
-  {c2fdbc2a-c351-46d3-87fe-554e9178b225}, !- Name
-  {275a2c00-943d-4fe5-8040-e05e466c909c}, !- Source Object
-  10,                                     !- Outlet Port
-  {6173ec25-3cf9-4cbf-afe2-57d23c999d68}, !- Target Object
-  2;                                      !- Inlet Port
-
-OS:Connection,
-  {c98c4abd-2e40-467a-99c2-8ea7ff3ad905}, !- Handle
-  {6fa68914-da56-4304-94ef-3a26a781cfd5}, !- Name
-  {88a48f37-6d90-4a54-87ec-d469c7003d0e}, !- Source Object
-  3,                                      !- Outlet Port
-  {275a2c00-943d-4fe5-8040-e05e466c909c}, !- Target Object
-  9;                                      !- Inlet Port
-
-OS:AirLoopHVAC:ZoneSplitter,
-  {b14cc3e1-6c2c-4225-b1d6-f94c5632f2e9}, !- Handle
-  res ac zone splitter,                   !- Name
-  {04cea252-e223-4b2e-90cf-48eaca4f9ea2}, !- Inlet Node Name
-  {5b3e961f-0a66-4eaf-935a-2f66aab79482}; !- Outlet Node Name 1
-
-OS:AirLoopHVAC:ZoneMixer,
-  {fd42d07c-7ac7-4df6-808f-205119c886ad}, !- Handle
-  res ac zone mixer,                      !- Name
-  {2e97ef17-aaef-4fc5-8f37-c3b2831baa4d}, !- Outlet Node Name
-  {5c2f8335-d219-43a5-8062-755634bd4a8a}; !- Inlet Node Name 1
-
-OS:Connection,
-  {04cea252-e223-4b2e-90cf-48eaca4f9ea2}, !- Handle
-  {79bd83d3-4e13-4053-a153-f2574ac5d2f1}, !- Name
-  {6173ec25-3cf9-4cbf-afe2-57d23c999d68}, !- Source Object
-  3,                                      !- Outlet Port
-  {b14cc3e1-6c2c-4225-b1d6-f94c5632f2e9}, !- Target Object
-  2;                                      !- Inlet Port
-
-OS:Connection,
-  {2e97ef17-aaef-4fc5-8f37-c3b2831baa4d}, !- Handle
-  {3e9cf867-94ef-4f4f-916e-b651505a6cd5}, !- Name
-  {fd42d07c-7ac7-4df6-808f-205119c886ad}, !- Source Object
-  2,                                      !- Outlet Port
-  {88a48f37-6d90-4a54-87ec-d469c7003d0e}, !- Target Object
-  2;                                      !- Inlet Port
-
-OS:Sizing:System,
-  {21704279-db69-4223-b8e2-5f02843f53cc}, !- Handle
-  {275a2c00-943d-4fe5-8040-e05e466c909c}, !- AirLoop Name
-  Sensible,                               !- Type of Load to Size On
-  Autosize,                               !- Design Outdoor Air Flow Rate {m3/s}
-  0.3,                                    !- Central Heating Maximum System Air Flow Ratio
-  7,                                      !- Preheat Design Temperature {C}
-  0.008,                                  !- Preheat Design Humidity Ratio {kg-H2O/kg-Air}
-  12.8,                                   !- Precool Design Temperature {C}
-  0.008,                                  !- Precool Design Humidity Ratio {kg-H2O/kg-Air}
-  12.8,                                   !- Central Cooling Design Supply Air Temperature {C}
-  16.7,                                   !- Central Heating Design Supply Air Temperature {C}
-  NonCoincident,                          !- Sizing Option
-  Yes,                                    !- 100% Outdoor Air in Cooling
-  Yes,                                    !- 100% Outdoor Air in Heating
-  0.0085,                                 !- Central Cooling Design Supply Air Humidity Ratio {kg-H2O/kg-Air}
-  0.008,                                  !- Central Heating Design Supply Air Humidity Ratio {kg-H2O/kg-Air}
-  DesignDay,                              !- Cooling Design Air Flow Method
-  0,                                      !- Cooling Design Air Flow Rate {m3/s}
-  DesignDay,                              !- Heating Design Air Flow Method
-  0,                                      !- Heating Design Air Flow Rate {m3/s}
-  ZoneSum,                                !- System Outdoor Air Method
-  1,                                      !- Zone Maximum Outdoor Air Fraction {dimensionless}
-  0.0099676501,                           !- Cooling Supply Air Flow Rate Per Floor Area {m3/s-m2}
-  1,                                      !- Cooling Fraction of Autosized Cooling Supply Air Flow Rate
-  3.9475456e-05,                          !- Cooling Supply Air Flow Rate Per Unit Cooling Capacity {m3/s-W}
-  0.0099676501,                           !- Heating Supply Air Flow Rate Per Floor Area {m3/s-m2}
-  1,                                      !- Heating Fraction of Autosized Heating Supply Air Flow Rate
-  1,                                      !- Heating Fraction of Autosized Cooling Supply Air Flow Rate
-  3.1588213e-05,                          !- Heating Supply Air Flow Rate Per Unit Heating Capacity {m3/s-W}
-  CoolingDesignCapacity,                  !- Cooling Design Capacity Method
-  autosize,                               !- Cooling Design Capacity {W}
-  234.7,                                  !- Cooling Design Capacity Per Floor Area {W/m2}
-  1,                                      !- Fraction of Autosized Cooling Design Capacity
-  HeatingDesignCapacity,                  !- Heating Design Capacity Method
-  autosize,                               !- Heating Design Capacity {W}
-  157,                                    !- Heating Design Capacity Per Floor Area {W/m2}
-  1,                                      !- Fraction of Autosized Heating Design Capacity
-  OnOff;                                  !- Central Cooling Capacity Control Method
-
-OS:AvailabilityManagerAssignmentList,
-  {7a56ace1-69eb-4791-bd3a-fef9cd2e58fe}, !- Handle
-  Air Loop HVAC 1 AvailabilityManagerAssignmentList 1; !- Name
-
-OS:Connection,
-  {73415578-6617-4ef5-a79c-209bae7e1319}, !- Handle
-  {33cc2d3f-64cd-48a9-b9f6-401dff474dee}, !- Name
-  {dff6305c-ac18-4e17-915b-04ec2dbabbe5}, !- Source Object
-  3,                                      !- Outlet Port
-  {ee6df2df-2f81-4d69-81d0-3b56b4f91c74}, !- Target Object
-  6;                                      !- Inlet Port
-
-OS:Connection,
-  {6919e7cf-f109-4e4d-9707-9d18d8c53611}, !- Handle
-  {c315fe58-f205-4df0-9bd2-4a99f9ff3718}, !- Name
-  {ee6df2df-2f81-4d69-81d0-3b56b4f91c74}, !- Source Object
-  7,                                      !- Outlet Port
-  {dcae8edf-8f7e-4150-9340-443c0729bec5}, !- Target Object
-  2;                                      !- Inlet Port
-
-OS:AirTerminal:SingleDuct:ConstantVolume:NoReheat,
-  {0ae6fade-7367-48c9-9931-23f2dee47bed}, !- Handle
-  res ac living zone direct air,          !- Name
-  {faffb516-9383-44db-aafd-23caf4b90f36}, !- Availability Schedule Name
-  {1162c48d-2e90-4d2e-aa43-d13c711d943f}, !- Air Inlet Node Name
-  {9bb696e6-f451-4916-8806-d08ddd296bac}, !- Air Outlet Node Name
-  AutoSize;                               !- Maximum Air Flow Rate {m3/s}
-
-OS:Node,
-  {b0cbac5a-b106-4649-ba6e-365c0fe248dc}, !- Handle
-  Node 16,                                !- Name
-  {c394de21-dc36-4115-8b57-ffb89bb93c2f}, !- Inlet Port
-  {5c2f8335-d219-43a5-8062-755634bd4a8a}; !- Outlet Port
-
-OS:Connection,
-  {0cb700fb-bb33-4c32-99bb-96fc841b0e3c}, !- Handle
-  {cd176a8a-e755-4b38-840d-a63da5b00f5e}, !- Name
-  {6b7df8c3-327b-4fa1-b3ab-c3bb2e1b4692}, !- Source Object
-  3,                                      !- Outlet Port
-  {659b24f6-40e8-4959-ae7e-ec4bdd29a80b}, !- Target Object
-  4;                                      !- Inlet Port
-
-OS:Connection,
-  {c394de21-dc36-4115-8b57-ffb89bb93c2f}, !- Handle
-  {52f0f23f-0ce0-4c3e-b917-eb2b84a3e0a3}, !- Name
-  {3c1aaf26-8032-44c0-bb21-7360aefcf609}, !- Source Object
-  4,                                      !- Outlet Port
-  {b0cbac5a-b106-4649-ba6e-365c0fe248dc}, !- Target Object
-  2;                                      !- Inlet Port
-
-OS:Connection,
-  {5c2f8335-d219-43a5-8062-755634bd4a8a}, !- Handle
-  {1d0dd209-230e-42d2-b774-ccb75684f5bd}, !- Name
-  {b0cbac5a-b106-4649-ba6e-365c0fe248dc}, !- Source Object
-  3,                                      !- Outlet Port
-  {fd42d07c-7ac7-4df6-808f-205119c886ad}, !- Target Object
-  3;                                      !- Inlet Port
-
-OS:Node,
-  {7c4d9fea-e651-4ebe-ba11-b9b0e8afaecc}, !- Handle
-  Node 17,                                !- Name
-  {5b3e961f-0a66-4eaf-935a-2f66aab79482}, !- Inlet Port
-  {1162c48d-2e90-4d2e-aa43-d13c711d943f}; !- Outlet Port
-
-OS:Connection,
-  {5b3e961f-0a66-4eaf-935a-2f66aab79482}, !- Handle
-  {45933241-6451-4cc8-be7f-589b4427e2e7}, !- Name
-  {b14cc3e1-6c2c-4225-b1d6-f94c5632f2e9}, !- Source Object
-  3,                                      !- Outlet Port
-  {7c4d9fea-e651-4ebe-ba11-b9b0e8afaecc}, !- Target Object
-  2;                                      !- Inlet Port
-
-OS:Connection,
-  {1162c48d-2e90-4d2e-aa43-d13c711d943f}, !- Handle
-  {5f0afe0e-176e-4302-82fe-4651cc77e80f}, !- Name
-  {7c4d9fea-e651-4ebe-ba11-b9b0e8afaecc}, !- Source Object
-  3,                                      !- Outlet Port
-  {0ae6fade-7367-48c9-9931-23f2dee47bed}, !- Target Object
-  3;                                      !- Inlet Port
-
-OS:Connection,
-  {9bb696e6-f451-4916-8806-d08ddd296bac}, !- Handle
-  {a550a724-cccc-438a-b118-6bafe74f9694}, !- Name
-  {0ae6fade-7367-48c9-9931-23f2dee47bed}, !- Source Object
-  4,                                      !- Outlet Port
-  {6b7df8c3-327b-4fa1-b3ab-c3bb2e1b4692}, !- Target Object
-  2;                                      !- Inlet Port
-
-OS:AdditionalProperties,
-  {13c226b5-e407-4daa-ac4a-884c2d157651}, !- Handle
-  {ee6df2df-2f81-4d69-81d0-3b56b4f91c74}, !- Object Name
-  SizingInfoHVACCapacityDerateFactorEER,  !- Feature Name 1
-  String,                                 !- Feature Data Type 1
-  1.0&#441.0&#441.0&#441.0&#441.0,        !- Feature Value 1
-  SizingInfoHVACRatedCFMperTonCooling,    !- Feature Name 2
-  String,                                 !- Feature Data Type 2
-  386.1,                                  !- Feature Value 2
-  SizingInfoHVACFracCoolLoadServed,       !- Feature Name 3
-  Double,                                 !- Feature Data Type 3
-  1;                                      !- Feature Value 3
-
-OS:Schedule:Ruleset,
-  {2cbc2d73-b98a-40a5-ac9d-add68b61338a}, !- Handle
-  res heating season,                     !- Name
-  {7632e643-628a-4fa8-8e80-dad6cf2e7bdc}, !- Schedule Type Limits Name
-  {ff5c9a09-c935-472f-9503-8b3498bc8ffd}; !- Default Day Schedule Name
-
-OS:Schedule:Day,
-  {ff5c9a09-c935-472f-9503-8b3498bc8ffd}, !- Handle
-  Schedule Day 4,                         !- Name
-  {7632e643-628a-4fa8-8e80-dad6cf2e7bdc}, !- Schedule Type Limits Name
+  {2689804f-f763-4cfe-b00e-3d8eb99bb7fb}, !- Handle
+  Schedule Day 1,                         !- Name
+  ,                                       !- Schedule Type Limits Name
   ,                                       !- Interpolate to Timestep
   24,                                     !- Hour 1
   0,                                      !- Minute 1
   0;                                      !- Value Until Time 1
 
-OS:Schedule:Rule,
-  {2f97ccb9-35b7-4892-a745-8285c498102d}, !- Handle
-  res heating season allday rule1,        !- Name
-  {2cbc2d73-b98a-40a5-ac9d-add68b61338a}, !- Schedule Ruleset Name
-  11,                                     !- Rule Order
-  {194be768-1698-4170-9d92-abdb902d29da}, !- Day Schedule Name
-  Yes,                                    !- Apply Sunday
-  Yes,                                    !- Apply Monday
-  Yes,                                    !- Apply Tuesday
-  Yes,                                    !- Apply Wednesday
-  Yes,                                    !- Apply Thursday
-  Yes,                                    !- Apply Friday
-  Yes,                                    !- Apply Saturday
-  DateRange,                              !- Date Specification Type
-  1,                                      !- Start Month
-  1,                                      !- Start Day
-  1,                                      !- End Month
-  31;                                     !- End Day
-
 OS:Schedule:Day,
-  {194be768-1698-4170-9d92-abdb902d29da}, !- Handle
-  res heating season allday1,             !- Name
-  {7632e643-628a-4fa8-8e80-dad6cf2e7bdc}, !- Schedule Type Limits Name
+  {54a54116-d66f-425a-a766-e51453a9bf7c}, !- Handle
+  Schedule Day 2,                         !- Name
+  ,                                       !- Schedule Type Limits Name
   ,                                       !- Interpolate to Timestep
   24,                                     !- Hour 1
   0,                                      !- Minute 1
   1;                                      !- Value Until Time 1
-
-OS:Schedule:Rule,
-  {ce27b011-6f83-4bb8-97cf-d670e89a2c62}, !- Handle
-  res heating season allday rule2,        !- Name
-  {2cbc2d73-b98a-40a5-ac9d-add68b61338a}, !- Schedule Ruleset Name
-  10,                                     !- Rule Order
-  {b5b72913-e95b-4f10-9534-665fd2670e61}, !- Day Schedule Name
-  Yes,                                    !- Apply Sunday
-  Yes,                                    !- Apply Monday
-  Yes,                                    !- Apply Tuesday
-  Yes,                                    !- Apply Wednesday
-  Yes,                                    !- Apply Thursday
-  Yes,                                    !- Apply Friday
-  Yes,                                    !- Apply Saturday
-  DateRange,                              !- Date Specification Type
-  2,                                      !- Start Month
-  1,                                      !- Start Day
-  2,                                      !- End Month
-  28;                                     !- End Day
-
-OS:Schedule:Day,
-  {b5b72913-e95b-4f10-9534-665fd2670e61}, !- Handle
-  res heating season allday2,             !- Name
-  {7632e643-628a-4fa8-8e80-dad6cf2e7bdc}, !- Schedule Type Limits Name
-  ,                                       !- Interpolate to Timestep
-  24,                                     !- Hour 1
-  0,                                      !- Minute 1
-  1;                                      !- Value Until Time 1
-
-OS:Schedule:Rule,
-  {98cd17a0-331a-4838-897d-dd05f25f74bd}, !- Handle
-  res heating season allday rule3,        !- Name
-  {2cbc2d73-b98a-40a5-ac9d-add68b61338a}, !- Schedule Ruleset Name
-  9,                                      !- Rule Order
-  {ce3dd244-57db-4d70-b1d4-449d6c97f864}, !- Day Schedule Name
-  Yes,                                    !- Apply Sunday
-  Yes,                                    !- Apply Monday
-  Yes,                                    !- Apply Tuesday
-  Yes,                                    !- Apply Wednesday
-  Yes,                                    !- Apply Thursday
-  Yes,                                    !- Apply Friday
-  Yes,                                    !- Apply Saturday
-  DateRange,                              !- Date Specification Type
-  3,                                      !- Start Month
-  1,                                      !- Start Day
-  3,                                      !- End Month
-  31;                                     !- End Day
-
-OS:Schedule:Day,
-  {ce3dd244-57db-4d70-b1d4-449d6c97f864}, !- Handle
-  res heating season allday3,             !- Name
-  {7632e643-628a-4fa8-8e80-dad6cf2e7bdc}, !- Schedule Type Limits Name
-  ,                                       !- Interpolate to Timestep
-  24,                                     !- Hour 1
-  0,                                      !- Minute 1
-  1;                                      !- Value Until Time 1
-
-OS:Schedule:Rule,
-  {976055d8-84b8-49bf-a887-416d93625dce}, !- Handle
-  res heating season allday rule4,        !- Name
-  {2cbc2d73-b98a-40a5-ac9d-add68b61338a}, !- Schedule Ruleset Name
-  8,                                      !- Rule Order
-  {47bef2e5-66b3-49fb-9010-1a719c47a0f0}, !- Day Schedule Name
-  Yes,                                    !- Apply Sunday
-  Yes,                                    !- Apply Monday
-  Yes,                                    !- Apply Tuesday
-  Yes,                                    !- Apply Wednesday
-  Yes,                                    !- Apply Thursday
-  Yes,                                    !- Apply Friday
-  Yes,                                    !- Apply Saturday
-  DateRange,                              !- Date Specification Type
-  4,                                      !- Start Month
-  1,                                      !- Start Day
-  4,                                      !- End Month
-  30;                                     !- End Day
-
-OS:Schedule:Day,
-  {47bef2e5-66b3-49fb-9010-1a719c47a0f0}, !- Handle
-  res heating season allday4,             !- Name
-  {7632e643-628a-4fa8-8e80-dad6cf2e7bdc}, !- Schedule Type Limits Name
-  ,                                       !- Interpolate to Timestep
-  24,                                     !- Hour 1
-  0,                                      !- Minute 1
-  1;                                      !- Value Until Time 1
-
-OS:Schedule:Rule,
-  {6c988fca-0ecc-4128-9d70-bebd019949a8}, !- Handle
-  res heating season allday rule5,        !- Name
-  {2cbc2d73-b98a-40a5-ac9d-add68b61338a}, !- Schedule Ruleset Name
-  7,                                      !- Rule Order
-  {6dde3ce0-4e89-4611-b7b2-457c3929efe7}, !- Day Schedule Name
-  Yes,                                    !- Apply Sunday
-  Yes,                                    !- Apply Monday
-  Yes,                                    !- Apply Tuesday
-  Yes,                                    !- Apply Wednesday
-  Yes,                                    !- Apply Thursday
-  Yes,                                    !- Apply Friday
-  Yes,                                    !- Apply Saturday
-  DateRange,                              !- Date Specification Type
-  5,                                      !- Start Month
-  1,                                      !- Start Day
-  5,                                      !- End Month
-  31;                                     !- End Day
-
-OS:Schedule:Day,
-  {6dde3ce0-4e89-4611-b7b2-457c3929efe7}, !- Handle
-  res heating season allday5,             !- Name
-  {7632e643-628a-4fa8-8e80-dad6cf2e7bdc}, !- Schedule Type Limits Name
-  ,                                       !- Interpolate to Timestep
-  24,                                     !- Hour 1
-  0,                                      !- Minute 1
-  1;                                      !- Value Until Time 1
-
-OS:Schedule:Rule,
-  {870353a6-ccf3-4685-9c3b-da3936ed6ded}, !- Handle
-  res heating season allday rule6,        !- Name
-  {2cbc2d73-b98a-40a5-ac9d-add68b61338a}, !- Schedule Ruleset Name
-  6,                                      !- Rule Order
-  {abc3a0ff-ab66-4c64-9d82-15cc4d23d686}, !- Day Schedule Name
-  Yes,                                    !- Apply Sunday
-  Yes,                                    !- Apply Monday
-  Yes,                                    !- Apply Tuesday
-  Yes,                                    !- Apply Wednesday
-  Yes,                                    !- Apply Thursday
-  Yes,                                    !- Apply Friday
-  Yes,                                    !- Apply Saturday
-  DateRange,                              !- Date Specification Type
-  6,                                      !- Start Month
-  1,                                      !- Start Day
-  6,                                      !- End Month
-  30;                                     !- End Day
-
-OS:Schedule:Day,
-  {abc3a0ff-ab66-4c64-9d82-15cc4d23d686}, !- Handle
-  res heating season allday6,             !- Name
-  {7632e643-628a-4fa8-8e80-dad6cf2e7bdc}, !- Schedule Type Limits Name
-  ,                                       !- Interpolate to Timestep
-  24,                                     !- Hour 1
-  0,                                      !- Minute 1
-  1;                                      !- Value Until Time 1
-
-OS:Schedule:Rule,
-  {b341c293-b7b2-4cb5-957e-232218555da7}, !- Handle
-  res heating season allday rule7,        !- Name
-  {2cbc2d73-b98a-40a5-ac9d-add68b61338a}, !- Schedule Ruleset Name
-  5,                                      !- Rule Order
-  {984838da-71a7-46a8-8fe0-254f366cd3f6}, !- Day Schedule Name
-  Yes,                                    !- Apply Sunday
-  Yes,                                    !- Apply Monday
-  Yes,                                    !- Apply Tuesday
-  Yes,                                    !- Apply Wednesday
-  Yes,                                    !- Apply Thursday
-  Yes,                                    !- Apply Friday
-  Yes,                                    !- Apply Saturday
-  DateRange,                              !- Date Specification Type
-  7,                                      !- Start Month
-  1,                                      !- Start Day
-  7,                                      !- End Month
-  31;                                     !- End Day
-
-OS:Schedule:Day,
-  {984838da-71a7-46a8-8fe0-254f366cd3f6}, !- Handle
-  res heating season allday7,             !- Name
-  {7632e643-628a-4fa8-8e80-dad6cf2e7bdc}, !- Schedule Type Limits Name
-  ,                                       !- Interpolate to Timestep
-  24,                                     !- Hour 1
-  0,                                      !- Minute 1
-  1;                                      !- Value Until Time 1
-
-OS:Schedule:Rule,
-  {4e412522-25d3-472d-b0e7-1f0fa6c725de}, !- Handle
-  res heating season allday rule8,        !- Name
-  {2cbc2d73-b98a-40a5-ac9d-add68b61338a}, !- Schedule Ruleset Name
-  4,                                      !- Rule Order
-  {f3916c64-52e4-4349-9896-f599137525d4}, !- Day Schedule Name
-  Yes,                                    !- Apply Sunday
-  Yes,                                    !- Apply Monday
-  Yes,                                    !- Apply Tuesday
-  Yes,                                    !- Apply Wednesday
-  Yes,                                    !- Apply Thursday
-  Yes,                                    !- Apply Friday
-  Yes,                                    !- Apply Saturday
-  DateRange,                              !- Date Specification Type
-  8,                                      !- Start Month
-  1,                                      !- Start Day
-  8,                                      !- End Month
-  31;                                     !- End Day
-
-OS:Schedule:Day,
-  {f3916c64-52e4-4349-9896-f599137525d4}, !- Handle
-  res heating season allday8,             !- Name
-  {7632e643-628a-4fa8-8e80-dad6cf2e7bdc}, !- Schedule Type Limits Name
-  ,                                       !- Interpolate to Timestep
-  24,                                     !- Hour 1
-  0,                                      !- Minute 1
-  1;                                      !- Value Until Time 1
-
-OS:Schedule:Rule,
-  {d88a8e65-2495-4dd7-b76d-c4c22afa3ee7}, !- Handle
-  res heating season allday rule9,        !- Name
-  {2cbc2d73-b98a-40a5-ac9d-add68b61338a}, !- Schedule Ruleset Name
-  3,                                      !- Rule Order
-  {f3af2bb2-5655-41c1-a973-3315697ab235}, !- Day Schedule Name
-  Yes,                                    !- Apply Sunday
-  Yes,                                    !- Apply Monday
-  Yes,                                    !- Apply Tuesday
-  Yes,                                    !- Apply Wednesday
-  Yes,                                    !- Apply Thursday
-  Yes,                                    !- Apply Friday
-  Yes,                                    !- Apply Saturday
-  DateRange,                              !- Date Specification Type
-  9,                                      !- Start Month
-  1,                                      !- Start Day
-  9,                                      !- End Month
-  30;                                     !- End Day
-
-OS:Schedule:Day,
-  {f3af2bb2-5655-41c1-a973-3315697ab235}, !- Handle
-  res heating season allday9,             !- Name
-  {7632e643-628a-4fa8-8e80-dad6cf2e7bdc}, !- Schedule Type Limits Name
-  ,                                       !- Interpolate to Timestep
-  24,                                     !- Hour 1
-  0,                                      !- Minute 1
-  1;                                      !- Value Until Time 1
-
-OS:Schedule:Rule,
-  {396833c9-dd34-49b9-a50c-5fc4ae327ea4}, !- Handle
-  res heating season allday rule10,       !- Name
-  {2cbc2d73-b98a-40a5-ac9d-add68b61338a}, !- Schedule Ruleset Name
-  2,                                      !- Rule Order
-  {59feed69-87c9-4f26-98a2-2eba077d35e0}, !- Day Schedule Name
-  Yes,                                    !- Apply Sunday
-  Yes,                                    !- Apply Monday
-  Yes,                                    !- Apply Tuesday
-  Yes,                                    !- Apply Wednesday
-  Yes,                                    !- Apply Thursday
-  Yes,                                    !- Apply Friday
-  Yes,                                    !- Apply Saturday
-  DateRange,                              !- Date Specification Type
-  10,                                     !- Start Month
-  1,                                      !- Start Day
-  10,                                     !- End Month
-  31;                                     !- End Day
-
-OS:Schedule:Day,
-  {59feed69-87c9-4f26-98a2-2eba077d35e0}, !- Handle
-  res heating season allday10,            !- Name
-  {7632e643-628a-4fa8-8e80-dad6cf2e7bdc}, !- Schedule Type Limits Name
-  ,                                       !- Interpolate to Timestep
-  24,                                     !- Hour 1
-  0,                                      !- Minute 1
-  1;                                      !- Value Until Time 1
-
-OS:Schedule:Rule,
-  {694991d2-f511-442e-81ce-478169cacec3}, !- Handle
-  res heating season allday rule11,       !- Name
-  {2cbc2d73-b98a-40a5-ac9d-add68b61338a}, !- Schedule Ruleset Name
-  1,                                      !- Rule Order
-  {2f6b8145-5f91-46a7-ab2c-f94f07a2f334}, !- Day Schedule Name
-  Yes,                                    !- Apply Sunday
-  Yes,                                    !- Apply Monday
-  Yes,                                    !- Apply Tuesday
-  Yes,                                    !- Apply Wednesday
-  Yes,                                    !- Apply Thursday
-  Yes,                                    !- Apply Friday
-  Yes,                                    !- Apply Saturday
-  DateRange,                              !- Date Specification Type
-  11,                                     !- Start Month
-  1,                                      !- Start Day
-  11,                                     !- End Month
-  30;                                     !- End Day
-
-OS:Schedule:Day,
-  {2f6b8145-5f91-46a7-ab2c-f94f07a2f334}, !- Handle
-  res heating season allday11,            !- Name
-  {7632e643-628a-4fa8-8e80-dad6cf2e7bdc}, !- Schedule Type Limits Name
-  ,                                       !- Interpolate to Timestep
-  24,                                     !- Hour 1
-  0,                                      !- Minute 1
-  1;                                      !- Value Until Time 1
-
-OS:Schedule:Rule,
-  {f2815812-4e7d-4130-9eff-26a0868e3c10}, !- Handle
-  res heating season allday rule12,       !- Name
-  {2cbc2d73-b98a-40a5-ac9d-add68b61338a}, !- Schedule Ruleset Name
-  0,                                      !- Rule Order
-  {2af9c81d-4fb1-4b89-a43c-90bc490c0b66}, !- Day Schedule Name
-  Yes,                                    !- Apply Sunday
-  Yes,                                    !- Apply Monday
-  Yes,                                    !- Apply Tuesday
-  Yes,                                    !- Apply Wednesday
-  Yes,                                    !- Apply Thursday
-  Yes,                                    !- Apply Friday
-  Yes,                                    !- Apply Saturday
-  DateRange,                              !- Date Specification Type
-  12,                                     !- Start Month
-  1,                                      !- Start Day
-  12,                                     !- End Month
-  31;                                     !- End Day
-
-OS:Schedule:Day,
-  {2af9c81d-4fb1-4b89-a43c-90bc490c0b66}, !- Handle
-  res heating season allday12,            !- Name
-  {7632e643-628a-4fa8-8e80-dad6cf2e7bdc}, !- Schedule Type Limits Name
-  ,                                       !- Interpolate to Timestep
-  24,                                     !- Hour 1
-  0,                                      !- Minute 1
-  1;                                      !- Value Until Time 1
-
-OS:ThermostatSetpoint:DualSetpoint,
-  {4297ec1d-2ea8-415d-9102-aebb656d3d29}, !- Handle
-  living zone temperature setpoint,       !- Name
-  {d24b47fb-0ead-4a17-b708-de3c5a3c620b}, !- Heating Setpoint Temperature Schedule Name
-  {1061447c-34ae-4f3a-b758-87e40ae6307c}; !- Cooling Setpoint Temperature Schedule Name
-
-OS:ScheduleTypeLimits,
-  {ee770529-03d7-4a53-afb4-b2f11f57bb12}, !- Handle
-  Temperature,                            !- Name
-  ,                                       !- Lower Limit Value
-  ,                                       !- Upper Limit Value
-  Continuous,                             !- Numeric Type
-  Temperature;                            !- Unit Type
-
-OS:Schedule:Ruleset,
-  {5ca53b4e-4373-490e-a108-155b6a55a439}, !- Handle
-  res cooling season,                     !- Name
-  {7632e643-628a-4fa8-8e80-dad6cf2e7bdc}, !- Schedule Type Limits Name
-  {2f85431d-d808-4aee-8e68-cc754ddea81b}; !- Default Day Schedule Name
-
-OS:Schedule:Day,
-  {2f85431d-d808-4aee-8e68-cc754ddea81b}, !- Handle
-  Schedule Day 1,                         !- Name
-  {7632e643-628a-4fa8-8e80-dad6cf2e7bdc}, !- Schedule Type Limits Name
-=======
-OS:Schedule:Day,
-  {276c4efa-ad24-4c48-ae79-31eca16692d4}, !- Handle
-  Schedule Day 1,                         !- Name
-  ,                                       !- Schedule Type Limits Name
->>>>>>> fcfe5a62
-  ,                                       !- Interpolate to Timestep
-  24,                                     !- Hour 1
-  0,                                      !- Minute 1
-  0;                                      !- Value Until Time 1
-
-<<<<<<< HEAD
-OS:Schedule:Rule,
-  {61774e7c-8eb4-4ad9-b3b8-8bb907ed3772}, !- Handle
-  res cooling season allday rule1,        !- Name
-  {5ca53b4e-4373-490e-a108-155b6a55a439}, !- Schedule Ruleset Name
-  11,                                     !- Rule Order
-  {d67c3b8b-e6f4-4e8e-ab7f-59fc537e7d37}, !- Day Schedule Name
-  Yes,                                    !- Apply Sunday
-  Yes,                                    !- Apply Monday
-  Yes,                                    !- Apply Tuesday
-  Yes,                                    !- Apply Wednesday
-  Yes,                                    !- Apply Thursday
-  Yes,                                    !- Apply Friday
-  Yes,                                    !- Apply Saturday
-  DateRange,                              !- Date Specification Type
-  1,                                      !- Start Month
-  1,                                      !- Start Day
-  1,                                      !- End Month
-  31;                                     !- End Day
-
-OS:Schedule:Day,
-  {d67c3b8b-e6f4-4e8e-ab7f-59fc537e7d37}, !- Handle
-  res cooling season allday1,             !- Name
-  {7632e643-628a-4fa8-8e80-dad6cf2e7bdc}, !- Schedule Type Limits Name
-  ,                                       !- Interpolate to Timestep
-  24,                                     !- Hour 1
-  0,                                      !- Minute 1
-  1;                                      !- Value Until Time 1
-
-OS:Schedule:Rule,
-  {ebeb75b7-1c97-4e42-9de4-e08e8254c98b}, !- Handle
-  res cooling season allday rule2,        !- Name
-  {5ca53b4e-4373-490e-a108-155b6a55a439}, !- Schedule Ruleset Name
-  10,                                     !- Rule Order
-  {6a613141-562e-4ee9-9d39-fb4294026976}, !- Day Schedule Name
-  Yes,                                    !- Apply Sunday
-  Yes,                                    !- Apply Monday
-  Yes,                                    !- Apply Tuesday
-  Yes,                                    !- Apply Wednesday
-  Yes,                                    !- Apply Thursday
-  Yes,                                    !- Apply Friday
-  Yes,                                    !- Apply Saturday
-  DateRange,                              !- Date Specification Type
-  2,                                      !- Start Month
-  1,                                      !- Start Day
-  2,                                      !- End Month
-  28;                                     !- End Day
-
-OS:Schedule:Day,
-  {6a613141-562e-4ee9-9d39-fb4294026976}, !- Handle
-  res cooling season allday2,             !- Name
-  {7632e643-628a-4fa8-8e80-dad6cf2e7bdc}, !- Schedule Type Limits Name
-  ,                                       !- Interpolate to Timestep
-  24,                                     !- Hour 1
-  0,                                      !- Minute 1
-  1;                                      !- Value Until Time 1
-
-OS:Schedule:Rule,
-  {70ad716f-4dc0-4a70-85a0-a68f52e80792}, !- Handle
-  res cooling season allday rule3,        !- Name
-  {5ca53b4e-4373-490e-a108-155b6a55a439}, !- Schedule Ruleset Name
-  9,                                      !- Rule Order
-  {b80a7176-b2b2-4608-bfef-8ea5663ca898}, !- Day Schedule Name
-  Yes,                                    !- Apply Sunday
-  Yes,                                    !- Apply Monday
-  Yes,                                    !- Apply Tuesday
-  Yes,                                    !- Apply Wednesday
-  Yes,                                    !- Apply Thursday
-  Yes,                                    !- Apply Friday
-  Yes,                                    !- Apply Saturday
-  DateRange,                              !- Date Specification Type
-  3,                                      !- Start Month
-  1,                                      !- Start Day
-  3,                                      !- End Month
-  31;                                     !- End Day
-
-OS:Schedule:Day,
-  {b80a7176-b2b2-4608-bfef-8ea5663ca898}, !- Handle
-  res cooling season allday3,             !- Name
-  {7632e643-628a-4fa8-8e80-dad6cf2e7bdc}, !- Schedule Type Limits Name
-  ,                                       !- Interpolate to Timestep
-  24,                                     !- Hour 1
-  0,                                      !- Minute 1
-  1;                                      !- Value Until Time 1
-
-OS:Schedule:Rule,
-  {354cfa67-e5d8-44c4-a8cb-bd6d3abbc9e6}, !- Handle
-  res cooling season allday rule4,        !- Name
-  {5ca53b4e-4373-490e-a108-155b6a55a439}, !- Schedule Ruleset Name
-  8,                                      !- Rule Order
-  {56eaa818-d1bb-47dd-95af-c144b125a97f}, !- Day Schedule Name
-  Yes,                                    !- Apply Sunday
-  Yes,                                    !- Apply Monday
-  Yes,                                    !- Apply Tuesday
-  Yes,                                    !- Apply Wednesday
-  Yes,                                    !- Apply Thursday
-  Yes,                                    !- Apply Friday
-  Yes,                                    !- Apply Saturday
-  DateRange,                              !- Date Specification Type
-  4,                                      !- Start Month
-  1,                                      !- Start Day
-  4,                                      !- End Month
-  30;                                     !- End Day
-
-OS:Schedule:Day,
-  {56eaa818-d1bb-47dd-95af-c144b125a97f}, !- Handle
-  res cooling season allday4,             !- Name
-  {7632e643-628a-4fa8-8e80-dad6cf2e7bdc}, !- Schedule Type Limits Name
-  ,                                       !- Interpolate to Timestep
-  24,                                     !- Hour 1
-  0,                                      !- Minute 1
-  1;                                      !- Value Until Time 1
-
-OS:Schedule:Rule,
-  {fbde25de-6880-4264-9eac-2d0541004149}, !- Handle
-  res cooling season allday rule5,        !- Name
-  {5ca53b4e-4373-490e-a108-155b6a55a439}, !- Schedule Ruleset Name
-  7,                                      !- Rule Order
-  {b8604bd0-0edd-414b-82b5-5f5a8e39c0d3}, !- Day Schedule Name
-  Yes,                                    !- Apply Sunday
-  Yes,                                    !- Apply Monday
-  Yes,                                    !- Apply Tuesday
-  Yes,                                    !- Apply Wednesday
-  Yes,                                    !- Apply Thursday
-  Yes,                                    !- Apply Friday
-  Yes,                                    !- Apply Saturday
-  DateRange,                              !- Date Specification Type
-  5,                                      !- Start Month
-  1,                                      !- Start Day
-  5,                                      !- End Month
-  31;                                     !- End Day
-
-OS:Schedule:Day,
-  {b8604bd0-0edd-414b-82b5-5f5a8e39c0d3}, !- Handle
-  res cooling season allday5,             !- Name
-  {7632e643-628a-4fa8-8e80-dad6cf2e7bdc}, !- Schedule Type Limits Name
-  ,                                       !- Interpolate to Timestep
-  24,                                     !- Hour 1
-  0,                                      !- Minute 1
-  1;                                      !- Value Until Time 1
-
-OS:Schedule:Rule,
-  {8405a990-f66e-4f08-b8dd-ceb6778e88a2}, !- Handle
-  res cooling season allday rule6,        !- Name
-  {5ca53b4e-4373-490e-a108-155b6a55a439}, !- Schedule Ruleset Name
-  6,                                      !- Rule Order
-  {12606c0c-89f3-40ea-9a82-44ba34fae773}, !- Day Schedule Name
-  Yes,                                    !- Apply Sunday
-  Yes,                                    !- Apply Monday
-  Yes,                                    !- Apply Tuesday
-  Yes,                                    !- Apply Wednesday
-  Yes,                                    !- Apply Thursday
-  Yes,                                    !- Apply Friday
-  Yes,                                    !- Apply Saturday
-  DateRange,                              !- Date Specification Type
-  6,                                      !- Start Month
-  1,                                      !- Start Day
-  6,                                      !- End Month
-  30;                                     !- End Day
-
-OS:Schedule:Day,
-  {12606c0c-89f3-40ea-9a82-44ba34fae773}, !- Handle
-  res cooling season allday6,             !- Name
-  {7632e643-628a-4fa8-8e80-dad6cf2e7bdc}, !- Schedule Type Limits Name
-  ,                                       !- Interpolate to Timestep
-  24,                                     !- Hour 1
-  0,                                      !- Minute 1
-  1;                                      !- Value Until Time 1
-
-OS:Schedule:Rule,
-  {9d78260b-0155-43f8-b57f-978ea47b1edf}, !- Handle
-  res cooling season allday rule7,        !- Name
-  {5ca53b4e-4373-490e-a108-155b6a55a439}, !- Schedule Ruleset Name
-  5,                                      !- Rule Order
-  {b7484a7a-c8e8-4a56-814e-66adb8de0633}, !- Day Schedule Name
-  Yes,                                    !- Apply Sunday
-  Yes,                                    !- Apply Monday
-  Yes,                                    !- Apply Tuesday
-  Yes,                                    !- Apply Wednesday
-  Yes,                                    !- Apply Thursday
-  Yes,                                    !- Apply Friday
-  Yes,                                    !- Apply Saturday
-  DateRange,                              !- Date Specification Type
-  7,                                      !- Start Month
-  1,                                      !- Start Day
-  7,                                      !- End Month
-  31;                                     !- End Day
-
-OS:Schedule:Day,
-  {b7484a7a-c8e8-4a56-814e-66adb8de0633}, !- Handle
-  res cooling season allday7,             !- Name
-  {7632e643-628a-4fa8-8e80-dad6cf2e7bdc}, !- Schedule Type Limits Name
-  ,                                       !- Interpolate to Timestep
-  24,                                     !- Hour 1
-  0,                                      !- Minute 1
-  1;                                      !- Value Until Time 1
-
-OS:Schedule:Rule,
-  {db458721-8c67-40a9-a57d-60e179d516f7}, !- Handle
-  res cooling season allday rule8,        !- Name
-  {5ca53b4e-4373-490e-a108-155b6a55a439}, !- Schedule Ruleset Name
-  4,                                      !- Rule Order
-  {c3ac42e2-90e9-41ae-b575-c5edfd439423}, !- Day Schedule Name
-  Yes,                                    !- Apply Sunday
-  Yes,                                    !- Apply Monday
-  Yes,                                    !- Apply Tuesday
-  Yes,                                    !- Apply Wednesday
-  Yes,                                    !- Apply Thursday
-  Yes,                                    !- Apply Friday
-  Yes,                                    !- Apply Saturday
-  DateRange,                              !- Date Specification Type
-  8,                                      !- Start Month
-  1,                                      !- Start Day
-  8,                                      !- End Month
-  31;                                     !- End Day
-
-OS:Schedule:Day,
-  {c3ac42e2-90e9-41ae-b575-c5edfd439423}, !- Handle
-  res cooling season allday8,             !- Name
-  {7632e643-628a-4fa8-8e80-dad6cf2e7bdc}, !- Schedule Type Limits Name
-  ,                                       !- Interpolate to Timestep
-  24,                                     !- Hour 1
-  0,                                      !- Minute 1
-  1;                                      !- Value Until Time 1
-
-OS:Schedule:Rule,
-  {93f593bb-1a4d-4bd8-9477-2411914e6511}, !- Handle
-  res cooling season allday rule9,        !- Name
-  {5ca53b4e-4373-490e-a108-155b6a55a439}, !- Schedule Ruleset Name
-  3,                                      !- Rule Order
-  {52d571a5-f710-47a9-8a61-acdacc0660f8}, !- Day Schedule Name
-  Yes,                                    !- Apply Sunday
-  Yes,                                    !- Apply Monday
-  Yes,                                    !- Apply Tuesday
-  Yes,                                    !- Apply Wednesday
-  Yes,                                    !- Apply Thursday
-  Yes,                                    !- Apply Friday
-  Yes,                                    !- Apply Saturday
-  DateRange,                              !- Date Specification Type
-  9,                                      !- Start Month
-  1,                                      !- Start Day
-  9,                                      !- End Month
-  30;                                     !- End Day
-
-OS:Schedule:Day,
-  {52d571a5-f710-47a9-8a61-acdacc0660f8}, !- Handle
-  res cooling season allday9,             !- Name
-  {7632e643-628a-4fa8-8e80-dad6cf2e7bdc}, !- Schedule Type Limits Name
-  ,                                       !- Interpolate to Timestep
-  24,                                     !- Hour 1
-  0,                                      !- Minute 1
-  1;                                      !- Value Until Time 1
-
-OS:Schedule:Rule,
-  {14c59b7e-bced-4602-b588-100dee9cb577}, !- Handle
-  res cooling season allday rule10,       !- Name
-  {5ca53b4e-4373-490e-a108-155b6a55a439}, !- Schedule Ruleset Name
-  2,                                      !- Rule Order
-  {be2637a4-8e94-40e3-84f3-1c45758d903d}, !- Day Schedule Name
-  Yes,                                    !- Apply Sunday
-  Yes,                                    !- Apply Monday
-  Yes,                                    !- Apply Tuesday
-  Yes,                                    !- Apply Wednesday
-  Yes,                                    !- Apply Thursday
-  Yes,                                    !- Apply Friday
-  Yes,                                    !- Apply Saturday
-  DateRange,                              !- Date Specification Type
-  10,                                     !- Start Month
-  1,                                      !- Start Day
-  10,                                     !- End Month
-  31;                                     !- End Day
-
-OS:Schedule:Day,
-  {be2637a4-8e94-40e3-84f3-1c45758d903d}, !- Handle
-  res cooling season allday10,            !- Name
-  {7632e643-628a-4fa8-8e80-dad6cf2e7bdc}, !- Schedule Type Limits Name
-  ,                                       !- Interpolate to Timestep
-  24,                                     !- Hour 1
-  0,                                      !- Minute 1
-  1;                                      !- Value Until Time 1
-
-OS:Schedule:Rule,
-  {bba18184-f4aa-4eb9-81ec-8759bcf957da}, !- Handle
-  res cooling season allday rule11,       !- Name
-  {5ca53b4e-4373-490e-a108-155b6a55a439}, !- Schedule Ruleset Name
-  1,                                      !- Rule Order
-  {8fa4ba11-bb52-4a46-99ad-575c003c52c7}, !- Day Schedule Name
-  Yes,                                    !- Apply Sunday
-  Yes,                                    !- Apply Monday
-  Yes,                                    !- Apply Tuesday
-  Yes,                                    !- Apply Wednesday
-  Yes,                                    !- Apply Thursday
-  Yes,                                    !- Apply Friday
-  Yes,                                    !- Apply Saturday
-  DateRange,                              !- Date Specification Type
-  11,                                     !- Start Month
-  1,                                      !- Start Day
-  11,                                     !- End Month
-  30;                                     !- End Day
-
-OS:Schedule:Day,
-  {8fa4ba11-bb52-4a46-99ad-575c003c52c7}, !- Handle
-  res cooling season allday11,            !- Name
-  {7632e643-628a-4fa8-8e80-dad6cf2e7bdc}, !- Schedule Type Limits Name
-=======
-OS:Schedule:Day,
-  {a754ab7a-ebb5-4be4-bd71-88d981f8a093}, !- Handle
-  Schedule Day 2,                         !- Name
-  ,                                       !- Schedule Type Limits Name
->>>>>>> fcfe5a62
-  ,                                       !- Interpolate to Timestep
-  24,                                     !- Hour 1
-  0,                                      !- Minute 1
-  1;                                      !- Value Until Time 1
-<<<<<<< HEAD
-
-OS:Schedule:Rule,
-  {034df460-fe39-4be6-8632-8a604bb5d11a}, !- Handle
-  res cooling season allday rule12,       !- Name
-  {5ca53b4e-4373-490e-a108-155b6a55a439}, !- Schedule Ruleset Name
-  0,                                      !- Rule Order
-  {72379481-3482-4003-8b47-bbf8798dfd2a}, !- Day Schedule Name
-  Yes,                                    !- Apply Sunday
-  Yes,                                    !- Apply Monday
-  Yes,                                    !- Apply Tuesday
-  Yes,                                    !- Apply Wednesday
-  Yes,                                    !- Apply Thursday
-  Yes,                                    !- Apply Friday
-  Yes,                                    !- Apply Saturday
-  DateRange,                              !- Date Specification Type
-  12,                                     !- Start Month
-  1,                                      !- Start Day
-  12,                                     !- End Month
-  31;                                     !- End Day
-
-OS:Schedule:Day,
-  {72379481-3482-4003-8b47-bbf8798dfd2a}, !- Handle
-  res cooling season allday12,            !- Name
-  {7632e643-628a-4fa8-8e80-dad6cf2e7bdc}, !- Schedule Type Limits Name
-  ,                                       !- Interpolate to Timestep
-  24,                                     !- Hour 1
-  0,                                      !- Minute 1
-  1;                                      !- Value Until Time 1
-
-OS:AdditionalProperties,
-  {6607bcee-d9c2-4986-9bb8-45f63c41fa73}, !- Handle
-  {4297ec1d-2ea8-415d-9102-aebb656d3d29}, !- Object Name
-  htg_wkdy,                               !- Feature Name 1
-  String,                                 !- Feature Data Type 1
-  21.6666666666667&#4421.6666666666667&#4421.6666666666667&#4421.6666666666667&#4421.6666666666667&#4421.6666666666667&#4421.6666666666667&#4421.6666666666667&#4421.6666666666667&#4421.6666666666667&#4421.6666666666667&#4421.6666666666667&#4421.6666666666667&#4421.6666666666667&#4421.6666666666667&#4421.6666666666667&#4421.6666666666667&#4421.6666666666667&#4421.6666666666667&#4421.6666666666667&#4421.6666666666667&#4421.6666666666667&#4421.6666666666667&#4421.6666666666667, !- Feature Value 1
-  htg_wked,                               !- Feature Name 2
-  String,                                 !- Feature Data Type 2
-  21.6666666666667&#4421.6666666666667&#4421.6666666666667&#4421.6666666666667&#4421.6666666666667&#4421.6666666666667&#4421.6666666666667&#4421.6666666666667&#4421.6666666666667&#4421.6666666666667&#4421.6666666666667&#4421.6666666666667&#4421.6666666666667&#4421.6666666666667&#4421.6666666666667&#4421.6666666666667&#4421.6666666666667&#4421.6666666666667&#4421.6666666666667&#4421.6666666666667&#4421.6666666666667&#4421.6666666666667&#4421.6666666666667&#4421.6666666666667, !- Feature Value 2
-  clg_wkdy,                               !- Feature Name 3
-  String,                                 !- Feature Data Type 3
-  24.444444444444443&#4424.444444444444443&#4424.444444444444443&#4424.444444444444443&#4424.444444444444443&#4424.444444444444443&#4424.444444444444443&#4424.444444444444443&#4424.444444444444443&#4424.444444444444443&#4424.444444444444443&#4424.444444444444443&#4424.444444444444443&#4424.444444444444443&#4424.444444444444443&#4424.444444444444443&#4424.444444444444443&#4424.444444444444443&#4424.444444444444443&#4424.444444444444443&#4424.444444444444443&#4424.444444444444443&#4424.444444444444443&#4424.444444444444443, !- Feature Value 3
-  clg_wked,                               !- Feature Name 4
-  String,                                 !- Feature Data Type 4
-  24.444444444444443&#4424.444444444444443&#4424.444444444444443&#4424.444444444444443&#4424.444444444444443&#4424.444444444444443&#4424.444444444444443&#4424.444444444444443&#4424.444444444444443&#4424.444444444444443&#4424.444444444444443&#4424.444444444444443&#4424.444444444444443&#4424.444444444444443&#4424.444444444444443&#4424.444444444444443&#4424.444444444444443&#4424.444444444444443&#4424.444444444444443&#4424.444444444444443&#4424.444444444444443&#4424.444444444444443&#4424.444444444444443&#4424.444444444444443; !- Feature Value 4
-
-OS:Schedule:Ruleset,
-  {d24b47fb-0ead-4a17-b708-de3c5a3c620b}, !- Handle
-  res heating setpoint,                   !- Name
-  {ee770529-03d7-4a53-afb4-b2f11f57bb12}, !- Schedule Type Limits Name
-  {42e4c2c1-4722-4800-9926-49e463a7ee70}, !- Default Day Schedule Name
-  {639036bb-cef1-4d69-a9c0-d342ad6c9bcd}, !- Summer Design Day Schedule Name
-  {9a46b275-8774-4d26-910d-1fbc13fbcde7}; !- Winter Design Day Schedule Name
-
-OS:Schedule:Day,
-  {42e4c2c1-4722-4800-9926-49e463a7ee70}, !- Handle
-  Schedule Day 6,                         !- Name
-  {ee770529-03d7-4a53-afb4-b2f11f57bb12}, !- Schedule Type Limits Name
-  ,                                       !- Interpolate to Timestep
-  24,                                     !- Hour 1
-  0,                                      !- Minute 1
-  0;                                      !- Value Until Time 1
-
-OS:Schedule:Rule,
-  {7ea4c867-ea4c-4c84-999e-d1515e1e3d43}, !- Handle
-  res heating setpoint allday rule1,      !- Name
-  {d24b47fb-0ead-4a17-b708-de3c5a3c620b}, !- Schedule Ruleset Name
-  11,                                     !- Rule Order
-  {accc3dbc-78fc-45ee-869f-104e7503aee8}, !- Day Schedule Name
-  Yes,                                    !- Apply Sunday
-  Yes,                                    !- Apply Monday
-  Yes,                                    !- Apply Tuesday
-  Yes,                                    !- Apply Wednesday
-  Yes,                                    !- Apply Thursday
-  Yes,                                    !- Apply Friday
-  Yes,                                    !- Apply Saturday
-  DateRange,                              !- Date Specification Type
-  1,                                      !- Start Month
-  1,                                      !- Start Day
-  1,                                      !- End Month
-  31;                                     !- End Day
-
-OS:Schedule:Day,
-  {accc3dbc-78fc-45ee-869f-104e7503aee8}, !- Handle
-  res heating setpoint allday1,           !- Name
-  {ee770529-03d7-4a53-afb4-b2f11f57bb12}, !- Schedule Type Limits Name
-  ,                                       !- Interpolate to Timestep
-  24,                                     !- Hour 1
-  0,                                      !- Minute 1
-  21.6666666666667;                       !- Value Until Time 1
-
-OS:Schedule:Rule,
-  {997f8a48-9850-487a-8abd-149e21e308df}, !- Handle
-  res heating setpoint allday rule2,      !- Name
-  {d24b47fb-0ead-4a17-b708-de3c5a3c620b}, !- Schedule Ruleset Name
-  10,                                     !- Rule Order
-  {490a612b-90d7-46ca-b749-d50ab4ea07c9}, !- Day Schedule Name
-  Yes,                                    !- Apply Sunday
-  Yes,                                    !- Apply Monday
-  Yes,                                    !- Apply Tuesday
-  Yes,                                    !- Apply Wednesday
-  Yes,                                    !- Apply Thursday
-  Yes,                                    !- Apply Friday
-  Yes,                                    !- Apply Saturday
-  DateRange,                              !- Date Specification Type
-  2,                                      !- Start Month
-  1,                                      !- Start Day
-  2,                                      !- End Month
-  28;                                     !- End Day
-
-OS:Schedule:Day,
-  {490a612b-90d7-46ca-b749-d50ab4ea07c9}, !- Handle
-  res heating setpoint allday2,           !- Name
-  {ee770529-03d7-4a53-afb4-b2f11f57bb12}, !- Schedule Type Limits Name
-  ,                                       !- Interpolate to Timestep
-  24,                                     !- Hour 1
-  0,                                      !- Minute 1
-  21.6666666666667;                       !- Value Until Time 1
-
-OS:Schedule:Rule,
-  {48a08ca8-4ab9-4c30-9e6b-f1004bd13242}, !- Handle
-  res heating setpoint allday rule3,      !- Name
-  {d24b47fb-0ead-4a17-b708-de3c5a3c620b}, !- Schedule Ruleset Name
-  9,                                      !- Rule Order
-  {e55824d9-2a3a-4ea1-a8da-85d7b72ba8ad}, !- Day Schedule Name
-  Yes,                                    !- Apply Sunday
-  Yes,                                    !- Apply Monday
-  Yes,                                    !- Apply Tuesday
-  Yes,                                    !- Apply Wednesday
-  Yes,                                    !- Apply Thursday
-  Yes,                                    !- Apply Friday
-  Yes,                                    !- Apply Saturday
-  DateRange,                              !- Date Specification Type
-  3,                                      !- Start Month
-  1,                                      !- Start Day
-  3,                                      !- End Month
-  31;                                     !- End Day
-
-OS:Schedule:Day,
-  {e55824d9-2a3a-4ea1-a8da-85d7b72ba8ad}, !- Handle
-  res heating setpoint allday3,           !- Name
-  {ee770529-03d7-4a53-afb4-b2f11f57bb12}, !- Schedule Type Limits Name
-  ,                                       !- Interpolate to Timestep
-  24,                                     !- Hour 1
-  0,                                      !- Minute 1
-  21.6666666666667;                       !- Value Until Time 1
-
-OS:Schedule:Rule,
-  {ac8d5f1d-01c5-4da8-a205-ae08b83b7643}, !- Handle
-  res heating setpoint allday rule4,      !- Name
-  {d24b47fb-0ead-4a17-b708-de3c5a3c620b}, !- Schedule Ruleset Name
-  8,                                      !- Rule Order
-  {8fdc3365-3d74-4791-8f7f-91c646e5c6e3}, !- Day Schedule Name
-  Yes,                                    !- Apply Sunday
-  Yes,                                    !- Apply Monday
-  Yes,                                    !- Apply Tuesday
-  Yes,                                    !- Apply Wednesday
-  Yes,                                    !- Apply Thursday
-  Yes,                                    !- Apply Friday
-  Yes,                                    !- Apply Saturday
-  DateRange,                              !- Date Specification Type
-  4,                                      !- Start Month
-  1,                                      !- Start Day
-  4,                                      !- End Month
-  30;                                     !- End Day
-
-OS:Schedule:Day,
-  {8fdc3365-3d74-4791-8f7f-91c646e5c6e3}, !- Handle
-  res heating setpoint allday4,           !- Name
-  {ee770529-03d7-4a53-afb4-b2f11f57bb12}, !- Schedule Type Limits Name
-  ,                                       !- Interpolate to Timestep
-  24,                                     !- Hour 1
-  0,                                      !- Minute 1
-  21.6666666666667;                       !- Value Until Time 1
-
-OS:Schedule:Rule,
-  {bac3ccca-db54-4321-8e27-7657cdfd027a}, !- Handle
-  res heating setpoint allday rule5,      !- Name
-  {d24b47fb-0ead-4a17-b708-de3c5a3c620b}, !- Schedule Ruleset Name
-  7,                                      !- Rule Order
-  {c22658a7-97ea-455f-8304-fca972522316}, !- Day Schedule Name
-  Yes,                                    !- Apply Sunday
-  Yes,                                    !- Apply Monday
-  Yes,                                    !- Apply Tuesday
-  Yes,                                    !- Apply Wednesday
-  Yes,                                    !- Apply Thursday
-  Yes,                                    !- Apply Friday
-  Yes,                                    !- Apply Saturday
-  DateRange,                              !- Date Specification Type
-  5,                                      !- Start Month
-  1,                                      !- Start Day
-  5,                                      !- End Month
-  31;                                     !- End Day
-
-OS:Schedule:Day,
-  {c22658a7-97ea-455f-8304-fca972522316}, !- Handle
-  res heating setpoint allday5,           !- Name
-  {ee770529-03d7-4a53-afb4-b2f11f57bb12}, !- Schedule Type Limits Name
-  ,                                       !- Interpolate to Timestep
-  24,                                     !- Hour 1
-  0,                                      !- Minute 1
-  21.6666666666667;                       !- Value Until Time 1
-
-OS:Schedule:Rule,
-  {4faa4e9e-4f03-4b9b-b42b-1c1f4d611da4}, !- Handle
-  res heating setpoint allday rule6,      !- Name
-  {d24b47fb-0ead-4a17-b708-de3c5a3c620b}, !- Schedule Ruleset Name
-  6,                                      !- Rule Order
-  {f442ed7e-79a6-4f5a-b2dc-0346a533fb73}, !- Day Schedule Name
-  Yes,                                    !- Apply Sunday
-  Yes,                                    !- Apply Monday
-  Yes,                                    !- Apply Tuesday
-  Yes,                                    !- Apply Wednesday
-  Yes,                                    !- Apply Thursday
-  Yes,                                    !- Apply Friday
-  Yes,                                    !- Apply Saturday
-  DateRange,                              !- Date Specification Type
-  6,                                      !- Start Month
-  1,                                      !- Start Day
-  6,                                      !- End Month
-  30;                                     !- End Day
-
-OS:Schedule:Day,
-  {f442ed7e-79a6-4f5a-b2dc-0346a533fb73}, !- Handle
-  res heating setpoint allday6,           !- Name
-  {ee770529-03d7-4a53-afb4-b2f11f57bb12}, !- Schedule Type Limits Name
-  ,                                       !- Interpolate to Timestep
-  24,                                     !- Hour 1
-  0,                                      !- Minute 1
-  21.6666666666667;                       !- Value Until Time 1
-
-OS:Schedule:Rule,
-  {b0daee4e-ef2a-416a-bb74-2723ccd5c0f0}, !- Handle
-  res heating setpoint allday rule7,      !- Name
-  {d24b47fb-0ead-4a17-b708-de3c5a3c620b}, !- Schedule Ruleset Name
-  5,                                      !- Rule Order
-  {ba5f528c-e058-4644-9d09-9f7a1a61679a}, !- Day Schedule Name
-  Yes,                                    !- Apply Sunday
-  Yes,                                    !- Apply Monday
-  Yes,                                    !- Apply Tuesday
-  Yes,                                    !- Apply Wednesday
-  Yes,                                    !- Apply Thursday
-  Yes,                                    !- Apply Friday
-  Yes,                                    !- Apply Saturday
-  DateRange,                              !- Date Specification Type
-  7,                                      !- Start Month
-  1,                                      !- Start Day
-  7,                                      !- End Month
-  31;                                     !- End Day
-
-OS:Schedule:Day,
-  {ba5f528c-e058-4644-9d09-9f7a1a61679a}, !- Handle
-  res heating setpoint allday7,           !- Name
-  {ee770529-03d7-4a53-afb4-b2f11f57bb12}, !- Schedule Type Limits Name
-  ,                                       !- Interpolate to Timestep
-  24,                                     !- Hour 1
-  0,                                      !- Minute 1
-  21.6666666666667;                       !- Value Until Time 1
-
-OS:Schedule:Rule,
-  {ede08f2b-2616-4210-95a4-514377c312f5}, !- Handle
-  res heating setpoint allday rule8,      !- Name
-  {d24b47fb-0ead-4a17-b708-de3c5a3c620b}, !- Schedule Ruleset Name
-  4,                                      !- Rule Order
-  {9f2b40da-94e6-494a-9dd8-2ddfe1e3dffb}, !- Day Schedule Name
-  Yes,                                    !- Apply Sunday
-  Yes,                                    !- Apply Monday
-  Yes,                                    !- Apply Tuesday
-  Yes,                                    !- Apply Wednesday
-  Yes,                                    !- Apply Thursday
-  Yes,                                    !- Apply Friday
-  Yes,                                    !- Apply Saturday
-  DateRange,                              !- Date Specification Type
-  8,                                      !- Start Month
-  1,                                      !- Start Day
-  8,                                      !- End Month
-  31;                                     !- End Day
-
-OS:Schedule:Day,
-  {9f2b40da-94e6-494a-9dd8-2ddfe1e3dffb}, !- Handle
-  res heating setpoint allday8,           !- Name
-  {ee770529-03d7-4a53-afb4-b2f11f57bb12}, !- Schedule Type Limits Name
-  ,                                       !- Interpolate to Timestep
-  24,                                     !- Hour 1
-  0,                                      !- Minute 1
-  21.6666666666667;                       !- Value Until Time 1
-
-OS:Schedule:Rule,
-  {568334f3-d742-4589-89a2-904de4992814}, !- Handle
-  res heating setpoint allday rule9,      !- Name
-  {d24b47fb-0ead-4a17-b708-de3c5a3c620b}, !- Schedule Ruleset Name
-  3,                                      !- Rule Order
-  {da6c0134-a140-4250-bfa2-7f12795c0d19}, !- Day Schedule Name
-  Yes,                                    !- Apply Sunday
-  Yes,                                    !- Apply Monday
-  Yes,                                    !- Apply Tuesday
-  Yes,                                    !- Apply Wednesday
-  Yes,                                    !- Apply Thursday
-  Yes,                                    !- Apply Friday
-  Yes,                                    !- Apply Saturday
-  DateRange,                              !- Date Specification Type
-  9,                                      !- Start Month
-  1,                                      !- Start Day
-  9,                                      !- End Month
-  30;                                     !- End Day
-
-OS:Schedule:Day,
-  {da6c0134-a140-4250-bfa2-7f12795c0d19}, !- Handle
-  res heating setpoint allday9,           !- Name
-  {ee770529-03d7-4a53-afb4-b2f11f57bb12}, !- Schedule Type Limits Name
-  ,                                       !- Interpolate to Timestep
-  24,                                     !- Hour 1
-  0,                                      !- Minute 1
-  21.6666666666667;                       !- Value Until Time 1
-
-OS:Schedule:Rule,
-  {b23e595f-5d66-468e-9101-db8590cef7fd}, !- Handle
-  res heating setpoint allday rule10,     !- Name
-  {d24b47fb-0ead-4a17-b708-de3c5a3c620b}, !- Schedule Ruleset Name
-  2,                                      !- Rule Order
-  {e32478b7-a08d-4b7c-84c0-188c4a5d46e5}, !- Day Schedule Name
-  Yes,                                    !- Apply Sunday
-  Yes,                                    !- Apply Monday
-  Yes,                                    !- Apply Tuesday
-  Yes,                                    !- Apply Wednesday
-  Yes,                                    !- Apply Thursday
-  Yes,                                    !- Apply Friday
-  Yes,                                    !- Apply Saturday
-  DateRange,                              !- Date Specification Type
-  10,                                     !- Start Month
-  1,                                      !- Start Day
-  10,                                     !- End Month
-  31;                                     !- End Day
-
-OS:Schedule:Day,
-  {e32478b7-a08d-4b7c-84c0-188c4a5d46e5}, !- Handle
-  res heating setpoint allday10,          !- Name
-  {ee770529-03d7-4a53-afb4-b2f11f57bb12}, !- Schedule Type Limits Name
-  ,                                       !- Interpolate to Timestep
-  24,                                     !- Hour 1
-  0,                                      !- Minute 1
-  21.6666666666667;                       !- Value Until Time 1
-
-OS:Schedule:Rule,
-  {9feeb68e-2bc0-49ff-b1ed-3c71a2be8ffb}, !- Handle
-  res heating setpoint allday rule11,     !- Name
-  {d24b47fb-0ead-4a17-b708-de3c5a3c620b}, !- Schedule Ruleset Name
-  1,                                      !- Rule Order
-  {fffc2c5c-b34a-4ec2-8e6a-dcf2e4764dda}, !- Day Schedule Name
-  Yes,                                    !- Apply Sunday
-  Yes,                                    !- Apply Monday
-  Yes,                                    !- Apply Tuesday
-  Yes,                                    !- Apply Wednesday
-  Yes,                                    !- Apply Thursday
-  Yes,                                    !- Apply Friday
-  Yes,                                    !- Apply Saturday
-  DateRange,                              !- Date Specification Type
-  11,                                     !- Start Month
-  1,                                      !- Start Day
-  11,                                     !- End Month
-  30;                                     !- End Day
-
-OS:Schedule:Day,
-  {fffc2c5c-b34a-4ec2-8e6a-dcf2e4764dda}, !- Handle
-  res heating setpoint allday11,          !- Name
-  {ee770529-03d7-4a53-afb4-b2f11f57bb12}, !- Schedule Type Limits Name
-  ,                                       !- Interpolate to Timestep
-  24,                                     !- Hour 1
-  0,                                      !- Minute 1
-  21.6666666666667;                       !- Value Until Time 1
-
-OS:Schedule:Rule,
-  {d7f09e0f-3bc2-410c-a59b-15b3ae0038ed}, !- Handle
-  res heating setpoint allday rule12,     !- Name
-  {d24b47fb-0ead-4a17-b708-de3c5a3c620b}, !- Schedule Ruleset Name
-  0,                                      !- Rule Order
-  {582cc50f-45f9-414b-94ba-513d818dca2d}, !- Day Schedule Name
-  Yes,                                    !- Apply Sunday
-  Yes,                                    !- Apply Monday
-  Yes,                                    !- Apply Tuesday
-  Yes,                                    !- Apply Wednesday
-  Yes,                                    !- Apply Thursday
-  Yes,                                    !- Apply Friday
-  Yes,                                    !- Apply Saturday
-  DateRange,                              !- Date Specification Type
-  12,                                     !- Start Month
-  1,                                      !- Start Day
-  12,                                     !- End Month
-  31;                                     !- End Day
-
-OS:Schedule:Day,
-  {582cc50f-45f9-414b-94ba-513d818dca2d}, !- Handle
-  res heating setpoint allday12,          !- Name
-  {ee770529-03d7-4a53-afb4-b2f11f57bb12}, !- Schedule Type Limits Name
-  ,                                       !- Interpolate to Timestep
-  24,                                     !- Hour 1
-  0,                                      !- Minute 1
-  21.6666666666667;                       !- Value Until Time 1
-
-OS:Schedule:Day,
-  {9a46b275-8774-4d26-910d-1fbc13fbcde7}, !- Handle
-  res heating setpoint winter design,     !- Name
-  {ee770529-03d7-4a53-afb4-b2f11f57bb12}, !- Schedule Type Limits Name
-  ,                                       !- Interpolate to Timestep
-  24,                                     !- Hour 1
-  0,                                      !- Minute 1
-  21.1111111111111;                       !- Value Until Time 1
-
-OS:Schedule:Day,
-  {639036bb-cef1-4d69-a9c0-d342ad6c9bcd}, !- Handle
-  res heating setpoint summer design,     !- Name
-  {ee770529-03d7-4a53-afb4-b2f11f57bb12}, !- Schedule Type Limits Name
-  ,                                       !- Interpolate to Timestep
-  24,                                     !- Hour 1
-  0,                                      !- Minute 1
-  23.8888888888889;                       !- Value Until Time 1
-
-OS:Schedule:Ruleset,
-  {1061447c-34ae-4f3a-b758-87e40ae6307c}, !- Handle
-  res cooling setpoint,                   !- Name
-  {ee770529-03d7-4a53-afb4-b2f11f57bb12}, !- Schedule Type Limits Name
-  {cc6dc2f2-3f53-4468-ab31-40b01897fd4e}, !- Default Day Schedule Name
-  {152cd99c-25bc-4f94-8a83-48b840fcba92}, !- Summer Design Day Schedule Name
-  {c73d02da-ebe4-48dc-a75a-fb88dea6bb79}; !- Winter Design Day Schedule Name
-
-OS:Schedule:Day,
-  {cc6dc2f2-3f53-4468-ab31-40b01897fd4e}, !- Handle
-  Schedule Day 7,                         !- Name
-  {ee770529-03d7-4a53-afb4-b2f11f57bb12}, !- Schedule Type Limits Name
-  ,                                       !- Interpolate to Timestep
-  24,                                     !- Hour 1
-  0,                                      !- Minute 1
-  0;                                      !- Value Until Time 1
-
-OS:Schedule:Rule,
-  {005c3e05-9c1a-432b-b392-30a474889ac6}, !- Handle
-  res cooling setpoint allday rule1,      !- Name
-  {1061447c-34ae-4f3a-b758-87e40ae6307c}, !- Schedule Ruleset Name
-  11,                                     !- Rule Order
-  {27264fbc-02da-4259-b486-ac17b6e6d707}, !- Day Schedule Name
-  Yes,                                    !- Apply Sunday
-  Yes,                                    !- Apply Monday
-  Yes,                                    !- Apply Tuesday
-  Yes,                                    !- Apply Wednesday
-  Yes,                                    !- Apply Thursday
-  Yes,                                    !- Apply Friday
-  Yes,                                    !- Apply Saturday
-  DateRange,                              !- Date Specification Type
-  1,                                      !- Start Month
-  1,                                      !- Start Day
-  1,                                      !- End Month
-  31;                                     !- End Day
-
-OS:Schedule:Day,
-  {27264fbc-02da-4259-b486-ac17b6e6d707}, !- Handle
-  res cooling setpoint allday1,           !- Name
-  {ee770529-03d7-4a53-afb4-b2f11f57bb12}, !- Schedule Type Limits Name
-  ,                                       !- Interpolate to Timestep
-  24,                                     !- Hour 1
-  0,                                      !- Minute 1
-  24.4444444444444;                       !- Value Until Time 1
-
-OS:Schedule:Rule,
-  {b55db4bb-6162-42a1-b33f-c10cf0db3d1a}, !- Handle
-  res cooling setpoint allday rule2,      !- Name
-  {1061447c-34ae-4f3a-b758-87e40ae6307c}, !- Schedule Ruleset Name
-  10,                                     !- Rule Order
-  {13b92c12-332e-446d-99a5-af6716199834}, !- Day Schedule Name
-  Yes,                                    !- Apply Sunday
-  Yes,                                    !- Apply Monday
-  Yes,                                    !- Apply Tuesday
-  Yes,                                    !- Apply Wednesday
-  Yes,                                    !- Apply Thursday
-  Yes,                                    !- Apply Friday
-  Yes,                                    !- Apply Saturday
-  DateRange,                              !- Date Specification Type
-  2,                                      !- Start Month
-  1,                                      !- Start Day
-  2,                                      !- End Month
-  28;                                     !- End Day
-
-OS:Schedule:Day,
-  {13b92c12-332e-446d-99a5-af6716199834}, !- Handle
-  res cooling setpoint allday2,           !- Name
-  {ee770529-03d7-4a53-afb4-b2f11f57bb12}, !- Schedule Type Limits Name
-  ,                                       !- Interpolate to Timestep
-  24,                                     !- Hour 1
-  0,                                      !- Minute 1
-  24.4444444444444;                       !- Value Until Time 1
-
-OS:Schedule:Rule,
-  {ba0cffd6-537b-49eb-84ec-5f34b6553725}, !- Handle
-  res cooling setpoint allday rule3,      !- Name
-  {1061447c-34ae-4f3a-b758-87e40ae6307c}, !- Schedule Ruleset Name
-  9,                                      !- Rule Order
-  {52d484f5-c40d-4b6c-856b-251e90388376}, !- Day Schedule Name
-  Yes,                                    !- Apply Sunday
-  Yes,                                    !- Apply Monday
-  Yes,                                    !- Apply Tuesday
-  Yes,                                    !- Apply Wednesday
-  Yes,                                    !- Apply Thursday
-  Yes,                                    !- Apply Friday
-  Yes,                                    !- Apply Saturday
-  DateRange,                              !- Date Specification Type
-  3,                                      !- Start Month
-  1,                                      !- Start Day
-  3,                                      !- End Month
-  31;                                     !- End Day
-
-OS:Schedule:Day,
-  {52d484f5-c40d-4b6c-856b-251e90388376}, !- Handle
-  res cooling setpoint allday3,           !- Name
-  {ee770529-03d7-4a53-afb4-b2f11f57bb12}, !- Schedule Type Limits Name
-  ,                                       !- Interpolate to Timestep
-  24,                                     !- Hour 1
-  0,                                      !- Minute 1
-  24.4444444444444;                       !- Value Until Time 1
-
-OS:Schedule:Rule,
-  {b7603322-4d8c-4bea-a9bb-02e009845b88}, !- Handle
-  res cooling setpoint allday rule4,      !- Name
-  {1061447c-34ae-4f3a-b758-87e40ae6307c}, !- Schedule Ruleset Name
-  8,                                      !- Rule Order
-  {1bc3dba7-faf7-4419-a1ed-797156202515}, !- Day Schedule Name
-  Yes,                                    !- Apply Sunday
-  Yes,                                    !- Apply Monday
-  Yes,                                    !- Apply Tuesday
-  Yes,                                    !- Apply Wednesday
-  Yes,                                    !- Apply Thursday
-  Yes,                                    !- Apply Friday
-  Yes,                                    !- Apply Saturday
-  DateRange,                              !- Date Specification Type
-  4,                                      !- Start Month
-  1,                                      !- Start Day
-  4,                                      !- End Month
-  30;                                     !- End Day
-
-OS:Schedule:Day,
-  {1bc3dba7-faf7-4419-a1ed-797156202515}, !- Handle
-  res cooling setpoint allday4,           !- Name
-  {ee770529-03d7-4a53-afb4-b2f11f57bb12}, !- Schedule Type Limits Name
-  ,                                       !- Interpolate to Timestep
-  24,                                     !- Hour 1
-  0,                                      !- Minute 1
-  24.4444444444444;                       !- Value Until Time 1
-
-OS:Schedule:Rule,
-  {8cd9e71d-7070-497c-8eb7-72e44e588fe5}, !- Handle
-  res cooling setpoint allday rule5,      !- Name
-  {1061447c-34ae-4f3a-b758-87e40ae6307c}, !- Schedule Ruleset Name
-  7,                                      !- Rule Order
-  {ad7adf0b-0463-4a7b-8aa8-16dd60568bb9}, !- Day Schedule Name
-  Yes,                                    !- Apply Sunday
-  Yes,                                    !- Apply Monday
-  Yes,                                    !- Apply Tuesday
-  Yes,                                    !- Apply Wednesday
-  Yes,                                    !- Apply Thursday
-  Yes,                                    !- Apply Friday
-  Yes,                                    !- Apply Saturday
-  DateRange,                              !- Date Specification Type
-  5,                                      !- Start Month
-  1,                                      !- Start Day
-  5,                                      !- End Month
-  31;                                     !- End Day
-
-OS:Schedule:Day,
-  {ad7adf0b-0463-4a7b-8aa8-16dd60568bb9}, !- Handle
-  res cooling setpoint allday5,           !- Name
-  {ee770529-03d7-4a53-afb4-b2f11f57bb12}, !- Schedule Type Limits Name
-  ,                                       !- Interpolate to Timestep
-  24,                                     !- Hour 1
-  0,                                      !- Minute 1
-  24.4444444444444;                       !- Value Until Time 1
-
-OS:Schedule:Rule,
-  {7dc87342-01d9-4107-a4e2-4c0c100354dc}, !- Handle
-  res cooling setpoint allday rule6,      !- Name
-  {1061447c-34ae-4f3a-b758-87e40ae6307c}, !- Schedule Ruleset Name
-  6,                                      !- Rule Order
-  {58075f09-32e9-4925-ab7b-d6e641b99c61}, !- Day Schedule Name
-  Yes,                                    !- Apply Sunday
-  Yes,                                    !- Apply Monday
-  Yes,                                    !- Apply Tuesday
-  Yes,                                    !- Apply Wednesday
-  Yes,                                    !- Apply Thursday
-  Yes,                                    !- Apply Friday
-  Yes,                                    !- Apply Saturday
-  DateRange,                              !- Date Specification Type
-  6,                                      !- Start Month
-  1,                                      !- Start Day
-  6,                                      !- End Month
-  30;                                     !- End Day
-
-OS:Schedule:Day,
-  {58075f09-32e9-4925-ab7b-d6e641b99c61}, !- Handle
-  res cooling setpoint allday6,           !- Name
-  {ee770529-03d7-4a53-afb4-b2f11f57bb12}, !- Schedule Type Limits Name
-  ,                                       !- Interpolate to Timestep
-  24,                                     !- Hour 1
-  0,                                      !- Minute 1
-  24.4444444444444;                       !- Value Until Time 1
-
-OS:Schedule:Rule,
-  {0fe566fb-bbf9-4751-aa05-8c46f4e2d94a}, !- Handle
-  res cooling setpoint allday rule7,      !- Name
-  {1061447c-34ae-4f3a-b758-87e40ae6307c}, !- Schedule Ruleset Name
-  5,                                      !- Rule Order
-  {0a97283d-eb13-4500-888e-afc0ecd6c354}, !- Day Schedule Name
-  Yes,                                    !- Apply Sunday
-  Yes,                                    !- Apply Monday
-  Yes,                                    !- Apply Tuesday
-  Yes,                                    !- Apply Wednesday
-  Yes,                                    !- Apply Thursday
-  Yes,                                    !- Apply Friday
-  Yes,                                    !- Apply Saturday
-  DateRange,                              !- Date Specification Type
-  7,                                      !- Start Month
-  1,                                      !- Start Day
-  7,                                      !- End Month
-  31;                                     !- End Day
-
-OS:Schedule:Day,
-  {0a97283d-eb13-4500-888e-afc0ecd6c354}, !- Handle
-  res cooling setpoint allday7,           !- Name
-  {ee770529-03d7-4a53-afb4-b2f11f57bb12}, !- Schedule Type Limits Name
-  ,                                       !- Interpolate to Timestep
-  24,                                     !- Hour 1
-  0,                                      !- Minute 1
-  24.4444444444444;                       !- Value Until Time 1
-
-OS:Schedule:Rule,
-  {79474050-7d87-4d02-a944-6158399da0d6}, !- Handle
-  res cooling setpoint allday rule8,      !- Name
-  {1061447c-34ae-4f3a-b758-87e40ae6307c}, !- Schedule Ruleset Name
-  4,                                      !- Rule Order
-  {65fa3ba2-5f38-4f4f-ae2c-afd16bf81639}, !- Day Schedule Name
-  Yes,                                    !- Apply Sunday
-  Yes,                                    !- Apply Monday
-  Yes,                                    !- Apply Tuesday
-  Yes,                                    !- Apply Wednesday
-  Yes,                                    !- Apply Thursday
-  Yes,                                    !- Apply Friday
-  Yes,                                    !- Apply Saturday
-  DateRange,                              !- Date Specification Type
-  8,                                      !- Start Month
-  1,                                      !- Start Day
-  8,                                      !- End Month
-  31;                                     !- End Day
-
-OS:Schedule:Day,
-  {65fa3ba2-5f38-4f4f-ae2c-afd16bf81639}, !- Handle
-  res cooling setpoint allday8,           !- Name
-  {ee770529-03d7-4a53-afb4-b2f11f57bb12}, !- Schedule Type Limits Name
-  ,                                       !- Interpolate to Timestep
-  24,                                     !- Hour 1
-  0,                                      !- Minute 1
-  24.4444444444444;                       !- Value Until Time 1
-
-OS:Schedule:Rule,
-  {b72efb3c-c962-40a1-b002-8d18292c1942}, !- Handle
-  res cooling setpoint allday rule9,      !- Name
-  {1061447c-34ae-4f3a-b758-87e40ae6307c}, !- Schedule Ruleset Name
-  3,                                      !- Rule Order
-  {8b3b91f8-5320-400e-8d66-1b42c57086b6}, !- Day Schedule Name
-  Yes,                                    !- Apply Sunday
-  Yes,                                    !- Apply Monday
-  Yes,                                    !- Apply Tuesday
-  Yes,                                    !- Apply Wednesday
-  Yes,                                    !- Apply Thursday
-  Yes,                                    !- Apply Friday
-  Yes,                                    !- Apply Saturday
-  DateRange,                              !- Date Specification Type
-  9,                                      !- Start Month
-  1,                                      !- Start Day
-  9,                                      !- End Month
-  30;                                     !- End Day
-
-OS:Schedule:Day,
-  {8b3b91f8-5320-400e-8d66-1b42c57086b6}, !- Handle
-  res cooling setpoint allday9,           !- Name
-  {ee770529-03d7-4a53-afb4-b2f11f57bb12}, !- Schedule Type Limits Name
-  ,                                       !- Interpolate to Timestep
-  24,                                     !- Hour 1
-  0,                                      !- Minute 1
-  24.4444444444444;                       !- Value Until Time 1
-
-OS:Schedule:Rule,
-  {82e03dba-45a7-4ddc-865b-adfb18747c26}, !- Handle
-  res cooling setpoint allday rule10,     !- Name
-  {1061447c-34ae-4f3a-b758-87e40ae6307c}, !- Schedule Ruleset Name
-  2,                                      !- Rule Order
-  {dec5559d-1d6d-4349-b27c-a4743095c021}, !- Day Schedule Name
-  Yes,                                    !- Apply Sunday
-  Yes,                                    !- Apply Monday
-  Yes,                                    !- Apply Tuesday
-  Yes,                                    !- Apply Wednesday
-  Yes,                                    !- Apply Thursday
-  Yes,                                    !- Apply Friday
-  Yes,                                    !- Apply Saturday
-  DateRange,                              !- Date Specification Type
-  10,                                     !- Start Month
-  1,                                      !- Start Day
-  10,                                     !- End Month
-  31;                                     !- End Day
-
-OS:Schedule:Day,
-  {dec5559d-1d6d-4349-b27c-a4743095c021}, !- Handle
-  res cooling setpoint allday10,          !- Name
-  {ee770529-03d7-4a53-afb4-b2f11f57bb12}, !- Schedule Type Limits Name
-  ,                                       !- Interpolate to Timestep
-  24,                                     !- Hour 1
-  0,                                      !- Minute 1
-  24.4444444444444;                       !- Value Until Time 1
-
-OS:Schedule:Rule,
-  {5ac2adf1-0fee-49be-85cb-cc98e9659147}, !- Handle
-  res cooling setpoint allday rule11,     !- Name
-  {1061447c-34ae-4f3a-b758-87e40ae6307c}, !- Schedule Ruleset Name
-  1,                                      !- Rule Order
-  {4422c614-f59f-4b7d-9676-5ccbecf50084}, !- Day Schedule Name
-  Yes,                                    !- Apply Sunday
-  Yes,                                    !- Apply Monday
-  Yes,                                    !- Apply Tuesday
-  Yes,                                    !- Apply Wednesday
-  Yes,                                    !- Apply Thursday
-  Yes,                                    !- Apply Friday
-  Yes,                                    !- Apply Saturday
-  DateRange,                              !- Date Specification Type
-  11,                                     !- Start Month
-  1,                                      !- Start Day
-  11,                                     !- End Month
-  30;                                     !- End Day
-
-OS:Schedule:Day,
-  {4422c614-f59f-4b7d-9676-5ccbecf50084}, !- Handle
-  res cooling setpoint allday11,          !- Name
-  {ee770529-03d7-4a53-afb4-b2f11f57bb12}, !- Schedule Type Limits Name
-  ,                                       !- Interpolate to Timestep
-  24,                                     !- Hour 1
-  0,                                      !- Minute 1
-  24.4444444444444;                       !- Value Until Time 1
-
-OS:Schedule:Rule,
-  {f8928cd1-7287-4144-8495-d9ec948b9a6c}, !- Handle
-  res cooling setpoint allday rule12,     !- Name
-  {1061447c-34ae-4f3a-b758-87e40ae6307c}, !- Schedule Ruleset Name
-  0,                                      !- Rule Order
-  {f8f2a780-6495-4864-8270-9dcc6cf16da6}, !- Day Schedule Name
-  Yes,                                    !- Apply Sunday
-  Yes,                                    !- Apply Monday
-  Yes,                                    !- Apply Tuesday
-  Yes,                                    !- Apply Wednesday
-  Yes,                                    !- Apply Thursday
-  Yes,                                    !- Apply Friday
-  Yes,                                    !- Apply Saturday
-  DateRange,                              !- Date Specification Type
-  12,                                     !- Start Month
-  1,                                      !- Start Day
-  12,                                     !- End Month
-  31;                                     !- End Day
-
-OS:Schedule:Day,
-  {f8f2a780-6495-4864-8270-9dcc6cf16da6}, !- Handle
-  res cooling setpoint allday12,          !- Name
-  {ee770529-03d7-4a53-afb4-b2f11f57bb12}, !- Schedule Type Limits Name
-  ,                                       !- Interpolate to Timestep
-  24,                                     !- Hour 1
-  0,                                      !- Minute 1
-  24.4444444444444;                       !- Value Until Time 1
-
-OS:Schedule:Day,
-  {c73d02da-ebe4-48dc-a75a-fb88dea6bb79}, !- Handle
-  res cooling setpoint winter design,     !- Name
-  {ee770529-03d7-4a53-afb4-b2f11f57bb12}, !- Schedule Type Limits Name
-  ,                                       !- Interpolate to Timestep
-  24,                                     !- Hour 1
-  0,                                      !- Minute 1
-  21.1111111111111;                       !- Value Until Time 1
-
-OS:Schedule:Day,
-  {152cd99c-25bc-4f94-8a83-48b840fcba92}, !- Handle
-  res cooling setpoint summer design,     !- Name
-  {ee770529-03d7-4a53-afb4-b2f11f57bb12}, !- Schedule Type Limits Name
-  ,                                       !- Interpolate to Timestep
-  24,                                     !- Hour 1
-  0,                                      !- Minute 1
-  23.8888888888889;                       !- Value Until Time 1
-=======
->>>>>>> fcfe5a62
