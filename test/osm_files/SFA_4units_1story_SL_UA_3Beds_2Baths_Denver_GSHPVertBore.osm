!- NOTE: Auto-generated from /test/osw_files/SFA_4units_1story_SL_UA_3Beds_2Baths_Denver_GSHPVertBore.osw

OS:Version,
<<<<<<< HEAD
  {c1fa48ed-c021-45dc-8f30-5642476f55fc}, !- Handle
  2.9.0;                                  !- Version Identifier

OS:SimulationControl,
  {fd8ba34e-2983-40a4-9568-15ff85bb91fc}, !- Handle
=======
  {bc17b0a8-42f2-4312-8605-da12ef725e10}, !- Handle
  2.9.0;                                  !- Version Identifier

OS:SimulationControl,
  {441a405c-2cca-409f-9e7f-0e56368ac913}, !- Handle
>>>>>>> 0d6078c2
  ,                                       !- Do Zone Sizing Calculation
  ,                                       !- Do System Sizing Calculation
  ,                                       !- Do Plant Sizing Calculation
  No;                                     !- Run Simulation for Sizing Periods

OS:Timestep,
<<<<<<< HEAD
  {148f7dcb-2276-4850-aaad-b89e2badccac}, !- Handle
  6;                                      !- Number of Timesteps per Hour

OS:ShadowCalculation,
  {f9a0ce47-2f29-436c-b5fa-23ad9c44e274}, !- Handle
=======
  {95dfe42e-868f-4a69-a4e9-d901134d06dc}, !- Handle
  6;                                      !- Number of Timesteps per Hour

OS:ShadowCalculation,
  {4cdd2f63-0d75-408f-8762-0b2ba676d7c5}, !- Handle
>>>>>>> 0d6078c2
  20,                                     !- Calculation Frequency
  200;                                    !- Maximum Figures in Shadow Overlap Calculations

OS:SurfaceConvectionAlgorithm:Outside,
<<<<<<< HEAD
  {5bcb6caf-b873-4319-937f-b988bf1a7b8d}, !- Handle
  DOE-2;                                  !- Algorithm

OS:SurfaceConvectionAlgorithm:Inside,
  {bc77a272-1fe7-4da1-929b-6576fd089e22}, !- Handle
  TARP;                                   !- Algorithm

OS:ZoneCapacitanceMultiplier:ResearchSpecial,
  {7f7fec9e-382c-4d3e-bf0d-b4677e78daed}, !- Handle
=======
  {8a737bb1-0c56-46a1-abe0-c7d32a484731}, !- Handle
  DOE-2;                                  !- Algorithm

OS:SurfaceConvectionAlgorithm:Inside,
  {008113df-e70b-4310-a8a0-42f939e23ae1}, !- Handle
  TARP;                                   !- Algorithm

OS:ZoneCapacitanceMultiplier:ResearchSpecial,
  {af10a8f2-9d37-435c-91b9-6738ffc32174}, !- Handle
>>>>>>> 0d6078c2
  ,                                       !- Temperature Capacity Multiplier
  15,                                     !- Humidity Capacity Multiplier
  ;                                       !- Carbon Dioxide Capacity Multiplier

OS:RunPeriod,
<<<<<<< HEAD
  {9f989dee-56a1-42ea-b666-2edb894c64b9}, !- Handle
=======
  {6f4627a0-9b71-4410-aa8d-d0018d9340ce}, !- Handle
>>>>>>> 0d6078c2
  Run Period 1,                           !- Name
  1,                                      !- Begin Month
  1,                                      !- Begin Day of Month
  12,                                     !- End Month
  31,                                     !- End Day of Month
  ,                                       !- Use Weather File Holidays and Special Days
  ,                                       !- Use Weather File Daylight Saving Period
  ,                                       !- Apply Weekend Holiday Rule
  ,                                       !- Use Weather File Rain Indicators
  ,                                       !- Use Weather File Snow Indicators
  ;                                       !- Number of Times Runperiod to be Repeated

OS:YearDescription,
<<<<<<< HEAD
  {8acd3374-5dc7-4b17-afda-4cf0db859d1d}, !- Handle
=======
  {e53df460-ec6e-4181-b6a8-811d986d0fb4}, !- Handle
>>>>>>> 0d6078c2
  2007,                                   !- Calendar Year
  ,                                       !- Day of Week for Start Day
  ;                                       !- Is Leap Year

OS:WeatherFile,
<<<<<<< HEAD
  {4c1bfe1b-411b-4f69-b66e-0d85d9193b23}, !- Handle
=======
  {7fe93d9f-eee4-4490-9c86-597577c1f01b}, !- Handle
>>>>>>> 0d6078c2
  Denver Intl Ap,                         !- City
  CO,                                     !- State Province Region
  USA,                                    !- Country
  TMY3,                                   !- Data Source
  725650,                                 !- WMO Number
  39.83,                                  !- Latitude {deg}
  -104.65,                                !- Longitude {deg}
  -7,                                     !- Time Zone {hr}
  1650,                                   !- Elevation {m}
  file:../weather/USA_CO_Denver.Intl.AP.725650_TMY3.epw, !- Url
  E23378AA;                               !- Checksum

OS:AdditionalProperties,
<<<<<<< HEAD
  {fb66ad1c-1d19-4726-b8ba-f965cc4552a4}, !- Handle
  {4c1bfe1b-411b-4f69-b66e-0d85d9193b23}, !- Object Name
=======
  {15907484-0adf-408a-b9a3-7e58e2c890d3}, !- Handle
  {7fe93d9f-eee4-4490-9c86-597577c1f01b}, !- Object Name
>>>>>>> 0d6078c2
  EPWHeaderCity,                          !- Feature Name 1
  String,                                 !- Feature Data Type 1
  Denver Intl Ap,                         !- Feature Value 1
  EPWHeaderState,                         !- Feature Name 2
  String,                                 !- Feature Data Type 2
  CO,                                     !- Feature Value 2
  EPWHeaderCountry,                       !- Feature Name 3
  String,                                 !- Feature Data Type 3
  USA,                                    !- Feature Value 3
  EPWHeaderDataSource,                    !- Feature Name 4
  String,                                 !- Feature Data Type 4
  TMY3,                                   !- Feature Value 4
  EPWHeaderStation,                       !- Feature Name 5
  String,                                 !- Feature Data Type 5
  725650,                                 !- Feature Value 5
  EPWHeaderLatitude,                      !- Feature Name 6
  Double,                                 !- Feature Data Type 6
  39.829999999999998,                     !- Feature Value 6
  EPWHeaderLongitude,                     !- Feature Name 7
  Double,                                 !- Feature Data Type 7
  -104.65000000000001,                    !- Feature Value 7
  EPWHeaderTimezone,                      !- Feature Name 8
  Double,                                 !- Feature Data Type 8
  -7,                                     !- Feature Value 8
  EPWHeaderAltitude,                      !- Feature Name 9
  Double,                                 !- Feature Data Type 9
  5413.3858267716532,                     !- Feature Value 9
  EPWHeaderLocalPressure,                 !- Feature Name 10
  Double,                                 !- Feature Data Type 10
  0.81937567683596546,                    !- Feature Value 10
  EPWHeaderRecordsPerHour,                !- Feature Name 11
  Double,                                 !- Feature Data Type 11
  0,                                      !- Feature Value 11
  EPWDataAnnualAvgDrybulb,                !- Feature Name 12
  Double,                                 !- Feature Data Type 12
  51.575616438356228,                     !- Feature Value 12
  EPWDataAnnualMinDrybulb,                !- Feature Name 13
  Double,                                 !- Feature Data Type 13
  -2.9200000000000017,                    !- Feature Value 13
  EPWDataAnnualMaxDrybulb,                !- Feature Name 14
  Double,                                 !- Feature Data Type 14
  104,                                    !- Feature Value 14
  EPWDataCDD50F,                          !- Feature Name 15
  Double,                                 !- Feature Data Type 15
  3072.2925000000005,                     !- Feature Value 15
  EPWDataCDD65F,                          !- Feature Name 16
  Double,                                 !- Feature Data Type 16
  883.62000000000035,                     !- Feature Value 16
  EPWDataHDD50F,                          !- Feature Name 17
  Double,                                 !- Feature Data Type 17
  2497.1925000000001,                     !- Feature Value 17
  EPWDataHDD65F,                          !- Feature Name 18
  Double,                                 !- Feature Data Type 18
  5783.5200000000013,                     !- Feature Value 18
  EPWDataAnnualAvgWindspeed,              !- Feature Name 19
  Double,                                 !- Feature Data Type 19
  3.9165296803649667,                     !- Feature Value 19
  EPWDataMonthlyAvgDrybulbs,              !- Feature Name 20
  String,                                 !- Feature Data Type 20
  33.4191935483871&#4431.90142857142857&#4443.02620967741937&#4442.48624999999999&#4459.877741935483854&#4473.57574999999997&#4472.07975806451608&#4472.70008064516134&#4466.49200000000006&#4450.079112903225806&#4437.218250000000005&#4434.582177419354835, !- Feature Value 20
  EPWDataGroundMonthlyTemps,              !- Feature Name 21
  String,                                 !- Feature Data Type 21
  44.08306285945173&#4440.89570904991865&#4440.64045432632048&#4442.153016571250646&#4448.225111118704206&#4454.268919273837525&#4459.508577937551024&#4462.82777283423508&#4463.10975667174995&#4460.41014950381947&#4455.304105212311526&#4449.445696474514364, !- Feature Value 21
  EPWDataWSF,                             !- Feature Name 22
  Double,                                 !- Feature Data Type 22
  0.58999999999999997,                    !- Feature Value 22
  EPWDataMonthlyAvgDailyHighDrybulbs,     !- Feature Name 23
  String,                                 !- Feature Data Type 23
  47.41032258064516&#4446.58642857142857&#4455.15032258064517&#4453.708&#4472.80193548387098&#4488.67600000000002&#4486.1858064516129&#4485.87225806451613&#4482.082&#4463.18064516129033&#4448.73400000000001&#4448.87935483870968, !- Feature Value 23
  EPWDataMonthlyAvgDailyLowDrybulbs,      !- Feature Name 24
  String,                                 !- Feature Data Type 24
  19.347741935483874&#4419.856428571428573&#4430.316129032258065&#4431.112&#4447.41612903225806&#4457.901999999999994&#4459.063870967741934&#4460.956774193548384&#4452.352000000000004&#4438.41612903225806&#4427.002000000000002&#4423.02903225806451, !- Feature Value 24
  EPWDesignHeatingDrybulb,                !- Feature Name 25
  Double,                                 !- Feature Data Type 25
  12.02,                                  !- Feature Value 25
  EPWDesignHeatingWindspeed,              !- Feature Name 26
  Double,                                 !- Feature Data Type 26
  2.8062500000000004,                     !- Feature Value 26
  EPWDesignCoolingDrybulb,                !- Feature Name 27
  Double,                                 !- Feature Data Type 27
  91.939999999999998,                     !- Feature Value 27
  EPWDesignCoolingWetbulb,                !- Feature Name 28
  Double,                                 !- Feature Data Type 28
  59.95131430195849,                      !- Feature Value 28
  EPWDesignCoolingHumidityRatio,          !- Feature Name 29
  Double,                                 !- Feature Data Type 29
  0.0059161086834698092,                  !- Feature Value 29
  EPWDesignCoolingWindspeed,              !- Feature Name 30
  Double,                                 !- Feature Data Type 30
  3.7999999999999989,                     !- Feature Value 30
  EPWDesignDailyTemperatureRange,         !- Feature Name 31
  Double,                                 !- Feature Data Type 31
  24.915483870967748,                     !- Feature Value 31
  EPWDesignDehumidDrybulb,                !- Feature Name 32
  Double,                                 !- Feature Data Type 32
  67.996785714285721,                     !- Feature Value 32
  EPWDesignDehumidHumidityRatio,          !- Feature Name 33
  Double,                                 !- Feature Data Type 33
  0.012133744170488724,                   !- Feature Value 33
  EPWDesignCoolingDirectNormal,           !- Feature Name 34
  Double,                                 !- Feature Data Type 34
  985,                                    !- Feature Value 34
  EPWDesignCoolingDiffuseHorizontal,      !- Feature Name 35
  Double,                                 !- Feature Data Type 35
  84;                                     !- Feature Value 35

OS:Site,
<<<<<<< HEAD
  {8ed558fc-ef63-4436-a8e1-331ae5f87410}, !- Handle
=======
  {7fcc4862-16c7-42c5-870c-af926f4af236}, !- Handle
>>>>>>> 0d6078c2
  Denver Intl Ap_CO_USA,                  !- Name
  39.83,                                  !- Latitude {deg}
  -104.65,                                !- Longitude {deg}
  -7,                                     !- Time Zone {hr}
  1650,                                   !- Elevation {m}
  ;                                       !- Terrain

OS:ClimateZones,
<<<<<<< HEAD
  {1274150a-6b20-4862-9d06-d61f9a5a4953}, !- Handle
=======
  {1a7117b7-303d-4229-9f33-5f963f9013ef}, !- Handle
>>>>>>> 0d6078c2
  ,                                       !- Active Institution
  ,                                       !- Active Year
  ,                                       !- Climate Zone Institution Name 1
  ,                                       !- Climate Zone Document Name 1
  ,                                       !- Climate Zone Document Year 1
  ,                                       !- Climate Zone Value 1
  Building America,                       !- Climate Zone Institution Name 2
  ,                                       !- Climate Zone Document Name 2
  0,                                      !- Climate Zone Document Year 2
  Cold;                                   !- Climate Zone Value 2

OS:Site:WaterMainsTemperature,
<<<<<<< HEAD
  {af589931-cb11-4c62-9453-f78327de795e}, !- Handle
=======
  {5af099a3-b0f1-427d-8c1a-2ef8415fe18e}, !- Handle
>>>>>>> 0d6078c2
  Correlation,                            !- Calculation Method
  ,                                       !- Temperature Schedule Name
  10.8753424657535,                       !- Annual Average Outdoor Air Temperature {C}
  23.1524007936508;                       !- Maximum Difference In Monthly Average Outdoor Air Temperatures {deltaC}

OS:RunPeriodControl:DaylightSavingTime,
<<<<<<< HEAD
  {2034083a-94a6-4beb-8058-c4bf591955e3}, !- Handle
=======
  {b9430831-4c5d-4d6e-a4d8-7f667521a64e}, !- Handle
>>>>>>> 0d6078c2
  4/7,                                    !- Start Date
  10/26;                                  !- End Date

OS:Site:GroundTemperature:Deep,
<<<<<<< HEAD
  {bfdb83a3-0a35-435d-b670-b65341717ab6}, !- Handle
=======
  {9f54e291-1bad-4869-98f6-a4f5e28dc16c}, !- Handle
>>>>>>> 0d6078c2
  10.8753424657535,                       !- January Deep Ground Temperature {C}
  10.8753424657535,                       !- February Deep Ground Temperature {C}
  10.8753424657535,                       !- March Deep Ground Temperature {C}
  10.8753424657535,                       !- April Deep Ground Temperature {C}
  10.8753424657535,                       !- May Deep Ground Temperature {C}
  10.8753424657535,                       !- June Deep Ground Temperature {C}
  10.8753424657535,                       !- July Deep Ground Temperature {C}
  10.8753424657535,                       !- August Deep Ground Temperature {C}
  10.8753424657535,                       !- September Deep Ground Temperature {C}
  10.8753424657535,                       !- October Deep Ground Temperature {C}
  10.8753424657535,                       !- November Deep Ground Temperature {C}
  10.8753424657535;                       !- December Deep Ground Temperature {C}

OS:Building,
<<<<<<< HEAD
  {499b57b4-9a68-414c-837b-854b4e1caaca}, !- Handle
=======
  {5e3bda2c-683b-45ce-b9f3-fde6bbe64c7d}, !- Handle
>>>>>>> 0d6078c2
  Building 1,                             !- Name
  ,                                       !- Building Sector Type
  0,                                      !- North Axis {deg}
  ,                                       !- Nominal Floor to Floor Height {m}
  ,                                       !- Space Type Name
  ,                                       !- Default Construction Set Name
  ,                                       !- Default Schedule Set Name
  1,                                      !- Standards Number of Stories
  1,                                      !- Standards Number of Above Ground Stories
  ,                                       !- Standards Template
  singlefamilyattached,                   !- Standards Building Type
  4;                                      !- Standards Number of Living Units

OS:AdditionalProperties,
<<<<<<< HEAD
  {d2b638cb-f7b1-4cd9-88b3-b2b3a00e0d92}, !- Handle
  {499b57b4-9a68-414c-837b-854b4e1caaca}, !- Object Name
  num_units,                              !- Feature Name 1
=======
  {51470722-f04e-433c-9f0a-d186e0bb71bf}, !- Handle
  {5e3bda2c-683b-45ce-b9f3-fde6bbe64c7d}, !- Object Name
  Total Units Represented,                !- Feature Name 1
>>>>>>> 0d6078c2
  Integer,                                !- Feature Data Type 1
  4,                                      !- Feature Value 1
  has_rear_units,                         !- Feature Name 2
  Boolean,                                !- Feature Data Type 2
  false,                                  !- Feature Value 2
  horz_location,                          !- Feature Name 3
  String,                                 !- Feature Data Type 3
  Left,                                   !- Feature Value 3
  num_floors,                             !- Feature Name 4
  Integer,                                !- Feature Data Type 4
  1;                                      !- Feature Value 4

OS:ThermalZone,
<<<<<<< HEAD
  {0b34cba7-36e0-440b-94b6-b4f84cc5403e}, !- Handle
=======
  {871bc69e-7834-403a-903a-9a41a300dfce}, !- Handle
>>>>>>> 0d6078c2
  living zone,                            !- Name
  ,                                       !- Multiplier
  ,                                       !- Ceiling Height {m}
  ,                                       !- Volume {m3}
  ,                                       !- Floor Area {m2}
  ,                                       !- Zone Inside Convection Algorithm
  ,                                       !- Zone Outside Convection Algorithm
  ,                                       !- Zone Conditioning Equipment List Name
<<<<<<< HEAD
  {3920331d-6e52-4481-a9bf-2f9321dbcd30}, !- Zone Air Inlet Port List
  {ef9e6bfd-aff1-4bdc-9631-1615a3b2698b}, !- Zone Air Exhaust Port List
  {93a40403-14d1-4d6b-a4a0-c05f9535022c}, !- Zone Air Node Name
  {6b77079f-b541-42e8-b645-e25cce4a667f}, !- Zone Return Air Port List
=======
  {0c20ea99-53ab-4673-aa2d-40e4af61eb44}, !- Zone Air Inlet Port List
  {ef5e0210-13e6-4baa-ad80-d9e9560af028}, !- Zone Air Exhaust Port List
  {a59f11dd-eb99-429a-8242-4703418fcaf6}, !- Zone Air Node Name
  {ba3cddb7-69fb-467f-a992-c4da8e29d253}, !- Zone Return Air Port List
>>>>>>> 0d6078c2
  ,                                       !- Primary Daylighting Control Name
  ,                                       !- Fraction of Zone Controlled by Primary Daylighting Control
  ,                                       !- Secondary Daylighting Control Name
  ,                                       !- Fraction of Zone Controlled by Secondary Daylighting Control
  ,                                       !- Illuminance Map Name
  ,                                       !- Group Rendering Name
<<<<<<< HEAD
  {97d3d087-22b7-4f2e-bcea-8b925f07fdb1}, !- Thermostat Name
  No;                                     !- Use Ideal Air Loads

OS:Node,
  {f083002f-4310-4343-aa3a-27b31d61780a}, !- Handle
  Node 1,                                 !- Name
  {93a40403-14d1-4d6b-a4a0-c05f9535022c}, !- Inlet Port
  ;                                       !- Outlet Port

OS:Connection,
  {93a40403-14d1-4d6b-a4a0-c05f9535022c}, !- Handle
  {d9cd3f8a-0937-4429-a933-d43a7e4fd8b0}, !- Name
  {0b34cba7-36e0-440b-94b6-b4f84cc5403e}, !- Source Object
  11,                                     !- Outlet Port
  {f083002f-4310-4343-aa3a-27b31d61780a}, !- Target Object
  2;                                      !- Inlet Port

OS:PortList,
  {3920331d-6e52-4481-a9bf-2f9321dbcd30}, !- Handle
  {56ae4188-9f1b-4990-a472-904505e76bb0}, !- Name
  {0b34cba7-36e0-440b-94b6-b4f84cc5403e}, !- HVAC Component
  {a09819e1-f225-404d-a1f8-926cd0b41cb7}, !- Port 1
  {00a57e41-fb85-42fe-a881-68af0d51b621}; !- Port 2

OS:PortList,
  {ef9e6bfd-aff1-4bdc-9631-1615a3b2698b}, !- Handle
  {cc06d265-e98f-4168-bebf-e5051146f322}, !- Name
  {0b34cba7-36e0-440b-94b6-b4f84cc5403e}; !- HVAC Component

OS:PortList,
  {6b77079f-b541-42e8-b645-e25cce4a667f}, !- Handle
  {b6522d5e-97e4-4fe1-a652-33b4d2d37a16}, !- Name
  {0b34cba7-36e0-440b-94b6-b4f84cc5403e}, !- HVAC Component
  {33cdc61d-f58e-470b-acc3-70f3a4aa5901}, !- Port 1
  {a03299da-78bb-499a-8808-52e7dff80845}; !- Port 2

OS:Sizing:Zone,
  {6b7b563c-b9c8-4d60-9cfc-76a6dfb8bcad}, !- Handle
  {0b34cba7-36e0-440b-94b6-b4f84cc5403e}, !- Zone or ZoneList Name
=======
  {3a599eeb-93a5-4f41-a64d-8d94ff8f26f9}, !- Thermostat Name
  No;                                     !- Use Ideal Air Loads

OS:Node,
  {a7f1a354-8ed2-4f07-8dae-1812f2e02d5d}, !- Handle
  Node 1,                                 !- Name
  {a59f11dd-eb99-429a-8242-4703418fcaf6}, !- Inlet Port
  ;                                       !- Outlet Port

OS:Connection,
  {a59f11dd-eb99-429a-8242-4703418fcaf6}, !- Handle
  {2d5e2a98-e134-43b0-a10e-d659d6ec2ec5}, !- Name
  {871bc69e-7834-403a-903a-9a41a300dfce}, !- Source Object
  11,                                     !- Outlet Port
  {a7f1a354-8ed2-4f07-8dae-1812f2e02d5d}, !- Target Object
  2;                                      !- Inlet Port

OS:PortList,
  {0c20ea99-53ab-4673-aa2d-40e4af61eb44}, !- Handle
  {43e46810-7312-4294-8063-95b52b641278}, !- Name
  {871bc69e-7834-403a-903a-9a41a300dfce}, !- HVAC Component
  {6635a2f1-aa9c-4bc5-b6e2-cf7ba420b8dc}, !- Port 1
  {a237290b-6802-461b-81c4-bc723e60863c}; !- Port 2

OS:PortList,
  {ef5e0210-13e6-4baa-ad80-d9e9560af028}, !- Handle
  {149c8165-02dd-4069-92ee-b2fba11e3b06}, !- Name
  {871bc69e-7834-403a-903a-9a41a300dfce}; !- HVAC Component

OS:PortList,
  {ba3cddb7-69fb-467f-a992-c4da8e29d253}, !- Handle
  {ea15b84b-8cc3-426c-9595-1ba13fb4fe09}, !- Name
  {871bc69e-7834-403a-903a-9a41a300dfce}, !- HVAC Component
  {d33e4583-6ddd-4d85-ae21-11dcb090eea0}, !- Port 1
  {92e404b1-e65d-422a-b110-70cadea0416b}; !- Port 2

OS:Sizing:Zone,
  {58e1b09a-ad02-4866-861f-22b0486179b6}, !- Handle
  {871bc69e-7834-403a-903a-9a41a300dfce}, !- Zone or ZoneList Name
>>>>>>> 0d6078c2
  SupplyAirTemperature,                   !- Zone Cooling Design Supply Air Temperature Input Method
  14,                                     !- Zone Cooling Design Supply Air Temperature {C}
  11.11,                                  !- Zone Cooling Design Supply Air Temperature Difference {deltaC}
  SupplyAirTemperature,                   !- Zone Heating Design Supply Air Temperature Input Method
  40,                                     !- Zone Heating Design Supply Air Temperature {C}
  11.11,                                  !- Zone Heating Design Supply Air Temperature Difference {deltaC}
  0.0085,                                 !- Zone Cooling Design Supply Air Humidity Ratio {kg-H2O/kg-air}
  0.008,                                  !- Zone Heating Design Supply Air Humidity Ratio {kg-H2O/kg-air}
  ,                                       !- Zone Heating Sizing Factor
  ,                                       !- Zone Cooling Sizing Factor
  DesignDay,                              !- Cooling Design Air Flow Method
  ,                                       !- Cooling Design Air Flow Rate {m3/s}
  ,                                       !- Cooling Minimum Air Flow per Zone Floor Area {m3/s-m2}
  ,                                       !- Cooling Minimum Air Flow {m3/s}
  ,                                       !- Cooling Minimum Air Flow Fraction
  DesignDay,                              !- Heating Design Air Flow Method
  ,                                       !- Heating Design Air Flow Rate {m3/s}
  ,                                       !- Heating Maximum Air Flow per Zone Floor Area {m3/s-m2}
  ,                                       !- Heating Maximum Air Flow {m3/s}
  ,                                       !- Heating Maximum Air Flow Fraction
  ,                                       !- Design Zone Air Distribution Effectiveness in Cooling Mode
  ,                                       !- Design Zone Air Distribution Effectiveness in Heating Mode
  No,                                     !- Account for Dedicated Outdoor Air System
  NeutralSupplyAir,                       !- Dedicated Outdoor Air System Control Strategy
  autosize,                               !- Dedicated Outdoor Air Low Setpoint Temperature for Design {C}
  autosize;                               !- Dedicated Outdoor Air High Setpoint Temperature for Design {C}

OS:ZoneHVAC:EquipmentList,
<<<<<<< HEAD
  {c3b6c8ae-7d15-4cc2-9dbb-4d40402d1632}, !- Handle
  Zone HVAC Equipment List 1,             !- Name
  {0b34cba7-36e0-440b-94b6-b4f84cc5403e}, !- Thermal Zone
  SequentialLoad,                         !- Load Distribution Scheme
  {a29728c6-ecd0-4ebd-bdd1-90f18209c585}, !- Zone Equipment 1
=======
  {4c6a4a49-130a-46e7-9064-0d5b53880504}, !- Handle
  Zone HVAC Equipment List 1,             !- Name
  {871bc69e-7834-403a-903a-9a41a300dfce}, !- Thermal Zone
  SequentialLoad,                         !- Load Distribution Scheme
  {604ad50a-21e4-4c55-9e06-203a97191221}, !- Zone Equipment 1
>>>>>>> 0d6078c2
  1,                                      !- Zone Equipment Cooling Sequence 1
  1,                                      !- Zone Equipment Heating or No-Load Sequence 1
  ,                                       !- Zone Equipment Sequential Cooling Fraction Schedule Name 1
  ,                                       !- Zone Equipment Sequential Heating Fraction Schedule Name 1
<<<<<<< HEAD
  {180014e2-1daa-4469-9438-ac425ee4f4e9}, !- Zone Equipment 2
=======
  {f4c96465-adc3-4d85-b292-084e3b8c5ee0}, !- Zone Equipment 2
>>>>>>> 0d6078c2
  2,                                      !- Zone Equipment Cooling Sequence 2
  2,                                      !- Zone Equipment Heating or No-Load Sequence 2
  ,                                       !- Zone Equipment Sequential Cooling Fraction Schedule Name 2
  ;                                       !- Zone Equipment Sequential Heating Fraction Schedule Name 2

OS:Space,
<<<<<<< HEAD
  {377f3505-5298-4da1-af69-3d6450175a25}, !- Handle
  living space,                           !- Name
  {89e933dd-77ad-4969-93a4-110e65b1ed8a}, !- Space Type Name
=======
  {3b6e3859-be35-4e63-9c6b-3037715cf8ca}, !- Handle
  living space,                           !- Name
  {5f4ba931-31d8-4857-afa2-095febd90790}, !- Space Type Name
>>>>>>> 0d6078c2
  ,                                       !- Default Construction Set Name
  ,                                       !- Default Schedule Set Name
  ,                                       !- Direction of Relative North {deg}
  ,                                       !- X Origin {m}
  ,                                       !- Y Origin {m}
  ,                                       !- Z Origin {m}
  ,                                       !- Building Story Name
<<<<<<< HEAD
  {0b34cba7-36e0-440b-94b6-b4f84cc5403e}, !- Thermal Zone Name
  ,                                       !- Part of Total Floor Area
  ,                                       !- Design Specification Outdoor Air Object Name
  {067847c9-8d28-4cfc-9178-ecfc002a8eed}; !- Building Unit Name

OS:Surface,
  {2eff71f3-676e-4f1c-8b6a-88366581512e}, !- Handle
  Surface 1,                              !- Name
  Floor,                                  !- Surface Type
  ,                                       !- Construction Name
  {377f3505-5298-4da1-af69-3d6450175a25}, !- Space Name
=======
  {871bc69e-7834-403a-903a-9a41a300dfce}, !- Thermal Zone Name
  ,                                       !- Part of Total Floor Area
  ,                                       !- Design Specification Outdoor Air Object Name
  {3c4a626a-08b2-419e-b54c-433f0fb6bd8e}; !- Building Unit Name

OS:Surface,
  {e6388b04-2cfd-4bf9-b5eb-dd04104465d0}, !- Handle
  Surface 1,                              !- Name
  Floor,                                  !- Surface Type
  ,                                       !- Construction Name
  {3b6e3859-be35-4e63-9c6b-3037715cf8ca}, !- Space Name
>>>>>>> 0d6078c2
  Foundation,                             !- Outside Boundary Condition
  ,                                       !- Outside Boundary Condition Object
  NoSun,                                  !- Sun Exposure
  NoWind,                                 !- Wind Exposure
  ,                                       !- View Factor to Ground
  ,                                       !- Number of Vertices
  0, -12.9315688143396, 0,                !- X,Y,Z Vertex 1 {m}
  0, 0, 0,                                !- X,Y,Z Vertex 2 {m}
  6.46578440716979, 0, 0,                 !- X,Y,Z Vertex 3 {m}
  6.46578440716979, -12.9315688143396, 0; !- X,Y,Z Vertex 4 {m}

OS:Surface,
<<<<<<< HEAD
  {9021f4fd-ccdf-4f5d-88ef-69bf16e2fcc0}, !- Handle
  Surface 2,                              !- Name
  Wall,                                   !- Surface Type
  ,                                       !- Construction Name
  {377f3505-5298-4da1-af69-3d6450175a25}, !- Space Name
=======
  {0bb77e41-c38c-41b5-8233-c03858310b68}, !- Handle
  Surface 2,                              !- Name
  Wall,                                   !- Surface Type
  ,                                       !- Construction Name
  {3b6e3859-be35-4e63-9c6b-3037715cf8ca}, !- Space Name
>>>>>>> 0d6078c2
  Outdoors,                               !- Outside Boundary Condition
  ,                                       !- Outside Boundary Condition Object
  SunExposed,                             !- Sun Exposure
  WindExposed,                            !- Wind Exposure
  ,                                       !- View Factor to Ground
  ,                                       !- Number of Vertices
  0, 0, 2.4384,                           !- X,Y,Z Vertex 1 {m}
  0, 0, 0,                                !- X,Y,Z Vertex 2 {m}
  0, -12.9315688143396, 0,                !- X,Y,Z Vertex 3 {m}
  0, -12.9315688143396, 2.4384;           !- X,Y,Z Vertex 4 {m}

OS:Surface,
<<<<<<< HEAD
  {f0d71069-eedb-4cfd-9323-0e750ce3273c}, !- Handle
  Surface 3,                              !- Name
  Wall,                                   !- Surface Type
  ,                                       !- Construction Name
  {377f3505-5298-4da1-af69-3d6450175a25}, !- Space Name
=======
  {3a4b6537-37f2-4939-8872-43037e3e74a5}, !- Handle
  Surface 3,                              !- Name
  Wall,                                   !- Surface Type
  ,                                       !- Construction Name
  {3b6e3859-be35-4e63-9c6b-3037715cf8ca}, !- Space Name
>>>>>>> 0d6078c2
  Outdoors,                               !- Outside Boundary Condition
  ,                                       !- Outside Boundary Condition Object
  SunExposed,                             !- Sun Exposure
  WindExposed,                            !- Wind Exposure
  ,                                       !- View Factor to Ground
  ,                                       !- Number of Vertices
  6.46578440716979, 0, 2.4384,            !- X,Y,Z Vertex 1 {m}
  6.46578440716979, 0, 0,                 !- X,Y,Z Vertex 2 {m}
  0, 0, 0,                                !- X,Y,Z Vertex 3 {m}
  0, 0, 2.4384;                           !- X,Y,Z Vertex 4 {m}

OS:Surface,
<<<<<<< HEAD
  {e3f81ede-e7fa-4cd4-b08f-fd61b42602ef}, !- Handle
  Surface 4,                              !- Name
  Wall,                                   !- Surface Type
  ,                                       !- Construction Name
  {377f3505-5298-4da1-af69-3d6450175a25}, !- Space Name
  Adiabatic,                              !- Outside Boundary Condition
  ,                                       !- Outside Boundary Condition Object
=======
  {1d64b41c-4331-4429-af18-afee5fb493f0}, !- Handle
  Surface 4,                              !- Name
  Wall,                                   !- Surface Type
  ,                                       !- Construction Name
  {3b6e3859-be35-4e63-9c6b-3037715cf8ca}, !- Space Name
  Surface,                                !- Outside Boundary Condition
  {dc96efe2-620b-4be4-ad77-e72ccdce456c}, !- Outside Boundary Condition Object
>>>>>>> 0d6078c2
  NoSun,                                  !- Sun Exposure
  NoWind,                                 !- Wind Exposure
  ,                                       !- View Factor to Ground
  ,                                       !- Number of Vertices
  6.46578440716979, -12.9315688143396, 2.4384, !- X,Y,Z Vertex 1 {m}
  6.46578440716979, -12.9315688143396, 0, !- X,Y,Z Vertex 2 {m}
  6.46578440716979, 0, 0,                 !- X,Y,Z Vertex 3 {m}
  6.46578440716979, 0, 2.4384;            !- X,Y,Z Vertex 4 {m}

OS:Surface,
<<<<<<< HEAD
  {75bdc8e9-7298-4ab3-9bb2-c22514a1e4fa}, !- Handle
  Surface 5,                              !- Name
  Wall,                                   !- Surface Type
  ,                                       !- Construction Name
  {377f3505-5298-4da1-af69-3d6450175a25}, !- Space Name
=======
  {381bc4db-5ba0-44f5-b745-092c2968bf8c}, !- Handle
  Surface 5,                              !- Name
  Wall,                                   !- Surface Type
  ,                                       !- Construction Name
  {3b6e3859-be35-4e63-9c6b-3037715cf8ca}, !- Space Name
>>>>>>> 0d6078c2
  Outdoors,                               !- Outside Boundary Condition
  ,                                       !- Outside Boundary Condition Object
  SunExposed,                             !- Sun Exposure
  WindExposed,                            !- Wind Exposure
  ,                                       !- View Factor to Ground
  ,                                       !- Number of Vertices
  0, -12.9315688143396, 2.4384,           !- X,Y,Z Vertex 1 {m}
  0, -12.9315688143396, 0,                !- X,Y,Z Vertex 2 {m}
  6.46578440716979, -12.9315688143396, 0, !- X,Y,Z Vertex 3 {m}
  6.46578440716979, -12.9315688143396, 2.4384; !- X,Y,Z Vertex 4 {m}

OS:Surface,
<<<<<<< HEAD
  {9a06893c-3453-4d8b-9101-787b5a02f26e}, !- Handle
  Surface 6,                              !- Name
  RoofCeiling,                            !- Surface Type
  ,                                       !- Construction Name
  {377f3505-5298-4da1-af69-3d6450175a25}, !- Space Name
  Surface,                                !- Outside Boundary Condition
  {c41f3a3c-4c72-4682-9848-3330fd5b3293}, !- Outside Boundary Condition Object
=======
  {7d98eb6c-593b-4c88-889e-0b4e70677c89}, !- Handle
  Surface 6,                              !- Name
  RoofCeiling,                            !- Surface Type
  ,                                       !- Construction Name
  {3b6e3859-be35-4e63-9c6b-3037715cf8ca}, !- Space Name
  Surface,                                !- Outside Boundary Condition
  {30bc2837-079b-410d-b9b9-f7180f4d4728}, !- Outside Boundary Condition Object
>>>>>>> 0d6078c2
  NoSun,                                  !- Sun Exposure
  NoWind,                                 !- Wind Exposure
  ,                                       !- View Factor to Ground
  ,                                       !- Number of Vertices
  6.46578440716979, -12.9315688143396, 2.4384, !- X,Y,Z Vertex 1 {m}
  6.46578440716979, 0, 2.4384,            !- X,Y,Z Vertex 2 {m}
  0, 0, 2.4384,                           !- X,Y,Z Vertex 3 {m}
  0, -12.9315688143396, 2.4384;           !- X,Y,Z Vertex 4 {m}

OS:SpaceType,
<<<<<<< HEAD
  {89e933dd-77ad-4969-93a4-110e65b1ed8a}, !- Handle
=======
  {5f4ba931-31d8-4857-afa2-095febd90790}, !- Handle
>>>>>>> 0d6078c2
  Space Type 1,                           !- Name
  ,                                       !- Default Construction Set Name
  ,                                       !- Default Schedule Set Name
  ,                                       !- Group Rendering Name
  ,                                       !- Design Specification Outdoor Air Object Name
  ,                                       !- Standards Template
  ,                                       !- Standards Building Type
  living;                                 !- Standards Space Type

<<<<<<< HEAD
OS:Surface,
  {c41f3a3c-4c72-4682-9848-3330fd5b3293}, !- Handle
  Surface 7,                              !- Name
  Floor,                                  !- Surface Type
  ,                                       !- Construction Name
  {5c3fc14e-5590-45e2-b80a-61339c654b99}, !- Space Name
  Surface,                                !- Outside Boundary Condition
  {9a06893c-3453-4d8b-9101-787b5a02f26e}, !- Outside Boundary Condition Object
=======
OS:ThermalZone,
  {7f54b1c1-5599-4052-aff6-771a2233ffc6}, !- Handle
  living zone|unit 2,                     !- Name
  ,                                       !- Multiplier
  ,                                       !- Ceiling Height {m}
  ,                                       !- Volume {m3}
  ,                                       !- Floor Area {m2}
  ,                                       !- Zone Inside Convection Algorithm
  ,                                       !- Zone Outside Convection Algorithm
  ,                                       !- Zone Conditioning Equipment List Name
  {69eaf3a1-7ff6-4d57-bbf2-557464fe36a2}, !- Zone Air Inlet Port List
  {9c6f4f17-26da-42d5-94b0-24e085c8147b}, !- Zone Air Exhaust Port List
  {776c74f0-fd4d-4145-b433-61fa9f4dca94}, !- Zone Air Node Name
  {dd4b39f4-9b9b-46fb-9914-91685645ca18}, !- Zone Return Air Port List
  ,                                       !- Primary Daylighting Control Name
  ,                                       !- Fraction of Zone Controlled by Primary Daylighting Control
  ,                                       !- Secondary Daylighting Control Name
  ,                                       !- Fraction of Zone Controlled by Secondary Daylighting Control
  ,                                       !- Illuminance Map Name
  ,                                       !- Group Rendering Name
  {833e0256-ade7-4b7e-bd1a-989c2d4e8855}, !- Thermostat Name
  No;                                     !- Use Ideal Air Loads

OS:Node,
  {66c0e380-5057-4b71-8722-1f6d1f4fa1d6}, !- Handle
  Node 2,                                 !- Name
  {776c74f0-fd4d-4145-b433-61fa9f4dca94}, !- Inlet Port
  ;                                       !- Outlet Port

OS:Connection,
  {776c74f0-fd4d-4145-b433-61fa9f4dca94}, !- Handle
  {5ad79fbd-f8f5-4311-99e1-dda217a6204b}, !- Name
  {7f54b1c1-5599-4052-aff6-771a2233ffc6}, !- Source Object
  11,                                     !- Outlet Port
  {66c0e380-5057-4b71-8722-1f6d1f4fa1d6}, !- Target Object
  2;                                      !- Inlet Port

OS:PortList,
  {69eaf3a1-7ff6-4d57-bbf2-557464fe36a2}, !- Handle
  {49002908-87cd-4601-9155-da1bb29e08b3}, !- Name
  {7f54b1c1-5599-4052-aff6-771a2233ffc6}, !- HVAC Component
  {7a62ec4c-fa18-49e2-8f76-6fbf74667095}, !- Port 1
  {27085e38-2ae4-4f43-985b-6ee40e3a4b64}; !- Port 2

OS:PortList,
  {9c6f4f17-26da-42d5-94b0-24e085c8147b}, !- Handle
  {8b78a849-ba22-4813-af00-44ab6157da4b}, !- Name
  {7f54b1c1-5599-4052-aff6-771a2233ffc6}; !- HVAC Component

OS:PortList,
  {dd4b39f4-9b9b-46fb-9914-91685645ca18}, !- Handle
  {df7bec73-f9e5-4442-addb-8477492c4798}, !- Name
  {7f54b1c1-5599-4052-aff6-771a2233ffc6}, !- HVAC Component
  {70a43bd1-3d00-404f-9d10-f47f81745258}, !- Port 1
  {e8d9740d-c91b-42ca-abae-76279a085c1b}; !- Port 2

OS:Sizing:Zone,
  {1d533c5c-c96e-44b3-b06d-38e0f786c28b}, !- Handle
  {7f54b1c1-5599-4052-aff6-771a2233ffc6}, !- Zone or ZoneList Name
  SupplyAirTemperature,                   !- Zone Cooling Design Supply Air Temperature Input Method
  14,                                     !- Zone Cooling Design Supply Air Temperature {C}
  11.11,                                  !- Zone Cooling Design Supply Air Temperature Difference {deltaC}
  SupplyAirTemperature,                   !- Zone Heating Design Supply Air Temperature Input Method
  40,                                     !- Zone Heating Design Supply Air Temperature {C}
  11.11,                                  !- Zone Heating Design Supply Air Temperature Difference {deltaC}
  0.0085,                                 !- Zone Cooling Design Supply Air Humidity Ratio {kg-H2O/kg-air}
  0.008,                                  !- Zone Heating Design Supply Air Humidity Ratio {kg-H2O/kg-air}
  ,                                       !- Zone Heating Sizing Factor
  ,                                       !- Zone Cooling Sizing Factor
  DesignDay,                              !- Cooling Design Air Flow Method
  ,                                       !- Cooling Design Air Flow Rate {m3/s}
  ,                                       !- Cooling Minimum Air Flow per Zone Floor Area {m3/s-m2}
  ,                                       !- Cooling Minimum Air Flow {m3/s}
  ,                                       !- Cooling Minimum Air Flow Fraction
  DesignDay,                              !- Heating Design Air Flow Method
  ,                                       !- Heating Design Air Flow Rate {m3/s}
  ,                                       !- Heating Maximum Air Flow per Zone Floor Area {m3/s-m2}
  ,                                       !- Heating Maximum Air Flow {m3/s}
  ,                                       !- Heating Maximum Air Flow Fraction
  ,                                       !- Design Zone Air Distribution Effectiveness in Cooling Mode
  ,                                       !- Design Zone Air Distribution Effectiveness in Heating Mode
  No,                                     !- Account for Dedicated Outdoor Air System
  NeutralSupplyAir,                       !- Dedicated Outdoor Air System Control Strategy
  autosize,                               !- Dedicated Outdoor Air Low Setpoint Temperature for Design {C}
  autosize;                               !- Dedicated Outdoor Air High Setpoint Temperature for Design {C}

OS:ZoneHVAC:EquipmentList,
  {37b53e74-c2d7-4b53-8ea3-fd09617f473b}, !- Handle
  Zone HVAC Equipment List 2,             !- Name
  {7f54b1c1-5599-4052-aff6-771a2233ffc6}, !- Thermal Zone
  SequentialLoad,                         !- Load Distribution Scheme
  {8871976c-4769-48df-8ef3-55daff83ac03}, !- Zone Equipment 1
  1,                                      !- Zone Equipment Cooling Sequence 1
  1,                                      !- Zone Equipment Heating or No-Load Sequence 1
  ,                                       !- Zone Equipment Sequential Cooling Fraction Schedule Name 1
  ,                                       !- Zone Equipment Sequential Heating Fraction Schedule Name 1
  {35f4eb2c-3b08-41be-87e1-71da6cc3853f}, !- Zone Equipment 2
  2,                                      !- Zone Equipment Cooling Sequence 2
  2,                                      !- Zone Equipment Heating or No-Load Sequence 2
  ,                                       !- Zone Equipment Sequential Cooling Fraction Schedule Name 2
  ;                                       !- Zone Equipment Sequential Heating Fraction Schedule Name 2

OS:Space,
  {ceddde82-bf2b-435c-b1a6-0bd70bbc8b13}, !- Handle
  living space|unit 2|story 1,            !- Name
  {5f4ba931-31d8-4857-afa2-095febd90790}, !- Space Type Name
  ,                                       !- Default Construction Set Name
  ,                                       !- Default Schedule Set Name
  -0,                                     !- Direction of Relative North {deg}
  0,                                      !- X Origin {m}
  0,                                      !- Y Origin {m}
  0,                                      !- Z Origin {m}
  ,                                       !- Building Story Name
  {7f54b1c1-5599-4052-aff6-771a2233ffc6}, !- Thermal Zone Name
  ,                                       !- Part of Total Floor Area
  ,                                       !- Design Specification Outdoor Air Object Name
  {9b242ec8-2918-452d-ad20-aa8254842ce2}; !- Building Unit Name

OS:Surface,
  {c751882a-3afb-4bdc-8505-152f5e3a4d14}, !- Handle
  Surface 12,                             !- Name
  Wall,                                   !- Surface Type
  ,                                       !- Construction Name
  {ceddde82-bf2b-435c-b1a6-0bd70bbc8b13}, !- Space Name
  Outdoors,                               !- Outside Boundary Condition
  ,                                       !- Outside Boundary Condition Object
  SunExposed,                             !- Sun Exposure
  WindExposed,                            !- Wind Exposure
  ,                                       !- View Factor to Ground
  ,                                       !- Number of Vertices
  12.9315688143396, 0, 2.4384,            !- X,Y,Z Vertex 1 {m}
  12.9315688143396, 0, 0,                 !- X,Y,Z Vertex 2 {m}
  6.46578440716979, 0, 0,                 !- X,Y,Z Vertex 3 {m}
  6.46578440716979, 0, 2.4384;            !- X,Y,Z Vertex 4 {m}

OS:Surface,
  {d4ebb55c-7e76-4b2e-b40c-1ce79802555c}, !- Handle
  Surface 13,                             !- Name
  Floor,                                  !- Surface Type
  ,                                       !- Construction Name
  {ceddde82-bf2b-435c-b1a6-0bd70bbc8b13}, !- Space Name
  Foundation,                             !- Outside Boundary Condition
  ,                                       !- Outside Boundary Condition Object
>>>>>>> 0d6078c2
  NoSun,                                  !- Sun Exposure
  NoWind,                                 !- Wind Exposure
  ,                                       !- View Factor to Ground
  ,                                       !- Number of Vertices
<<<<<<< HEAD
  0, -12.9315688143396, 2.4384,           !- X,Y,Z Vertex 1 {m}
  0, 0, 2.4384,                           !- X,Y,Z Vertex 2 {m}
  6.46578440716979, 0, 2.4384,            !- X,Y,Z Vertex 3 {m}
  6.46578440716979, -12.9315688143396, 2.4384; !- X,Y,Z Vertex 4 {m}

OS:Surface,
  {a28be997-71b2-4e1c-a6b8-80ae17b174db}, !- Handle
  Surface 8,                              !- Name
  RoofCeiling,                            !- Surface Type
  ,                                       !- Construction Name
  {5c3fc14e-5590-45e2-b80a-61339c654b99}, !- Space Name
  Outdoors,                               !- Outside Boundary Condition
  ,                                       !- Outside Boundary Condition Object
  SunExposed,                             !- Sun Exposure
  WindExposed,                            !- Wind Exposure
=======
  6.46578440716979, -12.9315688143396, 0, !- X,Y,Z Vertex 1 {m}
  6.46578440716979, 0, 0,                 !- X,Y,Z Vertex 2 {m}
  12.9315688143396, 0, 0,                 !- X,Y,Z Vertex 3 {m}
  12.9315688143396, -12.9315688143396, 0; !- X,Y,Z Vertex 4 {m}

OS:Surface,
  {ce2bac5e-191f-4794-9fd3-690cdec2ad0f}, !- Handle
  Surface 14,                             !- Name
  Wall,                                   !- Surface Type
  ,                                       !- Construction Name
  {ceddde82-bf2b-435c-b1a6-0bd70bbc8b13}, !- Space Name
  Surface,                                !- Outside Boundary Condition
  {77f3a8bb-29fd-4d0d-9510-2793256b2f84}, !- Outside Boundary Condition Object
  NoSun,                                  !- Sun Exposure
  NoWind,                                 !- Wind Exposure
>>>>>>> 0d6078c2
  ,                                       !- View Factor to Ground
  ,                                       !- Number of Vertices
  0, -6.46578440716979, 5.6712922035849,  !- X,Y,Z Vertex 1 {m}
  6.46578440716979, -6.46578440716979, 5.6712922035849, !- X,Y,Z Vertex 2 {m}
  6.46578440716979, 0, 2.4384,            !- X,Y,Z Vertex 3 {m}
  0, 0, 2.4384;                           !- X,Y,Z Vertex 4 {m}

OS:Surface,
<<<<<<< HEAD
  {5533521d-5eab-4222-a646-207e797a6c8e}, !- Handle
  Surface 9,                              !- Name
  RoofCeiling,                            !- Surface Type
  ,                                       !- Construction Name
  {5c3fc14e-5590-45e2-b80a-61339c654b99}, !- Space Name
=======
  {56ee62c1-41ae-4b15-9157-91480bc365f3}, !- Handle
  Surface 15,                             !- Name
  Wall,                                   !- Surface Type
  ,                                       !- Construction Name
  {ceddde82-bf2b-435c-b1a6-0bd70bbc8b13}, !- Space Name
>>>>>>> 0d6078c2
  Outdoors,                               !- Outside Boundary Condition
  ,                                       !- Outside Boundary Condition Object
  SunExposed,                             !- Sun Exposure
  WindExposed,                            !- Wind Exposure
  ,                                       !- View Factor to Ground
  ,                                       !- Number of Vertices
<<<<<<< HEAD
  6.46578440716979, -6.46578440716979, 5.6712922035849, !- X,Y,Z Vertex 1 {m}
  0, -6.46578440716979, 5.6712922035849,  !- X,Y,Z Vertex 2 {m}
  0, -12.9315688143396, 2.4384,           !- X,Y,Z Vertex 3 {m}
  6.46578440716979, -12.9315688143396, 2.4384; !- X,Y,Z Vertex 4 {m}

OS:Surface,
  {e4e912c7-c369-4262-938d-452fa16b81ac}, !- Handle
  Surface 10,                             !- Name
  Wall,                                   !- Surface Type
  ,                                       !- Construction Name
  {5c3fc14e-5590-45e2-b80a-61339c654b99}, !- Space Name
  Outdoors,                               !- Outside Boundary Condition
  ,                                       !- Outside Boundary Condition Object
  SunExposed,                             !- Sun Exposure
  WindExposed,                            !- Wind Exposure
=======
  6.46578440716979, -12.9315688143396, 2.4384, !- X,Y,Z Vertex 1 {m}
  6.46578440716979, -12.9315688143396, 0, !- X,Y,Z Vertex 2 {m}
  12.9315688143396, -12.9315688143396, 0, !- X,Y,Z Vertex 3 {m}
  12.9315688143396, -12.9315688143396, 2.4384; !- X,Y,Z Vertex 4 {m}

OS:Surface,
  {dc96efe2-620b-4be4-ad77-e72ccdce456c}, !- Handle
  Surface 16,                             !- Name
  Wall,                                   !- Surface Type
  ,                                       !- Construction Name
  {ceddde82-bf2b-435c-b1a6-0bd70bbc8b13}, !- Space Name
  Surface,                                !- Outside Boundary Condition
  {1d64b41c-4331-4429-af18-afee5fb493f0}, !- Outside Boundary Condition Object
  NoSun,                                  !- Sun Exposure
  NoWind,                                 !- Wind Exposure
>>>>>>> 0d6078c2
  ,                                       !- View Factor to Ground
  ,                                       !- Number of Vertices
  0, -6.46578440716979, 5.6712922035849,  !- X,Y,Z Vertex 1 {m}
  0, 0, 2.4384,                           !- X,Y,Z Vertex 2 {m}
  0, -12.9315688143396, 2.4384;           !- X,Y,Z Vertex 3 {m}

OS:Surface,
<<<<<<< HEAD
  {92f5301d-45d0-4662-b08d-5289bfe7919e}, !- Handle
  Surface 11,                             !- Name
  Wall,                                   !- Surface Type
  ,                                       !- Construction Name
  {5c3fc14e-5590-45e2-b80a-61339c654b99}, !- Space Name
  Adiabatic,                              !- Outside Boundary Condition
  ,                                       !- Outside Boundary Condition Object
=======
  {64ce97f8-d645-4bb3-a61e-0a09a9437ac5}, !- Handle
  Surface 17,                             !- Name
  RoofCeiling,                            !- Surface Type
  ,                                       !- Construction Name
  {ceddde82-bf2b-435c-b1a6-0bd70bbc8b13}, !- Space Name
  Surface,                                !- Outside Boundary Condition
  {4cdd2f31-4b50-4543-8f1c-df8bd4624463}, !- Outside Boundary Condition Object
>>>>>>> 0d6078c2
  NoSun,                                  !- Sun Exposure
  NoWind,                                 !- Wind Exposure
  ,                                       !- View Factor to Ground
  ,                                       !- Number of Vertices
<<<<<<< HEAD
  6.46578440716979, -6.46578440716979, 5.6712922035849, !- X,Y,Z Vertex 1 {m}
  6.46578440716979, -12.9315688143396, 2.4384, !- X,Y,Z Vertex 2 {m}
  6.46578440716979, 0, 2.4384;            !- X,Y,Z Vertex 3 {m}

OS:Space,
  {5c3fc14e-5590-45e2-b80a-61339c654b99}, !- Handle
  unfinished attic space,                 !- Name
  {f58abe2e-96c6-413b-8746-24f36afcd752}, !- Space Type Name
  ,                                       !- Default Construction Set Name
  ,                                       !- Default Schedule Set Name
  ,                                       !- Direction of Relative North {deg}
  ,                                       !- X Origin {m}
  ,                                       !- Y Origin {m}
  ,                                       !- Z Origin {m}
  ,                                       !- Building Story Name
  {2a8fa55e-66e9-42be-97f2-be3400a90e06}; !- Thermal Zone Name

OS:ThermalZone,
  {2a8fa55e-66e9-42be-97f2-be3400a90e06}, !- Handle
  unfinished attic zone,                  !- Name
=======
  12.9315688143396, -12.9315688143396, 2.4384, !- X,Y,Z Vertex 1 {m}
  12.9315688143396, 0, 2.4384,            !- X,Y,Z Vertex 2 {m}
  6.46578440716979, 0, 2.4384,            !- X,Y,Z Vertex 3 {m}
  6.46578440716979, -12.9315688143396, 2.4384; !- X,Y,Z Vertex 4 {m}

OS:ThermalZone,
  {a5c968de-1c61-4faf-b01c-d299fda090ee}, !- Handle
  living zone|unit 3,                     !- Name
>>>>>>> 0d6078c2
  ,                                       !- Multiplier
  ,                                       !- Ceiling Height {m}
  ,                                       !- Volume {m3}
  ,                                       !- Floor Area {m2}
  ,                                       !- Zone Inside Convection Algorithm
  ,                                       !- Zone Outside Convection Algorithm
  ,                                       !- Zone Conditioning Equipment List Name
<<<<<<< HEAD
  {b4784c30-8400-42be-848d-8d0aa379ba3c}, !- Zone Air Inlet Port List
  {4fde0e24-cb3c-4fe6-97fc-59bb0a12a15d}, !- Zone Air Exhaust Port List
  {acbcd9cd-f094-4028-a716-ccab68b78891}, !- Zone Air Node Name
  {d3e85a0c-7e63-4c11-8c84-9a0e2253bcf3}, !- Zone Return Air Port List
=======
  {212af402-31ce-4395-af55-e7a7da86076e}, !- Zone Air Inlet Port List
  {93f018e3-2bcb-4c41-bf77-2549ead28f6f}, !- Zone Air Exhaust Port List
  {aae0e4ea-b9b7-4c77-9b36-ac4f314b80ae}, !- Zone Air Node Name
  {752567ed-1506-41db-b3e2-23d7291b69d4}, !- Zone Return Air Port List
>>>>>>> 0d6078c2
  ,                                       !- Primary Daylighting Control Name
  ,                                       !- Fraction of Zone Controlled by Primary Daylighting Control
  ,                                       !- Secondary Daylighting Control Name
  ,                                       !- Fraction of Zone Controlled by Secondary Daylighting Control
  ,                                       !- Illuminance Map Name
  ,                                       !- Group Rendering Name
  {64aa04c7-1135-410f-a447-65a0df78a2ad}, !- Thermostat Name
  No;                                     !- Use Ideal Air Loads

OS:Node,
<<<<<<< HEAD
  {4a8de5ea-556b-4e0b-8df3-223d6e707e1e}, !- Handle
  Node 2,                                 !- Name
  {acbcd9cd-f094-4028-a716-ccab68b78891}, !- Inlet Port
  ;                                       !- Outlet Port

OS:Connection,
  {acbcd9cd-f094-4028-a716-ccab68b78891}, !- Handle
  {01fab540-4c9c-4bcf-9cfb-2cb503cdc4bb}, !- Name
  {2a8fa55e-66e9-42be-97f2-be3400a90e06}, !- Source Object
  11,                                     !- Outlet Port
  {4a8de5ea-556b-4e0b-8df3-223d6e707e1e}, !- Target Object
  2;                                      !- Inlet Port

OS:PortList,
  {b4784c30-8400-42be-848d-8d0aa379ba3c}, !- Handle
  {e93addd6-e1f2-4dcf-833b-c15aa4ab3815}, !- Name
  {2a8fa55e-66e9-42be-97f2-be3400a90e06}; !- HVAC Component

OS:PortList,
  {4fde0e24-cb3c-4fe6-97fc-59bb0a12a15d}, !- Handle
  {3b9883fa-8f5a-43cb-bb33-5616db5aa6d3}, !- Name
  {2a8fa55e-66e9-42be-97f2-be3400a90e06}; !- HVAC Component

OS:PortList,
  {d3e85a0c-7e63-4c11-8c84-9a0e2253bcf3}, !- Handle
  {6134f790-c5dd-4442-ad17-e36f648bbe0a}, !- Name
  {2a8fa55e-66e9-42be-97f2-be3400a90e06}; !- HVAC Component

OS:Sizing:Zone,
  {9a2e0b01-2176-482a-b166-14252aef3e72}, !- Handle
  {2a8fa55e-66e9-42be-97f2-be3400a90e06}, !- Zone or ZoneList Name
=======
  {b25a72bb-d1fa-45a7-a7bb-700033eff88a}, !- Handle
  Node 3,                                 !- Name
  {aae0e4ea-b9b7-4c77-9b36-ac4f314b80ae}, !- Inlet Port
  ;                                       !- Outlet Port

OS:Connection,
  {aae0e4ea-b9b7-4c77-9b36-ac4f314b80ae}, !- Handle
  {d2700fa3-7cc9-4695-acf9-9118c9270bd7}, !- Name
  {a5c968de-1c61-4faf-b01c-d299fda090ee}, !- Source Object
  11,                                     !- Outlet Port
  {b25a72bb-d1fa-45a7-a7bb-700033eff88a}, !- Target Object
  2;                                      !- Inlet Port

OS:PortList,
  {212af402-31ce-4395-af55-e7a7da86076e}, !- Handle
  {57541213-43a9-4d3a-b743-6704b98f5fb8}, !- Name
  {a5c968de-1c61-4faf-b01c-d299fda090ee}, !- HVAC Component
  {fd3c975e-a424-4493-a0e7-682169cc6b43}, !- Port 1
  {eefe0009-1226-4184-93cb-f44cf342f47c}; !- Port 2

OS:PortList,
  {93f018e3-2bcb-4c41-bf77-2549ead28f6f}, !- Handle
  {3c62beb1-276d-4aad-9175-1685ec5d57a2}, !- Name
  {a5c968de-1c61-4faf-b01c-d299fda090ee}; !- HVAC Component

OS:PortList,
  {752567ed-1506-41db-b3e2-23d7291b69d4}, !- Handle
  {7cd19476-b49c-45fe-97f8-e43f4955cdf0}, !- Name
  {a5c968de-1c61-4faf-b01c-d299fda090ee}, !- HVAC Component
  {9de72171-3e32-460d-b83f-93994ada0ca7}, !- Port 1
  {62d651ac-c89a-4748-b8db-5e1ea70ecb96}; !- Port 2

OS:Sizing:Zone,
  {5598d6a9-93ad-4f3e-96e1-31f197a92b54}, !- Handle
  {a5c968de-1c61-4faf-b01c-d299fda090ee}, !- Zone or ZoneList Name
>>>>>>> 0d6078c2
  SupplyAirTemperature,                   !- Zone Cooling Design Supply Air Temperature Input Method
  14,                                     !- Zone Cooling Design Supply Air Temperature {C}
  11.11,                                  !- Zone Cooling Design Supply Air Temperature Difference {deltaC}
  SupplyAirTemperature,                   !- Zone Heating Design Supply Air Temperature Input Method
  40,                                     !- Zone Heating Design Supply Air Temperature {C}
  11.11,                                  !- Zone Heating Design Supply Air Temperature Difference {deltaC}
  0.0085,                                 !- Zone Cooling Design Supply Air Humidity Ratio {kg-H2O/kg-air}
  0.008,                                  !- Zone Heating Design Supply Air Humidity Ratio {kg-H2O/kg-air}
  ,                                       !- Zone Heating Sizing Factor
  ,                                       !- Zone Cooling Sizing Factor
  DesignDay,                              !- Cooling Design Air Flow Method
  ,                                       !- Cooling Design Air Flow Rate {m3/s}
  ,                                       !- Cooling Minimum Air Flow per Zone Floor Area {m3/s-m2}
  ,                                       !- Cooling Minimum Air Flow {m3/s}
  ,                                       !- Cooling Minimum Air Flow Fraction
  DesignDay,                              !- Heating Design Air Flow Method
  ,                                       !- Heating Design Air Flow Rate {m3/s}
  ,                                       !- Heating Maximum Air Flow per Zone Floor Area {m3/s-m2}
  ,                                       !- Heating Maximum Air Flow {m3/s}
  ,                                       !- Heating Maximum Air Flow Fraction
  ,                                       !- Design Zone Air Distribution Effectiveness in Cooling Mode
  ,                                       !- Design Zone Air Distribution Effectiveness in Heating Mode
  No,                                     !- Account for Dedicated Outdoor Air System
  NeutralSupplyAir,                       !- Dedicated Outdoor Air System Control Strategy
  autosize,                               !- Dedicated Outdoor Air Low Setpoint Temperature for Design {C}
  autosize;                               !- Dedicated Outdoor Air High Setpoint Temperature for Design {C}

OS:ZoneHVAC:EquipmentList,
<<<<<<< HEAD
  {249b677e-e204-4f7b-9e3b-c83b1893dd9c}, !- Handle
  Zone HVAC Equipment List 2,             !- Name
  {2a8fa55e-66e9-42be-97f2-be3400a90e06}; !- Thermal Zone

OS:SpaceType,
  {f58abe2e-96c6-413b-8746-24f36afcd752}, !- Handle
  Space Type 2,                           !- Name
  ,                                       !- Default Construction Set Name
  ,                                       !- Default Schedule Set Name
  ,                                       !- Group Rendering Name
  ,                                       !- Design Specification Outdoor Air Object Name
  ,                                       !- Standards Template
  ,                                       !- Standards Building Type
  unfinished attic;                       !- Standards Space Type

OS:BuildingUnit,
  {067847c9-8d28-4cfc-9178-ecfc002a8eed}, !- Handle
  unit 1,                                 !- Name
  ,                                       !- Rendering Color
  Residential;                            !- Building Unit Type

OS:AdditionalProperties,
  {6f986040-2ae8-499b-9f75-ae29b355d4ae}, !- Handle
  {067847c9-8d28-4cfc-9178-ecfc002a8eed}, !- Object Name
  NumberOfBedrooms,                       !- Feature Name 1
  Integer,                                !- Feature Data Type 1
  3,                                      !- Feature Value 1
  NumberOfBathrooms,                      !- Feature Name 2
  Double,                                 !- Feature Data Type 2
  2,                                      !- Feature Value 2
  NumberOfOccupants,                      !- Feature Name 3
  Double,                                 !- Feature Data Type 3
  3.3900000000000001;                     !- Feature Value 3

OS:External:File,
  {7ceb7ae1-7fe5-4058-8a13-0c312c294cb5}, !- Handle
  8760.csv,                               !- Name
  8760.csv;                               !- File Name

OS:Schedule:File,
  {8f77a6bb-a240-4a5d-8af0-bcc6f36078dd}, !- Handle
  occupants,                              !- Name
  {eb3399ca-73de-4556-8c8a-6b6a4a8e0a64}, !- Schedule Type Limits Name
  {7ceb7ae1-7fe5-4058-8a13-0c312c294cb5}, !- External File Name
  1,                                      !- Column Number
  1,                                      !- Rows to Skip at Top
  8760,                                   !- Number of Hours of Data
  ,                                       !- Column Separator
  ,                                       !- Interpolate to Timestep
  60;                                     !- Minutes per Item

OS:Schedule:Ruleset,
  {4629be57-eb69-4407-80a1-3d08a5e9cfa7}, !- Handle
  Schedule Ruleset 1,                     !- Name
  {2cdf6b71-9896-4929-be7d-0c24ce83418b}, !- Schedule Type Limits Name
  {4ea63f45-2d08-4ea6-b2fd-626960a5679b}; !- Default Day Schedule Name

OS:Schedule:Day,
  {4ea63f45-2d08-4ea6-b2fd-626960a5679b}, !- Handle
  Schedule Day 3,                         !- Name
  {2cdf6b71-9896-4929-be7d-0c24ce83418b}, !- Schedule Type Limits Name
  ,                                       !- Interpolate to Timestep
  24,                                     !- Hour 1
  0,                                      !- Minute 1
  112.539290946133;                       !- Value Until Time 1

OS:People:Definition,
  {875e5a91-f8cd-4f3e-ae50-529b70d9bf86}, !- Handle
  res occupants|living space,             !- Name
  People,                                 !- Number of People Calculation Method
  3.39,                                   !- Number of People {people}
  ,                                       !- People per Space Floor Area {person/m2}
  ,                                       !- Space Floor Area per Person {m2/person}
  0.319734,                               !- Fraction Radiant
  0.573,                                  !- Sensible Heat Fraction
  0,                                      !- Carbon Dioxide Generation Rate {m3/s-W}
  No,                                     !- Enable ASHRAE 55 Comfort Warnings
  ZoneAveraged;                           !- Mean Radiant Temperature Calculation Type

OS:People,
  {444bb0b7-a068-46b9-a2f2-691eb5638a30}, !- Handle
  res occupants|living space,             !- Name
  {875e5a91-f8cd-4f3e-ae50-529b70d9bf86}, !- People Definition Name
  {377f3505-5298-4da1-af69-3d6450175a25}, !- Space or SpaceType Name
  {8f77a6bb-a240-4a5d-8af0-bcc6f36078dd}, !- Number of People Schedule Name
  {4629be57-eb69-4407-80a1-3d08a5e9cfa7}, !- Activity Level Schedule Name
  ,                                       !- Surface Name/Angle Factor List Name
  ,                                       !- Work Efficiency Schedule Name
  ,                                       !- Clothing Insulation Schedule Name
  ,                                       !- Air Velocity Schedule Name
  1;                                      !- Multiplier

OS:ScheduleTypeLimits,
  {2cdf6b71-9896-4929-be7d-0c24ce83418b}, !- Handle
  ActivityLevel,                          !- Name
  0,                                      !- Lower Limit Value
  ,                                       !- Upper Limit Value
  Continuous,                             !- Numeric Type
  ActivityLevel;                          !- Unit Type

OS:ScheduleTypeLimits,
  {eb3399ca-73de-4556-8c8a-6b6a4a8e0a64}, !- Handle
  Fractional,                             !- Name
  0,                                      !- Lower Limit Value
  1,                                      !- Upper Limit Value
  Continuous;                             !- Numeric Type

OS:GroundHeatExchanger:Vertical,
  {d461a77e-a567-4fa6-985c-15b7ea634a7f}, !- Handle
  res gshp vert bore exchanger,           !- Name
  {ed97e28d-ed8b-4e27-abd4-aa821fe393cb}, !- Inlet Node Name
  {236da50a-8cba-40a2-89dd-6999c2fc8b37}, !- Outlet Node Name
  0.0033,                                 !- Maximum Flow Rate {m3/s}
  120,                                    !- Number of Bore Holes
  76.2,                                   !- Bore Hole Length {m}
  0.0635,                                 !- Bore Hole Radius {m}
  1.0386,                                 !- Ground Thermal Conductivity {W/m-K}
  1935576.92307692,                       !- Ground Thermal Heat Capacity {J/m3-K}
  10.8753424657535,                       !- Ground Temperature {C}
  0.0033,                                 !- Design Flow Rate {m3/s}
  0.6924,                                 !- Grout Thermal Conductivity {W/m-K}
  0.39813,                                !- Pipe Thermal Conductivity {W/m-K}
  0.02667,                                !- Pipe Out Diameter {m}
  0.02453894,                             !- U-Tube Distance {m}
  0.0024257,                              !- Pipe Thickness {m}
  1,                                      !- Maximum Length of Simulation
  0.0005,                                 !- G-Function Reference Ratio {dimensionless}
  -15.2996,                               !- G-Function Ln(T/Ts) Value 1
  -0.348322,                              !- G-Function G Value 1
  -14.201,                                !- G-Function Ln(T/Ts) Value 2
  0.022208,                               !- G-Function G Value 2
  -13.2202,                               !- G-Function Ln(T/Ts) Value 3
  0.412345,                               !- G-Function G Value 3
  -12.2086,                               !- G-Function Ln(T/Ts) Value 4
  0.867498,                               !- G-Function G Value 4
  -11.1888,                               !- G-Function Ln(T/Ts) Value 5
  1.357839,                               !- G-Function G Value 5
  -10.1816,                               !- G-Function Ln(T/Ts) Value 6
  1.852024,                               !- G-Function G Value 6
  -9.1815,                                !- G-Function Ln(T/Ts) Value 7
  2.345656,                               !- G-Function G Value 7
  -8.6809,                                !- G-Function Ln(T/Ts) Value 8
  2.593958,                               !- G-Function G Value 8
  -8.5,                                   !- G-Function Ln(T/Ts) Value 9
  2.679,                                  !- G-Function G Value 9
  -7.8,                                   !- G-Function Ln(T/Ts) Value 10
  3.023,                                  !- G-Function G Value 10
  -7.2,                                   !- G-Function Ln(T/Ts) Value 11
  3.32,                                   !- G-Function G Value 11
  -6.5,                                   !- G-Function Ln(T/Ts) Value 12
  3.681,                                  !- G-Function G Value 12
  -5.9,                                   !- G-Function Ln(T/Ts) Value 13
  4.071,                                  !- G-Function G Value 13
  -5.2,                                   !- G-Function Ln(T/Ts) Value 14
  4.828,                                  !- G-Function G Value 14
  -4.5,                                   !- G-Function Ln(T/Ts) Value 15
  6.253,                                  !- G-Function G Value 15
  -3.963,                                 !- G-Function Ln(T/Ts) Value 16
  7.894,                                  !- G-Function G Value 16
  -3.27,                                  !- G-Function Ln(T/Ts) Value 17
  11.82,                                  !- G-Function G Value 17
  -2.864,                                 !- G-Function Ln(T/Ts) Value 18
  15.117,                                 !- G-Function G Value 18
  -2.577,                                 !- G-Function Ln(T/Ts) Value 19
  18.006,                                 !- G-Function G Value 19
  -2.171,                                 !- G-Function Ln(T/Ts) Value 20
  22.887,                                 !- G-Function G Value 20
  -1.884,                                 !- G-Function Ln(T/Ts) Value 21
  26.924,                                 !- G-Function G Value 21
  -1.191,                                 !- G-Function Ln(T/Ts) Value 22
  38.004,                                 !- G-Function G Value 22
  -0.497,                                 !- G-Function Ln(T/Ts) Value 23
  49.919,                                 !- G-Function G Value 23
  -0.274,                                 !- G-Function Ln(T/Ts) Value 24
  53.407,                                 !- G-Function G Value 24
  -0.051,                                 !- G-Function Ln(T/Ts) Value 25
  56.632,                                 !- G-Function G Value 25
  0.196,                                  !- G-Function Ln(T/Ts) Value 26
  59.825,                                 !- G-Function G Value 26
  0.419,                                  !- G-Function Ln(T/Ts) Value 27
  62.349,                                 !- G-Function G Value 27
  0.642,                                  !- G-Function Ln(T/Ts) Value 28
  64.524,                                 !- G-Function G Value 28
  0.873,                                  !- G-Function Ln(T/Ts) Value 29
  66.412,                                 !- G-Function G Value 29
  1.112,                                  !- G-Function Ln(T/Ts) Value 30
  67.993,                                 !- G-Function G Value 30
  1.335,                                  !- G-Function Ln(T/Ts) Value 31
  69.162,                                 !- G-Function G Value 31
  1.679,                                  !- G-Function Ln(T/Ts) Value 32
  70.476,                                 !- G-Function G Value 32
  2.028,                                  !- G-Function Ln(T/Ts) Value 33
  71.361,                                 !- G-Function G Value 33
  2.275,                                  !- G-Function Ln(T/Ts) Value 34
  71.79,                                  !- G-Function G Value 34
  3.003,                                  !- G-Function Ln(T/Ts) Value 35
  72.511;                                 !- G-Function G Value 35

OS:PlantLoop,
  {7794be0c-690b-4902-b53b-92a3328f47ed}, !- Handle
  res gshp vert bore condenser loop,      !- Name
  Water,                                  !- Fluid Type
  30,                                     !- Glycol Concentration
  ,                                       !- User Defined Fluid Type
  ,                                       !- Plant Equipment Operation Heating Load
  ,                                       !- Plant Equipment Operation Cooling Load
  ,                                       !- Primary Plant Equipment Operation Scheme
  {b72c8792-5bce-48c7-9ea5-a1d058b76573}, !- Loop Temperature Setpoint Node Name
  48.88889,                               !- Maximum Loop Temperature {C}
  1.66666666666667,                       !- Minimum Loop Temperature {C}
  ,                                       !- Maximum Loop Flow Rate {m3/s}
  0,                                      !- Minimum Loop Flow Rate {m3/s}
  Autocalculate,                          !- Plant Loop Volume {m3}
  {6fac09b8-94a3-4856-89ab-fa5f2d7b278a}, !- Plant Side Inlet Node Name
  {f8c2d405-562a-468d-a8ab-e065dd246799}, !- Plant Side Outlet Node Name
  ,                                       !- Plant Side Branch List Name
  {6a3e9c68-77e5-4588-a256-7cbaabe13307}, !- Demand Side Inlet Node Name
  {cb04d937-b57f-4b9c-a5d5-2bd40138c089}, !- Demand Side Outlet Node Name
  ,                                       !- Demand Side Branch List Name
  ,                                       !- Demand Side Connector List Name
  SequentialLoad,                         !- Load Distribution Scheme
  {927c08b5-d8a5-4bc3-9d69-4ee12baa3687}, !- Availability Manager List Name
  ,                                       !- Plant Loop Demand Calculation Scheme
  ,                                       !- Common Pipe Simulation
  ,                                       !- Pressure Simulation Type
  ,                                       !- Plant Equipment Operation Heating Load Schedule
  ,                                       !- Plant Equipment Operation Cooling Load Schedule
  ,                                       !- Primary Plant Equipment Operation Scheme Schedule
  ,                                       !- Component Setpoint Operation Scheme Schedule
  {fac07662-327e-48a4-b78e-51bc7a7683f6}, !- Demand Mixer Name
  {78f53391-92b5-4109-bf33-0225a60ac28b}, !- Demand Splitter Name
  {fd07482c-7f2e-4a41-bc27-d6da3ec1fa56}, !- Supply Mixer Name
  {0b447d05-4725-4986-a33f-d4341f047233}; !- Supply Splitter Name

OS:Node,
  {7197b23f-d55c-4903-82cc-18db166895ea}, !- Handle
  Node 3,                                 !- Name
  {6fac09b8-94a3-4856-89ab-fa5f2d7b278a}, !- Inlet Port
  {77ca5560-3817-484e-8671-c2518cd0135b}; !- Outlet Port

OS:Node,
  {b72c8792-5bce-48c7-9ea5-a1d058b76573}, !- Handle
  Node 4,                                 !- Name
  {7404d739-314d-40d1-bd6f-0c2c8e18ee37}, !- Inlet Port
  {f8c2d405-562a-468d-a8ab-e065dd246799}; !- Outlet Port

OS:Node,
  {01a388a4-4ef5-4d5e-b370-6a7ff1552174}, !- Handle
  Node 5,                                 !- Name
  {33432ba4-4ea5-48ba-90ba-c43fac2eb3d0}, !- Inlet Port
  {ed97e28d-ed8b-4e27-abd4-aa821fe393cb}; !- Outlet Port

OS:Connector:Mixer,
  {fd07482c-7f2e-4a41-bc27-d6da3ec1fa56}, !- Handle
  Connector Mixer 1,                      !- Name
  {24f8544d-fd51-4f08-88b5-5ec3cffde307}, !- Outlet Branch Name
  {b3e4d453-f1a2-4b8f-891e-2db834c2dd59}, !- Inlet Branch Name 1
  {640aebd1-2f98-467c-bcc9-79a76a94a404}; !- Inlet Branch Name 2

OS:Connector:Splitter,
  {0b447d05-4725-4986-a33f-d4341f047233}, !- Handle
  Connector Splitter 1,                   !- Name
  {d1213a0e-b20b-4de6-a84a-ee9fa1e38006}, !- Inlet Branch Name
  {33432ba4-4ea5-48ba-90ba-c43fac2eb3d0}, !- Outlet Branch Name 1
  {ba831a15-2c59-4ed8-9384-5f2b0bc35ca2}; !- Outlet Branch Name 2

OS:Connection,
  {6fac09b8-94a3-4856-89ab-fa5f2d7b278a}, !- Handle
  {ab22602e-dcf3-4a17-a2fc-2403f00a7433}, !- Name
  {7794be0c-690b-4902-b53b-92a3328f47ed}, !- Source Object
  14,                                     !- Outlet Port
  {7197b23f-d55c-4903-82cc-18db166895ea}, !- Target Object
  2;                                      !- Inlet Port

OS:Connection,
  {33432ba4-4ea5-48ba-90ba-c43fac2eb3d0}, !- Handle
  {2a097274-52c7-4585-b59b-809cbd4a37c8}, !- Name
  {0b447d05-4725-4986-a33f-d4341f047233}, !- Source Object
  3,                                      !- Outlet Port
  {01a388a4-4ef5-4d5e-b370-6a7ff1552174}, !- Target Object
  2;                                      !- Inlet Port

OS:Connection,
  {f8c2d405-562a-468d-a8ab-e065dd246799}, !- Handle
  {3aaccf27-cff4-43a0-a268-388bc5769bc6}, !- Name
  {b72c8792-5bce-48c7-9ea5-a1d058b76573}, !- Source Object
  3,                                      !- Outlet Port
  {7794be0c-690b-4902-b53b-92a3328f47ed}, !- Target Object
  15;                                     !- Inlet Port

OS:Node,
  {cdea6804-8af0-4eef-8d1e-700252734a2a}, !- Handle
  Node 6,                                 !- Name
  {6a3e9c68-77e5-4588-a256-7cbaabe13307}, !- Inlet Port
  {2acdeb01-89d8-4da8-9e57-ebe3261d7e11}; !- Outlet Port

OS:Node,
  {a8625034-43d1-4521-b3e8-114a788cdb5a}, !- Handle
  Node 7,                                 !- Name
  {94f1d7bf-e8ac-40fd-8450-4ac1625f3d5e}, !- Inlet Port
  {cb04d937-b57f-4b9c-a5d5-2bd40138c089}; !- Outlet Port

OS:Node,
  {c8f2f8d5-d9da-492a-975c-028d0db5e1d0}, !- Handle
  Node 8,                                 !- Name
  {3d2ae6ca-3312-45a1-b928-fbad1712b124}, !- Inlet Port
  {9d7e095d-1696-459a-a143-7732207cd56a}; !- Outlet Port

OS:Connector:Mixer,
  {fac07662-327e-48a4-b78e-51bc7a7683f6}, !- Handle
  Connector Mixer 2,                      !- Name
  {09bca5a5-51e7-402f-911f-9de5626b302d}, !- Outlet Branch Name
  {a17bb25a-f35c-429a-a067-83429457272c}, !- Inlet Branch Name 1
  {fc860b45-13c1-4754-af47-2dbb9cdf3d01}, !- Inlet Branch Name 2
  {6e9e80a6-e04e-4a60-b791-6579aacff046}; !- Inlet Branch Name 3

OS:Connector:Splitter,
  {78f53391-92b5-4109-bf33-0225a60ac28b}, !- Handle
  Connector Splitter 2,                   !- Name
  {14833d0e-aaa5-4bdb-a13f-dde7a4633631}, !- Inlet Branch Name
  {3d2ae6ca-3312-45a1-b928-fbad1712b124}, !- Outlet Branch Name 1
  {82f63d84-02c3-451e-baa1-1e1721d60d18}, !- Outlet Branch Name 2
  {3aaed725-d9ca-438e-b42e-30ff00d1fd6e}; !- Outlet Branch Name 3

OS:Connection,
  {6a3e9c68-77e5-4588-a256-7cbaabe13307}, !- Handle
  {814fad1b-6d08-4e76-beba-c0f4ae8f0ea8}, !- Name
  {7794be0c-690b-4902-b53b-92a3328f47ed}, !- Source Object
  17,                                     !- Outlet Port
  {cdea6804-8af0-4eef-8d1e-700252734a2a}, !- Target Object
  2;                                      !- Inlet Port

OS:Connection,
  {3d2ae6ca-3312-45a1-b928-fbad1712b124}, !- Handle
  {31a7b9f1-1cea-4f44-b3f2-9dbe763ab703}, !- Name
  {78f53391-92b5-4109-bf33-0225a60ac28b}, !- Source Object
  3,                                      !- Outlet Port
  {c8f2f8d5-d9da-492a-975c-028d0db5e1d0}, !- Target Object
  2;                                      !- Inlet Port

OS:Connection,
  {cb04d937-b57f-4b9c-a5d5-2bd40138c089}, !- Handle
  {e2a1f442-6f2a-4d9c-8798-3cdc4d3a8140}, !- Name
  {a8625034-43d1-4521-b3e8-114a788cdb5a}, !- Source Object
  3,                                      !- Outlet Port
  {7794be0c-690b-4902-b53b-92a3328f47ed}, !- Target Object
  18;                                     !- Inlet Port

OS:Sizing:Plant,
  {ee530c97-b516-4ef9-9bcd-9fa2b4a39eb4}, !- Handle
  {7794be0c-690b-4902-b53b-92a3328f47ed}, !- Plant or Condenser Loop Name
  Condenser,                              !- Loop Type
  29.4444444444444,                       !- Design Loop Exit Temperature {C}
  5.55555555555556,                       !- Loop Design Temperature Difference {deltaC}
  NonCoincident,                          !- Sizing Option
  1,                                      !- Zone Timesteps in Averaging Window
  None;                                   !- Coincident Sizing Factor Mode

OS:AvailabilityManagerAssignmentList,
  {927c08b5-d8a5-4bc3-9d69-4ee12baa3687}, !- Handle
  Plant Loop 1 AvailabilityManagerAssignmentList; !- Name

OS:SetpointManager:FollowGroundTemperature,
  {d0e74175-d1b3-4c2b-baf2-e24818c5c70d}, !- Handle
  res gshp vert bore condenser loop temp, !- Name
  Temperature,                            !- Control Variable
  0,                                      !- Offset Temperature Difference {deltaC}
  48.88889,                               !- Maximum Setpoint Temperature {C}
  1.66666666666667,                       !- Minimum Setpoint Temperature {C}
  {b72c8792-5bce-48c7-9ea5-a1d058b76573}, !- Setpoint Node or NodeList Name
  Site:GroundTemperature:Deep;            !- Reference Ground Temperature Object Type

OS:Pump:VariableSpeed,
  {6f9c7f9a-f489-40dd-aeec-ef50208e3bb4}, !- Handle
  res gshp vert bore pump,                !- Name
  {77ca5560-3817-484e-8671-c2518cd0135b}, !- Inlet Node Name
  {ad515352-d8b1-457f-b55f-98112098118b}, !- Outlet Node Name
  ,                                       !- Rated Flow Rate {m3/s}
  149460,                                 !- Rated Pump Head {Pa}
  ,                                       !- Rated Power Consumption {W}
  0.462,                                  !- Motor Efficiency
  0,                                      !- Fraction of Motor Inefficiencies to Fluid Stream
  0,                                      !- Coefficient 1 of the Part Load Performance Curve
  1,                                      !- Coefficient 2 of the Part Load Performance Curve
  0,                                      !- Coefficient 3 of the Part Load Performance Curve
  0,                                      !- Coefficient 4 of the Part Load Performance Curve
  0,                                      !- Minimum Flow Rate {m3/s}
  Intermittent,                           !- Pump Control Type
  ,                                       !- Pump Flow Rate Schedule Name
  ,                                       !- Pump Curve Name
  ,                                       !- Impeller Diameter {m}
  ,                                       !- VFD Control Type
  ,                                       !- Pump RPM Schedule Name
  ,                                       !- Minimum Pressure Schedule {Pa}
  ,                                       !- Maximum Pressure Schedule {Pa}
  ,                                       !- Minimum RPM Schedule {rev/min}
  ,                                       !- Maximum RPM Schedule {rev/min}
  ,                                       !- Zone Name
  0.5,                                    !- Skin Loss Radiative Fraction
  PowerPerFlowPerPressure,                !- Design Power Sizing Method
  348701.1,                               !- Design Electric Power per Unit Flow Rate {W/(m3/s)}
  1.282051282,                            !- Design Shaft Power per Unit Flow Rate per Unit Head {W-s/m3-Pa}
  0,                                      !- Design Minimum Flow Rate Fraction
  General;                                !- End-Use Subcategory

OS:Node,
  {908facc3-9e03-41cf-bbf4-4dac30e86fbd}, !- Handle
  Node 9,                                 !- Name
  {ad515352-d8b1-457f-b55f-98112098118b}, !- Inlet Port
  {d1213a0e-b20b-4de6-a84a-ee9fa1e38006}; !- Outlet Port

OS:Connection,
  {77ca5560-3817-484e-8671-c2518cd0135b}, !- Handle
  {e6437996-7293-4c79-b363-3e898b5a6232}, !- Name
  {7197b23f-d55c-4903-82cc-18db166895ea}, !- Source Object
  3,                                      !- Outlet Port
  {6f9c7f9a-f489-40dd-aeec-ef50208e3bb4}, !- Target Object
  2;                                      !- Inlet Port

OS:Connection,
  {ad515352-d8b1-457f-b55f-98112098118b}, !- Handle
  {cb0b37fc-36e0-48bc-8b15-37aa5dc330a4}, !- Name
  {6f9c7f9a-f489-40dd-aeec-ef50208e3bb4}, !- Source Object
  3,                                      !- Outlet Port
  {908facc3-9e03-41cf-bbf4-4dac30e86fbd}, !- Target Object
  2;                                      !- Inlet Port

OS:Connection,
  {d1213a0e-b20b-4de6-a84a-ee9fa1e38006}, !- Handle
  {65770200-81d9-4097-bd2e-107e5399beed}, !- Name
  {908facc3-9e03-41cf-bbf4-4dac30e86fbd}, !- Source Object
  3,                                      !- Outlet Port
  {0b447d05-4725-4986-a33f-d4341f047233}, !- Target Object
  2;                                      !- Inlet Port

OS:EnergyManagementSystem:Sensor,
  {32718c20-fd66-41fb-951b-7c2d5b622797}, !- Handle
  res_gshp_vert_bore_pump_s,              !- Name
  res gshp vert bore pump,                !- Output Variable or Output Meter Index Key Name
  Pump Electric Energy;                   !- Output Variable or Output Meter Name

OS:Node,
  {1eeb0c96-1945-4411-aaa0-101499345031}, !- Handle
  Node 10,                                !- Name
  {236da50a-8cba-40a2-89dd-6999c2fc8b37}, !- Inlet Port
  {b3e4d453-f1a2-4b8f-891e-2db834c2dd59}; !- Outlet Port

OS:Connection,
  {ed97e28d-ed8b-4e27-abd4-aa821fe393cb}, !- Handle
  {48f4409a-8290-4776-8f7d-2bc2029e70ac}, !- Name
  {01a388a4-4ef5-4d5e-b370-6a7ff1552174}, !- Source Object
  3,                                      !- Outlet Port
  {d461a77e-a567-4fa6-985c-15b7ea634a7f}, !- Target Object
  2;                                      !- Inlet Port

OS:Connection,
  {236da50a-8cba-40a2-89dd-6999c2fc8b37}, !- Handle
  {b6cc6c1a-f563-420b-b0a1-8e21f6b7628b}, !- Name
  {d461a77e-a567-4fa6-985c-15b7ea634a7f}, !- Source Object
  3,                                      !- Outlet Port
  {1eeb0c96-1945-4411-aaa0-101499345031}, !- Target Object
  2;                                      !- Inlet Port

OS:Connection,
  {b3e4d453-f1a2-4b8f-891e-2db834c2dd59}, !- Handle
  {d383f4e9-042b-40d2-9572-e14332552c27}, !- Name
  {1eeb0c96-1945-4411-aaa0-101499345031}, !- Source Object
  3,                                      !- Outlet Port
  {fd07482c-7f2e-4a41-bc27-d6da3ec1fa56}, !- Target Object
  3;                                      !- Inlet Port

OS:Pipe:Adiabatic,
  {fc6b4e5f-851a-4df5-ae89-0ef12343aa70}, !- Handle
  Pipe Adiabatic 1,                       !- Name
  {1ec18e0f-e15d-4574-ba2c-1af6bc77d36d}, !- Inlet Node Name
  {a6f7ffac-99b4-46d3-b635-633efcbffeeb}; !- Outlet Node Name

OS:Node,
  {b8720549-a27a-484c-b93b-6af694502599}, !- Handle
  Node 11,                                !- Name
  {ba831a15-2c59-4ed8-9384-5f2b0bc35ca2}, !- Inlet Port
  {1ec18e0f-e15d-4574-ba2c-1af6bc77d36d}; !- Outlet Port

OS:Connection,
  {ba831a15-2c59-4ed8-9384-5f2b0bc35ca2}, !- Handle
  {9e5783eb-f53f-4552-9ced-2ad3f9607e0a}, !- Name
  {0b447d05-4725-4986-a33f-d4341f047233}, !- Source Object
  4,                                      !- Outlet Port
  {b8720549-a27a-484c-b93b-6af694502599}, !- Target Object
  2;                                      !- Inlet Port

OS:Node,
  {20e0396c-168e-43a1-9517-4369fb1a5834}, !- Handle
  Node 12,                                !- Name
  {a6f7ffac-99b4-46d3-b635-633efcbffeeb}, !- Inlet Port
  {640aebd1-2f98-467c-bcc9-79a76a94a404}; !- Outlet Port

OS:Connection,
  {1ec18e0f-e15d-4574-ba2c-1af6bc77d36d}, !- Handle
  {7e902172-b67d-44de-a3ce-c1a156cc8707}, !- Name
  {b8720549-a27a-484c-b93b-6af694502599}, !- Source Object
  3,                                      !- Outlet Port
  {fc6b4e5f-851a-4df5-ae89-0ef12343aa70}, !- Target Object
  2;                                      !- Inlet Port

OS:Connection,
  {a6f7ffac-99b4-46d3-b635-633efcbffeeb}, !- Handle
  {7e370b49-48bb-45d7-89a2-0cc917137932}, !- Name
  {fc6b4e5f-851a-4df5-ae89-0ef12343aa70}, !- Source Object
  3,                                      !- Outlet Port
  {20e0396c-168e-43a1-9517-4369fb1a5834}, !- Target Object
  2;                                      !- Inlet Port

OS:Connection,
  {640aebd1-2f98-467c-bcc9-79a76a94a404}, !- Handle
  {3d9ba6fe-e198-4e52-b794-fc196b807955}, !- Name
  {20e0396c-168e-43a1-9517-4369fb1a5834}, !- Source Object
  3,                                      !- Outlet Port
  {fd07482c-7f2e-4a41-bc27-d6da3ec1fa56}, !- Target Object
  4;                                      !- Inlet Port

OS:Pipe:Adiabatic,
  {11eb2596-c3bd-4dfc-bab3-97704be85585}, !- Handle
  Pipe Adiabatic 2,                       !- Name
  {9d7e095d-1696-459a-a143-7732207cd56a}, !- Inlet Node Name
  {22c3cfee-aa06-490c-9c78-972347a4aa9e}; !- Outlet Node Name

OS:Node,
  {ae61ba7a-857f-4d97-8714-386f2aefdb7b}, !- Handle
  Node 13,                                !- Name
  {22c3cfee-aa06-490c-9c78-972347a4aa9e}, !- Inlet Port
  {a17bb25a-f35c-429a-a067-83429457272c}; !- Outlet Port

OS:Connection,
  {9d7e095d-1696-459a-a143-7732207cd56a}, !- Handle
  {2a0cdb1b-2343-4a46-a5cb-7fcbd38405a7}, !- Name
  {c8f2f8d5-d9da-492a-975c-028d0db5e1d0}, !- Source Object
  3,                                      !- Outlet Port
  {11eb2596-c3bd-4dfc-bab3-97704be85585}, !- Target Object
  2;                                      !- Inlet Port

OS:Connection,
  {22c3cfee-aa06-490c-9c78-972347a4aa9e}, !- Handle
  {be62b28e-32f1-443c-ab38-3dee4848d81b}, !- Name
  {11eb2596-c3bd-4dfc-bab3-97704be85585}, !- Source Object
  3,                                      !- Outlet Port
  {ae61ba7a-857f-4d97-8714-386f2aefdb7b}, !- Target Object
  2;                                      !- Inlet Port

OS:Connection,
  {a17bb25a-f35c-429a-a067-83429457272c}, !- Handle
  {26436c8b-45a4-4de8-9c04-937361736549}, !- Name
  {ae61ba7a-857f-4d97-8714-386f2aefdb7b}, !- Source Object
  3,                                      !- Outlet Port
  {fac07662-327e-48a4-b78e-51bc7a7683f6}, !- Target Object
  3;                                      !- Inlet Port

OS:Pipe:Adiabatic,
  {601f28b7-e20f-4e68-bc1e-cd3d7bf9130e}, !- Handle
  Pipe Adiabatic 3,                       !- Name
  {ab586443-f75f-4378-a528-4a4c11c311b9}, !- Inlet Node Name
  {7404d739-314d-40d1-bd6f-0c2c8e18ee37}; !- Outlet Node Name

OS:Node,
  {aafe9ab7-fa5f-47eb-9e93-b64df45115ee}, !- Handle
  Node 14,                                !- Name
  {24f8544d-fd51-4f08-88b5-5ec3cffde307}, !- Inlet Port
  {ab586443-f75f-4378-a528-4a4c11c311b9}; !- Outlet Port

OS:Connection,
  {24f8544d-fd51-4f08-88b5-5ec3cffde307}, !- Handle
  {acf50228-385d-4016-a13c-6211bbc49f9e}, !- Name
  {fd07482c-7f2e-4a41-bc27-d6da3ec1fa56}, !- Source Object
  2,                                      !- Outlet Port
  {aafe9ab7-fa5f-47eb-9e93-b64df45115ee}, !- Target Object
  2;                                      !- Inlet Port

OS:Connection,
  {ab586443-f75f-4378-a528-4a4c11c311b9}, !- Handle
  {bd1543f3-1529-4e68-bda4-dd75d3f800d0}, !- Name
  {aafe9ab7-fa5f-47eb-9e93-b64df45115ee}, !- Source Object
  3,                                      !- Outlet Port
  {601f28b7-e20f-4e68-bc1e-cd3d7bf9130e}, !- Target Object
  2;                                      !- Inlet Port

OS:Connection,
  {7404d739-314d-40d1-bd6f-0c2c8e18ee37}, !- Handle
  {af97481b-65f1-4df2-a001-baa4c9f2b2fa}, !- Name
  {601f28b7-e20f-4e68-bc1e-cd3d7bf9130e}, !- Source Object
  3,                                      !- Outlet Port
  {b72c8792-5bce-48c7-9ea5-a1d058b76573}, !- Target Object
  2;                                      !- Inlet Port

OS:Pipe:Adiabatic,
  {3229c82f-0cb6-4fb8-ac20-64ea9203a6f7}, !- Handle
  Pipe Adiabatic 4,                       !- Name
  {2acdeb01-89d8-4da8-9e57-ebe3261d7e11}, !- Inlet Node Name
  {ec38c828-feaa-47e7-819b-a02ea36e208b}; !- Outlet Node Name

OS:Node,
  {af017f0e-167b-4f4e-8347-7f2bbfcf5ef9}, !- Handle
  Node 15,                                !- Name
  {ec38c828-feaa-47e7-819b-a02ea36e208b}, !- Inlet Port
  {14833d0e-aaa5-4bdb-a13f-dde7a4633631}; !- Outlet Port

OS:Connection,
  {2acdeb01-89d8-4da8-9e57-ebe3261d7e11}, !- Handle
  {916c36bc-92e3-42c5-946d-4894a991b70c}, !- Name
  {cdea6804-8af0-4eef-8d1e-700252734a2a}, !- Source Object
  3,                                      !- Outlet Port
  {3229c82f-0cb6-4fb8-ac20-64ea9203a6f7}, !- Target Object
  2;                                      !- Inlet Port

OS:Connection,
  {ec38c828-feaa-47e7-819b-a02ea36e208b}, !- Handle
  {f466bd41-ae64-470f-8f85-8aa6df4d5e8e}, !- Name
  {3229c82f-0cb6-4fb8-ac20-64ea9203a6f7}, !- Source Object
  3,                                      !- Outlet Port
  {af017f0e-167b-4f4e-8347-7f2bbfcf5ef9}, !- Target Object
  2;                                      !- Inlet Port

OS:Connection,
  {14833d0e-aaa5-4bdb-a13f-dde7a4633631}, !- Handle
  {882ac21c-59ff-47cf-b01b-7a57727549d5}, !- Name
  {af017f0e-167b-4f4e-8347-7f2bbfcf5ef9}, !- Source Object
  3,                                      !- Outlet Port
  {78f53391-92b5-4109-bf33-0225a60ac28b}, !- Target Object
  2;                                      !- Inlet Port

OS:Pipe:Adiabatic,
  {fe9a9631-d13d-4449-85e0-522c7d21e9e2}, !- Handle
  Pipe Adiabatic 5,                       !- Name
  {98d1cfde-7e0f-4a5a-b853-91fd7187b40a}, !- Inlet Node Name
  {94f1d7bf-e8ac-40fd-8450-4ac1625f3d5e}; !- Outlet Node Name

OS:Node,
  {c485a7e5-61fd-4731-b934-09caf948779e}, !- Handle
  Node 16,                                !- Name
  {09bca5a5-51e7-402f-911f-9de5626b302d}, !- Inlet Port
  {98d1cfde-7e0f-4a5a-b853-91fd7187b40a}; !- Outlet Port

OS:Connection,
  {09bca5a5-51e7-402f-911f-9de5626b302d}, !- Handle
  {a1b1b0b4-3fb8-4462-851f-fa5700ae26ef}, !- Name
  {fac07662-327e-48a4-b78e-51bc7a7683f6}, !- Source Object
  2,                                      !- Outlet Port
  {c485a7e5-61fd-4731-b934-09caf948779e}, !- Target Object
  2;                                      !- Inlet Port

OS:Connection,
  {98d1cfde-7e0f-4a5a-b853-91fd7187b40a}, !- Handle
  {4f63206e-b8b8-4c81-a2fa-421e87231565}, !- Name
  {c485a7e5-61fd-4731-b934-09caf948779e}, !- Source Object
  3,                                      !- Outlet Port
  {fe9a9631-d13d-4449-85e0-522c7d21e9e2}, !- Target Object
  2;                                      !- Inlet Port

OS:Connection,
  {94f1d7bf-e8ac-40fd-8450-4ac1625f3d5e}, !- Handle
  {6586e081-ec8a-4f78-92c6-6bfcba18aa4e}, !- Name
  {fe9a9631-d13d-4449-85e0-522c7d21e9e2}, !- Source Object
  3,                                      !- Outlet Port
  {a8625034-43d1-4521-b3e8-114a788cdb5a}, !- Target Object
  2;                                      !- Inlet Port

OS:Coil:Heating:WaterToAirHeatPump:EquationFit,
  {4eedc90f-d173-415e-8112-3abacc5f21a8}, !- Handle
  res gshp vert bore heating coil,        !- Name
  {8ce04535-a4e2-4f55-8e2e-1becc50d30c4}, !- Water Inlet Node Name
  {947c4f9f-1377-4239-afa8-884a374abeb3}, !- Water Outlet Node Name
  ,                                       !- Air Inlet Node Name
  ,                                       !- Air Outlet Node Name
  ,                                       !- Rated Air Flow Rate {m3/s}
  ,                                       !- Rated Water Flow Rate {m3/s}
  ,                                       !- Rated Heating Capacity {W}
  3.64474922650591,                       !- Rated Heating Coefficient of Performance {W/W}
  -5.215438793,                           !- Heating Capacity Coefficient 1
  -1.073988396,                           !- Heating Capacity Coefficient 2
  7.597313856,                            !- Heating Capacity Coefficient 3
  0,                                      !- Heating Capacity Coefficient 4
  0,                                      !- Heating Capacity Coefficient 5
  -11.077826657,                          !- Heating Power Consumption Coefficient 1
  10.233784872,                           !- Heating Power Consumption Coefficient 2
  1.529330868,                            !- Heating Power Consumption Coefficient 3
  0,                                      !- Heating Power Consumption Coefficient 4
  0;                                      !- Heating Power Consumption Coefficient 5

OS:EnergyManagementSystem:Sensor,
  {a6be40c3-3816-4578-bd2f-f18fc81dd704}, !- Handle
  res_gshp_vert_bore_heating_coil_s,      !- Name
  res gshp vert bore heating coil,        !- Output Variable or Output Meter Index Key Name
  Heating Coil Electric Energy;           !- Output Variable or Output Meter Name

OS:Node,
  {5b4e3295-4713-486d-9d6c-bbf63d42d486}, !- Handle
  Node 17,                                !- Name
  {82f63d84-02c3-451e-baa1-1e1721d60d18}, !- Inlet Port
  {8ce04535-a4e2-4f55-8e2e-1becc50d30c4}; !- Outlet Port

OS:Connection,
  {82f63d84-02c3-451e-baa1-1e1721d60d18}, !- Handle
  {b6c0a538-d38f-453c-9cae-578fcf4678d7}, !- Name
  {78f53391-92b5-4109-bf33-0225a60ac28b}, !- Source Object
  4,                                      !- Outlet Port
  {5b4e3295-4713-486d-9d6c-bbf63d42d486}, !- Target Object
  2;                                      !- Inlet Port

OS:Node,
  {7c079977-2fcd-4826-b0ca-3ba4dadf5559}, !- Handle
  Node 18,                                !- Name
  {947c4f9f-1377-4239-afa8-884a374abeb3}, !- Inlet Port
  {fc860b45-13c1-4754-af47-2dbb9cdf3d01}; !- Outlet Port

OS:Connection,
  {8ce04535-a4e2-4f55-8e2e-1becc50d30c4}, !- Handle
  {dce756c7-79d9-44c3-a180-b725c60e861e}, !- Name
  {5b4e3295-4713-486d-9d6c-bbf63d42d486}, !- Source Object
  3,                                      !- Outlet Port
  {4eedc90f-d173-415e-8112-3abacc5f21a8}, !- Target Object
  2;                                      !- Inlet Port

OS:Connection,
  {947c4f9f-1377-4239-afa8-884a374abeb3}, !- Handle
  {da9e8691-2af5-4b41-bd1d-d56479024164}, !- Name
  {4eedc90f-d173-415e-8112-3abacc5f21a8}, !- Source Object
  3,                                      !- Outlet Port
  {7c079977-2fcd-4826-b0ca-3ba4dadf5559}, !- Target Object
  2;                                      !- Inlet Port

OS:Connection,
  {fc860b45-13c1-4754-af47-2dbb9cdf3d01}, !- Handle
  {054dab0f-859c-4100-8a57-0fcf717a9b79}, !- Name
  {7c079977-2fcd-4826-b0ca-3ba4dadf5559}, !- Source Object
  3,                                      !- Outlet Port
  {fac07662-327e-48a4-b78e-51bc7a7683f6}, !- Target Object
  4;                                      !- Inlet Port

OS:Schedule:Constant,
  {3dade9e9-6571-4f29-a042-fb9d038a6ae4}, !- Handle
  Always On Discrete,                     !- Name
  {2bbd5b9c-ffa6-4da9-b5c6-218fcf6f13ef}, !- Schedule Type Limits Name
  1;                                      !- Value

OS:ScheduleTypeLimits,
  {2bbd5b9c-ffa6-4da9-b5c6-218fcf6f13ef}, !- Handle
  OnOff,                                  !- Name
  0,                                      !- Lower Limit Value
  1,                                      !- Upper Limit Value
  Discrete,                               !- Numeric Type
  Availability;                           !- Unit Type

OS:Coil:Heating:Electric,
  {6c769996-fa37-4b10-8a5e-c1b52e13de20}, !- Handle
  res gshp vert bore supp heater,         !- Name
  {3dade9e9-6571-4f29-a042-fb9d038a6ae4}, !- Availability Schedule Name
  1,                                      !- Efficiency
  ,                                       !- Nominal Capacity {W}
  ,                                       !- Air Inlet Node Name
  ;                                       !- Air Outlet Node Name

OS:Fan:OnOff,
  {00e9939a-f8cf-4c4c-8add-4966229f7208}, !- Handle
  res gshp vert bore living zone htg supply fan, !- Name
  {3dade9e9-6571-4f29-a042-fb9d038a6ae4}, !- Availability Schedule Name
  0.75,                                   !- Fan Total Efficiency
  794.580001233493,                       !- Pressure Rise {Pa}
  autosize,                               !- Maximum Flow Rate {m3/s}
  1,                                      !- Motor Efficiency
  1,                                      !- Motor In Airstream Fraction
  ,                                       !- Air Inlet Node Name
  ,                                       !- Air Outlet Node Name
  {9334a71f-06c8-455c-b227-8861921f84bc}, !- Fan Power Ratio Function of Speed Ratio Curve Name
  {5f204cda-a8bd-499e-8aee-d0113f503e1c}, !- Fan Efficiency Ratio Function of Speed Ratio Curve Name
  res gshp vert bore htg supply fan;      !- End-Use Subcategory

OS:Curve:Exponent,
  {9334a71f-06c8-455c-b227-8861921f84bc}, !- Handle
  Fan On Off Power Curve,                 !- Name
  1,                                      !- Coefficient1 Constant
  0,                                      !- Coefficient2 Constant
  0,                                      !- Coefficient3 Constant
  0,                                      !- Minimum Value of x
  1,                                      !- Maximum Value of x
  ,                                       !- Minimum Curve Output
  ,                                       !- Maximum Curve Output
  ,                                       !- Input Unit Type for X
  ;                                       !- Output Unit Type

OS:Curve:Cubic,
  {5f204cda-a8bd-499e-8aee-d0113f503e1c}, !- Handle
  Fan On Off Efficiency Curve,            !- Name
  1,                                      !- Coefficient1 Constant
  0,                                      !- Coefficient2 x
  0,                                      !- Coefficient3 x**2
  0,                                      !- Coefficient4 x**3
  0,                                      !- Minimum Value of x
  1;                                      !- Maximum Value of x

OS:AirLoopHVAC:UnitarySystem,
  {ea77c8d2-7f47-4682-8289-17d3e738953c}, !- Handle
  res gshp vert bore htg unitary system,  !- Name
  Load,                                   !- Control Type
  {0b34cba7-36e0-440b-94b6-b4f84cc5403e}, !- Controlling Zone or Thermostat Location
  None,                                   !- Dehumidification Control Type
  {3dade9e9-6571-4f29-a042-fb9d038a6ae4}, !- Availability Schedule Name
  {d9c97cdc-1e20-44c5-80a4-ef7dc2204479}, !- Air Inlet Node Name
  {011e5fb5-7823-4823-8020-f3e2a62b086a}, !- Air Outlet Node Name
  {00e9939a-f8cf-4c4c-8add-4966229f7208}, !- Supply Fan Name
  BlowThrough,                            !- Fan Placement
  {27b4ca9c-c8bc-4d62-96fa-d77a6178e840}, !- Supply Air Fan Operating Mode Schedule Name
  {4eedc90f-d173-415e-8112-3abacc5f21a8}, !- Heating Coil Name
  1,                                      !- DX Heating Coil Sizing Ratio
  ,                                       !- Cooling Coil Name
  No,                                     !- Use DOAS DX Cooling Coil
  2,                                      !- DOAS DX Cooling Coil Leaving Minimum Air Temperature {C}
  SensibleOnlyLoadControl,                !- Latent Load Control
  {6c769996-fa37-4b10-8a5e-c1b52e13de20}, !- Supplemental Heating Coil Name
  ,                                       !- Supply Air Flow Rate Method During Cooling Operation
  autosize,                               !- Supply Air Flow Rate During Cooling Operation {m3/s}
  ,                                       !- Supply Air Flow Rate Per Floor Area During Cooling Operation {m3/s-m2}
  ,                                       !- Fraction of Autosized Design Cooling Supply Air Flow Rate
  ,                                       !- Design Supply Air Flow Rate Per Unit of Capacity During Cooling Operation {m3/s-W}
  ,                                       !- Supply Air Flow Rate Method During Heating Operation
  autosize,                               !- Supply Air Flow Rate During Heating Operation {m3/s}
  ,                                       !- Supply Air Flow Rate Per Floor Area during Heating Operation {m3/s-m2}
  ,                                       !- Fraction of Autosized Design Heating Supply Air Flow Rate
  ,                                       !- Design Supply Air Flow Rate Per Unit of Capacity During Heating Operation {m3/s-W}
  ,                                       !- Supply Air Flow Rate Method When No Cooling or Heating is Required
  0,                                      !- Supply Air Flow Rate When No Cooling or Heating is Required {m3/s}
  ,                                       !- Supply Air Flow Rate Per Floor Area When No Cooling or Heating is Required {m3/s-m2}
  ,                                       !- Fraction of Autosized Design Cooling Supply Air Flow Rate When No Cooling or Heating is Required
  ,                                       !- Fraction of Autosized Design Heating Supply Air Flow Rate When No Cooling or Heating is Required
  ,                                       !- Design Supply Air Flow Rate Per Unit of Capacity During Cooling Operation When No Cooling or Heating is Required {m3/s-W}
  ,                                       !- Design Supply Air Flow Rate Per Unit of Capacity During Heating Operation When No Cooling or Heating is Required {m3/s-W}
  76.6666666666667,                       !- Maximum Supply Air Temperature {C}
  4.44444444444444,                       !- Maximum Outdoor Dry-Bulb Temperature for Supplemental Heater Operation {C}
  ,                                       !- Outdoor Dry-Bulb Temperature Sensor Node Name
  2.5,                                    !- Maximum Cycling Rate {cycles/hr}
  60,                                     !- Heat Pump Time Constant {s}
  0.01,                                   !- Fraction of On-Cycle Power Use
  60,                                     !- Heat Pump Fan Delay Time {s}
  0,                                      !- Ancilliary On-Cycle Electric Power {W}
  0;                                      !- Ancilliary Off-Cycle Electric Power {W}

OS:Schedule:Constant,
  {27b4ca9c-c8bc-4d62-96fa-d77a6178e840}, !- Handle
  Always Off Discrete,                    !- Name
  {e4df0417-7b3c-41df-8d1a-8a69a3e0a53a}, !- Schedule Type Limits Name
  0;                                      !- Value

OS:ScheduleTypeLimits,
  {e4df0417-7b3c-41df-8d1a-8a69a3e0a53a}, !- Handle
  OnOff 1,                                !- Name
  0,                                      !- Lower Limit Value
  1,                                      !- Upper Limit Value
  Discrete,                               !- Numeric Type
  Availability;                           !- Unit Type

OS:AirLoopHVAC,
  {eed46b46-724e-409b-b8e4-64eca3379bca}, !- Handle
  res gshp vert bore central htg air system, !- Name
  ,                                       !- Controller List Name
  {3dade9e9-6571-4f29-a042-fb9d038a6ae4}, !- Availability Schedule
  {3b3e70fc-6726-4597-89e9-f97492cd10fc}, !- Availability Manager List Name
  AutoSize,                               !- Design Supply Air Flow Rate {m3/s}
  ,                                       !- Branch List Name
  ,                                       !- Connector List Name
  {896f9552-220e-468e-a23a-750d45b4c976}, !- Supply Side Inlet Node Name
  {7dde534c-2c98-49c7-ad6a-cc4033e2c3e3}, !- Demand Side Outlet Node Name
  {c8cac624-7cc4-4c32-8851-ae39f79d40d3}, !- Demand Side Inlet Node A
  {c8b9e856-5836-4a71-9ba5-aca052ceea60}, !- Supply Side Outlet Node A
  ,                                       !- Demand Side Inlet Node B
  ,                                       !- Supply Side Outlet Node B
  ,                                       !- Return Air Bypass Flow Temperature Setpoint Schedule Name
  {c709b329-c521-4ba4-b9d0-ac64efa7c2b0}, !- Demand Mixer Name
  {baa23af8-7c57-4334-b054-de23b5a79fd4}, !- Demand Splitter A Name
  ,                                       !- Demand Splitter B Name
  ;                                       !- Supply Splitter Name

OS:Node,
  {bb407214-f62b-4b90-8181-6070f5832e1b}, !- Handle
  Node 19,                                !- Name
  {896f9552-220e-468e-a23a-750d45b4c976}, !- Inlet Port
  {d9c97cdc-1e20-44c5-80a4-ef7dc2204479}; !- Outlet Port

OS:Node,
  {c356ed2f-f123-4eef-9bb8-ec266b28cde0}, !- Handle
  Node 20,                                !- Name
  {011e5fb5-7823-4823-8020-f3e2a62b086a}, !- Inlet Port
  {c8b9e856-5836-4a71-9ba5-aca052ceea60}; !- Outlet Port

OS:Connection,
  {896f9552-220e-468e-a23a-750d45b4c976}, !- Handle
  {0d1a8bce-9e14-4355-80e1-a3818d99bfa1}, !- Name
  {eed46b46-724e-409b-b8e4-64eca3379bca}, !- Source Object
  8,                                      !- Outlet Port
  {bb407214-f62b-4b90-8181-6070f5832e1b}, !- Target Object
  2;                                      !- Inlet Port

OS:Connection,
  {c8b9e856-5836-4a71-9ba5-aca052ceea60}, !- Handle
  {0a01b64e-62f9-4ef5-bb8a-dd83e548b3ab}, !- Name
  {c356ed2f-f123-4eef-9bb8-ec266b28cde0}, !- Source Object
  3,                                      !- Outlet Port
  {eed46b46-724e-409b-b8e4-64eca3379bca}, !- Target Object
  11;                                     !- Inlet Port

OS:Node,
  {95106b86-2564-4b8b-9d79-6320b0e5f7fc}, !- Handle
  Node 21,                                !- Name
  {c8cac624-7cc4-4c32-8851-ae39f79d40d3}, !- Inlet Port
  {eaaac956-95d9-4500-b8c4-bad8bfe6a205}; !- Outlet Port

OS:Node,
  {a39690ea-8922-4d49-9083-9a5af39de0c3}, !- Handle
  Node 22,                                !- Name
  {60a27b8c-8e41-4723-80e3-0e5774230afe}, !- Inlet Port
  {7dde534c-2c98-49c7-ad6a-cc4033e2c3e3}; !- Outlet Port

OS:Node,
  {db8afc6b-8fe4-4605-8fc7-3db583088567}, !- Handle
  Node 23,                                !- Name
  {2c203e24-4495-43cc-b64b-78aadb718f15}, !- Inlet Port
  {a09819e1-f225-404d-a1f8-926cd0b41cb7}; !- Outlet Port

OS:Connection,
  {c8cac624-7cc4-4c32-8851-ae39f79d40d3}, !- Handle
  {f337cd63-af9b-429e-aaee-bcf377235b46}, !- Name
  {eed46b46-724e-409b-b8e4-64eca3379bca}, !- Source Object
  10,                                     !- Outlet Port
  {95106b86-2564-4b8b-9d79-6320b0e5f7fc}, !- Target Object
  2;                                      !- Inlet Port

OS:Connection,
  {7dde534c-2c98-49c7-ad6a-cc4033e2c3e3}, !- Handle
  {f1faaf7b-2ad3-4b42-86a7-8911de427073}, !- Name
  {a39690ea-8922-4d49-9083-9a5af39de0c3}, !- Source Object
  3,                                      !- Outlet Port
  {eed46b46-724e-409b-b8e4-64eca3379bca}, !- Target Object
  9;                                      !- Inlet Port

OS:AirLoopHVAC:ZoneSplitter,
  {baa23af8-7c57-4334-b054-de23b5a79fd4}, !- Handle
  res gshp vert bore htg zone splitter,   !- Name
  {eaaac956-95d9-4500-b8c4-bad8bfe6a205}, !- Inlet Node Name
  {065ec17b-588e-4fad-acc1-a262a2d06563}; !- Outlet Node Name 1

OS:AirLoopHVAC:ZoneMixer,
  {c709b329-c521-4ba4-b9d0-ac64efa7c2b0}, !- Handle
  res gshp vert bore htg zone mixer,      !- Name
  {60a27b8c-8e41-4723-80e3-0e5774230afe}, !- Outlet Node Name
  {24ff4d19-2896-47ed-a8d9-efd4851b6da4}; !- Inlet Node Name 1

OS:Connection,
  {eaaac956-95d9-4500-b8c4-bad8bfe6a205}, !- Handle
  {0069aacc-a1e2-4d67-8137-bb1af9161fe7}, !- Name
  {95106b86-2564-4b8b-9d79-6320b0e5f7fc}, !- Source Object
  3,                                      !- Outlet Port
  {baa23af8-7c57-4334-b054-de23b5a79fd4}, !- Target Object
  2;                                      !- Inlet Port

OS:Connection,
  {60a27b8c-8e41-4723-80e3-0e5774230afe}, !- Handle
  {502f04e1-a4ef-47b6-8e5e-558abc47464f}, !- Name
  {c709b329-c521-4ba4-b9d0-ac64efa7c2b0}, !- Source Object
  2,                                      !- Outlet Port
  {a39690ea-8922-4d49-9083-9a5af39de0c3}, !- Target Object
  2;                                      !- Inlet Port

OS:Sizing:System,
  {cd6e5564-79eb-47fc-923e-e5a76562522b}, !- Handle
  {eed46b46-724e-409b-b8e4-64eca3379bca}, !- AirLoop Name
  Sensible,                               !- Type of Load to Size On
  Autosize,                               !- Design Outdoor Air Flow Rate {m3/s}
  0.3,                                    !- Central Heating Maximum System Air Flow Ratio
  7,                                      !- Preheat Design Temperature {C}
  0.008,                                  !- Preheat Design Humidity Ratio {kg-H2O/kg-Air}
  12.8,                                   !- Precool Design Temperature {C}
  0.008,                                  !- Precool Design Humidity Ratio {kg-H2O/kg-Air}
  12.8,                                   !- Central Cooling Design Supply Air Temperature {C}
  16.7,                                   !- Central Heating Design Supply Air Temperature {C}
  NonCoincident,                          !- Sizing Option
  Yes,                                    !- 100% Outdoor Air in Cooling
  Yes,                                    !- 100% Outdoor Air in Heating
  0.0085,                                 !- Central Cooling Design Supply Air Humidity Ratio {kg-H2O/kg-Air}
  0.008,                                  !- Central Heating Design Supply Air Humidity Ratio {kg-H2O/kg-Air}
=======
  {6edf4890-ca1e-4a9b-ab54-5a904430cf82}, !- Handle
  Zone HVAC Equipment List 3,             !- Name
  {a5c968de-1c61-4faf-b01c-d299fda090ee}, !- Thermal Zone
  SequentialLoad,                         !- Load Distribution Scheme
  {f3cf62d4-3ac5-4b0a-ab33-0d71db57e4df}, !- Zone Equipment 1
  1,                                      !- Zone Equipment Cooling Sequence 1
  1,                                      !- Zone Equipment Heating or No-Load Sequence 1
  ,                                       !- Zone Equipment Sequential Cooling Fraction Schedule Name 1
  ,                                       !- Zone Equipment Sequential Heating Fraction Schedule Name 1
  {3d385657-74e3-4a91-b46e-4b020de725c5}, !- Zone Equipment 2
  2,                                      !- Zone Equipment Cooling Sequence 2
  2,                                      !- Zone Equipment Heating or No-Load Sequence 2
  ,                                       !- Zone Equipment Sequential Cooling Fraction Schedule Name 2
  ;                                       !- Zone Equipment Sequential Heating Fraction Schedule Name 2

OS:Space,
  {becb9b7b-3689-44cf-bd54-a7ff3335c631}, !- Handle
  living space|unit 3|story 1,            !- Name
  {5f4ba931-31d8-4857-afa2-095febd90790}, !- Space Type Name
  ,                                       !- Default Construction Set Name
  ,                                       !- Default Schedule Set Name
  -0,                                     !- Direction of Relative North {deg}
  0,                                      !- X Origin {m}
  0,                                      !- Y Origin {m}
  0,                                      !- Z Origin {m}
  ,                                       !- Building Story Name
  {a5c968de-1c61-4faf-b01c-d299fda090ee}, !- Thermal Zone Name
  ,                                       !- Part of Total Floor Area
  ,                                       !- Design Specification Outdoor Air Object Name
  {67073b19-89d0-4243-a35d-b5be8b90cc86}; !- Building Unit Name

OS:Surface,
  {0af8894a-4efd-4c05-8ef4-882037beb3ed}, !- Handle
  Surface 23,                             !- Name
  Wall,                                   !- Surface Type
  ,                                       !- Construction Name
  {becb9b7b-3689-44cf-bd54-a7ff3335c631}, !- Space Name
  Outdoors,                               !- Outside Boundary Condition
  ,                                       !- Outside Boundary Condition Object
  SunExposed,                             !- Sun Exposure
  WindExposed,                            !- Wind Exposure
  ,                                       !- View Factor to Ground
  ,                                       !- Number of Vertices
  19.3973532215094, 0, 2.4384,            !- X,Y,Z Vertex 1 {m}
  19.3973532215094, 0, 0,                 !- X,Y,Z Vertex 2 {m}
  12.9315688143396, 0, 0,                 !- X,Y,Z Vertex 3 {m}
  12.9315688143396, 0, 2.4384;            !- X,Y,Z Vertex 4 {m}

OS:Surface,
  {0fda276f-8915-4122-a34f-8b7fba428fb8}, !- Handle
  Surface 24,                             !- Name
  Floor,                                  !- Surface Type
  ,                                       !- Construction Name
  {becb9b7b-3689-44cf-bd54-a7ff3335c631}, !- Space Name
  Foundation,                             !- Outside Boundary Condition
  ,                                       !- Outside Boundary Condition Object
  NoSun,                                  !- Sun Exposure
  NoWind,                                 !- Wind Exposure
  ,                                       !- View Factor to Ground
  ,                                       !- Number of Vertices
  12.9315688143396, -12.9315688143396, 0, !- X,Y,Z Vertex 1 {m}
  12.9315688143396, 0, 0,                 !- X,Y,Z Vertex 2 {m}
  19.3973532215094, 0, 0,                 !- X,Y,Z Vertex 3 {m}
  19.3973532215094, -12.9315688143396, 0; !- X,Y,Z Vertex 4 {m}

OS:Surface,
  {75ce40e7-e650-4b70-ac3a-1dfbb15dab5b}, !- Handle
  Surface 25,                             !- Name
  Wall,                                   !- Surface Type
  ,                                       !- Construction Name
  {becb9b7b-3689-44cf-bd54-a7ff3335c631}, !- Space Name
  Surface,                                !- Outside Boundary Condition
  {715fb11b-e931-4971-b52a-1eaa87e5968e}, !- Outside Boundary Condition Object
  NoSun,                                  !- Sun Exposure
  NoWind,                                 !- Wind Exposure
  ,                                       !- View Factor to Ground
  ,                                       !- Number of Vertices
  19.3973532215094, -12.9315688143396, 2.4384, !- X,Y,Z Vertex 1 {m}
  19.3973532215094, -12.9315688143396, 0, !- X,Y,Z Vertex 2 {m}
  19.3973532215094, 0, 0,                 !- X,Y,Z Vertex 3 {m}
  19.3973532215094, 0, 2.4384;            !- X,Y,Z Vertex 4 {m}

OS:Surface,
  {724bcb5c-5ea9-4677-8a41-121d49ee12d9}, !- Handle
  Surface 26,                             !- Name
  Wall,                                   !- Surface Type
  ,                                       !- Construction Name
  {becb9b7b-3689-44cf-bd54-a7ff3335c631}, !- Space Name
  Outdoors,                               !- Outside Boundary Condition
  ,                                       !- Outside Boundary Condition Object
  SunExposed,                             !- Sun Exposure
  WindExposed,                            !- Wind Exposure
  ,                                       !- View Factor to Ground
  ,                                       !- Number of Vertices
  12.9315688143396, -12.9315688143396, 2.4384, !- X,Y,Z Vertex 1 {m}
  12.9315688143396, -12.9315688143396, 0, !- X,Y,Z Vertex 2 {m}
  19.3973532215094, -12.9315688143396, 0, !- X,Y,Z Vertex 3 {m}
  19.3973532215094, -12.9315688143396, 2.4384; !- X,Y,Z Vertex 4 {m}

OS:Surface,
  {77f3a8bb-29fd-4d0d-9510-2793256b2f84}, !- Handle
  Surface 27,                             !- Name
  Wall,                                   !- Surface Type
  ,                                       !- Construction Name
  {becb9b7b-3689-44cf-bd54-a7ff3335c631}, !- Space Name
  Surface,                                !- Outside Boundary Condition
  {ce2bac5e-191f-4794-9fd3-690cdec2ad0f}, !- Outside Boundary Condition Object
  NoSun,                                  !- Sun Exposure
  NoWind,                                 !- Wind Exposure
  ,                                       !- View Factor to Ground
  ,                                       !- Number of Vertices
  12.9315688143396, 0, 2.4384,            !- X,Y,Z Vertex 1 {m}
  12.9315688143396, 0, 0,                 !- X,Y,Z Vertex 2 {m}
  12.9315688143396, -12.9315688143396, 0, !- X,Y,Z Vertex 3 {m}
  12.9315688143396, -12.9315688143396, 2.4384; !- X,Y,Z Vertex 4 {m}

OS:Surface,
  {3fff138a-6cf8-4ce5-8834-75daea5a071b}, !- Handle
  Surface 28,                             !- Name
  RoofCeiling,                            !- Surface Type
  ,                                       !- Construction Name
  {becb9b7b-3689-44cf-bd54-a7ff3335c631}, !- Space Name
  Surface,                                !- Outside Boundary Condition
  {5008537e-e4f6-4877-ba17-c3c5cc620c64}, !- Outside Boundary Condition Object
  NoSun,                                  !- Sun Exposure
  NoWind,                                 !- Wind Exposure
  ,                                       !- View Factor to Ground
  ,                                       !- Number of Vertices
  19.3973532215094, -12.9315688143396, 2.4384, !- X,Y,Z Vertex 1 {m}
  19.3973532215094, 0, 2.4384,            !- X,Y,Z Vertex 2 {m}
  12.9315688143396, 0, 2.4384,            !- X,Y,Z Vertex 3 {m}
  12.9315688143396, -12.9315688143396, 2.4384; !- X,Y,Z Vertex 4 {m}

OS:ThermalZone,
  {d5815e4e-4975-4c6c-a314-6bfba512da20}, !- Handle
  living zone|unit 4,                     !- Name
  ,                                       !- Multiplier
  ,                                       !- Ceiling Height {m}
  ,                                       !- Volume {m3}
  ,                                       !- Floor Area {m2}
  ,                                       !- Zone Inside Convection Algorithm
  ,                                       !- Zone Outside Convection Algorithm
  ,                                       !- Zone Conditioning Equipment List Name
  {7e6e4e3a-169c-46ae-8ed8-80dcc0f8fb63}, !- Zone Air Inlet Port List
  {61e99812-36c7-487d-8bba-969e4eecf040}, !- Zone Air Exhaust Port List
  {4a6de6d2-0ae9-49eb-b73c-b6cda2ff8e25}, !- Zone Air Node Name
  {02980392-10d0-488b-94e3-f1971accba67}, !- Zone Return Air Port List
  ,                                       !- Primary Daylighting Control Name
  ,                                       !- Fraction of Zone Controlled by Primary Daylighting Control
  ,                                       !- Secondary Daylighting Control Name
  ,                                       !- Fraction of Zone Controlled by Secondary Daylighting Control
  ,                                       !- Illuminance Map Name
  ,                                       !- Group Rendering Name
  {1ac3e8c5-d053-442c-8a4f-49d708aa87a6}, !- Thermostat Name
  No;                                     !- Use Ideal Air Loads

OS:Node,
  {410ba1bc-8885-45ce-873f-af75fd7395c0}, !- Handle
  Node 4,                                 !- Name
  {4a6de6d2-0ae9-49eb-b73c-b6cda2ff8e25}, !- Inlet Port
  ;                                       !- Outlet Port

OS:Connection,
  {4a6de6d2-0ae9-49eb-b73c-b6cda2ff8e25}, !- Handle
  {6c130002-84da-4095-aac7-9b806aba3392}, !- Name
  {d5815e4e-4975-4c6c-a314-6bfba512da20}, !- Source Object
  11,                                     !- Outlet Port
  {410ba1bc-8885-45ce-873f-af75fd7395c0}, !- Target Object
  2;                                      !- Inlet Port

OS:PortList,
  {7e6e4e3a-169c-46ae-8ed8-80dcc0f8fb63}, !- Handle
  {f0c13516-5ee0-467b-b942-13fc8ddf8b5a}, !- Name
  {d5815e4e-4975-4c6c-a314-6bfba512da20}, !- HVAC Component
  {bc0655ee-d1e1-4f36-8cb0-3ff207445e4b}, !- Port 1
  {34afd884-9ac1-4bff-b398-443f68b5dfae}; !- Port 2

OS:PortList,
  {61e99812-36c7-487d-8bba-969e4eecf040}, !- Handle
  {31c62a11-d31f-4077-83d5-f792811a14df}, !- Name
  {d5815e4e-4975-4c6c-a314-6bfba512da20}; !- HVAC Component

OS:PortList,
  {02980392-10d0-488b-94e3-f1971accba67}, !- Handle
  {08f6ec02-07ea-4e6a-839f-e78d59d04328}, !- Name
  {d5815e4e-4975-4c6c-a314-6bfba512da20}, !- HVAC Component
  {acb395f9-062c-400e-a539-1e83c4fb613c}, !- Port 1
  {6cb66f14-f676-4c16-b1f3-7da1f4ade5d5}; !- Port 2

OS:Sizing:Zone,
  {a70a0198-a9b8-4aaf-a463-34e2d668c41a}, !- Handle
  {d5815e4e-4975-4c6c-a314-6bfba512da20}, !- Zone or ZoneList Name
  SupplyAirTemperature,                   !- Zone Cooling Design Supply Air Temperature Input Method
  14,                                     !- Zone Cooling Design Supply Air Temperature {C}
  11.11,                                  !- Zone Cooling Design Supply Air Temperature Difference {deltaC}
  SupplyAirTemperature,                   !- Zone Heating Design Supply Air Temperature Input Method
  40,                                     !- Zone Heating Design Supply Air Temperature {C}
  11.11,                                  !- Zone Heating Design Supply Air Temperature Difference {deltaC}
  0.0085,                                 !- Zone Cooling Design Supply Air Humidity Ratio {kg-H2O/kg-air}
  0.008,                                  !- Zone Heating Design Supply Air Humidity Ratio {kg-H2O/kg-air}
  ,                                       !- Zone Heating Sizing Factor
  ,                                       !- Zone Cooling Sizing Factor
>>>>>>> 0d6078c2
  DesignDay,                              !- Cooling Design Air Flow Method
  0,                                      !- Cooling Design Air Flow Rate {m3/s}
  DesignDay,                              !- Heating Design Air Flow Method
  0,                                      !- Heating Design Air Flow Rate {m3/s}
  ZoneSum,                                !- System Outdoor Air Method
  1,                                      !- Zone Maximum Outdoor Air Fraction {dimensionless}
  0.0099676501,                           !- Cooling Supply Air Flow Rate Per Floor Area {m3/s-m2}
  1,                                      !- Cooling Fraction of Autosized Cooling Supply Air Flow Rate
  3.9475456e-005,                         !- Cooling Supply Air Flow Rate Per Unit Cooling Capacity {m3/s-W}
  0.0099676501,                           !- Heating Supply Air Flow Rate Per Floor Area {m3/s-m2}
  1,                                      !- Heating Fraction of Autosized Heating Supply Air Flow Rate
  1,                                      !- Heating Fraction of Autosized Cooling Supply Air Flow Rate
  3.1588213e-005,                         !- Heating Supply Air Flow Rate Per Unit Heating Capacity {m3/s-W}
  CoolingDesignCapacity,                  !- Cooling Design Capacity Method
  autosize,                               !- Cooling Design Capacity {W}
  234.7,                                  !- Cooling Design Capacity Per Floor Area {W/m2}
  1,                                      !- Fraction of Autosized Cooling Design Capacity
  HeatingDesignCapacity,                  !- Heating Design Capacity Method
  autosize,                               !- Heating Design Capacity {W}
  157,                                    !- Heating Design Capacity Per Floor Area {W/m2}
  1,                                      !- Fraction of Autosized Heating Design Capacity
  OnOff;                                  !- Central Cooling Capacity Control Method

OS:AvailabilityManagerAssignmentList,
  {3b3e70fc-6726-4597-89e9-f97492cd10fc}, !- Handle
  Air Loop HVAC 1 AvailabilityManagerAssignmentList; !- Name

<<<<<<< HEAD
OS:Connection,
  {d9c97cdc-1e20-44c5-80a4-ef7dc2204479}, !- Handle
  {20925849-73e0-4466-b8ff-322a62322ebe}, !- Name
  {bb407214-f62b-4b90-8181-6070f5832e1b}, !- Source Object
  3,                                      !- Outlet Port
  {ea77c8d2-7f47-4682-8289-17d3e738953c}, !- Target Object
  6;                                      !- Inlet Port

OS:Connection,
  {011e5fb5-7823-4823-8020-f3e2a62b086a}, !- Handle
  {c7c75be4-2a7d-4bd1-bd11-590b05545475}, !- Name
  {ea77c8d2-7f47-4682-8289-17d3e738953c}, !- Source Object
  7,                                      !- Outlet Port
  {c356ed2f-f123-4eef-9bb8-ec266b28cde0}, !- Target Object
  2;                                      !- Inlet Port

OS:AirTerminal:SingleDuct:ConstantVolume:NoReheat,
  {a29728c6-ecd0-4ebd-bdd1-90f18209c585}, !- Handle
  res gshp vert bore living zone htg direct air, !- Name
  {3dade9e9-6571-4f29-a042-fb9d038a6ae4}, !- Availability Schedule Name
  {4cf7831b-5876-4ea5-8ea1-01cdf364894d}, !- Air Inlet Node Name
  {2c203e24-4495-43cc-b64b-78aadb718f15}, !- Air Outlet Node Name
  AutoSize;                               !- Maximum Air Flow Rate {m3/s}

OS:Node,
  {6d5b0c57-71b4-4551-bb85-71e2c20185c8}, !- Handle
  Node 24,                                !- Name
  {33cdc61d-f58e-470b-acc3-70f3a4aa5901}, !- Inlet Port
  {24ff4d19-2896-47ed-a8d9-efd4851b6da4}; !- Outlet Port

OS:Connection,
  {a09819e1-f225-404d-a1f8-926cd0b41cb7}, !- Handle
  {15b71576-06b4-4a8c-a0e6-85b379a82555}, !- Name
  {db8afc6b-8fe4-4605-8fc7-3db583088567}, !- Source Object
  3,                                      !- Outlet Port
  {3920331d-6e52-4481-a9bf-2f9321dbcd30}, !- Target Object
  3;                                      !- Inlet Port

OS:Connection,
  {33cdc61d-f58e-470b-acc3-70f3a4aa5901}, !- Handle
  {43d66beb-b69e-463e-920f-2e03c0e1df99}, !- Name
  {6b77079f-b541-42e8-b645-e25cce4a667f}, !- Source Object
  3,                                      !- Outlet Port
  {6d5b0c57-71b4-4551-bb85-71e2c20185c8}, !- Target Object
  2;                                      !- Inlet Port

OS:Connection,
  {24ff4d19-2896-47ed-a8d9-efd4851b6da4}, !- Handle
  {952fe30d-6267-4752-b500-6240bdfc7991}, !- Name
  {6d5b0c57-71b4-4551-bb85-71e2c20185c8}, !- Source Object
  3,                                      !- Outlet Port
  {c709b329-c521-4ba4-b9d0-ac64efa7c2b0}, !- Target Object
  3;                                      !- Inlet Port

OS:Node,
  {03755889-8ddb-4ee1-814c-c4dcc9d8e017}, !- Handle
  Node 25,                                !- Name
  {065ec17b-588e-4fad-acc1-a262a2d06563}, !- Inlet Port
  {4cf7831b-5876-4ea5-8ea1-01cdf364894d}; !- Outlet Port

OS:Connection,
  {065ec17b-588e-4fad-acc1-a262a2d06563}, !- Handle
  {8e338f8f-be48-4991-b198-98d17549c8a1}, !- Name
  {baa23af8-7c57-4334-b054-de23b5a79fd4}, !- Source Object
  3,                                      !- Outlet Port
  {03755889-8ddb-4ee1-814c-c4dcc9d8e017}, !- Target Object
  2;                                      !- Inlet Port

OS:Connection,
  {4cf7831b-5876-4ea5-8ea1-01cdf364894d}, !- Handle
  {1cd7bfd4-65fa-46a3-bdfa-40ba55d0e27e}, !- Name
  {03755889-8ddb-4ee1-814c-c4dcc9d8e017}, !- Source Object
  3,                                      !- Outlet Port
  {a29728c6-ecd0-4ebd-bdd1-90f18209c585}, !- Target Object
  3;                                      !- Inlet Port

OS:Connection,
  {2c203e24-4495-43cc-b64b-78aadb718f15}, !- Handle
  {8124ea56-464c-43c9-b8f9-d3aab8687ec2}, !- Name
  {a29728c6-ecd0-4ebd-bdd1-90f18209c585}, !- Source Object
  4,                                      !- Outlet Port
  {db8afc6b-8fe4-4605-8fc7-3db583088567}, !- Target Object
  2;                                      !- Inlet Port

OS:Coil:Cooling:WaterToAirHeatPump:EquationFit,
  {f283f57e-0dbf-4af7-b907-9f47ca37b181}, !- Handle
  res gshp vert bore cooling coil,        !- Name
  {0bff5306-2c4a-4ac0-bfae-db41bd85aa04}, !- Water Inlet Node Name
  {d7b08bb7-91e9-41ac-85af-c0368ca4361b}, !- Water Outlet Node Name
  ,                                       !- Air Inlet Node Name
  ,                                       !- Air Outlet Node Name
  ,                                       !- Rated Air Flow Rate {m3/s}
  ,                                       !- Rated Water Flow Rate {m3/s}
  ,                                       !- Rated Total Cooling Capacity {W}
  ,                                       !- Rated Sensible Cooling Capacity {W}
  5.3555091458258,                        !- Rated Cooling Coefficient of Performance {W/W}
  -3.9160645386,                          !- Total Cooling Capacity Coefficient 1
  7.042944024,                            !- Total Cooling Capacity Coefficient 2
  -2.270589372,                           !- Total Cooling Capacity Coefficient 3
  0,                                      !- Total Cooling Capacity Coefficient 4
  0,                                      !- Total Cooling Capacity Coefficient 5
  26.7839398084,                          !- Sensible Cooling Capacity Coefficient 1
  0,                                      !- Sensible Cooling Capacity Coefficient 2
  -23.832385974,                          !- Sensible Cooling Capacity Coefficient 3
  -1.115743914,                           !- Sensible Cooling Capacity Coefficient 4
  0,                                      !- Sensible Cooling Capacity Coefficient 5
  0,                                      !- Sensible Cooling Capacity Coefficient 6
  -6.2337364523,                          !- Cooling Power Consumption Coefficient 1
  1.610096238,                            !- Cooling Power Consumption Coefficient 2
  5.317076448,                            !- Cooling Power Consumption Coefficient 3
  0,                                      !- Cooling Power Consumption Coefficient 4
  0,                                      !- Cooling Power Consumption Coefficient 5
  1000,                                   !- Nominal Time for Condensate Removal to Begin {s}
  1.5;                                    !- Ratio of Initial Moisture Evaporation Rate and Steady State Latent Capacity {dimensionless}

OS:EnergyManagementSystem:Sensor,
  {561094ab-f978-4ec6-b324-9c4063f2491e}, !- Handle
  res_gshp_vert_bore_cooling_coil_s,      !- Name
  res gshp vert bore cooling coil,        !- Output Variable or Output Meter Index Key Name
  Cooling Coil Electric Energy;           !- Output Variable or Output Meter Name

OS:Node,
  {ac1ddd39-1f84-4300-ae68-f9c199ce47e4}, !- Handle
  Node 26,                                !- Name
  {3aaed725-d9ca-438e-b42e-30ff00d1fd6e}, !- Inlet Port
  {0bff5306-2c4a-4ac0-bfae-db41bd85aa04}; !- Outlet Port

OS:Connection,
  {3aaed725-d9ca-438e-b42e-30ff00d1fd6e}, !- Handle
  {44821ea6-685f-4169-ab42-a55e7aa1de15}, !- Name
  {78f53391-92b5-4109-bf33-0225a60ac28b}, !- Source Object
  5,                                      !- Outlet Port
  {ac1ddd39-1f84-4300-ae68-f9c199ce47e4}, !- Target Object
  2;                                      !- Inlet Port

OS:Node,
  {42c9e2b1-c5db-47e7-83fb-a7fd08e55153}, !- Handle
  Node 27,                                !- Name
  {d7b08bb7-91e9-41ac-85af-c0368ca4361b}, !- Inlet Port
  {6e9e80a6-e04e-4a60-b791-6579aacff046}; !- Outlet Port

OS:Connection,
  {0bff5306-2c4a-4ac0-bfae-db41bd85aa04}, !- Handle
  {fb72913c-2b11-43c1-bcc1-bfed657b9578}, !- Name
  {ac1ddd39-1f84-4300-ae68-f9c199ce47e4}, !- Source Object
  3,                                      !- Outlet Port
  {f283f57e-0dbf-4af7-b907-9f47ca37b181}, !- Target Object
  2;                                      !- Inlet Port

OS:Connection,
  {d7b08bb7-91e9-41ac-85af-c0368ca4361b}, !- Handle
  {26ef57e8-7850-41d2-a6c6-4452f1e9ef07}, !- Name
  {f283f57e-0dbf-4af7-b907-9f47ca37b181}, !- Source Object
  3,                                      !- Outlet Port
  {42c9e2b1-c5db-47e7-83fb-a7fd08e55153}, !- Target Object
  2;                                      !- Inlet Port

OS:Connection,
  {6e9e80a6-e04e-4a60-b791-6579aacff046}, !- Handle
  {277e0571-8ee2-42ee-bd5f-9454f9a01e2b}, !- Name
  {42c9e2b1-c5db-47e7-83fb-a7fd08e55153}, !- Source Object
  3,                                      !- Outlet Port
  {fac07662-327e-48a4-b78e-51bc7a7683f6}, !- Target Object
  5;                                      !- Inlet Port

OS:Fan:OnOff,
  {2bb0b096-5db7-4659-b5f8-e4aa21a7e1a1}, !- Handle
  res gshp vert bore living zone clg supply fan, !- Name
  {3dade9e9-6571-4f29-a042-fb9d038a6ae4}, !- Availability Schedule Name
  0.75,                                   !- Fan Total Efficiency
  794.580001233493,                       !- Pressure Rise {Pa}
  autosize,                               !- Maximum Flow Rate {m3/s}
  1,                                      !- Motor Efficiency
  1,                                      !- Motor In Airstream Fraction
  ,                                       !- Air Inlet Node Name
  ,                                       !- Air Outlet Node Name
  {0263b14d-0c3d-4937-b607-0fa04e6232d7}, !- Fan Power Ratio Function of Speed Ratio Curve Name
  {af59be47-9f7f-4a54-b8d6-8e97d69e7e93}, !- Fan Efficiency Ratio Function of Speed Ratio Curve Name
  res gshp vert bore clg supply fan;      !- End-Use Subcategory

OS:Curve:Exponent,
  {0263b14d-0c3d-4937-b607-0fa04e6232d7}, !- Handle
  Fan On Off Power Curve 1,               !- Name
  1,                                      !- Coefficient1 Constant
  0,                                      !- Coefficient2 Constant
  0,                                      !- Coefficient3 Constant
  0,                                      !- Minimum Value of x
  1,                                      !- Maximum Value of x
  ,                                       !- Minimum Curve Output
  ,                                       !- Maximum Curve Output
  ,                                       !- Input Unit Type for X
  ;                                       !- Output Unit Type

OS:Curve:Cubic,
  {af59be47-9f7f-4a54-b8d6-8e97d69e7e93}, !- Handle
  Fan On Off Efficiency Curve 1,          !- Name
  1,                                      !- Coefficient1 Constant
  0,                                      !- Coefficient2 x
  0,                                      !- Coefficient3 x**2
  0,                                      !- Coefficient4 x**3
  0,                                      !- Minimum Value of x
  1;                                      !- Maximum Value of x

OS:AirLoopHVAC:UnitarySystem,
  {ca7ccc27-b5f8-4ece-8298-19fa8b7aa95b}, !- Handle
  res gshp vert bore clg unitary system,  !- Name
  Load,                                   !- Control Type
  {0b34cba7-36e0-440b-94b6-b4f84cc5403e}, !- Controlling Zone or Thermostat Location
  None,                                   !- Dehumidification Control Type
  {3dade9e9-6571-4f29-a042-fb9d038a6ae4}, !- Availability Schedule Name
  {ee8e8ae1-edee-4cdc-8f97-444a44375044}, !- Air Inlet Node Name
  {026bbb27-b6a2-4766-84bf-1f71a17bf98f}, !- Air Outlet Node Name
  {2bb0b096-5db7-4659-b5f8-e4aa21a7e1a1}, !- Supply Fan Name
  BlowThrough,                            !- Fan Placement
  {27b4ca9c-c8bc-4d62-96fa-d77a6178e840}, !- Supply Air Fan Operating Mode Schedule Name
  ,                                       !- Heating Coil Name
  1,                                      !- DX Heating Coil Sizing Ratio
  {f283f57e-0dbf-4af7-b907-9f47ca37b181}, !- Cooling Coil Name
  No,                                     !- Use DOAS DX Cooling Coil
  2,                                      !- DOAS DX Cooling Coil Leaving Minimum Air Temperature {C}
  SensibleOnlyLoadControl,                !- Latent Load Control
  ,                                       !- Supplemental Heating Coil Name
  ,                                       !- Supply Air Flow Rate Method During Cooling Operation
  autosize,                               !- Supply Air Flow Rate During Cooling Operation {m3/s}
  ,                                       !- Supply Air Flow Rate Per Floor Area During Cooling Operation {m3/s-m2}
  ,                                       !- Fraction of Autosized Design Cooling Supply Air Flow Rate
  ,                                       !- Design Supply Air Flow Rate Per Unit of Capacity During Cooling Operation {m3/s-W}
  ,                                       !- Supply Air Flow Rate Method During Heating Operation
  autosize,                               !- Supply Air Flow Rate During Heating Operation {m3/s}
  ,                                       !- Supply Air Flow Rate Per Floor Area during Heating Operation {m3/s-m2}
  ,                                       !- Fraction of Autosized Design Heating Supply Air Flow Rate
  ,                                       !- Design Supply Air Flow Rate Per Unit of Capacity During Heating Operation {m3/s-W}
  ,                                       !- Supply Air Flow Rate Method When No Cooling or Heating is Required
  0,                                      !- Supply Air Flow Rate When No Cooling or Heating is Required {m3/s}
  ,                                       !- Supply Air Flow Rate Per Floor Area When No Cooling or Heating is Required {m3/s-m2}
  ,                                       !- Fraction of Autosized Design Cooling Supply Air Flow Rate When No Cooling or Heating is Required
  ,                                       !- Fraction of Autosized Design Heating Supply Air Flow Rate When No Cooling or Heating is Required
  ,                                       !- Design Supply Air Flow Rate Per Unit of Capacity During Cooling Operation When No Cooling or Heating is Required {m3/s-W}
  ,                                       !- Design Supply Air Flow Rate Per Unit of Capacity During Heating Operation When No Cooling or Heating is Required {m3/s-W}
  76.6666666666667,                       !- Maximum Supply Air Temperature {C}
  4.44444444444444,                       !- Maximum Outdoor Dry-Bulb Temperature for Supplemental Heater Operation {C}
  ,                                       !- Outdoor Dry-Bulb Temperature Sensor Node Name
  2.5,                                    !- Maximum Cycling Rate {cycles/hr}
  60,                                     !- Heat Pump Time Constant {s}
  0.01,                                   !- Fraction of On-Cycle Power Use
  60,                                     !- Heat Pump Fan Delay Time {s}
  0,                                      !- Ancilliary On-Cycle Electric Power {W}
  0;                                      !- Ancilliary Off-Cycle Electric Power {W}

OS:AirLoopHVAC,
  {89ce78bd-fd37-4be1-8b0e-b1fd1cb83ec6}, !- Handle
  res gshp vert bore central clg air system, !- Name
  ,                                       !- Controller List Name
  {3dade9e9-6571-4f29-a042-fb9d038a6ae4}, !- Availability Schedule
  {20d1730b-d0ee-43d6-8cf9-aa2e9f3cac6a}, !- Availability Manager List Name
  AutoSize,                               !- Design Supply Air Flow Rate {m3/s}
  ,                                       !- Branch List Name
  ,                                       !- Connector List Name
  {9ab4c021-d70e-43df-9098-b27f282a3fa5}, !- Supply Side Inlet Node Name
  {b285265d-3e88-44d7-8006-bc3f63ac3170}, !- Demand Side Outlet Node Name
  {2c320e17-df7c-41ae-951c-e7f14de22fca}, !- Demand Side Inlet Node A
  {d74a9479-6666-4632-a367-d52125004985}, !- Supply Side Outlet Node A
  ,                                       !- Demand Side Inlet Node B
  ,                                       !- Supply Side Outlet Node B
  ,                                       !- Return Air Bypass Flow Temperature Setpoint Schedule Name
  {646ab221-9b7c-4941-bd42-ca7becb55071}, !- Demand Mixer Name
  {38bc3fa1-07c6-4faa-991e-3a8c33685b86}, !- Demand Splitter A Name
  ,                                       !- Demand Splitter B Name
  ;                                       !- Supply Splitter Name

OS:Node,
  {7ca5dda8-884e-4fc1-91fa-15c05fc41e4e}, !- Handle
  Node 28,                                !- Name
  {9ab4c021-d70e-43df-9098-b27f282a3fa5}, !- Inlet Port
  {ee8e8ae1-edee-4cdc-8f97-444a44375044}; !- Outlet Port

OS:Node,
  {355e7bb6-bc0e-4e7c-90ba-c974638f0862}, !- Handle
  Node 29,                                !- Name
  {026bbb27-b6a2-4766-84bf-1f71a17bf98f}, !- Inlet Port
  {d74a9479-6666-4632-a367-d52125004985}; !- Outlet Port

OS:Connection,
  {9ab4c021-d70e-43df-9098-b27f282a3fa5}, !- Handle
  {a82c4ca7-0ee9-449f-89c0-48246a8f6d82}, !- Name
  {89ce78bd-fd37-4be1-8b0e-b1fd1cb83ec6}, !- Source Object
  8,                                      !- Outlet Port
  {7ca5dda8-884e-4fc1-91fa-15c05fc41e4e}, !- Target Object
  2;                                      !- Inlet Port

OS:Connection,
  {d74a9479-6666-4632-a367-d52125004985}, !- Handle
  {407a197c-4edb-4afd-9613-974d84e1d7bc}, !- Name
  {355e7bb6-bc0e-4e7c-90ba-c974638f0862}, !- Source Object
  3,                                      !- Outlet Port
  {89ce78bd-fd37-4be1-8b0e-b1fd1cb83ec6}, !- Target Object
  11;                                     !- Inlet Port

OS:Node,
  {e4f2b03c-f931-4536-959a-bc8727a53520}, !- Handle
  Node 30,                                !- Name
  {2c320e17-df7c-41ae-951c-e7f14de22fca}, !- Inlet Port
  {d29599ea-940a-4716-81f8-000f1c669dd9}; !- Outlet Port

OS:Node,
  {71306c15-162b-4c66-9fd0-477d417c7264}, !- Handle
  Node 31,                                !- Name
  {a85cfec9-0a85-4b95-a708-198dc87e1e9f}, !- Inlet Port
  {b285265d-3e88-44d7-8006-bc3f63ac3170}; !- Outlet Port

OS:Node,
  {10df15c0-6662-49ca-ba30-0ec9d03e91e7}, !- Handle
  Node 32,                                !- Name
  {20d1d12d-f532-4a63-bade-89de4e93c761}, !- Inlet Port
  {00a57e41-fb85-42fe-a881-68af0d51b621}; !- Outlet Port

OS:Connection,
  {2c320e17-df7c-41ae-951c-e7f14de22fca}, !- Handle
  {e56da3ac-d80d-41ea-a431-19eca4a82280}, !- Name
  {89ce78bd-fd37-4be1-8b0e-b1fd1cb83ec6}, !- Source Object
  10,                                     !- Outlet Port
  {e4f2b03c-f931-4536-959a-bc8727a53520}, !- Target Object
  2;                                      !- Inlet Port

OS:Connection,
  {b285265d-3e88-44d7-8006-bc3f63ac3170}, !- Handle
  {ff0b5718-a6d4-4a5c-8d6c-22e1c0ab8256}, !- Name
  {71306c15-162b-4c66-9fd0-477d417c7264}, !- Source Object
  3,                                      !- Outlet Port
  {89ce78bd-fd37-4be1-8b0e-b1fd1cb83ec6}, !- Target Object
  9;                                      !- Inlet Port

OS:AirLoopHVAC:ZoneSplitter,
  {38bc3fa1-07c6-4faa-991e-3a8c33685b86}, !- Handle
  res gshp vert bore clg zone splitter,   !- Name
  {d29599ea-940a-4716-81f8-000f1c669dd9}, !- Inlet Node Name
  {c87f22d1-2775-4875-bb92-cd2338a7fc6d}; !- Outlet Node Name 1

OS:AirLoopHVAC:ZoneMixer,
  {646ab221-9b7c-4941-bd42-ca7becb55071}, !- Handle
  res gshp vert bore clg zone mixer,      !- Name
  {a85cfec9-0a85-4b95-a708-198dc87e1e9f}, !- Outlet Node Name
  {e0b3f48e-1624-4e06-bc11-7e46558192ee}; !- Inlet Node Name 1

OS:Connection,
  {d29599ea-940a-4716-81f8-000f1c669dd9}, !- Handle
  {ba6312be-f060-4171-8ea3-8087529f1b06}, !- Name
  {e4f2b03c-f931-4536-959a-bc8727a53520}, !- Source Object
  3,                                      !- Outlet Port
  {38bc3fa1-07c6-4faa-991e-3a8c33685b86}, !- Target Object
  2;                                      !- Inlet Port

OS:Connection,
  {a85cfec9-0a85-4b95-a708-198dc87e1e9f}, !- Handle
  {a6ff915d-e69a-4821-9d03-16075dca2384}, !- Name
  {646ab221-9b7c-4941-bd42-ca7becb55071}, !- Source Object
  2,                                      !- Outlet Port
  {71306c15-162b-4c66-9fd0-477d417c7264}, !- Target Object
  2;                                      !- Inlet Port

OS:Sizing:System,
  {dc9fb304-99d1-42a0-9bf8-168129935b8b}, !- Handle
  {89ce78bd-fd37-4be1-8b0e-b1fd1cb83ec6}, !- AirLoop Name
  Sensible,                               !- Type of Load to Size On
  Autosize,                               !- Design Outdoor Air Flow Rate {m3/s}
  0.3,                                    !- Central Heating Maximum System Air Flow Ratio
  7,                                      !- Preheat Design Temperature {C}
  0.008,                                  !- Preheat Design Humidity Ratio {kg-H2O/kg-Air}
  12.8,                                   !- Precool Design Temperature {C}
  0.008,                                  !- Precool Design Humidity Ratio {kg-H2O/kg-Air}
  12.8,                                   !- Central Cooling Design Supply Air Temperature {C}
  16.7,                                   !- Central Heating Design Supply Air Temperature {C}
  NonCoincident,                          !- Sizing Option
  Yes,                                    !- 100% Outdoor Air in Cooling
  Yes,                                    !- 100% Outdoor Air in Heating
  0.0085,                                 !- Central Cooling Design Supply Air Humidity Ratio {kg-H2O/kg-Air}
  0.008,                                  !- Central Heating Design Supply Air Humidity Ratio {kg-H2O/kg-Air}
  DesignDay,                              !- Cooling Design Air Flow Method
  0,                                      !- Cooling Design Air Flow Rate {m3/s}
  DesignDay,                              !- Heating Design Air Flow Method
  0,                                      !- Heating Design Air Flow Rate {m3/s}
  ZoneSum,                                !- System Outdoor Air Method
  1,                                      !- Zone Maximum Outdoor Air Fraction {dimensionless}
  0.0099676501,                           !- Cooling Supply Air Flow Rate Per Floor Area {m3/s-m2}
  1,                                      !- Cooling Fraction of Autosized Cooling Supply Air Flow Rate
  3.9475456e-005,                         !- Cooling Supply Air Flow Rate Per Unit Cooling Capacity {m3/s-W}
  0.0099676501,                           !- Heating Supply Air Flow Rate Per Floor Area {m3/s-m2}
  1,                                      !- Heating Fraction of Autosized Heating Supply Air Flow Rate
  1,                                      !- Heating Fraction of Autosized Cooling Supply Air Flow Rate
  3.1588213e-005,                         !- Heating Supply Air Flow Rate Per Unit Heating Capacity {m3/s-W}
  CoolingDesignCapacity,                  !- Cooling Design Capacity Method
  autosize,                               !- Cooling Design Capacity {W}
  234.7,                                  !- Cooling Design Capacity Per Floor Area {W/m2}
  1,                                      !- Fraction of Autosized Cooling Design Capacity
  HeatingDesignCapacity,                  !- Heating Design Capacity Method
  autosize,                               !- Heating Design Capacity {W}
  157,                                    !- Heating Design Capacity Per Floor Area {W/m2}
  1,                                      !- Fraction of Autosized Heating Design Capacity
  OnOff;                                  !- Central Cooling Capacity Control Method

OS:AvailabilityManagerAssignmentList,
  {20d1730b-d0ee-43d6-8cf9-aa2e9f3cac6a}, !- Handle
  Air Loop HVAC 1 AvailabilityManagerAssignmentList 1; !- Name

OS:Connection,
  {ee8e8ae1-edee-4cdc-8f97-444a44375044}, !- Handle
  {870b879f-dedf-4f4e-8b5f-0512ffc8ad85}, !- Name
  {7ca5dda8-884e-4fc1-91fa-15c05fc41e4e}, !- Source Object
  3,                                      !- Outlet Port
  {ca7ccc27-b5f8-4ece-8298-19fa8b7aa95b}, !- Target Object
  6;                                      !- Inlet Port

OS:Connection,
  {026bbb27-b6a2-4766-84bf-1f71a17bf98f}, !- Handle
  {e2a20071-470f-4d92-b467-059b43dcfc61}, !- Name
  {ca7ccc27-b5f8-4ece-8298-19fa8b7aa95b}, !- Source Object
  7,                                      !- Outlet Port
  {355e7bb6-bc0e-4e7c-90ba-c974638f0862}, !- Target Object
  2;                                      !- Inlet Port

OS:AirTerminal:SingleDuct:ConstantVolume:NoReheat,
  {180014e2-1daa-4469-9438-ac425ee4f4e9}, !- Handle
  res gshp vert bore living zone clg direct air, !- Name
  {3dade9e9-6571-4f29-a042-fb9d038a6ae4}, !- Availability Schedule Name
  {e053e7cc-5e38-492f-9c84-df1a25e23368}, !- Air Inlet Node Name
  {20d1d12d-f532-4a63-bade-89de4e93c761}, !- Air Outlet Node Name
  AutoSize;                               !- Maximum Air Flow Rate {m3/s}

OS:Node,
  {9fb0baa2-6863-4c53-b8f5-8a4335d9517a}, !- Handle
  Node 33,                                !- Name
  {a03299da-78bb-499a-8808-52e7dff80845}, !- Inlet Port
  {e0b3f48e-1624-4e06-bc11-7e46558192ee}; !- Outlet Port

OS:Connection,
  {00a57e41-fb85-42fe-a881-68af0d51b621}, !- Handle
  {ef38607f-8172-4e50-91b7-b85607117512}, !- Name
  {10df15c0-6662-49ca-ba30-0ec9d03e91e7}, !- Source Object
  3,                                      !- Outlet Port
  {3920331d-6e52-4481-a9bf-2f9321dbcd30}, !- Target Object
  4;                                      !- Inlet Port

OS:Connection,
  {a03299da-78bb-499a-8808-52e7dff80845}, !- Handle
  {af509b91-646b-4feb-ae42-0ffa880a69ce}, !- Name
  {6b77079f-b541-42e8-b645-e25cce4a667f}, !- Source Object
  4,                                      !- Outlet Port
  {9fb0baa2-6863-4c53-b8f5-8a4335d9517a}, !- Target Object
  2;                                      !- Inlet Port

OS:Connection,
  {e0b3f48e-1624-4e06-bc11-7e46558192ee}, !- Handle
  {2048e0d1-c7c8-4fb4-9668-85afc8ee62e5}, !- Name
  {9fb0baa2-6863-4c53-b8f5-8a4335d9517a}, !- Source Object
  3,                                      !- Outlet Port
  {646ab221-9b7c-4941-bd42-ca7becb55071}, !- Target Object
  3;                                      !- Inlet Port

OS:Node,
  {c2c222ba-3182-4480-9ce7-9c3a851a3ead}, !- Handle
  Node 34,                                !- Name
  {c87f22d1-2775-4875-bb92-cd2338a7fc6d}, !- Inlet Port
  {e053e7cc-5e38-492f-9c84-df1a25e23368}; !- Outlet Port

OS:Connection,
  {c87f22d1-2775-4875-bb92-cd2338a7fc6d}, !- Handle
  {c6ad4764-9635-4723-9d91-314e3baff577}, !- Name
  {38bc3fa1-07c6-4faa-991e-3a8c33685b86}, !- Source Object
  3,                                      !- Outlet Port
  {c2c222ba-3182-4480-9ce7-9c3a851a3ead}, !- Target Object
  2;                                      !- Inlet Port

OS:Connection,
  {e053e7cc-5e38-492f-9c84-df1a25e23368}, !- Handle
  {8b7dd9c7-eb81-4e8d-b9bc-09e6232d9b99}, !- Name
  {c2c222ba-3182-4480-9ce7-9c3a851a3ead}, !- Source Object
  3,                                      !- Outlet Port
  {180014e2-1daa-4469-9438-ac425ee4f4e9}, !- Target Object
  3;                                      !- Inlet Port

OS:Connection,
  {20d1d12d-f532-4a63-bade-89de4e93c761}, !- Handle
  {4b375838-c254-4a79-afd6-2b1e3f263208}, !- Name
  {180014e2-1daa-4469-9438-ac425ee4f4e9}, !- Source Object
  4,                                      !- Outlet Port
  {10df15c0-6662-49ca-ba30-0ec9d03e91e7}, !- Target Object
  2;                                      !- Inlet Port

OS:AdditionalProperties,
  {eb8ee440-e50d-4579-8e99-26cc230a5e12}, !- Handle
  {ca7ccc27-b5f8-4ece-8298-19fa8b7aa95b}, !- Object Name
  SizingInfoHVACSHR,                      !- Feature Name 1
  String,                                 !- Feature Data Type 1
  0.732,                                  !- Feature Value 1
  SizingInfoGSHPCoil_BF_FT_SPEC,          !- Feature Name 2
  String,                                 !- Feature Data Type 2
  1.21005458&#44-0.006642&#440.0&#440.00348246&#440.0&#440.0, !- Feature Value 2
  SizingInfoGSHPCoilBF,                   !- Feature Name 3
  Double,                                 !- Feature Data Type 3
  0.080600000000000005,                   !- Feature Value 3
  SizingInfoHVACFracCoolLoadServed,       !- Feature Name 4
  Double,                                 !- Feature Data Type 4
  1,                                      !- Feature Value 4
  SizingInfoGSHPBoreSpacing,              !- Feature Name 5
  Double,                                 !- Feature Data Type 5
  20,                                     !- Feature Value 5
  SizingInfoGSHPBoreHoles,                !- Feature Name 6
  String,                                 !- Feature Data Type 6
  autosize,                               !- Feature Value 6
  SizingInfoGSHPBoreDepth,                !- Feature Name 7
  String,                                 !- Feature Data Type 7
  autosize,                               !- Feature Value 7
  SizingInfoGSHPBoreConfig,               !- Feature Name 8
  String,                                 !- Feature Data Type 8
  autosize,                               !- Feature Value 8
  SizingInfoGSHPUTubeSpacingType,         !- Feature Name 9
  String,                                 !- Feature Data Type 9
  b;                                      !- Feature Value 9

OS:AdditionalProperties,
  {92d148bb-4de2-4b0f-acd4-f02cc6a4977d}, !- Handle
  {ea77c8d2-7f47-4682-8289-17d3e738953c}, !- Object Name
  SizingInfoHVACFracHeatLoadServed,       !- Feature Name 1
  Double,                                 !- Feature Data Type 1
  1;                                      !- Feature Value 1

OS:EnergyManagementSystem:Program,
  {cb836c90-3e0c-4530-ba93-61125c8be092}, !- Handle
  res_gshp_vert_bore_pumps_program,       !- Name
  Set unit_1_pumps_h = 0,                 !- Program Line 1
  Set unit_1_pumps_c = 0,                 !- Program Line 2
  If res_gshp_vert_bore_heating_coil_s > 0, !- Program Line 3
  Set unit_1_pumps_h = res_gshp_vert_bore_pump_s, !- Program Line 4
  ElseIf res_gshp_vert_bore_cooling_coil_s > 0, !- Program Line 5
  Set unit_1_pumps_c = res_gshp_vert_bore_pump_s, !- Program Line 6
  EndIf;                                  !- Program Line 7

OS:EnergyManagementSystem:OutputVariable,
  {966d1537-a9e3-4f4f-8178-73fd4343f266}, !- Handle
  res gshp vert bore htg pump:Pumps:Electricity, !- Name
  unit_1_pumps_h,                         !- EMS Variable Name
  Summed,                                 !- Type of Data in Variable
  SystemTimestep,                         !- Update Frequency
  {cb836c90-3e0c-4530-ba93-61125c8be092}, !- EMS Program or Subroutine Name
  J;                                      !- Units

OS:EnergyManagementSystem:OutputVariable,
  {8beb48d9-4210-4f67-967e-74053de1010c}, !- Handle
  res gshp vert bore clg pump:Pumps:Electricity, !- Name
  unit_1_pumps_c,                         !- EMS Variable Name
  Summed,                                 !- Type of Data in Variable
  SystemTimestep,                         !- Update Frequency
  {cb836c90-3e0c-4530-ba93-61125c8be092}, !- EMS Program or Subroutine Name
  J;                                      !- Units

OS:EnergyManagementSystem:ProgramCallingManager,
  {16e082ba-e38b-429f-8930-21bcf9c31bd5}, !- Handle
  res gshp vert bore pump program calling manager, !- Name
  EndOfSystemTimestepBeforeHVACReporting, !- EnergyPlus Model Calling Point
  {cb836c90-3e0c-4530-ba93-61125c8be092}; !- Program Name 1

OS:Schedule:Ruleset,
  {ea065ac8-989b-431a-b3c4-850a0ebba52d}, !- Handle
  res heating season,                     !- Name
  {2bbd5b9c-ffa6-4da9-b5c6-218fcf6f13ef}, !- Schedule Type Limits Name
  {dc4cfc76-b66b-4aff-8711-297d7cec640d}; !- Default Day Schedule Name

OS:Schedule:Day,
  {dc4cfc76-b66b-4aff-8711-297d7cec640d}, !- Handle
  Schedule Day 4,                         !- Name
  {2bbd5b9c-ffa6-4da9-b5c6-218fcf6f13ef}, !- Schedule Type Limits Name
  ,                                       !- Interpolate to Timestep
  24,                                     !- Hour 1
  0,                                      !- Minute 1
  0;                                      !- Value Until Time 1

OS:Schedule:Rule,
  {bc581dd9-73b9-4a6f-906f-b7e049c7e508}, !- Handle
  res heating season allday rule1,        !- Name
  {ea065ac8-989b-431a-b3c4-850a0ebba52d}, !- Schedule Ruleset Name
  11,                                     !- Rule Order
  {b294fb34-81f7-4b56-970c-e35b543bbd3d}, !- Day Schedule Name
  Yes,                                    !- Apply Sunday
  Yes,                                    !- Apply Monday
  Yes,                                    !- Apply Tuesday
  Yes,                                    !- Apply Wednesday
  Yes,                                    !- Apply Thursday
  Yes,                                    !- Apply Friday
  Yes,                                    !- Apply Saturday
  ,                                       !- Apply Holiday
  DateRange,                              !- Date Specification Type
  1,                                      !- Start Month
  1,                                      !- Start Day
  1,                                      !- End Month
  31;                                     !- End Day

OS:Schedule:Day,
  {b294fb34-81f7-4b56-970c-e35b543bbd3d}, !- Handle
  res heating season allday1,             !- Name
  {2bbd5b9c-ffa6-4da9-b5c6-218fcf6f13ef}, !- Schedule Type Limits Name
  ,                                       !- Interpolate to Timestep
  24,                                     !- Hour 1
  0,                                      !- Minute 1
  1;                                      !- Value Until Time 1

OS:Schedule:Rule,
  {310d899a-5cef-493d-af4f-eef80b158721}, !- Handle
  res heating season allday rule2,        !- Name
  {ea065ac8-989b-431a-b3c4-850a0ebba52d}, !- Schedule Ruleset Name
  10,                                     !- Rule Order
  {d8f8c53e-16a0-49d3-b4ce-1e459eb16ca2}, !- Day Schedule Name
  Yes,                                    !- Apply Sunday
  Yes,                                    !- Apply Monday
  Yes,                                    !- Apply Tuesday
  Yes,                                    !- Apply Wednesday
  Yes,                                    !- Apply Thursday
  Yes,                                    !- Apply Friday
  Yes,                                    !- Apply Saturday
  ,                                       !- Apply Holiday
  DateRange,                              !- Date Specification Type
  2,                                      !- Start Month
  1,                                      !- Start Day
  2,                                      !- End Month
  28;                                     !- End Day

OS:Schedule:Day,
  {d8f8c53e-16a0-49d3-b4ce-1e459eb16ca2}, !- Handle
  res heating season allday2,             !- Name
  {2bbd5b9c-ffa6-4da9-b5c6-218fcf6f13ef}, !- Schedule Type Limits Name
  ,                                       !- Interpolate to Timestep
  24,                                     !- Hour 1
  0,                                      !- Minute 1
  1;                                      !- Value Until Time 1

OS:Schedule:Rule,
  {7b802bec-549d-4523-b584-bab75278e955}, !- Handle
  res heating season allday rule3,        !- Name
  {ea065ac8-989b-431a-b3c4-850a0ebba52d}, !- Schedule Ruleset Name
  9,                                      !- Rule Order
  {7563778f-250a-41d1-b884-614a7fb9442a}, !- Day Schedule Name
  Yes,                                    !- Apply Sunday
  Yes,                                    !- Apply Monday
  Yes,                                    !- Apply Tuesday
  Yes,                                    !- Apply Wednesday
  Yes,                                    !- Apply Thursday
  Yes,                                    !- Apply Friday
  Yes,                                    !- Apply Saturday
  ,                                       !- Apply Holiday
  DateRange,                              !- Date Specification Type
  3,                                      !- Start Month
  1,                                      !- Start Day
  3,                                      !- End Month
  31;                                     !- End Day

OS:Schedule:Day,
  {7563778f-250a-41d1-b884-614a7fb9442a}, !- Handle
  res heating season allday3,             !- Name
  {2bbd5b9c-ffa6-4da9-b5c6-218fcf6f13ef}, !- Schedule Type Limits Name
  ,                                       !- Interpolate to Timestep
  24,                                     !- Hour 1
  0,                                      !- Minute 1
  1;                                      !- Value Until Time 1

OS:Schedule:Rule,
  {138cb46e-fc42-4070-9d10-c02a88f1e6e6}, !- Handle
  res heating season allday rule4,        !- Name
  {ea065ac8-989b-431a-b3c4-850a0ebba52d}, !- Schedule Ruleset Name
  8,                                      !- Rule Order
  {91a00e31-ac24-47ba-b949-b0f4b93029a7}, !- Day Schedule Name
  Yes,                                    !- Apply Sunday
  Yes,                                    !- Apply Monday
  Yes,                                    !- Apply Tuesday
  Yes,                                    !- Apply Wednesday
  Yes,                                    !- Apply Thursday
  Yes,                                    !- Apply Friday
  Yes,                                    !- Apply Saturday
  ,                                       !- Apply Holiday
  DateRange,                              !- Date Specification Type
  4,                                      !- Start Month
  1,                                      !- Start Day
  4,                                      !- End Month
  30;                                     !- End Day

OS:Schedule:Day,
  {91a00e31-ac24-47ba-b949-b0f4b93029a7}, !- Handle
  res heating season allday4,             !- Name
  {2bbd5b9c-ffa6-4da9-b5c6-218fcf6f13ef}, !- Schedule Type Limits Name
  ,                                       !- Interpolate to Timestep
  24,                                     !- Hour 1
  0,                                      !- Minute 1
  1;                                      !- Value Until Time 1

OS:Schedule:Rule,
  {b0ebb555-ed5a-4730-906b-b4309b4ce06e}, !- Handle
  res heating season allday rule5,        !- Name
  {ea065ac8-989b-431a-b3c4-850a0ebba52d}, !- Schedule Ruleset Name
  7,                                      !- Rule Order
  {7c2cc7d1-6c24-4930-bed3-9067eae9c334}, !- Day Schedule Name
  Yes,                                    !- Apply Sunday
  Yes,                                    !- Apply Monday
  Yes,                                    !- Apply Tuesday
  Yes,                                    !- Apply Wednesday
  Yes,                                    !- Apply Thursday
  Yes,                                    !- Apply Friday
  Yes,                                    !- Apply Saturday
  ,                                       !- Apply Holiday
  DateRange,                              !- Date Specification Type
  5,                                      !- Start Month
  1,                                      !- Start Day
  5,                                      !- End Month
  31;                                     !- End Day

OS:Schedule:Day,
  {7c2cc7d1-6c24-4930-bed3-9067eae9c334}, !- Handle
  res heating season allday5,             !- Name
  {2bbd5b9c-ffa6-4da9-b5c6-218fcf6f13ef}, !- Schedule Type Limits Name
  ,                                       !- Interpolate to Timestep
  24,                                     !- Hour 1
  0,                                      !- Minute 1
  1;                                      !- Value Until Time 1

OS:Schedule:Rule,
  {db423fa0-38c7-4787-a742-ddeaf0e3841e}, !- Handle
  res heating season allday rule6,        !- Name
  {ea065ac8-989b-431a-b3c4-850a0ebba52d}, !- Schedule Ruleset Name
  6,                                      !- Rule Order
  {20da21d4-4958-4fd8-ad1a-10be1a622224}, !- Day Schedule Name
  Yes,                                    !- Apply Sunday
  Yes,                                    !- Apply Monday
  Yes,                                    !- Apply Tuesday
  Yes,                                    !- Apply Wednesday
  Yes,                                    !- Apply Thursday
  Yes,                                    !- Apply Friday
  Yes,                                    !- Apply Saturday
  ,                                       !- Apply Holiday
  DateRange,                              !- Date Specification Type
  6,                                      !- Start Month
  1,                                      !- Start Day
  6,                                      !- End Month
  30;                                     !- End Day

OS:Schedule:Day,
  {20da21d4-4958-4fd8-ad1a-10be1a622224}, !- Handle
  res heating season allday6,             !- Name
  {2bbd5b9c-ffa6-4da9-b5c6-218fcf6f13ef}, !- Schedule Type Limits Name
  ,                                       !- Interpolate to Timestep
  24,                                     !- Hour 1
  0,                                      !- Minute 1
  1;                                      !- Value Until Time 1

OS:Schedule:Rule,
  {fb41f257-1313-4ccd-a649-5d1d3721c787}, !- Handle
  res heating season allday rule7,        !- Name
  {ea065ac8-989b-431a-b3c4-850a0ebba52d}, !- Schedule Ruleset Name
  5,                                      !- Rule Order
  {2b889910-8911-492a-90b8-1baed7311a34}, !- Day Schedule Name
  Yes,                                    !- Apply Sunday
  Yes,                                    !- Apply Monday
  Yes,                                    !- Apply Tuesday
  Yes,                                    !- Apply Wednesday
  Yes,                                    !- Apply Thursday
  Yes,                                    !- Apply Friday
  Yes,                                    !- Apply Saturday
  ,                                       !- Apply Holiday
  DateRange,                              !- Date Specification Type
  7,                                      !- Start Month
  1,                                      !- Start Day
  7,                                      !- End Month
  31;                                     !- End Day

OS:Schedule:Day,
  {2b889910-8911-492a-90b8-1baed7311a34}, !- Handle
  res heating season allday7,             !- Name
  {2bbd5b9c-ffa6-4da9-b5c6-218fcf6f13ef}, !- Schedule Type Limits Name
  ,                                       !- Interpolate to Timestep
  24,                                     !- Hour 1
  0,                                      !- Minute 1
  1;                                      !- Value Until Time 1

OS:Schedule:Rule,
  {aaf91c1d-6c85-40bb-8222-4ea4afbe88bc}, !- Handle
  res heating season allday rule8,        !- Name
  {ea065ac8-989b-431a-b3c4-850a0ebba52d}, !- Schedule Ruleset Name
  4,                                      !- Rule Order
  {e6c20a09-f92d-41de-8d77-84ec130932a1}, !- Day Schedule Name
  Yes,                                    !- Apply Sunday
  Yes,                                    !- Apply Monday
  Yes,                                    !- Apply Tuesday
  Yes,                                    !- Apply Wednesday
  Yes,                                    !- Apply Thursday
  Yes,                                    !- Apply Friday
  Yes,                                    !- Apply Saturday
  ,                                       !- Apply Holiday
  DateRange,                              !- Date Specification Type
  8,                                      !- Start Month
  1,                                      !- Start Day
  8,                                      !- End Month
  31;                                     !- End Day

OS:Schedule:Day,
  {e6c20a09-f92d-41de-8d77-84ec130932a1}, !- Handle
  res heating season allday8,             !- Name
  {2bbd5b9c-ffa6-4da9-b5c6-218fcf6f13ef}, !- Schedule Type Limits Name
  ,                                       !- Interpolate to Timestep
  24,                                     !- Hour 1
  0,                                      !- Minute 1
  1;                                      !- Value Until Time 1

OS:Schedule:Rule,
  {72ee88e6-d314-4781-bfd7-22c99bf5e212}, !- Handle
  res heating season allday rule9,        !- Name
  {ea065ac8-989b-431a-b3c4-850a0ebba52d}, !- Schedule Ruleset Name
  3,                                      !- Rule Order
  {4e642812-4e6b-4baf-9726-186cdb72b473}, !- Day Schedule Name
  Yes,                                    !- Apply Sunday
  Yes,                                    !- Apply Monday
  Yes,                                    !- Apply Tuesday
  Yes,                                    !- Apply Wednesday
  Yes,                                    !- Apply Thursday
  Yes,                                    !- Apply Friday
  Yes,                                    !- Apply Saturday
  ,                                       !- Apply Holiday
  DateRange,                              !- Date Specification Type
  9,                                      !- Start Month
  1,                                      !- Start Day
  9,                                      !- End Month
  30;                                     !- End Day

OS:Schedule:Day,
  {4e642812-4e6b-4baf-9726-186cdb72b473}, !- Handle
  res heating season allday9,             !- Name
  {2bbd5b9c-ffa6-4da9-b5c6-218fcf6f13ef}, !- Schedule Type Limits Name
  ,                                       !- Interpolate to Timestep
  24,                                     !- Hour 1
  0,                                      !- Minute 1
  1;                                      !- Value Until Time 1

OS:Schedule:Rule,
  {5cab34d8-bd13-47a6-a162-48b8962aeff0}, !- Handle
  res heating season allday rule10,       !- Name
  {ea065ac8-989b-431a-b3c4-850a0ebba52d}, !- Schedule Ruleset Name
  2,                                      !- Rule Order
  {ad03c8a8-02e3-4995-a122-c0fce8a7d175}, !- Day Schedule Name
  Yes,                                    !- Apply Sunday
  Yes,                                    !- Apply Monday
  Yes,                                    !- Apply Tuesday
  Yes,                                    !- Apply Wednesday
  Yes,                                    !- Apply Thursday
  Yes,                                    !- Apply Friday
  Yes,                                    !- Apply Saturday
  ,                                       !- Apply Holiday
  DateRange,                              !- Date Specification Type
  10,                                     !- Start Month
  1,                                      !- Start Day
  10,                                     !- End Month
  31;                                     !- End Day

OS:Schedule:Day,
  {ad03c8a8-02e3-4995-a122-c0fce8a7d175}, !- Handle
  res heating season allday10,            !- Name
  {2bbd5b9c-ffa6-4da9-b5c6-218fcf6f13ef}, !- Schedule Type Limits Name
  ,                                       !- Interpolate to Timestep
  24,                                     !- Hour 1
  0,                                      !- Minute 1
  1;                                      !- Value Until Time 1

OS:Schedule:Rule,
  {9c8de22c-5a12-4eec-8995-8703c5745991}, !- Handle
  res heating season allday rule11,       !- Name
  {ea065ac8-989b-431a-b3c4-850a0ebba52d}, !- Schedule Ruleset Name
  1,                                      !- Rule Order
  {07c29db0-8bfe-4747-a43f-012df6a6578a}, !- Day Schedule Name
  Yes,                                    !- Apply Sunday
  Yes,                                    !- Apply Monday
  Yes,                                    !- Apply Tuesday
  Yes,                                    !- Apply Wednesday
  Yes,                                    !- Apply Thursday
  Yes,                                    !- Apply Friday
  Yes,                                    !- Apply Saturday
  ,                                       !- Apply Holiday
  DateRange,                              !- Date Specification Type
  11,                                     !- Start Month
  1,                                      !- Start Day
  11,                                     !- End Month
  30;                                     !- End Day

OS:Schedule:Day,
  {07c29db0-8bfe-4747-a43f-012df6a6578a}, !- Handle
  res heating season allday11,            !- Name
  {2bbd5b9c-ffa6-4da9-b5c6-218fcf6f13ef}, !- Schedule Type Limits Name
  ,                                       !- Interpolate to Timestep
  24,                                     !- Hour 1
  0,                                      !- Minute 1
  1;                                      !- Value Until Time 1

OS:Schedule:Rule,
  {99ec0047-51d1-4d76-bdb5-4e4741049d63}, !- Handle
  res heating season allday rule12,       !- Name
  {ea065ac8-989b-431a-b3c4-850a0ebba52d}, !- Schedule Ruleset Name
  0,                                      !- Rule Order
  {50b66d75-f7bb-46f3-8790-8297aa445dfa}, !- Day Schedule Name
  Yes,                                    !- Apply Sunday
  Yes,                                    !- Apply Monday
  Yes,                                    !- Apply Tuesday
  Yes,                                    !- Apply Wednesday
  Yes,                                    !- Apply Thursday
  Yes,                                    !- Apply Friday
  Yes,                                    !- Apply Saturday
  ,                                       !- Apply Holiday
  DateRange,                              !- Date Specification Type
  12,                                     !- Start Month
  1,                                      !- Start Day
  12,                                     !- End Month
  31;                                     !- End Day

OS:Schedule:Day,
  {50b66d75-f7bb-46f3-8790-8297aa445dfa}, !- Handle
  res heating season allday12,            !- Name
  {2bbd5b9c-ffa6-4da9-b5c6-218fcf6f13ef}, !- Schedule Type Limits Name
  ,                                       !- Interpolate to Timestep
  24,                                     !- Hour 1
  0,                                      !- Minute 1
  1;                                      !- Value Until Time 1

OS:ThermostatSetpoint:DualSetpoint,
  {97d3d087-22b7-4f2e-bcea-8b925f07fdb1}, !- Handle
  living zone temperature setpoint,       !- Name
  {6f8cde49-a056-4592-b747-7843c9b78b69}, !- Heating Setpoint Temperature Schedule Name
  {1022a979-2a17-4bbc-b66d-9ae3de3c713c}; !- Cooling Setpoint Temperature Schedule Name

OS:ScheduleTypeLimits,
  {c89e41d2-5b75-4c82-acb5-45005a53c75c}, !- Handle
  Temperature,                            !- Name
  ,                                       !- Lower Limit Value
  ,                                       !- Upper Limit Value
  Continuous,                             !- Numeric Type
  Temperature;                            !- Unit Type

OS:Schedule:Ruleset,
  {f9e35f73-4ad4-46bd-9efd-f733b0712af7}, !- Handle
  res cooling season,                     !- Name
  {2bbd5b9c-ffa6-4da9-b5c6-218fcf6f13ef}, !- Schedule Type Limits Name
  {a44824fd-6a00-4b34-b016-ffebe112fa50}; !- Default Day Schedule Name

OS:Schedule:Day,
  {a44824fd-6a00-4b34-b016-ffebe112fa50}, !- Handle
  Schedule Day 1,                         !- Name
  {2bbd5b9c-ffa6-4da9-b5c6-218fcf6f13ef}, !- Schedule Type Limits Name
  ,                                       !- Interpolate to Timestep
  24,                                     !- Hour 1
  0,                                      !- Minute 1
  0;                                      !- Value Until Time 1

OS:Schedule:Rule,
  {af98f29e-00b4-4f29-8f99-ff2cee1ea5bd}, !- Handle
  res cooling season allday rule1,        !- Name
  {f9e35f73-4ad4-46bd-9efd-f733b0712af7}, !- Schedule Ruleset Name
  11,                                     !- Rule Order
  {703ccd5a-9dd6-4521-8fd8-eb589a5edd88}, !- Day Schedule Name
  Yes,                                    !- Apply Sunday
  Yes,                                    !- Apply Monday
  Yes,                                    !- Apply Tuesday
  Yes,                                    !- Apply Wednesday
  Yes,                                    !- Apply Thursday
  Yes,                                    !- Apply Friday
  Yes,                                    !- Apply Saturday
  ,                                       !- Apply Holiday
  DateRange,                              !- Date Specification Type
  1,                                      !- Start Month
  1,                                      !- Start Day
  1,                                      !- End Month
  31;                                     !- End Day

OS:Schedule:Day,
  {703ccd5a-9dd6-4521-8fd8-eb589a5edd88}, !- Handle
  res cooling season allday1,             !- Name
  {2bbd5b9c-ffa6-4da9-b5c6-218fcf6f13ef}, !- Schedule Type Limits Name
  ,                                       !- Interpolate to Timestep
  24,                                     !- Hour 1
  0,                                      !- Minute 1
  1;                                      !- Value Until Time 1

OS:Schedule:Rule,
  {5eea1ad0-00d1-476c-9bb4-80b954a3e3da}, !- Handle
  res cooling season allday rule2,        !- Name
  {f9e35f73-4ad4-46bd-9efd-f733b0712af7}, !- Schedule Ruleset Name
  10,                                     !- Rule Order
  {fab73031-6343-448d-8d63-adb9b5def644}, !- Day Schedule Name
  Yes,                                    !- Apply Sunday
  Yes,                                    !- Apply Monday
  Yes,                                    !- Apply Tuesday
  Yes,                                    !- Apply Wednesday
  Yes,                                    !- Apply Thursday
  Yes,                                    !- Apply Friday
  Yes,                                    !- Apply Saturday
  ,                                       !- Apply Holiday
  DateRange,                              !- Date Specification Type
  2,                                      !- Start Month
  1,                                      !- Start Day
  2,                                      !- End Month
  28;                                     !- End Day

OS:Schedule:Day,
  {fab73031-6343-448d-8d63-adb9b5def644}, !- Handle
  res cooling season allday2,             !- Name
  {2bbd5b9c-ffa6-4da9-b5c6-218fcf6f13ef}, !- Schedule Type Limits Name
  ,                                       !- Interpolate to Timestep
  24,                                     !- Hour 1
  0,                                      !- Minute 1
  1;                                      !- Value Until Time 1

OS:Schedule:Rule,
  {856962e9-b272-4583-a5a0-95bb44a9f98d}, !- Handle
  res cooling season allday rule3,        !- Name
  {f9e35f73-4ad4-46bd-9efd-f733b0712af7}, !- Schedule Ruleset Name
  9,                                      !- Rule Order
  {0d077a41-0810-4ae2-aa6a-8c813182f8ca}, !- Day Schedule Name
  Yes,                                    !- Apply Sunday
  Yes,                                    !- Apply Monday
  Yes,                                    !- Apply Tuesday
  Yes,                                    !- Apply Wednesday
  Yes,                                    !- Apply Thursday
  Yes,                                    !- Apply Friday
  Yes,                                    !- Apply Saturday
  ,                                       !- Apply Holiday
  DateRange,                              !- Date Specification Type
  3,                                      !- Start Month
  1,                                      !- Start Day
  3,                                      !- End Month
  31;                                     !- End Day

OS:Schedule:Day,
  {0d077a41-0810-4ae2-aa6a-8c813182f8ca}, !- Handle
  res cooling season allday3,             !- Name
  {2bbd5b9c-ffa6-4da9-b5c6-218fcf6f13ef}, !- Schedule Type Limits Name
  ,                                       !- Interpolate to Timestep
  24,                                     !- Hour 1
  0,                                      !- Minute 1
  1;                                      !- Value Until Time 1

OS:Schedule:Rule,
  {0c9dc3b7-1cc1-4de9-bdf7-4a86cd1b4800}, !- Handle
  res cooling season allday rule4,        !- Name
  {f9e35f73-4ad4-46bd-9efd-f733b0712af7}, !- Schedule Ruleset Name
  8,                                      !- Rule Order
  {0d165a40-bad7-4a60-befd-093deb04a344}, !- Day Schedule Name
  Yes,                                    !- Apply Sunday
  Yes,                                    !- Apply Monday
  Yes,                                    !- Apply Tuesday
  Yes,                                    !- Apply Wednesday
  Yes,                                    !- Apply Thursday
  Yes,                                    !- Apply Friday
  Yes,                                    !- Apply Saturday
  ,                                       !- Apply Holiday
  DateRange,                              !- Date Specification Type
  4,                                      !- Start Month
  1,                                      !- Start Day
  4,                                      !- End Month
  30;                                     !- End Day

OS:Schedule:Day,
  {0d165a40-bad7-4a60-befd-093deb04a344}, !- Handle
  res cooling season allday4,             !- Name
  {2bbd5b9c-ffa6-4da9-b5c6-218fcf6f13ef}, !- Schedule Type Limits Name
  ,                                       !- Interpolate to Timestep
  24,                                     !- Hour 1
  0,                                      !- Minute 1
  1;                                      !- Value Until Time 1

OS:Schedule:Rule,
  {fd32662e-1b3b-4118-adf9-ff2a5382135f}, !- Handle
  res cooling season allday rule5,        !- Name
  {f9e35f73-4ad4-46bd-9efd-f733b0712af7}, !- Schedule Ruleset Name
  7,                                      !- Rule Order
  {e3f1eded-fa7c-42ea-8022-8f2c01796885}, !- Day Schedule Name
  Yes,                                    !- Apply Sunday
  Yes,                                    !- Apply Monday
  Yes,                                    !- Apply Tuesday
  Yes,                                    !- Apply Wednesday
  Yes,                                    !- Apply Thursday
  Yes,                                    !- Apply Friday
  Yes,                                    !- Apply Saturday
  ,                                       !- Apply Holiday
  DateRange,                              !- Date Specification Type
  5,                                      !- Start Month
  1,                                      !- Start Day
  5,                                      !- End Month
  31;                                     !- End Day

OS:Schedule:Day,
  {e3f1eded-fa7c-42ea-8022-8f2c01796885}, !- Handle
  res cooling season allday5,             !- Name
  {2bbd5b9c-ffa6-4da9-b5c6-218fcf6f13ef}, !- Schedule Type Limits Name
  ,                                       !- Interpolate to Timestep
  24,                                     !- Hour 1
  0,                                      !- Minute 1
  1;                                      !- Value Until Time 1

OS:Schedule:Rule,
  {254bf2f8-6163-4f94-939f-2f641997b1b1}, !- Handle
  res cooling season allday rule6,        !- Name
  {f9e35f73-4ad4-46bd-9efd-f733b0712af7}, !- Schedule Ruleset Name
  6,                                      !- Rule Order
  {782feec8-bd0e-4d5d-a613-754b1fa90d8f}, !- Day Schedule Name
  Yes,                                    !- Apply Sunday
  Yes,                                    !- Apply Monday
  Yes,                                    !- Apply Tuesday
  Yes,                                    !- Apply Wednesday
  Yes,                                    !- Apply Thursday
  Yes,                                    !- Apply Friday
  Yes,                                    !- Apply Saturday
  ,                                       !- Apply Holiday
  DateRange,                              !- Date Specification Type
  6,                                      !- Start Month
  1,                                      !- Start Day
  6,                                      !- End Month
  30;                                     !- End Day

OS:Schedule:Day,
  {782feec8-bd0e-4d5d-a613-754b1fa90d8f}, !- Handle
  res cooling season allday6,             !- Name
  {2bbd5b9c-ffa6-4da9-b5c6-218fcf6f13ef}, !- Schedule Type Limits Name
  ,                                       !- Interpolate to Timestep
  24,                                     !- Hour 1
  0,                                      !- Minute 1
  1;                                      !- Value Until Time 1

OS:Schedule:Rule,
  {1ee75fe6-0d00-433f-b759-a8eb40dcc98a}, !- Handle
  res cooling season allday rule7,        !- Name
  {f9e35f73-4ad4-46bd-9efd-f733b0712af7}, !- Schedule Ruleset Name
  5,                                      !- Rule Order
  {76757e79-358b-4dc9-a8f9-9da16195b60a}, !- Day Schedule Name
  Yes,                                    !- Apply Sunday
  Yes,                                    !- Apply Monday
  Yes,                                    !- Apply Tuesday
  Yes,                                    !- Apply Wednesday
  Yes,                                    !- Apply Thursday
  Yes,                                    !- Apply Friday
  Yes,                                    !- Apply Saturday
  ,                                       !- Apply Holiday
  DateRange,                              !- Date Specification Type
  7,                                      !- Start Month
  1,                                      !- Start Day
  7,                                      !- End Month
  31;                                     !- End Day

OS:Schedule:Day,
  {76757e79-358b-4dc9-a8f9-9da16195b60a}, !- Handle
  res cooling season allday7,             !- Name
  {2bbd5b9c-ffa6-4da9-b5c6-218fcf6f13ef}, !- Schedule Type Limits Name
  ,                                       !- Interpolate to Timestep
  24,                                     !- Hour 1
  0,                                      !- Minute 1
  1;                                      !- Value Until Time 1

OS:Schedule:Rule,
  {84efd4c1-ceaf-4206-9eb0-51bcef3b301a}, !- Handle
  res cooling season allday rule8,        !- Name
  {f9e35f73-4ad4-46bd-9efd-f733b0712af7}, !- Schedule Ruleset Name
  4,                                      !- Rule Order
  {c3624aa8-ff95-4c4d-8d44-259f451ae345}, !- Day Schedule Name
  Yes,                                    !- Apply Sunday
  Yes,                                    !- Apply Monday
  Yes,                                    !- Apply Tuesday
  Yes,                                    !- Apply Wednesday
  Yes,                                    !- Apply Thursday
  Yes,                                    !- Apply Friday
  Yes,                                    !- Apply Saturday
  ,                                       !- Apply Holiday
  DateRange,                              !- Date Specification Type
  8,                                      !- Start Month
  1,                                      !- Start Day
  8,                                      !- End Month
  31;                                     !- End Day

OS:Schedule:Day,
  {c3624aa8-ff95-4c4d-8d44-259f451ae345}, !- Handle
  res cooling season allday8,             !- Name
  {2bbd5b9c-ffa6-4da9-b5c6-218fcf6f13ef}, !- Schedule Type Limits Name
  ,                                       !- Interpolate to Timestep
  24,                                     !- Hour 1
  0,                                      !- Minute 1
  1;                                      !- Value Until Time 1

OS:Schedule:Rule,
  {14a89161-8d78-455a-a722-70f0b4818e1a}, !- Handle
  res cooling season allday rule9,        !- Name
  {f9e35f73-4ad4-46bd-9efd-f733b0712af7}, !- Schedule Ruleset Name
  3,                                      !- Rule Order
  {f5c8b826-f10d-4aab-8060-d72003b06a46}, !- Day Schedule Name
  Yes,                                    !- Apply Sunday
  Yes,                                    !- Apply Monday
  Yes,                                    !- Apply Tuesday
  Yes,                                    !- Apply Wednesday
  Yes,                                    !- Apply Thursday
  Yes,                                    !- Apply Friday
  Yes,                                    !- Apply Saturday
  ,                                       !- Apply Holiday
  DateRange,                              !- Date Specification Type
  9,                                      !- Start Month
  1,                                      !- Start Day
  9,                                      !- End Month
  30;                                     !- End Day

OS:Schedule:Day,
  {f5c8b826-f10d-4aab-8060-d72003b06a46}, !- Handle
  res cooling season allday9,             !- Name
  {2bbd5b9c-ffa6-4da9-b5c6-218fcf6f13ef}, !- Schedule Type Limits Name
  ,                                       !- Interpolate to Timestep
  24,                                     !- Hour 1
  0,                                      !- Minute 1
  1;                                      !- Value Until Time 1

OS:Schedule:Rule,
  {b616c30c-df66-46fc-9cea-7c6d0ebc0e25}, !- Handle
  res cooling season allday rule10,       !- Name
  {f9e35f73-4ad4-46bd-9efd-f733b0712af7}, !- Schedule Ruleset Name
  2,                                      !- Rule Order
  {4e67f37b-1d7e-42de-8a13-bbeaf2861f1e}, !- Day Schedule Name
  Yes,                                    !- Apply Sunday
  Yes,                                    !- Apply Monday
  Yes,                                    !- Apply Tuesday
  Yes,                                    !- Apply Wednesday
  Yes,                                    !- Apply Thursday
  Yes,                                    !- Apply Friday
  Yes,                                    !- Apply Saturday
  ,                                       !- Apply Holiday
  DateRange,                              !- Date Specification Type
  10,                                     !- Start Month
  1,                                      !- Start Day
  10,                                     !- End Month
  31;                                     !- End Day

OS:Schedule:Day,
  {4e67f37b-1d7e-42de-8a13-bbeaf2861f1e}, !- Handle
  res cooling season allday10,            !- Name
  {2bbd5b9c-ffa6-4da9-b5c6-218fcf6f13ef}, !- Schedule Type Limits Name
  ,                                       !- Interpolate to Timestep
  24,                                     !- Hour 1
  0,                                      !- Minute 1
  1;                                      !- Value Until Time 1

OS:Schedule:Rule,
  {0065b191-0458-4500-80b3-11d1ee398c1e}, !- Handle
  res cooling season allday rule11,       !- Name
  {f9e35f73-4ad4-46bd-9efd-f733b0712af7}, !- Schedule Ruleset Name
  1,                                      !- Rule Order
  {a3bd9393-138a-46f3-afcc-642f11cd4d8b}, !- Day Schedule Name
  Yes,                                    !- Apply Sunday
  Yes,                                    !- Apply Monday
  Yes,                                    !- Apply Tuesday
  Yes,                                    !- Apply Wednesday
  Yes,                                    !- Apply Thursday
  Yes,                                    !- Apply Friday
  Yes,                                    !- Apply Saturday
  ,                                       !- Apply Holiday
  DateRange,                              !- Date Specification Type
  11,                                     !- Start Month
  1,                                      !- Start Day
  11,                                     !- End Month
  30;                                     !- End Day

OS:Schedule:Day,
  {a3bd9393-138a-46f3-afcc-642f11cd4d8b}, !- Handle
  res cooling season allday11,            !- Name
  {2bbd5b9c-ffa6-4da9-b5c6-218fcf6f13ef}, !- Schedule Type Limits Name
  ,                                       !- Interpolate to Timestep
  24,                                     !- Hour 1
  0,                                      !- Minute 1
  1;                                      !- Value Until Time 1

OS:Schedule:Rule,
  {3f5f30f8-2723-4499-b90c-b242b84e9308}, !- Handle
  res cooling season allday rule12,       !- Name
  {f9e35f73-4ad4-46bd-9efd-f733b0712af7}, !- Schedule Ruleset Name
  0,                                      !- Rule Order
  {e1178aa2-12b0-405b-b399-5da32432e057}, !- Day Schedule Name
  Yes,                                    !- Apply Sunday
  Yes,                                    !- Apply Monday
  Yes,                                    !- Apply Tuesday
  Yes,                                    !- Apply Wednesday
  Yes,                                    !- Apply Thursday
  Yes,                                    !- Apply Friday
  Yes,                                    !- Apply Saturday
  ,                                       !- Apply Holiday
  DateRange,                              !- Date Specification Type
  12,                                     !- Start Month
  1,                                      !- Start Day
  12,                                     !- End Month
  31;                                     !- End Day

OS:Schedule:Day,
  {e1178aa2-12b0-405b-b399-5da32432e057}, !- Handle
  res cooling season allday12,            !- Name
  {2bbd5b9c-ffa6-4da9-b5c6-218fcf6f13ef}, !- Schedule Type Limits Name
  ,                                       !- Interpolate to Timestep
  24,                                     !- Hour 1
  0,                                      !- Minute 1
  1;                                      !- Value Until Time 1

OS:AdditionalProperties,
  {3f874eac-a49a-445f-8c4c-44ea09b9a8f9}, !- Handle
  {97d3d087-22b7-4f2e-bcea-8b925f07fdb1}, !- Object Name
  htg_wkdy,                               !- Feature Name 1
  String,                                 !- Feature Data Type 1
  21.6666666666667&#4421.6666666666667&#4421.6666666666667&#4421.6666666666667&#4421.6666666666667&#4421.6666666666667&#4421.6666666666667&#4421.6666666666667&#4421.6666666666667&#4421.6666666666667&#4421.6666666666667&#4421.6666666666667&#4421.6666666666667&#4421.6666666666667&#4421.6666666666667&#4421.6666666666667&#4421.6666666666667&#4421.6666666666667&#4421.6666666666667&#4421.6666666666667&#4421.6666666666667&#4421.6666666666667&#4421.6666666666667&#4421.6666666666667, !- Feature Value 1
  htg_wked,                               !- Feature Name 2
  String,                                 !- Feature Data Type 2
  21.6666666666667&#4421.6666666666667&#4421.6666666666667&#4421.6666666666667&#4421.6666666666667&#4421.6666666666667&#4421.6666666666667&#4421.6666666666667&#4421.6666666666667&#4421.6666666666667&#4421.6666666666667&#4421.6666666666667&#4421.6666666666667&#4421.6666666666667&#4421.6666666666667&#4421.6666666666667&#4421.6666666666667&#4421.6666666666667&#4421.6666666666667&#4421.6666666666667&#4421.6666666666667&#4421.6666666666667&#4421.6666666666667&#4421.6666666666667, !- Feature Value 2
  clg_wkdy,                               !- Feature Name 3
  String,                                 !- Feature Data Type 3
  24.444444444444443&#4424.444444444444443&#4424.444444444444443&#4424.444444444444443&#4424.444444444444443&#4424.444444444444443&#4424.444444444444443&#4424.444444444444443&#4424.444444444444443&#4424.444444444444443&#4424.444444444444443&#4424.444444444444443&#4424.444444444444443&#4424.444444444444443&#4424.444444444444443&#4424.444444444444443&#4424.444444444444443&#4424.444444444444443&#4424.444444444444443&#4424.444444444444443&#4424.444444444444443&#4424.444444444444443&#4424.444444444444443&#4424.444444444444443, !- Feature Value 3
  clg_wked,                               !- Feature Name 4
  String,                                 !- Feature Data Type 4
  24.444444444444443&#4424.444444444444443&#4424.444444444444443&#4424.444444444444443&#4424.444444444444443&#4424.444444444444443&#4424.444444444444443&#4424.444444444444443&#4424.444444444444443&#4424.444444444444443&#4424.444444444444443&#4424.444444444444443&#4424.444444444444443&#4424.444444444444443&#4424.444444444444443&#4424.444444444444443&#4424.444444444444443&#4424.444444444444443&#4424.444444444444443&#4424.444444444444443&#4424.444444444444443&#4424.444444444444443&#4424.444444444444443&#4424.444444444444443; !- Feature Value 4

OS:Schedule:Ruleset,
  {6f8cde49-a056-4592-b747-7843c9b78b69}, !- Handle
  res heating setpoint,                   !- Name
  {c89e41d2-5b75-4c82-acb5-45005a53c75c}, !- Schedule Type Limits Name
  {ebcd365d-9f44-4714-b8cf-aff560996c25}, !- Default Day Schedule Name
  {1bc1f9eb-93ae-4077-b949-6e4abf1dc844}, !- Summer Design Day Schedule Name
  {0d2e2acb-0761-4cdb-9d96-472d891d426c}; !- Winter Design Day Schedule Name

OS:Schedule:Day,
  {ebcd365d-9f44-4714-b8cf-aff560996c25}, !- Handle
  Schedule Day 6,                         !- Name
  {c89e41d2-5b75-4c82-acb5-45005a53c75c}, !- Schedule Type Limits Name
  ,                                       !- Interpolate to Timestep
  24,                                     !- Hour 1
  0,                                      !- Minute 1
  0;                                      !- Value Until Time 1

OS:Schedule:Rule,
  {2adc30e2-82f8-48dc-a3fd-981cd604c50d}, !- Handle
  res heating setpoint allday rule1,      !- Name
  {6f8cde49-a056-4592-b747-7843c9b78b69}, !- Schedule Ruleset Name
  11,                                     !- Rule Order
  {a6657419-35dc-4009-afc4-7fb9417eb1e0}, !- Day Schedule Name
  Yes,                                    !- Apply Sunday
  Yes,                                    !- Apply Monday
  Yes,                                    !- Apply Tuesday
  Yes,                                    !- Apply Wednesday
  Yes,                                    !- Apply Thursday
  Yes,                                    !- Apply Friday
  Yes,                                    !- Apply Saturday
  ,                                       !- Apply Holiday
  DateRange,                              !- Date Specification Type
  1,                                      !- Start Month
  1,                                      !- Start Day
  1,                                      !- End Month
  31;                                     !- End Day

OS:Schedule:Day,
  {a6657419-35dc-4009-afc4-7fb9417eb1e0}, !- Handle
  res heating setpoint allday1,           !- Name
  {c89e41d2-5b75-4c82-acb5-45005a53c75c}, !- Schedule Type Limits Name
  ,                                       !- Interpolate to Timestep
  24,                                     !- Hour 1
  0,                                      !- Minute 1
  21.6666666666667;                       !- Value Until Time 1

OS:Schedule:Rule,
  {e1fbb909-deb8-468c-826f-cfde3a957eda}, !- Handle
  res heating setpoint allday rule2,      !- Name
  {6f8cde49-a056-4592-b747-7843c9b78b69}, !- Schedule Ruleset Name
  10,                                     !- Rule Order
  {80f0ab17-319c-4b00-88c0-b3e7bf06d109}, !- Day Schedule Name
  Yes,                                    !- Apply Sunday
  Yes,                                    !- Apply Monday
  Yes,                                    !- Apply Tuesday
  Yes,                                    !- Apply Wednesday
  Yes,                                    !- Apply Thursday
  Yes,                                    !- Apply Friday
  Yes,                                    !- Apply Saturday
  ,                                       !- Apply Holiday
  DateRange,                              !- Date Specification Type
  2,                                      !- Start Month
  1,                                      !- Start Day
  2,                                      !- End Month
  28;                                     !- End Day

OS:Schedule:Day,
  {80f0ab17-319c-4b00-88c0-b3e7bf06d109}, !- Handle
  res heating setpoint allday2,           !- Name
  {c89e41d2-5b75-4c82-acb5-45005a53c75c}, !- Schedule Type Limits Name
  ,                                       !- Interpolate to Timestep
  24,                                     !- Hour 1
  0,                                      !- Minute 1
  21.6666666666667;                       !- Value Until Time 1

OS:Schedule:Rule,
  {cb95d65f-e40e-4889-aae0-7e48df43a013}, !- Handle
  res heating setpoint allday rule3,      !- Name
  {6f8cde49-a056-4592-b747-7843c9b78b69}, !- Schedule Ruleset Name
  9,                                      !- Rule Order
  {16a7a496-b1b4-4125-8b81-d9073eb1287e}, !- Day Schedule Name
  Yes,                                    !- Apply Sunday
  Yes,                                    !- Apply Monday
  Yes,                                    !- Apply Tuesday
  Yes,                                    !- Apply Wednesday
  Yes,                                    !- Apply Thursday
  Yes,                                    !- Apply Friday
  Yes,                                    !- Apply Saturday
  ,                                       !- Apply Holiday
  DateRange,                              !- Date Specification Type
  3,                                      !- Start Month
  1,                                      !- Start Day
  3,                                      !- End Month
  31;                                     !- End Day

OS:Schedule:Day,
  {16a7a496-b1b4-4125-8b81-d9073eb1287e}, !- Handle
  res heating setpoint allday3,           !- Name
  {c89e41d2-5b75-4c82-acb5-45005a53c75c}, !- Schedule Type Limits Name
  ,                                       !- Interpolate to Timestep
  24,                                     !- Hour 1
  0,                                      !- Minute 1
  21.6666666666667;                       !- Value Until Time 1

OS:Schedule:Rule,
  {87edc0e4-7777-46a6-97bb-58ec08682839}, !- Handle
  res heating setpoint allday rule4,      !- Name
  {6f8cde49-a056-4592-b747-7843c9b78b69}, !- Schedule Ruleset Name
  8,                                      !- Rule Order
  {eb83fd99-d992-4e5c-b3ee-2ff73c1a084b}, !- Day Schedule Name
  Yes,                                    !- Apply Sunday
  Yes,                                    !- Apply Monday
  Yes,                                    !- Apply Tuesday
  Yes,                                    !- Apply Wednesday
  Yes,                                    !- Apply Thursday
  Yes,                                    !- Apply Friday
  Yes,                                    !- Apply Saturday
  ,                                       !- Apply Holiday
  DateRange,                              !- Date Specification Type
  4,                                      !- Start Month
  1,                                      !- Start Day
  4,                                      !- End Month
  30;                                     !- End Day

OS:Schedule:Day,
  {eb83fd99-d992-4e5c-b3ee-2ff73c1a084b}, !- Handle
  res heating setpoint allday4,           !- Name
  {c89e41d2-5b75-4c82-acb5-45005a53c75c}, !- Schedule Type Limits Name
  ,                                       !- Interpolate to Timestep
  24,                                     !- Hour 1
  0,                                      !- Minute 1
  21.6666666666667;                       !- Value Until Time 1

OS:Schedule:Rule,
  {9548ee2d-fb4e-44c9-af67-a9e24b482aa0}, !- Handle
  res heating setpoint allday rule5,      !- Name
  {6f8cde49-a056-4592-b747-7843c9b78b69}, !- Schedule Ruleset Name
  7,                                      !- Rule Order
  {34ad0deb-9c88-4f21-a83d-53f507da9d54}, !- Day Schedule Name
  Yes,                                    !- Apply Sunday
  Yes,                                    !- Apply Monday
  Yes,                                    !- Apply Tuesday
  Yes,                                    !- Apply Wednesday
  Yes,                                    !- Apply Thursday
  Yes,                                    !- Apply Friday
  Yes,                                    !- Apply Saturday
  ,                                       !- Apply Holiday
  DateRange,                              !- Date Specification Type
  5,                                      !- Start Month
  1,                                      !- Start Day
  5,                                      !- End Month
  31;                                     !- End Day

OS:Schedule:Day,
  {34ad0deb-9c88-4f21-a83d-53f507da9d54}, !- Handle
  res heating setpoint allday5,           !- Name
  {c89e41d2-5b75-4c82-acb5-45005a53c75c}, !- Schedule Type Limits Name
  ,                                       !- Interpolate to Timestep
  24,                                     !- Hour 1
  0,                                      !- Minute 1
  21.6666666666667;                       !- Value Until Time 1

OS:Schedule:Rule,
  {4715df7f-8d1c-4c55-a8c4-0db2b9122d47}, !- Handle
  res heating setpoint allday rule6,      !- Name
  {6f8cde49-a056-4592-b747-7843c9b78b69}, !- Schedule Ruleset Name
  6,                                      !- Rule Order
  {5b9cc99d-7a32-4ed6-a356-52f7a00705b5}, !- Day Schedule Name
  Yes,                                    !- Apply Sunday
  Yes,                                    !- Apply Monday
  Yes,                                    !- Apply Tuesday
  Yes,                                    !- Apply Wednesday
  Yes,                                    !- Apply Thursday
  Yes,                                    !- Apply Friday
  Yes,                                    !- Apply Saturday
  ,                                       !- Apply Holiday
  DateRange,                              !- Date Specification Type
  6,                                      !- Start Month
  1,                                      !- Start Day
  6,                                      !- End Month
  30;                                     !- End Day

OS:Schedule:Day,
  {5b9cc99d-7a32-4ed6-a356-52f7a00705b5}, !- Handle
  res heating setpoint allday6,           !- Name
  {c89e41d2-5b75-4c82-acb5-45005a53c75c}, !- Schedule Type Limits Name
  ,                                       !- Interpolate to Timestep
  24,                                     !- Hour 1
  0,                                      !- Minute 1
  21.6666666666667;                       !- Value Until Time 1

OS:Schedule:Rule,
  {e9134332-a920-4d67-ab42-a65ecb8b096e}, !- Handle
  res heating setpoint allday rule7,      !- Name
  {6f8cde49-a056-4592-b747-7843c9b78b69}, !- Schedule Ruleset Name
  5,                                      !- Rule Order
  {8201404c-8685-45dd-834c-1a00ccc2b56c}, !- Day Schedule Name
  Yes,                                    !- Apply Sunday
  Yes,                                    !- Apply Monday
  Yes,                                    !- Apply Tuesday
  Yes,                                    !- Apply Wednesday
  Yes,                                    !- Apply Thursday
  Yes,                                    !- Apply Friday
  Yes,                                    !- Apply Saturday
  ,                                       !- Apply Holiday
  DateRange,                              !- Date Specification Type
  7,                                      !- Start Month
  1,                                      !- Start Day
  7,                                      !- End Month
  31;                                     !- End Day

OS:Schedule:Day,
  {8201404c-8685-45dd-834c-1a00ccc2b56c}, !- Handle
  res heating setpoint allday7,           !- Name
  {c89e41d2-5b75-4c82-acb5-45005a53c75c}, !- Schedule Type Limits Name
  ,                                       !- Interpolate to Timestep
  24,                                     !- Hour 1
  0,                                      !- Minute 1
  21.6666666666667;                       !- Value Until Time 1

OS:Schedule:Rule,
  {db1b3598-60e9-4bde-9c8a-2773ae073258}, !- Handle
  res heating setpoint allday rule8,      !- Name
  {6f8cde49-a056-4592-b747-7843c9b78b69}, !- Schedule Ruleset Name
  4,                                      !- Rule Order
  {4f7d5057-c654-498c-8a95-784c6a70843b}, !- Day Schedule Name
  Yes,                                    !- Apply Sunday
  Yes,                                    !- Apply Monday
  Yes,                                    !- Apply Tuesday
  Yes,                                    !- Apply Wednesday
  Yes,                                    !- Apply Thursday
  Yes,                                    !- Apply Friday
  Yes,                                    !- Apply Saturday
  ,                                       !- Apply Holiday
  DateRange,                              !- Date Specification Type
  8,                                      !- Start Month
  1,                                      !- Start Day
  8,                                      !- End Month
  31;                                     !- End Day

OS:Schedule:Day,
  {4f7d5057-c654-498c-8a95-784c6a70843b}, !- Handle
  res heating setpoint allday8,           !- Name
  {c89e41d2-5b75-4c82-acb5-45005a53c75c}, !- Schedule Type Limits Name
  ,                                       !- Interpolate to Timestep
  24,                                     !- Hour 1
  0,                                      !- Minute 1
  21.6666666666667;                       !- Value Until Time 1

OS:Schedule:Rule,
  {5ab0f082-17a0-4bb7-b53c-2f80a3a422ff}, !- Handle
  res heating setpoint allday rule9,      !- Name
  {6f8cde49-a056-4592-b747-7843c9b78b69}, !- Schedule Ruleset Name
  3,                                      !- Rule Order
  {bafabf37-bc5d-41ff-b43b-a88d05fc3d25}, !- Day Schedule Name
  Yes,                                    !- Apply Sunday
  Yes,                                    !- Apply Monday
  Yes,                                    !- Apply Tuesday
  Yes,                                    !- Apply Wednesday
  Yes,                                    !- Apply Thursday
  Yes,                                    !- Apply Friday
  Yes,                                    !- Apply Saturday
  ,                                       !- Apply Holiday
  DateRange,                              !- Date Specification Type
  9,                                      !- Start Month
  1,                                      !- Start Day
  9,                                      !- End Month
  30;                                     !- End Day

OS:Schedule:Day,
  {bafabf37-bc5d-41ff-b43b-a88d05fc3d25}, !- Handle
  res heating setpoint allday9,           !- Name
  {c89e41d2-5b75-4c82-acb5-45005a53c75c}, !- Schedule Type Limits Name
  ,                                       !- Interpolate to Timestep
  24,                                     !- Hour 1
  0,                                      !- Minute 1
  21.6666666666667;                       !- Value Until Time 1

OS:Schedule:Rule,
  {ab238f76-be6d-495c-a028-7260d3af4237}, !- Handle
  res heating setpoint allday rule10,     !- Name
  {6f8cde49-a056-4592-b747-7843c9b78b69}, !- Schedule Ruleset Name
  2,                                      !- Rule Order
  {1ca43d3e-a299-4523-9b1a-82abca5267c4}, !- Day Schedule Name
  Yes,                                    !- Apply Sunday
  Yes,                                    !- Apply Monday
  Yes,                                    !- Apply Tuesday
  Yes,                                    !- Apply Wednesday
  Yes,                                    !- Apply Thursday
  Yes,                                    !- Apply Friday
  Yes,                                    !- Apply Saturday
  ,                                       !- Apply Holiday
  DateRange,                              !- Date Specification Type
  10,                                     !- Start Month
  1,                                      !- Start Day
  10,                                     !- End Month
  31;                                     !- End Day

OS:Schedule:Day,
  {1ca43d3e-a299-4523-9b1a-82abca5267c4}, !- Handle
  res heating setpoint allday10,          !- Name
  {c89e41d2-5b75-4c82-acb5-45005a53c75c}, !- Schedule Type Limits Name
  ,                                       !- Interpolate to Timestep
  24,                                     !- Hour 1
  0,                                      !- Minute 1
  21.6666666666667;                       !- Value Until Time 1

OS:Schedule:Rule,
  {188651d7-24e3-4e61-99d8-197826fb424e}, !- Handle
  res heating setpoint allday rule11,     !- Name
  {6f8cde49-a056-4592-b747-7843c9b78b69}, !- Schedule Ruleset Name
  1,                                      !- Rule Order
  {d5a6a270-4853-4fed-b985-49d1915a45e6}, !- Day Schedule Name
  Yes,                                    !- Apply Sunday
  Yes,                                    !- Apply Monday
  Yes,                                    !- Apply Tuesday
  Yes,                                    !- Apply Wednesday
  Yes,                                    !- Apply Thursday
  Yes,                                    !- Apply Friday
  Yes,                                    !- Apply Saturday
  ,                                       !- Apply Holiday
  DateRange,                              !- Date Specification Type
  11,                                     !- Start Month
  1,                                      !- Start Day
  11,                                     !- End Month
  30;                                     !- End Day

OS:Schedule:Day,
  {d5a6a270-4853-4fed-b985-49d1915a45e6}, !- Handle
  res heating setpoint allday11,          !- Name
  {c89e41d2-5b75-4c82-acb5-45005a53c75c}, !- Schedule Type Limits Name
  ,                                       !- Interpolate to Timestep
  24,                                     !- Hour 1
  0,                                      !- Minute 1
  21.6666666666667;                       !- Value Until Time 1

OS:Schedule:Rule,
  {793bc068-c1e5-4490-ae06-5b32346095af}, !- Handle
  res heating setpoint allday rule12,     !- Name
  {6f8cde49-a056-4592-b747-7843c9b78b69}, !- Schedule Ruleset Name
  0,                                      !- Rule Order
  {613f1537-847f-4e70-8735-29c80d5fef7b}, !- Day Schedule Name
  Yes,                                    !- Apply Sunday
  Yes,                                    !- Apply Monday
  Yes,                                    !- Apply Tuesday
  Yes,                                    !- Apply Wednesday
  Yes,                                    !- Apply Thursday
  Yes,                                    !- Apply Friday
  Yes,                                    !- Apply Saturday
  ,                                       !- Apply Holiday
  DateRange,                              !- Date Specification Type
  12,                                     !- Start Month
  1,                                      !- Start Day
  12,                                     !- End Month
  31;                                     !- End Day

OS:Schedule:Day,
  {613f1537-847f-4e70-8735-29c80d5fef7b}, !- Handle
  res heating setpoint allday12,          !- Name
  {c89e41d2-5b75-4c82-acb5-45005a53c75c}, !- Schedule Type Limits Name
  ,                                       !- Interpolate to Timestep
  24,                                     !- Hour 1
  0,                                      !- Minute 1
  21.6666666666667;                       !- Value Until Time 1

OS:Schedule:Day,
  {0d2e2acb-0761-4cdb-9d96-472d891d426c}, !- Handle
  res heating setpoint winter design,     !- Name
  {c89e41d2-5b75-4c82-acb5-45005a53c75c}, !- Schedule Type Limits Name
  ,                                       !- Interpolate to Timestep
  24,                                     !- Hour 1
  0,                                      !- Minute 1
  21.1111111111111;                       !- Value Until Time 1

OS:Schedule:Day,
  {1bc1f9eb-93ae-4077-b949-6e4abf1dc844}, !- Handle
  res heating setpoint summer design,     !- Name
  {c89e41d2-5b75-4c82-acb5-45005a53c75c}, !- Schedule Type Limits Name
  ,                                       !- Interpolate to Timestep
  24,                                     !- Hour 1
  0,                                      !- Minute 1
  23.8888888888889;                       !- Value Until Time 1

OS:Schedule:Ruleset,
  {1022a979-2a17-4bbc-b66d-9ae3de3c713c}, !- Handle
  res cooling setpoint,                   !- Name
  {c89e41d2-5b75-4c82-acb5-45005a53c75c}, !- Schedule Type Limits Name
  {8815eef5-1485-438c-9379-da82c7b41254}, !- Default Day Schedule Name
  {6d8a5c5f-22e9-4238-ab47-6d47a08a4393}, !- Summer Design Day Schedule Name
  {ac658486-a2b2-4eae-9ea7-35ef8b4207a3}; !- Winter Design Day Schedule Name

OS:Schedule:Day,
  {8815eef5-1485-438c-9379-da82c7b41254}, !- Handle
  Schedule Day 7,                         !- Name
  {c89e41d2-5b75-4c82-acb5-45005a53c75c}, !- Schedule Type Limits Name
  ,                                       !- Interpolate to Timestep
  24,                                     !- Hour 1
  0,                                      !- Minute 1
  0;                                      !- Value Until Time 1

OS:Schedule:Rule,
  {f28944b7-9d04-4e1a-8c14-6b372b0358d8}, !- Handle
  res cooling setpoint allday rule1,      !- Name
  {1022a979-2a17-4bbc-b66d-9ae3de3c713c}, !- Schedule Ruleset Name
  11,                                     !- Rule Order
  {14f2f4bd-9832-4487-8c4b-bc01f5d1cacf}, !- Day Schedule Name
  Yes,                                    !- Apply Sunday
  Yes,                                    !- Apply Monday
  Yes,                                    !- Apply Tuesday
  Yes,                                    !- Apply Wednesday
  Yes,                                    !- Apply Thursday
  Yes,                                    !- Apply Friday
  Yes,                                    !- Apply Saturday
  ,                                       !- Apply Holiday
  DateRange,                              !- Date Specification Type
  1,                                      !- Start Month
  1,                                      !- Start Day
  1,                                      !- End Month
  31;                                     !- End Day

OS:Schedule:Day,
  {14f2f4bd-9832-4487-8c4b-bc01f5d1cacf}, !- Handle
  res cooling setpoint allday1,           !- Name
  {c89e41d2-5b75-4c82-acb5-45005a53c75c}, !- Schedule Type Limits Name
  ,                                       !- Interpolate to Timestep
  24,                                     !- Hour 1
  0,                                      !- Minute 1
  24.4444444444444;                       !- Value Until Time 1

OS:Schedule:Rule,
  {54b479aa-aad9-4c53-9eea-8d0a0fc0786a}, !- Handle
  res cooling setpoint allday rule2,      !- Name
  {1022a979-2a17-4bbc-b66d-9ae3de3c713c}, !- Schedule Ruleset Name
  10,                                     !- Rule Order
  {8e258da2-8e6b-40ec-b57b-23910648d386}, !- Day Schedule Name
  Yes,                                    !- Apply Sunday
  Yes,                                    !- Apply Monday
  Yes,                                    !- Apply Tuesday
  Yes,                                    !- Apply Wednesday
  Yes,                                    !- Apply Thursday
  Yes,                                    !- Apply Friday
  Yes,                                    !- Apply Saturday
  ,                                       !- Apply Holiday
  DateRange,                              !- Date Specification Type
  2,                                      !- Start Month
  1,                                      !- Start Day
  2,                                      !- End Month
  28;                                     !- End Day

OS:Schedule:Day,
  {8e258da2-8e6b-40ec-b57b-23910648d386}, !- Handle
  res cooling setpoint allday2,           !- Name
  {c89e41d2-5b75-4c82-acb5-45005a53c75c}, !- Schedule Type Limits Name
  ,                                       !- Interpolate to Timestep
  24,                                     !- Hour 1
  0,                                      !- Minute 1
  24.4444444444444;                       !- Value Until Time 1

OS:Schedule:Rule,
  {82d7b4ff-cb0d-4de9-bb8b-236d28bb4ed9}, !- Handle
  res cooling setpoint allday rule3,      !- Name
  {1022a979-2a17-4bbc-b66d-9ae3de3c713c}, !- Schedule Ruleset Name
  9,                                      !- Rule Order
  {91fa5a47-25a0-47cf-9105-1ab5942c3e50}, !- Day Schedule Name
  Yes,                                    !- Apply Sunday
  Yes,                                    !- Apply Monday
  Yes,                                    !- Apply Tuesday
  Yes,                                    !- Apply Wednesday
  Yes,                                    !- Apply Thursday
  Yes,                                    !- Apply Friday
  Yes,                                    !- Apply Saturday
  ,                                       !- Apply Holiday
  DateRange,                              !- Date Specification Type
  3,                                      !- Start Month
  1,                                      !- Start Day
  3,                                      !- End Month
  31;                                     !- End Day

OS:Schedule:Day,
  {91fa5a47-25a0-47cf-9105-1ab5942c3e50}, !- Handle
  res cooling setpoint allday3,           !- Name
  {c89e41d2-5b75-4c82-acb5-45005a53c75c}, !- Schedule Type Limits Name
  ,                                       !- Interpolate to Timestep
  24,                                     !- Hour 1
  0,                                      !- Minute 1
  24.4444444444444;                       !- Value Until Time 1

OS:Schedule:Rule,
  {7b27d56b-0c66-45ba-8ded-6a358db7e2f3}, !- Handle
  res cooling setpoint allday rule4,      !- Name
  {1022a979-2a17-4bbc-b66d-9ae3de3c713c}, !- Schedule Ruleset Name
  8,                                      !- Rule Order
  {9602589e-d059-415d-a33e-37b888193d21}, !- Day Schedule Name
  Yes,                                    !- Apply Sunday
  Yes,                                    !- Apply Monday
  Yes,                                    !- Apply Tuesday
  Yes,                                    !- Apply Wednesday
  Yes,                                    !- Apply Thursday
  Yes,                                    !- Apply Friday
  Yes,                                    !- Apply Saturday
  ,                                       !- Apply Holiday
  DateRange,                              !- Date Specification Type
  4,                                      !- Start Month
  1,                                      !- Start Day
  4,                                      !- End Month
  30;                                     !- End Day

OS:Schedule:Day,
  {9602589e-d059-415d-a33e-37b888193d21}, !- Handle
  res cooling setpoint allday4,           !- Name
  {c89e41d2-5b75-4c82-acb5-45005a53c75c}, !- Schedule Type Limits Name
  ,                                       !- Interpolate to Timestep
  24,                                     !- Hour 1
  0,                                      !- Minute 1
  24.4444444444444;                       !- Value Until Time 1

OS:Schedule:Rule,
  {704e2963-65a0-474a-8853-7e4921eacaf0}, !- Handle
  res cooling setpoint allday rule5,      !- Name
  {1022a979-2a17-4bbc-b66d-9ae3de3c713c}, !- Schedule Ruleset Name
  7,                                      !- Rule Order
  {6a733ec2-711d-4fe6-a782-708875b43653}, !- Day Schedule Name
  Yes,                                    !- Apply Sunday
  Yes,                                    !- Apply Monday
  Yes,                                    !- Apply Tuesday
  Yes,                                    !- Apply Wednesday
  Yes,                                    !- Apply Thursday
  Yes,                                    !- Apply Friday
  Yes,                                    !- Apply Saturday
  ,                                       !- Apply Holiday
  DateRange,                              !- Date Specification Type
  5,                                      !- Start Month
  1,                                      !- Start Day
  5,                                      !- End Month
  31;                                     !- End Day

OS:Schedule:Day,
  {6a733ec2-711d-4fe6-a782-708875b43653}, !- Handle
  res cooling setpoint allday5,           !- Name
  {c89e41d2-5b75-4c82-acb5-45005a53c75c}, !- Schedule Type Limits Name
  ,                                       !- Interpolate to Timestep
  24,                                     !- Hour 1
  0,                                      !- Minute 1
  24.4444444444444;                       !- Value Until Time 1

OS:Schedule:Rule,
  {eac150c2-c8ce-4eef-a247-6233a250dd28}, !- Handle
  res cooling setpoint allday rule6,      !- Name
  {1022a979-2a17-4bbc-b66d-9ae3de3c713c}, !- Schedule Ruleset Name
  6,                                      !- Rule Order
  {29ff5cb1-98fb-4e22-bcd6-335103b95fd7}, !- Day Schedule Name
  Yes,                                    !- Apply Sunday
  Yes,                                    !- Apply Monday
  Yes,                                    !- Apply Tuesday
  Yes,                                    !- Apply Wednesday
  Yes,                                    !- Apply Thursday
  Yes,                                    !- Apply Friday
  Yes,                                    !- Apply Saturday
  ,                                       !- Apply Holiday
  DateRange,                              !- Date Specification Type
  6,                                      !- Start Month
  1,                                      !- Start Day
  6,                                      !- End Month
  30;                                     !- End Day

OS:Schedule:Day,
  {29ff5cb1-98fb-4e22-bcd6-335103b95fd7}, !- Handle
  res cooling setpoint allday6,           !- Name
  {c89e41d2-5b75-4c82-acb5-45005a53c75c}, !- Schedule Type Limits Name
  ,                                       !- Interpolate to Timestep
  24,                                     !- Hour 1
  0,                                      !- Minute 1
  24.4444444444444;                       !- Value Until Time 1

OS:Schedule:Rule,
  {dc0fa177-ef9f-464a-9537-31014477acac}, !- Handle
  res cooling setpoint allday rule7,      !- Name
  {1022a979-2a17-4bbc-b66d-9ae3de3c713c}, !- Schedule Ruleset Name
  5,                                      !- Rule Order
  {b89760c0-8184-42d8-be9f-643ac38893aa}, !- Day Schedule Name
  Yes,                                    !- Apply Sunday
  Yes,                                    !- Apply Monday
  Yes,                                    !- Apply Tuesday
  Yes,                                    !- Apply Wednesday
  Yes,                                    !- Apply Thursday
  Yes,                                    !- Apply Friday
  Yes,                                    !- Apply Saturday
  ,                                       !- Apply Holiday
  DateRange,                              !- Date Specification Type
  7,                                      !- Start Month
  1,                                      !- Start Day
  7,                                      !- End Month
  31;                                     !- End Day

OS:Schedule:Day,
  {b89760c0-8184-42d8-be9f-643ac38893aa}, !- Handle
  res cooling setpoint allday7,           !- Name
  {c89e41d2-5b75-4c82-acb5-45005a53c75c}, !- Schedule Type Limits Name
  ,                                       !- Interpolate to Timestep
  24,                                     !- Hour 1
  0,                                      !- Minute 1
  24.4444444444444;                       !- Value Until Time 1

OS:Schedule:Rule,
  {f9e9cb86-e272-4cd9-98da-3304761d9377}, !- Handle
  res cooling setpoint allday rule8,      !- Name
  {1022a979-2a17-4bbc-b66d-9ae3de3c713c}, !- Schedule Ruleset Name
  4,                                      !- Rule Order
  {84540870-5a30-49ba-8d4b-795321a4a8ff}, !- Day Schedule Name
  Yes,                                    !- Apply Sunday
  Yes,                                    !- Apply Monday
  Yes,                                    !- Apply Tuesday
  Yes,                                    !- Apply Wednesday
  Yes,                                    !- Apply Thursday
  Yes,                                    !- Apply Friday
  Yes,                                    !- Apply Saturday
  ,                                       !- Apply Holiday
  DateRange,                              !- Date Specification Type
  8,                                      !- Start Month
  1,                                      !- Start Day
  8,                                      !- End Month
  31;                                     !- End Day

OS:Schedule:Day,
  {84540870-5a30-49ba-8d4b-795321a4a8ff}, !- Handle
  res cooling setpoint allday8,           !- Name
  {c89e41d2-5b75-4c82-acb5-45005a53c75c}, !- Schedule Type Limits Name
  ,                                       !- Interpolate to Timestep
  24,                                     !- Hour 1
  0,                                      !- Minute 1
  24.4444444444444;                       !- Value Until Time 1

OS:Schedule:Rule,
  {62738503-cbb1-4351-bd2c-dbc8a66c60cb}, !- Handle
  res cooling setpoint allday rule9,      !- Name
  {1022a979-2a17-4bbc-b66d-9ae3de3c713c}, !- Schedule Ruleset Name
  3,                                      !- Rule Order
  {1ed89e24-cf02-414c-9f85-50082354f023}, !- Day Schedule Name
  Yes,                                    !- Apply Sunday
  Yes,                                    !- Apply Monday
  Yes,                                    !- Apply Tuesday
  Yes,                                    !- Apply Wednesday
  Yes,                                    !- Apply Thursday
  Yes,                                    !- Apply Friday
  Yes,                                    !- Apply Saturday
  ,                                       !- Apply Holiday
  DateRange,                              !- Date Specification Type
  9,                                      !- Start Month
  1,                                      !- Start Day
  9,                                      !- End Month
  30;                                     !- End Day

OS:Schedule:Day,
  {1ed89e24-cf02-414c-9f85-50082354f023}, !- Handle
  res cooling setpoint allday9,           !- Name
  {c89e41d2-5b75-4c82-acb5-45005a53c75c}, !- Schedule Type Limits Name
  ,                                       !- Interpolate to Timestep
  24,                                     !- Hour 1
  0,                                      !- Minute 1
  24.4444444444444;                       !- Value Until Time 1

OS:Schedule:Rule,
  {7e410179-5983-40e8-84b3-f378bc858c5b}, !- Handle
  res cooling setpoint allday rule10,     !- Name
  {1022a979-2a17-4bbc-b66d-9ae3de3c713c}, !- Schedule Ruleset Name
  2,                                      !- Rule Order
  {2aac4f25-a1dd-460f-809f-abec8ccba734}, !- Day Schedule Name
  Yes,                                    !- Apply Sunday
  Yes,                                    !- Apply Monday
  Yes,                                    !- Apply Tuesday
  Yes,                                    !- Apply Wednesday
  Yes,                                    !- Apply Thursday
  Yes,                                    !- Apply Friday
  Yes,                                    !- Apply Saturday
  ,                                       !- Apply Holiday
  DateRange,                              !- Date Specification Type
  10,                                     !- Start Month
  1,                                      !- Start Day
  10,                                     !- End Month
  31;                                     !- End Day

OS:Schedule:Day,
  {2aac4f25-a1dd-460f-809f-abec8ccba734}, !- Handle
  res cooling setpoint allday10,          !- Name
  {c89e41d2-5b75-4c82-acb5-45005a53c75c}, !- Schedule Type Limits Name
  ,                                       !- Interpolate to Timestep
  24,                                     !- Hour 1
  0,                                      !- Minute 1
  24.4444444444444;                       !- Value Until Time 1

OS:Schedule:Rule,
  {b461a9ce-fac4-49b1-8994-0baa3ab5a843}, !- Handle
  res cooling setpoint allday rule11,     !- Name
  {1022a979-2a17-4bbc-b66d-9ae3de3c713c}, !- Schedule Ruleset Name
  1,                                      !- Rule Order
  {e39d36db-8b01-4c7e-8f21-ac9d8ba39d56}, !- Day Schedule Name
  Yes,                                    !- Apply Sunday
  Yes,                                    !- Apply Monday
  Yes,                                    !- Apply Tuesday
  Yes,                                    !- Apply Wednesday
  Yes,                                    !- Apply Thursday
  Yes,                                    !- Apply Friday
  Yes,                                    !- Apply Saturday
  ,                                       !- Apply Holiday
  DateRange,                              !- Date Specification Type
  11,                                     !- Start Month
  1,                                      !- Start Day
  11,                                     !- End Month
  30;                                     !- End Day

OS:Schedule:Day,
  {e39d36db-8b01-4c7e-8f21-ac9d8ba39d56}, !- Handle
  res cooling setpoint allday11,          !- Name
  {c89e41d2-5b75-4c82-acb5-45005a53c75c}, !- Schedule Type Limits Name
  ,                                       !- Interpolate to Timestep
  24,                                     !- Hour 1
  0,                                      !- Minute 1
  24.4444444444444;                       !- Value Until Time 1

OS:Schedule:Rule,
  {097aa35f-7b12-4ee3-a5ee-e323855a201f}, !- Handle
  res cooling setpoint allday rule12,     !- Name
  {1022a979-2a17-4bbc-b66d-9ae3de3c713c}, !- Schedule Ruleset Name
  0,                                      !- Rule Order
  {019faad2-8f52-46b9-a3f9-953cc73c3752}, !- Day Schedule Name
  Yes,                                    !- Apply Sunday
  Yes,                                    !- Apply Monday
  Yes,                                    !- Apply Tuesday
  Yes,                                    !- Apply Wednesday
  Yes,                                    !- Apply Thursday
  Yes,                                    !- Apply Friday
  Yes,                                    !- Apply Saturday
  ,                                       !- Apply Holiday
  DateRange,                              !- Date Specification Type
  12,                                     !- Start Month
  1,                                      !- Start Day
  12,                                     !- End Month
  31;                                     !- End Day

OS:Schedule:Day,
  {019faad2-8f52-46b9-a3f9-953cc73c3752}, !- Handle
  res cooling setpoint allday12,          !- Name
  {c89e41d2-5b75-4c82-acb5-45005a53c75c}, !- Schedule Type Limits Name
  ,                                       !- Interpolate to Timestep
  24,                                     !- Hour 1
  0,                                      !- Minute 1
  24.4444444444444;                       !- Value Until Time 1

OS:Schedule:Day,
  {ac658486-a2b2-4eae-9ea7-35ef8b4207a3}, !- Handle
  res cooling setpoint winter design,     !- Name
  {c89e41d2-5b75-4c82-acb5-45005a53c75c}, !- Schedule Type Limits Name
  ,                                       !- Interpolate to Timestep
  24,                                     !- Hour 1
  0,                                      !- Minute 1
  21.1111111111111;                       !- Value Until Time 1

OS:Schedule:Day,
  {6d8a5c5f-22e9-4238-ab47-6d47a08a4393}, !- Handle
  res cooling setpoint summer design,     !- Name
  {c89e41d2-5b75-4c82-acb5-45005a53c75c}, !- Schedule Type Limits Name
  ,                                       !- Interpolate to Timestep
  24,                                     !- Hour 1
  0,                                      !- Minute 1
=======
OS:ZoneHVAC:EquipmentList,
  {4ee103df-7a3f-427b-9b15-5b740703af7e}, !- Handle
  Zone HVAC Equipment List 4,             !- Name
  {d5815e4e-4975-4c6c-a314-6bfba512da20}, !- Thermal Zone
  SequentialLoad,                         !- Load Distribution Scheme
  {5c20fe3b-6e5b-4c0d-9921-0e530c006104}, !- Zone Equipment 1
  1,                                      !- Zone Equipment Cooling Sequence 1
  1,                                      !- Zone Equipment Heating or No-Load Sequence 1
  ,                                       !- Zone Equipment Sequential Cooling Fraction Schedule Name 1
  ,                                       !- Zone Equipment Sequential Heating Fraction Schedule Name 1
  {451a7cff-ab87-460d-8c10-ce46cad14bed}, !- Zone Equipment 2
  2,                                      !- Zone Equipment Cooling Sequence 2
  2,                                      !- Zone Equipment Heating or No-Load Sequence 2
  ,                                       !- Zone Equipment Sequential Cooling Fraction Schedule Name 2
  ;                                       !- Zone Equipment Sequential Heating Fraction Schedule Name 2

OS:Space,
  {c0c74217-5b51-45b8-b033-7ac06d8ece20}, !- Handle
  living space|unit 4|story 1,            !- Name
  {5f4ba931-31d8-4857-afa2-095febd90790}, !- Space Type Name
  ,                                       !- Default Construction Set Name
  ,                                       !- Default Schedule Set Name
  -0,                                     !- Direction of Relative North {deg}
  0,                                      !- X Origin {m}
  0,                                      !- Y Origin {m}
  0,                                      !- Z Origin {m}
  ,                                       !- Building Story Name
  {d5815e4e-4975-4c6c-a314-6bfba512da20}, !- Thermal Zone Name
  ,                                       !- Part of Total Floor Area
  ,                                       !- Design Specification Outdoor Air Object Name
  {e18790c5-79e0-4f73-b02c-e65da02cec1f}; !- Building Unit Name

OS:Surface,
  {22d7a508-8311-4797-a168-0d354713b218}, !- Handle
  Surface 34,                             !- Name
  Wall,                                   !- Surface Type
  ,                                       !- Construction Name
  {c0c74217-5b51-45b8-b033-7ac06d8ece20}, !- Space Name
  Outdoors,                               !- Outside Boundary Condition
  ,                                       !- Outside Boundary Condition Object
  SunExposed,                             !- Sun Exposure
  WindExposed,                            !- Wind Exposure
  ,                                       !- View Factor to Ground
  ,                                       !- Number of Vertices
  25.8631376286792, 0, 2.4384,            !- X,Y,Z Vertex 1 {m}
  25.8631376286792, 0, 0,                 !- X,Y,Z Vertex 2 {m}
  19.3973532215094, 0, 0,                 !- X,Y,Z Vertex 3 {m}
  19.3973532215094, 0, 2.4384;            !- X,Y,Z Vertex 4 {m}

OS:Surface,
  {a9fadf6d-124c-44ee-b74a-0475fba3f2ff}, !- Handle
  Surface 35,                             !- Name
  Floor,                                  !- Surface Type
  ,                                       !- Construction Name
  {c0c74217-5b51-45b8-b033-7ac06d8ece20}, !- Space Name
  Foundation,                             !- Outside Boundary Condition
  ,                                       !- Outside Boundary Condition Object
  NoSun,                                  !- Sun Exposure
  NoWind,                                 !- Wind Exposure
  ,                                       !- View Factor to Ground
  ,                                       !- Number of Vertices
  19.3973532215094, -12.9315688143396, 0, !- X,Y,Z Vertex 1 {m}
  19.3973532215094, 0, 0,                 !- X,Y,Z Vertex 2 {m}
  25.8631376286792, 0, 0,                 !- X,Y,Z Vertex 3 {m}
  25.8631376286792, -12.9315688143396, 0; !- X,Y,Z Vertex 4 {m}

OS:Surface,
  {ef79fc05-48d5-4636-a570-79b572af68d4}, !- Handle
  Surface 36,                             !- Name
  Wall,                                   !- Surface Type
  ,                                       !- Construction Name
  {c0c74217-5b51-45b8-b033-7ac06d8ece20}, !- Space Name
  Outdoors,                               !- Outside Boundary Condition
  ,                                       !- Outside Boundary Condition Object
  SunExposed,                             !- Sun Exposure
  WindExposed,                            !- Wind Exposure
  ,                                       !- View Factor to Ground
  ,                                       !- Number of Vertices
  25.8631376286792, -12.9315688143396, 2.4384, !- X,Y,Z Vertex 1 {m}
  25.8631376286792, -12.9315688143396, 0, !- X,Y,Z Vertex 2 {m}
  25.8631376286792, 0, 0,                 !- X,Y,Z Vertex 3 {m}
  25.8631376286792, 0, 2.4384;            !- X,Y,Z Vertex 4 {m}

OS:Surface,
  {e9300e13-6a78-47de-bad1-de6961bc5dfc}, !- Handle
  Surface 37,                             !- Name
  Wall,                                   !- Surface Type
  ,                                       !- Construction Name
  {c0c74217-5b51-45b8-b033-7ac06d8ece20}, !- Space Name
  Outdoors,                               !- Outside Boundary Condition
  ,                                       !- Outside Boundary Condition Object
  SunExposed,                             !- Sun Exposure
  WindExposed,                            !- Wind Exposure
  ,                                       !- View Factor to Ground
  ,                                       !- Number of Vertices
  19.3973532215094, -12.9315688143396, 2.4384, !- X,Y,Z Vertex 1 {m}
  19.3973532215094, -12.9315688143396, 0, !- X,Y,Z Vertex 2 {m}
  25.8631376286792, -12.9315688143396, 0, !- X,Y,Z Vertex 3 {m}
  25.8631376286792, -12.9315688143396, 2.4384; !- X,Y,Z Vertex 4 {m}

OS:Surface,
  {715fb11b-e931-4971-b52a-1eaa87e5968e}, !- Handle
  Surface 38,                             !- Name
  Wall,                                   !- Surface Type
  ,                                       !- Construction Name
  {c0c74217-5b51-45b8-b033-7ac06d8ece20}, !- Space Name
  Surface,                                !- Outside Boundary Condition
  {75ce40e7-e650-4b70-ac3a-1dfbb15dab5b}, !- Outside Boundary Condition Object
  NoSun,                                  !- Sun Exposure
  NoWind,                                 !- Wind Exposure
  ,                                       !- View Factor to Ground
  ,                                       !- Number of Vertices
  19.3973532215094, 0, 2.4384,            !- X,Y,Z Vertex 1 {m}
  19.3973532215094, 0, 0,                 !- X,Y,Z Vertex 2 {m}
  19.3973532215094, -12.9315688143396, 0, !- X,Y,Z Vertex 3 {m}
  19.3973532215094, -12.9315688143396, 2.4384; !- X,Y,Z Vertex 4 {m}

OS:Surface,
  {a18e6790-c536-46c9-916f-153d0d96f506}, !- Handle
  Surface 39,                             !- Name
  RoofCeiling,                            !- Surface Type
  ,                                       !- Construction Name
  {c0c74217-5b51-45b8-b033-7ac06d8ece20}, !- Space Name
  Surface,                                !- Outside Boundary Condition
  {23e33fa3-e1ea-44b5-b37a-4cf1345dbc6d}, !- Outside Boundary Condition Object
  NoSun,                                  !- Sun Exposure
  NoWind,                                 !- Wind Exposure
  ,                                       !- View Factor to Ground
  ,                                       !- Number of Vertices
  25.8631376286792, -12.9315688143396, 2.4384, !- X,Y,Z Vertex 1 {m}
  25.8631376286792, 0, 2.4384,            !- X,Y,Z Vertex 2 {m}
  19.3973532215094, 0, 2.4384,            !- X,Y,Z Vertex 3 {m}
  19.3973532215094, -12.9315688143396, 2.4384; !- X,Y,Z Vertex 4 {m}

OS:Surface,
  {30bc2837-079b-410d-b9b9-f7180f4d4728}, !- Handle
  Surface 7,                              !- Name
  Floor,                                  !- Surface Type
  ,                                       !- Construction Name
  {5956c84a-84ad-456f-a3a3-289fc442fe7c}, !- Space Name
  Surface,                                !- Outside Boundary Condition
  {7d98eb6c-593b-4c88-889e-0b4e70677c89}, !- Outside Boundary Condition Object
  NoSun,                                  !- Sun Exposure
  NoWind,                                 !- Wind Exposure
  ,                                       !- View Factor to Ground
  ,                                       !- Number of Vertices
  6.46578440716979, 0, 2.4384,            !- X,Y,Z Vertex 1 {m}
  6.46578440716979, -12.9315688143396, 2.4384, !- X,Y,Z Vertex 2 {m}
  0, -12.9315688143396, 2.4384,           !- X,Y,Z Vertex 3 {m}
  0, 0, 2.4384;                           !- X,Y,Z Vertex 4 {m}

OS:Surface,
  {6b90fda1-18c5-4e36-8918-5eec1cab74e1}, !- Handle
  Surface 8,                              !- Name
  RoofCeiling,                            !- Surface Type
  ,                                       !- Construction Name
  {5956c84a-84ad-456f-a3a3-289fc442fe7c}, !- Space Name
  Outdoors,                               !- Outside Boundary Condition
  ,                                       !- Outside Boundary Condition Object
  SunExposed,                             !- Sun Exposure
  WindExposed,                            !- Wind Exposure
  ,                                       !- View Factor to Ground
  ,                                       !- Number of Vertices
  0, -6.46578440716979, 5.6712922035849,  !- X,Y,Z Vertex 1 {m}
  25.8631376286792, -6.46578440716979, 5.6712922035849, !- X,Y,Z Vertex 2 {m}
  25.8631376286792, 0, 2.4384,            !- X,Y,Z Vertex 3 {m}
  0, 0, 2.4384;                           !- X,Y,Z Vertex 4 {m}

OS:Surface,
  {a5ecde26-7805-41fa-a5ed-17e8c43c8333}, !- Handle
  Surface 9,                              !- Name
  RoofCeiling,                            !- Surface Type
  ,                                       !- Construction Name
  {5956c84a-84ad-456f-a3a3-289fc442fe7c}, !- Space Name
  Outdoors,                               !- Outside Boundary Condition
  ,                                       !- Outside Boundary Condition Object
  SunExposed,                             !- Sun Exposure
  WindExposed,                            !- Wind Exposure
  ,                                       !- View Factor to Ground
  ,                                       !- Number of Vertices
  25.8631376286792, -6.46578440716979, 5.6712922035849, !- X,Y,Z Vertex 1 {m}
  0, -6.46578440716979, 5.6712922035849,  !- X,Y,Z Vertex 2 {m}
  0, -12.9315688143396, 2.4384,           !- X,Y,Z Vertex 3 {m}
  25.8631376286792, -12.9315688143396, 2.4384; !- X,Y,Z Vertex 4 {m}

OS:Surface,
  {b9cc31d5-ad85-431c-b4ff-ac7412ca6fbc}, !- Handle
  Surface 10,                             !- Name
  Wall,                                   !- Surface Type
  ,                                       !- Construction Name
  {5956c84a-84ad-456f-a3a3-289fc442fe7c}, !- Space Name
  Outdoors,                               !- Outside Boundary Condition
  ,                                       !- Outside Boundary Condition Object
  SunExposed,                             !- Sun Exposure
  WindExposed,                            !- Wind Exposure
  ,                                       !- View Factor to Ground
  ,                                       !- Number of Vertices
  0, -6.46578440716979, 5.6712922035849,  !- X,Y,Z Vertex 1 {m}
  0, 0, 2.4384,                           !- X,Y,Z Vertex 2 {m}
  0, -12.9315688143396, 2.4384;           !- X,Y,Z Vertex 3 {m}

OS:Surface,
  {c7b29f0d-21aa-4f40-965c-11342bd7a236}, !- Handle
  Surface 11,                             !- Name
  Wall,                                   !- Surface Type
  ,                                       !- Construction Name
  {5956c84a-84ad-456f-a3a3-289fc442fe7c}, !- Space Name
  Outdoors,                               !- Outside Boundary Condition
  ,                                       !- Outside Boundary Condition Object
  SunExposed,                             !- Sun Exposure
  WindExposed,                            !- Wind Exposure
  ,                                       !- View Factor to Ground
  ,                                       !- Number of Vertices
  25.8631376286792, -6.46578440716979, 5.6712922035849, !- X,Y,Z Vertex 1 {m}
  25.8631376286792, -12.9315688143396, 2.4384, !- X,Y,Z Vertex 2 {m}
  25.8631376286792, 0, 2.4384;            !- X,Y,Z Vertex 3 {m}

OS:Space,
  {5956c84a-84ad-456f-a3a3-289fc442fe7c}, !- Handle
  unfinished attic space,                 !- Name
  {9d84e718-0c10-483a-8288-8851ac45d0a1}, !- Space Type Name
  ,                                       !- Default Construction Set Name
  ,                                       !- Default Schedule Set Name
  ,                                       !- Direction of Relative North {deg}
  ,                                       !- X Origin {m}
  ,                                       !- Y Origin {m}
  ,                                       !- Z Origin {m}
  ,                                       !- Building Story Name
  {65af64fb-d95b-46d2-8a0d-65aedb071a43}; !- Thermal Zone Name

OS:ThermalZone,
  {65af64fb-d95b-46d2-8a0d-65aedb071a43}, !- Handle
  unfinished attic zone,                  !- Name
  ,                                       !- Multiplier
  ,                                       !- Ceiling Height {m}
  ,                                       !- Volume {m3}
  ,                                       !- Floor Area {m2}
  ,                                       !- Zone Inside Convection Algorithm
  ,                                       !- Zone Outside Convection Algorithm
  ,                                       !- Zone Conditioning Equipment List Name
  {2931781c-eff2-4d6a-bb04-080fc31f14de}, !- Zone Air Inlet Port List
  {6641af43-a19e-4cfe-b2e6-7d718ff25335}, !- Zone Air Exhaust Port List
  {2c106018-31e1-428d-af28-7d043b4810d3}, !- Zone Air Node Name
  {665761f4-edde-4a06-8f28-b3e4ed0fed7f}, !- Zone Return Air Port List
  ,                                       !- Primary Daylighting Control Name
  ,                                       !- Fraction of Zone Controlled by Primary Daylighting Control
  ,                                       !- Secondary Daylighting Control Name
  ,                                       !- Fraction of Zone Controlled by Secondary Daylighting Control
  ,                                       !- Illuminance Map Name
  ,                                       !- Group Rendering Name
  ,                                       !- Thermostat Name
  No;                                     !- Use Ideal Air Loads

OS:Node,
  {df2b47ca-ae27-4e3f-ad44-2319aaaa304c}, !- Handle
  Node 5,                                 !- Name
  {2c106018-31e1-428d-af28-7d043b4810d3}, !- Inlet Port
  ;                                       !- Outlet Port

OS:Connection,
  {2c106018-31e1-428d-af28-7d043b4810d3}, !- Handle
  {0315786e-9e52-4493-a778-1465d08417e7}, !- Name
  {65af64fb-d95b-46d2-8a0d-65aedb071a43}, !- Source Object
  11,                                     !- Outlet Port
  {df2b47ca-ae27-4e3f-ad44-2319aaaa304c}, !- Target Object
  2;                                      !- Inlet Port

OS:PortList,
  {2931781c-eff2-4d6a-bb04-080fc31f14de}, !- Handle
  {773fdd4e-19ef-4ba7-9850-777ec59d50b5}, !- Name
  {65af64fb-d95b-46d2-8a0d-65aedb071a43}; !- HVAC Component

OS:PortList,
  {6641af43-a19e-4cfe-b2e6-7d718ff25335}, !- Handle
  {32270c84-2f91-41ad-b810-bfad431df229}, !- Name
  {65af64fb-d95b-46d2-8a0d-65aedb071a43}; !- HVAC Component

OS:PortList,
  {665761f4-edde-4a06-8f28-b3e4ed0fed7f}, !- Handle
  {d147f81b-21c5-4793-824d-1b1912615d14}, !- Name
  {65af64fb-d95b-46d2-8a0d-65aedb071a43}; !- HVAC Component

OS:Sizing:Zone,
  {e29acd0a-bd8c-4b56-9441-0615130e64c0}, !- Handle
  {65af64fb-d95b-46d2-8a0d-65aedb071a43}, !- Zone or ZoneList Name
  SupplyAirTemperature,                   !- Zone Cooling Design Supply Air Temperature Input Method
  14,                                     !- Zone Cooling Design Supply Air Temperature {C}
  11.11,                                  !- Zone Cooling Design Supply Air Temperature Difference {deltaC}
  SupplyAirTemperature,                   !- Zone Heating Design Supply Air Temperature Input Method
  40,                                     !- Zone Heating Design Supply Air Temperature {C}
  11.11,                                  !- Zone Heating Design Supply Air Temperature Difference {deltaC}
  0.0085,                                 !- Zone Cooling Design Supply Air Humidity Ratio {kg-H2O/kg-air}
  0.008,                                  !- Zone Heating Design Supply Air Humidity Ratio {kg-H2O/kg-air}
  ,                                       !- Zone Heating Sizing Factor
  ,                                       !- Zone Cooling Sizing Factor
  DesignDay,                              !- Cooling Design Air Flow Method
  ,                                       !- Cooling Design Air Flow Rate {m3/s}
  ,                                       !- Cooling Minimum Air Flow per Zone Floor Area {m3/s-m2}
  ,                                       !- Cooling Minimum Air Flow {m3/s}
  ,                                       !- Cooling Minimum Air Flow Fraction
  DesignDay,                              !- Heating Design Air Flow Method
  ,                                       !- Heating Design Air Flow Rate {m3/s}
  ,                                       !- Heating Maximum Air Flow per Zone Floor Area {m3/s-m2}
  ,                                       !- Heating Maximum Air Flow {m3/s}
  ,                                       !- Heating Maximum Air Flow Fraction
  ,                                       !- Design Zone Air Distribution Effectiveness in Cooling Mode
  ,                                       !- Design Zone Air Distribution Effectiveness in Heating Mode
  No,                                     !- Account for Dedicated Outdoor Air System
  NeutralSupplyAir,                       !- Dedicated Outdoor Air System Control Strategy
  autosize,                               !- Dedicated Outdoor Air Low Setpoint Temperature for Design {C}
  autosize;                               !- Dedicated Outdoor Air High Setpoint Temperature for Design {C}

OS:ZoneHVAC:EquipmentList,
  {d67c2685-718a-41f7-8190-0e791ed13754}, !- Handle
  Zone HVAC Equipment List 5,             !- Name
  {65af64fb-d95b-46d2-8a0d-65aedb071a43}; !- Thermal Zone

OS:SpaceType,
  {9d84e718-0c10-483a-8288-8851ac45d0a1}, !- Handle
  Space Type 2,                           !- Name
  ,                                       !- Default Construction Set Name
  ,                                       !- Default Schedule Set Name
  ,                                       !- Group Rendering Name
  ,                                       !- Design Specification Outdoor Air Object Name
  ,                                       !- Standards Template
  ,                                       !- Standards Building Type
  unfinished attic;                       !- Standards Space Type

OS:BuildingUnit,
  {3c4a626a-08b2-419e-b54c-433f0fb6bd8e}, !- Handle
  unit 1,                                 !- Name
  ,                                       !- Rendering Color
  Residential;                            !- Building Unit Type

OS:AdditionalProperties,
  {3dffd8fa-3f82-46b8-bda5-e4dabc00825c}, !- Handle
  {3c4a626a-08b2-419e-b54c-433f0fb6bd8e}, !- Object Name
  Units Represented,                      !- Feature Name 1
  Integer,                                !- Feature Data Type 1
  1,                                      !- Feature Value 1
  NumberOfBedrooms,                       !- Feature Name 2
  Integer,                                !- Feature Data Type 2
  3,                                      !- Feature Value 2
  NumberOfBathrooms,                      !- Feature Name 3
  Double,                                 !- Feature Data Type 3
  2,                                      !- Feature Value 3
  NumberOfOccupants,                      !- Feature Name 4
  Double,                                 !- Feature Data Type 4
  3.3900000000000001;                     !- Feature Value 4

OS:BuildingUnit,
  {9b242ec8-2918-452d-ad20-aa8254842ce2}, !- Handle
  unit 2,                                 !- Name
  ,                                       !- Rendering Color
  Residential;                            !- Building Unit Type

OS:AdditionalProperties,
  {4a34bd1b-2419-4b6f-9d52-fd65f4beb1b7}, !- Handle
  {9b242ec8-2918-452d-ad20-aa8254842ce2}, !- Object Name
  Units Represented,                      !- Feature Name 1
  Integer,                                !- Feature Data Type 1
  1,                                      !- Feature Value 1
  NumberOfBedrooms,                       !- Feature Name 2
  Integer,                                !- Feature Data Type 2
  3,                                      !- Feature Value 2
  NumberOfBathrooms,                      !- Feature Name 3
  Double,                                 !- Feature Data Type 3
  2,                                      !- Feature Value 3
  NumberOfOccupants,                      !- Feature Name 4
  Double,                                 !- Feature Data Type 4
  3.3900000000000001;                     !- Feature Value 4

OS:BuildingUnit,
  {67073b19-89d0-4243-a35d-b5be8b90cc86}, !- Handle
  unit 3,                                 !- Name
  ,                                       !- Rendering Color
  Residential;                            !- Building Unit Type

OS:AdditionalProperties,
  {6ccf6295-a243-4666-b025-2a1947c68127}, !- Handle
  {67073b19-89d0-4243-a35d-b5be8b90cc86}, !- Object Name
  Units Represented,                      !- Feature Name 1
  Integer,                                !- Feature Data Type 1
  1,                                      !- Feature Value 1
  NumberOfBedrooms,                       !- Feature Name 2
  Integer,                                !- Feature Data Type 2
  3,                                      !- Feature Value 2
  NumberOfBathrooms,                      !- Feature Name 3
  Double,                                 !- Feature Data Type 3
  2,                                      !- Feature Value 3
  NumberOfOccupants,                      !- Feature Name 4
  Double,                                 !- Feature Data Type 4
  3.3900000000000001;                     !- Feature Value 4

OS:BuildingUnit,
  {e18790c5-79e0-4f73-b02c-e65da02cec1f}, !- Handle
  unit 4,                                 !- Name
  ,                                       !- Rendering Color
  Residential;                            !- Building Unit Type

OS:AdditionalProperties,
  {ea14ca34-5874-45d4-a74c-7fc75265aa38}, !- Handle
  {e18790c5-79e0-4f73-b02c-e65da02cec1f}, !- Object Name
  Units Represented,                      !- Feature Name 1
  Integer,                                !- Feature Data Type 1
  1,                                      !- Feature Value 1
  NumberOfBedrooms,                       !- Feature Name 2
  Integer,                                !- Feature Data Type 2
  3,                                      !- Feature Value 2
  NumberOfBathrooms,                      !- Feature Name 3
  Double,                                 !- Feature Data Type 3
  2,                                      !- Feature Value 3
  NumberOfOccupants,                      !- Feature Name 4
  Double,                                 !- Feature Data Type 4
  3.3900000000000001;                     !- Feature Value 4

OS:Surface,
  {5008537e-e4f6-4877-ba17-c3c5cc620c64}, !- Handle
  Surface 18,                             !- Name
  Floor,                                  !- Surface Type
  ,                                       !- Construction Name
  {5956c84a-84ad-456f-a3a3-289fc442fe7c}, !- Space Name
  Surface,                                !- Outside Boundary Condition
  {3fff138a-6cf8-4ce5-8834-75daea5a071b}, !- Outside Boundary Condition Object
  NoSun,                                  !- Sun Exposure
  NoWind,                                 !- Wind Exposure
  ,                                       !- View Factor to Ground
  ,                                       !- Number of Vertices
  19.3973532215094, 0, 2.4384,            !- X,Y,Z Vertex 1 {m}
  19.3973532215094, -12.9315688143396, 2.4384, !- X,Y,Z Vertex 2 {m}
  12.9315688143396, -12.9315688143396, 2.4384, !- X,Y,Z Vertex 3 {m}
  12.9315688143396, 0, 2.4384;            !- X,Y,Z Vertex 4 {m}

OS:Surface,
  {23e33fa3-e1ea-44b5-b37a-4cf1345dbc6d}, !- Handle
  Surface 19,                             !- Name
  Floor,                                  !- Surface Type
  ,                                       !- Construction Name
  {5956c84a-84ad-456f-a3a3-289fc442fe7c}, !- Space Name
  Surface,                                !- Outside Boundary Condition
  {a18e6790-c536-46c9-916f-153d0d96f506}, !- Outside Boundary Condition Object
  NoSun,                                  !- Sun Exposure
  NoWind,                                 !- Wind Exposure
  ,                                       !- View Factor to Ground
  ,                                       !- Number of Vertices
  25.8631376286792, 0, 2.4384,            !- X,Y,Z Vertex 1 {m}
  25.8631376286792, -12.9315688143396, 2.4384, !- X,Y,Z Vertex 2 {m}
  19.3973532215094, -12.9315688143396, 2.4384, !- X,Y,Z Vertex 3 {m}
  19.3973532215094, 0, 2.4384;            !- X,Y,Z Vertex 4 {m}

OS:Surface,
  {4cdd2f31-4b50-4543-8f1c-df8bd4624463}, !- Handle
  Surface 20,                             !- Name
  Floor,                                  !- Surface Type
  ,                                       !- Construction Name
  {5956c84a-84ad-456f-a3a3-289fc442fe7c}, !- Space Name
  Surface,                                !- Outside Boundary Condition
  {64ce97f8-d645-4bb3-a61e-0a09a9437ac5}, !- Outside Boundary Condition Object
  NoSun,                                  !- Sun Exposure
  NoWind,                                 !- Wind Exposure
  ,                                       !- View Factor to Ground
  ,                                       !- Number of Vertices
  12.9315688143396, 0, 2.4384,            !- X,Y,Z Vertex 1 {m}
  12.9315688143396, -12.9315688143396, 2.4384, !- X,Y,Z Vertex 2 {m}
  6.46578440716979, -12.9315688143396, 2.4384, !- X,Y,Z Vertex 3 {m}
  6.46578440716979, 0, 2.4384;            !- X,Y,Z Vertex 4 {m}

OS:External:File,
  {2ec1a855-2d92-44ce-97cb-ac929aef51f0}, !- Handle
  8760.csv,                               !- Name
  8760.csv;                               !- File Name

OS:Schedule:File,
  {1806f045-3a70-495d-9506-86fa766479af}, !- Handle
  occupants,                              !- Name
  {1f847aaa-a8c5-4660-943f-3f24213fbeb3}, !- Schedule Type Limits Name
  {2ec1a855-2d92-44ce-97cb-ac929aef51f0}, !- External File Name
  1,                                      !- Column Number
  1,                                      !- Rows to Skip at Top
  8760,                                   !- Number of Hours of Data
  ,                                       !- Column Separator
  ,                                       !- Interpolate to Timestep
  60;                                     !- Minutes per Item

OS:Schedule:Ruleset,
  {ebd9f5e8-d60a-42c8-93f3-23871c0b4f9f}, !- Handle
  Schedule Ruleset 1,                     !- Name
  {3a736432-d4a6-4605-ad3a-ec7a91eb2c6f}, !- Schedule Type Limits Name
  {98d50ce0-b786-47a2-bf5a-1d0acbbcee7f}; !- Default Day Schedule Name

OS:Schedule:Day,
  {98d50ce0-b786-47a2-bf5a-1d0acbbcee7f}, !- Handle
  Schedule Day 3,                         !- Name
  {3a736432-d4a6-4605-ad3a-ec7a91eb2c6f}, !- Schedule Type Limits Name
  ,                                       !- Interpolate to Timestep
  24,                                     !- Hour 1
  0,                                      !- Minute 1
  112.539290946133;                       !- Value Until Time 1

OS:People:Definition,
  {3f9d789c-1b9d-4e44-9a75-bdbc5d10a70a}, !- Handle
  res occupants|living space,             !- Name
  People,                                 !- Number of People Calculation Method
  3.39,                                   !- Number of People {people}
  ,                                       !- People per Space Floor Area {person/m2}
  ,                                       !- Space Floor Area per Person {m2/person}
  0.319734,                               !- Fraction Radiant
  0.573,                                  !- Sensible Heat Fraction
  0,                                      !- Carbon Dioxide Generation Rate {m3/s-W}
  No,                                     !- Enable ASHRAE 55 Comfort Warnings
  ZoneAveraged;                           !- Mean Radiant Temperature Calculation Type

OS:People,
  {697f61f6-402f-4c25-a356-c37ab997f81a}, !- Handle
  res occupants|living space,             !- Name
  {3f9d789c-1b9d-4e44-9a75-bdbc5d10a70a}, !- People Definition Name
  {3b6e3859-be35-4e63-9c6b-3037715cf8ca}, !- Space or SpaceType Name
  {1806f045-3a70-495d-9506-86fa766479af}, !- Number of People Schedule Name
  {ebd9f5e8-d60a-42c8-93f3-23871c0b4f9f}, !- Activity Level Schedule Name
  ,                                       !- Surface Name/Angle Factor List Name
  ,                                       !- Work Efficiency Schedule Name
  ,                                       !- Clothing Insulation Schedule Name
  ,                                       !- Air Velocity Schedule Name
  1;                                      !- Multiplier

OS:ScheduleTypeLimits,
  {3a736432-d4a6-4605-ad3a-ec7a91eb2c6f}, !- Handle
  ActivityLevel,                          !- Name
  0,                                      !- Lower Limit Value
  ,                                       !- Upper Limit Value
  Continuous,                             !- Numeric Type
  ActivityLevel;                          !- Unit Type

OS:ScheduleTypeLimits,
  {1f847aaa-a8c5-4660-943f-3f24213fbeb3}, !- Handle
  Fractional,                             !- Name
  0,                                      !- Lower Limit Value
  1,                                      !- Upper Limit Value
  Continuous;                             !- Numeric Type

OS:People:Definition,
  {4acb8836-926e-4b65-8975-eba990321cd2}, !- Handle
  res occupants|unit 2|living space|unit 2|story 1, !- Name
  People,                                 !- Number of People Calculation Method
  3.39,                                   !- Number of People {people}
  ,                                       !- People per Space Floor Area {person/m2}
  ,                                       !- Space Floor Area per Person {m2/person}
  0.319734,                               !- Fraction Radiant
  0.573,                                  !- Sensible Heat Fraction
  0,                                      !- Carbon Dioxide Generation Rate {m3/s-W}
  No,                                     !- Enable ASHRAE 55 Comfort Warnings
  ZoneAveraged;                           !- Mean Radiant Temperature Calculation Type

OS:People,
  {66792a96-8b58-49b4-8c92-537af8e5517d}, !- Handle
  res occupants|unit 2|living space|unit 2|story 1, !- Name
  {4acb8836-926e-4b65-8975-eba990321cd2}, !- People Definition Name
  {ceddde82-bf2b-435c-b1a6-0bd70bbc8b13}, !- Space or SpaceType Name
  {1806f045-3a70-495d-9506-86fa766479af}, !- Number of People Schedule Name
  {ebd9f5e8-d60a-42c8-93f3-23871c0b4f9f}, !- Activity Level Schedule Name
  ,                                       !- Surface Name/Angle Factor List Name
  ,                                       !- Work Efficiency Schedule Name
  ,                                       !- Clothing Insulation Schedule Name
  ,                                       !- Air Velocity Schedule Name
  1;                                      !- Multiplier

OS:People:Definition,
  {b18fa600-69ae-465b-8803-f65b10eb4d82}, !- Handle
  res occupants|unit 3|living space|unit 3|story 1, !- Name
  People,                                 !- Number of People Calculation Method
  3.39,                                   !- Number of People {people}
  ,                                       !- People per Space Floor Area {person/m2}
  ,                                       !- Space Floor Area per Person {m2/person}
  0.319734,                               !- Fraction Radiant
  0.573,                                  !- Sensible Heat Fraction
  0,                                      !- Carbon Dioxide Generation Rate {m3/s-W}
  No,                                     !- Enable ASHRAE 55 Comfort Warnings
  ZoneAveraged;                           !- Mean Radiant Temperature Calculation Type

OS:People,
  {0edb57d2-b3a9-432f-a16a-2822ec7e7d4c}, !- Handle
  res occupants|unit 3|living space|unit 3|story 1, !- Name
  {b18fa600-69ae-465b-8803-f65b10eb4d82}, !- People Definition Name
  {becb9b7b-3689-44cf-bd54-a7ff3335c631}, !- Space or SpaceType Name
  {1806f045-3a70-495d-9506-86fa766479af}, !- Number of People Schedule Name
  {ebd9f5e8-d60a-42c8-93f3-23871c0b4f9f}, !- Activity Level Schedule Name
  ,                                       !- Surface Name/Angle Factor List Name
  ,                                       !- Work Efficiency Schedule Name
  ,                                       !- Clothing Insulation Schedule Name
  ,                                       !- Air Velocity Schedule Name
  1;                                      !- Multiplier

OS:People:Definition,
  {34c10401-9ba5-4227-87f6-91699b190409}, !- Handle
  res occupants|unit 4|living space|unit 4|story 1, !- Name
  People,                                 !- Number of People Calculation Method
  3.39,                                   !- Number of People {people}
  ,                                       !- People per Space Floor Area {person/m2}
  ,                                       !- Space Floor Area per Person {m2/person}
  0.319734,                               !- Fraction Radiant
  0.573,                                  !- Sensible Heat Fraction
  0,                                      !- Carbon Dioxide Generation Rate {m3/s-W}
  No,                                     !- Enable ASHRAE 55 Comfort Warnings
  ZoneAveraged;                           !- Mean Radiant Temperature Calculation Type

OS:People,
  {4be10939-e262-4f85-a71a-c0e42bc0b619}, !- Handle
  res occupants|unit 4|living space|unit 4|story 1, !- Name
  {34c10401-9ba5-4227-87f6-91699b190409}, !- People Definition Name
  {c0c74217-5b51-45b8-b033-7ac06d8ece20}, !- Space or SpaceType Name
  {1806f045-3a70-495d-9506-86fa766479af}, !- Number of People Schedule Name
  {ebd9f5e8-d60a-42c8-93f3-23871c0b4f9f}, !- Activity Level Schedule Name
  ,                                       !- Surface Name/Angle Factor List Name
  ,                                       !- Work Efficiency Schedule Name
  ,                                       !- Clothing Insulation Schedule Name
  ,                                       !- Air Velocity Schedule Name
  1;                                      !- Multiplier

OS:GroundHeatExchanger:Vertical,
  {bf20062c-a7b1-4f41-b705-7cec5959713b}, !- Handle
  res gshp vert bore exchanger,           !- Name
  {14918182-b043-4278-a33b-3e8d3b95742d}, !- Inlet Node Name
  {670c7bbb-b1d6-43b3-84c8-09d04bac8d0b}, !- Outlet Node Name
  0.0033,                                 !- Maximum Flow Rate {m3/s}
  120,                                    !- Number of Bore Holes
  76.2,                                   !- Bore Hole Length {m}
  0.0635,                                 !- Bore Hole Radius {m}
  1.0386,                                 !- Ground Thermal Conductivity {W/m-K}
  1935576.92307692,                       !- Ground Thermal Heat Capacity {J/m3-K}
  10.8753424657535,                       !- Ground Temperature {C}
  0.0033,                                 !- Design Flow Rate {m3/s}
  0.6924,                                 !- Grout Thermal Conductivity {W/m-K}
  0.39813,                                !- Pipe Thermal Conductivity {W/m-K}
  0.02667,                                !- Pipe Out Diameter {m}
  0.02453894,                             !- U-Tube Distance {m}
  0.0024257,                              !- Pipe Thickness {m}
  1,                                      !- Maximum Length of Simulation
  0.0005,                                 !- G-Function Reference Ratio {dimensionless}
  -15.2996,                               !- G-Function Ln(T/Ts) Value 1
  -0.348322,                              !- G-Function G Value 1
  -14.201,                                !- G-Function Ln(T/Ts) Value 2
  0.022208,                               !- G-Function G Value 2
  -13.2202,                               !- G-Function Ln(T/Ts) Value 3
  0.412345,                               !- G-Function G Value 3
  -12.2086,                               !- G-Function Ln(T/Ts) Value 4
  0.867498,                               !- G-Function G Value 4
  -11.1888,                               !- G-Function Ln(T/Ts) Value 5
  1.357839,                               !- G-Function G Value 5
  -10.1816,                               !- G-Function Ln(T/Ts) Value 6
  1.852024,                               !- G-Function G Value 6
  -9.1815,                                !- G-Function Ln(T/Ts) Value 7
  2.345656,                               !- G-Function G Value 7
  -8.6809,                                !- G-Function Ln(T/Ts) Value 8
  2.593958,                               !- G-Function G Value 8
  -8.5,                                   !- G-Function Ln(T/Ts) Value 9
  2.679,                                  !- G-Function G Value 9
  -7.8,                                   !- G-Function Ln(T/Ts) Value 10
  3.023,                                  !- G-Function G Value 10
  -7.2,                                   !- G-Function Ln(T/Ts) Value 11
  3.32,                                   !- G-Function G Value 11
  -6.5,                                   !- G-Function Ln(T/Ts) Value 12
  3.681,                                  !- G-Function G Value 12
  -5.9,                                   !- G-Function Ln(T/Ts) Value 13
  4.071,                                  !- G-Function G Value 13
  -5.2,                                   !- G-Function Ln(T/Ts) Value 14
  4.828,                                  !- G-Function G Value 14
  -4.5,                                   !- G-Function Ln(T/Ts) Value 15
  6.253,                                  !- G-Function G Value 15
  -3.963,                                 !- G-Function Ln(T/Ts) Value 16
  7.894,                                  !- G-Function G Value 16
  -3.27,                                  !- G-Function Ln(T/Ts) Value 17
  11.82,                                  !- G-Function G Value 17
  -2.864,                                 !- G-Function Ln(T/Ts) Value 18
  15.117,                                 !- G-Function G Value 18
  -2.577,                                 !- G-Function Ln(T/Ts) Value 19
  18.006,                                 !- G-Function G Value 19
  -2.171,                                 !- G-Function Ln(T/Ts) Value 20
  22.887,                                 !- G-Function G Value 20
  -1.884,                                 !- G-Function Ln(T/Ts) Value 21
  26.924,                                 !- G-Function G Value 21
  -1.191,                                 !- G-Function Ln(T/Ts) Value 22
  38.004,                                 !- G-Function G Value 22
  -0.497,                                 !- G-Function Ln(T/Ts) Value 23
  49.919,                                 !- G-Function G Value 23
  -0.274,                                 !- G-Function Ln(T/Ts) Value 24
  53.407,                                 !- G-Function G Value 24
  -0.051,                                 !- G-Function Ln(T/Ts) Value 25
  56.632,                                 !- G-Function G Value 25
  0.196,                                  !- G-Function Ln(T/Ts) Value 26
  59.825,                                 !- G-Function G Value 26
  0.419,                                  !- G-Function Ln(T/Ts) Value 27
  62.349,                                 !- G-Function G Value 27
  0.642,                                  !- G-Function Ln(T/Ts) Value 28
  64.524,                                 !- G-Function G Value 28
  0.873,                                  !- G-Function Ln(T/Ts) Value 29
  66.412,                                 !- G-Function G Value 29
  1.112,                                  !- G-Function Ln(T/Ts) Value 30
  67.993,                                 !- G-Function G Value 30
  1.335,                                  !- G-Function Ln(T/Ts) Value 31
  69.162,                                 !- G-Function G Value 31
  1.679,                                  !- G-Function Ln(T/Ts) Value 32
  70.476,                                 !- G-Function G Value 32
  2.028,                                  !- G-Function Ln(T/Ts) Value 33
  71.361,                                 !- G-Function G Value 33
  2.275,                                  !- G-Function Ln(T/Ts) Value 34
  71.79,                                  !- G-Function G Value 34
  3.003,                                  !- G-Function Ln(T/Ts) Value 35
  72.511;                                 !- G-Function G Value 35

OS:PlantLoop,
  {a888aaca-81f4-43ea-8aa4-4b6644a695a5}, !- Handle
  res gshp vert bore condenser loop,      !- Name
  Water,                                  !- Fluid Type
  30,                                     !- Glycol Concentration
  ,                                       !- User Defined Fluid Type
  ,                                       !- Plant Equipment Operation Heating Load
  ,                                       !- Plant Equipment Operation Cooling Load
  ,                                       !- Primary Plant Equipment Operation Scheme
  {96e50c72-a854-4a6b-9039-7270bb640bbf}, !- Loop Temperature Setpoint Node Name
  48.88889,                               !- Maximum Loop Temperature {C}
  1.66666666666667,                       !- Minimum Loop Temperature {C}
  ,                                       !- Maximum Loop Flow Rate {m3/s}
  0,                                      !- Minimum Loop Flow Rate {m3/s}
  Autocalculate,                          !- Plant Loop Volume {m3}
  {b37a45c9-f4d1-4082-ad35-a889f374366b}, !- Plant Side Inlet Node Name
  {66c597ce-1444-4f33-afdf-174960fd914e}, !- Plant Side Outlet Node Name
  ,                                       !- Plant Side Branch List Name
  {306b32d2-807e-4f29-b16c-0c9b9449f24f}, !- Demand Side Inlet Node Name
  {e145f73c-afd5-4e23-bdcf-1263bb4085fd}, !- Demand Side Outlet Node Name
  ,                                       !- Demand Side Branch List Name
  ,                                       !- Demand Side Connector List Name
  SequentialLoad,                         !- Load Distribution Scheme
  {c9aa3f06-688a-4391-aa2b-d95ac37f9df6}, !- Availability Manager List Name
  ,                                       !- Plant Loop Demand Calculation Scheme
  ,                                       !- Common Pipe Simulation
  ,                                       !- Pressure Simulation Type
  ,                                       !- Plant Equipment Operation Heating Load Schedule
  ,                                       !- Plant Equipment Operation Cooling Load Schedule
  ,                                       !- Primary Plant Equipment Operation Scheme Schedule
  ,                                       !- Component Setpoint Operation Scheme Schedule
  {04fec984-6c03-4906-a8aa-d097ccb80cb8}, !- Demand Mixer Name
  {29e55b18-894a-4fe9-89e8-24a363b785f7}, !- Demand Splitter Name
  {e6780190-02fc-4ec8-ad6a-78528dd6a987}, !- Supply Mixer Name
  {9ec47760-e9c7-49ed-9b1a-28b53934f6cc}; !- Supply Splitter Name

OS:Node,
  {39c41fa3-5f0a-4511-8afc-04f462f4150e}, !- Handle
  Node 6,                                 !- Name
  {b37a45c9-f4d1-4082-ad35-a889f374366b}, !- Inlet Port
  {590aa66c-0427-4a9a-befe-0c04eb48e307}; !- Outlet Port

OS:Node,
  {96e50c72-a854-4a6b-9039-7270bb640bbf}, !- Handle
  Node 7,                                 !- Name
  {0c7a1427-338f-4ee3-b8f8-031ecc3f38ed}, !- Inlet Port
  {66c597ce-1444-4f33-afdf-174960fd914e}; !- Outlet Port

OS:Node,
  {2a30cd61-67bf-4ad1-b06c-deaa018e074b}, !- Handle
  Node 8,                                 !- Name
  {0f6844bd-2052-4093-a0e1-35ff67ac7830}, !- Inlet Port
  {14918182-b043-4278-a33b-3e8d3b95742d}; !- Outlet Port

OS:Connector:Mixer,
  {e6780190-02fc-4ec8-ad6a-78528dd6a987}, !- Handle
  Connector Mixer 1,                      !- Name
  {cf22bec9-bdde-476a-93fb-b397b3fe60ff}, !- Outlet Branch Name
  {5a9fa903-8285-42b2-9f54-23859ed4cfbf}, !- Inlet Branch Name 1
  {ae65fcf0-5111-463a-bd00-5e59faa59e8a}; !- Inlet Branch Name 2

OS:Connector:Splitter,
  {9ec47760-e9c7-49ed-9b1a-28b53934f6cc}, !- Handle
  Connector Splitter 1,                   !- Name
  {79ad00ad-5f43-46a2-a804-2d0139a22717}, !- Inlet Branch Name
  {0f6844bd-2052-4093-a0e1-35ff67ac7830}, !- Outlet Branch Name 1
  {a0608e11-1cbd-4bd6-af50-2cd140e2204d}; !- Outlet Branch Name 2

OS:Connection,
  {b37a45c9-f4d1-4082-ad35-a889f374366b}, !- Handle
  {06964be2-2372-495b-bf28-a073900b8d89}, !- Name
  {a888aaca-81f4-43ea-8aa4-4b6644a695a5}, !- Source Object
  14,                                     !- Outlet Port
  {39c41fa3-5f0a-4511-8afc-04f462f4150e}, !- Target Object
  2;                                      !- Inlet Port

OS:Connection,
  {0f6844bd-2052-4093-a0e1-35ff67ac7830}, !- Handle
  {6b6b7196-a972-4eb0-a5c7-6533430b2a3e}, !- Name
  {9ec47760-e9c7-49ed-9b1a-28b53934f6cc}, !- Source Object
  3,                                      !- Outlet Port
  {2a30cd61-67bf-4ad1-b06c-deaa018e074b}, !- Target Object
  2;                                      !- Inlet Port

OS:Connection,
  {66c597ce-1444-4f33-afdf-174960fd914e}, !- Handle
  {4997e9f5-2cf6-4bee-8625-e06b269fe687}, !- Name
  {96e50c72-a854-4a6b-9039-7270bb640bbf}, !- Source Object
  3,                                      !- Outlet Port
  {a888aaca-81f4-43ea-8aa4-4b6644a695a5}, !- Target Object
  15;                                     !- Inlet Port

OS:Node,
  {3c75f656-7fa8-43fb-b97a-31b9bc1e4c37}, !- Handle
  Node 9,                                 !- Name
  {306b32d2-807e-4f29-b16c-0c9b9449f24f}, !- Inlet Port
  {c9451cec-e4fc-4125-be57-63314608e73e}; !- Outlet Port

OS:Node,
  {f19c3762-5b9c-4a08-813d-00879d9a8600}, !- Handle
  Node 10,                                !- Name
  {0141f1bc-9b04-4714-bded-37b38012a76f}, !- Inlet Port
  {e145f73c-afd5-4e23-bdcf-1263bb4085fd}; !- Outlet Port

OS:Node,
  {29543c6c-4595-4d6c-b3e9-9c0b8ac3be81}, !- Handle
  Node 11,                                !- Name
  {cd1e4574-91c8-4747-b340-347637546294}, !- Inlet Port
  {f5d3e9e3-88c6-41ff-868e-5c30e65f1569}; !- Outlet Port

OS:Connector:Mixer,
  {04fec984-6c03-4906-a8aa-d097ccb80cb8}, !- Handle
  Connector Mixer 2,                      !- Name
  {e5ece32c-1134-48fb-8503-a68406baf14a}, !- Outlet Branch Name
  {ada47a71-1539-43e5-9dab-4fab59dec249}, !- Inlet Branch Name 1
  {f8fe3826-aad1-4862-9b5b-8bd8d1f8a20c}, !- Inlet Branch Name 2
  {a3d6301b-0bda-4f6e-90a0-c6a620fe6f7b}; !- Inlet Branch Name 3

OS:Connector:Splitter,
  {29e55b18-894a-4fe9-89e8-24a363b785f7}, !- Handle
  Connector Splitter 2,                   !- Name
  {cde11cb0-91df-4f1e-821e-e47b68da395e}, !- Inlet Branch Name
  {cd1e4574-91c8-4747-b340-347637546294}, !- Outlet Branch Name 1
  {6353c509-75be-4b43-b61f-56e96502df0c}, !- Outlet Branch Name 2
  {327ae476-950e-44a7-9046-7d18806fcc64}; !- Outlet Branch Name 3

OS:Connection,
  {306b32d2-807e-4f29-b16c-0c9b9449f24f}, !- Handle
  {ec89901d-4a82-4f8d-9f4b-f864783bf0e2}, !- Name
  {a888aaca-81f4-43ea-8aa4-4b6644a695a5}, !- Source Object
  17,                                     !- Outlet Port
  {3c75f656-7fa8-43fb-b97a-31b9bc1e4c37}, !- Target Object
  2;                                      !- Inlet Port

OS:Connection,
  {cd1e4574-91c8-4747-b340-347637546294}, !- Handle
  {d2c7aaef-1bde-4abd-bbc7-296feb219787}, !- Name
  {29e55b18-894a-4fe9-89e8-24a363b785f7}, !- Source Object
  3,                                      !- Outlet Port
  {29543c6c-4595-4d6c-b3e9-9c0b8ac3be81}, !- Target Object
  2;                                      !- Inlet Port

OS:Connection,
  {e145f73c-afd5-4e23-bdcf-1263bb4085fd}, !- Handle
  {81fb2886-dcc4-4657-b510-a6ff8809669c}, !- Name
  {f19c3762-5b9c-4a08-813d-00879d9a8600}, !- Source Object
  3,                                      !- Outlet Port
  {a888aaca-81f4-43ea-8aa4-4b6644a695a5}, !- Target Object
  18;                                     !- Inlet Port

OS:Sizing:Plant,
  {c898f8c5-6095-4bb8-a29c-8d0c099863ed}, !- Handle
  {a888aaca-81f4-43ea-8aa4-4b6644a695a5}, !- Plant or Condenser Loop Name
  Condenser,                              !- Loop Type
  29.4444444444444,                       !- Design Loop Exit Temperature {C}
  5.55555555555556,                       !- Loop Design Temperature Difference {deltaC}
  NonCoincident,                          !- Sizing Option
  1,                                      !- Zone Timesteps in Averaging Window
  None;                                   !- Coincident Sizing Factor Mode

OS:AvailabilityManagerAssignmentList,
  {c9aa3f06-688a-4391-aa2b-d95ac37f9df6}, !- Handle
  Plant Loop 1 AvailabilityManagerAssignmentList; !- Name

OS:SetpointManager:FollowGroundTemperature,
  {fa0eefeb-0cbb-4815-b334-2cca4ec35bec}, !- Handle
  res gshp vert bore condenser loop temp, !- Name
  Temperature,                            !- Control Variable
  0,                                      !- Offset Temperature Difference {deltaC}
  48.88889,                               !- Maximum Setpoint Temperature {C}
  1.66666666666667,                       !- Minimum Setpoint Temperature {C}
  {96e50c72-a854-4a6b-9039-7270bb640bbf}, !- Setpoint Node or NodeList Name
  Site:GroundTemperature:Deep;            !- Reference Ground Temperature Object Type

OS:Pump:VariableSpeed,
  {ffac592a-79a1-418a-bdc3-97ec019168f5}, !- Handle
  res gshp vert bore pump,                !- Name
  {590aa66c-0427-4a9a-befe-0c04eb48e307}, !- Inlet Node Name
  {96a2c2d0-b205-4d7c-8fae-d42e28afe9dd}, !- Outlet Node Name
  ,                                       !- Rated Flow Rate {m3/s}
  149460,                                 !- Rated Pump Head {Pa}
  ,                                       !- Rated Power Consumption {W}
  0.462,                                  !- Motor Efficiency
  0,                                      !- Fraction of Motor Inefficiencies to Fluid Stream
  0,                                      !- Coefficient 1 of the Part Load Performance Curve
  1,                                      !- Coefficient 2 of the Part Load Performance Curve
  0,                                      !- Coefficient 3 of the Part Load Performance Curve
  0,                                      !- Coefficient 4 of the Part Load Performance Curve
  0,                                      !- Minimum Flow Rate {m3/s}
  Intermittent,                           !- Pump Control Type
  ,                                       !- Pump Flow Rate Schedule Name
  ,                                       !- Pump Curve Name
  ,                                       !- Impeller Diameter {m}
  ,                                       !- VFD Control Type
  ,                                       !- Pump RPM Schedule Name
  ,                                       !- Minimum Pressure Schedule {Pa}
  ,                                       !- Maximum Pressure Schedule {Pa}
  ,                                       !- Minimum RPM Schedule {rev/min}
  ,                                       !- Maximum RPM Schedule {rev/min}
  ,                                       !- Zone Name
  0.5,                                    !- Skin Loss Radiative Fraction
  PowerPerFlowPerPressure,                !- Design Power Sizing Method
  348701.1,                               !- Design Electric Power per Unit Flow Rate {W/(m3/s)}
  1.282051282,                            !- Design Shaft Power per Unit Flow Rate per Unit Head {W-s/m3-Pa}
  0,                                      !- Design Minimum Flow Rate Fraction
  General;                                !- End-Use Subcategory

OS:Node,
  {c722b6f2-366a-44b4-aca1-3145abcf2fc5}, !- Handle
  Node 12,                                !- Name
  {96a2c2d0-b205-4d7c-8fae-d42e28afe9dd}, !- Inlet Port
  {79ad00ad-5f43-46a2-a804-2d0139a22717}; !- Outlet Port

OS:Connection,
  {590aa66c-0427-4a9a-befe-0c04eb48e307}, !- Handle
  {db2c204d-f283-4b80-a564-ad4fbee6040b}, !- Name
  {39c41fa3-5f0a-4511-8afc-04f462f4150e}, !- Source Object
  3,                                      !- Outlet Port
  {ffac592a-79a1-418a-bdc3-97ec019168f5}, !- Target Object
  2;                                      !- Inlet Port

OS:Connection,
  {96a2c2d0-b205-4d7c-8fae-d42e28afe9dd}, !- Handle
  {fc1318c2-3ff9-4df8-b87e-445b4e888200}, !- Name
  {ffac592a-79a1-418a-bdc3-97ec019168f5}, !- Source Object
  3,                                      !- Outlet Port
  {c722b6f2-366a-44b4-aca1-3145abcf2fc5}, !- Target Object
  2;                                      !- Inlet Port

OS:Connection,
  {79ad00ad-5f43-46a2-a804-2d0139a22717}, !- Handle
  {3a711027-13f4-4c50-9b1e-45436c3d3fec}, !- Name
  {c722b6f2-366a-44b4-aca1-3145abcf2fc5}, !- Source Object
  3,                                      !- Outlet Port
  {9ec47760-e9c7-49ed-9b1a-28b53934f6cc}, !- Target Object
  2;                                      !- Inlet Port

OS:EnergyManagementSystem:Sensor,
  {7fd8bf5f-dc78-41aa-b923-bf467c858e6f}, !- Handle
  res_gshp_vert_bore_pump_s,              !- Name
  res gshp vert bore pump,                !- Output Variable or Output Meter Index Key Name
  Pump Electric Energy;                   !- Output Variable or Output Meter Name

OS:Node,
  {aa3028fd-c2b3-4cb2-bd22-3aab647f7a91}, !- Handle
  Node 13,                                !- Name
  {670c7bbb-b1d6-43b3-84c8-09d04bac8d0b}, !- Inlet Port
  {5a9fa903-8285-42b2-9f54-23859ed4cfbf}; !- Outlet Port

OS:Connection,
  {14918182-b043-4278-a33b-3e8d3b95742d}, !- Handle
  {7f00526b-bc4d-4ddc-8bb2-fe76594d3099}, !- Name
  {2a30cd61-67bf-4ad1-b06c-deaa018e074b}, !- Source Object
  3,                                      !- Outlet Port
  {bf20062c-a7b1-4f41-b705-7cec5959713b}, !- Target Object
  2;                                      !- Inlet Port

OS:Connection,
  {670c7bbb-b1d6-43b3-84c8-09d04bac8d0b}, !- Handle
  {15dd9859-3f01-46be-9b5f-53c802977f83}, !- Name
  {bf20062c-a7b1-4f41-b705-7cec5959713b}, !- Source Object
  3,                                      !- Outlet Port
  {aa3028fd-c2b3-4cb2-bd22-3aab647f7a91}, !- Target Object
  2;                                      !- Inlet Port

OS:Connection,
  {5a9fa903-8285-42b2-9f54-23859ed4cfbf}, !- Handle
  {c75c4c7f-b220-4d11-94cd-52d09c2bfb30}, !- Name
  {aa3028fd-c2b3-4cb2-bd22-3aab647f7a91}, !- Source Object
  3,                                      !- Outlet Port
  {e6780190-02fc-4ec8-ad6a-78528dd6a987}, !- Target Object
  3;                                      !- Inlet Port

OS:Pipe:Adiabatic,
  {489aa11a-53d4-44c3-9e8f-d8a7c369f33c}, !- Handle
  Pipe Adiabatic 1,                       !- Name
  {f89357f5-d1eb-4308-9210-ecc6a9473687}, !- Inlet Node Name
  {d86bd87a-c117-4d08-ba24-6dd2ecc88e69}; !- Outlet Node Name

OS:Node,
  {cc124e3a-8db2-4261-a400-7048bf0b8383}, !- Handle
  Node 14,                                !- Name
  {a0608e11-1cbd-4bd6-af50-2cd140e2204d}, !- Inlet Port
  {f89357f5-d1eb-4308-9210-ecc6a9473687}; !- Outlet Port

OS:Connection,
  {a0608e11-1cbd-4bd6-af50-2cd140e2204d}, !- Handle
  {3b0ab8ea-4356-4644-b366-3240e328119f}, !- Name
  {9ec47760-e9c7-49ed-9b1a-28b53934f6cc}, !- Source Object
  4,                                      !- Outlet Port
  {cc124e3a-8db2-4261-a400-7048bf0b8383}, !- Target Object
  2;                                      !- Inlet Port

OS:Node,
  {ec1207bf-6d1b-4088-bf16-3c6c0ffd38a1}, !- Handle
  Node 15,                                !- Name
  {d86bd87a-c117-4d08-ba24-6dd2ecc88e69}, !- Inlet Port
  {ae65fcf0-5111-463a-bd00-5e59faa59e8a}; !- Outlet Port

OS:Connection,
  {f89357f5-d1eb-4308-9210-ecc6a9473687}, !- Handle
  {602eb7f6-51d5-4f7a-a420-d38dabd6be30}, !- Name
  {cc124e3a-8db2-4261-a400-7048bf0b8383}, !- Source Object
  3,                                      !- Outlet Port
  {489aa11a-53d4-44c3-9e8f-d8a7c369f33c}, !- Target Object
  2;                                      !- Inlet Port

OS:Connection,
  {d86bd87a-c117-4d08-ba24-6dd2ecc88e69}, !- Handle
  {7c51c0b4-0e88-403d-b078-07079314138c}, !- Name
  {489aa11a-53d4-44c3-9e8f-d8a7c369f33c}, !- Source Object
  3,                                      !- Outlet Port
  {ec1207bf-6d1b-4088-bf16-3c6c0ffd38a1}, !- Target Object
  2;                                      !- Inlet Port

OS:Connection,
  {ae65fcf0-5111-463a-bd00-5e59faa59e8a}, !- Handle
  {573e3c0b-c884-447d-af78-b228e1e1e517}, !- Name
  {ec1207bf-6d1b-4088-bf16-3c6c0ffd38a1}, !- Source Object
  3,                                      !- Outlet Port
  {e6780190-02fc-4ec8-ad6a-78528dd6a987}, !- Target Object
  4;                                      !- Inlet Port

OS:Pipe:Adiabatic,
  {b6b4c6e0-af71-4451-8224-f0665c80fe65}, !- Handle
  Pipe Adiabatic 2,                       !- Name
  {f5d3e9e3-88c6-41ff-868e-5c30e65f1569}, !- Inlet Node Name
  {7d6ab2ca-ac58-4d6e-a46a-67b4615fb888}; !- Outlet Node Name

OS:Node,
  {b80e4676-4f3f-4a75-970b-c159562b0b27}, !- Handle
  Node 16,                                !- Name
  {7d6ab2ca-ac58-4d6e-a46a-67b4615fb888}, !- Inlet Port
  {ada47a71-1539-43e5-9dab-4fab59dec249}; !- Outlet Port

OS:Connection,
  {f5d3e9e3-88c6-41ff-868e-5c30e65f1569}, !- Handle
  {1eb2fa0a-af67-4c7e-a514-44fb59b33d10}, !- Name
  {29543c6c-4595-4d6c-b3e9-9c0b8ac3be81}, !- Source Object
  3,                                      !- Outlet Port
  {b6b4c6e0-af71-4451-8224-f0665c80fe65}, !- Target Object
  2;                                      !- Inlet Port

OS:Connection,
  {7d6ab2ca-ac58-4d6e-a46a-67b4615fb888}, !- Handle
  {188178fe-5042-4676-8fdb-25a6f8244b18}, !- Name
  {b6b4c6e0-af71-4451-8224-f0665c80fe65}, !- Source Object
  3,                                      !- Outlet Port
  {b80e4676-4f3f-4a75-970b-c159562b0b27}, !- Target Object
  2;                                      !- Inlet Port

OS:Connection,
  {ada47a71-1539-43e5-9dab-4fab59dec249}, !- Handle
  {6052b2a1-d658-4827-b092-8f15eb8cf20e}, !- Name
  {b80e4676-4f3f-4a75-970b-c159562b0b27}, !- Source Object
  3,                                      !- Outlet Port
  {04fec984-6c03-4906-a8aa-d097ccb80cb8}, !- Target Object
  3;                                      !- Inlet Port

OS:Pipe:Adiabatic,
  {ebd65548-1b11-475e-b789-0040b31d9061}, !- Handle
  Pipe Adiabatic 3,                       !- Name
  {b8c49ef2-ce40-4ceb-a809-28e29ef1c27f}, !- Inlet Node Name
  {0c7a1427-338f-4ee3-b8f8-031ecc3f38ed}; !- Outlet Node Name

OS:Node,
  {a6a6c1ce-481a-4b3e-b975-ef1c049027cf}, !- Handle
  Node 17,                                !- Name
  {cf22bec9-bdde-476a-93fb-b397b3fe60ff}, !- Inlet Port
  {b8c49ef2-ce40-4ceb-a809-28e29ef1c27f}; !- Outlet Port

OS:Connection,
  {cf22bec9-bdde-476a-93fb-b397b3fe60ff}, !- Handle
  {d5d4fae6-b23a-48d9-bf2c-33fc197d62bc}, !- Name
  {e6780190-02fc-4ec8-ad6a-78528dd6a987}, !- Source Object
  2,                                      !- Outlet Port
  {a6a6c1ce-481a-4b3e-b975-ef1c049027cf}, !- Target Object
  2;                                      !- Inlet Port

OS:Connection,
  {b8c49ef2-ce40-4ceb-a809-28e29ef1c27f}, !- Handle
  {5b79ed5f-7872-4eef-a021-7779d33aefc4}, !- Name
  {a6a6c1ce-481a-4b3e-b975-ef1c049027cf}, !- Source Object
  3,                                      !- Outlet Port
  {ebd65548-1b11-475e-b789-0040b31d9061}, !- Target Object
  2;                                      !- Inlet Port

OS:Connection,
  {0c7a1427-338f-4ee3-b8f8-031ecc3f38ed}, !- Handle
  {73c6d1f8-f6d5-4bae-84ec-11cd9b32b679}, !- Name
  {ebd65548-1b11-475e-b789-0040b31d9061}, !- Source Object
  3,                                      !- Outlet Port
  {96e50c72-a854-4a6b-9039-7270bb640bbf}, !- Target Object
  2;                                      !- Inlet Port

OS:Pipe:Adiabatic,
  {3c1a15f5-9c38-40da-8549-6936f7a40b7f}, !- Handle
  Pipe Adiabatic 4,                       !- Name
  {c9451cec-e4fc-4125-be57-63314608e73e}, !- Inlet Node Name
  {a8e88d5b-203f-4f45-931f-6fc4eebc294a}; !- Outlet Node Name

OS:Node,
  {f45b7332-d446-4db2-9179-b7d70bd47792}, !- Handle
  Node 18,                                !- Name
  {a8e88d5b-203f-4f45-931f-6fc4eebc294a}, !- Inlet Port
  {cde11cb0-91df-4f1e-821e-e47b68da395e}; !- Outlet Port

OS:Connection,
  {c9451cec-e4fc-4125-be57-63314608e73e}, !- Handle
  {a6a39934-0c79-4778-8817-71f9ffb050a3}, !- Name
  {3c75f656-7fa8-43fb-b97a-31b9bc1e4c37}, !- Source Object
  3,                                      !- Outlet Port
  {3c1a15f5-9c38-40da-8549-6936f7a40b7f}, !- Target Object
  2;                                      !- Inlet Port

OS:Connection,
  {a8e88d5b-203f-4f45-931f-6fc4eebc294a}, !- Handle
  {567dea6c-f9f8-4c61-a0a2-2af69f641e19}, !- Name
  {3c1a15f5-9c38-40da-8549-6936f7a40b7f}, !- Source Object
  3,                                      !- Outlet Port
  {f45b7332-d446-4db2-9179-b7d70bd47792}, !- Target Object
  2;                                      !- Inlet Port

OS:Connection,
  {cde11cb0-91df-4f1e-821e-e47b68da395e}, !- Handle
  {f3cade2b-96cf-4b3f-b6eb-37f9559b13f3}, !- Name
  {f45b7332-d446-4db2-9179-b7d70bd47792}, !- Source Object
  3,                                      !- Outlet Port
  {29e55b18-894a-4fe9-89e8-24a363b785f7}, !- Target Object
  2;                                      !- Inlet Port

OS:Pipe:Adiabatic,
  {a75551c3-cbef-4a53-8be4-279699008e00}, !- Handle
  Pipe Adiabatic 5,                       !- Name
  {29e0fc75-a544-4625-a708-d89cfb6af19e}, !- Inlet Node Name
  {0141f1bc-9b04-4714-bded-37b38012a76f}; !- Outlet Node Name

OS:Node,
  {a655c2ad-d4f3-48b4-adf9-d493a2714af7}, !- Handle
  Node 19,                                !- Name
  {e5ece32c-1134-48fb-8503-a68406baf14a}, !- Inlet Port
  {29e0fc75-a544-4625-a708-d89cfb6af19e}; !- Outlet Port

OS:Connection,
  {e5ece32c-1134-48fb-8503-a68406baf14a}, !- Handle
  {497e4e32-d21c-4db0-accb-7e998806ea2e}, !- Name
  {04fec984-6c03-4906-a8aa-d097ccb80cb8}, !- Source Object
  2,                                      !- Outlet Port
  {a655c2ad-d4f3-48b4-adf9-d493a2714af7}, !- Target Object
  2;                                      !- Inlet Port

OS:Connection,
  {29e0fc75-a544-4625-a708-d89cfb6af19e}, !- Handle
  {95a2beec-ff02-4d2c-93c2-23d9fe11c6f3}, !- Name
  {a655c2ad-d4f3-48b4-adf9-d493a2714af7}, !- Source Object
  3,                                      !- Outlet Port
  {a75551c3-cbef-4a53-8be4-279699008e00}, !- Target Object
  2;                                      !- Inlet Port

OS:Connection,
  {0141f1bc-9b04-4714-bded-37b38012a76f}, !- Handle
  {9d04531e-7656-4413-9787-3de2c0c3bbd8}, !- Name
  {a75551c3-cbef-4a53-8be4-279699008e00}, !- Source Object
  3,                                      !- Outlet Port
  {f19c3762-5b9c-4a08-813d-00879d9a8600}, !- Target Object
  2;                                      !- Inlet Port

OS:Coil:Heating:WaterToAirHeatPump:EquationFit,
  {87ae7ca6-3606-45e7-b25b-7228b92680ff}, !- Handle
  res gshp vert bore heating coil,        !- Name
  {f5c00cb7-15cd-497c-bb35-9536f26784dd}, !- Water Inlet Node Name
  {357d539b-99fc-4d73-8954-8b90bbd7f98c}, !- Water Outlet Node Name
  ,                                       !- Air Inlet Node Name
  ,                                       !- Air Outlet Node Name
  ,                                       !- Rated Air Flow Rate {m3/s}
  ,                                       !- Rated Water Flow Rate {m3/s}
  ,                                       !- Rated Heating Capacity {W}
  3.64474922650591,                       !- Rated Heating Coefficient of Performance {W/W}
  -5.215438793,                           !- Heating Capacity Coefficient 1
  -1.073988396,                           !- Heating Capacity Coefficient 2
  7.597313856,                            !- Heating Capacity Coefficient 3
  0,                                      !- Heating Capacity Coefficient 4
  0,                                      !- Heating Capacity Coefficient 5
  -11.077826657,                          !- Heating Power Consumption Coefficient 1
  10.233784872,                           !- Heating Power Consumption Coefficient 2
  1.529330868,                            !- Heating Power Consumption Coefficient 3
  0,                                      !- Heating Power Consumption Coefficient 4
  0;                                      !- Heating Power Consumption Coefficient 5

OS:EnergyManagementSystem:Sensor,
  {934198ff-c258-4db5-a281-da2b97821dd6}, !- Handle
  res_gshp_vert_bore_heating_coil_s,      !- Name
  res gshp vert bore heating coil,        !- Output Variable or Output Meter Index Key Name
  Heating Coil Electric Energy;           !- Output Variable or Output Meter Name

OS:Node,
  {c6729013-421e-44c7-bdfe-5a193cb3e362}, !- Handle
  Node 20,                                !- Name
  {6353c509-75be-4b43-b61f-56e96502df0c}, !- Inlet Port
  {f5c00cb7-15cd-497c-bb35-9536f26784dd}; !- Outlet Port

OS:Connection,
  {6353c509-75be-4b43-b61f-56e96502df0c}, !- Handle
  {9cab5ac1-e353-4a03-a475-f267060589c7}, !- Name
  {29e55b18-894a-4fe9-89e8-24a363b785f7}, !- Source Object
  4,                                      !- Outlet Port
  {c6729013-421e-44c7-bdfe-5a193cb3e362}, !- Target Object
  2;                                      !- Inlet Port

OS:Node,
  {094ab26a-b7eb-4bea-865a-435365ef6b2b}, !- Handle
  Node 21,                                !- Name
  {357d539b-99fc-4d73-8954-8b90bbd7f98c}, !- Inlet Port
  {f8fe3826-aad1-4862-9b5b-8bd8d1f8a20c}; !- Outlet Port

OS:Connection,
  {f5c00cb7-15cd-497c-bb35-9536f26784dd}, !- Handle
  {dc93929f-00de-4d1e-b1c7-50c77f19f5e4}, !- Name
  {c6729013-421e-44c7-bdfe-5a193cb3e362}, !- Source Object
  3,                                      !- Outlet Port
  {87ae7ca6-3606-45e7-b25b-7228b92680ff}, !- Target Object
  2;                                      !- Inlet Port

OS:Connection,
  {357d539b-99fc-4d73-8954-8b90bbd7f98c}, !- Handle
  {ff4436a6-5e16-475d-9b39-6c94d48259b2}, !- Name
  {87ae7ca6-3606-45e7-b25b-7228b92680ff}, !- Source Object
  3,                                      !- Outlet Port
  {094ab26a-b7eb-4bea-865a-435365ef6b2b}, !- Target Object
  2;                                      !- Inlet Port

OS:Connection,
  {f8fe3826-aad1-4862-9b5b-8bd8d1f8a20c}, !- Handle
  {ae81ed6c-eb16-489b-a4ca-1b8d8a1dbe99}, !- Name
  {094ab26a-b7eb-4bea-865a-435365ef6b2b}, !- Source Object
  3,                                      !- Outlet Port
  {04fec984-6c03-4906-a8aa-d097ccb80cb8}, !- Target Object
  4;                                      !- Inlet Port

OS:Schedule:Constant,
  {b3332ac0-e05b-4689-bb86-9fde71f0870f}, !- Handle
  Always On Discrete,                     !- Name
  {57f8464f-64c1-4297-ba5e-33d776f49c91}, !- Schedule Type Limits Name
  1;                                      !- Value

OS:ScheduleTypeLimits,
  {57f8464f-64c1-4297-ba5e-33d776f49c91}, !- Handle
  OnOff,                                  !- Name
  0,                                      !- Lower Limit Value
  1,                                      !- Upper Limit Value
  Discrete,                               !- Numeric Type
  Availability;                           !- Unit Type

OS:Coil:Heating:Electric,
  {b8df85eb-5a1a-4375-aaa7-604d60bf21a8}, !- Handle
  res gshp vert bore supp heater,         !- Name
  {b3332ac0-e05b-4689-bb86-9fde71f0870f}, !- Availability Schedule Name
  1,                                      !- Efficiency
  ,                                       !- Nominal Capacity {W}
  ,                                       !- Air Inlet Node Name
  ;                                       !- Air Outlet Node Name

OS:Fan:OnOff,
  {75e255c4-45d4-4ca7-b865-77ed6ce86f4d}, !- Handle
  res gshp vert bore living zone htg supply fan, !- Name
  {b3332ac0-e05b-4689-bb86-9fde71f0870f}, !- Availability Schedule Name
  0.75,                                   !- Fan Total Efficiency
  794.580001233493,                       !- Pressure Rise {Pa}
  autosize,                               !- Maximum Flow Rate {m3/s}
  1,                                      !- Motor Efficiency
  1,                                      !- Motor In Airstream Fraction
  ,                                       !- Air Inlet Node Name
  ,                                       !- Air Outlet Node Name
  {21a45abf-af18-43f2-927b-9b945506c0de}, !- Fan Power Ratio Function of Speed Ratio Curve Name
  {1ce457ce-deb9-4c45-bbb2-3ecb36df3144}, !- Fan Efficiency Ratio Function of Speed Ratio Curve Name
  res gshp vert bore htg supply fan;      !- End-Use Subcategory

OS:Curve:Exponent,
  {21a45abf-af18-43f2-927b-9b945506c0de}, !- Handle
  Fan On Off Power Curve,                 !- Name
  1,                                      !- Coefficient1 Constant
  0,                                      !- Coefficient2 Constant
  0,                                      !- Coefficient3 Constant
  0,                                      !- Minimum Value of x
  1,                                      !- Maximum Value of x
  ,                                       !- Minimum Curve Output
  ,                                       !- Maximum Curve Output
  ,                                       !- Input Unit Type for X
  ;                                       !- Output Unit Type

OS:Curve:Cubic,
  {1ce457ce-deb9-4c45-bbb2-3ecb36df3144}, !- Handle
  Fan On Off Efficiency Curve,            !- Name
  1,                                      !- Coefficient1 Constant
  0,                                      !- Coefficient2 x
  0,                                      !- Coefficient3 x**2
  0,                                      !- Coefficient4 x**3
  0,                                      !- Minimum Value of x
  1;                                      !- Maximum Value of x

OS:AirLoopHVAC:UnitarySystem,
  {b285b665-c2d5-4e15-89c6-2a031bab300e}, !- Handle
  res gshp vert bore htg unitary system,  !- Name
  Load,                                   !- Control Type
  {871bc69e-7834-403a-903a-9a41a300dfce}, !- Controlling Zone or Thermostat Location
  None,                                   !- Dehumidification Control Type
  {b3332ac0-e05b-4689-bb86-9fde71f0870f}, !- Availability Schedule Name
  {6cd6ce1a-7ff6-4f8c-a786-16deb161c886}, !- Air Inlet Node Name
  {f348de66-2af5-4e27-a294-8f3101490907}, !- Air Outlet Node Name
  {75e255c4-45d4-4ca7-b865-77ed6ce86f4d}, !- Supply Fan Name
  BlowThrough,                            !- Fan Placement
  {b1dfc3fa-b9a0-4052-a780-445f884d187a}, !- Supply Air Fan Operating Mode Schedule Name
  {87ae7ca6-3606-45e7-b25b-7228b92680ff}, !- Heating Coil Name
  1,                                      !- DX Heating Coil Sizing Ratio
  ,                                       !- Cooling Coil Name
  No,                                     !- Use DOAS DX Cooling Coil
  2,                                      !- DOAS DX Cooling Coil Leaving Minimum Air Temperature {C}
  SensibleOnlyLoadControl,                !- Latent Load Control
  {b8df85eb-5a1a-4375-aaa7-604d60bf21a8}, !- Supplemental Heating Coil Name
  ,                                       !- Supply Air Flow Rate Method During Cooling Operation
  autosize,                               !- Supply Air Flow Rate During Cooling Operation {m3/s}
  ,                                       !- Supply Air Flow Rate Per Floor Area During Cooling Operation {m3/s-m2}
  ,                                       !- Fraction of Autosized Design Cooling Supply Air Flow Rate
  ,                                       !- Design Supply Air Flow Rate Per Unit of Capacity During Cooling Operation {m3/s-W}
  ,                                       !- Supply Air Flow Rate Method During Heating Operation
  autosize,                               !- Supply Air Flow Rate During Heating Operation {m3/s}
  ,                                       !- Supply Air Flow Rate Per Floor Area during Heating Operation {m3/s-m2}
  ,                                       !- Fraction of Autosized Design Heating Supply Air Flow Rate
  ,                                       !- Design Supply Air Flow Rate Per Unit of Capacity During Heating Operation {m3/s-W}
  ,                                       !- Supply Air Flow Rate Method When No Cooling or Heating is Required
  0,                                      !- Supply Air Flow Rate When No Cooling or Heating is Required {m3/s}
  ,                                       !- Supply Air Flow Rate Per Floor Area When No Cooling or Heating is Required {m3/s-m2}
  ,                                       !- Fraction of Autosized Design Cooling Supply Air Flow Rate When No Cooling or Heating is Required
  ,                                       !- Fraction of Autosized Design Heating Supply Air Flow Rate When No Cooling or Heating is Required
  ,                                       !- Design Supply Air Flow Rate Per Unit of Capacity During Cooling Operation When No Cooling or Heating is Required {m3/s-W}
  ,                                       !- Design Supply Air Flow Rate Per Unit of Capacity During Heating Operation When No Cooling or Heating is Required {m3/s-W}
  76.6666666666667,                       !- Maximum Supply Air Temperature {C}
  4.44444444444444,                       !- Maximum Outdoor Dry-Bulb Temperature for Supplemental Heater Operation {C}
  ,                                       !- Outdoor Dry-Bulb Temperature Sensor Node Name
  2.5,                                    !- Maximum Cycling Rate {cycles/hr}
  60,                                     !- Heat Pump Time Constant {s}
  0.01,                                   !- Fraction of On-Cycle Power Use
  60,                                     !- Heat Pump Fan Delay Time {s}
  0,                                      !- Ancilliary On-Cycle Electric Power {W}
  0;                                      !- Ancilliary Off-Cycle Electric Power {W}

OS:Schedule:Constant,
  {b1dfc3fa-b9a0-4052-a780-445f884d187a}, !- Handle
  Always Off Discrete,                    !- Name
  {4708f2bb-e5d4-45e2-a90c-2b8dde927371}, !- Schedule Type Limits Name
  0;                                      !- Value

OS:ScheduleTypeLimits,
  {4708f2bb-e5d4-45e2-a90c-2b8dde927371}, !- Handle
  OnOff 1,                                !- Name
  0,                                      !- Lower Limit Value
  1,                                      !- Upper Limit Value
  Discrete,                               !- Numeric Type
  Availability;                           !- Unit Type

OS:AirLoopHVAC,
  {40ca15f1-c76f-45a8-bbbe-58f24dca3d5a}, !- Handle
  res gshp vert bore central htg air system, !- Name
  ,                                       !- Controller List Name
  {b3332ac0-e05b-4689-bb86-9fde71f0870f}, !- Availability Schedule
  {b33d9ddb-ca26-4bfb-bdbb-d6edb46e6802}, !- Availability Manager List Name
  AutoSize,                               !- Design Supply Air Flow Rate {m3/s}
  ,                                       !- Branch List Name
  ,                                       !- Connector List Name
  {f9f58552-5b77-4d77-a704-776a1296a0d3}, !- Supply Side Inlet Node Name
  {eae419f5-620b-400e-b4dd-19b58e7e70c6}, !- Demand Side Outlet Node Name
  {cf9f6f85-6130-4dd9-99d0-4a4ccc2e8dcb}, !- Demand Side Inlet Node A
  {6f4ffcee-d6ae-41aa-b68f-3e3b58d19614}, !- Supply Side Outlet Node A
  ,                                       !- Demand Side Inlet Node B
  ,                                       !- Supply Side Outlet Node B
  ,                                       !- Return Air Bypass Flow Temperature Setpoint Schedule Name
  {96220ddd-9710-4d17-933d-ce12a491e704}, !- Demand Mixer Name
  {fa624db7-d755-409c-b37b-8870e3376f65}, !- Demand Splitter A Name
  ,                                       !- Demand Splitter B Name
  ;                                       !- Supply Splitter Name

OS:Node,
  {751b8cd9-8399-4a4b-820d-02f3e3df16f1}, !- Handle
  Node 22,                                !- Name
  {f9f58552-5b77-4d77-a704-776a1296a0d3}, !- Inlet Port
  {6cd6ce1a-7ff6-4f8c-a786-16deb161c886}; !- Outlet Port

OS:Node,
  {78436946-7bb7-4a0b-8f2a-3501d0e7744b}, !- Handle
  Node 23,                                !- Name
  {f348de66-2af5-4e27-a294-8f3101490907}, !- Inlet Port
  {6f4ffcee-d6ae-41aa-b68f-3e3b58d19614}; !- Outlet Port

OS:Connection,
  {f9f58552-5b77-4d77-a704-776a1296a0d3}, !- Handle
  {b5b12b36-d00f-4d77-a019-f89d511738a1}, !- Name
  {40ca15f1-c76f-45a8-bbbe-58f24dca3d5a}, !- Source Object
  8,                                      !- Outlet Port
  {751b8cd9-8399-4a4b-820d-02f3e3df16f1}, !- Target Object
  2;                                      !- Inlet Port

OS:Connection,
  {6f4ffcee-d6ae-41aa-b68f-3e3b58d19614}, !- Handle
  {d30d6ad4-34d5-420c-9f2a-299493d92643}, !- Name
  {78436946-7bb7-4a0b-8f2a-3501d0e7744b}, !- Source Object
  3,                                      !- Outlet Port
  {40ca15f1-c76f-45a8-bbbe-58f24dca3d5a}, !- Target Object
  11;                                     !- Inlet Port

OS:Node,
  {17155fb0-a45e-44cb-8134-d1d9f44460a2}, !- Handle
  Node 24,                                !- Name
  {cf9f6f85-6130-4dd9-99d0-4a4ccc2e8dcb}, !- Inlet Port
  {b5034e67-15cf-454e-a319-3add3a4c7593}; !- Outlet Port

OS:Node,
  {c0204002-7906-428c-abf1-0109ec8196f5}, !- Handle
  Node 25,                                !- Name
  {1046ddda-36ae-4930-b36c-8054abc8183b}, !- Inlet Port
  {eae419f5-620b-400e-b4dd-19b58e7e70c6}; !- Outlet Port

OS:Node,
  {4e5a83a6-3e41-4c47-b8df-ee37dce4f972}, !- Handle
  Node 26,                                !- Name
  {38c39f47-f39b-4c95-be14-068ca88ae49a}, !- Inlet Port
  {6635a2f1-aa9c-4bc5-b6e2-cf7ba420b8dc}; !- Outlet Port

OS:Connection,
  {cf9f6f85-6130-4dd9-99d0-4a4ccc2e8dcb}, !- Handle
  {3967d4e4-15b0-40da-9083-6db1b7b4078a}, !- Name
  {40ca15f1-c76f-45a8-bbbe-58f24dca3d5a}, !- Source Object
  10,                                     !- Outlet Port
  {17155fb0-a45e-44cb-8134-d1d9f44460a2}, !- Target Object
  2;                                      !- Inlet Port

OS:Connection,
  {eae419f5-620b-400e-b4dd-19b58e7e70c6}, !- Handle
  {a8ab5bc5-5dfa-4035-9442-8e1664f600f2}, !- Name
  {c0204002-7906-428c-abf1-0109ec8196f5}, !- Source Object
  3,                                      !- Outlet Port
  {40ca15f1-c76f-45a8-bbbe-58f24dca3d5a}, !- Target Object
  9;                                      !- Inlet Port

OS:AirLoopHVAC:ZoneSplitter,
  {fa624db7-d755-409c-b37b-8870e3376f65}, !- Handle
  res gshp vert bore htg zone splitter,   !- Name
  {b5034e67-15cf-454e-a319-3add3a4c7593}, !- Inlet Node Name
  {93d5591b-7e29-4e52-a247-01b0dbf704a2}; !- Outlet Node Name 1

OS:AirLoopHVAC:ZoneMixer,
  {96220ddd-9710-4d17-933d-ce12a491e704}, !- Handle
  res gshp vert bore htg zone mixer,      !- Name
  {1046ddda-36ae-4930-b36c-8054abc8183b}, !- Outlet Node Name
  {24828baa-70fe-4785-ab29-592ed15a1a0d}; !- Inlet Node Name 1

OS:Connection,
  {b5034e67-15cf-454e-a319-3add3a4c7593}, !- Handle
  {d705a6e5-b2c4-41c6-b73c-e73562683035}, !- Name
  {17155fb0-a45e-44cb-8134-d1d9f44460a2}, !- Source Object
  3,                                      !- Outlet Port
  {fa624db7-d755-409c-b37b-8870e3376f65}, !- Target Object
  2;                                      !- Inlet Port

OS:Connection,
  {1046ddda-36ae-4930-b36c-8054abc8183b}, !- Handle
  {50dae258-d74e-4c52-83f9-886470a5dc5c}, !- Name
  {96220ddd-9710-4d17-933d-ce12a491e704}, !- Source Object
  2,                                      !- Outlet Port
  {c0204002-7906-428c-abf1-0109ec8196f5}, !- Target Object
  2;                                      !- Inlet Port

OS:Sizing:System,
  {91e24ca2-86c5-4d16-bb5a-7a7f70a8466a}, !- Handle
  {40ca15f1-c76f-45a8-bbbe-58f24dca3d5a}, !- AirLoop Name
  Sensible,                               !- Type of Load to Size On
  Autosize,                               !- Design Outdoor Air Flow Rate {m3/s}
  0.3,                                    !- Central Heating Maximum System Air Flow Ratio
  7,                                      !- Preheat Design Temperature {C}
  0.008,                                  !- Preheat Design Humidity Ratio {kg-H2O/kg-Air}
  12.8,                                   !- Precool Design Temperature {C}
  0.008,                                  !- Precool Design Humidity Ratio {kg-H2O/kg-Air}
  12.8,                                   !- Central Cooling Design Supply Air Temperature {C}
  16.7,                                   !- Central Heating Design Supply Air Temperature {C}
  NonCoincident,                          !- Sizing Option
  Yes,                                    !- 100% Outdoor Air in Cooling
  Yes,                                    !- 100% Outdoor Air in Heating
  0.0085,                                 !- Central Cooling Design Supply Air Humidity Ratio {kg-H2O/kg-Air}
  0.008,                                  !- Central Heating Design Supply Air Humidity Ratio {kg-H2O/kg-Air}
  DesignDay,                              !- Cooling Design Air Flow Method
  0,                                      !- Cooling Design Air Flow Rate {m3/s}
  DesignDay,                              !- Heating Design Air Flow Method
  0,                                      !- Heating Design Air Flow Rate {m3/s}
  ZoneSum,                                !- System Outdoor Air Method
  1,                                      !- Zone Maximum Outdoor Air Fraction {dimensionless}
  0.0099676501,                           !- Cooling Supply Air Flow Rate Per Floor Area {m3/s-m2}
  1,                                      !- Cooling Fraction of Autosized Cooling Supply Air Flow Rate
  3.9475456e-005,                         !- Cooling Supply Air Flow Rate Per Unit Cooling Capacity {m3/s-W}
  0.0099676501,                           !- Heating Supply Air Flow Rate Per Floor Area {m3/s-m2}
  1,                                      !- Heating Fraction of Autosized Heating Supply Air Flow Rate
  1,                                      !- Heating Fraction of Autosized Cooling Supply Air Flow Rate
  3.1588213e-005,                         !- Heating Supply Air Flow Rate Per Unit Heating Capacity {m3/s-W}
  CoolingDesignCapacity,                  !- Cooling Design Capacity Method
  autosize,                               !- Cooling Design Capacity {W}
  234.7,                                  !- Cooling Design Capacity Per Floor Area {W/m2}
  1,                                      !- Fraction of Autosized Cooling Design Capacity
  HeatingDesignCapacity,                  !- Heating Design Capacity Method
  autosize,                               !- Heating Design Capacity {W}
  157,                                    !- Heating Design Capacity Per Floor Area {W/m2}
  1,                                      !- Fraction of Autosized Heating Design Capacity
  OnOff;                                  !- Central Cooling Capacity Control Method

OS:AvailabilityManagerAssignmentList,
  {b33d9ddb-ca26-4bfb-bdbb-d6edb46e6802}, !- Handle
  Air Loop HVAC 1 AvailabilityManagerAssignmentList; !- Name

OS:Connection,
  {6cd6ce1a-7ff6-4f8c-a786-16deb161c886}, !- Handle
  {f92da2e5-815e-4cad-bb29-6883e31d1b0d}, !- Name
  {751b8cd9-8399-4a4b-820d-02f3e3df16f1}, !- Source Object
  3,                                      !- Outlet Port
  {b285b665-c2d5-4e15-89c6-2a031bab300e}, !- Target Object
  6;                                      !- Inlet Port

OS:Connection,
  {f348de66-2af5-4e27-a294-8f3101490907}, !- Handle
  {e482a67e-8027-47a6-8922-03fc6ce40d85}, !- Name
  {b285b665-c2d5-4e15-89c6-2a031bab300e}, !- Source Object
  7,                                      !- Outlet Port
  {78436946-7bb7-4a0b-8f2a-3501d0e7744b}, !- Target Object
  2;                                      !- Inlet Port

OS:AirTerminal:SingleDuct:ConstantVolume:NoReheat,
  {604ad50a-21e4-4c55-9e06-203a97191221}, !- Handle
  res gshp vert bore living zone htg direct air, !- Name
  {b3332ac0-e05b-4689-bb86-9fde71f0870f}, !- Availability Schedule Name
  {daab554c-5dc0-48ee-b9e7-19097358c569}, !- Air Inlet Node Name
  {38c39f47-f39b-4c95-be14-068ca88ae49a}, !- Air Outlet Node Name
  AutoSize;                               !- Maximum Air Flow Rate {m3/s}

OS:Node,
  {c6ae9dfd-8440-4d1e-acad-7125c2003a34}, !- Handle
  Node 27,                                !- Name
  {d33e4583-6ddd-4d85-ae21-11dcb090eea0}, !- Inlet Port
  {24828baa-70fe-4785-ab29-592ed15a1a0d}; !- Outlet Port

OS:Connection,
  {6635a2f1-aa9c-4bc5-b6e2-cf7ba420b8dc}, !- Handle
  {5a71ec9a-00af-4221-bf3b-d9e473aff050}, !- Name
  {4e5a83a6-3e41-4c47-b8df-ee37dce4f972}, !- Source Object
  3,                                      !- Outlet Port
  {0c20ea99-53ab-4673-aa2d-40e4af61eb44}, !- Target Object
  3;                                      !- Inlet Port

OS:Connection,
  {d33e4583-6ddd-4d85-ae21-11dcb090eea0}, !- Handle
  {8e7eaec4-e290-49cf-8bf4-c94760282948}, !- Name
  {ba3cddb7-69fb-467f-a992-c4da8e29d253}, !- Source Object
  3,                                      !- Outlet Port
  {c6ae9dfd-8440-4d1e-acad-7125c2003a34}, !- Target Object
  2;                                      !- Inlet Port

OS:Connection,
  {24828baa-70fe-4785-ab29-592ed15a1a0d}, !- Handle
  {b19c8846-b2a5-48b6-ade9-aa9fa5c6904b}, !- Name
  {c6ae9dfd-8440-4d1e-acad-7125c2003a34}, !- Source Object
  3,                                      !- Outlet Port
  {96220ddd-9710-4d17-933d-ce12a491e704}, !- Target Object
  3;                                      !- Inlet Port

OS:Node,
  {68a8def1-a598-4eb4-a949-7bc3b0381065}, !- Handle
  Node 28,                                !- Name
  {93d5591b-7e29-4e52-a247-01b0dbf704a2}, !- Inlet Port
  {daab554c-5dc0-48ee-b9e7-19097358c569}; !- Outlet Port

OS:Connection,
  {93d5591b-7e29-4e52-a247-01b0dbf704a2}, !- Handle
  {6e7a4aaf-57f3-46cf-8ec4-842c774148df}, !- Name
  {fa624db7-d755-409c-b37b-8870e3376f65}, !- Source Object
  3,                                      !- Outlet Port
  {68a8def1-a598-4eb4-a949-7bc3b0381065}, !- Target Object
  2;                                      !- Inlet Port

OS:Connection,
  {daab554c-5dc0-48ee-b9e7-19097358c569}, !- Handle
  {6d264306-fb36-4265-9c10-c37637855efb}, !- Name
  {68a8def1-a598-4eb4-a949-7bc3b0381065}, !- Source Object
  3,                                      !- Outlet Port
  {604ad50a-21e4-4c55-9e06-203a97191221}, !- Target Object
  3;                                      !- Inlet Port

OS:Connection,
  {38c39f47-f39b-4c95-be14-068ca88ae49a}, !- Handle
  {f846790e-916f-47b6-863c-4a6d68e29d31}, !- Name
  {604ad50a-21e4-4c55-9e06-203a97191221}, !- Source Object
  4,                                      !- Outlet Port
  {4e5a83a6-3e41-4c47-b8df-ee37dce4f972}, !- Target Object
  2;                                      !- Inlet Port

OS:Coil:Cooling:WaterToAirHeatPump:EquationFit,
  {ae55081b-3302-42d8-a9cd-38da1d364ec9}, !- Handle
  res gshp vert bore cooling coil,        !- Name
  {5e26d187-c74a-4e98-b869-0fa3f30141b4}, !- Water Inlet Node Name
  {50ed7186-467b-4654-a486-29b5bcec2cf4}, !- Water Outlet Node Name
  ,                                       !- Air Inlet Node Name
  ,                                       !- Air Outlet Node Name
  ,                                       !- Rated Air Flow Rate {m3/s}
  ,                                       !- Rated Water Flow Rate {m3/s}
  ,                                       !- Rated Total Cooling Capacity {W}
  ,                                       !- Rated Sensible Cooling Capacity {W}
  5.3555091458258,                        !- Rated Cooling Coefficient of Performance {W/W}
  -3.9160645386,                          !- Total Cooling Capacity Coefficient 1
  7.042944024,                            !- Total Cooling Capacity Coefficient 2
  -2.270589372,                           !- Total Cooling Capacity Coefficient 3
  0,                                      !- Total Cooling Capacity Coefficient 4
  0,                                      !- Total Cooling Capacity Coefficient 5
  26.7839398084,                          !- Sensible Cooling Capacity Coefficient 1
  0,                                      !- Sensible Cooling Capacity Coefficient 2
  -23.832385974,                          !- Sensible Cooling Capacity Coefficient 3
  -1.115743914,                           !- Sensible Cooling Capacity Coefficient 4
  0,                                      !- Sensible Cooling Capacity Coefficient 5
  0,                                      !- Sensible Cooling Capacity Coefficient 6
  -6.2337364523,                          !- Cooling Power Consumption Coefficient 1
  1.610096238,                            !- Cooling Power Consumption Coefficient 2
  5.317076448,                            !- Cooling Power Consumption Coefficient 3
  0,                                      !- Cooling Power Consumption Coefficient 4
  0,                                      !- Cooling Power Consumption Coefficient 5
  1000,                                   !- Nominal Time for Condensate Removal to Begin {s}
  1.5;                                    !- Ratio of Initial Moisture Evaporation Rate and Steady State Latent Capacity {dimensionless}

OS:EnergyManagementSystem:Sensor,
  {45d591c8-cd31-4ab4-8b0a-a71c1bf2a1a0}, !- Handle
  res_gshp_vert_bore_cooling_coil_s,      !- Name
  res gshp vert bore cooling coil,        !- Output Variable or Output Meter Index Key Name
  Cooling Coil Electric Energy;           !- Output Variable or Output Meter Name

OS:Node,
  {03f725f9-2648-4fe1-a5ca-d062cb639a37}, !- Handle
  Node 29,                                !- Name
  {327ae476-950e-44a7-9046-7d18806fcc64}, !- Inlet Port
  {5e26d187-c74a-4e98-b869-0fa3f30141b4}; !- Outlet Port

OS:Connection,
  {327ae476-950e-44a7-9046-7d18806fcc64}, !- Handle
  {70d428ea-f0cd-47be-b77d-824e9f12e511}, !- Name
  {29e55b18-894a-4fe9-89e8-24a363b785f7}, !- Source Object
  5,                                      !- Outlet Port
  {03f725f9-2648-4fe1-a5ca-d062cb639a37}, !- Target Object
  2;                                      !- Inlet Port

OS:Node,
  {59e70ef7-f2b9-4343-acc9-474576a6bb16}, !- Handle
  Node 30,                                !- Name
  {50ed7186-467b-4654-a486-29b5bcec2cf4}, !- Inlet Port
  {a3d6301b-0bda-4f6e-90a0-c6a620fe6f7b}; !- Outlet Port

OS:Connection,
  {5e26d187-c74a-4e98-b869-0fa3f30141b4}, !- Handle
  {cfe4e684-5f01-4ce0-9555-0b771e7c9c07}, !- Name
  {03f725f9-2648-4fe1-a5ca-d062cb639a37}, !- Source Object
  3,                                      !- Outlet Port
  {ae55081b-3302-42d8-a9cd-38da1d364ec9}, !- Target Object
  2;                                      !- Inlet Port

OS:Connection,
  {50ed7186-467b-4654-a486-29b5bcec2cf4}, !- Handle
  {58fedfbe-dbe9-4465-8b6c-cbad73d47327}, !- Name
  {ae55081b-3302-42d8-a9cd-38da1d364ec9}, !- Source Object
  3,                                      !- Outlet Port
  {59e70ef7-f2b9-4343-acc9-474576a6bb16}, !- Target Object
  2;                                      !- Inlet Port

OS:Connection,
  {a3d6301b-0bda-4f6e-90a0-c6a620fe6f7b}, !- Handle
  {1e0aba9b-6870-451d-a3b8-7c464e5e7c2b}, !- Name
  {59e70ef7-f2b9-4343-acc9-474576a6bb16}, !- Source Object
  3,                                      !- Outlet Port
  {04fec984-6c03-4906-a8aa-d097ccb80cb8}, !- Target Object
  5;                                      !- Inlet Port

OS:Fan:OnOff,
  {1dc893f7-0d5d-44d2-9616-11ec6c6ffc5f}, !- Handle
  res gshp vert bore living zone clg supply fan, !- Name
  {b3332ac0-e05b-4689-bb86-9fde71f0870f}, !- Availability Schedule Name
  0.75,                                   !- Fan Total Efficiency
  794.580001233493,                       !- Pressure Rise {Pa}
  autosize,                               !- Maximum Flow Rate {m3/s}
  1,                                      !- Motor Efficiency
  1,                                      !- Motor In Airstream Fraction
  ,                                       !- Air Inlet Node Name
  ,                                       !- Air Outlet Node Name
  {eaec36c5-66ca-4a7d-a99d-4c2a33eb6e30}, !- Fan Power Ratio Function of Speed Ratio Curve Name
  {7a104ffd-220a-4ce7-950b-20bd5058a43c}, !- Fan Efficiency Ratio Function of Speed Ratio Curve Name
  res gshp vert bore clg supply fan;      !- End-Use Subcategory

OS:Curve:Exponent,
  {eaec36c5-66ca-4a7d-a99d-4c2a33eb6e30}, !- Handle
  Fan On Off Power Curve 1,               !- Name
  1,                                      !- Coefficient1 Constant
  0,                                      !- Coefficient2 Constant
  0,                                      !- Coefficient3 Constant
  0,                                      !- Minimum Value of x
  1,                                      !- Maximum Value of x
  ,                                       !- Minimum Curve Output
  ,                                       !- Maximum Curve Output
  ,                                       !- Input Unit Type for X
  ;                                       !- Output Unit Type

OS:Curve:Cubic,
  {7a104ffd-220a-4ce7-950b-20bd5058a43c}, !- Handle
  Fan On Off Efficiency Curve 1,          !- Name
  1,                                      !- Coefficient1 Constant
  0,                                      !- Coefficient2 x
  0,                                      !- Coefficient3 x**2
  0,                                      !- Coefficient4 x**3
  0,                                      !- Minimum Value of x
  1;                                      !- Maximum Value of x

OS:AirLoopHVAC:UnitarySystem,
  {13bbc1e9-a664-43c3-8619-d486dfe6d521}, !- Handle
  res gshp vert bore clg unitary system,  !- Name
  Load,                                   !- Control Type
  {871bc69e-7834-403a-903a-9a41a300dfce}, !- Controlling Zone or Thermostat Location
  None,                                   !- Dehumidification Control Type
  {b3332ac0-e05b-4689-bb86-9fde71f0870f}, !- Availability Schedule Name
  {10163b64-0d64-4802-911f-5c74c65bbb46}, !- Air Inlet Node Name
  {5e90855f-e10d-400c-928d-1351f709e07e}, !- Air Outlet Node Name
  {1dc893f7-0d5d-44d2-9616-11ec6c6ffc5f}, !- Supply Fan Name
  BlowThrough,                            !- Fan Placement
  {b1dfc3fa-b9a0-4052-a780-445f884d187a}, !- Supply Air Fan Operating Mode Schedule Name
  ,                                       !- Heating Coil Name
  1,                                      !- DX Heating Coil Sizing Ratio
  {ae55081b-3302-42d8-a9cd-38da1d364ec9}, !- Cooling Coil Name
  No,                                     !- Use DOAS DX Cooling Coil
  2,                                      !- DOAS DX Cooling Coil Leaving Minimum Air Temperature {C}
  SensibleOnlyLoadControl,                !- Latent Load Control
  ,                                       !- Supplemental Heating Coil Name
  ,                                       !- Supply Air Flow Rate Method During Cooling Operation
  autosize,                               !- Supply Air Flow Rate During Cooling Operation {m3/s}
  ,                                       !- Supply Air Flow Rate Per Floor Area During Cooling Operation {m3/s-m2}
  ,                                       !- Fraction of Autosized Design Cooling Supply Air Flow Rate
  ,                                       !- Design Supply Air Flow Rate Per Unit of Capacity During Cooling Operation {m3/s-W}
  ,                                       !- Supply Air Flow Rate Method During Heating Operation
  autosize,                               !- Supply Air Flow Rate During Heating Operation {m3/s}
  ,                                       !- Supply Air Flow Rate Per Floor Area during Heating Operation {m3/s-m2}
  ,                                       !- Fraction of Autosized Design Heating Supply Air Flow Rate
  ,                                       !- Design Supply Air Flow Rate Per Unit of Capacity During Heating Operation {m3/s-W}
  ,                                       !- Supply Air Flow Rate Method When No Cooling or Heating is Required
  0,                                      !- Supply Air Flow Rate When No Cooling or Heating is Required {m3/s}
  ,                                       !- Supply Air Flow Rate Per Floor Area When No Cooling or Heating is Required {m3/s-m2}
  ,                                       !- Fraction of Autosized Design Cooling Supply Air Flow Rate When No Cooling or Heating is Required
  ,                                       !- Fraction of Autosized Design Heating Supply Air Flow Rate When No Cooling or Heating is Required
  ,                                       !- Design Supply Air Flow Rate Per Unit of Capacity During Cooling Operation When No Cooling or Heating is Required {m3/s-W}
  ,                                       !- Design Supply Air Flow Rate Per Unit of Capacity During Heating Operation When No Cooling or Heating is Required {m3/s-W}
  76.6666666666667,                       !- Maximum Supply Air Temperature {C}
  4.44444444444444,                       !- Maximum Outdoor Dry-Bulb Temperature for Supplemental Heater Operation {C}
  ,                                       !- Outdoor Dry-Bulb Temperature Sensor Node Name
  2.5,                                    !- Maximum Cycling Rate {cycles/hr}
  60,                                     !- Heat Pump Time Constant {s}
  0.01,                                   !- Fraction of On-Cycle Power Use
  60,                                     !- Heat Pump Fan Delay Time {s}
  0,                                      !- Ancilliary On-Cycle Electric Power {W}
  0;                                      !- Ancilliary Off-Cycle Electric Power {W}

OS:AirLoopHVAC,
  {ce751840-c555-4d2f-968b-552524b7cee1}, !- Handle
  res gshp vert bore central clg air system, !- Name
  ,                                       !- Controller List Name
  {b3332ac0-e05b-4689-bb86-9fde71f0870f}, !- Availability Schedule
  {1752f789-b416-4741-89fb-2d476adb38f5}, !- Availability Manager List Name
  AutoSize,                               !- Design Supply Air Flow Rate {m3/s}
  ,                                       !- Branch List Name
  ,                                       !- Connector List Name
  {6b4e6b92-d777-40bc-bd7d-6e4b13c698cd}, !- Supply Side Inlet Node Name
  {efedd57a-a4ed-465d-bdcc-ab5910d5643a}, !- Demand Side Outlet Node Name
  {1c0a3889-65a2-47e5-8379-8dd4e76b9795}, !- Demand Side Inlet Node A
  {e0936f20-bee9-4971-b02e-70069907aead}, !- Supply Side Outlet Node A
  ,                                       !- Demand Side Inlet Node B
  ,                                       !- Supply Side Outlet Node B
  ,                                       !- Return Air Bypass Flow Temperature Setpoint Schedule Name
  {30c712d8-f371-4f59-8f89-5547719e9c6a}, !- Demand Mixer Name
  {a4d0e498-d77b-4d50-86f7-2f86a4cbf82b}, !- Demand Splitter A Name
  ,                                       !- Demand Splitter B Name
  ;                                       !- Supply Splitter Name

OS:Node,
  {199cf4ea-24a3-4d37-941c-b63db7b20af7}, !- Handle
  Node 31,                                !- Name
  {6b4e6b92-d777-40bc-bd7d-6e4b13c698cd}, !- Inlet Port
  {10163b64-0d64-4802-911f-5c74c65bbb46}; !- Outlet Port

OS:Node,
  {8f9d19bd-a014-412f-be4a-3145988809a0}, !- Handle
  Node 32,                                !- Name
  {5e90855f-e10d-400c-928d-1351f709e07e}, !- Inlet Port
  {e0936f20-bee9-4971-b02e-70069907aead}; !- Outlet Port

OS:Connection,
  {6b4e6b92-d777-40bc-bd7d-6e4b13c698cd}, !- Handle
  {f1f88391-3ecc-448a-af35-7340c0d02f2c}, !- Name
  {ce751840-c555-4d2f-968b-552524b7cee1}, !- Source Object
  8,                                      !- Outlet Port
  {199cf4ea-24a3-4d37-941c-b63db7b20af7}, !- Target Object
  2;                                      !- Inlet Port

OS:Connection,
  {e0936f20-bee9-4971-b02e-70069907aead}, !- Handle
  {f70cd7a2-a034-4a31-aaf2-9f3bb0666b98}, !- Name
  {8f9d19bd-a014-412f-be4a-3145988809a0}, !- Source Object
  3,                                      !- Outlet Port
  {ce751840-c555-4d2f-968b-552524b7cee1}, !- Target Object
  11;                                     !- Inlet Port

OS:Node,
  {7bc82249-8da8-44c7-aafd-620dd1f31ae9}, !- Handle
  Node 33,                                !- Name
  {1c0a3889-65a2-47e5-8379-8dd4e76b9795}, !- Inlet Port
  {61977ba9-f194-4488-81b2-98f4f36dd8dc}; !- Outlet Port

OS:Node,
  {a2dec3f1-de35-4089-b4c5-83b247f45086}, !- Handle
  Node 34,                                !- Name
  {45985a93-05b3-48c8-8d0a-69b5d94ca0db}, !- Inlet Port
  {efedd57a-a4ed-465d-bdcc-ab5910d5643a}; !- Outlet Port

OS:Node,
  {d30873c1-6e2d-421d-92d6-63483d9cda76}, !- Handle
  Node 35,                                !- Name
  {20661c0f-733f-4111-88b2-d6183bf1ab0c}, !- Inlet Port
  {a237290b-6802-461b-81c4-bc723e60863c}; !- Outlet Port

OS:Connection,
  {1c0a3889-65a2-47e5-8379-8dd4e76b9795}, !- Handle
  {a784ea3c-2b8c-48ae-b22a-60f488d7a685}, !- Name
  {ce751840-c555-4d2f-968b-552524b7cee1}, !- Source Object
  10,                                     !- Outlet Port
  {7bc82249-8da8-44c7-aafd-620dd1f31ae9}, !- Target Object
  2;                                      !- Inlet Port

OS:Connection,
  {efedd57a-a4ed-465d-bdcc-ab5910d5643a}, !- Handle
  {07a72ca2-73f0-45b0-984f-a2903908bd1e}, !- Name
  {a2dec3f1-de35-4089-b4c5-83b247f45086}, !- Source Object
  3,                                      !- Outlet Port
  {ce751840-c555-4d2f-968b-552524b7cee1}, !- Target Object
  9;                                      !- Inlet Port

OS:AirLoopHVAC:ZoneSplitter,
  {a4d0e498-d77b-4d50-86f7-2f86a4cbf82b}, !- Handle
  res gshp vert bore clg zone splitter,   !- Name
  {61977ba9-f194-4488-81b2-98f4f36dd8dc}, !- Inlet Node Name
  {c6aedc25-7286-4c62-90b1-85de4ea0d852}; !- Outlet Node Name 1

OS:AirLoopHVAC:ZoneMixer,
  {30c712d8-f371-4f59-8f89-5547719e9c6a}, !- Handle
  res gshp vert bore clg zone mixer,      !- Name
  {45985a93-05b3-48c8-8d0a-69b5d94ca0db}, !- Outlet Node Name
  {31407e38-3a9b-4bf9-89b9-7f9b9d4daf97}; !- Inlet Node Name 1

OS:Connection,
  {61977ba9-f194-4488-81b2-98f4f36dd8dc}, !- Handle
  {e1914788-bbc5-4640-a258-fdbf071cdfcf}, !- Name
  {7bc82249-8da8-44c7-aafd-620dd1f31ae9}, !- Source Object
  3,                                      !- Outlet Port
  {a4d0e498-d77b-4d50-86f7-2f86a4cbf82b}, !- Target Object
  2;                                      !- Inlet Port

OS:Connection,
  {45985a93-05b3-48c8-8d0a-69b5d94ca0db}, !- Handle
  {727ee148-a122-41dd-b440-650f3f6f0b0b}, !- Name
  {30c712d8-f371-4f59-8f89-5547719e9c6a}, !- Source Object
  2,                                      !- Outlet Port
  {a2dec3f1-de35-4089-b4c5-83b247f45086}, !- Target Object
  2;                                      !- Inlet Port

OS:Sizing:System,
  {f115c497-080d-471f-bcbf-b8aee069b0d7}, !- Handle
  {ce751840-c555-4d2f-968b-552524b7cee1}, !- AirLoop Name
  Sensible,                               !- Type of Load to Size On
  Autosize,                               !- Design Outdoor Air Flow Rate {m3/s}
  0.3,                                    !- Central Heating Maximum System Air Flow Ratio
  7,                                      !- Preheat Design Temperature {C}
  0.008,                                  !- Preheat Design Humidity Ratio {kg-H2O/kg-Air}
  12.8,                                   !- Precool Design Temperature {C}
  0.008,                                  !- Precool Design Humidity Ratio {kg-H2O/kg-Air}
  12.8,                                   !- Central Cooling Design Supply Air Temperature {C}
  16.7,                                   !- Central Heating Design Supply Air Temperature {C}
  NonCoincident,                          !- Sizing Option
  Yes,                                    !- 100% Outdoor Air in Cooling
  Yes,                                    !- 100% Outdoor Air in Heating
  0.0085,                                 !- Central Cooling Design Supply Air Humidity Ratio {kg-H2O/kg-Air}
  0.008,                                  !- Central Heating Design Supply Air Humidity Ratio {kg-H2O/kg-Air}
  DesignDay,                              !- Cooling Design Air Flow Method
  0,                                      !- Cooling Design Air Flow Rate {m3/s}
  DesignDay,                              !- Heating Design Air Flow Method
  0,                                      !- Heating Design Air Flow Rate {m3/s}
  ZoneSum,                                !- System Outdoor Air Method
  1,                                      !- Zone Maximum Outdoor Air Fraction {dimensionless}
  0.0099676501,                           !- Cooling Supply Air Flow Rate Per Floor Area {m3/s-m2}
  1,                                      !- Cooling Fraction of Autosized Cooling Supply Air Flow Rate
  3.9475456e-005,                         !- Cooling Supply Air Flow Rate Per Unit Cooling Capacity {m3/s-W}
  0.0099676501,                           !- Heating Supply Air Flow Rate Per Floor Area {m3/s-m2}
  1,                                      !- Heating Fraction of Autosized Heating Supply Air Flow Rate
  1,                                      !- Heating Fraction of Autosized Cooling Supply Air Flow Rate
  3.1588213e-005,                         !- Heating Supply Air Flow Rate Per Unit Heating Capacity {m3/s-W}
  CoolingDesignCapacity,                  !- Cooling Design Capacity Method
  autosize,                               !- Cooling Design Capacity {W}
  234.7,                                  !- Cooling Design Capacity Per Floor Area {W/m2}
  1,                                      !- Fraction of Autosized Cooling Design Capacity
  HeatingDesignCapacity,                  !- Heating Design Capacity Method
  autosize,                               !- Heating Design Capacity {W}
  157,                                    !- Heating Design Capacity Per Floor Area {W/m2}
  1,                                      !- Fraction of Autosized Heating Design Capacity
  OnOff;                                  !- Central Cooling Capacity Control Method

OS:AvailabilityManagerAssignmentList,
  {1752f789-b416-4741-89fb-2d476adb38f5}, !- Handle
  Air Loop HVAC 1 AvailabilityManagerAssignmentList 1; !- Name

OS:Connection,
  {10163b64-0d64-4802-911f-5c74c65bbb46}, !- Handle
  {47c39b85-ac82-4966-934a-8fb4d7b3bb43}, !- Name
  {199cf4ea-24a3-4d37-941c-b63db7b20af7}, !- Source Object
  3,                                      !- Outlet Port
  {13bbc1e9-a664-43c3-8619-d486dfe6d521}, !- Target Object
  6;                                      !- Inlet Port

OS:Connection,
  {5e90855f-e10d-400c-928d-1351f709e07e}, !- Handle
  {facbc1cd-b173-4665-9e04-a4330426cced}, !- Name
  {13bbc1e9-a664-43c3-8619-d486dfe6d521}, !- Source Object
  7,                                      !- Outlet Port
  {8f9d19bd-a014-412f-be4a-3145988809a0}, !- Target Object
  2;                                      !- Inlet Port

OS:AirTerminal:SingleDuct:ConstantVolume:NoReheat,
  {f4c96465-adc3-4d85-b292-084e3b8c5ee0}, !- Handle
  res gshp vert bore living zone clg direct air, !- Name
  {b3332ac0-e05b-4689-bb86-9fde71f0870f}, !- Availability Schedule Name
  {0475779b-df99-4825-a3b2-199f03afc7a8}, !- Air Inlet Node Name
  {20661c0f-733f-4111-88b2-d6183bf1ab0c}, !- Air Outlet Node Name
  AutoSize;                               !- Maximum Air Flow Rate {m3/s}

OS:Node,
  {82f03af2-26a3-4160-ad5e-ce23dc79005f}, !- Handle
  Node 36,                                !- Name
  {92e404b1-e65d-422a-b110-70cadea0416b}, !- Inlet Port
  {31407e38-3a9b-4bf9-89b9-7f9b9d4daf97}; !- Outlet Port

OS:Connection,
  {a237290b-6802-461b-81c4-bc723e60863c}, !- Handle
  {43a5bd44-486b-4019-8637-30ffdfefe729}, !- Name
  {d30873c1-6e2d-421d-92d6-63483d9cda76}, !- Source Object
  3,                                      !- Outlet Port
  {0c20ea99-53ab-4673-aa2d-40e4af61eb44}, !- Target Object
  4;                                      !- Inlet Port

OS:Connection,
  {92e404b1-e65d-422a-b110-70cadea0416b}, !- Handle
  {01484c11-7231-4b65-b68d-de63f19b439d}, !- Name
  {ba3cddb7-69fb-467f-a992-c4da8e29d253}, !- Source Object
  4,                                      !- Outlet Port
  {82f03af2-26a3-4160-ad5e-ce23dc79005f}, !- Target Object
  2;                                      !- Inlet Port

OS:Connection,
  {31407e38-3a9b-4bf9-89b9-7f9b9d4daf97}, !- Handle
  {c3152e95-8a6b-491e-becb-0cff2041dc3c}, !- Name
  {82f03af2-26a3-4160-ad5e-ce23dc79005f}, !- Source Object
  3,                                      !- Outlet Port
  {30c712d8-f371-4f59-8f89-5547719e9c6a}, !- Target Object
  3;                                      !- Inlet Port

OS:Node,
  {4cf3c1d7-95b5-4fc1-9686-69f6231518aa}, !- Handle
  Node 37,                                !- Name
  {c6aedc25-7286-4c62-90b1-85de4ea0d852}, !- Inlet Port
  {0475779b-df99-4825-a3b2-199f03afc7a8}; !- Outlet Port

OS:Connection,
  {c6aedc25-7286-4c62-90b1-85de4ea0d852}, !- Handle
  {f178911d-935c-474a-bd1d-cb58af3eaed3}, !- Name
  {a4d0e498-d77b-4d50-86f7-2f86a4cbf82b}, !- Source Object
  3,                                      !- Outlet Port
  {4cf3c1d7-95b5-4fc1-9686-69f6231518aa}, !- Target Object
  2;                                      !- Inlet Port

OS:Connection,
  {0475779b-df99-4825-a3b2-199f03afc7a8}, !- Handle
  {ec7e5b74-bf74-4f08-8a99-f2a1f4d8c79d}, !- Name
  {4cf3c1d7-95b5-4fc1-9686-69f6231518aa}, !- Source Object
  3,                                      !- Outlet Port
  {f4c96465-adc3-4d85-b292-084e3b8c5ee0}, !- Target Object
  3;                                      !- Inlet Port

OS:Connection,
  {20661c0f-733f-4111-88b2-d6183bf1ab0c}, !- Handle
  {aa710e99-e68f-49dd-9322-732457d003d1}, !- Name
  {f4c96465-adc3-4d85-b292-084e3b8c5ee0}, !- Source Object
  4,                                      !- Outlet Port
  {d30873c1-6e2d-421d-92d6-63483d9cda76}, !- Target Object
  2;                                      !- Inlet Port

OS:AdditionalProperties,
  {81eeb3dd-b23e-46ec-82fb-5934f11ce380}, !- Handle
  {13bbc1e9-a664-43c3-8619-d486dfe6d521}, !- Object Name
  SizingInfoHVACSHR,                      !- Feature Name 1
  String,                                 !- Feature Data Type 1
  0.732,                                  !- Feature Value 1
  SizingInfoGSHPCoil_BF_FT_SPEC,          !- Feature Name 2
  String,                                 !- Feature Data Type 2
  1.21005458&#44-0.006642&#440.0&#440.00348246&#440.0&#440.0, !- Feature Value 2
  SizingInfoGSHPCoilBF,                   !- Feature Name 3
  Double,                                 !- Feature Data Type 3
  0.080600000000000005,                   !- Feature Value 3
  SizingInfoHVACFracCoolLoadServed,       !- Feature Name 4
  Double,                                 !- Feature Data Type 4
  1,                                      !- Feature Value 4
  SizingInfoGSHPBoreSpacing,              !- Feature Name 5
  Double,                                 !- Feature Data Type 5
  20,                                     !- Feature Value 5
  SizingInfoGSHPBoreHoles,                !- Feature Name 6
  String,                                 !- Feature Data Type 6
  autosize,                               !- Feature Value 6
  SizingInfoGSHPBoreDepth,                !- Feature Name 7
  String,                                 !- Feature Data Type 7
  autosize,                               !- Feature Value 7
  SizingInfoGSHPBoreConfig,               !- Feature Name 8
  String,                                 !- Feature Data Type 8
  autosize,                               !- Feature Value 8
  SizingInfoGSHPUTubeSpacingType,         !- Feature Name 9
  String,                                 !- Feature Data Type 9
  b;                                      !- Feature Value 9

OS:AdditionalProperties,
  {0cc929d1-048d-4fe0-8019-56b0638ce78c}, !- Handle
  {b285b665-c2d5-4e15-89c6-2a031bab300e}, !- Object Name
  SizingInfoHVACFracHeatLoadServed,       !- Feature Name 1
  Double,                                 !- Feature Data Type 1
  1;                                      !- Feature Value 1

OS:EnergyManagementSystem:Program,
  {ad956f47-e8f5-4451-af08-244ca2cc715b}, !- Handle
  res_gshp_vert_bore_pumps_program,       !- Name
  Set unit_1_pumps_h = 0,                 !- Program Line 1
  Set unit_1_pumps_c = 0,                 !- Program Line 2
  If res_gshp_vert_bore_heating_coil_s > 0, !- Program Line 3
  Set unit_1_pumps_h = res_gshp_vert_bore_pump_s, !- Program Line 4
  ElseIf res_gshp_vert_bore_cooling_coil_s > 0, !- Program Line 5
  Set unit_1_pumps_c = res_gshp_vert_bore_pump_s, !- Program Line 6
  EndIf;                                  !- Program Line 7

OS:EnergyManagementSystem:OutputVariable,
  {69c71aed-419f-4bb3-8fc0-d062cdb922fc}, !- Handle
  res gshp vert bore htg pump:Pumps:Electricity, !- Name
  unit_1_pumps_h,                         !- EMS Variable Name
  Summed,                                 !- Type of Data in Variable
  SystemTimestep,                         !- Update Frequency
  {ad956f47-e8f5-4451-af08-244ca2cc715b}, !- EMS Program or Subroutine Name
  J;                                      !- Units

OS:EnergyManagementSystem:OutputVariable,
  {61fcbe07-27c2-48ca-87e5-51e646a3d3ca}, !- Handle
  res gshp vert bore clg pump:Pumps:Electricity, !- Name
  unit_1_pumps_c,                         !- EMS Variable Name
  Summed,                                 !- Type of Data in Variable
  SystemTimestep,                         !- Update Frequency
  {ad956f47-e8f5-4451-af08-244ca2cc715b}, !- EMS Program or Subroutine Name
  J;                                      !- Units

OS:EnergyManagementSystem:ProgramCallingManager,
  {fb53abfc-b9f8-427d-8aa1-302667e68cae}, !- Handle
  res gshp vert bore pump program calling manager, !- Name
  EndOfSystemTimestepBeforeHVACReporting, !- EnergyPlus Model Calling Point
  {ad956f47-e8f5-4451-af08-244ca2cc715b}; !- Program Name 1

OS:GroundHeatExchanger:Vertical,
  {a3448c9d-cb32-4101-80fc-eaa678b14bdb}, !- Handle
  res gshp vert bore|unit 2 exchanger,    !- Name
  {5a98e080-e567-4ec5-9812-22b516334c09}, !- Inlet Node Name
  {49c24540-e8fc-4255-a941-9a2b0269b5a2}, !- Outlet Node Name
  0.0033,                                 !- Maximum Flow Rate {m3/s}
  120,                                    !- Number of Bore Holes
  76.2,                                   !- Bore Hole Length {m}
  0.0635,                                 !- Bore Hole Radius {m}
  1.0386,                                 !- Ground Thermal Conductivity {W/m-K}
  1935576.92307692,                       !- Ground Thermal Heat Capacity {J/m3-K}
  10.8753424657535,                       !- Ground Temperature {C}
  0.0033,                                 !- Design Flow Rate {m3/s}
  0.6924,                                 !- Grout Thermal Conductivity {W/m-K}
  0.39813,                                !- Pipe Thermal Conductivity {W/m-K}
  0.02667,                                !- Pipe Out Diameter {m}
  0.02453894,                             !- U-Tube Distance {m}
  0.0024257,                              !- Pipe Thickness {m}
  1,                                      !- Maximum Length of Simulation
  0.0005,                                 !- G-Function Reference Ratio {dimensionless}
  -15.2996,                               !- G-Function Ln(T/Ts) Value 1
  -0.348322,                              !- G-Function G Value 1
  -14.201,                                !- G-Function Ln(T/Ts) Value 2
  0.022208,                               !- G-Function G Value 2
  -13.2202,                               !- G-Function Ln(T/Ts) Value 3
  0.412345,                               !- G-Function G Value 3
  -12.2086,                               !- G-Function Ln(T/Ts) Value 4
  0.867498,                               !- G-Function G Value 4
  -11.1888,                               !- G-Function Ln(T/Ts) Value 5
  1.357839,                               !- G-Function G Value 5
  -10.1816,                               !- G-Function Ln(T/Ts) Value 6
  1.852024,                               !- G-Function G Value 6
  -9.1815,                                !- G-Function Ln(T/Ts) Value 7
  2.345656,                               !- G-Function G Value 7
  -8.6809,                                !- G-Function Ln(T/Ts) Value 8
  2.593958,                               !- G-Function G Value 8
  -8.5,                                   !- G-Function Ln(T/Ts) Value 9
  2.679,                                  !- G-Function G Value 9
  -7.8,                                   !- G-Function Ln(T/Ts) Value 10
  3.023,                                  !- G-Function G Value 10
  -7.2,                                   !- G-Function Ln(T/Ts) Value 11
  3.32,                                   !- G-Function G Value 11
  -6.5,                                   !- G-Function Ln(T/Ts) Value 12
  3.681,                                  !- G-Function G Value 12
  -5.9,                                   !- G-Function Ln(T/Ts) Value 13
  4.071,                                  !- G-Function G Value 13
  -5.2,                                   !- G-Function Ln(T/Ts) Value 14
  4.828,                                  !- G-Function G Value 14
  -4.5,                                   !- G-Function Ln(T/Ts) Value 15
  6.253,                                  !- G-Function G Value 15
  -3.963,                                 !- G-Function Ln(T/Ts) Value 16
  7.894,                                  !- G-Function G Value 16
  -3.27,                                  !- G-Function Ln(T/Ts) Value 17
  11.82,                                  !- G-Function G Value 17
  -2.864,                                 !- G-Function Ln(T/Ts) Value 18
  15.117,                                 !- G-Function G Value 18
  -2.577,                                 !- G-Function Ln(T/Ts) Value 19
  18.006,                                 !- G-Function G Value 19
  -2.171,                                 !- G-Function Ln(T/Ts) Value 20
  22.887,                                 !- G-Function G Value 20
  -1.884,                                 !- G-Function Ln(T/Ts) Value 21
  26.924,                                 !- G-Function G Value 21
  -1.191,                                 !- G-Function Ln(T/Ts) Value 22
  38.004,                                 !- G-Function G Value 22
  -0.497,                                 !- G-Function Ln(T/Ts) Value 23
  49.919,                                 !- G-Function G Value 23
  -0.274,                                 !- G-Function Ln(T/Ts) Value 24
  53.407,                                 !- G-Function G Value 24
  -0.051,                                 !- G-Function Ln(T/Ts) Value 25
  56.632,                                 !- G-Function G Value 25
  0.196,                                  !- G-Function Ln(T/Ts) Value 26
  59.825,                                 !- G-Function G Value 26
  0.419,                                  !- G-Function Ln(T/Ts) Value 27
  62.349,                                 !- G-Function G Value 27
  0.642,                                  !- G-Function Ln(T/Ts) Value 28
  64.524,                                 !- G-Function G Value 28
  0.873,                                  !- G-Function Ln(T/Ts) Value 29
  66.412,                                 !- G-Function G Value 29
  1.112,                                  !- G-Function Ln(T/Ts) Value 30
  67.993,                                 !- G-Function G Value 30
  1.335,                                  !- G-Function Ln(T/Ts) Value 31
  69.162,                                 !- G-Function G Value 31
  1.679,                                  !- G-Function Ln(T/Ts) Value 32
  70.476,                                 !- G-Function G Value 32
  2.028,                                  !- G-Function Ln(T/Ts) Value 33
  71.361,                                 !- G-Function G Value 33
  2.275,                                  !- G-Function Ln(T/Ts) Value 34
  71.79,                                  !- G-Function G Value 34
  3.003,                                  !- G-Function Ln(T/Ts) Value 35
  72.511;                                 !- G-Function G Value 35

OS:PlantLoop,
  {cf1ed0c3-9ed8-4d72-ad25-9a14a599c28a}, !- Handle
  res gshp vert bore|unit 2 condenser loop, !- Name
  Water,                                  !- Fluid Type
  30,                                     !- Glycol Concentration
  ,                                       !- User Defined Fluid Type
  ,                                       !- Plant Equipment Operation Heating Load
  ,                                       !- Plant Equipment Operation Cooling Load
  ,                                       !- Primary Plant Equipment Operation Scheme
  {98d7d50f-cfb6-44a1-b118-0855d02a088a}, !- Loop Temperature Setpoint Node Name
  48.88889,                               !- Maximum Loop Temperature {C}
  1.66666666666667,                       !- Minimum Loop Temperature {C}
  ,                                       !- Maximum Loop Flow Rate {m3/s}
  0,                                      !- Minimum Loop Flow Rate {m3/s}
  Autocalculate,                          !- Plant Loop Volume {m3}
  {7de2e88c-2cd4-4976-be61-7d4fdf92e2ec}, !- Plant Side Inlet Node Name
  {5757bf81-f42b-4978-8bd4-8c903ce14f70}, !- Plant Side Outlet Node Name
  ,                                       !- Plant Side Branch List Name
  {1787948b-9211-4192-8a06-2e591b0cc548}, !- Demand Side Inlet Node Name
  {f0908ebe-2baf-443e-930a-b1f1668f851f}, !- Demand Side Outlet Node Name
  ,                                       !- Demand Side Branch List Name
  ,                                       !- Demand Side Connector List Name
  SequentialLoad,                         !- Load Distribution Scheme
  {542bc81a-9f51-44e9-a2ae-79de6dd377b6}, !- Availability Manager List Name
  ,                                       !- Plant Loop Demand Calculation Scheme
  ,                                       !- Common Pipe Simulation
  ,                                       !- Pressure Simulation Type
  ,                                       !- Plant Equipment Operation Heating Load Schedule
  ,                                       !- Plant Equipment Operation Cooling Load Schedule
  ,                                       !- Primary Plant Equipment Operation Scheme Schedule
  ,                                       !- Component Setpoint Operation Scheme Schedule
  {590826d0-32a6-4dd9-aaa9-c12c1371bd28}, !- Demand Mixer Name
  {80db4078-9a1c-4ac4-86a1-89eb50a2940f}, !- Demand Splitter Name
  {c1cd31db-279d-4c89-8f34-09fbc5b9017b}, !- Supply Mixer Name
  {aeaf686a-7c78-4914-af89-b45696645daf}; !- Supply Splitter Name

OS:Node,
  {ce95048a-91cf-4de9-86b7-ed2a882c2799}, !- Handle
  Node 38,                                !- Name
  {7de2e88c-2cd4-4976-be61-7d4fdf92e2ec}, !- Inlet Port
  {196c9b9b-5b0e-45f2-ad76-3b0e9c4ee857}; !- Outlet Port

OS:Node,
  {98d7d50f-cfb6-44a1-b118-0855d02a088a}, !- Handle
  Node 39,                                !- Name
  {7b2c1e3f-c3d0-4c50-b8fd-264f61e5a249}, !- Inlet Port
  {5757bf81-f42b-4978-8bd4-8c903ce14f70}; !- Outlet Port

OS:Node,
  {d364e67a-522f-4794-9ee4-d86099b3b2c3}, !- Handle
  Node 40,                                !- Name
  {34a11e9e-fa5f-4ce3-973f-946f2a50b583}, !- Inlet Port
  {5a98e080-e567-4ec5-9812-22b516334c09}; !- Outlet Port

OS:Connector:Mixer,
  {c1cd31db-279d-4c89-8f34-09fbc5b9017b}, !- Handle
  Connector Mixer 3,                      !- Name
  {09607211-36a7-4b59-b9b9-e7f8818e7a58}, !- Outlet Branch Name
  {ef81ecdb-ffad-4897-b4ee-c2ac813f68de}, !- Inlet Branch Name 1
  {a344d488-afdb-48e6-8d11-155d8ab78008}; !- Inlet Branch Name 2

OS:Connector:Splitter,
  {aeaf686a-7c78-4914-af89-b45696645daf}, !- Handle
  Connector Splitter 3,                   !- Name
  {661ffd73-52ef-4097-8598-805771a21621}, !- Inlet Branch Name
  {34a11e9e-fa5f-4ce3-973f-946f2a50b583}, !- Outlet Branch Name 1
  {8246a4a5-d68c-41b7-a550-bb1dee829c0a}; !- Outlet Branch Name 2

OS:Connection,
  {7de2e88c-2cd4-4976-be61-7d4fdf92e2ec}, !- Handle
  {706dff61-c884-4472-9fcd-e3bbd86bfcfd}, !- Name
  {cf1ed0c3-9ed8-4d72-ad25-9a14a599c28a}, !- Source Object
  14,                                     !- Outlet Port
  {ce95048a-91cf-4de9-86b7-ed2a882c2799}, !- Target Object
  2;                                      !- Inlet Port

OS:Connection,
  {34a11e9e-fa5f-4ce3-973f-946f2a50b583}, !- Handle
  {f013f01b-f8a3-4716-9fe5-98da517d7225}, !- Name
  {aeaf686a-7c78-4914-af89-b45696645daf}, !- Source Object
  3,                                      !- Outlet Port
  {d364e67a-522f-4794-9ee4-d86099b3b2c3}, !- Target Object
  2;                                      !- Inlet Port

OS:Connection,
  {5757bf81-f42b-4978-8bd4-8c903ce14f70}, !- Handle
  {5489deb8-9b31-4c62-870a-bb9e32bf4d2b}, !- Name
  {98d7d50f-cfb6-44a1-b118-0855d02a088a}, !- Source Object
  3,                                      !- Outlet Port
  {cf1ed0c3-9ed8-4d72-ad25-9a14a599c28a}, !- Target Object
  15;                                     !- Inlet Port

OS:Node,
  {64c55937-5c6b-4094-a2ea-82abb0f94dc2}, !- Handle
  Node 41,                                !- Name
  {1787948b-9211-4192-8a06-2e591b0cc548}, !- Inlet Port
  {e7405ef8-698e-436f-90e7-6ea0b2d793d6}; !- Outlet Port

OS:Node,
  {c4306578-b222-40a8-9689-cb47221a84d2}, !- Handle
  Node 42,                                !- Name
  {5b1cea0b-c8db-47f3-a317-8d0f1b1ad126}, !- Inlet Port
  {f0908ebe-2baf-443e-930a-b1f1668f851f}; !- Outlet Port

OS:Node,
  {be7a5639-b10c-444e-bff9-57d728a74d01}, !- Handle
  Node 43,                                !- Name
  {b438455f-a911-4075-bcf7-632987dc39ae}, !- Inlet Port
  {3c859814-6d90-4ea0-98ce-200ca8d3d34d}; !- Outlet Port

OS:Connector:Mixer,
  {590826d0-32a6-4dd9-aaa9-c12c1371bd28}, !- Handle
  Connector Mixer 4,                      !- Name
  {5a94fa77-c15b-4a2c-8102-70fda98e0731}, !- Outlet Branch Name
  {3b598af6-5b5f-44ae-bfa5-7ae2859895c3}, !- Inlet Branch Name 1
  {3fb84ff3-f7e9-4a77-8547-a700d9eafc71}, !- Inlet Branch Name 2
  {2ea4b904-bdb4-492a-b6b5-e1f3840643fd}; !- Inlet Branch Name 3

OS:Connector:Splitter,
  {80db4078-9a1c-4ac4-86a1-89eb50a2940f}, !- Handle
  Connector Splitter 4,                   !- Name
  {00ff2273-02c1-4b1e-9e20-498dd4dddd78}, !- Inlet Branch Name
  {b438455f-a911-4075-bcf7-632987dc39ae}, !- Outlet Branch Name 1
  {7f92d9ff-506b-470e-9299-65258614d3b4}, !- Outlet Branch Name 2
  {7c144412-0bb9-49e4-a2e8-a99cbc078ab6}; !- Outlet Branch Name 3

OS:Connection,
  {1787948b-9211-4192-8a06-2e591b0cc548}, !- Handle
  {b670d301-5be1-4ab6-8662-88d009fe89f6}, !- Name
  {cf1ed0c3-9ed8-4d72-ad25-9a14a599c28a}, !- Source Object
  17,                                     !- Outlet Port
  {64c55937-5c6b-4094-a2ea-82abb0f94dc2}, !- Target Object
  2;                                      !- Inlet Port

OS:Connection,
  {b438455f-a911-4075-bcf7-632987dc39ae}, !- Handle
  {4d4e5080-aef3-479e-bfcb-5b38e163cdc1}, !- Name
  {80db4078-9a1c-4ac4-86a1-89eb50a2940f}, !- Source Object
  3,                                      !- Outlet Port
  {be7a5639-b10c-444e-bff9-57d728a74d01}, !- Target Object
  2;                                      !- Inlet Port

OS:Connection,
  {f0908ebe-2baf-443e-930a-b1f1668f851f}, !- Handle
  {c06d302f-8afe-43df-b1ac-bf4a2a6e4a1b}, !- Name
  {c4306578-b222-40a8-9689-cb47221a84d2}, !- Source Object
  3,                                      !- Outlet Port
  {cf1ed0c3-9ed8-4d72-ad25-9a14a599c28a}, !- Target Object
  18;                                     !- Inlet Port

OS:Sizing:Plant,
  {785a798b-5b61-49db-a613-c382a168d3b6}, !- Handle
  {cf1ed0c3-9ed8-4d72-ad25-9a14a599c28a}, !- Plant or Condenser Loop Name
  Condenser,                              !- Loop Type
  29.4444444444444,                       !- Design Loop Exit Temperature {C}
  5.55555555555556,                       !- Loop Design Temperature Difference {deltaC}
  NonCoincident,                          !- Sizing Option
  1,                                      !- Zone Timesteps in Averaging Window
  None;                                   !- Coincident Sizing Factor Mode

OS:AvailabilityManagerAssignmentList,
  {542bc81a-9f51-44e9-a2ae-79de6dd377b6}, !- Handle
  Plant Loop 1 AvailabilityManagerAssignmentList 1; !- Name

OS:SetpointManager:FollowGroundTemperature,
  {e341f4e7-e3b6-4cd0-95bb-a72104cf7e34}, !- Handle
  res gshp vert bore|unit 2 condenser loop temp, !- Name
  Temperature,                            !- Control Variable
  0,                                      !- Offset Temperature Difference {deltaC}
  48.88889,                               !- Maximum Setpoint Temperature {C}
  1.66666666666667,                       !- Minimum Setpoint Temperature {C}
  {98d7d50f-cfb6-44a1-b118-0855d02a088a}, !- Setpoint Node or NodeList Name
  Site:GroundTemperature:Deep;            !- Reference Ground Temperature Object Type

OS:Pump:VariableSpeed,
  {2f1fcfc4-2982-4b2f-9957-9f3902548ae2}, !- Handle
  res gshp vert bore|unit 2 pump,         !- Name
  {196c9b9b-5b0e-45f2-ad76-3b0e9c4ee857}, !- Inlet Node Name
  {e57a221d-fde0-4308-8bfc-e4c8eecc70df}, !- Outlet Node Name
  ,                                       !- Rated Flow Rate {m3/s}
  149460,                                 !- Rated Pump Head {Pa}
  ,                                       !- Rated Power Consumption {W}
  0.462,                                  !- Motor Efficiency
  0,                                      !- Fraction of Motor Inefficiencies to Fluid Stream
  0,                                      !- Coefficient 1 of the Part Load Performance Curve
  1,                                      !- Coefficient 2 of the Part Load Performance Curve
  0,                                      !- Coefficient 3 of the Part Load Performance Curve
  0,                                      !- Coefficient 4 of the Part Load Performance Curve
  0,                                      !- Minimum Flow Rate {m3/s}
  Intermittent,                           !- Pump Control Type
  ,                                       !- Pump Flow Rate Schedule Name
  ,                                       !- Pump Curve Name
  ,                                       !- Impeller Diameter {m}
  ,                                       !- VFD Control Type
  ,                                       !- Pump RPM Schedule Name
  ,                                       !- Minimum Pressure Schedule {Pa}
  ,                                       !- Maximum Pressure Schedule {Pa}
  ,                                       !- Minimum RPM Schedule {rev/min}
  ,                                       !- Maximum RPM Schedule {rev/min}
  ,                                       !- Zone Name
  0.5,                                    !- Skin Loss Radiative Fraction
  PowerPerFlowPerPressure,                !- Design Power Sizing Method
  348701.1,                               !- Design Electric Power per Unit Flow Rate {W/(m3/s)}
  1.282051282,                            !- Design Shaft Power per Unit Flow Rate per Unit Head {W-s/m3-Pa}
  0,                                      !- Design Minimum Flow Rate Fraction
  General;                                !- End-Use Subcategory

OS:Node,
  {964209a1-0a85-4626-a82b-766a66fa03d4}, !- Handle
  Node 44,                                !- Name
  {e57a221d-fde0-4308-8bfc-e4c8eecc70df}, !- Inlet Port
  {661ffd73-52ef-4097-8598-805771a21621}; !- Outlet Port

OS:Connection,
  {196c9b9b-5b0e-45f2-ad76-3b0e9c4ee857}, !- Handle
  {99ed4972-3ec3-4d23-8ff2-a7cdb7a6736a}, !- Name
  {ce95048a-91cf-4de9-86b7-ed2a882c2799}, !- Source Object
  3,                                      !- Outlet Port
  {2f1fcfc4-2982-4b2f-9957-9f3902548ae2}, !- Target Object
  2;                                      !- Inlet Port

OS:Connection,
  {e57a221d-fde0-4308-8bfc-e4c8eecc70df}, !- Handle
  {6ce84c01-8f51-4232-bd50-740c4db049fd}, !- Name
  {2f1fcfc4-2982-4b2f-9957-9f3902548ae2}, !- Source Object
  3,                                      !- Outlet Port
  {964209a1-0a85-4626-a82b-766a66fa03d4}, !- Target Object
  2;                                      !- Inlet Port

OS:Connection,
  {661ffd73-52ef-4097-8598-805771a21621}, !- Handle
  {b7c3a6d7-9033-4f28-8b04-31402c6392cb}, !- Name
  {964209a1-0a85-4626-a82b-766a66fa03d4}, !- Source Object
  3,                                      !- Outlet Port
  {aeaf686a-7c78-4914-af89-b45696645daf}, !- Target Object
  2;                                      !- Inlet Port

OS:EnergyManagementSystem:Sensor,
  {3c75f8ba-c984-4351-8698-71a5d9684e41}, !- Handle
  res_gshp_vert_bore_unit_2_pump_s,       !- Name
  res gshp vert bore|unit 2 pump,         !- Output Variable or Output Meter Index Key Name
  Pump Electric Energy;                   !- Output Variable or Output Meter Name

OS:Node,
  {6e1a6b80-90de-468a-a580-ab8b86e7f6b5}, !- Handle
  Node 45,                                !- Name
  {49c24540-e8fc-4255-a941-9a2b0269b5a2}, !- Inlet Port
  {ef81ecdb-ffad-4897-b4ee-c2ac813f68de}; !- Outlet Port

OS:Connection,
  {5a98e080-e567-4ec5-9812-22b516334c09}, !- Handle
  {d271e563-aff9-4ab1-96cb-5331958586c4}, !- Name
  {d364e67a-522f-4794-9ee4-d86099b3b2c3}, !- Source Object
  3,                                      !- Outlet Port
  {a3448c9d-cb32-4101-80fc-eaa678b14bdb}, !- Target Object
  2;                                      !- Inlet Port

OS:Connection,
  {49c24540-e8fc-4255-a941-9a2b0269b5a2}, !- Handle
  {72ff785a-dc0a-4541-b252-7fc915330c7d}, !- Name
  {a3448c9d-cb32-4101-80fc-eaa678b14bdb}, !- Source Object
  3,                                      !- Outlet Port
  {6e1a6b80-90de-468a-a580-ab8b86e7f6b5}, !- Target Object
  2;                                      !- Inlet Port

OS:Connection,
  {ef81ecdb-ffad-4897-b4ee-c2ac813f68de}, !- Handle
  {05d3b553-e992-49e7-b96d-6c8cc7037260}, !- Name
  {6e1a6b80-90de-468a-a580-ab8b86e7f6b5}, !- Source Object
  3,                                      !- Outlet Port
  {c1cd31db-279d-4c89-8f34-09fbc5b9017b}, !- Target Object
  3;                                      !- Inlet Port

OS:Pipe:Adiabatic,
  {d7edcf88-2bfe-4f3b-ac13-2cc53a6caecc}, !- Handle
  Pipe Adiabatic 6,                       !- Name
  {8b608e81-9523-4554-aafa-b3b8a13c5def}, !- Inlet Node Name
  {11e40560-7d21-4ea9-87ab-eb596bed97af}; !- Outlet Node Name

OS:Node,
  {14d067da-f3fd-4e21-bbe4-ffb486a22cc6}, !- Handle
  Node 46,                                !- Name
  {8246a4a5-d68c-41b7-a550-bb1dee829c0a}, !- Inlet Port
  {8b608e81-9523-4554-aafa-b3b8a13c5def}; !- Outlet Port

OS:Connection,
  {8246a4a5-d68c-41b7-a550-bb1dee829c0a}, !- Handle
  {a16608dc-fd19-4e56-b69d-8436164a4b78}, !- Name
  {aeaf686a-7c78-4914-af89-b45696645daf}, !- Source Object
  4,                                      !- Outlet Port
  {14d067da-f3fd-4e21-bbe4-ffb486a22cc6}, !- Target Object
  2;                                      !- Inlet Port

OS:Node,
  {22095e96-0d5a-4329-bebf-9b54afdddebc}, !- Handle
  Node 47,                                !- Name
  {11e40560-7d21-4ea9-87ab-eb596bed97af}, !- Inlet Port
  {a344d488-afdb-48e6-8d11-155d8ab78008}; !- Outlet Port

OS:Connection,
  {8b608e81-9523-4554-aafa-b3b8a13c5def}, !- Handle
  {b48cc92f-b987-4c4d-902f-04d3afe6007b}, !- Name
  {14d067da-f3fd-4e21-bbe4-ffb486a22cc6}, !- Source Object
  3,                                      !- Outlet Port
  {d7edcf88-2bfe-4f3b-ac13-2cc53a6caecc}, !- Target Object
  2;                                      !- Inlet Port

OS:Connection,
  {11e40560-7d21-4ea9-87ab-eb596bed97af}, !- Handle
  {8431781e-1a36-4c4e-843d-275099c184bf}, !- Name
  {d7edcf88-2bfe-4f3b-ac13-2cc53a6caecc}, !- Source Object
  3,                                      !- Outlet Port
  {22095e96-0d5a-4329-bebf-9b54afdddebc}, !- Target Object
  2;                                      !- Inlet Port

OS:Connection,
  {a344d488-afdb-48e6-8d11-155d8ab78008}, !- Handle
  {c3a8685f-ce8b-4e5a-b939-f702de39ec61}, !- Name
  {22095e96-0d5a-4329-bebf-9b54afdddebc}, !- Source Object
  3,                                      !- Outlet Port
  {c1cd31db-279d-4c89-8f34-09fbc5b9017b}, !- Target Object
  4;                                      !- Inlet Port

OS:Pipe:Adiabatic,
  {a24d366e-2dd2-41ca-8105-7c63e768ca0b}, !- Handle
  Pipe Adiabatic 7,                       !- Name
  {3c859814-6d90-4ea0-98ce-200ca8d3d34d}, !- Inlet Node Name
  {05d8c7e8-06b9-44ec-8d17-c45b59e78dd6}; !- Outlet Node Name

OS:Node,
  {1c55a25d-0515-460c-8fc6-d59adfea4918}, !- Handle
  Node 48,                                !- Name
  {05d8c7e8-06b9-44ec-8d17-c45b59e78dd6}, !- Inlet Port
  {3b598af6-5b5f-44ae-bfa5-7ae2859895c3}; !- Outlet Port

OS:Connection,
  {3c859814-6d90-4ea0-98ce-200ca8d3d34d}, !- Handle
  {c5bf77c1-9e2c-4edb-98f2-fd46724f6f78}, !- Name
  {be7a5639-b10c-444e-bff9-57d728a74d01}, !- Source Object
  3,                                      !- Outlet Port
  {a24d366e-2dd2-41ca-8105-7c63e768ca0b}, !- Target Object
  2;                                      !- Inlet Port

OS:Connection,
  {05d8c7e8-06b9-44ec-8d17-c45b59e78dd6}, !- Handle
  {57d74f01-a54d-4efb-b0f1-bf02432a4d3f}, !- Name
  {a24d366e-2dd2-41ca-8105-7c63e768ca0b}, !- Source Object
  3,                                      !- Outlet Port
  {1c55a25d-0515-460c-8fc6-d59adfea4918}, !- Target Object
  2;                                      !- Inlet Port

OS:Connection,
  {3b598af6-5b5f-44ae-bfa5-7ae2859895c3}, !- Handle
  {bc8bafeb-ac83-48eb-8eda-e6f179c0b27a}, !- Name
  {1c55a25d-0515-460c-8fc6-d59adfea4918}, !- Source Object
  3,                                      !- Outlet Port
  {590826d0-32a6-4dd9-aaa9-c12c1371bd28}, !- Target Object
  3;                                      !- Inlet Port

OS:Pipe:Adiabatic,
  {07fc5311-4df3-4a8c-875f-9ef40efeb1f6}, !- Handle
  Pipe Adiabatic 8,                       !- Name
  {69a8d256-ec36-45f3-960d-4bfb2981112a}, !- Inlet Node Name
  {7b2c1e3f-c3d0-4c50-b8fd-264f61e5a249}; !- Outlet Node Name

OS:Node,
  {5e77ddde-d39e-4d9a-ab98-2b7c20ba2acb}, !- Handle
  Node 49,                                !- Name
  {09607211-36a7-4b59-b9b9-e7f8818e7a58}, !- Inlet Port
  {69a8d256-ec36-45f3-960d-4bfb2981112a}; !- Outlet Port

OS:Connection,
  {09607211-36a7-4b59-b9b9-e7f8818e7a58}, !- Handle
  {60085bd8-2509-4ff7-a24e-ff590b73c680}, !- Name
  {c1cd31db-279d-4c89-8f34-09fbc5b9017b}, !- Source Object
  2,                                      !- Outlet Port
  {5e77ddde-d39e-4d9a-ab98-2b7c20ba2acb}, !- Target Object
  2;                                      !- Inlet Port

OS:Connection,
  {69a8d256-ec36-45f3-960d-4bfb2981112a}, !- Handle
  {4168abcb-ea46-49ed-99f4-2a9b508a96e8}, !- Name
  {5e77ddde-d39e-4d9a-ab98-2b7c20ba2acb}, !- Source Object
  3,                                      !- Outlet Port
  {07fc5311-4df3-4a8c-875f-9ef40efeb1f6}, !- Target Object
  2;                                      !- Inlet Port

OS:Connection,
  {7b2c1e3f-c3d0-4c50-b8fd-264f61e5a249}, !- Handle
  {b2d46f6c-6f97-4071-bb14-36292d2d138f}, !- Name
  {07fc5311-4df3-4a8c-875f-9ef40efeb1f6}, !- Source Object
  3,                                      !- Outlet Port
  {98d7d50f-cfb6-44a1-b118-0855d02a088a}, !- Target Object
  2;                                      !- Inlet Port

OS:Pipe:Adiabatic,
  {8d59565d-f36c-4db9-b4fc-b2696d3e5ba2}, !- Handle
  Pipe Adiabatic 9,                       !- Name
  {e7405ef8-698e-436f-90e7-6ea0b2d793d6}, !- Inlet Node Name
  {775ba9e9-16a7-411c-afaa-4ba4bb084790}; !- Outlet Node Name

OS:Node,
  {bf64d35c-8907-4f65-a833-bf01de3dc23c}, !- Handle
  Node 50,                                !- Name
  {775ba9e9-16a7-411c-afaa-4ba4bb084790}, !- Inlet Port
  {00ff2273-02c1-4b1e-9e20-498dd4dddd78}; !- Outlet Port

OS:Connection,
  {e7405ef8-698e-436f-90e7-6ea0b2d793d6}, !- Handle
  {1b083346-4f99-485a-85da-a0ab819d98bc}, !- Name
  {64c55937-5c6b-4094-a2ea-82abb0f94dc2}, !- Source Object
  3,                                      !- Outlet Port
  {8d59565d-f36c-4db9-b4fc-b2696d3e5ba2}, !- Target Object
  2;                                      !- Inlet Port

OS:Connection,
  {775ba9e9-16a7-411c-afaa-4ba4bb084790}, !- Handle
  {b9fc60c6-fcf5-45c7-8f8c-e751e5e74ddb}, !- Name
  {8d59565d-f36c-4db9-b4fc-b2696d3e5ba2}, !- Source Object
  3,                                      !- Outlet Port
  {bf64d35c-8907-4f65-a833-bf01de3dc23c}, !- Target Object
  2;                                      !- Inlet Port

OS:Connection,
  {00ff2273-02c1-4b1e-9e20-498dd4dddd78}, !- Handle
  {f39c6779-f531-4709-8747-0c755ef6e1c8}, !- Name
  {bf64d35c-8907-4f65-a833-bf01de3dc23c}, !- Source Object
  3,                                      !- Outlet Port
  {80db4078-9a1c-4ac4-86a1-89eb50a2940f}, !- Target Object
  2;                                      !- Inlet Port

OS:Pipe:Adiabatic,
  {9f6aaa4a-7a38-4545-8594-4575fed4bef3}, !- Handle
  Pipe Adiabatic 10,                      !- Name
  {7769204e-6b88-4a28-8796-616623e5f2e4}, !- Inlet Node Name
  {5b1cea0b-c8db-47f3-a317-8d0f1b1ad126}; !- Outlet Node Name

OS:Node,
  {02766e83-d434-401b-9fab-d1f383fb7a8e}, !- Handle
  Node 51,                                !- Name
  {5a94fa77-c15b-4a2c-8102-70fda98e0731}, !- Inlet Port
  {7769204e-6b88-4a28-8796-616623e5f2e4}; !- Outlet Port

OS:Connection,
  {5a94fa77-c15b-4a2c-8102-70fda98e0731}, !- Handle
  {e738e9f7-2dc2-47af-8b94-c6f2a0bae500}, !- Name
  {590826d0-32a6-4dd9-aaa9-c12c1371bd28}, !- Source Object
  2,                                      !- Outlet Port
  {02766e83-d434-401b-9fab-d1f383fb7a8e}, !- Target Object
  2;                                      !- Inlet Port

OS:Connection,
  {7769204e-6b88-4a28-8796-616623e5f2e4}, !- Handle
  {cdb512e6-3940-48c9-bfa8-1d59f5b7512e}, !- Name
  {02766e83-d434-401b-9fab-d1f383fb7a8e}, !- Source Object
  3,                                      !- Outlet Port
  {9f6aaa4a-7a38-4545-8594-4575fed4bef3}, !- Target Object
  2;                                      !- Inlet Port

OS:Connection,
  {5b1cea0b-c8db-47f3-a317-8d0f1b1ad126}, !- Handle
  {cb96de7b-477f-4693-b4f5-88dda9bd147b}, !- Name
  {9f6aaa4a-7a38-4545-8594-4575fed4bef3}, !- Source Object
  3,                                      !- Outlet Port
  {c4306578-b222-40a8-9689-cb47221a84d2}, !- Target Object
  2;                                      !- Inlet Port

OS:Coil:Heating:WaterToAirHeatPump:EquationFit,
  {f9bfcaf9-bdb5-4ecf-9535-b1fc293083c6}, !- Handle
  res gshp vert bore|unit 2 heating coil, !- Name
  {f51887cf-1c99-4b55-a68a-ac93ce0f3fcc}, !- Water Inlet Node Name
  {2db4c0f3-c022-46e2-8f13-d55a1097791f}, !- Water Outlet Node Name
  ,                                       !- Air Inlet Node Name
  ,                                       !- Air Outlet Node Name
  ,                                       !- Rated Air Flow Rate {m3/s}
  ,                                       !- Rated Water Flow Rate {m3/s}
  ,                                       !- Rated Heating Capacity {W}
  3.64474922650591,                       !- Rated Heating Coefficient of Performance {W/W}
  -5.215438793,                           !- Heating Capacity Coefficient 1
  -1.073988396,                           !- Heating Capacity Coefficient 2
  7.597313856,                            !- Heating Capacity Coefficient 3
  0,                                      !- Heating Capacity Coefficient 4
  0,                                      !- Heating Capacity Coefficient 5
  -11.077826657,                          !- Heating Power Consumption Coefficient 1
  10.233784872,                           !- Heating Power Consumption Coefficient 2
  1.529330868,                            !- Heating Power Consumption Coefficient 3
  0,                                      !- Heating Power Consumption Coefficient 4
  0;                                      !- Heating Power Consumption Coefficient 5

OS:EnergyManagementSystem:Sensor,
  {eed86c7f-91ca-493f-a623-bde6919a52fb}, !- Handle
  res_gshp_vert_bore_unit_2_heating_coil_s, !- Name
  res gshp vert bore|unit 2 heating coil, !- Output Variable or Output Meter Index Key Name
  Heating Coil Electric Energy;           !- Output Variable or Output Meter Name

OS:Node,
  {cf106a6f-b58a-4ac9-8899-7d03e8a000b6}, !- Handle
  Node 52,                                !- Name
  {7f92d9ff-506b-470e-9299-65258614d3b4}, !- Inlet Port
  {f51887cf-1c99-4b55-a68a-ac93ce0f3fcc}; !- Outlet Port

OS:Connection,
  {7f92d9ff-506b-470e-9299-65258614d3b4}, !- Handle
  {d6ec7f30-fd80-4247-b895-79c39d3b42ac}, !- Name
  {80db4078-9a1c-4ac4-86a1-89eb50a2940f}, !- Source Object
  4,                                      !- Outlet Port
  {cf106a6f-b58a-4ac9-8899-7d03e8a000b6}, !- Target Object
  2;                                      !- Inlet Port

OS:Node,
  {b5c202c9-ca3c-46da-8a82-e639437a933b}, !- Handle
  Node 53,                                !- Name
  {2db4c0f3-c022-46e2-8f13-d55a1097791f}, !- Inlet Port
  {3fb84ff3-f7e9-4a77-8547-a700d9eafc71}; !- Outlet Port

OS:Connection,
  {f51887cf-1c99-4b55-a68a-ac93ce0f3fcc}, !- Handle
  {50c6097b-1da9-45f7-a152-d5859b757a9a}, !- Name
  {cf106a6f-b58a-4ac9-8899-7d03e8a000b6}, !- Source Object
  3,                                      !- Outlet Port
  {f9bfcaf9-bdb5-4ecf-9535-b1fc293083c6}, !- Target Object
  2;                                      !- Inlet Port

OS:Connection,
  {2db4c0f3-c022-46e2-8f13-d55a1097791f}, !- Handle
  {62d2605f-aa3e-4b22-a50e-eacf33fa1c6b}, !- Name
  {f9bfcaf9-bdb5-4ecf-9535-b1fc293083c6}, !- Source Object
  3,                                      !- Outlet Port
  {b5c202c9-ca3c-46da-8a82-e639437a933b}, !- Target Object
  2;                                      !- Inlet Port

OS:Connection,
  {3fb84ff3-f7e9-4a77-8547-a700d9eafc71}, !- Handle
  {1ef0c953-ec4d-4493-95df-1b03f5fb7673}, !- Name
  {b5c202c9-ca3c-46da-8a82-e639437a933b}, !- Source Object
  3,                                      !- Outlet Port
  {590826d0-32a6-4dd9-aaa9-c12c1371bd28}, !- Target Object
  4;                                      !- Inlet Port

OS:Coil:Heating:Electric,
  {5e997058-14da-46b5-afc8-a127d1f850dc}, !- Handle
  res gshp vert bore|unit 2 supp heater,  !- Name
  {b3332ac0-e05b-4689-bb86-9fde71f0870f}, !- Availability Schedule Name
  1,                                      !- Efficiency
  ,                                       !- Nominal Capacity {W}
  ,                                       !- Air Inlet Node Name
  ;                                       !- Air Outlet Node Name

OS:Fan:OnOff,
  {2e7eefad-78d3-43c5-b77b-29273b0ee70c}, !- Handle
  res gshp vert bore|unit 2 living zone|unit 2 htg supply fan, !- Name
  {b3332ac0-e05b-4689-bb86-9fde71f0870f}, !- Availability Schedule Name
  0.75,                                   !- Fan Total Efficiency
  794.580001233493,                       !- Pressure Rise {Pa}
  autosize,                               !- Maximum Flow Rate {m3/s}
  1,                                      !- Motor Efficiency
  1,                                      !- Motor In Airstream Fraction
  ,                                       !- Air Inlet Node Name
  ,                                       !- Air Outlet Node Name
  {01dc7b52-9fe6-41d8-bb2d-574f6bc17eba}, !- Fan Power Ratio Function of Speed Ratio Curve Name
  {7bf7d04e-da0d-4a1a-81c4-7c5a8c44a1cd}, !- Fan Efficiency Ratio Function of Speed Ratio Curve Name
  res gshp vert bore|unit 2 htg supply fan; !- End-Use Subcategory

OS:Curve:Exponent,
  {01dc7b52-9fe6-41d8-bb2d-574f6bc17eba}, !- Handle
  Fan On Off Power Curve 2,               !- Name
  1,                                      !- Coefficient1 Constant
  0,                                      !- Coefficient2 Constant
  0,                                      !- Coefficient3 Constant
  0,                                      !- Minimum Value of x
  1,                                      !- Maximum Value of x
  ,                                       !- Minimum Curve Output
  ,                                       !- Maximum Curve Output
  ,                                       !- Input Unit Type for X
  ;                                       !- Output Unit Type

OS:Curve:Cubic,
  {7bf7d04e-da0d-4a1a-81c4-7c5a8c44a1cd}, !- Handle
  Fan On Off Efficiency Curve 2,          !- Name
  1,                                      !- Coefficient1 Constant
  0,                                      !- Coefficient2 x
  0,                                      !- Coefficient3 x**2
  0,                                      !- Coefficient4 x**3
  0,                                      !- Minimum Value of x
  1;                                      !- Maximum Value of x

OS:AirLoopHVAC:UnitarySystem,
  {3edb74cc-5384-428d-843c-94dcd0d98f90}, !- Handle
  res gshp vert bore|unit 2 htg unitary system, !- Name
  Load,                                   !- Control Type
  {7f54b1c1-5599-4052-aff6-771a2233ffc6}, !- Controlling Zone or Thermostat Location
  None,                                   !- Dehumidification Control Type
  {b3332ac0-e05b-4689-bb86-9fde71f0870f}, !- Availability Schedule Name
  {e5d2974a-8095-4cdf-9110-43f5b2422e43}, !- Air Inlet Node Name
  {a90d3ef6-b76f-4ff4-bd0b-fbd4a13ad2c6}, !- Air Outlet Node Name
  {2e7eefad-78d3-43c5-b77b-29273b0ee70c}, !- Supply Fan Name
  BlowThrough,                            !- Fan Placement
  {b1dfc3fa-b9a0-4052-a780-445f884d187a}, !- Supply Air Fan Operating Mode Schedule Name
  {f9bfcaf9-bdb5-4ecf-9535-b1fc293083c6}, !- Heating Coil Name
  1,                                      !- DX Heating Coil Sizing Ratio
  ,                                       !- Cooling Coil Name
  No,                                     !- Use DOAS DX Cooling Coil
  2,                                      !- DOAS DX Cooling Coil Leaving Minimum Air Temperature {C}
  SensibleOnlyLoadControl,                !- Latent Load Control
  {5e997058-14da-46b5-afc8-a127d1f850dc}, !- Supplemental Heating Coil Name
  ,                                       !- Supply Air Flow Rate Method During Cooling Operation
  autosize,                               !- Supply Air Flow Rate During Cooling Operation {m3/s}
  ,                                       !- Supply Air Flow Rate Per Floor Area During Cooling Operation {m3/s-m2}
  ,                                       !- Fraction of Autosized Design Cooling Supply Air Flow Rate
  ,                                       !- Design Supply Air Flow Rate Per Unit of Capacity During Cooling Operation {m3/s-W}
  ,                                       !- Supply Air Flow Rate Method During Heating Operation
  autosize,                               !- Supply Air Flow Rate During Heating Operation {m3/s}
  ,                                       !- Supply Air Flow Rate Per Floor Area during Heating Operation {m3/s-m2}
  ,                                       !- Fraction of Autosized Design Heating Supply Air Flow Rate
  ,                                       !- Design Supply Air Flow Rate Per Unit of Capacity During Heating Operation {m3/s-W}
  ,                                       !- Supply Air Flow Rate Method When No Cooling or Heating is Required
  0,                                      !- Supply Air Flow Rate When No Cooling or Heating is Required {m3/s}
  ,                                       !- Supply Air Flow Rate Per Floor Area When No Cooling or Heating is Required {m3/s-m2}
  ,                                       !- Fraction of Autosized Design Cooling Supply Air Flow Rate When No Cooling or Heating is Required
  ,                                       !- Fraction of Autosized Design Heating Supply Air Flow Rate When No Cooling or Heating is Required
  ,                                       !- Design Supply Air Flow Rate Per Unit of Capacity During Cooling Operation When No Cooling or Heating is Required {m3/s-W}
  ,                                       !- Design Supply Air Flow Rate Per Unit of Capacity During Heating Operation When No Cooling or Heating is Required {m3/s-W}
  76.6666666666667,                       !- Maximum Supply Air Temperature {C}
  4.44444444444444,                       !- Maximum Outdoor Dry-Bulb Temperature for Supplemental Heater Operation {C}
  ,                                       !- Outdoor Dry-Bulb Temperature Sensor Node Name
  2.5,                                    !- Maximum Cycling Rate {cycles/hr}
  60,                                     !- Heat Pump Time Constant {s}
  0.01,                                   !- Fraction of On-Cycle Power Use
  60,                                     !- Heat Pump Fan Delay Time {s}
  0,                                      !- Ancilliary On-Cycle Electric Power {W}
  0;                                      !- Ancilliary Off-Cycle Electric Power {W}

OS:AirLoopHVAC,
  {c060e124-afd2-4d99-8eb3-d6a258b5d123}, !- Handle
  res gshp vert bore|unit 2 central htg air system, !- Name
  ,                                       !- Controller List Name
  {b3332ac0-e05b-4689-bb86-9fde71f0870f}, !- Availability Schedule
  {4c3e921f-01f6-4e41-861f-df02b29cbc02}, !- Availability Manager List Name
  AutoSize,                               !- Design Supply Air Flow Rate {m3/s}
  ,                                       !- Branch List Name
  ,                                       !- Connector List Name
  {17ba1242-2739-41b3-a9ba-c218d5f82e1d}, !- Supply Side Inlet Node Name
  {c39e31d3-5c1f-4e44-b665-c847ec6dcfaa}, !- Demand Side Outlet Node Name
  {11740ff8-6250-44d7-a268-02f8e7a17f26}, !- Demand Side Inlet Node A
  {2fa3d126-d923-4de2-8758-02138cc9c50e}, !- Supply Side Outlet Node A
  ,                                       !- Demand Side Inlet Node B
  ,                                       !- Supply Side Outlet Node B
  ,                                       !- Return Air Bypass Flow Temperature Setpoint Schedule Name
  {aa3323e9-31ac-48df-94c3-11dbae6d7b35}, !- Demand Mixer Name
  {f4ef8bb9-4eb9-47b4-8eab-be0b99ac26ff}, !- Demand Splitter A Name
  ,                                       !- Demand Splitter B Name
  ;                                       !- Supply Splitter Name

OS:Node,
  {87a56363-51b3-427d-9287-0e4a9ec1029c}, !- Handle
  Node 54,                                !- Name
  {17ba1242-2739-41b3-a9ba-c218d5f82e1d}, !- Inlet Port
  {e5d2974a-8095-4cdf-9110-43f5b2422e43}; !- Outlet Port

OS:Node,
  {1b26af24-d56a-41aa-b697-246900896cf1}, !- Handle
  Node 55,                                !- Name
  {a90d3ef6-b76f-4ff4-bd0b-fbd4a13ad2c6}, !- Inlet Port
  {2fa3d126-d923-4de2-8758-02138cc9c50e}; !- Outlet Port

OS:Connection,
  {17ba1242-2739-41b3-a9ba-c218d5f82e1d}, !- Handle
  {57b1453b-9af3-497f-92d1-c5c3de293aef}, !- Name
  {c060e124-afd2-4d99-8eb3-d6a258b5d123}, !- Source Object
  8,                                      !- Outlet Port
  {87a56363-51b3-427d-9287-0e4a9ec1029c}, !- Target Object
  2;                                      !- Inlet Port

OS:Connection,
  {2fa3d126-d923-4de2-8758-02138cc9c50e}, !- Handle
  {91dfe7fa-4798-4ae8-ac6b-b22fb0020987}, !- Name
  {1b26af24-d56a-41aa-b697-246900896cf1}, !- Source Object
  3,                                      !- Outlet Port
  {c060e124-afd2-4d99-8eb3-d6a258b5d123}, !- Target Object
  11;                                     !- Inlet Port

OS:Node,
  {3a988b42-64ad-416a-b25e-79e55f914bce}, !- Handle
  Node 56,                                !- Name
  {11740ff8-6250-44d7-a268-02f8e7a17f26}, !- Inlet Port
  {4f15acec-74d4-4856-b7be-0c2249b49c0e}; !- Outlet Port

OS:Node,
  {a83541c8-9c22-4aca-ab60-fe8447dc5242}, !- Handle
  Node 57,                                !- Name
  {f6eafdfc-5c94-4beb-b049-5d2cdae5daa6}, !- Inlet Port
  {c39e31d3-5c1f-4e44-b665-c847ec6dcfaa}; !- Outlet Port

OS:Node,
  {4db5949d-c075-4737-af4d-af9e658ff119}, !- Handle
  Node 58,                                !- Name
  {56842abe-90e4-421d-b689-18440af3bc96}, !- Inlet Port
  {7a62ec4c-fa18-49e2-8f76-6fbf74667095}; !- Outlet Port

OS:Connection,
  {11740ff8-6250-44d7-a268-02f8e7a17f26}, !- Handle
  {4b2828da-8c09-475e-bb2c-78057f2a4735}, !- Name
  {c060e124-afd2-4d99-8eb3-d6a258b5d123}, !- Source Object
  10,                                     !- Outlet Port
  {3a988b42-64ad-416a-b25e-79e55f914bce}, !- Target Object
  2;                                      !- Inlet Port

OS:Connection,
  {c39e31d3-5c1f-4e44-b665-c847ec6dcfaa}, !- Handle
  {d8233df6-42fb-41c1-8201-6c7aac5e9b50}, !- Name
  {a83541c8-9c22-4aca-ab60-fe8447dc5242}, !- Source Object
  3,                                      !- Outlet Port
  {c060e124-afd2-4d99-8eb3-d6a258b5d123}, !- Target Object
  9;                                      !- Inlet Port

OS:AirLoopHVAC:ZoneSplitter,
  {f4ef8bb9-4eb9-47b4-8eab-be0b99ac26ff}, !- Handle
  res gshp vert bore|unit 2 htg zone splitter, !- Name
  {4f15acec-74d4-4856-b7be-0c2249b49c0e}, !- Inlet Node Name
  {9bd27392-2ad1-4889-8de5-8e84faa63808}; !- Outlet Node Name 1

OS:AirLoopHVAC:ZoneMixer,
  {aa3323e9-31ac-48df-94c3-11dbae6d7b35}, !- Handle
  res gshp vert bore|unit 2 htg zone mixer, !- Name
  {f6eafdfc-5c94-4beb-b049-5d2cdae5daa6}, !- Outlet Node Name
  {f7ccfb54-bbb6-44ce-85fc-f7932544dd9a}; !- Inlet Node Name 1

OS:Connection,
  {4f15acec-74d4-4856-b7be-0c2249b49c0e}, !- Handle
  {0acd16cf-66c7-471a-915f-97440e3133bd}, !- Name
  {3a988b42-64ad-416a-b25e-79e55f914bce}, !- Source Object
  3,                                      !- Outlet Port
  {f4ef8bb9-4eb9-47b4-8eab-be0b99ac26ff}, !- Target Object
  2;                                      !- Inlet Port

OS:Connection,
  {f6eafdfc-5c94-4beb-b049-5d2cdae5daa6}, !- Handle
  {4ccf96d5-ee9d-4829-9380-b96975d34f7f}, !- Name
  {aa3323e9-31ac-48df-94c3-11dbae6d7b35}, !- Source Object
  2,                                      !- Outlet Port
  {a83541c8-9c22-4aca-ab60-fe8447dc5242}, !- Target Object
  2;                                      !- Inlet Port

OS:Sizing:System,
  {2410f210-f3cc-4c6f-a564-3fac490169f4}, !- Handle
  {c060e124-afd2-4d99-8eb3-d6a258b5d123}, !- AirLoop Name
  Sensible,                               !- Type of Load to Size On
  Autosize,                               !- Design Outdoor Air Flow Rate {m3/s}
  0.3,                                    !- Central Heating Maximum System Air Flow Ratio
  7,                                      !- Preheat Design Temperature {C}
  0.008,                                  !- Preheat Design Humidity Ratio {kg-H2O/kg-Air}
  12.8,                                   !- Precool Design Temperature {C}
  0.008,                                  !- Precool Design Humidity Ratio {kg-H2O/kg-Air}
  12.8,                                   !- Central Cooling Design Supply Air Temperature {C}
  16.7,                                   !- Central Heating Design Supply Air Temperature {C}
  NonCoincident,                          !- Sizing Option
  Yes,                                    !- 100% Outdoor Air in Cooling
  Yes,                                    !- 100% Outdoor Air in Heating
  0.0085,                                 !- Central Cooling Design Supply Air Humidity Ratio {kg-H2O/kg-Air}
  0.008,                                  !- Central Heating Design Supply Air Humidity Ratio {kg-H2O/kg-Air}
  DesignDay,                              !- Cooling Design Air Flow Method
  0,                                      !- Cooling Design Air Flow Rate {m3/s}
  DesignDay,                              !- Heating Design Air Flow Method
  0,                                      !- Heating Design Air Flow Rate {m3/s}
  ZoneSum,                                !- System Outdoor Air Method
  1,                                      !- Zone Maximum Outdoor Air Fraction {dimensionless}
  0.0099676501,                           !- Cooling Supply Air Flow Rate Per Floor Area {m3/s-m2}
  1,                                      !- Cooling Fraction of Autosized Cooling Supply Air Flow Rate
  3.9475456e-005,                         !- Cooling Supply Air Flow Rate Per Unit Cooling Capacity {m3/s-W}
  0.0099676501,                           !- Heating Supply Air Flow Rate Per Floor Area {m3/s-m2}
  1,                                      !- Heating Fraction of Autosized Heating Supply Air Flow Rate
  1,                                      !- Heating Fraction of Autosized Cooling Supply Air Flow Rate
  3.1588213e-005,                         !- Heating Supply Air Flow Rate Per Unit Heating Capacity {m3/s-W}
  CoolingDesignCapacity,                  !- Cooling Design Capacity Method
  autosize,                               !- Cooling Design Capacity {W}
  234.7,                                  !- Cooling Design Capacity Per Floor Area {W/m2}
  1,                                      !- Fraction of Autosized Cooling Design Capacity
  HeatingDesignCapacity,                  !- Heating Design Capacity Method
  autosize,                               !- Heating Design Capacity {W}
  157,                                    !- Heating Design Capacity Per Floor Area {W/m2}
  1,                                      !- Fraction of Autosized Heating Design Capacity
  OnOff;                                  !- Central Cooling Capacity Control Method

OS:AvailabilityManagerAssignmentList,
  {4c3e921f-01f6-4e41-861f-df02b29cbc02}, !- Handle
  Air Loop HVAC 1 AvailabilityManagerAssignmentList 2; !- Name

OS:Connection,
  {e5d2974a-8095-4cdf-9110-43f5b2422e43}, !- Handle
  {d1ab93c2-e71b-4243-8b87-8f4466c60871}, !- Name
  {87a56363-51b3-427d-9287-0e4a9ec1029c}, !- Source Object
  3,                                      !- Outlet Port
  {3edb74cc-5384-428d-843c-94dcd0d98f90}, !- Target Object
  6;                                      !- Inlet Port

OS:Connection,
  {a90d3ef6-b76f-4ff4-bd0b-fbd4a13ad2c6}, !- Handle
  {5c9e9332-61d5-4aa4-8d8f-3a336970b8f5}, !- Name
  {3edb74cc-5384-428d-843c-94dcd0d98f90}, !- Source Object
  7,                                      !- Outlet Port
  {1b26af24-d56a-41aa-b697-246900896cf1}, !- Target Object
  2;                                      !- Inlet Port

OS:AirTerminal:SingleDuct:ConstantVolume:NoReheat,
  {8871976c-4769-48df-8ef3-55daff83ac03}, !- Handle
  res gshp vert bore|unit 2 living zone|unit 2 htg direct air, !- Name
  {b3332ac0-e05b-4689-bb86-9fde71f0870f}, !- Availability Schedule Name
  {e4ac5a17-1b9b-4142-8caf-0aa62802e94c}, !- Air Inlet Node Name
  {56842abe-90e4-421d-b689-18440af3bc96}, !- Air Outlet Node Name
  AutoSize;                               !- Maximum Air Flow Rate {m3/s}

OS:Node,
  {a335663a-a8cf-41ff-8760-66e15e906dab}, !- Handle
  Node 59,                                !- Name
  {70a43bd1-3d00-404f-9d10-f47f81745258}, !- Inlet Port
  {f7ccfb54-bbb6-44ce-85fc-f7932544dd9a}; !- Outlet Port

OS:Connection,
  {7a62ec4c-fa18-49e2-8f76-6fbf74667095}, !- Handle
  {d5e99ad9-1483-4f9d-a28a-c26bacf3f9c0}, !- Name
  {4db5949d-c075-4737-af4d-af9e658ff119}, !- Source Object
  3,                                      !- Outlet Port
  {69eaf3a1-7ff6-4d57-bbf2-557464fe36a2}, !- Target Object
  3;                                      !- Inlet Port

OS:Connection,
  {70a43bd1-3d00-404f-9d10-f47f81745258}, !- Handle
  {d7df7b0e-4605-4907-bb92-f155f515afff}, !- Name
  {dd4b39f4-9b9b-46fb-9914-91685645ca18}, !- Source Object
  3,                                      !- Outlet Port
  {a335663a-a8cf-41ff-8760-66e15e906dab}, !- Target Object
  2;                                      !- Inlet Port

OS:Connection,
  {f7ccfb54-bbb6-44ce-85fc-f7932544dd9a}, !- Handle
  {31829031-bbd5-4aeb-b12e-4eddbf07c1f9}, !- Name
  {a335663a-a8cf-41ff-8760-66e15e906dab}, !- Source Object
  3,                                      !- Outlet Port
  {aa3323e9-31ac-48df-94c3-11dbae6d7b35}, !- Target Object
  3;                                      !- Inlet Port

OS:Node,
  {29b535ca-6c7a-49c1-9709-55ebb57b4162}, !- Handle
  Node 60,                                !- Name
  {9bd27392-2ad1-4889-8de5-8e84faa63808}, !- Inlet Port
  {e4ac5a17-1b9b-4142-8caf-0aa62802e94c}; !- Outlet Port

OS:Connection,
  {9bd27392-2ad1-4889-8de5-8e84faa63808}, !- Handle
  {c0201050-4462-4c4f-9914-a55c99cfe8e1}, !- Name
  {f4ef8bb9-4eb9-47b4-8eab-be0b99ac26ff}, !- Source Object
  3,                                      !- Outlet Port
  {29b535ca-6c7a-49c1-9709-55ebb57b4162}, !- Target Object
  2;                                      !- Inlet Port

OS:Connection,
  {e4ac5a17-1b9b-4142-8caf-0aa62802e94c}, !- Handle
  {2c472290-b28a-4623-bff1-9d0fe447f21d}, !- Name
  {29b535ca-6c7a-49c1-9709-55ebb57b4162}, !- Source Object
  3,                                      !- Outlet Port
  {8871976c-4769-48df-8ef3-55daff83ac03}, !- Target Object
  3;                                      !- Inlet Port

OS:Connection,
  {56842abe-90e4-421d-b689-18440af3bc96}, !- Handle
  {18724d25-2bb7-44ef-834d-33905f165191}, !- Name
  {8871976c-4769-48df-8ef3-55daff83ac03}, !- Source Object
  4,                                      !- Outlet Port
  {4db5949d-c075-4737-af4d-af9e658ff119}, !- Target Object
  2;                                      !- Inlet Port

OS:Coil:Cooling:WaterToAirHeatPump:EquationFit,
  {99f641f2-b309-4ed5-9108-2ee96251a1c1}, !- Handle
  res gshp vert bore|unit 2 cooling coil, !- Name
  {7f2c2e3e-2409-4444-a1a7-d440a9bf12c8}, !- Water Inlet Node Name
  {790d1070-f83a-4291-977b-d37b3ec50453}, !- Water Outlet Node Name
  ,                                       !- Air Inlet Node Name
  ,                                       !- Air Outlet Node Name
  ,                                       !- Rated Air Flow Rate {m3/s}
  ,                                       !- Rated Water Flow Rate {m3/s}
  ,                                       !- Rated Total Cooling Capacity {W}
  ,                                       !- Rated Sensible Cooling Capacity {W}
  5.3555091458258,                        !- Rated Cooling Coefficient of Performance {W/W}
  -3.9160645386,                          !- Total Cooling Capacity Coefficient 1
  7.042944024,                            !- Total Cooling Capacity Coefficient 2
  -2.270589372,                           !- Total Cooling Capacity Coefficient 3
  0,                                      !- Total Cooling Capacity Coefficient 4
  0,                                      !- Total Cooling Capacity Coefficient 5
  26.7839398084,                          !- Sensible Cooling Capacity Coefficient 1
  0,                                      !- Sensible Cooling Capacity Coefficient 2
  -23.832385974,                          !- Sensible Cooling Capacity Coefficient 3
  -1.115743914,                           !- Sensible Cooling Capacity Coefficient 4
  0,                                      !- Sensible Cooling Capacity Coefficient 5
  0,                                      !- Sensible Cooling Capacity Coefficient 6
  -6.2337364523,                          !- Cooling Power Consumption Coefficient 1
  1.610096238,                            !- Cooling Power Consumption Coefficient 2
  5.317076448,                            !- Cooling Power Consumption Coefficient 3
  0,                                      !- Cooling Power Consumption Coefficient 4
  0,                                      !- Cooling Power Consumption Coefficient 5
  1000,                                   !- Nominal Time for Condensate Removal to Begin {s}
  1.5;                                    !- Ratio of Initial Moisture Evaporation Rate and Steady State Latent Capacity {dimensionless}

OS:EnergyManagementSystem:Sensor,
  {11eef0d8-6bd8-4a5b-b4a6-e23b8cfccd0d}, !- Handle
  res_gshp_vert_bore_unit_2_cooling_coil_s, !- Name
  res gshp vert bore|unit 2 cooling coil, !- Output Variable or Output Meter Index Key Name
  Cooling Coil Electric Energy;           !- Output Variable or Output Meter Name

OS:Node,
  {cdc30b03-5caf-4d2d-99d3-c2da7395c025}, !- Handle
  Node 61,                                !- Name
  {7c144412-0bb9-49e4-a2e8-a99cbc078ab6}, !- Inlet Port
  {7f2c2e3e-2409-4444-a1a7-d440a9bf12c8}; !- Outlet Port

OS:Connection,
  {7c144412-0bb9-49e4-a2e8-a99cbc078ab6}, !- Handle
  {c3e1c630-3b42-42af-b5aa-6130a2fe538a}, !- Name
  {80db4078-9a1c-4ac4-86a1-89eb50a2940f}, !- Source Object
  5,                                      !- Outlet Port
  {cdc30b03-5caf-4d2d-99d3-c2da7395c025}, !- Target Object
  2;                                      !- Inlet Port

OS:Node,
  {c47219de-ad09-4733-b8f6-6620d988a709}, !- Handle
  Node 62,                                !- Name
  {790d1070-f83a-4291-977b-d37b3ec50453}, !- Inlet Port
  {2ea4b904-bdb4-492a-b6b5-e1f3840643fd}; !- Outlet Port

OS:Connection,
  {7f2c2e3e-2409-4444-a1a7-d440a9bf12c8}, !- Handle
  {289f0254-3a35-4c8a-868c-0bac54d73862}, !- Name
  {cdc30b03-5caf-4d2d-99d3-c2da7395c025}, !- Source Object
  3,                                      !- Outlet Port
  {99f641f2-b309-4ed5-9108-2ee96251a1c1}, !- Target Object
  2;                                      !- Inlet Port

OS:Connection,
  {790d1070-f83a-4291-977b-d37b3ec50453}, !- Handle
  {a22cde28-ee11-41ac-a2c2-887a62d5c612}, !- Name
  {99f641f2-b309-4ed5-9108-2ee96251a1c1}, !- Source Object
  3,                                      !- Outlet Port
  {c47219de-ad09-4733-b8f6-6620d988a709}, !- Target Object
  2;                                      !- Inlet Port

OS:Connection,
  {2ea4b904-bdb4-492a-b6b5-e1f3840643fd}, !- Handle
  {f0fdb5c9-c421-43a4-9488-19198d4ae38d}, !- Name
  {c47219de-ad09-4733-b8f6-6620d988a709}, !- Source Object
  3,                                      !- Outlet Port
  {590826d0-32a6-4dd9-aaa9-c12c1371bd28}, !- Target Object
  5;                                      !- Inlet Port

OS:Fan:OnOff,
  {67165103-0c89-444e-b51d-80da90e6545f}, !- Handle
  res gshp vert bore|unit 2 living zone|unit 2 clg supply fan, !- Name
  {b3332ac0-e05b-4689-bb86-9fde71f0870f}, !- Availability Schedule Name
  0.75,                                   !- Fan Total Efficiency
  794.580001233493,                       !- Pressure Rise {Pa}
  autosize,                               !- Maximum Flow Rate {m3/s}
  1,                                      !- Motor Efficiency
  1,                                      !- Motor In Airstream Fraction
  ,                                       !- Air Inlet Node Name
  ,                                       !- Air Outlet Node Name
  {d77d5e40-f831-4225-9444-08b34a27e22b}, !- Fan Power Ratio Function of Speed Ratio Curve Name
  {91d8f867-5794-4498-a59b-4cc7b1ded979}, !- Fan Efficiency Ratio Function of Speed Ratio Curve Name
  res gshp vert bore|unit 2 clg supply fan; !- End-Use Subcategory

OS:Curve:Exponent,
  {d77d5e40-f831-4225-9444-08b34a27e22b}, !- Handle
  Fan On Off Power Curve 3,               !- Name
  1,                                      !- Coefficient1 Constant
  0,                                      !- Coefficient2 Constant
  0,                                      !- Coefficient3 Constant
  0,                                      !- Minimum Value of x
  1,                                      !- Maximum Value of x
  ,                                       !- Minimum Curve Output
  ,                                       !- Maximum Curve Output
  ,                                       !- Input Unit Type for X
  ;                                       !- Output Unit Type

OS:Curve:Cubic,
  {91d8f867-5794-4498-a59b-4cc7b1ded979}, !- Handle
  Fan On Off Efficiency Curve 3,          !- Name
  1,                                      !- Coefficient1 Constant
  0,                                      !- Coefficient2 x
  0,                                      !- Coefficient3 x**2
  0,                                      !- Coefficient4 x**3
  0,                                      !- Minimum Value of x
  1;                                      !- Maximum Value of x

OS:AirLoopHVAC:UnitarySystem,
  {53fe5d28-062a-4a1f-873e-31871149f0c8}, !- Handle
  res gshp vert bore|unit 2 clg unitary system, !- Name
  Load,                                   !- Control Type
  {7f54b1c1-5599-4052-aff6-771a2233ffc6}, !- Controlling Zone or Thermostat Location
  None,                                   !- Dehumidification Control Type
  {b3332ac0-e05b-4689-bb86-9fde71f0870f}, !- Availability Schedule Name
  {a5d75387-c446-4c69-9c74-571219515874}, !- Air Inlet Node Name
  {220a10ef-2965-4419-9590-2e57c9622e09}, !- Air Outlet Node Name
  {67165103-0c89-444e-b51d-80da90e6545f}, !- Supply Fan Name
  BlowThrough,                            !- Fan Placement
  {b1dfc3fa-b9a0-4052-a780-445f884d187a}, !- Supply Air Fan Operating Mode Schedule Name
  ,                                       !- Heating Coil Name
  1,                                      !- DX Heating Coil Sizing Ratio
  {99f641f2-b309-4ed5-9108-2ee96251a1c1}, !- Cooling Coil Name
  No,                                     !- Use DOAS DX Cooling Coil
  2,                                      !- DOAS DX Cooling Coil Leaving Minimum Air Temperature {C}
  SensibleOnlyLoadControl,                !- Latent Load Control
  ,                                       !- Supplemental Heating Coil Name
  ,                                       !- Supply Air Flow Rate Method During Cooling Operation
  autosize,                               !- Supply Air Flow Rate During Cooling Operation {m3/s}
  ,                                       !- Supply Air Flow Rate Per Floor Area During Cooling Operation {m3/s-m2}
  ,                                       !- Fraction of Autosized Design Cooling Supply Air Flow Rate
  ,                                       !- Design Supply Air Flow Rate Per Unit of Capacity During Cooling Operation {m3/s-W}
  ,                                       !- Supply Air Flow Rate Method During Heating Operation
  autosize,                               !- Supply Air Flow Rate During Heating Operation {m3/s}
  ,                                       !- Supply Air Flow Rate Per Floor Area during Heating Operation {m3/s-m2}
  ,                                       !- Fraction of Autosized Design Heating Supply Air Flow Rate
  ,                                       !- Design Supply Air Flow Rate Per Unit of Capacity During Heating Operation {m3/s-W}
  ,                                       !- Supply Air Flow Rate Method When No Cooling or Heating is Required
  0,                                      !- Supply Air Flow Rate When No Cooling or Heating is Required {m3/s}
  ,                                       !- Supply Air Flow Rate Per Floor Area When No Cooling or Heating is Required {m3/s-m2}
  ,                                       !- Fraction of Autosized Design Cooling Supply Air Flow Rate When No Cooling or Heating is Required
  ,                                       !- Fraction of Autosized Design Heating Supply Air Flow Rate When No Cooling or Heating is Required
  ,                                       !- Design Supply Air Flow Rate Per Unit of Capacity During Cooling Operation When No Cooling or Heating is Required {m3/s-W}
  ,                                       !- Design Supply Air Flow Rate Per Unit of Capacity During Heating Operation When No Cooling or Heating is Required {m3/s-W}
  76.6666666666667,                       !- Maximum Supply Air Temperature {C}
  4.44444444444444,                       !- Maximum Outdoor Dry-Bulb Temperature for Supplemental Heater Operation {C}
  ,                                       !- Outdoor Dry-Bulb Temperature Sensor Node Name
  2.5,                                    !- Maximum Cycling Rate {cycles/hr}
  60,                                     !- Heat Pump Time Constant {s}
  0.01,                                   !- Fraction of On-Cycle Power Use
  60,                                     !- Heat Pump Fan Delay Time {s}
  0,                                      !- Ancilliary On-Cycle Electric Power {W}
  0;                                      !- Ancilliary Off-Cycle Electric Power {W}

OS:AirLoopHVAC,
  {7a651d87-3ed0-4e79-b168-733d501135df}, !- Handle
  res gshp vert bore|unit 2 central clg air system, !- Name
  ,                                       !- Controller List Name
  {b3332ac0-e05b-4689-bb86-9fde71f0870f}, !- Availability Schedule
  {d2b05675-4bf6-4ba5-8c11-2334d951725f}, !- Availability Manager List Name
  AutoSize,                               !- Design Supply Air Flow Rate {m3/s}
  ,                                       !- Branch List Name
  ,                                       !- Connector List Name
  {0bf4bfd6-442a-48e1-aa55-fce9cd979c19}, !- Supply Side Inlet Node Name
  {4d5a158f-3989-4032-8804-2d71b6dd3df6}, !- Demand Side Outlet Node Name
  {79070db3-1346-456e-90f7-22b32af09a14}, !- Demand Side Inlet Node A
  {59e668b7-f676-4991-9e72-4b1653813661}, !- Supply Side Outlet Node A
  ,                                       !- Demand Side Inlet Node B
  ,                                       !- Supply Side Outlet Node B
  ,                                       !- Return Air Bypass Flow Temperature Setpoint Schedule Name
  {cb5ff8a1-9be4-4ea8-b822-3c33f8cad030}, !- Demand Mixer Name
  {25bd6204-2752-47f1-8dda-7e2ab99cebc7}, !- Demand Splitter A Name
  ,                                       !- Demand Splitter B Name
  ;                                       !- Supply Splitter Name

OS:Node,
  {efa2d514-6550-4052-abcb-dd62301a7fc7}, !- Handle
  Node 63,                                !- Name
  {0bf4bfd6-442a-48e1-aa55-fce9cd979c19}, !- Inlet Port
  {a5d75387-c446-4c69-9c74-571219515874}; !- Outlet Port

OS:Node,
  {6c10d691-541e-4943-9813-68d4488ca4db}, !- Handle
  Node 64,                                !- Name
  {220a10ef-2965-4419-9590-2e57c9622e09}, !- Inlet Port
  {59e668b7-f676-4991-9e72-4b1653813661}; !- Outlet Port

OS:Connection,
  {0bf4bfd6-442a-48e1-aa55-fce9cd979c19}, !- Handle
  {cfd90c84-deca-470b-bf38-8589dd831d28}, !- Name
  {7a651d87-3ed0-4e79-b168-733d501135df}, !- Source Object
  8,                                      !- Outlet Port
  {efa2d514-6550-4052-abcb-dd62301a7fc7}, !- Target Object
  2;                                      !- Inlet Port

OS:Connection,
  {59e668b7-f676-4991-9e72-4b1653813661}, !- Handle
  {cd4059ea-b4ba-40c9-a308-6ae672fbac96}, !- Name
  {6c10d691-541e-4943-9813-68d4488ca4db}, !- Source Object
  3,                                      !- Outlet Port
  {7a651d87-3ed0-4e79-b168-733d501135df}, !- Target Object
  11;                                     !- Inlet Port

OS:Node,
  {e4f479c0-3aad-439d-89bf-a07080dcb456}, !- Handle
  Node 65,                                !- Name
  {79070db3-1346-456e-90f7-22b32af09a14}, !- Inlet Port
  {e11c7cdd-1ef1-4371-9455-4746a948ab25}; !- Outlet Port

OS:Node,
  {d6f56078-8c58-464c-bdb6-f088ebb46d11}, !- Handle
  Node 66,                                !- Name
  {5773e6e7-e65f-439d-8495-96277cab5d7f}, !- Inlet Port
  {4d5a158f-3989-4032-8804-2d71b6dd3df6}; !- Outlet Port

OS:Node,
  {21353854-7b14-4235-8dd8-113d005b37cd}, !- Handle
  Node 67,                                !- Name
  {b141f250-2e83-4b5f-a7e3-3acece17a475}, !- Inlet Port
  {27085e38-2ae4-4f43-985b-6ee40e3a4b64}; !- Outlet Port

OS:Connection,
  {79070db3-1346-456e-90f7-22b32af09a14}, !- Handle
  {26748a3c-c4f8-40c1-a0e5-f6a3e3d54aad}, !- Name
  {7a651d87-3ed0-4e79-b168-733d501135df}, !- Source Object
  10,                                     !- Outlet Port
  {e4f479c0-3aad-439d-89bf-a07080dcb456}, !- Target Object
  2;                                      !- Inlet Port

OS:Connection,
  {4d5a158f-3989-4032-8804-2d71b6dd3df6}, !- Handle
  {4220493a-67dc-4c3b-b3bc-9c2df72a751d}, !- Name
  {d6f56078-8c58-464c-bdb6-f088ebb46d11}, !- Source Object
  3,                                      !- Outlet Port
  {7a651d87-3ed0-4e79-b168-733d501135df}, !- Target Object
  9;                                      !- Inlet Port

OS:AirLoopHVAC:ZoneSplitter,
  {25bd6204-2752-47f1-8dda-7e2ab99cebc7}, !- Handle
  res gshp vert bore|unit 2 clg zone splitter, !- Name
  {e11c7cdd-1ef1-4371-9455-4746a948ab25}, !- Inlet Node Name
  {160690a2-b44e-4dc1-91f3-59880a8726e1}; !- Outlet Node Name 1

OS:AirLoopHVAC:ZoneMixer,
  {cb5ff8a1-9be4-4ea8-b822-3c33f8cad030}, !- Handle
  res gshp vert bore|unit 2 clg zone mixer, !- Name
  {5773e6e7-e65f-439d-8495-96277cab5d7f}, !- Outlet Node Name
  {3788f07c-e19f-44c5-a9bf-f5e8f5ffe930}; !- Inlet Node Name 1

OS:Connection,
  {e11c7cdd-1ef1-4371-9455-4746a948ab25}, !- Handle
  {02491dca-37bb-4abb-9f1b-a9d521e83a2e}, !- Name
  {e4f479c0-3aad-439d-89bf-a07080dcb456}, !- Source Object
  3,                                      !- Outlet Port
  {25bd6204-2752-47f1-8dda-7e2ab99cebc7}, !- Target Object
  2;                                      !- Inlet Port

OS:Connection,
  {5773e6e7-e65f-439d-8495-96277cab5d7f}, !- Handle
  {040462df-b03e-4ab6-b90c-8914a3991df5}, !- Name
  {cb5ff8a1-9be4-4ea8-b822-3c33f8cad030}, !- Source Object
  2,                                      !- Outlet Port
  {d6f56078-8c58-464c-bdb6-f088ebb46d11}, !- Target Object
  2;                                      !- Inlet Port

OS:Sizing:System,
  {959fb1a4-d1cc-477f-8650-c8fdbeb9b678}, !- Handle
  {7a651d87-3ed0-4e79-b168-733d501135df}, !- AirLoop Name
  Sensible,                               !- Type of Load to Size On
  Autosize,                               !- Design Outdoor Air Flow Rate {m3/s}
  0.3,                                    !- Central Heating Maximum System Air Flow Ratio
  7,                                      !- Preheat Design Temperature {C}
  0.008,                                  !- Preheat Design Humidity Ratio {kg-H2O/kg-Air}
  12.8,                                   !- Precool Design Temperature {C}
  0.008,                                  !- Precool Design Humidity Ratio {kg-H2O/kg-Air}
  12.8,                                   !- Central Cooling Design Supply Air Temperature {C}
  16.7,                                   !- Central Heating Design Supply Air Temperature {C}
  NonCoincident,                          !- Sizing Option
  Yes,                                    !- 100% Outdoor Air in Cooling
  Yes,                                    !- 100% Outdoor Air in Heating
  0.0085,                                 !- Central Cooling Design Supply Air Humidity Ratio {kg-H2O/kg-Air}
  0.008,                                  !- Central Heating Design Supply Air Humidity Ratio {kg-H2O/kg-Air}
  DesignDay,                              !- Cooling Design Air Flow Method
  0,                                      !- Cooling Design Air Flow Rate {m3/s}
  DesignDay,                              !- Heating Design Air Flow Method
  0,                                      !- Heating Design Air Flow Rate {m3/s}
  ZoneSum,                                !- System Outdoor Air Method
  1,                                      !- Zone Maximum Outdoor Air Fraction {dimensionless}
  0.0099676501,                           !- Cooling Supply Air Flow Rate Per Floor Area {m3/s-m2}
  1,                                      !- Cooling Fraction of Autosized Cooling Supply Air Flow Rate
  3.9475456e-005,                         !- Cooling Supply Air Flow Rate Per Unit Cooling Capacity {m3/s-W}
  0.0099676501,                           !- Heating Supply Air Flow Rate Per Floor Area {m3/s-m2}
  1,                                      !- Heating Fraction of Autosized Heating Supply Air Flow Rate
  1,                                      !- Heating Fraction of Autosized Cooling Supply Air Flow Rate
  3.1588213e-005,                         !- Heating Supply Air Flow Rate Per Unit Heating Capacity {m3/s-W}
  CoolingDesignCapacity,                  !- Cooling Design Capacity Method
  autosize,                               !- Cooling Design Capacity {W}
  234.7,                                  !- Cooling Design Capacity Per Floor Area {W/m2}
  1,                                      !- Fraction of Autosized Cooling Design Capacity
  HeatingDesignCapacity,                  !- Heating Design Capacity Method
  autosize,                               !- Heating Design Capacity {W}
  157,                                    !- Heating Design Capacity Per Floor Area {W/m2}
  1,                                      !- Fraction of Autosized Heating Design Capacity
  OnOff;                                  !- Central Cooling Capacity Control Method

OS:AvailabilityManagerAssignmentList,
  {d2b05675-4bf6-4ba5-8c11-2334d951725f}, !- Handle
  Air Loop HVAC 1 AvailabilityManagerAssignmentList 3; !- Name

OS:Connection,
  {a5d75387-c446-4c69-9c74-571219515874}, !- Handle
  {4c524dc2-04c7-436c-943b-d49ebe27fcee}, !- Name
  {efa2d514-6550-4052-abcb-dd62301a7fc7}, !- Source Object
  3,                                      !- Outlet Port
  {53fe5d28-062a-4a1f-873e-31871149f0c8}, !- Target Object
  6;                                      !- Inlet Port

OS:Connection,
  {220a10ef-2965-4419-9590-2e57c9622e09}, !- Handle
  {0c2b9297-e231-47d9-aa41-d7b64bfbb538}, !- Name
  {53fe5d28-062a-4a1f-873e-31871149f0c8}, !- Source Object
  7,                                      !- Outlet Port
  {6c10d691-541e-4943-9813-68d4488ca4db}, !- Target Object
  2;                                      !- Inlet Port

OS:AirTerminal:SingleDuct:ConstantVolume:NoReheat,
  {35f4eb2c-3b08-41be-87e1-71da6cc3853f}, !- Handle
  res gshp vert bore|unit 2 living zone|unit 2 clg direct air, !- Name
  {b3332ac0-e05b-4689-bb86-9fde71f0870f}, !- Availability Schedule Name
  {29df37b0-a1f1-4026-ae73-1bfc883f4685}, !- Air Inlet Node Name
  {b141f250-2e83-4b5f-a7e3-3acece17a475}, !- Air Outlet Node Name
  AutoSize;                               !- Maximum Air Flow Rate {m3/s}

OS:Node,
  {a0235810-3264-4687-8a6b-a0294eba0cac}, !- Handle
  Node 68,                                !- Name
  {e8d9740d-c91b-42ca-abae-76279a085c1b}, !- Inlet Port
  {3788f07c-e19f-44c5-a9bf-f5e8f5ffe930}; !- Outlet Port

OS:Connection,
  {27085e38-2ae4-4f43-985b-6ee40e3a4b64}, !- Handle
  {08207f2f-0b2e-4f53-8118-6835821463d0}, !- Name
  {21353854-7b14-4235-8dd8-113d005b37cd}, !- Source Object
  3,                                      !- Outlet Port
  {69eaf3a1-7ff6-4d57-bbf2-557464fe36a2}, !- Target Object
  4;                                      !- Inlet Port

OS:Connection,
  {e8d9740d-c91b-42ca-abae-76279a085c1b}, !- Handle
  {4322ca86-d280-472c-a832-3abaa8f7f048}, !- Name
  {dd4b39f4-9b9b-46fb-9914-91685645ca18}, !- Source Object
  4,                                      !- Outlet Port
  {a0235810-3264-4687-8a6b-a0294eba0cac}, !- Target Object
  2;                                      !- Inlet Port

OS:Connection,
  {3788f07c-e19f-44c5-a9bf-f5e8f5ffe930}, !- Handle
  {295022db-cce1-4086-bc80-2672e4c4743a}, !- Name
  {a0235810-3264-4687-8a6b-a0294eba0cac}, !- Source Object
  3,                                      !- Outlet Port
  {cb5ff8a1-9be4-4ea8-b822-3c33f8cad030}, !- Target Object
  3;                                      !- Inlet Port

OS:Node,
  {74e459b4-3c2f-4d59-a6cb-33ef491dc3cb}, !- Handle
  Node 69,                                !- Name
  {160690a2-b44e-4dc1-91f3-59880a8726e1}, !- Inlet Port
  {29df37b0-a1f1-4026-ae73-1bfc883f4685}; !- Outlet Port

OS:Connection,
  {160690a2-b44e-4dc1-91f3-59880a8726e1}, !- Handle
  {10fe50cd-a093-4b4c-9221-06330ea9f064}, !- Name
  {25bd6204-2752-47f1-8dda-7e2ab99cebc7}, !- Source Object
  3,                                      !- Outlet Port
  {74e459b4-3c2f-4d59-a6cb-33ef491dc3cb}, !- Target Object
  2;                                      !- Inlet Port

OS:Connection,
  {29df37b0-a1f1-4026-ae73-1bfc883f4685}, !- Handle
  {2cb37911-8b61-4620-a40d-3b5c5f633875}, !- Name
  {74e459b4-3c2f-4d59-a6cb-33ef491dc3cb}, !- Source Object
  3,                                      !- Outlet Port
  {35f4eb2c-3b08-41be-87e1-71da6cc3853f}, !- Target Object
  3;                                      !- Inlet Port

OS:Connection,
  {b141f250-2e83-4b5f-a7e3-3acece17a475}, !- Handle
  {34808163-9c1b-4815-8606-ec1a2bf800e8}, !- Name
  {35f4eb2c-3b08-41be-87e1-71da6cc3853f}, !- Source Object
  4,                                      !- Outlet Port
  {21353854-7b14-4235-8dd8-113d005b37cd}, !- Target Object
  2;                                      !- Inlet Port

OS:AdditionalProperties,
  {96602f01-b53d-46fa-bb2a-73eba69dfabc}, !- Handle
  {53fe5d28-062a-4a1f-873e-31871149f0c8}, !- Object Name
  SizingInfoHVACSHR,                      !- Feature Name 1
  String,                                 !- Feature Data Type 1
  0.732,                                  !- Feature Value 1
  SizingInfoGSHPCoil_BF_FT_SPEC,          !- Feature Name 2
  String,                                 !- Feature Data Type 2
  1.21005458&#44-0.006642&#440.0&#440.00348246&#440.0&#440.0, !- Feature Value 2
  SizingInfoGSHPCoilBF,                   !- Feature Name 3
  Double,                                 !- Feature Data Type 3
  0.080600000000000005,                   !- Feature Value 3
  SizingInfoHVACFracCoolLoadServed,       !- Feature Name 4
  Double,                                 !- Feature Data Type 4
  1,                                      !- Feature Value 4
  SizingInfoGSHPBoreSpacing,              !- Feature Name 5
  Double,                                 !- Feature Data Type 5
  20,                                     !- Feature Value 5
  SizingInfoGSHPBoreHoles,                !- Feature Name 6
  String,                                 !- Feature Data Type 6
  autosize,                               !- Feature Value 6
  SizingInfoGSHPBoreDepth,                !- Feature Name 7
  String,                                 !- Feature Data Type 7
  autosize,                               !- Feature Value 7
  SizingInfoGSHPBoreConfig,               !- Feature Name 8
  String,                                 !- Feature Data Type 8
  autosize,                               !- Feature Value 8
  SizingInfoGSHPUTubeSpacingType,         !- Feature Name 9
  String,                                 !- Feature Data Type 9
  b;                                      !- Feature Value 9

OS:AdditionalProperties,
  {bb1d45a5-7144-4e55-b391-5ebb26e87e28}, !- Handle
  {3edb74cc-5384-428d-843c-94dcd0d98f90}, !- Object Name
  SizingInfoHVACFracHeatLoadServed,       !- Feature Name 1
  Double,                                 !- Feature Data Type 1
  1;                                      !- Feature Value 1

OS:EnergyManagementSystem:Program,
  {42e5256b-3be8-44a4-aeed-38debc994839}, !- Handle
  res_gshp_vert_bore|unit_2_pumps_program, !- Name
  Set unit_2_pumps_h = 0,                 !- Program Line 1
  Set unit_2_pumps_c = 0,                 !- Program Line 2
  If res_gshp_vert_bore_unit_2_heating_coil_s > 0, !- Program Line 3
  Set unit_2_pumps_h = res_gshp_vert_bore_unit_2_pump_s, !- Program Line 4
  ElseIf res_gshp_vert_bore_unit_2_cooling_coil_s > 0, !- Program Line 5
  Set unit_2_pumps_c = res_gshp_vert_bore_unit_2_pump_s, !- Program Line 6
  EndIf;                                  !- Program Line 7

OS:EnergyManagementSystem:OutputVariable,
  {35183e72-a2d4-461f-a358-0b404763551f}, !- Handle
  res gshp vert bore|unit 2 htg pump:Pumps:Electricity, !- Name
  unit_2_pumps_h,                         !- EMS Variable Name
  Summed,                                 !- Type of Data in Variable
  SystemTimestep,                         !- Update Frequency
  {42e5256b-3be8-44a4-aeed-38debc994839}, !- EMS Program or Subroutine Name
  J;                                      !- Units

OS:EnergyManagementSystem:OutputVariable,
  {5842d87c-fc2f-4002-933b-b3faa0f2dea0}, !- Handle
  res gshp vert bore|unit 2 clg pump:Pumps:Electricity, !- Name
  unit_2_pumps_c,                         !- EMS Variable Name
  Summed,                                 !- Type of Data in Variable
  SystemTimestep,                         !- Update Frequency
  {42e5256b-3be8-44a4-aeed-38debc994839}, !- EMS Program or Subroutine Name
  J;                                      !- Units

OS:EnergyManagementSystem:ProgramCallingManager,
  {1aeaf5a7-a984-46f1-8d88-778a8c207439}, !- Handle
  res gshp vert bore|unit 2 pump program calling manager, !- Name
  EndOfSystemTimestepBeforeHVACReporting, !- EnergyPlus Model Calling Point
  {42e5256b-3be8-44a4-aeed-38debc994839}; !- Program Name 1

OS:GroundHeatExchanger:Vertical,
  {0711691a-1e34-4777-a820-757aebb554d8}, !- Handle
  res gshp vert bore|unit 3 exchanger,    !- Name
  {0f2b0dcb-9eef-4d4b-840c-b8840f834e71}, !- Inlet Node Name
  {c3cba4fe-ddfc-422e-b2ce-b07a25319833}, !- Outlet Node Name
  0.0033,                                 !- Maximum Flow Rate {m3/s}
  120,                                    !- Number of Bore Holes
  76.2,                                   !- Bore Hole Length {m}
  0.0635,                                 !- Bore Hole Radius {m}
  1.0386,                                 !- Ground Thermal Conductivity {W/m-K}
  1935576.92307692,                       !- Ground Thermal Heat Capacity {J/m3-K}
  10.8753424657535,                       !- Ground Temperature {C}
  0.0033,                                 !- Design Flow Rate {m3/s}
  0.6924,                                 !- Grout Thermal Conductivity {W/m-K}
  0.39813,                                !- Pipe Thermal Conductivity {W/m-K}
  0.02667,                                !- Pipe Out Diameter {m}
  0.02453894,                             !- U-Tube Distance {m}
  0.0024257,                              !- Pipe Thickness {m}
  1,                                      !- Maximum Length of Simulation
  0.0005,                                 !- G-Function Reference Ratio {dimensionless}
  -15.2996,                               !- G-Function Ln(T/Ts) Value 1
  -0.348322,                              !- G-Function G Value 1
  -14.201,                                !- G-Function Ln(T/Ts) Value 2
  0.022208,                               !- G-Function G Value 2
  -13.2202,                               !- G-Function Ln(T/Ts) Value 3
  0.412345,                               !- G-Function G Value 3
  -12.2086,                               !- G-Function Ln(T/Ts) Value 4
  0.867498,                               !- G-Function G Value 4
  -11.1888,                               !- G-Function Ln(T/Ts) Value 5
  1.357839,                               !- G-Function G Value 5
  -10.1816,                               !- G-Function Ln(T/Ts) Value 6
  1.852024,                               !- G-Function G Value 6
  -9.1815,                                !- G-Function Ln(T/Ts) Value 7
  2.345656,                               !- G-Function G Value 7
  -8.6809,                                !- G-Function Ln(T/Ts) Value 8
  2.593958,                               !- G-Function G Value 8
  -8.5,                                   !- G-Function Ln(T/Ts) Value 9
  2.679,                                  !- G-Function G Value 9
  -7.8,                                   !- G-Function Ln(T/Ts) Value 10
  3.023,                                  !- G-Function G Value 10
  -7.2,                                   !- G-Function Ln(T/Ts) Value 11
  3.32,                                   !- G-Function G Value 11
  -6.5,                                   !- G-Function Ln(T/Ts) Value 12
  3.681,                                  !- G-Function G Value 12
  -5.9,                                   !- G-Function Ln(T/Ts) Value 13
  4.071,                                  !- G-Function G Value 13
  -5.2,                                   !- G-Function Ln(T/Ts) Value 14
  4.828,                                  !- G-Function G Value 14
  -4.5,                                   !- G-Function Ln(T/Ts) Value 15
  6.253,                                  !- G-Function G Value 15
  -3.963,                                 !- G-Function Ln(T/Ts) Value 16
  7.894,                                  !- G-Function G Value 16
  -3.27,                                  !- G-Function Ln(T/Ts) Value 17
  11.82,                                  !- G-Function G Value 17
  -2.864,                                 !- G-Function Ln(T/Ts) Value 18
  15.117,                                 !- G-Function G Value 18
  -2.577,                                 !- G-Function Ln(T/Ts) Value 19
  18.006,                                 !- G-Function G Value 19
  -2.171,                                 !- G-Function Ln(T/Ts) Value 20
  22.887,                                 !- G-Function G Value 20
  -1.884,                                 !- G-Function Ln(T/Ts) Value 21
  26.924,                                 !- G-Function G Value 21
  -1.191,                                 !- G-Function Ln(T/Ts) Value 22
  38.004,                                 !- G-Function G Value 22
  -0.497,                                 !- G-Function Ln(T/Ts) Value 23
  49.919,                                 !- G-Function G Value 23
  -0.274,                                 !- G-Function Ln(T/Ts) Value 24
  53.407,                                 !- G-Function G Value 24
  -0.051,                                 !- G-Function Ln(T/Ts) Value 25
  56.632,                                 !- G-Function G Value 25
  0.196,                                  !- G-Function Ln(T/Ts) Value 26
  59.825,                                 !- G-Function G Value 26
  0.419,                                  !- G-Function Ln(T/Ts) Value 27
  62.349,                                 !- G-Function G Value 27
  0.642,                                  !- G-Function Ln(T/Ts) Value 28
  64.524,                                 !- G-Function G Value 28
  0.873,                                  !- G-Function Ln(T/Ts) Value 29
  66.412,                                 !- G-Function G Value 29
  1.112,                                  !- G-Function Ln(T/Ts) Value 30
  67.993,                                 !- G-Function G Value 30
  1.335,                                  !- G-Function Ln(T/Ts) Value 31
  69.162,                                 !- G-Function G Value 31
  1.679,                                  !- G-Function Ln(T/Ts) Value 32
  70.476,                                 !- G-Function G Value 32
  2.028,                                  !- G-Function Ln(T/Ts) Value 33
  71.361,                                 !- G-Function G Value 33
  2.275,                                  !- G-Function Ln(T/Ts) Value 34
  71.79,                                  !- G-Function G Value 34
  3.003,                                  !- G-Function Ln(T/Ts) Value 35
  72.511;                                 !- G-Function G Value 35

OS:PlantLoop,
  {c9ac4514-cc27-4f62-ad1b-6e82e45513a3}, !- Handle
  res gshp vert bore|unit 3 condenser loop, !- Name
  Water,                                  !- Fluid Type
  30,                                     !- Glycol Concentration
  ,                                       !- User Defined Fluid Type
  ,                                       !- Plant Equipment Operation Heating Load
  ,                                       !- Plant Equipment Operation Cooling Load
  ,                                       !- Primary Plant Equipment Operation Scheme
  {71fc1678-1aac-44d8-b0ac-0dcc72dbfe54}, !- Loop Temperature Setpoint Node Name
  48.88889,                               !- Maximum Loop Temperature {C}
  1.66666666666667,                       !- Minimum Loop Temperature {C}
  ,                                       !- Maximum Loop Flow Rate {m3/s}
  0,                                      !- Minimum Loop Flow Rate {m3/s}
  Autocalculate,                          !- Plant Loop Volume {m3}
  {a0a29d8d-9884-4580-9f15-84f0140dd734}, !- Plant Side Inlet Node Name
  {f0646e2d-67a9-4d4d-ae17-8a2c204561ef}, !- Plant Side Outlet Node Name
  ,                                       !- Plant Side Branch List Name
  {e46e9379-b482-43c0-8dd8-b15ce784379c}, !- Demand Side Inlet Node Name
  {ad81167a-cc1a-41e8-bf5b-d2994fc01eed}, !- Demand Side Outlet Node Name
  ,                                       !- Demand Side Branch List Name
  ,                                       !- Demand Side Connector List Name
  SequentialLoad,                         !- Load Distribution Scheme
  {5c9edce3-e864-4b59-bb70-6b2aa1e28b66}, !- Availability Manager List Name
  ,                                       !- Plant Loop Demand Calculation Scheme
  ,                                       !- Common Pipe Simulation
  ,                                       !- Pressure Simulation Type
  ,                                       !- Plant Equipment Operation Heating Load Schedule
  ,                                       !- Plant Equipment Operation Cooling Load Schedule
  ,                                       !- Primary Plant Equipment Operation Scheme Schedule
  ,                                       !- Component Setpoint Operation Scheme Schedule
  {4b3db04c-9be0-4a06-a31c-1053ad520975}, !- Demand Mixer Name
  {d3282ea8-0895-4598-839a-4bfe1b0e5107}, !- Demand Splitter Name
  {5fbeb922-58a3-40f1-9a14-8615d191c608}, !- Supply Mixer Name
  {27d48058-227b-4cac-b30f-4b39e46a70c8}; !- Supply Splitter Name

OS:Node,
  {fd3e1736-1fd1-42f0-bbc3-4cc3c99a65b8}, !- Handle
  Node 70,                                !- Name
  {a0a29d8d-9884-4580-9f15-84f0140dd734}, !- Inlet Port
  {b0a46f10-054d-48dd-b887-cc5c9416af20}; !- Outlet Port

OS:Node,
  {71fc1678-1aac-44d8-b0ac-0dcc72dbfe54}, !- Handle
  Node 71,                                !- Name
  {6222dd98-bc32-420f-a1b9-ee0899d92305}, !- Inlet Port
  {f0646e2d-67a9-4d4d-ae17-8a2c204561ef}; !- Outlet Port

OS:Node,
  {2e184761-4a22-4b93-90c8-e509706dac1f}, !- Handle
  Node 72,                                !- Name
  {2bcfa486-e7f9-4a4d-997c-2715dde40511}, !- Inlet Port
  {0f2b0dcb-9eef-4d4b-840c-b8840f834e71}; !- Outlet Port

OS:Connector:Mixer,
  {5fbeb922-58a3-40f1-9a14-8615d191c608}, !- Handle
  Connector Mixer 5,                      !- Name
  {4b6d129f-b894-4817-81a7-bf1843f035d9}, !- Outlet Branch Name
  {d8a3b157-51c8-4fb2-9f11-5e0c79ac5aee}, !- Inlet Branch Name 1
  {f91370af-a3fe-4db0-9d78-6f0f41cbc97f}; !- Inlet Branch Name 2

OS:Connector:Splitter,
  {27d48058-227b-4cac-b30f-4b39e46a70c8}, !- Handle
  Connector Splitter 5,                   !- Name
  {b4fffef9-67b6-450e-a8e2-3f44a7506fb4}, !- Inlet Branch Name
  {2bcfa486-e7f9-4a4d-997c-2715dde40511}, !- Outlet Branch Name 1
  {fc50cfb1-5954-417d-96ef-427785dac626}; !- Outlet Branch Name 2

OS:Connection,
  {a0a29d8d-9884-4580-9f15-84f0140dd734}, !- Handle
  {a807a074-2ae1-46cc-9547-7c3930158b17}, !- Name
  {c9ac4514-cc27-4f62-ad1b-6e82e45513a3}, !- Source Object
  14,                                     !- Outlet Port
  {fd3e1736-1fd1-42f0-bbc3-4cc3c99a65b8}, !- Target Object
  2;                                      !- Inlet Port

OS:Connection,
  {2bcfa486-e7f9-4a4d-997c-2715dde40511}, !- Handle
  {c3ff86cb-f80d-44f3-b08f-a9d5422f2987}, !- Name
  {27d48058-227b-4cac-b30f-4b39e46a70c8}, !- Source Object
  3,                                      !- Outlet Port
  {2e184761-4a22-4b93-90c8-e509706dac1f}, !- Target Object
  2;                                      !- Inlet Port

OS:Connection,
  {f0646e2d-67a9-4d4d-ae17-8a2c204561ef}, !- Handle
  {761c42bd-7cdd-4890-9bc5-9634d6419286}, !- Name
  {71fc1678-1aac-44d8-b0ac-0dcc72dbfe54}, !- Source Object
  3,                                      !- Outlet Port
  {c9ac4514-cc27-4f62-ad1b-6e82e45513a3}, !- Target Object
  15;                                     !- Inlet Port

OS:Node,
  {faf563d2-6739-4a4b-9478-d9c4cc5e8a4b}, !- Handle
  Node 73,                                !- Name
  {e46e9379-b482-43c0-8dd8-b15ce784379c}, !- Inlet Port
  {c95546d9-7b47-48db-9179-79e6b09c686e}; !- Outlet Port

OS:Node,
  {f9e3df08-5a79-4672-8a5d-8443fae7089f}, !- Handle
  Node 74,                                !- Name
  {8ad7859e-c693-4f15-9fb3-70f796d212da}, !- Inlet Port
  {ad81167a-cc1a-41e8-bf5b-d2994fc01eed}; !- Outlet Port

OS:Node,
  {148e03b7-e9dd-4a63-ab4e-7039e7fddd91}, !- Handle
  Node 75,                                !- Name
  {76ba00ee-d737-4304-b097-7fda4829bb9f}, !- Inlet Port
  {f57a9784-8e32-47f9-bed6-b3bc45978bf1}; !- Outlet Port

OS:Connector:Mixer,
  {4b3db04c-9be0-4a06-a31c-1053ad520975}, !- Handle
  Connector Mixer 6,                      !- Name
  {82a2a04a-7aad-4c30-ad20-32a377877f8c}, !- Outlet Branch Name
  {8b4acbd2-05b3-4ef6-af9a-5fda2c847e82}, !- Inlet Branch Name 1
  {5a7628f7-9a79-4852-ac6a-9d6d2e3b3ad7}, !- Inlet Branch Name 2
  {8363aead-911d-4aee-bb99-67c479e4cd6b}; !- Inlet Branch Name 3

OS:Connector:Splitter,
  {d3282ea8-0895-4598-839a-4bfe1b0e5107}, !- Handle
  Connector Splitter 6,                   !- Name
  {91d4c528-6f16-46be-9305-8fef666e537f}, !- Inlet Branch Name
  {76ba00ee-d737-4304-b097-7fda4829bb9f}, !- Outlet Branch Name 1
  {dc38e9d8-8d38-4190-91ae-3d441ae7cd1b}, !- Outlet Branch Name 2
  {4152da68-6d3c-4937-9ca9-326f618e10a8}; !- Outlet Branch Name 3

OS:Connection,
  {e46e9379-b482-43c0-8dd8-b15ce784379c}, !- Handle
  {ff6f5374-32ef-4515-851a-d6ee29ba6eaf}, !- Name
  {c9ac4514-cc27-4f62-ad1b-6e82e45513a3}, !- Source Object
  17,                                     !- Outlet Port
  {faf563d2-6739-4a4b-9478-d9c4cc5e8a4b}, !- Target Object
  2;                                      !- Inlet Port

OS:Connection,
  {76ba00ee-d737-4304-b097-7fda4829bb9f}, !- Handle
  {76614bb5-f664-45d9-ac17-5ba3fc197b9f}, !- Name
  {d3282ea8-0895-4598-839a-4bfe1b0e5107}, !- Source Object
  3,                                      !- Outlet Port
  {148e03b7-e9dd-4a63-ab4e-7039e7fddd91}, !- Target Object
  2;                                      !- Inlet Port

OS:Connection,
  {ad81167a-cc1a-41e8-bf5b-d2994fc01eed}, !- Handle
  {ddc0ed6b-2ba5-463b-a8a0-d57d26342438}, !- Name
  {f9e3df08-5a79-4672-8a5d-8443fae7089f}, !- Source Object
  3,                                      !- Outlet Port
  {c9ac4514-cc27-4f62-ad1b-6e82e45513a3}, !- Target Object
  18;                                     !- Inlet Port

OS:Sizing:Plant,
  {8afb8f26-b232-4d30-a8f4-aae45086059a}, !- Handle
  {c9ac4514-cc27-4f62-ad1b-6e82e45513a3}, !- Plant or Condenser Loop Name
  Condenser,                              !- Loop Type
  29.4444444444444,                       !- Design Loop Exit Temperature {C}
  5.55555555555556,                       !- Loop Design Temperature Difference {deltaC}
  NonCoincident,                          !- Sizing Option
  1,                                      !- Zone Timesteps in Averaging Window
  None;                                   !- Coincident Sizing Factor Mode

OS:AvailabilityManagerAssignmentList,
  {5c9edce3-e864-4b59-bb70-6b2aa1e28b66}, !- Handle
  Plant Loop 1 AvailabilityManagerAssignmentList 2; !- Name

OS:SetpointManager:FollowGroundTemperature,
  {997081aa-fec4-4f52-bd9f-3ef6a50cc7ca}, !- Handle
  res gshp vert bore|unit 3 condenser loop temp, !- Name
  Temperature,                            !- Control Variable
  0,                                      !- Offset Temperature Difference {deltaC}
  48.88889,                               !- Maximum Setpoint Temperature {C}
  1.66666666666667,                       !- Minimum Setpoint Temperature {C}
  {71fc1678-1aac-44d8-b0ac-0dcc72dbfe54}, !- Setpoint Node or NodeList Name
  Site:GroundTemperature:Deep;            !- Reference Ground Temperature Object Type

OS:Pump:VariableSpeed,
  {dcfc158c-6e8e-4044-a1b1-e72c2f2002e7}, !- Handle
  res gshp vert bore|unit 3 pump,         !- Name
  {b0a46f10-054d-48dd-b887-cc5c9416af20}, !- Inlet Node Name
  {311db636-bf04-4be1-8b35-ff4c41cf054f}, !- Outlet Node Name
  ,                                       !- Rated Flow Rate {m3/s}
  149460,                                 !- Rated Pump Head {Pa}
  ,                                       !- Rated Power Consumption {W}
  0.462,                                  !- Motor Efficiency
  0,                                      !- Fraction of Motor Inefficiencies to Fluid Stream
  0,                                      !- Coefficient 1 of the Part Load Performance Curve
  1,                                      !- Coefficient 2 of the Part Load Performance Curve
  0,                                      !- Coefficient 3 of the Part Load Performance Curve
  0,                                      !- Coefficient 4 of the Part Load Performance Curve
  0,                                      !- Minimum Flow Rate {m3/s}
  Intermittent,                           !- Pump Control Type
  ,                                       !- Pump Flow Rate Schedule Name
  ,                                       !- Pump Curve Name
  ,                                       !- Impeller Diameter {m}
  ,                                       !- VFD Control Type
  ,                                       !- Pump RPM Schedule Name
  ,                                       !- Minimum Pressure Schedule {Pa}
  ,                                       !- Maximum Pressure Schedule {Pa}
  ,                                       !- Minimum RPM Schedule {rev/min}
  ,                                       !- Maximum RPM Schedule {rev/min}
  ,                                       !- Zone Name
  0.5,                                    !- Skin Loss Radiative Fraction
  PowerPerFlowPerPressure,                !- Design Power Sizing Method
  348701.1,                               !- Design Electric Power per Unit Flow Rate {W/(m3/s)}
  1.282051282,                            !- Design Shaft Power per Unit Flow Rate per Unit Head {W-s/m3-Pa}
  0,                                      !- Design Minimum Flow Rate Fraction
  General;                                !- End-Use Subcategory

OS:Node,
  {30724a33-d3d4-497c-b03f-7db74749b6b0}, !- Handle
  Node 76,                                !- Name
  {311db636-bf04-4be1-8b35-ff4c41cf054f}, !- Inlet Port
  {b4fffef9-67b6-450e-a8e2-3f44a7506fb4}; !- Outlet Port

OS:Connection,
  {b0a46f10-054d-48dd-b887-cc5c9416af20}, !- Handle
  {4a8f3649-cff2-43a4-9b70-833cf92dd724}, !- Name
  {fd3e1736-1fd1-42f0-bbc3-4cc3c99a65b8}, !- Source Object
  3,                                      !- Outlet Port
  {dcfc158c-6e8e-4044-a1b1-e72c2f2002e7}, !- Target Object
  2;                                      !- Inlet Port

OS:Connection,
  {311db636-bf04-4be1-8b35-ff4c41cf054f}, !- Handle
  {e11abd59-fc5d-45f1-99de-9fe291dce4ff}, !- Name
  {dcfc158c-6e8e-4044-a1b1-e72c2f2002e7}, !- Source Object
  3,                                      !- Outlet Port
  {30724a33-d3d4-497c-b03f-7db74749b6b0}, !- Target Object
  2;                                      !- Inlet Port

OS:Connection,
  {b4fffef9-67b6-450e-a8e2-3f44a7506fb4}, !- Handle
  {458fd79a-ec68-4fa3-98da-a4b411b1b25d}, !- Name
  {30724a33-d3d4-497c-b03f-7db74749b6b0}, !- Source Object
  3,                                      !- Outlet Port
  {27d48058-227b-4cac-b30f-4b39e46a70c8}, !- Target Object
  2;                                      !- Inlet Port

OS:EnergyManagementSystem:Sensor,
  {baa84239-56c5-4770-af3a-603c4c4c17ae}, !- Handle
  res_gshp_vert_bore_unit_3_pump_s,       !- Name
  res gshp vert bore|unit 3 pump,         !- Output Variable or Output Meter Index Key Name
  Pump Electric Energy;                   !- Output Variable or Output Meter Name

OS:Node,
  {7a8a6c03-8547-47d6-b421-17c4a6ade7e1}, !- Handle
  Node 77,                                !- Name
  {c3cba4fe-ddfc-422e-b2ce-b07a25319833}, !- Inlet Port
  {d8a3b157-51c8-4fb2-9f11-5e0c79ac5aee}; !- Outlet Port

OS:Connection,
  {0f2b0dcb-9eef-4d4b-840c-b8840f834e71}, !- Handle
  {2c44577b-4285-4b6a-be6b-61167ef010a4}, !- Name
  {2e184761-4a22-4b93-90c8-e509706dac1f}, !- Source Object
  3,                                      !- Outlet Port
  {0711691a-1e34-4777-a820-757aebb554d8}, !- Target Object
  2;                                      !- Inlet Port

OS:Connection,
  {c3cba4fe-ddfc-422e-b2ce-b07a25319833}, !- Handle
  {76830769-fb50-46cd-b4c9-82b13db878b2}, !- Name
  {0711691a-1e34-4777-a820-757aebb554d8}, !- Source Object
  3,                                      !- Outlet Port
  {7a8a6c03-8547-47d6-b421-17c4a6ade7e1}, !- Target Object
  2;                                      !- Inlet Port

OS:Connection,
  {d8a3b157-51c8-4fb2-9f11-5e0c79ac5aee}, !- Handle
  {b7c7079d-9da3-491b-b749-7ef89b91278f}, !- Name
  {7a8a6c03-8547-47d6-b421-17c4a6ade7e1}, !- Source Object
  3,                                      !- Outlet Port
  {5fbeb922-58a3-40f1-9a14-8615d191c608}, !- Target Object
  3;                                      !- Inlet Port

OS:Pipe:Adiabatic,
  {b33d7173-f8b8-435d-84f0-6091c1e09609}, !- Handle
  Pipe Adiabatic 11,                      !- Name
  {8ea2c01c-01ae-4c78-a354-70824501159b}, !- Inlet Node Name
  {1dd20f83-13e0-49e0-9499-84cdfd181757}; !- Outlet Node Name

OS:Node,
  {eee9860e-348f-4ab5-943a-2585cd2fd57d}, !- Handle
  Node 78,                                !- Name
  {fc50cfb1-5954-417d-96ef-427785dac626}, !- Inlet Port
  {8ea2c01c-01ae-4c78-a354-70824501159b}; !- Outlet Port

OS:Connection,
  {fc50cfb1-5954-417d-96ef-427785dac626}, !- Handle
  {e4008944-9078-4049-a5da-a5b9306a32a7}, !- Name
  {27d48058-227b-4cac-b30f-4b39e46a70c8}, !- Source Object
  4,                                      !- Outlet Port
  {eee9860e-348f-4ab5-943a-2585cd2fd57d}, !- Target Object
  2;                                      !- Inlet Port

OS:Node,
  {117c6f32-9219-4471-91e0-54521e20bdd7}, !- Handle
  Node 79,                                !- Name
  {1dd20f83-13e0-49e0-9499-84cdfd181757}, !- Inlet Port
  {f91370af-a3fe-4db0-9d78-6f0f41cbc97f}; !- Outlet Port

OS:Connection,
  {8ea2c01c-01ae-4c78-a354-70824501159b}, !- Handle
  {e4b29473-718e-40f6-a1ad-ad0d91adbb7a}, !- Name
  {eee9860e-348f-4ab5-943a-2585cd2fd57d}, !- Source Object
  3,                                      !- Outlet Port
  {b33d7173-f8b8-435d-84f0-6091c1e09609}, !- Target Object
  2;                                      !- Inlet Port

OS:Connection,
  {1dd20f83-13e0-49e0-9499-84cdfd181757}, !- Handle
  {747464b6-0e6f-4484-b0af-0bb1c90fd8a1}, !- Name
  {b33d7173-f8b8-435d-84f0-6091c1e09609}, !- Source Object
  3,                                      !- Outlet Port
  {117c6f32-9219-4471-91e0-54521e20bdd7}, !- Target Object
  2;                                      !- Inlet Port

OS:Connection,
  {f91370af-a3fe-4db0-9d78-6f0f41cbc97f}, !- Handle
  {0a35216b-0e99-4a95-a0d4-affe7302019e}, !- Name
  {117c6f32-9219-4471-91e0-54521e20bdd7}, !- Source Object
  3,                                      !- Outlet Port
  {5fbeb922-58a3-40f1-9a14-8615d191c608}, !- Target Object
  4;                                      !- Inlet Port

OS:Pipe:Adiabatic,
  {93525cf0-af34-425d-8136-6167ca8329a0}, !- Handle
  Pipe Adiabatic 12,                      !- Name
  {f57a9784-8e32-47f9-bed6-b3bc45978bf1}, !- Inlet Node Name
  {59af6f35-f7f7-4103-8241-77cf05c7d725}; !- Outlet Node Name

OS:Node,
  {7120888c-d30f-463c-bd22-ee2f311a1aea}, !- Handle
  Node 80,                                !- Name
  {59af6f35-f7f7-4103-8241-77cf05c7d725}, !- Inlet Port
  {8b4acbd2-05b3-4ef6-af9a-5fda2c847e82}; !- Outlet Port

OS:Connection,
  {f57a9784-8e32-47f9-bed6-b3bc45978bf1}, !- Handle
  {d40d7584-2088-410e-ab3f-26f36d79ca44}, !- Name
  {148e03b7-e9dd-4a63-ab4e-7039e7fddd91}, !- Source Object
  3,                                      !- Outlet Port
  {93525cf0-af34-425d-8136-6167ca8329a0}, !- Target Object
  2;                                      !- Inlet Port

OS:Connection,
  {59af6f35-f7f7-4103-8241-77cf05c7d725}, !- Handle
  {52e512f7-e877-4808-88f7-d716083f2947}, !- Name
  {93525cf0-af34-425d-8136-6167ca8329a0}, !- Source Object
  3,                                      !- Outlet Port
  {7120888c-d30f-463c-bd22-ee2f311a1aea}, !- Target Object
  2;                                      !- Inlet Port

OS:Connection,
  {8b4acbd2-05b3-4ef6-af9a-5fda2c847e82}, !- Handle
  {f9939f1f-0fe2-423d-9c84-adfb3cd62308}, !- Name
  {7120888c-d30f-463c-bd22-ee2f311a1aea}, !- Source Object
  3,                                      !- Outlet Port
  {4b3db04c-9be0-4a06-a31c-1053ad520975}, !- Target Object
  3;                                      !- Inlet Port

OS:Pipe:Adiabatic,
  {822a1558-e029-4f71-9789-a44a6e2360da}, !- Handle
  Pipe Adiabatic 13,                      !- Name
  {cc4accc3-2838-4f61-8450-8881178bf521}, !- Inlet Node Name
  {6222dd98-bc32-420f-a1b9-ee0899d92305}; !- Outlet Node Name

OS:Node,
  {c539bb9d-7ab6-4a62-b3ee-8d4c7110772b}, !- Handle
  Node 81,                                !- Name
  {4b6d129f-b894-4817-81a7-bf1843f035d9}, !- Inlet Port
  {cc4accc3-2838-4f61-8450-8881178bf521}; !- Outlet Port

OS:Connection,
  {4b6d129f-b894-4817-81a7-bf1843f035d9}, !- Handle
  {540ae56f-886d-4477-844a-67953605befb}, !- Name
  {5fbeb922-58a3-40f1-9a14-8615d191c608}, !- Source Object
  2,                                      !- Outlet Port
  {c539bb9d-7ab6-4a62-b3ee-8d4c7110772b}, !- Target Object
  2;                                      !- Inlet Port

OS:Connection,
  {cc4accc3-2838-4f61-8450-8881178bf521}, !- Handle
  {e59a3fea-75fe-4230-9c59-f5906d4b73f2}, !- Name
  {c539bb9d-7ab6-4a62-b3ee-8d4c7110772b}, !- Source Object
  3,                                      !- Outlet Port
  {822a1558-e029-4f71-9789-a44a6e2360da}, !- Target Object
  2;                                      !- Inlet Port

OS:Connection,
  {6222dd98-bc32-420f-a1b9-ee0899d92305}, !- Handle
  {9256a381-9d45-4232-b576-76f85e0e00ee}, !- Name
  {822a1558-e029-4f71-9789-a44a6e2360da}, !- Source Object
  3,                                      !- Outlet Port
  {71fc1678-1aac-44d8-b0ac-0dcc72dbfe54}, !- Target Object
  2;                                      !- Inlet Port

OS:Pipe:Adiabatic,
  {868c61c0-020d-46fb-a32e-cb02763fb1f4}, !- Handle
  Pipe Adiabatic 14,                      !- Name
  {c95546d9-7b47-48db-9179-79e6b09c686e}, !- Inlet Node Name
  {d522f697-48ef-4ec3-952b-8aaaf1653298}; !- Outlet Node Name

OS:Node,
  {4dc1fe1b-c237-4bdf-ac39-b1e8c874b1d0}, !- Handle
  Node 82,                                !- Name
  {d522f697-48ef-4ec3-952b-8aaaf1653298}, !- Inlet Port
  {91d4c528-6f16-46be-9305-8fef666e537f}; !- Outlet Port

OS:Connection,
  {c95546d9-7b47-48db-9179-79e6b09c686e}, !- Handle
  {bbd573bb-b73d-40e5-a06d-ea55e77e8ebe}, !- Name
  {faf563d2-6739-4a4b-9478-d9c4cc5e8a4b}, !- Source Object
  3,                                      !- Outlet Port
  {868c61c0-020d-46fb-a32e-cb02763fb1f4}, !- Target Object
  2;                                      !- Inlet Port

OS:Connection,
  {d522f697-48ef-4ec3-952b-8aaaf1653298}, !- Handle
  {bf12c12a-668a-4539-a1fb-bc51f55a962e}, !- Name
  {868c61c0-020d-46fb-a32e-cb02763fb1f4}, !- Source Object
  3,                                      !- Outlet Port
  {4dc1fe1b-c237-4bdf-ac39-b1e8c874b1d0}, !- Target Object
  2;                                      !- Inlet Port

OS:Connection,
  {91d4c528-6f16-46be-9305-8fef666e537f}, !- Handle
  {7fa64cac-09c1-476e-a495-0228cbeb968e}, !- Name
  {4dc1fe1b-c237-4bdf-ac39-b1e8c874b1d0}, !- Source Object
  3,                                      !- Outlet Port
  {d3282ea8-0895-4598-839a-4bfe1b0e5107}, !- Target Object
  2;                                      !- Inlet Port

OS:Pipe:Adiabatic,
  {9918fe7e-46de-49dc-9851-64814b2d5fff}, !- Handle
  Pipe Adiabatic 15,                      !- Name
  {730a47f3-277c-437b-8501-1e48ced5c9c8}, !- Inlet Node Name
  {8ad7859e-c693-4f15-9fb3-70f796d212da}; !- Outlet Node Name

OS:Node,
  {c4c82aff-9be7-40c6-88fe-52b8afcc0bb4}, !- Handle
  Node 83,                                !- Name
  {82a2a04a-7aad-4c30-ad20-32a377877f8c}, !- Inlet Port
  {730a47f3-277c-437b-8501-1e48ced5c9c8}; !- Outlet Port

OS:Connection,
  {82a2a04a-7aad-4c30-ad20-32a377877f8c}, !- Handle
  {b590c7b8-fcd9-46e8-832d-976dff63fe23}, !- Name
  {4b3db04c-9be0-4a06-a31c-1053ad520975}, !- Source Object
  2,                                      !- Outlet Port
  {c4c82aff-9be7-40c6-88fe-52b8afcc0bb4}, !- Target Object
  2;                                      !- Inlet Port

OS:Connection,
  {730a47f3-277c-437b-8501-1e48ced5c9c8}, !- Handle
  {a527df0a-8e6c-4cbd-9aca-226cf6a9fddd}, !- Name
  {c4c82aff-9be7-40c6-88fe-52b8afcc0bb4}, !- Source Object
  3,                                      !- Outlet Port
  {9918fe7e-46de-49dc-9851-64814b2d5fff}, !- Target Object
  2;                                      !- Inlet Port

OS:Connection,
  {8ad7859e-c693-4f15-9fb3-70f796d212da}, !- Handle
  {7c1e627f-06c5-4008-b885-5e842bfc7ae6}, !- Name
  {9918fe7e-46de-49dc-9851-64814b2d5fff}, !- Source Object
  3,                                      !- Outlet Port
  {f9e3df08-5a79-4672-8a5d-8443fae7089f}, !- Target Object
  2;                                      !- Inlet Port

OS:Coil:Heating:WaterToAirHeatPump:EquationFit,
  {e272feb1-1a93-4de3-a8ed-7b06f5aebfcd}, !- Handle
  res gshp vert bore|unit 3 heating coil, !- Name
  {0991afb3-e59c-410b-af9d-d09c925acd73}, !- Water Inlet Node Name
  {a918fa51-ea7b-4f07-87c5-8497f09d8ebe}, !- Water Outlet Node Name
  ,                                       !- Air Inlet Node Name
  ,                                       !- Air Outlet Node Name
  ,                                       !- Rated Air Flow Rate {m3/s}
  ,                                       !- Rated Water Flow Rate {m3/s}
  ,                                       !- Rated Heating Capacity {W}
  3.64474922650591,                       !- Rated Heating Coefficient of Performance {W/W}
  -5.215438793,                           !- Heating Capacity Coefficient 1
  -1.073988396,                           !- Heating Capacity Coefficient 2
  7.597313856,                            !- Heating Capacity Coefficient 3
  0,                                      !- Heating Capacity Coefficient 4
  0,                                      !- Heating Capacity Coefficient 5
  -11.077826657,                          !- Heating Power Consumption Coefficient 1
  10.233784872,                           !- Heating Power Consumption Coefficient 2
  1.529330868,                            !- Heating Power Consumption Coefficient 3
  0,                                      !- Heating Power Consumption Coefficient 4
  0;                                      !- Heating Power Consumption Coefficient 5

OS:EnergyManagementSystem:Sensor,
  {f3dd66e4-ae62-4c39-9158-a006dc87cea9}, !- Handle
  res_gshp_vert_bore_unit_3_heating_coil_s, !- Name
  res gshp vert bore|unit 3 heating coil, !- Output Variable or Output Meter Index Key Name
  Heating Coil Electric Energy;           !- Output Variable or Output Meter Name

OS:Node,
  {afe01f2a-5243-4821-88b6-86d68b653e99}, !- Handle
  Node 84,                                !- Name
  {dc38e9d8-8d38-4190-91ae-3d441ae7cd1b}, !- Inlet Port
  {0991afb3-e59c-410b-af9d-d09c925acd73}; !- Outlet Port

OS:Connection,
  {dc38e9d8-8d38-4190-91ae-3d441ae7cd1b}, !- Handle
  {689d39c9-e36e-4d8e-bafc-e832deab34ef}, !- Name
  {d3282ea8-0895-4598-839a-4bfe1b0e5107}, !- Source Object
  4,                                      !- Outlet Port
  {afe01f2a-5243-4821-88b6-86d68b653e99}, !- Target Object
  2;                                      !- Inlet Port

OS:Node,
  {bc01b231-2dd8-451e-8920-313bf86f892b}, !- Handle
  Node 85,                                !- Name
  {a918fa51-ea7b-4f07-87c5-8497f09d8ebe}, !- Inlet Port
  {5a7628f7-9a79-4852-ac6a-9d6d2e3b3ad7}; !- Outlet Port

OS:Connection,
  {0991afb3-e59c-410b-af9d-d09c925acd73}, !- Handle
  {24b6a8cb-2527-4a72-931d-a0d3ae0052b1}, !- Name
  {afe01f2a-5243-4821-88b6-86d68b653e99}, !- Source Object
  3,                                      !- Outlet Port
  {e272feb1-1a93-4de3-a8ed-7b06f5aebfcd}, !- Target Object
  2;                                      !- Inlet Port

OS:Connection,
  {a918fa51-ea7b-4f07-87c5-8497f09d8ebe}, !- Handle
  {f037e5a0-3256-4b87-8be3-5a1e773f684b}, !- Name
  {e272feb1-1a93-4de3-a8ed-7b06f5aebfcd}, !- Source Object
  3,                                      !- Outlet Port
  {bc01b231-2dd8-451e-8920-313bf86f892b}, !- Target Object
  2;                                      !- Inlet Port

OS:Connection,
  {5a7628f7-9a79-4852-ac6a-9d6d2e3b3ad7}, !- Handle
  {d8a9fd88-2f6e-46bd-ad39-e23cb58e28f6}, !- Name
  {bc01b231-2dd8-451e-8920-313bf86f892b}, !- Source Object
  3,                                      !- Outlet Port
  {4b3db04c-9be0-4a06-a31c-1053ad520975}, !- Target Object
  4;                                      !- Inlet Port

OS:Coil:Heating:Electric,
  {e0df8b5c-bd85-4ef5-bf38-bc12a7144bec}, !- Handle
  res gshp vert bore|unit 3 supp heater,  !- Name
  {b3332ac0-e05b-4689-bb86-9fde71f0870f}, !- Availability Schedule Name
  1,                                      !- Efficiency
  ,                                       !- Nominal Capacity {W}
  ,                                       !- Air Inlet Node Name
  ;                                       !- Air Outlet Node Name

OS:Fan:OnOff,
  {27a7dded-89cc-4228-9f10-cb2e5396f73d}, !- Handle
  res gshp vert bore|unit 3 living zone|unit 3 htg supply fan, !- Name
  {b3332ac0-e05b-4689-bb86-9fde71f0870f}, !- Availability Schedule Name
  0.75,                                   !- Fan Total Efficiency
  794.580001233493,                       !- Pressure Rise {Pa}
  autosize,                               !- Maximum Flow Rate {m3/s}
  1,                                      !- Motor Efficiency
  1,                                      !- Motor In Airstream Fraction
  ,                                       !- Air Inlet Node Name
  ,                                       !- Air Outlet Node Name
  {2a74631f-9a79-46fc-b2ed-03b5bc4f44df}, !- Fan Power Ratio Function of Speed Ratio Curve Name
  {5b0936a7-e451-42c8-bfd8-43ad879e0e63}, !- Fan Efficiency Ratio Function of Speed Ratio Curve Name
  res gshp vert bore|unit 3 htg supply fan; !- End-Use Subcategory

OS:Curve:Exponent,
  {2a74631f-9a79-46fc-b2ed-03b5bc4f44df}, !- Handle
  Fan On Off Power Curve 4,               !- Name
  1,                                      !- Coefficient1 Constant
  0,                                      !- Coefficient2 Constant
  0,                                      !- Coefficient3 Constant
  0,                                      !- Minimum Value of x
  1,                                      !- Maximum Value of x
  ,                                       !- Minimum Curve Output
  ,                                       !- Maximum Curve Output
  ,                                       !- Input Unit Type for X
  ;                                       !- Output Unit Type

OS:Curve:Cubic,
  {5b0936a7-e451-42c8-bfd8-43ad879e0e63}, !- Handle
  Fan On Off Efficiency Curve 4,          !- Name
  1,                                      !- Coefficient1 Constant
  0,                                      !- Coefficient2 x
  0,                                      !- Coefficient3 x**2
  0,                                      !- Coefficient4 x**3
  0,                                      !- Minimum Value of x
  1;                                      !- Maximum Value of x

OS:AirLoopHVAC:UnitarySystem,
  {8b9d994a-6fba-4ac9-a1c2-725b3f69f67e}, !- Handle
  res gshp vert bore|unit 3 htg unitary system, !- Name
  Load,                                   !- Control Type
  {a5c968de-1c61-4faf-b01c-d299fda090ee}, !- Controlling Zone or Thermostat Location
  None,                                   !- Dehumidification Control Type
  {b3332ac0-e05b-4689-bb86-9fde71f0870f}, !- Availability Schedule Name
  {0eafa11d-b0a9-4cc2-89f9-ea7e3b6acdbb}, !- Air Inlet Node Name
  {5fc130ba-0e3f-4a2d-a86c-41e65e01fa47}, !- Air Outlet Node Name
  {27a7dded-89cc-4228-9f10-cb2e5396f73d}, !- Supply Fan Name
  BlowThrough,                            !- Fan Placement
  {b1dfc3fa-b9a0-4052-a780-445f884d187a}, !- Supply Air Fan Operating Mode Schedule Name
  {e272feb1-1a93-4de3-a8ed-7b06f5aebfcd}, !- Heating Coil Name
  1,                                      !- DX Heating Coil Sizing Ratio
  ,                                       !- Cooling Coil Name
  No,                                     !- Use DOAS DX Cooling Coil
  2,                                      !- DOAS DX Cooling Coil Leaving Minimum Air Temperature {C}
  SensibleOnlyLoadControl,                !- Latent Load Control
  {e0df8b5c-bd85-4ef5-bf38-bc12a7144bec}, !- Supplemental Heating Coil Name
  ,                                       !- Supply Air Flow Rate Method During Cooling Operation
  autosize,                               !- Supply Air Flow Rate During Cooling Operation {m3/s}
  ,                                       !- Supply Air Flow Rate Per Floor Area During Cooling Operation {m3/s-m2}
  ,                                       !- Fraction of Autosized Design Cooling Supply Air Flow Rate
  ,                                       !- Design Supply Air Flow Rate Per Unit of Capacity During Cooling Operation {m3/s-W}
  ,                                       !- Supply Air Flow Rate Method During Heating Operation
  autosize,                               !- Supply Air Flow Rate During Heating Operation {m3/s}
  ,                                       !- Supply Air Flow Rate Per Floor Area during Heating Operation {m3/s-m2}
  ,                                       !- Fraction of Autosized Design Heating Supply Air Flow Rate
  ,                                       !- Design Supply Air Flow Rate Per Unit of Capacity During Heating Operation {m3/s-W}
  ,                                       !- Supply Air Flow Rate Method When No Cooling or Heating is Required
  0,                                      !- Supply Air Flow Rate When No Cooling or Heating is Required {m3/s}
  ,                                       !- Supply Air Flow Rate Per Floor Area When No Cooling or Heating is Required {m3/s-m2}
  ,                                       !- Fraction of Autosized Design Cooling Supply Air Flow Rate When No Cooling or Heating is Required
  ,                                       !- Fraction of Autosized Design Heating Supply Air Flow Rate When No Cooling or Heating is Required
  ,                                       !- Design Supply Air Flow Rate Per Unit of Capacity During Cooling Operation When No Cooling or Heating is Required {m3/s-W}
  ,                                       !- Design Supply Air Flow Rate Per Unit of Capacity During Heating Operation When No Cooling or Heating is Required {m3/s-W}
  76.6666666666667,                       !- Maximum Supply Air Temperature {C}
  4.44444444444444,                       !- Maximum Outdoor Dry-Bulb Temperature for Supplemental Heater Operation {C}
  ,                                       !- Outdoor Dry-Bulb Temperature Sensor Node Name
  2.5,                                    !- Maximum Cycling Rate {cycles/hr}
  60,                                     !- Heat Pump Time Constant {s}
  0.01,                                   !- Fraction of On-Cycle Power Use
  60,                                     !- Heat Pump Fan Delay Time {s}
  0,                                      !- Ancilliary On-Cycle Electric Power {W}
  0;                                      !- Ancilliary Off-Cycle Electric Power {W}

OS:AirLoopHVAC,
  {2d1ad42a-8352-4eb6-ab4f-daee2d4c8b86}, !- Handle
  res gshp vert bore|unit 3 central htg air system, !- Name
  ,                                       !- Controller List Name
  {b3332ac0-e05b-4689-bb86-9fde71f0870f}, !- Availability Schedule
  {738463cb-480e-4009-8a85-0b419fdceb4d}, !- Availability Manager List Name
  AutoSize,                               !- Design Supply Air Flow Rate {m3/s}
  ,                                       !- Branch List Name
  ,                                       !- Connector List Name
  {1b01f872-a4d1-4b93-9754-5833342e774c}, !- Supply Side Inlet Node Name
  {65e19ab3-d58b-4c53-9dc0-2a2b7d03bed4}, !- Demand Side Outlet Node Name
  {916219b5-dae1-438b-a747-fee75d915e33}, !- Demand Side Inlet Node A
  {19745baa-c893-4c50-ab48-5cbfc6b48f31}, !- Supply Side Outlet Node A
  ,                                       !- Demand Side Inlet Node B
  ,                                       !- Supply Side Outlet Node B
  ,                                       !- Return Air Bypass Flow Temperature Setpoint Schedule Name
  {0d80f4cc-6169-46db-b457-2a247f59f905}, !- Demand Mixer Name
  {482cf6e9-a65a-4f42-b3c4-1bc376fe77ec}, !- Demand Splitter A Name
  ,                                       !- Demand Splitter B Name
  ;                                       !- Supply Splitter Name

OS:Node,
  {df0b0fee-229c-4f74-934f-f25cfbb45860}, !- Handle
  Node 86,                                !- Name
  {1b01f872-a4d1-4b93-9754-5833342e774c}, !- Inlet Port
  {0eafa11d-b0a9-4cc2-89f9-ea7e3b6acdbb}; !- Outlet Port

OS:Node,
  {68276d83-5712-4288-9d0f-bbda7a0b4d53}, !- Handle
  Node 87,                                !- Name
  {5fc130ba-0e3f-4a2d-a86c-41e65e01fa47}, !- Inlet Port
  {19745baa-c893-4c50-ab48-5cbfc6b48f31}; !- Outlet Port

OS:Connection,
  {1b01f872-a4d1-4b93-9754-5833342e774c}, !- Handle
  {83827a83-100f-4ee1-bdd6-4508b589cfeb}, !- Name
  {2d1ad42a-8352-4eb6-ab4f-daee2d4c8b86}, !- Source Object
  8,                                      !- Outlet Port
  {df0b0fee-229c-4f74-934f-f25cfbb45860}, !- Target Object
  2;                                      !- Inlet Port

OS:Connection,
  {19745baa-c893-4c50-ab48-5cbfc6b48f31}, !- Handle
  {36647f1a-219b-48be-a9b7-2056c4b36d71}, !- Name
  {68276d83-5712-4288-9d0f-bbda7a0b4d53}, !- Source Object
  3,                                      !- Outlet Port
  {2d1ad42a-8352-4eb6-ab4f-daee2d4c8b86}, !- Target Object
  11;                                     !- Inlet Port

OS:Node,
  {b01ce42d-766f-4d98-ba73-b7b2d0699e2c}, !- Handle
  Node 88,                                !- Name
  {916219b5-dae1-438b-a747-fee75d915e33}, !- Inlet Port
  {cae7ec63-6349-41ee-b9d2-c2878718a42e}; !- Outlet Port

OS:Node,
  {ee2b81d1-d94c-4391-808d-39d2661fa7f9}, !- Handle
  Node 89,                                !- Name
  {75d2a449-a26e-4192-b9fe-81d960e34749}, !- Inlet Port
  {65e19ab3-d58b-4c53-9dc0-2a2b7d03bed4}; !- Outlet Port

OS:Node,
  {944a2f93-5b3b-4101-b85b-a6d841e41ebe}, !- Handle
  Node 90,                                !- Name
  {0aaf49a5-5ad9-4fbf-96bf-8329c7a9c279}, !- Inlet Port
  {fd3c975e-a424-4493-a0e7-682169cc6b43}; !- Outlet Port

OS:Connection,
  {916219b5-dae1-438b-a747-fee75d915e33}, !- Handle
  {5aefe2ce-24c6-4378-bf2a-4e0d0776c31d}, !- Name
  {2d1ad42a-8352-4eb6-ab4f-daee2d4c8b86}, !- Source Object
  10,                                     !- Outlet Port
  {b01ce42d-766f-4d98-ba73-b7b2d0699e2c}, !- Target Object
  2;                                      !- Inlet Port

OS:Connection,
  {65e19ab3-d58b-4c53-9dc0-2a2b7d03bed4}, !- Handle
  {f69e72bc-5106-4ecd-b423-42f8ff36335c}, !- Name
  {ee2b81d1-d94c-4391-808d-39d2661fa7f9}, !- Source Object
  3,                                      !- Outlet Port
  {2d1ad42a-8352-4eb6-ab4f-daee2d4c8b86}, !- Target Object
  9;                                      !- Inlet Port

OS:AirLoopHVAC:ZoneSplitter,
  {482cf6e9-a65a-4f42-b3c4-1bc376fe77ec}, !- Handle
  res gshp vert bore|unit 3 htg zone splitter, !- Name
  {cae7ec63-6349-41ee-b9d2-c2878718a42e}, !- Inlet Node Name
  {715d3ab2-7160-4cf9-9fb4-42a0290b9699}; !- Outlet Node Name 1

OS:AirLoopHVAC:ZoneMixer,
  {0d80f4cc-6169-46db-b457-2a247f59f905}, !- Handle
  res gshp vert bore|unit 3 htg zone mixer, !- Name
  {75d2a449-a26e-4192-b9fe-81d960e34749}, !- Outlet Node Name
  {f16b5d31-0831-4f1f-9289-252edd15fc22}; !- Inlet Node Name 1

OS:Connection,
  {cae7ec63-6349-41ee-b9d2-c2878718a42e}, !- Handle
  {d122e46e-225b-4f6b-b012-903cd8e157db}, !- Name
  {b01ce42d-766f-4d98-ba73-b7b2d0699e2c}, !- Source Object
  3,                                      !- Outlet Port
  {482cf6e9-a65a-4f42-b3c4-1bc376fe77ec}, !- Target Object
  2;                                      !- Inlet Port

OS:Connection,
  {75d2a449-a26e-4192-b9fe-81d960e34749}, !- Handle
  {4e21dec0-798c-423b-884e-4305498ff086}, !- Name
  {0d80f4cc-6169-46db-b457-2a247f59f905}, !- Source Object
  2,                                      !- Outlet Port
  {ee2b81d1-d94c-4391-808d-39d2661fa7f9}, !- Target Object
  2;                                      !- Inlet Port

OS:Sizing:System,
  {d96b4092-c82e-471f-aebd-0e951e1c89da}, !- Handle
  {2d1ad42a-8352-4eb6-ab4f-daee2d4c8b86}, !- AirLoop Name
  Sensible,                               !- Type of Load to Size On
  Autosize,                               !- Design Outdoor Air Flow Rate {m3/s}
  0.3,                                    !- Central Heating Maximum System Air Flow Ratio
  7,                                      !- Preheat Design Temperature {C}
  0.008,                                  !- Preheat Design Humidity Ratio {kg-H2O/kg-Air}
  12.8,                                   !- Precool Design Temperature {C}
  0.008,                                  !- Precool Design Humidity Ratio {kg-H2O/kg-Air}
  12.8,                                   !- Central Cooling Design Supply Air Temperature {C}
  16.7,                                   !- Central Heating Design Supply Air Temperature {C}
  NonCoincident,                          !- Sizing Option
  Yes,                                    !- 100% Outdoor Air in Cooling
  Yes,                                    !- 100% Outdoor Air in Heating
  0.0085,                                 !- Central Cooling Design Supply Air Humidity Ratio {kg-H2O/kg-Air}
  0.008,                                  !- Central Heating Design Supply Air Humidity Ratio {kg-H2O/kg-Air}
  DesignDay,                              !- Cooling Design Air Flow Method
  0,                                      !- Cooling Design Air Flow Rate {m3/s}
  DesignDay,                              !- Heating Design Air Flow Method
  0,                                      !- Heating Design Air Flow Rate {m3/s}
  ZoneSum,                                !- System Outdoor Air Method
  1,                                      !- Zone Maximum Outdoor Air Fraction {dimensionless}
  0.0099676501,                           !- Cooling Supply Air Flow Rate Per Floor Area {m3/s-m2}
  1,                                      !- Cooling Fraction of Autosized Cooling Supply Air Flow Rate
  3.9475456e-005,                         !- Cooling Supply Air Flow Rate Per Unit Cooling Capacity {m3/s-W}
  0.0099676501,                           !- Heating Supply Air Flow Rate Per Floor Area {m3/s-m2}
  1,                                      !- Heating Fraction of Autosized Heating Supply Air Flow Rate
  1,                                      !- Heating Fraction of Autosized Cooling Supply Air Flow Rate
  3.1588213e-005,                         !- Heating Supply Air Flow Rate Per Unit Heating Capacity {m3/s-W}
  CoolingDesignCapacity,                  !- Cooling Design Capacity Method
  autosize,                               !- Cooling Design Capacity {W}
  234.7,                                  !- Cooling Design Capacity Per Floor Area {W/m2}
  1,                                      !- Fraction of Autosized Cooling Design Capacity
  HeatingDesignCapacity,                  !- Heating Design Capacity Method
  autosize,                               !- Heating Design Capacity {W}
  157,                                    !- Heating Design Capacity Per Floor Area {W/m2}
  1,                                      !- Fraction of Autosized Heating Design Capacity
  OnOff;                                  !- Central Cooling Capacity Control Method

OS:AvailabilityManagerAssignmentList,
  {738463cb-480e-4009-8a85-0b419fdceb4d}, !- Handle
  Air Loop HVAC 1 AvailabilityManagerAssignmentList 4; !- Name

OS:Connection,
  {0eafa11d-b0a9-4cc2-89f9-ea7e3b6acdbb}, !- Handle
  {2d09e34a-0e7b-4b50-91d8-34ea322049c4}, !- Name
  {df0b0fee-229c-4f74-934f-f25cfbb45860}, !- Source Object
  3,                                      !- Outlet Port
  {8b9d994a-6fba-4ac9-a1c2-725b3f69f67e}, !- Target Object
  6;                                      !- Inlet Port

OS:Connection,
  {5fc130ba-0e3f-4a2d-a86c-41e65e01fa47}, !- Handle
  {a962886e-2c61-400e-931d-5289d51b6a35}, !- Name
  {8b9d994a-6fba-4ac9-a1c2-725b3f69f67e}, !- Source Object
  7,                                      !- Outlet Port
  {68276d83-5712-4288-9d0f-bbda7a0b4d53}, !- Target Object
  2;                                      !- Inlet Port

OS:AirTerminal:SingleDuct:ConstantVolume:NoReheat,
  {f3cf62d4-3ac5-4b0a-ab33-0d71db57e4df}, !- Handle
  res gshp vert bore|unit 3 living zone|unit 3 htg direct air, !- Name
  {b3332ac0-e05b-4689-bb86-9fde71f0870f}, !- Availability Schedule Name
  {1cd4acc2-c02c-463d-9133-1ef0bf6a0c7b}, !- Air Inlet Node Name
  {0aaf49a5-5ad9-4fbf-96bf-8329c7a9c279}, !- Air Outlet Node Name
  AutoSize;                               !- Maximum Air Flow Rate {m3/s}

OS:Node,
  {6dbb2eab-987c-4d14-be8b-bf30a7861f70}, !- Handle
  Node 91,                                !- Name
  {9de72171-3e32-460d-b83f-93994ada0ca7}, !- Inlet Port
  {f16b5d31-0831-4f1f-9289-252edd15fc22}; !- Outlet Port

OS:Connection,
  {fd3c975e-a424-4493-a0e7-682169cc6b43}, !- Handle
  {a12600d1-3a5e-4c6f-9558-59d0dc945542}, !- Name
  {944a2f93-5b3b-4101-b85b-a6d841e41ebe}, !- Source Object
  3,                                      !- Outlet Port
  {212af402-31ce-4395-af55-e7a7da86076e}, !- Target Object
  3;                                      !- Inlet Port

OS:Connection,
  {9de72171-3e32-460d-b83f-93994ada0ca7}, !- Handle
  {eff17458-61f9-4a6b-9f3c-541d3299482c}, !- Name
  {752567ed-1506-41db-b3e2-23d7291b69d4}, !- Source Object
  3,                                      !- Outlet Port
  {6dbb2eab-987c-4d14-be8b-bf30a7861f70}, !- Target Object
  2;                                      !- Inlet Port

OS:Connection,
  {f16b5d31-0831-4f1f-9289-252edd15fc22}, !- Handle
  {65a8cb7b-1ff0-408e-b58d-ea6114d9d427}, !- Name
  {6dbb2eab-987c-4d14-be8b-bf30a7861f70}, !- Source Object
  3,                                      !- Outlet Port
  {0d80f4cc-6169-46db-b457-2a247f59f905}, !- Target Object
  3;                                      !- Inlet Port

OS:Node,
  {3f5ab85a-a9a2-4697-8d14-9a40f5bc34a7}, !- Handle
  Node 92,                                !- Name
  {715d3ab2-7160-4cf9-9fb4-42a0290b9699}, !- Inlet Port
  {1cd4acc2-c02c-463d-9133-1ef0bf6a0c7b}; !- Outlet Port

OS:Connection,
  {715d3ab2-7160-4cf9-9fb4-42a0290b9699}, !- Handle
  {eb458cde-3705-4ba4-9bd6-50ef22b843ea}, !- Name
  {482cf6e9-a65a-4f42-b3c4-1bc376fe77ec}, !- Source Object
  3,                                      !- Outlet Port
  {3f5ab85a-a9a2-4697-8d14-9a40f5bc34a7}, !- Target Object
  2;                                      !- Inlet Port

OS:Connection,
  {1cd4acc2-c02c-463d-9133-1ef0bf6a0c7b}, !- Handle
  {7a599a0a-00f5-4a4e-a6d4-44ac3aabfc94}, !- Name
  {3f5ab85a-a9a2-4697-8d14-9a40f5bc34a7}, !- Source Object
  3,                                      !- Outlet Port
  {f3cf62d4-3ac5-4b0a-ab33-0d71db57e4df}, !- Target Object
  3;                                      !- Inlet Port

OS:Connection,
  {0aaf49a5-5ad9-4fbf-96bf-8329c7a9c279}, !- Handle
  {c873bbf5-8af1-4183-92d2-e9d53f51412b}, !- Name
  {f3cf62d4-3ac5-4b0a-ab33-0d71db57e4df}, !- Source Object
  4,                                      !- Outlet Port
  {944a2f93-5b3b-4101-b85b-a6d841e41ebe}, !- Target Object
  2;                                      !- Inlet Port

OS:Coil:Cooling:WaterToAirHeatPump:EquationFit,
  {e7badf73-32e3-45a8-8125-ae570288ac74}, !- Handle
  res gshp vert bore|unit 3 cooling coil, !- Name
  {05dc5bc9-1578-4fd5-8f37-1c72896bc86a}, !- Water Inlet Node Name
  {3f2c1411-c2ce-4f7b-b3dc-8307896f4c9d}, !- Water Outlet Node Name
  ,                                       !- Air Inlet Node Name
  ,                                       !- Air Outlet Node Name
  ,                                       !- Rated Air Flow Rate {m3/s}
  ,                                       !- Rated Water Flow Rate {m3/s}
  ,                                       !- Rated Total Cooling Capacity {W}
  ,                                       !- Rated Sensible Cooling Capacity {W}
  5.3555091458258,                        !- Rated Cooling Coefficient of Performance {W/W}
  -3.9160645386,                          !- Total Cooling Capacity Coefficient 1
  7.042944024,                            !- Total Cooling Capacity Coefficient 2
  -2.270589372,                           !- Total Cooling Capacity Coefficient 3
  0,                                      !- Total Cooling Capacity Coefficient 4
  0,                                      !- Total Cooling Capacity Coefficient 5
  26.7839398084,                          !- Sensible Cooling Capacity Coefficient 1
  0,                                      !- Sensible Cooling Capacity Coefficient 2
  -23.832385974,                          !- Sensible Cooling Capacity Coefficient 3
  -1.115743914,                           !- Sensible Cooling Capacity Coefficient 4
  0,                                      !- Sensible Cooling Capacity Coefficient 5
  0,                                      !- Sensible Cooling Capacity Coefficient 6
  -6.2337364523,                          !- Cooling Power Consumption Coefficient 1
  1.610096238,                            !- Cooling Power Consumption Coefficient 2
  5.317076448,                            !- Cooling Power Consumption Coefficient 3
  0,                                      !- Cooling Power Consumption Coefficient 4
  0,                                      !- Cooling Power Consumption Coefficient 5
  1000,                                   !- Nominal Time for Condensate Removal to Begin {s}
  1.5;                                    !- Ratio of Initial Moisture Evaporation Rate and Steady State Latent Capacity {dimensionless}

OS:EnergyManagementSystem:Sensor,
  {79610be4-f7f1-404c-b27d-036d80a7cd48}, !- Handle
  res_gshp_vert_bore_unit_3_cooling_coil_s, !- Name
  res gshp vert bore|unit 3 cooling coil, !- Output Variable or Output Meter Index Key Name
  Cooling Coil Electric Energy;           !- Output Variable or Output Meter Name

OS:Node,
  {03c82f8c-c503-4c2f-8cf5-97ceadb0eeec}, !- Handle
  Node 93,                                !- Name
  {4152da68-6d3c-4937-9ca9-326f618e10a8}, !- Inlet Port
  {05dc5bc9-1578-4fd5-8f37-1c72896bc86a}; !- Outlet Port

OS:Connection,
  {4152da68-6d3c-4937-9ca9-326f618e10a8}, !- Handle
  {0d04007e-a156-44a8-aca0-2d44bf440061}, !- Name
  {d3282ea8-0895-4598-839a-4bfe1b0e5107}, !- Source Object
  5,                                      !- Outlet Port
  {03c82f8c-c503-4c2f-8cf5-97ceadb0eeec}, !- Target Object
  2;                                      !- Inlet Port

OS:Node,
  {644d608a-418e-4b05-baf5-4f12e7bbc0bc}, !- Handle
  Node 94,                                !- Name
  {3f2c1411-c2ce-4f7b-b3dc-8307896f4c9d}, !- Inlet Port
  {8363aead-911d-4aee-bb99-67c479e4cd6b}; !- Outlet Port

OS:Connection,
  {05dc5bc9-1578-4fd5-8f37-1c72896bc86a}, !- Handle
  {bf0d70fa-9e70-4f30-8d38-800ca8eae1bd}, !- Name
  {03c82f8c-c503-4c2f-8cf5-97ceadb0eeec}, !- Source Object
  3,                                      !- Outlet Port
  {e7badf73-32e3-45a8-8125-ae570288ac74}, !- Target Object
  2;                                      !- Inlet Port

OS:Connection,
  {3f2c1411-c2ce-4f7b-b3dc-8307896f4c9d}, !- Handle
  {40ab565f-8bc1-4432-b869-a323e1275107}, !- Name
  {e7badf73-32e3-45a8-8125-ae570288ac74}, !- Source Object
  3,                                      !- Outlet Port
  {644d608a-418e-4b05-baf5-4f12e7bbc0bc}, !- Target Object
  2;                                      !- Inlet Port

OS:Connection,
  {8363aead-911d-4aee-bb99-67c479e4cd6b}, !- Handle
  {42fe80f3-d2ed-4885-a316-ecb783962196}, !- Name
  {644d608a-418e-4b05-baf5-4f12e7bbc0bc}, !- Source Object
  3,                                      !- Outlet Port
  {4b3db04c-9be0-4a06-a31c-1053ad520975}, !- Target Object
  5;                                      !- Inlet Port

OS:Fan:OnOff,
  {afd29e31-fb82-4d05-8cd8-da5c8eab9bcf}, !- Handle
  res gshp vert bore|unit 3 living zone|unit 3 clg supply fan, !- Name
  {b3332ac0-e05b-4689-bb86-9fde71f0870f}, !- Availability Schedule Name
  0.75,                                   !- Fan Total Efficiency
  794.580001233493,                       !- Pressure Rise {Pa}
  autosize,                               !- Maximum Flow Rate {m3/s}
  1,                                      !- Motor Efficiency
  1,                                      !- Motor In Airstream Fraction
  ,                                       !- Air Inlet Node Name
  ,                                       !- Air Outlet Node Name
  {1599fae7-b2c6-419f-b32d-28f1c2766d36}, !- Fan Power Ratio Function of Speed Ratio Curve Name
  {20aeb59f-9101-4e03-ad47-96aa2a30451a}, !- Fan Efficiency Ratio Function of Speed Ratio Curve Name
  res gshp vert bore|unit 3 clg supply fan; !- End-Use Subcategory

OS:Curve:Exponent,
  {1599fae7-b2c6-419f-b32d-28f1c2766d36}, !- Handle
  Fan On Off Power Curve 5,               !- Name
  1,                                      !- Coefficient1 Constant
  0,                                      !- Coefficient2 Constant
  0,                                      !- Coefficient3 Constant
  0,                                      !- Minimum Value of x
  1,                                      !- Maximum Value of x
  ,                                       !- Minimum Curve Output
  ,                                       !- Maximum Curve Output
  ,                                       !- Input Unit Type for X
  ;                                       !- Output Unit Type

OS:Curve:Cubic,
  {20aeb59f-9101-4e03-ad47-96aa2a30451a}, !- Handle
  Fan On Off Efficiency Curve 5,          !- Name
  1,                                      !- Coefficient1 Constant
  0,                                      !- Coefficient2 x
  0,                                      !- Coefficient3 x**2
  0,                                      !- Coefficient4 x**3
  0,                                      !- Minimum Value of x
  1;                                      !- Maximum Value of x

OS:AirLoopHVAC:UnitarySystem,
  {d6363850-0230-4c37-bce8-e1a1dc668501}, !- Handle
  res gshp vert bore|unit 3 clg unitary system, !- Name
  Load,                                   !- Control Type
  {a5c968de-1c61-4faf-b01c-d299fda090ee}, !- Controlling Zone or Thermostat Location
  None,                                   !- Dehumidification Control Type
  {b3332ac0-e05b-4689-bb86-9fde71f0870f}, !- Availability Schedule Name
  {2ef8d83f-ecee-4742-8dc7-266d6a7639cf}, !- Air Inlet Node Name
  {2d1137f5-890d-4535-9f8b-db3f0f59aaac}, !- Air Outlet Node Name
  {afd29e31-fb82-4d05-8cd8-da5c8eab9bcf}, !- Supply Fan Name
  BlowThrough,                            !- Fan Placement
  {b1dfc3fa-b9a0-4052-a780-445f884d187a}, !- Supply Air Fan Operating Mode Schedule Name
  ,                                       !- Heating Coil Name
  1,                                      !- DX Heating Coil Sizing Ratio
  {e7badf73-32e3-45a8-8125-ae570288ac74}, !- Cooling Coil Name
  No,                                     !- Use DOAS DX Cooling Coil
  2,                                      !- DOAS DX Cooling Coil Leaving Minimum Air Temperature {C}
  SensibleOnlyLoadControl,                !- Latent Load Control
  ,                                       !- Supplemental Heating Coil Name
  ,                                       !- Supply Air Flow Rate Method During Cooling Operation
  autosize,                               !- Supply Air Flow Rate During Cooling Operation {m3/s}
  ,                                       !- Supply Air Flow Rate Per Floor Area During Cooling Operation {m3/s-m2}
  ,                                       !- Fraction of Autosized Design Cooling Supply Air Flow Rate
  ,                                       !- Design Supply Air Flow Rate Per Unit of Capacity During Cooling Operation {m3/s-W}
  ,                                       !- Supply Air Flow Rate Method During Heating Operation
  autosize,                               !- Supply Air Flow Rate During Heating Operation {m3/s}
  ,                                       !- Supply Air Flow Rate Per Floor Area during Heating Operation {m3/s-m2}
  ,                                       !- Fraction of Autosized Design Heating Supply Air Flow Rate
  ,                                       !- Design Supply Air Flow Rate Per Unit of Capacity During Heating Operation {m3/s-W}
  ,                                       !- Supply Air Flow Rate Method When No Cooling or Heating is Required
  0,                                      !- Supply Air Flow Rate When No Cooling or Heating is Required {m3/s}
  ,                                       !- Supply Air Flow Rate Per Floor Area When No Cooling or Heating is Required {m3/s-m2}
  ,                                       !- Fraction of Autosized Design Cooling Supply Air Flow Rate When No Cooling or Heating is Required
  ,                                       !- Fraction of Autosized Design Heating Supply Air Flow Rate When No Cooling or Heating is Required
  ,                                       !- Design Supply Air Flow Rate Per Unit of Capacity During Cooling Operation When No Cooling or Heating is Required {m3/s-W}
  ,                                       !- Design Supply Air Flow Rate Per Unit of Capacity During Heating Operation When No Cooling or Heating is Required {m3/s-W}
  76.6666666666667,                       !- Maximum Supply Air Temperature {C}
  4.44444444444444,                       !- Maximum Outdoor Dry-Bulb Temperature for Supplemental Heater Operation {C}
  ,                                       !- Outdoor Dry-Bulb Temperature Sensor Node Name
  2.5,                                    !- Maximum Cycling Rate {cycles/hr}
  60,                                     !- Heat Pump Time Constant {s}
  0.01,                                   !- Fraction of On-Cycle Power Use
  60,                                     !- Heat Pump Fan Delay Time {s}
  0,                                      !- Ancilliary On-Cycle Electric Power {W}
  0;                                      !- Ancilliary Off-Cycle Electric Power {W}

OS:AirLoopHVAC,
  {68929968-4ee7-4845-96d5-bf46e82ecb17}, !- Handle
  res gshp vert bore|unit 3 central clg air system, !- Name
  ,                                       !- Controller List Name
  {b3332ac0-e05b-4689-bb86-9fde71f0870f}, !- Availability Schedule
  {31e54d3f-2b68-47eb-bd8b-7e58c961f736}, !- Availability Manager List Name
  AutoSize,                               !- Design Supply Air Flow Rate {m3/s}
  ,                                       !- Branch List Name
  ,                                       !- Connector List Name
  {7aede952-b0cf-4b33-94e8-6baf3e0e1752}, !- Supply Side Inlet Node Name
  {23c38e9c-1276-46ca-a5e7-cc1dd8f9c056}, !- Demand Side Outlet Node Name
  {9ea8aa59-2c91-4e8d-9183-9caf15e8fd93}, !- Demand Side Inlet Node A
  {242f722a-2dd0-4f54-ab5f-01d12747e969}, !- Supply Side Outlet Node A
  ,                                       !- Demand Side Inlet Node B
  ,                                       !- Supply Side Outlet Node B
  ,                                       !- Return Air Bypass Flow Temperature Setpoint Schedule Name
  {dedd8cec-8a36-4b28-b795-9853b3442a27}, !- Demand Mixer Name
  {498a32c2-3f82-491f-8295-41a2dc56c950}, !- Demand Splitter A Name
  ,                                       !- Demand Splitter B Name
  ;                                       !- Supply Splitter Name

OS:Node,
  {b98412eb-2573-4752-93c4-fe22a8cbe9a9}, !- Handle
  Node 95,                                !- Name
  {7aede952-b0cf-4b33-94e8-6baf3e0e1752}, !- Inlet Port
  {2ef8d83f-ecee-4742-8dc7-266d6a7639cf}; !- Outlet Port

OS:Node,
  {0d0ee4f5-fb1b-4493-9433-8b43d5f585a6}, !- Handle
  Node 96,                                !- Name
  {2d1137f5-890d-4535-9f8b-db3f0f59aaac}, !- Inlet Port
  {242f722a-2dd0-4f54-ab5f-01d12747e969}; !- Outlet Port

OS:Connection,
  {7aede952-b0cf-4b33-94e8-6baf3e0e1752}, !- Handle
  {cead3853-4638-4c8d-85ff-30396457a7b2}, !- Name
  {68929968-4ee7-4845-96d5-bf46e82ecb17}, !- Source Object
  8,                                      !- Outlet Port
  {b98412eb-2573-4752-93c4-fe22a8cbe9a9}, !- Target Object
  2;                                      !- Inlet Port

OS:Connection,
  {242f722a-2dd0-4f54-ab5f-01d12747e969}, !- Handle
  {02ce49fe-751e-4315-880d-eb9c0074e858}, !- Name
  {0d0ee4f5-fb1b-4493-9433-8b43d5f585a6}, !- Source Object
  3,                                      !- Outlet Port
  {68929968-4ee7-4845-96d5-bf46e82ecb17}, !- Target Object
  11;                                     !- Inlet Port

OS:Node,
  {e4026200-24fd-4008-b812-35b687d8eabd}, !- Handle
  Node 97,                                !- Name
  {9ea8aa59-2c91-4e8d-9183-9caf15e8fd93}, !- Inlet Port
  {5098a898-a238-4aac-8e39-9fe8ae68c8cd}; !- Outlet Port

OS:Node,
  {00eff0c1-1076-49f8-be89-6f539bddfece}, !- Handle
  Node 98,                                !- Name
  {59280a74-52bd-41d9-bda2-223c7c17a6e8}, !- Inlet Port
  {23c38e9c-1276-46ca-a5e7-cc1dd8f9c056}; !- Outlet Port

OS:Node,
  {7a51d752-9a4c-49d1-939c-c27af0685551}, !- Handle
  Node 99,                                !- Name
  {d95b168e-a23a-48a9-89d1-63bae0e763ef}, !- Inlet Port
  {eefe0009-1226-4184-93cb-f44cf342f47c}; !- Outlet Port

OS:Connection,
  {9ea8aa59-2c91-4e8d-9183-9caf15e8fd93}, !- Handle
  {36dd0e10-2e85-459f-a1c1-7533a523231f}, !- Name
  {68929968-4ee7-4845-96d5-bf46e82ecb17}, !- Source Object
  10,                                     !- Outlet Port
  {e4026200-24fd-4008-b812-35b687d8eabd}, !- Target Object
  2;                                      !- Inlet Port

OS:Connection,
  {23c38e9c-1276-46ca-a5e7-cc1dd8f9c056}, !- Handle
  {be79f87d-5959-48e2-a584-13b35255d636}, !- Name
  {00eff0c1-1076-49f8-be89-6f539bddfece}, !- Source Object
  3,                                      !- Outlet Port
  {68929968-4ee7-4845-96d5-bf46e82ecb17}, !- Target Object
  9;                                      !- Inlet Port

OS:AirLoopHVAC:ZoneSplitter,
  {498a32c2-3f82-491f-8295-41a2dc56c950}, !- Handle
  res gshp vert bore|unit 3 clg zone splitter, !- Name
  {5098a898-a238-4aac-8e39-9fe8ae68c8cd}, !- Inlet Node Name
  {c8e01d6b-554e-47e7-b2ba-cc741f2a16a3}; !- Outlet Node Name 1

OS:AirLoopHVAC:ZoneMixer,
  {dedd8cec-8a36-4b28-b795-9853b3442a27}, !- Handle
  res gshp vert bore|unit 3 clg zone mixer, !- Name
  {59280a74-52bd-41d9-bda2-223c7c17a6e8}, !- Outlet Node Name
  {0178e625-b244-4aa1-867a-aac54bacf95b}; !- Inlet Node Name 1

OS:Connection,
  {5098a898-a238-4aac-8e39-9fe8ae68c8cd}, !- Handle
  {e593a7cf-09dd-4a0d-8413-2b627df550c5}, !- Name
  {e4026200-24fd-4008-b812-35b687d8eabd}, !- Source Object
  3,                                      !- Outlet Port
  {498a32c2-3f82-491f-8295-41a2dc56c950}, !- Target Object
  2;                                      !- Inlet Port

OS:Connection,
  {59280a74-52bd-41d9-bda2-223c7c17a6e8}, !- Handle
  {13c4c40f-88c3-4eb1-b975-f9d61d668c3e}, !- Name
  {dedd8cec-8a36-4b28-b795-9853b3442a27}, !- Source Object
  2,                                      !- Outlet Port
  {00eff0c1-1076-49f8-be89-6f539bddfece}, !- Target Object
  2;                                      !- Inlet Port

OS:Sizing:System,
  {3c94fe95-ac35-49e4-9be5-d2a903c0ed23}, !- Handle
  {68929968-4ee7-4845-96d5-bf46e82ecb17}, !- AirLoop Name
  Sensible,                               !- Type of Load to Size On
  Autosize,                               !- Design Outdoor Air Flow Rate {m3/s}
  0.3,                                    !- Central Heating Maximum System Air Flow Ratio
  7,                                      !- Preheat Design Temperature {C}
  0.008,                                  !- Preheat Design Humidity Ratio {kg-H2O/kg-Air}
  12.8,                                   !- Precool Design Temperature {C}
  0.008,                                  !- Precool Design Humidity Ratio {kg-H2O/kg-Air}
  12.8,                                   !- Central Cooling Design Supply Air Temperature {C}
  16.7,                                   !- Central Heating Design Supply Air Temperature {C}
  NonCoincident,                          !- Sizing Option
  Yes,                                    !- 100% Outdoor Air in Cooling
  Yes,                                    !- 100% Outdoor Air in Heating
  0.0085,                                 !- Central Cooling Design Supply Air Humidity Ratio {kg-H2O/kg-Air}
  0.008,                                  !- Central Heating Design Supply Air Humidity Ratio {kg-H2O/kg-Air}
  DesignDay,                              !- Cooling Design Air Flow Method
  0,                                      !- Cooling Design Air Flow Rate {m3/s}
  DesignDay,                              !- Heating Design Air Flow Method
  0,                                      !- Heating Design Air Flow Rate {m3/s}
  ZoneSum,                                !- System Outdoor Air Method
  1,                                      !- Zone Maximum Outdoor Air Fraction {dimensionless}
  0.0099676501,                           !- Cooling Supply Air Flow Rate Per Floor Area {m3/s-m2}
  1,                                      !- Cooling Fraction of Autosized Cooling Supply Air Flow Rate
  3.9475456e-005,                         !- Cooling Supply Air Flow Rate Per Unit Cooling Capacity {m3/s-W}
  0.0099676501,                           !- Heating Supply Air Flow Rate Per Floor Area {m3/s-m2}
  1,                                      !- Heating Fraction of Autosized Heating Supply Air Flow Rate
  1,                                      !- Heating Fraction of Autosized Cooling Supply Air Flow Rate
  3.1588213e-005,                         !- Heating Supply Air Flow Rate Per Unit Heating Capacity {m3/s-W}
  CoolingDesignCapacity,                  !- Cooling Design Capacity Method
  autosize,                               !- Cooling Design Capacity {W}
  234.7,                                  !- Cooling Design Capacity Per Floor Area {W/m2}
  1,                                      !- Fraction of Autosized Cooling Design Capacity
  HeatingDesignCapacity,                  !- Heating Design Capacity Method
  autosize,                               !- Heating Design Capacity {W}
  157,                                    !- Heating Design Capacity Per Floor Area {W/m2}
  1,                                      !- Fraction of Autosized Heating Design Capacity
  OnOff;                                  !- Central Cooling Capacity Control Method

OS:AvailabilityManagerAssignmentList,
  {31e54d3f-2b68-47eb-bd8b-7e58c961f736}, !- Handle
  Air Loop HVAC 1 AvailabilityManagerAssignmentList 5; !- Name

OS:Connection,
  {2ef8d83f-ecee-4742-8dc7-266d6a7639cf}, !- Handle
  {f6a0fb3c-9a1d-489e-90f4-f40bac18a45d}, !- Name
  {b98412eb-2573-4752-93c4-fe22a8cbe9a9}, !- Source Object
  3,                                      !- Outlet Port
  {d6363850-0230-4c37-bce8-e1a1dc668501}, !- Target Object
  6;                                      !- Inlet Port

OS:Connection,
  {2d1137f5-890d-4535-9f8b-db3f0f59aaac}, !- Handle
  {2382377b-a5ba-41ea-83a6-4b2970952531}, !- Name
  {d6363850-0230-4c37-bce8-e1a1dc668501}, !- Source Object
  7,                                      !- Outlet Port
  {0d0ee4f5-fb1b-4493-9433-8b43d5f585a6}, !- Target Object
  2;                                      !- Inlet Port

OS:AirTerminal:SingleDuct:ConstantVolume:NoReheat,
  {3d385657-74e3-4a91-b46e-4b020de725c5}, !- Handle
  res gshp vert bore|unit 3 living zone|unit 3 clg direct air, !- Name
  {b3332ac0-e05b-4689-bb86-9fde71f0870f}, !- Availability Schedule Name
  {bda84306-82bb-4099-8133-17230f1b98aa}, !- Air Inlet Node Name
  {d95b168e-a23a-48a9-89d1-63bae0e763ef}, !- Air Outlet Node Name
  AutoSize;                               !- Maximum Air Flow Rate {m3/s}

OS:Node,
  {2e95700f-bb38-4887-8e7d-bbe09bce2af1}, !- Handle
  Node 100,                               !- Name
  {62d651ac-c89a-4748-b8db-5e1ea70ecb96}, !- Inlet Port
  {0178e625-b244-4aa1-867a-aac54bacf95b}; !- Outlet Port

OS:Connection,
  {eefe0009-1226-4184-93cb-f44cf342f47c}, !- Handle
  {8358b0e6-61b1-4a7b-a9a0-173b62f9387c}, !- Name
  {7a51d752-9a4c-49d1-939c-c27af0685551}, !- Source Object
  3,                                      !- Outlet Port
  {212af402-31ce-4395-af55-e7a7da86076e}, !- Target Object
  4;                                      !- Inlet Port

OS:Connection,
  {62d651ac-c89a-4748-b8db-5e1ea70ecb96}, !- Handle
  {773508c2-3da8-45d1-8016-bbbcffb032b4}, !- Name
  {752567ed-1506-41db-b3e2-23d7291b69d4}, !- Source Object
  4,                                      !- Outlet Port
  {2e95700f-bb38-4887-8e7d-bbe09bce2af1}, !- Target Object
  2;                                      !- Inlet Port

OS:Connection,
  {0178e625-b244-4aa1-867a-aac54bacf95b}, !- Handle
  {d11f0715-2bf2-43b2-b36f-15e3c811995c}, !- Name
  {2e95700f-bb38-4887-8e7d-bbe09bce2af1}, !- Source Object
  3,                                      !- Outlet Port
  {dedd8cec-8a36-4b28-b795-9853b3442a27}, !- Target Object
  3;                                      !- Inlet Port

OS:Node,
  {103ff8b5-c9cc-47d3-82e1-9ee028381eac}, !- Handle
  Node 101,                               !- Name
  {c8e01d6b-554e-47e7-b2ba-cc741f2a16a3}, !- Inlet Port
  {bda84306-82bb-4099-8133-17230f1b98aa}; !- Outlet Port

OS:Connection,
  {c8e01d6b-554e-47e7-b2ba-cc741f2a16a3}, !- Handle
  {e72778ff-8a20-420d-a30e-e509b35c6dba}, !- Name
  {498a32c2-3f82-491f-8295-41a2dc56c950}, !- Source Object
  3,                                      !- Outlet Port
  {103ff8b5-c9cc-47d3-82e1-9ee028381eac}, !- Target Object
  2;                                      !- Inlet Port

OS:Connection,
  {bda84306-82bb-4099-8133-17230f1b98aa}, !- Handle
  {1f1be38d-5051-47c1-be35-5109690c83bb}, !- Name
  {103ff8b5-c9cc-47d3-82e1-9ee028381eac}, !- Source Object
  3,                                      !- Outlet Port
  {3d385657-74e3-4a91-b46e-4b020de725c5}, !- Target Object
  3;                                      !- Inlet Port

OS:Connection,
  {d95b168e-a23a-48a9-89d1-63bae0e763ef}, !- Handle
  {93e0f976-ca1a-4900-906b-67b7832f3690}, !- Name
  {3d385657-74e3-4a91-b46e-4b020de725c5}, !- Source Object
  4,                                      !- Outlet Port
  {7a51d752-9a4c-49d1-939c-c27af0685551}, !- Target Object
  2;                                      !- Inlet Port

OS:AdditionalProperties,
  {917603da-a092-4d5e-8dd4-a588584c5cf1}, !- Handle
  {d6363850-0230-4c37-bce8-e1a1dc668501}, !- Object Name
  SizingInfoHVACSHR,                      !- Feature Name 1
  String,                                 !- Feature Data Type 1
  0.732,                                  !- Feature Value 1
  SizingInfoGSHPCoil_BF_FT_SPEC,          !- Feature Name 2
  String,                                 !- Feature Data Type 2
  1.21005458&#44-0.006642&#440.0&#440.00348246&#440.0&#440.0, !- Feature Value 2
  SizingInfoGSHPCoilBF,                   !- Feature Name 3
  Double,                                 !- Feature Data Type 3
  0.080600000000000005,                   !- Feature Value 3
  SizingInfoHVACFracCoolLoadServed,       !- Feature Name 4
  Double,                                 !- Feature Data Type 4
  1,                                      !- Feature Value 4
  SizingInfoGSHPBoreSpacing,              !- Feature Name 5
  Double,                                 !- Feature Data Type 5
  20,                                     !- Feature Value 5
  SizingInfoGSHPBoreHoles,                !- Feature Name 6
  String,                                 !- Feature Data Type 6
  autosize,                               !- Feature Value 6
  SizingInfoGSHPBoreDepth,                !- Feature Name 7
  String,                                 !- Feature Data Type 7
  autosize,                               !- Feature Value 7
  SizingInfoGSHPBoreConfig,               !- Feature Name 8
  String,                                 !- Feature Data Type 8
  autosize,                               !- Feature Value 8
  SizingInfoGSHPUTubeSpacingType,         !- Feature Name 9
  String,                                 !- Feature Data Type 9
  b;                                      !- Feature Value 9

OS:AdditionalProperties,
  {137781d7-e43d-442e-9360-ff98abcd294b}, !- Handle
  {8b9d994a-6fba-4ac9-a1c2-725b3f69f67e}, !- Object Name
  SizingInfoHVACFracHeatLoadServed,       !- Feature Name 1
  Double,                                 !- Feature Data Type 1
  1;                                      !- Feature Value 1

OS:EnergyManagementSystem:Program,
  {3836ec96-f9ca-4cf9-9130-71cca5f3e012}, !- Handle
  res_gshp_vert_bore|unit_3_pumps_program, !- Name
  Set unit_3_pumps_h = 0,                 !- Program Line 1
  Set unit_3_pumps_c = 0,                 !- Program Line 2
  If res_gshp_vert_bore_unit_3_heating_coil_s > 0, !- Program Line 3
  Set unit_3_pumps_h = res_gshp_vert_bore_unit_3_pump_s, !- Program Line 4
  ElseIf res_gshp_vert_bore_unit_3_cooling_coil_s > 0, !- Program Line 5
  Set unit_3_pumps_c = res_gshp_vert_bore_unit_3_pump_s, !- Program Line 6
  EndIf;                                  !- Program Line 7

OS:EnergyManagementSystem:OutputVariable,
  {1e7eb5c8-d338-46ad-a82f-0d47b0b9b9c6}, !- Handle
  res gshp vert bore|unit 3 htg pump:Pumps:Electricity, !- Name
  unit_3_pumps_h,                         !- EMS Variable Name
  Summed,                                 !- Type of Data in Variable
  SystemTimestep,                         !- Update Frequency
  {3836ec96-f9ca-4cf9-9130-71cca5f3e012}, !- EMS Program or Subroutine Name
  J;                                      !- Units

OS:EnergyManagementSystem:OutputVariable,
  {118679bf-ebe8-4e43-8ecb-605be42aff90}, !- Handle
  res gshp vert bore|unit 3 clg pump:Pumps:Electricity, !- Name
  unit_3_pumps_c,                         !- EMS Variable Name
  Summed,                                 !- Type of Data in Variable
  SystemTimestep,                         !- Update Frequency
  {3836ec96-f9ca-4cf9-9130-71cca5f3e012}, !- EMS Program or Subroutine Name
  J;                                      !- Units

OS:EnergyManagementSystem:ProgramCallingManager,
  {9a7688e7-f2ed-4a3e-b9c8-098227c05c53}, !- Handle
  res gshp vert bore|unit 3 pump program calling manager, !- Name
  EndOfSystemTimestepBeforeHVACReporting, !- EnergyPlus Model Calling Point
  {3836ec96-f9ca-4cf9-9130-71cca5f3e012}; !- Program Name 1

OS:GroundHeatExchanger:Vertical,
  {0b69d60d-393b-4674-b5de-c746da95ba60}, !- Handle
  res gshp vert bore|unit 4 exchanger,    !- Name
  {4f2d73bd-27e2-49bf-910a-2451331e054d}, !- Inlet Node Name
  {f7601fd0-0f4e-40ea-8643-eda0d1b499ec}, !- Outlet Node Name
  0.0033,                                 !- Maximum Flow Rate {m3/s}
  120,                                    !- Number of Bore Holes
  76.2,                                   !- Bore Hole Length {m}
  0.0635,                                 !- Bore Hole Radius {m}
  1.0386,                                 !- Ground Thermal Conductivity {W/m-K}
  1935576.92307692,                       !- Ground Thermal Heat Capacity {J/m3-K}
  10.8753424657535,                       !- Ground Temperature {C}
  0.0033,                                 !- Design Flow Rate {m3/s}
  0.6924,                                 !- Grout Thermal Conductivity {W/m-K}
  0.39813,                                !- Pipe Thermal Conductivity {W/m-K}
  0.02667,                                !- Pipe Out Diameter {m}
  0.02453894,                             !- U-Tube Distance {m}
  0.0024257,                              !- Pipe Thickness {m}
  1,                                      !- Maximum Length of Simulation
  0.0005,                                 !- G-Function Reference Ratio {dimensionless}
  -15.2996,                               !- G-Function Ln(T/Ts) Value 1
  -0.348322,                              !- G-Function G Value 1
  -14.201,                                !- G-Function Ln(T/Ts) Value 2
  0.022208,                               !- G-Function G Value 2
  -13.2202,                               !- G-Function Ln(T/Ts) Value 3
  0.412345,                               !- G-Function G Value 3
  -12.2086,                               !- G-Function Ln(T/Ts) Value 4
  0.867498,                               !- G-Function G Value 4
  -11.1888,                               !- G-Function Ln(T/Ts) Value 5
  1.357839,                               !- G-Function G Value 5
  -10.1816,                               !- G-Function Ln(T/Ts) Value 6
  1.852024,                               !- G-Function G Value 6
  -9.1815,                                !- G-Function Ln(T/Ts) Value 7
  2.345656,                               !- G-Function G Value 7
  -8.6809,                                !- G-Function Ln(T/Ts) Value 8
  2.593958,                               !- G-Function G Value 8
  -8.5,                                   !- G-Function Ln(T/Ts) Value 9
  2.679,                                  !- G-Function G Value 9
  -7.8,                                   !- G-Function Ln(T/Ts) Value 10
  3.023,                                  !- G-Function G Value 10
  -7.2,                                   !- G-Function Ln(T/Ts) Value 11
  3.32,                                   !- G-Function G Value 11
  -6.5,                                   !- G-Function Ln(T/Ts) Value 12
  3.681,                                  !- G-Function G Value 12
  -5.9,                                   !- G-Function Ln(T/Ts) Value 13
  4.071,                                  !- G-Function G Value 13
  -5.2,                                   !- G-Function Ln(T/Ts) Value 14
  4.828,                                  !- G-Function G Value 14
  -4.5,                                   !- G-Function Ln(T/Ts) Value 15
  6.253,                                  !- G-Function G Value 15
  -3.963,                                 !- G-Function Ln(T/Ts) Value 16
  7.894,                                  !- G-Function G Value 16
  -3.27,                                  !- G-Function Ln(T/Ts) Value 17
  11.82,                                  !- G-Function G Value 17
  -2.864,                                 !- G-Function Ln(T/Ts) Value 18
  15.117,                                 !- G-Function G Value 18
  -2.577,                                 !- G-Function Ln(T/Ts) Value 19
  18.006,                                 !- G-Function G Value 19
  -2.171,                                 !- G-Function Ln(T/Ts) Value 20
  22.887,                                 !- G-Function G Value 20
  -1.884,                                 !- G-Function Ln(T/Ts) Value 21
  26.924,                                 !- G-Function G Value 21
  -1.191,                                 !- G-Function Ln(T/Ts) Value 22
  38.004,                                 !- G-Function G Value 22
  -0.497,                                 !- G-Function Ln(T/Ts) Value 23
  49.919,                                 !- G-Function G Value 23
  -0.274,                                 !- G-Function Ln(T/Ts) Value 24
  53.407,                                 !- G-Function G Value 24
  -0.051,                                 !- G-Function Ln(T/Ts) Value 25
  56.632,                                 !- G-Function G Value 25
  0.196,                                  !- G-Function Ln(T/Ts) Value 26
  59.825,                                 !- G-Function G Value 26
  0.419,                                  !- G-Function Ln(T/Ts) Value 27
  62.349,                                 !- G-Function G Value 27
  0.642,                                  !- G-Function Ln(T/Ts) Value 28
  64.524,                                 !- G-Function G Value 28
  0.873,                                  !- G-Function Ln(T/Ts) Value 29
  66.412,                                 !- G-Function G Value 29
  1.112,                                  !- G-Function Ln(T/Ts) Value 30
  67.993,                                 !- G-Function G Value 30
  1.335,                                  !- G-Function Ln(T/Ts) Value 31
  69.162,                                 !- G-Function G Value 31
  1.679,                                  !- G-Function Ln(T/Ts) Value 32
  70.476,                                 !- G-Function G Value 32
  2.028,                                  !- G-Function Ln(T/Ts) Value 33
  71.361,                                 !- G-Function G Value 33
  2.275,                                  !- G-Function Ln(T/Ts) Value 34
  71.79,                                  !- G-Function G Value 34
  3.003,                                  !- G-Function Ln(T/Ts) Value 35
  72.511;                                 !- G-Function G Value 35

OS:PlantLoop,
  {80ae68a8-728e-406d-8531-b3a472953943}, !- Handle
  res gshp vert bore|unit 4 condenser loop, !- Name
  Water,                                  !- Fluid Type
  30,                                     !- Glycol Concentration
  ,                                       !- User Defined Fluid Type
  ,                                       !- Plant Equipment Operation Heating Load
  ,                                       !- Plant Equipment Operation Cooling Load
  ,                                       !- Primary Plant Equipment Operation Scheme
  {07f13624-d828-4d4a-8f47-41ba20042926}, !- Loop Temperature Setpoint Node Name
  48.88889,                               !- Maximum Loop Temperature {C}
  1.66666666666667,                       !- Minimum Loop Temperature {C}
  ,                                       !- Maximum Loop Flow Rate {m3/s}
  0,                                      !- Minimum Loop Flow Rate {m3/s}
  Autocalculate,                          !- Plant Loop Volume {m3}
  {4519efb1-bfa4-4bd0-8928-f80f36f4784b}, !- Plant Side Inlet Node Name
  {63513a54-a8ef-4fa7-8db8-aff3ca5a04ff}, !- Plant Side Outlet Node Name
  ,                                       !- Plant Side Branch List Name
  {4eda1c4a-8e82-4e81-b073-cd4772574b68}, !- Demand Side Inlet Node Name
  {c7437c41-f820-4744-afb1-b06db5f42dbd}, !- Demand Side Outlet Node Name
  ,                                       !- Demand Side Branch List Name
  ,                                       !- Demand Side Connector List Name
  SequentialLoad,                         !- Load Distribution Scheme
  {84cbe9af-72a7-4c33-82d5-2698f98270e8}, !- Availability Manager List Name
  ,                                       !- Plant Loop Demand Calculation Scheme
  ,                                       !- Common Pipe Simulation
  ,                                       !- Pressure Simulation Type
  ,                                       !- Plant Equipment Operation Heating Load Schedule
  ,                                       !- Plant Equipment Operation Cooling Load Schedule
  ,                                       !- Primary Plant Equipment Operation Scheme Schedule
  ,                                       !- Component Setpoint Operation Scheme Schedule
  {13077dcd-3fc6-49ab-8ebb-969b63b95511}, !- Demand Mixer Name
  {f1bbd19e-43f2-4cca-80d4-af4203a1f3c4}, !- Demand Splitter Name
  {0793b8c5-ff96-467e-b8a8-7bbc86582fce}, !- Supply Mixer Name
  {6b0390e5-1b20-4980-8e7f-dd4e29b864b8}; !- Supply Splitter Name

OS:Node,
  {ae3f1e7f-cb4a-459e-9772-9b693a732b94}, !- Handle
  Node 102,                               !- Name
  {4519efb1-bfa4-4bd0-8928-f80f36f4784b}, !- Inlet Port
  {9a6dcca2-c20a-43c3-8223-23e09e153aee}; !- Outlet Port

OS:Node,
  {07f13624-d828-4d4a-8f47-41ba20042926}, !- Handle
  Node 103,                               !- Name
  {6c7e2918-8f01-4d2e-af6c-fae06df8ff93}, !- Inlet Port
  {63513a54-a8ef-4fa7-8db8-aff3ca5a04ff}; !- Outlet Port

OS:Node,
  {427c9af7-ce67-4a56-94af-d775df5704fb}, !- Handle
  Node 104,                               !- Name
  {7a7741c1-13f7-4fd2-bd61-e0e729022db3}, !- Inlet Port
  {4f2d73bd-27e2-49bf-910a-2451331e054d}; !- Outlet Port

OS:Connector:Mixer,
  {0793b8c5-ff96-467e-b8a8-7bbc86582fce}, !- Handle
  Connector Mixer 7,                      !- Name
  {bfe08d0c-66c2-4819-bd3d-a421ecc2fb27}, !- Outlet Branch Name
  {f65597a3-4ef6-456a-afeb-ee8ad42f30ae}, !- Inlet Branch Name 1
  {1e52c5f2-73ca-4c9a-9df1-9db1f30584e5}; !- Inlet Branch Name 2

OS:Connector:Splitter,
  {6b0390e5-1b20-4980-8e7f-dd4e29b864b8}, !- Handle
  Connector Splitter 7,                   !- Name
  {9dd659b0-5e3e-407d-98f1-d838930dfc49}, !- Inlet Branch Name
  {7a7741c1-13f7-4fd2-bd61-e0e729022db3}, !- Outlet Branch Name 1
  {04c7482e-813a-416a-947f-f1987c7da130}; !- Outlet Branch Name 2

OS:Connection,
  {4519efb1-bfa4-4bd0-8928-f80f36f4784b}, !- Handle
  {257b46cd-18f5-4efd-99e4-03080919c193}, !- Name
  {80ae68a8-728e-406d-8531-b3a472953943}, !- Source Object
  14,                                     !- Outlet Port
  {ae3f1e7f-cb4a-459e-9772-9b693a732b94}, !- Target Object
  2;                                      !- Inlet Port

OS:Connection,
  {7a7741c1-13f7-4fd2-bd61-e0e729022db3}, !- Handle
  {bef41c94-0e6f-4dc9-9401-c2db2d152b89}, !- Name
  {6b0390e5-1b20-4980-8e7f-dd4e29b864b8}, !- Source Object
  3,                                      !- Outlet Port
  {427c9af7-ce67-4a56-94af-d775df5704fb}, !- Target Object
  2;                                      !- Inlet Port

OS:Connection,
  {63513a54-a8ef-4fa7-8db8-aff3ca5a04ff}, !- Handle
  {f5836c9d-b093-4fac-a0d8-c640ecb8a32e}, !- Name
  {07f13624-d828-4d4a-8f47-41ba20042926}, !- Source Object
  3,                                      !- Outlet Port
  {80ae68a8-728e-406d-8531-b3a472953943}, !- Target Object
  15;                                     !- Inlet Port

OS:Node,
  {1b2342c1-5450-4903-ab10-efc13f1df05f}, !- Handle
  Node 105,                               !- Name
  {4eda1c4a-8e82-4e81-b073-cd4772574b68}, !- Inlet Port
  {2d2cc09a-4e7b-411f-ad80-765858ae5477}; !- Outlet Port

OS:Node,
  {8107e402-304b-4a56-94e0-a5c05b01c3f1}, !- Handle
  Node 106,                               !- Name
  {cf0d83b8-c0f2-4e3a-bf00-01e0fd736f94}, !- Inlet Port
  {c7437c41-f820-4744-afb1-b06db5f42dbd}; !- Outlet Port

OS:Node,
  {e75a6580-f1cb-4dca-92b3-9cd8d26172a4}, !- Handle
  Node 107,                               !- Name
  {6cf8d976-71c3-4f2e-a239-e2d08f675f7a}, !- Inlet Port
  {815f1f5d-f7a6-4918-99a6-8a7ff4837834}; !- Outlet Port

OS:Connector:Mixer,
  {13077dcd-3fc6-49ab-8ebb-969b63b95511}, !- Handle
  Connector Mixer 8,                      !- Name
  {62764ccb-1f12-4b2d-9178-97f929531634}, !- Outlet Branch Name
  {f753d3c7-13b7-4359-8f37-828af4153d95}, !- Inlet Branch Name 1
  {386ac400-9f43-40cb-8fed-6f745f6bc4a2}, !- Inlet Branch Name 2
  {696649a1-3852-44ec-b307-fe797204684c}; !- Inlet Branch Name 3

OS:Connector:Splitter,
  {f1bbd19e-43f2-4cca-80d4-af4203a1f3c4}, !- Handle
  Connector Splitter 8,                   !- Name
  {5b375f17-bbcf-464c-9b0a-cb1d3d09933b}, !- Inlet Branch Name
  {6cf8d976-71c3-4f2e-a239-e2d08f675f7a}, !- Outlet Branch Name 1
  {0b2c0421-0b9e-4d97-9a18-93eab9f86231}, !- Outlet Branch Name 2
  {96d0b5a1-fb2b-4c04-b371-3e7f4171964c}; !- Outlet Branch Name 3

OS:Connection,
  {4eda1c4a-8e82-4e81-b073-cd4772574b68}, !- Handle
  {5002f81f-74df-4862-adf9-565024a62b4b}, !- Name
  {80ae68a8-728e-406d-8531-b3a472953943}, !- Source Object
  17,                                     !- Outlet Port
  {1b2342c1-5450-4903-ab10-efc13f1df05f}, !- Target Object
  2;                                      !- Inlet Port

OS:Connection,
  {6cf8d976-71c3-4f2e-a239-e2d08f675f7a}, !- Handle
  {fe8ba935-cbba-4edc-afe5-6990af8d21d9}, !- Name
  {f1bbd19e-43f2-4cca-80d4-af4203a1f3c4}, !- Source Object
  3,                                      !- Outlet Port
  {e75a6580-f1cb-4dca-92b3-9cd8d26172a4}, !- Target Object
  2;                                      !- Inlet Port

OS:Connection,
  {c7437c41-f820-4744-afb1-b06db5f42dbd}, !- Handle
  {28f0c9f6-90e0-4158-98ab-81b288628846}, !- Name
  {8107e402-304b-4a56-94e0-a5c05b01c3f1}, !- Source Object
  3,                                      !- Outlet Port
  {80ae68a8-728e-406d-8531-b3a472953943}, !- Target Object
  18;                                     !- Inlet Port

OS:Sizing:Plant,
  {611a1b67-7a72-4c10-a470-47457a80bcf7}, !- Handle
  {80ae68a8-728e-406d-8531-b3a472953943}, !- Plant or Condenser Loop Name
  Condenser,                              !- Loop Type
  29.4444444444444,                       !- Design Loop Exit Temperature {C}
  5.55555555555556,                       !- Loop Design Temperature Difference {deltaC}
  NonCoincident,                          !- Sizing Option
  1,                                      !- Zone Timesteps in Averaging Window
  None;                                   !- Coincident Sizing Factor Mode

OS:AvailabilityManagerAssignmentList,
  {84cbe9af-72a7-4c33-82d5-2698f98270e8}, !- Handle
  Plant Loop 1 AvailabilityManagerAssignmentList 3; !- Name

OS:SetpointManager:FollowGroundTemperature,
  {f6429f72-17f1-4d2f-a283-e5298aad2d70}, !- Handle
  res gshp vert bore|unit 4 condenser loop temp, !- Name
  Temperature,                            !- Control Variable
  0,                                      !- Offset Temperature Difference {deltaC}
  48.88889,                               !- Maximum Setpoint Temperature {C}
  1.66666666666667,                       !- Minimum Setpoint Temperature {C}
  {07f13624-d828-4d4a-8f47-41ba20042926}, !- Setpoint Node or NodeList Name
  Site:GroundTemperature:Deep;            !- Reference Ground Temperature Object Type

OS:Pump:VariableSpeed,
  {f02de0f7-b1df-4e6c-8f9a-de55c5820881}, !- Handle
  res gshp vert bore|unit 4 pump,         !- Name
  {9a6dcca2-c20a-43c3-8223-23e09e153aee}, !- Inlet Node Name
  {53c499c7-cdc7-4f9c-af52-81fd59e45f05}, !- Outlet Node Name
  ,                                       !- Rated Flow Rate {m3/s}
  149460,                                 !- Rated Pump Head {Pa}
  ,                                       !- Rated Power Consumption {W}
  0.462,                                  !- Motor Efficiency
  0,                                      !- Fraction of Motor Inefficiencies to Fluid Stream
  0,                                      !- Coefficient 1 of the Part Load Performance Curve
  1,                                      !- Coefficient 2 of the Part Load Performance Curve
  0,                                      !- Coefficient 3 of the Part Load Performance Curve
  0,                                      !- Coefficient 4 of the Part Load Performance Curve
  0,                                      !- Minimum Flow Rate {m3/s}
  Intermittent,                           !- Pump Control Type
  ,                                       !- Pump Flow Rate Schedule Name
  ,                                       !- Pump Curve Name
  ,                                       !- Impeller Diameter {m}
  ,                                       !- VFD Control Type
  ,                                       !- Pump RPM Schedule Name
  ,                                       !- Minimum Pressure Schedule {Pa}
  ,                                       !- Maximum Pressure Schedule {Pa}
  ,                                       !- Minimum RPM Schedule {rev/min}
  ,                                       !- Maximum RPM Schedule {rev/min}
  ,                                       !- Zone Name
  0.5,                                    !- Skin Loss Radiative Fraction
  PowerPerFlowPerPressure,                !- Design Power Sizing Method
  348701.1,                               !- Design Electric Power per Unit Flow Rate {W/(m3/s)}
  1.282051282,                            !- Design Shaft Power per Unit Flow Rate per Unit Head {W-s/m3-Pa}
  0,                                      !- Design Minimum Flow Rate Fraction
  General;                                !- End-Use Subcategory

OS:Node,
  {1140f69d-4977-41d5-ab09-cc0fda6caed2}, !- Handle
  Node 108,                               !- Name
  {53c499c7-cdc7-4f9c-af52-81fd59e45f05}, !- Inlet Port
  {9dd659b0-5e3e-407d-98f1-d838930dfc49}; !- Outlet Port

OS:Connection,
  {9a6dcca2-c20a-43c3-8223-23e09e153aee}, !- Handle
  {14fe0be9-5c34-4347-9392-f2280cf62ebe}, !- Name
  {ae3f1e7f-cb4a-459e-9772-9b693a732b94}, !- Source Object
  3,                                      !- Outlet Port
  {f02de0f7-b1df-4e6c-8f9a-de55c5820881}, !- Target Object
  2;                                      !- Inlet Port

OS:Connection,
  {53c499c7-cdc7-4f9c-af52-81fd59e45f05}, !- Handle
  {13da0f13-0eac-4bcd-b06d-9bf84945ebe4}, !- Name
  {f02de0f7-b1df-4e6c-8f9a-de55c5820881}, !- Source Object
  3,                                      !- Outlet Port
  {1140f69d-4977-41d5-ab09-cc0fda6caed2}, !- Target Object
  2;                                      !- Inlet Port

OS:Connection,
  {9dd659b0-5e3e-407d-98f1-d838930dfc49}, !- Handle
  {a88344ac-fd43-4b5d-af49-d3fc33e0ab25}, !- Name
  {1140f69d-4977-41d5-ab09-cc0fda6caed2}, !- Source Object
  3,                                      !- Outlet Port
  {6b0390e5-1b20-4980-8e7f-dd4e29b864b8}, !- Target Object
  2;                                      !- Inlet Port

OS:EnergyManagementSystem:Sensor,
  {6718e23e-4453-492b-b799-08f7b8cd72a6}, !- Handle
  res_gshp_vert_bore_unit_4_pump_s,       !- Name
  res gshp vert bore|unit 4 pump,         !- Output Variable or Output Meter Index Key Name
  Pump Electric Energy;                   !- Output Variable or Output Meter Name

OS:Node,
  {baa24a3a-dcaf-40a6-bd52-579d6f7e17b9}, !- Handle
  Node 109,                               !- Name
  {f7601fd0-0f4e-40ea-8643-eda0d1b499ec}, !- Inlet Port
  {f65597a3-4ef6-456a-afeb-ee8ad42f30ae}; !- Outlet Port

OS:Connection,
  {4f2d73bd-27e2-49bf-910a-2451331e054d}, !- Handle
  {5ff688ee-7158-4092-801b-af605de5a5ea}, !- Name
  {427c9af7-ce67-4a56-94af-d775df5704fb}, !- Source Object
  3,                                      !- Outlet Port
  {0b69d60d-393b-4674-b5de-c746da95ba60}, !- Target Object
  2;                                      !- Inlet Port

OS:Connection,
  {f7601fd0-0f4e-40ea-8643-eda0d1b499ec}, !- Handle
  {d9d297e9-d5bb-476b-9813-3a5e13551586}, !- Name
  {0b69d60d-393b-4674-b5de-c746da95ba60}, !- Source Object
  3,                                      !- Outlet Port
  {baa24a3a-dcaf-40a6-bd52-579d6f7e17b9}, !- Target Object
  2;                                      !- Inlet Port

OS:Connection,
  {f65597a3-4ef6-456a-afeb-ee8ad42f30ae}, !- Handle
  {fd188a96-166a-46cc-892c-dbb5263ab09d}, !- Name
  {baa24a3a-dcaf-40a6-bd52-579d6f7e17b9}, !- Source Object
  3,                                      !- Outlet Port
  {0793b8c5-ff96-467e-b8a8-7bbc86582fce}, !- Target Object
  3;                                      !- Inlet Port

OS:Pipe:Adiabatic,
  {344f5a08-fd12-4968-b147-f6cc9b87dd50}, !- Handle
  Pipe Adiabatic 16,                      !- Name
  {84c7648a-2d37-4cd6-8546-209ca41e5b97}, !- Inlet Node Name
  {30e3bbd6-d4cd-47a9-806a-d277404e67f6}; !- Outlet Node Name

OS:Node,
  {be300d4f-6e80-4c36-867f-2c7f3705a0b3}, !- Handle
  Node 110,                               !- Name
  {04c7482e-813a-416a-947f-f1987c7da130}, !- Inlet Port
  {84c7648a-2d37-4cd6-8546-209ca41e5b97}; !- Outlet Port

OS:Connection,
  {04c7482e-813a-416a-947f-f1987c7da130}, !- Handle
  {9121157c-c7d6-47cf-84a8-62ec02dd1caf}, !- Name
  {6b0390e5-1b20-4980-8e7f-dd4e29b864b8}, !- Source Object
  4,                                      !- Outlet Port
  {be300d4f-6e80-4c36-867f-2c7f3705a0b3}, !- Target Object
  2;                                      !- Inlet Port

OS:Node,
  {e6df9d9a-dd9d-4136-a68c-d45965bb3c40}, !- Handle
  Node 111,                               !- Name
  {30e3bbd6-d4cd-47a9-806a-d277404e67f6}, !- Inlet Port
  {1e52c5f2-73ca-4c9a-9df1-9db1f30584e5}; !- Outlet Port

OS:Connection,
  {84c7648a-2d37-4cd6-8546-209ca41e5b97}, !- Handle
  {45639655-d2df-4b46-9b64-b9eac848eb20}, !- Name
  {be300d4f-6e80-4c36-867f-2c7f3705a0b3}, !- Source Object
  3,                                      !- Outlet Port
  {344f5a08-fd12-4968-b147-f6cc9b87dd50}, !- Target Object
  2;                                      !- Inlet Port

OS:Connection,
  {30e3bbd6-d4cd-47a9-806a-d277404e67f6}, !- Handle
  {18f794f5-9571-4b93-9e1b-486335b75ee3}, !- Name
  {344f5a08-fd12-4968-b147-f6cc9b87dd50}, !- Source Object
  3,                                      !- Outlet Port
  {e6df9d9a-dd9d-4136-a68c-d45965bb3c40}, !- Target Object
  2;                                      !- Inlet Port

OS:Connection,
  {1e52c5f2-73ca-4c9a-9df1-9db1f30584e5}, !- Handle
  {9d8b0215-c8a4-48e9-bf5b-8fc65b126d91}, !- Name
  {e6df9d9a-dd9d-4136-a68c-d45965bb3c40}, !- Source Object
  3,                                      !- Outlet Port
  {0793b8c5-ff96-467e-b8a8-7bbc86582fce}, !- Target Object
  4;                                      !- Inlet Port

OS:Pipe:Adiabatic,
  {b3db7c8e-d2c4-4f5d-9dc6-eb5119b2b934}, !- Handle
  Pipe Adiabatic 17,                      !- Name
  {815f1f5d-f7a6-4918-99a6-8a7ff4837834}, !- Inlet Node Name
  {e49cf670-574a-45ca-ba95-5d4d8677d7e6}; !- Outlet Node Name

OS:Node,
  {26d27eb2-09d1-4091-a6f4-0fc415fd780f}, !- Handle
  Node 112,                               !- Name
  {e49cf670-574a-45ca-ba95-5d4d8677d7e6}, !- Inlet Port
  {f753d3c7-13b7-4359-8f37-828af4153d95}; !- Outlet Port

OS:Connection,
  {815f1f5d-f7a6-4918-99a6-8a7ff4837834}, !- Handle
  {a5aff0f6-2468-43fa-8d2e-10cc3a708dc9}, !- Name
  {e75a6580-f1cb-4dca-92b3-9cd8d26172a4}, !- Source Object
  3,                                      !- Outlet Port
  {b3db7c8e-d2c4-4f5d-9dc6-eb5119b2b934}, !- Target Object
  2;                                      !- Inlet Port

OS:Connection,
  {e49cf670-574a-45ca-ba95-5d4d8677d7e6}, !- Handle
  {b41ec939-2ec4-4ed7-808f-d6f2962c5ea1}, !- Name
  {b3db7c8e-d2c4-4f5d-9dc6-eb5119b2b934}, !- Source Object
  3,                                      !- Outlet Port
  {26d27eb2-09d1-4091-a6f4-0fc415fd780f}, !- Target Object
  2;                                      !- Inlet Port

OS:Connection,
  {f753d3c7-13b7-4359-8f37-828af4153d95}, !- Handle
  {f974b200-0909-4ca5-8f37-2f20e9738436}, !- Name
  {26d27eb2-09d1-4091-a6f4-0fc415fd780f}, !- Source Object
  3,                                      !- Outlet Port
  {13077dcd-3fc6-49ab-8ebb-969b63b95511}, !- Target Object
  3;                                      !- Inlet Port

OS:Pipe:Adiabatic,
  {04190cc2-d68e-4c23-819c-da6764972232}, !- Handle
  Pipe Adiabatic 18,                      !- Name
  {70b5806c-b106-4d0c-ad6c-ffd31c78c0fd}, !- Inlet Node Name
  {6c7e2918-8f01-4d2e-af6c-fae06df8ff93}; !- Outlet Node Name

OS:Node,
  {a8134d83-8a8c-4816-8432-5fe6388bdf13}, !- Handle
  Node 113,                               !- Name
  {bfe08d0c-66c2-4819-bd3d-a421ecc2fb27}, !- Inlet Port
  {70b5806c-b106-4d0c-ad6c-ffd31c78c0fd}; !- Outlet Port

OS:Connection,
  {bfe08d0c-66c2-4819-bd3d-a421ecc2fb27}, !- Handle
  {0396efee-3ea9-4c32-9d19-41291a7669c9}, !- Name
  {0793b8c5-ff96-467e-b8a8-7bbc86582fce}, !- Source Object
  2,                                      !- Outlet Port
  {a8134d83-8a8c-4816-8432-5fe6388bdf13}, !- Target Object
  2;                                      !- Inlet Port

OS:Connection,
  {70b5806c-b106-4d0c-ad6c-ffd31c78c0fd}, !- Handle
  {348a27be-a693-4854-bd77-eaaf45e9aa84}, !- Name
  {a8134d83-8a8c-4816-8432-5fe6388bdf13}, !- Source Object
  3,                                      !- Outlet Port
  {04190cc2-d68e-4c23-819c-da6764972232}, !- Target Object
  2;                                      !- Inlet Port

OS:Connection,
  {6c7e2918-8f01-4d2e-af6c-fae06df8ff93}, !- Handle
  {0492f365-0299-4e7a-a401-9217d337c012}, !- Name
  {04190cc2-d68e-4c23-819c-da6764972232}, !- Source Object
  3,                                      !- Outlet Port
  {07f13624-d828-4d4a-8f47-41ba20042926}, !- Target Object
  2;                                      !- Inlet Port

OS:Pipe:Adiabatic,
  {ff0d48c2-2fbf-466a-a4df-f9a6b9c6b72d}, !- Handle
  Pipe Adiabatic 19,                      !- Name
  {2d2cc09a-4e7b-411f-ad80-765858ae5477}, !- Inlet Node Name
  {59efb47b-c46d-44b5-b900-0d058640b9f8}; !- Outlet Node Name

OS:Node,
  {ce408fe1-9b62-4868-8c65-e530c3f58984}, !- Handle
  Node 114,                               !- Name
  {59efb47b-c46d-44b5-b900-0d058640b9f8}, !- Inlet Port
  {5b375f17-bbcf-464c-9b0a-cb1d3d09933b}; !- Outlet Port

OS:Connection,
  {2d2cc09a-4e7b-411f-ad80-765858ae5477}, !- Handle
  {9f2bbc38-be10-455a-9b6d-5d23b2010d11}, !- Name
  {1b2342c1-5450-4903-ab10-efc13f1df05f}, !- Source Object
  3,                                      !- Outlet Port
  {ff0d48c2-2fbf-466a-a4df-f9a6b9c6b72d}, !- Target Object
  2;                                      !- Inlet Port

OS:Connection,
  {59efb47b-c46d-44b5-b900-0d058640b9f8}, !- Handle
  {636c494c-ca5f-4a87-bbab-068708f542a8}, !- Name
  {ff0d48c2-2fbf-466a-a4df-f9a6b9c6b72d}, !- Source Object
  3,                                      !- Outlet Port
  {ce408fe1-9b62-4868-8c65-e530c3f58984}, !- Target Object
  2;                                      !- Inlet Port

OS:Connection,
  {5b375f17-bbcf-464c-9b0a-cb1d3d09933b}, !- Handle
  {2a803f04-4373-42a1-b232-c21eb8852631}, !- Name
  {ce408fe1-9b62-4868-8c65-e530c3f58984}, !- Source Object
  3,                                      !- Outlet Port
  {f1bbd19e-43f2-4cca-80d4-af4203a1f3c4}, !- Target Object
  2;                                      !- Inlet Port

OS:Pipe:Adiabatic,
  {38cee15e-4a7a-44ce-8ca5-d15be5d07f18}, !- Handle
  Pipe Adiabatic 20,                      !- Name
  {59c9135a-ad6d-47fa-becd-def2e26ead71}, !- Inlet Node Name
  {cf0d83b8-c0f2-4e3a-bf00-01e0fd736f94}; !- Outlet Node Name

OS:Node,
  {fa8e524e-f14f-44ed-ac27-03002bd0e9ef}, !- Handle
  Node 115,                               !- Name
  {62764ccb-1f12-4b2d-9178-97f929531634}, !- Inlet Port
  {59c9135a-ad6d-47fa-becd-def2e26ead71}; !- Outlet Port

OS:Connection,
  {62764ccb-1f12-4b2d-9178-97f929531634}, !- Handle
  {101c6b6a-6294-472e-a83c-6317026b9005}, !- Name
  {13077dcd-3fc6-49ab-8ebb-969b63b95511}, !- Source Object
  2,                                      !- Outlet Port
  {fa8e524e-f14f-44ed-ac27-03002bd0e9ef}, !- Target Object
  2;                                      !- Inlet Port

OS:Connection,
  {59c9135a-ad6d-47fa-becd-def2e26ead71}, !- Handle
  {3512dcab-5007-4620-8de2-11319e7b5458}, !- Name
  {fa8e524e-f14f-44ed-ac27-03002bd0e9ef}, !- Source Object
  3,                                      !- Outlet Port
  {38cee15e-4a7a-44ce-8ca5-d15be5d07f18}, !- Target Object
  2;                                      !- Inlet Port

OS:Connection,
  {cf0d83b8-c0f2-4e3a-bf00-01e0fd736f94}, !- Handle
  {795c2f99-3f61-4011-a8f9-3db046baf56d}, !- Name
  {38cee15e-4a7a-44ce-8ca5-d15be5d07f18}, !- Source Object
  3,                                      !- Outlet Port
  {8107e402-304b-4a56-94e0-a5c05b01c3f1}, !- Target Object
  2;                                      !- Inlet Port

OS:Coil:Heating:WaterToAirHeatPump:EquationFit,
  {86410123-9973-47b3-97fe-b79c53aabb6c}, !- Handle
  res gshp vert bore|unit 4 heating coil, !- Name
  {d4386ab3-f220-460c-a34a-54cc47399eb4}, !- Water Inlet Node Name
  {77c9f485-03fe-41ee-85ad-32daad8ca2af}, !- Water Outlet Node Name
  ,                                       !- Air Inlet Node Name
  ,                                       !- Air Outlet Node Name
  ,                                       !- Rated Air Flow Rate {m3/s}
  ,                                       !- Rated Water Flow Rate {m3/s}
  ,                                       !- Rated Heating Capacity {W}
  3.64474922650591,                       !- Rated Heating Coefficient of Performance {W/W}
  -5.215438793,                           !- Heating Capacity Coefficient 1
  -1.073988396,                           !- Heating Capacity Coefficient 2
  7.597313856,                            !- Heating Capacity Coefficient 3
  0,                                      !- Heating Capacity Coefficient 4
  0,                                      !- Heating Capacity Coefficient 5
  -11.077826657,                          !- Heating Power Consumption Coefficient 1
  10.233784872,                           !- Heating Power Consumption Coefficient 2
  1.529330868,                            !- Heating Power Consumption Coefficient 3
  0,                                      !- Heating Power Consumption Coefficient 4
  0;                                      !- Heating Power Consumption Coefficient 5

OS:EnergyManagementSystem:Sensor,
  {b5230f8b-1576-4f15-8073-10d7ff515e0e}, !- Handle
  res_gshp_vert_bore_unit_4_heating_coil_s, !- Name
  res gshp vert bore|unit 4 heating coil, !- Output Variable or Output Meter Index Key Name
  Heating Coil Electric Energy;           !- Output Variable or Output Meter Name

OS:Node,
  {90b1c472-c719-4c72-a878-fe1004e848a4}, !- Handle
  Node 116,                               !- Name
  {0b2c0421-0b9e-4d97-9a18-93eab9f86231}, !- Inlet Port
  {d4386ab3-f220-460c-a34a-54cc47399eb4}; !- Outlet Port

OS:Connection,
  {0b2c0421-0b9e-4d97-9a18-93eab9f86231}, !- Handle
  {64ee6c29-c555-4a60-8a00-285daac2a184}, !- Name
  {f1bbd19e-43f2-4cca-80d4-af4203a1f3c4}, !- Source Object
  4,                                      !- Outlet Port
  {90b1c472-c719-4c72-a878-fe1004e848a4}, !- Target Object
  2;                                      !- Inlet Port

OS:Node,
  {aab05a67-3077-4a30-9e81-baa8137e2a9d}, !- Handle
  Node 117,                               !- Name
  {77c9f485-03fe-41ee-85ad-32daad8ca2af}, !- Inlet Port
  {386ac400-9f43-40cb-8fed-6f745f6bc4a2}; !- Outlet Port

OS:Connection,
  {d4386ab3-f220-460c-a34a-54cc47399eb4}, !- Handle
  {1a1756db-63c0-43ea-a162-55d3b5a44e73}, !- Name
  {90b1c472-c719-4c72-a878-fe1004e848a4}, !- Source Object
  3,                                      !- Outlet Port
  {86410123-9973-47b3-97fe-b79c53aabb6c}, !- Target Object
  2;                                      !- Inlet Port

OS:Connection,
  {77c9f485-03fe-41ee-85ad-32daad8ca2af}, !- Handle
  {665abdeb-e792-4d39-9544-3d7c102acb96}, !- Name
  {86410123-9973-47b3-97fe-b79c53aabb6c}, !- Source Object
  3,                                      !- Outlet Port
  {aab05a67-3077-4a30-9e81-baa8137e2a9d}, !- Target Object
  2;                                      !- Inlet Port

OS:Connection,
  {386ac400-9f43-40cb-8fed-6f745f6bc4a2}, !- Handle
  {a257d40c-936d-4258-a62f-2fa26ce1b931}, !- Name
  {aab05a67-3077-4a30-9e81-baa8137e2a9d}, !- Source Object
  3,                                      !- Outlet Port
  {13077dcd-3fc6-49ab-8ebb-969b63b95511}, !- Target Object
  4;                                      !- Inlet Port

OS:Coil:Heating:Electric,
  {3bbd66a6-45b0-4784-abfe-6181e1a0d9cb}, !- Handle
  res gshp vert bore|unit 4 supp heater,  !- Name
  {b3332ac0-e05b-4689-bb86-9fde71f0870f}, !- Availability Schedule Name
  1,                                      !- Efficiency
  ,                                       !- Nominal Capacity {W}
  ,                                       !- Air Inlet Node Name
  ;                                       !- Air Outlet Node Name

OS:Fan:OnOff,
  {0783223d-b267-4aef-b0f5-0e7a817a6587}, !- Handle
  res gshp vert bore|unit 4 living zone|unit 4 htg supply fan, !- Name
  {b3332ac0-e05b-4689-bb86-9fde71f0870f}, !- Availability Schedule Name
  0.75,                                   !- Fan Total Efficiency
  794.580001233493,                       !- Pressure Rise {Pa}
  autosize,                               !- Maximum Flow Rate {m3/s}
  1,                                      !- Motor Efficiency
  1,                                      !- Motor In Airstream Fraction
  ,                                       !- Air Inlet Node Name
  ,                                       !- Air Outlet Node Name
  {12a73203-11db-4b7c-a432-4ae6cef0532b}, !- Fan Power Ratio Function of Speed Ratio Curve Name
  {14f7336c-14be-44e6-8766-3aa5bf023f4a}, !- Fan Efficiency Ratio Function of Speed Ratio Curve Name
  res gshp vert bore|unit 4 htg supply fan; !- End-Use Subcategory

OS:Curve:Exponent,
  {12a73203-11db-4b7c-a432-4ae6cef0532b}, !- Handle
  Fan On Off Power Curve 6,               !- Name
  1,                                      !- Coefficient1 Constant
  0,                                      !- Coefficient2 Constant
  0,                                      !- Coefficient3 Constant
  0,                                      !- Minimum Value of x
  1,                                      !- Maximum Value of x
  ,                                       !- Minimum Curve Output
  ,                                       !- Maximum Curve Output
  ,                                       !- Input Unit Type for X
  ;                                       !- Output Unit Type

OS:Curve:Cubic,
  {14f7336c-14be-44e6-8766-3aa5bf023f4a}, !- Handle
  Fan On Off Efficiency Curve 6,          !- Name
  1,                                      !- Coefficient1 Constant
  0,                                      !- Coefficient2 x
  0,                                      !- Coefficient3 x**2
  0,                                      !- Coefficient4 x**3
  0,                                      !- Minimum Value of x
  1;                                      !- Maximum Value of x

OS:AirLoopHVAC:UnitarySystem,
  {cfddf490-d21d-4607-853e-3b58d35a0b6d}, !- Handle
  res gshp vert bore|unit 4 htg unitary system, !- Name
  Load,                                   !- Control Type
  {d5815e4e-4975-4c6c-a314-6bfba512da20}, !- Controlling Zone or Thermostat Location
  None,                                   !- Dehumidification Control Type
  {b3332ac0-e05b-4689-bb86-9fde71f0870f}, !- Availability Schedule Name
  {f24831c3-2a02-4e4c-b233-da691c35a995}, !- Air Inlet Node Name
  {5566f72e-684a-4d02-ad24-836edb394570}, !- Air Outlet Node Name
  {0783223d-b267-4aef-b0f5-0e7a817a6587}, !- Supply Fan Name
  BlowThrough,                            !- Fan Placement
  {b1dfc3fa-b9a0-4052-a780-445f884d187a}, !- Supply Air Fan Operating Mode Schedule Name
  {86410123-9973-47b3-97fe-b79c53aabb6c}, !- Heating Coil Name
  1,                                      !- DX Heating Coil Sizing Ratio
  ,                                       !- Cooling Coil Name
  No,                                     !- Use DOAS DX Cooling Coil
  2,                                      !- DOAS DX Cooling Coil Leaving Minimum Air Temperature {C}
  SensibleOnlyLoadControl,                !- Latent Load Control
  {3bbd66a6-45b0-4784-abfe-6181e1a0d9cb}, !- Supplemental Heating Coil Name
  ,                                       !- Supply Air Flow Rate Method During Cooling Operation
  autosize,                               !- Supply Air Flow Rate During Cooling Operation {m3/s}
  ,                                       !- Supply Air Flow Rate Per Floor Area During Cooling Operation {m3/s-m2}
  ,                                       !- Fraction of Autosized Design Cooling Supply Air Flow Rate
  ,                                       !- Design Supply Air Flow Rate Per Unit of Capacity During Cooling Operation {m3/s-W}
  ,                                       !- Supply Air Flow Rate Method During Heating Operation
  autosize,                               !- Supply Air Flow Rate During Heating Operation {m3/s}
  ,                                       !- Supply Air Flow Rate Per Floor Area during Heating Operation {m3/s-m2}
  ,                                       !- Fraction of Autosized Design Heating Supply Air Flow Rate
  ,                                       !- Design Supply Air Flow Rate Per Unit of Capacity During Heating Operation {m3/s-W}
  ,                                       !- Supply Air Flow Rate Method When No Cooling or Heating is Required
  0,                                      !- Supply Air Flow Rate When No Cooling or Heating is Required {m3/s}
  ,                                       !- Supply Air Flow Rate Per Floor Area When No Cooling or Heating is Required {m3/s-m2}
  ,                                       !- Fraction of Autosized Design Cooling Supply Air Flow Rate When No Cooling or Heating is Required
  ,                                       !- Fraction of Autosized Design Heating Supply Air Flow Rate When No Cooling or Heating is Required
  ,                                       !- Design Supply Air Flow Rate Per Unit of Capacity During Cooling Operation When No Cooling or Heating is Required {m3/s-W}
  ,                                       !- Design Supply Air Flow Rate Per Unit of Capacity During Heating Operation When No Cooling or Heating is Required {m3/s-W}
  76.6666666666667,                       !- Maximum Supply Air Temperature {C}
  4.44444444444444,                       !- Maximum Outdoor Dry-Bulb Temperature for Supplemental Heater Operation {C}
  ,                                       !- Outdoor Dry-Bulb Temperature Sensor Node Name
  2.5,                                    !- Maximum Cycling Rate {cycles/hr}
  60,                                     !- Heat Pump Time Constant {s}
  0.01,                                   !- Fraction of On-Cycle Power Use
  60,                                     !- Heat Pump Fan Delay Time {s}
  0,                                      !- Ancilliary On-Cycle Electric Power {W}
  0;                                      !- Ancilliary Off-Cycle Electric Power {W}

OS:AirLoopHVAC,
  {9e917f8c-d55c-407d-89f1-5a4c4886925c}, !- Handle
  res gshp vert bore|unit 4 central htg air system, !- Name
  ,                                       !- Controller List Name
  {b3332ac0-e05b-4689-bb86-9fde71f0870f}, !- Availability Schedule
  {c446f130-c32e-469b-8a09-5815593a3aef}, !- Availability Manager List Name
  AutoSize,                               !- Design Supply Air Flow Rate {m3/s}
  ,                                       !- Branch List Name
  ,                                       !- Connector List Name
  {eb2daa31-02ad-490b-b203-e2082ba1a6b8}, !- Supply Side Inlet Node Name
  {3e2d798f-369b-46f7-a68d-2f00f799fa9d}, !- Demand Side Outlet Node Name
  {ca3e0f2b-ff8f-459f-b8fa-79d16bbb858d}, !- Demand Side Inlet Node A
  {1f09b02a-dd1f-4eb7-9b6e-ea3e7e4ba14b}, !- Supply Side Outlet Node A
  ,                                       !- Demand Side Inlet Node B
  ,                                       !- Supply Side Outlet Node B
  ,                                       !- Return Air Bypass Flow Temperature Setpoint Schedule Name
  {6b900520-a9b7-4c9d-a023-77178fcc677e}, !- Demand Mixer Name
  {8b92a8f7-b1ba-4ba4-a404-bc05257cbc9a}, !- Demand Splitter A Name
  ,                                       !- Demand Splitter B Name
  ;                                       !- Supply Splitter Name

OS:Node,
  {306443db-30b3-47fb-9491-e116a30e2624}, !- Handle
  Node 118,                               !- Name
  {eb2daa31-02ad-490b-b203-e2082ba1a6b8}, !- Inlet Port
  {f24831c3-2a02-4e4c-b233-da691c35a995}; !- Outlet Port

OS:Node,
  {295fa083-68d5-458a-a5ce-320084bab9b2}, !- Handle
  Node 119,                               !- Name
  {5566f72e-684a-4d02-ad24-836edb394570}, !- Inlet Port
  {1f09b02a-dd1f-4eb7-9b6e-ea3e7e4ba14b}; !- Outlet Port

OS:Connection,
  {eb2daa31-02ad-490b-b203-e2082ba1a6b8}, !- Handle
  {ea9d43cf-c768-4b45-af08-f59f4e0febda}, !- Name
  {9e917f8c-d55c-407d-89f1-5a4c4886925c}, !- Source Object
  8,                                      !- Outlet Port
  {306443db-30b3-47fb-9491-e116a30e2624}, !- Target Object
  2;                                      !- Inlet Port

OS:Connection,
  {1f09b02a-dd1f-4eb7-9b6e-ea3e7e4ba14b}, !- Handle
  {1d03a3ab-1b7e-420c-9ecc-a1f1aff37684}, !- Name
  {295fa083-68d5-458a-a5ce-320084bab9b2}, !- Source Object
  3,                                      !- Outlet Port
  {9e917f8c-d55c-407d-89f1-5a4c4886925c}, !- Target Object
  11;                                     !- Inlet Port

OS:Node,
  {07b16db7-4dae-4723-902d-8cd90a2ede9d}, !- Handle
  Node 120,                               !- Name
  {ca3e0f2b-ff8f-459f-b8fa-79d16bbb858d}, !- Inlet Port
  {83c6d6fd-49dc-4fdd-b7ff-6fbdd30cfad5}; !- Outlet Port

OS:Node,
  {ba52b102-0952-42bf-a214-acaafdfbb02c}, !- Handle
  Node 121,                               !- Name
  {13bb9f26-ad70-4d1e-bd9f-9609a75e914d}, !- Inlet Port
  {3e2d798f-369b-46f7-a68d-2f00f799fa9d}; !- Outlet Port

OS:Node,
  {d821eea2-8515-4c47-8d2e-f43e7bd8d039}, !- Handle
  Node 122,                               !- Name
  {c57654f9-6ce6-40ef-9696-de6020ad82c6}, !- Inlet Port
  {bc0655ee-d1e1-4f36-8cb0-3ff207445e4b}; !- Outlet Port

OS:Connection,
  {ca3e0f2b-ff8f-459f-b8fa-79d16bbb858d}, !- Handle
  {33cd71d8-7eba-4a55-9f88-9bf457af425f}, !- Name
  {9e917f8c-d55c-407d-89f1-5a4c4886925c}, !- Source Object
  10,                                     !- Outlet Port
  {07b16db7-4dae-4723-902d-8cd90a2ede9d}, !- Target Object
  2;                                      !- Inlet Port

OS:Connection,
  {3e2d798f-369b-46f7-a68d-2f00f799fa9d}, !- Handle
  {f3305895-79f0-4ec9-a1cd-7eb23e1e2092}, !- Name
  {ba52b102-0952-42bf-a214-acaafdfbb02c}, !- Source Object
  3,                                      !- Outlet Port
  {9e917f8c-d55c-407d-89f1-5a4c4886925c}, !- Target Object
  9;                                      !- Inlet Port

OS:AirLoopHVAC:ZoneSplitter,
  {8b92a8f7-b1ba-4ba4-a404-bc05257cbc9a}, !- Handle
  res gshp vert bore|unit 4 htg zone splitter, !- Name
  {83c6d6fd-49dc-4fdd-b7ff-6fbdd30cfad5}, !- Inlet Node Name
  {ccfd806b-e3ac-46ee-8bf2-c26ad8e0625e}; !- Outlet Node Name 1

OS:AirLoopHVAC:ZoneMixer,
  {6b900520-a9b7-4c9d-a023-77178fcc677e}, !- Handle
  res gshp vert bore|unit 4 htg zone mixer, !- Name
  {13bb9f26-ad70-4d1e-bd9f-9609a75e914d}, !- Outlet Node Name
  {71974687-9c0e-4667-a3dd-f8b7fcb1d748}; !- Inlet Node Name 1

OS:Connection,
  {83c6d6fd-49dc-4fdd-b7ff-6fbdd30cfad5}, !- Handle
  {08d0fca0-5528-444e-829d-4ef8c19f7504}, !- Name
  {07b16db7-4dae-4723-902d-8cd90a2ede9d}, !- Source Object
  3,                                      !- Outlet Port
  {8b92a8f7-b1ba-4ba4-a404-bc05257cbc9a}, !- Target Object
  2;                                      !- Inlet Port

OS:Connection,
  {13bb9f26-ad70-4d1e-bd9f-9609a75e914d}, !- Handle
  {ac06df2e-e84d-4430-822b-470862bc71c8}, !- Name
  {6b900520-a9b7-4c9d-a023-77178fcc677e}, !- Source Object
  2,                                      !- Outlet Port
  {ba52b102-0952-42bf-a214-acaafdfbb02c}, !- Target Object
  2;                                      !- Inlet Port

OS:Sizing:System,
  {c8d59db8-b6a8-4434-adbd-8610af919871}, !- Handle
  {9e917f8c-d55c-407d-89f1-5a4c4886925c}, !- AirLoop Name
  Sensible,                               !- Type of Load to Size On
  Autosize,                               !- Design Outdoor Air Flow Rate {m3/s}
  0.3,                                    !- Central Heating Maximum System Air Flow Ratio
  7,                                      !- Preheat Design Temperature {C}
  0.008,                                  !- Preheat Design Humidity Ratio {kg-H2O/kg-Air}
  12.8,                                   !- Precool Design Temperature {C}
  0.008,                                  !- Precool Design Humidity Ratio {kg-H2O/kg-Air}
  12.8,                                   !- Central Cooling Design Supply Air Temperature {C}
  16.7,                                   !- Central Heating Design Supply Air Temperature {C}
  NonCoincident,                          !- Sizing Option
  Yes,                                    !- 100% Outdoor Air in Cooling
  Yes,                                    !- 100% Outdoor Air in Heating
  0.0085,                                 !- Central Cooling Design Supply Air Humidity Ratio {kg-H2O/kg-Air}
  0.008,                                  !- Central Heating Design Supply Air Humidity Ratio {kg-H2O/kg-Air}
  DesignDay,                              !- Cooling Design Air Flow Method
  0,                                      !- Cooling Design Air Flow Rate {m3/s}
  DesignDay,                              !- Heating Design Air Flow Method
  0,                                      !- Heating Design Air Flow Rate {m3/s}
  ZoneSum,                                !- System Outdoor Air Method
  1,                                      !- Zone Maximum Outdoor Air Fraction {dimensionless}
  0.0099676501,                           !- Cooling Supply Air Flow Rate Per Floor Area {m3/s-m2}
  1,                                      !- Cooling Fraction of Autosized Cooling Supply Air Flow Rate
  3.9475456e-005,                         !- Cooling Supply Air Flow Rate Per Unit Cooling Capacity {m3/s-W}
  0.0099676501,                           !- Heating Supply Air Flow Rate Per Floor Area {m3/s-m2}
  1,                                      !- Heating Fraction of Autosized Heating Supply Air Flow Rate
  1,                                      !- Heating Fraction of Autosized Cooling Supply Air Flow Rate
  3.1588213e-005,                         !- Heating Supply Air Flow Rate Per Unit Heating Capacity {m3/s-W}
  CoolingDesignCapacity,                  !- Cooling Design Capacity Method
  autosize,                               !- Cooling Design Capacity {W}
  234.7,                                  !- Cooling Design Capacity Per Floor Area {W/m2}
  1,                                      !- Fraction of Autosized Cooling Design Capacity
  HeatingDesignCapacity,                  !- Heating Design Capacity Method
  autosize,                               !- Heating Design Capacity {W}
  157,                                    !- Heating Design Capacity Per Floor Area {W/m2}
  1,                                      !- Fraction of Autosized Heating Design Capacity
  OnOff;                                  !- Central Cooling Capacity Control Method

OS:AvailabilityManagerAssignmentList,
  {c446f130-c32e-469b-8a09-5815593a3aef}, !- Handle
  Air Loop HVAC 1 AvailabilityManagerAssignmentList 6; !- Name

OS:Connection,
  {f24831c3-2a02-4e4c-b233-da691c35a995}, !- Handle
  {902681bb-d81b-41e0-8c2c-dcd5fe40522b}, !- Name
  {306443db-30b3-47fb-9491-e116a30e2624}, !- Source Object
  3,                                      !- Outlet Port
  {cfddf490-d21d-4607-853e-3b58d35a0b6d}, !- Target Object
  6;                                      !- Inlet Port

OS:Connection,
  {5566f72e-684a-4d02-ad24-836edb394570}, !- Handle
  {d7fdb642-4875-4a20-b15f-a3a3c3de27c2}, !- Name
  {cfddf490-d21d-4607-853e-3b58d35a0b6d}, !- Source Object
  7,                                      !- Outlet Port
  {295fa083-68d5-458a-a5ce-320084bab9b2}, !- Target Object
  2;                                      !- Inlet Port

OS:AirTerminal:SingleDuct:ConstantVolume:NoReheat,
  {5c20fe3b-6e5b-4c0d-9921-0e530c006104}, !- Handle
  res gshp vert bore|unit 4 living zone|unit 4 htg direct air, !- Name
  {b3332ac0-e05b-4689-bb86-9fde71f0870f}, !- Availability Schedule Name
  {f433acb2-67a6-4401-abf5-94693c990cfb}, !- Air Inlet Node Name
  {c57654f9-6ce6-40ef-9696-de6020ad82c6}, !- Air Outlet Node Name
  AutoSize;                               !- Maximum Air Flow Rate {m3/s}

OS:Node,
  {55824aa8-a9c3-497c-aa8d-46856b6cec4d}, !- Handle
  Node 123,                               !- Name
  {acb395f9-062c-400e-a539-1e83c4fb613c}, !- Inlet Port
  {71974687-9c0e-4667-a3dd-f8b7fcb1d748}; !- Outlet Port

OS:Connection,
  {bc0655ee-d1e1-4f36-8cb0-3ff207445e4b}, !- Handle
  {5141eacd-0acf-4053-88d8-21b529a9ed40}, !- Name
  {d821eea2-8515-4c47-8d2e-f43e7bd8d039}, !- Source Object
  3,                                      !- Outlet Port
  {7e6e4e3a-169c-46ae-8ed8-80dcc0f8fb63}, !- Target Object
  3;                                      !- Inlet Port

OS:Connection,
  {acb395f9-062c-400e-a539-1e83c4fb613c}, !- Handle
  {1c0f7235-4435-4983-98db-01cf9d081f4a}, !- Name
  {02980392-10d0-488b-94e3-f1971accba67}, !- Source Object
  3,                                      !- Outlet Port
  {55824aa8-a9c3-497c-aa8d-46856b6cec4d}, !- Target Object
  2;                                      !- Inlet Port

OS:Connection,
  {71974687-9c0e-4667-a3dd-f8b7fcb1d748}, !- Handle
  {cc67a1ee-e38c-4bde-add0-80a01caaa612}, !- Name
  {55824aa8-a9c3-497c-aa8d-46856b6cec4d}, !- Source Object
  3,                                      !- Outlet Port
  {6b900520-a9b7-4c9d-a023-77178fcc677e}, !- Target Object
  3;                                      !- Inlet Port

OS:Node,
  {fc69e237-8a6f-4984-8eed-5002593f2ba5}, !- Handle
  Node 124,                               !- Name
  {ccfd806b-e3ac-46ee-8bf2-c26ad8e0625e}, !- Inlet Port
  {f433acb2-67a6-4401-abf5-94693c990cfb}; !- Outlet Port

OS:Connection,
  {ccfd806b-e3ac-46ee-8bf2-c26ad8e0625e}, !- Handle
  {f7991363-f9e3-402e-b166-3abb0c84ba4d}, !- Name
  {8b92a8f7-b1ba-4ba4-a404-bc05257cbc9a}, !- Source Object
  3,                                      !- Outlet Port
  {fc69e237-8a6f-4984-8eed-5002593f2ba5}, !- Target Object
  2;                                      !- Inlet Port

OS:Connection,
  {f433acb2-67a6-4401-abf5-94693c990cfb}, !- Handle
  {bc98bb41-46c6-444f-aad9-fde85ade4e6d}, !- Name
  {fc69e237-8a6f-4984-8eed-5002593f2ba5}, !- Source Object
  3,                                      !- Outlet Port
  {5c20fe3b-6e5b-4c0d-9921-0e530c006104}, !- Target Object
  3;                                      !- Inlet Port

OS:Connection,
  {c57654f9-6ce6-40ef-9696-de6020ad82c6}, !- Handle
  {521bae46-3cf2-4da7-bfc6-3e35dda29e6f}, !- Name
  {5c20fe3b-6e5b-4c0d-9921-0e530c006104}, !- Source Object
  4,                                      !- Outlet Port
  {d821eea2-8515-4c47-8d2e-f43e7bd8d039}, !- Target Object
  2;                                      !- Inlet Port

OS:Coil:Cooling:WaterToAirHeatPump:EquationFit,
  {fc722809-23b9-49b2-b99f-7081f551e44c}, !- Handle
  res gshp vert bore|unit 4 cooling coil, !- Name
  {a814671d-99df-427c-a0c1-7e887df5d824}, !- Water Inlet Node Name
  {ceaf8f76-4a9f-4b25-8840-4b57495498dc}, !- Water Outlet Node Name
  ,                                       !- Air Inlet Node Name
  ,                                       !- Air Outlet Node Name
  ,                                       !- Rated Air Flow Rate {m3/s}
  ,                                       !- Rated Water Flow Rate {m3/s}
  ,                                       !- Rated Total Cooling Capacity {W}
  ,                                       !- Rated Sensible Cooling Capacity {W}
  5.3555091458258,                        !- Rated Cooling Coefficient of Performance {W/W}
  -3.9160645386,                          !- Total Cooling Capacity Coefficient 1
  7.042944024,                            !- Total Cooling Capacity Coefficient 2
  -2.270589372,                           !- Total Cooling Capacity Coefficient 3
  0,                                      !- Total Cooling Capacity Coefficient 4
  0,                                      !- Total Cooling Capacity Coefficient 5
  26.7839398084,                          !- Sensible Cooling Capacity Coefficient 1
  0,                                      !- Sensible Cooling Capacity Coefficient 2
  -23.832385974,                          !- Sensible Cooling Capacity Coefficient 3
  -1.115743914,                           !- Sensible Cooling Capacity Coefficient 4
  0,                                      !- Sensible Cooling Capacity Coefficient 5
  0,                                      !- Sensible Cooling Capacity Coefficient 6
  -6.2337364523,                          !- Cooling Power Consumption Coefficient 1
  1.610096238,                            !- Cooling Power Consumption Coefficient 2
  5.317076448,                            !- Cooling Power Consumption Coefficient 3
  0,                                      !- Cooling Power Consumption Coefficient 4
  0,                                      !- Cooling Power Consumption Coefficient 5
  1000,                                   !- Nominal Time for Condensate Removal to Begin {s}
  1.5;                                    !- Ratio of Initial Moisture Evaporation Rate and Steady State Latent Capacity {dimensionless}

OS:EnergyManagementSystem:Sensor,
  {e2ec3b51-4bc1-4901-b5e7-bf8491b6e826}, !- Handle
  res_gshp_vert_bore_unit_4_cooling_coil_s, !- Name
  res gshp vert bore|unit 4 cooling coil, !- Output Variable or Output Meter Index Key Name
  Cooling Coil Electric Energy;           !- Output Variable or Output Meter Name

OS:Node,
  {821e8335-8809-425a-a2d8-e76037b658a4}, !- Handle
  Node 125,                               !- Name
  {96d0b5a1-fb2b-4c04-b371-3e7f4171964c}, !- Inlet Port
  {a814671d-99df-427c-a0c1-7e887df5d824}; !- Outlet Port

OS:Connection,
  {96d0b5a1-fb2b-4c04-b371-3e7f4171964c}, !- Handle
  {64baed2e-8fd0-456c-a90e-5b80bd3a5a56}, !- Name
  {f1bbd19e-43f2-4cca-80d4-af4203a1f3c4}, !- Source Object
  5,                                      !- Outlet Port
  {821e8335-8809-425a-a2d8-e76037b658a4}, !- Target Object
  2;                                      !- Inlet Port

OS:Node,
  {1b6ac0e9-c8bf-48c0-98b1-f1a707b330b5}, !- Handle
  Node 126,                               !- Name
  {ceaf8f76-4a9f-4b25-8840-4b57495498dc}, !- Inlet Port
  {696649a1-3852-44ec-b307-fe797204684c}; !- Outlet Port

OS:Connection,
  {a814671d-99df-427c-a0c1-7e887df5d824}, !- Handle
  {d864ea38-b777-4368-a59f-8971c72b28b6}, !- Name
  {821e8335-8809-425a-a2d8-e76037b658a4}, !- Source Object
  3,                                      !- Outlet Port
  {fc722809-23b9-49b2-b99f-7081f551e44c}, !- Target Object
  2;                                      !- Inlet Port

OS:Connection,
  {ceaf8f76-4a9f-4b25-8840-4b57495498dc}, !- Handle
  {3546be6a-5a61-428a-8615-158527b52604}, !- Name
  {fc722809-23b9-49b2-b99f-7081f551e44c}, !- Source Object
  3,                                      !- Outlet Port
  {1b6ac0e9-c8bf-48c0-98b1-f1a707b330b5}, !- Target Object
  2;                                      !- Inlet Port

OS:Connection,
  {696649a1-3852-44ec-b307-fe797204684c}, !- Handle
  {27b78847-03f6-4700-9d01-257055db42a3}, !- Name
  {1b6ac0e9-c8bf-48c0-98b1-f1a707b330b5}, !- Source Object
  3,                                      !- Outlet Port
  {13077dcd-3fc6-49ab-8ebb-969b63b95511}, !- Target Object
  5;                                      !- Inlet Port

OS:Fan:OnOff,
  {8acb36e7-4785-44e7-9614-493611b9cbb3}, !- Handle
  res gshp vert bore|unit 4 living zone|unit 4 clg supply fan, !- Name
  {b3332ac0-e05b-4689-bb86-9fde71f0870f}, !- Availability Schedule Name
  0.75,                                   !- Fan Total Efficiency
  794.580001233493,                       !- Pressure Rise {Pa}
  autosize,                               !- Maximum Flow Rate {m3/s}
  1,                                      !- Motor Efficiency
  1,                                      !- Motor In Airstream Fraction
  ,                                       !- Air Inlet Node Name
  ,                                       !- Air Outlet Node Name
  {3e90dd1f-dbbb-4894-99cd-06043c8917f7}, !- Fan Power Ratio Function of Speed Ratio Curve Name
  {37e18982-4440-49c3-9567-cd1b73a2796b}, !- Fan Efficiency Ratio Function of Speed Ratio Curve Name
  res gshp vert bore|unit 4 clg supply fan; !- End-Use Subcategory

OS:Curve:Exponent,
  {3e90dd1f-dbbb-4894-99cd-06043c8917f7}, !- Handle
  Fan On Off Power Curve 7,               !- Name
  1,                                      !- Coefficient1 Constant
  0,                                      !- Coefficient2 Constant
  0,                                      !- Coefficient3 Constant
  0,                                      !- Minimum Value of x
  1,                                      !- Maximum Value of x
  ,                                       !- Minimum Curve Output
  ,                                       !- Maximum Curve Output
  ,                                       !- Input Unit Type for X
  ;                                       !- Output Unit Type

OS:Curve:Cubic,
  {37e18982-4440-49c3-9567-cd1b73a2796b}, !- Handle
  Fan On Off Efficiency Curve 7,          !- Name
  1,                                      !- Coefficient1 Constant
  0,                                      !- Coefficient2 x
  0,                                      !- Coefficient3 x**2
  0,                                      !- Coefficient4 x**3
  0,                                      !- Minimum Value of x
  1;                                      !- Maximum Value of x

OS:AirLoopHVAC:UnitarySystem,
  {9ad54ca9-dd38-4f20-8ba3-4b0302b78f9b}, !- Handle
  res gshp vert bore|unit 4 clg unitary system, !- Name
  Load,                                   !- Control Type
  {d5815e4e-4975-4c6c-a314-6bfba512da20}, !- Controlling Zone or Thermostat Location
  None,                                   !- Dehumidification Control Type
  {b3332ac0-e05b-4689-bb86-9fde71f0870f}, !- Availability Schedule Name
  {68190c24-e302-4ac1-ad95-f64bb22f58b8}, !- Air Inlet Node Name
  {181b1ac7-97a8-4ded-bfbe-d3ad814144d2}, !- Air Outlet Node Name
  {8acb36e7-4785-44e7-9614-493611b9cbb3}, !- Supply Fan Name
  BlowThrough,                            !- Fan Placement
  {b1dfc3fa-b9a0-4052-a780-445f884d187a}, !- Supply Air Fan Operating Mode Schedule Name
  ,                                       !- Heating Coil Name
  1,                                      !- DX Heating Coil Sizing Ratio
  {fc722809-23b9-49b2-b99f-7081f551e44c}, !- Cooling Coil Name
  No,                                     !- Use DOAS DX Cooling Coil
  2,                                      !- DOAS DX Cooling Coil Leaving Minimum Air Temperature {C}
  SensibleOnlyLoadControl,                !- Latent Load Control
  ,                                       !- Supplemental Heating Coil Name
  ,                                       !- Supply Air Flow Rate Method During Cooling Operation
  autosize,                               !- Supply Air Flow Rate During Cooling Operation {m3/s}
  ,                                       !- Supply Air Flow Rate Per Floor Area During Cooling Operation {m3/s-m2}
  ,                                       !- Fraction of Autosized Design Cooling Supply Air Flow Rate
  ,                                       !- Design Supply Air Flow Rate Per Unit of Capacity During Cooling Operation {m3/s-W}
  ,                                       !- Supply Air Flow Rate Method During Heating Operation
  autosize,                               !- Supply Air Flow Rate During Heating Operation {m3/s}
  ,                                       !- Supply Air Flow Rate Per Floor Area during Heating Operation {m3/s-m2}
  ,                                       !- Fraction of Autosized Design Heating Supply Air Flow Rate
  ,                                       !- Design Supply Air Flow Rate Per Unit of Capacity During Heating Operation {m3/s-W}
  ,                                       !- Supply Air Flow Rate Method When No Cooling or Heating is Required
  0,                                      !- Supply Air Flow Rate When No Cooling or Heating is Required {m3/s}
  ,                                       !- Supply Air Flow Rate Per Floor Area When No Cooling or Heating is Required {m3/s-m2}
  ,                                       !- Fraction of Autosized Design Cooling Supply Air Flow Rate When No Cooling or Heating is Required
  ,                                       !- Fraction of Autosized Design Heating Supply Air Flow Rate When No Cooling or Heating is Required
  ,                                       !- Design Supply Air Flow Rate Per Unit of Capacity During Cooling Operation When No Cooling or Heating is Required {m3/s-W}
  ,                                       !- Design Supply Air Flow Rate Per Unit of Capacity During Heating Operation When No Cooling or Heating is Required {m3/s-W}
  76.6666666666667,                       !- Maximum Supply Air Temperature {C}
  4.44444444444444,                       !- Maximum Outdoor Dry-Bulb Temperature for Supplemental Heater Operation {C}
  ,                                       !- Outdoor Dry-Bulb Temperature Sensor Node Name
  2.5,                                    !- Maximum Cycling Rate {cycles/hr}
  60,                                     !- Heat Pump Time Constant {s}
  0.01,                                   !- Fraction of On-Cycle Power Use
  60,                                     !- Heat Pump Fan Delay Time {s}
  0,                                      !- Ancilliary On-Cycle Electric Power {W}
  0;                                      !- Ancilliary Off-Cycle Electric Power {W}

OS:AirLoopHVAC,
  {2bd3ba0d-2a2d-4be6-aec6-20d27fd8f461}, !- Handle
  res gshp vert bore|unit 4 central clg air system, !- Name
  ,                                       !- Controller List Name
  {b3332ac0-e05b-4689-bb86-9fde71f0870f}, !- Availability Schedule
  {0bc1db45-a628-4672-9be3-70183f422bc7}, !- Availability Manager List Name
  AutoSize,                               !- Design Supply Air Flow Rate {m3/s}
  ,                                       !- Branch List Name
  ,                                       !- Connector List Name
  {56ed2ea6-41f8-46fd-99aa-593ed4de51e7}, !- Supply Side Inlet Node Name
  {e4060a22-1f2c-4ee2-98d3-2dd84b8d9d04}, !- Demand Side Outlet Node Name
  {141a6bd8-b1b5-441d-a3be-baa4f8bcac99}, !- Demand Side Inlet Node A
  {867a6bac-6b43-4709-ba06-01ddf9e4c237}, !- Supply Side Outlet Node A
  ,                                       !- Demand Side Inlet Node B
  ,                                       !- Supply Side Outlet Node B
  ,                                       !- Return Air Bypass Flow Temperature Setpoint Schedule Name
  {29647afe-9c64-4093-8041-f0faf6ec6887}, !- Demand Mixer Name
  {331758ee-d29d-46bb-9dd9-74d335842c13}, !- Demand Splitter A Name
  ,                                       !- Demand Splitter B Name
  ;                                       !- Supply Splitter Name

OS:Node,
  {d61578d7-d8a6-4ad9-8fd3-9a14eef3bb37}, !- Handle
  Node 127,                               !- Name
  {56ed2ea6-41f8-46fd-99aa-593ed4de51e7}, !- Inlet Port
  {68190c24-e302-4ac1-ad95-f64bb22f58b8}; !- Outlet Port

OS:Node,
  {343171be-1c7d-462e-b9fc-068b573bcaa5}, !- Handle
  Node 128,                               !- Name
  {181b1ac7-97a8-4ded-bfbe-d3ad814144d2}, !- Inlet Port
  {867a6bac-6b43-4709-ba06-01ddf9e4c237}; !- Outlet Port

OS:Connection,
  {56ed2ea6-41f8-46fd-99aa-593ed4de51e7}, !- Handle
  {e791e601-1f05-4e81-925a-e96beedf5866}, !- Name
  {2bd3ba0d-2a2d-4be6-aec6-20d27fd8f461}, !- Source Object
  8,                                      !- Outlet Port
  {d61578d7-d8a6-4ad9-8fd3-9a14eef3bb37}, !- Target Object
  2;                                      !- Inlet Port

OS:Connection,
  {867a6bac-6b43-4709-ba06-01ddf9e4c237}, !- Handle
  {eef4db37-8db2-4871-a215-281cae44e6e8}, !- Name
  {343171be-1c7d-462e-b9fc-068b573bcaa5}, !- Source Object
  3,                                      !- Outlet Port
  {2bd3ba0d-2a2d-4be6-aec6-20d27fd8f461}, !- Target Object
  11;                                     !- Inlet Port

OS:Node,
  {0f5f4bdd-7447-4dab-b374-5c487854e03f}, !- Handle
  Node 129,                               !- Name
  {141a6bd8-b1b5-441d-a3be-baa4f8bcac99}, !- Inlet Port
  {97f68208-5a1e-4433-a504-5a46f3a635aa}; !- Outlet Port

OS:Node,
  {46284b94-95b6-44e6-bb5d-92baa4cc48c6}, !- Handle
  Node 130,                               !- Name
  {515ee88a-bc81-4a4b-b9f0-575ab945d248}, !- Inlet Port
  {e4060a22-1f2c-4ee2-98d3-2dd84b8d9d04}; !- Outlet Port

OS:Node,
  {5d708921-abad-4f67-8d2c-c27ef942ef3f}, !- Handle
  Node 131,                               !- Name
  {119672e7-4d62-4605-897d-866d6e2f2a06}, !- Inlet Port
  {34afd884-9ac1-4bff-b398-443f68b5dfae}; !- Outlet Port

OS:Connection,
  {141a6bd8-b1b5-441d-a3be-baa4f8bcac99}, !- Handle
  {bade670a-4c8c-48a3-95f9-8b6b0df39054}, !- Name
  {2bd3ba0d-2a2d-4be6-aec6-20d27fd8f461}, !- Source Object
  10,                                     !- Outlet Port
  {0f5f4bdd-7447-4dab-b374-5c487854e03f}, !- Target Object
  2;                                      !- Inlet Port

OS:Connection,
  {e4060a22-1f2c-4ee2-98d3-2dd84b8d9d04}, !- Handle
  {4691e0da-481e-4d3b-970e-812ebdcd5a1b}, !- Name
  {46284b94-95b6-44e6-bb5d-92baa4cc48c6}, !- Source Object
  3,                                      !- Outlet Port
  {2bd3ba0d-2a2d-4be6-aec6-20d27fd8f461}, !- Target Object
  9;                                      !- Inlet Port

OS:AirLoopHVAC:ZoneSplitter,
  {331758ee-d29d-46bb-9dd9-74d335842c13}, !- Handle
  res gshp vert bore|unit 4 clg zone splitter, !- Name
  {97f68208-5a1e-4433-a504-5a46f3a635aa}, !- Inlet Node Name
  {774a9489-2e4c-4ef5-b720-8c0c690de3cf}; !- Outlet Node Name 1

OS:AirLoopHVAC:ZoneMixer,
  {29647afe-9c64-4093-8041-f0faf6ec6887}, !- Handle
  res gshp vert bore|unit 4 clg zone mixer, !- Name
  {515ee88a-bc81-4a4b-b9f0-575ab945d248}, !- Outlet Node Name
  {77fd526f-5ea8-472d-83d5-feb47e51dfd1}; !- Inlet Node Name 1

OS:Connection,
  {97f68208-5a1e-4433-a504-5a46f3a635aa}, !- Handle
  {e76c6c51-0a79-42a8-8b99-51009b3403d5}, !- Name
  {0f5f4bdd-7447-4dab-b374-5c487854e03f}, !- Source Object
  3,                                      !- Outlet Port
  {331758ee-d29d-46bb-9dd9-74d335842c13}, !- Target Object
  2;                                      !- Inlet Port

OS:Connection,
  {515ee88a-bc81-4a4b-b9f0-575ab945d248}, !- Handle
  {e795577c-a485-483e-82e8-8c5c23109c2c}, !- Name
  {29647afe-9c64-4093-8041-f0faf6ec6887}, !- Source Object
  2,                                      !- Outlet Port
  {46284b94-95b6-44e6-bb5d-92baa4cc48c6}, !- Target Object
  2;                                      !- Inlet Port

OS:Sizing:System,
  {840070a1-64db-4498-88cc-ad7905bdb7a0}, !- Handle
  {2bd3ba0d-2a2d-4be6-aec6-20d27fd8f461}, !- AirLoop Name
  Sensible,                               !- Type of Load to Size On
  Autosize,                               !- Design Outdoor Air Flow Rate {m3/s}
  0.3,                                    !- Central Heating Maximum System Air Flow Ratio
  7,                                      !- Preheat Design Temperature {C}
  0.008,                                  !- Preheat Design Humidity Ratio {kg-H2O/kg-Air}
  12.8,                                   !- Precool Design Temperature {C}
  0.008,                                  !- Precool Design Humidity Ratio {kg-H2O/kg-Air}
  12.8,                                   !- Central Cooling Design Supply Air Temperature {C}
  16.7,                                   !- Central Heating Design Supply Air Temperature {C}
  NonCoincident,                          !- Sizing Option
  Yes,                                    !- 100% Outdoor Air in Cooling
  Yes,                                    !- 100% Outdoor Air in Heating
  0.0085,                                 !- Central Cooling Design Supply Air Humidity Ratio {kg-H2O/kg-Air}
  0.008,                                  !- Central Heating Design Supply Air Humidity Ratio {kg-H2O/kg-Air}
  DesignDay,                              !- Cooling Design Air Flow Method
  0,                                      !- Cooling Design Air Flow Rate {m3/s}
  DesignDay,                              !- Heating Design Air Flow Method
  0,                                      !- Heating Design Air Flow Rate {m3/s}
  ZoneSum,                                !- System Outdoor Air Method
  1,                                      !- Zone Maximum Outdoor Air Fraction {dimensionless}
  0.0099676501,                           !- Cooling Supply Air Flow Rate Per Floor Area {m3/s-m2}
  1,                                      !- Cooling Fraction of Autosized Cooling Supply Air Flow Rate
  3.9475456e-005,                         !- Cooling Supply Air Flow Rate Per Unit Cooling Capacity {m3/s-W}
  0.0099676501,                           !- Heating Supply Air Flow Rate Per Floor Area {m3/s-m2}
  1,                                      !- Heating Fraction of Autosized Heating Supply Air Flow Rate
  1,                                      !- Heating Fraction of Autosized Cooling Supply Air Flow Rate
  3.1588213e-005,                         !- Heating Supply Air Flow Rate Per Unit Heating Capacity {m3/s-W}
  CoolingDesignCapacity,                  !- Cooling Design Capacity Method
  autosize,                               !- Cooling Design Capacity {W}
  234.7,                                  !- Cooling Design Capacity Per Floor Area {W/m2}
  1,                                      !- Fraction of Autosized Cooling Design Capacity
  HeatingDesignCapacity,                  !- Heating Design Capacity Method
  autosize,                               !- Heating Design Capacity {W}
  157,                                    !- Heating Design Capacity Per Floor Area {W/m2}
  1,                                      !- Fraction of Autosized Heating Design Capacity
  OnOff;                                  !- Central Cooling Capacity Control Method

OS:AvailabilityManagerAssignmentList,
  {0bc1db45-a628-4672-9be3-70183f422bc7}, !- Handle
  Air Loop HVAC 1 AvailabilityManagerAssignmentList 7; !- Name

OS:Connection,
  {68190c24-e302-4ac1-ad95-f64bb22f58b8}, !- Handle
  {6cac25b5-c60e-4468-bd94-868c2f5f425d}, !- Name
  {d61578d7-d8a6-4ad9-8fd3-9a14eef3bb37}, !- Source Object
  3,                                      !- Outlet Port
  {9ad54ca9-dd38-4f20-8ba3-4b0302b78f9b}, !- Target Object
  6;                                      !- Inlet Port

OS:Connection,
  {181b1ac7-97a8-4ded-bfbe-d3ad814144d2}, !- Handle
  {6d1a5112-d8f0-4c04-98cc-cae1a2567fe7}, !- Name
  {9ad54ca9-dd38-4f20-8ba3-4b0302b78f9b}, !- Source Object
  7,                                      !- Outlet Port
  {343171be-1c7d-462e-b9fc-068b573bcaa5}, !- Target Object
  2;                                      !- Inlet Port

OS:AirTerminal:SingleDuct:ConstantVolume:NoReheat,
  {451a7cff-ab87-460d-8c10-ce46cad14bed}, !- Handle
  res gshp vert bore|unit 4 living zone|unit 4 clg direct air, !- Name
  {b3332ac0-e05b-4689-bb86-9fde71f0870f}, !- Availability Schedule Name
  {d8d45432-3042-4ea7-b871-8f695224ce5c}, !- Air Inlet Node Name
  {119672e7-4d62-4605-897d-866d6e2f2a06}, !- Air Outlet Node Name
  AutoSize;                               !- Maximum Air Flow Rate {m3/s}

OS:Node,
  {98833952-8ee8-4aee-8345-a9199327c68a}, !- Handle
  Node 132,                               !- Name
  {6cb66f14-f676-4c16-b1f3-7da1f4ade5d5}, !- Inlet Port
  {77fd526f-5ea8-472d-83d5-feb47e51dfd1}; !- Outlet Port

OS:Connection,
  {34afd884-9ac1-4bff-b398-443f68b5dfae}, !- Handle
  {52a999d0-7c79-456a-92f1-3ddbb795a7cf}, !- Name
  {5d708921-abad-4f67-8d2c-c27ef942ef3f}, !- Source Object
  3,                                      !- Outlet Port
  {7e6e4e3a-169c-46ae-8ed8-80dcc0f8fb63}, !- Target Object
  4;                                      !- Inlet Port

OS:Connection,
  {6cb66f14-f676-4c16-b1f3-7da1f4ade5d5}, !- Handle
  {e1bb614f-ade5-488f-b4f2-772262444d5f}, !- Name
  {02980392-10d0-488b-94e3-f1971accba67}, !- Source Object
  4,                                      !- Outlet Port
  {98833952-8ee8-4aee-8345-a9199327c68a}, !- Target Object
  2;                                      !- Inlet Port

OS:Connection,
  {77fd526f-5ea8-472d-83d5-feb47e51dfd1}, !- Handle
  {f10e9b32-4f3b-492b-a051-bfedc703acd6}, !- Name
  {98833952-8ee8-4aee-8345-a9199327c68a}, !- Source Object
  3,                                      !- Outlet Port
  {29647afe-9c64-4093-8041-f0faf6ec6887}, !- Target Object
  3;                                      !- Inlet Port

OS:Node,
  {77b13c30-e146-4aad-9bfe-f9beed9003be}, !- Handle
  Node 133,                               !- Name
  {774a9489-2e4c-4ef5-b720-8c0c690de3cf}, !- Inlet Port
  {d8d45432-3042-4ea7-b871-8f695224ce5c}; !- Outlet Port

OS:Connection,
  {774a9489-2e4c-4ef5-b720-8c0c690de3cf}, !- Handle
  {d7397e02-ea4d-4d68-b4e2-9cad41ba1f09}, !- Name
  {331758ee-d29d-46bb-9dd9-74d335842c13}, !- Source Object
  3,                                      !- Outlet Port
  {77b13c30-e146-4aad-9bfe-f9beed9003be}, !- Target Object
  2;                                      !- Inlet Port

OS:Connection,
  {d8d45432-3042-4ea7-b871-8f695224ce5c}, !- Handle
  {3b2b0488-d630-472c-9314-e1e950fc590b}, !- Name
  {77b13c30-e146-4aad-9bfe-f9beed9003be}, !- Source Object
  3,                                      !- Outlet Port
  {451a7cff-ab87-460d-8c10-ce46cad14bed}, !- Target Object
  3;                                      !- Inlet Port

OS:Connection,
  {119672e7-4d62-4605-897d-866d6e2f2a06}, !- Handle
  {4289bc68-a5fa-49b2-83b8-82410a8d482b}, !- Name
  {451a7cff-ab87-460d-8c10-ce46cad14bed}, !- Source Object
  4,                                      !- Outlet Port
  {5d708921-abad-4f67-8d2c-c27ef942ef3f}, !- Target Object
  2;                                      !- Inlet Port

OS:AdditionalProperties,
  {d1bdbc32-9d48-472e-890a-2ecc6a66b371}, !- Handle
  {9ad54ca9-dd38-4f20-8ba3-4b0302b78f9b}, !- Object Name
  SizingInfoHVACSHR,                      !- Feature Name 1
  String,                                 !- Feature Data Type 1
  0.732,                                  !- Feature Value 1
  SizingInfoGSHPCoil_BF_FT_SPEC,          !- Feature Name 2
  String,                                 !- Feature Data Type 2
  1.21005458&#44-0.006642&#440.0&#440.00348246&#440.0&#440.0, !- Feature Value 2
  SizingInfoGSHPCoilBF,                   !- Feature Name 3
  Double,                                 !- Feature Data Type 3
  0.080600000000000005,                   !- Feature Value 3
  SizingInfoHVACFracCoolLoadServed,       !- Feature Name 4
  Double,                                 !- Feature Data Type 4
  1,                                      !- Feature Value 4
  SizingInfoGSHPBoreSpacing,              !- Feature Name 5
  Double,                                 !- Feature Data Type 5
  20,                                     !- Feature Value 5
  SizingInfoGSHPBoreHoles,                !- Feature Name 6
  String,                                 !- Feature Data Type 6
  autosize,                               !- Feature Value 6
  SizingInfoGSHPBoreDepth,                !- Feature Name 7
  String,                                 !- Feature Data Type 7
  autosize,                               !- Feature Value 7
  SizingInfoGSHPBoreConfig,               !- Feature Name 8
  String,                                 !- Feature Data Type 8
  autosize,                               !- Feature Value 8
  SizingInfoGSHPUTubeSpacingType,         !- Feature Name 9
  String,                                 !- Feature Data Type 9
  b;                                      !- Feature Value 9

OS:AdditionalProperties,
  {54d1490d-6fb9-492d-b1ae-166cfefa0139}, !- Handle
  {cfddf490-d21d-4607-853e-3b58d35a0b6d}, !- Object Name
  SizingInfoHVACFracHeatLoadServed,       !- Feature Name 1
  Double,                                 !- Feature Data Type 1
  1;                                      !- Feature Value 1

OS:EnergyManagementSystem:Program,
  {f0cb846a-aa88-404d-91e9-d5135365e979}, !- Handle
  res_gshp_vert_bore|unit_4_pumps_program, !- Name
  Set unit_4_pumps_h = 0,                 !- Program Line 1
  Set unit_4_pumps_c = 0,                 !- Program Line 2
  If res_gshp_vert_bore_unit_4_heating_coil_s > 0, !- Program Line 3
  Set unit_4_pumps_h = res_gshp_vert_bore_unit_4_pump_s, !- Program Line 4
  ElseIf res_gshp_vert_bore_unit_4_cooling_coil_s > 0, !- Program Line 5
  Set unit_4_pumps_c = res_gshp_vert_bore_unit_4_pump_s, !- Program Line 6
  EndIf;                                  !- Program Line 7

OS:EnergyManagementSystem:OutputVariable,
  {ff9d5518-5fb2-47e7-ba54-8f833f958453}, !- Handle
  res gshp vert bore|unit 4 htg pump:Pumps:Electricity, !- Name
  unit_4_pumps_h,                         !- EMS Variable Name
  Summed,                                 !- Type of Data in Variable
  SystemTimestep,                         !- Update Frequency
  {f0cb846a-aa88-404d-91e9-d5135365e979}, !- EMS Program or Subroutine Name
  J;                                      !- Units

OS:EnergyManagementSystem:OutputVariable,
  {359cdaad-e171-4db4-8c54-78251c090417}, !- Handle
  res gshp vert bore|unit 4 clg pump:Pumps:Electricity, !- Name
  unit_4_pumps_c,                         !- EMS Variable Name
  Summed,                                 !- Type of Data in Variable
  SystemTimestep,                         !- Update Frequency
  {f0cb846a-aa88-404d-91e9-d5135365e979}, !- EMS Program or Subroutine Name
  J;                                      !- Units

OS:EnergyManagementSystem:ProgramCallingManager,
  {04daf04f-f992-4f36-b4d4-2282ea4c4a0d}, !- Handle
  res gshp vert bore|unit 4 pump program calling manager, !- Name
  EndOfSystemTimestepBeforeHVACReporting, !- EnergyPlus Model Calling Point
  {f0cb846a-aa88-404d-91e9-d5135365e979}; !- Program Name 1

OS:Schedule:Ruleset,
  {534da4e4-94a0-4eb5-aed6-c9a9b5865618}, !- Handle
  res heating season,                     !- Name
  {57f8464f-64c1-4297-ba5e-33d776f49c91}, !- Schedule Type Limits Name
  {1ae77cc4-385b-41da-b3e0-a27ea1561d08}; !- Default Day Schedule Name

OS:Schedule:Day,
  {1ae77cc4-385b-41da-b3e0-a27ea1561d08}, !- Handle
  Schedule Day 10,                        !- Name
  {57f8464f-64c1-4297-ba5e-33d776f49c91}, !- Schedule Type Limits Name
  ,                                       !- Interpolate to Timestep
  24,                                     !- Hour 1
  0,                                      !- Minute 1
  0;                                      !- Value Until Time 1

OS:Schedule:Rule,
  {13fff16e-2a95-4ddf-a20c-e4be608a14ea}, !- Handle
  res heating season allday rule1,        !- Name
  {534da4e4-94a0-4eb5-aed6-c9a9b5865618}, !- Schedule Ruleset Name
  11,                                     !- Rule Order
  {e6b2d967-78db-405c-b321-e41b8c314993}, !- Day Schedule Name
  Yes,                                    !- Apply Sunday
  Yes,                                    !- Apply Monday
  Yes,                                    !- Apply Tuesday
  Yes,                                    !- Apply Wednesday
  Yes,                                    !- Apply Thursday
  Yes,                                    !- Apply Friday
  Yes,                                    !- Apply Saturday
  ,                                       !- Apply Holiday
  DateRange,                              !- Date Specification Type
  1,                                      !- Start Month
  1,                                      !- Start Day
  1,                                      !- End Month
  31;                                     !- End Day

OS:Schedule:Day,
  {e6b2d967-78db-405c-b321-e41b8c314993}, !- Handle
  res heating season allday1,             !- Name
  {57f8464f-64c1-4297-ba5e-33d776f49c91}, !- Schedule Type Limits Name
  ,                                       !- Interpolate to Timestep
  24,                                     !- Hour 1
  0,                                      !- Minute 1
  1;                                      !- Value Until Time 1

OS:Schedule:Rule,
  {f8ca6d71-6e27-4c71-b3db-364212294fe1}, !- Handle
  res heating season allday rule2,        !- Name
  {534da4e4-94a0-4eb5-aed6-c9a9b5865618}, !- Schedule Ruleset Name
  10,                                     !- Rule Order
  {dc9a6443-c58d-4e25-be3e-d7a416f0dd4c}, !- Day Schedule Name
  Yes,                                    !- Apply Sunday
  Yes,                                    !- Apply Monday
  Yes,                                    !- Apply Tuesday
  Yes,                                    !- Apply Wednesday
  Yes,                                    !- Apply Thursday
  Yes,                                    !- Apply Friday
  Yes,                                    !- Apply Saturday
  ,                                       !- Apply Holiday
  DateRange,                              !- Date Specification Type
  2,                                      !- Start Month
  1,                                      !- Start Day
  2,                                      !- End Month
  28;                                     !- End Day

OS:Schedule:Day,
  {dc9a6443-c58d-4e25-be3e-d7a416f0dd4c}, !- Handle
  res heating season allday2,             !- Name
  {57f8464f-64c1-4297-ba5e-33d776f49c91}, !- Schedule Type Limits Name
  ,                                       !- Interpolate to Timestep
  24,                                     !- Hour 1
  0,                                      !- Minute 1
  1;                                      !- Value Until Time 1

OS:Schedule:Rule,
  {8a1ceb78-907c-44aa-91e6-99a6729c1387}, !- Handle
  res heating season allday rule3,        !- Name
  {534da4e4-94a0-4eb5-aed6-c9a9b5865618}, !- Schedule Ruleset Name
  9,                                      !- Rule Order
  {96d96d48-79ff-44a2-93fd-6b06fcb08068}, !- Day Schedule Name
  Yes,                                    !- Apply Sunday
  Yes,                                    !- Apply Monday
  Yes,                                    !- Apply Tuesday
  Yes,                                    !- Apply Wednesday
  Yes,                                    !- Apply Thursday
  Yes,                                    !- Apply Friday
  Yes,                                    !- Apply Saturday
  ,                                       !- Apply Holiday
  DateRange,                              !- Date Specification Type
  3,                                      !- Start Month
  1,                                      !- Start Day
  3,                                      !- End Month
  31;                                     !- End Day

OS:Schedule:Day,
  {96d96d48-79ff-44a2-93fd-6b06fcb08068}, !- Handle
  res heating season allday3,             !- Name
  {57f8464f-64c1-4297-ba5e-33d776f49c91}, !- Schedule Type Limits Name
  ,                                       !- Interpolate to Timestep
  24,                                     !- Hour 1
  0,                                      !- Minute 1
  1;                                      !- Value Until Time 1

OS:Schedule:Rule,
  {e6a010ed-7285-40d7-9d39-a9bcae6ffe3a}, !- Handle
  res heating season allday rule4,        !- Name
  {534da4e4-94a0-4eb5-aed6-c9a9b5865618}, !- Schedule Ruleset Name
  8,                                      !- Rule Order
  {5e38c40f-f8cb-4551-bdc5-3de4361b2104}, !- Day Schedule Name
  Yes,                                    !- Apply Sunday
  Yes,                                    !- Apply Monday
  Yes,                                    !- Apply Tuesday
  Yes,                                    !- Apply Wednesday
  Yes,                                    !- Apply Thursday
  Yes,                                    !- Apply Friday
  Yes,                                    !- Apply Saturday
  ,                                       !- Apply Holiday
  DateRange,                              !- Date Specification Type
  4,                                      !- Start Month
  1,                                      !- Start Day
  4,                                      !- End Month
  30;                                     !- End Day

OS:Schedule:Day,
  {5e38c40f-f8cb-4551-bdc5-3de4361b2104}, !- Handle
  res heating season allday4,             !- Name
  {57f8464f-64c1-4297-ba5e-33d776f49c91}, !- Schedule Type Limits Name
  ,                                       !- Interpolate to Timestep
  24,                                     !- Hour 1
  0,                                      !- Minute 1
  1;                                      !- Value Until Time 1

OS:Schedule:Rule,
  {1735e07f-3126-40bf-8261-889f0b6ab3ea}, !- Handle
  res heating season allday rule5,        !- Name
  {534da4e4-94a0-4eb5-aed6-c9a9b5865618}, !- Schedule Ruleset Name
  7,                                      !- Rule Order
  {9d65fbf0-f05f-4a98-8607-d82a580e62c5}, !- Day Schedule Name
  Yes,                                    !- Apply Sunday
  Yes,                                    !- Apply Monday
  Yes,                                    !- Apply Tuesday
  Yes,                                    !- Apply Wednesday
  Yes,                                    !- Apply Thursday
  Yes,                                    !- Apply Friday
  Yes,                                    !- Apply Saturday
  ,                                       !- Apply Holiday
  DateRange,                              !- Date Specification Type
  5,                                      !- Start Month
  1,                                      !- Start Day
  5,                                      !- End Month
  31;                                     !- End Day

OS:Schedule:Day,
  {9d65fbf0-f05f-4a98-8607-d82a580e62c5}, !- Handle
  res heating season allday5,             !- Name
  {57f8464f-64c1-4297-ba5e-33d776f49c91}, !- Schedule Type Limits Name
  ,                                       !- Interpolate to Timestep
  24,                                     !- Hour 1
  0,                                      !- Minute 1
  1;                                      !- Value Until Time 1

OS:Schedule:Rule,
  {4a5b937a-dba0-441c-98bc-9854aebdd2fc}, !- Handle
  res heating season allday rule6,        !- Name
  {534da4e4-94a0-4eb5-aed6-c9a9b5865618}, !- Schedule Ruleset Name
  6,                                      !- Rule Order
  {862cbcb1-094c-479b-ade5-c370c57a190f}, !- Day Schedule Name
  Yes,                                    !- Apply Sunday
  Yes,                                    !- Apply Monday
  Yes,                                    !- Apply Tuesday
  Yes,                                    !- Apply Wednesday
  Yes,                                    !- Apply Thursday
  Yes,                                    !- Apply Friday
  Yes,                                    !- Apply Saturday
  ,                                       !- Apply Holiday
  DateRange,                              !- Date Specification Type
  6,                                      !- Start Month
  1,                                      !- Start Day
  6,                                      !- End Month
  30;                                     !- End Day

OS:Schedule:Day,
  {862cbcb1-094c-479b-ade5-c370c57a190f}, !- Handle
  res heating season allday6,             !- Name
  {57f8464f-64c1-4297-ba5e-33d776f49c91}, !- Schedule Type Limits Name
  ,                                       !- Interpolate to Timestep
  24,                                     !- Hour 1
  0,                                      !- Minute 1
  1;                                      !- Value Until Time 1

OS:Schedule:Rule,
  {5881ccab-cd85-439e-bb1f-46a40c369d60}, !- Handle
  res heating season allday rule7,        !- Name
  {534da4e4-94a0-4eb5-aed6-c9a9b5865618}, !- Schedule Ruleset Name
  5,                                      !- Rule Order
  {62e438e3-0f99-4546-a5c8-2d93cd14f377}, !- Day Schedule Name
  Yes,                                    !- Apply Sunday
  Yes,                                    !- Apply Monday
  Yes,                                    !- Apply Tuesday
  Yes,                                    !- Apply Wednesday
  Yes,                                    !- Apply Thursday
  Yes,                                    !- Apply Friday
  Yes,                                    !- Apply Saturday
  ,                                       !- Apply Holiday
  DateRange,                              !- Date Specification Type
  7,                                      !- Start Month
  1,                                      !- Start Day
  7,                                      !- End Month
  31;                                     !- End Day

OS:Schedule:Day,
  {62e438e3-0f99-4546-a5c8-2d93cd14f377}, !- Handle
  res heating season allday7,             !- Name
  {57f8464f-64c1-4297-ba5e-33d776f49c91}, !- Schedule Type Limits Name
  ,                                       !- Interpolate to Timestep
  24,                                     !- Hour 1
  0,                                      !- Minute 1
  1;                                      !- Value Until Time 1

OS:Schedule:Rule,
  {fb0b50d9-c9e8-44d4-b480-94c697ad5f4a}, !- Handle
  res heating season allday rule8,        !- Name
  {534da4e4-94a0-4eb5-aed6-c9a9b5865618}, !- Schedule Ruleset Name
  4,                                      !- Rule Order
  {295a8be1-05bf-4ebc-9626-33dafdfb0366}, !- Day Schedule Name
  Yes,                                    !- Apply Sunday
  Yes,                                    !- Apply Monday
  Yes,                                    !- Apply Tuesday
  Yes,                                    !- Apply Wednesday
  Yes,                                    !- Apply Thursday
  Yes,                                    !- Apply Friday
  Yes,                                    !- Apply Saturday
  ,                                       !- Apply Holiday
  DateRange,                              !- Date Specification Type
  8,                                      !- Start Month
  1,                                      !- Start Day
  8,                                      !- End Month
  31;                                     !- End Day

OS:Schedule:Day,
  {295a8be1-05bf-4ebc-9626-33dafdfb0366}, !- Handle
  res heating season allday8,             !- Name
  {57f8464f-64c1-4297-ba5e-33d776f49c91}, !- Schedule Type Limits Name
  ,                                       !- Interpolate to Timestep
  24,                                     !- Hour 1
  0,                                      !- Minute 1
  1;                                      !- Value Until Time 1

OS:Schedule:Rule,
  {b866bfc1-f3bd-4768-8a70-74cda0d6b3ed}, !- Handle
  res heating season allday rule9,        !- Name
  {534da4e4-94a0-4eb5-aed6-c9a9b5865618}, !- Schedule Ruleset Name
  3,                                      !- Rule Order
  {ef34936f-c59f-42fc-968c-b94f15b27ac6}, !- Day Schedule Name
  Yes,                                    !- Apply Sunday
  Yes,                                    !- Apply Monday
  Yes,                                    !- Apply Tuesday
  Yes,                                    !- Apply Wednesday
  Yes,                                    !- Apply Thursday
  Yes,                                    !- Apply Friday
  Yes,                                    !- Apply Saturday
  ,                                       !- Apply Holiday
  DateRange,                              !- Date Specification Type
  9,                                      !- Start Month
  1,                                      !- Start Day
  9,                                      !- End Month
  30;                                     !- End Day

OS:Schedule:Day,
  {ef34936f-c59f-42fc-968c-b94f15b27ac6}, !- Handle
  res heating season allday9,             !- Name
  {57f8464f-64c1-4297-ba5e-33d776f49c91}, !- Schedule Type Limits Name
  ,                                       !- Interpolate to Timestep
  24,                                     !- Hour 1
  0,                                      !- Minute 1
  1;                                      !- Value Until Time 1

OS:Schedule:Rule,
  {aabd23e9-c869-46a6-8638-b2b21de98e9d}, !- Handle
  res heating season allday rule10,       !- Name
  {534da4e4-94a0-4eb5-aed6-c9a9b5865618}, !- Schedule Ruleset Name
  2,                                      !- Rule Order
  {0224f515-fbdb-4145-ad2f-dfd34f626d71}, !- Day Schedule Name
  Yes,                                    !- Apply Sunday
  Yes,                                    !- Apply Monday
  Yes,                                    !- Apply Tuesday
  Yes,                                    !- Apply Wednesday
  Yes,                                    !- Apply Thursday
  Yes,                                    !- Apply Friday
  Yes,                                    !- Apply Saturday
  ,                                       !- Apply Holiday
  DateRange,                              !- Date Specification Type
  10,                                     !- Start Month
  1,                                      !- Start Day
  10,                                     !- End Month
  31;                                     !- End Day

OS:Schedule:Day,
  {0224f515-fbdb-4145-ad2f-dfd34f626d71}, !- Handle
  res heating season allday10,            !- Name
  {57f8464f-64c1-4297-ba5e-33d776f49c91}, !- Schedule Type Limits Name
  ,                                       !- Interpolate to Timestep
  24,                                     !- Hour 1
  0,                                      !- Minute 1
  1;                                      !- Value Until Time 1

OS:Schedule:Rule,
  {9c77a4c1-861a-49c5-bdf9-ebf398d0d1a2}, !- Handle
  res heating season allday rule11,       !- Name
  {534da4e4-94a0-4eb5-aed6-c9a9b5865618}, !- Schedule Ruleset Name
  1,                                      !- Rule Order
  {d85ffafd-8f5a-41b0-bd97-d88428a33c90}, !- Day Schedule Name
  Yes,                                    !- Apply Sunday
  Yes,                                    !- Apply Monday
  Yes,                                    !- Apply Tuesday
  Yes,                                    !- Apply Wednesday
  Yes,                                    !- Apply Thursday
  Yes,                                    !- Apply Friday
  Yes,                                    !- Apply Saturday
  ,                                       !- Apply Holiday
  DateRange,                              !- Date Specification Type
  11,                                     !- Start Month
  1,                                      !- Start Day
  11,                                     !- End Month
  30;                                     !- End Day

OS:Schedule:Day,
  {d85ffafd-8f5a-41b0-bd97-d88428a33c90}, !- Handle
  res heating season allday11,            !- Name
  {57f8464f-64c1-4297-ba5e-33d776f49c91}, !- Schedule Type Limits Name
  ,                                       !- Interpolate to Timestep
  24,                                     !- Hour 1
  0,                                      !- Minute 1
  1;                                      !- Value Until Time 1

OS:Schedule:Rule,
  {e1f02793-9ea7-4378-a2f7-32f7d5a50044}, !- Handle
  res heating season allday rule12,       !- Name
  {534da4e4-94a0-4eb5-aed6-c9a9b5865618}, !- Schedule Ruleset Name
  0,                                      !- Rule Order
  {126fcdbc-12e6-491e-9b8b-8ecfaf696355}, !- Day Schedule Name
  Yes,                                    !- Apply Sunday
  Yes,                                    !- Apply Monday
  Yes,                                    !- Apply Tuesday
  Yes,                                    !- Apply Wednesday
  Yes,                                    !- Apply Thursday
  Yes,                                    !- Apply Friday
  Yes,                                    !- Apply Saturday
  ,                                       !- Apply Holiday
  DateRange,                              !- Date Specification Type
  12,                                     !- Start Month
  1,                                      !- Start Day
  12,                                     !- End Month
  31;                                     !- End Day

OS:Schedule:Day,
  {126fcdbc-12e6-491e-9b8b-8ecfaf696355}, !- Handle
  res heating season allday12,            !- Name
  {57f8464f-64c1-4297-ba5e-33d776f49c91}, !- Schedule Type Limits Name
  ,                                       !- Interpolate to Timestep
  24,                                     !- Hour 1
  0,                                      !- Minute 1
  1;                                      !- Value Until Time 1

OS:ThermostatSetpoint:DualSetpoint,
  {3a599eeb-93a5-4f41-a64d-8d94ff8f26f9}, !- Handle
  living zone temperature setpoint,       !- Name
  {5f2488c0-eb6c-4343-ae2b-face9f7ae549}, !- Heating Setpoint Temperature Schedule Name
  {2190d713-da02-4bb6-ad33-cbeafa32d946}; !- Cooling Setpoint Temperature Schedule Name

OS:ScheduleTypeLimits,
  {54400e6c-8301-4de3-a7ed-4b09f7482598}, !- Handle
  Temperature,                            !- Name
  ,                                       !- Lower Limit Value
  ,                                       !- Upper Limit Value
  Continuous,                             !- Numeric Type
  Temperature;                            !- Unit Type

OS:ThermostatSetpoint:DualSetpoint,
  {1ac3e8c5-d053-442c-8a4f-49d708aa87a6}, !- Handle
  living zone|unit 4 temperature setpoint, !- Name
  {5f2488c0-eb6c-4343-ae2b-face9f7ae549}, !- Heating Setpoint Temperature Schedule Name
  {2190d713-da02-4bb6-ad33-cbeafa32d946}; !- Cooling Setpoint Temperature Schedule Name

OS:ThermostatSetpoint:DualSetpoint,
  {833e0256-ade7-4b7e-bd1a-989c2d4e8855}, !- Handle
  living zone|unit 2 temperature setpoint, !- Name
  {5f2488c0-eb6c-4343-ae2b-face9f7ae549}, !- Heating Setpoint Temperature Schedule Name
  {2190d713-da02-4bb6-ad33-cbeafa32d946}; !- Cooling Setpoint Temperature Schedule Name

OS:ThermostatSetpoint:DualSetpoint,
  {64aa04c7-1135-410f-a447-65a0df78a2ad}, !- Handle
  living zone|unit 3 temperature setpoint, !- Name
  {5f2488c0-eb6c-4343-ae2b-face9f7ae549}, !- Heating Setpoint Temperature Schedule Name
  {2190d713-da02-4bb6-ad33-cbeafa32d946}; !- Cooling Setpoint Temperature Schedule Name

OS:Schedule:Ruleset,
  {2ef0682b-42e6-44af-8c12-fdd03ce67f9a}, !- Handle
  res cooling season,                     !- Name
  {57f8464f-64c1-4297-ba5e-33d776f49c91}, !- Schedule Type Limits Name
  {f6e082fa-253a-44a2-8259-cb5b20a7813a}; !- Default Day Schedule Name

OS:Schedule:Day,
  {f6e082fa-253a-44a2-8259-cb5b20a7813a}, !- Handle
  Schedule Day 1,                         !- Name
  {57f8464f-64c1-4297-ba5e-33d776f49c91}, !- Schedule Type Limits Name
  ,                                       !- Interpolate to Timestep
  24,                                     !- Hour 1
  0,                                      !- Minute 1
  0;                                      !- Value Until Time 1

OS:Schedule:Rule,
  {56950213-0368-4c38-9195-67e87493722f}, !- Handle
  res cooling season allday rule1,        !- Name
  {2ef0682b-42e6-44af-8c12-fdd03ce67f9a}, !- Schedule Ruleset Name
  11,                                     !- Rule Order
  {fedf0594-b54a-4cef-88d6-c4255ef5ec72}, !- Day Schedule Name
  Yes,                                    !- Apply Sunday
  Yes,                                    !- Apply Monday
  Yes,                                    !- Apply Tuesday
  Yes,                                    !- Apply Wednesday
  Yes,                                    !- Apply Thursday
  Yes,                                    !- Apply Friday
  Yes,                                    !- Apply Saturday
  ,                                       !- Apply Holiday
  DateRange,                              !- Date Specification Type
  1,                                      !- Start Month
  1,                                      !- Start Day
  1,                                      !- End Month
  31;                                     !- End Day

OS:Schedule:Day,
  {fedf0594-b54a-4cef-88d6-c4255ef5ec72}, !- Handle
  res cooling season allday1,             !- Name
  {57f8464f-64c1-4297-ba5e-33d776f49c91}, !- Schedule Type Limits Name
  ,                                       !- Interpolate to Timestep
  24,                                     !- Hour 1
  0,                                      !- Minute 1
  1;                                      !- Value Until Time 1

OS:Schedule:Rule,
  {f1ab0a0d-ed19-4452-a4a7-4ceaab45add9}, !- Handle
  res cooling season allday rule2,        !- Name
  {2ef0682b-42e6-44af-8c12-fdd03ce67f9a}, !- Schedule Ruleset Name
  10,                                     !- Rule Order
  {a0c764be-31d5-4ebb-980d-7c2744188790}, !- Day Schedule Name
  Yes,                                    !- Apply Sunday
  Yes,                                    !- Apply Monday
  Yes,                                    !- Apply Tuesday
  Yes,                                    !- Apply Wednesday
  Yes,                                    !- Apply Thursday
  Yes,                                    !- Apply Friday
  Yes,                                    !- Apply Saturday
  ,                                       !- Apply Holiday
  DateRange,                              !- Date Specification Type
  2,                                      !- Start Month
  1,                                      !- Start Day
  2,                                      !- End Month
  28;                                     !- End Day

OS:Schedule:Day,
  {a0c764be-31d5-4ebb-980d-7c2744188790}, !- Handle
  res cooling season allday2,             !- Name
  {57f8464f-64c1-4297-ba5e-33d776f49c91}, !- Schedule Type Limits Name
  ,                                       !- Interpolate to Timestep
  24,                                     !- Hour 1
  0,                                      !- Minute 1
  1;                                      !- Value Until Time 1

OS:Schedule:Rule,
  {dd380320-e17d-4d5e-b478-446e9e1903e6}, !- Handle
  res cooling season allday rule3,        !- Name
  {2ef0682b-42e6-44af-8c12-fdd03ce67f9a}, !- Schedule Ruleset Name
  9,                                      !- Rule Order
  {b69b6b60-cc69-4efc-8428-e22259740bf2}, !- Day Schedule Name
  Yes,                                    !- Apply Sunday
  Yes,                                    !- Apply Monday
  Yes,                                    !- Apply Tuesday
  Yes,                                    !- Apply Wednesday
  Yes,                                    !- Apply Thursday
  Yes,                                    !- Apply Friday
  Yes,                                    !- Apply Saturday
  ,                                       !- Apply Holiday
  DateRange,                              !- Date Specification Type
  3,                                      !- Start Month
  1,                                      !- Start Day
  3,                                      !- End Month
  31;                                     !- End Day

OS:Schedule:Day,
  {b69b6b60-cc69-4efc-8428-e22259740bf2}, !- Handle
  res cooling season allday3,             !- Name
  {57f8464f-64c1-4297-ba5e-33d776f49c91}, !- Schedule Type Limits Name
  ,                                       !- Interpolate to Timestep
  24,                                     !- Hour 1
  0,                                      !- Minute 1
  1;                                      !- Value Until Time 1

OS:Schedule:Rule,
  {a30a831a-b924-42ae-8f61-a65e3f7af7b9}, !- Handle
  res cooling season allday rule4,        !- Name
  {2ef0682b-42e6-44af-8c12-fdd03ce67f9a}, !- Schedule Ruleset Name
  8,                                      !- Rule Order
  {1a26e21f-fa74-4bcb-924d-19091e9b84bb}, !- Day Schedule Name
  Yes,                                    !- Apply Sunday
  Yes,                                    !- Apply Monday
  Yes,                                    !- Apply Tuesday
  Yes,                                    !- Apply Wednesday
  Yes,                                    !- Apply Thursday
  Yes,                                    !- Apply Friday
  Yes,                                    !- Apply Saturday
  ,                                       !- Apply Holiday
  DateRange,                              !- Date Specification Type
  4,                                      !- Start Month
  1,                                      !- Start Day
  4,                                      !- End Month
  30;                                     !- End Day

OS:Schedule:Day,
  {1a26e21f-fa74-4bcb-924d-19091e9b84bb}, !- Handle
  res cooling season allday4,             !- Name
  {57f8464f-64c1-4297-ba5e-33d776f49c91}, !- Schedule Type Limits Name
  ,                                       !- Interpolate to Timestep
  24,                                     !- Hour 1
  0,                                      !- Minute 1
  1;                                      !- Value Until Time 1

OS:Schedule:Rule,
  {38a85be3-7f0b-4ba6-b6f0-6df47858a1f6}, !- Handle
  res cooling season allday rule5,        !- Name
  {2ef0682b-42e6-44af-8c12-fdd03ce67f9a}, !- Schedule Ruleset Name
  7,                                      !- Rule Order
  {612afcfb-ed3b-4d84-b016-e546ea75e940}, !- Day Schedule Name
  Yes,                                    !- Apply Sunday
  Yes,                                    !- Apply Monday
  Yes,                                    !- Apply Tuesday
  Yes,                                    !- Apply Wednesday
  Yes,                                    !- Apply Thursday
  Yes,                                    !- Apply Friday
  Yes,                                    !- Apply Saturday
  ,                                       !- Apply Holiday
  DateRange,                              !- Date Specification Type
  5,                                      !- Start Month
  1,                                      !- Start Day
  5,                                      !- End Month
  31;                                     !- End Day

OS:Schedule:Day,
  {612afcfb-ed3b-4d84-b016-e546ea75e940}, !- Handle
  res cooling season allday5,             !- Name
  {57f8464f-64c1-4297-ba5e-33d776f49c91}, !- Schedule Type Limits Name
  ,                                       !- Interpolate to Timestep
  24,                                     !- Hour 1
  0,                                      !- Minute 1
  1;                                      !- Value Until Time 1

OS:Schedule:Rule,
  {2fa70161-ad09-434e-bdcc-1213939777b3}, !- Handle
  res cooling season allday rule6,        !- Name
  {2ef0682b-42e6-44af-8c12-fdd03ce67f9a}, !- Schedule Ruleset Name
  6,                                      !- Rule Order
  {3f922ec3-6c33-450d-b035-8717f97931bd}, !- Day Schedule Name
  Yes,                                    !- Apply Sunday
  Yes,                                    !- Apply Monday
  Yes,                                    !- Apply Tuesday
  Yes,                                    !- Apply Wednesday
  Yes,                                    !- Apply Thursday
  Yes,                                    !- Apply Friday
  Yes,                                    !- Apply Saturday
  ,                                       !- Apply Holiday
  DateRange,                              !- Date Specification Type
  6,                                      !- Start Month
  1,                                      !- Start Day
  6,                                      !- End Month
  30;                                     !- End Day

OS:Schedule:Day,
  {3f922ec3-6c33-450d-b035-8717f97931bd}, !- Handle
  res cooling season allday6,             !- Name
  {57f8464f-64c1-4297-ba5e-33d776f49c91}, !- Schedule Type Limits Name
  ,                                       !- Interpolate to Timestep
  24,                                     !- Hour 1
  0,                                      !- Minute 1
  1;                                      !- Value Until Time 1

OS:Schedule:Rule,
  {40303f53-5c99-49d3-85f2-f57c16c1eedc}, !- Handle
  res cooling season allday rule7,        !- Name
  {2ef0682b-42e6-44af-8c12-fdd03ce67f9a}, !- Schedule Ruleset Name
  5,                                      !- Rule Order
  {a9d83015-f149-4176-ba04-3af9c0b0416b}, !- Day Schedule Name
  Yes,                                    !- Apply Sunday
  Yes,                                    !- Apply Monday
  Yes,                                    !- Apply Tuesday
  Yes,                                    !- Apply Wednesday
  Yes,                                    !- Apply Thursday
  Yes,                                    !- Apply Friday
  Yes,                                    !- Apply Saturday
  ,                                       !- Apply Holiday
  DateRange,                              !- Date Specification Type
  7,                                      !- Start Month
  1,                                      !- Start Day
  7,                                      !- End Month
  31;                                     !- End Day

OS:Schedule:Day,
  {a9d83015-f149-4176-ba04-3af9c0b0416b}, !- Handle
  res cooling season allday7,             !- Name
  {57f8464f-64c1-4297-ba5e-33d776f49c91}, !- Schedule Type Limits Name
  ,                                       !- Interpolate to Timestep
  24,                                     !- Hour 1
  0,                                      !- Minute 1
  1;                                      !- Value Until Time 1

OS:Schedule:Rule,
  {4950d5af-4069-4b4f-809e-102916a7ab63}, !- Handle
  res cooling season allday rule8,        !- Name
  {2ef0682b-42e6-44af-8c12-fdd03ce67f9a}, !- Schedule Ruleset Name
  4,                                      !- Rule Order
  {9b72445f-3203-4774-acc4-550e8beb63b0}, !- Day Schedule Name
  Yes,                                    !- Apply Sunday
  Yes,                                    !- Apply Monday
  Yes,                                    !- Apply Tuesday
  Yes,                                    !- Apply Wednesday
  Yes,                                    !- Apply Thursday
  Yes,                                    !- Apply Friday
  Yes,                                    !- Apply Saturday
  ,                                       !- Apply Holiday
  DateRange,                              !- Date Specification Type
  8,                                      !- Start Month
  1,                                      !- Start Day
  8,                                      !- End Month
  31;                                     !- End Day

OS:Schedule:Day,
  {9b72445f-3203-4774-acc4-550e8beb63b0}, !- Handle
  res cooling season allday8,             !- Name
  {57f8464f-64c1-4297-ba5e-33d776f49c91}, !- Schedule Type Limits Name
  ,                                       !- Interpolate to Timestep
  24,                                     !- Hour 1
  0,                                      !- Minute 1
  1;                                      !- Value Until Time 1

OS:Schedule:Rule,
  {67bb33e0-dff9-4473-b0f4-60a21b1b6f07}, !- Handle
  res cooling season allday rule9,        !- Name
  {2ef0682b-42e6-44af-8c12-fdd03ce67f9a}, !- Schedule Ruleset Name
  3,                                      !- Rule Order
  {38f31b7a-daf8-49ad-9a16-cd2ae77197e8}, !- Day Schedule Name
  Yes,                                    !- Apply Sunday
  Yes,                                    !- Apply Monday
  Yes,                                    !- Apply Tuesday
  Yes,                                    !- Apply Wednesday
  Yes,                                    !- Apply Thursday
  Yes,                                    !- Apply Friday
  Yes,                                    !- Apply Saturday
  ,                                       !- Apply Holiday
  DateRange,                              !- Date Specification Type
  9,                                      !- Start Month
  1,                                      !- Start Day
  9,                                      !- End Month
  30;                                     !- End Day

OS:Schedule:Day,
  {38f31b7a-daf8-49ad-9a16-cd2ae77197e8}, !- Handle
  res cooling season allday9,             !- Name
  {57f8464f-64c1-4297-ba5e-33d776f49c91}, !- Schedule Type Limits Name
  ,                                       !- Interpolate to Timestep
  24,                                     !- Hour 1
  0,                                      !- Minute 1
  1;                                      !- Value Until Time 1

OS:Schedule:Rule,
  {e7aed1d7-f165-4427-882d-41ab9f860fba}, !- Handle
  res cooling season allday rule10,       !- Name
  {2ef0682b-42e6-44af-8c12-fdd03ce67f9a}, !- Schedule Ruleset Name
  2,                                      !- Rule Order
  {eccab678-bd5f-40e6-9265-764a0aacd32a}, !- Day Schedule Name
  Yes,                                    !- Apply Sunday
  Yes,                                    !- Apply Monday
  Yes,                                    !- Apply Tuesday
  Yes,                                    !- Apply Wednesday
  Yes,                                    !- Apply Thursday
  Yes,                                    !- Apply Friday
  Yes,                                    !- Apply Saturday
  ,                                       !- Apply Holiday
  DateRange,                              !- Date Specification Type
  10,                                     !- Start Month
  1,                                      !- Start Day
  10,                                     !- End Month
  31;                                     !- End Day

OS:Schedule:Day,
  {eccab678-bd5f-40e6-9265-764a0aacd32a}, !- Handle
  res cooling season allday10,            !- Name
  {57f8464f-64c1-4297-ba5e-33d776f49c91}, !- Schedule Type Limits Name
  ,                                       !- Interpolate to Timestep
  24,                                     !- Hour 1
  0,                                      !- Minute 1
  1;                                      !- Value Until Time 1

OS:Schedule:Rule,
  {c89f1f19-e1f7-4175-b8ef-9ce757cf4574}, !- Handle
  res cooling season allday rule11,       !- Name
  {2ef0682b-42e6-44af-8c12-fdd03ce67f9a}, !- Schedule Ruleset Name
  1,                                      !- Rule Order
  {0b1df010-9038-4a64-969b-84d9d18eb4de}, !- Day Schedule Name
  Yes,                                    !- Apply Sunday
  Yes,                                    !- Apply Monday
  Yes,                                    !- Apply Tuesday
  Yes,                                    !- Apply Wednesday
  Yes,                                    !- Apply Thursday
  Yes,                                    !- Apply Friday
  Yes,                                    !- Apply Saturday
  ,                                       !- Apply Holiday
  DateRange,                              !- Date Specification Type
  11,                                     !- Start Month
  1,                                      !- Start Day
  11,                                     !- End Month
  30;                                     !- End Day

OS:Schedule:Day,
  {0b1df010-9038-4a64-969b-84d9d18eb4de}, !- Handle
  res cooling season allday11,            !- Name
  {57f8464f-64c1-4297-ba5e-33d776f49c91}, !- Schedule Type Limits Name
  ,                                       !- Interpolate to Timestep
  24,                                     !- Hour 1
  0,                                      !- Minute 1
  1;                                      !- Value Until Time 1

OS:Schedule:Rule,
  {1550b53d-371f-48a6-915d-448c482834ba}, !- Handle
  res cooling season allday rule12,       !- Name
  {2ef0682b-42e6-44af-8c12-fdd03ce67f9a}, !- Schedule Ruleset Name
  0,                                      !- Rule Order
  {ff055026-0475-4c96-9f10-58d7c51aee4e}, !- Day Schedule Name
  Yes,                                    !- Apply Sunday
  Yes,                                    !- Apply Monday
  Yes,                                    !- Apply Tuesday
  Yes,                                    !- Apply Wednesday
  Yes,                                    !- Apply Thursday
  Yes,                                    !- Apply Friday
  Yes,                                    !- Apply Saturday
  ,                                       !- Apply Holiday
  DateRange,                              !- Date Specification Type
  12,                                     !- Start Month
  1,                                      !- Start Day
  12,                                     !- End Month
  31;                                     !- End Day

OS:Schedule:Day,
  {ff055026-0475-4c96-9f10-58d7c51aee4e}, !- Handle
  res cooling season allday12,            !- Name
  {57f8464f-64c1-4297-ba5e-33d776f49c91}, !- Schedule Type Limits Name
  ,                                       !- Interpolate to Timestep
  24,                                     !- Hour 1
  0,                                      !- Minute 1
  1;                                      !- Value Until Time 1

OS:AdditionalProperties,
  {487d3f90-cb55-4b45-a7fe-31a90251993a}, !- Handle
  {3a599eeb-93a5-4f41-a64d-8d94ff8f26f9}, !- Object Name
  htg_wkdy,                               !- Feature Name 1
  String,                                 !- Feature Data Type 1
  21.6666666666667&#4421.6666666666667&#4421.6666666666667&#4421.6666666666667&#4421.6666666666667&#4421.6666666666667&#4421.6666666666667&#4421.6666666666667&#4421.6666666666667&#4421.6666666666667&#4421.6666666666667&#4421.6666666666667&#4421.6666666666667&#4421.6666666666667&#4421.6666666666667&#4421.6666666666667&#4421.6666666666667&#4421.6666666666667&#4421.6666666666667&#4421.6666666666667&#4421.6666666666667&#4421.6666666666667&#4421.6666666666667&#4421.6666666666667, !- Feature Value 1
  htg_wked,                               !- Feature Name 2
  String,                                 !- Feature Data Type 2
  21.6666666666667&#4421.6666666666667&#4421.6666666666667&#4421.6666666666667&#4421.6666666666667&#4421.6666666666667&#4421.6666666666667&#4421.6666666666667&#4421.6666666666667&#4421.6666666666667&#4421.6666666666667&#4421.6666666666667&#4421.6666666666667&#4421.6666666666667&#4421.6666666666667&#4421.6666666666667&#4421.6666666666667&#4421.6666666666667&#4421.6666666666667&#4421.6666666666667&#4421.6666666666667&#4421.6666666666667&#4421.6666666666667&#4421.6666666666667, !- Feature Value 2
  clg_wkdy,                               !- Feature Name 3
  String,                                 !- Feature Data Type 3
  24.444444444444443&#4424.444444444444443&#4424.444444444444443&#4424.444444444444443&#4424.444444444444443&#4424.444444444444443&#4424.444444444444443&#4424.444444444444443&#4424.444444444444443&#4424.444444444444443&#4424.444444444444443&#4424.444444444444443&#4424.444444444444443&#4424.444444444444443&#4424.444444444444443&#4424.444444444444443&#4424.444444444444443&#4424.444444444444443&#4424.444444444444443&#4424.444444444444443&#4424.444444444444443&#4424.444444444444443&#4424.444444444444443&#4424.444444444444443, !- Feature Value 3
  clg_wked,                               !- Feature Name 4
  String,                                 !- Feature Data Type 4
  24.444444444444443&#4424.444444444444443&#4424.444444444444443&#4424.444444444444443&#4424.444444444444443&#4424.444444444444443&#4424.444444444444443&#4424.444444444444443&#4424.444444444444443&#4424.444444444444443&#4424.444444444444443&#4424.444444444444443&#4424.444444444444443&#4424.444444444444443&#4424.444444444444443&#4424.444444444444443&#4424.444444444444443&#4424.444444444444443&#4424.444444444444443&#4424.444444444444443&#4424.444444444444443&#4424.444444444444443&#4424.444444444444443&#4424.444444444444443; !- Feature Value 4

OS:AdditionalProperties,
  {279d9e6f-705f-40a4-82df-1980dd892091}, !- Handle
  {1ac3e8c5-d053-442c-8a4f-49d708aa87a6}, !- Object Name
  htg_wkdy,                               !- Feature Name 1
  String,                                 !- Feature Data Type 1
  21.6666666666667&#4421.6666666666667&#4421.6666666666667&#4421.6666666666667&#4421.6666666666667&#4421.6666666666667&#4421.6666666666667&#4421.6666666666667&#4421.6666666666667&#4421.6666666666667&#4421.6666666666667&#4421.6666666666667&#4421.6666666666667&#4421.6666666666667&#4421.6666666666667&#4421.6666666666667&#4421.6666666666667&#4421.6666666666667&#4421.6666666666667&#4421.6666666666667&#4421.6666666666667&#4421.6666666666667&#4421.6666666666667&#4421.6666666666667, !- Feature Value 1
  htg_wked,                               !- Feature Name 2
  String,                                 !- Feature Data Type 2
  21.6666666666667&#4421.6666666666667&#4421.6666666666667&#4421.6666666666667&#4421.6666666666667&#4421.6666666666667&#4421.6666666666667&#4421.6666666666667&#4421.6666666666667&#4421.6666666666667&#4421.6666666666667&#4421.6666666666667&#4421.6666666666667&#4421.6666666666667&#4421.6666666666667&#4421.6666666666667&#4421.6666666666667&#4421.6666666666667&#4421.6666666666667&#4421.6666666666667&#4421.6666666666667&#4421.6666666666667&#4421.6666666666667&#4421.6666666666667, !- Feature Value 2
  clg_wkdy,                               !- Feature Name 3
  String,                                 !- Feature Data Type 3
  24.444444444444443&#4424.444444444444443&#4424.444444444444443&#4424.444444444444443&#4424.444444444444443&#4424.444444444444443&#4424.444444444444443&#4424.444444444444443&#4424.444444444444443&#4424.444444444444443&#4424.444444444444443&#4424.444444444444443&#4424.444444444444443&#4424.444444444444443&#4424.444444444444443&#4424.444444444444443&#4424.444444444444443&#4424.444444444444443&#4424.444444444444443&#4424.444444444444443&#4424.444444444444443&#4424.444444444444443&#4424.444444444444443&#4424.444444444444443, !- Feature Value 3
  clg_wked,                               !- Feature Name 4
  String,                                 !- Feature Data Type 4
  24.444444444444443&#4424.444444444444443&#4424.444444444444443&#4424.444444444444443&#4424.444444444444443&#4424.444444444444443&#4424.444444444444443&#4424.444444444444443&#4424.444444444444443&#4424.444444444444443&#4424.444444444444443&#4424.444444444444443&#4424.444444444444443&#4424.444444444444443&#4424.444444444444443&#4424.444444444444443&#4424.444444444444443&#4424.444444444444443&#4424.444444444444443&#4424.444444444444443&#4424.444444444444443&#4424.444444444444443&#4424.444444444444443&#4424.444444444444443; !- Feature Value 4

OS:AdditionalProperties,
  {1c429e47-531b-4bc8-a8a8-2932bb4895b5}, !- Handle
  {833e0256-ade7-4b7e-bd1a-989c2d4e8855}, !- Object Name
  htg_wkdy,                               !- Feature Name 1
  String,                                 !- Feature Data Type 1
  21.6666666666667&#4421.6666666666667&#4421.6666666666667&#4421.6666666666667&#4421.6666666666667&#4421.6666666666667&#4421.6666666666667&#4421.6666666666667&#4421.6666666666667&#4421.6666666666667&#4421.6666666666667&#4421.6666666666667&#4421.6666666666667&#4421.6666666666667&#4421.6666666666667&#4421.6666666666667&#4421.6666666666667&#4421.6666666666667&#4421.6666666666667&#4421.6666666666667&#4421.6666666666667&#4421.6666666666667&#4421.6666666666667&#4421.6666666666667, !- Feature Value 1
  htg_wked,                               !- Feature Name 2
  String,                                 !- Feature Data Type 2
  21.6666666666667&#4421.6666666666667&#4421.6666666666667&#4421.6666666666667&#4421.6666666666667&#4421.6666666666667&#4421.6666666666667&#4421.6666666666667&#4421.6666666666667&#4421.6666666666667&#4421.6666666666667&#4421.6666666666667&#4421.6666666666667&#4421.6666666666667&#4421.6666666666667&#4421.6666666666667&#4421.6666666666667&#4421.6666666666667&#4421.6666666666667&#4421.6666666666667&#4421.6666666666667&#4421.6666666666667&#4421.6666666666667&#4421.6666666666667, !- Feature Value 2
  clg_wkdy,                               !- Feature Name 3
  String,                                 !- Feature Data Type 3
  24.444444444444443&#4424.444444444444443&#4424.444444444444443&#4424.444444444444443&#4424.444444444444443&#4424.444444444444443&#4424.444444444444443&#4424.444444444444443&#4424.444444444444443&#4424.444444444444443&#4424.444444444444443&#4424.444444444444443&#4424.444444444444443&#4424.444444444444443&#4424.444444444444443&#4424.444444444444443&#4424.444444444444443&#4424.444444444444443&#4424.444444444444443&#4424.444444444444443&#4424.444444444444443&#4424.444444444444443&#4424.444444444444443&#4424.444444444444443, !- Feature Value 3
  clg_wked,                               !- Feature Name 4
  String,                                 !- Feature Data Type 4
  24.444444444444443&#4424.444444444444443&#4424.444444444444443&#4424.444444444444443&#4424.444444444444443&#4424.444444444444443&#4424.444444444444443&#4424.444444444444443&#4424.444444444444443&#4424.444444444444443&#4424.444444444444443&#4424.444444444444443&#4424.444444444444443&#4424.444444444444443&#4424.444444444444443&#4424.444444444444443&#4424.444444444444443&#4424.444444444444443&#4424.444444444444443&#4424.444444444444443&#4424.444444444444443&#4424.444444444444443&#4424.444444444444443&#4424.444444444444443; !- Feature Value 4

OS:AdditionalProperties,
  {2cac432f-28b5-4ef8-ba7d-0bb6ffc55e4a}, !- Handle
  {64aa04c7-1135-410f-a447-65a0df78a2ad}, !- Object Name
  htg_wkdy,                               !- Feature Name 1
  String,                                 !- Feature Data Type 1
  21.6666666666667&#4421.6666666666667&#4421.6666666666667&#4421.6666666666667&#4421.6666666666667&#4421.6666666666667&#4421.6666666666667&#4421.6666666666667&#4421.6666666666667&#4421.6666666666667&#4421.6666666666667&#4421.6666666666667&#4421.6666666666667&#4421.6666666666667&#4421.6666666666667&#4421.6666666666667&#4421.6666666666667&#4421.6666666666667&#4421.6666666666667&#4421.6666666666667&#4421.6666666666667&#4421.6666666666667&#4421.6666666666667&#4421.6666666666667, !- Feature Value 1
  htg_wked,                               !- Feature Name 2
  String,                                 !- Feature Data Type 2
  21.6666666666667&#4421.6666666666667&#4421.6666666666667&#4421.6666666666667&#4421.6666666666667&#4421.6666666666667&#4421.6666666666667&#4421.6666666666667&#4421.6666666666667&#4421.6666666666667&#4421.6666666666667&#4421.6666666666667&#4421.6666666666667&#4421.6666666666667&#4421.6666666666667&#4421.6666666666667&#4421.6666666666667&#4421.6666666666667&#4421.6666666666667&#4421.6666666666667&#4421.6666666666667&#4421.6666666666667&#4421.6666666666667&#4421.6666666666667, !- Feature Value 2
  clg_wkdy,                               !- Feature Name 3
  String,                                 !- Feature Data Type 3
  24.444444444444443&#4424.444444444444443&#4424.444444444444443&#4424.444444444444443&#4424.444444444444443&#4424.444444444444443&#4424.444444444444443&#4424.444444444444443&#4424.444444444444443&#4424.444444444444443&#4424.444444444444443&#4424.444444444444443&#4424.444444444444443&#4424.444444444444443&#4424.444444444444443&#4424.444444444444443&#4424.444444444444443&#4424.444444444444443&#4424.444444444444443&#4424.444444444444443&#4424.444444444444443&#4424.444444444444443&#4424.444444444444443&#4424.444444444444443, !- Feature Value 3
  clg_wked,                               !- Feature Name 4
  String,                                 !- Feature Data Type 4
  24.444444444444443&#4424.444444444444443&#4424.444444444444443&#4424.444444444444443&#4424.444444444444443&#4424.444444444444443&#4424.444444444444443&#4424.444444444444443&#4424.444444444444443&#4424.444444444444443&#4424.444444444444443&#4424.444444444444443&#4424.444444444444443&#4424.444444444444443&#4424.444444444444443&#4424.444444444444443&#4424.444444444444443&#4424.444444444444443&#4424.444444444444443&#4424.444444444444443&#4424.444444444444443&#4424.444444444444443&#4424.444444444444443&#4424.444444444444443; !- Feature Value 4

OS:Schedule:Ruleset,
  {5f2488c0-eb6c-4343-ae2b-face9f7ae549}, !- Handle
  res heating setpoint,                   !- Name
  {54400e6c-8301-4de3-a7ed-4b09f7482598}, !- Schedule Type Limits Name
  {e11f520f-1df2-4b22-a027-65277aea5e45}, !- Default Day Schedule Name
  {ab0a54b4-1960-452c-9ceb-2f81ce9843ce}, !- Summer Design Day Schedule Name
  {36256a4d-a83f-4390-a254-52d93222785e}; !- Winter Design Day Schedule Name

OS:Schedule:Day,
  {e11f520f-1df2-4b22-a027-65277aea5e45}, !- Handle
  Schedule Day 5,                         !- Name
  {54400e6c-8301-4de3-a7ed-4b09f7482598}, !- Schedule Type Limits Name
  ,                                       !- Interpolate to Timestep
  24,                                     !- Hour 1
  0,                                      !- Minute 1
  0;                                      !- Value Until Time 1

OS:Schedule:Rule,
  {76725e6f-f8b2-4b9e-ae20-9cf4a5d7ebb3}, !- Handle
  res heating setpoint allday rule1,      !- Name
  {5f2488c0-eb6c-4343-ae2b-face9f7ae549}, !- Schedule Ruleset Name
  11,                                     !- Rule Order
  {1487abb8-8334-4066-b6b8-4f5dee12f974}, !- Day Schedule Name
  Yes,                                    !- Apply Sunday
  Yes,                                    !- Apply Monday
  Yes,                                    !- Apply Tuesday
  Yes,                                    !- Apply Wednesday
  Yes,                                    !- Apply Thursday
  Yes,                                    !- Apply Friday
  Yes,                                    !- Apply Saturday
  ,                                       !- Apply Holiday
  DateRange,                              !- Date Specification Type
  1,                                      !- Start Month
  1,                                      !- Start Day
  1,                                      !- End Month
  31;                                     !- End Day

OS:Schedule:Day,
  {1487abb8-8334-4066-b6b8-4f5dee12f974}, !- Handle
  res heating setpoint allday1,           !- Name
  {54400e6c-8301-4de3-a7ed-4b09f7482598}, !- Schedule Type Limits Name
  ,                                       !- Interpolate to Timestep
  24,                                     !- Hour 1
  0,                                      !- Minute 1
  21.6666666666667;                       !- Value Until Time 1

OS:Schedule:Rule,
  {351f8024-1b7f-4abf-961b-3ae434145a28}, !- Handle
  res heating setpoint allday rule2,      !- Name
  {5f2488c0-eb6c-4343-ae2b-face9f7ae549}, !- Schedule Ruleset Name
  10,                                     !- Rule Order
  {82e214d3-d229-40a0-9852-8337bb023201}, !- Day Schedule Name
  Yes,                                    !- Apply Sunday
  Yes,                                    !- Apply Monday
  Yes,                                    !- Apply Tuesday
  Yes,                                    !- Apply Wednesday
  Yes,                                    !- Apply Thursday
  Yes,                                    !- Apply Friday
  Yes,                                    !- Apply Saturday
  ,                                       !- Apply Holiday
  DateRange,                              !- Date Specification Type
  2,                                      !- Start Month
  1,                                      !- Start Day
  2,                                      !- End Month
  28;                                     !- End Day

OS:Schedule:Day,
  {82e214d3-d229-40a0-9852-8337bb023201}, !- Handle
  res heating setpoint allday2,           !- Name
  {54400e6c-8301-4de3-a7ed-4b09f7482598}, !- Schedule Type Limits Name
  ,                                       !- Interpolate to Timestep
  24,                                     !- Hour 1
  0,                                      !- Minute 1
  21.6666666666667;                       !- Value Until Time 1

OS:Schedule:Rule,
  {cca821a4-4897-40b3-b3cf-73aa32da1232}, !- Handle
  res heating setpoint allday rule3,      !- Name
  {5f2488c0-eb6c-4343-ae2b-face9f7ae549}, !- Schedule Ruleset Name
  9,                                      !- Rule Order
  {119b8d0c-a88c-47ce-a910-383e31f87991}, !- Day Schedule Name
  Yes,                                    !- Apply Sunday
  Yes,                                    !- Apply Monday
  Yes,                                    !- Apply Tuesday
  Yes,                                    !- Apply Wednesday
  Yes,                                    !- Apply Thursday
  Yes,                                    !- Apply Friday
  Yes,                                    !- Apply Saturday
  ,                                       !- Apply Holiday
  DateRange,                              !- Date Specification Type
  3,                                      !- Start Month
  1,                                      !- Start Day
  3,                                      !- End Month
  31;                                     !- End Day

OS:Schedule:Day,
  {119b8d0c-a88c-47ce-a910-383e31f87991}, !- Handle
  res heating setpoint allday3,           !- Name
  {54400e6c-8301-4de3-a7ed-4b09f7482598}, !- Schedule Type Limits Name
  ,                                       !- Interpolate to Timestep
  24,                                     !- Hour 1
  0,                                      !- Minute 1
  21.6666666666667;                       !- Value Until Time 1

OS:Schedule:Rule,
  {b3928808-e20a-49f0-87e9-2be5f74ae6d3}, !- Handle
  res heating setpoint allday rule4,      !- Name
  {5f2488c0-eb6c-4343-ae2b-face9f7ae549}, !- Schedule Ruleset Name
  8,                                      !- Rule Order
  {e2e85e55-01b3-4cba-a189-de27d6c3c34c}, !- Day Schedule Name
  Yes,                                    !- Apply Sunday
  Yes,                                    !- Apply Monday
  Yes,                                    !- Apply Tuesday
  Yes,                                    !- Apply Wednesday
  Yes,                                    !- Apply Thursday
  Yes,                                    !- Apply Friday
  Yes,                                    !- Apply Saturday
  ,                                       !- Apply Holiday
  DateRange,                              !- Date Specification Type
  4,                                      !- Start Month
  1,                                      !- Start Day
  4,                                      !- End Month
  30;                                     !- End Day

OS:Schedule:Day,
  {e2e85e55-01b3-4cba-a189-de27d6c3c34c}, !- Handle
  res heating setpoint allday4,           !- Name
  {54400e6c-8301-4de3-a7ed-4b09f7482598}, !- Schedule Type Limits Name
  ,                                       !- Interpolate to Timestep
  24,                                     !- Hour 1
  0,                                      !- Minute 1
  21.6666666666667;                       !- Value Until Time 1

OS:Schedule:Rule,
  {b5233723-cecd-4e2f-9221-7bfd6f27b874}, !- Handle
  res heating setpoint allday rule5,      !- Name
  {5f2488c0-eb6c-4343-ae2b-face9f7ae549}, !- Schedule Ruleset Name
  7,                                      !- Rule Order
  {80ca96b1-b20a-45e3-80f0-ce0064cd25cf}, !- Day Schedule Name
  Yes,                                    !- Apply Sunday
  Yes,                                    !- Apply Monday
  Yes,                                    !- Apply Tuesday
  Yes,                                    !- Apply Wednesday
  Yes,                                    !- Apply Thursday
  Yes,                                    !- Apply Friday
  Yes,                                    !- Apply Saturday
  ,                                       !- Apply Holiday
  DateRange,                              !- Date Specification Type
  5,                                      !- Start Month
  1,                                      !- Start Day
  5,                                      !- End Month
  31;                                     !- End Day

OS:Schedule:Day,
  {80ca96b1-b20a-45e3-80f0-ce0064cd25cf}, !- Handle
  res heating setpoint allday5,           !- Name
  {54400e6c-8301-4de3-a7ed-4b09f7482598}, !- Schedule Type Limits Name
  ,                                       !- Interpolate to Timestep
  24,                                     !- Hour 1
  0,                                      !- Minute 1
  21.6666666666667;                       !- Value Until Time 1

OS:Schedule:Rule,
  {bae05403-894f-48d6-84e9-c21cafc4e346}, !- Handle
  res heating setpoint allday rule6,      !- Name
  {5f2488c0-eb6c-4343-ae2b-face9f7ae549}, !- Schedule Ruleset Name
  6,                                      !- Rule Order
  {b97a0ebf-34e1-424b-bc6b-19ac53f58ea0}, !- Day Schedule Name
  Yes,                                    !- Apply Sunday
  Yes,                                    !- Apply Monday
  Yes,                                    !- Apply Tuesday
  Yes,                                    !- Apply Wednesday
  Yes,                                    !- Apply Thursday
  Yes,                                    !- Apply Friday
  Yes,                                    !- Apply Saturday
  ,                                       !- Apply Holiday
  DateRange,                              !- Date Specification Type
  6,                                      !- Start Month
  1,                                      !- Start Day
  6,                                      !- End Month
  30;                                     !- End Day

OS:Schedule:Day,
  {b97a0ebf-34e1-424b-bc6b-19ac53f58ea0}, !- Handle
  res heating setpoint allday6,           !- Name
  {54400e6c-8301-4de3-a7ed-4b09f7482598}, !- Schedule Type Limits Name
  ,                                       !- Interpolate to Timestep
  24,                                     !- Hour 1
  0,                                      !- Minute 1
  21.6666666666667;                       !- Value Until Time 1

OS:Schedule:Rule,
  {223c7a3e-40e2-45a3-8d51-e06b75b2442f}, !- Handle
  res heating setpoint allday rule7,      !- Name
  {5f2488c0-eb6c-4343-ae2b-face9f7ae549}, !- Schedule Ruleset Name
  5,                                      !- Rule Order
  {709ea604-706b-4303-af12-c43999a2b200}, !- Day Schedule Name
  Yes,                                    !- Apply Sunday
  Yes,                                    !- Apply Monday
  Yes,                                    !- Apply Tuesday
  Yes,                                    !- Apply Wednesday
  Yes,                                    !- Apply Thursday
  Yes,                                    !- Apply Friday
  Yes,                                    !- Apply Saturday
  ,                                       !- Apply Holiday
  DateRange,                              !- Date Specification Type
  7,                                      !- Start Month
  1,                                      !- Start Day
  7,                                      !- End Month
  31;                                     !- End Day

OS:Schedule:Day,
  {709ea604-706b-4303-af12-c43999a2b200}, !- Handle
  res heating setpoint allday7,           !- Name
  {54400e6c-8301-4de3-a7ed-4b09f7482598}, !- Schedule Type Limits Name
  ,                                       !- Interpolate to Timestep
  24,                                     !- Hour 1
  0,                                      !- Minute 1
  21.6666666666667;                       !- Value Until Time 1

OS:Schedule:Rule,
  {4e3ef3a5-fa61-4daa-9950-08eae6100238}, !- Handle
  res heating setpoint allday rule8,      !- Name
  {5f2488c0-eb6c-4343-ae2b-face9f7ae549}, !- Schedule Ruleset Name
  4,                                      !- Rule Order
  {eb47f85f-333d-4517-8ae1-6b8e423dafec}, !- Day Schedule Name
  Yes,                                    !- Apply Sunday
  Yes,                                    !- Apply Monday
  Yes,                                    !- Apply Tuesday
  Yes,                                    !- Apply Wednesday
  Yes,                                    !- Apply Thursday
  Yes,                                    !- Apply Friday
  Yes,                                    !- Apply Saturday
  ,                                       !- Apply Holiday
  DateRange,                              !- Date Specification Type
  8,                                      !- Start Month
  1,                                      !- Start Day
  8,                                      !- End Month
  31;                                     !- End Day

OS:Schedule:Day,
  {eb47f85f-333d-4517-8ae1-6b8e423dafec}, !- Handle
  res heating setpoint allday8,           !- Name
  {54400e6c-8301-4de3-a7ed-4b09f7482598}, !- Schedule Type Limits Name
  ,                                       !- Interpolate to Timestep
  24,                                     !- Hour 1
  0,                                      !- Minute 1
  21.6666666666667;                       !- Value Until Time 1

OS:Schedule:Rule,
  {d0c364c9-8ce6-4a3d-aa75-99c88643a930}, !- Handle
  res heating setpoint allday rule9,      !- Name
  {5f2488c0-eb6c-4343-ae2b-face9f7ae549}, !- Schedule Ruleset Name
  3,                                      !- Rule Order
  {5f43da75-d03d-4409-86a7-a1d993456c73}, !- Day Schedule Name
  Yes,                                    !- Apply Sunday
  Yes,                                    !- Apply Monday
  Yes,                                    !- Apply Tuesday
  Yes,                                    !- Apply Wednesday
  Yes,                                    !- Apply Thursday
  Yes,                                    !- Apply Friday
  Yes,                                    !- Apply Saturday
  ,                                       !- Apply Holiday
  DateRange,                              !- Date Specification Type
  9,                                      !- Start Month
  1,                                      !- Start Day
  9,                                      !- End Month
  30;                                     !- End Day

OS:Schedule:Day,
  {5f43da75-d03d-4409-86a7-a1d993456c73}, !- Handle
  res heating setpoint allday9,           !- Name
  {54400e6c-8301-4de3-a7ed-4b09f7482598}, !- Schedule Type Limits Name
  ,                                       !- Interpolate to Timestep
  24,                                     !- Hour 1
  0,                                      !- Minute 1
  21.6666666666667;                       !- Value Until Time 1

OS:Schedule:Rule,
  {7e943209-0272-47f2-89ab-065c83cd9d32}, !- Handle
  res heating setpoint allday rule10,     !- Name
  {5f2488c0-eb6c-4343-ae2b-face9f7ae549}, !- Schedule Ruleset Name
  2,                                      !- Rule Order
  {b6924780-f601-4ce6-a290-d011acd5bc99}, !- Day Schedule Name
  Yes,                                    !- Apply Sunday
  Yes,                                    !- Apply Monday
  Yes,                                    !- Apply Tuesday
  Yes,                                    !- Apply Wednesday
  Yes,                                    !- Apply Thursday
  Yes,                                    !- Apply Friday
  Yes,                                    !- Apply Saturday
  ,                                       !- Apply Holiday
  DateRange,                              !- Date Specification Type
  10,                                     !- Start Month
  1,                                      !- Start Day
  10,                                     !- End Month
  31;                                     !- End Day

OS:Schedule:Day,
  {b6924780-f601-4ce6-a290-d011acd5bc99}, !- Handle
  res heating setpoint allday10,          !- Name
  {54400e6c-8301-4de3-a7ed-4b09f7482598}, !- Schedule Type Limits Name
  ,                                       !- Interpolate to Timestep
  24,                                     !- Hour 1
  0,                                      !- Minute 1
  21.6666666666667;                       !- Value Until Time 1

OS:Schedule:Rule,
  {a7be17e1-bc7a-47b3-b9a6-78c243a9170b}, !- Handle
  res heating setpoint allday rule11,     !- Name
  {5f2488c0-eb6c-4343-ae2b-face9f7ae549}, !- Schedule Ruleset Name
  1,                                      !- Rule Order
  {33b1d4b0-a497-491e-b268-18db949dc259}, !- Day Schedule Name
  Yes,                                    !- Apply Sunday
  Yes,                                    !- Apply Monday
  Yes,                                    !- Apply Tuesday
  Yes,                                    !- Apply Wednesday
  Yes,                                    !- Apply Thursday
  Yes,                                    !- Apply Friday
  Yes,                                    !- Apply Saturday
  ,                                       !- Apply Holiday
  DateRange,                              !- Date Specification Type
  11,                                     !- Start Month
  1,                                      !- Start Day
  11,                                     !- End Month
  30;                                     !- End Day

OS:Schedule:Day,
  {33b1d4b0-a497-491e-b268-18db949dc259}, !- Handle
  res heating setpoint allday11,          !- Name
  {54400e6c-8301-4de3-a7ed-4b09f7482598}, !- Schedule Type Limits Name
  ,                                       !- Interpolate to Timestep
  24,                                     !- Hour 1
  0,                                      !- Minute 1
  21.6666666666667;                       !- Value Until Time 1

OS:Schedule:Rule,
  {8f74e701-9fa7-478e-b952-cdbcd68dbfd6}, !- Handle
  res heating setpoint allday rule12,     !- Name
  {5f2488c0-eb6c-4343-ae2b-face9f7ae549}, !- Schedule Ruleset Name
  0,                                      !- Rule Order
  {9eefd3d3-8bf3-4a6a-af4c-8fcda788d712}, !- Day Schedule Name
  Yes,                                    !- Apply Sunday
  Yes,                                    !- Apply Monday
  Yes,                                    !- Apply Tuesday
  Yes,                                    !- Apply Wednesday
  Yes,                                    !- Apply Thursday
  Yes,                                    !- Apply Friday
  Yes,                                    !- Apply Saturday
  ,                                       !- Apply Holiday
  DateRange,                              !- Date Specification Type
  12,                                     !- Start Month
  1,                                      !- Start Day
  12,                                     !- End Month
  31;                                     !- End Day

OS:Schedule:Day,
  {9eefd3d3-8bf3-4a6a-af4c-8fcda788d712}, !- Handle
  res heating setpoint allday12,          !- Name
  {54400e6c-8301-4de3-a7ed-4b09f7482598}, !- Schedule Type Limits Name
  ,                                       !- Interpolate to Timestep
  24,                                     !- Hour 1
  0,                                      !- Minute 1
  21.6666666666667;                       !- Value Until Time 1

OS:Schedule:Day,
  {36256a4d-a83f-4390-a254-52d93222785e}, !- Handle
  res heating setpoint winter design,     !- Name
  {54400e6c-8301-4de3-a7ed-4b09f7482598}, !- Schedule Type Limits Name
  ,                                       !- Interpolate to Timestep
  24,                                     !- Hour 1
  0,                                      !- Minute 1
  21.1111111111111;                       !- Value Until Time 1

OS:Schedule:Day,
  {ab0a54b4-1960-452c-9ceb-2f81ce9843ce}, !- Handle
  res heating setpoint summer design,     !- Name
  {54400e6c-8301-4de3-a7ed-4b09f7482598}, !- Schedule Type Limits Name
  ,                                       !- Interpolate to Timestep
  24,                                     !- Hour 1
  0,                                      !- Minute 1
  23.8888888888889;                       !- Value Until Time 1

OS:Schedule:Ruleset,
  {2190d713-da02-4bb6-ad33-cbeafa32d946}, !- Handle
  res cooling setpoint,                   !- Name
  {54400e6c-8301-4de3-a7ed-4b09f7482598}, !- Schedule Type Limits Name
  {04160bf5-f4e1-417a-b64b-d1ecd844f4fe}, !- Default Day Schedule Name
  {0a78c65c-5bf4-40dd-af00-e28ce3a37052}, !- Summer Design Day Schedule Name
  {5a086bbb-885a-4571-9393-a4d137bef011}; !- Winter Design Day Schedule Name

OS:Schedule:Day,
  {04160bf5-f4e1-417a-b64b-d1ecd844f4fe}, !- Handle
  Schedule Day 6,                         !- Name
  {54400e6c-8301-4de3-a7ed-4b09f7482598}, !- Schedule Type Limits Name
  ,                                       !- Interpolate to Timestep
  24,                                     !- Hour 1
  0,                                      !- Minute 1
  0;                                      !- Value Until Time 1

OS:Schedule:Rule,
  {efda7084-018c-4f56-a4b0-8233a528e87b}, !- Handle
  res cooling setpoint allday rule1,      !- Name
  {2190d713-da02-4bb6-ad33-cbeafa32d946}, !- Schedule Ruleset Name
  11,                                     !- Rule Order
  {238f88e9-206c-488b-8c96-f8634018a531}, !- Day Schedule Name
  Yes,                                    !- Apply Sunday
  Yes,                                    !- Apply Monday
  Yes,                                    !- Apply Tuesday
  Yes,                                    !- Apply Wednesday
  Yes,                                    !- Apply Thursday
  Yes,                                    !- Apply Friday
  Yes,                                    !- Apply Saturday
  ,                                       !- Apply Holiday
  DateRange,                              !- Date Specification Type
  1,                                      !- Start Month
  1,                                      !- Start Day
  1,                                      !- End Month
  31;                                     !- End Day

OS:Schedule:Day,
  {238f88e9-206c-488b-8c96-f8634018a531}, !- Handle
  res cooling setpoint allday1,           !- Name
  {54400e6c-8301-4de3-a7ed-4b09f7482598}, !- Schedule Type Limits Name
  ,                                       !- Interpolate to Timestep
  24,                                     !- Hour 1
  0,                                      !- Minute 1
  24.4444444444444;                       !- Value Until Time 1

OS:Schedule:Rule,
  {e2371613-4cd6-4442-a7bf-0bcb42d715ae}, !- Handle
  res cooling setpoint allday rule2,      !- Name
  {2190d713-da02-4bb6-ad33-cbeafa32d946}, !- Schedule Ruleset Name
  10,                                     !- Rule Order
  {46fa073c-460c-499e-ace9-4715387352cf}, !- Day Schedule Name
  Yes,                                    !- Apply Sunday
  Yes,                                    !- Apply Monday
  Yes,                                    !- Apply Tuesday
  Yes,                                    !- Apply Wednesday
  Yes,                                    !- Apply Thursday
  Yes,                                    !- Apply Friday
  Yes,                                    !- Apply Saturday
  ,                                       !- Apply Holiday
  DateRange,                              !- Date Specification Type
  2,                                      !- Start Month
  1,                                      !- Start Day
  2,                                      !- End Month
  28;                                     !- End Day

OS:Schedule:Day,
  {46fa073c-460c-499e-ace9-4715387352cf}, !- Handle
  res cooling setpoint allday2,           !- Name
  {54400e6c-8301-4de3-a7ed-4b09f7482598}, !- Schedule Type Limits Name
  ,                                       !- Interpolate to Timestep
  24,                                     !- Hour 1
  0,                                      !- Minute 1
  24.4444444444444;                       !- Value Until Time 1

OS:Schedule:Rule,
  {563e464d-cf92-4881-be98-085fc11d5a9b}, !- Handle
  res cooling setpoint allday rule3,      !- Name
  {2190d713-da02-4bb6-ad33-cbeafa32d946}, !- Schedule Ruleset Name
  9,                                      !- Rule Order
  {a5ac07d5-71a9-4e60-9b7b-42fd13436221}, !- Day Schedule Name
  Yes,                                    !- Apply Sunday
  Yes,                                    !- Apply Monday
  Yes,                                    !- Apply Tuesday
  Yes,                                    !- Apply Wednesday
  Yes,                                    !- Apply Thursday
  Yes,                                    !- Apply Friday
  Yes,                                    !- Apply Saturday
  ,                                       !- Apply Holiday
  DateRange,                              !- Date Specification Type
  3,                                      !- Start Month
  1,                                      !- Start Day
  3,                                      !- End Month
  31;                                     !- End Day

OS:Schedule:Day,
  {a5ac07d5-71a9-4e60-9b7b-42fd13436221}, !- Handle
  res cooling setpoint allday3,           !- Name
  {54400e6c-8301-4de3-a7ed-4b09f7482598}, !- Schedule Type Limits Name
  ,                                       !- Interpolate to Timestep
  24,                                     !- Hour 1
  0,                                      !- Minute 1
  24.4444444444444;                       !- Value Until Time 1

OS:Schedule:Rule,
  {a5efbbd2-af73-42fd-b575-5e45a159b9c1}, !- Handle
  res cooling setpoint allday rule4,      !- Name
  {2190d713-da02-4bb6-ad33-cbeafa32d946}, !- Schedule Ruleset Name
  8,                                      !- Rule Order
  {c2566aa6-97e9-4ccf-944e-776ca5a65aad}, !- Day Schedule Name
  Yes,                                    !- Apply Sunday
  Yes,                                    !- Apply Monday
  Yes,                                    !- Apply Tuesday
  Yes,                                    !- Apply Wednesday
  Yes,                                    !- Apply Thursday
  Yes,                                    !- Apply Friday
  Yes,                                    !- Apply Saturday
  ,                                       !- Apply Holiday
  DateRange,                              !- Date Specification Type
  4,                                      !- Start Month
  1,                                      !- Start Day
  4,                                      !- End Month
  30;                                     !- End Day

OS:Schedule:Day,
  {c2566aa6-97e9-4ccf-944e-776ca5a65aad}, !- Handle
  res cooling setpoint allday4,           !- Name
  {54400e6c-8301-4de3-a7ed-4b09f7482598}, !- Schedule Type Limits Name
  ,                                       !- Interpolate to Timestep
  24,                                     !- Hour 1
  0,                                      !- Minute 1
  24.4444444444444;                       !- Value Until Time 1

OS:Schedule:Rule,
  {1caf7b49-cf37-4cd8-ac27-ad94e9ff7fb5}, !- Handle
  res cooling setpoint allday rule5,      !- Name
  {2190d713-da02-4bb6-ad33-cbeafa32d946}, !- Schedule Ruleset Name
  7,                                      !- Rule Order
  {225c7986-6d17-4953-80cd-2cd6888b40d5}, !- Day Schedule Name
  Yes,                                    !- Apply Sunday
  Yes,                                    !- Apply Monday
  Yes,                                    !- Apply Tuesday
  Yes,                                    !- Apply Wednesday
  Yes,                                    !- Apply Thursday
  Yes,                                    !- Apply Friday
  Yes,                                    !- Apply Saturday
  ,                                       !- Apply Holiday
  DateRange,                              !- Date Specification Type
  5,                                      !- Start Month
  1,                                      !- Start Day
  5,                                      !- End Month
  31;                                     !- End Day

OS:Schedule:Day,
  {225c7986-6d17-4953-80cd-2cd6888b40d5}, !- Handle
  res cooling setpoint allday5,           !- Name
  {54400e6c-8301-4de3-a7ed-4b09f7482598}, !- Schedule Type Limits Name
  ,                                       !- Interpolate to Timestep
  24,                                     !- Hour 1
  0,                                      !- Minute 1
  24.4444444444444;                       !- Value Until Time 1

OS:Schedule:Rule,
  {7eb70174-3923-4016-8a7a-1bbd50a61d45}, !- Handle
  res cooling setpoint allday rule6,      !- Name
  {2190d713-da02-4bb6-ad33-cbeafa32d946}, !- Schedule Ruleset Name
  6,                                      !- Rule Order
  {4adfc15f-111f-4c3d-8fa9-0a9156db517e}, !- Day Schedule Name
  Yes,                                    !- Apply Sunday
  Yes,                                    !- Apply Monday
  Yes,                                    !- Apply Tuesday
  Yes,                                    !- Apply Wednesday
  Yes,                                    !- Apply Thursday
  Yes,                                    !- Apply Friday
  Yes,                                    !- Apply Saturday
  ,                                       !- Apply Holiday
  DateRange,                              !- Date Specification Type
  6,                                      !- Start Month
  1,                                      !- Start Day
  6,                                      !- End Month
  30;                                     !- End Day

OS:Schedule:Day,
  {4adfc15f-111f-4c3d-8fa9-0a9156db517e}, !- Handle
  res cooling setpoint allday6,           !- Name
  {54400e6c-8301-4de3-a7ed-4b09f7482598}, !- Schedule Type Limits Name
  ,                                       !- Interpolate to Timestep
  24,                                     !- Hour 1
  0,                                      !- Minute 1
  24.4444444444444;                       !- Value Until Time 1

OS:Schedule:Rule,
  {4e7c08ec-6e9b-488d-8649-268b0bad8387}, !- Handle
  res cooling setpoint allday rule7,      !- Name
  {2190d713-da02-4bb6-ad33-cbeafa32d946}, !- Schedule Ruleset Name
  5,                                      !- Rule Order
  {07ce9215-a466-4d6d-8430-5f9dffbc3f44}, !- Day Schedule Name
  Yes,                                    !- Apply Sunday
  Yes,                                    !- Apply Monday
  Yes,                                    !- Apply Tuesday
  Yes,                                    !- Apply Wednesday
  Yes,                                    !- Apply Thursday
  Yes,                                    !- Apply Friday
  Yes,                                    !- Apply Saturday
  ,                                       !- Apply Holiday
  DateRange,                              !- Date Specification Type
  7,                                      !- Start Month
  1,                                      !- Start Day
  7,                                      !- End Month
  31;                                     !- End Day

OS:Schedule:Day,
  {07ce9215-a466-4d6d-8430-5f9dffbc3f44}, !- Handle
  res cooling setpoint allday7,           !- Name
  {54400e6c-8301-4de3-a7ed-4b09f7482598}, !- Schedule Type Limits Name
  ,                                       !- Interpolate to Timestep
  24,                                     !- Hour 1
  0,                                      !- Minute 1
  24.4444444444444;                       !- Value Until Time 1

OS:Schedule:Rule,
  {844d7774-a81a-4e34-b6cd-ce2e4d650a54}, !- Handle
  res cooling setpoint allday rule8,      !- Name
  {2190d713-da02-4bb6-ad33-cbeafa32d946}, !- Schedule Ruleset Name
  4,                                      !- Rule Order
  {63b0a389-9225-47da-87d8-695fd77a7dfa}, !- Day Schedule Name
  Yes,                                    !- Apply Sunday
  Yes,                                    !- Apply Monday
  Yes,                                    !- Apply Tuesday
  Yes,                                    !- Apply Wednesday
  Yes,                                    !- Apply Thursday
  Yes,                                    !- Apply Friday
  Yes,                                    !- Apply Saturday
  ,                                       !- Apply Holiday
  DateRange,                              !- Date Specification Type
  8,                                      !- Start Month
  1,                                      !- Start Day
  8,                                      !- End Month
  31;                                     !- End Day

OS:Schedule:Day,
  {63b0a389-9225-47da-87d8-695fd77a7dfa}, !- Handle
  res cooling setpoint allday8,           !- Name
  {54400e6c-8301-4de3-a7ed-4b09f7482598}, !- Schedule Type Limits Name
  ,                                       !- Interpolate to Timestep
  24,                                     !- Hour 1
  0,                                      !- Minute 1
  24.4444444444444;                       !- Value Until Time 1

OS:Schedule:Rule,
  {95663e5d-bebc-4cef-8947-4ec46411c7ae}, !- Handle
  res cooling setpoint allday rule9,      !- Name
  {2190d713-da02-4bb6-ad33-cbeafa32d946}, !- Schedule Ruleset Name
  3,                                      !- Rule Order
  {675ece0e-89f1-49cc-a863-97bb1c3e92e5}, !- Day Schedule Name
  Yes,                                    !- Apply Sunday
  Yes,                                    !- Apply Monday
  Yes,                                    !- Apply Tuesday
  Yes,                                    !- Apply Wednesday
  Yes,                                    !- Apply Thursday
  Yes,                                    !- Apply Friday
  Yes,                                    !- Apply Saturday
  ,                                       !- Apply Holiday
  DateRange,                              !- Date Specification Type
  9,                                      !- Start Month
  1,                                      !- Start Day
  9,                                      !- End Month
  30;                                     !- End Day

OS:Schedule:Day,
  {675ece0e-89f1-49cc-a863-97bb1c3e92e5}, !- Handle
  res cooling setpoint allday9,           !- Name
  {54400e6c-8301-4de3-a7ed-4b09f7482598}, !- Schedule Type Limits Name
  ,                                       !- Interpolate to Timestep
  24,                                     !- Hour 1
  0,                                      !- Minute 1
  24.4444444444444;                       !- Value Until Time 1

OS:Schedule:Rule,
  {7a636f80-26c1-47c4-a596-8d3161c4d343}, !- Handle
  res cooling setpoint allday rule10,     !- Name
  {2190d713-da02-4bb6-ad33-cbeafa32d946}, !- Schedule Ruleset Name
  2,                                      !- Rule Order
  {5e5687df-cea2-409f-93b2-182bf5131589}, !- Day Schedule Name
  Yes,                                    !- Apply Sunday
  Yes,                                    !- Apply Monday
  Yes,                                    !- Apply Tuesday
  Yes,                                    !- Apply Wednesday
  Yes,                                    !- Apply Thursday
  Yes,                                    !- Apply Friday
  Yes,                                    !- Apply Saturday
  ,                                       !- Apply Holiday
  DateRange,                              !- Date Specification Type
  10,                                     !- Start Month
  1,                                      !- Start Day
  10,                                     !- End Month
  31;                                     !- End Day

OS:Schedule:Day,
  {5e5687df-cea2-409f-93b2-182bf5131589}, !- Handle
  res cooling setpoint allday10,          !- Name
  {54400e6c-8301-4de3-a7ed-4b09f7482598}, !- Schedule Type Limits Name
  ,                                       !- Interpolate to Timestep
  24,                                     !- Hour 1
  0,                                      !- Minute 1
  24.4444444444444;                       !- Value Until Time 1

OS:Schedule:Rule,
  {c00c4684-35fe-40fc-ad36-e345e25e6661}, !- Handle
  res cooling setpoint allday rule11,     !- Name
  {2190d713-da02-4bb6-ad33-cbeafa32d946}, !- Schedule Ruleset Name
  1,                                      !- Rule Order
  {b0d3e59f-d059-4cb2-8c6d-860ab978489b}, !- Day Schedule Name
  Yes,                                    !- Apply Sunday
  Yes,                                    !- Apply Monday
  Yes,                                    !- Apply Tuesday
  Yes,                                    !- Apply Wednesday
  Yes,                                    !- Apply Thursday
  Yes,                                    !- Apply Friday
  Yes,                                    !- Apply Saturday
  ,                                       !- Apply Holiday
  DateRange,                              !- Date Specification Type
  11,                                     !- Start Month
  1,                                      !- Start Day
  11,                                     !- End Month
  30;                                     !- End Day

OS:Schedule:Day,
  {b0d3e59f-d059-4cb2-8c6d-860ab978489b}, !- Handle
  res cooling setpoint allday11,          !- Name
  {54400e6c-8301-4de3-a7ed-4b09f7482598}, !- Schedule Type Limits Name
  ,                                       !- Interpolate to Timestep
  24,                                     !- Hour 1
  0,                                      !- Minute 1
  24.4444444444444;                       !- Value Until Time 1

OS:Schedule:Rule,
  {9398dbd1-d9ac-4800-830f-7cef161a30ca}, !- Handle
  res cooling setpoint allday rule12,     !- Name
  {2190d713-da02-4bb6-ad33-cbeafa32d946}, !- Schedule Ruleset Name
  0,                                      !- Rule Order
  {af85685c-1274-437f-8764-4ed29824ed3e}, !- Day Schedule Name
  Yes,                                    !- Apply Sunday
  Yes,                                    !- Apply Monday
  Yes,                                    !- Apply Tuesday
  Yes,                                    !- Apply Wednesday
  Yes,                                    !- Apply Thursday
  Yes,                                    !- Apply Friday
  Yes,                                    !- Apply Saturday
  ,                                       !- Apply Holiday
  DateRange,                              !- Date Specification Type
  12,                                     !- Start Month
  1,                                      !- Start Day
  12,                                     !- End Month
  31;                                     !- End Day

OS:Schedule:Day,
  {af85685c-1274-437f-8764-4ed29824ed3e}, !- Handle
  res cooling setpoint allday12,          !- Name
  {54400e6c-8301-4de3-a7ed-4b09f7482598}, !- Schedule Type Limits Name
  ,                                       !- Interpolate to Timestep
  24,                                     !- Hour 1
  0,                                      !- Minute 1
  24.4444444444444;                       !- Value Until Time 1

OS:Schedule:Day,
  {5a086bbb-885a-4571-9393-a4d137bef011}, !- Handle
  res cooling setpoint winter design,     !- Name
  {54400e6c-8301-4de3-a7ed-4b09f7482598}, !- Schedule Type Limits Name
  ,                                       !- Interpolate to Timestep
  24,                                     !- Hour 1
  0,                                      !- Minute 1
  21.1111111111111;                       !- Value Until Time 1

OS:Schedule:Day,
  {0a78c65c-5bf4-40dd-af00-e28ce3a37052}, !- Handle
  res cooling setpoint summer design,     !- Name
  {54400e6c-8301-4de3-a7ed-4b09f7482598}, !- Schedule Type Limits Name
  ,                                       !- Interpolate to Timestep
  24,                                     !- Hour 1
  0,                                      !- Minute 1
>>>>>>> 0d6078c2
  23.8888888888889;                       !- Value Until Time 1
<|MERGE_RESOLUTION|>--- conflicted
+++ resolved
@@ -1,53 +1,26 @@
 !- NOTE: Auto-generated from /test/osw_files/SFA_4units_1story_SL_UA_3Beds_2Baths_Denver_GSHPVertBore.osw
 
 OS:Version,
-<<<<<<< HEAD
-  {c1fa48ed-c021-45dc-8f30-5642476f55fc}, !- Handle
-  2.9.0;                                  !- Version Identifier
-
-OS:SimulationControl,
-  {fd8ba34e-2983-40a4-9568-15ff85bb91fc}, !- Handle
-=======
   {bc17b0a8-42f2-4312-8605-da12ef725e10}, !- Handle
   2.9.0;                                  !- Version Identifier
 
 OS:SimulationControl,
   {441a405c-2cca-409f-9e7f-0e56368ac913}, !- Handle
->>>>>>> 0d6078c2
   ,                                       !- Do Zone Sizing Calculation
   ,                                       !- Do System Sizing Calculation
   ,                                       !- Do Plant Sizing Calculation
   No;                                     !- Run Simulation for Sizing Periods
 
 OS:Timestep,
-<<<<<<< HEAD
-  {148f7dcb-2276-4850-aaad-b89e2badccac}, !- Handle
-  6;                                      !- Number of Timesteps per Hour
-
-OS:ShadowCalculation,
-  {f9a0ce47-2f29-436c-b5fa-23ad9c44e274}, !- Handle
-=======
   {95dfe42e-868f-4a69-a4e9-d901134d06dc}, !- Handle
   6;                                      !- Number of Timesteps per Hour
 
 OS:ShadowCalculation,
   {4cdd2f63-0d75-408f-8762-0b2ba676d7c5}, !- Handle
->>>>>>> 0d6078c2
   20,                                     !- Calculation Frequency
   200;                                    !- Maximum Figures in Shadow Overlap Calculations
 
 OS:SurfaceConvectionAlgorithm:Outside,
-<<<<<<< HEAD
-  {5bcb6caf-b873-4319-937f-b988bf1a7b8d}, !- Handle
-  DOE-2;                                  !- Algorithm
-
-OS:SurfaceConvectionAlgorithm:Inside,
-  {bc77a272-1fe7-4da1-929b-6576fd089e22}, !- Handle
-  TARP;                                   !- Algorithm
-
-OS:ZoneCapacitanceMultiplier:ResearchSpecial,
-  {7f7fec9e-382c-4d3e-bf0d-b4677e78daed}, !- Handle
-=======
   {8a737bb1-0c56-46a1-abe0-c7d32a484731}, !- Handle
   DOE-2;                                  !- Algorithm
 
@@ -57,17 +30,12 @@
 
 OS:ZoneCapacitanceMultiplier:ResearchSpecial,
   {af10a8f2-9d37-435c-91b9-6738ffc32174}, !- Handle
->>>>>>> 0d6078c2
   ,                                       !- Temperature Capacity Multiplier
   15,                                     !- Humidity Capacity Multiplier
   ;                                       !- Carbon Dioxide Capacity Multiplier
 
 OS:RunPeriod,
-<<<<<<< HEAD
-  {9f989dee-56a1-42ea-b666-2edb894c64b9}, !- Handle
-=======
   {6f4627a0-9b71-4410-aa8d-d0018d9340ce}, !- Handle
->>>>>>> 0d6078c2
   Run Period 1,                           !- Name
   1,                                      !- Begin Month
   1,                                      !- Begin Day of Month
@@ -81,21 +49,13 @@
   ;                                       !- Number of Times Runperiod to be Repeated
 
 OS:YearDescription,
-<<<<<<< HEAD
-  {8acd3374-5dc7-4b17-afda-4cf0db859d1d}, !- Handle
-=======
   {e53df460-ec6e-4181-b6a8-811d986d0fb4}, !- Handle
->>>>>>> 0d6078c2
   2007,                                   !- Calendar Year
   ,                                       !- Day of Week for Start Day
   ;                                       !- Is Leap Year
 
 OS:WeatherFile,
-<<<<<<< HEAD
-  {4c1bfe1b-411b-4f69-b66e-0d85d9193b23}, !- Handle
-=======
   {7fe93d9f-eee4-4490-9c86-597577c1f01b}, !- Handle
->>>>>>> 0d6078c2
   Denver Intl Ap,                         !- City
   CO,                                     !- State Province Region
   USA,                                    !- Country
@@ -109,13 +69,8 @@
   E23378AA;                               !- Checksum
 
 OS:AdditionalProperties,
-<<<<<<< HEAD
-  {fb66ad1c-1d19-4726-b8ba-f965cc4552a4}, !- Handle
-  {4c1bfe1b-411b-4f69-b66e-0d85d9193b23}, !- Object Name
-=======
   {15907484-0adf-408a-b9a3-7e58e2c890d3}, !- Handle
   {7fe93d9f-eee4-4490-9c86-597577c1f01b}, !- Object Name
->>>>>>> 0d6078c2
   EPWHeaderCity,                          !- Feature Name 1
   String,                                 !- Feature Data Type 1
   Denver Intl Ap,                         !- Feature Value 1
@@ -223,11 +178,7 @@
   84;                                     !- Feature Value 35
 
 OS:Site,
-<<<<<<< HEAD
-  {8ed558fc-ef63-4436-a8e1-331ae5f87410}, !- Handle
-=======
   {7fcc4862-16c7-42c5-870c-af926f4af236}, !- Handle
->>>>>>> 0d6078c2
   Denver Intl Ap_CO_USA,                  !- Name
   39.83,                                  !- Latitude {deg}
   -104.65,                                !- Longitude {deg}
@@ -236,11 +187,7 @@
   ;                                       !- Terrain
 
 OS:ClimateZones,
-<<<<<<< HEAD
-  {1274150a-6b20-4862-9d06-d61f9a5a4953}, !- Handle
-=======
   {1a7117b7-303d-4229-9f33-5f963f9013ef}, !- Handle
->>>>>>> 0d6078c2
   ,                                       !- Active Institution
   ,                                       !- Active Year
   ,                                       !- Climate Zone Institution Name 1
@@ -253,31 +200,19 @@
   Cold;                                   !- Climate Zone Value 2
 
 OS:Site:WaterMainsTemperature,
-<<<<<<< HEAD
-  {af589931-cb11-4c62-9453-f78327de795e}, !- Handle
-=======
   {5af099a3-b0f1-427d-8c1a-2ef8415fe18e}, !- Handle
->>>>>>> 0d6078c2
   Correlation,                            !- Calculation Method
   ,                                       !- Temperature Schedule Name
   10.8753424657535,                       !- Annual Average Outdoor Air Temperature {C}
   23.1524007936508;                       !- Maximum Difference In Monthly Average Outdoor Air Temperatures {deltaC}
 
 OS:RunPeriodControl:DaylightSavingTime,
-<<<<<<< HEAD
-  {2034083a-94a6-4beb-8058-c4bf591955e3}, !- Handle
-=======
   {b9430831-4c5d-4d6e-a4d8-7f667521a64e}, !- Handle
->>>>>>> 0d6078c2
   4/7,                                    !- Start Date
   10/26;                                  !- End Date
 
 OS:Site:GroundTemperature:Deep,
-<<<<<<< HEAD
-  {bfdb83a3-0a35-435d-b670-b65341717ab6}, !- Handle
-=======
   {9f54e291-1bad-4869-98f6-a4f5e28dc16c}, !- Handle
->>>>>>> 0d6078c2
   10.8753424657535,                       !- January Deep Ground Temperature {C}
   10.8753424657535,                       !- February Deep Ground Temperature {C}
   10.8753424657535,                       !- March Deep Ground Temperature {C}
@@ -292,11 +227,7 @@
   10.8753424657535;                       !- December Deep Ground Temperature {C}
 
 OS:Building,
-<<<<<<< HEAD
-  {499b57b4-9a68-414c-837b-854b4e1caaca}, !- Handle
-=======
   {5e3bda2c-683b-45ce-b9f3-fde6bbe64c7d}, !- Handle
->>>>>>> 0d6078c2
   Building 1,                             !- Name
   ,                                       !- Building Sector Type
   0,                                      !- North Axis {deg}
@@ -311,33 +242,17 @@
   4;                                      !- Standards Number of Living Units
 
 OS:AdditionalProperties,
-<<<<<<< HEAD
-  {d2b638cb-f7b1-4cd9-88b3-b2b3a00e0d92}, !- Handle
-  {499b57b4-9a68-414c-837b-854b4e1caaca}, !- Object Name
-  num_units,                              !- Feature Name 1
-=======
   {51470722-f04e-433c-9f0a-d186e0bb71bf}, !- Handle
   {5e3bda2c-683b-45ce-b9f3-fde6bbe64c7d}, !- Object Name
   Total Units Represented,                !- Feature Name 1
->>>>>>> 0d6078c2
   Integer,                                !- Feature Data Type 1
   4,                                      !- Feature Value 1
-  has_rear_units,                         !- Feature Name 2
-  Boolean,                                !- Feature Data Type 2
-  false,                                  !- Feature Value 2
-  horz_location,                          !- Feature Name 3
-  String,                                 !- Feature Data Type 3
-  Left,                                   !- Feature Value 3
-  num_floors,                             !- Feature Name 4
-  Integer,                                !- Feature Data Type 4
-  1;                                      !- Feature Value 4
+  Total Units Modeled,                    !- Feature Name 2
+  Integer,                                !- Feature Data Type 2
+  4;                                      !- Feature Value 2
 
 OS:ThermalZone,
-<<<<<<< HEAD
-  {0b34cba7-36e0-440b-94b6-b4f84cc5403e}, !- Handle
-=======
   {871bc69e-7834-403a-903a-9a41a300dfce}, !- Handle
->>>>>>> 0d6078c2
   living zone,                            !- Name
   ,                                       !- Multiplier
   ,                                       !- Ceiling Height {m}
@@ -346,64 +261,16 @@
   ,                                       !- Zone Inside Convection Algorithm
   ,                                       !- Zone Outside Convection Algorithm
   ,                                       !- Zone Conditioning Equipment List Name
-<<<<<<< HEAD
-  {3920331d-6e52-4481-a9bf-2f9321dbcd30}, !- Zone Air Inlet Port List
-  {ef9e6bfd-aff1-4bdc-9631-1615a3b2698b}, !- Zone Air Exhaust Port List
-  {93a40403-14d1-4d6b-a4a0-c05f9535022c}, !- Zone Air Node Name
-  {6b77079f-b541-42e8-b645-e25cce4a667f}, !- Zone Return Air Port List
-=======
   {0c20ea99-53ab-4673-aa2d-40e4af61eb44}, !- Zone Air Inlet Port List
   {ef5e0210-13e6-4baa-ad80-d9e9560af028}, !- Zone Air Exhaust Port List
   {a59f11dd-eb99-429a-8242-4703418fcaf6}, !- Zone Air Node Name
   {ba3cddb7-69fb-467f-a992-c4da8e29d253}, !- Zone Return Air Port List
->>>>>>> 0d6078c2
   ,                                       !- Primary Daylighting Control Name
   ,                                       !- Fraction of Zone Controlled by Primary Daylighting Control
   ,                                       !- Secondary Daylighting Control Name
   ,                                       !- Fraction of Zone Controlled by Secondary Daylighting Control
   ,                                       !- Illuminance Map Name
   ,                                       !- Group Rendering Name
-<<<<<<< HEAD
-  {97d3d087-22b7-4f2e-bcea-8b925f07fdb1}, !- Thermostat Name
-  No;                                     !- Use Ideal Air Loads
-
-OS:Node,
-  {f083002f-4310-4343-aa3a-27b31d61780a}, !- Handle
-  Node 1,                                 !- Name
-  {93a40403-14d1-4d6b-a4a0-c05f9535022c}, !- Inlet Port
-  ;                                       !- Outlet Port
-
-OS:Connection,
-  {93a40403-14d1-4d6b-a4a0-c05f9535022c}, !- Handle
-  {d9cd3f8a-0937-4429-a933-d43a7e4fd8b0}, !- Name
-  {0b34cba7-36e0-440b-94b6-b4f84cc5403e}, !- Source Object
-  11,                                     !- Outlet Port
-  {f083002f-4310-4343-aa3a-27b31d61780a}, !- Target Object
-  2;                                      !- Inlet Port
-
-OS:PortList,
-  {3920331d-6e52-4481-a9bf-2f9321dbcd30}, !- Handle
-  {56ae4188-9f1b-4990-a472-904505e76bb0}, !- Name
-  {0b34cba7-36e0-440b-94b6-b4f84cc5403e}, !- HVAC Component
-  {a09819e1-f225-404d-a1f8-926cd0b41cb7}, !- Port 1
-  {00a57e41-fb85-42fe-a881-68af0d51b621}; !- Port 2
-
-OS:PortList,
-  {ef9e6bfd-aff1-4bdc-9631-1615a3b2698b}, !- Handle
-  {cc06d265-e98f-4168-bebf-e5051146f322}, !- Name
-  {0b34cba7-36e0-440b-94b6-b4f84cc5403e}; !- HVAC Component
-
-OS:PortList,
-  {6b77079f-b541-42e8-b645-e25cce4a667f}, !- Handle
-  {b6522d5e-97e4-4fe1-a652-33b4d2d37a16}, !- Name
-  {0b34cba7-36e0-440b-94b6-b4f84cc5403e}, !- HVAC Component
-  {33cdc61d-f58e-470b-acc3-70f3a4aa5901}, !- Port 1
-  {a03299da-78bb-499a-8808-52e7dff80845}; !- Port 2
-
-OS:Sizing:Zone,
-  {6b7b563c-b9c8-4d60-9cfc-76a6dfb8bcad}, !- Handle
-  {0b34cba7-36e0-440b-94b6-b4f84cc5403e}, !- Zone or ZoneList Name
-=======
   {3a599eeb-93a5-4f41-a64d-8d94ff8f26f9}, !- Thermostat Name
   No;                                     !- Use Ideal Air Loads
 
@@ -443,7 +310,6 @@
 OS:Sizing:Zone,
   {58e1b09a-ad02-4866-861f-22b0486179b6}, !- Handle
   {871bc69e-7834-403a-903a-9a41a300dfce}, !- Zone or ZoneList Name
->>>>>>> 0d6078c2
   SupplyAirTemperature,                   !- Zone Cooling Design Supply Air Temperature Input Method
   14,                                     !- Zone Cooling Design Supply Air Temperature {C}
   11.11,                                  !- Zone Cooling Design Supply Air Temperature Difference {deltaC}
@@ -472,43 +338,25 @@
   autosize;                               !- Dedicated Outdoor Air High Setpoint Temperature for Design {C}
 
 OS:ZoneHVAC:EquipmentList,
-<<<<<<< HEAD
-  {c3b6c8ae-7d15-4cc2-9dbb-4d40402d1632}, !- Handle
-  Zone HVAC Equipment List 1,             !- Name
-  {0b34cba7-36e0-440b-94b6-b4f84cc5403e}, !- Thermal Zone
-  SequentialLoad,                         !- Load Distribution Scheme
-  {a29728c6-ecd0-4ebd-bdd1-90f18209c585}, !- Zone Equipment 1
-=======
   {4c6a4a49-130a-46e7-9064-0d5b53880504}, !- Handle
   Zone HVAC Equipment List 1,             !- Name
   {871bc69e-7834-403a-903a-9a41a300dfce}, !- Thermal Zone
   SequentialLoad,                         !- Load Distribution Scheme
   {604ad50a-21e4-4c55-9e06-203a97191221}, !- Zone Equipment 1
->>>>>>> 0d6078c2
   1,                                      !- Zone Equipment Cooling Sequence 1
   1,                                      !- Zone Equipment Heating or No-Load Sequence 1
   ,                                       !- Zone Equipment Sequential Cooling Fraction Schedule Name 1
   ,                                       !- Zone Equipment Sequential Heating Fraction Schedule Name 1
-<<<<<<< HEAD
-  {180014e2-1daa-4469-9438-ac425ee4f4e9}, !- Zone Equipment 2
-=======
   {f4c96465-adc3-4d85-b292-084e3b8c5ee0}, !- Zone Equipment 2
->>>>>>> 0d6078c2
   2,                                      !- Zone Equipment Cooling Sequence 2
   2,                                      !- Zone Equipment Heating or No-Load Sequence 2
   ,                                       !- Zone Equipment Sequential Cooling Fraction Schedule Name 2
   ;                                       !- Zone Equipment Sequential Heating Fraction Schedule Name 2
 
 OS:Space,
-<<<<<<< HEAD
-  {377f3505-5298-4da1-af69-3d6450175a25}, !- Handle
-  living space,                           !- Name
-  {89e933dd-77ad-4969-93a4-110e65b1ed8a}, !- Space Type Name
-=======
   {3b6e3859-be35-4e63-9c6b-3037715cf8ca}, !- Handle
   living space,                           !- Name
   {5f4ba931-31d8-4857-afa2-095febd90790}, !- Space Type Name
->>>>>>> 0d6078c2
   ,                                       !- Default Construction Set Name
   ,                                       !- Default Schedule Set Name
   ,                                       !- Direction of Relative North {deg}
@@ -516,19 +364,6 @@
   ,                                       !- Y Origin {m}
   ,                                       !- Z Origin {m}
   ,                                       !- Building Story Name
-<<<<<<< HEAD
-  {0b34cba7-36e0-440b-94b6-b4f84cc5403e}, !- Thermal Zone Name
-  ,                                       !- Part of Total Floor Area
-  ,                                       !- Design Specification Outdoor Air Object Name
-  {067847c9-8d28-4cfc-9178-ecfc002a8eed}; !- Building Unit Name
-
-OS:Surface,
-  {2eff71f3-676e-4f1c-8b6a-88366581512e}, !- Handle
-  Surface 1,                              !- Name
-  Floor,                                  !- Surface Type
-  ,                                       !- Construction Name
-  {377f3505-5298-4da1-af69-3d6450175a25}, !- Space Name
-=======
   {871bc69e-7834-403a-903a-9a41a300dfce}, !- Thermal Zone Name
   ,                                       !- Part of Total Floor Area
   ,                                       !- Design Specification Outdoor Air Object Name
@@ -540,7 +375,6 @@
   Floor,                                  !- Surface Type
   ,                                       !- Construction Name
   {3b6e3859-be35-4e63-9c6b-3037715cf8ca}, !- Space Name
->>>>>>> 0d6078c2
   Foundation,                             !- Outside Boundary Condition
   ,                                       !- Outside Boundary Condition Object
   NoSun,                                  !- Sun Exposure
@@ -553,19 +387,11 @@
   6.46578440716979, -12.9315688143396, 0; !- X,Y,Z Vertex 4 {m}
 
 OS:Surface,
-<<<<<<< HEAD
-  {9021f4fd-ccdf-4f5d-88ef-69bf16e2fcc0}, !- Handle
-  Surface 2,                              !- Name
-  Wall,                                   !- Surface Type
-  ,                                       !- Construction Name
-  {377f3505-5298-4da1-af69-3d6450175a25}, !- Space Name
-=======
   {0bb77e41-c38c-41b5-8233-c03858310b68}, !- Handle
   Surface 2,                              !- Name
   Wall,                                   !- Surface Type
   ,                                       !- Construction Name
   {3b6e3859-be35-4e63-9c6b-3037715cf8ca}, !- Space Name
->>>>>>> 0d6078c2
   Outdoors,                               !- Outside Boundary Condition
   ,                                       !- Outside Boundary Condition Object
   SunExposed,                             !- Sun Exposure
@@ -578,19 +404,11 @@
   0, -12.9315688143396, 2.4384;           !- X,Y,Z Vertex 4 {m}
 
 OS:Surface,
-<<<<<<< HEAD
-  {f0d71069-eedb-4cfd-9323-0e750ce3273c}, !- Handle
-  Surface 3,                              !- Name
-  Wall,                                   !- Surface Type
-  ,                                       !- Construction Name
-  {377f3505-5298-4da1-af69-3d6450175a25}, !- Space Name
-=======
   {3a4b6537-37f2-4939-8872-43037e3e74a5}, !- Handle
   Surface 3,                              !- Name
   Wall,                                   !- Surface Type
   ,                                       !- Construction Name
   {3b6e3859-be35-4e63-9c6b-3037715cf8ca}, !- Space Name
->>>>>>> 0d6078c2
   Outdoors,                               !- Outside Boundary Condition
   ,                                       !- Outside Boundary Condition Object
   SunExposed,                             !- Sun Exposure
@@ -603,15 +421,6 @@
   0, 0, 2.4384;                           !- X,Y,Z Vertex 4 {m}
 
 OS:Surface,
-<<<<<<< HEAD
-  {e3f81ede-e7fa-4cd4-b08f-fd61b42602ef}, !- Handle
-  Surface 4,                              !- Name
-  Wall,                                   !- Surface Type
-  ,                                       !- Construction Name
-  {377f3505-5298-4da1-af69-3d6450175a25}, !- Space Name
-  Adiabatic,                              !- Outside Boundary Condition
-  ,                                       !- Outside Boundary Condition Object
-=======
   {1d64b41c-4331-4429-af18-afee5fb493f0}, !- Handle
   Surface 4,                              !- Name
   Wall,                                   !- Surface Type
@@ -619,7 +428,6 @@
   {3b6e3859-be35-4e63-9c6b-3037715cf8ca}, !- Space Name
   Surface,                                !- Outside Boundary Condition
   {dc96efe2-620b-4be4-ad77-e72ccdce456c}, !- Outside Boundary Condition Object
->>>>>>> 0d6078c2
   NoSun,                                  !- Sun Exposure
   NoWind,                                 !- Wind Exposure
   ,                                       !- View Factor to Ground
@@ -630,19 +438,11 @@
   6.46578440716979, 0, 2.4384;            !- X,Y,Z Vertex 4 {m}
 
 OS:Surface,
-<<<<<<< HEAD
-  {75bdc8e9-7298-4ab3-9bb2-c22514a1e4fa}, !- Handle
-  Surface 5,                              !- Name
-  Wall,                                   !- Surface Type
-  ,                                       !- Construction Name
-  {377f3505-5298-4da1-af69-3d6450175a25}, !- Space Name
-=======
   {381bc4db-5ba0-44f5-b745-092c2968bf8c}, !- Handle
   Surface 5,                              !- Name
   Wall,                                   !- Surface Type
   ,                                       !- Construction Name
   {3b6e3859-be35-4e63-9c6b-3037715cf8ca}, !- Space Name
->>>>>>> 0d6078c2
   Outdoors,                               !- Outside Boundary Condition
   ,                                       !- Outside Boundary Condition Object
   SunExposed,                             !- Sun Exposure
@@ -655,15 +455,6 @@
   6.46578440716979, -12.9315688143396, 2.4384; !- X,Y,Z Vertex 4 {m}
 
 OS:Surface,
-<<<<<<< HEAD
-  {9a06893c-3453-4d8b-9101-787b5a02f26e}, !- Handle
-  Surface 6,                              !- Name
-  RoofCeiling,                            !- Surface Type
-  ,                                       !- Construction Name
-  {377f3505-5298-4da1-af69-3d6450175a25}, !- Space Name
-  Surface,                                !- Outside Boundary Condition
-  {c41f3a3c-4c72-4682-9848-3330fd5b3293}, !- Outside Boundary Condition Object
-=======
   {7d98eb6c-593b-4c88-889e-0b4e70677c89}, !- Handle
   Surface 6,                              !- Name
   RoofCeiling,                            !- Surface Type
@@ -671,7 +462,6 @@
   {3b6e3859-be35-4e63-9c6b-3037715cf8ca}, !- Space Name
   Surface,                                !- Outside Boundary Condition
   {30bc2837-079b-410d-b9b9-f7180f4d4728}, !- Outside Boundary Condition Object
->>>>>>> 0d6078c2
   NoSun,                                  !- Sun Exposure
   NoWind,                                 !- Wind Exposure
   ,                                       !- View Factor to Ground
@@ -682,11 +472,7 @@
   0, -12.9315688143396, 2.4384;           !- X,Y,Z Vertex 4 {m}
 
 OS:SpaceType,
-<<<<<<< HEAD
-  {89e933dd-77ad-4969-93a4-110e65b1ed8a}, !- Handle
-=======
   {5f4ba931-31d8-4857-afa2-095febd90790}, !- Handle
->>>>>>> 0d6078c2
   Space Type 1,                           !- Name
   ,                                       !- Default Construction Set Name
   ,                                       !- Default Schedule Set Name
@@ -696,16 +482,6 @@
   ,                                       !- Standards Building Type
   living;                                 !- Standards Space Type
 
-<<<<<<< HEAD
-OS:Surface,
-  {c41f3a3c-4c72-4682-9848-3330fd5b3293}, !- Handle
-  Surface 7,                              !- Name
-  Floor,                                  !- Surface Type
-  ,                                       !- Construction Name
-  {5c3fc14e-5590-45e2-b80a-61339c654b99}, !- Space Name
-  Surface,                                !- Outside Boundary Condition
-  {9a06893c-3453-4d8b-9101-787b5a02f26e}, !- Outside Boundary Condition Object
-=======
 OS:ThermalZone,
   {7f54b1c1-5599-4052-aff6-771a2233ffc6}, !- Handle
   living zone|unit 2,                     !- Name
@@ -849,28 +625,10 @@
   {ceddde82-bf2b-435c-b1a6-0bd70bbc8b13}, !- Space Name
   Foundation,                             !- Outside Boundary Condition
   ,                                       !- Outside Boundary Condition Object
->>>>>>> 0d6078c2
   NoSun,                                  !- Sun Exposure
   NoWind,                                 !- Wind Exposure
   ,                                       !- View Factor to Ground
   ,                                       !- Number of Vertices
-<<<<<<< HEAD
-  0, -12.9315688143396, 2.4384,           !- X,Y,Z Vertex 1 {m}
-  0, 0, 2.4384,                           !- X,Y,Z Vertex 2 {m}
-  6.46578440716979, 0, 2.4384,            !- X,Y,Z Vertex 3 {m}
-  6.46578440716979, -12.9315688143396, 2.4384; !- X,Y,Z Vertex 4 {m}
-
-OS:Surface,
-  {a28be997-71b2-4e1c-a6b8-80ae17b174db}, !- Handle
-  Surface 8,                              !- Name
-  RoofCeiling,                            !- Surface Type
-  ,                                       !- Construction Name
-  {5c3fc14e-5590-45e2-b80a-61339c654b99}, !- Space Name
-  Outdoors,                               !- Outside Boundary Condition
-  ,                                       !- Outside Boundary Condition Object
-  SunExposed,                             !- Sun Exposure
-  WindExposed,                            !- Wind Exposure
-=======
   6.46578440716979, -12.9315688143396, 0, !- X,Y,Z Vertex 1 {m}
   6.46578440716979, 0, 0,                 !- X,Y,Z Vertex 2 {m}
   12.9315688143396, 0, 0,                 !- X,Y,Z Vertex 3 {m}
@@ -886,51 +644,25 @@
   {77f3a8bb-29fd-4d0d-9510-2793256b2f84}, !- Outside Boundary Condition Object
   NoSun,                                  !- Sun Exposure
   NoWind,                                 !- Wind Exposure
->>>>>>> 0d6078c2
   ,                                       !- View Factor to Ground
   ,                                       !- Number of Vertices
-  0, -6.46578440716979, 5.6712922035849,  !- X,Y,Z Vertex 1 {m}
-  6.46578440716979, -6.46578440716979, 5.6712922035849, !- X,Y,Z Vertex 2 {m}
-  6.46578440716979, 0, 2.4384,            !- X,Y,Z Vertex 3 {m}
-  0, 0, 2.4384;                           !- X,Y,Z Vertex 4 {m}
+  12.9315688143396, -12.9315688143396, 2.4384, !- X,Y,Z Vertex 1 {m}
+  12.9315688143396, -12.9315688143396, 0, !- X,Y,Z Vertex 2 {m}
+  12.9315688143396, 0, 0,                 !- X,Y,Z Vertex 3 {m}
+  12.9315688143396, 0, 2.4384;            !- X,Y,Z Vertex 4 {m}
 
 OS:Surface,
-<<<<<<< HEAD
-  {5533521d-5eab-4222-a646-207e797a6c8e}, !- Handle
-  Surface 9,                              !- Name
-  RoofCeiling,                            !- Surface Type
-  ,                                       !- Construction Name
-  {5c3fc14e-5590-45e2-b80a-61339c654b99}, !- Space Name
-=======
   {56ee62c1-41ae-4b15-9157-91480bc365f3}, !- Handle
   Surface 15,                             !- Name
   Wall,                                   !- Surface Type
   ,                                       !- Construction Name
   {ceddde82-bf2b-435c-b1a6-0bd70bbc8b13}, !- Space Name
->>>>>>> 0d6078c2
   Outdoors,                               !- Outside Boundary Condition
   ,                                       !- Outside Boundary Condition Object
   SunExposed,                             !- Sun Exposure
   WindExposed,                            !- Wind Exposure
   ,                                       !- View Factor to Ground
   ,                                       !- Number of Vertices
-<<<<<<< HEAD
-  6.46578440716979, -6.46578440716979, 5.6712922035849, !- X,Y,Z Vertex 1 {m}
-  0, -6.46578440716979, 5.6712922035849,  !- X,Y,Z Vertex 2 {m}
-  0, -12.9315688143396, 2.4384,           !- X,Y,Z Vertex 3 {m}
-  6.46578440716979, -12.9315688143396, 2.4384; !- X,Y,Z Vertex 4 {m}
-
-OS:Surface,
-  {e4e912c7-c369-4262-938d-452fa16b81ac}, !- Handle
-  Surface 10,                             !- Name
-  Wall,                                   !- Surface Type
-  ,                                       !- Construction Name
-  {5c3fc14e-5590-45e2-b80a-61339c654b99}, !- Space Name
-  Outdoors,                               !- Outside Boundary Condition
-  ,                                       !- Outside Boundary Condition Object
-  SunExposed,                             !- Sun Exposure
-  WindExposed,                            !- Wind Exposure
-=======
   6.46578440716979, -12.9315688143396, 2.4384, !- X,Y,Z Vertex 1 {m}
   6.46578440716979, -12.9315688143396, 0, !- X,Y,Z Vertex 2 {m}
   12.9315688143396, -12.9315688143396, 0, !- X,Y,Z Vertex 3 {m}
@@ -946,23 +678,14 @@
   {1d64b41c-4331-4429-af18-afee5fb493f0}, !- Outside Boundary Condition Object
   NoSun,                                  !- Sun Exposure
   NoWind,                                 !- Wind Exposure
->>>>>>> 0d6078c2
   ,                                       !- View Factor to Ground
   ,                                       !- Number of Vertices
-  0, -6.46578440716979, 5.6712922035849,  !- X,Y,Z Vertex 1 {m}
-  0, 0, 2.4384,                           !- X,Y,Z Vertex 2 {m}
-  0, -12.9315688143396, 2.4384;           !- X,Y,Z Vertex 3 {m}
+  6.46578440716979, 0, 2.4384,            !- X,Y,Z Vertex 1 {m}
+  6.46578440716979, 0, 0,                 !- X,Y,Z Vertex 2 {m}
+  6.46578440716979, -12.9315688143396, 0, !- X,Y,Z Vertex 3 {m}
+  6.46578440716979, -12.9315688143396, 2.4384; !- X,Y,Z Vertex 4 {m}
 
 OS:Surface,
-<<<<<<< HEAD
-  {92f5301d-45d0-4662-b08d-5289bfe7919e}, !- Handle
-  Surface 11,                             !- Name
-  Wall,                                   !- Surface Type
-  ,                                       !- Construction Name
-  {5c3fc14e-5590-45e2-b80a-61339c654b99}, !- Space Name
-  Adiabatic,                              !- Outside Boundary Condition
-  ,                                       !- Outside Boundary Condition Object
-=======
   {64ce97f8-d645-4bb3-a61e-0a09a9437ac5}, !- Handle
   Surface 17,                             !- Name
   RoofCeiling,                            !- Surface Type
@@ -970,33 +693,10 @@
   {ceddde82-bf2b-435c-b1a6-0bd70bbc8b13}, !- Space Name
   Surface,                                !- Outside Boundary Condition
   {4cdd2f31-4b50-4543-8f1c-df8bd4624463}, !- Outside Boundary Condition Object
->>>>>>> 0d6078c2
   NoSun,                                  !- Sun Exposure
   NoWind,                                 !- Wind Exposure
   ,                                       !- View Factor to Ground
   ,                                       !- Number of Vertices
-<<<<<<< HEAD
-  6.46578440716979, -6.46578440716979, 5.6712922035849, !- X,Y,Z Vertex 1 {m}
-  6.46578440716979, -12.9315688143396, 2.4384, !- X,Y,Z Vertex 2 {m}
-  6.46578440716979, 0, 2.4384;            !- X,Y,Z Vertex 3 {m}
-
-OS:Space,
-  {5c3fc14e-5590-45e2-b80a-61339c654b99}, !- Handle
-  unfinished attic space,                 !- Name
-  {f58abe2e-96c6-413b-8746-24f36afcd752}, !- Space Type Name
-  ,                                       !- Default Construction Set Name
-  ,                                       !- Default Schedule Set Name
-  ,                                       !- Direction of Relative North {deg}
-  ,                                       !- X Origin {m}
-  ,                                       !- Y Origin {m}
-  ,                                       !- Z Origin {m}
-  ,                                       !- Building Story Name
-  {2a8fa55e-66e9-42be-97f2-be3400a90e06}; !- Thermal Zone Name
-
-OS:ThermalZone,
-  {2a8fa55e-66e9-42be-97f2-be3400a90e06}, !- Handle
-  unfinished attic zone,                  !- Name
-=======
   12.9315688143396, -12.9315688143396, 2.4384, !- X,Y,Z Vertex 1 {m}
   12.9315688143396, 0, 2.4384,            !- X,Y,Z Vertex 2 {m}
   6.46578440716979, 0, 2.4384,            !- X,Y,Z Vertex 3 {m}
@@ -1005,7 +705,6 @@
 OS:ThermalZone,
   {a5c968de-1c61-4faf-b01c-d299fda090ee}, !- Handle
   living zone|unit 3,                     !- Name
->>>>>>> 0d6078c2
   ,                                       !- Multiplier
   ,                                       !- Ceiling Height {m}
   ,                                       !- Volume {m3}
@@ -1013,17 +712,10 @@
   ,                                       !- Zone Inside Convection Algorithm
   ,                                       !- Zone Outside Convection Algorithm
   ,                                       !- Zone Conditioning Equipment List Name
-<<<<<<< HEAD
-  {b4784c30-8400-42be-848d-8d0aa379ba3c}, !- Zone Air Inlet Port List
-  {4fde0e24-cb3c-4fe6-97fc-59bb0a12a15d}, !- Zone Air Exhaust Port List
-  {acbcd9cd-f094-4028-a716-ccab68b78891}, !- Zone Air Node Name
-  {d3e85a0c-7e63-4c11-8c84-9a0e2253bcf3}, !- Zone Return Air Port List
-=======
   {212af402-31ce-4395-af55-e7a7da86076e}, !- Zone Air Inlet Port List
   {93f018e3-2bcb-4c41-bf77-2549ead28f6f}, !- Zone Air Exhaust Port List
   {aae0e4ea-b9b7-4c77-9b36-ac4f314b80ae}, !- Zone Air Node Name
   {752567ed-1506-41db-b3e2-23d7291b69d4}, !- Zone Return Air Port List
->>>>>>> 0d6078c2
   ,                                       !- Primary Daylighting Control Name
   ,                                       !- Fraction of Zone Controlled by Primary Daylighting Control
   ,                                       !- Secondary Daylighting Control Name
@@ -1034,39 +726,6 @@
   No;                                     !- Use Ideal Air Loads
 
 OS:Node,
-<<<<<<< HEAD
-  {4a8de5ea-556b-4e0b-8df3-223d6e707e1e}, !- Handle
-  Node 2,                                 !- Name
-  {acbcd9cd-f094-4028-a716-ccab68b78891}, !- Inlet Port
-  ;                                       !- Outlet Port
-
-OS:Connection,
-  {acbcd9cd-f094-4028-a716-ccab68b78891}, !- Handle
-  {01fab540-4c9c-4bcf-9cfb-2cb503cdc4bb}, !- Name
-  {2a8fa55e-66e9-42be-97f2-be3400a90e06}, !- Source Object
-  11,                                     !- Outlet Port
-  {4a8de5ea-556b-4e0b-8df3-223d6e707e1e}, !- Target Object
-  2;                                      !- Inlet Port
-
-OS:PortList,
-  {b4784c30-8400-42be-848d-8d0aa379ba3c}, !- Handle
-  {e93addd6-e1f2-4dcf-833b-c15aa4ab3815}, !- Name
-  {2a8fa55e-66e9-42be-97f2-be3400a90e06}; !- HVAC Component
-
-OS:PortList,
-  {4fde0e24-cb3c-4fe6-97fc-59bb0a12a15d}, !- Handle
-  {3b9883fa-8f5a-43cb-bb33-5616db5aa6d3}, !- Name
-  {2a8fa55e-66e9-42be-97f2-be3400a90e06}; !- HVAC Component
-
-OS:PortList,
-  {d3e85a0c-7e63-4c11-8c84-9a0e2253bcf3}, !- Handle
-  {6134f790-c5dd-4442-ad17-e36f648bbe0a}, !- Name
-  {2a8fa55e-66e9-42be-97f2-be3400a90e06}; !- HVAC Component
-
-OS:Sizing:Zone,
-  {9a2e0b01-2176-482a-b166-14252aef3e72}, !- Handle
-  {2a8fa55e-66e9-42be-97f2-be3400a90e06}, !- Zone or ZoneList Name
-=======
   {b25a72bb-d1fa-45a7-a7bb-700033eff88a}, !- Handle
   Node 3,                                 !- Name
   {aae0e4ea-b9b7-4c77-9b36-ac4f314b80ae}, !- Inlet Port
@@ -1102,7 +761,6 @@
 OS:Sizing:Zone,
   {5598d6a9-93ad-4f3e-96e1-31f197a92b54}, !- Handle
   {a5c968de-1c61-4faf-b01c-d299fda090ee}, !- Zone or ZoneList Name
->>>>>>> 0d6078c2
   SupplyAirTemperature,                   !- Zone Cooling Design Supply Air Temperature Input Method
   14,                                     !- Zone Cooling Design Supply Air Temperature {C}
   11.11,                                  !- Zone Cooling Design Supply Air Temperature Difference {deltaC}
@@ -1131,994 +789,6 @@
   autosize;                               !- Dedicated Outdoor Air High Setpoint Temperature for Design {C}
 
 OS:ZoneHVAC:EquipmentList,
-<<<<<<< HEAD
-  {249b677e-e204-4f7b-9e3b-c83b1893dd9c}, !- Handle
-  Zone HVAC Equipment List 2,             !- Name
-  {2a8fa55e-66e9-42be-97f2-be3400a90e06}; !- Thermal Zone
-
-OS:SpaceType,
-  {f58abe2e-96c6-413b-8746-24f36afcd752}, !- Handle
-  Space Type 2,                           !- Name
-  ,                                       !- Default Construction Set Name
-  ,                                       !- Default Schedule Set Name
-  ,                                       !- Group Rendering Name
-  ,                                       !- Design Specification Outdoor Air Object Name
-  ,                                       !- Standards Template
-  ,                                       !- Standards Building Type
-  unfinished attic;                       !- Standards Space Type
-
-OS:BuildingUnit,
-  {067847c9-8d28-4cfc-9178-ecfc002a8eed}, !- Handle
-  unit 1,                                 !- Name
-  ,                                       !- Rendering Color
-  Residential;                            !- Building Unit Type
-
-OS:AdditionalProperties,
-  {6f986040-2ae8-499b-9f75-ae29b355d4ae}, !- Handle
-  {067847c9-8d28-4cfc-9178-ecfc002a8eed}, !- Object Name
-  NumberOfBedrooms,                       !- Feature Name 1
-  Integer,                                !- Feature Data Type 1
-  3,                                      !- Feature Value 1
-  NumberOfBathrooms,                      !- Feature Name 2
-  Double,                                 !- Feature Data Type 2
-  2,                                      !- Feature Value 2
-  NumberOfOccupants,                      !- Feature Name 3
-  Double,                                 !- Feature Data Type 3
-  3.3900000000000001;                     !- Feature Value 3
-
-OS:External:File,
-  {7ceb7ae1-7fe5-4058-8a13-0c312c294cb5}, !- Handle
-  8760.csv,                               !- Name
-  8760.csv;                               !- File Name
-
-OS:Schedule:File,
-  {8f77a6bb-a240-4a5d-8af0-bcc6f36078dd}, !- Handle
-  occupants,                              !- Name
-  {eb3399ca-73de-4556-8c8a-6b6a4a8e0a64}, !- Schedule Type Limits Name
-  {7ceb7ae1-7fe5-4058-8a13-0c312c294cb5}, !- External File Name
-  1,                                      !- Column Number
-  1,                                      !- Rows to Skip at Top
-  8760,                                   !- Number of Hours of Data
-  ,                                       !- Column Separator
-  ,                                       !- Interpolate to Timestep
-  60;                                     !- Minutes per Item
-
-OS:Schedule:Ruleset,
-  {4629be57-eb69-4407-80a1-3d08a5e9cfa7}, !- Handle
-  Schedule Ruleset 1,                     !- Name
-  {2cdf6b71-9896-4929-be7d-0c24ce83418b}, !- Schedule Type Limits Name
-  {4ea63f45-2d08-4ea6-b2fd-626960a5679b}; !- Default Day Schedule Name
-
-OS:Schedule:Day,
-  {4ea63f45-2d08-4ea6-b2fd-626960a5679b}, !- Handle
-  Schedule Day 3,                         !- Name
-  {2cdf6b71-9896-4929-be7d-0c24ce83418b}, !- Schedule Type Limits Name
-  ,                                       !- Interpolate to Timestep
-  24,                                     !- Hour 1
-  0,                                      !- Minute 1
-  112.539290946133;                       !- Value Until Time 1
-
-OS:People:Definition,
-  {875e5a91-f8cd-4f3e-ae50-529b70d9bf86}, !- Handle
-  res occupants|living space,             !- Name
-  People,                                 !- Number of People Calculation Method
-  3.39,                                   !- Number of People {people}
-  ,                                       !- People per Space Floor Area {person/m2}
-  ,                                       !- Space Floor Area per Person {m2/person}
-  0.319734,                               !- Fraction Radiant
-  0.573,                                  !- Sensible Heat Fraction
-  0,                                      !- Carbon Dioxide Generation Rate {m3/s-W}
-  No,                                     !- Enable ASHRAE 55 Comfort Warnings
-  ZoneAveraged;                           !- Mean Radiant Temperature Calculation Type
-
-OS:People,
-  {444bb0b7-a068-46b9-a2f2-691eb5638a30}, !- Handle
-  res occupants|living space,             !- Name
-  {875e5a91-f8cd-4f3e-ae50-529b70d9bf86}, !- People Definition Name
-  {377f3505-5298-4da1-af69-3d6450175a25}, !- Space or SpaceType Name
-  {8f77a6bb-a240-4a5d-8af0-bcc6f36078dd}, !- Number of People Schedule Name
-  {4629be57-eb69-4407-80a1-3d08a5e9cfa7}, !- Activity Level Schedule Name
-  ,                                       !- Surface Name/Angle Factor List Name
-  ,                                       !- Work Efficiency Schedule Name
-  ,                                       !- Clothing Insulation Schedule Name
-  ,                                       !- Air Velocity Schedule Name
-  1;                                      !- Multiplier
-
-OS:ScheduleTypeLimits,
-  {2cdf6b71-9896-4929-be7d-0c24ce83418b}, !- Handle
-  ActivityLevel,                          !- Name
-  0,                                      !- Lower Limit Value
-  ,                                       !- Upper Limit Value
-  Continuous,                             !- Numeric Type
-  ActivityLevel;                          !- Unit Type
-
-OS:ScheduleTypeLimits,
-  {eb3399ca-73de-4556-8c8a-6b6a4a8e0a64}, !- Handle
-  Fractional,                             !- Name
-  0,                                      !- Lower Limit Value
-  1,                                      !- Upper Limit Value
-  Continuous;                             !- Numeric Type
-
-OS:GroundHeatExchanger:Vertical,
-  {d461a77e-a567-4fa6-985c-15b7ea634a7f}, !- Handle
-  res gshp vert bore exchanger,           !- Name
-  {ed97e28d-ed8b-4e27-abd4-aa821fe393cb}, !- Inlet Node Name
-  {236da50a-8cba-40a2-89dd-6999c2fc8b37}, !- Outlet Node Name
-  0.0033,                                 !- Maximum Flow Rate {m3/s}
-  120,                                    !- Number of Bore Holes
-  76.2,                                   !- Bore Hole Length {m}
-  0.0635,                                 !- Bore Hole Radius {m}
-  1.0386,                                 !- Ground Thermal Conductivity {W/m-K}
-  1935576.92307692,                       !- Ground Thermal Heat Capacity {J/m3-K}
-  10.8753424657535,                       !- Ground Temperature {C}
-  0.0033,                                 !- Design Flow Rate {m3/s}
-  0.6924,                                 !- Grout Thermal Conductivity {W/m-K}
-  0.39813,                                !- Pipe Thermal Conductivity {W/m-K}
-  0.02667,                                !- Pipe Out Diameter {m}
-  0.02453894,                             !- U-Tube Distance {m}
-  0.0024257,                              !- Pipe Thickness {m}
-  1,                                      !- Maximum Length of Simulation
-  0.0005,                                 !- G-Function Reference Ratio {dimensionless}
-  -15.2996,                               !- G-Function Ln(T/Ts) Value 1
-  -0.348322,                              !- G-Function G Value 1
-  -14.201,                                !- G-Function Ln(T/Ts) Value 2
-  0.022208,                               !- G-Function G Value 2
-  -13.2202,                               !- G-Function Ln(T/Ts) Value 3
-  0.412345,                               !- G-Function G Value 3
-  -12.2086,                               !- G-Function Ln(T/Ts) Value 4
-  0.867498,                               !- G-Function G Value 4
-  -11.1888,                               !- G-Function Ln(T/Ts) Value 5
-  1.357839,                               !- G-Function G Value 5
-  -10.1816,                               !- G-Function Ln(T/Ts) Value 6
-  1.852024,                               !- G-Function G Value 6
-  -9.1815,                                !- G-Function Ln(T/Ts) Value 7
-  2.345656,                               !- G-Function G Value 7
-  -8.6809,                                !- G-Function Ln(T/Ts) Value 8
-  2.593958,                               !- G-Function G Value 8
-  -8.5,                                   !- G-Function Ln(T/Ts) Value 9
-  2.679,                                  !- G-Function G Value 9
-  -7.8,                                   !- G-Function Ln(T/Ts) Value 10
-  3.023,                                  !- G-Function G Value 10
-  -7.2,                                   !- G-Function Ln(T/Ts) Value 11
-  3.32,                                   !- G-Function G Value 11
-  -6.5,                                   !- G-Function Ln(T/Ts) Value 12
-  3.681,                                  !- G-Function G Value 12
-  -5.9,                                   !- G-Function Ln(T/Ts) Value 13
-  4.071,                                  !- G-Function G Value 13
-  -5.2,                                   !- G-Function Ln(T/Ts) Value 14
-  4.828,                                  !- G-Function G Value 14
-  -4.5,                                   !- G-Function Ln(T/Ts) Value 15
-  6.253,                                  !- G-Function G Value 15
-  -3.963,                                 !- G-Function Ln(T/Ts) Value 16
-  7.894,                                  !- G-Function G Value 16
-  -3.27,                                  !- G-Function Ln(T/Ts) Value 17
-  11.82,                                  !- G-Function G Value 17
-  -2.864,                                 !- G-Function Ln(T/Ts) Value 18
-  15.117,                                 !- G-Function G Value 18
-  -2.577,                                 !- G-Function Ln(T/Ts) Value 19
-  18.006,                                 !- G-Function G Value 19
-  -2.171,                                 !- G-Function Ln(T/Ts) Value 20
-  22.887,                                 !- G-Function G Value 20
-  -1.884,                                 !- G-Function Ln(T/Ts) Value 21
-  26.924,                                 !- G-Function G Value 21
-  -1.191,                                 !- G-Function Ln(T/Ts) Value 22
-  38.004,                                 !- G-Function G Value 22
-  -0.497,                                 !- G-Function Ln(T/Ts) Value 23
-  49.919,                                 !- G-Function G Value 23
-  -0.274,                                 !- G-Function Ln(T/Ts) Value 24
-  53.407,                                 !- G-Function G Value 24
-  -0.051,                                 !- G-Function Ln(T/Ts) Value 25
-  56.632,                                 !- G-Function G Value 25
-  0.196,                                  !- G-Function Ln(T/Ts) Value 26
-  59.825,                                 !- G-Function G Value 26
-  0.419,                                  !- G-Function Ln(T/Ts) Value 27
-  62.349,                                 !- G-Function G Value 27
-  0.642,                                  !- G-Function Ln(T/Ts) Value 28
-  64.524,                                 !- G-Function G Value 28
-  0.873,                                  !- G-Function Ln(T/Ts) Value 29
-  66.412,                                 !- G-Function G Value 29
-  1.112,                                  !- G-Function Ln(T/Ts) Value 30
-  67.993,                                 !- G-Function G Value 30
-  1.335,                                  !- G-Function Ln(T/Ts) Value 31
-  69.162,                                 !- G-Function G Value 31
-  1.679,                                  !- G-Function Ln(T/Ts) Value 32
-  70.476,                                 !- G-Function G Value 32
-  2.028,                                  !- G-Function Ln(T/Ts) Value 33
-  71.361,                                 !- G-Function G Value 33
-  2.275,                                  !- G-Function Ln(T/Ts) Value 34
-  71.79,                                  !- G-Function G Value 34
-  3.003,                                  !- G-Function Ln(T/Ts) Value 35
-  72.511;                                 !- G-Function G Value 35
-
-OS:PlantLoop,
-  {7794be0c-690b-4902-b53b-92a3328f47ed}, !- Handle
-  res gshp vert bore condenser loop,      !- Name
-  Water,                                  !- Fluid Type
-  30,                                     !- Glycol Concentration
-  ,                                       !- User Defined Fluid Type
-  ,                                       !- Plant Equipment Operation Heating Load
-  ,                                       !- Plant Equipment Operation Cooling Load
-  ,                                       !- Primary Plant Equipment Operation Scheme
-  {b72c8792-5bce-48c7-9ea5-a1d058b76573}, !- Loop Temperature Setpoint Node Name
-  48.88889,                               !- Maximum Loop Temperature {C}
-  1.66666666666667,                       !- Minimum Loop Temperature {C}
-  ,                                       !- Maximum Loop Flow Rate {m3/s}
-  0,                                      !- Minimum Loop Flow Rate {m3/s}
-  Autocalculate,                          !- Plant Loop Volume {m3}
-  {6fac09b8-94a3-4856-89ab-fa5f2d7b278a}, !- Plant Side Inlet Node Name
-  {f8c2d405-562a-468d-a8ab-e065dd246799}, !- Plant Side Outlet Node Name
-  ,                                       !- Plant Side Branch List Name
-  {6a3e9c68-77e5-4588-a256-7cbaabe13307}, !- Demand Side Inlet Node Name
-  {cb04d937-b57f-4b9c-a5d5-2bd40138c089}, !- Demand Side Outlet Node Name
-  ,                                       !- Demand Side Branch List Name
-  ,                                       !- Demand Side Connector List Name
-  SequentialLoad,                         !- Load Distribution Scheme
-  {927c08b5-d8a5-4bc3-9d69-4ee12baa3687}, !- Availability Manager List Name
-  ,                                       !- Plant Loop Demand Calculation Scheme
-  ,                                       !- Common Pipe Simulation
-  ,                                       !- Pressure Simulation Type
-  ,                                       !- Plant Equipment Operation Heating Load Schedule
-  ,                                       !- Plant Equipment Operation Cooling Load Schedule
-  ,                                       !- Primary Plant Equipment Operation Scheme Schedule
-  ,                                       !- Component Setpoint Operation Scheme Schedule
-  {fac07662-327e-48a4-b78e-51bc7a7683f6}, !- Demand Mixer Name
-  {78f53391-92b5-4109-bf33-0225a60ac28b}, !- Demand Splitter Name
-  {fd07482c-7f2e-4a41-bc27-d6da3ec1fa56}, !- Supply Mixer Name
-  {0b447d05-4725-4986-a33f-d4341f047233}; !- Supply Splitter Name
-
-OS:Node,
-  {7197b23f-d55c-4903-82cc-18db166895ea}, !- Handle
-  Node 3,                                 !- Name
-  {6fac09b8-94a3-4856-89ab-fa5f2d7b278a}, !- Inlet Port
-  {77ca5560-3817-484e-8671-c2518cd0135b}; !- Outlet Port
-
-OS:Node,
-  {b72c8792-5bce-48c7-9ea5-a1d058b76573}, !- Handle
-  Node 4,                                 !- Name
-  {7404d739-314d-40d1-bd6f-0c2c8e18ee37}, !- Inlet Port
-  {f8c2d405-562a-468d-a8ab-e065dd246799}; !- Outlet Port
-
-OS:Node,
-  {01a388a4-4ef5-4d5e-b370-6a7ff1552174}, !- Handle
-  Node 5,                                 !- Name
-  {33432ba4-4ea5-48ba-90ba-c43fac2eb3d0}, !- Inlet Port
-  {ed97e28d-ed8b-4e27-abd4-aa821fe393cb}; !- Outlet Port
-
-OS:Connector:Mixer,
-  {fd07482c-7f2e-4a41-bc27-d6da3ec1fa56}, !- Handle
-  Connector Mixer 1,                      !- Name
-  {24f8544d-fd51-4f08-88b5-5ec3cffde307}, !- Outlet Branch Name
-  {b3e4d453-f1a2-4b8f-891e-2db834c2dd59}, !- Inlet Branch Name 1
-  {640aebd1-2f98-467c-bcc9-79a76a94a404}; !- Inlet Branch Name 2
-
-OS:Connector:Splitter,
-  {0b447d05-4725-4986-a33f-d4341f047233}, !- Handle
-  Connector Splitter 1,                   !- Name
-  {d1213a0e-b20b-4de6-a84a-ee9fa1e38006}, !- Inlet Branch Name
-  {33432ba4-4ea5-48ba-90ba-c43fac2eb3d0}, !- Outlet Branch Name 1
-  {ba831a15-2c59-4ed8-9384-5f2b0bc35ca2}; !- Outlet Branch Name 2
-
-OS:Connection,
-  {6fac09b8-94a3-4856-89ab-fa5f2d7b278a}, !- Handle
-  {ab22602e-dcf3-4a17-a2fc-2403f00a7433}, !- Name
-  {7794be0c-690b-4902-b53b-92a3328f47ed}, !- Source Object
-  14,                                     !- Outlet Port
-  {7197b23f-d55c-4903-82cc-18db166895ea}, !- Target Object
-  2;                                      !- Inlet Port
-
-OS:Connection,
-  {33432ba4-4ea5-48ba-90ba-c43fac2eb3d0}, !- Handle
-  {2a097274-52c7-4585-b59b-809cbd4a37c8}, !- Name
-  {0b447d05-4725-4986-a33f-d4341f047233}, !- Source Object
-  3,                                      !- Outlet Port
-  {01a388a4-4ef5-4d5e-b370-6a7ff1552174}, !- Target Object
-  2;                                      !- Inlet Port
-
-OS:Connection,
-  {f8c2d405-562a-468d-a8ab-e065dd246799}, !- Handle
-  {3aaccf27-cff4-43a0-a268-388bc5769bc6}, !- Name
-  {b72c8792-5bce-48c7-9ea5-a1d058b76573}, !- Source Object
-  3,                                      !- Outlet Port
-  {7794be0c-690b-4902-b53b-92a3328f47ed}, !- Target Object
-  15;                                     !- Inlet Port
-
-OS:Node,
-  {cdea6804-8af0-4eef-8d1e-700252734a2a}, !- Handle
-  Node 6,                                 !- Name
-  {6a3e9c68-77e5-4588-a256-7cbaabe13307}, !- Inlet Port
-  {2acdeb01-89d8-4da8-9e57-ebe3261d7e11}; !- Outlet Port
-
-OS:Node,
-  {a8625034-43d1-4521-b3e8-114a788cdb5a}, !- Handle
-  Node 7,                                 !- Name
-  {94f1d7bf-e8ac-40fd-8450-4ac1625f3d5e}, !- Inlet Port
-  {cb04d937-b57f-4b9c-a5d5-2bd40138c089}; !- Outlet Port
-
-OS:Node,
-  {c8f2f8d5-d9da-492a-975c-028d0db5e1d0}, !- Handle
-  Node 8,                                 !- Name
-  {3d2ae6ca-3312-45a1-b928-fbad1712b124}, !- Inlet Port
-  {9d7e095d-1696-459a-a143-7732207cd56a}; !- Outlet Port
-
-OS:Connector:Mixer,
-  {fac07662-327e-48a4-b78e-51bc7a7683f6}, !- Handle
-  Connector Mixer 2,                      !- Name
-  {09bca5a5-51e7-402f-911f-9de5626b302d}, !- Outlet Branch Name
-  {a17bb25a-f35c-429a-a067-83429457272c}, !- Inlet Branch Name 1
-  {fc860b45-13c1-4754-af47-2dbb9cdf3d01}, !- Inlet Branch Name 2
-  {6e9e80a6-e04e-4a60-b791-6579aacff046}; !- Inlet Branch Name 3
-
-OS:Connector:Splitter,
-  {78f53391-92b5-4109-bf33-0225a60ac28b}, !- Handle
-  Connector Splitter 2,                   !- Name
-  {14833d0e-aaa5-4bdb-a13f-dde7a4633631}, !- Inlet Branch Name
-  {3d2ae6ca-3312-45a1-b928-fbad1712b124}, !- Outlet Branch Name 1
-  {82f63d84-02c3-451e-baa1-1e1721d60d18}, !- Outlet Branch Name 2
-  {3aaed725-d9ca-438e-b42e-30ff00d1fd6e}; !- Outlet Branch Name 3
-
-OS:Connection,
-  {6a3e9c68-77e5-4588-a256-7cbaabe13307}, !- Handle
-  {814fad1b-6d08-4e76-beba-c0f4ae8f0ea8}, !- Name
-  {7794be0c-690b-4902-b53b-92a3328f47ed}, !- Source Object
-  17,                                     !- Outlet Port
-  {cdea6804-8af0-4eef-8d1e-700252734a2a}, !- Target Object
-  2;                                      !- Inlet Port
-
-OS:Connection,
-  {3d2ae6ca-3312-45a1-b928-fbad1712b124}, !- Handle
-  {31a7b9f1-1cea-4f44-b3f2-9dbe763ab703}, !- Name
-  {78f53391-92b5-4109-bf33-0225a60ac28b}, !- Source Object
-  3,                                      !- Outlet Port
-  {c8f2f8d5-d9da-492a-975c-028d0db5e1d0}, !- Target Object
-  2;                                      !- Inlet Port
-
-OS:Connection,
-  {cb04d937-b57f-4b9c-a5d5-2bd40138c089}, !- Handle
-  {e2a1f442-6f2a-4d9c-8798-3cdc4d3a8140}, !- Name
-  {a8625034-43d1-4521-b3e8-114a788cdb5a}, !- Source Object
-  3,                                      !- Outlet Port
-  {7794be0c-690b-4902-b53b-92a3328f47ed}, !- Target Object
-  18;                                     !- Inlet Port
-
-OS:Sizing:Plant,
-  {ee530c97-b516-4ef9-9bcd-9fa2b4a39eb4}, !- Handle
-  {7794be0c-690b-4902-b53b-92a3328f47ed}, !- Plant or Condenser Loop Name
-  Condenser,                              !- Loop Type
-  29.4444444444444,                       !- Design Loop Exit Temperature {C}
-  5.55555555555556,                       !- Loop Design Temperature Difference {deltaC}
-  NonCoincident,                          !- Sizing Option
-  1,                                      !- Zone Timesteps in Averaging Window
-  None;                                   !- Coincident Sizing Factor Mode
-
-OS:AvailabilityManagerAssignmentList,
-  {927c08b5-d8a5-4bc3-9d69-4ee12baa3687}, !- Handle
-  Plant Loop 1 AvailabilityManagerAssignmentList; !- Name
-
-OS:SetpointManager:FollowGroundTemperature,
-  {d0e74175-d1b3-4c2b-baf2-e24818c5c70d}, !- Handle
-  res gshp vert bore condenser loop temp, !- Name
-  Temperature,                            !- Control Variable
-  0,                                      !- Offset Temperature Difference {deltaC}
-  48.88889,                               !- Maximum Setpoint Temperature {C}
-  1.66666666666667,                       !- Minimum Setpoint Temperature {C}
-  {b72c8792-5bce-48c7-9ea5-a1d058b76573}, !- Setpoint Node or NodeList Name
-  Site:GroundTemperature:Deep;            !- Reference Ground Temperature Object Type
-
-OS:Pump:VariableSpeed,
-  {6f9c7f9a-f489-40dd-aeec-ef50208e3bb4}, !- Handle
-  res gshp vert bore pump,                !- Name
-  {77ca5560-3817-484e-8671-c2518cd0135b}, !- Inlet Node Name
-  {ad515352-d8b1-457f-b55f-98112098118b}, !- Outlet Node Name
-  ,                                       !- Rated Flow Rate {m3/s}
-  149460,                                 !- Rated Pump Head {Pa}
-  ,                                       !- Rated Power Consumption {W}
-  0.462,                                  !- Motor Efficiency
-  0,                                      !- Fraction of Motor Inefficiencies to Fluid Stream
-  0,                                      !- Coefficient 1 of the Part Load Performance Curve
-  1,                                      !- Coefficient 2 of the Part Load Performance Curve
-  0,                                      !- Coefficient 3 of the Part Load Performance Curve
-  0,                                      !- Coefficient 4 of the Part Load Performance Curve
-  0,                                      !- Minimum Flow Rate {m3/s}
-  Intermittent,                           !- Pump Control Type
-  ,                                       !- Pump Flow Rate Schedule Name
-  ,                                       !- Pump Curve Name
-  ,                                       !- Impeller Diameter {m}
-  ,                                       !- VFD Control Type
-  ,                                       !- Pump RPM Schedule Name
-  ,                                       !- Minimum Pressure Schedule {Pa}
-  ,                                       !- Maximum Pressure Schedule {Pa}
-  ,                                       !- Minimum RPM Schedule {rev/min}
-  ,                                       !- Maximum RPM Schedule {rev/min}
-  ,                                       !- Zone Name
-  0.5,                                    !- Skin Loss Radiative Fraction
-  PowerPerFlowPerPressure,                !- Design Power Sizing Method
-  348701.1,                               !- Design Electric Power per Unit Flow Rate {W/(m3/s)}
-  1.282051282,                            !- Design Shaft Power per Unit Flow Rate per Unit Head {W-s/m3-Pa}
-  0,                                      !- Design Minimum Flow Rate Fraction
-  General;                                !- End-Use Subcategory
-
-OS:Node,
-  {908facc3-9e03-41cf-bbf4-4dac30e86fbd}, !- Handle
-  Node 9,                                 !- Name
-  {ad515352-d8b1-457f-b55f-98112098118b}, !- Inlet Port
-  {d1213a0e-b20b-4de6-a84a-ee9fa1e38006}; !- Outlet Port
-
-OS:Connection,
-  {77ca5560-3817-484e-8671-c2518cd0135b}, !- Handle
-  {e6437996-7293-4c79-b363-3e898b5a6232}, !- Name
-  {7197b23f-d55c-4903-82cc-18db166895ea}, !- Source Object
-  3,                                      !- Outlet Port
-  {6f9c7f9a-f489-40dd-aeec-ef50208e3bb4}, !- Target Object
-  2;                                      !- Inlet Port
-
-OS:Connection,
-  {ad515352-d8b1-457f-b55f-98112098118b}, !- Handle
-  {cb0b37fc-36e0-48bc-8b15-37aa5dc330a4}, !- Name
-  {6f9c7f9a-f489-40dd-aeec-ef50208e3bb4}, !- Source Object
-  3,                                      !- Outlet Port
-  {908facc3-9e03-41cf-bbf4-4dac30e86fbd}, !- Target Object
-  2;                                      !- Inlet Port
-
-OS:Connection,
-  {d1213a0e-b20b-4de6-a84a-ee9fa1e38006}, !- Handle
-  {65770200-81d9-4097-bd2e-107e5399beed}, !- Name
-  {908facc3-9e03-41cf-bbf4-4dac30e86fbd}, !- Source Object
-  3,                                      !- Outlet Port
-  {0b447d05-4725-4986-a33f-d4341f047233}, !- Target Object
-  2;                                      !- Inlet Port
-
-OS:EnergyManagementSystem:Sensor,
-  {32718c20-fd66-41fb-951b-7c2d5b622797}, !- Handle
-  res_gshp_vert_bore_pump_s,              !- Name
-  res gshp vert bore pump,                !- Output Variable or Output Meter Index Key Name
-  Pump Electric Energy;                   !- Output Variable or Output Meter Name
-
-OS:Node,
-  {1eeb0c96-1945-4411-aaa0-101499345031}, !- Handle
-  Node 10,                                !- Name
-  {236da50a-8cba-40a2-89dd-6999c2fc8b37}, !- Inlet Port
-  {b3e4d453-f1a2-4b8f-891e-2db834c2dd59}; !- Outlet Port
-
-OS:Connection,
-  {ed97e28d-ed8b-4e27-abd4-aa821fe393cb}, !- Handle
-  {48f4409a-8290-4776-8f7d-2bc2029e70ac}, !- Name
-  {01a388a4-4ef5-4d5e-b370-6a7ff1552174}, !- Source Object
-  3,                                      !- Outlet Port
-  {d461a77e-a567-4fa6-985c-15b7ea634a7f}, !- Target Object
-  2;                                      !- Inlet Port
-
-OS:Connection,
-  {236da50a-8cba-40a2-89dd-6999c2fc8b37}, !- Handle
-  {b6cc6c1a-f563-420b-b0a1-8e21f6b7628b}, !- Name
-  {d461a77e-a567-4fa6-985c-15b7ea634a7f}, !- Source Object
-  3,                                      !- Outlet Port
-  {1eeb0c96-1945-4411-aaa0-101499345031}, !- Target Object
-  2;                                      !- Inlet Port
-
-OS:Connection,
-  {b3e4d453-f1a2-4b8f-891e-2db834c2dd59}, !- Handle
-  {d383f4e9-042b-40d2-9572-e14332552c27}, !- Name
-  {1eeb0c96-1945-4411-aaa0-101499345031}, !- Source Object
-  3,                                      !- Outlet Port
-  {fd07482c-7f2e-4a41-bc27-d6da3ec1fa56}, !- Target Object
-  3;                                      !- Inlet Port
-
-OS:Pipe:Adiabatic,
-  {fc6b4e5f-851a-4df5-ae89-0ef12343aa70}, !- Handle
-  Pipe Adiabatic 1,                       !- Name
-  {1ec18e0f-e15d-4574-ba2c-1af6bc77d36d}, !- Inlet Node Name
-  {a6f7ffac-99b4-46d3-b635-633efcbffeeb}; !- Outlet Node Name
-
-OS:Node,
-  {b8720549-a27a-484c-b93b-6af694502599}, !- Handle
-  Node 11,                                !- Name
-  {ba831a15-2c59-4ed8-9384-5f2b0bc35ca2}, !- Inlet Port
-  {1ec18e0f-e15d-4574-ba2c-1af6bc77d36d}; !- Outlet Port
-
-OS:Connection,
-  {ba831a15-2c59-4ed8-9384-5f2b0bc35ca2}, !- Handle
-  {9e5783eb-f53f-4552-9ced-2ad3f9607e0a}, !- Name
-  {0b447d05-4725-4986-a33f-d4341f047233}, !- Source Object
-  4,                                      !- Outlet Port
-  {b8720549-a27a-484c-b93b-6af694502599}, !- Target Object
-  2;                                      !- Inlet Port
-
-OS:Node,
-  {20e0396c-168e-43a1-9517-4369fb1a5834}, !- Handle
-  Node 12,                                !- Name
-  {a6f7ffac-99b4-46d3-b635-633efcbffeeb}, !- Inlet Port
-  {640aebd1-2f98-467c-bcc9-79a76a94a404}; !- Outlet Port
-
-OS:Connection,
-  {1ec18e0f-e15d-4574-ba2c-1af6bc77d36d}, !- Handle
-  {7e902172-b67d-44de-a3ce-c1a156cc8707}, !- Name
-  {b8720549-a27a-484c-b93b-6af694502599}, !- Source Object
-  3,                                      !- Outlet Port
-  {fc6b4e5f-851a-4df5-ae89-0ef12343aa70}, !- Target Object
-  2;                                      !- Inlet Port
-
-OS:Connection,
-  {a6f7ffac-99b4-46d3-b635-633efcbffeeb}, !- Handle
-  {7e370b49-48bb-45d7-89a2-0cc917137932}, !- Name
-  {fc6b4e5f-851a-4df5-ae89-0ef12343aa70}, !- Source Object
-  3,                                      !- Outlet Port
-  {20e0396c-168e-43a1-9517-4369fb1a5834}, !- Target Object
-  2;                                      !- Inlet Port
-
-OS:Connection,
-  {640aebd1-2f98-467c-bcc9-79a76a94a404}, !- Handle
-  {3d9ba6fe-e198-4e52-b794-fc196b807955}, !- Name
-  {20e0396c-168e-43a1-9517-4369fb1a5834}, !- Source Object
-  3,                                      !- Outlet Port
-  {fd07482c-7f2e-4a41-bc27-d6da3ec1fa56}, !- Target Object
-  4;                                      !- Inlet Port
-
-OS:Pipe:Adiabatic,
-  {11eb2596-c3bd-4dfc-bab3-97704be85585}, !- Handle
-  Pipe Adiabatic 2,                       !- Name
-  {9d7e095d-1696-459a-a143-7732207cd56a}, !- Inlet Node Name
-  {22c3cfee-aa06-490c-9c78-972347a4aa9e}; !- Outlet Node Name
-
-OS:Node,
-  {ae61ba7a-857f-4d97-8714-386f2aefdb7b}, !- Handle
-  Node 13,                                !- Name
-  {22c3cfee-aa06-490c-9c78-972347a4aa9e}, !- Inlet Port
-  {a17bb25a-f35c-429a-a067-83429457272c}; !- Outlet Port
-
-OS:Connection,
-  {9d7e095d-1696-459a-a143-7732207cd56a}, !- Handle
-  {2a0cdb1b-2343-4a46-a5cb-7fcbd38405a7}, !- Name
-  {c8f2f8d5-d9da-492a-975c-028d0db5e1d0}, !- Source Object
-  3,                                      !- Outlet Port
-  {11eb2596-c3bd-4dfc-bab3-97704be85585}, !- Target Object
-  2;                                      !- Inlet Port
-
-OS:Connection,
-  {22c3cfee-aa06-490c-9c78-972347a4aa9e}, !- Handle
-  {be62b28e-32f1-443c-ab38-3dee4848d81b}, !- Name
-  {11eb2596-c3bd-4dfc-bab3-97704be85585}, !- Source Object
-  3,                                      !- Outlet Port
-  {ae61ba7a-857f-4d97-8714-386f2aefdb7b}, !- Target Object
-  2;                                      !- Inlet Port
-
-OS:Connection,
-  {a17bb25a-f35c-429a-a067-83429457272c}, !- Handle
-  {26436c8b-45a4-4de8-9c04-937361736549}, !- Name
-  {ae61ba7a-857f-4d97-8714-386f2aefdb7b}, !- Source Object
-  3,                                      !- Outlet Port
-  {fac07662-327e-48a4-b78e-51bc7a7683f6}, !- Target Object
-  3;                                      !- Inlet Port
-
-OS:Pipe:Adiabatic,
-  {601f28b7-e20f-4e68-bc1e-cd3d7bf9130e}, !- Handle
-  Pipe Adiabatic 3,                       !- Name
-  {ab586443-f75f-4378-a528-4a4c11c311b9}, !- Inlet Node Name
-  {7404d739-314d-40d1-bd6f-0c2c8e18ee37}; !- Outlet Node Name
-
-OS:Node,
-  {aafe9ab7-fa5f-47eb-9e93-b64df45115ee}, !- Handle
-  Node 14,                                !- Name
-  {24f8544d-fd51-4f08-88b5-5ec3cffde307}, !- Inlet Port
-  {ab586443-f75f-4378-a528-4a4c11c311b9}; !- Outlet Port
-
-OS:Connection,
-  {24f8544d-fd51-4f08-88b5-5ec3cffde307}, !- Handle
-  {acf50228-385d-4016-a13c-6211bbc49f9e}, !- Name
-  {fd07482c-7f2e-4a41-bc27-d6da3ec1fa56}, !- Source Object
-  2,                                      !- Outlet Port
-  {aafe9ab7-fa5f-47eb-9e93-b64df45115ee}, !- Target Object
-  2;                                      !- Inlet Port
-
-OS:Connection,
-  {ab586443-f75f-4378-a528-4a4c11c311b9}, !- Handle
-  {bd1543f3-1529-4e68-bda4-dd75d3f800d0}, !- Name
-  {aafe9ab7-fa5f-47eb-9e93-b64df45115ee}, !- Source Object
-  3,                                      !- Outlet Port
-  {601f28b7-e20f-4e68-bc1e-cd3d7bf9130e}, !- Target Object
-  2;                                      !- Inlet Port
-
-OS:Connection,
-  {7404d739-314d-40d1-bd6f-0c2c8e18ee37}, !- Handle
-  {af97481b-65f1-4df2-a001-baa4c9f2b2fa}, !- Name
-  {601f28b7-e20f-4e68-bc1e-cd3d7bf9130e}, !- Source Object
-  3,                                      !- Outlet Port
-  {b72c8792-5bce-48c7-9ea5-a1d058b76573}, !- Target Object
-  2;                                      !- Inlet Port
-
-OS:Pipe:Adiabatic,
-  {3229c82f-0cb6-4fb8-ac20-64ea9203a6f7}, !- Handle
-  Pipe Adiabatic 4,                       !- Name
-  {2acdeb01-89d8-4da8-9e57-ebe3261d7e11}, !- Inlet Node Name
-  {ec38c828-feaa-47e7-819b-a02ea36e208b}; !- Outlet Node Name
-
-OS:Node,
-  {af017f0e-167b-4f4e-8347-7f2bbfcf5ef9}, !- Handle
-  Node 15,                                !- Name
-  {ec38c828-feaa-47e7-819b-a02ea36e208b}, !- Inlet Port
-  {14833d0e-aaa5-4bdb-a13f-dde7a4633631}; !- Outlet Port
-
-OS:Connection,
-  {2acdeb01-89d8-4da8-9e57-ebe3261d7e11}, !- Handle
-  {916c36bc-92e3-42c5-946d-4894a991b70c}, !- Name
-  {cdea6804-8af0-4eef-8d1e-700252734a2a}, !- Source Object
-  3,                                      !- Outlet Port
-  {3229c82f-0cb6-4fb8-ac20-64ea9203a6f7}, !- Target Object
-  2;                                      !- Inlet Port
-
-OS:Connection,
-  {ec38c828-feaa-47e7-819b-a02ea36e208b}, !- Handle
-  {f466bd41-ae64-470f-8f85-8aa6df4d5e8e}, !- Name
-  {3229c82f-0cb6-4fb8-ac20-64ea9203a6f7}, !- Source Object
-  3,                                      !- Outlet Port
-  {af017f0e-167b-4f4e-8347-7f2bbfcf5ef9}, !- Target Object
-  2;                                      !- Inlet Port
-
-OS:Connection,
-  {14833d0e-aaa5-4bdb-a13f-dde7a4633631}, !- Handle
-  {882ac21c-59ff-47cf-b01b-7a57727549d5}, !- Name
-  {af017f0e-167b-4f4e-8347-7f2bbfcf5ef9}, !- Source Object
-  3,                                      !- Outlet Port
-  {78f53391-92b5-4109-bf33-0225a60ac28b}, !- Target Object
-  2;                                      !- Inlet Port
-
-OS:Pipe:Adiabatic,
-  {fe9a9631-d13d-4449-85e0-522c7d21e9e2}, !- Handle
-  Pipe Adiabatic 5,                       !- Name
-  {98d1cfde-7e0f-4a5a-b853-91fd7187b40a}, !- Inlet Node Name
-  {94f1d7bf-e8ac-40fd-8450-4ac1625f3d5e}; !- Outlet Node Name
-
-OS:Node,
-  {c485a7e5-61fd-4731-b934-09caf948779e}, !- Handle
-  Node 16,                                !- Name
-  {09bca5a5-51e7-402f-911f-9de5626b302d}, !- Inlet Port
-  {98d1cfde-7e0f-4a5a-b853-91fd7187b40a}; !- Outlet Port
-
-OS:Connection,
-  {09bca5a5-51e7-402f-911f-9de5626b302d}, !- Handle
-  {a1b1b0b4-3fb8-4462-851f-fa5700ae26ef}, !- Name
-  {fac07662-327e-48a4-b78e-51bc7a7683f6}, !- Source Object
-  2,                                      !- Outlet Port
-  {c485a7e5-61fd-4731-b934-09caf948779e}, !- Target Object
-  2;                                      !- Inlet Port
-
-OS:Connection,
-  {98d1cfde-7e0f-4a5a-b853-91fd7187b40a}, !- Handle
-  {4f63206e-b8b8-4c81-a2fa-421e87231565}, !- Name
-  {c485a7e5-61fd-4731-b934-09caf948779e}, !- Source Object
-  3,                                      !- Outlet Port
-  {fe9a9631-d13d-4449-85e0-522c7d21e9e2}, !- Target Object
-  2;                                      !- Inlet Port
-
-OS:Connection,
-  {94f1d7bf-e8ac-40fd-8450-4ac1625f3d5e}, !- Handle
-  {6586e081-ec8a-4f78-92c6-6bfcba18aa4e}, !- Name
-  {fe9a9631-d13d-4449-85e0-522c7d21e9e2}, !- Source Object
-  3,                                      !- Outlet Port
-  {a8625034-43d1-4521-b3e8-114a788cdb5a}, !- Target Object
-  2;                                      !- Inlet Port
-
-OS:Coil:Heating:WaterToAirHeatPump:EquationFit,
-  {4eedc90f-d173-415e-8112-3abacc5f21a8}, !- Handle
-  res gshp vert bore heating coil,        !- Name
-  {8ce04535-a4e2-4f55-8e2e-1becc50d30c4}, !- Water Inlet Node Name
-  {947c4f9f-1377-4239-afa8-884a374abeb3}, !- Water Outlet Node Name
-  ,                                       !- Air Inlet Node Name
-  ,                                       !- Air Outlet Node Name
-  ,                                       !- Rated Air Flow Rate {m3/s}
-  ,                                       !- Rated Water Flow Rate {m3/s}
-  ,                                       !- Rated Heating Capacity {W}
-  3.64474922650591,                       !- Rated Heating Coefficient of Performance {W/W}
-  -5.215438793,                           !- Heating Capacity Coefficient 1
-  -1.073988396,                           !- Heating Capacity Coefficient 2
-  7.597313856,                            !- Heating Capacity Coefficient 3
-  0,                                      !- Heating Capacity Coefficient 4
-  0,                                      !- Heating Capacity Coefficient 5
-  -11.077826657,                          !- Heating Power Consumption Coefficient 1
-  10.233784872,                           !- Heating Power Consumption Coefficient 2
-  1.529330868,                            !- Heating Power Consumption Coefficient 3
-  0,                                      !- Heating Power Consumption Coefficient 4
-  0;                                      !- Heating Power Consumption Coefficient 5
-
-OS:EnergyManagementSystem:Sensor,
-  {a6be40c3-3816-4578-bd2f-f18fc81dd704}, !- Handle
-  res_gshp_vert_bore_heating_coil_s,      !- Name
-  res gshp vert bore heating coil,        !- Output Variable or Output Meter Index Key Name
-  Heating Coil Electric Energy;           !- Output Variable or Output Meter Name
-
-OS:Node,
-  {5b4e3295-4713-486d-9d6c-bbf63d42d486}, !- Handle
-  Node 17,                                !- Name
-  {82f63d84-02c3-451e-baa1-1e1721d60d18}, !- Inlet Port
-  {8ce04535-a4e2-4f55-8e2e-1becc50d30c4}; !- Outlet Port
-
-OS:Connection,
-  {82f63d84-02c3-451e-baa1-1e1721d60d18}, !- Handle
-  {b6c0a538-d38f-453c-9cae-578fcf4678d7}, !- Name
-  {78f53391-92b5-4109-bf33-0225a60ac28b}, !- Source Object
-  4,                                      !- Outlet Port
-  {5b4e3295-4713-486d-9d6c-bbf63d42d486}, !- Target Object
-  2;                                      !- Inlet Port
-
-OS:Node,
-  {7c079977-2fcd-4826-b0ca-3ba4dadf5559}, !- Handle
-  Node 18,                                !- Name
-  {947c4f9f-1377-4239-afa8-884a374abeb3}, !- Inlet Port
-  {fc860b45-13c1-4754-af47-2dbb9cdf3d01}; !- Outlet Port
-
-OS:Connection,
-  {8ce04535-a4e2-4f55-8e2e-1becc50d30c4}, !- Handle
-  {dce756c7-79d9-44c3-a180-b725c60e861e}, !- Name
-  {5b4e3295-4713-486d-9d6c-bbf63d42d486}, !- Source Object
-  3,                                      !- Outlet Port
-  {4eedc90f-d173-415e-8112-3abacc5f21a8}, !- Target Object
-  2;                                      !- Inlet Port
-
-OS:Connection,
-  {947c4f9f-1377-4239-afa8-884a374abeb3}, !- Handle
-  {da9e8691-2af5-4b41-bd1d-d56479024164}, !- Name
-  {4eedc90f-d173-415e-8112-3abacc5f21a8}, !- Source Object
-  3,                                      !- Outlet Port
-  {7c079977-2fcd-4826-b0ca-3ba4dadf5559}, !- Target Object
-  2;                                      !- Inlet Port
-
-OS:Connection,
-  {fc860b45-13c1-4754-af47-2dbb9cdf3d01}, !- Handle
-  {054dab0f-859c-4100-8a57-0fcf717a9b79}, !- Name
-  {7c079977-2fcd-4826-b0ca-3ba4dadf5559}, !- Source Object
-  3,                                      !- Outlet Port
-  {fac07662-327e-48a4-b78e-51bc7a7683f6}, !- Target Object
-  4;                                      !- Inlet Port
-
-OS:Schedule:Constant,
-  {3dade9e9-6571-4f29-a042-fb9d038a6ae4}, !- Handle
-  Always On Discrete,                     !- Name
-  {2bbd5b9c-ffa6-4da9-b5c6-218fcf6f13ef}, !- Schedule Type Limits Name
-  1;                                      !- Value
-
-OS:ScheduleTypeLimits,
-  {2bbd5b9c-ffa6-4da9-b5c6-218fcf6f13ef}, !- Handle
-  OnOff,                                  !- Name
-  0,                                      !- Lower Limit Value
-  1,                                      !- Upper Limit Value
-  Discrete,                               !- Numeric Type
-  Availability;                           !- Unit Type
-
-OS:Coil:Heating:Electric,
-  {6c769996-fa37-4b10-8a5e-c1b52e13de20}, !- Handle
-  res gshp vert bore supp heater,         !- Name
-  {3dade9e9-6571-4f29-a042-fb9d038a6ae4}, !- Availability Schedule Name
-  1,                                      !- Efficiency
-  ,                                       !- Nominal Capacity {W}
-  ,                                       !- Air Inlet Node Name
-  ;                                       !- Air Outlet Node Name
-
-OS:Fan:OnOff,
-  {00e9939a-f8cf-4c4c-8add-4966229f7208}, !- Handle
-  res gshp vert bore living zone htg supply fan, !- Name
-  {3dade9e9-6571-4f29-a042-fb9d038a6ae4}, !- Availability Schedule Name
-  0.75,                                   !- Fan Total Efficiency
-  794.580001233493,                       !- Pressure Rise {Pa}
-  autosize,                               !- Maximum Flow Rate {m3/s}
-  1,                                      !- Motor Efficiency
-  1,                                      !- Motor In Airstream Fraction
-  ,                                       !- Air Inlet Node Name
-  ,                                       !- Air Outlet Node Name
-  {9334a71f-06c8-455c-b227-8861921f84bc}, !- Fan Power Ratio Function of Speed Ratio Curve Name
-  {5f204cda-a8bd-499e-8aee-d0113f503e1c}, !- Fan Efficiency Ratio Function of Speed Ratio Curve Name
-  res gshp vert bore htg supply fan;      !- End-Use Subcategory
-
-OS:Curve:Exponent,
-  {9334a71f-06c8-455c-b227-8861921f84bc}, !- Handle
-  Fan On Off Power Curve,                 !- Name
-  1,                                      !- Coefficient1 Constant
-  0,                                      !- Coefficient2 Constant
-  0,                                      !- Coefficient3 Constant
-  0,                                      !- Minimum Value of x
-  1,                                      !- Maximum Value of x
-  ,                                       !- Minimum Curve Output
-  ,                                       !- Maximum Curve Output
-  ,                                       !- Input Unit Type for X
-  ;                                       !- Output Unit Type
-
-OS:Curve:Cubic,
-  {5f204cda-a8bd-499e-8aee-d0113f503e1c}, !- Handle
-  Fan On Off Efficiency Curve,            !- Name
-  1,                                      !- Coefficient1 Constant
-  0,                                      !- Coefficient2 x
-  0,                                      !- Coefficient3 x**2
-  0,                                      !- Coefficient4 x**3
-  0,                                      !- Minimum Value of x
-  1;                                      !- Maximum Value of x
-
-OS:AirLoopHVAC:UnitarySystem,
-  {ea77c8d2-7f47-4682-8289-17d3e738953c}, !- Handle
-  res gshp vert bore htg unitary system,  !- Name
-  Load,                                   !- Control Type
-  {0b34cba7-36e0-440b-94b6-b4f84cc5403e}, !- Controlling Zone or Thermostat Location
-  None,                                   !- Dehumidification Control Type
-  {3dade9e9-6571-4f29-a042-fb9d038a6ae4}, !- Availability Schedule Name
-  {d9c97cdc-1e20-44c5-80a4-ef7dc2204479}, !- Air Inlet Node Name
-  {011e5fb5-7823-4823-8020-f3e2a62b086a}, !- Air Outlet Node Name
-  {00e9939a-f8cf-4c4c-8add-4966229f7208}, !- Supply Fan Name
-  BlowThrough,                            !- Fan Placement
-  {27b4ca9c-c8bc-4d62-96fa-d77a6178e840}, !- Supply Air Fan Operating Mode Schedule Name
-  {4eedc90f-d173-415e-8112-3abacc5f21a8}, !- Heating Coil Name
-  1,                                      !- DX Heating Coil Sizing Ratio
-  ,                                       !- Cooling Coil Name
-  No,                                     !- Use DOAS DX Cooling Coil
-  2,                                      !- DOAS DX Cooling Coil Leaving Minimum Air Temperature {C}
-  SensibleOnlyLoadControl,                !- Latent Load Control
-  {6c769996-fa37-4b10-8a5e-c1b52e13de20}, !- Supplemental Heating Coil Name
-  ,                                       !- Supply Air Flow Rate Method During Cooling Operation
-  autosize,                               !- Supply Air Flow Rate During Cooling Operation {m3/s}
-  ,                                       !- Supply Air Flow Rate Per Floor Area During Cooling Operation {m3/s-m2}
-  ,                                       !- Fraction of Autosized Design Cooling Supply Air Flow Rate
-  ,                                       !- Design Supply Air Flow Rate Per Unit of Capacity During Cooling Operation {m3/s-W}
-  ,                                       !- Supply Air Flow Rate Method During Heating Operation
-  autosize,                               !- Supply Air Flow Rate During Heating Operation {m3/s}
-  ,                                       !- Supply Air Flow Rate Per Floor Area during Heating Operation {m3/s-m2}
-  ,                                       !- Fraction of Autosized Design Heating Supply Air Flow Rate
-  ,                                       !- Design Supply Air Flow Rate Per Unit of Capacity During Heating Operation {m3/s-W}
-  ,                                       !- Supply Air Flow Rate Method When No Cooling or Heating is Required
-  0,                                      !- Supply Air Flow Rate When No Cooling or Heating is Required {m3/s}
-  ,                                       !- Supply Air Flow Rate Per Floor Area When No Cooling or Heating is Required {m3/s-m2}
-  ,                                       !- Fraction of Autosized Design Cooling Supply Air Flow Rate When No Cooling or Heating is Required
-  ,                                       !- Fraction of Autosized Design Heating Supply Air Flow Rate When No Cooling or Heating is Required
-  ,                                       !- Design Supply Air Flow Rate Per Unit of Capacity During Cooling Operation When No Cooling or Heating is Required {m3/s-W}
-  ,                                       !- Design Supply Air Flow Rate Per Unit of Capacity During Heating Operation When No Cooling or Heating is Required {m3/s-W}
-  76.6666666666667,                       !- Maximum Supply Air Temperature {C}
-  4.44444444444444,                       !- Maximum Outdoor Dry-Bulb Temperature for Supplemental Heater Operation {C}
-  ,                                       !- Outdoor Dry-Bulb Temperature Sensor Node Name
-  2.5,                                    !- Maximum Cycling Rate {cycles/hr}
-  60,                                     !- Heat Pump Time Constant {s}
-  0.01,                                   !- Fraction of On-Cycle Power Use
-  60,                                     !- Heat Pump Fan Delay Time {s}
-  0,                                      !- Ancilliary On-Cycle Electric Power {W}
-  0;                                      !- Ancilliary Off-Cycle Electric Power {W}
-
-OS:Schedule:Constant,
-  {27b4ca9c-c8bc-4d62-96fa-d77a6178e840}, !- Handle
-  Always Off Discrete,                    !- Name
-  {e4df0417-7b3c-41df-8d1a-8a69a3e0a53a}, !- Schedule Type Limits Name
-  0;                                      !- Value
-
-OS:ScheduleTypeLimits,
-  {e4df0417-7b3c-41df-8d1a-8a69a3e0a53a}, !- Handle
-  OnOff 1,                                !- Name
-  0,                                      !- Lower Limit Value
-  1,                                      !- Upper Limit Value
-  Discrete,                               !- Numeric Type
-  Availability;                           !- Unit Type
-
-OS:AirLoopHVAC,
-  {eed46b46-724e-409b-b8e4-64eca3379bca}, !- Handle
-  res gshp vert bore central htg air system, !- Name
-  ,                                       !- Controller List Name
-  {3dade9e9-6571-4f29-a042-fb9d038a6ae4}, !- Availability Schedule
-  {3b3e70fc-6726-4597-89e9-f97492cd10fc}, !- Availability Manager List Name
-  AutoSize,                               !- Design Supply Air Flow Rate {m3/s}
-  ,                                       !- Branch List Name
-  ,                                       !- Connector List Name
-  {896f9552-220e-468e-a23a-750d45b4c976}, !- Supply Side Inlet Node Name
-  {7dde534c-2c98-49c7-ad6a-cc4033e2c3e3}, !- Demand Side Outlet Node Name
-  {c8cac624-7cc4-4c32-8851-ae39f79d40d3}, !- Demand Side Inlet Node A
-  {c8b9e856-5836-4a71-9ba5-aca052ceea60}, !- Supply Side Outlet Node A
-  ,                                       !- Demand Side Inlet Node B
-  ,                                       !- Supply Side Outlet Node B
-  ,                                       !- Return Air Bypass Flow Temperature Setpoint Schedule Name
-  {c709b329-c521-4ba4-b9d0-ac64efa7c2b0}, !- Demand Mixer Name
-  {baa23af8-7c57-4334-b054-de23b5a79fd4}, !- Demand Splitter A Name
-  ,                                       !- Demand Splitter B Name
-  ;                                       !- Supply Splitter Name
-
-OS:Node,
-  {bb407214-f62b-4b90-8181-6070f5832e1b}, !- Handle
-  Node 19,                                !- Name
-  {896f9552-220e-468e-a23a-750d45b4c976}, !- Inlet Port
-  {d9c97cdc-1e20-44c5-80a4-ef7dc2204479}; !- Outlet Port
-
-OS:Node,
-  {c356ed2f-f123-4eef-9bb8-ec266b28cde0}, !- Handle
-  Node 20,                                !- Name
-  {011e5fb5-7823-4823-8020-f3e2a62b086a}, !- Inlet Port
-  {c8b9e856-5836-4a71-9ba5-aca052ceea60}; !- Outlet Port
-
-OS:Connection,
-  {896f9552-220e-468e-a23a-750d45b4c976}, !- Handle
-  {0d1a8bce-9e14-4355-80e1-a3818d99bfa1}, !- Name
-  {eed46b46-724e-409b-b8e4-64eca3379bca}, !- Source Object
-  8,                                      !- Outlet Port
-  {bb407214-f62b-4b90-8181-6070f5832e1b}, !- Target Object
-  2;                                      !- Inlet Port
-
-OS:Connection,
-  {c8b9e856-5836-4a71-9ba5-aca052ceea60}, !- Handle
-  {0a01b64e-62f9-4ef5-bb8a-dd83e548b3ab}, !- Name
-  {c356ed2f-f123-4eef-9bb8-ec266b28cde0}, !- Source Object
-  3,                                      !- Outlet Port
-  {eed46b46-724e-409b-b8e4-64eca3379bca}, !- Target Object
-  11;                                     !- Inlet Port
-
-OS:Node,
-  {95106b86-2564-4b8b-9d79-6320b0e5f7fc}, !- Handle
-  Node 21,                                !- Name
-  {c8cac624-7cc4-4c32-8851-ae39f79d40d3}, !- Inlet Port
-  {eaaac956-95d9-4500-b8c4-bad8bfe6a205}; !- Outlet Port
-
-OS:Node,
-  {a39690ea-8922-4d49-9083-9a5af39de0c3}, !- Handle
-  Node 22,                                !- Name
-  {60a27b8c-8e41-4723-80e3-0e5774230afe}, !- Inlet Port
-  {7dde534c-2c98-49c7-ad6a-cc4033e2c3e3}; !- Outlet Port
-
-OS:Node,
-  {db8afc6b-8fe4-4605-8fc7-3db583088567}, !- Handle
-  Node 23,                                !- Name
-  {2c203e24-4495-43cc-b64b-78aadb718f15}, !- Inlet Port
-  {a09819e1-f225-404d-a1f8-926cd0b41cb7}; !- Outlet Port
-
-OS:Connection,
-  {c8cac624-7cc4-4c32-8851-ae39f79d40d3}, !- Handle
-  {f337cd63-af9b-429e-aaee-bcf377235b46}, !- Name
-  {eed46b46-724e-409b-b8e4-64eca3379bca}, !- Source Object
-  10,                                     !- Outlet Port
-  {95106b86-2564-4b8b-9d79-6320b0e5f7fc}, !- Target Object
-  2;                                      !- Inlet Port
-
-OS:Connection,
-  {7dde534c-2c98-49c7-ad6a-cc4033e2c3e3}, !- Handle
-  {f1faaf7b-2ad3-4b42-86a7-8911de427073}, !- Name
-  {a39690ea-8922-4d49-9083-9a5af39de0c3}, !- Source Object
-  3,                                      !- Outlet Port
-  {eed46b46-724e-409b-b8e4-64eca3379bca}, !- Target Object
-  9;                                      !- Inlet Port
-
-OS:AirLoopHVAC:ZoneSplitter,
-  {baa23af8-7c57-4334-b054-de23b5a79fd4}, !- Handle
-  res gshp vert bore htg zone splitter,   !- Name
-  {eaaac956-95d9-4500-b8c4-bad8bfe6a205}, !- Inlet Node Name
-  {065ec17b-588e-4fad-acc1-a262a2d06563}; !- Outlet Node Name 1
-
-OS:AirLoopHVAC:ZoneMixer,
-  {c709b329-c521-4ba4-b9d0-ac64efa7c2b0}, !- Handle
-  res gshp vert bore htg zone mixer,      !- Name
-  {60a27b8c-8e41-4723-80e3-0e5774230afe}, !- Outlet Node Name
-  {24ff4d19-2896-47ed-a8d9-efd4851b6da4}; !- Inlet Node Name 1
-
-OS:Connection,
-  {eaaac956-95d9-4500-b8c4-bad8bfe6a205}, !- Handle
-  {0069aacc-a1e2-4d67-8137-bb1af9161fe7}, !- Name
-  {95106b86-2564-4b8b-9d79-6320b0e5f7fc}, !- Source Object
-  3,                                      !- Outlet Port
-  {baa23af8-7c57-4334-b054-de23b5a79fd4}, !- Target Object
-  2;                                      !- Inlet Port
-
-OS:Connection,
-  {60a27b8c-8e41-4723-80e3-0e5774230afe}, !- Handle
-  {502f04e1-a4ef-47b6-8e5e-558abc47464f}, !- Name
-  {c709b329-c521-4ba4-b9d0-ac64efa7c2b0}, !- Source Object
-  2,                                      !- Outlet Port
-  {a39690ea-8922-4d49-9083-9a5af39de0c3}, !- Target Object
-  2;                                      !- Inlet Port
-
-OS:Sizing:System,
-  {cd6e5564-79eb-47fc-923e-e5a76562522b}, !- Handle
-  {eed46b46-724e-409b-b8e4-64eca3379bca}, !- AirLoop Name
-  Sensible,                               !- Type of Load to Size On
-  Autosize,                               !- Design Outdoor Air Flow Rate {m3/s}
-  0.3,                                    !- Central Heating Maximum System Air Flow Ratio
-  7,                                      !- Preheat Design Temperature {C}
-  0.008,                                  !- Preheat Design Humidity Ratio {kg-H2O/kg-Air}
-  12.8,                                   !- Precool Design Temperature {C}
-  0.008,                                  !- Precool Design Humidity Ratio {kg-H2O/kg-Air}
-  12.8,                                   !- Central Cooling Design Supply Air Temperature {C}
-  16.7,                                   !- Central Heating Design Supply Air Temperature {C}
-  NonCoincident,                          !- Sizing Option
-  Yes,                                    !- 100% Outdoor Air in Cooling
-  Yes,                                    !- 100% Outdoor Air in Heating
-  0.0085,                                 !- Central Cooling Design Supply Air Humidity Ratio {kg-H2O/kg-Air}
-  0.008,                                  !- Central Heating Design Supply Air Humidity Ratio {kg-H2O/kg-Air}
-=======
   {6edf4890-ca1e-4a9b-ab54-5a904430cf82}, !- Handle
   Zone HVAC Equipment List 3,             !- Name
   {a5c968de-1c61-4faf-b01c-d299fda090ee}, !- Thermal Zone
@@ -2321,2117 +991,23 @@
   0.008,                                  !- Zone Heating Design Supply Air Humidity Ratio {kg-H2O/kg-air}
   ,                                       !- Zone Heating Sizing Factor
   ,                                       !- Zone Cooling Sizing Factor
->>>>>>> 0d6078c2
   DesignDay,                              !- Cooling Design Air Flow Method
-  0,                                      !- Cooling Design Air Flow Rate {m3/s}
+  ,                                       !- Cooling Design Air Flow Rate {m3/s}
+  ,                                       !- Cooling Minimum Air Flow per Zone Floor Area {m3/s-m2}
+  ,                                       !- Cooling Minimum Air Flow {m3/s}
+  ,                                       !- Cooling Minimum Air Flow Fraction
   DesignDay,                              !- Heating Design Air Flow Method
-  0,                                      !- Heating Design Air Flow Rate {m3/s}
-  ZoneSum,                                !- System Outdoor Air Method
-  1,                                      !- Zone Maximum Outdoor Air Fraction {dimensionless}
-  0.0099676501,                           !- Cooling Supply Air Flow Rate Per Floor Area {m3/s-m2}
-  1,                                      !- Cooling Fraction of Autosized Cooling Supply Air Flow Rate
-  3.9475456e-005,                         !- Cooling Supply Air Flow Rate Per Unit Cooling Capacity {m3/s-W}
-  0.0099676501,                           !- Heating Supply Air Flow Rate Per Floor Area {m3/s-m2}
-  1,                                      !- Heating Fraction of Autosized Heating Supply Air Flow Rate
-  1,                                      !- Heating Fraction of Autosized Cooling Supply Air Flow Rate
-  3.1588213e-005,                         !- Heating Supply Air Flow Rate Per Unit Heating Capacity {m3/s-W}
-  CoolingDesignCapacity,                  !- Cooling Design Capacity Method
-  autosize,                               !- Cooling Design Capacity {W}
-  234.7,                                  !- Cooling Design Capacity Per Floor Area {W/m2}
-  1,                                      !- Fraction of Autosized Cooling Design Capacity
-  HeatingDesignCapacity,                  !- Heating Design Capacity Method
-  autosize,                               !- Heating Design Capacity {W}
-  157,                                    !- Heating Design Capacity Per Floor Area {W/m2}
-  1,                                      !- Fraction of Autosized Heating Design Capacity
-  OnOff;                                  !- Central Cooling Capacity Control Method
-
-OS:AvailabilityManagerAssignmentList,
-  {3b3e70fc-6726-4597-89e9-f97492cd10fc}, !- Handle
-  Air Loop HVAC 1 AvailabilityManagerAssignmentList; !- Name
-
-<<<<<<< HEAD
-OS:Connection,
-  {d9c97cdc-1e20-44c5-80a4-ef7dc2204479}, !- Handle
-  {20925849-73e0-4466-b8ff-322a62322ebe}, !- Name
-  {bb407214-f62b-4b90-8181-6070f5832e1b}, !- Source Object
-  3,                                      !- Outlet Port
-  {ea77c8d2-7f47-4682-8289-17d3e738953c}, !- Target Object
-  6;                                      !- Inlet Port
-
-OS:Connection,
-  {011e5fb5-7823-4823-8020-f3e2a62b086a}, !- Handle
-  {c7c75be4-2a7d-4bd1-bd11-590b05545475}, !- Name
-  {ea77c8d2-7f47-4682-8289-17d3e738953c}, !- Source Object
-  7,                                      !- Outlet Port
-  {c356ed2f-f123-4eef-9bb8-ec266b28cde0}, !- Target Object
-  2;                                      !- Inlet Port
-
-OS:AirTerminal:SingleDuct:ConstantVolume:NoReheat,
-  {a29728c6-ecd0-4ebd-bdd1-90f18209c585}, !- Handle
-  res gshp vert bore living zone htg direct air, !- Name
-  {3dade9e9-6571-4f29-a042-fb9d038a6ae4}, !- Availability Schedule Name
-  {4cf7831b-5876-4ea5-8ea1-01cdf364894d}, !- Air Inlet Node Name
-  {2c203e24-4495-43cc-b64b-78aadb718f15}, !- Air Outlet Node Name
-  AutoSize;                               !- Maximum Air Flow Rate {m3/s}
-
-OS:Node,
-  {6d5b0c57-71b4-4551-bb85-71e2c20185c8}, !- Handle
-  Node 24,                                !- Name
-  {33cdc61d-f58e-470b-acc3-70f3a4aa5901}, !- Inlet Port
-  {24ff4d19-2896-47ed-a8d9-efd4851b6da4}; !- Outlet Port
-
-OS:Connection,
-  {a09819e1-f225-404d-a1f8-926cd0b41cb7}, !- Handle
-  {15b71576-06b4-4a8c-a0e6-85b379a82555}, !- Name
-  {db8afc6b-8fe4-4605-8fc7-3db583088567}, !- Source Object
-  3,                                      !- Outlet Port
-  {3920331d-6e52-4481-a9bf-2f9321dbcd30}, !- Target Object
-  3;                                      !- Inlet Port
-
-OS:Connection,
-  {33cdc61d-f58e-470b-acc3-70f3a4aa5901}, !- Handle
-  {43d66beb-b69e-463e-920f-2e03c0e1df99}, !- Name
-  {6b77079f-b541-42e8-b645-e25cce4a667f}, !- Source Object
-  3,                                      !- Outlet Port
-  {6d5b0c57-71b4-4551-bb85-71e2c20185c8}, !- Target Object
-  2;                                      !- Inlet Port
-
-OS:Connection,
-  {24ff4d19-2896-47ed-a8d9-efd4851b6da4}, !- Handle
-  {952fe30d-6267-4752-b500-6240bdfc7991}, !- Name
-  {6d5b0c57-71b4-4551-bb85-71e2c20185c8}, !- Source Object
-  3,                                      !- Outlet Port
-  {c709b329-c521-4ba4-b9d0-ac64efa7c2b0}, !- Target Object
-  3;                                      !- Inlet Port
-
-OS:Node,
-  {03755889-8ddb-4ee1-814c-c4dcc9d8e017}, !- Handle
-  Node 25,                                !- Name
-  {065ec17b-588e-4fad-acc1-a262a2d06563}, !- Inlet Port
-  {4cf7831b-5876-4ea5-8ea1-01cdf364894d}; !- Outlet Port
-
-OS:Connection,
-  {065ec17b-588e-4fad-acc1-a262a2d06563}, !- Handle
-  {8e338f8f-be48-4991-b198-98d17549c8a1}, !- Name
-  {baa23af8-7c57-4334-b054-de23b5a79fd4}, !- Source Object
-  3,                                      !- Outlet Port
-  {03755889-8ddb-4ee1-814c-c4dcc9d8e017}, !- Target Object
-  2;                                      !- Inlet Port
-
-OS:Connection,
-  {4cf7831b-5876-4ea5-8ea1-01cdf364894d}, !- Handle
-  {1cd7bfd4-65fa-46a3-bdfa-40ba55d0e27e}, !- Name
-  {03755889-8ddb-4ee1-814c-c4dcc9d8e017}, !- Source Object
-  3,                                      !- Outlet Port
-  {a29728c6-ecd0-4ebd-bdd1-90f18209c585}, !- Target Object
-  3;                                      !- Inlet Port
-
-OS:Connection,
-  {2c203e24-4495-43cc-b64b-78aadb718f15}, !- Handle
-  {8124ea56-464c-43c9-b8f9-d3aab8687ec2}, !- Name
-  {a29728c6-ecd0-4ebd-bdd1-90f18209c585}, !- Source Object
-  4,                                      !- Outlet Port
-  {db8afc6b-8fe4-4605-8fc7-3db583088567}, !- Target Object
-  2;                                      !- Inlet Port
-
-OS:Coil:Cooling:WaterToAirHeatPump:EquationFit,
-  {f283f57e-0dbf-4af7-b907-9f47ca37b181}, !- Handle
-  res gshp vert bore cooling coil,        !- Name
-  {0bff5306-2c4a-4ac0-bfae-db41bd85aa04}, !- Water Inlet Node Name
-  {d7b08bb7-91e9-41ac-85af-c0368ca4361b}, !- Water Outlet Node Name
-  ,                                       !- Air Inlet Node Name
-  ,                                       !- Air Outlet Node Name
-  ,                                       !- Rated Air Flow Rate {m3/s}
-  ,                                       !- Rated Water Flow Rate {m3/s}
-  ,                                       !- Rated Total Cooling Capacity {W}
-  ,                                       !- Rated Sensible Cooling Capacity {W}
-  5.3555091458258,                        !- Rated Cooling Coefficient of Performance {W/W}
-  -3.9160645386,                          !- Total Cooling Capacity Coefficient 1
-  7.042944024,                            !- Total Cooling Capacity Coefficient 2
-  -2.270589372,                           !- Total Cooling Capacity Coefficient 3
-  0,                                      !- Total Cooling Capacity Coefficient 4
-  0,                                      !- Total Cooling Capacity Coefficient 5
-  26.7839398084,                          !- Sensible Cooling Capacity Coefficient 1
-  0,                                      !- Sensible Cooling Capacity Coefficient 2
-  -23.832385974,                          !- Sensible Cooling Capacity Coefficient 3
-  -1.115743914,                           !- Sensible Cooling Capacity Coefficient 4
-  0,                                      !- Sensible Cooling Capacity Coefficient 5
-  0,                                      !- Sensible Cooling Capacity Coefficient 6
-  -6.2337364523,                          !- Cooling Power Consumption Coefficient 1
-  1.610096238,                            !- Cooling Power Consumption Coefficient 2
-  5.317076448,                            !- Cooling Power Consumption Coefficient 3
-  0,                                      !- Cooling Power Consumption Coefficient 4
-  0,                                      !- Cooling Power Consumption Coefficient 5
-  1000,                                   !- Nominal Time for Condensate Removal to Begin {s}
-  1.5;                                    !- Ratio of Initial Moisture Evaporation Rate and Steady State Latent Capacity {dimensionless}
-
-OS:EnergyManagementSystem:Sensor,
-  {561094ab-f978-4ec6-b324-9c4063f2491e}, !- Handle
-  res_gshp_vert_bore_cooling_coil_s,      !- Name
-  res gshp vert bore cooling coil,        !- Output Variable or Output Meter Index Key Name
-  Cooling Coil Electric Energy;           !- Output Variable or Output Meter Name
-
-OS:Node,
-  {ac1ddd39-1f84-4300-ae68-f9c199ce47e4}, !- Handle
-  Node 26,                                !- Name
-  {3aaed725-d9ca-438e-b42e-30ff00d1fd6e}, !- Inlet Port
-  {0bff5306-2c4a-4ac0-bfae-db41bd85aa04}; !- Outlet Port
-
-OS:Connection,
-  {3aaed725-d9ca-438e-b42e-30ff00d1fd6e}, !- Handle
-  {44821ea6-685f-4169-ab42-a55e7aa1de15}, !- Name
-  {78f53391-92b5-4109-bf33-0225a60ac28b}, !- Source Object
-  5,                                      !- Outlet Port
-  {ac1ddd39-1f84-4300-ae68-f9c199ce47e4}, !- Target Object
-  2;                                      !- Inlet Port
-
-OS:Node,
-  {42c9e2b1-c5db-47e7-83fb-a7fd08e55153}, !- Handle
-  Node 27,                                !- Name
-  {d7b08bb7-91e9-41ac-85af-c0368ca4361b}, !- Inlet Port
-  {6e9e80a6-e04e-4a60-b791-6579aacff046}; !- Outlet Port
-
-OS:Connection,
-  {0bff5306-2c4a-4ac0-bfae-db41bd85aa04}, !- Handle
-  {fb72913c-2b11-43c1-bcc1-bfed657b9578}, !- Name
-  {ac1ddd39-1f84-4300-ae68-f9c199ce47e4}, !- Source Object
-  3,                                      !- Outlet Port
-  {f283f57e-0dbf-4af7-b907-9f47ca37b181}, !- Target Object
-  2;                                      !- Inlet Port
-
-OS:Connection,
-  {d7b08bb7-91e9-41ac-85af-c0368ca4361b}, !- Handle
-  {26ef57e8-7850-41d2-a6c6-4452f1e9ef07}, !- Name
-  {f283f57e-0dbf-4af7-b907-9f47ca37b181}, !- Source Object
-  3,                                      !- Outlet Port
-  {42c9e2b1-c5db-47e7-83fb-a7fd08e55153}, !- Target Object
-  2;                                      !- Inlet Port
-
-OS:Connection,
-  {6e9e80a6-e04e-4a60-b791-6579aacff046}, !- Handle
-  {277e0571-8ee2-42ee-bd5f-9454f9a01e2b}, !- Name
-  {42c9e2b1-c5db-47e7-83fb-a7fd08e55153}, !- Source Object
-  3,                                      !- Outlet Port
-  {fac07662-327e-48a4-b78e-51bc7a7683f6}, !- Target Object
-  5;                                      !- Inlet Port
-
-OS:Fan:OnOff,
-  {2bb0b096-5db7-4659-b5f8-e4aa21a7e1a1}, !- Handle
-  res gshp vert bore living zone clg supply fan, !- Name
-  {3dade9e9-6571-4f29-a042-fb9d038a6ae4}, !- Availability Schedule Name
-  0.75,                                   !- Fan Total Efficiency
-  794.580001233493,                       !- Pressure Rise {Pa}
-  autosize,                               !- Maximum Flow Rate {m3/s}
-  1,                                      !- Motor Efficiency
-  1,                                      !- Motor In Airstream Fraction
-  ,                                       !- Air Inlet Node Name
-  ,                                       !- Air Outlet Node Name
-  {0263b14d-0c3d-4937-b607-0fa04e6232d7}, !- Fan Power Ratio Function of Speed Ratio Curve Name
-  {af59be47-9f7f-4a54-b8d6-8e97d69e7e93}, !- Fan Efficiency Ratio Function of Speed Ratio Curve Name
-  res gshp vert bore clg supply fan;      !- End-Use Subcategory
-
-OS:Curve:Exponent,
-  {0263b14d-0c3d-4937-b607-0fa04e6232d7}, !- Handle
-  Fan On Off Power Curve 1,               !- Name
-  1,                                      !- Coefficient1 Constant
-  0,                                      !- Coefficient2 Constant
-  0,                                      !- Coefficient3 Constant
-  0,                                      !- Minimum Value of x
-  1,                                      !- Maximum Value of x
-  ,                                       !- Minimum Curve Output
-  ,                                       !- Maximum Curve Output
-  ,                                       !- Input Unit Type for X
-  ;                                       !- Output Unit Type
-
-OS:Curve:Cubic,
-  {af59be47-9f7f-4a54-b8d6-8e97d69e7e93}, !- Handle
-  Fan On Off Efficiency Curve 1,          !- Name
-  1,                                      !- Coefficient1 Constant
-  0,                                      !- Coefficient2 x
-  0,                                      !- Coefficient3 x**2
-  0,                                      !- Coefficient4 x**3
-  0,                                      !- Minimum Value of x
-  1;                                      !- Maximum Value of x
-
-OS:AirLoopHVAC:UnitarySystem,
-  {ca7ccc27-b5f8-4ece-8298-19fa8b7aa95b}, !- Handle
-  res gshp vert bore clg unitary system,  !- Name
-  Load,                                   !- Control Type
-  {0b34cba7-36e0-440b-94b6-b4f84cc5403e}, !- Controlling Zone or Thermostat Location
-  None,                                   !- Dehumidification Control Type
-  {3dade9e9-6571-4f29-a042-fb9d038a6ae4}, !- Availability Schedule Name
-  {ee8e8ae1-edee-4cdc-8f97-444a44375044}, !- Air Inlet Node Name
-  {026bbb27-b6a2-4766-84bf-1f71a17bf98f}, !- Air Outlet Node Name
-  {2bb0b096-5db7-4659-b5f8-e4aa21a7e1a1}, !- Supply Fan Name
-  BlowThrough,                            !- Fan Placement
-  {27b4ca9c-c8bc-4d62-96fa-d77a6178e840}, !- Supply Air Fan Operating Mode Schedule Name
-  ,                                       !- Heating Coil Name
-  1,                                      !- DX Heating Coil Sizing Ratio
-  {f283f57e-0dbf-4af7-b907-9f47ca37b181}, !- Cooling Coil Name
-  No,                                     !- Use DOAS DX Cooling Coil
-  2,                                      !- DOAS DX Cooling Coil Leaving Minimum Air Temperature {C}
-  SensibleOnlyLoadControl,                !- Latent Load Control
-  ,                                       !- Supplemental Heating Coil Name
-  ,                                       !- Supply Air Flow Rate Method During Cooling Operation
-  autosize,                               !- Supply Air Flow Rate During Cooling Operation {m3/s}
-  ,                                       !- Supply Air Flow Rate Per Floor Area During Cooling Operation {m3/s-m2}
-  ,                                       !- Fraction of Autosized Design Cooling Supply Air Flow Rate
-  ,                                       !- Design Supply Air Flow Rate Per Unit of Capacity During Cooling Operation {m3/s-W}
-  ,                                       !- Supply Air Flow Rate Method During Heating Operation
-  autosize,                               !- Supply Air Flow Rate During Heating Operation {m3/s}
-  ,                                       !- Supply Air Flow Rate Per Floor Area during Heating Operation {m3/s-m2}
-  ,                                       !- Fraction of Autosized Design Heating Supply Air Flow Rate
-  ,                                       !- Design Supply Air Flow Rate Per Unit of Capacity During Heating Operation {m3/s-W}
-  ,                                       !- Supply Air Flow Rate Method When No Cooling or Heating is Required
-  0,                                      !- Supply Air Flow Rate When No Cooling or Heating is Required {m3/s}
-  ,                                       !- Supply Air Flow Rate Per Floor Area When No Cooling or Heating is Required {m3/s-m2}
-  ,                                       !- Fraction of Autosized Design Cooling Supply Air Flow Rate When No Cooling or Heating is Required
-  ,                                       !- Fraction of Autosized Design Heating Supply Air Flow Rate When No Cooling or Heating is Required
-  ,                                       !- Design Supply Air Flow Rate Per Unit of Capacity During Cooling Operation When No Cooling or Heating is Required {m3/s-W}
-  ,                                       !- Design Supply Air Flow Rate Per Unit of Capacity During Heating Operation When No Cooling or Heating is Required {m3/s-W}
-  76.6666666666667,                       !- Maximum Supply Air Temperature {C}
-  4.44444444444444,                       !- Maximum Outdoor Dry-Bulb Temperature for Supplemental Heater Operation {C}
-  ,                                       !- Outdoor Dry-Bulb Temperature Sensor Node Name
-  2.5,                                    !- Maximum Cycling Rate {cycles/hr}
-  60,                                     !- Heat Pump Time Constant {s}
-  0.01,                                   !- Fraction of On-Cycle Power Use
-  60,                                     !- Heat Pump Fan Delay Time {s}
-  0,                                      !- Ancilliary On-Cycle Electric Power {W}
-  0;                                      !- Ancilliary Off-Cycle Electric Power {W}
-
-OS:AirLoopHVAC,
-  {89ce78bd-fd37-4be1-8b0e-b1fd1cb83ec6}, !- Handle
-  res gshp vert bore central clg air system, !- Name
-  ,                                       !- Controller List Name
-  {3dade9e9-6571-4f29-a042-fb9d038a6ae4}, !- Availability Schedule
-  {20d1730b-d0ee-43d6-8cf9-aa2e9f3cac6a}, !- Availability Manager List Name
-  AutoSize,                               !- Design Supply Air Flow Rate {m3/s}
-  ,                                       !- Branch List Name
-  ,                                       !- Connector List Name
-  {9ab4c021-d70e-43df-9098-b27f282a3fa5}, !- Supply Side Inlet Node Name
-  {b285265d-3e88-44d7-8006-bc3f63ac3170}, !- Demand Side Outlet Node Name
-  {2c320e17-df7c-41ae-951c-e7f14de22fca}, !- Demand Side Inlet Node A
-  {d74a9479-6666-4632-a367-d52125004985}, !- Supply Side Outlet Node A
-  ,                                       !- Demand Side Inlet Node B
-  ,                                       !- Supply Side Outlet Node B
-  ,                                       !- Return Air Bypass Flow Temperature Setpoint Schedule Name
-  {646ab221-9b7c-4941-bd42-ca7becb55071}, !- Demand Mixer Name
-  {38bc3fa1-07c6-4faa-991e-3a8c33685b86}, !- Demand Splitter A Name
-  ,                                       !- Demand Splitter B Name
-  ;                                       !- Supply Splitter Name
-
-OS:Node,
-  {7ca5dda8-884e-4fc1-91fa-15c05fc41e4e}, !- Handle
-  Node 28,                                !- Name
-  {9ab4c021-d70e-43df-9098-b27f282a3fa5}, !- Inlet Port
-  {ee8e8ae1-edee-4cdc-8f97-444a44375044}; !- Outlet Port
-
-OS:Node,
-  {355e7bb6-bc0e-4e7c-90ba-c974638f0862}, !- Handle
-  Node 29,                                !- Name
-  {026bbb27-b6a2-4766-84bf-1f71a17bf98f}, !- Inlet Port
-  {d74a9479-6666-4632-a367-d52125004985}; !- Outlet Port
-
-OS:Connection,
-  {9ab4c021-d70e-43df-9098-b27f282a3fa5}, !- Handle
-  {a82c4ca7-0ee9-449f-89c0-48246a8f6d82}, !- Name
-  {89ce78bd-fd37-4be1-8b0e-b1fd1cb83ec6}, !- Source Object
-  8,                                      !- Outlet Port
-  {7ca5dda8-884e-4fc1-91fa-15c05fc41e4e}, !- Target Object
-  2;                                      !- Inlet Port
-
-OS:Connection,
-  {d74a9479-6666-4632-a367-d52125004985}, !- Handle
-  {407a197c-4edb-4afd-9613-974d84e1d7bc}, !- Name
-  {355e7bb6-bc0e-4e7c-90ba-c974638f0862}, !- Source Object
-  3,                                      !- Outlet Port
-  {89ce78bd-fd37-4be1-8b0e-b1fd1cb83ec6}, !- Target Object
-  11;                                     !- Inlet Port
-
-OS:Node,
-  {e4f2b03c-f931-4536-959a-bc8727a53520}, !- Handle
-  Node 30,                                !- Name
-  {2c320e17-df7c-41ae-951c-e7f14de22fca}, !- Inlet Port
-  {d29599ea-940a-4716-81f8-000f1c669dd9}; !- Outlet Port
-
-OS:Node,
-  {71306c15-162b-4c66-9fd0-477d417c7264}, !- Handle
-  Node 31,                                !- Name
-  {a85cfec9-0a85-4b95-a708-198dc87e1e9f}, !- Inlet Port
-  {b285265d-3e88-44d7-8006-bc3f63ac3170}; !- Outlet Port
-
-OS:Node,
-  {10df15c0-6662-49ca-ba30-0ec9d03e91e7}, !- Handle
-  Node 32,                                !- Name
-  {20d1d12d-f532-4a63-bade-89de4e93c761}, !- Inlet Port
-  {00a57e41-fb85-42fe-a881-68af0d51b621}; !- Outlet Port
-
-OS:Connection,
-  {2c320e17-df7c-41ae-951c-e7f14de22fca}, !- Handle
-  {e56da3ac-d80d-41ea-a431-19eca4a82280}, !- Name
-  {89ce78bd-fd37-4be1-8b0e-b1fd1cb83ec6}, !- Source Object
-  10,                                     !- Outlet Port
-  {e4f2b03c-f931-4536-959a-bc8727a53520}, !- Target Object
-  2;                                      !- Inlet Port
-
-OS:Connection,
-  {b285265d-3e88-44d7-8006-bc3f63ac3170}, !- Handle
-  {ff0b5718-a6d4-4a5c-8d6c-22e1c0ab8256}, !- Name
-  {71306c15-162b-4c66-9fd0-477d417c7264}, !- Source Object
-  3,                                      !- Outlet Port
-  {89ce78bd-fd37-4be1-8b0e-b1fd1cb83ec6}, !- Target Object
-  9;                                      !- Inlet Port
-
-OS:AirLoopHVAC:ZoneSplitter,
-  {38bc3fa1-07c6-4faa-991e-3a8c33685b86}, !- Handle
-  res gshp vert bore clg zone splitter,   !- Name
-  {d29599ea-940a-4716-81f8-000f1c669dd9}, !- Inlet Node Name
-  {c87f22d1-2775-4875-bb92-cd2338a7fc6d}; !- Outlet Node Name 1
-
-OS:AirLoopHVAC:ZoneMixer,
-  {646ab221-9b7c-4941-bd42-ca7becb55071}, !- Handle
-  res gshp vert bore clg zone mixer,      !- Name
-  {a85cfec9-0a85-4b95-a708-198dc87e1e9f}, !- Outlet Node Name
-  {e0b3f48e-1624-4e06-bc11-7e46558192ee}; !- Inlet Node Name 1
-
-OS:Connection,
-  {d29599ea-940a-4716-81f8-000f1c669dd9}, !- Handle
-  {ba6312be-f060-4171-8ea3-8087529f1b06}, !- Name
-  {e4f2b03c-f931-4536-959a-bc8727a53520}, !- Source Object
-  3,                                      !- Outlet Port
-  {38bc3fa1-07c6-4faa-991e-3a8c33685b86}, !- Target Object
-  2;                                      !- Inlet Port
-
-OS:Connection,
-  {a85cfec9-0a85-4b95-a708-198dc87e1e9f}, !- Handle
-  {a6ff915d-e69a-4821-9d03-16075dca2384}, !- Name
-  {646ab221-9b7c-4941-bd42-ca7becb55071}, !- Source Object
-  2,                                      !- Outlet Port
-  {71306c15-162b-4c66-9fd0-477d417c7264}, !- Target Object
-  2;                                      !- Inlet Port
-
-OS:Sizing:System,
-  {dc9fb304-99d1-42a0-9bf8-168129935b8b}, !- Handle
-  {89ce78bd-fd37-4be1-8b0e-b1fd1cb83ec6}, !- AirLoop Name
-  Sensible,                               !- Type of Load to Size On
-  Autosize,                               !- Design Outdoor Air Flow Rate {m3/s}
-  0.3,                                    !- Central Heating Maximum System Air Flow Ratio
-  7,                                      !- Preheat Design Temperature {C}
-  0.008,                                  !- Preheat Design Humidity Ratio {kg-H2O/kg-Air}
-  12.8,                                   !- Precool Design Temperature {C}
-  0.008,                                  !- Precool Design Humidity Ratio {kg-H2O/kg-Air}
-  12.8,                                   !- Central Cooling Design Supply Air Temperature {C}
-  16.7,                                   !- Central Heating Design Supply Air Temperature {C}
-  NonCoincident,                          !- Sizing Option
-  Yes,                                    !- 100% Outdoor Air in Cooling
-  Yes,                                    !- 100% Outdoor Air in Heating
-  0.0085,                                 !- Central Cooling Design Supply Air Humidity Ratio {kg-H2O/kg-Air}
-  0.008,                                  !- Central Heating Design Supply Air Humidity Ratio {kg-H2O/kg-Air}
-  DesignDay,                              !- Cooling Design Air Flow Method
-  0,                                      !- Cooling Design Air Flow Rate {m3/s}
-  DesignDay,                              !- Heating Design Air Flow Method
-  0,                                      !- Heating Design Air Flow Rate {m3/s}
-  ZoneSum,                                !- System Outdoor Air Method
-  1,                                      !- Zone Maximum Outdoor Air Fraction {dimensionless}
-  0.0099676501,                           !- Cooling Supply Air Flow Rate Per Floor Area {m3/s-m2}
-  1,                                      !- Cooling Fraction of Autosized Cooling Supply Air Flow Rate
-  3.9475456e-005,                         !- Cooling Supply Air Flow Rate Per Unit Cooling Capacity {m3/s-W}
-  0.0099676501,                           !- Heating Supply Air Flow Rate Per Floor Area {m3/s-m2}
-  1,                                      !- Heating Fraction of Autosized Heating Supply Air Flow Rate
-  1,                                      !- Heating Fraction of Autosized Cooling Supply Air Flow Rate
-  3.1588213e-005,                         !- Heating Supply Air Flow Rate Per Unit Heating Capacity {m3/s-W}
-  CoolingDesignCapacity,                  !- Cooling Design Capacity Method
-  autosize,                               !- Cooling Design Capacity {W}
-  234.7,                                  !- Cooling Design Capacity Per Floor Area {W/m2}
-  1,                                      !- Fraction of Autosized Cooling Design Capacity
-  HeatingDesignCapacity,                  !- Heating Design Capacity Method
-  autosize,                               !- Heating Design Capacity {W}
-  157,                                    !- Heating Design Capacity Per Floor Area {W/m2}
-  1,                                      !- Fraction of Autosized Heating Design Capacity
-  OnOff;                                  !- Central Cooling Capacity Control Method
-
-OS:AvailabilityManagerAssignmentList,
-  {20d1730b-d0ee-43d6-8cf9-aa2e9f3cac6a}, !- Handle
-  Air Loop HVAC 1 AvailabilityManagerAssignmentList 1; !- Name
-
-OS:Connection,
-  {ee8e8ae1-edee-4cdc-8f97-444a44375044}, !- Handle
-  {870b879f-dedf-4f4e-8b5f-0512ffc8ad85}, !- Name
-  {7ca5dda8-884e-4fc1-91fa-15c05fc41e4e}, !- Source Object
-  3,                                      !- Outlet Port
-  {ca7ccc27-b5f8-4ece-8298-19fa8b7aa95b}, !- Target Object
-  6;                                      !- Inlet Port
-
-OS:Connection,
-  {026bbb27-b6a2-4766-84bf-1f71a17bf98f}, !- Handle
-  {e2a20071-470f-4d92-b467-059b43dcfc61}, !- Name
-  {ca7ccc27-b5f8-4ece-8298-19fa8b7aa95b}, !- Source Object
-  7,                                      !- Outlet Port
-  {355e7bb6-bc0e-4e7c-90ba-c974638f0862}, !- Target Object
-  2;                                      !- Inlet Port
-
-OS:AirTerminal:SingleDuct:ConstantVolume:NoReheat,
-  {180014e2-1daa-4469-9438-ac425ee4f4e9}, !- Handle
-  res gshp vert bore living zone clg direct air, !- Name
-  {3dade9e9-6571-4f29-a042-fb9d038a6ae4}, !- Availability Schedule Name
-  {e053e7cc-5e38-492f-9c84-df1a25e23368}, !- Air Inlet Node Name
-  {20d1d12d-f532-4a63-bade-89de4e93c761}, !- Air Outlet Node Name
-  AutoSize;                               !- Maximum Air Flow Rate {m3/s}
-
-OS:Node,
-  {9fb0baa2-6863-4c53-b8f5-8a4335d9517a}, !- Handle
-  Node 33,                                !- Name
-  {a03299da-78bb-499a-8808-52e7dff80845}, !- Inlet Port
-  {e0b3f48e-1624-4e06-bc11-7e46558192ee}; !- Outlet Port
-
-OS:Connection,
-  {00a57e41-fb85-42fe-a881-68af0d51b621}, !- Handle
-  {ef38607f-8172-4e50-91b7-b85607117512}, !- Name
-  {10df15c0-6662-49ca-ba30-0ec9d03e91e7}, !- Source Object
-  3,                                      !- Outlet Port
-  {3920331d-6e52-4481-a9bf-2f9321dbcd30}, !- Target Object
-  4;                                      !- Inlet Port
-
-OS:Connection,
-  {a03299da-78bb-499a-8808-52e7dff80845}, !- Handle
-  {af509b91-646b-4feb-ae42-0ffa880a69ce}, !- Name
-  {6b77079f-b541-42e8-b645-e25cce4a667f}, !- Source Object
-  4,                                      !- Outlet Port
-  {9fb0baa2-6863-4c53-b8f5-8a4335d9517a}, !- Target Object
-  2;                                      !- Inlet Port
-
-OS:Connection,
-  {e0b3f48e-1624-4e06-bc11-7e46558192ee}, !- Handle
-  {2048e0d1-c7c8-4fb4-9668-85afc8ee62e5}, !- Name
-  {9fb0baa2-6863-4c53-b8f5-8a4335d9517a}, !- Source Object
-  3,                                      !- Outlet Port
-  {646ab221-9b7c-4941-bd42-ca7becb55071}, !- Target Object
-  3;                                      !- Inlet Port
-
-OS:Node,
-  {c2c222ba-3182-4480-9ce7-9c3a851a3ead}, !- Handle
-  Node 34,                                !- Name
-  {c87f22d1-2775-4875-bb92-cd2338a7fc6d}, !- Inlet Port
-  {e053e7cc-5e38-492f-9c84-df1a25e23368}; !- Outlet Port
-
-OS:Connection,
-  {c87f22d1-2775-4875-bb92-cd2338a7fc6d}, !- Handle
-  {c6ad4764-9635-4723-9d91-314e3baff577}, !- Name
-  {38bc3fa1-07c6-4faa-991e-3a8c33685b86}, !- Source Object
-  3,                                      !- Outlet Port
-  {c2c222ba-3182-4480-9ce7-9c3a851a3ead}, !- Target Object
-  2;                                      !- Inlet Port
-
-OS:Connection,
-  {e053e7cc-5e38-492f-9c84-df1a25e23368}, !- Handle
-  {8b7dd9c7-eb81-4e8d-b9bc-09e6232d9b99}, !- Name
-  {c2c222ba-3182-4480-9ce7-9c3a851a3ead}, !- Source Object
-  3,                                      !- Outlet Port
-  {180014e2-1daa-4469-9438-ac425ee4f4e9}, !- Target Object
-  3;                                      !- Inlet Port
-
-OS:Connection,
-  {20d1d12d-f532-4a63-bade-89de4e93c761}, !- Handle
-  {4b375838-c254-4a79-afd6-2b1e3f263208}, !- Name
-  {180014e2-1daa-4469-9438-ac425ee4f4e9}, !- Source Object
-  4,                                      !- Outlet Port
-  {10df15c0-6662-49ca-ba30-0ec9d03e91e7}, !- Target Object
-  2;                                      !- Inlet Port
-
-OS:AdditionalProperties,
-  {eb8ee440-e50d-4579-8e99-26cc230a5e12}, !- Handle
-  {ca7ccc27-b5f8-4ece-8298-19fa8b7aa95b}, !- Object Name
-  SizingInfoHVACSHR,                      !- Feature Name 1
-  String,                                 !- Feature Data Type 1
-  0.732,                                  !- Feature Value 1
-  SizingInfoGSHPCoil_BF_FT_SPEC,          !- Feature Name 2
-  String,                                 !- Feature Data Type 2
-  1.21005458&#44-0.006642&#440.0&#440.00348246&#440.0&#440.0, !- Feature Value 2
-  SizingInfoGSHPCoilBF,                   !- Feature Name 3
-  Double,                                 !- Feature Data Type 3
-  0.080600000000000005,                   !- Feature Value 3
-  SizingInfoHVACFracCoolLoadServed,       !- Feature Name 4
-  Double,                                 !- Feature Data Type 4
-  1,                                      !- Feature Value 4
-  SizingInfoGSHPBoreSpacing,              !- Feature Name 5
-  Double,                                 !- Feature Data Type 5
-  20,                                     !- Feature Value 5
-  SizingInfoGSHPBoreHoles,                !- Feature Name 6
-  String,                                 !- Feature Data Type 6
-  autosize,                               !- Feature Value 6
-  SizingInfoGSHPBoreDepth,                !- Feature Name 7
-  String,                                 !- Feature Data Type 7
-  autosize,                               !- Feature Value 7
-  SizingInfoGSHPBoreConfig,               !- Feature Name 8
-  String,                                 !- Feature Data Type 8
-  autosize,                               !- Feature Value 8
-  SizingInfoGSHPUTubeSpacingType,         !- Feature Name 9
-  String,                                 !- Feature Data Type 9
-  b;                                      !- Feature Value 9
-
-OS:AdditionalProperties,
-  {92d148bb-4de2-4b0f-acd4-f02cc6a4977d}, !- Handle
-  {ea77c8d2-7f47-4682-8289-17d3e738953c}, !- Object Name
-  SizingInfoHVACFracHeatLoadServed,       !- Feature Name 1
-  Double,                                 !- Feature Data Type 1
-  1;                                      !- Feature Value 1
-
-OS:EnergyManagementSystem:Program,
-  {cb836c90-3e0c-4530-ba93-61125c8be092}, !- Handle
-  res_gshp_vert_bore_pumps_program,       !- Name
-  Set unit_1_pumps_h = 0,                 !- Program Line 1
-  Set unit_1_pumps_c = 0,                 !- Program Line 2
-  If res_gshp_vert_bore_heating_coil_s > 0, !- Program Line 3
-  Set unit_1_pumps_h = res_gshp_vert_bore_pump_s, !- Program Line 4
-  ElseIf res_gshp_vert_bore_cooling_coil_s > 0, !- Program Line 5
-  Set unit_1_pumps_c = res_gshp_vert_bore_pump_s, !- Program Line 6
-  EndIf;                                  !- Program Line 7
-
-OS:EnergyManagementSystem:OutputVariable,
-  {966d1537-a9e3-4f4f-8178-73fd4343f266}, !- Handle
-  res gshp vert bore htg pump:Pumps:Electricity, !- Name
-  unit_1_pumps_h,                         !- EMS Variable Name
-  Summed,                                 !- Type of Data in Variable
-  SystemTimestep,                         !- Update Frequency
-  {cb836c90-3e0c-4530-ba93-61125c8be092}, !- EMS Program or Subroutine Name
-  J;                                      !- Units
-
-OS:EnergyManagementSystem:OutputVariable,
-  {8beb48d9-4210-4f67-967e-74053de1010c}, !- Handle
-  res gshp vert bore clg pump:Pumps:Electricity, !- Name
-  unit_1_pumps_c,                         !- EMS Variable Name
-  Summed,                                 !- Type of Data in Variable
-  SystemTimestep,                         !- Update Frequency
-  {cb836c90-3e0c-4530-ba93-61125c8be092}, !- EMS Program or Subroutine Name
-  J;                                      !- Units
-
-OS:EnergyManagementSystem:ProgramCallingManager,
-  {16e082ba-e38b-429f-8930-21bcf9c31bd5}, !- Handle
-  res gshp vert bore pump program calling manager, !- Name
-  EndOfSystemTimestepBeforeHVACReporting, !- EnergyPlus Model Calling Point
-  {cb836c90-3e0c-4530-ba93-61125c8be092}; !- Program Name 1
-
-OS:Schedule:Ruleset,
-  {ea065ac8-989b-431a-b3c4-850a0ebba52d}, !- Handle
-  res heating season,                     !- Name
-  {2bbd5b9c-ffa6-4da9-b5c6-218fcf6f13ef}, !- Schedule Type Limits Name
-  {dc4cfc76-b66b-4aff-8711-297d7cec640d}; !- Default Day Schedule Name
-
-OS:Schedule:Day,
-  {dc4cfc76-b66b-4aff-8711-297d7cec640d}, !- Handle
-  Schedule Day 4,                         !- Name
-  {2bbd5b9c-ffa6-4da9-b5c6-218fcf6f13ef}, !- Schedule Type Limits Name
-  ,                                       !- Interpolate to Timestep
-  24,                                     !- Hour 1
-  0,                                      !- Minute 1
-  0;                                      !- Value Until Time 1
-
-OS:Schedule:Rule,
-  {bc581dd9-73b9-4a6f-906f-b7e049c7e508}, !- Handle
-  res heating season allday rule1,        !- Name
-  {ea065ac8-989b-431a-b3c4-850a0ebba52d}, !- Schedule Ruleset Name
-  11,                                     !- Rule Order
-  {b294fb34-81f7-4b56-970c-e35b543bbd3d}, !- Day Schedule Name
-  Yes,                                    !- Apply Sunday
-  Yes,                                    !- Apply Monday
-  Yes,                                    !- Apply Tuesday
-  Yes,                                    !- Apply Wednesday
-  Yes,                                    !- Apply Thursday
-  Yes,                                    !- Apply Friday
-  Yes,                                    !- Apply Saturday
-  ,                                       !- Apply Holiday
-  DateRange,                              !- Date Specification Type
-  1,                                      !- Start Month
-  1,                                      !- Start Day
-  1,                                      !- End Month
-  31;                                     !- End Day
-
-OS:Schedule:Day,
-  {b294fb34-81f7-4b56-970c-e35b543bbd3d}, !- Handle
-  res heating season allday1,             !- Name
-  {2bbd5b9c-ffa6-4da9-b5c6-218fcf6f13ef}, !- Schedule Type Limits Name
-  ,                                       !- Interpolate to Timestep
-  24,                                     !- Hour 1
-  0,                                      !- Minute 1
-  1;                                      !- Value Until Time 1
-
-OS:Schedule:Rule,
-  {310d899a-5cef-493d-af4f-eef80b158721}, !- Handle
-  res heating season allday rule2,        !- Name
-  {ea065ac8-989b-431a-b3c4-850a0ebba52d}, !- Schedule Ruleset Name
-  10,                                     !- Rule Order
-  {d8f8c53e-16a0-49d3-b4ce-1e459eb16ca2}, !- Day Schedule Name
-  Yes,                                    !- Apply Sunday
-  Yes,                                    !- Apply Monday
-  Yes,                                    !- Apply Tuesday
-  Yes,                                    !- Apply Wednesday
-  Yes,                                    !- Apply Thursday
-  Yes,                                    !- Apply Friday
-  Yes,                                    !- Apply Saturday
-  ,                                       !- Apply Holiday
-  DateRange,                              !- Date Specification Type
-  2,                                      !- Start Month
-  1,                                      !- Start Day
-  2,                                      !- End Month
-  28;                                     !- End Day
-
-OS:Schedule:Day,
-  {d8f8c53e-16a0-49d3-b4ce-1e459eb16ca2}, !- Handle
-  res heating season allday2,             !- Name
-  {2bbd5b9c-ffa6-4da9-b5c6-218fcf6f13ef}, !- Schedule Type Limits Name
-  ,                                       !- Interpolate to Timestep
-  24,                                     !- Hour 1
-  0,                                      !- Minute 1
-  1;                                      !- Value Until Time 1
-
-OS:Schedule:Rule,
-  {7b802bec-549d-4523-b584-bab75278e955}, !- Handle
-  res heating season allday rule3,        !- Name
-  {ea065ac8-989b-431a-b3c4-850a0ebba52d}, !- Schedule Ruleset Name
-  9,                                      !- Rule Order
-  {7563778f-250a-41d1-b884-614a7fb9442a}, !- Day Schedule Name
-  Yes,                                    !- Apply Sunday
-  Yes,                                    !- Apply Monday
-  Yes,                                    !- Apply Tuesday
-  Yes,                                    !- Apply Wednesday
-  Yes,                                    !- Apply Thursday
-  Yes,                                    !- Apply Friday
-  Yes,                                    !- Apply Saturday
-  ,                                       !- Apply Holiday
-  DateRange,                              !- Date Specification Type
-  3,                                      !- Start Month
-  1,                                      !- Start Day
-  3,                                      !- End Month
-  31;                                     !- End Day
-
-OS:Schedule:Day,
-  {7563778f-250a-41d1-b884-614a7fb9442a}, !- Handle
-  res heating season allday3,             !- Name
-  {2bbd5b9c-ffa6-4da9-b5c6-218fcf6f13ef}, !- Schedule Type Limits Name
-  ,                                       !- Interpolate to Timestep
-  24,                                     !- Hour 1
-  0,                                      !- Minute 1
-  1;                                      !- Value Until Time 1
-
-OS:Schedule:Rule,
-  {138cb46e-fc42-4070-9d10-c02a88f1e6e6}, !- Handle
-  res heating season allday rule4,        !- Name
-  {ea065ac8-989b-431a-b3c4-850a0ebba52d}, !- Schedule Ruleset Name
-  8,                                      !- Rule Order
-  {91a00e31-ac24-47ba-b949-b0f4b93029a7}, !- Day Schedule Name
-  Yes,                                    !- Apply Sunday
-  Yes,                                    !- Apply Monday
-  Yes,                                    !- Apply Tuesday
-  Yes,                                    !- Apply Wednesday
-  Yes,                                    !- Apply Thursday
-  Yes,                                    !- Apply Friday
-  Yes,                                    !- Apply Saturday
-  ,                                       !- Apply Holiday
-  DateRange,                              !- Date Specification Type
-  4,                                      !- Start Month
-  1,                                      !- Start Day
-  4,                                      !- End Month
-  30;                                     !- End Day
-
-OS:Schedule:Day,
-  {91a00e31-ac24-47ba-b949-b0f4b93029a7}, !- Handle
-  res heating season allday4,             !- Name
-  {2bbd5b9c-ffa6-4da9-b5c6-218fcf6f13ef}, !- Schedule Type Limits Name
-  ,                                       !- Interpolate to Timestep
-  24,                                     !- Hour 1
-  0,                                      !- Minute 1
-  1;                                      !- Value Until Time 1
-
-OS:Schedule:Rule,
-  {b0ebb555-ed5a-4730-906b-b4309b4ce06e}, !- Handle
-  res heating season allday rule5,        !- Name
-  {ea065ac8-989b-431a-b3c4-850a0ebba52d}, !- Schedule Ruleset Name
-  7,                                      !- Rule Order
-  {7c2cc7d1-6c24-4930-bed3-9067eae9c334}, !- Day Schedule Name
-  Yes,                                    !- Apply Sunday
-  Yes,                                    !- Apply Monday
-  Yes,                                    !- Apply Tuesday
-  Yes,                                    !- Apply Wednesday
-  Yes,                                    !- Apply Thursday
-  Yes,                                    !- Apply Friday
-  Yes,                                    !- Apply Saturday
-  ,                                       !- Apply Holiday
-  DateRange,                              !- Date Specification Type
-  5,                                      !- Start Month
-  1,                                      !- Start Day
-  5,                                      !- End Month
-  31;                                     !- End Day
-
-OS:Schedule:Day,
-  {7c2cc7d1-6c24-4930-bed3-9067eae9c334}, !- Handle
-  res heating season allday5,             !- Name
-  {2bbd5b9c-ffa6-4da9-b5c6-218fcf6f13ef}, !- Schedule Type Limits Name
-  ,                                       !- Interpolate to Timestep
-  24,                                     !- Hour 1
-  0,                                      !- Minute 1
-  1;                                      !- Value Until Time 1
-
-OS:Schedule:Rule,
-  {db423fa0-38c7-4787-a742-ddeaf0e3841e}, !- Handle
-  res heating season allday rule6,        !- Name
-  {ea065ac8-989b-431a-b3c4-850a0ebba52d}, !- Schedule Ruleset Name
-  6,                                      !- Rule Order
-  {20da21d4-4958-4fd8-ad1a-10be1a622224}, !- Day Schedule Name
-  Yes,                                    !- Apply Sunday
-  Yes,                                    !- Apply Monday
-  Yes,                                    !- Apply Tuesday
-  Yes,                                    !- Apply Wednesday
-  Yes,                                    !- Apply Thursday
-  Yes,                                    !- Apply Friday
-  Yes,                                    !- Apply Saturday
-  ,                                       !- Apply Holiday
-  DateRange,                              !- Date Specification Type
-  6,                                      !- Start Month
-  1,                                      !- Start Day
-  6,                                      !- End Month
-  30;                                     !- End Day
-
-OS:Schedule:Day,
-  {20da21d4-4958-4fd8-ad1a-10be1a622224}, !- Handle
-  res heating season allday6,             !- Name
-  {2bbd5b9c-ffa6-4da9-b5c6-218fcf6f13ef}, !- Schedule Type Limits Name
-  ,                                       !- Interpolate to Timestep
-  24,                                     !- Hour 1
-  0,                                      !- Minute 1
-  1;                                      !- Value Until Time 1
-
-OS:Schedule:Rule,
-  {fb41f257-1313-4ccd-a649-5d1d3721c787}, !- Handle
-  res heating season allday rule7,        !- Name
-  {ea065ac8-989b-431a-b3c4-850a0ebba52d}, !- Schedule Ruleset Name
-  5,                                      !- Rule Order
-  {2b889910-8911-492a-90b8-1baed7311a34}, !- Day Schedule Name
-  Yes,                                    !- Apply Sunday
-  Yes,                                    !- Apply Monday
-  Yes,                                    !- Apply Tuesday
-  Yes,                                    !- Apply Wednesday
-  Yes,                                    !- Apply Thursday
-  Yes,                                    !- Apply Friday
-  Yes,                                    !- Apply Saturday
-  ,                                       !- Apply Holiday
-  DateRange,                              !- Date Specification Type
-  7,                                      !- Start Month
-  1,                                      !- Start Day
-  7,                                      !- End Month
-  31;                                     !- End Day
-
-OS:Schedule:Day,
-  {2b889910-8911-492a-90b8-1baed7311a34}, !- Handle
-  res heating season allday7,             !- Name
-  {2bbd5b9c-ffa6-4da9-b5c6-218fcf6f13ef}, !- Schedule Type Limits Name
-  ,                                       !- Interpolate to Timestep
-  24,                                     !- Hour 1
-  0,                                      !- Minute 1
-  1;                                      !- Value Until Time 1
-
-OS:Schedule:Rule,
-  {aaf91c1d-6c85-40bb-8222-4ea4afbe88bc}, !- Handle
-  res heating season allday rule8,        !- Name
-  {ea065ac8-989b-431a-b3c4-850a0ebba52d}, !- Schedule Ruleset Name
-  4,                                      !- Rule Order
-  {e6c20a09-f92d-41de-8d77-84ec130932a1}, !- Day Schedule Name
-  Yes,                                    !- Apply Sunday
-  Yes,                                    !- Apply Monday
-  Yes,                                    !- Apply Tuesday
-  Yes,                                    !- Apply Wednesday
-  Yes,                                    !- Apply Thursday
-  Yes,                                    !- Apply Friday
-  Yes,                                    !- Apply Saturday
-  ,                                       !- Apply Holiday
-  DateRange,                              !- Date Specification Type
-  8,                                      !- Start Month
-  1,                                      !- Start Day
-  8,                                      !- End Month
-  31;                                     !- End Day
-
-OS:Schedule:Day,
-  {e6c20a09-f92d-41de-8d77-84ec130932a1}, !- Handle
-  res heating season allday8,             !- Name
-  {2bbd5b9c-ffa6-4da9-b5c6-218fcf6f13ef}, !- Schedule Type Limits Name
-  ,                                       !- Interpolate to Timestep
-  24,                                     !- Hour 1
-  0,                                      !- Minute 1
-  1;                                      !- Value Until Time 1
-
-OS:Schedule:Rule,
-  {72ee88e6-d314-4781-bfd7-22c99bf5e212}, !- Handle
-  res heating season allday rule9,        !- Name
-  {ea065ac8-989b-431a-b3c4-850a0ebba52d}, !- Schedule Ruleset Name
-  3,                                      !- Rule Order
-  {4e642812-4e6b-4baf-9726-186cdb72b473}, !- Day Schedule Name
-  Yes,                                    !- Apply Sunday
-  Yes,                                    !- Apply Monday
-  Yes,                                    !- Apply Tuesday
-  Yes,                                    !- Apply Wednesday
-  Yes,                                    !- Apply Thursday
-  Yes,                                    !- Apply Friday
-  Yes,                                    !- Apply Saturday
-  ,                                       !- Apply Holiday
-  DateRange,                              !- Date Specification Type
-  9,                                      !- Start Month
-  1,                                      !- Start Day
-  9,                                      !- End Month
-  30;                                     !- End Day
-
-OS:Schedule:Day,
-  {4e642812-4e6b-4baf-9726-186cdb72b473}, !- Handle
-  res heating season allday9,             !- Name
-  {2bbd5b9c-ffa6-4da9-b5c6-218fcf6f13ef}, !- Schedule Type Limits Name
-  ,                                       !- Interpolate to Timestep
-  24,                                     !- Hour 1
-  0,                                      !- Minute 1
-  1;                                      !- Value Until Time 1
-
-OS:Schedule:Rule,
-  {5cab34d8-bd13-47a6-a162-48b8962aeff0}, !- Handle
-  res heating season allday rule10,       !- Name
-  {ea065ac8-989b-431a-b3c4-850a0ebba52d}, !- Schedule Ruleset Name
-  2,                                      !- Rule Order
-  {ad03c8a8-02e3-4995-a122-c0fce8a7d175}, !- Day Schedule Name
-  Yes,                                    !- Apply Sunday
-  Yes,                                    !- Apply Monday
-  Yes,                                    !- Apply Tuesday
-  Yes,                                    !- Apply Wednesday
-  Yes,                                    !- Apply Thursday
-  Yes,                                    !- Apply Friday
-  Yes,                                    !- Apply Saturday
-  ,                                       !- Apply Holiday
-  DateRange,                              !- Date Specification Type
-  10,                                     !- Start Month
-  1,                                      !- Start Day
-  10,                                     !- End Month
-  31;                                     !- End Day
-
-OS:Schedule:Day,
-  {ad03c8a8-02e3-4995-a122-c0fce8a7d175}, !- Handle
-  res heating season allday10,            !- Name
-  {2bbd5b9c-ffa6-4da9-b5c6-218fcf6f13ef}, !- Schedule Type Limits Name
-  ,                                       !- Interpolate to Timestep
-  24,                                     !- Hour 1
-  0,                                      !- Minute 1
-  1;                                      !- Value Until Time 1
-
-OS:Schedule:Rule,
-  {9c8de22c-5a12-4eec-8995-8703c5745991}, !- Handle
-  res heating season allday rule11,       !- Name
-  {ea065ac8-989b-431a-b3c4-850a0ebba52d}, !- Schedule Ruleset Name
-  1,                                      !- Rule Order
-  {07c29db0-8bfe-4747-a43f-012df6a6578a}, !- Day Schedule Name
-  Yes,                                    !- Apply Sunday
-  Yes,                                    !- Apply Monday
-  Yes,                                    !- Apply Tuesday
-  Yes,                                    !- Apply Wednesday
-  Yes,                                    !- Apply Thursday
-  Yes,                                    !- Apply Friday
-  Yes,                                    !- Apply Saturday
-  ,                                       !- Apply Holiday
-  DateRange,                              !- Date Specification Type
-  11,                                     !- Start Month
-  1,                                      !- Start Day
-  11,                                     !- End Month
-  30;                                     !- End Day
-
-OS:Schedule:Day,
-  {07c29db0-8bfe-4747-a43f-012df6a6578a}, !- Handle
-  res heating season allday11,            !- Name
-  {2bbd5b9c-ffa6-4da9-b5c6-218fcf6f13ef}, !- Schedule Type Limits Name
-  ,                                       !- Interpolate to Timestep
-  24,                                     !- Hour 1
-  0,                                      !- Minute 1
-  1;                                      !- Value Until Time 1
-
-OS:Schedule:Rule,
-  {99ec0047-51d1-4d76-bdb5-4e4741049d63}, !- Handle
-  res heating season allday rule12,       !- Name
-  {ea065ac8-989b-431a-b3c4-850a0ebba52d}, !- Schedule Ruleset Name
-  0,                                      !- Rule Order
-  {50b66d75-f7bb-46f3-8790-8297aa445dfa}, !- Day Schedule Name
-  Yes,                                    !- Apply Sunday
-  Yes,                                    !- Apply Monday
-  Yes,                                    !- Apply Tuesday
-  Yes,                                    !- Apply Wednesday
-  Yes,                                    !- Apply Thursday
-  Yes,                                    !- Apply Friday
-  Yes,                                    !- Apply Saturday
-  ,                                       !- Apply Holiday
-  DateRange,                              !- Date Specification Type
-  12,                                     !- Start Month
-  1,                                      !- Start Day
-  12,                                     !- End Month
-  31;                                     !- End Day
-
-OS:Schedule:Day,
-  {50b66d75-f7bb-46f3-8790-8297aa445dfa}, !- Handle
-  res heating season allday12,            !- Name
-  {2bbd5b9c-ffa6-4da9-b5c6-218fcf6f13ef}, !- Schedule Type Limits Name
-  ,                                       !- Interpolate to Timestep
-  24,                                     !- Hour 1
-  0,                                      !- Minute 1
-  1;                                      !- Value Until Time 1
-
-OS:ThermostatSetpoint:DualSetpoint,
-  {97d3d087-22b7-4f2e-bcea-8b925f07fdb1}, !- Handle
-  living zone temperature setpoint,       !- Name
-  {6f8cde49-a056-4592-b747-7843c9b78b69}, !- Heating Setpoint Temperature Schedule Name
-  {1022a979-2a17-4bbc-b66d-9ae3de3c713c}; !- Cooling Setpoint Temperature Schedule Name
-
-OS:ScheduleTypeLimits,
-  {c89e41d2-5b75-4c82-acb5-45005a53c75c}, !- Handle
-  Temperature,                            !- Name
-  ,                                       !- Lower Limit Value
-  ,                                       !- Upper Limit Value
-  Continuous,                             !- Numeric Type
-  Temperature;                            !- Unit Type
-
-OS:Schedule:Ruleset,
-  {f9e35f73-4ad4-46bd-9efd-f733b0712af7}, !- Handle
-  res cooling season,                     !- Name
-  {2bbd5b9c-ffa6-4da9-b5c6-218fcf6f13ef}, !- Schedule Type Limits Name
-  {a44824fd-6a00-4b34-b016-ffebe112fa50}; !- Default Day Schedule Name
-
-OS:Schedule:Day,
-  {a44824fd-6a00-4b34-b016-ffebe112fa50}, !- Handle
-  Schedule Day 1,                         !- Name
-  {2bbd5b9c-ffa6-4da9-b5c6-218fcf6f13ef}, !- Schedule Type Limits Name
-  ,                                       !- Interpolate to Timestep
-  24,                                     !- Hour 1
-  0,                                      !- Minute 1
-  0;                                      !- Value Until Time 1
-
-OS:Schedule:Rule,
-  {af98f29e-00b4-4f29-8f99-ff2cee1ea5bd}, !- Handle
-  res cooling season allday rule1,        !- Name
-  {f9e35f73-4ad4-46bd-9efd-f733b0712af7}, !- Schedule Ruleset Name
-  11,                                     !- Rule Order
-  {703ccd5a-9dd6-4521-8fd8-eb589a5edd88}, !- Day Schedule Name
-  Yes,                                    !- Apply Sunday
-  Yes,                                    !- Apply Monday
-  Yes,                                    !- Apply Tuesday
-  Yes,                                    !- Apply Wednesday
-  Yes,                                    !- Apply Thursday
-  Yes,                                    !- Apply Friday
-  Yes,                                    !- Apply Saturday
-  ,                                       !- Apply Holiday
-  DateRange,                              !- Date Specification Type
-  1,                                      !- Start Month
-  1,                                      !- Start Day
-  1,                                      !- End Month
-  31;                                     !- End Day
-
-OS:Schedule:Day,
-  {703ccd5a-9dd6-4521-8fd8-eb589a5edd88}, !- Handle
-  res cooling season allday1,             !- Name
-  {2bbd5b9c-ffa6-4da9-b5c6-218fcf6f13ef}, !- Schedule Type Limits Name
-  ,                                       !- Interpolate to Timestep
-  24,                                     !- Hour 1
-  0,                                      !- Minute 1
-  1;                                      !- Value Until Time 1
-
-OS:Schedule:Rule,
-  {5eea1ad0-00d1-476c-9bb4-80b954a3e3da}, !- Handle
-  res cooling season allday rule2,        !- Name
-  {f9e35f73-4ad4-46bd-9efd-f733b0712af7}, !- Schedule Ruleset Name
-  10,                                     !- Rule Order
-  {fab73031-6343-448d-8d63-adb9b5def644}, !- Day Schedule Name
-  Yes,                                    !- Apply Sunday
-  Yes,                                    !- Apply Monday
-  Yes,                                    !- Apply Tuesday
-  Yes,                                    !- Apply Wednesday
-  Yes,                                    !- Apply Thursday
-  Yes,                                    !- Apply Friday
-  Yes,                                    !- Apply Saturday
-  ,                                       !- Apply Holiday
-  DateRange,                              !- Date Specification Type
-  2,                                      !- Start Month
-  1,                                      !- Start Day
-  2,                                      !- End Month
-  28;                                     !- End Day
-
-OS:Schedule:Day,
-  {fab73031-6343-448d-8d63-adb9b5def644}, !- Handle
-  res cooling season allday2,             !- Name
-  {2bbd5b9c-ffa6-4da9-b5c6-218fcf6f13ef}, !- Schedule Type Limits Name
-  ,                                       !- Interpolate to Timestep
-  24,                                     !- Hour 1
-  0,                                      !- Minute 1
-  1;                                      !- Value Until Time 1
-
-OS:Schedule:Rule,
-  {856962e9-b272-4583-a5a0-95bb44a9f98d}, !- Handle
-  res cooling season allday rule3,        !- Name
-  {f9e35f73-4ad4-46bd-9efd-f733b0712af7}, !- Schedule Ruleset Name
-  9,                                      !- Rule Order
-  {0d077a41-0810-4ae2-aa6a-8c813182f8ca}, !- Day Schedule Name
-  Yes,                                    !- Apply Sunday
-  Yes,                                    !- Apply Monday
-  Yes,                                    !- Apply Tuesday
-  Yes,                                    !- Apply Wednesday
-  Yes,                                    !- Apply Thursday
-  Yes,                                    !- Apply Friday
-  Yes,                                    !- Apply Saturday
-  ,                                       !- Apply Holiday
-  DateRange,                              !- Date Specification Type
-  3,                                      !- Start Month
-  1,                                      !- Start Day
-  3,                                      !- End Month
-  31;                                     !- End Day
-
-OS:Schedule:Day,
-  {0d077a41-0810-4ae2-aa6a-8c813182f8ca}, !- Handle
-  res cooling season allday3,             !- Name
-  {2bbd5b9c-ffa6-4da9-b5c6-218fcf6f13ef}, !- Schedule Type Limits Name
-  ,                                       !- Interpolate to Timestep
-  24,                                     !- Hour 1
-  0,                                      !- Minute 1
-  1;                                      !- Value Until Time 1
-
-OS:Schedule:Rule,
-  {0c9dc3b7-1cc1-4de9-bdf7-4a86cd1b4800}, !- Handle
-  res cooling season allday rule4,        !- Name
-  {f9e35f73-4ad4-46bd-9efd-f733b0712af7}, !- Schedule Ruleset Name
-  8,                                      !- Rule Order
-  {0d165a40-bad7-4a60-befd-093deb04a344}, !- Day Schedule Name
-  Yes,                                    !- Apply Sunday
-  Yes,                                    !- Apply Monday
-  Yes,                                    !- Apply Tuesday
-  Yes,                                    !- Apply Wednesday
-  Yes,                                    !- Apply Thursday
-  Yes,                                    !- Apply Friday
-  Yes,                                    !- Apply Saturday
-  ,                                       !- Apply Holiday
-  DateRange,                              !- Date Specification Type
-  4,                                      !- Start Month
-  1,                                      !- Start Day
-  4,                                      !- End Month
-  30;                                     !- End Day
-
-OS:Schedule:Day,
-  {0d165a40-bad7-4a60-befd-093deb04a344}, !- Handle
-  res cooling season allday4,             !- Name
-  {2bbd5b9c-ffa6-4da9-b5c6-218fcf6f13ef}, !- Schedule Type Limits Name
-  ,                                       !- Interpolate to Timestep
-  24,                                     !- Hour 1
-  0,                                      !- Minute 1
-  1;                                      !- Value Until Time 1
-
-OS:Schedule:Rule,
-  {fd32662e-1b3b-4118-adf9-ff2a5382135f}, !- Handle
-  res cooling season allday rule5,        !- Name
-  {f9e35f73-4ad4-46bd-9efd-f733b0712af7}, !- Schedule Ruleset Name
-  7,                                      !- Rule Order
-  {e3f1eded-fa7c-42ea-8022-8f2c01796885}, !- Day Schedule Name
-  Yes,                                    !- Apply Sunday
-  Yes,                                    !- Apply Monday
-  Yes,                                    !- Apply Tuesday
-  Yes,                                    !- Apply Wednesday
-  Yes,                                    !- Apply Thursday
-  Yes,                                    !- Apply Friday
-  Yes,                                    !- Apply Saturday
-  ,                                       !- Apply Holiday
-  DateRange,                              !- Date Specification Type
-  5,                                      !- Start Month
-  1,                                      !- Start Day
-  5,                                      !- End Month
-  31;                                     !- End Day
-
-OS:Schedule:Day,
-  {e3f1eded-fa7c-42ea-8022-8f2c01796885}, !- Handle
-  res cooling season allday5,             !- Name
-  {2bbd5b9c-ffa6-4da9-b5c6-218fcf6f13ef}, !- Schedule Type Limits Name
-  ,                                       !- Interpolate to Timestep
-  24,                                     !- Hour 1
-  0,                                      !- Minute 1
-  1;                                      !- Value Until Time 1
-
-OS:Schedule:Rule,
-  {254bf2f8-6163-4f94-939f-2f641997b1b1}, !- Handle
-  res cooling season allday rule6,        !- Name
-  {f9e35f73-4ad4-46bd-9efd-f733b0712af7}, !- Schedule Ruleset Name
-  6,                                      !- Rule Order
-  {782feec8-bd0e-4d5d-a613-754b1fa90d8f}, !- Day Schedule Name
-  Yes,                                    !- Apply Sunday
-  Yes,                                    !- Apply Monday
-  Yes,                                    !- Apply Tuesday
-  Yes,                                    !- Apply Wednesday
-  Yes,                                    !- Apply Thursday
-  Yes,                                    !- Apply Friday
-  Yes,                                    !- Apply Saturday
-  ,                                       !- Apply Holiday
-  DateRange,                              !- Date Specification Type
-  6,                                      !- Start Month
-  1,                                      !- Start Day
-  6,                                      !- End Month
-  30;                                     !- End Day
-
-OS:Schedule:Day,
-  {782feec8-bd0e-4d5d-a613-754b1fa90d8f}, !- Handle
-  res cooling season allday6,             !- Name
-  {2bbd5b9c-ffa6-4da9-b5c6-218fcf6f13ef}, !- Schedule Type Limits Name
-  ,                                       !- Interpolate to Timestep
-  24,                                     !- Hour 1
-  0,                                      !- Minute 1
-  1;                                      !- Value Until Time 1
-
-OS:Schedule:Rule,
-  {1ee75fe6-0d00-433f-b759-a8eb40dcc98a}, !- Handle
-  res cooling season allday rule7,        !- Name
-  {f9e35f73-4ad4-46bd-9efd-f733b0712af7}, !- Schedule Ruleset Name
-  5,                                      !- Rule Order
-  {76757e79-358b-4dc9-a8f9-9da16195b60a}, !- Day Schedule Name
-  Yes,                                    !- Apply Sunday
-  Yes,                                    !- Apply Monday
-  Yes,                                    !- Apply Tuesday
-  Yes,                                    !- Apply Wednesday
-  Yes,                                    !- Apply Thursday
-  Yes,                                    !- Apply Friday
-  Yes,                                    !- Apply Saturday
-  ,                                       !- Apply Holiday
-  DateRange,                              !- Date Specification Type
-  7,                                      !- Start Month
-  1,                                      !- Start Day
-  7,                                      !- End Month
-  31;                                     !- End Day
-
-OS:Schedule:Day,
-  {76757e79-358b-4dc9-a8f9-9da16195b60a}, !- Handle
-  res cooling season allday7,             !- Name
-  {2bbd5b9c-ffa6-4da9-b5c6-218fcf6f13ef}, !- Schedule Type Limits Name
-  ,                                       !- Interpolate to Timestep
-  24,                                     !- Hour 1
-  0,                                      !- Minute 1
-  1;                                      !- Value Until Time 1
-
-OS:Schedule:Rule,
-  {84efd4c1-ceaf-4206-9eb0-51bcef3b301a}, !- Handle
-  res cooling season allday rule8,        !- Name
-  {f9e35f73-4ad4-46bd-9efd-f733b0712af7}, !- Schedule Ruleset Name
-  4,                                      !- Rule Order
-  {c3624aa8-ff95-4c4d-8d44-259f451ae345}, !- Day Schedule Name
-  Yes,                                    !- Apply Sunday
-  Yes,                                    !- Apply Monday
-  Yes,                                    !- Apply Tuesday
-  Yes,                                    !- Apply Wednesday
-  Yes,                                    !- Apply Thursday
-  Yes,                                    !- Apply Friday
-  Yes,                                    !- Apply Saturday
-  ,                                       !- Apply Holiday
-  DateRange,                              !- Date Specification Type
-  8,                                      !- Start Month
-  1,                                      !- Start Day
-  8,                                      !- End Month
-  31;                                     !- End Day
-
-OS:Schedule:Day,
-  {c3624aa8-ff95-4c4d-8d44-259f451ae345}, !- Handle
-  res cooling season allday8,             !- Name
-  {2bbd5b9c-ffa6-4da9-b5c6-218fcf6f13ef}, !- Schedule Type Limits Name
-  ,                                       !- Interpolate to Timestep
-  24,                                     !- Hour 1
-  0,                                      !- Minute 1
-  1;                                      !- Value Until Time 1
-
-OS:Schedule:Rule,
-  {14a89161-8d78-455a-a722-70f0b4818e1a}, !- Handle
-  res cooling season allday rule9,        !- Name
-  {f9e35f73-4ad4-46bd-9efd-f733b0712af7}, !- Schedule Ruleset Name
-  3,                                      !- Rule Order
-  {f5c8b826-f10d-4aab-8060-d72003b06a46}, !- Day Schedule Name
-  Yes,                                    !- Apply Sunday
-  Yes,                                    !- Apply Monday
-  Yes,                                    !- Apply Tuesday
-  Yes,                                    !- Apply Wednesday
-  Yes,                                    !- Apply Thursday
-  Yes,                                    !- Apply Friday
-  Yes,                                    !- Apply Saturday
-  ,                                       !- Apply Holiday
-  DateRange,                              !- Date Specification Type
-  9,                                      !- Start Month
-  1,                                      !- Start Day
-  9,                                      !- End Month
-  30;                                     !- End Day
-
-OS:Schedule:Day,
-  {f5c8b826-f10d-4aab-8060-d72003b06a46}, !- Handle
-  res cooling season allday9,             !- Name
-  {2bbd5b9c-ffa6-4da9-b5c6-218fcf6f13ef}, !- Schedule Type Limits Name
-  ,                                       !- Interpolate to Timestep
-  24,                                     !- Hour 1
-  0,                                      !- Minute 1
-  1;                                      !- Value Until Time 1
-
-OS:Schedule:Rule,
-  {b616c30c-df66-46fc-9cea-7c6d0ebc0e25}, !- Handle
-  res cooling season allday rule10,       !- Name
-  {f9e35f73-4ad4-46bd-9efd-f733b0712af7}, !- Schedule Ruleset Name
-  2,                                      !- Rule Order
-  {4e67f37b-1d7e-42de-8a13-bbeaf2861f1e}, !- Day Schedule Name
-  Yes,                                    !- Apply Sunday
-  Yes,                                    !- Apply Monday
-  Yes,                                    !- Apply Tuesday
-  Yes,                                    !- Apply Wednesday
-  Yes,                                    !- Apply Thursday
-  Yes,                                    !- Apply Friday
-  Yes,                                    !- Apply Saturday
-  ,                                       !- Apply Holiday
-  DateRange,                              !- Date Specification Type
-  10,                                     !- Start Month
-  1,                                      !- Start Day
-  10,                                     !- End Month
-  31;                                     !- End Day
-
-OS:Schedule:Day,
-  {4e67f37b-1d7e-42de-8a13-bbeaf2861f1e}, !- Handle
-  res cooling season allday10,            !- Name
-  {2bbd5b9c-ffa6-4da9-b5c6-218fcf6f13ef}, !- Schedule Type Limits Name
-  ,                                       !- Interpolate to Timestep
-  24,                                     !- Hour 1
-  0,                                      !- Minute 1
-  1;                                      !- Value Until Time 1
-
-OS:Schedule:Rule,
-  {0065b191-0458-4500-80b3-11d1ee398c1e}, !- Handle
-  res cooling season allday rule11,       !- Name
-  {f9e35f73-4ad4-46bd-9efd-f733b0712af7}, !- Schedule Ruleset Name
-  1,                                      !- Rule Order
-  {a3bd9393-138a-46f3-afcc-642f11cd4d8b}, !- Day Schedule Name
-  Yes,                                    !- Apply Sunday
-  Yes,                                    !- Apply Monday
-  Yes,                                    !- Apply Tuesday
-  Yes,                                    !- Apply Wednesday
-  Yes,                                    !- Apply Thursday
-  Yes,                                    !- Apply Friday
-  Yes,                                    !- Apply Saturday
-  ,                                       !- Apply Holiday
-  DateRange,                              !- Date Specification Type
-  11,                                     !- Start Month
-  1,                                      !- Start Day
-  11,                                     !- End Month
-  30;                                     !- End Day
-
-OS:Schedule:Day,
-  {a3bd9393-138a-46f3-afcc-642f11cd4d8b}, !- Handle
-  res cooling season allday11,            !- Name
-  {2bbd5b9c-ffa6-4da9-b5c6-218fcf6f13ef}, !- Schedule Type Limits Name
-  ,                                       !- Interpolate to Timestep
-  24,                                     !- Hour 1
-  0,                                      !- Minute 1
-  1;                                      !- Value Until Time 1
-
-OS:Schedule:Rule,
-  {3f5f30f8-2723-4499-b90c-b242b84e9308}, !- Handle
-  res cooling season allday rule12,       !- Name
-  {f9e35f73-4ad4-46bd-9efd-f733b0712af7}, !- Schedule Ruleset Name
-  0,                                      !- Rule Order
-  {e1178aa2-12b0-405b-b399-5da32432e057}, !- Day Schedule Name
-  Yes,                                    !- Apply Sunday
-  Yes,                                    !- Apply Monday
-  Yes,                                    !- Apply Tuesday
-  Yes,                                    !- Apply Wednesday
-  Yes,                                    !- Apply Thursday
-  Yes,                                    !- Apply Friday
-  Yes,                                    !- Apply Saturday
-  ,                                       !- Apply Holiday
-  DateRange,                              !- Date Specification Type
-  12,                                     !- Start Month
-  1,                                      !- Start Day
-  12,                                     !- End Month
-  31;                                     !- End Day
-
-OS:Schedule:Day,
-  {e1178aa2-12b0-405b-b399-5da32432e057}, !- Handle
-  res cooling season allday12,            !- Name
-  {2bbd5b9c-ffa6-4da9-b5c6-218fcf6f13ef}, !- Schedule Type Limits Name
-  ,                                       !- Interpolate to Timestep
-  24,                                     !- Hour 1
-  0,                                      !- Minute 1
-  1;                                      !- Value Until Time 1
-
-OS:AdditionalProperties,
-  {3f874eac-a49a-445f-8c4c-44ea09b9a8f9}, !- Handle
-  {97d3d087-22b7-4f2e-bcea-8b925f07fdb1}, !- Object Name
-  htg_wkdy,                               !- Feature Name 1
-  String,                                 !- Feature Data Type 1
-  21.6666666666667&#4421.6666666666667&#4421.6666666666667&#4421.6666666666667&#4421.6666666666667&#4421.6666666666667&#4421.6666666666667&#4421.6666666666667&#4421.6666666666667&#4421.6666666666667&#4421.6666666666667&#4421.6666666666667&#4421.6666666666667&#4421.6666666666667&#4421.6666666666667&#4421.6666666666667&#4421.6666666666667&#4421.6666666666667&#4421.6666666666667&#4421.6666666666667&#4421.6666666666667&#4421.6666666666667&#4421.6666666666667&#4421.6666666666667, !- Feature Value 1
-  htg_wked,                               !- Feature Name 2
-  String,                                 !- Feature Data Type 2
-  21.6666666666667&#4421.6666666666667&#4421.6666666666667&#4421.6666666666667&#4421.6666666666667&#4421.6666666666667&#4421.6666666666667&#4421.6666666666667&#4421.6666666666667&#4421.6666666666667&#4421.6666666666667&#4421.6666666666667&#4421.6666666666667&#4421.6666666666667&#4421.6666666666667&#4421.6666666666667&#4421.6666666666667&#4421.6666666666667&#4421.6666666666667&#4421.6666666666667&#4421.6666666666667&#4421.6666666666667&#4421.6666666666667&#4421.6666666666667, !- Feature Value 2
-  clg_wkdy,                               !- Feature Name 3
-  String,                                 !- Feature Data Type 3
-  24.444444444444443&#4424.444444444444443&#4424.444444444444443&#4424.444444444444443&#4424.444444444444443&#4424.444444444444443&#4424.444444444444443&#4424.444444444444443&#4424.444444444444443&#4424.444444444444443&#4424.444444444444443&#4424.444444444444443&#4424.444444444444443&#4424.444444444444443&#4424.444444444444443&#4424.444444444444443&#4424.444444444444443&#4424.444444444444443&#4424.444444444444443&#4424.444444444444443&#4424.444444444444443&#4424.444444444444443&#4424.444444444444443&#4424.444444444444443, !- Feature Value 3
-  clg_wked,                               !- Feature Name 4
-  String,                                 !- Feature Data Type 4
-  24.444444444444443&#4424.444444444444443&#4424.444444444444443&#4424.444444444444443&#4424.444444444444443&#4424.444444444444443&#4424.444444444444443&#4424.444444444444443&#4424.444444444444443&#4424.444444444444443&#4424.444444444444443&#4424.444444444444443&#4424.444444444444443&#4424.444444444444443&#4424.444444444444443&#4424.444444444444443&#4424.444444444444443&#4424.444444444444443&#4424.444444444444443&#4424.444444444444443&#4424.444444444444443&#4424.444444444444443&#4424.444444444444443&#4424.444444444444443; !- Feature Value 4
-
-OS:Schedule:Ruleset,
-  {6f8cde49-a056-4592-b747-7843c9b78b69}, !- Handle
-  res heating setpoint,                   !- Name
-  {c89e41d2-5b75-4c82-acb5-45005a53c75c}, !- Schedule Type Limits Name
-  {ebcd365d-9f44-4714-b8cf-aff560996c25}, !- Default Day Schedule Name
-  {1bc1f9eb-93ae-4077-b949-6e4abf1dc844}, !- Summer Design Day Schedule Name
-  {0d2e2acb-0761-4cdb-9d96-472d891d426c}; !- Winter Design Day Schedule Name
-
-OS:Schedule:Day,
-  {ebcd365d-9f44-4714-b8cf-aff560996c25}, !- Handle
-  Schedule Day 6,                         !- Name
-  {c89e41d2-5b75-4c82-acb5-45005a53c75c}, !- Schedule Type Limits Name
-  ,                                       !- Interpolate to Timestep
-  24,                                     !- Hour 1
-  0,                                      !- Minute 1
-  0;                                      !- Value Until Time 1
-
-OS:Schedule:Rule,
-  {2adc30e2-82f8-48dc-a3fd-981cd604c50d}, !- Handle
-  res heating setpoint allday rule1,      !- Name
-  {6f8cde49-a056-4592-b747-7843c9b78b69}, !- Schedule Ruleset Name
-  11,                                     !- Rule Order
-  {a6657419-35dc-4009-afc4-7fb9417eb1e0}, !- Day Schedule Name
-  Yes,                                    !- Apply Sunday
-  Yes,                                    !- Apply Monday
-  Yes,                                    !- Apply Tuesday
-  Yes,                                    !- Apply Wednesday
-  Yes,                                    !- Apply Thursday
-  Yes,                                    !- Apply Friday
-  Yes,                                    !- Apply Saturday
-  ,                                       !- Apply Holiday
-  DateRange,                              !- Date Specification Type
-  1,                                      !- Start Month
-  1,                                      !- Start Day
-  1,                                      !- End Month
-  31;                                     !- End Day
-
-OS:Schedule:Day,
-  {a6657419-35dc-4009-afc4-7fb9417eb1e0}, !- Handle
-  res heating setpoint allday1,           !- Name
-  {c89e41d2-5b75-4c82-acb5-45005a53c75c}, !- Schedule Type Limits Name
-  ,                                       !- Interpolate to Timestep
-  24,                                     !- Hour 1
-  0,                                      !- Minute 1
-  21.6666666666667;                       !- Value Until Time 1
-
-OS:Schedule:Rule,
-  {e1fbb909-deb8-468c-826f-cfde3a957eda}, !- Handle
-  res heating setpoint allday rule2,      !- Name
-  {6f8cde49-a056-4592-b747-7843c9b78b69}, !- Schedule Ruleset Name
-  10,                                     !- Rule Order
-  {80f0ab17-319c-4b00-88c0-b3e7bf06d109}, !- Day Schedule Name
-  Yes,                                    !- Apply Sunday
-  Yes,                                    !- Apply Monday
-  Yes,                                    !- Apply Tuesday
-  Yes,                                    !- Apply Wednesday
-  Yes,                                    !- Apply Thursday
-  Yes,                                    !- Apply Friday
-  Yes,                                    !- Apply Saturday
-  ,                                       !- Apply Holiday
-  DateRange,                              !- Date Specification Type
-  2,                                      !- Start Month
-  1,                                      !- Start Day
-  2,                                      !- End Month
-  28;                                     !- End Day
-
-OS:Schedule:Day,
-  {80f0ab17-319c-4b00-88c0-b3e7bf06d109}, !- Handle
-  res heating setpoint allday2,           !- Name
-  {c89e41d2-5b75-4c82-acb5-45005a53c75c}, !- Schedule Type Limits Name
-  ,                                       !- Interpolate to Timestep
-  24,                                     !- Hour 1
-  0,                                      !- Minute 1
-  21.6666666666667;                       !- Value Until Time 1
-
-OS:Schedule:Rule,
-  {cb95d65f-e40e-4889-aae0-7e48df43a013}, !- Handle
-  res heating setpoint allday rule3,      !- Name
-  {6f8cde49-a056-4592-b747-7843c9b78b69}, !- Schedule Ruleset Name
-  9,                                      !- Rule Order
-  {16a7a496-b1b4-4125-8b81-d9073eb1287e}, !- Day Schedule Name
-  Yes,                                    !- Apply Sunday
-  Yes,                                    !- Apply Monday
-  Yes,                                    !- Apply Tuesday
-  Yes,                                    !- Apply Wednesday
-  Yes,                                    !- Apply Thursday
-  Yes,                                    !- Apply Friday
-  Yes,                                    !- Apply Saturday
-  ,                                       !- Apply Holiday
-  DateRange,                              !- Date Specification Type
-  3,                                      !- Start Month
-  1,                                      !- Start Day
-  3,                                      !- End Month
-  31;                                     !- End Day
-
-OS:Schedule:Day,
-  {16a7a496-b1b4-4125-8b81-d9073eb1287e}, !- Handle
-  res heating setpoint allday3,           !- Name
-  {c89e41d2-5b75-4c82-acb5-45005a53c75c}, !- Schedule Type Limits Name
-  ,                                       !- Interpolate to Timestep
-  24,                                     !- Hour 1
-  0,                                      !- Minute 1
-  21.6666666666667;                       !- Value Until Time 1
-
-OS:Schedule:Rule,
-  {87edc0e4-7777-46a6-97bb-58ec08682839}, !- Handle
-  res heating setpoint allday rule4,      !- Name
-  {6f8cde49-a056-4592-b747-7843c9b78b69}, !- Schedule Ruleset Name
-  8,                                      !- Rule Order
-  {eb83fd99-d992-4e5c-b3ee-2ff73c1a084b}, !- Day Schedule Name
-  Yes,                                    !- Apply Sunday
-  Yes,                                    !- Apply Monday
-  Yes,                                    !- Apply Tuesday
-  Yes,                                    !- Apply Wednesday
-  Yes,                                    !- Apply Thursday
-  Yes,                                    !- Apply Friday
-  Yes,                                    !- Apply Saturday
-  ,                                       !- Apply Holiday
-  DateRange,                              !- Date Specification Type
-  4,                                      !- Start Month
-  1,                                      !- Start Day
-  4,                                      !- End Month
-  30;                                     !- End Day
-
-OS:Schedule:Day,
-  {eb83fd99-d992-4e5c-b3ee-2ff73c1a084b}, !- Handle
-  res heating setpoint allday4,           !- Name
-  {c89e41d2-5b75-4c82-acb5-45005a53c75c}, !- Schedule Type Limits Name
-  ,                                       !- Interpolate to Timestep
-  24,                                     !- Hour 1
-  0,                                      !- Minute 1
-  21.6666666666667;                       !- Value Until Time 1
-
-OS:Schedule:Rule,
-  {9548ee2d-fb4e-44c9-af67-a9e24b482aa0}, !- Handle
-  res heating setpoint allday rule5,      !- Name
-  {6f8cde49-a056-4592-b747-7843c9b78b69}, !- Schedule Ruleset Name
-  7,                                      !- Rule Order
-  {34ad0deb-9c88-4f21-a83d-53f507da9d54}, !- Day Schedule Name
-  Yes,                                    !- Apply Sunday
-  Yes,                                    !- Apply Monday
-  Yes,                                    !- Apply Tuesday
-  Yes,                                    !- Apply Wednesday
-  Yes,                                    !- Apply Thursday
-  Yes,                                    !- Apply Friday
-  Yes,                                    !- Apply Saturday
-  ,                                       !- Apply Holiday
-  DateRange,                              !- Date Specification Type
-  5,                                      !- Start Month
-  1,                                      !- Start Day
-  5,                                      !- End Month
-  31;                                     !- End Day
-
-OS:Schedule:Day,
-  {34ad0deb-9c88-4f21-a83d-53f507da9d54}, !- Handle
-  res heating setpoint allday5,           !- Name
-  {c89e41d2-5b75-4c82-acb5-45005a53c75c}, !- Schedule Type Limits Name
-  ,                                       !- Interpolate to Timestep
-  24,                                     !- Hour 1
-  0,                                      !- Minute 1
-  21.6666666666667;                       !- Value Until Time 1
-
-OS:Schedule:Rule,
-  {4715df7f-8d1c-4c55-a8c4-0db2b9122d47}, !- Handle
-  res heating setpoint allday rule6,      !- Name
-  {6f8cde49-a056-4592-b747-7843c9b78b69}, !- Schedule Ruleset Name
-  6,                                      !- Rule Order
-  {5b9cc99d-7a32-4ed6-a356-52f7a00705b5}, !- Day Schedule Name
-  Yes,                                    !- Apply Sunday
-  Yes,                                    !- Apply Monday
-  Yes,                                    !- Apply Tuesday
-  Yes,                                    !- Apply Wednesday
-  Yes,                                    !- Apply Thursday
-  Yes,                                    !- Apply Friday
-  Yes,                                    !- Apply Saturday
-  ,                                       !- Apply Holiday
-  DateRange,                              !- Date Specification Type
-  6,                                      !- Start Month
-  1,                                      !- Start Day
-  6,                                      !- End Month
-  30;                                     !- End Day
-
-OS:Schedule:Day,
-  {5b9cc99d-7a32-4ed6-a356-52f7a00705b5}, !- Handle
-  res heating setpoint allday6,           !- Name
-  {c89e41d2-5b75-4c82-acb5-45005a53c75c}, !- Schedule Type Limits Name
-  ,                                       !- Interpolate to Timestep
-  24,                                     !- Hour 1
-  0,                                      !- Minute 1
-  21.6666666666667;                       !- Value Until Time 1
-
-OS:Schedule:Rule,
-  {e9134332-a920-4d67-ab42-a65ecb8b096e}, !- Handle
-  res heating setpoint allday rule7,      !- Name
-  {6f8cde49-a056-4592-b747-7843c9b78b69}, !- Schedule Ruleset Name
-  5,                                      !- Rule Order
-  {8201404c-8685-45dd-834c-1a00ccc2b56c}, !- Day Schedule Name
-  Yes,                                    !- Apply Sunday
-  Yes,                                    !- Apply Monday
-  Yes,                                    !- Apply Tuesday
-  Yes,                                    !- Apply Wednesday
-  Yes,                                    !- Apply Thursday
-  Yes,                                    !- Apply Friday
-  Yes,                                    !- Apply Saturday
-  ,                                       !- Apply Holiday
-  DateRange,                              !- Date Specification Type
-  7,                                      !- Start Month
-  1,                                      !- Start Day
-  7,                                      !- End Month
-  31;                                     !- End Day
-
-OS:Schedule:Day,
-  {8201404c-8685-45dd-834c-1a00ccc2b56c}, !- Handle
-  res heating setpoint allday7,           !- Name
-  {c89e41d2-5b75-4c82-acb5-45005a53c75c}, !- Schedule Type Limits Name
-  ,                                       !- Interpolate to Timestep
-  24,                                     !- Hour 1
-  0,                                      !- Minute 1
-  21.6666666666667;                       !- Value Until Time 1
-
-OS:Schedule:Rule,
-  {db1b3598-60e9-4bde-9c8a-2773ae073258}, !- Handle
-  res heating setpoint allday rule8,      !- Name
-  {6f8cde49-a056-4592-b747-7843c9b78b69}, !- Schedule Ruleset Name
-  4,                                      !- Rule Order
-  {4f7d5057-c654-498c-8a95-784c6a70843b}, !- Day Schedule Name
-  Yes,                                    !- Apply Sunday
-  Yes,                                    !- Apply Monday
-  Yes,                                    !- Apply Tuesday
-  Yes,                                    !- Apply Wednesday
-  Yes,                                    !- Apply Thursday
-  Yes,                                    !- Apply Friday
-  Yes,                                    !- Apply Saturday
-  ,                                       !- Apply Holiday
-  DateRange,                              !- Date Specification Type
-  8,                                      !- Start Month
-  1,                                      !- Start Day
-  8,                                      !- End Month
-  31;                                     !- End Day
-
-OS:Schedule:Day,
-  {4f7d5057-c654-498c-8a95-784c6a70843b}, !- Handle
-  res heating setpoint allday8,           !- Name
-  {c89e41d2-5b75-4c82-acb5-45005a53c75c}, !- Schedule Type Limits Name
-  ,                                       !- Interpolate to Timestep
-  24,                                     !- Hour 1
-  0,                                      !- Minute 1
-  21.6666666666667;                       !- Value Until Time 1
-
-OS:Schedule:Rule,
-  {5ab0f082-17a0-4bb7-b53c-2f80a3a422ff}, !- Handle
-  res heating setpoint allday rule9,      !- Name
-  {6f8cde49-a056-4592-b747-7843c9b78b69}, !- Schedule Ruleset Name
-  3,                                      !- Rule Order
-  {bafabf37-bc5d-41ff-b43b-a88d05fc3d25}, !- Day Schedule Name
-  Yes,                                    !- Apply Sunday
-  Yes,                                    !- Apply Monday
-  Yes,                                    !- Apply Tuesday
-  Yes,                                    !- Apply Wednesday
-  Yes,                                    !- Apply Thursday
-  Yes,                                    !- Apply Friday
-  Yes,                                    !- Apply Saturday
-  ,                                       !- Apply Holiday
-  DateRange,                              !- Date Specification Type
-  9,                                      !- Start Month
-  1,                                      !- Start Day
-  9,                                      !- End Month
-  30;                                     !- End Day
-
-OS:Schedule:Day,
-  {bafabf37-bc5d-41ff-b43b-a88d05fc3d25}, !- Handle
-  res heating setpoint allday9,           !- Name
-  {c89e41d2-5b75-4c82-acb5-45005a53c75c}, !- Schedule Type Limits Name
-  ,                                       !- Interpolate to Timestep
-  24,                                     !- Hour 1
-  0,                                      !- Minute 1
-  21.6666666666667;                       !- Value Until Time 1
-
-OS:Schedule:Rule,
-  {ab238f76-be6d-495c-a028-7260d3af4237}, !- Handle
-  res heating setpoint allday rule10,     !- Name
-  {6f8cde49-a056-4592-b747-7843c9b78b69}, !- Schedule Ruleset Name
-  2,                                      !- Rule Order
-  {1ca43d3e-a299-4523-9b1a-82abca5267c4}, !- Day Schedule Name
-  Yes,                                    !- Apply Sunday
-  Yes,                                    !- Apply Monday
-  Yes,                                    !- Apply Tuesday
-  Yes,                                    !- Apply Wednesday
-  Yes,                                    !- Apply Thursday
-  Yes,                                    !- Apply Friday
-  Yes,                                    !- Apply Saturday
-  ,                                       !- Apply Holiday
-  DateRange,                              !- Date Specification Type
-  10,                                     !- Start Month
-  1,                                      !- Start Day
-  10,                                     !- End Month
-  31;                                     !- End Day
-
-OS:Schedule:Day,
-  {1ca43d3e-a299-4523-9b1a-82abca5267c4}, !- Handle
-  res heating setpoint allday10,          !- Name
-  {c89e41d2-5b75-4c82-acb5-45005a53c75c}, !- Schedule Type Limits Name
-  ,                                       !- Interpolate to Timestep
-  24,                                     !- Hour 1
-  0,                                      !- Minute 1
-  21.6666666666667;                       !- Value Until Time 1
-
-OS:Schedule:Rule,
-  {188651d7-24e3-4e61-99d8-197826fb424e}, !- Handle
-  res heating setpoint allday rule11,     !- Name
-  {6f8cde49-a056-4592-b747-7843c9b78b69}, !- Schedule Ruleset Name
-  1,                                      !- Rule Order
-  {d5a6a270-4853-4fed-b985-49d1915a45e6}, !- Day Schedule Name
-  Yes,                                    !- Apply Sunday
-  Yes,                                    !- Apply Monday
-  Yes,                                    !- Apply Tuesday
-  Yes,                                    !- Apply Wednesday
-  Yes,                                    !- Apply Thursday
-  Yes,                                    !- Apply Friday
-  Yes,                                    !- Apply Saturday
-  ,                                       !- Apply Holiday
-  DateRange,                              !- Date Specification Type
-  11,                                     !- Start Month
-  1,                                      !- Start Day
-  11,                                     !- End Month
-  30;                                     !- End Day
-
-OS:Schedule:Day,
-  {d5a6a270-4853-4fed-b985-49d1915a45e6}, !- Handle
-  res heating setpoint allday11,          !- Name
-  {c89e41d2-5b75-4c82-acb5-45005a53c75c}, !- Schedule Type Limits Name
-  ,                                       !- Interpolate to Timestep
-  24,                                     !- Hour 1
-  0,                                      !- Minute 1
-  21.6666666666667;                       !- Value Until Time 1
-
-OS:Schedule:Rule,
-  {793bc068-c1e5-4490-ae06-5b32346095af}, !- Handle
-  res heating setpoint allday rule12,     !- Name
-  {6f8cde49-a056-4592-b747-7843c9b78b69}, !- Schedule Ruleset Name
-  0,                                      !- Rule Order
-  {613f1537-847f-4e70-8735-29c80d5fef7b}, !- Day Schedule Name
-  Yes,                                    !- Apply Sunday
-  Yes,                                    !- Apply Monday
-  Yes,                                    !- Apply Tuesday
-  Yes,                                    !- Apply Wednesday
-  Yes,                                    !- Apply Thursday
-  Yes,                                    !- Apply Friday
-  Yes,                                    !- Apply Saturday
-  ,                                       !- Apply Holiday
-  DateRange,                              !- Date Specification Type
-  12,                                     !- Start Month
-  1,                                      !- Start Day
-  12,                                     !- End Month
-  31;                                     !- End Day
-
-OS:Schedule:Day,
-  {613f1537-847f-4e70-8735-29c80d5fef7b}, !- Handle
-  res heating setpoint allday12,          !- Name
-  {c89e41d2-5b75-4c82-acb5-45005a53c75c}, !- Schedule Type Limits Name
-  ,                                       !- Interpolate to Timestep
-  24,                                     !- Hour 1
-  0,                                      !- Minute 1
-  21.6666666666667;                       !- Value Until Time 1
-
-OS:Schedule:Day,
-  {0d2e2acb-0761-4cdb-9d96-472d891d426c}, !- Handle
-  res heating setpoint winter design,     !- Name
-  {c89e41d2-5b75-4c82-acb5-45005a53c75c}, !- Schedule Type Limits Name
-  ,                                       !- Interpolate to Timestep
-  24,                                     !- Hour 1
-  0,                                      !- Minute 1
-  21.1111111111111;                       !- Value Until Time 1
-
-OS:Schedule:Day,
-  {1bc1f9eb-93ae-4077-b949-6e4abf1dc844}, !- Handle
-  res heating setpoint summer design,     !- Name
-  {c89e41d2-5b75-4c82-acb5-45005a53c75c}, !- Schedule Type Limits Name
-  ,                                       !- Interpolate to Timestep
-  24,                                     !- Hour 1
-  0,                                      !- Minute 1
-  23.8888888888889;                       !- Value Until Time 1
-
-OS:Schedule:Ruleset,
-  {1022a979-2a17-4bbc-b66d-9ae3de3c713c}, !- Handle
-  res cooling setpoint,                   !- Name
-  {c89e41d2-5b75-4c82-acb5-45005a53c75c}, !- Schedule Type Limits Name
-  {8815eef5-1485-438c-9379-da82c7b41254}, !- Default Day Schedule Name
-  {6d8a5c5f-22e9-4238-ab47-6d47a08a4393}, !- Summer Design Day Schedule Name
-  {ac658486-a2b2-4eae-9ea7-35ef8b4207a3}; !- Winter Design Day Schedule Name
-
-OS:Schedule:Day,
-  {8815eef5-1485-438c-9379-da82c7b41254}, !- Handle
-  Schedule Day 7,                         !- Name
-  {c89e41d2-5b75-4c82-acb5-45005a53c75c}, !- Schedule Type Limits Name
-  ,                                       !- Interpolate to Timestep
-  24,                                     !- Hour 1
-  0,                                      !- Minute 1
-  0;                                      !- Value Until Time 1
-
-OS:Schedule:Rule,
-  {f28944b7-9d04-4e1a-8c14-6b372b0358d8}, !- Handle
-  res cooling setpoint allday rule1,      !- Name
-  {1022a979-2a17-4bbc-b66d-9ae3de3c713c}, !- Schedule Ruleset Name
-  11,                                     !- Rule Order
-  {14f2f4bd-9832-4487-8c4b-bc01f5d1cacf}, !- Day Schedule Name
-  Yes,                                    !- Apply Sunday
-  Yes,                                    !- Apply Monday
-  Yes,                                    !- Apply Tuesday
-  Yes,                                    !- Apply Wednesday
-  Yes,                                    !- Apply Thursday
-  Yes,                                    !- Apply Friday
-  Yes,                                    !- Apply Saturday
-  ,                                       !- Apply Holiday
-  DateRange,                              !- Date Specification Type
-  1,                                      !- Start Month
-  1,                                      !- Start Day
-  1,                                      !- End Month
-  31;                                     !- End Day
-
-OS:Schedule:Day,
-  {14f2f4bd-9832-4487-8c4b-bc01f5d1cacf}, !- Handle
-  res cooling setpoint allday1,           !- Name
-  {c89e41d2-5b75-4c82-acb5-45005a53c75c}, !- Schedule Type Limits Name
-  ,                                       !- Interpolate to Timestep
-  24,                                     !- Hour 1
-  0,                                      !- Minute 1
-  24.4444444444444;                       !- Value Until Time 1
-
-OS:Schedule:Rule,
-  {54b479aa-aad9-4c53-9eea-8d0a0fc0786a}, !- Handle
-  res cooling setpoint allday rule2,      !- Name
-  {1022a979-2a17-4bbc-b66d-9ae3de3c713c}, !- Schedule Ruleset Name
-  10,                                     !- Rule Order
-  {8e258da2-8e6b-40ec-b57b-23910648d386}, !- Day Schedule Name
-  Yes,                                    !- Apply Sunday
-  Yes,                                    !- Apply Monday
-  Yes,                                    !- Apply Tuesday
-  Yes,                                    !- Apply Wednesday
-  Yes,                                    !- Apply Thursday
-  Yes,                                    !- Apply Friday
-  Yes,                                    !- Apply Saturday
-  ,                                       !- Apply Holiday
-  DateRange,                              !- Date Specification Type
-  2,                                      !- Start Month
-  1,                                      !- Start Day
-  2,                                      !- End Month
-  28;                                     !- End Day
-
-OS:Schedule:Day,
-  {8e258da2-8e6b-40ec-b57b-23910648d386}, !- Handle
-  res cooling setpoint allday2,           !- Name
-  {c89e41d2-5b75-4c82-acb5-45005a53c75c}, !- Schedule Type Limits Name
-  ,                                       !- Interpolate to Timestep
-  24,                                     !- Hour 1
-  0,                                      !- Minute 1
-  24.4444444444444;                       !- Value Until Time 1
-
-OS:Schedule:Rule,
-  {82d7b4ff-cb0d-4de9-bb8b-236d28bb4ed9}, !- Handle
-  res cooling setpoint allday rule3,      !- Name
-  {1022a979-2a17-4bbc-b66d-9ae3de3c713c}, !- Schedule Ruleset Name
-  9,                                      !- Rule Order
-  {91fa5a47-25a0-47cf-9105-1ab5942c3e50}, !- Day Schedule Name
-  Yes,                                    !- Apply Sunday
-  Yes,                                    !- Apply Monday
-  Yes,                                    !- Apply Tuesday
-  Yes,                                    !- Apply Wednesday
-  Yes,                                    !- Apply Thursday
-  Yes,                                    !- Apply Friday
-  Yes,                                    !- Apply Saturday
-  ,                                       !- Apply Holiday
-  DateRange,                              !- Date Specification Type
-  3,                                      !- Start Month
-  1,                                      !- Start Day
-  3,                                      !- End Month
-  31;                                     !- End Day
-
-OS:Schedule:Day,
-  {91fa5a47-25a0-47cf-9105-1ab5942c3e50}, !- Handle
-  res cooling setpoint allday3,           !- Name
-  {c89e41d2-5b75-4c82-acb5-45005a53c75c}, !- Schedule Type Limits Name
-  ,                                       !- Interpolate to Timestep
-  24,                                     !- Hour 1
-  0,                                      !- Minute 1
-  24.4444444444444;                       !- Value Until Time 1
-
-OS:Schedule:Rule,
-  {7b27d56b-0c66-45ba-8ded-6a358db7e2f3}, !- Handle
-  res cooling setpoint allday rule4,      !- Name
-  {1022a979-2a17-4bbc-b66d-9ae3de3c713c}, !- Schedule Ruleset Name
-  8,                                      !- Rule Order
-  {9602589e-d059-415d-a33e-37b888193d21}, !- Day Schedule Name
-  Yes,                                    !- Apply Sunday
-  Yes,                                    !- Apply Monday
-  Yes,                                    !- Apply Tuesday
-  Yes,                                    !- Apply Wednesday
-  Yes,                                    !- Apply Thursday
-  Yes,                                    !- Apply Friday
-  Yes,                                    !- Apply Saturday
-  ,                                       !- Apply Holiday
-  DateRange,                              !- Date Specification Type
-  4,                                      !- Start Month
-  1,                                      !- Start Day
-  4,                                      !- End Month
-  30;                                     !- End Day
-
-OS:Schedule:Day,
-  {9602589e-d059-415d-a33e-37b888193d21}, !- Handle
-  res cooling setpoint allday4,           !- Name
-  {c89e41d2-5b75-4c82-acb5-45005a53c75c}, !- Schedule Type Limits Name
-  ,                                       !- Interpolate to Timestep
-  24,                                     !- Hour 1
-  0,                                      !- Minute 1
-  24.4444444444444;                       !- Value Until Time 1
-
-OS:Schedule:Rule,
-  {704e2963-65a0-474a-8853-7e4921eacaf0}, !- Handle
-  res cooling setpoint allday rule5,      !- Name
-  {1022a979-2a17-4bbc-b66d-9ae3de3c713c}, !- Schedule Ruleset Name
-  7,                                      !- Rule Order
-  {6a733ec2-711d-4fe6-a782-708875b43653}, !- Day Schedule Name
-  Yes,                                    !- Apply Sunday
-  Yes,                                    !- Apply Monday
-  Yes,                                    !- Apply Tuesday
-  Yes,                                    !- Apply Wednesday
-  Yes,                                    !- Apply Thursday
-  Yes,                                    !- Apply Friday
-  Yes,                                    !- Apply Saturday
-  ,                                       !- Apply Holiday
-  DateRange,                              !- Date Specification Type
-  5,                                      !- Start Month
-  1,                                      !- Start Day
-  5,                                      !- End Month
-  31;                                     !- End Day
-
-OS:Schedule:Day,
-  {6a733ec2-711d-4fe6-a782-708875b43653}, !- Handle
-  res cooling setpoint allday5,           !- Name
-  {c89e41d2-5b75-4c82-acb5-45005a53c75c}, !- Schedule Type Limits Name
-  ,                                       !- Interpolate to Timestep
-  24,                                     !- Hour 1
-  0,                                      !- Minute 1
-  24.4444444444444;                       !- Value Until Time 1
-
-OS:Schedule:Rule,
-  {eac150c2-c8ce-4eef-a247-6233a250dd28}, !- Handle
-  res cooling setpoint allday rule6,      !- Name
-  {1022a979-2a17-4bbc-b66d-9ae3de3c713c}, !- Schedule Ruleset Name
-  6,                                      !- Rule Order
-  {29ff5cb1-98fb-4e22-bcd6-335103b95fd7}, !- Day Schedule Name
-  Yes,                                    !- Apply Sunday
-  Yes,                                    !- Apply Monday
-  Yes,                                    !- Apply Tuesday
-  Yes,                                    !- Apply Wednesday
-  Yes,                                    !- Apply Thursday
-  Yes,                                    !- Apply Friday
-  Yes,                                    !- Apply Saturday
-  ,                                       !- Apply Holiday
-  DateRange,                              !- Date Specification Type
-  6,                                      !- Start Month
-  1,                                      !- Start Day
-  6,                                      !- End Month
-  30;                                     !- End Day
-
-OS:Schedule:Day,
-  {29ff5cb1-98fb-4e22-bcd6-335103b95fd7}, !- Handle
-  res cooling setpoint allday6,           !- Name
-  {c89e41d2-5b75-4c82-acb5-45005a53c75c}, !- Schedule Type Limits Name
-  ,                                       !- Interpolate to Timestep
-  24,                                     !- Hour 1
-  0,                                      !- Minute 1
-  24.4444444444444;                       !- Value Until Time 1
-
-OS:Schedule:Rule,
-  {dc0fa177-ef9f-464a-9537-31014477acac}, !- Handle
-  res cooling setpoint allday rule7,      !- Name
-  {1022a979-2a17-4bbc-b66d-9ae3de3c713c}, !- Schedule Ruleset Name
-  5,                                      !- Rule Order
-  {b89760c0-8184-42d8-be9f-643ac38893aa}, !- Day Schedule Name
-  Yes,                                    !- Apply Sunday
-  Yes,                                    !- Apply Monday
-  Yes,                                    !- Apply Tuesday
-  Yes,                                    !- Apply Wednesday
-  Yes,                                    !- Apply Thursday
-  Yes,                                    !- Apply Friday
-  Yes,                                    !- Apply Saturday
-  ,                                       !- Apply Holiday
-  DateRange,                              !- Date Specification Type
-  7,                                      !- Start Month
-  1,                                      !- Start Day
-  7,                                      !- End Month
-  31;                                     !- End Day
-
-OS:Schedule:Day,
-  {b89760c0-8184-42d8-be9f-643ac38893aa}, !- Handle
-  res cooling setpoint allday7,           !- Name
-  {c89e41d2-5b75-4c82-acb5-45005a53c75c}, !- Schedule Type Limits Name
-  ,                                       !- Interpolate to Timestep
-  24,                                     !- Hour 1
-  0,                                      !- Minute 1
-  24.4444444444444;                       !- Value Until Time 1
-
-OS:Schedule:Rule,
-  {f9e9cb86-e272-4cd9-98da-3304761d9377}, !- Handle
-  res cooling setpoint allday rule8,      !- Name
-  {1022a979-2a17-4bbc-b66d-9ae3de3c713c}, !- Schedule Ruleset Name
-  4,                                      !- Rule Order
-  {84540870-5a30-49ba-8d4b-795321a4a8ff}, !- Day Schedule Name
-  Yes,                                    !- Apply Sunday
-  Yes,                                    !- Apply Monday
-  Yes,                                    !- Apply Tuesday
-  Yes,                                    !- Apply Wednesday
-  Yes,                                    !- Apply Thursday
-  Yes,                                    !- Apply Friday
-  Yes,                                    !- Apply Saturday
-  ,                                       !- Apply Holiday
-  DateRange,                              !- Date Specification Type
-  8,                                      !- Start Month
-  1,                                      !- Start Day
-  8,                                      !- End Month
-  31;                                     !- End Day
-
-OS:Schedule:Day,
-  {84540870-5a30-49ba-8d4b-795321a4a8ff}, !- Handle
-  res cooling setpoint allday8,           !- Name
-  {c89e41d2-5b75-4c82-acb5-45005a53c75c}, !- Schedule Type Limits Name
-  ,                                       !- Interpolate to Timestep
-  24,                                     !- Hour 1
-  0,                                      !- Minute 1
-  24.4444444444444;                       !- Value Until Time 1
-
-OS:Schedule:Rule,
-  {62738503-cbb1-4351-bd2c-dbc8a66c60cb}, !- Handle
-  res cooling setpoint allday rule9,      !- Name
-  {1022a979-2a17-4bbc-b66d-9ae3de3c713c}, !- Schedule Ruleset Name
-  3,                                      !- Rule Order
-  {1ed89e24-cf02-414c-9f85-50082354f023}, !- Day Schedule Name
-  Yes,                                    !- Apply Sunday
-  Yes,                                    !- Apply Monday
-  Yes,                                    !- Apply Tuesday
-  Yes,                                    !- Apply Wednesday
-  Yes,                                    !- Apply Thursday
-  Yes,                                    !- Apply Friday
-  Yes,                                    !- Apply Saturday
-  ,                                       !- Apply Holiday
-  DateRange,                              !- Date Specification Type
-  9,                                      !- Start Month
-  1,                                      !- Start Day
-  9,                                      !- End Month
-  30;                                     !- End Day
-
-OS:Schedule:Day,
-  {1ed89e24-cf02-414c-9f85-50082354f023}, !- Handle
-  res cooling setpoint allday9,           !- Name
-  {c89e41d2-5b75-4c82-acb5-45005a53c75c}, !- Schedule Type Limits Name
-  ,                                       !- Interpolate to Timestep
-  24,                                     !- Hour 1
-  0,                                      !- Minute 1
-  24.4444444444444;                       !- Value Until Time 1
-
-OS:Schedule:Rule,
-  {7e410179-5983-40e8-84b3-f378bc858c5b}, !- Handle
-  res cooling setpoint allday rule10,     !- Name
-  {1022a979-2a17-4bbc-b66d-9ae3de3c713c}, !- Schedule Ruleset Name
-  2,                                      !- Rule Order
-  {2aac4f25-a1dd-460f-809f-abec8ccba734}, !- Day Schedule Name
-  Yes,                                    !- Apply Sunday
-  Yes,                                    !- Apply Monday
-  Yes,                                    !- Apply Tuesday
-  Yes,                                    !- Apply Wednesday
-  Yes,                                    !- Apply Thursday
-  Yes,                                    !- Apply Friday
-  Yes,                                    !- Apply Saturday
-  ,                                       !- Apply Holiday
-  DateRange,                              !- Date Specification Type
-  10,                                     !- Start Month
-  1,                                      !- Start Day
-  10,                                     !- End Month
-  31;                                     !- End Day
-
-OS:Schedule:Day,
-  {2aac4f25-a1dd-460f-809f-abec8ccba734}, !- Handle
-  res cooling setpoint allday10,          !- Name
-  {c89e41d2-5b75-4c82-acb5-45005a53c75c}, !- Schedule Type Limits Name
-  ,                                       !- Interpolate to Timestep
-  24,                                     !- Hour 1
-  0,                                      !- Minute 1
-  24.4444444444444;                       !- Value Until Time 1
-
-OS:Schedule:Rule,
-  {b461a9ce-fac4-49b1-8994-0baa3ab5a843}, !- Handle
-  res cooling setpoint allday rule11,     !- Name
-  {1022a979-2a17-4bbc-b66d-9ae3de3c713c}, !- Schedule Ruleset Name
-  1,                                      !- Rule Order
-  {e39d36db-8b01-4c7e-8f21-ac9d8ba39d56}, !- Day Schedule Name
-  Yes,                                    !- Apply Sunday
-  Yes,                                    !- Apply Monday
-  Yes,                                    !- Apply Tuesday
-  Yes,                                    !- Apply Wednesday
-  Yes,                                    !- Apply Thursday
-  Yes,                                    !- Apply Friday
-  Yes,                                    !- Apply Saturday
-  ,                                       !- Apply Holiday
-  DateRange,                              !- Date Specification Type
-  11,                                     !- Start Month
-  1,                                      !- Start Day
-  11,                                     !- End Month
-  30;                                     !- End Day
-
-OS:Schedule:Day,
-  {e39d36db-8b01-4c7e-8f21-ac9d8ba39d56}, !- Handle
-  res cooling setpoint allday11,          !- Name
-  {c89e41d2-5b75-4c82-acb5-45005a53c75c}, !- Schedule Type Limits Name
-  ,                                       !- Interpolate to Timestep
-  24,                                     !- Hour 1
-  0,                                      !- Minute 1
-  24.4444444444444;                       !- Value Until Time 1
-
-OS:Schedule:Rule,
-  {097aa35f-7b12-4ee3-a5ee-e323855a201f}, !- Handle
-  res cooling setpoint allday rule12,     !- Name
-  {1022a979-2a17-4bbc-b66d-9ae3de3c713c}, !- Schedule Ruleset Name
-  0,                                      !- Rule Order
-  {019faad2-8f52-46b9-a3f9-953cc73c3752}, !- Day Schedule Name
-  Yes,                                    !- Apply Sunday
-  Yes,                                    !- Apply Monday
-  Yes,                                    !- Apply Tuesday
-  Yes,                                    !- Apply Wednesday
-  Yes,                                    !- Apply Thursday
-  Yes,                                    !- Apply Friday
-  Yes,                                    !- Apply Saturday
-  ,                                       !- Apply Holiday
-  DateRange,                              !- Date Specification Type
-  12,                                     !- Start Month
-  1,                                      !- Start Day
-  12,                                     !- End Month
-  31;                                     !- End Day
-
-OS:Schedule:Day,
-  {019faad2-8f52-46b9-a3f9-953cc73c3752}, !- Handle
-  res cooling setpoint allday12,          !- Name
-  {c89e41d2-5b75-4c82-acb5-45005a53c75c}, !- Schedule Type Limits Name
-  ,                                       !- Interpolate to Timestep
-  24,                                     !- Hour 1
-  0,                                      !- Minute 1
-  24.4444444444444;                       !- Value Until Time 1
-
-OS:Schedule:Day,
-  {ac658486-a2b2-4eae-9ea7-35ef8b4207a3}, !- Handle
-  res cooling setpoint winter design,     !- Name
-  {c89e41d2-5b75-4c82-acb5-45005a53c75c}, !- Schedule Type Limits Name
-  ,                                       !- Interpolate to Timestep
-  24,                                     !- Hour 1
-  0,                                      !- Minute 1
-  21.1111111111111;                       !- Value Until Time 1
-
-OS:Schedule:Day,
-  {6d8a5c5f-22e9-4238-ab47-6d47a08a4393}, !- Handle
-  res cooling setpoint summer design,     !- Name
-  {c89e41d2-5b75-4c82-acb5-45005a53c75c}, !- Schedule Type Limits Name
-  ,                                       !- Interpolate to Timestep
-  24,                                     !- Hour 1
-  0,                                      !- Minute 1
-=======
+  ,                                       !- Heating Design Air Flow Rate {m3/s}
+  ,                                       !- Heating Maximum Air Flow per Zone Floor Area {m3/s-m2}
+  ,                                       !- Heating Maximum Air Flow {m3/s}
+  ,                                       !- Heating Maximum Air Flow Fraction
+  ,                                       !- Design Zone Air Distribution Effectiveness in Cooling Mode
+  ,                                       !- Design Zone Air Distribution Effectiveness in Heating Mode
+  No,                                     !- Account for Dedicated Outdoor Air System
+  NeutralSupplyAir,                       !- Dedicated Outdoor Air System Control Strategy
+  autosize,                               !- Dedicated Outdoor Air Low Setpoint Temperature for Design {C}
+  autosize;                               !- Dedicated Outdoor Air High Setpoint Temperature for Design {C}
+
 OS:ZoneHVAC:EquipmentList,
   {4ee103df-7a3f-427b-9b15-5b740703af7e}, !- Handle
   Zone HVAC Equipment List 4,             !- Name
@@ -12420,5 +8996,4 @@
   ,                                       !- Interpolate to Timestep
   24,                                     !- Hour 1
   0,                                      !- Minute 1
->>>>>>> 0d6078c2
   23.8888888888889;                       !- Value Until Time 1
