!- NOTE: Auto-generated from /test/osw_files/SFA_4units_1story_SL_UA_3Beds_2Baths_Denver_GSHPVertBore.osw

OS:Version,
<<<<<<< HEAD
  {e4ae6a6d-df53-4f82-a5fe-6da6029e6e34}, !- Handle
  2.9.0;                                  !- Version Identifier

OS:SimulationControl,
  {833297d6-1aa7-4101-acda-4a7c50ac49a7}, !- Handle
=======
  {909473df-54d5-4733-9cc3-63c74d81b730}, !- Handle
  2.9.0;                                  !- Version Identifier

OS:SimulationControl,
  {4b37f5ab-aadb-4e65-b7ed-1ce4e8a96177}, !- Handle
>>>>>>> 30cb9182
  ,                                       !- Do Zone Sizing Calculation
  ,                                       !- Do System Sizing Calculation
  ,                                       !- Do Plant Sizing Calculation
  No;                                     !- Run Simulation for Sizing Periods

OS:Timestep,
<<<<<<< HEAD
  {c3a2289a-8f43-498e-9f6f-25ad633dcd52}, !- Handle
  6;                                      !- Number of Timesteps per Hour

OS:ShadowCalculation,
  {a46ebd20-47ae-4b8e-913d-0530d517949b}, !- Handle
=======
  {415f2657-d08e-4728-a697-a9a54e58d894}, !- Handle
  6;                                      !- Number of Timesteps per Hour

OS:ShadowCalculation,
  {f9cb5217-d94c-4149-973f-5a21780cf014}, !- Handle
>>>>>>> 30cb9182
  20,                                     !- Calculation Frequency
  200;                                    !- Maximum Figures in Shadow Overlap Calculations

OS:SurfaceConvectionAlgorithm:Outside,
<<<<<<< HEAD
  {293e045f-d797-4522-8878-80b425004cbd}, !- Handle
  DOE-2;                                  !- Algorithm

OS:SurfaceConvectionAlgorithm:Inside,
  {6acac743-f77e-4ee0-9d98-59ea503a9497}, !- Handle
  TARP;                                   !- Algorithm

OS:ZoneCapacitanceMultiplier:ResearchSpecial,
  {0495e592-92e3-4adc-a88e-e12f346dcc03}, !- Handle
  ,                                       !- Temperature Capacity Multiplier
=======
  {07394bc5-4c0b-40c2-b360-f281649ed00c}, !- Handle
  DOE-2;                                  !- Algorithm

OS:SurfaceConvectionAlgorithm:Inside,
  {fdb96761-afdc-4826-b913-9ccee38bdddb}, !- Handle
  TARP;                                   !- Algorithm

OS:ZoneCapacitanceMultiplier:ResearchSpecial,
  {a2e78e4e-5555-4a9a-96ca-45bea632053c}, !- Handle
  3.6,                                    !- Temperature Capacity Multiplier
>>>>>>> 30cb9182
  15,                                     !- Humidity Capacity Multiplier
  ;                                       !- Carbon Dioxide Capacity Multiplier

OS:RunPeriod,
<<<<<<< HEAD
  {e91709b9-6f04-432a-ba55-0d3ea8d7951f}, !- Handle
=======
  {4c1594b7-0e57-4d38-8234-a81c63282339}, !- Handle
>>>>>>> 30cb9182
  Run Period 1,                           !- Name
  1,                                      !- Begin Month
  1,                                      !- Begin Day of Month
  12,                                     !- End Month
  31,                                     !- End Day of Month
  ,                                       !- Use Weather File Holidays and Special Days
  ,                                       !- Use Weather File Daylight Saving Period
  ,                                       !- Apply Weekend Holiday Rule
  ,                                       !- Use Weather File Rain Indicators
  ,                                       !- Use Weather File Snow Indicators
  ;                                       !- Number of Times Runperiod to be Repeated

OS:YearDescription,
<<<<<<< HEAD
  {938ed916-b392-4866-a011-ed93d3c96c7d}, !- Handle
=======
  {ad1bf9c6-a460-4b40-a64f-a2fc13e75909}, !- Handle
>>>>>>> 30cb9182
  2007,                                   !- Calendar Year
  ,                                       !- Day of Week for Start Day
  ;                                       !- Is Leap Year

OS:WeatherFile,
<<<<<<< HEAD
  {be47dea2-eed5-490a-a192-1846cfabf27c}, !- Handle
=======
  {16b48f42-1a5a-4451-b700-d6f04d4ea732}, !- Handle
>>>>>>> 30cb9182
  Denver Intl Ap,                         !- City
  CO,                                     !- State Province Region
  USA,                                    !- Country
  TMY3,                                   !- Data Source
  725650,                                 !- WMO Number
  39.83,                                  !- Latitude {deg}
  -104.65,                                !- Longitude {deg}
  -7,                                     !- Time Zone {hr}
  1650,                                   !- Elevation {m}
  file:../weather/USA_CO_Denver.Intl.AP.725650_TMY3.epw, !- Url
  E23378AA;                               !- Checksum

OS:AdditionalProperties,
<<<<<<< HEAD
  {534a13f3-647d-41ff-9938-4ae138d211c3}, !- Handle
  {be47dea2-eed5-490a-a192-1846cfabf27c}, !- Object Name
=======
  {ecfe9e67-4a4d-46ff-bef1-dfb99e73e0bf}, !- Handle
  {16b48f42-1a5a-4451-b700-d6f04d4ea732}, !- Object Name
>>>>>>> 30cb9182
  EPWHeaderCity,                          !- Feature Name 1
  String,                                 !- Feature Data Type 1
  Denver Intl Ap,                         !- Feature Value 1
  EPWHeaderState,                         !- Feature Name 2
  String,                                 !- Feature Data Type 2
  CO,                                     !- Feature Value 2
  EPWHeaderCountry,                       !- Feature Name 3
  String,                                 !- Feature Data Type 3
  USA,                                    !- Feature Value 3
  EPWHeaderDataSource,                    !- Feature Name 4
  String,                                 !- Feature Data Type 4
  TMY3,                                   !- Feature Value 4
  EPWHeaderStation,                       !- Feature Name 5
  String,                                 !- Feature Data Type 5
  725650,                                 !- Feature Value 5
  EPWHeaderLatitude,                      !- Feature Name 6
  Double,                                 !- Feature Data Type 6
  39.829999999999998,                     !- Feature Value 6
  EPWHeaderLongitude,                     !- Feature Name 7
  Double,                                 !- Feature Data Type 7
  -104.65000000000001,                    !- Feature Value 7
  EPWHeaderTimezone,                      !- Feature Name 8
  Double,                                 !- Feature Data Type 8
  -7,                                     !- Feature Value 8
  EPWHeaderAltitude,                      !- Feature Name 9
  Double,                                 !- Feature Data Type 9
  5413.3858267716532,                     !- Feature Value 9
  EPWHeaderLocalPressure,                 !- Feature Name 10
  Double,                                 !- Feature Data Type 10
  0.81937567683596546,                    !- Feature Value 10
  EPWHeaderRecordsPerHour,                !- Feature Name 11
  Double,                                 !- Feature Data Type 11
  0,                                      !- Feature Value 11
  EPWDataAnnualAvgDrybulb,                !- Feature Name 12
  Double,                                 !- Feature Data Type 12
  51.575616438356228,                     !- Feature Value 12
  EPWDataAnnualMinDrybulb,                !- Feature Name 13
  Double,                                 !- Feature Data Type 13
  -2.9200000000000017,                    !- Feature Value 13
  EPWDataAnnualMaxDrybulb,                !- Feature Name 14
  Double,                                 !- Feature Data Type 14
  104,                                    !- Feature Value 14
  EPWDataCDD50F,                          !- Feature Name 15
  Double,                                 !- Feature Data Type 15
  3072.2925000000005,                     !- Feature Value 15
  EPWDataCDD65F,                          !- Feature Name 16
  Double,                                 !- Feature Data Type 16
  883.62000000000035,                     !- Feature Value 16
  EPWDataHDD50F,                          !- Feature Name 17
  Double,                                 !- Feature Data Type 17
  2497.1925000000001,                     !- Feature Value 17
  EPWDataHDD65F,                          !- Feature Name 18
  Double,                                 !- Feature Data Type 18
  5783.5200000000013,                     !- Feature Value 18
  EPWDataAnnualAvgWindspeed,              !- Feature Name 19
  Double,                                 !- Feature Data Type 19
  3.9165296803649667,                     !- Feature Value 19
  EPWDataMonthlyAvgDrybulbs,              !- Feature Name 20
  String,                                 !- Feature Data Type 20
  33.4191935483871&#4431.90142857142857&#4443.02620967741937&#4442.48624999999999&#4459.877741935483854&#4473.57574999999997&#4472.07975806451608&#4472.70008064516134&#4466.49200000000006&#4450.079112903225806&#4437.218250000000005&#4434.582177419354835, !- Feature Value 20
  EPWDataGroundMonthlyTemps,              !- Feature Name 21
  String,                                 !- Feature Data Type 21
  44.08306285945173&#4440.89570904991865&#4440.64045432632048&#4442.153016571250646&#4448.225111118704206&#4454.268919273837525&#4459.508577937551024&#4462.82777283423508&#4463.10975667174995&#4460.41014950381947&#4455.304105212311526&#4449.445696474514364, !- Feature Value 21
  EPWDataWSF,                             !- Feature Name 22
  Double,                                 !- Feature Data Type 22
  0.58999999999999997,                    !- Feature Value 22
  EPWDataMonthlyAvgDailyHighDrybulbs,     !- Feature Name 23
  String,                                 !- Feature Data Type 23
  47.41032258064516&#4446.58642857142857&#4455.15032258064517&#4453.708&#4472.80193548387098&#4488.67600000000002&#4486.1858064516129&#4485.87225806451613&#4482.082&#4463.18064516129033&#4448.73400000000001&#4448.87935483870968, !- Feature Value 23
  EPWDataMonthlyAvgDailyLowDrybulbs,      !- Feature Name 24
  String,                                 !- Feature Data Type 24
  19.347741935483874&#4419.856428571428573&#4430.316129032258065&#4431.112&#4447.41612903225806&#4457.901999999999994&#4459.063870967741934&#4460.956774193548384&#4452.352000000000004&#4438.41612903225806&#4427.002000000000002&#4423.02903225806451, !- Feature Value 24
  EPWDesignHeatingDrybulb,                !- Feature Name 25
  Double,                                 !- Feature Data Type 25
  12.02,                                  !- Feature Value 25
  EPWDesignHeatingWindspeed,              !- Feature Name 26
  Double,                                 !- Feature Data Type 26
  2.8062500000000004,                     !- Feature Value 26
  EPWDesignCoolingDrybulb,                !- Feature Name 27
  Double,                                 !- Feature Data Type 27
  91.939999999999998,                     !- Feature Value 27
  EPWDesignCoolingWetbulb,                !- Feature Name 28
  Double,                                 !- Feature Data Type 28
  59.95131430195849,                      !- Feature Value 28
  EPWDesignCoolingHumidityRatio,          !- Feature Name 29
  Double,                                 !- Feature Data Type 29
  0.0059161086834698092,                  !- Feature Value 29
  EPWDesignCoolingWindspeed,              !- Feature Name 30
  Double,                                 !- Feature Data Type 30
  3.7999999999999989,                     !- Feature Value 30
  EPWDesignDailyTemperatureRange,         !- Feature Name 31
  Double,                                 !- Feature Data Type 31
  24.915483870967748,                     !- Feature Value 31
  EPWDesignDehumidDrybulb,                !- Feature Name 32
  Double,                                 !- Feature Data Type 32
  67.996785714285721,                     !- Feature Value 32
  EPWDesignDehumidHumidityRatio,          !- Feature Name 33
  Double,                                 !- Feature Data Type 33
  0.012133744170488724,                   !- Feature Value 33
  EPWDesignCoolingDirectNormal,           !- Feature Name 34
  Double,                                 !- Feature Data Type 34
  985,                                    !- Feature Value 34
  EPWDesignCoolingDiffuseHorizontal,      !- Feature Name 35
  Double,                                 !- Feature Data Type 35
  84;                                     !- Feature Value 35

OS:Site,
<<<<<<< HEAD
  {2a55b492-763f-4642-9bf2-736a8e958229}, !- Handle
=======
  {3269fb73-d633-4ff7-8ac9-2cc39a55d0f8}, !- Handle
>>>>>>> 30cb9182
  Denver Intl Ap_CO_USA,                  !- Name
  39.83,                                  !- Latitude {deg}
  -104.65,                                !- Longitude {deg}
  -7,                                     !- Time Zone {hr}
  1650,                                   !- Elevation {m}
  ;                                       !- Terrain

OS:ClimateZones,
<<<<<<< HEAD
  {0dcc3d75-0f10-494f-ad1d-2add84912038}, !- Handle
=======
  {5a6a248a-7db8-4e50-8d00-413a0e1b511a}, !- Handle
>>>>>>> 30cb9182
  ,                                       !- Active Institution
  ,                                       !- Active Year
  ,                                       !- Climate Zone Institution Name 1
  ,                                       !- Climate Zone Document Name 1
  ,                                       !- Climate Zone Document Year 1
  ,                                       !- Climate Zone Value 1
  Building America,                       !- Climate Zone Institution Name 2
  ,                                       !- Climate Zone Document Name 2
  0,                                      !- Climate Zone Document Year 2
  Cold;                                   !- Climate Zone Value 2

OS:Site:WaterMainsTemperature,
<<<<<<< HEAD
  {4dded538-895c-4dff-8212-7bdb894c5a92}, !- Handle
=======
  {44e357c0-1b81-47a9-ac55-0823a114f4b5}, !- Handle
>>>>>>> 30cb9182
  Correlation,                            !- Calculation Method
  ,                                       !- Temperature Schedule Name
  10.8753424657535,                       !- Annual Average Outdoor Air Temperature {C}
  23.1524007936508;                       !- Maximum Difference In Monthly Average Outdoor Air Temperatures {deltaC}

OS:RunPeriodControl:DaylightSavingTime,
<<<<<<< HEAD
  {22c425cd-e7af-423d-8f63-3d8552c7369a}, !- Handle
=======
  {76044457-4f05-4b8a-a487-65a2f1139871}, !- Handle
>>>>>>> 30cb9182
  4/7,                                    !- Start Date
  10/26;                                  !- End Date

OS:Site:GroundTemperature:Deep,
<<<<<<< HEAD
  {442e00bf-0047-40ee-8e8a-e742b6d3b39a}, !- Handle
=======
  {35e83e01-5b0a-4de8-aa7f-fdb1c31ffc65}, !- Handle
>>>>>>> 30cb9182
  10.8753424657535,                       !- January Deep Ground Temperature {C}
  10.8753424657535,                       !- February Deep Ground Temperature {C}
  10.8753424657535,                       !- March Deep Ground Temperature {C}
  10.8753424657535,                       !- April Deep Ground Temperature {C}
  10.8753424657535,                       !- May Deep Ground Temperature {C}
  10.8753424657535,                       !- June Deep Ground Temperature {C}
  10.8753424657535,                       !- July Deep Ground Temperature {C}
  10.8753424657535,                       !- August Deep Ground Temperature {C}
  10.8753424657535,                       !- September Deep Ground Temperature {C}
  10.8753424657535,                       !- October Deep Ground Temperature {C}
  10.8753424657535,                       !- November Deep Ground Temperature {C}
  10.8753424657535;                       !- December Deep Ground Temperature {C}

OS:Building,
<<<<<<< HEAD
  {cb672b32-bdbe-4f83-a02c-054eb33fdefd}, !- Handle
=======
  {488c313d-a58b-4198-8664-8ddf5d9c3dfc}, !- Handle
>>>>>>> 30cb9182
  Building 1,                             !- Name
  ,                                       !- Building Sector Type
  ,                                       !- North Axis {deg}
  ,                                       !- Nominal Floor to Floor Height {m}
  ,                                       !- Space Type Name
  ,                                       !- Default Construction Set Name
  ,                                       !- Default Schedule Set Name
  1,                                      !- Standards Number of Stories
  1,                                      !- Standards Number of Above Ground Stories
  ,                                       !- Standards Template
  singlefamilyattached,                   !- Standards Building Type
  4;                                      !- Standards Number of Living Units

OS:AdditionalProperties,
<<<<<<< HEAD
  {a93a990e-f54d-48ef-a7b6-1b0b7b390c64}, !- Handle
  {cb672b32-bdbe-4f83-a02c-054eb33fdefd}, !- Object Name
  num_units,                              !- Feature Name 1
=======
  {c116eeb1-fa54-4fe0-b8ce-d217be5c5bf5}, !- Handle
  {488c313d-a58b-4198-8664-8ddf5d9c3dfc}, !- Object Name
  Total Units Represented,                !- Feature Name 1
>>>>>>> 30cb9182
  Integer,                                !- Feature Data Type 1
  4,                                      !- Feature Value 1
  has_rear_units,                         !- Feature Name 2
  Boolean,                                !- Feature Data Type 2
  false,                                  !- Feature Value 2
  horz_location,                          !- Feature Name 3
  String,                                 !- Feature Data Type 3
  Left,                                   !- Feature Value 3
  num_floors,                             !- Feature Name 4
  Integer,                                !- Feature Data Type 4
  1;                                      !- Feature Value 4

OS:ThermalZone,
<<<<<<< HEAD
  {3a31a4ae-33ff-4587-b13a-cfeaf04a089c}, !- Handle
=======
  {0be67714-7747-4ff2-b455-72506b307d2d}, !- Handle
>>>>>>> 30cb9182
  living zone,                            !- Name
  ,                                       !- Multiplier
  ,                                       !- Ceiling Height {m}
  ,                                       !- Volume {m3}
  ,                                       !- Floor Area {m2}
  ,                                       !- Zone Inside Convection Algorithm
  ,                                       !- Zone Outside Convection Algorithm
  ,                                       !- Zone Conditioning Equipment List Name
<<<<<<< HEAD
  {d35d69c2-0c20-44bd-85a5-8ff002d02c05}, !- Zone Air Inlet Port List
  {a198bbc1-9d4d-41a5-a182-7d6a8f744a27}, !- Zone Air Exhaust Port List
  {49c1c6fb-5347-41e3-8ca2-a664d6e0e326}, !- Zone Air Node Name
  {67b5a242-8927-4ec7-ba6c-924ea9f41782}, !- Zone Return Air Port List
=======
  {8865c139-094d-42a4-93bd-541666140e18}, !- Zone Air Inlet Port List
  {c9e820e3-9698-46e2-a227-5c3b2a02a61d}, !- Zone Air Exhaust Port List
  {c8f8c564-fb39-4567-af04-214c6fe43b46}, !- Zone Air Node Name
  {000c04c3-fc72-4722-950e-a2d4cebead1f}, !- Zone Return Air Port List
>>>>>>> 30cb9182
  ,                                       !- Primary Daylighting Control Name
  ,                                       !- Fraction of Zone Controlled by Primary Daylighting Control
  ,                                       !- Secondary Daylighting Control Name
  ,                                       !- Fraction of Zone Controlled by Secondary Daylighting Control
  ,                                       !- Illuminance Map Name
  ,                                       !- Group Rendering Name
<<<<<<< HEAD
  {44b4d45b-cee7-432b-9866-00dd27147e83}, !- Thermostat Name
  No;                                     !- Use Ideal Air Loads

OS:Node,
  {d3f1f325-7c4b-483b-8c3a-2bc5e40674d8}, !- Handle
  Node 1,                                 !- Name
  {49c1c6fb-5347-41e3-8ca2-a664d6e0e326}, !- Inlet Port
  ;                                       !- Outlet Port

OS:Connection,
  {49c1c6fb-5347-41e3-8ca2-a664d6e0e326}, !- Handle
  {3ae17e0d-24f8-4bbc-bcbd-64f1264fda24}, !- Name
  {3a31a4ae-33ff-4587-b13a-cfeaf04a089c}, !- Source Object
  11,                                     !- Outlet Port
  {d3f1f325-7c4b-483b-8c3a-2bc5e40674d8}, !- Target Object
  2;                                      !- Inlet Port

OS:PortList,
  {d35d69c2-0c20-44bd-85a5-8ff002d02c05}, !- Handle
  {ce936524-d4ed-4e7c-8fdd-0b30fc14db9c}, !- Name
  {3a31a4ae-33ff-4587-b13a-cfeaf04a089c}, !- HVAC Component
  {06c25598-2b23-4023-9125-d0b07f55c43a}, !- Port 1
  {2e5d5441-91ea-4d7e-899e-f220eb4f97ba}; !- Port 2

OS:PortList,
  {a198bbc1-9d4d-41a5-a182-7d6a8f744a27}, !- Handle
  {220b2188-fc42-40ed-86bc-ea332a97b697}, !- Name
  {3a31a4ae-33ff-4587-b13a-cfeaf04a089c}; !- HVAC Component

OS:PortList,
  {67b5a242-8927-4ec7-ba6c-924ea9f41782}, !- Handle
  {b895dfdb-280f-4e8e-bed4-a146d3149d24}, !- Name
  {3a31a4ae-33ff-4587-b13a-cfeaf04a089c}, !- HVAC Component
  {fcc9ec4d-389a-455d-9462-97928bf68304}, !- Port 1
  {85cc3534-2ac3-4b71-95c6-e01382054fd2}; !- Port 2

OS:Sizing:Zone,
  {8e8f6824-b192-4e64-9876-2a519061cae1}, !- Handle
  {3a31a4ae-33ff-4587-b13a-cfeaf04a089c}, !- Zone or ZoneList Name
=======
  ,                                       !- Thermostat Name
  No;                                     !- Use Ideal Air Loads

OS:Node,
  {c61145a2-d7bc-47b1-add1-ac5a47d63326}, !- Handle
  Node 1,                                 !- Name
  {c8f8c564-fb39-4567-af04-214c6fe43b46}, !- Inlet Port
  ;                                       !- Outlet Port

OS:Connection,
  {c8f8c564-fb39-4567-af04-214c6fe43b46}, !- Handle
  {72256d97-c3ad-457a-88dc-399600f66e43}, !- Name
  {0be67714-7747-4ff2-b455-72506b307d2d}, !- Source Object
  11,                                     !- Outlet Port
  {c61145a2-d7bc-47b1-add1-ac5a47d63326}, !- Target Object
  2;                                      !- Inlet Port

OS:PortList,
  {8865c139-094d-42a4-93bd-541666140e18}, !- Handle
  {23f985e9-55ae-4291-bf90-338e21d3ee4d}, !- Name
  {0be67714-7747-4ff2-b455-72506b307d2d}; !- HVAC Component

OS:PortList,
  {c9e820e3-9698-46e2-a227-5c3b2a02a61d}, !- Handle
  {abfdd794-a5b4-4258-9fec-7519689645d2}, !- Name
  {0be67714-7747-4ff2-b455-72506b307d2d}; !- HVAC Component

OS:PortList,
  {000c04c3-fc72-4722-950e-a2d4cebead1f}, !- Handle
  {d126504c-dbfb-40c6-ab9c-30534b0442e3}, !- Name
  {0be67714-7747-4ff2-b455-72506b307d2d}; !- HVAC Component

OS:Sizing:Zone,
  {fc37c21d-7c55-4e19-8d4d-16c45181dd6a}, !- Handle
  {0be67714-7747-4ff2-b455-72506b307d2d}, !- Zone or ZoneList Name
>>>>>>> 30cb9182
  SupplyAirTemperature,                   !- Zone Cooling Design Supply Air Temperature Input Method
  14,                                     !- Zone Cooling Design Supply Air Temperature {C}
  11.11,                                  !- Zone Cooling Design Supply Air Temperature Difference {deltaC}
  SupplyAirTemperature,                   !- Zone Heating Design Supply Air Temperature Input Method
  40,                                     !- Zone Heating Design Supply Air Temperature {C}
  11.11,                                  !- Zone Heating Design Supply Air Temperature Difference {deltaC}
  0.0085,                                 !- Zone Cooling Design Supply Air Humidity Ratio {kg-H2O/kg-air}
  0.008,                                  !- Zone Heating Design Supply Air Humidity Ratio {kg-H2O/kg-air}
  ,                                       !- Zone Heating Sizing Factor
  ,                                       !- Zone Cooling Sizing Factor
  DesignDay,                              !- Cooling Design Air Flow Method
  ,                                       !- Cooling Design Air Flow Rate {m3/s}
  ,                                       !- Cooling Minimum Air Flow per Zone Floor Area {m3/s-m2}
  ,                                       !- Cooling Minimum Air Flow {m3/s}
  ,                                       !- Cooling Minimum Air Flow Fraction
  DesignDay,                              !- Heating Design Air Flow Method
  ,                                       !- Heating Design Air Flow Rate {m3/s}
  ,                                       !- Heating Maximum Air Flow per Zone Floor Area {m3/s-m2}
  ,                                       !- Heating Maximum Air Flow {m3/s}
  ,                                       !- Heating Maximum Air Flow Fraction
  ,                                       !- Design Zone Air Distribution Effectiveness in Cooling Mode
  ,                                       !- Design Zone Air Distribution Effectiveness in Heating Mode
  No,                                     !- Account for Dedicated Outdoor Air System
  NeutralSupplyAir,                       !- Dedicated Outdoor Air System Control Strategy
  autosize,                               !- Dedicated Outdoor Air Low Setpoint Temperature for Design {C}
  autosize;                               !- Dedicated Outdoor Air High Setpoint Temperature for Design {C}

OS:ZoneHVAC:EquipmentList,
<<<<<<< HEAD
  {886affdb-eeea-41b3-8d92-42a2f6ba1eeb}, !- Handle
  Zone HVAC Equipment List 1,             !- Name
  {3a31a4ae-33ff-4587-b13a-cfeaf04a089c}, !- Thermal Zone
  SequentialLoad,                         !- Load Distribution Scheme
  {4da6f3d3-f3c7-4a0c-95a9-16d66880b0e9}, !- Zone Equipment 1
  1,                                      !- Zone Equipment Cooling Sequence 1
  1,                                      !- Zone Equipment Heating or No-Load Sequence 1
  ,                                       !- Zone Equipment Sequential Cooling Fraction Schedule Name 1
  ,                                       !- Zone Equipment Sequential Heating Fraction Schedule Name 1
  {2a94bc66-ebce-47c2-8c45-c9d93367c0d2}, !- Zone Equipment 2
  2,                                      !- Zone Equipment Cooling Sequence 2
  2,                                      !- Zone Equipment Heating or No-Load Sequence 2
  ,                                       !- Zone Equipment Sequential Cooling Fraction Schedule Name 2
  ;                                       !- Zone Equipment Sequential Heating Fraction Schedule Name 2

OS:Space,
  {955c4450-e925-40a5-8451-49c29808845e}, !- Handle
  living space,                           !- Name
  {8acda5cd-d88f-41f1-8080-7fcfdc7541c5}, !- Space Type Name
=======
  {2905bb38-46af-4b27-9dc5-9ece9a9aa04a}, !- Handle
  Zone HVAC Equipment List 1,             !- Name
  {0be67714-7747-4ff2-b455-72506b307d2d}; !- Thermal Zone

OS:Space,
  {44997954-f2a3-47f7-bf79-4e12d226b8c9}, !- Handle
  living space,                           !- Name
  {0e2fe96f-09c8-4f7b-b540-b4b0c93287e8}, !- Space Type Name
>>>>>>> 30cb9182
  ,                                       !- Default Construction Set Name
  ,                                       !- Default Schedule Set Name
  ,                                       !- Direction of Relative North {deg}
  ,                                       !- X Origin {m}
  ,                                       !- Y Origin {m}
  ,                                       !- Z Origin {m}
  ,                                       !- Building Story Name
<<<<<<< HEAD
  {3a31a4ae-33ff-4587-b13a-cfeaf04a089c}, !- Thermal Zone Name
  ,                                       !- Part of Total Floor Area
  ,                                       !- Design Specification Outdoor Air Object Name
  {19d708cb-e566-4b34-b651-56862b1c050c}; !- Building Unit Name

OS:Surface,
  {93830028-b619-46a4-aa00-f2fb21545677}, !- Handle
  Surface 1,                              !- Name
  Floor,                                  !- Surface Type
  ,                                       !- Construction Name
  {955c4450-e925-40a5-8451-49c29808845e}, !- Space Name
=======
  {0be67714-7747-4ff2-b455-72506b307d2d}, !- Thermal Zone Name
  ,                                       !- Part of Total Floor Area
  ,                                       !- Design Specification Outdoor Air Object Name
  {edadebfe-a80c-4ee7-9017-85b84be09a13}; !- Building Unit Name

OS:Surface,
  {9e0698ca-fc5e-495e-ab8c-9a8742972c02}, !- Handle
  Surface 1,                              !- Name
  Floor,                                  !- Surface Type
  ,                                       !- Construction Name
  {44997954-f2a3-47f7-bf79-4e12d226b8c9}, !- Space Name
>>>>>>> 30cb9182
  Foundation,                             !- Outside Boundary Condition
  ,                                       !- Outside Boundary Condition Object
  NoSun,                                  !- Sun Exposure
  NoWind,                                 !- Wind Exposure
  ,                                       !- View Factor to Ground
  ,                                       !- Number of Vertices
  0, -12.9315688143396, 0,                !- X,Y,Z Vertex 1 {m}
  0, 0, 0,                                !- X,Y,Z Vertex 2 {m}
  6.46578440716979, 0, 0,                 !- X,Y,Z Vertex 3 {m}
  6.46578440716979, -12.9315688143396, 0; !- X,Y,Z Vertex 4 {m}

OS:Surface,
<<<<<<< HEAD
  {ecd7fd0a-9e81-48f4-96ab-34efad49238b}, !- Handle
  Surface 2,                              !- Name
  Wall,                                   !- Surface Type
  ,                                       !- Construction Name
  {955c4450-e925-40a5-8451-49c29808845e}, !- Space Name
=======
  {9903e6c3-7291-4438-9327-a86581a8d6d2}, !- Handle
  Surface 2,                              !- Name
  Wall,                                   !- Surface Type
  ,                                       !- Construction Name
  {44997954-f2a3-47f7-bf79-4e12d226b8c9}, !- Space Name
>>>>>>> 30cb9182
  Outdoors,                               !- Outside Boundary Condition
  ,                                       !- Outside Boundary Condition Object
  SunExposed,                             !- Sun Exposure
  WindExposed,                            !- Wind Exposure
  ,                                       !- View Factor to Ground
  ,                                       !- Number of Vertices
  0, 0, 2.4384,                           !- X,Y,Z Vertex 1 {m}
  0, 0, 0,                                !- X,Y,Z Vertex 2 {m}
  0, -12.9315688143396, 0,                !- X,Y,Z Vertex 3 {m}
  0, -12.9315688143396, 2.4384;           !- X,Y,Z Vertex 4 {m}

OS:Surface,
<<<<<<< HEAD
  {a775e029-7c72-4d40-981c-223cb80c9243}, !- Handle
  Surface 3,                              !- Name
  Wall,                                   !- Surface Type
  ,                                       !- Construction Name
  {955c4450-e925-40a5-8451-49c29808845e}, !- Space Name
=======
  {8daa76c4-63c7-4afe-8e0f-959b1cfc6bd8}, !- Handle
  Surface 3,                              !- Name
  Wall,                                   !- Surface Type
  ,                                       !- Construction Name
  {44997954-f2a3-47f7-bf79-4e12d226b8c9}, !- Space Name
>>>>>>> 30cb9182
  Outdoors,                               !- Outside Boundary Condition
  ,                                       !- Outside Boundary Condition Object
  SunExposed,                             !- Sun Exposure
  WindExposed,                            !- Wind Exposure
  ,                                       !- View Factor to Ground
  ,                                       !- Number of Vertices
  6.46578440716979, 0, 2.4384,            !- X,Y,Z Vertex 1 {m}
  6.46578440716979, 0, 0,                 !- X,Y,Z Vertex 2 {m}
  0, 0, 0,                                !- X,Y,Z Vertex 3 {m}
  0, 0, 2.4384;                           !- X,Y,Z Vertex 4 {m}

OS:Surface,
<<<<<<< HEAD
  {a25fb1bf-3d54-4903-b972-c401091fbe46}, !- Handle
  Surface 4,                              !- Name
  Wall,                                   !- Surface Type
  ,                                       !- Construction Name
  {955c4450-e925-40a5-8451-49c29808845e}, !- Space Name
  Adiabatic,                              !- Outside Boundary Condition
  ,                                       !- Outside Boundary Condition Object
=======
  {4cb2c268-0699-4daa-9de2-6de20ac89caa}, !- Handle
  Surface 4,                              !- Name
  Wall,                                   !- Surface Type
  ,                                       !- Construction Name
  {44997954-f2a3-47f7-bf79-4e12d226b8c9}, !- Space Name
  Surface,                                !- Outside Boundary Condition
  {d987a077-2069-44c4-a269-1b1d2107120d}, !- Outside Boundary Condition Object
>>>>>>> 30cb9182
  NoSun,                                  !- Sun Exposure
  NoWind,                                 !- Wind Exposure
  ,                                       !- View Factor to Ground
  ,                                       !- Number of Vertices
  6.46578440716979, -12.9315688143396, 2.4384, !- X,Y,Z Vertex 1 {m}
  6.46578440716979, -12.9315688143396, 0, !- X,Y,Z Vertex 2 {m}
  6.46578440716979, 0, 0,                 !- X,Y,Z Vertex 3 {m}
  6.46578440716979, 0, 2.4384;            !- X,Y,Z Vertex 4 {m}

OS:Surface,
<<<<<<< HEAD
  {ab21d28b-2296-4d94-8aee-bfa5e3ee50ba}, !- Handle
  Surface 5,                              !- Name
  Wall,                                   !- Surface Type
  ,                                       !- Construction Name
  {955c4450-e925-40a5-8451-49c29808845e}, !- Space Name
=======
  {bd0d30f7-e803-4b24-9026-0218012b553a}, !- Handle
  Surface 5,                              !- Name
  Wall,                                   !- Surface Type
  ,                                       !- Construction Name
  {44997954-f2a3-47f7-bf79-4e12d226b8c9}, !- Space Name
>>>>>>> 30cb9182
  Outdoors,                               !- Outside Boundary Condition
  ,                                       !- Outside Boundary Condition Object
  SunExposed,                             !- Sun Exposure
  WindExposed,                            !- Wind Exposure
  ,                                       !- View Factor to Ground
  ,                                       !- Number of Vertices
  0, -12.9315688143396, 2.4384,           !- X,Y,Z Vertex 1 {m}
  0, -12.9315688143396, 0,                !- X,Y,Z Vertex 2 {m}
  6.46578440716979, -12.9315688143396, 0, !- X,Y,Z Vertex 3 {m}
  6.46578440716979, -12.9315688143396, 2.4384; !- X,Y,Z Vertex 4 {m}

OS:Surface,
<<<<<<< HEAD
  {56f7d979-2443-40cf-ab54-83f1163b0304}, !- Handle
  Surface 6,                              !- Name
  RoofCeiling,                            !- Surface Type
  ,                                       !- Construction Name
  {955c4450-e925-40a5-8451-49c29808845e}, !- Space Name
  Surface,                                !- Outside Boundary Condition
  {9830b14d-f98e-4336-92c2-594c7fbf9223}, !- Outside Boundary Condition Object
=======
  {810fbe40-82a0-4ea4-9e40-b23910e12c4a}, !- Handle
  Surface 6,                              !- Name
  RoofCeiling,                            !- Surface Type
  ,                                       !- Construction Name
  {44997954-f2a3-47f7-bf79-4e12d226b8c9}, !- Space Name
  Surface,                                !- Outside Boundary Condition
  {33839d0d-61e2-434a-9406-40811368b6d1}, !- Outside Boundary Condition Object
>>>>>>> 30cb9182
  NoSun,                                  !- Sun Exposure
  NoWind,                                 !- Wind Exposure
  ,                                       !- View Factor to Ground
  ,                                       !- Number of Vertices
  6.46578440716979, -12.9315688143396, 2.4384, !- X,Y,Z Vertex 1 {m}
  6.46578440716979, 0, 2.4384,            !- X,Y,Z Vertex 2 {m}
  0, 0, 2.4384,                           !- X,Y,Z Vertex 3 {m}
  0, -12.9315688143396, 2.4384;           !- X,Y,Z Vertex 4 {m}

OS:SpaceType,
<<<<<<< HEAD
  {8acda5cd-d88f-41f1-8080-7fcfdc7541c5}, !- Handle
=======
  {0e2fe96f-09c8-4f7b-b540-b4b0c93287e8}, !- Handle
>>>>>>> 30cb9182
  Space Type 1,                           !- Name
  ,                                       !- Default Construction Set Name
  ,                                       !- Default Schedule Set Name
  ,                                       !- Group Rendering Name
  ,                                       !- Design Specification Outdoor Air Object Name
  ,                                       !- Standards Template
  ,                                       !- Standards Building Type
  living;                                 !- Standards Space Type

<<<<<<< HEAD
OS:Surface,
  {9830b14d-f98e-4336-92c2-594c7fbf9223}, !- Handle
  Surface 7,                              !- Name
  Floor,                                  !- Surface Type
  ,                                       !- Construction Name
  {ea9a90c6-5596-4a7f-91ed-a02f9db38edc}, !- Space Name
  Surface,                                !- Outside Boundary Condition
  {56f7d979-2443-40cf-ab54-83f1163b0304}, !- Outside Boundary Condition Object
  NoSun,                                  !- Sun Exposure
  NoWind,                                 !- Wind Exposure
  ,                                       !- View Factor to Ground
  ,                                       !- Number of Vertices
  0, -12.9315688143396, 2.4384,           !- X,Y,Z Vertex 1 {m}
  0, 0, 2.4384,                           !- X,Y,Z Vertex 2 {m}
  6.46578440716979, 0, 2.4384,            !- X,Y,Z Vertex 3 {m}
  6.46578440716979, -12.9315688143396, 2.4384; !- X,Y,Z Vertex 4 {m}

OS:Surface,
  {ef62a45b-d7f3-4e7d-a473-fc7a1d551adf}, !- Handle
  Surface 8,                              !- Name
  RoofCeiling,                            !- Surface Type
  ,                                       !- Construction Name
  {ea9a90c6-5596-4a7f-91ed-a02f9db38edc}, !- Space Name
=======
OS:ThermalZone,
  {5e9a90e2-468d-4ed5-a246-b5c250157235}, !- Handle
  living zone|unit 2,                     !- Name
  ,                                       !- Multiplier
  ,                                       !- Ceiling Height {m}
  ,                                       !- Volume {m3}
  ,                                       !- Floor Area {m2}
  ,                                       !- Zone Inside Convection Algorithm
  ,                                       !- Zone Outside Convection Algorithm
  ,                                       !- Zone Conditioning Equipment List Name
  {58972398-a09f-4dff-916d-f92cdf5d345b}, !- Zone Air Inlet Port List
  {1d8f81c8-72b3-41ab-ac8a-c01c012b4025}, !- Zone Air Exhaust Port List
  {a873ed37-da3c-4cd3-9ebb-bcc2d5a1d3de}, !- Zone Air Node Name
  {dc99c094-2337-4749-92ca-42128616f835}, !- Zone Return Air Port List
  ,                                       !- Primary Daylighting Control Name
  ,                                       !- Fraction of Zone Controlled by Primary Daylighting Control
  ,                                       !- Secondary Daylighting Control Name
  ,                                       !- Fraction of Zone Controlled by Secondary Daylighting Control
  ,                                       !- Illuminance Map Name
  ,                                       !- Group Rendering Name
  ,                                       !- Thermostat Name
  No;                                     !- Use Ideal Air Loads

OS:Node,
  {c2e0b901-95a4-4e3b-89e8-cf513e27a354}, !- Handle
  Node 2,                                 !- Name
  {a873ed37-da3c-4cd3-9ebb-bcc2d5a1d3de}, !- Inlet Port
  ;                                       !- Outlet Port

OS:Connection,
  {a873ed37-da3c-4cd3-9ebb-bcc2d5a1d3de}, !- Handle
  {3a01f215-82dd-489e-b5d6-6c3d5713af12}, !- Name
  {5e9a90e2-468d-4ed5-a246-b5c250157235}, !- Source Object
  11,                                     !- Outlet Port
  {c2e0b901-95a4-4e3b-89e8-cf513e27a354}, !- Target Object
  2;                                      !- Inlet Port

OS:PortList,
  {58972398-a09f-4dff-916d-f92cdf5d345b}, !- Handle
  {b6eb9ecf-72d5-45d0-a148-5b309a5db4d4}, !- Name
  {5e9a90e2-468d-4ed5-a246-b5c250157235}; !- HVAC Component

OS:PortList,
  {1d8f81c8-72b3-41ab-ac8a-c01c012b4025}, !- Handle
  {229b2440-bfa0-487b-b4e4-409af0fb8b9f}, !- Name
  {5e9a90e2-468d-4ed5-a246-b5c250157235}; !- HVAC Component

OS:PortList,
  {dc99c094-2337-4749-92ca-42128616f835}, !- Handle
  {f2d91987-07e1-4405-a8db-f0653ef45a50}, !- Name
  {5e9a90e2-468d-4ed5-a246-b5c250157235}; !- HVAC Component

OS:Sizing:Zone,
  {b19b97d5-d00c-454a-87d7-2ef68c126c73}, !- Handle
  {5e9a90e2-468d-4ed5-a246-b5c250157235}, !- Zone or ZoneList Name
  SupplyAirTemperature,                   !- Zone Cooling Design Supply Air Temperature Input Method
  14,                                     !- Zone Cooling Design Supply Air Temperature {C}
  11.11,                                  !- Zone Cooling Design Supply Air Temperature Difference {deltaC}
  SupplyAirTemperature,                   !- Zone Heating Design Supply Air Temperature Input Method
  40,                                     !- Zone Heating Design Supply Air Temperature {C}
  11.11,                                  !- Zone Heating Design Supply Air Temperature Difference {deltaC}
  0.0085,                                 !- Zone Cooling Design Supply Air Humidity Ratio {kg-H2O/kg-air}
  0.008,                                  !- Zone Heating Design Supply Air Humidity Ratio {kg-H2O/kg-air}
  ,                                       !- Zone Heating Sizing Factor
  ,                                       !- Zone Cooling Sizing Factor
  DesignDay,                              !- Cooling Design Air Flow Method
  ,                                       !- Cooling Design Air Flow Rate {m3/s}
  ,                                       !- Cooling Minimum Air Flow per Zone Floor Area {m3/s-m2}
  ,                                       !- Cooling Minimum Air Flow {m3/s}
  ,                                       !- Cooling Minimum Air Flow Fraction
  DesignDay,                              !- Heating Design Air Flow Method
  ,                                       !- Heating Design Air Flow Rate {m3/s}
  ,                                       !- Heating Maximum Air Flow per Zone Floor Area {m3/s-m2}
  ,                                       !- Heating Maximum Air Flow {m3/s}
  ,                                       !- Heating Maximum Air Flow Fraction
  ,                                       !- Design Zone Air Distribution Effectiveness in Cooling Mode
  ,                                       !- Design Zone Air Distribution Effectiveness in Heating Mode
  No,                                     !- Account for Dedicated Outdoor Air System
  NeutralSupplyAir,                       !- Dedicated Outdoor Air System Control Strategy
  autosize,                               !- Dedicated Outdoor Air Low Setpoint Temperature for Design {C}
  autosize;                               !- Dedicated Outdoor Air High Setpoint Temperature for Design {C}

OS:ZoneHVAC:EquipmentList,
  {af78cebd-6665-4df0-845f-e575e6070b46}, !- Handle
  Zone HVAC Equipment List 2,             !- Name
  {5e9a90e2-468d-4ed5-a246-b5c250157235}; !- Thermal Zone

OS:Space,
  {57e05cbf-afbb-4a1f-93c7-861877d1cdb6}, !- Handle
  living space|unit 2|story 1,            !- Name
  {0e2fe96f-09c8-4f7b-b540-b4b0c93287e8}, !- Space Type Name
  ,                                       !- Default Construction Set Name
  ,                                       !- Default Schedule Set Name
  -0,                                     !- Direction of Relative North {deg}
  0,                                      !- X Origin {m}
  0,                                      !- Y Origin {m}
  0,                                      !- Z Origin {m}
  ,                                       !- Building Story Name
  {5e9a90e2-468d-4ed5-a246-b5c250157235}, !- Thermal Zone Name
  ,                                       !- Part of Total Floor Area
  ,                                       !- Design Specification Outdoor Air Object Name
  {a459b246-ed76-463f-97f5-5fa3563d9756}; !- Building Unit Name

OS:Surface,
  {cc397312-6796-48f4-9435-a2c387ba8b7f}, !- Handle
  Surface 12,                             !- Name
  Wall,                                   !- Surface Type
  ,                                       !- Construction Name
  {57e05cbf-afbb-4a1f-93c7-861877d1cdb6}, !- Space Name
>>>>>>> 30cb9182
  Outdoors,                               !- Outside Boundary Condition
  ,                                       !- Outside Boundary Condition Object
  SunExposed,                             !- Sun Exposure
  WindExposed,                            !- Wind Exposure
  ,                                       !- View Factor to Ground
  ,                                       !- Number of Vertices
  0, -6.46578440716979, 5.6712922035849,  !- X,Y,Z Vertex 1 {m}
  6.46578440716979, -6.46578440716979, 5.6712922035849, !- X,Y,Z Vertex 2 {m}
  6.46578440716979, 0, 2.4384,            !- X,Y,Z Vertex 3 {m}
  0, 0, 2.4384;                           !- X,Y,Z Vertex 4 {m}

OS:Surface,
<<<<<<< HEAD
  {a7565a0b-99e0-4c31-8086-922b2809e4e9}, !- Handle
  Surface 9,                              !- Name
  RoofCeiling,                            !- Surface Type
  ,                                       !- Construction Name
  {ea9a90c6-5596-4a7f-91ed-a02f9db38edc}, !- Space Name
  Outdoors,                               !- Outside Boundary Condition
  ,                                       !- Outside Boundary Condition Object
  SunExposed,                             !- Sun Exposure
  WindExposed,                            !- Wind Exposure
  ,                                       !- View Factor to Ground
  ,                                       !- Number of Vertices
  6.46578440716979, -6.46578440716979, 5.6712922035849, !- X,Y,Z Vertex 1 {m}
  0, -6.46578440716979, 5.6712922035849,  !- X,Y,Z Vertex 2 {m}
  0, -12.9315688143396, 2.4384,           !- X,Y,Z Vertex 3 {m}
  6.46578440716979, -12.9315688143396, 2.4384; !- X,Y,Z Vertex 4 {m}

OS:Surface,
  {b3692ff5-d38c-407b-a6bc-5c8dc2955d10}, !- Handle
  Surface 10,                             !- Name
  Wall,                                   !- Surface Type
  ,                                       !- Construction Name
  {ea9a90c6-5596-4a7f-91ed-a02f9db38edc}, !- Space Name
  Outdoors,                               !- Outside Boundary Condition
  ,                                       !- Outside Boundary Condition Object
  SunExposed,                             !- Sun Exposure
  WindExposed,                            !- Wind Exposure
  ,                                       !- View Factor to Ground
  ,                                       !- Number of Vertices
  0, -6.46578440716979, 5.6712922035849,  !- X,Y,Z Vertex 1 {m}
  0, 0, 2.4384,                           !- X,Y,Z Vertex 2 {m}
  0, -12.9315688143396, 2.4384;           !- X,Y,Z Vertex 3 {m}

OS:Surface,
  {2d2132cd-27ca-40a6-9d91-b83aa276339b}, !- Handle
  Surface 11,                             !- Name
  Wall,                                   !- Surface Type
  ,                                       !- Construction Name
  {ea9a90c6-5596-4a7f-91ed-a02f9db38edc}, !- Space Name
  Adiabatic,                              !- Outside Boundary Condition
=======
  {eb6f4abc-a95a-4dd9-a94d-f2da1038609a}, !- Handle
  Surface 13,                             !- Name
  RoofCeiling,                            !- Surface Type
  ,                                       !- Construction Name
  {57e05cbf-afbb-4a1f-93c7-861877d1cdb6}, !- Space Name
  Surface,                                !- Outside Boundary Condition
  {a9778ef0-06e2-4092-830f-fff67aa990a5}, !- Outside Boundary Condition Object
  NoSun,                                  !- Sun Exposure
  NoWind,                                 !- Wind Exposure
  ,                                       !- View Factor to Ground
  ,                                       !- Number of Vertices
  12.9315688143396, -12.9315688143396, 2.4384, !- X,Y,Z Vertex 1 {m}
  12.9315688143396, 0, 2.4384,            !- X,Y,Z Vertex 2 {m}
  6.46578440716979, 0, 2.4384,            !- X,Y,Z Vertex 3 {m}
  6.46578440716979, -12.9315688143396, 2.4384; !- X,Y,Z Vertex 4 {m}

OS:Surface,
  {004fac5d-a3e3-4832-a8a7-09ad7b1be6cf}, !- Handle
  Surface 14,                             !- Name
  Wall,                                   !- Surface Type
  ,                                       !- Construction Name
  {57e05cbf-afbb-4a1f-93c7-861877d1cdb6}, !- Space Name
  Surface,                                !- Outside Boundary Condition
  {bb35226b-9fed-46b8-b8fd-96d2dd22a3c3}, !- Outside Boundary Condition Object
  NoSun,                                  !- Sun Exposure
  NoWind,                                 !- Wind Exposure
  ,                                       !- View Factor to Ground
  ,                                       !- Number of Vertices
  12.9315688143396, -12.9315688143396, 2.4384, !- X,Y,Z Vertex 1 {m}
  12.9315688143396, -12.9315688143396, 0, !- X,Y,Z Vertex 2 {m}
  12.9315688143396, 0, 0,                 !- X,Y,Z Vertex 3 {m}
  12.9315688143396, 0, 2.4384;            !- X,Y,Z Vertex 4 {m}

OS:Surface,
  {ab6fe69c-a44c-4ae6-bd86-6838b3bea247}, !- Handle
  Surface 15,                             !- Name
  Floor,                                  !- Surface Type
  ,                                       !- Construction Name
  {57e05cbf-afbb-4a1f-93c7-861877d1cdb6}, !- Space Name
  Foundation,                             !- Outside Boundary Condition
>>>>>>> 30cb9182
  ,                                       !- Outside Boundary Condition Object
  NoSun,                                  !- Sun Exposure
  NoWind,                                 !- Wind Exposure
  ,                                       !- View Factor to Ground
  ,                                       !- Number of Vertices
  6.46578440716979, -6.46578440716979, 5.6712922035849, !- X,Y,Z Vertex 1 {m}
  6.46578440716979, -12.9315688143396, 2.4384, !- X,Y,Z Vertex 2 {m}
  6.46578440716979, 0, 2.4384;            !- X,Y,Z Vertex 3 {m}

OS:Space,
  {ea9a90c6-5596-4a7f-91ed-a02f9db38edc}, !- Handle
  unfinished attic space,                 !- Name
  {ddd79a37-9de0-470c-a817-e947bfa95052}, !- Space Type Name
  ,                                       !- Default Construction Set Name
  ,                                       !- Default Schedule Set Name
  ,                                       !- Direction of Relative North {deg}
  ,                                       !- X Origin {m}
  ,                                       !- Y Origin {m}
  ,                                       !- Z Origin {m}
  ,                                       !- Building Story Name
  {4f8fbf55-651d-4bfb-98f3-1ad62841069b}; !- Thermal Zone Name

OS:Surface,
  {d987a077-2069-44c4-a269-1b1d2107120d}, !- Handle
  Surface 16,                             !- Name
  Wall,                                   !- Surface Type
  ,                                       !- Construction Name
  {57e05cbf-afbb-4a1f-93c7-861877d1cdb6}, !- Space Name
  Surface,                                !- Outside Boundary Condition
  {4cb2c268-0699-4daa-9de2-6de20ac89caa}, !- Outside Boundary Condition Object
  NoSun,                                  !- Sun Exposure
  NoWind,                                 !- Wind Exposure
  ,                                       !- View Factor to Ground
  ,                                       !- Number of Vertices
  6.46578440716979, 0, 2.4384,            !- X,Y,Z Vertex 1 {m}
  6.46578440716979, 0, 0,                 !- X,Y,Z Vertex 2 {m}
  6.46578440716979, -12.9315688143396, 0, !- X,Y,Z Vertex 3 {m}
  6.46578440716979, -12.9315688143396, 2.4384; !- X,Y,Z Vertex 4 {m}

OS:Surface,
  {2df5d442-fee4-403f-a91f-d4386362d181}, !- Handle
  Surface 17,                             !- Name
  Wall,                                   !- Surface Type
  ,                                       !- Construction Name
  {57e05cbf-afbb-4a1f-93c7-861877d1cdb6}, !- Space Name
  Outdoors,                               !- Outside Boundary Condition
  ,                                       !- Outside Boundary Condition Object
  SunExposed,                             !- Sun Exposure
  WindExposed,                            !- Wind Exposure
  ,                                       !- View Factor to Ground
  ,                                       !- Number of Vertices
  12.9315688143396, 0, 2.4384,            !- X,Y,Z Vertex 1 {m}
  12.9315688143396, 0, 0,                 !- X,Y,Z Vertex 2 {m}
  6.46578440716979, 0, 0,                 !- X,Y,Z Vertex 3 {m}
  6.46578440716979, 0, 2.4384;            !- X,Y,Z Vertex 4 {m}

OS:ThermalZone,
<<<<<<< HEAD
  {4f8fbf55-651d-4bfb-98f3-1ad62841069b}, !- Handle
  unfinished attic zone,                  !- Name
=======
  {ef9fd4e2-5df4-49a2-b14c-e4ca6e3f2e08}, !- Handle
  living zone|unit 3,                     !- Name
>>>>>>> 30cb9182
  ,                                       !- Multiplier
  ,                                       !- Ceiling Height {m}
  ,                                       !- Volume {m3}
  ,                                       !- Floor Area {m2}
  ,                                       !- Zone Inside Convection Algorithm
  ,                                       !- Zone Outside Convection Algorithm
  ,                                       !- Zone Conditioning Equipment List Name
<<<<<<< HEAD
  {40e389d2-ec1d-4953-b839-8534e866166c}, !- Zone Air Inlet Port List
  {bf38e3e1-cabb-43de-aea2-f64867a65a5d}, !- Zone Air Exhaust Port List
  {fae21b25-4535-431b-859f-791dc4201b4f}, !- Zone Air Node Name
  {e09804c3-5e1a-44c6-8720-e7acdae3fdcf}, !- Zone Return Air Port List
=======
  {84736584-cf48-4912-9ea1-e08be4468f54}, !- Zone Air Inlet Port List
  {bd1b1cb6-ffc8-4526-a179-cb2db21e9c69}, !- Zone Air Exhaust Port List
  {9b614963-d1e0-4cba-b60f-f3b4b0466910}, !- Zone Air Node Name
  {cc08ffd6-300d-4076-aab5-53ebe4868fce}, !- Zone Return Air Port List
>>>>>>> 30cb9182
  ,                                       !- Primary Daylighting Control Name
  ,                                       !- Fraction of Zone Controlled by Primary Daylighting Control
  ,                                       !- Secondary Daylighting Control Name
  ,                                       !- Fraction of Zone Controlled by Secondary Daylighting Control
  ,                                       !- Illuminance Map Name
  ,                                       !- Group Rendering Name
  ,                                       !- Thermostat Name
  No;                                     !- Use Ideal Air Loads

OS:Node,
<<<<<<< HEAD
  {83cf643c-3e16-481f-aad2-d9ca0750efeb}, !- Handle
  Node 2,                                 !- Name
  {fae21b25-4535-431b-859f-791dc4201b4f}, !- Inlet Port
  ;                                       !- Outlet Port

OS:Connection,
  {fae21b25-4535-431b-859f-791dc4201b4f}, !- Handle
  {b88e3630-e0da-40c3-8ed4-a1e48aa67b45}, !- Name
  {4f8fbf55-651d-4bfb-98f3-1ad62841069b}, !- Source Object
  11,                                     !- Outlet Port
  {83cf643c-3e16-481f-aad2-d9ca0750efeb}, !- Target Object
  2;                                      !- Inlet Port

OS:PortList,
  {40e389d2-ec1d-4953-b839-8534e866166c}, !- Handle
  {6f886580-96c9-44f6-b7bb-ac456622e463}, !- Name
  {4f8fbf55-651d-4bfb-98f3-1ad62841069b}; !- HVAC Component

OS:PortList,
  {bf38e3e1-cabb-43de-aea2-f64867a65a5d}, !- Handle
  {d13e0a89-a08f-4e8a-a516-285cf7f47a69}, !- Name
  {4f8fbf55-651d-4bfb-98f3-1ad62841069b}; !- HVAC Component

OS:PortList,
  {e09804c3-5e1a-44c6-8720-e7acdae3fdcf}, !- Handle
  {f3568be4-26cd-401f-8e92-6697bf0bf97b}, !- Name
  {4f8fbf55-651d-4bfb-98f3-1ad62841069b}; !- HVAC Component

OS:Sizing:Zone,
  {988b254a-4793-40e4-b71d-694f23a51ba8}, !- Handle
  {4f8fbf55-651d-4bfb-98f3-1ad62841069b}, !- Zone or ZoneList Name
=======
  {c8b26d08-404a-4d93-9518-e5652dd976d8}, !- Handle
  Node 3,                                 !- Name
  {9b614963-d1e0-4cba-b60f-f3b4b0466910}, !- Inlet Port
  ;                                       !- Outlet Port

OS:Connection,
  {9b614963-d1e0-4cba-b60f-f3b4b0466910}, !- Handle
  {b1b12a05-9cde-4522-bdb0-a7e9a808ee8a}, !- Name
  {ef9fd4e2-5df4-49a2-b14c-e4ca6e3f2e08}, !- Source Object
  11,                                     !- Outlet Port
  {c8b26d08-404a-4d93-9518-e5652dd976d8}, !- Target Object
  2;                                      !- Inlet Port

OS:PortList,
  {84736584-cf48-4912-9ea1-e08be4468f54}, !- Handle
  {4ae7d965-771c-456a-9013-8019ea59e508}, !- Name
  {ef9fd4e2-5df4-49a2-b14c-e4ca6e3f2e08}; !- HVAC Component

OS:PortList,
  {bd1b1cb6-ffc8-4526-a179-cb2db21e9c69}, !- Handle
  {3cab7c08-7fda-4be4-a723-aa75e7a975b7}, !- Name
  {ef9fd4e2-5df4-49a2-b14c-e4ca6e3f2e08}; !- HVAC Component

OS:PortList,
  {cc08ffd6-300d-4076-aab5-53ebe4868fce}, !- Handle
  {ab53b59f-d7ee-42d7-ab20-fe7a6929e6f5}, !- Name
  {ef9fd4e2-5df4-49a2-b14c-e4ca6e3f2e08}; !- HVAC Component

OS:Sizing:Zone,
  {dae55c8f-3740-49dc-b65e-6c6765df991c}, !- Handle
  {ef9fd4e2-5df4-49a2-b14c-e4ca6e3f2e08}, !- Zone or ZoneList Name
>>>>>>> 30cb9182
  SupplyAirTemperature,                   !- Zone Cooling Design Supply Air Temperature Input Method
  14,                                     !- Zone Cooling Design Supply Air Temperature {C}
  11.11,                                  !- Zone Cooling Design Supply Air Temperature Difference {deltaC}
  SupplyAirTemperature,                   !- Zone Heating Design Supply Air Temperature Input Method
  40,                                     !- Zone Heating Design Supply Air Temperature {C}
  11.11,                                  !- Zone Heating Design Supply Air Temperature Difference {deltaC}
  0.0085,                                 !- Zone Cooling Design Supply Air Humidity Ratio {kg-H2O/kg-air}
  0.008,                                  !- Zone Heating Design Supply Air Humidity Ratio {kg-H2O/kg-air}
  ,                                       !- Zone Heating Sizing Factor
  ,                                       !- Zone Cooling Sizing Factor
  DesignDay,                              !- Cooling Design Air Flow Method
  ,                                       !- Cooling Design Air Flow Rate {m3/s}
  ,                                       !- Cooling Minimum Air Flow per Zone Floor Area {m3/s-m2}
  ,                                       !- Cooling Minimum Air Flow {m3/s}
  ,                                       !- Cooling Minimum Air Flow Fraction
  DesignDay,                              !- Heating Design Air Flow Method
  ,                                       !- Heating Design Air Flow Rate {m3/s}
  ,                                       !- Heating Maximum Air Flow per Zone Floor Area {m3/s-m2}
  ,                                       !- Heating Maximum Air Flow {m3/s}
  ,                                       !- Heating Maximum Air Flow Fraction
  ,                                       !- Design Zone Air Distribution Effectiveness in Cooling Mode
  ,                                       !- Design Zone Air Distribution Effectiveness in Heating Mode
  No,                                     !- Account for Dedicated Outdoor Air System
  NeutralSupplyAir,                       !- Dedicated Outdoor Air System Control Strategy
  autosize,                               !- Dedicated Outdoor Air Low Setpoint Temperature for Design {C}
  autosize;                               !- Dedicated Outdoor Air High Setpoint Temperature for Design {C}

OS:ZoneHVAC:EquipmentList,
<<<<<<< HEAD
  {04e830c0-c5ba-4fea-b57a-565ec64a126f}, !- Handle
  Zone HVAC Equipment List 2,             !- Name
  {4f8fbf55-651d-4bfb-98f3-1ad62841069b}; !- Thermal Zone

OS:SpaceType,
  {ddd79a37-9de0-470c-a817-e947bfa95052}, !- Handle
  Space Type 2,                           !- Name
  ,                                       !- Default Construction Set Name
  ,                                       !- Default Schedule Set Name
  ,                                       !- Group Rendering Name
=======
  {aa4e1422-e73d-4a3a-b303-f5698d02011b}, !- Handle
  Zone HVAC Equipment List 3,             !- Name
  {ef9fd4e2-5df4-49a2-b14c-e4ca6e3f2e08}; !- Thermal Zone

OS:Space,
  {589456d8-1105-4748-be49-20d2f84f2654}, !- Handle
  living space|unit 3|story 1,            !- Name
  {0e2fe96f-09c8-4f7b-b540-b4b0c93287e8}, !- Space Type Name
  ,                                       !- Default Construction Set Name
  ,                                       !- Default Schedule Set Name
  -0,                                     !- Direction of Relative North {deg}
  0,                                      !- X Origin {m}
  0,                                      !- Y Origin {m}
  0,                                      !- Z Origin {m}
  ,                                       !- Building Story Name
  {ef9fd4e2-5df4-49a2-b14c-e4ca6e3f2e08}, !- Thermal Zone Name
  ,                                       !- Part of Total Floor Area
  ,                                       !- Design Specification Outdoor Air Object Name
  {17b86734-0b56-4f4a-9502-a2e746e28aa2}; !- Building Unit Name

OS:Surface,
  {8b08ebcd-0b69-43ab-965f-89e31aec8513}, !- Handle
  Surface 23,                             !- Name
  Wall,                                   !- Surface Type
  ,                                       !- Construction Name
  {589456d8-1105-4748-be49-20d2f84f2654}, !- Space Name
  Outdoors,                               !- Outside Boundary Condition
  ,                                       !- Outside Boundary Condition Object
  SunExposed,                             !- Sun Exposure
  WindExposed,                            !- Wind Exposure
  ,                                       !- View Factor to Ground
  ,                                       !- Number of Vertices
  12.9315688143396, -12.9315688143396, 2.4384, !- X,Y,Z Vertex 1 {m}
  12.9315688143396, -12.9315688143396, 0, !- X,Y,Z Vertex 2 {m}
  19.3973532215094, -12.9315688143396, 0, !- X,Y,Z Vertex 3 {m}
  19.3973532215094, -12.9315688143396, 2.4384; !- X,Y,Z Vertex 4 {m}

OS:Surface,
  {877a9c90-a552-4b97-904b-de412df2a125}, !- Handle
  Surface 24,                             !- Name
  RoofCeiling,                            !- Surface Type
  ,                                       !- Construction Name
  {589456d8-1105-4748-be49-20d2f84f2654}, !- Space Name
  Surface,                                !- Outside Boundary Condition
  {78f4ec2f-69a3-4f10-8657-92edcaced45c}, !- Outside Boundary Condition Object
  NoSun,                                  !- Sun Exposure
  NoWind,                                 !- Wind Exposure
  ,                                       !- View Factor to Ground
  ,                                       !- Number of Vertices
  19.3973532215094, -12.9315688143396, 2.4384, !- X,Y,Z Vertex 1 {m}
  19.3973532215094, 0, 2.4384,            !- X,Y,Z Vertex 2 {m}
  12.9315688143396, 0, 2.4384,            !- X,Y,Z Vertex 3 {m}
  12.9315688143396, -12.9315688143396, 2.4384; !- X,Y,Z Vertex 4 {m}

OS:Surface,
  {4a2508ad-0181-4787-800f-aefaa0c83a2d}, !- Handle
  Surface 25,                             !- Name
  Wall,                                   !- Surface Type
  ,                                       !- Construction Name
  {589456d8-1105-4748-be49-20d2f84f2654}, !- Space Name
  Surface,                                !- Outside Boundary Condition
  {cfdb4ff1-893f-4eda-9a11-e45fe1f6f640}, !- Outside Boundary Condition Object
  NoSun,                                  !- Sun Exposure
  NoWind,                                 !- Wind Exposure
  ,                                       !- View Factor to Ground
  ,                                       !- Number of Vertices
  19.3973532215094, -12.9315688143396, 2.4384, !- X,Y,Z Vertex 1 {m}
  19.3973532215094, -12.9315688143396, 0, !- X,Y,Z Vertex 2 {m}
  19.3973532215094, 0, 0,                 !- X,Y,Z Vertex 3 {m}
  19.3973532215094, 0, 2.4384;            !- X,Y,Z Vertex 4 {m}

OS:Surface,
  {02979e9f-e3ee-420b-8060-84d4ad4ad58d}, !- Handle
  Surface 26,                             !- Name
  Floor,                                  !- Surface Type
  ,                                       !- Construction Name
  {589456d8-1105-4748-be49-20d2f84f2654}, !- Space Name
  Foundation,                             !- Outside Boundary Condition
  ,                                       !- Outside Boundary Condition Object
  NoSun,                                  !- Sun Exposure
  NoWind,                                 !- Wind Exposure
  ,                                       !- View Factor to Ground
  ,                                       !- Number of Vertices
  12.9315688143396, -12.9315688143396, 0, !- X,Y,Z Vertex 1 {m}
  12.9315688143396, 0, 0,                 !- X,Y,Z Vertex 2 {m}
  19.3973532215094, 0, 0,                 !- X,Y,Z Vertex 3 {m}
  19.3973532215094, -12.9315688143396, 0; !- X,Y,Z Vertex 4 {m}

OS:Surface,
  {bb35226b-9fed-46b8-b8fd-96d2dd22a3c3}, !- Handle
  Surface 27,                             !- Name
  Wall,                                   !- Surface Type
  ,                                       !- Construction Name
  {589456d8-1105-4748-be49-20d2f84f2654}, !- Space Name
  Surface,                                !- Outside Boundary Condition
  {004fac5d-a3e3-4832-a8a7-09ad7b1be6cf}, !- Outside Boundary Condition Object
  NoSun,                                  !- Sun Exposure
  NoWind,                                 !- Wind Exposure
  ,                                       !- View Factor to Ground
  ,                                       !- Number of Vertices
  12.9315688143396, 0, 2.4384,            !- X,Y,Z Vertex 1 {m}
  12.9315688143396, 0, 0,                 !- X,Y,Z Vertex 2 {m}
  12.9315688143396, -12.9315688143396, 0, !- X,Y,Z Vertex 3 {m}
  12.9315688143396, -12.9315688143396, 2.4384; !- X,Y,Z Vertex 4 {m}

OS:Surface,
  {44758b66-35e0-435b-836b-82ebe3186ff3}, !- Handle
  Surface 28,                             !- Name
  Wall,                                   !- Surface Type
  ,                                       !- Construction Name
  {589456d8-1105-4748-be49-20d2f84f2654}, !- Space Name
  Outdoors,                               !- Outside Boundary Condition
  ,                                       !- Outside Boundary Condition Object
  SunExposed,                             !- Sun Exposure
  WindExposed,                            !- Wind Exposure
  ,                                       !- View Factor to Ground
  ,                                       !- Number of Vertices
  19.3973532215094, 0, 2.4384,            !- X,Y,Z Vertex 1 {m}
  19.3973532215094, 0, 0,                 !- X,Y,Z Vertex 2 {m}
  12.9315688143396, 0, 0,                 !- X,Y,Z Vertex 3 {m}
  12.9315688143396, 0, 2.4384;            !- X,Y,Z Vertex 4 {m}

OS:ThermalZone,
  {60cde387-94b5-4215-a7c2-3bd3fd10b4fb}, !- Handle
  living zone|unit 4,                     !- Name
  ,                                       !- Multiplier
  ,                                       !- Ceiling Height {m}
  ,                                       !- Volume {m3}
  ,                                       !- Floor Area {m2}
  ,                                       !- Zone Inside Convection Algorithm
  ,                                       !- Zone Outside Convection Algorithm
  ,                                       !- Zone Conditioning Equipment List Name
  {14ce22f3-58db-40ed-b8de-eaa2ab6dbeca}, !- Zone Air Inlet Port List
  {0d10adc7-e2be-490d-b3d6-eeac36e0c7b5}, !- Zone Air Exhaust Port List
  {30d9e8b5-67dd-41c4-a60e-16ffdd68a97f}, !- Zone Air Node Name
  {a234da72-635a-4973-bb0a-b77f970805f4}, !- Zone Return Air Port List
  ,                                       !- Primary Daylighting Control Name
  ,                                       !- Fraction of Zone Controlled by Primary Daylighting Control
  ,                                       !- Secondary Daylighting Control Name
  ,                                       !- Fraction of Zone Controlled by Secondary Daylighting Control
  ,                                       !- Illuminance Map Name
  ,                                       !- Group Rendering Name
  ,                                       !- Thermostat Name
  No;                                     !- Use Ideal Air Loads

OS:Node,
  {239be215-397d-45fc-9bea-8c75f9483455}, !- Handle
  Node 4,                                 !- Name
  {30d9e8b5-67dd-41c4-a60e-16ffdd68a97f}, !- Inlet Port
  ;                                       !- Outlet Port

OS:Connection,
  {30d9e8b5-67dd-41c4-a60e-16ffdd68a97f}, !- Handle
  {948d096d-5ed8-4e9a-b810-47a9e223a6f3}, !- Name
  {60cde387-94b5-4215-a7c2-3bd3fd10b4fb}, !- Source Object
  11,                                     !- Outlet Port
  {239be215-397d-45fc-9bea-8c75f9483455}, !- Target Object
  2;                                      !- Inlet Port

OS:PortList,
  {14ce22f3-58db-40ed-b8de-eaa2ab6dbeca}, !- Handle
  {776c9aad-17f2-4530-8bc7-339b86e54604}, !- Name
  {60cde387-94b5-4215-a7c2-3bd3fd10b4fb}; !- HVAC Component

OS:PortList,
  {0d10adc7-e2be-490d-b3d6-eeac36e0c7b5}, !- Handle
  {7d326c55-72d0-47f1-8a3d-f8c81939c69d}, !- Name
  {60cde387-94b5-4215-a7c2-3bd3fd10b4fb}; !- HVAC Component

OS:PortList,
  {a234da72-635a-4973-bb0a-b77f970805f4}, !- Handle
  {566cd0c8-d955-41f7-8cb0-e3da128eb784}, !- Name
  {60cde387-94b5-4215-a7c2-3bd3fd10b4fb}; !- HVAC Component

OS:Sizing:Zone,
  {2b44e5f4-962d-493a-8805-b1c4b5e0b1af}, !- Handle
  {60cde387-94b5-4215-a7c2-3bd3fd10b4fb}, !- Zone or ZoneList Name
  SupplyAirTemperature,                   !- Zone Cooling Design Supply Air Temperature Input Method
  14,                                     !- Zone Cooling Design Supply Air Temperature {C}
  11.11,                                  !- Zone Cooling Design Supply Air Temperature Difference {deltaC}
  SupplyAirTemperature,                   !- Zone Heating Design Supply Air Temperature Input Method
  40,                                     !- Zone Heating Design Supply Air Temperature {C}
  11.11,                                  !- Zone Heating Design Supply Air Temperature Difference {deltaC}
  0.0085,                                 !- Zone Cooling Design Supply Air Humidity Ratio {kg-H2O/kg-air}
  0.008,                                  !- Zone Heating Design Supply Air Humidity Ratio {kg-H2O/kg-air}
  ,                                       !- Zone Heating Sizing Factor
  ,                                       !- Zone Cooling Sizing Factor
  DesignDay,                              !- Cooling Design Air Flow Method
  ,                                       !- Cooling Design Air Flow Rate {m3/s}
  ,                                       !- Cooling Minimum Air Flow per Zone Floor Area {m3/s-m2}
  ,                                       !- Cooling Minimum Air Flow {m3/s}
  ,                                       !- Cooling Minimum Air Flow Fraction
  DesignDay,                              !- Heating Design Air Flow Method
  ,                                       !- Heating Design Air Flow Rate {m3/s}
  ,                                       !- Heating Maximum Air Flow per Zone Floor Area {m3/s-m2}
  ,                                       !- Heating Maximum Air Flow {m3/s}
  ,                                       !- Heating Maximum Air Flow Fraction
  ,                                       !- Design Zone Air Distribution Effectiveness in Cooling Mode
  ,                                       !- Design Zone Air Distribution Effectiveness in Heating Mode
  No,                                     !- Account for Dedicated Outdoor Air System
  NeutralSupplyAir,                       !- Dedicated Outdoor Air System Control Strategy
  autosize,                               !- Dedicated Outdoor Air Low Setpoint Temperature for Design {C}
  autosize;                               !- Dedicated Outdoor Air High Setpoint Temperature for Design {C}

OS:ZoneHVAC:EquipmentList,
  {2d207575-3b8e-454a-9f1c-297cafa67fe1}, !- Handle
  Zone HVAC Equipment List 4,             !- Name
  {60cde387-94b5-4215-a7c2-3bd3fd10b4fb}; !- Thermal Zone

OS:Space,
  {7ebef98d-87a5-4ad6-927a-74b8de099484}, !- Handle
  living space|unit 4|story 1,            !- Name
  {0e2fe96f-09c8-4f7b-b540-b4b0c93287e8}, !- Space Type Name
  ,                                       !- Default Construction Set Name
  ,                                       !- Default Schedule Set Name
  -0,                                     !- Direction of Relative North {deg}
  0,                                      !- X Origin {m}
  0,                                      !- Y Origin {m}
  0,                                      !- Z Origin {m}
  ,                                       !- Building Story Name
  {60cde387-94b5-4215-a7c2-3bd3fd10b4fb}, !- Thermal Zone Name
  ,                                       !- Part of Total Floor Area
  ,                                       !- Design Specification Outdoor Air Object Name
  {13d4354f-38cb-451c-9356-85dac50ef126}; !- Building Unit Name

OS:Surface,
  {06ccc954-4375-425f-9e92-022fc1e76016}, !- Handle
  Surface 34,                             !- Name
  Wall,                                   !- Surface Type
  ,                                       !- Construction Name
  {7ebef98d-87a5-4ad6-927a-74b8de099484}, !- Space Name
  Outdoors,                               !- Outside Boundary Condition
  ,                                       !- Outside Boundary Condition Object
  SunExposed,                             !- Sun Exposure
  WindExposed,                            !- Wind Exposure
  ,                                       !- View Factor to Ground
  ,                                       !- Number of Vertices
  19.3973532215094, -12.9315688143396, 2.4384, !- X,Y,Z Vertex 1 {m}
  19.3973532215094, -12.9315688143396, 0, !- X,Y,Z Vertex 2 {m}
  25.8631376286792, -12.9315688143396, 0, !- X,Y,Z Vertex 3 {m}
  25.8631376286792, -12.9315688143396, 2.4384; !- X,Y,Z Vertex 4 {m}

OS:Surface,
  {1fbcd7f3-e017-46af-a431-dab6fbec2d22}, !- Handle
  Surface 35,                             !- Name
  RoofCeiling,                            !- Surface Type
  ,                                       !- Construction Name
  {7ebef98d-87a5-4ad6-927a-74b8de099484}, !- Space Name
  Surface,                                !- Outside Boundary Condition
  {79e142ad-1971-47ff-a98b-9414a470a265}, !- Outside Boundary Condition Object
  NoSun,                                  !- Sun Exposure
  NoWind,                                 !- Wind Exposure
  ,                                       !- View Factor to Ground
  ,                                       !- Number of Vertices
  25.8631376286792, -12.9315688143396, 2.4384, !- X,Y,Z Vertex 1 {m}
  25.8631376286792, 0, 2.4384,            !- X,Y,Z Vertex 2 {m}
  19.3973532215094, 0, 2.4384,            !- X,Y,Z Vertex 3 {m}
  19.3973532215094, -12.9315688143396, 2.4384; !- X,Y,Z Vertex 4 {m}

OS:Surface,
  {57cee5f4-3f63-47d6-b3f2-8b6ae44fae0f}, !- Handle
  Surface 36,                             !- Name
  Wall,                                   !- Surface Type
  ,                                       !- Construction Name
  {7ebef98d-87a5-4ad6-927a-74b8de099484}, !- Space Name
  Outdoors,                               !- Outside Boundary Condition
  ,                                       !- Outside Boundary Condition Object
  SunExposed,                             !- Sun Exposure
  WindExposed,                            !- Wind Exposure
  ,                                       !- View Factor to Ground
  ,                                       !- Number of Vertices
  25.8631376286792, -12.9315688143396, 2.4384, !- X,Y,Z Vertex 1 {m}
  25.8631376286792, -12.9315688143396, 0, !- X,Y,Z Vertex 2 {m}
  25.8631376286792, 0, 0,                 !- X,Y,Z Vertex 3 {m}
  25.8631376286792, 0, 2.4384;            !- X,Y,Z Vertex 4 {m}

OS:Surface,
  {9495b8b3-e073-4624-9f84-9fe2b517be06}, !- Handle
  Surface 37,                             !- Name
  Floor,                                  !- Surface Type
  ,                                       !- Construction Name
  {7ebef98d-87a5-4ad6-927a-74b8de099484}, !- Space Name
  Foundation,                             !- Outside Boundary Condition
  ,                                       !- Outside Boundary Condition Object
  NoSun,                                  !- Sun Exposure
  NoWind,                                 !- Wind Exposure
  ,                                       !- View Factor to Ground
  ,                                       !- Number of Vertices
  19.3973532215094, -12.9315688143396, 0, !- X,Y,Z Vertex 1 {m}
  19.3973532215094, 0, 0,                 !- X,Y,Z Vertex 2 {m}
  25.8631376286792, 0, 0,                 !- X,Y,Z Vertex 3 {m}
  25.8631376286792, -12.9315688143396, 0; !- X,Y,Z Vertex 4 {m}

OS:Surface,
  {cfdb4ff1-893f-4eda-9a11-e45fe1f6f640}, !- Handle
  Surface 38,                             !- Name
  Wall,                                   !- Surface Type
  ,                                       !- Construction Name
  {7ebef98d-87a5-4ad6-927a-74b8de099484}, !- Space Name
  Surface,                                !- Outside Boundary Condition
  {4a2508ad-0181-4787-800f-aefaa0c83a2d}, !- Outside Boundary Condition Object
  NoSun,                                  !- Sun Exposure
  NoWind,                                 !- Wind Exposure
  ,                                       !- View Factor to Ground
  ,                                       !- Number of Vertices
  19.3973532215094, 0, 2.4384,            !- X,Y,Z Vertex 1 {m}
  19.3973532215094, 0, 0,                 !- X,Y,Z Vertex 2 {m}
  19.3973532215094, -12.9315688143396, 0, !- X,Y,Z Vertex 3 {m}
  19.3973532215094, -12.9315688143396, 2.4384; !- X,Y,Z Vertex 4 {m}

OS:Surface,
  {53dfc17c-6f20-4744-960c-0990ca155421}, !- Handle
  Surface 39,                             !- Name
  Wall,                                   !- Surface Type
  ,                                       !- Construction Name
  {7ebef98d-87a5-4ad6-927a-74b8de099484}, !- Space Name
  Outdoors,                               !- Outside Boundary Condition
  ,                                       !- Outside Boundary Condition Object
  SunExposed,                             !- Sun Exposure
  WindExposed,                            !- Wind Exposure
  ,                                       !- View Factor to Ground
  ,                                       !- Number of Vertices
  25.8631376286792, 0, 2.4384,            !- X,Y,Z Vertex 1 {m}
  25.8631376286792, 0, 0,                 !- X,Y,Z Vertex 2 {m}
  19.3973532215094, 0, 0,                 !- X,Y,Z Vertex 3 {m}
  19.3973532215094, 0, 2.4384;            !- X,Y,Z Vertex 4 {m}

OS:Surface,
  {33839d0d-61e2-434a-9406-40811368b6d1}, !- Handle
  Surface 7,                              !- Name
  Floor,                                  !- Surface Type
  ,                                       !- Construction Name
  {bd04b47a-60c8-4c4f-b49d-9845aea04ef0}, !- Space Name
  Surface,                                !- Outside Boundary Condition
  {810fbe40-82a0-4ea4-9e40-b23910e12c4a}, !- Outside Boundary Condition Object
  NoSun,                                  !- Sun Exposure
  NoWind,                                 !- Wind Exposure
  ,                                       !- View Factor to Ground
  ,                                       !- Number of Vertices
  6.46578440716979, 0, 2.4384,            !- X,Y,Z Vertex 1 {m}
  6.46578440716979, -12.9315688143396, 2.4384, !- X,Y,Z Vertex 2 {m}
  0, -12.9315688143396, 2.4384,           !- X,Y,Z Vertex 3 {m}
  0, 0, 2.4384;                           !- X,Y,Z Vertex 4 {m}

OS:Surface,
  {e84e697c-f476-42e4-bd53-731873736e3c}, !- Handle
  Surface 8,                              !- Name
  RoofCeiling,                            !- Surface Type
  ,                                       !- Construction Name
  {bd04b47a-60c8-4c4f-b49d-9845aea04ef0}, !- Space Name
  Outdoors,                               !- Outside Boundary Condition
  ,                                       !- Outside Boundary Condition Object
  SunExposed,                             !- Sun Exposure
  WindExposed,                            !- Wind Exposure
  ,                                       !- View Factor to Ground
  ,                                       !- Number of Vertices
  0, -6.46578440716979, 5.6712922035849,  !- X,Y,Z Vertex 1 {m}
  25.8631376286792, -6.46578440716979, 5.6712922035849, !- X,Y,Z Vertex 2 {m}
  25.8631376286792, 0, 2.4384,            !- X,Y,Z Vertex 3 {m}
  0, 0, 2.4384;                           !- X,Y,Z Vertex 4 {m}

OS:Surface,
  {1b4e51db-3257-4aad-ae23-d3f559fa1ace}, !- Handle
  Surface 9,                              !- Name
  RoofCeiling,                            !- Surface Type
  ,                                       !- Construction Name
  {bd04b47a-60c8-4c4f-b49d-9845aea04ef0}, !- Space Name
  Outdoors,                               !- Outside Boundary Condition
  ,                                       !- Outside Boundary Condition Object
  SunExposed,                             !- Sun Exposure
  WindExposed,                            !- Wind Exposure
  ,                                       !- View Factor to Ground
  ,                                       !- Number of Vertices
  25.8631376286792, -6.46578440716979, 5.6712922035849, !- X,Y,Z Vertex 1 {m}
  0, -6.46578440716979, 5.6712922035849,  !- X,Y,Z Vertex 2 {m}
  0, -12.9315688143396, 2.4384,           !- X,Y,Z Vertex 3 {m}
  25.8631376286792, -12.9315688143396, 2.4384; !- X,Y,Z Vertex 4 {m}

OS:Surface,
  {c7130eae-29d3-426d-ac7b-fe38ef2bf060}, !- Handle
  Surface 10,                             !- Name
  Wall,                                   !- Surface Type
  ,                                       !- Construction Name
  {bd04b47a-60c8-4c4f-b49d-9845aea04ef0}, !- Space Name
  Outdoors,                               !- Outside Boundary Condition
  ,                                       !- Outside Boundary Condition Object
  SunExposed,                             !- Sun Exposure
  WindExposed,                            !- Wind Exposure
  ,                                       !- View Factor to Ground
  ,                                       !- Number of Vertices
  0, -6.46578440716979, 5.6712922035849,  !- X,Y,Z Vertex 1 {m}
  0, 0, 2.4384,                           !- X,Y,Z Vertex 2 {m}
  0, -12.9315688143396, 2.4384;           !- X,Y,Z Vertex 3 {m}

OS:Surface,
  {aa6a12b3-1da0-4283-9bc9-1722d032d67d}, !- Handle
  Surface 11,                             !- Name
  Wall,                                   !- Surface Type
  ,                                       !- Construction Name
  {bd04b47a-60c8-4c4f-b49d-9845aea04ef0}, !- Space Name
  Outdoors,                               !- Outside Boundary Condition
  ,                                       !- Outside Boundary Condition Object
  SunExposed,                             !- Sun Exposure
  WindExposed,                            !- Wind Exposure
  ,                                       !- View Factor to Ground
  ,                                       !- Number of Vertices
  25.8631376286792, -6.46578440716979, 5.6712922035849, !- X,Y,Z Vertex 1 {m}
  25.8631376286792, -12.9315688143396, 2.4384, !- X,Y,Z Vertex 2 {m}
  25.8631376286792, 0, 2.4384;            !- X,Y,Z Vertex 3 {m}

OS:Space,
  {bd04b47a-60c8-4c4f-b49d-9845aea04ef0}, !- Handle
  unfinished attic space,                 !- Name
  {b90ca65e-1113-4db6-b4f7-1788edad03fc}, !- Space Type Name
  ,                                       !- Default Construction Set Name
  ,                                       !- Default Schedule Set Name
  ,                                       !- Direction of Relative North {deg}
  ,                                       !- X Origin {m}
  ,                                       !- Y Origin {m}
  ,                                       !- Z Origin {m}
  ,                                       !- Building Story Name
  {ce733c4b-92f2-45e7-a5fa-9d4a4a0a0348}; !- Thermal Zone Name

OS:ThermalZone,
  {ce733c4b-92f2-45e7-a5fa-9d4a4a0a0348}, !- Handle
  unfinished attic zone,                  !- Name
  ,                                       !- Multiplier
  ,                                       !- Ceiling Height {m}
  ,                                       !- Volume {m3}
  ,                                       !- Floor Area {m2}
  ,                                       !- Zone Inside Convection Algorithm
  ,                                       !- Zone Outside Convection Algorithm
  ,                                       !- Zone Conditioning Equipment List Name
  {422da4f1-7067-441d-bf15-7cdf3998286b}, !- Zone Air Inlet Port List
  {e9150d02-8f16-484f-b39d-5503011d2d1f}, !- Zone Air Exhaust Port List
  {0227472a-1a38-4ee7-8644-b9f84309d573}, !- Zone Air Node Name
  {8f664d10-3e25-45d1-b132-53b99446b9c5}, !- Zone Return Air Port List
  ,                                       !- Primary Daylighting Control Name
  ,                                       !- Fraction of Zone Controlled by Primary Daylighting Control
  ,                                       !- Secondary Daylighting Control Name
  ,                                       !- Fraction of Zone Controlled by Secondary Daylighting Control
  ,                                       !- Illuminance Map Name
  ,                                       !- Group Rendering Name
  ,                                       !- Thermostat Name
  No;                                     !- Use Ideal Air Loads

OS:Node,
  {4f12eb1a-f29e-46c2-90d6-73959e6e5a40}, !- Handle
  Node 5,                                 !- Name
  {0227472a-1a38-4ee7-8644-b9f84309d573}, !- Inlet Port
  ;                                       !- Outlet Port

OS:Connection,
  {0227472a-1a38-4ee7-8644-b9f84309d573}, !- Handle
  {84ef6501-be57-4893-ada2-fa7b71919f46}, !- Name
  {ce733c4b-92f2-45e7-a5fa-9d4a4a0a0348}, !- Source Object
  11,                                     !- Outlet Port
  {4f12eb1a-f29e-46c2-90d6-73959e6e5a40}, !- Target Object
  2;                                      !- Inlet Port

OS:PortList,
  {422da4f1-7067-441d-bf15-7cdf3998286b}, !- Handle
  {14cf8942-5088-4745-ad54-034f1a960d49}, !- Name
  {ce733c4b-92f2-45e7-a5fa-9d4a4a0a0348}; !- HVAC Component

OS:PortList,
  {e9150d02-8f16-484f-b39d-5503011d2d1f}, !- Handle
  {8f4dafe0-3628-4fac-a69d-946f12a7152b}, !- Name
  {ce733c4b-92f2-45e7-a5fa-9d4a4a0a0348}; !- HVAC Component

OS:PortList,
  {8f664d10-3e25-45d1-b132-53b99446b9c5}, !- Handle
  {8f76e69b-103d-4bfd-a675-bc4e70a4f78f}, !- Name
  {ce733c4b-92f2-45e7-a5fa-9d4a4a0a0348}; !- HVAC Component

OS:Sizing:Zone,
  {ffb62a91-a240-442d-94a4-11586e67907d}, !- Handle
  {ce733c4b-92f2-45e7-a5fa-9d4a4a0a0348}, !- Zone or ZoneList Name
  SupplyAirTemperature,                   !- Zone Cooling Design Supply Air Temperature Input Method
  14,                                     !- Zone Cooling Design Supply Air Temperature {C}
  11.11,                                  !- Zone Cooling Design Supply Air Temperature Difference {deltaC}
  SupplyAirTemperature,                   !- Zone Heating Design Supply Air Temperature Input Method
  40,                                     !- Zone Heating Design Supply Air Temperature {C}
  11.11,                                  !- Zone Heating Design Supply Air Temperature Difference {deltaC}
  0.0085,                                 !- Zone Cooling Design Supply Air Humidity Ratio {kg-H2O/kg-air}
  0.008,                                  !- Zone Heating Design Supply Air Humidity Ratio {kg-H2O/kg-air}
  ,                                       !- Zone Heating Sizing Factor
  ,                                       !- Zone Cooling Sizing Factor
  DesignDay,                              !- Cooling Design Air Flow Method
  ,                                       !- Cooling Design Air Flow Rate {m3/s}
  ,                                       !- Cooling Minimum Air Flow per Zone Floor Area {m3/s-m2}
  ,                                       !- Cooling Minimum Air Flow {m3/s}
  ,                                       !- Cooling Minimum Air Flow Fraction
  DesignDay,                              !- Heating Design Air Flow Method
  ,                                       !- Heating Design Air Flow Rate {m3/s}
  ,                                       !- Heating Maximum Air Flow per Zone Floor Area {m3/s-m2}
  ,                                       !- Heating Maximum Air Flow {m3/s}
  ,                                       !- Heating Maximum Air Flow Fraction
  ,                                       !- Design Zone Air Distribution Effectiveness in Cooling Mode
  ,                                       !- Design Zone Air Distribution Effectiveness in Heating Mode
  No,                                     !- Account for Dedicated Outdoor Air System
  NeutralSupplyAir,                       !- Dedicated Outdoor Air System Control Strategy
  autosize,                               !- Dedicated Outdoor Air Low Setpoint Temperature for Design {C}
  autosize;                               !- Dedicated Outdoor Air High Setpoint Temperature for Design {C}

OS:ZoneHVAC:EquipmentList,
  {108f8e2d-d30c-40d6-bd3c-c1f68ae4ee2d}, !- Handle
  Zone HVAC Equipment List 5,             !- Name
  {ce733c4b-92f2-45e7-a5fa-9d4a4a0a0348}; !- Thermal Zone

OS:SpaceType,
  {b90ca65e-1113-4db6-b4f7-1788edad03fc}, !- Handle
  Space Type 2,                           !- Name
  ,                                       !- Default Construction Set Name
  ,                                       !- Default Schedule Set Name
  ,                                       !- Group Rendering Name
>>>>>>> 30cb9182
  ,                                       !- Design Specification Outdoor Air Object Name
  ,                                       !- Standards Template
  ,                                       !- Standards Building Type
  unfinished attic;                       !- Standards Space Type
<<<<<<< HEAD

OS:BuildingUnit,
  {19d708cb-e566-4b34-b651-56862b1c050c}, !- Handle
  unit 1,                                 !- Name
=======

OS:BuildingUnit,
  {edadebfe-a80c-4ee7-9017-85b84be09a13}, !- Handle
  unit 1,                                 !- Name
  ,                                       !- Rendering Color
  Residential;                            !- Building Unit Type

OS:AdditionalProperties,
  {3d021fdc-8c6a-41a9-8a4e-b8697c146702}, !- Handle
  {edadebfe-a80c-4ee7-9017-85b84be09a13}, !- Object Name
  Units Represented,                      !- Feature Name 1
  Integer,                                !- Feature Data Type 1
  1,                                      !- Feature Value 1
  NumberOfBedrooms,                       !- Feature Name 2
  Integer,                                !- Feature Data Type 2
  3,                                      !- Feature Value 2
  NumberOfBathrooms,                      !- Feature Name 3
  Double,                                 !- Feature Data Type 3
  2,                                      !- Feature Value 3
  NumberOfOccupants,                      !- Feature Name 4
  Double,                                 !- Feature Data Type 4
  3.3900000000000001;                     !- Feature Value 4

OS:BuildingUnit,
  {a459b246-ed76-463f-97f5-5fa3563d9756}, !- Handle
  unit 2,                                 !- Name
>>>>>>> 30cb9182
  ,                                       !- Rendering Color
  Residential;                            !- Building Unit Type

OS:AdditionalProperties,
<<<<<<< HEAD
  {a55a5c69-6bf4-42ae-80ed-c18a2ee7b84c}, !- Handle
  {19d708cb-e566-4b34-b651-56862b1c050c}, !- Object Name
  NumberOfBedrooms,                       !- Feature Name 1
  Integer,                                !- Feature Data Type 1
  3,                                      !- Feature Value 1
  NumberOfBathrooms,                      !- Feature Name 2
  Double,                                 !- Feature Data Type 2
  2,                                      !- Feature Value 2
  NumberOfOccupants,                      !- Feature Name 3
  Double,                                 !- Feature Data Type 3
  3.3900000000000001;                     !- Feature Value 3

OS:External:File,
  {f7ec9de8-e3bc-454d-a44c-e0a31db26655}, !- Handle
  8760.csv,                               !- Name
  8760.csv;                               !- File Name

OS:Schedule:File,
  {d497c338-3fa3-4c15-b197-95cb67b42bcf}, !- Handle
  occupants,                              !- Name
  {f984a5db-97b4-481b-8150-20e42b428cc8}, !- Schedule Type Limits Name
  {f7ec9de8-e3bc-454d-a44c-e0a31db26655}, !- External File Name
  1,                                      !- Column Number
  1,                                      !- Rows to Skip at Top
  8760,                                   !- Number of Hours of Data
  ,                                       !- Column Separator
  ,                                       !- Interpolate to Timestep
  60;                                     !- Minutes per Item

OS:Schedule:Ruleset,
  {273ff3f7-16f3-4174-936c-21dd7bb8016a}, !- Handle
  Schedule Ruleset 1,                     !- Name
  {0c46721f-bd4c-466e-85ac-659435a2a3d3}, !- Schedule Type Limits Name
  {f8f55f2d-8e97-46f9-88a0-4399ad7d6cd9}; !- Default Day Schedule Name

OS:Schedule:Day,
  {f8f55f2d-8e97-46f9-88a0-4399ad7d6cd9}, !- Handle
  Schedule Day 3,                         !- Name
  {0c46721f-bd4c-466e-85ac-659435a2a3d3}, !- Schedule Type Limits Name
  ,                                       !- Interpolate to Timestep
  24,                                     !- Hour 1
  0,                                      !- Minute 1
  112.539290946133;                       !- Value Until Time 1

OS:People:Definition,
  {e591cf56-d36c-4170-aa79-ede90909a084}, !- Handle
  res occupants|living space,             !- Name
  People,                                 !- Number of People Calculation Method
  3.39,                                   !- Number of People {people}
  ,                                       !- People per Space Floor Area {person/m2}
  ,                                       !- Space Floor Area per Person {m2/person}
  0.319734,                               !- Fraction Radiant
  0.573,                                  !- Sensible Heat Fraction
  0,                                      !- Carbon Dioxide Generation Rate {m3/s-W}
  No,                                     !- Enable ASHRAE 55 Comfort Warnings
  ZoneAveraged;                           !- Mean Radiant Temperature Calculation Type

OS:People,
  {5e3a7ac8-c6ee-405f-baae-4042c92c5187}, !- Handle
  res occupants|living space,             !- Name
  {e591cf56-d36c-4170-aa79-ede90909a084}, !- People Definition Name
  {955c4450-e925-40a5-8451-49c29808845e}, !- Space or SpaceType Name
  {d497c338-3fa3-4c15-b197-95cb67b42bcf}, !- Number of People Schedule Name
  {273ff3f7-16f3-4174-936c-21dd7bb8016a}, !- Activity Level Schedule Name
  ,                                       !- Surface Name/Angle Factor List Name
  ,                                       !- Work Efficiency Schedule Name
  ,                                       !- Clothing Insulation Schedule Name
  ,                                       !- Air Velocity Schedule Name
  1;                                      !- Multiplier

OS:ScheduleTypeLimits,
  {0c46721f-bd4c-466e-85ac-659435a2a3d3}, !- Handle
  ActivityLevel,                          !- Name
  0,                                      !- Lower Limit Value
  ,                                       !- Upper Limit Value
  Continuous,                             !- Numeric Type
  ActivityLevel;                          !- Unit Type

OS:ScheduleTypeLimits,
  {f984a5db-97b4-481b-8150-20e42b428cc8}, !- Handle
  Fractional,                             !- Name
  0,                                      !- Lower Limit Value
  1,                                      !- Upper Limit Value
  Continuous;                             !- Numeric Type

OS:GroundHeatExchanger:Vertical,
  {12641b8f-bc55-4714-ab42-10711c158cdb}, !- Handle
  res gshp vert bore exchanger,           !- Name
  {2f3cf183-87cb-40dd-ab79-f93b6cea3cd2}, !- Inlet Node Name
  {9bac4d6f-a49c-45e1-b725-93466af81d87}, !- Outlet Node Name
  0.0033,                                 !- Maximum Flow Rate {m3/s}
  120,                                    !- Number of Bore Holes
  76.2,                                   !- Bore Hole Length {m}
  0.0635,                                 !- Bore Hole Radius {m}
  1.0386,                                 !- Ground Thermal Conductivity {W/m-K}
  1935576.92307692,                       !- Ground Thermal Heat Capacity {J/m3-K}
  10.8753424657535,                       !- Ground Temperature {C}
  0.0033,                                 !- Design Flow Rate {m3/s}
  0.6924,                                 !- Grout Thermal Conductivity {W/m-K}
  0.39813,                                !- Pipe Thermal Conductivity {W/m-K}
  0.02667,                                !- Pipe Out Diameter {m}
  0.02453894,                             !- U-Tube Distance {m}
  0.0024257,                              !- Pipe Thickness {m}
  1,                                      !- Maximum Length of Simulation
  0.0005,                                 !- G-Function Reference Ratio {dimensionless}
  -15.2996,                               !- G-Function Ln(T/Ts) Value 1
  -0.348322,                              !- G-Function G Value 1
  -14.201,                                !- G-Function Ln(T/Ts) Value 2
  0.022208,                               !- G-Function G Value 2
  -13.2202,                               !- G-Function Ln(T/Ts) Value 3
  0.412345,                               !- G-Function G Value 3
  -12.2086,                               !- G-Function Ln(T/Ts) Value 4
  0.867498,                               !- G-Function G Value 4
  -11.1888,                               !- G-Function Ln(T/Ts) Value 5
  1.357839,                               !- G-Function G Value 5
  -10.1816,                               !- G-Function Ln(T/Ts) Value 6
  1.852024,                               !- G-Function G Value 6
  -9.1815,                                !- G-Function Ln(T/Ts) Value 7
  2.345656,                               !- G-Function G Value 7
  -8.6809,                                !- G-Function Ln(T/Ts) Value 8
  2.593958,                               !- G-Function G Value 8
  -8.5,                                   !- G-Function Ln(T/Ts) Value 9
  2.679,                                  !- G-Function G Value 9
  -7.8,                                   !- G-Function Ln(T/Ts) Value 10
  3.023,                                  !- G-Function G Value 10
  -7.2,                                   !- G-Function Ln(T/Ts) Value 11
  3.32,                                   !- G-Function G Value 11
  -6.5,                                   !- G-Function Ln(T/Ts) Value 12
  3.681,                                  !- G-Function G Value 12
  -5.9,                                   !- G-Function Ln(T/Ts) Value 13
  4.071,                                  !- G-Function G Value 13
  -5.2,                                   !- G-Function Ln(T/Ts) Value 14
  4.828,                                  !- G-Function G Value 14
  -4.5,                                   !- G-Function Ln(T/Ts) Value 15
  6.253,                                  !- G-Function G Value 15
  -3.963,                                 !- G-Function Ln(T/Ts) Value 16
  7.894,                                  !- G-Function G Value 16
  -3.27,                                  !- G-Function Ln(T/Ts) Value 17
  11.82,                                  !- G-Function G Value 17
  -2.864,                                 !- G-Function Ln(T/Ts) Value 18
  15.117,                                 !- G-Function G Value 18
  -2.577,                                 !- G-Function Ln(T/Ts) Value 19
  18.006,                                 !- G-Function G Value 19
  -2.171,                                 !- G-Function Ln(T/Ts) Value 20
  22.887,                                 !- G-Function G Value 20
  -1.884,                                 !- G-Function Ln(T/Ts) Value 21
  26.924,                                 !- G-Function G Value 21
  -1.191,                                 !- G-Function Ln(T/Ts) Value 22
  38.004,                                 !- G-Function G Value 22
  -0.497,                                 !- G-Function Ln(T/Ts) Value 23
  49.919,                                 !- G-Function G Value 23
  -0.274,                                 !- G-Function Ln(T/Ts) Value 24
  53.407,                                 !- G-Function G Value 24
  -0.051,                                 !- G-Function Ln(T/Ts) Value 25
  56.632,                                 !- G-Function G Value 25
  0.196,                                  !- G-Function Ln(T/Ts) Value 26
  59.825,                                 !- G-Function G Value 26
  0.419,                                  !- G-Function Ln(T/Ts) Value 27
  62.349,                                 !- G-Function G Value 27
  0.642,                                  !- G-Function Ln(T/Ts) Value 28
  64.524,                                 !- G-Function G Value 28
  0.873,                                  !- G-Function Ln(T/Ts) Value 29
  66.412,                                 !- G-Function G Value 29
  1.112,                                  !- G-Function Ln(T/Ts) Value 30
  67.993,                                 !- G-Function G Value 30
  1.335,                                  !- G-Function Ln(T/Ts) Value 31
  69.162,                                 !- G-Function G Value 31
  1.679,                                  !- G-Function Ln(T/Ts) Value 32
  70.476,                                 !- G-Function G Value 32
  2.028,                                  !- G-Function Ln(T/Ts) Value 33
  71.361,                                 !- G-Function G Value 33
  2.275,                                  !- G-Function Ln(T/Ts) Value 34
  71.79,                                  !- G-Function G Value 34
  3.003,                                  !- G-Function Ln(T/Ts) Value 35
  72.511;                                 !- G-Function G Value 35

OS:PlantLoop,
  {2e0f5746-77bf-4d27-aaf7-c56f10ebceaa}, !- Handle
  res gshp vert bore condenser loop,      !- Name
  Water,                                  !- Fluid Type
  30,                                     !- Glycol Concentration
  ,                                       !- User Defined Fluid Type
  ,                                       !- Plant Equipment Operation Heating Load
  ,                                       !- Plant Equipment Operation Cooling Load
  ,                                       !- Primary Plant Equipment Operation Scheme
  {b7835214-3e95-49f5-b1bd-ffd808f216a7}, !- Loop Temperature Setpoint Node Name
  48.88889,                               !- Maximum Loop Temperature {C}
  1.66666666666667,                       !- Minimum Loop Temperature {C}
  ,                                       !- Maximum Loop Flow Rate {m3/s}
  0,                                      !- Minimum Loop Flow Rate {m3/s}
  Autocalculate,                          !- Plant Loop Volume {m3}
  {e35242ea-f9cb-49e0-bd35-f18d5e9f21f5}, !- Plant Side Inlet Node Name
  {2e6f1f74-86f9-4566-bcbf-daa46ae25c93}, !- Plant Side Outlet Node Name
  ,                                       !- Plant Side Branch List Name
  {e5567d3c-931d-4141-a745-a11f862d132e}, !- Demand Side Inlet Node Name
  {80b70e53-b6cb-4fba-80e4-215ef2e77b8e}, !- Demand Side Outlet Node Name
  ,                                       !- Demand Side Branch List Name
  ,                                       !- Demand Side Connector List Name
  SequentialLoad,                         !- Load Distribution Scheme
  {48d6bd29-1994-4e4e-8be5-257df8500b1a}, !- Availability Manager List Name
  ,                                       !- Plant Loop Demand Calculation Scheme
  ,                                       !- Common Pipe Simulation
  ,                                       !- Pressure Simulation Type
  ,                                       !- Plant Equipment Operation Heating Load Schedule
  ,                                       !- Plant Equipment Operation Cooling Load Schedule
  ,                                       !- Primary Plant Equipment Operation Scheme Schedule
  ,                                       !- Component Setpoint Operation Scheme Schedule
  {efe80a82-bc11-4880-8ab2-86dd88c6e071}, !- Demand Mixer Name
  {0d2f6b49-e363-4c81-9a38-84d255a458d2}, !- Demand Splitter Name
  {73ac9c06-84a6-4edb-af50-0f811134865d}, !- Supply Mixer Name
  {b8391911-9f34-43f3-bfda-90c265ecc6ee}; !- Supply Splitter Name

OS:Node,
  {4bd9883a-2c1a-4185-ba0b-67282c80da21}, !- Handle
  Node 3,                                 !- Name
  {e35242ea-f9cb-49e0-bd35-f18d5e9f21f5}, !- Inlet Port
  {39e04ed4-6bb5-4dfc-b63d-3778e77aab10}; !- Outlet Port

OS:Node,
  {b7835214-3e95-49f5-b1bd-ffd808f216a7}, !- Handle
  Node 4,                                 !- Name
  {6eb3846e-831b-4cb2-9caf-c7afedfbe303}, !- Inlet Port
  {2e6f1f74-86f9-4566-bcbf-daa46ae25c93}; !- Outlet Port

OS:Node,
  {98a32691-d7cc-43ae-9d6d-35d7819b95b4}, !- Handle
  Node 5,                                 !- Name
  {786b9980-0cc4-498e-8bf5-c91a533133e3}, !- Inlet Port
  {2f3cf183-87cb-40dd-ab79-f93b6cea3cd2}; !- Outlet Port

OS:Connector:Mixer,
  {73ac9c06-84a6-4edb-af50-0f811134865d}, !- Handle
  Connector Mixer 1,                      !- Name
  {5fb992ca-2307-4836-9ebb-869f43f78526}, !- Outlet Branch Name
  {b1592bed-00d7-4b2f-ab48-243e83b53856}, !- Inlet Branch Name 1
  {8000d475-0bc8-459e-8327-8880873f5254}; !- Inlet Branch Name 2

OS:Connector:Splitter,
  {b8391911-9f34-43f3-bfda-90c265ecc6ee}, !- Handle
  Connector Splitter 1,                   !- Name
  {c0644b3a-f627-4f09-8b1d-5f1a072c10a4}, !- Inlet Branch Name
  {786b9980-0cc4-498e-8bf5-c91a533133e3}, !- Outlet Branch Name 1
  {fea9d061-49c0-494d-81ab-696f9051aea2}; !- Outlet Branch Name 2

OS:Connection,
  {e35242ea-f9cb-49e0-bd35-f18d5e9f21f5}, !- Handle
  {3ffb3001-3486-493a-a75f-0847eede1d22}, !- Name
  {2e0f5746-77bf-4d27-aaf7-c56f10ebceaa}, !- Source Object
  14,                                     !- Outlet Port
  {4bd9883a-2c1a-4185-ba0b-67282c80da21}, !- Target Object
  2;                                      !- Inlet Port

OS:Connection,
  {786b9980-0cc4-498e-8bf5-c91a533133e3}, !- Handle
  {0d14fa76-c6f8-4e10-a8df-ca4863f9ea0d}, !- Name
  {b8391911-9f34-43f3-bfda-90c265ecc6ee}, !- Source Object
  3,                                      !- Outlet Port
  {98a32691-d7cc-43ae-9d6d-35d7819b95b4}, !- Target Object
  2;                                      !- Inlet Port

OS:Connection,
  {2e6f1f74-86f9-4566-bcbf-daa46ae25c93}, !- Handle
  {20c0aff7-fb5f-4952-aebd-ceb56a57934b}, !- Name
  {b7835214-3e95-49f5-b1bd-ffd808f216a7}, !- Source Object
  3,                                      !- Outlet Port
  {2e0f5746-77bf-4d27-aaf7-c56f10ebceaa}, !- Target Object
  15;                                     !- Inlet Port

OS:Node,
  {c2331307-ecf5-484c-a894-0f1775999b25}, !- Handle
  Node 6,                                 !- Name
  {e5567d3c-931d-4141-a745-a11f862d132e}, !- Inlet Port
  {d8de3a6b-0ffa-4d17-81b1-f2731d0556d0}; !- Outlet Port

OS:Node,
  {c6ebbcb2-3761-47b1-8f53-ec34f745486b}, !- Handle
  Node 7,                                 !- Name
  {f025196e-c5dd-4b1b-8a79-d317ab0435d0}, !- Inlet Port
  {80b70e53-b6cb-4fba-80e4-215ef2e77b8e}; !- Outlet Port

OS:Node,
  {b7427a20-8ceb-4844-b417-79a1b3cf1d0a}, !- Handle
  Node 8,                                 !- Name
  {491f3a7a-1058-4331-bcef-398ded6cc3b9}, !- Inlet Port
  {6339dcc3-76c7-435d-9034-ca77564f077b}; !- Outlet Port

OS:Connector:Mixer,
  {efe80a82-bc11-4880-8ab2-86dd88c6e071}, !- Handle
  Connector Mixer 2,                      !- Name
  {a8e12a85-29a7-4ca0-9013-839561898131}, !- Outlet Branch Name
  {b4668845-ccb6-4130-90f9-b541a78e0c1f}, !- Inlet Branch Name 1
  {b9139cfa-95a1-4c40-a074-87cc8a4dd34d}, !- Inlet Branch Name 2
  {103f7ee6-ef2b-4512-8302-8006a0df77ad}; !- Inlet Branch Name 3

OS:Connector:Splitter,
  {0d2f6b49-e363-4c81-9a38-84d255a458d2}, !- Handle
  Connector Splitter 2,                   !- Name
  {11f5abad-ab49-4b43-8aba-c70f314cd4a8}, !- Inlet Branch Name
  {491f3a7a-1058-4331-bcef-398ded6cc3b9}, !- Outlet Branch Name 1
  {79d139c0-d967-4173-8bb8-a2cafee22c73}, !- Outlet Branch Name 2
  {6d1ad849-b4d6-4712-a688-a98a23298f65}; !- Outlet Branch Name 3

OS:Connection,
  {e5567d3c-931d-4141-a745-a11f862d132e}, !- Handle
  {be3362b8-529f-45c7-be27-5724cd7e4616}, !- Name
  {2e0f5746-77bf-4d27-aaf7-c56f10ebceaa}, !- Source Object
  17,                                     !- Outlet Port
  {c2331307-ecf5-484c-a894-0f1775999b25}, !- Target Object
  2;                                      !- Inlet Port

OS:Connection,
  {491f3a7a-1058-4331-bcef-398ded6cc3b9}, !- Handle
  {d9371bfd-a1cd-40f5-abee-2656bacf58d0}, !- Name
  {0d2f6b49-e363-4c81-9a38-84d255a458d2}, !- Source Object
  3,                                      !- Outlet Port
  {b7427a20-8ceb-4844-b417-79a1b3cf1d0a}, !- Target Object
  2;                                      !- Inlet Port

OS:Connection,
  {80b70e53-b6cb-4fba-80e4-215ef2e77b8e}, !- Handle
  {d755331d-a313-4714-82df-4774b8019500}, !- Name
  {c6ebbcb2-3761-47b1-8f53-ec34f745486b}, !- Source Object
  3,                                      !- Outlet Port
  {2e0f5746-77bf-4d27-aaf7-c56f10ebceaa}, !- Target Object
  18;                                     !- Inlet Port

OS:Sizing:Plant,
  {5ca856cf-937d-44d6-86bd-02c451a7b8b6}, !- Handle
  {2e0f5746-77bf-4d27-aaf7-c56f10ebceaa}, !- Plant or Condenser Loop Name
  Condenser,                              !- Loop Type
  29.4444444444444,                       !- Design Loop Exit Temperature {C}
  5.55555555555556,                       !- Loop Design Temperature Difference {deltaC}
  NonCoincident,                          !- Sizing Option
  1,                                      !- Zone Timesteps in Averaging Window
  None;                                   !- Coincident Sizing Factor Mode

OS:AvailabilityManagerAssignmentList,
  {48d6bd29-1994-4e4e-8be5-257df8500b1a}, !- Handle
  Plant Loop 1 AvailabilityManagerAssignmentList; !- Name

OS:SetpointManager:FollowGroundTemperature,
  {ed2c6054-8e90-4783-b8bc-170f024af599}, !- Handle
  res gshp vert bore condenser loop temp, !- Name
  Temperature,                            !- Control Variable
  0,                                      !- Offset Temperature Difference {deltaC}
  48.88889,                               !- Maximum Setpoint Temperature {C}
  1.66666666666667,                       !- Minimum Setpoint Temperature {C}
  {b7835214-3e95-49f5-b1bd-ffd808f216a7}, !- Setpoint Node or NodeList Name
  Site:GroundTemperature:Deep;            !- Reference Ground Temperature Object Type

OS:Pump:VariableSpeed,
  {bc4523a3-7a67-4d51-9c71-650615ccfca3}, !- Handle
  res gshp vert bore pump,                !- Name
  {39e04ed4-6bb5-4dfc-b63d-3778e77aab10}, !- Inlet Node Name
  {07cfa1d2-2ec5-4d61-8d48-3cf53161bbfc}, !- Outlet Node Name
  ,                                       !- Rated Flow Rate {m3/s}
  149460,                                 !- Rated Pump Head {Pa}
  ,                                       !- Rated Power Consumption {W}
  0.462,                                  !- Motor Efficiency
  0,                                      !- Fraction of Motor Inefficiencies to Fluid Stream
  0,                                      !- Coefficient 1 of the Part Load Performance Curve
  1,                                      !- Coefficient 2 of the Part Load Performance Curve
  0,                                      !- Coefficient 3 of the Part Load Performance Curve
  0,                                      !- Coefficient 4 of the Part Load Performance Curve
  0,                                      !- Minimum Flow Rate {m3/s}
  Intermittent,                           !- Pump Control Type
  ,                                       !- Pump Flow Rate Schedule Name
  ,                                       !- Pump Curve Name
  ,                                       !- Impeller Diameter {m}
  ,                                       !- VFD Control Type
  ,                                       !- Pump RPM Schedule Name
  ,                                       !- Minimum Pressure Schedule {Pa}
  ,                                       !- Maximum Pressure Schedule {Pa}
  ,                                       !- Minimum RPM Schedule {rev/min}
  ,                                       !- Maximum RPM Schedule {rev/min}
  ,                                       !- Zone Name
  0.5,                                    !- Skin Loss Radiative Fraction
  PowerPerFlowPerPressure,                !- Design Power Sizing Method
  348701.1,                               !- Design Electric Power per Unit Flow Rate {W/(m3/s)}
  1.282051282,                            !- Design Shaft Power per Unit Flow Rate per Unit Head {W-s/m3-Pa}
  0,                                      !- Design Minimum Flow Rate Fraction
  General;                                !- End-Use Subcategory

OS:Node,
  {cda54c01-815e-40ec-bc97-8d577c972e78}, !- Handle
  Node 9,                                 !- Name
  {07cfa1d2-2ec5-4d61-8d48-3cf53161bbfc}, !- Inlet Port
  {c0644b3a-f627-4f09-8b1d-5f1a072c10a4}; !- Outlet Port

OS:Connection,
  {39e04ed4-6bb5-4dfc-b63d-3778e77aab10}, !- Handle
  {47a5ab4f-9316-46d7-ad76-db1c5864fc15}, !- Name
  {4bd9883a-2c1a-4185-ba0b-67282c80da21}, !- Source Object
  3,                                      !- Outlet Port
  {bc4523a3-7a67-4d51-9c71-650615ccfca3}, !- Target Object
  2;                                      !- Inlet Port

OS:Connection,
  {07cfa1d2-2ec5-4d61-8d48-3cf53161bbfc}, !- Handle
  {6925c1c2-0b07-4810-b3e8-af09cb34cdf0}, !- Name
  {bc4523a3-7a67-4d51-9c71-650615ccfca3}, !- Source Object
  3,                                      !- Outlet Port
  {cda54c01-815e-40ec-bc97-8d577c972e78}, !- Target Object
  2;                                      !- Inlet Port

OS:Connection,
  {c0644b3a-f627-4f09-8b1d-5f1a072c10a4}, !- Handle
  {cc6e223b-2bc3-4cd7-9c1c-959c860f69aa}, !- Name
  {cda54c01-815e-40ec-bc97-8d577c972e78}, !- Source Object
  3,                                      !- Outlet Port
  {b8391911-9f34-43f3-bfda-90c265ecc6ee}, !- Target Object
  2;                                      !- Inlet Port

OS:EnergyManagementSystem:Sensor,
  {ffb909a6-8430-44ea-95d5-42fd8dcafd0c}, !- Handle
  res_gshp_vert_bore_pump_s,              !- Name
  res gshp vert bore pump,                !- Output Variable or Output Meter Index Key Name
  Pump Electric Energy;                   !- Output Variable or Output Meter Name

OS:Node,
  {b2c4072f-813e-412a-b053-8adcbd10328e}, !- Handle
  Node 10,                                !- Name
  {9bac4d6f-a49c-45e1-b725-93466af81d87}, !- Inlet Port
  {b1592bed-00d7-4b2f-ab48-243e83b53856}; !- Outlet Port

OS:Connection,
  {2f3cf183-87cb-40dd-ab79-f93b6cea3cd2}, !- Handle
  {5411d672-7f03-4b6c-b6c4-1a922775cef9}, !- Name
  {98a32691-d7cc-43ae-9d6d-35d7819b95b4}, !- Source Object
  3,                                      !- Outlet Port
  {12641b8f-bc55-4714-ab42-10711c158cdb}, !- Target Object
  2;                                      !- Inlet Port

OS:Connection,
  {9bac4d6f-a49c-45e1-b725-93466af81d87}, !- Handle
  {fffb839a-1b55-4068-862d-b9d04dfc25ee}, !- Name
  {12641b8f-bc55-4714-ab42-10711c158cdb}, !- Source Object
  3,                                      !- Outlet Port
  {b2c4072f-813e-412a-b053-8adcbd10328e}, !- Target Object
  2;                                      !- Inlet Port

OS:Connection,
  {b1592bed-00d7-4b2f-ab48-243e83b53856}, !- Handle
  {bd6227f7-beda-4760-a4ee-ce303a105f2c}, !- Name
  {b2c4072f-813e-412a-b053-8adcbd10328e}, !- Source Object
  3,                                      !- Outlet Port
  {73ac9c06-84a6-4edb-af50-0f811134865d}, !- Target Object
  3;                                      !- Inlet Port

OS:Pipe:Adiabatic,
  {222abde2-19e1-4614-ab2a-9cc4c0cd6e9f}, !- Handle
  Pipe Adiabatic 1,                       !- Name
  {04984be4-6148-44f9-8b03-7fb2d4426532}, !- Inlet Node Name
  {1f191164-d59e-4ad2-a78c-8cf84a5fbd58}; !- Outlet Node Name

OS:Node,
  {67b534f4-1cad-451d-89d0-e5ad14c192fd}, !- Handle
  Node 11,                                !- Name
  {fea9d061-49c0-494d-81ab-696f9051aea2}, !- Inlet Port
  {04984be4-6148-44f9-8b03-7fb2d4426532}; !- Outlet Port

OS:Connection,
  {fea9d061-49c0-494d-81ab-696f9051aea2}, !- Handle
  {41d1e6c1-885b-42ce-83af-2cc398ea2684}, !- Name
  {b8391911-9f34-43f3-bfda-90c265ecc6ee}, !- Source Object
  4,                                      !- Outlet Port
  {67b534f4-1cad-451d-89d0-e5ad14c192fd}, !- Target Object
  2;                                      !- Inlet Port

OS:Node,
  {cda760b5-f67c-4645-82a3-ecc84d63110e}, !- Handle
  Node 12,                                !- Name
  {1f191164-d59e-4ad2-a78c-8cf84a5fbd58}, !- Inlet Port
  {8000d475-0bc8-459e-8327-8880873f5254}; !- Outlet Port

OS:Connection,
  {04984be4-6148-44f9-8b03-7fb2d4426532}, !- Handle
  {7e0a79c4-2f8b-445d-bc29-715f4d646b06}, !- Name
  {67b534f4-1cad-451d-89d0-e5ad14c192fd}, !- Source Object
  3,                                      !- Outlet Port
  {222abde2-19e1-4614-ab2a-9cc4c0cd6e9f}, !- Target Object
  2;                                      !- Inlet Port

OS:Connection,
  {1f191164-d59e-4ad2-a78c-8cf84a5fbd58}, !- Handle
  {c61f22e3-eb8b-4caa-9a09-0164c40ab31c}, !- Name
  {222abde2-19e1-4614-ab2a-9cc4c0cd6e9f}, !- Source Object
  3,                                      !- Outlet Port
  {cda760b5-f67c-4645-82a3-ecc84d63110e}, !- Target Object
  2;                                      !- Inlet Port

OS:Connection,
  {8000d475-0bc8-459e-8327-8880873f5254}, !- Handle
  {fd6fa50b-bcd1-49a3-9c06-029ec9071963}, !- Name
  {cda760b5-f67c-4645-82a3-ecc84d63110e}, !- Source Object
  3,                                      !- Outlet Port
  {73ac9c06-84a6-4edb-af50-0f811134865d}, !- Target Object
  4;                                      !- Inlet Port

OS:Pipe:Adiabatic,
  {4324c233-2179-4262-9e11-83452bc9d261}, !- Handle
  Pipe Adiabatic 2,                       !- Name
  {6339dcc3-76c7-435d-9034-ca77564f077b}, !- Inlet Node Name
  {6b89aa4b-55e1-44a5-bb4e-474ba7c475cc}; !- Outlet Node Name

OS:Node,
  {ddf78922-5b80-4f6b-88d3-8f2211ccbe2f}, !- Handle
  Node 13,                                !- Name
  {6b89aa4b-55e1-44a5-bb4e-474ba7c475cc}, !- Inlet Port
  {b4668845-ccb6-4130-90f9-b541a78e0c1f}; !- Outlet Port

OS:Connection,
  {6339dcc3-76c7-435d-9034-ca77564f077b}, !- Handle
  {b3f731de-0929-4275-bbf9-f7b38a60c44a}, !- Name
  {b7427a20-8ceb-4844-b417-79a1b3cf1d0a}, !- Source Object
  3,                                      !- Outlet Port
  {4324c233-2179-4262-9e11-83452bc9d261}, !- Target Object
  2;                                      !- Inlet Port

OS:Connection,
  {6b89aa4b-55e1-44a5-bb4e-474ba7c475cc}, !- Handle
  {bc8607cc-e39e-4970-bcec-8fc8614ea9b0}, !- Name
  {4324c233-2179-4262-9e11-83452bc9d261}, !- Source Object
  3,                                      !- Outlet Port
  {ddf78922-5b80-4f6b-88d3-8f2211ccbe2f}, !- Target Object
  2;                                      !- Inlet Port

OS:Connection,
  {b4668845-ccb6-4130-90f9-b541a78e0c1f}, !- Handle
  {454d95ef-9c9a-4775-adb4-e4ed89ff6acb}, !- Name
  {ddf78922-5b80-4f6b-88d3-8f2211ccbe2f}, !- Source Object
  3,                                      !- Outlet Port
  {efe80a82-bc11-4880-8ab2-86dd88c6e071}, !- Target Object
  3;                                      !- Inlet Port

OS:Pipe:Adiabatic,
  {85f10a9b-1c11-451b-ab52-53213c29b96e}, !- Handle
  Pipe Adiabatic 3,                       !- Name
  {92244892-a6ba-4b4f-a117-b1f950229401}, !- Inlet Node Name
  {6eb3846e-831b-4cb2-9caf-c7afedfbe303}; !- Outlet Node Name

OS:Node,
  {e2b3f7d0-a6fb-4636-917f-83a0e980d115}, !- Handle
  Node 14,                                !- Name
  {5fb992ca-2307-4836-9ebb-869f43f78526}, !- Inlet Port
  {92244892-a6ba-4b4f-a117-b1f950229401}; !- Outlet Port

OS:Connection,
  {5fb992ca-2307-4836-9ebb-869f43f78526}, !- Handle
  {c3973c2d-cc56-43f6-9e81-00e81715edd7}, !- Name
  {73ac9c06-84a6-4edb-af50-0f811134865d}, !- Source Object
  2,                                      !- Outlet Port
  {e2b3f7d0-a6fb-4636-917f-83a0e980d115}, !- Target Object
  2;                                      !- Inlet Port

OS:Connection,
  {92244892-a6ba-4b4f-a117-b1f950229401}, !- Handle
  {cec89ebc-79d8-43eb-a9b4-7ddd7f51cb70}, !- Name
  {e2b3f7d0-a6fb-4636-917f-83a0e980d115}, !- Source Object
  3,                                      !- Outlet Port
  {85f10a9b-1c11-451b-ab52-53213c29b96e}, !- Target Object
  2;                                      !- Inlet Port

OS:Connection,
  {6eb3846e-831b-4cb2-9caf-c7afedfbe303}, !- Handle
  {668ed8cf-3979-465a-9b72-6296943ce3c8}, !- Name
  {85f10a9b-1c11-451b-ab52-53213c29b96e}, !- Source Object
  3,                                      !- Outlet Port
  {b7835214-3e95-49f5-b1bd-ffd808f216a7}, !- Target Object
  2;                                      !- Inlet Port

OS:Pipe:Adiabatic,
  {377d2b31-0b71-4d55-9ea6-bd18e4d9bff2}, !- Handle
  Pipe Adiabatic 4,                       !- Name
  {d8de3a6b-0ffa-4d17-81b1-f2731d0556d0}, !- Inlet Node Name
  {fbcc03e7-5f75-49f9-b3e3-d9ab88b8deb7}; !- Outlet Node Name

OS:Node,
  {1ff185d3-485b-47d3-9fe1-9af540618eef}, !- Handle
  Node 15,                                !- Name
  {fbcc03e7-5f75-49f9-b3e3-d9ab88b8deb7}, !- Inlet Port
  {11f5abad-ab49-4b43-8aba-c70f314cd4a8}; !- Outlet Port

OS:Connection,
  {d8de3a6b-0ffa-4d17-81b1-f2731d0556d0}, !- Handle
  {e048be7c-456a-4b13-92d2-1e963350b96c}, !- Name
  {c2331307-ecf5-484c-a894-0f1775999b25}, !- Source Object
  3,                                      !- Outlet Port
  {377d2b31-0b71-4d55-9ea6-bd18e4d9bff2}, !- Target Object
  2;                                      !- Inlet Port

OS:Connection,
  {fbcc03e7-5f75-49f9-b3e3-d9ab88b8deb7}, !- Handle
  {0dd49244-9a7f-4e03-904e-b8dde7c871ce}, !- Name
  {377d2b31-0b71-4d55-9ea6-bd18e4d9bff2}, !- Source Object
  3,                                      !- Outlet Port
  {1ff185d3-485b-47d3-9fe1-9af540618eef}, !- Target Object
  2;                                      !- Inlet Port

OS:Connection,
  {11f5abad-ab49-4b43-8aba-c70f314cd4a8}, !- Handle
  {1b5f7791-a5e5-4cd3-99e6-a0db5768f809}, !- Name
  {1ff185d3-485b-47d3-9fe1-9af540618eef}, !- Source Object
  3,                                      !- Outlet Port
  {0d2f6b49-e363-4c81-9a38-84d255a458d2}, !- Target Object
  2;                                      !- Inlet Port

OS:Pipe:Adiabatic,
  {c933400a-b425-4d85-b6ca-539bb1755d7d}, !- Handle
  Pipe Adiabatic 5,                       !- Name
  {86bf6a18-c6f6-4eb2-bc34-2da63e8312b6}, !- Inlet Node Name
  {f025196e-c5dd-4b1b-8a79-d317ab0435d0}; !- Outlet Node Name

OS:Node,
  {21e13065-3a0e-42b7-8bb4-2617da6c264e}, !- Handle
  Node 16,                                !- Name
  {a8e12a85-29a7-4ca0-9013-839561898131}, !- Inlet Port
  {86bf6a18-c6f6-4eb2-bc34-2da63e8312b6}; !- Outlet Port

OS:Connection,
  {a8e12a85-29a7-4ca0-9013-839561898131}, !- Handle
  {2010cbc9-8ae3-4a57-891d-04b23fe3693d}, !- Name
  {efe80a82-bc11-4880-8ab2-86dd88c6e071}, !- Source Object
  2,                                      !- Outlet Port
  {21e13065-3a0e-42b7-8bb4-2617da6c264e}, !- Target Object
  2;                                      !- Inlet Port

OS:Connection,
  {86bf6a18-c6f6-4eb2-bc34-2da63e8312b6}, !- Handle
  {9a721931-4246-4dd5-a34f-ff0f47136f25}, !- Name
  {21e13065-3a0e-42b7-8bb4-2617da6c264e}, !- Source Object
  3,                                      !- Outlet Port
  {c933400a-b425-4d85-b6ca-539bb1755d7d}, !- Target Object
  2;                                      !- Inlet Port

OS:Connection,
  {f025196e-c5dd-4b1b-8a79-d317ab0435d0}, !- Handle
  {195d38fd-0983-4be1-98aa-ea342f9bc455}, !- Name
  {c933400a-b425-4d85-b6ca-539bb1755d7d}, !- Source Object
  3,                                      !- Outlet Port
  {c6ebbcb2-3761-47b1-8f53-ec34f745486b}, !- Target Object
  2;                                      !- Inlet Port

OS:Coil:Heating:WaterToAirHeatPump:EquationFit,
  {d8ed8037-ea10-4155-b5ee-7087fb4547f9}, !- Handle
  res gshp vert bore heating coil,        !- Name
  {b2f5f577-f518-42a8-ab72-e692f3f76846}, !- Water Inlet Node Name
  {bf33574d-caae-4b56-b2c5-3c648203e4e7}, !- Water Outlet Node Name
  ,                                       !- Air Inlet Node Name
  ,                                       !- Air Outlet Node Name
  ,                                       !- Rated Air Flow Rate {m3/s}
  ,                                       !- Rated Water Flow Rate {m3/s}
  ,                                       !- Rated Heating Capacity {W}
  3.64474922650591,                       !- Rated Heating Coefficient of Performance {W/W}
  -5.215438793,                           !- Heating Capacity Coefficient 1
  -1.073988396,                           !- Heating Capacity Coefficient 2
  7.597313856,                            !- Heating Capacity Coefficient 3
  0,                                      !- Heating Capacity Coefficient 4
  0,                                      !- Heating Capacity Coefficient 5
  -11.077826657,                          !- Heating Power Consumption Coefficient 1
  10.233784872,                           !- Heating Power Consumption Coefficient 2
  1.529330868,                            !- Heating Power Consumption Coefficient 3
  0,                                      !- Heating Power Consumption Coefficient 4
  0;                                      !- Heating Power Consumption Coefficient 5

OS:EnergyManagementSystem:Sensor,
  {18da445f-1cb2-4812-87a9-262fc1fd2f0d}, !- Handle
  res_gshp_vert_bore_heating_coil_s,      !- Name
  res gshp vert bore heating coil,        !- Output Variable or Output Meter Index Key Name
  Heating Coil Electric Energy;           !- Output Variable or Output Meter Name

OS:Node,
  {5cc8886e-7c86-4a92-8caf-9d7ec5393c40}, !- Handle
  Node 17,                                !- Name
  {79d139c0-d967-4173-8bb8-a2cafee22c73}, !- Inlet Port
  {b2f5f577-f518-42a8-ab72-e692f3f76846}; !- Outlet Port

OS:Connection,
  {79d139c0-d967-4173-8bb8-a2cafee22c73}, !- Handle
  {a4ba9802-1338-471e-b3e6-5b8b04ceee4d}, !- Name
  {0d2f6b49-e363-4c81-9a38-84d255a458d2}, !- Source Object
  4,                                      !- Outlet Port
  {5cc8886e-7c86-4a92-8caf-9d7ec5393c40}, !- Target Object
  2;                                      !- Inlet Port

OS:Node,
  {f63ed089-b241-4728-9f54-4889e884500a}, !- Handle
  Node 18,                                !- Name
  {bf33574d-caae-4b56-b2c5-3c648203e4e7}, !- Inlet Port
  {b9139cfa-95a1-4c40-a074-87cc8a4dd34d}; !- Outlet Port

OS:Connection,
  {b2f5f577-f518-42a8-ab72-e692f3f76846}, !- Handle
  {f37c8c70-cc51-4f11-b3b7-23dc976975fe}, !- Name
  {5cc8886e-7c86-4a92-8caf-9d7ec5393c40}, !- Source Object
  3,                                      !- Outlet Port
  {d8ed8037-ea10-4155-b5ee-7087fb4547f9}, !- Target Object
  2;                                      !- Inlet Port

OS:Connection,
  {bf33574d-caae-4b56-b2c5-3c648203e4e7}, !- Handle
  {fa135e1c-ddc6-4cb4-98cc-2c9d6d6be1e3}, !- Name
  {d8ed8037-ea10-4155-b5ee-7087fb4547f9}, !- Source Object
  3,                                      !- Outlet Port
  {f63ed089-b241-4728-9f54-4889e884500a}, !- Target Object
  2;                                      !- Inlet Port

OS:Connection,
  {b9139cfa-95a1-4c40-a074-87cc8a4dd34d}, !- Handle
  {1a1ef4e7-abde-4646-88b8-6eaf079e4a5d}, !- Name
  {f63ed089-b241-4728-9f54-4889e884500a}, !- Source Object
  3,                                      !- Outlet Port
  {efe80a82-bc11-4880-8ab2-86dd88c6e071}, !- Target Object
  4;                                      !- Inlet Port

OS:Schedule:Constant,
  {067dc8c1-fafa-464c-a8d5-2b482048b86c}, !- Handle
  Always On Discrete,                     !- Name
  {3bd81977-4b5f-4b2d-aad8-f3180ab3398c}, !- Schedule Type Limits Name
  1;                                      !- Value

OS:ScheduleTypeLimits,
  {3bd81977-4b5f-4b2d-aad8-f3180ab3398c}, !- Handle
  OnOff,                                  !- Name
  0,                                      !- Lower Limit Value
  1,                                      !- Upper Limit Value
  Discrete,                               !- Numeric Type
  Availability;                           !- Unit Type

OS:Coil:Heating:Electric,
  {8e2d25e5-cdbb-4259-a34f-8e29071c1b32}, !- Handle
  res gshp vert bore supp heater,         !- Name
  {067dc8c1-fafa-464c-a8d5-2b482048b86c}, !- Availability Schedule Name
  1,                                      !- Efficiency
  ,                                       !- Nominal Capacity {W}
  ,                                       !- Air Inlet Node Name
  ;                                       !- Air Outlet Node Name

OS:Fan:OnOff,
  {ae932b36-c96f-4311-8658-8a9ea0ddb00d}, !- Handle
  res gshp vert bore living zone htg supply fan, !- Name
  {067dc8c1-fafa-464c-a8d5-2b482048b86c}, !- Availability Schedule Name
  0.75,                                   !- Fan Total Efficiency
  794.580001233493,                       !- Pressure Rise {Pa}
  autosize,                               !- Maximum Flow Rate {m3/s}
  1,                                      !- Motor Efficiency
  1,                                      !- Motor In Airstream Fraction
  ,                                       !- Air Inlet Node Name
  ,                                       !- Air Outlet Node Name
  {5cdaf48a-6659-4e9a-b253-44edc0eea67e}, !- Fan Power Ratio Function of Speed Ratio Curve Name
  {b18e37fa-98a6-4442-8133-3205fc6a59ab}, !- Fan Efficiency Ratio Function of Speed Ratio Curve Name
  res gshp vert bore htg supply fan;      !- End-Use Subcategory

OS:Curve:Exponent,
  {5cdaf48a-6659-4e9a-b253-44edc0eea67e}, !- Handle
  Fan On Off Power Curve,                 !- Name
  1,                                      !- Coefficient1 Constant
  0,                                      !- Coefficient2 Constant
  0,                                      !- Coefficient3 Constant
  0,                                      !- Minimum Value of x
  1,                                      !- Maximum Value of x
  ,                                       !- Minimum Curve Output
  ,                                       !- Maximum Curve Output
  ,                                       !- Input Unit Type for X
  ;                                       !- Output Unit Type

OS:Curve:Cubic,
  {b18e37fa-98a6-4442-8133-3205fc6a59ab}, !- Handle
  Fan On Off Efficiency Curve,            !- Name
  1,                                      !- Coefficient1 Constant
  0,                                      !- Coefficient2 x
  0,                                      !- Coefficient3 x**2
  0,                                      !- Coefficient4 x**3
  0,                                      !- Minimum Value of x
  1;                                      !- Maximum Value of x

OS:AirLoopHVAC:UnitarySystem,
  {618e5286-94b7-40bd-a5b5-e3e6a537ef4d}, !- Handle
  res gshp vert bore htg unitary system,  !- Name
  Load,                                   !- Control Type
  {3a31a4ae-33ff-4587-b13a-cfeaf04a089c}, !- Controlling Zone or Thermostat Location
  None,                                   !- Dehumidification Control Type
  {067dc8c1-fafa-464c-a8d5-2b482048b86c}, !- Availability Schedule Name
  {5dc9d966-b812-4903-ace5-2f9d63ee8d38}, !- Air Inlet Node Name
  {21caeea5-177b-440f-b51b-e4b24fe16671}, !- Air Outlet Node Name
  {ae932b36-c96f-4311-8658-8a9ea0ddb00d}, !- Supply Fan Name
  BlowThrough,                            !- Fan Placement
  {13108b8a-40a1-451f-bfc6-9231851844cc}, !- Supply Air Fan Operating Mode Schedule Name
  {d8ed8037-ea10-4155-b5ee-7087fb4547f9}, !- Heating Coil Name
  1,                                      !- DX Heating Coil Sizing Ratio
  ,                                       !- Cooling Coil Name
  No,                                     !- Use DOAS DX Cooling Coil
  2,                                      !- DOAS DX Cooling Coil Leaving Minimum Air Temperature {C}
  SensibleOnlyLoadControl,                !- Latent Load Control
  {8e2d25e5-cdbb-4259-a34f-8e29071c1b32}, !- Supplemental Heating Coil Name
  ,                                       !- Supply Air Flow Rate Method During Cooling Operation
  autosize,                               !- Supply Air Flow Rate During Cooling Operation {m3/s}
  ,                                       !- Supply Air Flow Rate Per Floor Area During Cooling Operation {m3/s-m2}
  ,                                       !- Fraction of Autosized Design Cooling Supply Air Flow Rate
  ,                                       !- Design Supply Air Flow Rate Per Unit of Capacity During Cooling Operation {m3/s-W}
  ,                                       !- Supply Air Flow Rate Method During Heating Operation
  autosize,                               !- Supply Air Flow Rate During Heating Operation {m3/s}
  ,                                       !- Supply Air Flow Rate Per Floor Area during Heating Operation {m3/s-m2}
  ,                                       !- Fraction of Autosized Design Heating Supply Air Flow Rate
  ,                                       !- Design Supply Air Flow Rate Per Unit of Capacity During Heating Operation {m3/s-W}
  ,                                       !- Supply Air Flow Rate Method When No Cooling or Heating is Required
  0,                                      !- Supply Air Flow Rate When No Cooling or Heating is Required {m3/s}
  ,                                       !- Supply Air Flow Rate Per Floor Area When No Cooling or Heating is Required {m3/s-m2}
  ,                                       !- Fraction of Autosized Design Cooling Supply Air Flow Rate When No Cooling or Heating is Required
  ,                                       !- Fraction of Autosized Design Heating Supply Air Flow Rate When No Cooling or Heating is Required
  ,                                       !- Design Supply Air Flow Rate Per Unit of Capacity During Cooling Operation When No Cooling or Heating is Required {m3/s-W}
  ,                                       !- Design Supply Air Flow Rate Per Unit of Capacity During Heating Operation When No Cooling or Heating is Required {m3/s-W}
  76.6666666666667,                       !- Maximum Supply Air Temperature {C}
  4.44444444444444,                       !- Maximum Outdoor Dry-Bulb Temperature for Supplemental Heater Operation {C}
  ,                                       !- Outdoor Dry-Bulb Temperature Sensor Node Name
  2.5,                                    !- Maximum Cycling Rate {cycles/hr}
  60,                                     !- Heat Pump Time Constant {s}
  0.01,                                   !- Fraction of On-Cycle Power Use
  60,                                     !- Heat Pump Fan Delay Time {s}
  0,                                      !- Ancilliary On-Cycle Electric Power {W}
  0;                                      !- Ancilliary Off-Cycle Electric Power {W}

OS:Schedule:Constant,
  {13108b8a-40a1-451f-bfc6-9231851844cc}, !- Handle
  Always Off Discrete,                    !- Name
  {c92b7807-d63a-4f0e-b962-66db030c465e}, !- Schedule Type Limits Name
  0;                                      !- Value

OS:ScheduleTypeLimits,
  {c92b7807-d63a-4f0e-b962-66db030c465e}, !- Handle
  OnOff 1,                                !- Name
  0,                                      !- Lower Limit Value
  1,                                      !- Upper Limit Value
  Discrete,                               !- Numeric Type
  Availability;                           !- Unit Type

OS:AirLoopHVAC,
  {88790000-ed50-4aa8-9ed4-f81bdc6fbe27}, !- Handle
  res gshp vert bore central htg air system, !- Name
  ,                                       !- Controller List Name
  {067dc8c1-fafa-464c-a8d5-2b482048b86c}, !- Availability Schedule
  {2ef3b683-53d0-49d2-becc-f24bbb98881a}, !- Availability Manager List Name
  AutoSize,                               !- Design Supply Air Flow Rate {m3/s}
  ,                                       !- Branch List Name
  ,                                       !- Connector List Name
  {6676e49b-d329-4ca1-a80b-0e8bb829ca75}, !- Supply Side Inlet Node Name
  {b51ef1bc-f32b-4cf3-91a7-103a947bf7d7}, !- Demand Side Outlet Node Name
  {fdaf17c8-b20f-4f72-904b-9b2528f7ea76}, !- Demand Side Inlet Node A
  {5df589cc-fd17-41ce-8ec5-133c0d5706a3}, !- Supply Side Outlet Node A
  ,                                       !- Demand Side Inlet Node B
  ,                                       !- Supply Side Outlet Node B
  ,                                       !- Return Air Bypass Flow Temperature Setpoint Schedule Name
  {bae67569-a5c8-4922-b104-f3e7b4b84457}, !- Demand Mixer Name
  {176b5a13-d7b6-4add-8216-44c6677ce1fd}, !- Demand Splitter A Name
  ,                                       !- Demand Splitter B Name
  ;                                       !- Supply Splitter Name

OS:Node,
  {568dc6ff-cf32-49a6-bd34-f8c660d81f3a}, !- Handle
  Node 19,                                !- Name
  {6676e49b-d329-4ca1-a80b-0e8bb829ca75}, !- Inlet Port
  {5dc9d966-b812-4903-ace5-2f9d63ee8d38}; !- Outlet Port

OS:Node,
  {c09b1115-eb6f-4dac-91ee-e1e1ac5b5033}, !- Handle
  Node 20,                                !- Name
  {21caeea5-177b-440f-b51b-e4b24fe16671}, !- Inlet Port
  {5df589cc-fd17-41ce-8ec5-133c0d5706a3}; !- Outlet Port

OS:Connection,
  {6676e49b-d329-4ca1-a80b-0e8bb829ca75}, !- Handle
  {8c599ae4-91ca-47e4-a8f9-1e2d768ea606}, !- Name
  {88790000-ed50-4aa8-9ed4-f81bdc6fbe27}, !- Source Object
  8,                                      !- Outlet Port
  {568dc6ff-cf32-49a6-bd34-f8c660d81f3a}, !- Target Object
  2;                                      !- Inlet Port

OS:Connection,
  {5df589cc-fd17-41ce-8ec5-133c0d5706a3}, !- Handle
  {be6c52f4-6727-47a3-88b8-ecc2f374adbb}, !- Name
  {c09b1115-eb6f-4dac-91ee-e1e1ac5b5033}, !- Source Object
  3,                                      !- Outlet Port
  {88790000-ed50-4aa8-9ed4-f81bdc6fbe27}, !- Target Object
  11;                                     !- Inlet Port

OS:Node,
  {4de2a806-3728-448f-a1d6-48f48de519ed}, !- Handle
  Node 21,                                !- Name
  {fdaf17c8-b20f-4f72-904b-9b2528f7ea76}, !- Inlet Port
  {07be754c-38ef-4943-975b-29d7b87897cb}; !- Outlet Port

OS:Node,
  {0c72e04c-8d5a-4ed6-95a4-82dd69e7bf77}, !- Handle
  Node 22,                                !- Name
  {5305cb4a-db37-42d8-b188-68a146c6dbcf}, !- Inlet Port
  {b51ef1bc-f32b-4cf3-91a7-103a947bf7d7}; !- Outlet Port

OS:Node,
  {4fe656ff-53e5-464f-af56-a2285f05dc12}, !- Handle
  Node 23,                                !- Name
  {53295b28-1732-4a11-9f8d-c90a990ba574}, !- Inlet Port
  {06c25598-2b23-4023-9125-d0b07f55c43a}; !- Outlet Port

OS:Connection,
  {fdaf17c8-b20f-4f72-904b-9b2528f7ea76}, !- Handle
  {912fa374-dad3-43f2-8647-244e3e028ae7}, !- Name
  {88790000-ed50-4aa8-9ed4-f81bdc6fbe27}, !- Source Object
  10,                                     !- Outlet Port
  {4de2a806-3728-448f-a1d6-48f48de519ed}, !- Target Object
  2;                                      !- Inlet Port

OS:Connection,
  {b51ef1bc-f32b-4cf3-91a7-103a947bf7d7}, !- Handle
  {763a3eee-2344-48b9-b555-26766e308088}, !- Name
  {0c72e04c-8d5a-4ed6-95a4-82dd69e7bf77}, !- Source Object
  3,                                      !- Outlet Port
  {88790000-ed50-4aa8-9ed4-f81bdc6fbe27}, !- Target Object
  9;                                      !- Inlet Port

OS:AirLoopHVAC:ZoneSplitter,
  {176b5a13-d7b6-4add-8216-44c6677ce1fd}, !- Handle
  res gshp vert bore htg zone splitter,   !- Name
  {07be754c-38ef-4943-975b-29d7b87897cb}, !- Inlet Node Name
  {2f39e1b6-4eee-4285-b913-e6b0e2450f50}; !- Outlet Node Name 1

OS:AirLoopHVAC:ZoneMixer,
  {bae67569-a5c8-4922-b104-f3e7b4b84457}, !- Handle
  res gshp vert bore htg zone mixer,      !- Name
  {5305cb4a-db37-42d8-b188-68a146c6dbcf}, !- Outlet Node Name
  {bd6f8160-4614-4f4c-a8db-732e027952db}; !- Inlet Node Name 1

OS:Connection,
  {07be754c-38ef-4943-975b-29d7b87897cb}, !- Handle
  {70bd16e7-0684-4006-a463-729572584776}, !- Name
  {4de2a806-3728-448f-a1d6-48f48de519ed}, !- Source Object
  3,                                      !- Outlet Port
  {176b5a13-d7b6-4add-8216-44c6677ce1fd}, !- Target Object
  2;                                      !- Inlet Port

OS:Connection,
  {5305cb4a-db37-42d8-b188-68a146c6dbcf}, !- Handle
  {322084b0-b848-4865-a8a2-cdbd7d0b79c2}, !- Name
  {bae67569-a5c8-4922-b104-f3e7b4b84457}, !- Source Object
  2,                                      !- Outlet Port
  {0c72e04c-8d5a-4ed6-95a4-82dd69e7bf77}, !- Target Object
  2;                                      !- Inlet Port

OS:Sizing:System,
  {aa7b5053-4c9d-4b07-b321-3d6624577f82}, !- Handle
  {88790000-ed50-4aa8-9ed4-f81bdc6fbe27}, !- AirLoop Name
  Sensible,                               !- Type of Load to Size On
  Autosize,                               !- Design Outdoor Air Flow Rate {m3/s}
  0.3,                                    !- Central Heating Maximum System Air Flow Ratio
  7,                                      !- Preheat Design Temperature {C}
  0.008,                                  !- Preheat Design Humidity Ratio {kg-H2O/kg-Air}
  12.8,                                   !- Precool Design Temperature {C}
  0.008,                                  !- Precool Design Humidity Ratio {kg-H2O/kg-Air}
  12.8,                                   !- Central Cooling Design Supply Air Temperature {C}
  16.7,                                   !- Central Heating Design Supply Air Temperature {C}
  NonCoincident,                          !- Sizing Option
  Yes,                                    !- 100% Outdoor Air in Cooling
  Yes,                                    !- 100% Outdoor Air in Heating
  0.0085,                                 !- Central Cooling Design Supply Air Humidity Ratio {kg-H2O/kg-Air}
  0.008,                                  !- Central Heating Design Supply Air Humidity Ratio {kg-H2O/kg-Air}
  DesignDay,                              !- Cooling Design Air Flow Method
  0,                                      !- Cooling Design Air Flow Rate {m3/s}
  DesignDay,                              !- Heating Design Air Flow Method
  0,                                      !- Heating Design Air Flow Rate {m3/s}
  ZoneSum,                                !- System Outdoor Air Method
  1,                                      !- Zone Maximum Outdoor Air Fraction {dimensionless}
  0.0099676501,                           !- Cooling Supply Air Flow Rate Per Floor Area {m3/s-m2}
  1,                                      !- Cooling Fraction of Autosized Cooling Supply Air Flow Rate
  3.9475456e-005,                         !- Cooling Supply Air Flow Rate Per Unit Cooling Capacity {m3/s-W}
  0.0099676501,                           !- Heating Supply Air Flow Rate Per Floor Area {m3/s-m2}
  1,                                      !- Heating Fraction of Autosized Heating Supply Air Flow Rate
  1,                                      !- Heating Fraction of Autosized Cooling Supply Air Flow Rate
  3.1588213e-005,                         !- Heating Supply Air Flow Rate Per Unit Heating Capacity {m3/s-W}
  CoolingDesignCapacity,                  !- Cooling Design Capacity Method
  autosize,                               !- Cooling Design Capacity {W}
  234.7,                                  !- Cooling Design Capacity Per Floor Area {W/m2}
  1,                                      !- Fraction of Autosized Cooling Design Capacity
  HeatingDesignCapacity,                  !- Heating Design Capacity Method
  autosize,                               !- Heating Design Capacity {W}
  157,                                    !- Heating Design Capacity Per Floor Area {W/m2}
  1,                                      !- Fraction of Autosized Heating Design Capacity
  OnOff;                                  !- Central Cooling Capacity Control Method

OS:AvailabilityManagerAssignmentList,
  {2ef3b683-53d0-49d2-becc-f24bbb98881a}, !- Handle
  Air Loop HVAC 1 AvailabilityManagerAssignmentList; !- Name

OS:Connection,
  {5dc9d966-b812-4903-ace5-2f9d63ee8d38}, !- Handle
  {f4162cf0-8d48-4be7-bbb5-3f52a1b715f9}, !- Name
  {568dc6ff-cf32-49a6-bd34-f8c660d81f3a}, !- Source Object
  3,                                      !- Outlet Port
  {618e5286-94b7-40bd-a5b5-e3e6a537ef4d}, !- Target Object
  6;                                      !- Inlet Port

OS:Connection,
  {21caeea5-177b-440f-b51b-e4b24fe16671}, !- Handle
  {b9ca269d-bb67-477c-9854-2abe8baac18c}, !- Name
  {618e5286-94b7-40bd-a5b5-e3e6a537ef4d}, !- Source Object
  7,                                      !- Outlet Port
  {c09b1115-eb6f-4dac-91ee-e1e1ac5b5033}, !- Target Object
  2;                                      !- Inlet Port

OS:AirTerminal:SingleDuct:ConstantVolume:NoReheat,
  {4da6f3d3-f3c7-4a0c-95a9-16d66880b0e9}, !- Handle
  res gshp vert bore living zone htg direct air, !- Name
  {067dc8c1-fafa-464c-a8d5-2b482048b86c}, !- Availability Schedule Name
  {0b9aebee-3193-4885-8b88-89b5538e7b54}, !- Air Inlet Node Name
  {53295b28-1732-4a11-9f8d-c90a990ba574}, !- Air Outlet Node Name
  AutoSize;                               !- Maximum Air Flow Rate {m3/s}

OS:Node,
  {cfca8e47-ffaa-46f2-8554-e030936f859e}, !- Handle
  Node 24,                                !- Name
  {fcc9ec4d-389a-455d-9462-97928bf68304}, !- Inlet Port
  {bd6f8160-4614-4f4c-a8db-732e027952db}; !- Outlet Port

OS:Connection,
  {06c25598-2b23-4023-9125-d0b07f55c43a}, !- Handle
  {3dae4630-8045-446c-909c-5d1360680fcf}, !- Name
  {4fe656ff-53e5-464f-af56-a2285f05dc12}, !- Source Object
  3,                                      !- Outlet Port
  {d35d69c2-0c20-44bd-85a5-8ff002d02c05}, !- Target Object
  3;                                      !- Inlet Port

OS:Connection,
  {fcc9ec4d-389a-455d-9462-97928bf68304}, !- Handle
  {5c703765-bb50-4016-818b-a42d49cddc01}, !- Name
  {67b5a242-8927-4ec7-ba6c-924ea9f41782}, !- Source Object
  3,                                      !- Outlet Port
  {cfca8e47-ffaa-46f2-8554-e030936f859e}, !- Target Object
  2;                                      !- Inlet Port

OS:Connection,
  {bd6f8160-4614-4f4c-a8db-732e027952db}, !- Handle
  {c27e2496-b6b1-4dac-9894-a21be4a3ce39}, !- Name
  {cfca8e47-ffaa-46f2-8554-e030936f859e}, !- Source Object
  3,                                      !- Outlet Port
  {bae67569-a5c8-4922-b104-f3e7b4b84457}, !- Target Object
  3;                                      !- Inlet Port

OS:Node,
  {3fb3e519-7438-4ee1-aafe-4985dcbbc592}, !- Handle
  Node 25,                                !- Name
  {2f39e1b6-4eee-4285-b913-e6b0e2450f50}, !- Inlet Port
  {0b9aebee-3193-4885-8b88-89b5538e7b54}; !- Outlet Port

OS:Connection,
  {2f39e1b6-4eee-4285-b913-e6b0e2450f50}, !- Handle
  {6821c56d-7cec-4440-86f0-640dab6b35cf}, !- Name
  {176b5a13-d7b6-4add-8216-44c6677ce1fd}, !- Source Object
  3,                                      !- Outlet Port
  {3fb3e519-7438-4ee1-aafe-4985dcbbc592}, !- Target Object
  2;                                      !- Inlet Port

OS:Connection,
  {0b9aebee-3193-4885-8b88-89b5538e7b54}, !- Handle
  {3fa16f2c-7ceb-46cf-af9b-8e53d1f1fbe7}, !- Name
  {3fb3e519-7438-4ee1-aafe-4985dcbbc592}, !- Source Object
  3,                                      !- Outlet Port
  {4da6f3d3-f3c7-4a0c-95a9-16d66880b0e9}, !- Target Object
  3;                                      !- Inlet Port

OS:Connection,
  {53295b28-1732-4a11-9f8d-c90a990ba574}, !- Handle
  {2fb414d9-b4d7-48e2-9c09-85eef2b5b3bb}, !- Name
  {4da6f3d3-f3c7-4a0c-95a9-16d66880b0e9}, !- Source Object
  4,                                      !- Outlet Port
  {4fe656ff-53e5-464f-af56-a2285f05dc12}, !- Target Object
  2;                                      !- Inlet Port

OS:Coil:Cooling:WaterToAirHeatPump:EquationFit,
  {06287232-c606-4938-a19c-967dfd738a08}, !- Handle
  res gshp vert bore cooling coil,        !- Name
  {9047e2e9-d73e-45a7-8cde-98feb9c38fd3}, !- Water Inlet Node Name
  {fe40ea10-e0a5-4fca-9be0-d91e3d346cfa}, !- Water Outlet Node Name
  ,                                       !- Air Inlet Node Name
  ,                                       !- Air Outlet Node Name
  ,                                       !- Rated Air Flow Rate {m3/s}
  ,                                       !- Rated Water Flow Rate {m3/s}
  ,                                       !- Rated Total Cooling Capacity {W}
  ,                                       !- Rated Sensible Cooling Capacity {W}
  5.3555091458258,                        !- Rated Cooling Coefficient of Performance {W/W}
  -3.9160645386,                          !- Total Cooling Capacity Coefficient 1
  7.042944024,                            !- Total Cooling Capacity Coefficient 2
  -2.270589372,                           !- Total Cooling Capacity Coefficient 3
  0,                                      !- Total Cooling Capacity Coefficient 4
  0,                                      !- Total Cooling Capacity Coefficient 5
  26.7839398084,                          !- Sensible Cooling Capacity Coefficient 1
  0,                                      !- Sensible Cooling Capacity Coefficient 2
  -23.832385974,                          !- Sensible Cooling Capacity Coefficient 3
  -1.115743914,                           !- Sensible Cooling Capacity Coefficient 4
  0,                                      !- Sensible Cooling Capacity Coefficient 5
  0,                                      !- Sensible Cooling Capacity Coefficient 6
  -6.2337364523,                          !- Cooling Power Consumption Coefficient 1
  1.610096238,                            !- Cooling Power Consumption Coefficient 2
  5.317076448,                            !- Cooling Power Consumption Coefficient 3
  0,                                      !- Cooling Power Consumption Coefficient 4
  0,                                      !- Cooling Power Consumption Coefficient 5
  1000,                                   !- Nominal Time for Condensate Removal to Begin {s}
  1.5;                                    !- Ratio of Initial Moisture Evaporation Rate and Steady State Latent Capacity {dimensionless}

OS:EnergyManagementSystem:Sensor,
  {244744c6-52f4-4183-8600-fc8713b19e63}, !- Handle
  res_gshp_vert_bore_cooling_coil_s,      !- Name
  res gshp vert bore cooling coil,        !- Output Variable or Output Meter Index Key Name
  Cooling Coil Electric Energy;           !- Output Variable or Output Meter Name

OS:Node,
  {fb736a62-a5f9-4ddc-9de2-88df2f714809}, !- Handle
  Node 26,                                !- Name
  {6d1ad849-b4d6-4712-a688-a98a23298f65}, !- Inlet Port
  {9047e2e9-d73e-45a7-8cde-98feb9c38fd3}; !- Outlet Port

OS:Connection,
  {6d1ad849-b4d6-4712-a688-a98a23298f65}, !- Handle
  {ffefe747-2bf7-4bfe-aaab-75b732b7e936}, !- Name
  {0d2f6b49-e363-4c81-9a38-84d255a458d2}, !- Source Object
  5,                                      !- Outlet Port
  {fb736a62-a5f9-4ddc-9de2-88df2f714809}, !- Target Object
  2;                                      !- Inlet Port

OS:Node,
  {d690c451-b95c-446e-9c32-b7befb0d02df}, !- Handle
  Node 27,                                !- Name
  {fe40ea10-e0a5-4fca-9be0-d91e3d346cfa}, !- Inlet Port
  {103f7ee6-ef2b-4512-8302-8006a0df77ad}; !- Outlet Port

OS:Connection,
  {9047e2e9-d73e-45a7-8cde-98feb9c38fd3}, !- Handle
  {42ed8dc5-6811-4bfa-8538-74670731a5bd}, !- Name
  {fb736a62-a5f9-4ddc-9de2-88df2f714809}, !- Source Object
  3,                                      !- Outlet Port
  {06287232-c606-4938-a19c-967dfd738a08}, !- Target Object
  2;                                      !- Inlet Port

OS:Connection,
  {fe40ea10-e0a5-4fca-9be0-d91e3d346cfa}, !- Handle
  {a763a791-3616-47ce-b57d-5571f36637fc}, !- Name
  {06287232-c606-4938-a19c-967dfd738a08}, !- Source Object
  3,                                      !- Outlet Port
  {d690c451-b95c-446e-9c32-b7befb0d02df}, !- Target Object
  2;                                      !- Inlet Port

OS:Connection,
  {103f7ee6-ef2b-4512-8302-8006a0df77ad}, !- Handle
  {f9592046-b7c1-4d71-8435-63e57ce4333f}, !- Name
  {d690c451-b95c-446e-9c32-b7befb0d02df}, !- Source Object
  3,                                      !- Outlet Port
  {efe80a82-bc11-4880-8ab2-86dd88c6e071}, !- Target Object
  5;                                      !- Inlet Port

OS:Fan:OnOff,
  {7b6efd9c-a776-4fec-9698-9b215364a3bc}, !- Handle
  res gshp vert bore living zone clg supply fan, !- Name
  {067dc8c1-fafa-464c-a8d5-2b482048b86c}, !- Availability Schedule Name
  0.75,                                   !- Fan Total Efficiency
  794.580001233493,                       !- Pressure Rise {Pa}
  autosize,                               !- Maximum Flow Rate {m3/s}
  1,                                      !- Motor Efficiency
  1,                                      !- Motor In Airstream Fraction
  ,                                       !- Air Inlet Node Name
  ,                                       !- Air Outlet Node Name
  {bdb2e962-5bcc-4667-95c4-da0ecb26596a}, !- Fan Power Ratio Function of Speed Ratio Curve Name
  {2e2722dc-2479-4394-bfd9-c86e5c9505d9}, !- Fan Efficiency Ratio Function of Speed Ratio Curve Name
  res gshp vert bore clg supply fan;      !- End-Use Subcategory

OS:Curve:Exponent,
  {bdb2e962-5bcc-4667-95c4-da0ecb26596a}, !- Handle
  Fan On Off Power Curve 1,               !- Name
  1,                                      !- Coefficient1 Constant
  0,                                      !- Coefficient2 Constant
  0,                                      !- Coefficient3 Constant
  0,                                      !- Minimum Value of x
  1,                                      !- Maximum Value of x
  ,                                       !- Minimum Curve Output
  ,                                       !- Maximum Curve Output
  ,                                       !- Input Unit Type for X
  ;                                       !- Output Unit Type

OS:Curve:Cubic,
  {2e2722dc-2479-4394-bfd9-c86e5c9505d9}, !- Handle
  Fan On Off Efficiency Curve 1,          !- Name
  1,                                      !- Coefficient1 Constant
  0,                                      !- Coefficient2 x
  0,                                      !- Coefficient3 x**2
  0,                                      !- Coefficient4 x**3
  0,                                      !- Minimum Value of x
  1;                                      !- Maximum Value of x

OS:AirLoopHVAC:UnitarySystem,
  {b7782125-e6ff-4fd0-81a7-8e3e314be4ad}, !- Handle
  res gshp vert bore clg unitary system,  !- Name
  Load,                                   !- Control Type
  {3a31a4ae-33ff-4587-b13a-cfeaf04a089c}, !- Controlling Zone or Thermostat Location
  None,                                   !- Dehumidification Control Type
  {067dc8c1-fafa-464c-a8d5-2b482048b86c}, !- Availability Schedule Name
  {22346a8c-ce10-4f5f-aa6c-e76bc9865f98}, !- Air Inlet Node Name
  {ca890dcf-7f5a-431c-8ebb-93a4c946dc52}, !- Air Outlet Node Name
  {7b6efd9c-a776-4fec-9698-9b215364a3bc}, !- Supply Fan Name
  BlowThrough,                            !- Fan Placement
  {13108b8a-40a1-451f-bfc6-9231851844cc}, !- Supply Air Fan Operating Mode Schedule Name
  ,                                       !- Heating Coil Name
  1,                                      !- DX Heating Coil Sizing Ratio
  {06287232-c606-4938-a19c-967dfd738a08}, !- Cooling Coil Name
  No,                                     !- Use DOAS DX Cooling Coil
  2,                                      !- DOAS DX Cooling Coil Leaving Minimum Air Temperature {C}
  SensibleOnlyLoadControl,                !- Latent Load Control
  ,                                       !- Supplemental Heating Coil Name
  ,                                       !- Supply Air Flow Rate Method During Cooling Operation
  autosize,                               !- Supply Air Flow Rate During Cooling Operation {m3/s}
  ,                                       !- Supply Air Flow Rate Per Floor Area During Cooling Operation {m3/s-m2}
  ,                                       !- Fraction of Autosized Design Cooling Supply Air Flow Rate
  ,                                       !- Design Supply Air Flow Rate Per Unit of Capacity During Cooling Operation {m3/s-W}
  ,                                       !- Supply Air Flow Rate Method During Heating Operation
  autosize,                               !- Supply Air Flow Rate During Heating Operation {m3/s}
  ,                                       !- Supply Air Flow Rate Per Floor Area during Heating Operation {m3/s-m2}
  ,                                       !- Fraction of Autosized Design Heating Supply Air Flow Rate
  ,                                       !- Design Supply Air Flow Rate Per Unit of Capacity During Heating Operation {m3/s-W}
  ,                                       !- Supply Air Flow Rate Method When No Cooling or Heating is Required
  0,                                      !- Supply Air Flow Rate When No Cooling or Heating is Required {m3/s}
  ,                                       !- Supply Air Flow Rate Per Floor Area When No Cooling or Heating is Required {m3/s-m2}
  ,                                       !- Fraction of Autosized Design Cooling Supply Air Flow Rate When No Cooling or Heating is Required
  ,                                       !- Fraction of Autosized Design Heating Supply Air Flow Rate When No Cooling or Heating is Required
  ,                                       !- Design Supply Air Flow Rate Per Unit of Capacity During Cooling Operation When No Cooling or Heating is Required {m3/s-W}
  ,                                       !- Design Supply Air Flow Rate Per Unit of Capacity During Heating Operation When No Cooling or Heating is Required {m3/s-W}
  76.6666666666667,                       !- Maximum Supply Air Temperature {C}
  4.44444444444444,                       !- Maximum Outdoor Dry-Bulb Temperature for Supplemental Heater Operation {C}
  ,                                       !- Outdoor Dry-Bulb Temperature Sensor Node Name
  2.5,                                    !- Maximum Cycling Rate {cycles/hr}
  60,                                     !- Heat Pump Time Constant {s}
  0.01,                                   !- Fraction of On-Cycle Power Use
  60,                                     !- Heat Pump Fan Delay Time {s}
  0,                                      !- Ancilliary On-Cycle Electric Power {W}
  0;                                      !- Ancilliary Off-Cycle Electric Power {W}

OS:AirLoopHVAC,
  {a5b9cc0b-2ee0-46ec-8cdb-fdc5ad4d6cb6}, !- Handle
  res gshp vert bore central clg air system, !- Name
  ,                                       !- Controller List Name
  {067dc8c1-fafa-464c-a8d5-2b482048b86c}, !- Availability Schedule
  {3079155d-b7f0-4348-97bf-9fa1669554e2}, !- Availability Manager List Name
  AutoSize,                               !- Design Supply Air Flow Rate {m3/s}
  ,                                       !- Branch List Name
  ,                                       !- Connector List Name
  {43c65d2b-2f17-4ac5-944a-1a45be8ee7cb}, !- Supply Side Inlet Node Name
  {0b4336bd-a233-4266-b4ec-30a1f8a2d22e}, !- Demand Side Outlet Node Name
  {e22e84b5-e844-48ad-9294-c294d386e986}, !- Demand Side Inlet Node A
  {df085092-db13-4763-95b2-d5ee1211000f}, !- Supply Side Outlet Node A
  ,                                       !- Demand Side Inlet Node B
  ,                                       !- Supply Side Outlet Node B
  ,                                       !- Return Air Bypass Flow Temperature Setpoint Schedule Name
  {056fa155-bf86-4796-8d66-d4adbd1b992d}, !- Demand Mixer Name
  {094bb2dd-de8f-44fa-9d75-89e8c5cadae8}, !- Demand Splitter A Name
  ,                                       !- Demand Splitter B Name
  ;                                       !- Supply Splitter Name

OS:Node,
  {38b23e8a-7cb8-48cb-80ca-672e8d22eba9}, !- Handle
  Node 28,                                !- Name
  {43c65d2b-2f17-4ac5-944a-1a45be8ee7cb}, !- Inlet Port
  {22346a8c-ce10-4f5f-aa6c-e76bc9865f98}; !- Outlet Port

OS:Node,
  {2ad142cd-7d73-4542-9f30-08ab3994c861}, !- Handle
  Node 29,                                !- Name
  {ca890dcf-7f5a-431c-8ebb-93a4c946dc52}, !- Inlet Port
  {df085092-db13-4763-95b2-d5ee1211000f}; !- Outlet Port

OS:Connection,
  {43c65d2b-2f17-4ac5-944a-1a45be8ee7cb}, !- Handle
  {ff1eff08-3f29-44e1-b83b-c11ca58fa95e}, !- Name
  {a5b9cc0b-2ee0-46ec-8cdb-fdc5ad4d6cb6}, !- Source Object
  8,                                      !- Outlet Port
  {38b23e8a-7cb8-48cb-80ca-672e8d22eba9}, !- Target Object
  2;                                      !- Inlet Port

OS:Connection,
  {df085092-db13-4763-95b2-d5ee1211000f}, !- Handle
  {09f66c35-37c5-4cc7-9c8a-4937dbfb3812}, !- Name
  {2ad142cd-7d73-4542-9f30-08ab3994c861}, !- Source Object
  3,                                      !- Outlet Port
  {a5b9cc0b-2ee0-46ec-8cdb-fdc5ad4d6cb6}, !- Target Object
  11;                                     !- Inlet Port

OS:Node,
  {a2e45068-4f25-40f8-86f4-cb18e0e77217}, !- Handle
  Node 30,                                !- Name
  {e22e84b5-e844-48ad-9294-c294d386e986}, !- Inlet Port
  {80bf3884-82ae-4c9c-bd4e-dcf47a7ee994}; !- Outlet Port

OS:Node,
  {7d2d1877-3ad7-4fd8-81db-9d2aeff0826a}, !- Handle
  Node 31,                                !- Name
  {f64e252a-0bd9-49e5-a3c8-9859062f1ea0}, !- Inlet Port
  {0b4336bd-a233-4266-b4ec-30a1f8a2d22e}; !- Outlet Port

OS:Node,
  {acfc2227-ec36-481f-9754-dec35426ace2}, !- Handle
  Node 32,                                !- Name
  {6f1b95ba-3833-43b0-8832-8ea597b1d3cd}, !- Inlet Port
  {2e5d5441-91ea-4d7e-899e-f220eb4f97ba}; !- Outlet Port

OS:Connection,
  {e22e84b5-e844-48ad-9294-c294d386e986}, !- Handle
  {6b42ae6c-81b5-43a4-a0c0-8697743bf1af}, !- Name
  {a5b9cc0b-2ee0-46ec-8cdb-fdc5ad4d6cb6}, !- Source Object
  10,                                     !- Outlet Port
  {a2e45068-4f25-40f8-86f4-cb18e0e77217}, !- Target Object
  2;                                      !- Inlet Port

OS:Connection,
  {0b4336bd-a233-4266-b4ec-30a1f8a2d22e}, !- Handle
  {aa3d3a2a-2a90-4938-8e0d-f78bd8544831}, !- Name
  {7d2d1877-3ad7-4fd8-81db-9d2aeff0826a}, !- Source Object
  3,                                      !- Outlet Port
  {a5b9cc0b-2ee0-46ec-8cdb-fdc5ad4d6cb6}, !- Target Object
  9;                                      !- Inlet Port

OS:AirLoopHVAC:ZoneSplitter,
  {094bb2dd-de8f-44fa-9d75-89e8c5cadae8}, !- Handle
  res gshp vert bore clg zone splitter,   !- Name
  {80bf3884-82ae-4c9c-bd4e-dcf47a7ee994}, !- Inlet Node Name
  {498f8d33-238a-4ada-aba3-42d3c4bccd89}; !- Outlet Node Name 1

OS:AirLoopHVAC:ZoneMixer,
  {056fa155-bf86-4796-8d66-d4adbd1b992d}, !- Handle
  res gshp vert bore clg zone mixer,      !- Name
  {f64e252a-0bd9-49e5-a3c8-9859062f1ea0}, !- Outlet Node Name
  {7360b883-3284-4fca-b389-3c0661b4e812}; !- Inlet Node Name 1

OS:Connection,
  {80bf3884-82ae-4c9c-bd4e-dcf47a7ee994}, !- Handle
  {1ab83588-07c2-421e-a07c-968365647697}, !- Name
  {a2e45068-4f25-40f8-86f4-cb18e0e77217}, !- Source Object
  3,                                      !- Outlet Port
  {094bb2dd-de8f-44fa-9d75-89e8c5cadae8}, !- Target Object
  2;                                      !- Inlet Port

OS:Connection,
  {f64e252a-0bd9-49e5-a3c8-9859062f1ea0}, !- Handle
  {2a4cb846-afe8-4390-8346-c6974580b167}, !- Name
  {056fa155-bf86-4796-8d66-d4adbd1b992d}, !- Source Object
  2,                                      !- Outlet Port
  {7d2d1877-3ad7-4fd8-81db-9d2aeff0826a}, !- Target Object
  2;                                      !- Inlet Port

OS:Sizing:System,
  {92f22cd2-9b71-409d-8797-95e49ed20b0d}, !- Handle
  {a5b9cc0b-2ee0-46ec-8cdb-fdc5ad4d6cb6}, !- AirLoop Name
  Sensible,                               !- Type of Load to Size On
  Autosize,                               !- Design Outdoor Air Flow Rate {m3/s}
  0.3,                                    !- Central Heating Maximum System Air Flow Ratio
  7,                                      !- Preheat Design Temperature {C}
  0.008,                                  !- Preheat Design Humidity Ratio {kg-H2O/kg-Air}
  12.8,                                   !- Precool Design Temperature {C}
  0.008,                                  !- Precool Design Humidity Ratio {kg-H2O/kg-Air}
  12.8,                                   !- Central Cooling Design Supply Air Temperature {C}
  16.7,                                   !- Central Heating Design Supply Air Temperature {C}
  NonCoincident,                          !- Sizing Option
  Yes,                                    !- 100% Outdoor Air in Cooling
  Yes,                                    !- 100% Outdoor Air in Heating
  0.0085,                                 !- Central Cooling Design Supply Air Humidity Ratio {kg-H2O/kg-Air}
  0.008,                                  !- Central Heating Design Supply Air Humidity Ratio {kg-H2O/kg-Air}
  DesignDay,                              !- Cooling Design Air Flow Method
  0,                                      !- Cooling Design Air Flow Rate {m3/s}
  DesignDay,                              !- Heating Design Air Flow Method
  0,                                      !- Heating Design Air Flow Rate {m3/s}
  ZoneSum,                                !- System Outdoor Air Method
  1,                                      !- Zone Maximum Outdoor Air Fraction {dimensionless}
  0.0099676501,                           !- Cooling Supply Air Flow Rate Per Floor Area {m3/s-m2}
  1,                                      !- Cooling Fraction of Autosized Cooling Supply Air Flow Rate
  3.9475456e-005,                         !- Cooling Supply Air Flow Rate Per Unit Cooling Capacity {m3/s-W}
  0.0099676501,                           !- Heating Supply Air Flow Rate Per Floor Area {m3/s-m2}
  1,                                      !- Heating Fraction of Autosized Heating Supply Air Flow Rate
  1,                                      !- Heating Fraction of Autosized Cooling Supply Air Flow Rate
  3.1588213e-005,                         !- Heating Supply Air Flow Rate Per Unit Heating Capacity {m3/s-W}
  CoolingDesignCapacity,                  !- Cooling Design Capacity Method
  autosize,                               !- Cooling Design Capacity {W}
  234.7,                                  !- Cooling Design Capacity Per Floor Area {W/m2}
  1,                                      !- Fraction of Autosized Cooling Design Capacity
  HeatingDesignCapacity,                  !- Heating Design Capacity Method
  autosize,                               !- Heating Design Capacity {W}
  157,                                    !- Heating Design Capacity Per Floor Area {W/m2}
  1,                                      !- Fraction of Autosized Heating Design Capacity
  OnOff;                                  !- Central Cooling Capacity Control Method

OS:AvailabilityManagerAssignmentList,
  {3079155d-b7f0-4348-97bf-9fa1669554e2}, !- Handle
  Air Loop HVAC 1 AvailabilityManagerAssignmentList 1; !- Name

OS:Connection,
  {22346a8c-ce10-4f5f-aa6c-e76bc9865f98}, !- Handle
  {579d770e-ae09-47d5-aab5-7f5e58012dfd}, !- Name
  {38b23e8a-7cb8-48cb-80ca-672e8d22eba9}, !- Source Object
  3,                                      !- Outlet Port
  {b7782125-e6ff-4fd0-81a7-8e3e314be4ad}, !- Target Object
  6;                                      !- Inlet Port

OS:Connection,
  {ca890dcf-7f5a-431c-8ebb-93a4c946dc52}, !- Handle
  {a64a51ad-2b89-455f-8b45-5c214473583d}, !- Name
  {b7782125-e6ff-4fd0-81a7-8e3e314be4ad}, !- Source Object
  7,                                      !- Outlet Port
  {2ad142cd-7d73-4542-9f30-08ab3994c861}, !- Target Object
  2;                                      !- Inlet Port

OS:AirTerminal:SingleDuct:ConstantVolume:NoReheat,
  {2a94bc66-ebce-47c2-8c45-c9d93367c0d2}, !- Handle
  res gshp vert bore living zone clg direct air, !- Name
  {067dc8c1-fafa-464c-a8d5-2b482048b86c}, !- Availability Schedule Name
  {1c0bb770-b50e-4840-85dd-7b9c7df39e0e}, !- Air Inlet Node Name
  {6f1b95ba-3833-43b0-8832-8ea597b1d3cd}, !- Air Outlet Node Name
  AutoSize;                               !- Maximum Air Flow Rate {m3/s}

OS:Node,
  {8182c1a6-c10c-4cf4-917e-f1d244030a3c}, !- Handle
  Node 33,                                !- Name
  {85cc3534-2ac3-4b71-95c6-e01382054fd2}, !- Inlet Port
  {7360b883-3284-4fca-b389-3c0661b4e812}; !- Outlet Port

OS:Connection,
  {2e5d5441-91ea-4d7e-899e-f220eb4f97ba}, !- Handle
  {79e38104-99c9-466a-a122-ecbd9d10d445}, !- Name
  {acfc2227-ec36-481f-9754-dec35426ace2}, !- Source Object
  3,                                      !- Outlet Port
  {d35d69c2-0c20-44bd-85a5-8ff002d02c05}, !- Target Object
  4;                                      !- Inlet Port

OS:Connection,
  {85cc3534-2ac3-4b71-95c6-e01382054fd2}, !- Handle
  {4aaad71d-3532-4d6e-ac7f-9f2771fbf44a}, !- Name
  {67b5a242-8927-4ec7-ba6c-924ea9f41782}, !- Source Object
  4,                                      !- Outlet Port
  {8182c1a6-c10c-4cf4-917e-f1d244030a3c}, !- Target Object
  2;                                      !- Inlet Port

OS:Connection,
  {7360b883-3284-4fca-b389-3c0661b4e812}, !- Handle
  {b95ff1da-ff03-4b19-9ba5-e05eab327243}, !- Name
  {8182c1a6-c10c-4cf4-917e-f1d244030a3c}, !- Source Object
  3,                                      !- Outlet Port
  {056fa155-bf86-4796-8d66-d4adbd1b992d}, !- Target Object
  3;                                      !- Inlet Port

OS:Node,
  {173dd446-1179-4d04-b267-d783c6523582}, !- Handle
  Node 34,                                !- Name
  {498f8d33-238a-4ada-aba3-42d3c4bccd89}, !- Inlet Port
  {1c0bb770-b50e-4840-85dd-7b9c7df39e0e}; !- Outlet Port

OS:Connection,
  {498f8d33-238a-4ada-aba3-42d3c4bccd89}, !- Handle
  {0105f672-ba97-40df-859d-a6f46a4a9190}, !- Name
  {094bb2dd-de8f-44fa-9d75-89e8c5cadae8}, !- Source Object
  3,                                      !- Outlet Port
  {173dd446-1179-4d04-b267-d783c6523582}, !- Target Object
  2;                                      !- Inlet Port

OS:Connection,
  {1c0bb770-b50e-4840-85dd-7b9c7df39e0e}, !- Handle
  {bdaaeed4-9a9d-480f-b4cd-767470baeb61}, !- Name
  {173dd446-1179-4d04-b267-d783c6523582}, !- Source Object
  3,                                      !- Outlet Port
  {2a94bc66-ebce-47c2-8c45-c9d93367c0d2}, !- Target Object
  3;                                      !- Inlet Port

OS:Connection,
  {6f1b95ba-3833-43b0-8832-8ea597b1d3cd}, !- Handle
  {c786afde-a547-433d-a862-8beff6ebdcba}, !- Name
  {2a94bc66-ebce-47c2-8c45-c9d93367c0d2}, !- Source Object
  4,                                      !- Outlet Port
  {acfc2227-ec36-481f-9754-dec35426ace2}, !- Target Object
  2;                                      !- Inlet Port

OS:AdditionalProperties,
  {6e83cfd8-c7c5-45c8-af89-100e05881f8b}, !- Handle
  {b7782125-e6ff-4fd0-81a7-8e3e314be4ad}, !- Object Name
  SizingInfoHVACSHR,                      !- Feature Name 1
  String,                                 !- Feature Data Type 1
  0.732,                                  !- Feature Value 1
  SizingInfoGSHPCoil_BF_FT_SPEC,          !- Feature Name 2
  String,                                 !- Feature Data Type 2
  1.21005458&#44-0.006642&#440.0&#440.00348246&#440.0&#440.0, !- Feature Value 2
  SizingInfoGSHPCoilBF,                   !- Feature Name 3
  Double,                                 !- Feature Data Type 3
  0.080600000000000005,                   !- Feature Value 3
  SizingInfoHVACFracCoolLoadServed,       !- Feature Name 4
  Double,                                 !- Feature Data Type 4
  1,                                      !- Feature Value 4
  SizingInfoGSHPBoreSpacing,              !- Feature Name 5
  Double,                                 !- Feature Data Type 5
  20,                                     !- Feature Value 5
  SizingInfoGSHPBoreHoles,                !- Feature Name 6
  String,                                 !- Feature Data Type 6
  autosize,                               !- Feature Value 6
  SizingInfoGSHPBoreDepth,                !- Feature Name 7
  String,                                 !- Feature Data Type 7
  autosize,                               !- Feature Value 7
  SizingInfoGSHPBoreConfig,               !- Feature Name 8
  String,                                 !- Feature Data Type 8
  autosize,                               !- Feature Value 8
  SizingInfoGSHPUTubeSpacingType,         !- Feature Name 9
  String,                                 !- Feature Data Type 9
  b;                                      !- Feature Value 9

OS:AdditionalProperties,
  {7e63c48a-e98e-4f83-baa7-adbc3ea22f1f}, !- Handle
  {618e5286-94b7-40bd-a5b5-e3e6a537ef4d}, !- Object Name
  SizingInfoHVACFracHeatLoadServed,       !- Feature Name 1
  Double,                                 !- Feature Data Type 1
  1;                                      !- Feature Value 1

OS:EnergyManagementSystem:Program,
  {dec998a7-991e-4163-b25f-41fc42d0b906}, !- Handle
  res_gshp_vert_bore_pumps_program,       !- Name
  Set unit_1_pumps_h = 0,                 !- Program Line 1
  Set unit_1_pumps_c = 0,                 !- Program Line 2
  If res_gshp_vert_bore_heating_coil_s > 0, !- Program Line 3
  Set unit_1_pumps_h = res_gshp_vert_bore_pump_s, !- Program Line 4
  ElseIf res_gshp_vert_bore_cooling_coil_s > 0, !- Program Line 5
  Set unit_1_pumps_c = res_gshp_vert_bore_pump_s, !- Program Line 6
  EndIf;                                  !- Program Line 7

OS:EnergyManagementSystem:OutputVariable,
  {ca909e52-2838-4dfd-a073-379a5de21997}, !- Handle
  res gshp vert bore htg pump:Pumps:Electricity, !- Name
  unit_1_pumps_h,                         !- EMS Variable Name
  Summed,                                 !- Type of Data in Variable
  SystemTimestep,                         !- Update Frequency
  {dec998a7-991e-4163-b25f-41fc42d0b906}, !- EMS Program or Subroutine Name
  J;                                      !- Units

OS:EnergyManagementSystem:OutputVariable,
  {ca3ebb17-00be-4ee9-bfb0-d990c743bb28}, !- Handle
  res gshp vert bore clg pump:Pumps:Electricity, !- Name
  unit_1_pumps_c,                         !- EMS Variable Name
  Summed,                                 !- Type of Data in Variable
  SystemTimestep,                         !- Update Frequency
  {dec998a7-991e-4163-b25f-41fc42d0b906}, !- EMS Program or Subroutine Name
  J;                                      !- Units

OS:EnergyManagementSystem:ProgramCallingManager,
  {a7c1b5ba-3d98-4cd9-bcd2-a22456ac2152}, !- Handle
  res gshp vert bore pump program calling manager, !- Name
  EndOfSystemTimestepBeforeHVACReporting, !- EnergyPlus Model Calling Point
  {dec998a7-991e-4163-b25f-41fc42d0b906}; !- Program Name 1

OS:Schedule:Ruleset,
  {93439d09-886b-44ef-a9cb-599b62f9ddf2}, !- Handle
  res heating season,                     !- Name
  {3bd81977-4b5f-4b2d-aad8-f3180ab3398c}, !- Schedule Type Limits Name
  {7fea4212-4cb3-43b7-90d7-da443633bcda}; !- Default Day Schedule Name

OS:Schedule:Day,
  {7fea4212-4cb3-43b7-90d7-da443633bcda}, !- Handle
  Schedule Day 4,                         !- Name
  {3bd81977-4b5f-4b2d-aad8-f3180ab3398c}, !- Schedule Type Limits Name
  ,                                       !- Interpolate to Timestep
  24,                                     !- Hour 1
  0,                                      !- Minute 1
  0;                                      !- Value Until Time 1

OS:Schedule:Rule,
  {d7ad8091-551a-48fc-a081-534eb6af4f9b}, !- Handle
  res heating season allday rule1,        !- Name
  {93439d09-886b-44ef-a9cb-599b62f9ddf2}, !- Schedule Ruleset Name
  11,                                     !- Rule Order
  {c747b277-c0bb-4909-a579-f3d41a637339}, !- Day Schedule Name
  Yes,                                    !- Apply Sunday
  Yes,                                    !- Apply Monday
  Yes,                                    !- Apply Tuesday
  Yes,                                    !- Apply Wednesday
  Yes,                                    !- Apply Thursday
  Yes,                                    !- Apply Friday
  Yes,                                    !- Apply Saturday
  ,                                       !- Apply Holiday
  DateRange,                              !- Date Specification Type
  1,                                      !- Start Month
  1,                                      !- Start Day
  1,                                      !- End Month
  31;                                     !- End Day

OS:Schedule:Day,
  {c747b277-c0bb-4909-a579-f3d41a637339}, !- Handle
  res heating season allday1,             !- Name
  {3bd81977-4b5f-4b2d-aad8-f3180ab3398c}, !- Schedule Type Limits Name
  ,                                       !- Interpolate to Timestep
  24,                                     !- Hour 1
  0,                                      !- Minute 1
  1;                                      !- Value Until Time 1

OS:Schedule:Rule,
  {1aa39e20-a9f7-42ec-a8a1-a1449a9bc113}, !- Handle
  res heating season allday rule2,        !- Name
  {93439d09-886b-44ef-a9cb-599b62f9ddf2}, !- Schedule Ruleset Name
  10,                                     !- Rule Order
  {4c692e37-b6ee-4b45-8139-7c112e84520c}, !- Day Schedule Name
  Yes,                                    !- Apply Sunday
  Yes,                                    !- Apply Monday
  Yes,                                    !- Apply Tuesday
  Yes,                                    !- Apply Wednesday
  Yes,                                    !- Apply Thursday
  Yes,                                    !- Apply Friday
  Yes,                                    !- Apply Saturday
  ,                                       !- Apply Holiday
  DateRange,                              !- Date Specification Type
  2,                                      !- Start Month
  1,                                      !- Start Day
  2,                                      !- End Month
  28;                                     !- End Day

OS:Schedule:Day,
  {4c692e37-b6ee-4b45-8139-7c112e84520c}, !- Handle
  res heating season allday2,             !- Name
  {3bd81977-4b5f-4b2d-aad8-f3180ab3398c}, !- Schedule Type Limits Name
  ,                                       !- Interpolate to Timestep
  24,                                     !- Hour 1
  0,                                      !- Minute 1
  1;                                      !- Value Until Time 1

OS:Schedule:Rule,
  {9fdbea7d-14e3-4e75-95ed-df22e5bbc2a8}, !- Handle
  res heating season allday rule3,        !- Name
  {93439d09-886b-44ef-a9cb-599b62f9ddf2}, !- Schedule Ruleset Name
  9,                                      !- Rule Order
  {c1d9b6e2-6231-4c00-9464-9045096ac375}, !- Day Schedule Name
  Yes,                                    !- Apply Sunday
  Yes,                                    !- Apply Monday
  Yes,                                    !- Apply Tuesday
  Yes,                                    !- Apply Wednesday
  Yes,                                    !- Apply Thursday
  Yes,                                    !- Apply Friday
  Yes,                                    !- Apply Saturday
  ,                                       !- Apply Holiday
  DateRange,                              !- Date Specification Type
  3,                                      !- Start Month
  1,                                      !- Start Day
  3,                                      !- End Month
  31;                                     !- End Day

OS:Schedule:Day,
  {c1d9b6e2-6231-4c00-9464-9045096ac375}, !- Handle
  res heating season allday3,             !- Name
  {3bd81977-4b5f-4b2d-aad8-f3180ab3398c}, !- Schedule Type Limits Name
  ,                                       !- Interpolate to Timestep
  24,                                     !- Hour 1
  0,                                      !- Minute 1
  1;                                      !- Value Until Time 1

OS:Schedule:Rule,
  {31bae6ae-a096-4168-bce4-874dfff53b7c}, !- Handle
  res heating season allday rule4,        !- Name
  {93439d09-886b-44ef-a9cb-599b62f9ddf2}, !- Schedule Ruleset Name
  8,                                      !- Rule Order
  {66b5e451-09fb-4453-903e-e74d5e3d8768}, !- Day Schedule Name
  Yes,                                    !- Apply Sunday
  Yes,                                    !- Apply Monday
  Yes,                                    !- Apply Tuesday
  Yes,                                    !- Apply Wednesday
  Yes,                                    !- Apply Thursday
  Yes,                                    !- Apply Friday
  Yes,                                    !- Apply Saturday
  ,                                       !- Apply Holiday
  DateRange,                              !- Date Specification Type
  4,                                      !- Start Month
  1,                                      !- Start Day
  4,                                      !- End Month
  30;                                     !- End Day

OS:Schedule:Day,
  {66b5e451-09fb-4453-903e-e74d5e3d8768}, !- Handle
  res heating season allday4,             !- Name
  {3bd81977-4b5f-4b2d-aad8-f3180ab3398c}, !- Schedule Type Limits Name
  ,                                       !- Interpolate to Timestep
  24,                                     !- Hour 1
  0,                                      !- Minute 1
  1;                                      !- Value Until Time 1

OS:Schedule:Rule,
  {879ac512-5c84-4061-867c-d9e9db285b7a}, !- Handle
  res heating season allday rule5,        !- Name
  {93439d09-886b-44ef-a9cb-599b62f9ddf2}, !- Schedule Ruleset Name
  7,                                      !- Rule Order
  {ae0c69e3-3ba3-43ca-a13e-39f9fde07756}, !- Day Schedule Name
  Yes,                                    !- Apply Sunday
  Yes,                                    !- Apply Monday
  Yes,                                    !- Apply Tuesday
  Yes,                                    !- Apply Wednesday
  Yes,                                    !- Apply Thursday
  Yes,                                    !- Apply Friday
  Yes,                                    !- Apply Saturday
  ,                                       !- Apply Holiday
  DateRange,                              !- Date Specification Type
  5,                                      !- Start Month
  1,                                      !- Start Day
  5,                                      !- End Month
  31;                                     !- End Day

OS:Schedule:Day,
  {ae0c69e3-3ba3-43ca-a13e-39f9fde07756}, !- Handle
  res heating season allday5,             !- Name
  {3bd81977-4b5f-4b2d-aad8-f3180ab3398c}, !- Schedule Type Limits Name
  ,                                       !- Interpolate to Timestep
  24,                                     !- Hour 1
  0,                                      !- Minute 1
  1;                                      !- Value Until Time 1

OS:Schedule:Rule,
  {8ad9c9da-d790-416a-9260-4f97ccf66743}, !- Handle
  res heating season allday rule6,        !- Name
  {93439d09-886b-44ef-a9cb-599b62f9ddf2}, !- Schedule Ruleset Name
  6,                                      !- Rule Order
  {076d64b5-72bf-4f91-9a42-9503acf31347}, !- Day Schedule Name
  Yes,                                    !- Apply Sunday
  Yes,                                    !- Apply Monday
  Yes,                                    !- Apply Tuesday
  Yes,                                    !- Apply Wednesday
  Yes,                                    !- Apply Thursday
  Yes,                                    !- Apply Friday
  Yes,                                    !- Apply Saturday
  ,                                       !- Apply Holiday
  DateRange,                              !- Date Specification Type
  6,                                      !- Start Month
  1,                                      !- Start Day
  6,                                      !- End Month
  30;                                     !- End Day

OS:Schedule:Day,
  {076d64b5-72bf-4f91-9a42-9503acf31347}, !- Handle
  res heating season allday6,             !- Name
  {3bd81977-4b5f-4b2d-aad8-f3180ab3398c}, !- Schedule Type Limits Name
  ,                                       !- Interpolate to Timestep
  24,                                     !- Hour 1
  0,                                      !- Minute 1
  1;                                      !- Value Until Time 1

OS:Schedule:Rule,
  {3a6dc620-8f5d-4cd3-b831-07709735fb6f}, !- Handle
  res heating season allday rule7,        !- Name
  {93439d09-886b-44ef-a9cb-599b62f9ddf2}, !- Schedule Ruleset Name
  5,                                      !- Rule Order
  {169361d8-0ecc-4815-bb67-9bc9748e8a9e}, !- Day Schedule Name
  Yes,                                    !- Apply Sunday
  Yes,                                    !- Apply Monday
  Yes,                                    !- Apply Tuesday
  Yes,                                    !- Apply Wednesday
  Yes,                                    !- Apply Thursday
  Yes,                                    !- Apply Friday
  Yes,                                    !- Apply Saturday
  ,                                       !- Apply Holiday
  DateRange,                              !- Date Specification Type
  7,                                      !- Start Month
  1,                                      !- Start Day
  7,                                      !- End Month
  31;                                     !- End Day

OS:Schedule:Day,
  {169361d8-0ecc-4815-bb67-9bc9748e8a9e}, !- Handle
  res heating season allday7,             !- Name
  {3bd81977-4b5f-4b2d-aad8-f3180ab3398c}, !- Schedule Type Limits Name
  ,                                       !- Interpolate to Timestep
  24,                                     !- Hour 1
  0,                                      !- Minute 1
  1;                                      !- Value Until Time 1

OS:Schedule:Rule,
  {8c8ee17b-e034-4933-b3c2-73a2024910e1}, !- Handle
  res heating season allday rule8,        !- Name
  {93439d09-886b-44ef-a9cb-599b62f9ddf2}, !- Schedule Ruleset Name
  4,                                      !- Rule Order
  {89ce07af-f5b8-495d-9172-a5acd271cd9a}, !- Day Schedule Name
  Yes,                                    !- Apply Sunday
  Yes,                                    !- Apply Monday
  Yes,                                    !- Apply Tuesday
  Yes,                                    !- Apply Wednesday
  Yes,                                    !- Apply Thursday
  Yes,                                    !- Apply Friday
  Yes,                                    !- Apply Saturday
  ,                                       !- Apply Holiday
  DateRange,                              !- Date Specification Type
  8,                                      !- Start Month
  1,                                      !- Start Day
  8,                                      !- End Month
  31;                                     !- End Day

OS:Schedule:Day,
  {89ce07af-f5b8-495d-9172-a5acd271cd9a}, !- Handle
  res heating season allday8,             !- Name
  {3bd81977-4b5f-4b2d-aad8-f3180ab3398c}, !- Schedule Type Limits Name
  ,                                       !- Interpolate to Timestep
  24,                                     !- Hour 1
  0,                                      !- Minute 1
  1;                                      !- Value Until Time 1

OS:Schedule:Rule,
  {8834e0b8-4818-4388-8f68-55d9f2af7dbb}, !- Handle
  res heating season allday rule9,        !- Name
  {93439d09-886b-44ef-a9cb-599b62f9ddf2}, !- Schedule Ruleset Name
  3,                                      !- Rule Order
  {90cc5daa-14a5-480a-b23b-0c60754be993}, !- Day Schedule Name
  Yes,                                    !- Apply Sunday
  Yes,                                    !- Apply Monday
  Yes,                                    !- Apply Tuesday
  Yes,                                    !- Apply Wednesday
  Yes,                                    !- Apply Thursday
  Yes,                                    !- Apply Friday
  Yes,                                    !- Apply Saturday
  ,                                       !- Apply Holiday
  DateRange,                              !- Date Specification Type
  9,                                      !- Start Month
  1,                                      !- Start Day
  9,                                      !- End Month
  30;                                     !- End Day

OS:Schedule:Day,
  {90cc5daa-14a5-480a-b23b-0c60754be993}, !- Handle
  res heating season allday9,             !- Name
  {3bd81977-4b5f-4b2d-aad8-f3180ab3398c}, !- Schedule Type Limits Name
  ,                                       !- Interpolate to Timestep
  24,                                     !- Hour 1
  0,                                      !- Minute 1
  1;                                      !- Value Until Time 1

OS:Schedule:Rule,
  {6633d092-3b4b-4f23-9097-897727af095b}, !- Handle
  res heating season allday rule10,       !- Name
  {93439d09-886b-44ef-a9cb-599b62f9ddf2}, !- Schedule Ruleset Name
  2,                                      !- Rule Order
  {956a1251-18d5-49b9-846b-0f70b5cf8bbf}, !- Day Schedule Name
  Yes,                                    !- Apply Sunday
  Yes,                                    !- Apply Monday
  Yes,                                    !- Apply Tuesday
  Yes,                                    !- Apply Wednesday
  Yes,                                    !- Apply Thursday
  Yes,                                    !- Apply Friday
  Yes,                                    !- Apply Saturday
  ,                                       !- Apply Holiday
  DateRange,                              !- Date Specification Type
  10,                                     !- Start Month
  1,                                      !- Start Day
  10,                                     !- End Month
  31;                                     !- End Day

OS:Schedule:Day,
  {956a1251-18d5-49b9-846b-0f70b5cf8bbf}, !- Handle
  res heating season allday10,            !- Name
  {3bd81977-4b5f-4b2d-aad8-f3180ab3398c}, !- Schedule Type Limits Name
  ,                                       !- Interpolate to Timestep
  24,                                     !- Hour 1
  0,                                      !- Minute 1
  1;                                      !- Value Until Time 1

OS:Schedule:Rule,
  {033cdac2-96bd-4ca2-9020-469f284d9295}, !- Handle
  res heating season allday rule11,       !- Name
  {93439d09-886b-44ef-a9cb-599b62f9ddf2}, !- Schedule Ruleset Name
  1,                                      !- Rule Order
  {3bcb1183-72fc-4518-b36c-5d18bf9161af}, !- Day Schedule Name
  Yes,                                    !- Apply Sunday
  Yes,                                    !- Apply Monday
  Yes,                                    !- Apply Tuesday
  Yes,                                    !- Apply Wednesday
  Yes,                                    !- Apply Thursday
  Yes,                                    !- Apply Friday
  Yes,                                    !- Apply Saturday
  ,                                       !- Apply Holiday
  DateRange,                              !- Date Specification Type
  11,                                     !- Start Month
  1,                                      !- Start Day
  11,                                     !- End Month
  30;                                     !- End Day

OS:Schedule:Day,
  {3bcb1183-72fc-4518-b36c-5d18bf9161af}, !- Handle
  res heating season allday11,            !- Name
  {3bd81977-4b5f-4b2d-aad8-f3180ab3398c}, !- Schedule Type Limits Name
  ,                                       !- Interpolate to Timestep
  24,                                     !- Hour 1
  0,                                      !- Minute 1
  1;                                      !- Value Until Time 1

OS:Schedule:Rule,
  {026f20cf-6533-4b12-bf8b-7fede847cf5d}, !- Handle
  res heating season allday rule12,       !- Name
  {93439d09-886b-44ef-a9cb-599b62f9ddf2}, !- Schedule Ruleset Name
  0,                                      !- Rule Order
  {c2c1d7b2-2536-43e0-b9d8-1e368d41e324}, !- Day Schedule Name
  Yes,                                    !- Apply Sunday
  Yes,                                    !- Apply Monday
  Yes,                                    !- Apply Tuesday
  Yes,                                    !- Apply Wednesday
  Yes,                                    !- Apply Thursday
  Yes,                                    !- Apply Friday
  Yes,                                    !- Apply Saturday
  ,                                       !- Apply Holiday
  DateRange,                              !- Date Specification Type
  12,                                     !- Start Month
  1,                                      !- Start Day
  12,                                     !- End Month
  31;                                     !- End Day

OS:Schedule:Day,
  {c2c1d7b2-2536-43e0-b9d8-1e368d41e324}, !- Handle
  res heating season allday12,            !- Name
  {3bd81977-4b5f-4b2d-aad8-f3180ab3398c}, !- Schedule Type Limits Name
  ,                                       !- Interpolate to Timestep
  24,                                     !- Hour 1
  0,                                      !- Minute 1
  1;                                      !- Value Until Time 1

OS:ThermostatSetpoint:DualSetpoint,
  {44b4d45b-cee7-432b-9866-00dd27147e83}, !- Handle
  living zone temperature setpoint,       !- Name
  {e36f6493-5688-4d99-8369-5668d3047c56}, !- Heating Setpoint Temperature Schedule Name
  {573991a3-298d-4a46-8502-c999010a3292}; !- Cooling Setpoint Temperature Schedule Name

OS:ScheduleTypeLimits,
  {c4327d85-426d-4092-a4ac-a084a556724f}, !- Handle
  Temperature,                            !- Name
  ,                                       !- Lower Limit Value
  ,                                       !- Upper Limit Value
  Continuous,                             !- Numeric Type
  Temperature;                            !- Unit Type

OS:Schedule:Ruleset,
  {f95d2c73-19ad-4e3b-bccc-023d8c181717}, !- Handle
  res cooling season,                     !- Name
  {3bd81977-4b5f-4b2d-aad8-f3180ab3398c}, !- Schedule Type Limits Name
  {5c8d2d52-39de-4653-95e2-8e90df907bd6}; !- Default Day Schedule Name

OS:Schedule:Day,
  {5c8d2d52-39de-4653-95e2-8e90df907bd6}, !- Handle
  Schedule Day 1,                         !- Name
  {3bd81977-4b5f-4b2d-aad8-f3180ab3398c}, !- Schedule Type Limits Name
=======
  {13b85597-5fcc-4bdd-a306-555b9ab5ec21}, !- Handle
  {a459b246-ed76-463f-97f5-5fa3563d9756}, !- Object Name
  Units Represented,                      !- Feature Name 1
  Integer,                                !- Feature Data Type 1
  1,                                      !- Feature Value 1
  NumberOfBedrooms,                       !- Feature Name 2
  Integer,                                !- Feature Data Type 2
  3,                                      !- Feature Value 2
  NumberOfBathrooms,                      !- Feature Name 3
  Double,                                 !- Feature Data Type 3
  2;                                      !- Feature Value 3

OS:BuildingUnit,
  {17b86734-0b56-4f4a-9502-a2e746e28aa2}, !- Handle
  unit 3,                                 !- Name
  ,                                       !- Rendering Color
  Residential;                            !- Building Unit Type

OS:AdditionalProperties,
  {30b143ee-5314-435d-a0ec-c835a560ff09}, !- Handle
  {17b86734-0b56-4f4a-9502-a2e746e28aa2}, !- Object Name
  Units Represented,                      !- Feature Name 1
  Integer,                                !- Feature Data Type 1
  1,                                      !- Feature Value 1
  NumberOfBedrooms,                       !- Feature Name 2
  Integer,                                !- Feature Data Type 2
  3,                                      !- Feature Value 2
  NumberOfBathrooms,                      !- Feature Name 3
  Double,                                 !- Feature Data Type 3
  2;                                      !- Feature Value 3

OS:BuildingUnit,
  {13d4354f-38cb-451c-9356-85dac50ef126}, !- Handle
  unit 4,                                 !- Name
  ,                                       !- Rendering Color
  Residential;                            !- Building Unit Type

OS:AdditionalProperties,
  {294fe765-e676-4484-9de1-0ce133198dc0}, !- Handle
  {13d4354f-38cb-451c-9356-85dac50ef126}, !- Object Name
  Units Represented,                      !- Feature Name 1
  Integer,                                !- Feature Data Type 1
  1,                                      !- Feature Value 1
  NumberOfBedrooms,                       !- Feature Name 2
  Integer,                                !- Feature Data Type 2
  3,                                      !- Feature Value 2
  NumberOfBathrooms,                      !- Feature Name 3
  Double,                                 !- Feature Data Type 3
  2;                                      !- Feature Value 3

OS:Surface,
  {78f4ec2f-69a3-4f10-8657-92edcaced45c}, !- Handle
  Surface 18,                             !- Name
  Floor,                                  !- Surface Type
  ,                                       !- Construction Name
  {bd04b47a-60c8-4c4f-b49d-9845aea04ef0}, !- Space Name
  Surface,                                !- Outside Boundary Condition
  {877a9c90-a552-4b97-904b-de412df2a125}, !- Outside Boundary Condition Object
  NoSun,                                  !- Sun Exposure
  NoWind,                                 !- Wind Exposure
  ,                                       !- View Factor to Ground
  ,                                       !- Number of Vertices
  19.3973532215094, 0, 2.4384,            !- X,Y,Z Vertex 1 {m}
  19.3973532215094, -12.9315688143396, 2.4384, !- X,Y,Z Vertex 2 {m}
  12.9315688143396, -12.9315688143396, 2.4384, !- X,Y,Z Vertex 3 {m}
  12.9315688143396, 0, 2.4384;            !- X,Y,Z Vertex 4 {m}

OS:Surface,
  {79e142ad-1971-47ff-a98b-9414a470a265}, !- Handle
  Surface 19,                             !- Name
  Floor,                                  !- Surface Type
  ,                                       !- Construction Name
  {bd04b47a-60c8-4c4f-b49d-9845aea04ef0}, !- Space Name
  Surface,                                !- Outside Boundary Condition
  {1fbcd7f3-e017-46af-a431-dab6fbec2d22}, !- Outside Boundary Condition Object
  NoSun,                                  !- Sun Exposure
  NoWind,                                 !- Wind Exposure
  ,                                       !- View Factor to Ground
  ,                                       !- Number of Vertices
  25.8631376286792, 0, 2.4384,            !- X,Y,Z Vertex 1 {m}
  25.8631376286792, -12.9315688143396, 2.4384, !- X,Y,Z Vertex 2 {m}
  19.3973532215094, -12.9315688143396, 2.4384, !- X,Y,Z Vertex 3 {m}
  19.3973532215094, 0, 2.4384;            !- X,Y,Z Vertex 4 {m}

OS:Surface,
  {a9778ef0-06e2-4092-830f-fff67aa990a5}, !- Handle
  Surface 20,                             !- Name
  Floor,                                  !- Surface Type
  ,                                       !- Construction Name
  {bd04b47a-60c8-4c4f-b49d-9845aea04ef0}, !- Space Name
  Surface,                                !- Outside Boundary Condition
  {eb6f4abc-a95a-4dd9-a94d-f2da1038609a}, !- Outside Boundary Condition Object
  NoSun,                                  !- Sun Exposure
  NoWind,                                 !- Wind Exposure
  ,                                       !- View Factor to Ground
  ,                                       !- Number of Vertices
  12.9315688143396, 0, 2.4384,            !- X,Y,Z Vertex 1 {m}
  12.9315688143396, -12.9315688143396, 2.4384, !- X,Y,Z Vertex 2 {m}
  6.46578440716979, -12.9315688143396, 2.4384, !- X,Y,Z Vertex 3 {m}
  6.46578440716979, 0, 2.4384;            !- X,Y,Z Vertex 4 {m}

OS:Schedule:Day,
  {01bfc8c2-87ef-43d9-bef2-b75c151732ff}, !- Handle
  Schedule Day 1,                         !- Name
  ,                                       !- Schedule Type Limits Name
>>>>>>> 30cb9182
  ,                                       !- Interpolate to Timestep
  24,                                     !- Hour 1
  0,                                      !- Minute 1
  0;                                      !- Value Until Time 1

<<<<<<< HEAD
OS:Schedule:Rule,
  {bb25143c-d565-4abc-b665-1a43e5de7db2}, !- Handle
  res cooling season allday rule1,        !- Name
  {f95d2c73-19ad-4e3b-bccc-023d8c181717}, !- Schedule Ruleset Name
  11,                                     !- Rule Order
  {ae065d4a-2225-443e-bda3-724a562884b2}, !- Day Schedule Name
  Yes,                                    !- Apply Sunday
  Yes,                                    !- Apply Monday
  Yes,                                    !- Apply Tuesday
  Yes,                                    !- Apply Wednesday
  Yes,                                    !- Apply Thursday
  Yes,                                    !- Apply Friday
  Yes,                                    !- Apply Saturday
  ,                                       !- Apply Holiday
  DateRange,                              !- Date Specification Type
  1,                                      !- Start Month
  1,                                      !- Start Day
  1,                                      !- End Month
  31;                                     !- End Day

OS:Schedule:Day,
  {ae065d4a-2225-443e-bda3-724a562884b2}, !- Handle
  res cooling season allday1,             !- Name
  {3bd81977-4b5f-4b2d-aad8-f3180ab3398c}, !- Schedule Type Limits Name
  ,                                       !- Interpolate to Timestep
  24,                                     !- Hour 1
  0,                                      !- Minute 1
  1;                                      !- Value Until Time 1

OS:Schedule:Rule,
  {628cf093-8f10-45da-b26f-434d56fc6a8c}, !- Handle
  res cooling season allday rule2,        !- Name
  {f95d2c73-19ad-4e3b-bccc-023d8c181717}, !- Schedule Ruleset Name
  10,                                     !- Rule Order
  {cb8a25e1-fc4a-45a6-a230-686dc773b01a}, !- Day Schedule Name
  Yes,                                    !- Apply Sunday
  Yes,                                    !- Apply Monday
  Yes,                                    !- Apply Tuesday
  Yes,                                    !- Apply Wednesday
  Yes,                                    !- Apply Thursday
  Yes,                                    !- Apply Friday
  Yes,                                    !- Apply Saturday
  ,                                       !- Apply Holiday
  DateRange,                              !- Date Specification Type
  2,                                      !- Start Month
  1,                                      !- Start Day
  2,                                      !- End Month
  28;                                     !- End Day

OS:Schedule:Day,
  {cb8a25e1-fc4a-45a6-a230-686dc773b01a}, !- Handle
  res cooling season allday2,             !- Name
  {3bd81977-4b5f-4b2d-aad8-f3180ab3398c}, !- Schedule Type Limits Name
  ,                                       !- Interpolate to Timestep
  24,                                     !- Hour 1
  0,                                      !- Minute 1
  1;                                      !- Value Until Time 1

OS:Schedule:Rule,
  {52311e03-2728-41e3-ac0e-34e061bb7779}, !- Handle
  res cooling season allday rule3,        !- Name
  {f95d2c73-19ad-4e3b-bccc-023d8c181717}, !- Schedule Ruleset Name
  9,                                      !- Rule Order
  {4ba0addb-58b8-492f-8dbf-916eb579b38a}, !- Day Schedule Name
  Yes,                                    !- Apply Sunday
  Yes,                                    !- Apply Monday
  Yes,                                    !- Apply Tuesday
  Yes,                                    !- Apply Wednesday
  Yes,                                    !- Apply Thursday
  Yes,                                    !- Apply Friday
  Yes,                                    !- Apply Saturday
  ,                                       !- Apply Holiday
  DateRange,                              !- Date Specification Type
  3,                                      !- Start Month
  1,                                      !- Start Day
  3,                                      !- End Month
  31;                                     !- End Day

OS:Schedule:Day,
  {4ba0addb-58b8-492f-8dbf-916eb579b38a}, !- Handle
  res cooling season allday3,             !- Name
  {3bd81977-4b5f-4b2d-aad8-f3180ab3398c}, !- Schedule Type Limits Name
  ,                                       !- Interpolate to Timestep
  24,                                     !- Hour 1
  0,                                      !- Minute 1
  1;                                      !- Value Until Time 1

OS:Schedule:Rule,
  {4b6c4a38-52ed-4c49-8eb2-73de5d1d2be1}, !- Handle
  res cooling season allday rule4,        !- Name
  {f95d2c73-19ad-4e3b-bccc-023d8c181717}, !- Schedule Ruleset Name
  8,                                      !- Rule Order
  {5c8722fe-155b-4f30-8d97-4d7704adec48}, !- Day Schedule Name
  Yes,                                    !- Apply Sunday
  Yes,                                    !- Apply Monday
  Yes,                                    !- Apply Tuesday
  Yes,                                    !- Apply Wednesday
  Yes,                                    !- Apply Thursday
  Yes,                                    !- Apply Friday
  Yes,                                    !- Apply Saturday
  ,                                       !- Apply Holiday
  DateRange,                              !- Date Specification Type
  4,                                      !- Start Month
  1,                                      !- Start Day
  4,                                      !- End Month
  30;                                     !- End Day

OS:Schedule:Day,
  {5c8722fe-155b-4f30-8d97-4d7704adec48}, !- Handle
  res cooling season allday4,             !- Name
  {3bd81977-4b5f-4b2d-aad8-f3180ab3398c}, !- Schedule Type Limits Name
  ,                                       !- Interpolate to Timestep
  24,                                     !- Hour 1
  0,                                      !- Minute 1
  1;                                      !- Value Until Time 1

OS:Schedule:Rule,
  {ae2764ab-1104-44d3-a82a-119f5ffb3ead}, !- Handle
  res cooling season allday rule5,        !- Name
  {f95d2c73-19ad-4e3b-bccc-023d8c181717}, !- Schedule Ruleset Name
  7,                                      !- Rule Order
  {c7b69855-99e4-4538-a9ce-4cc75aad898a}, !- Day Schedule Name
  Yes,                                    !- Apply Sunday
  Yes,                                    !- Apply Monday
  Yes,                                    !- Apply Tuesday
  Yes,                                    !- Apply Wednesday
  Yes,                                    !- Apply Thursday
  Yes,                                    !- Apply Friday
  Yes,                                    !- Apply Saturday
  ,                                       !- Apply Holiday
  DateRange,                              !- Date Specification Type
  5,                                      !- Start Month
  1,                                      !- Start Day
  5,                                      !- End Month
  31;                                     !- End Day

OS:Schedule:Day,
  {c7b69855-99e4-4538-a9ce-4cc75aad898a}, !- Handle
  res cooling season allday5,             !- Name
  {3bd81977-4b5f-4b2d-aad8-f3180ab3398c}, !- Schedule Type Limits Name
  ,                                       !- Interpolate to Timestep
  24,                                     !- Hour 1
  0,                                      !- Minute 1
  1;                                      !- Value Until Time 1

OS:Schedule:Rule,
  {45c3d9cf-00db-41c4-9ff8-190e2a027d7f}, !- Handle
  res cooling season allday rule6,        !- Name
  {f95d2c73-19ad-4e3b-bccc-023d8c181717}, !- Schedule Ruleset Name
  6,                                      !- Rule Order
  {adb272c6-5db6-482d-a609-bede350f4586}, !- Day Schedule Name
  Yes,                                    !- Apply Sunday
  Yes,                                    !- Apply Monday
  Yes,                                    !- Apply Tuesday
  Yes,                                    !- Apply Wednesday
  Yes,                                    !- Apply Thursday
  Yes,                                    !- Apply Friday
  Yes,                                    !- Apply Saturday
  ,                                       !- Apply Holiday
  DateRange,                              !- Date Specification Type
  6,                                      !- Start Month
  1,                                      !- Start Day
  6,                                      !- End Month
  30;                                     !- End Day

OS:Schedule:Day,
  {adb272c6-5db6-482d-a609-bede350f4586}, !- Handle
  res cooling season allday6,             !- Name
  {3bd81977-4b5f-4b2d-aad8-f3180ab3398c}, !- Schedule Type Limits Name
  ,                                       !- Interpolate to Timestep
  24,                                     !- Hour 1
  0,                                      !- Minute 1
  1;                                      !- Value Until Time 1

OS:Schedule:Rule,
  {b83edde9-b4a9-4cd4-b3b3-bbb5826960da}, !- Handle
  res cooling season allday rule7,        !- Name
  {f95d2c73-19ad-4e3b-bccc-023d8c181717}, !- Schedule Ruleset Name
  5,                                      !- Rule Order
  {ac4fbd70-19cf-4a76-b481-2f3fda9d2c8c}, !- Day Schedule Name
  Yes,                                    !- Apply Sunday
  Yes,                                    !- Apply Monday
  Yes,                                    !- Apply Tuesday
  Yes,                                    !- Apply Wednesday
  Yes,                                    !- Apply Thursday
  Yes,                                    !- Apply Friday
  Yes,                                    !- Apply Saturday
  ,                                       !- Apply Holiday
  DateRange,                              !- Date Specification Type
  7,                                      !- Start Month
  1,                                      !- Start Day
  7,                                      !- End Month
  31;                                     !- End Day

OS:Schedule:Day,
  {ac4fbd70-19cf-4a76-b481-2f3fda9d2c8c}, !- Handle
  res cooling season allday7,             !- Name
  {3bd81977-4b5f-4b2d-aad8-f3180ab3398c}, !- Schedule Type Limits Name
  ,                                       !- Interpolate to Timestep
  24,                                     !- Hour 1
  0,                                      !- Minute 1
  1;                                      !- Value Until Time 1

OS:Schedule:Rule,
  {939ec15b-6a61-42bf-8441-b8fa714dbffb}, !- Handle
  res cooling season allday rule8,        !- Name
  {f95d2c73-19ad-4e3b-bccc-023d8c181717}, !- Schedule Ruleset Name
  4,                                      !- Rule Order
  {9b56a09a-dace-4010-bca3-fd8d9d91808f}, !- Day Schedule Name
  Yes,                                    !- Apply Sunday
  Yes,                                    !- Apply Monday
  Yes,                                    !- Apply Tuesday
  Yes,                                    !- Apply Wednesday
  Yes,                                    !- Apply Thursday
  Yes,                                    !- Apply Friday
  Yes,                                    !- Apply Saturday
  ,                                       !- Apply Holiday
  DateRange,                              !- Date Specification Type
  8,                                      !- Start Month
  1,                                      !- Start Day
  8,                                      !- End Month
  31;                                     !- End Day

OS:Schedule:Day,
  {9b56a09a-dace-4010-bca3-fd8d9d91808f}, !- Handle
  res cooling season allday8,             !- Name
  {3bd81977-4b5f-4b2d-aad8-f3180ab3398c}, !- Schedule Type Limits Name
  ,                                       !- Interpolate to Timestep
  24,                                     !- Hour 1
  0,                                      !- Minute 1
  1;                                      !- Value Until Time 1

OS:Schedule:Rule,
  {63f3df45-17c5-4bd2-a07c-d0f0b39af8a9}, !- Handle
  res cooling season allday rule9,        !- Name
  {f95d2c73-19ad-4e3b-bccc-023d8c181717}, !- Schedule Ruleset Name
  3,                                      !- Rule Order
  {10bf26f0-a5b2-4e06-b086-17c623d42bb8}, !- Day Schedule Name
  Yes,                                    !- Apply Sunday
  Yes,                                    !- Apply Monday
  Yes,                                    !- Apply Tuesday
  Yes,                                    !- Apply Wednesday
  Yes,                                    !- Apply Thursday
  Yes,                                    !- Apply Friday
  Yes,                                    !- Apply Saturday
  ,                                       !- Apply Holiday
  DateRange,                              !- Date Specification Type
  9,                                      !- Start Month
  1,                                      !- Start Day
  9,                                      !- End Month
  30;                                     !- End Day

OS:Schedule:Day,
  {10bf26f0-a5b2-4e06-b086-17c623d42bb8}, !- Handle
  res cooling season allday9,             !- Name
  {3bd81977-4b5f-4b2d-aad8-f3180ab3398c}, !- Schedule Type Limits Name
  ,                                       !- Interpolate to Timestep
  24,                                     !- Hour 1
  0,                                      !- Minute 1
  1;                                      !- Value Until Time 1

OS:Schedule:Rule,
  {b100a3dd-8c5c-486a-9b7a-e42f61ba0265}, !- Handle
  res cooling season allday rule10,       !- Name
  {f95d2c73-19ad-4e3b-bccc-023d8c181717}, !- Schedule Ruleset Name
  2,                                      !- Rule Order
  {27b54c10-b582-4ae0-ad4e-e62efb31cad8}, !- Day Schedule Name
  Yes,                                    !- Apply Sunday
  Yes,                                    !- Apply Monday
  Yes,                                    !- Apply Tuesday
  Yes,                                    !- Apply Wednesday
  Yes,                                    !- Apply Thursday
  Yes,                                    !- Apply Friday
  Yes,                                    !- Apply Saturday
  ,                                       !- Apply Holiday
  DateRange,                              !- Date Specification Type
  10,                                     !- Start Month
  1,                                      !- Start Day
  10,                                     !- End Month
  31;                                     !- End Day

OS:Schedule:Day,
  {27b54c10-b582-4ae0-ad4e-e62efb31cad8}, !- Handle
  res cooling season allday10,            !- Name
  {3bd81977-4b5f-4b2d-aad8-f3180ab3398c}, !- Schedule Type Limits Name
  ,                                       !- Interpolate to Timestep
  24,                                     !- Hour 1
  0,                                      !- Minute 1
  1;                                      !- Value Until Time 1

OS:Schedule:Rule,
  {9a40f348-ca60-4c5e-83e0-f7fc460806ee}, !- Handle
  res cooling season allday rule11,       !- Name
  {f95d2c73-19ad-4e3b-bccc-023d8c181717}, !- Schedule Ruleset Name
  1,                                      !- Rule Order
  {2b71c527-5318-4807-91d8-8f059121693e}, !- Day Schedule Name
  Yes,                                    !- Apply Sunday
  Yes,                                    !- Apply Monday
  Yes,                                    !- Apply Tuesday
  Yes,                                    !- Apply Wednesday
  Yes,                                    !- Apply Thursday
  Yes,                                    !- Apply Friday
  Yes,                                    !- Apply Saturday
  ,                                       !- Apply Holiday
  DateRange,                              !- Date Specification Type
  11,                                     !- Start Month
  1,                                      !- Start Day
  11,                                     !- End Month
  30;                                     !- End Day

OS:Schedule:Day,
  {2b71c527-5318-4807-91d8-8f059121693e}, !- Handle
  res cooling season allday11,            !- Name
  {3bd81977-4b5f-4b2d-aad8-f3180ab3398c}, !- Schedule Type Limits Name
  ,                                       !- Interpolate to Timestep
  24,                                     !- Hour 1
  0,                                      !- Minute 1
  1;                                      !- Value Until Time 1

OS:Schedule:Rule,
  {d1e51a43-76f0-4725-b607-7e75561b8ed4}, !- Handle
  res cooling season allday rule12,       !- Name
  {f95d2c73-19ad-4e3b-bccc-023d8c181717}, !- Schedule Ruleset Name
  0,                                      !- Rule Order
  {3d0af3f8-e19f-4c4b-ba0e-969d3cf8a0f6}, !- Day Schedule Name
  Yes,                                    !- Apply Sunday
  Yes,                                    !- Apply Monday
  Yes,                                    !- Apply Tuesday
  Yes,                                    !- Apply Wednesday
  Yes,                                    !- Apply Thursday
  Yes,                                    !- Apply Friday
  Yes,                                    !- Apply Saturday
  ,                                       !- Apply Holiday
  DateRange,                              !- Date Specification Type
  12,                                     !- Start Month
  1,                                      !- Start Day
  12,                                     !- End Month
  31;                                     !- End Day

OS:Schedule:Day,
  {3d0af3f8-e19f-4c4b-ba0e-969d3cf8a0f6}, !- Handle
  res cooling season allday12,            !- Name
  {3bd81977-4b5f-4b2d-aad8-f3180ab3398c}, !- Schedule Type Limits Name
=======
OS:Schedule:Day,
  {da457348-c505-4a9c-b462-73c98df9e31b}, !- Handle
  Schedule Day 2,                         !- Name
  ,                                       !- Schedule Type Limits Name
>>>>>>> 30cb9182
  ,                                       !- Interpolate to Timestep
  24,                                     !- Hour 1
  0,                                      !- Minute 1
  1;                                      !- Value Until Time 1
<<<<<<< HEAD

OS:AdditionalProperties,
  {26a0a09f-9a7a-4984-b19a-98094f6c08b3}, !- Handle
  {44b4d45b-cee7-432b-9866-00dd27147e83}, !- Object Name
  htg_wkdy,                               !- Feature Name 1
  String,                                 !- Feature Data Type 1
  21.6666666666667&#4421.6666666666667&#4421.6666666666667&#4421.6666666666667&#4421.6666666666667&#4421.6666666666667&#4421.6666666666667&#4421.6666666666667&#4421.6666666666667&#4421.6666666666667&#4421.6666666666667&#4421.6666666666667&#4421.6666666666667&#4421.6666666666667&#4421.6666666666667&#4421.6666666666667&#4421.6666666666667&#4421.6666666666667&#4421.6666666666667&#4421.6666666666667&#4421.6666666666667&#4421.6666666666667&#4421.6666666666667&#4421.6666666666667, !- Feature Value 1
  htg_wked,                               !- Feature Name 2
  String,                                 !- Feature Data Type 2
  21.6666666666667&#4421.6666666666667&#4421.6666666666667&#4421.6666666666667&#4421.6666666666667&#4421.6666666666667&#4421.6666666666667&#4421.6666666666667&#4421.6666666666667&#4421.6666666666667&#4421.6666666666667&#4421.6666666666667&#4421.6666666666667&#4421.6666666666667&#4421.6666666666667&#4421.6666666666667&#4421.6666666666667&#4421.6666666666667&#4421.6666666666667&#4421.6666666666667&#4421.6666666666667&#4421.6666666666667&#4421.6666666666667&#4421.6666666666667, !- Feature Value 2
  clg_wkdy,                               !- Feature Name 3
  String,                                 !- Feature Data Type 3
  24.444444444444443&#4424.444444444444443&#4424.444444444444443&#4424.444444444444443&#4424.444444444444443&#4424.444444444444443&#4424.444444444444443&#4424.444444444444443&#4424.444444444444443&#4424.444444444444443&#4424.444444444444443&#4424.444444444444443&#4424.444444444444443&#4424.444444444444443&#4424.444444444444443&#4424.444444444444443&#4424.444444444444443&#4424.444444444444443&#4424.444444444444443&#4424.444444444444443&#4424.444444444444443&#4424.444444444444443&#4424.444444444444443&#4424.444444444444443, !- Feature Value 3
  clg_wked,                               !- Feature Name 4
  String,                                 !- Feature Data Type 4
  24.444444444444443&#4424.444444444444443&#4424.444444444444443&#4424.444444444444443&#4424.444444444444443&#4424.444444444444443&#4424.444444444444443&#4424.444444444444443&#4424.444444444444443&#4424.444444444444443&#4424.444444444444443&#4424.444444444444443&#4424.444444444444443&#4424.444444444444443&#4424.444444444444443&#4424.444444444444443&#4424.444444444444443&#4424.444444444444443&#4424.444444444444443&#4424.444444444444443&#4424.444444444444443&#4424.444444444444443&#4424.444444444444443&#4424.444444444444443; !- Feature Value 4

OS:Schedule:Ruleset,
  {e36f6493-5688-4d99-8369-5668d3047c56}, !- Handle
  res heating setpoint,                   !- Name
  {c4327d85-426d-4092-a4ac-a084a556724f}, !- Schedule Type Limits Name
  {7804a088-73d0-46c4-8a5e-11ffaba7aa49}, !- Default Day Schedule Name
  {cd94e89e-714a-4b6a-aff1-11ac6afa8275}, !- Summer Design Day Schedule Name
  {ab8ff437-29d0-4c67-b292-242dbcaa9750}; !- Winter Design Day Schedule Name

OS:Schedule:Day,
  {7804a088-73d0-46c4-8a5e-11ffaba7aa49}, !- Handle
  Schedule Day 6,                         !- Name
  {c4327d85-426d-4092-a4ac-a084a556724f}, !- Schedule Type Limits Name
  ,                                       !- Interpolate to Timestep
  24,                                     !- Hour 1
  0,                                      !- Minute 1
  0;                                      !- Value Until Time 1

OS:Schedule:Rule,
  {0890257a-b4fc-4c5c-b3cc-2cf9aa8b52a1}, !- Handle
  res heating setpoint allday rule1,      !- Name
  {e36f6493-5688-4d99-8369-5668d3047c56}, !- Schedule Ruleset Name
  11,                                     !- Rule Order
  {8be4e346-916f-4e59-addd-8a2aa75dd4a7}, !- Day Schedule Name
  Yes,                                    !- Apply Sunday
  Yes,                                    !- Apply Monday
  Yes,                                    !- Apply Tuesday
  Yes,                                    !- Apply Wednesday
  Yes,                                    !- Apply Thursday
  Yes,                                    !- Apply Friday
  Yes,                                    !- Apply Saturday
  ,                                       !- Apply Holiday
  DateRange,                              !- Date Specification Type
  1,                                      !- Start Month
  1,                                      !- Start Day
  1,                                      !- End Month
  31;                                     !- End Day

OS:Schedule:Day,
  {8be4e346-916f-4e59-addd-8a2aa75dd4a7}, !- Handle
  res heating setpoint allday1,           !- Name
  {c4327d85-426d-4092-a4ac-a084a556724f}, !- Schedule Type Limits Name
  ,                                       !- Interpolate to Timestep
  24,                                     !- Hour 1
  0,                                      !- Minute 1
  21.6666666666667;                       !- Value Until Time 1

OS:Schedule:Rule,
  {2c7ef8e0-8d8f-416b-b2dd-42c06f45f187}, !- Handle
  res heating setpoint allday rule2,      !- Name
  {e36f6493-5688-4d99-8369-5668d3047c56}, !- Schedule Ruleset Name
  10,                                     !- Rule Order
  {abd7bb23-a8bc-4c70-9859-7154ddf9d7d0}, !- Day Schedule Name
  Yes,                                    !- Apply Sunday
  Yes,                                    !- Apply Monday
  Yes,                                    !- Apply Tuesday
  Yes,                                    !- Apply Wednesday
  Yes,                                    !- Apply Thursday
  Yes,                                    !- Apply Friday
  Yes,                                    !- Apply Saturday
  ,                                       !- Apply Holiday
  DateRange,                              !- Date Specification Type
  2,                                      !- Start Month
  1,                                      !- Start Day
  2,                                      !- End Month
  28;                                     !- End Day

OS:Schedule:Day,
  {abd7bb23-a8bc-4c70-9859-7154ddf9d7d0}, !- Handle
  res heating setpoint allday2,           !- Name
  {c4327d85-426d-4092-a4ac-a084a556724f}, !- Schedule Type Limits Name
  ,                                       !- Interpolate to Timestep
  24,                                     !- Hour 1
  0,                                      !- Minute 1
  21.6666666666667;                       !- Value Until Time 1

OS:Schedule:Rule,
  {7384f931-7295-40df-94c4-5298dcf1aeb8}, !- Handle
  res heating setpoint allday rule3,      !- Name
  {e36f6493-5688-4d99-8369-5668d3047c56}, !- Schedule Ruleset Name
  9,                                      !- Rule Order
  {89b99a82-d422-488b-a2b4-cef3adbd1637}, !- Day Schedule Name
  Yes,                                    !- Apply Sunday
  Yes,                                    !- Apply Monday
  Yes,                                    !- Apply Tuesday
  Yes,                                    !- Apply Wednesday
  Yes,                                    !- Apply Thursday
  Yes,                                    !- Apply Friday
  Yes,                                    !- Apply Saturday
  ,                                       !- Apply Holiday
  DateRange,                              !- Date Specification Type
  3,                                      !- Start Month
  1,                                      !- Start Day
  3,                                      !- End Month
  31;                                     !- End Day

OS:Schedule:Day,
  {89b99a82-d422-488b-a2b4-cef3adbd1637}, !- Handle
  res heating setpoint allday3,           !- Name
  {c4327d85-426d-4092-a4ac-a084a556724f}, !- Schedule Type Limits Name
  ,                                       !- Interpolate to Timestep
  24,                                     !- Hour 1
  0,                                      !- Minute 1
  21.6666666666667;                       !- Value Until Time 1

OS:Schedule:Rule,
  {136ad154-b626-4662-b69c-55ad26648d3d}, !- Handle
  res heating setpoint allday rule4,      !- Name
  {e36f6493-5688-4d99-8369-5668d3047c56}, !- Schedule Ruleset Name
  8,                                      !- Rule Order
  {c90aa68c-3770-4644-9013-05ac967946eb}, !- Day Schedule Name
  Yes,                                    !- Apply Sunday
  Yes,                                    !- Apply Monday
  Yes,                                    !- Apply Tuesday
  Yes,                                    !- Apply Wednesday
  Yes,                                    !- Apply Thursday
  Yes,                                    !- Apply Friday
  Yes,                                    !- Apply Saturday
  ,                                       !- Apply Holiday
  DateRange,                              !- Date Specification Type
  4,                                      !- Start Month
  1,                                      !- Start Day
  4,                                      !- End Month
  30;                                     !- End Day

OS:Schedule:Day,
  {c90aa68c-3770-4644-9013-05ac967946eb}, !- Handle
  res heating setpoint allday4,           !- Name
  {c4327d85-426d-4092-a4ac-a084a556724f}, !- Schedule Type Limits Name
  ,                                       !- Interpolate to Timestep
  24,                                     !- Hour 1
  0,                                      !- Minute 1
  21.6666666666667;                       !- Value Until Time 1

OS:Schedule:Rule,
  {cffcc85f-8b0f-428d-a333-d95d61a26a9a}, !- Handle
  res heating setpoint allday rule5,      !- Name
  {e36f6493-5688-4d99-8369-5668d3047c56}, !- Schedule Ruleset Name
  7,                                      !- Rule Order
  {8706b96c-75fb-4eb3-b9c5-9e7afcecf717}, !- Day Schedule Name
  Yes,                                    !- Apply Sunday
  Yes,                                    !- Apply Monday
  Yes,                                    !- Apply Tuesday
  Yes,                                    !- Apply Wednesday
  Yes,                                    !- Apply Thursday
  Yes,                                    !- Apply Friday
  Yes,                                    !- Apply Saturday
  ,                                       !- Apply Holiday
  DateRange,                              !- Date Specification Type
  5,                                      !- Start Month
  1,                                      !- Start Day
  5,                                      !- End Month
  31;                                     !- End Day

OS:Schedule:Day,
  {8706b96c-75fb-4eb3-b9c5-9e7afcecf717}, !- Handle
  res heating setpoint allday5,           !- Name
  {c4327d85-426d-4092-a4ac-a084a556724f}, !- Schedule Type Limits Name
  ,                                       !- Interpolate to Timestep
  24,                                     !- Hour 1
  0,                                      !- Minute 1
  21.6666666666667;                       !- Value Until Time 1

OS:Schedule:Rule,
  {89230e2d-5d42-47b6-8d9d-bebf90489e84}, !- Handle
  res heating setpoint allday rule6,      !- Name
  {e36f6493-5688-4d99-8369-5668d3047c56}, !- Schedule Ruleset Name
  6,                                      !- Rule Order
  {6b924b90-0954-48a2-a5b8-660379027bf8}, !- Day Schedule Name
  Yes,                                    !- Apply Sunday
  Yes,                                    !- Apply Monday
  Yes,                                    !- Apply Tuesday
  Yes,                                    !- Apply Wednesday
  Yes,                                    !- Apply Thursday
  Yes,                                    !- Apply Friday
  Yes,                                    !- Apply Saturday
  ,                                       !- Apply Holiday
  DateRange,                              !- Date Specification Type
  6,                                      !- Start Month
  1,                                      !- Start Day
  6,                                      !- End Month
  30;                                     !- End Day

OS:Schedule:Day,
  {6b924b90-0954-48a2-a5b8-660379027bf8}, !- Handle
  res heating setpoint allday6,           !- Name
  {c4327d85-426d-4092-a4ac-a084a556724f}, !- Schedule Type Limits Name
  ,                                       !- Interpolate to Timestep
  24,                                     !- Hour 1
  0,                                      !- Minute 1
  21.6666666666667;                       !- Value Until Time 1

OS:Schedule:Rule,
  {4e0e42e3-7b1a-4fb5-a86e-b7ee8a335ccc}, !- Handle
  res heating setpoint allday rule7,      !- Name
  {e36f6493-5688-4d99-8369-5668d3047c56}, !- Schedule Ruleset Name
  5,                                      !- Rule Order
  {097c7e95-56e0-4d08-8019-77327ba5d2d9}, !- Day Schedule Name
  Yes,                                    !- Apply Sunday
  Yes,                                    !- Apply Monday
  Yes,                                    !- Apply Tuesday
  Yes,                                    !- Apply Wednesday
  Yes,                                    !- Apply Thursday
  Yes,                                    !- Apply Friday
  Yes,                                    !- Apply Saturday
  ,                                       !- Apply Holiday
  DateRange,                              !- Date Specification Type
  7,                                      !- Start Month
  1,                                      !- Start Day
  7,                                      !- End Month
  31;                                     !- End Day

OS:Schedule:Day,
  {097c7e95-56e0-4d08-8019-77327ba5d2d9}, !- Handle
  res heating setpoint allday7,           !- Name
  {c4327d85-426d-4092-a4ac-a084a556724f}, !- Schedule Type Limits Name
  ,                                       !- Interpolate to Timestep
  24,                                     !- Hour 1
  0,                                      !- Minute 1
  21.6666666666667;                       !- Value Until Time 1

OS:Schedule:Rule,
  {fec9ef0d-79a3-4a1f-af62-ca7027aba3e4}, !- Handle
  res heating setpoint allday rule8,      !- Name
  {e36f6493-5688-4d99-8369-5668d3047c56}, !- Schedule Ruleset Name
  4,                                      !- Rule Order
  {30bb20fc-5fea-4c07-b8a2-98decb666e15}, !- Day Schedule Name
  Yes,                                    !- Apply Sunday
  Yes,                                    !- Apply Monday
  Yes,                                    !- Apply Tuesday
  Yes,                                    !- Apply Wednesday
  Yes,                                    !- Apply Thursday
  Yes,                                    !- Apply Friday
  Yes,                                    !- Apply Saturday
  ,                                       !- Apply Holiday
  DateRange,                              !- Date Specification Type
  8,                                      !- Start Month
  1,                                      !- Start Day
  8,                                      !- End Month
  31;                                     !- End Day

OS:Schedule:Day,
  {30bb20fc-5fea-4c07-b8a2-98decb666e15}, !- Handle
  res heating setpoint allday8,           !- Name
  {c4327d85-426d-4092-a4ac-a084a556724f}, !- Schedule Type Limits Name
  ,                                       !- Interpolate to Timestep
  24,                                     !- Hour 1
  0,                                      !- Minute 1
  21.6666666666667;                       !- Value Until Time 1

OS:Schedule:Rule,
  {4faca600-4d0c-4c93-8c74-d057c9703786}, !- Handle
  res heating setpoint allday rule9,      !- Name
  {e36f6493-5688-4d99-8369-5668d3047c56}, !- Schedule Ruleset Name
  3,                                      !- Rule Order
  {fec0f0b9-02c5-415e-8976-c9f73a521e1d}, !- Day Schedule Name
  Yes,                                    !- Apply Sunday
  Yes,                                    !- Apply Monday
  Yes,                                    !- Apply Tuesday
  Yes,                                    !- Apply Wednesday
  Yes,                                    !- Apply Thursday
  Yes,                                    !- Apply Friday
  Yes,                                    !- Apply Saturday
  ,                                       !- Apply Holiday
  DateRange,                              !- Date Specification Type
  9,                                      !- Start Month
  1,                                      !- Start Day
  9,                                      !- End Month
  30;                                     !- End Day

OS:Schedule:Day,
  {fec0f0b9-02c5-415e-8976-c9f73a521e1d}, !- Handle
  res heating setpoint allday9,           !- Name
  {c4327d85-426d-4092-a4ac-a084a556724f}, !- Schedule Type Limits Name
  ,                                       !- Interpolate to Timestep
  24,                                     !- Hour 1
  0,                                      !- Minute 1
  21.6666666666667;                       !- Value Until Time 1

OS:Schedule:Rule,
  {7202014b-beb4-4c3f-8dc2-2f1cff342da2}, !- Handle
  res heating setpoint allday rule10,     !- Name
  {e36f6493-5688-4d99-8369-5668d3047c56}, !- Schedule Ruleset Name
  2,                                      !- Rule Order
  {dc03a991-05bf-493c-b74c-774342abfb0f}, !- Day Schedule Name
  Yes,                                    !- Apply Sunday
  Yes,                                    !- Apply Monday
  Yes,                                    !- Apply Tuesday
  Yes,                                    !- Apply Wednesday
  Yes,                                    !- Apply Thursday
  Yes,                                    !- Apply Friday
  Yes,                                    !- Apply Saturday
  ,                                       !- Apply Holiday
  DateRange,                              !- Date Specification Type
  10,                                     !- Start Month
  1,                                      !- Start Day
  10,                                     !- End Month
  31;                                     !- End Day

OS:Schedule:Day,
  {dc03a991-05bf-493c-b74c-774342abfb0f}, !- Handle
  res heating setpoint allday10,          !- Name
  {c4327d85-426d-4092-a4ac-a084a556724f}, !- Schedule Type Limits Name
  ,                                       !- Interpolate to Timestep
  24,                                     !- Hour 1
  0,                                      !- Minute 1
  21.6666666666667;                       !- Value Until Time 1

OS:Schedule:Rule,
  {65571405-d764-4c0e-8dbd-8405154b2ba2}, !- Handle
  res heating setpoint allday rule11,     !- Name
  {e36f6493-5688-4d99-8369-5668d3047c56}, !- Schedule Ruleset Name
  1,                                      !- Rule Order
  {038f06b1-e2dd-453c-ba49-d48c185f3fb1}, !- Day Schedule Name
  Yes,                                    !- Apply Sunday
  Yes,                                    !- Apply Monday
  Yes,                                    !- Apply Tuesday
  Yes,                                    !- Apply Wednesday
  Yes,                                    !- Apply Thursday
  Yes,                                    !- Apply Friday
  Yes,                                    !- Apply Saturday
  ,                                       !- Apply Holiday
  DateRange,                              !- Date Specification Type
  11,                                     !- Start Month
  1,                                      !- Start Day
  11,                                     !- End Month
  30;                                     !- End Day

OS:Schedule:Day,
  {038f06b1-e2dd-453c-ba49-d48c185f3fb1}, !- Handle
  res heating setpoint allday11,          !- Name
  {c4327d85-426d-4092-a4ac-a084a556724f}, !- Schedule Type Limits Name
  ,                                       !- Interpolate to Timestep
  24,                                     !- Hour 1
  0,                                      !- Minute 1
  21.6666666666667;                       !- Value Until Time 1

OS:Schedule:Rule,
  {5508ee09-a233-4c78-a9f0-36328dd11645}, !- Handle
  res heating setpoint allday rule12,     !- Name
  {e36f6493-5688-4d99-8369-5668d3047c56}, !- Schedule Ruleset Name
  0,                                      !- Rule Order
  {a3f242ce-643c-4593-9220-1642742dee4b}, !- Day Schedule Name
  Yes,                                    !- Apply Sunday
  Yes,                                    !- Apply Monday
  Yes,                                    !- Apply Tuesday
  Yes,                                    !- Apply Wednesday
  Yes,                                    !- Apply Thursday
  Yes,                                    !- Apply Friday
  Yes,                                    !- Apply Saturday
  ,                                       !- Apply Holiday
  DateRange,                              !- Date Specification Type
  12,                                     !- Start Month
  1,                                      !- Start Day
  12,                                     !- End Month
  31;                                     !- End Day

OS:Schedule:Day,
  {a3f242ce-643c-4593-9220-1642742dee4b}, !- Handle
  res heating setpoint allday12,          !- Name
  {c4327d85-426d-4092-a4ac-a084a556724f}, !- Schedule Type Limits Name
  ,                                       !- Interpolate to Timestep
  24,                                     !- Hour 1
  0,                                      !- Minute 1
  21.6666666666667;                       !- Value Until Time 1

OS:Schedule:Day,
  {ab8ff437-29d0-4c67-b292-242dbcaa9750}, !- Handle
  res heating setpoint winter design,     !- Name
  {c4327d85-426d-4092-a4ac-a084a556724f}, !- Schedule Type Limits Name
  ,                                       !- Interpolate to Timestep
  24,                                     !- Hour 1
  0,                                      !- Minute 1
  21.1111111111111;                       !- Value Until Time 1

OS:Schedule:Day,
  {cd94e89e-714a-4b6a-aff1-11ac6afa8275}, !- Handle
  res heating setpoint summer design,     !- Name
  {c4327d85-426d-4092-a4ac-a084a556724f}, !- Schedule Type Limits Name
  ,                                       !- Interpolate to Timestep
  24,                                     !- Hour 1
  0,                                      !- Minute 1
  23.8888888888889;                       !- Value Until Time 1

OS:Schedule:Ruleset,
  {573991a3-298d-4a46-8502-c999010a3292}, !- Handle
  res cooling setpoint,                   !- Name
  {c4327d85-426d-4092-a4ac-a084a556724f}, !- Schedule Type Limits Name
  {49a3bb90-a9d6-4288-b758-19a7eba8d285}, !- Default Day Schedule Name
  {fd252c6f-431c-4abe-a44e-b8d1b01bd973}, !- Summer Design Day Schedule Name
  {3dad0ca1-6121-4113-90d6-4cb206e7de81}; !- Winter Design Day Schedule Name

OS:Schedule:Day,
  {49a3bb90-a9d6-4288-b758-19a7eba8d285}, !- Handle
  Schedule Day 7,                         !- Name
  {c4327d85-426d-4092-a4ac-a084a556724f}, !- Schedule Type Limits Name
  ,                                       !- Interpolate to Timestep
  24,                                     !- Hour 1
  0,                                      !- Minute 1
  0;                                      !- Value Until Time 1

OS:Schedule:Rule,
  {28b6bcc1-487e-41de-9c2a-c6e4c313daeb}, !- Handle
  res cooling setpoint allday rule1,      !- Name
  {573991a3-298d-4a46-8502-c999010a3292}, !- Schedule Ruleset Name
  11,                                     !- Rule Order
  {28d11619-d4bf-4dfb-875f-a6793f4ba060}, !- Day Schedule Name
  Yes,                                    !- Apply Sunday
  Yes,                                    !- Apply Monday
  Yes,                                    !- Apply Tuesday
  Yes,                                    !- Apply Wednesday
  Yes,                                    !- Apply Thursday
  Yes,                                    !- Apply Friday
  Yes,                                    !- Apply Saturday
  ,                                       !- Apply Holiday
  DateRange,                              !- Date Specification Type
  1,                                      !- Start Month
  1,                                      !- Start Day
  1,                                      !- End Month
  31;                                     !- End Day

OS:Schedule:Day,
  {28d11619-d4bf-4dfb-875f-a6793f4ba060}, !- Handle
  res cooling setpoint allday1,           !- Name
  {c4327d85-426d-4092-a4ac-a084a556724f}, !- Schedule Type Limits Name
  ,                                       !- Interpolate to Timestep
  24,                                     !- Hour 1
  0,                                      !- Minute 1
  24.4444444444444;                       !- Value Until Time 1

OS:Schedule:Rule,
  {f5de0689-2944-47e0-9104-75f2a9028eef}, !- Handle
  res cooling setpoint allday rule2,      !- Name
  {573991a3-298d-4a46-8502-c999010a3292}, !- Schedule Ruleset Name
  10,                                     !- Rule Order
  {17337324-b965-40c7-963f-a07381b41d91}, !- Day Schedule Name
  Yes,                                    !- Apply Sunday
  Yes,                                    !- Apply Monday
  Yes,                                    !- Apply Tuesday
  Yes,                                    !- Apply Wednesday
  Yes,                                    !- Apply Thursday
  Yes,                                    !- Apply Friday
  Yes,                                    !- Apply Saturday
  ,                                       !- Apply Holiday
  DateRange,                              !- Date Specification Type
  2,                                      !- Start Month
  1,                                      !- Start Day
  2,                                      !- End Month
  28;                                     !- End Day

OS:Schedule:Day,
  {17337324-b965-40c7-963f-a07381b41d91}, !- Handle
  res cooling setpoint allday2,           !- Name
  {c4327d85-426d-4092-a4ac-a084a556724f}, !- Schedule Type Limits Name
  ,                                       !- Interpolate to Timestep
  24,                                     !- Hour 1
  0,                                      !- Minute 1
  24.4444444444444;                       !- Value Until Time 1

OS:Schedule:Rule,
  {3648c917-f953-4122-b92b-32a7764b9fe0}, !- Handle
  res cooling setpoint allday rule3,      !- Name
  {573991a3-298d-4a46-8502-c999010a3292}, !- Schedule Ruleset Name
  9,                                      !- Rule Order
  {ca5e292e-94a9-4222-b4c5-d07a47fa6bb8}, !- Day Schedule Name
  Yes,                                    !- Apply Sunday
  Yes,                                    !- Apply Monday
  Yes,                                    !- Apply Tuesday
  Yes,                                    !- Apply Wednesday
  Yes,                                    !- Apply Thursday
  Yes,                                    !- Apply Friday
  Yes,                                    !- Apply Saturday
  ,                                       !- Apply Holiday
  DateRange,                              !- Date Specification Type
  3,                                      !- Start Month
  1,                                      !- Start Day
  3,                                      !- End Month
  31;                                     !- End Day

OS:Schedule:Day,
  {ca5e292e-94a9-4222-b4c5-d07a47fa6bb8}, !- Handle
  res cooling setpoint allday3,           !- Name
  {c4327d85-426d-4092-a4ac-a084a556724f}, !- Schedule Type Limits Name
  ,                                       !- Interpolate to Timestep
  24,                                     !- Hour 1
  0,                                      !- Minute 1
  24.4444444444444;                       !- Value Until Time 1

OS:Schedule:Rule,
  {4d355691-60b1-42f4-b99e-2a52594735ab}, !- Handle
  res cooling setpoint allday rule4,      !- Name
  {573991a3-298d-4a46-8502-c999010a3292}, !- Schedule Ruleset Name
  8,                                      !- Rule Order
  {b73aff9a-47f7-4b0f-9133-d9c13ce91fa4}, !- Day Schedule Name
  Yes,                                    !- Apply Sunday
  Yes,                                    !- Apply Monday
  Yes,                                    !- Apply Tuesday
  Yes,                                    !- Apply Wednesday
  Yes,                                    !- Apply Thursday
  Yes,                                    !- Apply Friday
  Yes,                                    !- Apply Saturday
  ,                                       !- Apply Holiday
  DateRange,                              !- Date Specification Type
  4,                                      !- Start Month
  1,                                      !- Start Day
  4,                                      !- End Month
  30;                                     !- End Day

OS:Schedule:Day,
  {b73aff9a-47f7-4b0f-9133-d9c13ce91fa4}, !- Handle
  res cooling setpoint allday4,           !- Name
  {c4327d85-426d-4092-a4ac-a084a556724f}, !- Schedule Type Limits Name
  ,                                       !- Interpolate to Timestep
  24,                                     !- Hour 1
  0,                                      !- Minute 1
  24.4444444444444;                       !- Value Until Time 1

OS:Schedule:Rule,
  {088e215c-7730-4329-885a-f40f43bc5c49}, !- Handle
  res cooling setpoint allday rule5,      !- Name
  {573991a3-298d-4a46-8502-c999010a3292}, !- Schedule Ruleset Name
  7,                                      !- Rule Order
  {0c941938-d27b-4c0a-8b6f-dd0af9fefe5a}, !- Day Schedule Name
  Yes,                                    !- Apply Sunday
  Yes,                                    !- Apply Monday
  Yes,                                    !- Apply Tuesday
  Yes,                                    !- Apply Wednesday
  Yes,                                    !- Apply Thursday
  Yes,                                    !- Apply Friday
  Yes,                                    !- Apply Saturday
  ,                                       !- Apply Holiday
  DateRange,                              !- Date Specification Type
  5,                                      !- Start Month
  1,                                      !- Start Day
  5,                                      !- End Month
  31;                                     !- End Day

OS:Schedule:Day,
  {0c941938-d27b-4c0a-8b6f-dd0af9fefe5a}, !- Handle
  res cooling setpoint allday5,           !- Name
  {c4327d85-426d-4092-a4ac-a084a556724f}, !- Schedule Type Limits Name
  ,                                       !- Interpolate to Timestep
  24,                                     !- Hour 1
  0,                                      !- Minute 1
  24.4444444444444;                       !- Value Until Time 1

OS:Schedule:Rule,
  {f2119ad2-0641-4421-bb73-c9d889a6390c}, !- Handle
  res cooling setpoint allday rule6,      !- Name
  {573991a3-298d-4a46-8502-c999010a3292}, !- Schedule Ruleset Name
  6,                                      !- Rule Order
  {af43ccc4-9c2d-40af-b73d-e71517d3ad35}, !- Day Schedule Name
  Yes,                                    !- Apply Sunday
  Yes,                                    !- Apply Monday
  Yes,                                    !- Apply Tuesday
  Yes,                                    !- Apply Wednesday
  Yes,                                    !- Apply Thursday
  Yes,                                    !- Apply Friday
  Yes,                                    !- Apply Saturday
  ,                                       !- Apply Holiday
  DateRange,                              !- Date Specification Type
  6,                                      !- Start Month
  1,                                      !- Start Day
  6,                                      !- End Month
  30;                                     !- End Day

OS:Schedule:Day,
  {af43ccc4-9c2d-40af-b73d-e71517d3ad35}, !- Handle
  res cooling setpoint allday6,           !- Name
  {c4327d85-426d-4092-a4ac-a084a556724f}, !- Schedule Type Limits Name
  ,                                       !- Interpolate to Timestep
  24,                                     !- Hour 1
  0,                                      !- Minute 1
  24.4444444444444;                       !- Value Until Time 1

OS:Schedule:Rule,
  {34e7dd43-b9f1-4e1d-bfe4-3aa4b2dfe88c}, !- Handle
  res cooling setpoint allday rule7,      !- Name
  {573991a3-298d-4a46-8502-c999010a3292}, !- Schedule Ruleset Name
  5,                                      !- Rule Order
  {9e6a8842-ef35-4394-8998-51d1db5db936}, !- Day Schedule Name
  Yes,                                    !- Apply Sunday
  Yes,                                    !- Apply Monday
  Yes,                                    !- Apply Tuesday
  Yes,                                    !- Apply Wednesday
  Yes,                                    !- Apply Thursday
  Yes,                                    !- Apply Friday
  Yes,                                    !- Apply Saturday
  ,                                       !- Apply Holiday
  DateRange,                              !- Date Specification Type
  7,                                      !- Start Month
  1,                                      !- Start Day
  7,                                      !- End Month
  31;                                     !- End Day

OS:Schedule:Day,
  {9e6a8842-ef35-4394-8998-51d1db5db936}, !- Handle
  res cooling setpoint allday7,           !- Name
  {c4327d85-426d-4092-a4ac-a084a556724f}, !- Schedule Type Limits Name
  ,                                       !- Interpolate to Timestep
  24,                                     !- Hour 1
  0,                                      !- Minute 1
  24.4444444444444;                       !- Value Until Time 1

OS:Schedule:Rule,
  {0ca552cd-3536-4bb7-a808-5a13a17315dd}, !- Handle
  res cooling setpoint allday rule8,      !- Name
  {573991a3-298d-4a46-8502-c999010a3292}, !- Schedule Ruleset Name
  4,                                      !- Rule Order
  {65a2f350-9bfe-4e1c-bb15-44b724d4f4b7}, !- Day Schedule Name
  Yes,                                    !- Apply Sunday
  Yes,                                    !- Apply Monday
  Yes,                                    !- Apply Tuesday
  Yes,                                    !- Apply Wednesday
  Yes,                                    !- Apply Thursday
  Yes,                                    !- Apply Friday
  Yes,                                    !- Apply Saturday
  ,                                       !- Apply Holiday
  DateRange,                              !- Date Specification Type
  8,                                      !- Start Month
  1,                                      !- Start Day
  8,                                      !- End Month
  31;                                     !- End Day

OS:Schedule:Day,
  {65a2f350-9bfe-4e1c-bb15-44b724d4f4b7}, !- Handle
  res cooling setpoint allday8,           !- Name
  {c4327d85-426d-4092-a4ac-a084a556724f}, !- Schedule Type Limits Name
  ,                                       !- Interpolate to Timestep
  24,                                     !- Hour 1
  0,                                      !- Minute 1
  24.4444444444444;                       !- Value Until Time 1

OS:Schedule:Rule,
  {75fc9718-c42f-47a0-9a91-b1106669a64c}, !- Handle
  res cooling setpoint allday rule9,      !- Name
  {573991a3-298d-4a46-8502-c999010a3292}, !- Schedule Ruleset Name
  3,                                      !- Rule Order
  {54086a5d-d3cd-43fd-bc4c-d0313b31b374}, !- Day Schedule Name
  Yes,                                    !- Apply Sunday
  Yes,                                    !- Apply Monday
  Yes,                                    !- Apply Tuesday
  Yes,                                    !- Apply Wednesday
  Yes,                                    !- Apply Thursday
  Yes,                                    !- Apply Friday
  Yes,                                    !- Apply Saturday
  ,                                       !- Apply Holiday
  DateRange,                              !- Date Specification Type
  9,                                      !- Start Month
  1,                                      !- Start Day
  9,                                      !- End Month
  30;                                     !- End Day

OS:Schedule:Day,
  {54086a5d-d3cd-43fd-bc4c-d0313b31b374}, !- Handle
  res cooling setpoint allday9,           !- Name
  {c4327d85-426d-4092-a4ac-a084a556724f}, !- Schedule Type Limits Name
  ,                                       !- Interpolate to Timestep
  24,                                     !- Hour 1
  0,                                      !- Minute 1
  24.4444444444444;                       !- Value Until Time 1

OS:Schedule:Rule,
  {1d55d845-58f4-4f42-8b7c-fb5e49b96a08}, !- Handle
  res cooling setpoint allday rule10,     !- Name
  {573991a3-298d-4a46-8502-c999010a3292}, !- Schedule Ruleset Name
  2,                                      !- Rule Order
  {c3c9b94d-b70f-4e20-bc37-2327506c5841}, !- Day Schedule Name
  Yes,                                    !- Apply Sunday
  Yes,                                    !- Apply Monday
  Yes,                                    !- Apply Tuesday
  Yes,                                    !- Apply Wednesday
  Yes,                                    !- Apply Thursday
  Yes,                                    !- Apply Friday
  Yes,                                    !- Apply Saturday
  ,                                       !- Apply Holiday
  DateRange,                              !- Date Specification Type
  10,                                     !- Start Month
  1,                                      !- Start Day
  10,                                     !- End Month
  31;                                     !- End Day

OS:Schedule:Day,
  {c3c9b94d-b70f-4e20-bc37-2327506c5841}, !- Handle
  res cooling setpoint allday10,          !- Name
  {c4327d85-426d-4092-a4ac-a084a556724f}, !- Schedule Type Limits Name
  ,                                       !- Interpolate to Timestep
  24,                                     !- Hour 1
  0,                                      !- Minute 1
  24.4444444444444;                       !- Value Until Time 1

OS:Schedule:Rule,
  {b2caeb09-98a1-460d-b21b-4656470e8a36}, !- Handle
  res cooling setpoint allday rule11,     !- Name
  {573991a3-298d-4a46-8502-c999010a3292}, !- Schedule Ruleset Name
  1,                                      !- Rule Order
  {5173ec0f-aacd-4711-b019-91ff6e54ac8d}, !- Day Schedule Name
  Yes,                                    !- Apply Sunday
  Yes,                                    !- Apply Monday
  Yes,                                    !- Apply Tuesday
  Yes,                                    !- Apply Wednesday
  Yes,                                    !- Apply Thursday
  Yes,                                    !- Apply Friday
  Yes,                                    !- Apply Saturday
  ,                                       !- Apply Holiday
  DateRange,                              !- Date Specification Type
  11,                                     !- Start Month
  1,                                      !- Start Day
  11,                                     !- End Month
  30;                                     !- End Day

OS:Schedule:Day,
  {5173ec0f-aacd-4711-b019-91ff6e54ac8d}, !- Handle
  res cooling setpoint allday11,          !- Name
  {c4327d85-426d-4092-a4ac-a084a556724f}, !- Schedule Type Limits Name
  ,                                       !- Interpolate to Timestep
  24,                                     !- Hour 1
  0,                                      !- Minute 1
  24.4444444444444;                       !- Value Until Time 1

OS:Schedule:Rule,
  {68f688ef-25f8-40fb-997a-480c373e2d34}, !- Handle
  res cooling setpoint allday rule12,     !- Name
  {573991a3-298d-4a46-8502-c999010a3292}, !- Schedule Ruleset Name
  0,                                      !- Rule Order
  {830dbf5c-1057-4673-a216-f7287476166a}, !- Day Schedule Name
  Yes,                                    !- Apply Sunday
  Yes,                                    !- Apply Monday
  Yes,                                    !- Apply Tuesday
  Yes,                                    !- Apply Wednesday
  Yes,                                    !- Apply Thursday
  Yes,                                    !- Apply Friday
  Yes,                                    !- Apply Saturday
  ,                                       !- Apply Holiday
  DateRange,                              !- Date Specification Type
  12,                                     !- Start Month
  1,                                      !- Start Day
  12,                                     !- End Month
  31;                                     !- End Day

OS:Schedule:Day,
  {830dbf5c-1057-4673-a216-f7287476166a}, !- Handle
  res cooling setpoint allday12,          !- Name
  {c4327d85-426d-4092-a4ac-a084a556724f}, !- Schedule Type Limits Name
  ,                                       !- Interpolate to Timestep
  24,                                     !- Hour 1
  0,                                      !- Minute 1
  24.4444444444444;                       !- Value Until Time 1

OS:Schedule:Day,
  {3dad0ca1-6121-4113-90d6-4cb206e7de81}, !- Handle
  res cooling setpoint winter design,     !- Name
  {c4327d85-426d-4092-a4ac-a084a556724f}, !- Schedule Type Limits Name
  ,                                       !- Interpolate to Timestep
  24,                                     !- Hour 1
  0,                                      !- Minute 1
  21.1111111111111;                       !- Value Until Time 1

OS:Schedule:Day,
  {fd252c6f-431c-4abe-a44e-b8d1b01bd973}, !- Handle
  res cooling setpoint summer design,     !- Name
  {c4327d85-426d-4092-a4ac-a084a556724f}, !- Schedule Type Limits Name
  ,                                       !- Interpolate to Timestep
  24,                                     !- Hour 1
  0,                                      !- Minute 1
  23.8888888888889;                       !- Value Until Time 1
=======
>>>>>>> 30cb9182
<|MERGE_RESOLUTION|>--- conflicted
+++ resolved
@@ -1,54 +1,26 @@
 !- NOTE: Auto-generated from /test/osw_files/SFA_4units_1story_SL_UA_3Beds_2Baths_Denver_GSHPVertBore.osw
 
 OS:Version,
-<<<<<<< HEAD
-  {e4ae6a6d-df53-4f82-a5fe-6da6029e6e34}, !- Handle
-  2.9.0;                                  !- Version Identifier
-
-OS:SimulationControl,
-  {833297d6-1aa7-4101-acda-4a7c50ac49a7}, !- Handle
-=======
   {909473df-54d5-4733-9cc3-63c74d81b730}, !- Handle
   2.9.0;                                  !- Version Identifier
 
 OS:SimulationControl,
   {4b37f5ab-aadb-4e65-b7ed-1ce4e8a96177}, !- Handle
->>>>>>> 30cb9182
   ,                                       !- Do Zone Sizing Calculation
   ,                                       !- Do System Sizing Calculation
   ,                                       !- Do Plant Sizing Calculation
   No;                                     !- Run Simulation for Sizing Periods
 
 OS:Timestep,
-<<<<<<< HEAD
-  {c3a2289a-8f43-498e-9f6f-25ad633dcd52}, !- Handle
-  6;                                      !- Number of Timesteps per Hour
-
-OS:ShadowCalculation,
-  {a46ebd20-47ae-4b8e-913d-0530d517949b}, !- Handle
-=======
   {415f2657-d08e-4728-a697-a9a54e58d894}, !- Handle
   6;                                      !- Number of Timesteps per Hour
 
 OS:ShadowCalculation,
   {f9cb5217-d94c-4149-973f-5a21780cf014}, !- Handle
->>>>>>> 30cb9182
   20,                                     !- Calculation Frequency
   200;                                    !- Maximum Figures in Shadow Overlap Calculations
 
 OS:SurfaceConvectionAlgorithm:Outside,
-<<<<<<< HEAD
-  {293e045f-d797-4522-8878-80b425004cbd}, !- Handle
-  DOE-2;                                  !- Algorithm
-
-OS:SurfaceConvectionAlgorithm:Inside,
-  {6acac743-f77e-4ee0-9d98-59ea503a9497}, !- Handle
-  TARP;                                   !- Algorithm
-
-OS:ZoneCapacitanceMultiplier:ResearchSpecial,
-  {0495e592-92e3-4adc-a88e-e12f346dcc03}, !- Handle
-  ,                                       !- Temperature Capacity Multiplier
-=======
   {07394bc5-4c0b-40c2-b360-f281649ed00c}, !- Handle
   DOE-2;                                  !- Algorithm
 
@@ -59,16 +31,11 @@
 OS:ZoneCapacitanceMultiplier:ResearchSpecial,
   {a2e78e4e-5555-4a9a-96ca-45bea632053c}, !- Handle
   3.6,                                    !- Temperature Capacity Multiplier
->>>>>>> 30cb9182
   15,                                     !- Humidity Capacity Multiplier
   ;                                       !- Carbon Dioxide Capacity Multiplier
 
 OS:RunPeriod,
-<<<<<<< HEAD
-  {e91709b9-6f04-432a-ba55-0d3ea8d7951f}, !- Handle
-=======
   {4c1594b7-0e57-4d38-8234-a81c63282339}, !- Handle
->>>>>>> 30cb9182
   Run Period 1,                           !- Name
   1,                                      !- Begin Month
   1,                                      !- Begin Day of Month
@@ -82,21 +49,13 @@
   ;                                       !- Number of Times Runperiod to be Repeated
 
 OS:YearDescription,
-<<<<<<< HEAD
-  {938ed916-b392-4866-a011-ed93d3c96c7d}, !- Handle
-=======
   {ad1bf9c6-a460-4b40-a64f-a2fc13e75909}, !- Handle
->>>>>>> 30cb9182
   2007,                                   !- Calendar Year
   ,                                       !- Day of Week for Start Day
   ;                                       !- Is Leap Year
 
 OS:WeatherFile,
-<<<<<<< HEAD
-  {be47dea2-eed5-490a-a192-1846cfabf27c}, !- Handle
-=======
   {16b48f42-1a5a-4451-b700-d6f04d4ea732}, !- Handle
->>>>>>> 30cb9182
   Denver Intl Ap,                         !- City
   CO,                                     !- State Province Region
   USA,                                    !- Country
@@ -110,13 +69,8 @@
   E23378AA;                               !- Checksum
 
 OS:AdditionalProperties,
-<<<<<<< HEAD
-  {534a13f3-647d-41ff-9938-4ae138d211c3}, !- Handle
-  {be47dea2-eed5-490a-a192-1846cfabf27c}, !- Object Name
-=======
   {ecfe9e67-4a4d-46ff-bef1-dfb99e73e0bf}, !- Handle
   {16b48f42-1a5a-4451-b700-d6f04d4ea732}, !- Object Name
->>>>>>> 30cb9182
   EPWHeaderCity,                          !- Feature Name 1
   String,                                 !- Feature Data Type 1
   Denver Intl Ap,                         !- Feature Value 1
@@ -224,11 +178,7 @@
   84;                                     !- Feature Value 35
 
 OS:Site,
-<<<<<<< HEAD
-  {2a55b492-763f-4642-9bf2-736a8e958229}, !- Handle
-=======
   {3269fb73-d633-4ff7-8ac9-2cc39a55d0f8}, !- Handle
->>>>>>> 30cb9182
   Denver Intl Ap_CO_USA,                  !- Name
   39.83,                                  !- Latitude {deg}
   -104.65,                                !- Longitude {deg}
@@ -237,11 +187,7 @@
   ;                                       !- Terrain
 
 OS:ClimateZones,
-<<<<<<< HEAD
-  {0dcc3d75-0f10-494f-ad1d-2add84912038}, !- Handle
-=======
   {5a6a248a-7db8-4e50-8d00-413a0e1b511a}, !- Handle
->>>>>>> 30cb9182
   ,                                       !- Active Institution
   ,                                       !- Active Year
   ,                                       !- Climate Zone Institution Name 1
@@ -254,31 +200,19 @@
   Cold;                                   !- Climate Zone Value 2
 
 OS:Site:WaterMainsTemperature,
-<<<<<<< HEAD
-  {4dded538-895c-4dff-8212-7bdb894c5a92}, !- Handle
-=======
   {44e357c0-1b81-47a9-ac55-0823a114f4b5}, !- Handle
->>>>>>> 30cb9182
   Correlation,                            !- Calculation Method
   ,                                       !- Temperature Schedule Name
   10.8753424657535,                       !- Annual Average Outdoor Air Temperature {C}
   23.1524007936508;                       !- Maximum Difference In Monthly Average Outdoor Air Temperatures {deltaC}
 
 OS:RunPeriodControl:DaylightSavingTime,
-<<<<<<< HEAD
-  {22c425cd-e7af-423d-8f63-3d8552c7369a}, !- Handle
-=======
   {76044457-4f05-4b8a-a487-65a2f1139871}, !- Handle
->>>>>>> 30cb9182
   4/7,                                    !- Start Date
   10/26;                                  !- End Date
 
 OS:Site:GroundTemperature:Deep,
-<<<<<<< HEAD
-  {442e00bf-0047-40ee-8e8a-e742b6d3b39a}, !- Handle
-=======
   {35e83e01-5b0a-4de8-aa7f-fdb1c31ffc65}, !- Handle
->>>>>>> 30cb9182
   10.8753424657535,                       !- January Deep Ground Temperature {C}
   10.8753424657535,                       !- February Deep Ground Temperature {C}
   10.8753424657535,                       !- March Deep Ground Temperature {C}
@@ -293,11 +227,7 @@
   10.8753424657535;                       !- December Deep Ground Temperature {C}
 
 OS:Building,
-<<<<<<< HEAD
-  {cb672b32-bdbe-4f83-a02c-054eb33fdefd}, !- Handle
-=======
   {488c313d-a58b-4198-8664-8ddf5d9c3dfc}, !- Handle
->>>>>>> 30cb9182
   Building 1,                             !- Name
   ,                                       !- Building Sector Type
   ,                                       !- North Axis {deg}
@@ -312,33 +242,17 @@
   4;                                      !- Standards Number of Living Units
 
 OS:AdditionalProperties,
-<<<<<<< HEAD
-  {a93a990e-f54d-48ef-a7b6-1b0b7b390c64}, !- Handle
-  {cb672b32-bdbe-4f83-a02c-054eb33fdefd}, !- Object Name
-  num_units,                              !- Feature Name 1
-=======
   {c116eeb1-fa54-4fe0-b8ce-d217be5c5bf5}, !- Handle
   {488c313d-a58b-4198-8664-8ddf5d9c3dfc}, !- Object Name
   Total Units Represented,                !- Feature Name 1
->>>>>>> 30cb9182
   Integer,                                !- Feature Data Type 1
   4,                                      !- Feature Value 1
-  has_rear_units,                         !- Feature Name 2
-  Boolean,                                !- Feature Data Type 2
-  false,                                  !- Feature Value 2
-  horz_location,                          !- Feature Name 3
-  String,                                 !- Feature Data Type 3
-  Left,                                   !- Feature Value 3
-  num_floors,                             !- Feature Name 4
-  Integer,                                !- Feature Data Type 4
-  1;                                      !- Feature Value 4
+  Total Units Modeled,                    !- Feature Name 2
+  Integer,                                !- Feature Data Type 2
+  4;                                      !- Feature Value 2
 
 OS:ThermalZone,
-<<<<<<< HEAD
-  {3a31a4ae-33ff-4587-b13a-cfeaf04a089c}, !- Handle
-=======
   {0be67714-7747-4ff2-b455-72506b307d2d}, !- Handle
->>>>>>> 30cb9182
   living zone,                            !- Name
   ,                                       !- Multiplier
   ,                                       !- Ceiling Height {m}
@@ -347,64 +261,16 @@
   ,                                       !- Zone Inside Convection Algorithm
   ,                                       !- Zone Outside Convection Algorithm
   ,                                       !- Zone Conditioning Equipment List Name
-<<<<<<< HEAD
-  {d35d69c2-0c20-44bd-85a5-8ff002d02c05}, !- Zone Air Inlet Port List
-  {a198bbc1-9d4d-41a5-a182-7d6a8f744a27}, !- Zone Air Exhaust Port List
-  {49c1c6fb-5347-41e3-8ca2-a664d6e0e326}, !- Zone Air Node Name
-  {67b5a242-8927-4ec7-ba6c-924ea9f41782}, !- Zone Return Air Port List
-=======
   {8865c139-094d-42a4-93bd-541666140e18}, !- Zone Air Inlet Port List
   {c9e820e3-9698-46e2-a227-5c3b2a02a61d}, !- Zone Air Exhaust Port List
   {c8f8c564-fb39-4567-af04-214c6fe43b46}, !- Zone Air Node Name
   {000c04c3-fc72-4722-950e-a2d4cebead1f}, !- Zone Return Air Port List
->>>>>>> 30cb9182
   ,                                       !- Primary Daylighting Control Name
   ,                                       !- Fraction of Zone Controlled by Primary Daylighting Control
   ,                                       !- Secondary Daylighting Control Name
   ,                                       !- Fraction of Zone Controlled by Secondary Daylighting Control
   ,                                       !- Illuminance Map Name
   ,                                       !- Group Rendering Name
-<<<<<<< HEAD
-  {44b4d45b-cee7-432b-9866-00dd27147e83}, !- Thermostat Name
-  No;                                     !- Use Ideal Air Loads
-
-OS:Node,
-  {d3f1f325-7c4b-483b-8c3a-2bc5e40674d8}, !- Handle
-  Node 1,                                 !- Name
-  {49c1c6fb-5347-41e3-8ca2-a664d6e0e326}, !- Inlet Port
-  ;                                       !- Outlet Port
-
-OS:Connection,
-  {49c1c6fb-5347-41e3-8ca2-a664d6e0e326}, !- Handle
-  {3ae17e0d-24f8-4bbc-bcbd-64f1264fda24}, !- Name
-  {3a31a4ae-33ff-4587-b13a-cfeaf04a089c}, !- Source Object
-  11,                                     !- Outlet Port
-  {d3f1f325-7c4b-483b-8c3a-2bc5e40674d8}, !- Target Object
-  2;                                      !- Inlet Port
-
-OS:PortList,
-  {d35d69c2-0c20-44bd-85a5-8ff002d02c05}, !- Handle
-  {ce936524-d4ed-4e7c-8fdd-0b30fc14db9c}, !- Name
-  {3a31a4ae-33ff-4587-b13a-cfeaf04a089c}, !- HVAC Component
-  {06c25598-2b23-4023-9125-d0b07f55c43a}, !- Port 1
-  {2e5d5441-91ea-4d7e-899e-f220eb4f97ba}; !- Port 2
-
-OS:PortList,
-  {a198bbc1-9d4d-41a5-a182-7d6a8f744a27}, !- Handle
-  {220b2188-fc42-40ed-86bc-ea332a97b697}, !- Name
-  {3a31a4ae-33ff-4587-b13a-cfeaf04a089c}; !- HVAC Component
-
-OS:PortList,
-  {67b5a242-8927-4ec7-ba6c-924ea9f41782}, !- Handle
-  {b895dfdb-280f-4e8e-bed4-a146d3149d24}, !- Name
-  {3a31a4ae-33ff-4587-b13a-cfeaf04a089c}, !- HVAC Component
-  {fcc9ec4d-389a-455d-9462-97928bf68304}, !- Port 1
-  {85cc3534-2ac3-4b71-95c6-e01382054fd2}; !- Port 2
-
-OS:Sizing:Zone,
-  {8e8f6824-b192-4e64-9876-2a519061cae1}, !- Handle
-  {3a31a4ae-33ff-4587-b13a-cfeaf04a089c}, !- Zone or ZoneList Name
-=======
   ,                                       !- Thermostat Name
   No;                                     !- Use Ideal Air Loads
 
@@ -440,7 +306,6 @@
 OS:Sizing:Zone,
   {fc37c21d-7c55-4e19-8d4d-16c45181dd6a}, !- Handle
   {0be67714-7747-4ff2-b455-72506b307d2d}, !- Zone or ZoneList Name
->>>>>>> 30cb9182
   SupplyAirTemperature,                   !- Zone Cooling Design Supply Air Temperature Input Method
   14,                                     !- Zone Cooling Design Supply Air Temperature {C}
   11.11,                                  !- Zone Cooling Design Supply Air Temperature Difference {deltaC}
@@ -469,27 +334,6 @@
   autosize;                               !- Dedicated Outdoor Air High Setpoint Temperature for Design {C}
 
 OS:ZoneHVAC:EquipmentList,
-<<<<<<< HEAD
-  {886affdb-eeea-41b3-8d92-42a2f6ba1eeb}, !- Handle
-  Zone HVAC Equipment List 1,             !- Name
-  {3a31a4ae-33ff-4587-b13a-cfeaf04a089c}, !- Thermal Zone
-  SequentialLoad,                         !- Load Distribution Scheme
-  {4da6f3d3-f3c7-4a0c-95a9-16d66880b0e9}, !- Zone Equipment 1
-  1,                                      !- Zone Equipment Cooling Sequence 1
-  1,                                      !- Zone Equipment Heating or No-Load Sequence 1
-  ,                                       !- Zone Equipment Sequential Cooling Fraction Schedule Name 1
-  ,                                       !- Zone Equipment Sequential Heating Fraction Schedule Name 1
-  {2a94bc66-ebce-47c2-8c45-c9d93367c0d2}, !- Zone Equipment 2
-  2,                                      !- Zone Equipment Cooling Sequence 2
-  2,                                      !- Zone Equipment Heating or No-Load Sequence 2
-  ,                                       !- Zone Equipment Sequential Cooling Fraction Schedule Name 2
-  ;                                       !- Zone Equipment Sequential Heating Fraction Schedule Name 2
-
-OS:Space,
-  {955c4450-e925-40a5-8451-49c29808845e}, !- Handle
-  living space,                           !- Name
-  {8acda5cd-d88f-41f1-8080-7fcfdc7541c5}, !- Space Type Name
-=======
   {2905bb38-46af-4b27-9dc5-9ece9a9aa04a}, !- Handle
   Zone HVAC Equipment List 1,             !- Name
   {0be67714-7747-4ff2-b455-72506b307d2d}; !- Thermal Zone
@@ -498,7 +342,6 @@
   {44997954-f2a3-47f7-bf79-4e12d226b8c9}, !- Handle
   living space,                           !- Name
   {0e2fe96f-09c8-4f7b-b540-b4b0c93287e8}, !- Space Type Name
->>>>>>> 30cb9182
   ,                                       !- Default Construction Set Name
   ,                                       !- Default Schedule Set Name
   ,                                       !- Direction of Relative North {deg}
@@ -506,19 +349,6 @@
   ,                                       !- Y Origin {m}
   ,                                       !- Z Origin {m}
   ,                                       !- Building Story Name
-<<<<<<< HEAD
-  {3a31a4ae-33ff-4587-b13a-cfeaf04a089c}, !- Thermal Zone Name
-  ,                                       !- Part of Total Floor Area
-  ,                                       !- Design Specification Outdoor Air Object Name
-  {19d708cb-e566-4b34-b651-56862b1c050c}; !- Building Unit Name
-
-OS:Surface,
-  {93830028-b619-46a4-aa00-f2fb21545677}, !- Handle
-  Surface 1,                              !- Name
-  Floor,                                  !- Surface Type
-  ,                                       !- Construction Name
-  {955c4450-e925-40a5-8451-49c29808845e}, !- Space Name
-=======
   {0be67714-7747-4ff2-b455-72506b307d2d}, !- Thermal Zone Name
   ,                                       !- Part of Total Floor Area
   ,                                       !- Design Specification Outdoor Air Object Name
@@ -530,7 +360,6 @@
   Floor,                                  !- Surface Type
   ,                                       !- Construction Name
   {44997954-f2a3-47f7-bf79-4e12d226b8c9}, !- Space Name
->>>>>>> 30cb9182
   Foundation,                             !- Outside Boundary Condition
   ,                                       !- Outside Boundary Condition Object
   NoSun,                                  !- Sun Exposure
@@ -543,19 +372,11 @@
   6.46578440716979, -12.9315688143396, 0; !- X,Y,Z Vertex 4 {m}
 
 OS:Surface,
-<<<<<<< HEAD
-  {ecd7fd0a-9e81-48f4-96ab-34efad49238b}, !- Handle
-  Surface 2,                              !- Name
-  Wall,                                   !- Surface Type
-  ,                                       !- Construction Name
-  {955c4450-e925-40a5-8451-49c29808845e}, !- Space Name
-=======
   {9903e6c3-7291-4438-9327-a86581a8d6d2}, !- Handle
   Surface 2,                              !- Name
   Wall,                                   !- Surface Type
   ,                                       !- Construction Name
   {44997954-f2a3-47f7-bf79-4e12d226b8c9}, !- Space Name
->>>>>>> 30cb9182
   Outdoors,                               !- Outside Boundary Condition
   ,                                       !- Outside Boundary Condition Object
   SunExposed,                             !- Sun Exposure
@@ -568,19 +389,11 @@
   0, -12.9315688143396, 2.4384;           !- X,Y,Z Vertex 4 {m}
 
 OS:Surface,
-<<<<<<< HEAD
-  {a775e029-7c72-4d40-981c-223cb80c9243}, !- Handle
-  Surface 3,                              !- Name
-  Wall,                                   !- Surface Type
-  ,                                       !- Construction Name
-  {955c4450-e925-40a5-8451-49c29808845e}, !- Space Name
-=======
   {8daa76c4-63c7-4afe-8e0f-959b1cfc6bd8}, !- Handle
   Surface 3,                              !- Name
   Wall,                                   !- Surface Type
   ,                                       !- Construction Name
   {44997954-f2a3-47f7-bf79-4e12d226b8c9}, !- Space Name
->>>>>>> 30cb9182
   Outdoors,                               !- Outside Boundary Condition
   ,                                       !- Outside Boundary Condition Object
   SunExposed,                             !- Sun Exposure
@@ -593,15 +406,6 @@
   0, 0, 2.4384;                           !- X,Y,Z Vertex 4 {m}
 
 OS:Surface,
-<<<<<<< HEAD
-  {a25fb1bf-3d54-4903-b972-c401091fbe46}, !- Handle
-  Surface 4,                              !- Name
-  Wall,                                   !- Surface Type
-  ,                                       !- Construction Name
-  {955c4450-e925-40a5-8451-49c29808845e}, !- Space Name
-  Adiabatic,                              !- Outside Boundary Condition
-  ,                                       !- Outside Boundary Condition Object
-=======
   {4cb2c268-0699-4daa-9de2-6de20ac89caa}, !- Handle
   Surface 4,                              !- Name
   Wall,                                   !- Surface Type
@@ -609,7 +413,6 @@
   {44997954-f2a3-47f7-bf79-4e12d226b8c9}, !- Space Name
   Surface,                                !- Outside Boundary Condition
   {d987a077-2069-44c4-a269-1b1d2107120d}, !- Outside Boundary Condition Object
->>>>>>> 30cb9182
   NoSun,                                  !- Sun Exposure
   NoWind,                                 !- Wind Exposure
   ,                                       !- View Factor to Ground
@@ -620,19 +423,11 @@
   6.46578440716979, 0, 2.4384;            !- X,Y,Z Vertex 4 {m}
 
 OS:Surface,
-<<<<<<< HEAD
-  {ab21d28b-2296-4d94-8aee-bfa5e3ee50ba}, !- Handle
-  Surface 5,                              !- Name
-  Wall,                                   !- Surface Type
-  ,                                       !- Construction Name
-  {955c4450-e925-40a5-8451-49c29808845e}, !- Space Name
-=======
   {bd0d30f7-e803-4b24-9026-0218012b553a}, !- Handle
   Surface 5,                              !- Name
   Wall,                                   !- Surface Type
   ,                                       !- Construction Name
   {44997954-f2a3-47f7-bf79-4e12d226b8c9}, !- Space Name
->>>>>>> 30cb9182
   Outdoors,                               !- Outside Boundary Condition
   ,                                       !- Outside Boundary Condition Object
   SunExposed,                             !- Sun Exposure
@@ -645,15 +440,6 @@
   6.46578440716979, -12.9315688143396, 2.4384; !- X,Y,Z Vertex 4 {m}
 
 OS:Surface,
-<<<<<<< HEAD
-  {56f7d979-2443-40cf-ab54-83f1163b0304}, !- Handle
-  Surface 6,                              !- Name
-  RoofCeiling,                            !- Surface Type
-  ,                                       !- Construction Name
-  {955c4450-e925-40a5-8451-49c29808845e}, !- Space Name
-  Surface,                                !- Outside Boundary Condition
-  {9830b14d-f98e-4336-92c2-594c7fbf9223}, !- Outside Boundary Condition Object
-=======
   {810fbe40-82a0-4ea4-9e40-b23910e12c4a}, !- Handle
   Surface 6,                              !- Name
   RoofCeiling,                            !- Surface Type
@@ -661,7 +447,6 @@
   {44997954-f2a3-47f7-bf79-4e12d226b8c9}, !- Space Name
   Surface,                                !- Outside Boundary Condition
   {33839d0d-61e2-434a-9406-40811368b6d1}, !- Outside Boundary Condition Object
->>>>>>> 30cb9182
   NoSun,                                  !- Sun Exposure
   NoWind,                                 !- Wind Exposure
   ,                                       !- View Factor to Ground
@@ -672,11 +457,7 @@
   0, -12.9315688143396, 2.4384;           !- X,Y,Z Vertex 4 {m}
 
 OS:SpaceType,
-<<<<<<< HEAD
-  {8acda5cd-d88f-41f1-8080-7fcfdc7541c5}, !- Handle
-=======
   {0e2fe96f-09c8-4f7b-b540-b4b0c93287e8}, !- Handle
->>>>>>> 30cb9182
   Space Type 1,                           !- Name
   ,                                       !- Default Construction Set Name
   ,                                       !- Default Schedule Set Name
@@ -686,31 +467,6 @@
   ,                                       !- Standards Building Type
   living;                                 !- Standards Space Type
 
-<<<<<<< HEAD
-OS:Surface,
-  {9830b14d-f98e-4336-92c2-594c7fbf9223}, !- Handle
-  Surface 7,                              !- Name
-  Floor,                                  !- Surface Type
-  ,                                       !- Construction Name
-  {ea9a90c6-5596-4a7f-91ed-a02f9db38edc}, !- Space Name
-  Surface,                                !- Outside Boundary Condition
-  {56f7d979-2443-40cf-ab54-83f1163b0304}, !- Outside Boundary Condition Object
-  NoSun,                                  !- Sun Exposure
-  NoWind,                                 !- Wind Exposure
-  ,                                       !- View Factor to Ground
-  ,                                       !- Number of Vertices
-  0, -12.9315688143396, 2.4384,           !- X,Y,Z Vertex 1 {m}
-  0, 0, 2.4384,                           !- X,Y,Z Vertex 2 {m}
-  6.46578440716979, 0, 2.4384,            !- X,Y,Z Vertex 3 {m}
-  6.46578440716979, -12.9315688143396, 2.4384; !- X,Y,Z Vertex 4 {m}
-
-OS:Surface,
-  {ef62a45b-d7f3-4e7d-a473-fc7a1d551adf}, !- Handle
-  Surface 8,                              !- Name
-  RoofCeiling,                            !- Surface Type
-  ,                                       !- Construction Name
-  {ea9a90c6-5596-4a7f-91ed-a02f9db38edc}, !- Space Name
-=======
 OS:ThermalZone,
   {5e9a90e2-468d-4ed5-a246-b5c250157235}, !- Handle
   living zone|unit 2,                     !- Name
@@ -820,60 +576,18 @@
   Wall,                                   !- Surface Type
   ,                                       !- Construction Name
   {57e05cbf-afbb-4a1f-93c7-861877d1cdb6}, !- Space Name
->>>>>>> 30cb9182
   Outdoors,                               !- Outside Boundary Condition
   ,                                       !- Outside Boundary Condition Object
   SunExposed,                             !- Sun Exposure
   WindExposed,                            !- Wind Exposure
   ,                                       !- View Factor to Ground
   ,                                       !- Number of Vertices
-  0, -6.46578440716979, 5.6712922035849,  !- X,Y,Z Vertex 1 {m}
-  6.46578440716979, -6.46578440716979, 5.6712922035849, !- X,Y,Z Vertex 2 {m}
-  6.46578440716979, 0, 2.4384,            !- X,Y,Z Vertex 3 {m}
-  0, 0, 2.4384;                           !- X,Y,Z Vertex 4 {m}
-
-OS:Surface,
-<<<<<<< HEAD
-  {a7565a0b-99e0-4c31-8086-922b2809e4e9}, !- Handle
-  Surface 9,                              !- Name
-  RoofCeiling,                            !- Surface Type
-  ,                                       !- Construction Name
-  {ea9a90c6-5596-4a7f-91ed-a02f9db38edc}, !- Space Name
-  Outdoors,                               !- Outside Boundary Condition
-  ,                                       !- Outside Boundary Condition Object
-  SunExposed,                             !- Sun Exposure
-  WindExposed,                            !- Wind Exposure
-  ,                                       !- View Factor to Ground
-  ,                                       !- Number of Vertices
-  6.46578440716979, -6.46578440716979, 5.6712922035849, !- X,Y,Z Vertex 1 {m}
-  0, -6.46578440716979, 5.6712922035849,  !- X,Y,Z Vertex 2 {m}
-  0, -12.9315688143396, 2.4384,           !- X,Y,Z Vertex 3 {m}
-  6.46578440716979, -12.9315688143396, 2.4384; !- X,Y,Z Vertex 4 {m}
-
-OS:Surface,
-  {b3692ff5-d38c-407b-a6bc-5c8dc2955d10}, !- Handle
-  Surface 10,                             !- Name
-  Wall,                                   !- Surface Type
-  ,                                       !- Construction Name
-  {ea9a90c6-5596-4a7f-91ed-a02f9db38edc}, !- Space Name
-  Outdoors,                               !- Outside Boundary Condition
-  ,                                       !- Outside Boundary Condition Object
-  SunExposed,                             !- Sun Exposure
-  WindExposed,                            !- Wind Exposure
-  ,                                       !- View Factor to Ground
-  ,                                       !- Number of Vertices
-  0, -6.46578440716979, 5.6712922035849,  !- X,Y,Z Vertex 1 {m}
-  0, 0, 2.4384,                           !- X,Y,Z Vertex 2 {m}
-  0, -12.9315688143396, 2.4384;           !- X,Y,Z Vertex 3 {m}
-
-OS:Surface,
-  {2d2132cd-27ca-40a6-9d91-b83aa276339b}, !- Handle
-  Surface 11,                             !- Name
-  Wall,                                   !- Surface Type
-  ,                                       !- Construction Name
-  {ea9a90c6-5596-4a7f-91ed-a02f9db38edc}, !- Space Name
-  Adiabatic,                              !- Outside Boundary Condition
-=======
+  6.46578440716979, -12.9315688143396, 2.4384, !- X,Y,Z Vertex 1 {m}
+  6.46578440716979, -12.9315688143396, 0, !- X,Y,Z Vertex 2 {m}
+  12.9315688143396, -12.9315688143396, 0, !- X,Y,Z Vertex 3 {m}
+  12.9315688143396, -12.9315688143396, 2.4384; !- X,Y,Z Vertex 4 {m}
+
+OS:Surface,
   {eb6f4abc-a95a-4dd9-a94d-f2da1038609a}, !- Handle
   Surface 13,                             !- Name
   RoofCeiling,                            !- Surface Type
@@ -914,28 +628,15 @@
   ,                                       !- Construction Name
   {57e05cbf-afbb-4a1f-93c7-861877d1cdb6}, !- Space Name
   Foundation,                             !- Outside Boundary Condition
->>>>>>> 30cb9182
-  ,                                       !- Outside Boundary Condition Object
-  NoSun,                                  !- Sun Exposure
-  NoWind,                                 !- Wind Exposure
-  ,                                       !- View Factor to Ground
-  ,                                       !- Number of Vertices
-  6.46578440716979, -6.46578440716979, 5.6712922035849, !- X,Y,Z Vertex 1 {m}
-  6.46578440716979, -12.9315688143396, 2.4384, !- X,Y,Z Vertex 2 {m}
-  6.46578440716979, 0, 2.4384;            !- X,Y,Z Vertex 3 {m}
-
-OS:Space,
-  {ea9a90c6-5596-4a7f-91ed-a02f9db38edc}, !- Handle
-  unfinished attic space,                 !- Name
-  {ddd79a37-9de0-470c-a817-e947bfa95052}, !- Space Type Name
-  ,                                       !- Default Construction Set Name
-  ,                                       !- Default Schedule Set Name
-  ,                                       !- Direction of Relative North {deg}
-  ,                                       !- X Origin {m}
-  ,                                       !- Y Origin {m}
-  ,                                       !- Z Origin {m}
-  ,                                       !- Building Story Name
-  {4f8fbf55-651d-4bfb-98f3-1ad62841069b}; !- Thermal Zone Name
+  ,                                       !- Outside Boundary Condition Object
+  NoSun,                                  !- Sun Exposure
+  NoWind,                                 !- Wind Exposure
+  ,                                       !- View Factor to Ground
+  ,                                       !- Number of Vertices
+  6.46578440716979, -12.9315688143396, 0, !- X,Y,Z Vertex 1 {m}
+  6.46578440716979, 0, 0,                 !- X,Y,Z Vertex 2 {m}
+  12.9315688143396, 0, 0,                 !- X,Y,Z Vertex 3 {m}
+  12.9315688143396, -12.9315688143396, 0; !- X,Y,Z Vertex 4 {m}
 
 OS:Surface,
   {d987a077-2069-44c4-a269-1b1d2107120d}, !- Handle
@@ -972,13 +673,8 @@
   6.46578440716979, 0, 2.4384;            !- X,Y,Z Vertex 4 {m}
 
 OS:ThermalZone,
-<<<<<<< HEAD
-  {4f8fbf55-651d-4bfb-98f3-1ad62841069b}, !- Handle
-  unfinished attic zone,                  !- Name
-=======
   {ef9fd4e2-5df4-49a2-b14c-e4ca6e3f2e08}, !- Handle
   living zone|unit 3,                     !- Name
->>>>>>> 30cb9182
   ,                                       !- Multiplier
   ,                                       !- Ceiling Height {m}
   ,                                       !- Volume {m3}
@@ -986,17 +682,10 @@
   ,                                       !- Zone Inside Convection Algorithm
   ,                                       !- Zone Outside Convection Algorithm
   ,                                       !- Zone Conditioning Equipment List Name
-<<<<<<< HEAD
-  {40e389d2-ec1d-4953-b839-8534e866166c}, !- Zone Air Inlet Port List
-  {bf38e3e1-cabb-43de-aea2-f64867a65a5d}, !- Zone Air Exhaust Port List
-  {fae21b25-4535-431b-859f-791dc4201b4f}, !- Zone Air Node Name
-  {e09804c3-5e1a-44c6-8720-e7acdae3fdcf}, !- Zone Return Air Port List
-=======
   {84736584-cf48-4912-9ea1-e08be4468f54}, !- Zone Air Inlet Port List
   {bd1b1cb6-ffc8-4526-a179-cb2db21e9c69}, !- Zone Air Exhaust Port List
   {9b614963-d1e0-4cba-b60f-f3b4b0466910}, !- Zone Air Node Name
   {cc08ffd6-300d-4076-aab5-53ebe4868fce}, !- Zone Return Air Port List
->>>>>>> 30cb9182
   ,                                       !- Primary Daylighting Control Name
   ,                                       !- Fraction of Zone Controlled by Primary Daylighting Control
   ,                                       !- Secondary Daylighting Control Name
@@ -1007,39 +696,6 @@
   No;                                     !- Use Ideal Air Loads
 
 OS:Node,
-<<<<<<< HEAD
-  {83cf643c-3e16-481f-aad2-d9ca0750efeb}, !- Handle
-  Node 2,                                 !- Name
-  {fae21b25-4535-431b-859f-791dc4201b4f}, !- Inlet Port
-  ;                                       !- Outlet Port
-
-OS:Connection,
-  {fae21b25-4535-431b-859f-791dc4201b4f}, !- Handle
-  {b88e3630-e0da-40c3-8ed4-a1e48aa67b45}, !- Name
-  {4f8fbf55-651d-4bfb-98f3-1ad62841069b}, !- Source Object
-  11,                                     !- Outlet Port
-  {83cf643c-3e16-481f-aad2-d9ca0750efeb}, !- Target Object
-  2;                                      !- Inlet Port
-
-OS:PortList,
-  {40e389d2-ec1d-4953-b839-8534e866166c}, !- Handle
-  {6f886580-96c9-44f6-b7bb-ac456622e463}, !- Name
-  {4f8fbf55-651d-4bfb-98f3-1ad62841069b}; !- HVAC Component
-
-OS:PortList,
-  {bf38e3e1-cabb-43de-aea2-f64867a65a5d}, !- Handle
-  {d13e0a89-a08f-4e8a-a516-285cf7f47a69}, !- Name
-  {4f8fbf55-651d-4bfb-98f3-1ad62841069b}; !- HVAC Component
-
-OS:PortList,
-  {e09804c3-5e1a-44c6-8720-e7acdae3fdcf}, !- Handle
-  {f3568be4-26cd-401f-8e92-6697bf0bf97b}, !- Name
-  {4f8fbf55-651d-4bfb-98f3-1ad62841069b}; !- HVAC Component
-
-OS:Sizing:Zone,
-  {988b254a-4793-40e4-b71d-694f23a51ba8}, !- Handle
-  {4f8fbf55-651d-4bfb-98f3-1ad62841069b}, !- Zone or ZoneList Name
-=======
   {c8b26d08-404a-4d93-9518-e5652dd976d8}, !- Handle
   Node 3,                                 !- Name
   {9b614963-d1e0-4cba-b60f-f3b4b0466910}, !- Inlet Port
@@ -1071,7 +727,6 @@
 OS:Sizing:Zone,
   {dae55c8f-3740-49dc-b65e-6c6765df991c}, !- Handle
   {ef9fd4e2-5df4-49a2-b14c-e4ca6e3f2e08}, !- Zone or ZoneList Name
->>>>>>> 30cb9182
   SupplyAirTemperature,                   !- Zone Cooling Design Supply Air Temperature Input Method
   14,                                     !- Zone Cooling Design Supply Air Temperature {C}
   11.11,                                  !- Zone Cooling Design Supply Air Temperature Difference {deltaC}
@@ -1100,18 +755,6 @@
   autosize;                               !- Dedicated Outdoor Air High Setpoint Temperature for Design {C}
 
 OS:ZoneHVAC:EquipmentList,
-<<<<<<< HEAD
-  {04e830c0-c5ba-4fea-b57a-565ec64a126f}, !- Handle
-  Zone HVAC Equipment List 2,             !- Name
-  {4f8fbf55-651d-4bfb-98f3-1ad62841069b}; !- Thermal Zone
-
-OS:SpaceType,
-  {ddd79a37-9de0-470c-a817-e947bfa95052}, !- Handle
-  Space Type 2,                           !- Name
-  ,                                       !- Default Construction Set Name
-  ,                                       !- Default Schedule Set Name
-  ,                                       !- Group Rendering Name
-=======
   {aa4e1422-e73d-4a3a-b303-f5698d02011b}, !- Handle
   Zone HVAC Equipment List 3,             !- Name
   {ef9fd4e2-5df4-49a2-b14c-e4ca6e3f2e08}; !- Thermal Zone
@@ -1628,17 +1271,10 @@
   ,                                       !- Default Construction Set Name
   ,                                       !- Default Schedule Set Name
   ,                                       !- Group Rendering Name
->>>>>>> 30cb9182
   ,                                       !- Design Specification Outdoor Air Object Name
   ,                                       !- Standards Template
   ,                                       !- Standards Building Type
   unfinished attic;                       !- Standards Space Type
-<<<<<<< HEAD
-
-OS:BuildingUnit,
-  {19d708cb-e566-4b34-b651-56862b1c050c}, !- Handle
-  unit 1,                                 !- Name
-=======
 
 OS:BuildingUnit,
   {edadebfe-a80c-4ee7-9017-85b84be09a13}, !- Handle
@@ -1665,1952 +1301,10 @@
 OS:BuildingUnit,
   {a459b246-ed76-463f-97f5-5fa3563d9756}, !- Handle
   unit 2,                                 !- Name
->>>>>>> 30cb9182
   ,                                       !- Rendering Color
   Residential;                            !- Building Unit Type
 
 OS:AdditionalProperties,
-<<<<<<< HEAD
-  {a55a5c69-6bf4-42ae-80ed-c18a2ee7b84c}, !- Handle
-  {19d708cb-e566-4b34-b651-56862b1c050c}, !- Object Name
-  NumberOfBedrooms,                       !- Feature Name 1
-  Integer,                                !- Feature Data Type 1
-  3,                                      !- Feature Value 1
-  NumberOfBathrooms,                      !- Feature Name 2
-  Double,                                 !- Feature Data Type 2
-  2,                                      !- Feature Value 2
-  NumberOfOccupants,                      !- Feature Name 3
-  Double,                                 !- Feature Data Type 3
-  3.3900000000000001;                     !- Feature Value 3
-
-OS:External:File,
-  {f7ec9de8-e3bc-454d-a44c-e0a31db26655}, !- Handle
-  8760.csv,                               !- Name
-  8760.csv;                               !- File Name
-
-OS:Schedule:File,
-  {d497c338-3fa3-4c15-b197-95cb67b42bcf}, !- Handle
-  occupants,                              !- Name
-  {f984a5db-97b4-481b-8150-20e42b428cc8}, !- Schedule Type Limits Name
-  {f7ec9de8-e3bc-454d-a44c-e0a31db26655}, !- External File Name
-  1,                                      !- Column Number
-  1,                                      !- Rows to Skip at Top
-  8760,                                   !- Number of Hours of Data
-  ,                                       !- Column Separator
-  ,                                       !- Interpolate to Timestep
-  60;                                     !- Minutes per Item
-
-OS:Schedule:Ruleset,
-  {273ff3f7-16f3-4174-936c-21dd7bb8016a}, !- Handle
-  Schedule Ruleset 1,                     !- Name
-  {0c46721f-bd4c-466e-85ac-659435a2a3d3}, !- Schedule Type Limits Name
-  {f8f55f2d-8e97-46f9-88a0-4399ad7d6cd9}; !- Default Day Schedule Name
-
-OS:Schedule:Day,
-  {f8f55f2d-8e97-46f9-88a0-4399ad7d6cd9}, !- Handle
-  Schedule Day 3,                         !- Name
-  {0c46721f-bd4c-466e-85ac-659435a2a3d3}, !- Schedule Type Limits Name
-  ,                                       !- Interpolate to Timestep
-  24,                                     !- Hour 1
-  0,                                      !- Minute 1
-  112.539290946133;                       !- Value Until Time 1
-
-OS:People:Definition,
-  {e591cf56-d36c-4170-aa79-ede90909a084}, !- Handle
-  res occupants|living space,             !- Name
-  People,                                 !- Number of People Calculation Method
-  3.39,                                   !- Number of People {people}
-  ,                                       !- People per Space Floor Area {person/m2}
-  ,                                       !- Space Floor Area per Person {m2/person}
-  0.319734,                               !- Fraction Radiant
-  0.573,                                  !- Sensible Heat Fraction
-  0,                                      !- Carbon Dioxide Generation Rate {m3/s-W}
-  No,                                     !- Enable ASHRAE 55 Comfort Warnings
-  ZoneAveraged;                           !- Mean Radiant Temperature Calculation Type
-
-OS:People,
-  {5e3a7ac8-c6ee-405f-baae-4042c92c5187}, !- Handle
-  res occupants|living space,             !- Name
-  {e591cf56-d36c-4170-aa79-ede90909a084}, !- People Definition Name
-  {955c4450-e925-40a5-8451-49c29808845e}, !- Space or SpaceType Name
-  {d497c338-3fa3-4c15-b197-95cb67b42bcf}, !- Number of People Schedule Name
-  {273ff3f7-16f3-4174-936c-21dd7bb8016a}, !- Activity Level Schedule Name
-  ,                                       !- Surface Name/Angle Factor List Name
-  ,                                       !- Work Efficiency Schedule Name
-  ,                                       !- Clothing Insulation Schedule Name
-  ,                                       !- Air Velocity Schedule Name
-  1;                                      !- Multiplier
-
-OS:ScheduleTypeLimits,
-  {0c46721f-bd4c-466e-85ac-659435a2a3d3}, !- Handle
-  ActivityLevel,                          !- Name
-  0,                                      !- Lower Limit Value
-  ,                                       !- Upper Limit Value
-  Continuous,                             !- Numeric Type
-  ActivityLevel;                          !- Unit Type
-
-OS:ScheduleTypeLimits,
-  {f984a5db-97b4-481b-8150-20e42b428cc8}, !- Handle
-  Fractional,                             !- Name
-  0,                                      !- Lower Limit Value
-  1,                                      !- Upper Limit Value
-  Continuous;                             !- Numeric Type
-
-OS:GroundHeatExchanger:Vertical,
-  {12641b8f-bc55-4714-ab42-10711c158cdb}, !- Handle
-  res gshp vert bore exchanger,           !- Name
-  {2f3cf183-87cb-40dd-ab79-f93b6cea3cd2}, !- Inlet Node Name
-  {9bac4d6f-a49c-45e1-b725-93466af81d87}, !- Outlet Node Name
-  0.0033,                                 !- Maximum Flow Rate {m3/s}
-  120,                                    !- Number of Bore Holes
-  76.2,                                   !- Bore Hole Length {m}
-  0.0635,                                 !- Bore Hole Radius {m}
-  1.0386,                                 !- Ground Thermal Conductivity {W/m-K}
-  1935576.92307692,                       !- Ground Thermal Heat Capacity {J/m3-K}
-  10.8753424657535,                       !- Ground Temperature {C}
-  0.0033,                                 !- Design Flow Rate {m3/s}
-  0.6924,                                 !- Grout Thermal Conductivity {W/m-K}
-  0.39813,                                !- Pipe Thermal Conductivity {W/m-K}
-  0.02667,                                !- Pipe Out Diameter {m}
-  0.02453894,                             !- U-Tube Distance {m}
-  0.0024257,                              !- Pipe Thickness {m}
-  1,                                      !- Maximum Length of Simulation
-  0.0005,                                 !- G-Function Reference Ratio {dimensionless}
-  -15.2996,                               !- G-Function Ln(T/Ts) Value 1
-  -0.348322,                              !- G-Function G Value 1
-  -14.201,                                !- G-Function Ln(T/Ts) Value 2
-  0.022208,                               !- G-Function G Value 2
-  -13.2202,                               !- G-Function Ln(T/Ts) Value 3
-  0.412345,                               !- G-Function G Value 3
-  -12.2086,                               !- G-Function Ln(T/Ts) Value 4
-  0.867498,                               !- G-Function G Value 4
-  -11.1888,                               !- G-Function Ln(T/Ts) Value 5
-  1.357839,                               !- G-Function G Value 5
-  -10.1816,                               !- G-Function Ln(T/Ts) Value 6
-  1.852024,                               !- G-Function G Value 6
-  -9.1815,                                !- G-Function Ln(T/Ts) Value 7
-  2.345656,                               !- G-Function G Value 7
-  -8.6809,                                !- G-Function Ln(T/Ts) Value 8
-  2.593958,                               !- G-Function G Value 8
-  -8.5,                                   !- G-Function Ln(T/Ts) Value 9
-  2.679,                                  !- G-Function G Value 9
-  -7.8,                                   !- G-Function Ln(T/Ts) Value 10
-  3.023,                                  !- G-Function G Value 10
-  -7.2,                                   !- G-Function Ln(T/Ts) Value 11
-  3.32,                                   !- G-Function G Value 11
-  -6.5,                                   !- G-Function Ln(T/Ts) Value 12
-  3.681,                                  !- G-Function G Value 12
-  -5.9,                                   !- G-Function Ln(T/Ts) Value 13
-  4.071,                                  !- G-Function G Value 13
-  -5.2,                                   !- G-Function Ln(T/Ts) Value 14
-  4.828,                                  !- G-Function G Value 14
-  -4.5,                                   !- G-Function Ln(T/Ts) Value 15
-  6.253,                                  !- G-Function G Value 15
-  -3.963,                                 !- G-Function Ln(T/Ts) Value 16
-  7.894,                                  !- G-Function G Value 16
-  -3.27,                                  !- G-Function Ln(T/Ts) Value 17
-  11.82,                                  !- G-Function G Value 17
-  -2.864,                                 !- G-Function Ln(T/Ts) Value 18
-  15.117,                                 !- G-Function G Value 18
-  -2.577,                                 !- G-Function Ln(T/Ts) Value 19
-  18.006,                                 !- G-Function G Value 19
-  -2.171,                                 !- G-Function Ln(T/Ts) Value 20
-  22.887,                                 !- G-Function G Value 20
-  -1.884,                                 !- G-Function Ln(T/Ts) Value 21
-  26.924,                                 !- G-Function G Value 21
-  -1.191,                                 !- G-Function Ln(T/Ts) Value 22
-  38.004,                                 !- G-Function G Value 22
-  -0.497,                                 !- G-Function Ln(T/Ts) Value 23
-  49.919,                                 !- G-Function G Value 23
-  -0.274,                                 !- G-Function Ln(T/Ts) Value 24
-  53.407,                                 !- G-Function G Value 24
-  -0.051,                                 !- G-Function Ln(T/Ts) Value 25
-  56.632,                                 !- G-Function G Value 25
-  0.196,                                  !- G-Function Ln(T/Ts) Value 26
-  59.825,                                 !- G-Function G Value 26
-  0.419,                                  !- G-Function Ln(T/Ts) Value 27
-  62.349,                                 !- G-Function G Value 27
-  0.642,                                  !- G-Function Ln(T/Ts) Value 28
-  64.524,                                 !- G-Function G Value 28
-  0.873,                                  !- G-Function Ln(T/Ts) Value 29
-  66.412,                                 !- G-Function G Value 29
-  1.112,                                  !- G-Function Ln(T/Ts) Value 30
-  67.993,                                 !- G-Function G Value 30
-  1.335,                                  !- G-Function Ln(T/Ts) Value 31
-  69.162,                                 !- G-Function G Value 31
-  1.679,                                  !- G-Function Ln(T/Ts) Value 32
-  70.476,                                 !- G-Function G Value 32
-  2.028,                                  !- G-Function Ln(T/Ts) Value 33
-  71.361,                                 !- G-Function G Value 33
-  2.275,                                  !- G-Function Ln(T/Ts) Value 34
-  71.79,                                  !- G-Function G Value 34
-  3.003,                                  !- G-Function Ln(T/Ts) Value 35
-  72.511;                                 !- G-Function G Value 35
-
-OS:PlantLoop,
-  {2e0f5746-77bf-4d27-aaf7-c56f10ebceaa}, !- Handle
-  res gshp vert bore condenser loop,      !- Name
-  Water,                                  !- Fluid Type
-  30,                                     !- Glycol Concentration
-  ,                                       !- User Defined Fluid Type
-  ,                                       !- Plant Equipment Operation Heating Load
-  ,                                       !- Plant Equipment Operation Cooling Load
-  ,                                       !- Primary Plant Equipment Operation Scheme
-  {b7835214-3e95-49f5-b1bd-ffd808f216a7}, !- Loop Temperature Setpoint Node Name
-  48.88889,                               !- Maximum Loop Temperature {C}
-  1.66666666666667,                       !- Minimum Loop Temperature {C}
-  ,                                       !- Maximum Loop Flow Rate {m3/s}
-  0,                                      !- Minimum Loop Flow Rate {m3/s}
-  Autocalculate,                          !- Plant Loop Volume {m3}
-  {e35242ea-f9cb-49e0-bd35-f18d5e9f21f5}, !- Plant Side Inlet Node Name
-  {2e6f1f74-86f9-4566-bcbf-daa46ae25c93}, !- Plant Side Outlet Node Name
-  ,                                       !- Plant Side Branch List Name
-  {e5567d3c-931d-4141-a745-a11f862d132e}, !- Demand Side Inlet Node Name
-  {80b70e53-b6cb-4fba-80e4-215ef2e77b8e}, !- Demand Side Outlet Node Name
-  ,                                       !- Demand Side Branch List Name
-  ,                                       !- Demand Side Connector List Name
-  SequentialLoad,                         !- Load Distribution Scheme
-  {48d6bd29-1994-4e4e-8be5-257df8500b1a}, !- Availability Manager List Name
-  ,                                       !- Plant Loop Demand Calculation Scheme
-  ,                                       !- Common Pipe Simulation
-  ,                                       !- Pressure Simulation Type
-  ,                                       !- Plant Equipment Operation Heating Load Schedule
-  ,                                       !- Plant Equipment Operation Cooling Load Schedule
-  ,                                       !- Primary Plant Equipment Operation Scheme Schedule
-  ,                                       !- Component Setpoint Operation Scheme Schedule
-  {efe80a82-bc11-4880-8ab2-86dd88c6e071}, !- Demand Mixer Name
-  {0d2f6b49-e363-4c81-9a38-84d255a458d2}, !- Demand Splitter Name
-  {73ac9c06-84a6-4edb-af50-0f811134865d}, !- Supply Mixer Name
-  {b8391911-9f34-43f3-bfda-90c265ecc6ee}; !- Supply Splitter Name
-
-OS:Node,
-  {4bd9883a-2c1a-4185-ba0b-67282c80da21}, !- Handle
-  Node 3,                                 !- Name
-  {e35242ea-f9cb-49e0-bd35-f18d5e9f21f5}, !- Inlet Port
-  {39e04ed4-6bb5-4dfc-b63d-3778e77aab10}; !- Outlet Port
-
-OS:Node,
-  {b7835214-3e95-49f5-b1bd-ffd808f216a7}, !- Handle
-  Node 4,                                 !- Name
-  {6eb3846e-831b-4cb2-9caf-c7afedfbe303}, !- Inlet Port
-  {2e6f1f74-86f9-4566-bcbf-daa46ae25c93}; !- Outlet Port
-
-OS:Node,
-  {98a32691-d7cc-43ae-9d6d-35d7819b95b4}, !- Handle
-  Node 5,                                 !- Name
-  {786b9980-0cc4-498e-8bf5-c91a533133e3}, !- Inlet Port
-  {2f3cf183-87cb-40dd-ab79-f93b6cea3cd2}; !- Outlet Port
-
-OS:Connector:Mixer,
-  {73ac9c06-84a6-4edb-af50-0f811134865d}, !- Handle
-  Connector Mixer 1,                      !- Name
-  {5fb992ca-2307-4836-9ebb-869f43f78526}, !- Outlet Branch Name
-  {b1592bed-00d7-4b2f-ab48-243e83b53856}, !- Inlet Branch Name 1
-  {8000d475-0bc8-459e-8327-8880873f5254}; !- Inlet Branch Name 2
-
-OS:Connector:Splitter,
-  {b8391911-9f34-43f3-bfda-90c265ecc6ee}, !- Handle
-  Connector Splitter 1,                   !- Name
-  {c0644b3a-f627-4f09-8b1d-5f1a072c10a4}, !- Inlet Branch Name
-  {786b9980-0cc4-498e-8bf5-c91a533133e3}, !- Outlet Branch Name 1
-  {fea9d061-49c0-494d-81ab-696f9051aea2}; !- Outlet Branch Name 2
-
-OS:Connection,
-  {e35242ea-f9cb-49e0-bd35-f18d5e9f21f5}, !- Handle
-  {3ffb3001-3486-493a-a75f-0847eede1d22}, !- Name
-  {2e0f5746-77bf-4d27-aaf7-c56f10ebceaa}, !- Source Object
-  14,                                     !- Outlet Port
-  {4bd9883a-2c1a-4185-ba0b-67282c80da21}, !- Target Object
-  2;                                      !- Inlet Port
-
-OS:Connection,
-  {786b9980-0cc4-498e-8bf5-c91a533133e3}, !- Handle
-  {0d14fa76-c6f8-4e10-a8df-ca4863f9ea0d}, !- Name
-  {b8391911-9f34-43f3-bfda-90c265ecc6ee}, !- Source Object
-  3,                                      !- Outlet Port
-  {98a32691-d7cc-43ae-9d6d-35d7819b95b4}, !- Target Object
-  2;                                      !- Inlet Port
-
-OS:Connection,
-  {2e6f1f74-86f9-4566-bcbf-daa46ae25c93}, !- Handle
-  {20c0aff7-fb5f-4952-aebd-ceb56a57934b}, !- Name
-  {b7835214-3e95-49f5-b1bd-ffd808f216a7}, !- Source Object
-  3,                                      !- Outlet Port
-  {2e0f5746-77bf-4d27-aaf7-c56f10ebceaa}, !- Target Object
-  15;                                     !- Inlet Port
-
-OS:Node,
-  {c2331307-ecf5-484c-a894-0f1775999b25}, !- Handle
-  Node 6,                                 !- Name
-  {e5567d3c-931d-4141-a745-a11f862d132e}, !- Inlet Port
-  {d8de3a6b-0ffa-4d17-81b1-f2731d0556d0}; !- Outlet Port
-
-OS:Node,
-  {c6ebbcb2-3761-47b1-8f53-ec34f745486b}, !- Handle
-  Node 7,                                 !- Name
-  {f025196e-c5dd-4b1b-8a79-d317ab0435d0}, !- Inlet Port
-  {80b70e53-b6cb-4fba-80e4-215ef2e77b8e}; !- Outlet Port
-
-OS:Node,
-  {b7427a20-8ceb-4844-b417-79a1b3cf1d0a}, !- Handle
-  Node 8,                                 !- Name
-  {491f3a7a-1058-4331-bcef-398ded6cc3b9}, !- Inlet Port
-  {6339dcc3-76c7-435d-9034-ca77564f077b}; !- Outlet Port
-
-OS:Connector:Mixer,
-  {efe80a82-bc11-4880-8ab2-86dd88c6e071}, !- Handle
-  Connector Mixer 2,                      !- Name
-  {a8e12a85-29a7-4ca0-9013-839561898131}, !- Outlet Branch Name
-  {b4668845-ccb6-4130-90f9-b541a78e0c1f}, !- Inlet Branch Name 1
-  {b9139cfa-95a1-4c40-a074-87cc8a4dd34d}, !- Inlet Branch Name 2
-  {103f7ee6-ef2b-4512-8302-8006a0df77ad}; !- Inlet Branch Name 3
-
-OS:Connector:Splitter,
-  {0d2f6b49-e363-4c81-9a38-84d255a458d2}, !- Handle
-  Connector Splitter 2,                   !- Name
-  {11f5abad-ab49-4b43-8aba-c70f314cd4a8}, !- Inlet Branch Name
-  {491f3a7a-1058-4331-bcef-398ded6cc3b9}, !- Outlet Branch Name 1
-  {79d139c0-d967-4173-8bb8-a2cafee22c73}, !- Outlet Branch Name 2
-  {6d1ad849-b4d6-4712-a688-a98a23298f65}; !- Outlet Branch Name 3
-
-OS:Connection,
-  {e5567d3c-931d-4141-a745-a11f862d132e}, !- Handle
-  {be3362b8-529f-45c7-be27-5724cd7e4616}, !- Name
-  {2e0f5746-77bf-4d27-aaf7-c56f10ebceaa}, !- Source Object
-  17,                                     !- Outlet Port
-  {c2331307-ecf5-484c-a894-0f1775999b25}, !- Target Object
-  2;                                      !- Inlet Port
-
-OS:Connection,
-  {491f3a7a-1058-4331-bcef-398ded6cc3b9}, !- Handle
-  {d9371bfd-a1cd-40f5-abee-2656bacf58d0}, !- Name
-  {0d2f6b49-e363-4c81-9a38-84d255a458d2}, !- Source Object
-  3,                                      !- Outlet Port
-  {b7427a20-8ceb-4844-b417-79a1b3cf1d0a}, !- Target Object
-  2;                                      !- Inlet Port
-
-OS:Connection,
-  {80b70e53-b6cb-4fba-80e4-215ef2e77b8e}, !- Handle
-  {d755331d-a313-4714-82df-4774b8019500}, !- Name
-  {c6ebbcb2-3761-47b1-8f53-ec34f745486b}, !- Source Object
-  3,                                      !- Outlet Port
-  {2e0f5746-77bf-4d27-aaf7-c56f10ebceaa}, !- Target Object
-  18;                                     !- Inlet Port
-
-OS:Sizing:Plant,
-  {5ca856cf-937d-44d6-86bd-02c451a7b8b6}, !- Handle
-  {2e0f5746-77bf-4d27-aaf7-c56f10ebceaa}, !- Plant or Condenser Loop Name
-  Condenser,                              !- Loop Type
-  29.4444444444444,                       !- Design Loop Exit Temperature {C}
-  5.55555555555556,                       !- Loop Design Temperature Difference {deltaC}
-  NonCoincident,                          !- Sizing Option
-  1,                                      !- Zone Timesteps in Averaging Window
-  None;                                   !- Coincident Sizing Factor Mode
-
-OS:AvailabilityManagerAssignmentList,
-  {48d6bd29-1994-4e4e-8be5-257df8500b1a}, !- Handle
-  Plant Loop 1 AvailabilityManagerAssignmentList; !- Name
-
-OS:SetpointManager:FollowGroundTemperature,
-  {ed2c6054-8e90-4783-b8bc-170f024af599}, !- Handle
-  res gshp vert bore condenser loop temp, !- Name
-  Temperature,                            !- Control Variable
-  0,                                      !- Offset Temperature Difference {deltaC}
-  48.88889,                               !- Maximum Setpoint Temperature {C}
-  1.66666666666667,                       !- Minimum Setpoint Temperature {C}
-  {b7835214-3e95-49f5-b1bd-ffd808f216a7}, !- Setpoint Node or NodeList Name
-  Site:GroundTemperature:Deep;            !- Reference Ground Temperature Object Type
-
-OS:Pump:VariableSpeed,
-  {bc4523a3-7a67-4d51-9c71-650615ccfca3}, !- Handle
-  res gshp vert bore pump,                !- Name
-  {39e04ed4-6bb5-4dfc-b63d-3778e77aab10}, !- Inlet Node Name
-  {07cfa1d2-2ec5-4d61-8d48-3cf53161bbfc}, !- Outlet Node Name
-  ,                                       !- Rated Flow Rate {m3/s}
-  149460,                                 !- Rated Pump Head {Pa}
-  ,                                       !- Rated Power Consumption {W}
-  0.462,                                  !- Motor Efficiency
-  0,                                      !- Fraction of Motor Inefficiencies to Fluid Stream
-  0,                                      !- Coefficient 1 of the Part Load Performance Curve
-  1,                                      !- Coefficient 2 of the Part Load Performance Curve
-  0,                                      !- Coefficient 3 of the Part Load Performance Curve
-  0,                                      !- Coefficient 4 of the Part Load Performance Curve
-  0,                                      !- Minimum Flow Rate {m3/s}
-  Intermittent,                           !- Pump Control Type
-  ,                                       !- Pump Flow Rate Schedule Name
-  ,                                       !- Pump Curve Name
-  ,                                       !- Impeller Diameter {m}
-  ,                                       !- VFD Control Type
-  ,                                       !- Pump RPM Schedule Name
-  ,                                       !- Minimum Pressure Schedule {Pa}
-  ,                                       !- Maximum Pressure Schedule {Pa}
-  ,                                       !- Minimum RPM Schedule {rev/min}
-  ,                                       !- Maximum RPM Schedule {rev/min}
-  ,                                       !- Zone Name
-  0.5,                                    !- Skin Loss Radiative Fraction
-  PowerPerFlowPerPressure,                !- Design Power Sizing Method
-  348701.1,                               !- Design Electric Power per Unit Flow Rate {W/(m3/s)}
-  1.282051282,                            !- Design Shaft Power per Unit Flow Rate per Unit Head {W-s/m3-Pa}
-  0,                                      !- Design Minimum Flow Rate Fraction
-  General;                                !- End-Use Subcategory
-
-OS:Node,
-  {cda54c01-815e-40ec-bc97-8d577c972e78}, !- Handle
-  Node 9,                                 !- Name
-  {07cfa1d2-2ec5-4d61-8d48-3cf53161bbfc}, !- Inlet Port
-  {c0644b3a-f627-4f09-8b1d-5f1a072c10a4}; !- Outlet Port
-
-OS:Connection,
-  {39e04ed4-6bb5-4dfc-b63d-3778e77aab10}, !- Handle
-  {47a5ab4f-9316-46d7-ad76-db1c5864fc15}, !- Name
-  {4bd9883a-2c1a-4185-ba0b-67282c80da21}, !- Source Object
-  3,                                      !- Outlet Port
-  {bc4523a3-7a67-4d51-9c71-650615ccfca3}, !- Target Object
-  2;                                      !- Inlet Port
-
-OS:Connection,
-  {07cfa1d2-2ec5-4d61-8d48-3cf53161bbfc}, !- Handle
-  {6925c1c2-0b07-4810-b3e8-af09cb34cdf0}, !- Name
-  {bc4523a3-7a67-4d51-9c71-650615ccfca3}, !- Source Object
-  3,                                      !- Outlet Port
-  {cda54c01-815e-40ec-bc97-8d577c972e78}, !- Target Object
-  2;                                      !- Inlet Port
-
-OS:Connection,
-  {c0644b3a-f627-4f09-8b1d-5f1a072c10a4}, !- Handle
-  {cc6e223b-2bc3-4cd7-9c1c-959c860f69aa}, !- Name
-  {cda54c01-815e-40ec-bc97-8d577c972e78}, !- Source Object
-  3,                                      !- Outlet Port
-  {b8391911-9f34-43f3-bfda-90c265ecc6ee}, !- Target Object
-  2;                                      !- Inlet Port
-
-OS:EnergyManagementSystem:Sensor,
-  {ffb909a6-8430-44ea-95d5-42fd8dcafd0c}, !- Handle
-  res_gshp_vert_bore_pump_s,              !- Name
-  res gshp vert bore pump,                !- Output Variable or Output Meter Index Key Name
-  Pump Electric Energy;                   !- Output Variable or Output Meter Name
-
-OS:Node,
-  {b2c4072f-813e-412a-b053-8adcbd10328e}, !- Handle
-  Node 10,                                !- Name
-  {9bac4d6f-a49c-45e1-b725-93466af81d87}, !- Inlet Port
-  {b1592bed-00d7-4b2f-ab48-243e83b53856}; !- Outlet Port
-
-OS:Connection,
-  {2f3cf183-87cb-40dd-ab79-f93b6cea3cd2}, !- Handle
-  {5411d672-7f03-4b6c-b6c4-1a922775cef9}, !- Name
-  {98a32691-d7cc-43ae-9d6d-35d7819b95b4}, !- Source Object
-  3,                                      !- Outlet Port
-  {12641b8f-bc55-4714-ab42-10711c158cdb}, !- Target Object
-  2;                                      !- Inlet Port
-
-OS:Connection,
-  {9bac4d6f-a49c-45e1-b725-93466af81d87}, !- Handle
-  {fffb839a-1b55-4068-862d-b9d04dfc25ee}, !- Name
-  {12641b8f-bc55-4714-ab42-10711c158cdb}, !- Source Object
-  3,                                      !- Outlet Port
-  {b2c4072f-813e-412a-b053-8adcbd10328e}, !- Target Object
-  2;                                      !- Inlet Port
-
-OS:Connection,
-  {b1592bed-00d7-4b2f-ab48-243e83b53856}, !- Handle
-  {bd6227f7-beda-4760-a4ee-ce303a105f2c}, !- Name
-  {b2c4072f-813e-412a-b053-8adcbd10328e}, !- Source Object
-  3,                                      !- Outlet Port
-  {73ac9c06-84a6-4edb-af50-0f811134865d}, !- Target Object
-  3;                                      !- Inlet Port
-
-OS:Pipe:Adiabatic,
-  {222abde2-19e1-4614-ab2a-9cc4c0cd6e9f}, !- Handle
-  Pipe Adiabatic 1,                       !- Name
-  {04984be4-6148-44f9-8b03-7fb2d4426532}, !- Inlet Node Name
-  {1f191164-d59e-4ad2-a78c-8cf84a5fbd58}; !- Outlet Node Name
-
-OS:Node,
-  {67b534f4-1cad-451d-89d0-e5ad14c192fd}, !- Handle
-  Node 11,                                !- Name
-  {fea9d061-49c0-494d-81ab-696f9051aea2}, !- Inlet Port
-  {04984be4-6148-44f9-8b03-7fb2d4426532}; !- Outlet Port
-
-OS:Connection,
-  {fea9d061-49c0-494d-81ab-696f9051aea2}, !- Handle
-  {41d1e6c1-885b-42ce-83af-2cc398ea2684}, !- Name
-  {b8391911-9f34-43f3-bfda-90c265ecc6ee}, !- Source Object
-  4,                                      !- Outlet Port
-  {67b534f4-1cad-451d-89d0-e5ad14c192fd}, !- Target Object
-  2;                                      !- Inlet Port
-
-OS:Node,
-  {cda760b5-f67c-4645-82a3-ecc84d63110e}, !- Handle
-  Node 12,                                !- Name
-  {1f191164-d59e-4ad2-a78c-8cf84a5fbd58}, !- Inlet Port
-  {8000d475-0bc8-459e-8327-8880873f5254}; !- Outlet Port
-
-OS:Connection,
-  {04984be4-6148-44f9-8b03-7fb2d4426532}, !- Handle
-  {7e0a79c4-2f8b-445d-bc29-715f4d646b06}, !- Name
-  {67b534f4-1cad-451d-89d0-e5ad14c192fd}, !- Source Object
-  3,                                      !- Outlet Port
-  {222abde2-19e1-4614-ab2a-9cc4c0cd6e9f}, !- Target Object
-  2;                                      !- Inlet Port
-
-OS:Connection,
-  {1f191164-d59e-4ad2-a78c-8cf84a5fbd58}, !- Handle
-  {c61f22e3-eb8b-4caa-9a09-0164c40ab31c}, !- Name
-  {222abde2-19e1-4614-ab2a-9cc4c0cd6e9f}, !- Source Object
-  3,                                      !- Outlet Port
-  {cda760b5-f67c-4645-82a3-ecc84d63110e}, !- Target Object
-  2;                                      !- Inlet Port
-
-OS:Connection,
-  {8000d475-0bc8-459e-8327-8880873f5254}, !- Handle
-  {fd6fa50b-bcd1-49a3-9c06-029ec9071963}, !- Name
-  {cda760b5-f67c-4645-82a3-ecc84d63110e}, !- Source Object
-  3,                                      !- Outlet Port
-  {73ac9c06-84a6-4edb-af50-0f811134865d}, !- Target Object
-  4;                                      !- Inlet Port
-
-OS:Pipe:Adiabatic,
-  {4324c233-2179-4262-9e11-83452bc9d261}, !- Handle
-  Pipe Adiabatic 2,                       !- Name
-  {6339dcc3-76c7-435d-9034-ca77564f077b}, !- Inlet Node Name
-  {6b89aa4b-55e1-44a5-bb4e-474ba7c475cc}; !- Outlet Node Name
-
-OS:Node,
-  {ddf78922-5b80-4f6b-88d3-8f2211ccbe2f}, !- Handle
-  Node 13,                                !- Name
-  {6b89aa4b-55e1-44a5-bb4e-474ba7c475cc}, !- Inlet Port
-  {b4668845-ccb6-4130-90f9-b541a78e0c1f}; !- Outlet Port
-
-OS:Connection,
-  {6339dcc3-76c7-435d-9034-ca77564f077b}, !- Handle
-  {b3f731de-0929-4275-bbf9-f7b38a60c44a}, !- Name
-  {b7427a20-8ceb-4844-b417-79a1b3cf1d0a}, !- Source Object
-  3,                                      !- Outlet Port
-  {4324c233-2179-4262-9e11-83452bc9d261}, !- Target Object
-  2;                                      !- Inlet Port
-
-OS:Connection,
-  {6b89aa4b-55e1-44a5-bb4e-474ba7c475cc}, !- Handle
-  {bc8607cc-e39e-4970-bcec-8fc8614ea9b0}, !- Name
-  {4324c233-2179-4262-9e11-83452bc9d261}, !- Source Object
-  3,                                      !- Outlet Port
-  {ddf78922-5b80-4f6b-88d3-8f2211ccbe2f}, !- Target Object
-  2;                                      !- Inlet Port
-
-OS:Connection,
-  {b4668845-ccb6-4130-90f9-b541a78e0c1f}, !- Handle
-  {454d95ef-9c9a-4775-adb4-e4ed89ff6acb}, !- Name
-  {ddf78922-5b80-4f6b-88d3-8f2211ccbe2f}, !- Source Object
-  3,                                      !- Outlet Port
-  {efe80a82-bc11-4880-8ab2-86dd88c6e071}, !- Target Object
-  3;                                      !- Inlet Port
-
-OS:Pipe:Adiabatic,
-  {85f10a9b-1c11-451b-ab52-53213c29b96e}, !- Handle
-  Pipe Adiabatic 3,                       !- Name
-  {92244892-a6ba-4b4f-a117-b1f950229401}, !- Inlet Node Name
-  {6eb3846e-831b-4cb2-9caf-c7afedfbe303}; !- Outlet Node Name
-
-OS:Node,
-  {e2b3f7d0-a6fb-4636-917f-83a0e980d115}, !- Handle
-  Node 14,                                !- Name
-  {5fb992ca-2307-4836-9ebb-869f43f78526}, !- Inlet Port
-  {92244892-a6ba-4b4f-a117-b1f950229401}; !- Outlet Port
-
-OS:Connection,
-  {5fb992ca-2307-4836-9ebb-869f43f78526}, !- Handle
-  {c3973c2d-cc56-43f6-9e81-00e81715edd7}, !- Name
-  {73ac9c06-84a6-4edb-af50-0f811134865d}, !- Source Object
-  2,                                      !- Outlet Port
-  {e2b3f7d0-a6fb-4636-917f-83a0e980d115}, !- Target Object
-  2;                                      !- Inlet Port
-
-OS:Connection,
-  {92244892-a6ba-4b4f-a117-b1f950229401}, !- Handle
-  {cec89ebc-79d8-43eb-a9b4-7ddd7f51cb70}, !- Name
-  {e2b3f7d0-a6fb-4636-917f-83a0e980d115}, !- Source Object
-  3,                                      !- Outlet Port
-  {85f10a9b-1c11-451b-ab52-53213c29b96e}, !- Target Object
-  2;                                      !- Inlet Port
-
-OS:Connection,
-  {6eb3846e-831b-4cb2-9caf-c7afedfbe303}, !- Handle
-  {668ed8cf-3979-465a-9b72-6296943ce3c8}, !- Name
-  {85f10a9b-1c11-451b-ab52-53213c29b96e}, !- Source Object
-  3,                                      !- Outlet Port
-  {b7835214-3e95-49f5-b1bd-ffd808f216a7}, !- Target Object
-  2;                                      !- Inlet Port
-
-OS:Pipe:Adiabatic,
-  {377d2b31-0b71-4d55-9ea6-bd18e4d9bff2}, !- Handle
-  Pipe Adiabatic 4,                       !- Name
-  {d8de3a6b-0ffa-4d17-81b1-f2731d0556d0}, !- Inlet Node Name
-  {fbcc03e7-5f75-49f9-b3e3-d9ab88b8deb7}; !- Outlet Node Name
-
-OS:Node,
-  {1ff185d3-485b-47d3-9fe1-9af540618eef}, !- Handle
-  Node 15,                                !- Name
-  {fbcc03e7-5f75-49f9-b3e3-d9ab88b8deb7}, !- Inlet Port
-  {11f5abad-ab49-4b43-8aba-c70f314cd4a8}; !- Outlet Port
-
-OS:Connection,
-  {d8de3a6b-0ffa-4d17-81b1-f2731d0556d0}, !- Handle
-  {e048be7c-456a-4b13-92d2-1e963350b96c}, !- Name
-  {c2331307-ecf5-484c-a894-0f1775999b25}, !- Source Object
-  3,                                      !- Outlet Port
-  {377d2b31-0b71-4d55-9ea6-bd18e4d9bff2}, !- Target Object
-  2;                                      !- Inlet Port
-
-OS:Connection,
-  {fbcc03e7-5f75-49f9-b3e3-d9ab88b8deb7}, !- Handle
-  {0dd49244-9a7f-4e03-904e-b8dde7c871ce}, !- Name
-  {377d2b31-0b71-4d55-9ea6-bd18e4d9bff2}, !- Source Object
-  3,                                      !- Outlet Port
-  {1ff185d3-485b-47d3-9fe1-9af540618eef}, !- Target Object
-  2;                                      !- Inlet Port
-
-OS:Connection,
-  {11f5abad-ab49-4b43-8aba-c70f314cd4a8}, !- Handle
-  {1b5f7791-a5e5-4cd3-99e6-a0db5768f809}, !- Name
-  {1ff185d3-485b-47d3-9fe1-9af540618eef}, !- Source Object
-  3,                                      !- Outlet Port
-  {0d2f6b49-e363-4c81-9a38-84d255a458d2}, !- Target Object
-  2;                                      !- Inlet Port
-
-OS:Pipe:Adiabatic,
-  {c933400a-b425-4d85-b6ca-539bb1755d7d}, !- Handle
-  Pipe Adiabatic 5,                       !- Name
-  {86bf6a18-c6f6-4eb2-bc34-2da63e8312b6}, !- Inlet Node Name
-  {f025196e-c5dd-4b1b-8a79-d317ab0435d0}; !- Outlet Node Name
-
-OS:Node,
-  {21e13065-3a0e-42b7-8bb4-2617da6c264e}, !- Handle
-  Node 16,                                !- Name
-  {a8e12a85-29a7-4ca0-9013-839561898131}, !- Inlet Port
-  {86bf6a18-c6f6-4eb2-bc34-2da63e8312b6}; !- Outlet Port
-
-OS:Connection,
-  {a8e12a85-29a7-4ca0-9013-839561898131}, !- Handle
-  {2010cbc9-8ae3-4a57-891d-04b23fe3693d}, !- Name
-  {efe80a82-bc11-4880-8ab2-86dd88c6e071}, !- Source Object
-  2,                                      !- Outlet Port
-  {21e13065-3a0e-42b7-8bb4-2617da6c264e}, !- Target Object
-  2;                                      !- Inlet Port
-
-OS:Connection,
-  {86bf6a18-c6f6-4eb2-bc34-2da63e8312b6}, !- Handle
-  {9a721931-4246-4dd5-a34f-ff0f47136f25}, !- Name
-  {21e13065-3a0e-42b7-8bb4-2617da6c264e}, !- Source Object
-  3,                                      !- Outlet Port
-  {c933400a-b425-4d85-b6ca-539bb1755d7d}, !- Target Object
-  2;                                      !- Inlet Port
-
-OS:Connection,
-  {f025196e-c5dd-4b1b-8a79-d317ab0435d0}, !- Handle
-  {195d38fd-0983-4be1-98aa-ea342f9bc455}, !- Name
-  {c933400a-b425-4d85-b6ca-539bb1755d7d}, !- Source Object
-  3,                                      !- Outlet Port
-  {c6ebbcb2-3761-47b1-8f53-ec34f745486b}, !- Target Object
-  2;                                      !- Inlet Port
-
-OS:Coil:Heating:WaterToAirHeatPump:EquationFit,
-  {d8ed8037-ea10-4155-b5ee-7087fb4547f9}, !- Handle
-  res gshp vert bore heating coil,        !- Name
-  {b2f5f577-f518-42a8-ab72-e692f3f76846}, !- Water Inlet Node Name
-  {bf33574d-caae-4b56-b2c5-3c648203e4e7}, !- Water Outlet Node Name
-  ,                                       !- Air Inlet Node Name
-  ,                                       !- Air Outlet Node Name
-  ,                                       !- Rated Air Flow Rate {m3/s}
-  ,                                       !- Rated Water Flow Rate {m3/s}
-  ,                                       !- Rated Heating Capacity {W}
-  3.64474922650591,                       !- Rated Heating Coefficient of Performance {W/W}
-  -5.215438793,                           !- Heating Capacity Coefficient 1
-  -1.073988396,                           !- Heating Capacity Coefficient 2
-  7.597313856,                            !- Heating Capacity Coefficient 3
-  0,                                      !- Heating Capacity Coefficient 4
-  0,                                      !- Heating Capacity Coefficient 5
-  -11.077826657,                          !- Heating Power Consumption Coefficient 1
-  10.233784872,                           !- Heating Power Consumption Coefficient 2
-  1.529330868,                            !- Heating Power Consumption Coefficient 3
-  0,                                      !- Heating Power Consumption Coefficient 4
-  0;                                      !- Heating Power Consumption Coefficient 5
-
-OS:EnergyManagementSystem:Sensor,
-  {18da445f-1cb2-4812-87a9-262fc1fd2f0d}, !- Handle
-  res_gshp_vert_bore_heating_coil_s,      !- Name
-  res gshp vert bore heating coil,        !- Output Variable or Output Meter Index Key Name
-  Heating Coil Electric Energy;           !- Output Variable or Output Meter Name
-
-OS:Node,
-  {5cc8886e-7c86-4a92-8caf-9d7ec5393c40}, !- Handle
-  Node 17,                                !- Name
-  {79d139c0-d967-4173-8bb8-a2cafee22c73}, !- Inlet Port
-  {b2f5f577-f518-42a8-ab72-e692f3f76846}; !- Outlet Port
-
-OS:Connection,
-  {79d139c0-d967-4173-8bb8-a2cafee22c73}, !- Handle
-  {a4ba9802-1338-471e-b3e6-5b8b04ceee4d}, !- Name
-  {0d2f6b49-e363-4c81-9a38-84d255a458d2}, !- Source Object
-  4,                                      !- Outlet Port
-  {5cc8886e-7c86-4a92-8caf-9d7ec5393c40}, !- Target Object
-  2;                                      !- Inlet Port
-
-OS:Node,
-  {f63ed089-b241-4728-9f54-4889e884500a}, !- Handle
-  Node 18,                                !- Name
-  {bf33574d-caae-4b56-b2c5-3c648203e4e7}, !- Inlet Port
-  {b9139cfa-95a1-4c40-a074-87cc8a4dd34d}; !- Outlet Port
-
-OS:Connection,
-  {b2f5f577-f518-42a8-ab72-e692f3f76846}, !- Handle
-  {f37c8c70-cc51-4f11-b3b7-23dc976975fe}, !- Name
-  {5cc8886e-7c86-4a92-8caf-9d7ec5393c40}, !- Source Object
-  3,                                      !- Outlet Port
-  {d8ed8037-ea10-4155-b5ee-7087fb4547f9}, !- Target Object
-  2;                                      !- Inlet Port
-
-OS:Connection,
-  {bf33574d-caae-4b56-b2c5-3c648203e4e7}, !- Handle
-  {fa135e1c-ddc6-4cb4-98cc-2c9d6d6be1e3}, !- Name
-  {d8ed8037-ea10-4155-b5ee-7087fb4547f9}, !- Source Object
-  3,                                      !- Outlet Port
-  {f63ed089-b241-4728-9f54-4889e884500a}, !- Target Object
-  2;                                      !- Inlet Port
-
-OS:Connection,
-  {b9139cfa-95a1-4c40-a074-87cc8a4dd34d}, !- Handle
-  {1a1ef4e7-abde-4646-88b8-6eaf079e4a5d}, !- Name
-  {f63ed089-b241-4728-9f54-4889e884500a}, !- Source Object
-  3,                                      !- Outlet Port
-  {efe80a82-bc11-4880-8ab2-86dd88c6e071}, !- Target Object
-  4;                                      !- Inlet Port
-
-OS:Schedule:Constant,
-  {067dc8c1-fafa-464c-a8d5-2b482048b86c}, !- Handle
-  Always On Discrete,                     !- Name
-  {3bd81977-4b5f-4b2d-aad8-f3180ab3398c}, !- Schedule Type Limits Name
-  1;                                      !- Value
-
-OS:ScheduleTypeLimits,
-  {3bd81977-4b5f-4b2d-aad8-f3180ab3398c}, !- Handle
-  OnOff,                                  !- Name
-  0,                                      !- Lower Limit Value
-  1,                                      !- Upper Limit Value
-  Discrete,                               !- Numeric Type
-  Availability;                           !- Unit Type
-
-OS:Coil:Heating:Electric,
-  {8e2d25e5-cdbb-4259-a34f-8e29071c1b32}, !- Handle
-  res gshp vert bore supp heater,         !- Name
-  {067dc8c1-fafa-464c-a8d5-2b482048b86c}, !- Availability Schedule Name
-  1,                                      !- Efficiency
-  ,                                       !- Nominal Capacity {W}
-  ,                                       !- Air Inlet Node Name
-  ;                                       !- Air Outlet Node Name
-
-OS:Fan:OnOff,
-  {ae932b36-c96f-4311-8658-8a9ea0ddb00d}, !- Handle
-  res gshp vert bore living zone htg supply fan, !- Name
-  {067dc8c1-fafa-464c-a8d5-2b482048b86c}, !- Availability Schedule Name
-  0.75,                                   !- Fan Total Efficiency
-  794.580001233493,                       !- Pressure Rise {Pa}
-  autosize,                               !- Maximum Flow Rate {m3/s}
-  1,                                      !- Motor Efficiency
-  1,                                      !- Motor In Airstream Fraction
-  ,                                       !- Air Inlet Node Name
-  ,                                       !- Air Outlet Node Name
-  {5cdaf48a-6659-4e9a-b253-44edc0eea67e}, !- Fan Power Ratio Function of Speed Ratio Curve Name
-  {b18e37fa-98a6-4442-8133-3205fc6a59ab}, !- Fan Efficiency Ratio Function of Speed Ratio Curve Name
-  res gshp vert bore htg supply fan;      !- End-Use Subcategory
-
-OS:Curve:Exponent,
-  {5cdaf48a-6659-4e9a-b253-44edc0eea67e}, !- Handle
-  Fan On Off Power Curve,                 !- Name
-  1,                                      !- Coefficient1 Constant
-  0,                                      !- Coefficient2 Constant
-  0,                                      !- Coefficient3 Constant
-  0,                                      !- Minimum Value of x
-  1,                                      !- Maximum Value of x
-  ,                                       !- Minimum Curve Output
-  ,                                       !- Maximum Curve Output
-  ,                                       !- Input Unit Type for X
-  ;                                       !- Output Unit Type
-
-OS:Curve:Cubic,
-  {b18e37fa-98a6-4442-8133-3205fc6a59ab}, !- Handle
-  Fan On Off Efficiency Curve,            !- Name
-  1,                                      !- Coefficient1 Constant
-  0,                                      !- Coefficient2 x
-  0,                                      !- Coefficient3 x**2
-  0,                                      !- Coefficient4 x**3
-  0,                                      !- Minimum Value of x
-  1;                                      !- Maximum Value of x
-
-OS:AirLoopHVAC:UnitarySystem,
-  {618e5286-94b7-40bd-a5b5-e3e6a537ef4d}, !- Handle
-  res gshp vert bore htg unitary system,  !- Name
-  Load,                                   !- Control Type
-  {3a31a4ae-33ff-4587-b13a-cfeaf04a089c}, !- Controlling Zone or Thermostat Location
-  None,                                   !- Dehumidification Control Type
-  {067dc8c1-fafa-464c-a8d5-2b482048b86c}, !- Availability Schedule Name
-  {5dc9d966-b812-4903-ace5-2f9d63ee8d38}, !- Air Inlet Node Name
-  {21caeea5-177b-440f-b51b-e4b24fe16671}, !- Air Outlet Node Name
-  {ae932b36-c96f-4311-8658-8a9ea0ddb00d}, !- Supply Fan Name
-  BlowThrough,                            !- Fan Placement
-  {13108b8a-40a1-451f-bfc6-9231851844cc}, !- Supply Air Fan Operating Mode Schedule Name
-  {d8ed8037-ea10-4155-b5ee-7087fb4547f9}, !- Heating Coil Name
-  1,                                      !- DX Heating Coil Sizing Ratio
-  ,                                       !- Cooling Coil Name
-  No,                                     !- Use DOAS DX Cooling Coil
-  2,                                      !- DOAS DX Cooling Coil Leaving Minimum Air Temperature {C}
-  SensibleOnlyLoadControl,                !- Latent Load Control
-  {8e2d25e5-cdbb-4259-a34f-8e29071c1b32}, !- Supplemental Heating Coil Name
-  ,                                       !- Supply Air Flow Rate Method During Cooling Operation
-  autosize,                               !- Supply Air Flow Rate During Cooling Operation {m3/s}
-  ,                                       !- Supply Air Flow Rate Per Floor Area During Cooling Operation {m3/s-m2}
-  ,                                       !- Fraction of Autosized Design Cooling Supply Air Flow Rate
-  ,                                       !- Design Supply Air Flow Rate Per Unit of Capacity During Cooling Operation {m3/s-W}
-  ,                                       !- Supply Air Flow Rate Method During Heating Operation
-  autosize,                               !- Supply Air Flow Rate During Heating Operation {m3/s}
-  ,                                       !- Supply Air Flow Rate Per Floor Area during Heating Operation {m3/s-m2}
-  ,                                       !- Fraction of Autosized Design Heating Supply Air Flow Rate
-  ,                                       !- Design Supply Air Flow Rate Per Unit of Capacity During Heating Operation {m3/s-W}
-  ,                                       !- Supply Air Flow Rate Method When No Cooling or Heating is Required
-  0,                                      !- Supply Air Flow Rate When No Cooling or Heating is Required {m3/s}
-  ,                                       !- Supply Air Flow Rate Per Floor Area When No Cooling or Heating is Required {m3/s-m2}
-  ,                                       !- Fraction of Autosized Design Cooling Supply Air Flow Rate When No Cooling or Heating is Required
-  ,                                       !- Fraction of Autosized Design Heating Supply Air Flow Rate When No Cooling or Heating is Required
-  ,                                       !- Design Supply Air Flow Rate Per Unit of Capacity During Cooling Operation When No Cooling or Heating is Required {m3/s-W}
-  ,                                       !- Design Supply Air Flow Rate Per Unit of Capacity During Heating Operation When No Cooling or Heating is Required {m3/s-W}
-  76.6666666666667,                       !- Maximum Supply Air Temperature {C}
-  4.44444444444444,                       !- Maximum Outdoor Dry-Bulb Temperature for Supplemental Heater Operation {C}
-  ,                                       !- Outdoor Dry-Bulb Temperature Sensor Node Name
-  2.5,                                    !- Maximum Cycling Rate {cycles/hr}
-  60,                                     !- Heat Pump Time Constant {s}
-  0.01,                                   !- Fraction of On-Cycle Power Use
-  60,                                     !- Heat Pump Fan Delay Time {s}
-  0,                                      !- Ancilliary On-Cycle Electric Power {W}
-  0;                                      !- Ancilliary Off-Cycle Electric Power {W}
-
-OS:Schedule:Constant,
-  {13108b8a-40a1-451f-bfc6-9231851844cc}, !- Handle
-  Always Off Discrete,                    !- Name
-  {c92b7807-d63a-4f0e-b962-66db030c465e}, !- Schedule Type Limits Name
-  0;                                      !- Value
-
-OS:ScheduleTypeLimits,
-  {c92b7807-d63a-4f0e-b962-66db030c465e}, !- Handle
-  OnOff 1,                                !- Name
-  0,                                      !- Lower Limit Value
-  1,                                      !- Upper Limit Value
-  Discrete,                               !- Numeric Type
-  Availability;                           !- Unit Type
-
-OS:AirLoopHVAC,
-  {88790000-ed50-4aa8-9ed4-f81bdc6fbe27}, !- Handle
-  res gshp vert bore central htg air system, !- Name
-  ,                                       !- Controller List Name
-  {067dc8c1-fafa-464c-a8d5-2b482048b86c}, !- Availability Schedule
-  {2ef3b683-53d0-49d2-becc-f24bbb98881a}, !- Availability Manager List Name
-  AutoSize,                               !- Design Supply Air Flow Rate {m3/s}
-  ,                                       !- Branch List Name
-  ,                                       !- Connector List Name
-  {6676e49b-d329-4ca1-a80b-0e8bb829ca75}, !- Supply Side Inlet Node Name
-  {b51ef1bc-f32b-4cf3-91a7-103a947bf7d7}, !- Demand Side Outlet Node Name
-  {fdaf17c8-b20f-4f72-904b-9b2528f7ea76}, !- Demand Side Inlet Node A
-  {5df589cc-fd17-41ce-8ec5-133c0d5706a3}, !- Supply Side Outlet Node A
-  ,                                       !- Demand Side Inlet Node B
-  ,                                       !- Supply Side Outlet Node B
-  ,                                       !- Return Air Bypass Flow Temperature Setpoint Schedule Name
-  {bae67569-a5c8-4922-b104-f3e7b4b84457}, !- Demand Mixer Name
-  {176b5a13-d7b6-4add-8216-44c6677ce1fd}, !- Demand Splitter A Name
-  ,                                       !- Demand Splitter B Name
-  ;                                       !- Supply Splitter Name
-
-OS:Node,
-  {568dc6ff-cf32-49a6-bd34-f8c660d81f3a}, !- Handle
-  Node 19,                                !- Name
-  {6676e49b-d329-4ca1-a80b-0e8bb829ca75}, !- Inlet Port
-  {5dc9d966-b812-4903-ace5-2f9d63ee8d38}; !- Outlet Port
-
-OS:Node,
-  {c09b1115-eb6f-4dac-91ee-e1e1ac5b5033}, !- Handle
-  Node 20,                                !- Name
-  {21caeea5-177b-440f-b51b-e4b24fe16671}, !- Inlet Port
-  {5df589cc-fd17-41ce-8ec5-133c0d5706a3}; !- Outlet Port
-
-OS:Connection,
-  {6676e49b-d329-4ca1-a80b-0e8bb829ca75}, !- Handle
-  {8c599ae4-91ca-47e4-a8f9-1e2d768ea606}, !- Name
-  {88790000-ed50-4aa8-9ed4-f81bdc6fbe27}, !- Source Object
-  8,                                      !- Outlet Port
-  {568dc6ff-cf32-49a6-bd34-f8c660d81f3a}, !- Target Object
-  2;                                      !- Inlet Port
-
-OS:Connection,
-  {5df589cc-fd17-41ce-8ec5-133c0d5706a3}, !- Handle
-  {be6c52f4-6727-47a3-88b8-ecc2f374adbb}, !- Name
-  {c09b1115-eb6f-4dac-91ee-e1e1ac5b5033}, !- Source Object
-  3,                                      !- Outlet Port
-  {88790000-ed50-4aa8-9ed4-f81bdc6fbe27}, !- Target Object
-  11;                                     !- Inlet Port
-
-OS:Node,
-  {4de2a806-3728-448f-a1d6-48f48de519ed}, !- Handle
-  Node 21,                                !- Name
-  {fdaf17c8-b20f-4f72-904b-9b2528f7ea76}, !- Inlet Port
-  {07be754c-38ef-4943-975b-29d7b87897cb}; !- Outlet Port
-
-OS:Node,
-  {0c72e04c-8d5a-4ed6-95a4-82dd69e7bf77}, !- Handle
-  Node 22,                                !- Name
-  {5305cb4a-db37-42d8-b188-68a146c6dbcf}, !- Inlet Port
-  {b51ef1bc-f32b-4cf3-91a7-103a947bf7d7}; !- Outlet Port
-
-OS:Node,
-  {4fe656ff-53e5-464f-af56-a2285f05dc12}, !- Handle
-  Node 23,                                !- Name
-  {53295b28-1732-4a11-9f8d-c90a990ba574}, !- Inlet Port
-  {06c25598-2b23-4023-9125-d0b07f55c43a}; !- Outlet Port
-
-OS:Connection,
-  {fdaf17c8-b20f-4f72-904b-9b2528f7ea76}, !- Handle
-  {912fa374-dad3-43f2-8647-244e3e028ae7}, !- Name
-  {88790000-ed50-4aa8-9ed4-f81bdc6fbe27}, !- Source Object
-  10,                                     !- Outlet Port
-  {4de2a806-3728-448f-a1d6-48f48de519ed}, !- Target Object
-  2;                                      !- Inlet Port
-
-OS:Connection,
-  {b51ef1bc-f32b-4cf3-91a7-103a947bf7d7}, !- Handle
-  {763a3eee-2344-48b9-b555-26766e308088}, !- Name
-  {0c72e04c-8d5a-4ed6-95a4-82dd69e7bf77}, !- Source Object
-  3,                                      !- Outlet Port
-  {88790000-ed50-4aa8-9ed4-f81bdc6fbe27}, !- Target Object
-  9;                                      !- Inlet Port
-
-OS:AirLoopHVAC:ZoneSplitter,
-  {176b5a13-d7b6-4add-8216-44c6677ce1fd}, !- Handle
-  res gshp vert bore htg zone splitter,   !- Name
-  {07be754c-38ef-4943-975b-29d7b87897cb}, !- Inlet Node Name
-  {2f39e1b6-4eee-4285-b913-e6b0e2450f50}; !- Outlet Node Name 1
-
-OS:AirLoopHVAC:ZoneMixer,
-  {bae67569-a5c8-4922-b104-f3e7b4b84457}, !- Handle
-  res gshp vert bore htg zone mixer,      !- Name
-  {5305cb4a-db37-42d8-b188-68a146c6dbcf}, !- Outlet Node Name
-  {bd6f8160-4614-4f4c-a8db-732e027952db}; !- Inlet Node Name 1
-
-OS:Connection,
-  {07be754c-38ef-4943-975b-29d7b87897cb}, !- Handle
-  {70bd16e7-0684-4006-a463-729572584776}, !- Name
-  {4de2a806-3728-448f-a1d6-48f48de519ed}, !- Source Object
-  3,                                      !- Outlet Port
-  {176b5a13-d7b6-4add-8216-44c6677ce1fd}, !- Target Object
-  2;                                      !- Inlet Port
-
-OS:Connection,
-  {5305cb4a-db37-42d8-b188-68a146c6dbcf}, !- Handle
-  {322084b0-b848-4865-a8a2-cdbd7d0b79c2}, !- Name
-  {bae67569-a5c8-4922-b104-f3e7b4b84457}, !- Source Object
-  2,                                      !- Outlet Port
-  {0c72e04c-8d5a-4ed6-95a4-82dd69e7bf77}, !- Target Object
-  2;                                      !- Inlet Port
-
-OS:Sizing:System,
-  {aa7b5053-4c9d-4b07-b321-3d6624577f82}, !- Handle
-  {88790000-ed50-4aa8-9ed4-f81bdc6fbe27}, !- AirLoop Name
-  Sensible,                               !- Type of Load to Size On
-  Autosize,                               !- Design Outdoor Air Flow Rate {m3/s}
-  0.3,                                    !- Central Heating Maximum System Air Flow Ratio
-  7,                                      !- Preheat Design Temperature {C}
-  0.008,                                  !- Preheat Design Humidity Ratio {kg-H2O/kg-Air}
-  12.8,                                   !- Precool Design Temperature {C}
-  0.008,                                  !- Precool Design Humidity Ratio {kg-H2O/kg-Air}
-  12.8,                                   !- Central Cooling Design Supply Air Temperature {C}
-  16.7,                                   !- Central Heating Design Supply Air Temperature {C}
-  NonCoincident,                          !- Sizing Option
-  Yes,                                    !- 100% Outdoor Air in Cooling
-  Yes,                                    !- 100% Outdoor Air in Heating
-  0.0085,                                 !- Central Cooling Design Supply Air Humidity Ratio {kg-H2O/kg-Air}
-  0.008,                                  !- Central Heating Design Supply Air Humidity Ratio {kg-H2O/kg-Air}
-  DesignDay,                              !- Cooling Design Air Flow Method
-  0,                                      !- Cooling Design Air Flow Rate {m3/s}
-  DesignDay,                              !- Heating Design Air Flow Method
-  0,                                      !- Heating Design Air Flow Rate {m3/s}
-  ZoneSum,                                !- System Outdoor Air Method
-  1,                                      !- Zone Maximum Outdoor Air Fraction {dimensionless}
-  0.0099676501,                           !- Cooling Supply Air Flow Rate Per Floor Area {m3/s-m2}
-  1,                                      !- Cooling Fraction of Autosized Cooling Supply Air Flow Rate
-  3.9475456e-005,                         !- Cooling Supply Air Flow Rate Per Unit Cooling Capacity {m3/s-W}
-  0.0099676501,                           !- Heating Supply Air Flow Rate Per Floor Area {m3/s-m2}
-  1,                                      !- Heating Fraction of Autosized Heating Supply Air Flow Rate
-  1,                                      !- Heating Fraction of Autosized Cooling Supply Air Flow Rate
-  3.1588213e-005,                         !- Heating Supply Air Flow Rate Per Unit Heating Capacity {m3/s-W}
-  CoolingDesignCapacity,                  !- Cooling Design Capacity Method
-  autosize,                               !- Cooling Design Capacity {W}
-  234.7,                                  !- Cooling Design Capacity Per Floor Area {W/m2}
-  1,                                      !- Fraction of Autosized Cooling Design Capacity
-  HeatingDesignCapacity,                  !- Heating Design Capacity Method
-  autosize,                               !- Heating Design Capacity {W}
-  157,                                    !- Heating Design Capacity Per Floor Area {W/m2}
-  1,                                      !- Fraction of Autosized Heating Design Capacity
-  OnOff;                                  !- Central Cooling Capacity Control Method
-
-OS:AvailabilityManagerAssignmentList,
-  {2ef3b683-53d0-49d2-becc-f24bbb98881a}, !- Handle
-  Air Loop HVAC 1 AvailabilityManagerAssignmentList; !- Name
-
-OS:Connection,
-  {5dc9d966-b812-4903-ace5-2f9d63ee8d38}, !- Handle
-  {f4162cf0-8d48-4be7-bbb5-3f52a1b715f9}, !- Name
-  {568dc6ff-cf32-49a6-bd34-f8c660d81f3a}, !- Source Object
-  3,                                      !- Outlet Port
-  {618e5286-94b7-40bd-a5b5-e3e6a537ef4d}, !- Target Object
-  6;                                      !- Inlet Port
-
-OS:Connection,
-  {21caeea5-177b-440f-b51b-e4b24fe16671}, !- Handle
-  {b9ca269d-bb67-477c-9854-2abe8baac18c}, !- Name
-  {618e5286-94b7-40bd-a5b5-e3e6a537ef4d}, !- Source Object
-  7,                                      !- Outlet Port
-  {c09b1115-eb6f-4dac-91ee-e1e1ac5b5033}, !- Target Object
-  2;                                      !- Inlet Port
-
-OS:AirTerminal:SingleDuct:ConstantVolume:NoReheat,
-  {4da6f3d3-f3c7-4a0c-95a9-16d66880b0e9}, !- Handle
-  res gshp vert bore living zone htg direct air, !- Name
-  {067dc8c1-fafa-464c-a8d5-2b482048b86c}, !- Availability Schedule Name
-  {0b9aebee-3193-4885-8b88-89b5538e7b54}, !- Air Inlet Node Name
-  {53295b28-1732-4a11-9f8d-c90a990ba574}, !- Air Outlet Node Name
-  AutoSize;                               !- Maximum Air Flow Rate {m3/s}
-
-OS:Node,
-  {cfca8e47-ffaa-46f2-8554-e030936f859e}, !- Handle
-  Node 24,                                !- Name
-  {fcc9ec4d-389a-455d-9462-97928bf68304}, !- Inlet Port
-  {bd6f8160-4614-4f4c-a8db-732e027952db}; !- Outlet Port
-
-OS:Connection,
-  {06c25598-2b23-4023-9125-d0b07f55c43a}, !- Handle
-  {3dae4630-8045-446c-909c-5d1360680fcf}, !- Name
-  {4fe656ff-53e5-464f-af56-a2285f05dc12}, !- Source Object
-  3,                                      !- Outlet Port
-  {d35d69c2-0c20-44bd-85a5-8ff002d02c05}, !- Target Object
-  3;                                      !- Inlet Port
-
-OS:Connection,
-  {fcc9ec4d-389a-455d-9462-97928bf68304}, !- Handle
-  {5c703765-bb50-4016-818b-a42d49cddc01}, !- Name
-  {67b5a242-8927-4ec7-ba6c-924ea9f41782}, !- Source Object
-  3,                                      !- Outlet Port
-  {cfca8e47-ffaa-46f2-8554-e030936f859e}, !- Target Object
-  2;                                      !- Inlet Port
-
-OS:Connection,
-  {bd6f8160-4614-4f4c-a8db-732e027952db}, !- Handle
-  {c27e2496-b6b1-4dac-9894-a21be4a3ce39}, !- Name
-  {cfca8e47-ffaa-46f2-8554-e030936f859e}, !- Source Object
-  3,                                      !- Outlet Port
-  {bae67569-a5c8-4922-b104-f3e7b4b84457}, !- Target Object
-  3;                                      !- Inlet Port
-
-OS:Node,
-  {3fb3e519-7438-4ee1-aafe-4985dcbbc592}, !- Handle
-  Node 25,                                !- Name
-  {2f39e1b6-4eee-4285-b913-e6b0e2450f50}, !- Inlet Port
-  {0b9aebee-3193-4885-8b88-89b5538e7b54}; !- Outlet Port
-
-OS:Connection,
-  {2f39e1b6-4eee-4285-b913-e6b0e2450f50}, !- Handle
-  {6821c56d-7cec-4440-86f0-640dab6b35cf}, !- Name
-  {176b5a13-d7b6-4add-8216-44c6677ce1fd}, !- Source Object
-  3,                                      !- Outlet Port
-  {3fb3e519-7438-4ee1-aafe-4985dcbbc592}, !- Target Object
-  2;                                      !- Inlet Port
-
-OS:Connection,
-  {0b9aebee-3193-4885-8b88-89b5538e7b54}, !- Handle
-  {3fa16f2c-7ceb-46cf-af9b-8e53d1f1fbe7}, !- Name
-  {3fb3e519-7438-4ee1-aafe-4985dcbbc592}, !- Source Object
-  3,                                      !- Outlet Port
-  {4da6f3d3-f3c7-4a0c-95a9-16d66880b0e9}, !- Target Object
-  3;                                      !- Inlet Port
-
-OS:Connection,
-  {53295b28-1732-4a11-9f8d-c90a990ba574}, !- Handle
-  {2fb414d9-b4d7-48e2-9c09-85eef2b5b3bb}, !- Name
-  {4da6f3d3-f3c7-4a0c-95a9-16d66880b0e9}, !- Source Object
-  4,                                      !- Outlet Port
-  {4fe656ff-53e5-464f-af56-a2285f05dc12}, !- Target Object
-  2;                                      !- Inlet Port
-
-OS:Coil:Cooling:WaterToAirHeatPump:EquationFit,
-  {06287232-c606-4938-a19c-967dfd738a08}, !- Handle
-  res gshp vert bore cooling coil,        !- Name
-  {9047e2e9-d73e-45a7-8cde-98feb9c38fd3}, !- Water Inlet Node Name
-  {fe40ea10-e0a5-4fca-9be0-d91e3d346cfa}, !- Water Outlet Node Name
-  ,                                       !- Air Inlet Node Name
-  ,                                       !- Air Outlet Node Name
-  ,                                       !- Rated Air Flow Rate {m3/s}
-  ,                                       !- Rated Water Flow Rate {m3/s}
-  ,                                       !- Rated Total Cooling Capacity {W}
-  ,                                       !- Rated Sensible Cooling Capacity {W}
-  5.3555091458258,                        !- Rated Cooling Coefficient of Performance {W/W}
-  -3.9160645386,                          !- Total Cooling Capacity Coefficient 1
-  7.042944024,                            !- Total Cooling Capacity Coefficient 2
-  -2.270589372,                           !- Total Cooling Capacity Coefficient 3
-  0,                                      !- Total Cooling Capacity Coefficient 4
-  0,                                      !- Total Cooling Capacity Coefficient 5
-  26.7839398084,                          !- Sensible Cooling Capacity Coefficient 1
-  0,                                      !- Sensible Cooling Capacity Coefficient 2
-  -23.832385974,                          !- Sensible Cooling Capacity Coefficient 3
-  -1.115743914,                           !- Sensible Cooling Capacity Coefficient 4
-  0,                                      !- Sensible Cooling Capacity Coefficient 5
-  0,                                      !- Sensible Cooling Capacity Coefficient 6
-  -6.2337364523,                          !- Cooling Power Consumption Coefficient 1
-  1.610096238,                            !- Cooling Power Consumption Coefficient 2
-  5.317076448,                            !- Cooling Power Consumption Coefficient 3
-  0,                                      !- Cooling Power Consumption Coefficient 4
-  0,                                      !- Cooling Power Consumption Coefficient 5
-  1000,                                   !- Nominal Time for Condensate Removal to Begin {s}
-  1.5;                                    !- Ratio of Initial Moisture Evaporation Rate and Steady State Latent Capacity {dimensionless}
-
-OS:EnergyManagementSystem:Sensor,
-  {244744c6-52f4-4183-8600-fc8713b19e63}, !- Handle
-  res_gshp_vert_bore_cooling_coil_s,      !- Name
-  res gshp vert bore cooling coil,        !- Output Variable or Output Meter Index Key Name
-  Cooling Coil Electric Energy;           !- Output Variable or Output Meter Name
-
-OS:Node,
-  {fb736a62-a5f9-4ddc-9de2-88df2f714809}, !- Handle
-  Node 26,                                !- Name
-  {6d1ad849-b4d6-4712-a688-a98a23298f65}, !- Inlet Port
-  {9047e2e9-d73e-45a7-8cde-98feb9c38fd3}; !- Outlet Port
-
-OS:Connection,
-  {6d1ad849-b4d6-4712-a688-a98a23298f65}, !- Handle
-  {ffefe747-2bf7-4bfe-aaab-75b732b7e936}, !- Name
-  {0d2f6b49-e363-4c81-9a38-84d255a458d2}, !- Source Object
-  5,                                      !- Outlet Port
-  {fb736a62-a5f9-4ddc-9de2-88df2f714809}, !- Target Object
-  2;                                      !- Inlet Port
-
-OS:Node,
-  {d690c451-b95c-446e-9c32-b7befb0d02df}, !- Handle
-  Node 27,                                !- Name
-  {fe40ea10-e0a5-4fca-9be0-d91e3d346cfa}, !- Inlet Port
-  {103f7ee6-ef2b-4512-8302-8006a0df77ad}; !- Outlet Port
-
-OS:Connection,
-  {9047e2e9-d73e-45a7-8cde-98feb9c38fd3}, !- Handle
-  {42ed8dc5-6811-4bfa-8538-74670731a5bd}, !- Name
-  {fb736a62-a5f9-4ddc-9de2-88df2f714809}, !- Source Object
-  3,                                      !- Outlet Port
-  {06287232-c606-4938-a19c-967dfd738a08}, !- Target Object
-  2;                                      !- Inlet Port
-
-OS:Connection,
-  {fe40ea10-e0a5-4fca-9be0-d91e3d346cfa}, !- Handle
-  {a763a791-3616-47ce-b57d-5571f36637fc}, !- Name
-  {06287232-c606-4938-a19c-967dfd738a08}, !- Source Object
-  3,                                      !- Outlet Port
-  {d690c451-b95c-446e-9c32-b7befb0d02df}, !- Target Object
-  2;                                      !- Inlet Port
-
-OS:Connection,
-  {103f7ee6-ef2b-4512-8302-8006a0df77ad}, !- Handle
-  {f9592046-b7c1-4d71-8435-63e57ce4333f}, !- Name
-  {d690c451-b95c-446e-9c32-b7befb0d02df}, !- Source Object
-  3,                                      !- Outlet Port
-  {efe80a82-bc11-4880-8ab2-86dd88c6e071}, !- Target Object
-  5;                                      !- Inlet Port
-
-OS:Fan:OnOff,
-  {7b6efd9c-a776-4fec-9698-9b215364a3bc}, !- Handle
-  res gshp vert bore living zone clg supply fan, !- Name
-  {067dc8c1-fafa-464c-a8d5-2b482048b86c}, !- Availability Schedule Name
-  0.75,                                   !- Fan Total Efficiency
-  794.580001233493,                       !- Pressure Rise {Pa}
-  autosize,                               !- Maximum Flow Rate {m3/s}
-  1,                                      !- Motor Efficiency
-  1,                                      !- Motor In Airstream Fraction
-  ,                                       !- Air Inlet Node Name
-  ,                                       !- Air Outlet Node Name
-  {bdb2e962-5bcc-4667-95c4-da0ecb26596a}, !- Fan Power Ratio Function of Speed Ratio Curve Name
-  {2e2722dc-2479-4394-bfd9-c86e5c9505d9}, !- Fan Efficiency Ratio Function of Speed Ratio Curve Name
-  res gshp vert bore clg supply fan;      !- End-Use Subcategory
-
-OS:Curve:Exponent,
-  {bdb2e962-5bcc-4667-95c4-da0ecb26596a}, !- Handle
-  Fan On Off Power Curve 1,               !- Name
-  1,                                      !- Coefficient1 Constant
-  0,                                      !- Coefficient2 Constant
-  0,                                      !- Coefficient3 Constant
-  0,                                      !- Minimum Value of x
-  1,                                      !- Maximum Value of x
-  ,                                       !- Minimum Curve Output
-  ,                                       !- Maximum Curve Output
-  ,                                       !- Input Unit Type for X
-  ;                                       !- Output Unit Type
-
-OS:Curve:Cubic,
-  {2e2722dc-2479-4394-bfd9-c86e5c9505d9}, !- Handle
-  Fan On Off Efficiency Curve 1,          !- Name
-  1,                                      !- Coefficient1 Constant
-  0,                                      !- Coefficient2 x
-  0,                                      !- Coefficient3 x**2
-  0,                                      !- Coefficient4 x**3
-  0,                                      !- Minimum Value of x
-  1;                                      !- Maximum Value of x
-
-OS:AirLoopHVAC:UnitarySystem,
-  {b7782125-e6ff-4fd0-81a7-8e3e314be4ad}, !- Handle
-  res gshp vert bore clg unitary system,  !- Name
-  Load,                                   !- Control Type
-  {3a31a4ae-33ff-4587-b13a-cfeaf04a089c}, !- Controlling Zone or Thermostat Location
-  None,                                   !- Dehumidification Control Type
-  {067dc8c1-fafa-464c-a8d5-2b482048b86c}, !- Availability Schedule Name
-  {22346a8c-ce10-4f5f-aa6c-e76bc9865f98}, !- Air Inlet Node Name
-  {ca890dcf-7f5a-431c-8ebb-93a4c946dc52}, !- Air Outlet Node Name
-  {7b6efd9c-a776-4fec-9698-9b215364a3bc}, !- Supply Fan Name
-  BlowThrough,                            !- Fan Placement
-  {13108b8a-40a1-451f-bfc6-9231851844cc}, !- Supply Air Fan Operating Mode Schedule Name
-  ,                                       !- Heating Coil Name
-  1,                                      !- DX Heating Coil Sizing Ratio
-  {06287232-c606-4938-a19c-967dfd738a08}, !- Cooling Coil Name
-  No,                                     !- Use DOAS DX Cooling Coil
-  2,                                      !- DOAS DX Cooling Coil Leaving Minimum Air Temperature {C}
-  SensibleOnlyLoadControl,                !- Latent Load Control
-  ,                                       !- Supplemental Heating Coil Name
-  ,                                       !- Supply Air Flow Rate Method During Cooling Operation
-  autosize,                               !- Supply Air Flow Rate During Cooling Operation {m3/s}
-  ,                                       !- Supply Air Flow Rate Per Floor Area During Cooling Operation {m3/s-m2}
-  ,                                       !- Fraction of Autosized Design Cooling Supply Air Flow Rate
-  ,                                       !- Design Supply Air Flow Rate Per Unit of Capacity During Cooling Operation {m3/s-W}
-  ,                                       !- Supply Air Flow Rate Method During Heating Operation
-  autosize,                               !- Supply Air Flow Rate During Heating Operation {m3/s}
-  ,                                       !- Supply Air Flow Rate Per Floor Area during Heating Operation {m3/s-m2}
-  ,                                       !- Fraction of Autosized Design Heating Supply Air Flow Rate
-  ,                                       !- Design Supply Air Flow Rate Per Unit of Capacity During Heating Operation {m3/s-W}
-  ,                                       !- Supply Air Flow Rate Method When No Cooling or Heating is Required
-  0,                                      !- Supply Air Flow Rate When No Cooling or Heating is Required {m3/s}
-  ,                                       !- Supply Air Flow Rate Per Floor Area When No Cooling or Heating is Required {m3/s-m2}
-  ,                                       !- Fraction of Autosized Design Cooling Supply Air Flow Rate When No Cooling or Heating is Required
-  ,                                       !- Fraction of Autosized Design Heating Supply Air Flow Rate When No Cooling or Heating is Required
-  ,                                       !- Design Supply Air Flow Rate Per Unit of Capacity During Cooling Operation When No Cooling or Heating is Required {m3/s-W}
-  ,                                       !- Design Supply Air Flow Rate Per Unit of Capacity During Heating Operation When No Cooling or Heating is Required {m3/s-W}
-  76.6666666666667,                       !- Maximum Supply Air Temperature {C}
-  4.44444444444444,                       !- Maximum Outdoor Dry-Bulb Temperature for Supplemental Heater Operation {C}
-  ,                                       !- Outdoor Dry-Bulb Temperature Sensor Node Name
-  2.5,                                    !- Maximum Cycling Rate {cycles/hr}
-  60,                                     !- Heat Pump Time Constant {s}
-  0.01,                                   !- Fraction of On-Cycle Power Use
-  60,                                     !- Heat Pump Fan Delay Time {s}
-  0,                                      !- Ancilliary On-Cycle Electric Power {W}
-  0;                                      !- Ancilliary Off-Cycle Electric Power {W}
-
-OS:AirLoopHVAC,
-  {a5b9cc0b-2ee0-46ec-8cdb-fdc5ad4d6cb6}, !- Handle
-  res gshp vert bore central clg air system, !- Name
-  ,                                       !- Controller List Name
-  {067dc8c1-fafa-464c-a8d5-2b482048b86c}, !- Availability Schedule
-  {3079155d-b7f0-4348-97bf-9fa1669554e2}, !- Availability Manager List Name
-  AutoSize,                               !- Design Supply Air Flow Rate {m3/s}
-  ,                                       !- Branch List Name
-  ,                                       !- Connector List Name
-  {43c65d2b-2f17-4ac5-944a-1a45be8ee7cb}, !- Supply Side Inlet Node Name
-  {0b4336bd-a233-4266-b4ec-30a1f8a2d22e}, !- Demand Side Outlet Node Name
-  {e22e84b5-e844-48ad-9294-c294d386e986}, !- Demand Side Inlet Node A
-  {df085092-db13-4763-95b2-d5ee1211000f}, !- Supply Side Outlet Node A
-  ,                                       !- Demand Side Inlet Node B
-  ,                                       !- Supply Side Outlet Node B
-  ,                                       !- Return Air Bypass Flow Temperature Setpoint Schedule Name
-  {056fa155-bf86-4796-8d66-d4adbd1b992d}, !- Demand Mixer Name
-  {094bb2dd-de8f-44fa-9d75-89e8c5cadae8}, !- Demand Splitter A Name
-  ,                                       !- Demand Splitter B Name
-  ;                                       !- Supply Splitter Name
-
-OS:Node,
-  {38b23e8a-7cb8-48cb-80ca-672e8d22eba9}, !- Handle
-  Node 28,                                !- Name
-  {43c65d2b-2f17-4ac5-944a-1a45be8ee7cb}, !- Inlet Port
-  {22346a8c-ce10-4f5f-aa6c-e76bc9865f98}; !- Outlet Port
-
-OS:Node,
-  {2ad142cd-7d73-4542-9f30-08ab3994c861}, !- Handle
-  Node 29,                                !- Name
-  {ca890dcf-7f5a-431c-8ebb-93a4c946dc52}, !- Inlet Port
-  {df085092-db13-4763-95b2-d5ee1211000f}; !- Outlet Port
-
-OS:Connection,
-  {43c65d2b-2f17-4ac5-944a-1a45be8ee7cb}, !- Handle
-  {ff1eff08-3f29-44e1-b83b-c11ca58fa95e}, !- Name
-  {a5b9cc0b-2ee0-46ec-8cdb-fdc5ad4d6cb6}, !- Source Object
-  8,                                      !- Outlet Port
-  {38b23e8a-7cb8-48cb-80ca-672e8d22eba9}, !- Target Object
-  2;                                      !- Inlet Port
-
-OS:Connection,
-  {df085092-db13-4763-95b2-d5ee1211000f}, !- Handle
-  {09f66c35-37c5-4cc7-9c8a-4937dbfb3812}, !- Name
-  {2ad142cd-7d73-4542-9f30-08ab3994c861}, !- Source Object
-  3,                                      !- Outlet Port
-  {a5b9cc0b-2ee0-46ec-8cdb-fdc5ad4d6cb6}, !- Target Object
-  11;                                     !- Inlet Port
-
-OS:Node,
-  {a2e45068-4f25-40f8-86f4-cb18e0e77217}, !- Handle
-  Node 30,                                !- Name
-  {e22e84b5-e844-48ad-9294-c294d386e986}, !- Inlet Port
-  {80bf3884-82ae-4c9c-bd4e-dcf47a7ee994}; !- Outlet Port
-
-OS:Node,
-  {7d2d1877-3ad7-4fd8-81db-9d2aeff0826a}, !- Handle
-  Node 31,                                !- Name
-  {f64e252a-0bd9-49e5-a3c8-9859062f1ea0}, !- Inlet Port
-  {0b4336bd-a233-4266-b4ec-30a1f8a2d22e}; !- Outlet Port
-
-OS:Node,
-  {acfc2227-ec36-481f-9754-dec35426ace2}, !- Handle
-  Node 32,                                !- Name
-  {6f1b95ba-3833-43b0-8832-8ea597b1d3cd}, !- Inlet Port
-  {2e5d5441-91ea-4d7e-899e-f220eb4f97ba}; !- Outlet Port
-
-OS:Connection,
-  {e22e84b5-e844-48ad-9294-c294d386e986}, !- Handle
-  {6b42ae6c-81b5-43a4-a0c0-8697743bf1af}, !- Name
-  {a5b9cc0b-2ee0-46ec-8cdb-fdc5ad4d6cb6}, !- Source Object
-  10,                                     !- Outlet Port
-  {a2e45068-4f25-40f8-86f4-cb18e0e77217}, !- Target Object
-  2;                                      !- Inlet Port
-
-OS:Connection,
-  {0b4336bd-a233-4266-b4ec-30a1f8a2d22e}, !- Handle
-  {aa3d3a2a-2a90-4938-8e0d-f78bd8544831}, !- Name
-  {7d2d1877-3ad7-4fd8-81db-9d2aeff0826a}, !- Source Object
-  3,                                      !- Outlet Port
-  {a5b9cc0b-2ee0-46ec-8cdb-fdc5ad4d6cb6}, !- Target Object
-  9;                                      !- Inlet Port
-
-OS:AirLoopHVAC:ZoneSplitter,
-  {094bb2dd-de8f-44fa-9d75-89e8c5cadae8}, !- Handle
-  res gshp vert bore clg zone splitter,   !- Name
-  {80bf3884-82ae-4c9c-bd4e-dcf47a7ee994}, !- Inlet Node Name
-  {498f8d33-238a-4ada-aba3-42d3c4bccd89}; !- Outlet Node Name 1
-
-OS:AirLoopHVAC:ZoneMixer,
-  {056fa155-bf86-4796-8d66-d4adbd1b992d}, !- Handle
-  res gshp vert bore clg zone mixer,      !- Name
-  {f64e252a-0bd9-49e5-a3c8-9859062f1ea0}, !- Outlet Node Name
-  {7360b883-3284-4fca-b389-3c0661b4e812}; !- Inlet Node Name 1
-
-OS:Connection,
-  {80bf3884-82ae-4c9c-bd4e-dcf47a7ee994}, !- Handle
-  {1ab83588-07c2-421e-a07c-968365647697}, !- Name
-  {a2e45068-4f25-40f8-86f4-cb18e0e77217}, !- Source Object
-  3,                                      !- Outlet Port
-  {094bb2dd-de8f-44fa-9d75-89e8c5cadae8}, !- Target Object
-  2;                                      !- Inlet Port
-
-OS:Connection,
-  {f64e252a-0bd9-49e5-a3c8-9859062f1ea0}, !- Handle
-  {2a4cb846-afe8-4390-8346-c6974580b167}, !- Name
-  {056fa155-bf86-4796-8d66-d4adbd1b992d}, !- Source Object
-  2,                                      !- Outlet Port
-  {7d2d1877-3ad7-4fd8-81db-9d2aeff0826a}, !- Target Object
-  2;                                      !- Inlet Port
-
-OS:Sizing:System,
-  {92f22cd2-9b71-409d-8797-95e49ed20b0d}, !- Handle
-  {a5b9cc0b-2ee0-46ec-8cdb-fdc5ad4d6cb6}, !- AirLoop Name
-  Sensible,                               !- Type of Load to Size On
-  Autosize,                               !- Design Outdoor Air Flow Rate {m3/s}
-  0.3,                                    !- Central Heating Maximum System Air Flow Ratio
-  7,                                      !- Preheat Design Temperature {C}
-  0.008,                                  !- Preheat Design Humidity Ratio {kg-H2O/kg-Air}
-  12.8,                                   !- Precool Design Temperature {C}
-  0.008,                                  !- Precool Design Humidity Ratio {kg-H2O/kg-Air}
-  12.8,                                   !- Central Cooling Design Supply Air Temperature {C}
-  16.7,                                   !- Central Heating Design Supply Air Temperature {C}
-  NonCoincident,                          !- Sizing Option
-  Yes,                                    !- 100% Outdoor Air in Cooling
-  Yes,                                    !- 100% Outdoor Air in Heating
-  0.0085,                                 !- Central Cooling Design Supply Air Humidity Ratio {kg-H2O/kg-Air}
-  0.008,                                  !- Central Heating Design Supply Air Humidity Ratio {kg-H2O/kg-Air}
-  DesignDay,                              !- Cooling Design Air Flow Method
-  0,                                      !- Cooling Design Air Flow Rate {m3/s}
-  DesignDay,                              !- Heating Design Air Flow Method
-  0,                                      !- Heating Design Air Flow Rate {m3/s}
-  ZoneSum,                                !- System Outdoor Air Method
-  1,                                      !- Zone Maximum Outdoor Air Fraction {dimensionless}
-  0.0099676501,                           !- Cooling Supply Air Flow Rate Per Floor Area {m3/s-m2}
-  1,                                      !- Cooling Fraction of Autosized Cooling Supply Air Flow Rate
-  3.9475456e-005,                         !- Cooling Supply Air Flow Rate Per Unit Cooling Capacity {m3/s-W}
-  0.0099676501,                           !- Heating Supply Air Flow Rate Per Floor Area {m3/s-m2}
-  1,                                      !- Heating Fraction of Autosized Heating Supply Air Flow Rate
-  1,                                      !- Heating Fraction of Autosized Cooling Supply Air Flow Rate
-  3.1588213e-005,                         !- Heating Supply Air Flow Rate Per Unit Heating Capacity {m3/s-W}
-  CoolingDesignCapacity,                  !- Cooling Design Capacity Method
-  autosize,                               !- Cooling Design Capacity {W}
-  234.7,                                  !- Cooling Design Capacity Per Floor Area {W/m2}
-  1,                                      !- Fraction of Autosized Cooling Design Capacity
-  HeatingDesignCapacity,                  !- Heating Design Capacity Method
-  autosize,                               !- Heating Design Capacity {W}
-  157,                                    !- Heating Design Capacity Per Floor Area {W/m2}
-  1,                                      !- Fraction of Autosized Heating Design Capacity
-  OnOff;                                  !- Central Cooling Capacity Control Method
-
-OS:AvailabilityManagerAssignmentList,
-  {3079155d-b7f0-4348-97bf-9fa1669554e2}, !- Handle
-  Air Loop HVAC 1 AvailabilityManagerAssignmentList 1; !- Name
-
-OS:Connection,
-  {22346a8c-ce10-4f5f-aa6c-e76bc9865f98}, !- Handle
-  {579d770e-ae09-47d5-aab5-7f5e58012dfd}, !- Name
-  {38b23e8a-7cb8-48cb-80ca-672e8d22eba9}, !- Source Object
-  3,                                      !- Outlet Port
-  {b7782125-e6ff-4fd0-81a7-8e3e314be4ad}, !- Target Object
-  6;                                      !- Inlet Port
-
-OS:Connection,
-  {ca890dcf-7f5a-431c-8ebb-93a4c946dc52}, !- Handle
-  {a64a51ad-2b89-455f-8b45-5c214473583d}, !- Name
-  {b7782125-e6ff-4fd0-81a7-8e3e314be4ad}, !- Source Object
-  7,                                      !- Outlet Port
-  {2ad142cd-7d73-4542-9f30-08ab3994c861}, !- Target Object
-  2;                                      !- Inlet Port
-
-OS:AirTerminal:SingleDuct:ConstantVolume:NoReheat,
-  {2a94bc66-ebce-47c2-8c45-c9d93367c0d2}, !- Handle
-  res gshp vert bore living zone clg direct air, !- Name
-  {067dc8c1-fafa-464c-a8d5-2b482048b86c}, !- Availability Schedule Name
-  {1c0bb770-b50e-4840-85dd-7b9c7df39e0e}, !- Air Inlet Node Name
-  {6f1b95ba-3833-43b0-8832-8ea597b1d3cd}, !- Air Outlet Node Name
-  AutoSize;                               !- Maximum Air Flow Rate {m3/s}
-
-OS:Node,
-  {8182c1a6-c10c-4cf4-917e-f1d244030a3c}, !- Handle
-  Node 33,                                !- Name
-  {85cc3534-2ac3-4b71-95c6-e01382054fd2}, !- Inlet Port
-  {7360b883-3284-4fca-b389-3c0661b4e812}; !- Outlet Port
-
-OS:Connection,
-  {2e5d5441-91ea-4d7e-899e-f220eb4f97ba}, !- Handle
-  {79e38104-99c9-466a-a122-ecbd9d10d445}, !- Name
-  {acfc2227-ec36-481f-9754-dec35426ace2}, !- Source Object
-  3,                                      !- Outlet Port
-  {d35d69c2-0c20-44bd-85a5-8ff002d02c05}, !- Target Object
-  4;                                      !- Inlet Port
-
-OS:Connection,
-  {85cc3534-2ac3-4b71-95c6-e01382054fd2}, !- Handle
-  {4aaad71d-3532-4d6e-ac7f-9f2771fbf44a}, !- Name
-  {67b5a242-8927-4ec7-ba6c-924ea9f41782}, !- Source Object
-  4,                                      !- Outlet Port
-  {8182c1a6-c10c-4cf4-917e-f1d244030a3c}, !- Target Object
-  2;                                      !- Inlet Port
-
-OS:Connection,
-  {7360b883-3284-4fca-b389-3c0661b4e812}, !- Handle
-  {b95ff1da-ff03-4b19-9ba5-e05eab327243}, !- Name
-  {8182c1a6-c10c-4cf4-917e-f1d244030a3c}, !- Source Object
-  3,                                      !- Outlet Port
-  {056fa155-bf86-4796-8d66-d4adbd1b992d}, !- Target Object
-  3;                                      !- Inlet Port
-
-OS:Node,
-  {173dd446-1179-4d04-b267-d783c6523582}, !- Handle
-  Node 34,                                !- Name
-  {498f8d33-238a-4ada-aba3-42d3c4bccd89}, !- Inlet Port
-  {1c0bb770-b50e-4840-85dd-7b9c7df39e0e}; !- Outlet Port
-
-OS:Connection,
-  {498f8d33-238a-4ada-aba3-42d3c4bccd89}, !- Handle
-  {0105f672-ba97-40df-859d-a6f46a4a9190}, !- Name
-  {094bb2dd-de8f-44fa-9d75-89e8c5cadae8}, !- Source Object
-  3,                                      !- Outlet Port
-  {173dd446-1179-4d04-b267-d783c6523582}, !- Target Object
-  2;                                      !- Inlet Port
-
-OS:Connection,
-  {1c0bb770-b50e-4840-85dd-7b9c7df39e0e}, !- Handle
-  {bdaaeed4-9a9d-480f-b4cd-767470baeb61}, !- Name
-  {173dd446-1179-4d04-b267-d783c6523582}, !- Source Object
-  3,                                      !- Outlet Port
-  {2a94bc66-ebce-47c2-8c45-c9d93367c0d2}, !- Target Object
-  3;                                      !- Inlet Port
-
-OS:Connection,
-  {6f1b95ba-3833-43b0-8832-8ea597b1d3cd}, !- Handle
-  {c786afde-a547-433d-a862-8beff6ebdcba}, !- Name
-  {2a94bc66-ebce-47c2-8c45-c9d93367c0d2}, !- Source Object
-  4,                                      !- Outlet Port
-  {acfc2227-ec36-481f-9754-dec35426ace2}, !- Target Object
-  2;                                      !- Inlet Port
-
-OS:AdditionalProperties,
-  {6e83cfd8-c7c5-45c8-af89-100e05881f8b}, !- Handle
-  {b7782125-e6ff-4fd0-81a7-8e3e314be4ad}, !- Object Name
-  SizingInfoHVACSHR,                      !- Feature Name 1
-  String,                                 !- Feature Data Type 1
-  0.732,                                  !- Feature Value 1
-  SizingInfoGSHPCoil_BF_FT_SPEC,          !- Feature Name 2
-  String,                                 !- Feature Data Type 2
-  1.21005458&#44-0.006642&#440.0&#440.00348246&#440.0&#440.0, !- Feature Value 2
-  SizingInfoGSHPCoilBF,                   !- Feature Name 3
-  Double,                                 !- Feature Data Type 3
-  0.080600000000000005,                   !- Feature Value 3
-  SizingInfoHVACFracCoolLoadServed,       !- Feature Name 4
-  Double,                                 !- Feature Data Type 4
-  1,                                      !- Feature Value 4
-  SizingInfoGSHPBoreSpacing,              !- Feature Name 5
-  Double,                                 !- Feature Data Type 5
-  20,                                     !- Feature Value 5
-  SizingInfoGSHPBoreHoles,                !- Feature Name 6
-  String,                                 !- Feature Data Type 6
-  autosize,                               !- Feature Value 6
-  SizingInfoGSHPBoreDepth,                !- Feature Name 7
-  String,                                 !- Feature Data Type 7
-  autosize,                               !- Feature Value 7
-  SizingInfoGSHPBoreConfig,               !- Feature Name 8
-  String,                                 !- Feature Data Type 8
-  autosize,                               !- Feature Value 8
-  SizingInfoGSHPUTubeSpacingType,         !- Feature Name 9
-  String,                                 !- Feature Data Type 9
-  b;                                      !- Feature Value 9
-
-OS:AdditionalProperties,
-  {7e63c48a-e98e-4f83-baa7-adbc3ea22f1f}, !- Handle
-  {618e5286-94b7-40bd-a5b5-e3e6a537ef4d}, !- Object Name
-  SizingInfoHVACFracHeatLoadServed,       !- Feature Name 1
-  Double,                                 !- Feature Data Type 1
-  1;                                      !- Feature Value 1
-
-OS:EnergyManagementSystem:Program,
-  {dec998a7-991e-4163-b25f-41fc42d0b906}, !- Handle
-  res_gshp_vert_bore_pumps_program,       !- Name
-  Set unit_1_pumps_h = 0,                 !- Program Line 1
-  Set unit_1_pumps_c = 0,                 !- Program Line 2
-  If res_gshp_vert_bore_heating_coil_s > 0, !- Program Line 3
-  Set unit_1_pumps_h = res_gshp_vert_bore_pump_s, !- Program Line 4
-  ElseIf res_gshp_vert_bore_cooling_coil_s > 0, !- Program Line 5
-  Set unit_1_pumps_c = res_gshp_vert_bore_pump_s, !- Program Line 6
-  EndIf;                                  !- Program Line 7
-
-OS:EnergyManagementSystem:OutputVariable,
-  {ca909e52-2838-4dfd-a073-379a5de21997}, !- Handle
-  res gshp vert bore htg pump:Pumps:Electricity, !- Name
-  unit_1_pumps_h,                         !- EMS Variable Name
-  Summed,                                 !- Type of Data in Variable
-  SystemTimestep,                         !- Update Frequency
-  {dec998a7-991e-4163-b25f-41fc42d0b906}, !- EMS Program or Subroutine Name
-  J;                                      !- Units
-
-OS:EnergyManagementSystem:OutputVariable,
-  {ca3ebb17-00be-4ee9-bfb0-d990c743bb28}, !- Handle
-  res gshp vert bore clg pump:Pumps:Electricity, !- Name
-  unit_1_pumps_c,                         !- EMS Variable Name
-  Summed,                                 !- Type of Data in Variable
-  SystemTimestep,                         !- Update Frequency
-  {dec998a7-991e-4163-b25f-41fc42d0b906}, !- EMS Program or Subroutine Name
-  J;                                      !- Units
-
-OS:EnergyManagementSystem:ProgramCallingManager,
-  {a7c1b5ba-3d98-4cd9-bcd2-a22456ac2152}, !- Handle
-  res gshp vert bore pump program calling manager, !- Name
-  EndOfSystemTimestepBeforeHVACReporting, !- EnergyPlus Model Calling Point
-  {dec998a7-991e-4163-b25f-41fc42d0b906}; !- Program Name 1
-
-OS:Schedule:Ruleset,
-  {93439d09-886b-44ef-a9cb-599b62f9ddf2}, !- Handle
-  res heating season,                     !- Name
-  {3bd81977-4b5f-4b2d-aad8-f3180ab3398c}, !- Schedule Type Limits Name
-  {7fea4212-4cb3-43b7-90d7-da443633bcda}; !- Default Day Schedule Name
-
-OS:Schedule:Day,
-  {7fea4212-4cb3-43b7-90d7-da443633bcda}, !- Handle
-  Schedule Day 4,                         !- Name
-  {3bd81977-4b5f-4b2d-aad8-f3180ab3398c}, !- Schedule Type Limits Name
-  ,                                       !- Interpolate to Timestep
-  24,                                     !- Hour 1
-  0,                                      !- Minute 1
-  0;                                      !- Value Until Time 1
-
-OS:Schedule:Rule,
-  {d7ad8091-551a-48fc-a081-534eb6af4f9b}, !- Handle
-  res heating season allday rule1,        !- Name
-  {93439d09-886b-44ef-a9cb-599b62f9ddf2}, !- Schedule Ruleset Name
-  11,                                     !- Rule Order
-  {c747b277-c0bb-4909-a579-f3d41a637339}, !- Day Schedule Name
-  Yes,                                    !- Apply Sunday
-  Yes,                                    !- Apply Monday
-  Yes,                                    !- Apply Tuesday
-  Yes,                                    !- Apply Wednesday
-  Yes,                                    !- Apply Thursday
-  Yes,                                    !- Apply Friday
-  Yes,                                    !- Apply Saturday
-  ,                                       !- Apply Holiday
-  DateRange,                              !- Date Specification Type
-  1,                                      !- Start Month
-  1,                                      !- Start Day
-  1,                                      !- End Month
-  31;                                     !- End Day
-
-OS:Schedule:Day,
-  {c747b277-c0bb-4909-a579-f3d41a637339}, !- Handle
-  res heating season allday1,             !- Name
-  {3bd81977-4b5f-4b2d-aad8-f3180ab3398c}, !- Schedule Type Limits Name
-  ,                                       !- Interpolate to Timestep
-  24,                                     !- Hour 1
-  0,                                      !- Minute 1
-  1;                                      !- Value Until Time 1
-
-OS:Schedule:Rule,
-  {1aa39e20-a9f7-42ec-a8a1-a1449a9bc113}, !- Handle
-  res heating season allday rule2,        !- Name
-  {93439d09-886b-44ef-a9cb-599b62f9ddf2}, !- Schedule Ruleset Name
-  10,                                     !- Rule Order
-  {4c692e37-b6ee-4b45-8139-7c112e84520c}, !- Day Schedule Name
-  Yes,                                    !- Apply Sunday
-  Yes,                                    !- Apply Monday
-  Yes,                                    !- Apply Tuesday
-  Yes,                                    !- Apply Wednesday
-  Yes,                                    !- Apply Thursday
-  Yes,                                    !- Apply Friday
-  Yes,                                    !- Apply Saturday
-  ,                                       !- Apply Holiday
-  DateRange,                              !- Date Specification Type
-  2,                                      !- Start Month
-  1,                                      !- Start Day
-  2,                                      !- End Month
-  28;                                     !- End Day
-
-OS:Schedule:Day,
-  {4c692e37-b6ee-4b45-8139-7c112e84520c}, !- Handle
-  res heating season allday2,             !- Name
-  {3bd81977-4b5f-4b2d-aad8-f3180ab3398c}, !- Schedule Type Limits Name
-  ,                                       !- Interpolate to Timestep
-  24,                                     !- Hour 1
-  0,                                      !- Minute 1
-  1;                                      !- Value Until Time 1
-
-OS:Schedule:Rule,
-  {9fdbea7d-14e3-4e75-95ed-df22e5bbc2a8}, !- Handle
-  res heating season allday rule3,        !- Name
-  {93439d09-886b-44ef-a9cb-599b62f9ddf2}, !- Schedule Ruleset Name
-  9,                                      !- Rule Order
-  {c1d9b6e2-6231-4c00-9464-9045096ac375}, !- Day Schedule Name
-  Yes,                                    !- Apply Sunday
-  Yes,                                    !- Apply Monday
-  Yes,                                    !- Apply Tuesday
-  Yes,                                    !- Apply Wednesday
-  Yes,                                    !- Apply Thursday
-  Yes,                                    !- Apply Friday
-  Yes,                                    !- Apply Saturday
-  ,                                       !- Apply Holiday
-  DateRange,                              !- Date Specification Type
-  3,                                      !- Start Month
-  1,                                      !- Start Day
-  3,                                      !- End Month
-  31;                                     !- End Day
-
-OS:Schedule:Day,
-  {c1d9b6e2-6231-4c00-9464-9045096ac375}, !- Handle
-  res heating season allday3,             !- Name
-  {3bd81977-4b5f-4b2d-aad8-f3180ab3398c}, !- Schedule Type Limits Name
-  ,                                       !- Interpolate to Timestep
-  24,                                     !- Hour 1
-  0,                                      !- Minute 1
-  1;                                      !- Value Until Time 1
-
-OS:Schedule:Rule,
-  {31bae6ae-a096-4168-bce4-874dfff53b7c}, !- Handle
-  res heating season allday rule4,        !- Name
-  {93439d09-886b-44ef-a9cb-599b62f9ddf2}, !- Schedule Ruleset Name
-  8,                                      !- Rule Order
-  {66b5e451-09fb-4453-903e-e74d5e3d8768}, !- Day Schedule Name
-  Yes,                                    !- Apply Sunday
-  Yes,                                    !- Apply Monday
-  Yes,                                    !- Apply Tuesday
-  Yes,                                    !- Apply Wednesday
-  Yes,                                    !- Apply Thursday
-  Yes,                                    !- Apply Friday
-  Yes,                                    !- Apply Saturday
-  ,                                       !- Apply Holiday
-  DateRange,                              !- Date Specification Type
-  4,                                      !- Start Month
-  1,                                      !- Start Day
-  4,                                      !- End Month
-  30;                                     !- End Day
-
-OS:Schedule:Day,
-  {66b5e451-09fb-4453-903e-e74d5e3d8768}, !- Handle
-  res heating season allday4,             !- Name
-  {3bd81977-4b5f-4b2d-aad8-f3180ab3398c}, !- Schedule Type Limits Name
-  ,                                       !- Interpolate to Timestep
-  24,                                     !- Hour 1
-  0,                                      !- Minute 1
-  1;                                      !- Value Until Time 1
-
-OS:Schedule:Rule,
-  {879ac512-5c84-4061-867c-d9e9db285b7a}, !- Handle
-  res heating season allday rule5,        !- Name
-  {93439d09-886b-44ef-a9cb-599b62f9ddf2}, !- Schedule Ruleset Name
-  7,                                      !- Rule Order
-  {ae0c69e3-3ba3-43ca-a13e-39f9fde07756}, !- Day Schedule Name
-  Yes,                                    !- Apply Sunday
-  Yes,                                    !- Apply Monday
-  Yes,                                    !- Apply Tuesday
-  Yes,                                    !- Apply Wednesday
-  Yes,                                    !- Apply Thursday
-  Yes,                                    !- Apply Friday
-  Yes,                                    !- Apply Saturday
-  ,                                       !- Apply Holiday
-  DateRange,                              !- Date Specification Type
-  5,                                      !- Start Month
-  1,                                      !- Start Day
-  5,                                      !- End Month
-  31;                                     !- End Day
-
-OS:Schedule:Day,
-  {ae0c69e3-3ba3-43ca-a13e-39f9fde07756}, !- Handle
-  res heating season allday5,             !- Name
-  {3bd81977-4b5f-4b2d-aad8-f3180ab3398c}, !- Schedule Type Limits Name
-  ,                                       !- Interpolate to Timestep
-  24,                                     !- Hour 1
-  0,                                      !- Minute 1
-  1;                                      !- Value Until Time 1
-
-OS:Schedule:Rule,
-  {8ad9c9da-d790-416a-9260-4f97ccf66743}, !- Handle
-  res heating season allday rule6,        !- Name
-  {93439d09-886b-44ef-a9cb-599b62f9ddf2}, !- Schedule Ruleset Name
-  6,                                      !- Rule Order
-  {076d64b5-72bf-4f91-9a42-9503acf31347}, !- Day Schedule Name
-  Yes,                                    !- Apply Sunday
-  Yes,                                    !- Apply Monday
-  Yes,                                    !- Apply Tuesday
-  Yes,                                    !- Apply Wednesday
-  Yes,                                    !- Apply Thursday
-  Yes,                                    !- Apply Friday
-  Yes,                                    !- Apply Saturday
-  ,                                       !- Apply Holiday
-  DateRange,                              !- Date Specification Type
-  6,                                      !- Start Month
-  1,                                      !- Start Day
-  6,                                      !- End Month
-  30;                                     !- End Day
-
-OS:Schedule:Day,
-  {076d64b5-72bf-4f91-9a42-9503acf31347}, !- Handle
-  res heating season allday6,             !- Name
-  {3bd81977-4b5f-4b2d-aad8-f3180ab3398c}, !- Schedule Type Limits Name
-  ,                                       !- Interpolate to Timestep
-  24,                                     !- Hour 1
-  0,                                      !- Minute 1
-  1;                                      !- Value Until Time 1
-
-OS:Schedule:Rule,
-  {3a6dc620-8f5d-4cd3-b831-07709735fb6f}, !- Handle
-  res heating season allday rule7,        !- Name
-  {93439d09-886b-44ef-a9cb-599b62f9ddf2}, !- Schedule Ruleset Name
-  5,                                      !- Rule Order
-  {169361d8-0ecc-4815-bb67-9bc9748e8a9e}, !- Day Schedule Name
-  Yes,                                    !- Apply Sunday
-  Yes,                                    !- Apply Monday
-  Yes,                                    !- Apply Tuesday
-  Yes,                                    !- Apply Wednesday
-  Yes,                                    !- Apply Thursday
-  Yes,                                    !- Apply Friday
-  Yes,                                    !- Apply Saturday
-  ,                                       !- Apply Holiday
-  DateRange,                              !- Date Specification Type
-  7,                                      !- Start Month
-  1,                                      !- Start Day
-  7,                                      !- End Month
-  31;                                     !- End Day
-
-OS:Schedule:Day,
-  {169361d8-0ecc-4815-bb67-9bc9748e8a9e}, !- Handle
-  res heating season allday7,             !- Name
-  {3bd81977-4b5f-4b2d-aad8-f3180ab3398c}, !- Schedule Type Limits Name
-  ,                                       !- Interpolate to Timestep
-  24,                                     !- Hour 1
-  0,                                      !- Minute 1
-  1;                                      !- Value Until Time 1
-
-OS:Schedule:Rule,
-  {8c8ee17b-e034-4933-b3c2-73a2024910e1}, !- Handle
-  res heating season allday rule8,        !- Name
-  {93439d09-886b-44ef-a9cb-599b62f9ddf2}, !- Schedule Ruleset Name
-  4,                                      !- Rule Order
-  {89ce07af-f5b8-495d-9172-a5acd271cd9a}, !- Day Schedule Name
-  Yes,                                    !- Apply Sunday
-  Yes,                                    !- Apply Monday
-  Yes,                                    !- Apply Tuesday
-  Yes,                                    !- Apply Wednesday
-  Yes,                                    !- Apply Thursday
-  Yes,                                    !- Apply Friday
-  Yes,                                    !- Apply Saturday
-  ,                                       !- Apply Holiday
-  DateRange,                              !- Date Specification Type
-  8,                                      !- Start Month
-  1,                                      !- Start Day
-  8,                                      !- End Month
-  31;                                     !- End Day
-
-OS:Schedule:Day,
-  {89ce07af-f5b8-495d-9172-a5acd271cd9a}, !- Handle
-  res heating season allday8,             !- Name
-  {3bd81977-4b5f-4b2d-aad8-f3180ab3398c}, !- Schedule Type Limits Name
-  ,                                       !- Interpolate to Timestep
-  24,                                     !- Hour 1
-  0,                                      !- Minute 1
-  1;                                      !- Value Until Time 1
-
-OS:Schedule:Rule,
-  {8834e0b8-4818-4388-8f68-55d9f2af7dbb}, !- Handle
-  res heating season allday rule9,        !- Name
-  {93439d09-886b-44ef-a9cb-599b62f9ddf2}, !- Schedule Ruleset Name
-  3,                                      !- Rule Order
-  {90cc5daa-14a5-480a-b23b-0c60754be993}, !- Day Schedule Name
-  Yes,                                    !- Apply Sunday
-  Yes,                                    !- Apply Monday
-  Yes,                                    !- Apply Tuesday
-  Yes,                                    !- Apply Wednesday
-  Yes,                                    !- Apply Thursday
-  Yes,                                    !- Apply Friday
-  Yes,                                    !- Apply Saturday
-  ,                                       !- Apply Holiday
-  DateRange,                              !- Date Specification Type
-  9,                                      !- Start Month
-  1,                                      !- Start Day
-  9,                                      !- End Month
-  30;                                     !- End Day
-
-OS:Schedule:Day,
-  {90cc5daa-14a5-480a-b23b-0c60754be993}, !- Handle
-  res heating season allday9,             !- Name
-  {3bd81977-4b5f-4b2d-aad8-f3180ab3398c}, !- Schedule Type Limits Name
-  ,                                       !- Interpolate to Timestep
-  24,                                     !- Hour 1
-  0,                                      !- Minute 1
-  1;                                      !- Value Until Time 1
-
-OS:Schedule:Rule,
-  {6633d092-3b4b-4f23-9097-897727af095b}, !- Handle
-  res heating season allday rule10,       !- Name
-  {93439d09-886b-44ef-a9cb-599b62f9ddf2}, !- Schedule Ruleset Name
-  2,                                      !- Rule Order
-  {956a1251-18d5-49b9-846b-0f70b5cf8bbf}, !- Day Schedule Name
-  Yes,                                    !- Apply Sunday
-  Yes,                                    !- Apply Monday
-  Yes,                                    !- Apply Tuesday
-  Yes,                                    !- Apply Wednesday
-  Yes,                                    !- Apply Thursday
-  Yes,                                    !- Apply Friday
-  Yes,                                    !- Apply Saturday
-  ,                                       !- Apply Holiday
-  DateRange,                              !- Date Specification Type
-  10,                                     !- Start Month
-  1,                                      !- Start Day
-  10,                                     !- End Month
-  31;                                     !- End Day
-
-OS:Schedule:Day,
-  {956a1251-18d5-49b9-846b-0f70b5cf8bbf}, !- Handle
-  res heating season allday10,            !- Name
-  {3bd81977-4b5f-4b2d-aad8-f3180ab3398c}, !- Schedule Type Limits Name
-  ,                                       !- Interpolate to Timestep
-  24,                                     !- Hour 1
-  0,                                      !- Minute 1
-  1;                                      !- Value Until Time 1
-
-OS:Schedule:Rule,
-  {033cdac2-96bd-4ca2-9020-469f284d9295}, !- Handle
-  res heating season allday rule11,       !- Name
-  {93439d09-886b-44ef-a9cb-599b62f9ddf2}, !- Schedule Ruleset Name
-  1,                                      !- Rule Order
-  {3bcb1183-72fc-4518-b36c-5d18bf9161af}, !- Day Schedule Name
-  Yes,                                    !- Apply Sunday
-  Yes,                                    !- Apply Monday
-  Yes,                                    !- Apply Tuesday
-  Yes,                                    !- Apply Wednesday
-  Yes,                                    !- Apply Thursday
-  Yes,                                    !- Apply Friday
-  Yes,                                    !- Apply Saturday
-  ,                                       !- Apply Holiday
-  DateRange,                              !- Date Specification Type
-  11,                                     !- Start Month
-  1,                                      !- Start Day
-  11,                                     !- End Month
-  30;                                     !- End Day
-
-OS:Schedule:Day,
-  {3bcb1183-72fc-4518-b36c-5d18bf9161af}, !- Handle
-  res heating season allday11,            !- Name
-  {3bd81977-4b5f-4b2d-aad8-f3180ab3398c}, !- Schedule Type Limits Name
-  ,                                       !- Interpolate to Timestep
-  24,                                     !- Hour 1
-  0,                                      !- Minute 1
-  1;                                      !- Value Until Time 1
-
-OS:Schedule:Rule,
-  {026f20cf-6533-4b12-bf8b-7fede847cf5d}, !- Handle
-  res heating season allday rule12,       !- Name
-  {93439d09-886b-44ef-a9cb-599b62f9ddf2}, !- Schedule Ruleset Name
-  0,                                      !- Rule Order
-  {c2c1d7b2-2536-43e0-b9d8-1e368d41e324}, !- Day Schedule Name
-  Yes,                                    !- Apply Sunday
-  Yes,                                    !- Apply Monday
-  Yes,                                    !- Apply Tuesday
-  Yes,                                    !- Apply Wednesday
-  Yes,                                    !- Apply Thursday
-  Yes,                                    !- Apply Friday
-  Yes,                                    !- Apply Saturday
-  ,                                       !- Apply Holiday
-  DateRange,                              !- Date Specification Type
-  12,                                     !- Start Month
-  1,                                      !- Start Day
-  12,                                     !- End Month
-  31;                                     !- End Day
-
-OS:Schedule:Day,
-  {c2c1d7b2-2536-43e0-b9d8-1e368d41e324}, !- Handle
-  res heating season allday12,            !- Name
-  {3bd81977-4b5f-4b2d-aad8-f3180ab3398c}, !- Schedule Type Limits Name
-  ,                                       !- Interpolate to Timestep
-  24,                                     !- Hour 1
-  0,                                      !- Minute 1
-  1;                                      !- Value Until Time 1
-
-OS:ThermostatSetpoint:DualSetpoint,
-  {44b4d45b-cee7-432b-9866-00dd27147e83}, !- Handle
-  living zone temperature setpoint,       !- Name
-  {e36f6493-5688-4d99-8369-5668d3047c56}, !- Heating Setpoint Temperature Schedule Name
-  {573991a3-298d-4a46-8502-c999010a3292}; !- Cooling Setpoint Temperature Schedule Name
-
-OS:ScheduleTypeLimits,
-  {c4327d85-426d-4092-a4ac-a084a556724f}, !- Handle
-  Temperature,                            !- Name
-  ,                                       !- Lower Limit Value
-  ,                                       !- Upper Limit Value
-  Continuous,                             !- Numeric Type
-  Temperature;                            !- Unit Type
-
-OS:Schedule:Ruleset,
-  {f95d2c73-19ad-4e3b-bccc-023d8c181717}, !- Handle
-  res cooling season,                     !- Name
-  {3bd81977-4b5f-4b2d-aad8-f3180ab3398c}, !- Schedule Type Limits Name
-  {5c8d2d52-39de-4653-95e2-8e90df907bd6}; !- Default Day Schedule Name
-
-OS:Schedule:Day,
-  {5c8d2d52-39de-4653-95e2-8e90df907bd6}, !- Handle
-  Schedule Day 1,                         !- Name
-  {3bd81977-4b5f-4b2d-aad8-f3180ab3398c}, !- Schedule Type Limits Name
-=======
   {13b85597-5fcc-4bdd-a306-555b9ab5ec21}, !- Handle
   {a459b246-ed76-463f-97f5-5fa3563d9756}, !- Object Name
   Units Represented,                      !- Feature Name 1
@@ -3716,1148 +1410,16 @@
   {01bfc8c2-87ef-43d9-bef2-b75c151732ff}, !- Handle
   Schedule Day 1,                         !- Name
   ,                                       !- Schedule Type Limits Name
->>>>>>> 30cb9182
   ,                                       !- Interpolate to Timestep
   24,                                     !- Hour 1
   0,                                      !- Minute 1
   0;                                      !- Value Until Time 1
 
-<<<<<<< HEAD
-OS:Schedule:Rule,
-  {bb25143c-d565-4abc-b665-1a43e5de7db2}, !- Handle
-  res cooling season allday rule1,        !- Name
-  {f95d2c73-19ad-4e3b-bccc-023d8c181717}, !- Schedule Ruleset Name
-  11,                                     !- Rule Order
-  {ae065d4a-2225-443e-bda3-724a562884b2}, !- Day Schedule Name
-  Yes,                                    !- Apply Sunday
-  Yes,                                    !- Apply Monday
-  Yes,                                    !- Apply Tuesday
-  Yes,                                    !- Apply Wednesday
-  Yes,                                    !- Apply Thursday
-  Yes,                                    !- Apply Friday
-  Yes,                                    !- Apply Saturday
-  ,                                       !- Apply Holiday
-  DateRange,                              !- Date Specification Type
-  1,                                      !- Start Month
-  1,                                      !- Start Day
-  1,                                      !- End Month
-  31;                                     !- End Day
-
 OS:Schedule:Day,
-  {ae065d4a-2225-443e-bda3-724a562884b2}, !- Handle
-  res cooling season allday1,             !- Name
-  {3bd81977-4b5f-4b2d-aad8-f3180ab3398c}, !- Schedule Type Limits Name
+  {da457348-c505-4a9c-b462-73c98df9e31b}, !- Handle
+  Schedule Day 2,                         !- Name
+  ,                                       !- Schedule Type Limits Name
   ,                                       !- Interpolate to Timestep
   24,                                     !- Hour 1
   0,                                      !- Minute 1
   1;                                      !- Value Until Time 1
-
-OS:Schedule:Rule,
-  {628cf093-8f10-45da-b26f-434d56fc6a8c}, !- Handle
-  res cooling season allday rule2,        !- Name
-  {f95d2c73-19ad-4e3b-bccc-023d8c181717}, !- Schedule Ruleset Name
-  10,                                     !- Rule Order
-  {cb8a25e1-fc4a-45a6-a230-686dc773b01a}, !- Day Schedule Name
-  Yes,                                    !- Apply Sunday
-  Yes,                                    !- Apply Monday
-  Yes,                                    !- Apply Tuesday
-  Yes,                                    !- Apply Wednesday
-  Yes,                                    !- Apply Thursday
-  Yes,                                    !- Apply Friday
-  Yes,                                    !- Apply Saturday
-  ,                                       !- Apply Holiday
-  DateRange,                              !- Date Specification Type
-  2,                                      !- Start Month
-  1,                                      !- Start Day
-  2,                                      !- End Month
-  28;                                     !- End Day
-
-OS:Schedule:Day,
-  {cb8a25e1-fc4a-45a6-a230-686dc773b01a}, !- Handle
-  res cooling season allday2,             !- Name
-  {3bd81977-4b5f-4b2d-aad8-f3180ab3398c}, !- Schedule Type Limits Name
-  ,                                       !- Interpolate to Timestep
-  24,                                     !- Hour 1
-  0,                                      !- Minute 1
-  1;                                      !- Value Until Time 1
-
-OS:Schedule:Rule,
-  {52311e03-2728-41e3-ac0e-34e061bb7779}, !- Handle
-  res cooling season allday rule3,        !- Name
-  {f95d2c73-19ad-4e3b-bccc-023d8c181717}, !- Schedule Ruleset Name
-  9,                                      !- Rule Order
-  {4ba0addb-58b8-492f-8dbf-916eb579b38a}, !- Day Schedule Name
-  Yes,                                    !- Apply Sunday
-  Yes,                                    !- Apply Monday
-  Yes,                                    !- Apply Tuesday
-  Yes,                                    !- Apply Wednesday
-  Yes,                                    !- Apply Thursday
-  Yes,                                    !- Apply Friday
-  Yes,                                    !- Apply Saturday
-  ,                                       !- Apply Holiday
-  DateRange,                              !- Date Specification Type
-  3,                                      !- Start Month
-  1,                                      !- Start Day
-  3,                                      !- End Month
-  31;                                     !- End Day
-
-OS:Schedule:Day,
-  {4ba0addb-58b8-492f-8dbf-916eb579b38a}, !- Handle
-  res cooling season allday3,             !- Name
-  {3bd81977-4b5f-4b2d-aad8-f3180ab3398c}, !- Schedule Type Limits Name
-  ,                                       !- Interpolate to Timestep
-  24,                                     !- Hour 1
-  0,                                      !- Minute 1
-  1;                                      !- Value Until Time 1
-
-OS:Schedule:Rule,
-  {4b6c4a38-52ed-4c49-8eb2-73de5d1d2be1}, !- Handle
-  res cooling season allday rule4,        !- Name
-  {f95d2c73-19ad-4e3b-bccc-023d8c181717}, !- Schedule Ruleset Name
-  8,                                      !- Rule Order
-  {5c8722fe-155b-4f30-8d97-4d7704adec48}, !- Day Schedule Name
-  Yes,                                    !- Apply Sunday
-  Yes,                                    !- Apply Monday
-  Yes,                                    !- Apply Tuesday
-  Yes,                                    !- Apply Wednesday
-  Yes,                                    !- Apply Thursday
-  Yes,                                    !- Apply Friday
-  Yes,                                    !- Apply Saturday
-  ,                                       !- Apply Holiday
-  DateRange,                              !- Date Specification Type
-  4,                                      !- Start Month
-  1,                                      !- Start Day
-  4,                                      !- End Month
-  30;                                     !- End Day
-
-OS:Schedule:Day,
-  {5c8722fe-155b-4f30-8d97-4d7704adec48}, !- Handle
-  res cooling season allday4,             !- Name
-  {3bd81977-4b5f-4b2d-aad8-f3180ab3398c}, !- Schedule Type Limits Name
-  ,                                       !- Interpolate to Timestep
-  24,                                     !- Hour 1
-  0,                                      !- Minute 1
-  1;                                      !- Value Until Time 1
-
-OS:Schedule:Rule,
-  {ae2764ab-1104-44d3-a82a-119f5ffb3ead}, !- Handle
-  res cooling season allday rule5,        !- Name
-  {f95d2c73-19ad-4e3b-bccc-023d8c181717}, !- Schedule Ruleset Name
-  7,                                      !- Rule Order
-  {c7b69855-99e4-4538-a9ce-4cc75aad898a}, !- Day Schedule Name
-  Yes,                                    !- Apply Sunday
-  Yes,                                    !- Apply Monday
-  Yes,                                    !- Apply Tuesday
-  Yes,                                    !- Apply Wednesday
-  Yes,                                    !- Apply Thursday
-  Yes,                                    !- Apply Friday
-  Yes,                                    !- Apply Saturday
-  ,                                       !- Apply Holiday
-  DateRange,                              !- Date Specification Type
-  5,                                      !- Start Month
-  1,                                      !- Start Day
-  5,                                      !- End Month
-  31;                                     !- End Day
-
-OS:Schedule:Day,
-  {c7b69855-99e4-4538-a9ce-4cc75aad898a}, !- Handle
-  res cooling season allday5,             !- Name
-  {3bd81977-4b5f-4b2d-aad8-f3180ab3398c}, !- Schedule Type Limits Name
-  ,                                       !- Interpolate to Timestep
-  24,                                     !- Hour 1
-  0,                                      !- Minute 1
-  1;                                      !- Value Until Time 1
-
-OS:Schedule:Rule,
-  {45c3d9cf-00db-41c4-9ff8-190e2a027d7f}, !- Handle
-  res cooling season allday rule6,        !- Name
-  {f95d2c73-19ad-4e3b-bccc-023d8c181717}, !- Schedule Ruleset Name
-  6,                                      !- Rule Order
-  {adb272c6-5db6-482d-a609-bede350f4586}, !- Day Schedule Name
-  Yes,                                    !- Apply Sunday
-  Yes,                                    !- Apply Monday
-  Yes,                                    !- Apply Tuesday
-  Yes,                                    !- Apply Wednesday
-  Yes,                                    !- Apply Thursday
-  Yes,                                    !- Apply Friday
-  Yes,                                    !- Apply Saturday
-  ,                                       !- Apply Holiday
-  DateRange,                              !- Date Specification Type
-  6,                                      !- Start Month
-  1,                                      !- Start Day
-  6,                                      !- End Month
-  30;                                     !- End Day
-
-OS:Schedule:Day,
-  {adb272c6-5db6-482d-a609-bede350f4586}, !- Handle
-  res cooling season allday6,             !- Name
-  {3bd81977-4b5f-4b2d-aad8-f3180ab3398c}, !- Schedule Type Limits Name
-  ,                                       !- Interpolate to Timestep
-  24,                                     !- Hour 1
-  0,                                      !- Minute 1
-  1;                                      !- Value Until Time 1
-
-OS:Schedule:Rule,
-  {b83edde9-b4a9-4cd4-b3b3-bbb5826960da}, !- Handle
-  res cooling season allday rule7,        !- Name
-  {f95d2c73-19ad-4e3b-bccc-023d8c181717}, !- Schedule Ruleset Name
-  5,                                      !- Rule Order
-  {ac4fbd70-19cf-4a76-b481-2f3fda9d2c8c}, !- Day Schedule Name
-  Yes,                                    !- Apply Sunday
-  Yes,                                    !- Apply Monday
-  Yes,                                    !- Apply Tuesday
-  Yes,                                    !- Apply Wednesday
-  Yes,                                    !- Apply Thursday
-  Yes,                                    !- Apply Friday
-  Yes,                                    !- Apply Saturday
-  ,                                       !- Apply Holiday
-  DateRange,                              !- Date Specification Type
-  7,                                      !- Start Month
-  1,                                      !- Start Day
-  7,                                      !- End Month
-  31;                                     !- End Day
-
-OS:Schedule:Day,
-  {ac4fbd70-19cf-4a76-b481-2f3fda9d2c8c}, !- Handle
-  res cooling season allday7,             !- Name
-  {3bd81977-4b5f-4b2d-aad8-f3180ab3398c}, !- Schedule Type Limits Name
-  ,                                       !- Interpolate to Timestep
-  24,                                     !- Hour 1
-  0,                                      !- Minute 1
-  1;                                      !- Value Until Time 1
-
-OS:Schedule:Rule,
-  {939ec15b-6a61-42bf-8441-b8fa714dbffb}, !- Handle
-  res cooling season allday rule8,        !- Name
-  {f95d2c73-19ad-4e3b-bccc-023d8c181717}, !- Schedule Ruleset Name
-  4,                                      !- Rule Order
-  {9b56a09a-dace-4010-bca3-fd8d9d91808f}, !- Day Schedule Name
-  Yes,                                    !- Apply Sunday
-  Yes,                                    !- Apply Monday
-  Yes,                                    !- Apply Tuesday
-  Yes,                                    !- Apply Wednesday
-  Yes,                                    !- Apply Thursday
-  Yes,                                    !- Apply Friday
-  Yes,                                    !- Apply Saturday
-  ,                                       !- Apply Holiday
-  DateRange,                              !- Date Specification Type
-  8,                                      !- Start Month
-  1,                                      !- Start Day
-  8,                                      !- End Month
-  31;                                     !- End Day
-
-OS:Schedule:Day,
-  {9b56a09a-dace-4010-bca3-fd8d9d91808f}, !- Handle
-  res cooling season allday8,             !- Name
-  {3bd81977-4b5f-4b2d-aad8-f3180ab3398c}, !- Schedule Type Limits Name
-  ,                                       !- Interpolate to Timestep
-  24,                                     !- Hour 1
-  0,                                      !- Minute 1
-  1;                                      !- Value Until Time 1
-
-OS:Schedule:Rule,
-  {63f3df45-17c5-4bd2-a07c-d0f0b39af8a9}, !- Handle
-  res cooling season allday rule9,        !- Name
-  {f95d2c73-19ad-4e3b-bccc-023d8c181717}, !- Schedule Ruleset Name
-  3,                                      !- Rule Order
-  {10bf26f0-a5b2-4e06-b086-17c623d42bb8}, !- Day Schedule Name
-  Yes,                                    !- Apply Sunday
-  Yes,                                    !- Apply Monday
-  Yes,                                    !- Apply Tuesday
-  Yes,                                    !- Apply Wednesday
-  Yes,                                    !- Apply Thursday
-  Yes,                                    !- Apply Friday
-  Yes,                                    !- Apply Saturday
-  ,                                       !- Apply Holiday
-  DateRange,                              !- Date Specification Type
-  9,                                      !- Start Month
-  1,                                      !- Start Day
-  9,                                      !- End Month
-  30;                                     !- End Day
-
-OS:Schedule:Day,
-  {10bf26f0-a5b2-4e06-b086-17c623d42bb8}, !- Handle
-  res cooling season allday9,             !- Name
-  {3bd81977-4b5f-4b2d-aad8-f3180ab3398c}, !- Schedule Type Limits Name
-  ,                                       !- Interpolate to Timestep
-  24,                                     !- Hour 1
-  0,                                      !- Minute 1
-  1;                                      !- Value Until Time 1
-
-OS:Schedule:Rule,
-  {b100a3dd-8c5c-486a-9b7a-e42f61ba0265}, !- Handle
-  res cooling season allday rule10,       !- Name
-  {f95d2c73-19ad-4e3b-bccc-023d8c181717}, !- Schedule Ruleset Name
-  2,                                      !- Rule Order
-  {27b54c10-b582-4ae0-ad4e-e62efb31cad8}, !- Day Schedule Name
-  Yes,                                    !- Apply Sunday
-  Yes,                                    !- Apply Monday
-  Yes,                                    !- Apply Tuesday
-  Yes,                                    !- Apply Wednesday
-  Yes,                                    !- Apply Thursday
-  Yes,                                    !- Apply Friday
-  Yes,                                    !- Apply Saturday
-  ,                                       !- Apply Holiday
-  DateRange,                              !- Date Specification Type
-  10,                                     !- Start Month
-  1,                                      !- Start Day
-  10,                                     !- End Month
-  31;                                     !- End Day
-
-OS:Schedule:Day,
-  {27b54c10-b582-4ae0-ad4e-e62efb31cad8}, !- Handle
-  res cooling season allday10,            !- Name
-  {3bd81977-4b5f-4b2d-aad8-f3180ab3398c}, !- Schedule Type Limits Name
-  ,                                       !- Interpolate to Timestep
-  24,                                     !- Hour 1
-  0,                                      !- Minute 1
-  1;                                      !- Value Until Time 1
-
-OS:Schedule:Rule,
-  {9a40f348-ca60-4c5e-83e0-f7fc460806ee}, !- Handle
-  res cooling season allday rule11,       !- Name
-  {f95d2c73-19ad-4e3b-bccc-023d8c181717}, !- Schedule Ruleset Name
-  1,                                      !- Rule Order
-  {2b71c527-5318-4807-91d8-8f059121693e}, !- Day Schedule Name
-  Yes,                                    !- Apply Sunday
-  Yes,                                    !- Apply Monday
-  Yes,                                    !- Apply Tuesday
-  Yes,                                    !- Apply Wednesday
-  Yes,                                    !- Apply Thursday
-  Yes,                                    !- Apply Friday
-  Yes,                                    !- Apply Saturday
-  ,                                       !- Apply Holiday
-  DateRange,                              !- Date Specification Type
-  11,                                     !- Start Month
-  1,                                      !- Start Day
-  11,                                     !- End Month
-  30;                                     !- End Day
-
-OS:Schedule:Day,
-  {2b71c527-5318-4807-91d8-8f059121693e}, !- Handle
-  res cooling season allday11,            !- Name
-  {3bd81977-4b5f-4b2d-aad8-f3180ab3398c}, !- Schedule Type Limits Name
-  ,                                       !- Interpolate to Timestep
-  24,                                     !- Hour 1
-  0,                                      !- Minute 1
-  1;                                      !- Value Until Time 1
-
-OS:Schedule:Rule,
-  {d1e51a43-76f0-4725-b607-7e75561b8ed4}, !- Handle
-  res cooling season allday rule12,       !- Name
-  {f95d2c73-19ad-4e3b-bccc-023d8c181717}, !- Schedule Ruleset Name
-  0,                                      !- Rule Order
-  {3d0af3f8-e19f-4c4b-ba0e-969d3cf8a0f6}, !- Day Schedule Name
-  Yes,                                    !- Apply Sunday
-  Yes,                                    !- Apply Monday
-  Yes,                                    !- Apply Tuesday
-  Yes,                                    !- Apply Wednesday
-  Yes,                                    !- Apply Thursday
-  Yes,                                    !- Apply Friday
-  Yes,                                    !- Apply Saturday
-  ,                                       !- Apply Holiday
-  DateRange,                              !- Date Specification Type
-  12,                                     !- Start Month
-  1,                                      !- Start Day
-  12,                                     !- End Month
-  31;                                     !- End Day
-
-OS:Schedule:Day,
-  {3d0af3f8-e19f-4c4b-ba0e-969d3cf8a0f6}, !- Handle
-  res cooling season allday12,            !- Name
-  {3bd81977-4b5f-4b2d-aad8-f3180ab3398c}, !- Schedule Type Limits Name
-=======
-OS:Schedule:Day,
-  {da457348-c505-4a9c-b462-73c98df9e31b}, !- Handle
-  Schedule Day 2,                         !- Name
-  ,                                       !- Schedule Type Limits Name
->>>>>>> 30cb9182
-  ,                                       !- Interpolate to Timestep
-  24,                                     !- Hour 1
-  0,                                      !- Minute 1
-  1;                                      !- Value Until Time 1
-<<<<<<< HEAD
-
-OS:AdditionalProperties,
-  {26a0a09f-9a7a-4984-b19a-98094f6c08b3}, !- Handle
-  {44b4d45b-cee7-432b-9866-00dd27147e83}, !- Object Name
-  htg_wkdy,                               !- Feature Name 1
-  String,                                 !- Feature Data Type 1
-  21.6666666666667&#4421.6666666666667&#4421.6666666666667&#4421.6666666666667&#4421.6666666666667&#4421.6666666666667&#4421.6666666666667&#4421.6666666666667&#4421.6666666666667&#4421.6666666666667&#4421.6666666666667&#4421.6666666666667&#4421.6666666666667&#4421.6666666666667&#4421.6666666666667&#4421.6666666666667&#4421.6666666666667&#4421.6666666666667&#4421.6666666666667&#4421.6666666666667&#4421.6666666666667&#4421.6666666666667&#4421.6666666666667&#4421.6666666666667, !- Feature Value 1
-  htg_wked,                               !- Feature Name 2
-  String,                                 !- Feature Data Type 2
-  21.6666666666667&#4421.6666666666667&#4421.6666666666667&#4421.6666666666667&#4421.6666666666667&#4421.6666666666667&#4421.6666666666667&#4421.6666666666667&#4421.6666666666667&#4421.6666666666667&#4421.6666666666667&#4421.6666666666667&#4421.6666666666667&#4421.6666666666667&#4421.6666666666667&#4421.6666666666667&#4421.6666666666667&#4421.6666666666667&#4421.6666666666667&#4421.6666666666667&#4421.6666666666667&#4421.6666666666667&#4421.6666666666667&#4421.6666666666667, !- Feature Value 2
-  clg_wkdy,                               !- Feature Name 3
-  String,                                 !- Feature Data Type 3
-  24.444444444444443&#4424.444444444444443&#4424.444444444444443&#4424.444444444444443&#4424.444444444444443&#4424.444444444444443&#4424.444444444444443&#4424.444444444444443&#4424.444444444444443&#4424.444444444444443&#4424.444444444444443&#4424.444444444444443&#4424.444444444444443&#4424.444444444444443&#4424.444444444444443&#4424.444444444444443&#4424.444444444444443&#4424.444444444444443&#4424.444444444444443&#4424.444444444444443&#4424.444444444444443&#4424.444444444444443&#4424.444444444444443&#4424.444444444444443, !- Feature Value 3
-  clg_wked,                               !- Feature Name 4
-  String,                                 !- Feature Data Type 4
-  24.444444444444443&#4424.444444444444443&#4424.444444444444443&#4424.444444444444443&#4424.444444444444443&#4424.444444444444443&#4424.444444444444443&#4424.444444444444443&#4424.444444444444443&#4424.444444444444443&#4424.444444444444443&#4424.444444444444443&#4424.444444444444443&#4424.444444444444443&#4424.444444444444443&#4424.444444444444443&#4424.444444444444443&#4424.444444444444443&#4424.444444444444443&#4424.444444444444443&#4424.444444444444443&#4424.444444444444443&#4424.444444444444443&#4424.444444444444443; !- Feature Value 4
-
-OS:Schedule:Ruleset,
-  {e36f6493-5688-4d99-8369-5668d3047c56}, !- Handle
-  res heating setpoint,                   !- Name
-  {c4327d85-426d-4092-a4ac-a084a556724f}, !- Schedule Type Limits Name
-  {7804a088-73d0-46c4-8a5e-11ffaba7aa49}, !- Default Day Schedule Name
-  {cd94e89e-714a-4b6a-aff1-11ac6afa8275}, !- Summer Design Day Schedule Name
-  {ab8ff437-29d0-4c67-b292-242dbcaa9750}; !- Winter Design Day Schedule Name
-
-OS:Schedule:Day,
-  {7804a088-73d0-46c4-8a5e-11ffaba7aa49}, !- Handle
-  Schedule Day 6,                         !- Name
-  {c4327d85-426d-4092-a4ac-a084a556724f}, !- Schedule Type Limits Name
-  ,                                       !- Interpolate to Timestep
-  24,                                     !- Hour 1
-  0,                                      !- Minute 1
-  0;                                      !- Value Until Time 1
-
-OS:Schedule:Rule,
-  {0890257a-b4fc-4c5c-b3cc-2cf9aa8b52a1}, !- Handle
-  res heating setpoint allday rule1,      !- Name
-  {e36f6493-5688-4d99-8369-5668d3047c56}, !- Schedule Ruleset Name
-  11,                                     !- Rule Order
-  {8be4e346-916f-4e59-addd-8a2aa75dd4a7}, !- Day Schedule Name
-  Yes,                                    !- Apply Sunday
-  Yes,                                    !- Apply Monday
-  Yes,                                    !- Apply Tuesday
-  Yes,                                    !- Apply Wednesday
-  Yes,                                    !- Apply Thursday
-  Yes,                                    !- Apply Friday
-  Yes,                                    !- Apply Saturday
-  ,                                       !- Apply Holiday
-  DateRange,                              !- Date Specification Type
-  1,                                      !- Start Month
-  1,                                      !- Start Day
-  1,                                      !- End Month
-  31;                                     !- End Day
-
-OS:Schedule:Day,
-  {8be4e346-916f-4e59-addd-8a2aa75dd4a7}, !- Handle
-  res heating setpoint allday1,           !- Name
-  {c4327d85-426d-4092-a4ac-a084a556724f}, !- Schedule Type Limits Name
-  ,                                       !- Interpolate to Timestep
-  24,                                     !- Hour 1
-  0,                                      !- Minute 1
-  21.6666666666667;                       !- Value Until Time 1
-
-OS:Schedule:Rule,
-  {2c7ef8e0-8d8f-416b-b2dd-42c06f45f187}, !- Handle
-  res heating setpoint allday rule2,      !- Name
-  {e36f6493-5688-4d99-8369-5668d3047c56}, !- Schedule Ruleset Name
-  10,                                     !- Rule Order
-  {abd7bb23-a8bc-4c70-9859-7154ddf9d7d0}, !- Day Schedule Name
-  Yes,                                    !- Apply Sunday
-  Yes,                                    !- Apply Monday
-  Yes,                                    !- Apply Tuesday
-  Yes,                                    !- Apply Wednesday
-  Yes,                                    !- Apply Thursday
-  Yes,                                    !- Apply Friday
-  Yes,                                    !- Apply Saturday
-  ,                                       !- Apply Holiday
-  DateRange,                              !- Date Specification Type
-  2,                                      !- Start Month
-  1,                                      !- Start Day
-  2,                                      !- End Month
-  28;                                     !- End Day
-
-OS:Schedule:Day,
-  {abd7bb23-a8bc-4c70-9859-7154ddf9d7d0}, !- Handle
-  res heating setpoint allday2,           !- Name
-  {c4327d85-426d-4092-a4ac-a084a556724f}, !- Schedule Type Limits Name
-  ,                                       !- Interpolate to Timestep
-  24,                                     !- Hour 1
-  0,                                      !- Minute 1
-  21.6666666666667;                       !- Value Until Time 1
-
-OS:Schedule:Rule,
-  {7384f931-7295-40df-94c4-5298dcf1aeb8}, !- Handle
-  res heating setpoint allday rule3,      !- Name
-  {e36f6493-5688-4d99-8369-5668d3047c56}, !- Schedule Ruleset Name
-  9,                                      !- Rule Order
-  {89b99a82-d422-488b-a2b4-cef3adbd1637}, !- Day Schedule Name
-  Yes,                                    !- Apply Sunday
-  Yes,                                    !- Apply Monday
-  Yes,                                    !- Apply Tuesday
-  Yes,                                    !- Apply Wednesday
-  Yes,                                    !- Apply Thursday
-  Yes,                                    !- Apply Friday
-  Yes,                                    !- Apply Saturday
-  ,                                       !- Apply Holiday
-  DateRange,                              !- Date Specification Type
-  3,                                      !- Start Month
-  1,                                      !- Start Day
-  3,                                      !- End Month
-  31;                                     !- End Day
-
-OS:Schedule:Day,
-  {89b99a82-d422-488b-a2b4-cef3adbd1637}, !- Handle
-  res heating setpoint allday3,           !- Name
-  {c4327d85-426d-4092-a4ac-a084a556724f}, !- Schedule Type Limits Name
-  ,                                       !- Interpolate to Timestep
-  24,                                     !- Hour 1
-  0,                                      !- Minute 1
-  21.6666666666667;                       !- Value Until Time 1
-
-OS:Schedule:Rule,
-  {136ad154-b626-4662-b69c-55ad26648d3d}, !- Handle
-  res heating setpoint allday rule4,      !- Name
-  {e36f6493-5688-4d99-8369-5668d3047c56}, !- Schedule Ruleset Name
-  8,                                      !- Rule Order
-  {c90aa68c-3770-4644-9013-05ac967946eb}, !- Day Schedule Name
-  Yes,                                    !- Apply Sunday
-  Yes,                                    !- Apply Monday
-  Yes,                                    !- Apply Tuesday
-  Yes,                                    !- Apply Wednesday
-  Yes,                                    !- Apply Thursday
-  Yes,                                    !- Apply Friday
-  Yes,                                    !- Apply Saturday
-  ,                                       !- Apply Holiday
-  DateRange,                              !- Date Specification Type
-  4,                                      !- Start Month
-  1,                                      !- Start Day
-  4,                                      !- End Month
-  30;                                     !- End Day
-
-OS:Schedule:Day,
-  {c90aa68c-3770-4644-9013-05ac967946eb}, !- Handle
-  res heating setpoint allday4,           !- Name
-  {c4327d85-426d-4092-a4ac-a084a556724f}, !- Schedule Type Limits Name
-  ,                                       !- Interpolate to Timestep
-  24,                                     !- Hour 1
-  0,                                      !- Minute 1
-  21.6666666666667;                       !- Value Until Time 1
-
-OS:Schedule:Rule,
-  {cffcc85f-8b0f-428d-a333-d95d61a26a9a}, !- Handle
-  res heating setpoint allday rule5,      !- Name
-  {e36f6493-5688-4d99-8369-5668d3047c56}, !- Schedule Ruleset Name
-  7,                                      !- Rule Order
-  {8706b96c-75fb-4eb3-b9c5-9e7afcecf717}, !- Day Schedule Name
-  Yes,                                    !- Apply Sunday
-  Yes,                                    !- Apply Monday
-  Yes,                                    !- Apply Tuesday
-  Yes,                                    !- Apply Wednesday
-  Yes,                                    !- Apply Thursday
-  Yes,                                    !- Apply Friday
-  Yes,                                    !- Apply Saturday
-  ,                                       !- Apply Holiday
-  DateRange,                              !- Date Specification Type
-  5,                                      !- Start Month
-  1,                                      !- Start Day
-  5,                                      !- End Month
-  31;                                     !- End Day
-
-OS:Schedule:Day,
-  {8706b96c-75fb-4eb3-b9c5-9e7afcecf717}, !- Handle
-  res heating setpoint allday5,           !- Name
-  {c4327d85-426d-4092-a4ac-a084a556724f}, !- Schedule Type Limits Name
-  ,                                       !- Interpolate to Timestep
-  24,                                     !- Hour 1
-  0,                                      !- Minute 1
-  21.6666666666667;                       !- Value Until Time 1
-
-OS:Schedule:Rule,
-  {89230e2d-5d42-47b6-8d9d-bebf90489e84}, !- Handle
-  res heating setpoint allday rule6,      !- Name
-  {e36f6493-5688-4d99-8369-5668d3047c56}, !- Schedule Ruleset Name
-  6,                                      !- Rule Order
-  {6b924b90-0954-48a2-a5b8-660379027bf8}, !- Day Schedule Name
-  Yes,                                    !- Apply Sunday
-  Yes,                                    !- Apply Monday
-  Yes,                                    !- Apply Tuesday
-  Yes,                                    !- Apply Wednesday
-  Yes,                                    !- Apply Thursday
-  Yes,                                    !- Apply Friday
-  Yes,                                    !- Apply Saturday
-  ,                                       !- Apply Holiday
-  DateRange,                              !- Date Specification Type
-  6,                                      !- Start Month
-  1,                                      !- Start Day
-  6,                                      !- End Month
-  30;                                     !- End Day
-
-OS:Schedule:Day,
-  {6b924b90-0954-48a2-a5b8-660379027bf8}, !- Handle
-  res heating setpoint allday6,           !- Name
-  {c4327d85-426d-4092-a4ac-a084a556724f}, !- Schedule Type Limits Name
-  ,                                       !- Interpolate to Timestep
-  24,                                     !- Hour 1
-  0,                                      !- Minute 1
-  21.6666666666667;                       !- Value Until Time 1
-
-OS:Schedule:Rule,
-  {4e0e42e3-7b1a-4fb5-a86e-b7ee8a335ccc}, !- Handle
-  res heating setpoint allday rule7,      !- Name
-  {e36f6493-5688-4d99-8369-5668d3047c56}, !- Schedule Ruleset Name
-  5,                                      !- Rule Order
-  {097c7e95-56e0-4d08-8019-77327ba5d2d9}, !- Day Schedule Name
-  Yes,                                    !- Apply Sunday
-  Yes,                                    !- Apply Monday
-  Yes,                                    !- Apply Tuesday
-  Yes,                                    !- Apply Wednesday
-  Yes,                                    !- Apply Thursday
-  Yes,                                    !- Apply Friday
-  Yes,                                    !- Apply Saturday
-  ,                                       !- Apply Holiday
-  DateRange,                              !- Date Specification Type
-  7,                                      !- Start Month
-  1,                                      !- Start Day
-  7,                                      !- End Month
-  31;                                     !- End Day
-
-OS:Schedule:Day,
-  {097c7e95-56e0-4d08-8019-77327ba5d2d9}, !- Handle
-  res heating setpoint allday7,           !- Name
-  {c4327d85-426d-4092-a4ac-a084a556724f}, !- Schedule Type Limits Name
-  ,                                       !- Interpolate to Timestep
-  24,                                     !- Hour 1
-  0,                                      !- Minute 1
-  21.6666666666667;                       !- Value Until Time 1
-
-OS:Schedule:Rule,
-  {fec9ef0d-79a3-4a1f-af62-ca7027aba3e4}, !- Handle
-  res heating setpoint allday rule8,      !- Name
-  {e36f6493-5688-4d99-8369-5668d3047c56}, !- Schedule Ruleset Name
-  4,                                      !- Rule Order
-  {30bb20fc-5fea-4c07-b8a2-98decb666e15}, !- Day Schedule Name
-  Yes,                                    !- Apply Sunday
-  Yes,                                    !- Apply Monday
-  Yes,                                    !- Apply Tuesday
-  Yes,                                    !- Apply Wednesday
-  Yes,                                    !- Apply Thursday
-  Yes,                                    !- Apply Friday
-  Yes,                                    !- Apply Saturday
-  ,                                       !- Apply Holiday
-  DateRange,                              !- Date Specification Type
-  8,                                      !- Start Month
-  1,                                      !- Start Day
-  8,                                      !- End Month
-  31;                                     !- End Day
-
-OS:Schedule:Day,
-  {30bb20fc-5fea-4c07-b8a2-98decb666e15}, !- Handle
-  res heating setpoint allday8,           !- Name
-  {c4327d85-426d-4092-a4ac-a084a556724f}, !- Schedule Type Limits Name
-  ,                                       !- Interpolate to Timestep
-  24,                                     !- Hour 1
-  0,                                      !- Minute 1
-  21.6666666666667;                       !- Value Until Time 1
-
-OS:Schedule:Rule,
-  {4faca600-4d0c-4c93-8c74-d057c9703786}, !- Handle
-  res heating setpoint allday rule9,      !- Name
-  {e36f6493-5688-4d99-8369-5668d3047c56}, !- Schedule Ruleset Name
-  3,                                      !- Rule Order
-  {fec0f0b9-02c5-415e-8976-c9f73a521e1d}, !- Day Schedule Name
-  Yes,                                    !- Apply Sunday
-  Yes,                                    !- Apply Monday
-  Yes,                                    !- Apply Tuesday
-  Yes,                                    !- Apply Wednesday
-  Yes,                                    !- Apply Thursday
-  Yes,                                    !- Apply Friday
-  Yes,                                    !- Apply Saturday
-  ,                                       !- Apply Holiday
-  DateRange,                              !- Date Specification Type
-  9,                                      !- Start Month
-  1,                                      !- Start Day
-  9,                                      !- End Month
-  30;                                     !- End Day
-
-OS:Schedule:Day,
-  {fec0f0b9-02c5-415e-8976-c9f73a521e1d}, !- Handle
-  res heating setpoint allday9,           !- Name
-  {c4327d85-426d-4092-a4ac-a084a556724f}, !- Schedule Type Limits Name
-  ,                                       !- Interpolate to Timestep
-  24,                                     !- Hour 1
-  0,                                      !- Minute 1
-  21.6666666666667;                       !- Value Until Time 1
-
-OS:Schedule:Rule,
-  {7202014b-beb4-4c3f-8dc2-2f1cff342da2}, !- Handle
-  res heating setpoint allday rule10,     !- Name
-  {e36f6493-5688-4d99-8369-5668d3047c56}, !- Schedule Ruleset Name
-  2,                                      !- Rule Order
-  {dc03a991-05bf-493c-b74c-774342abfb0f}, !- Day Schedule Name
-  Yes,                                    !- Apply Sunday
-  Yes,                                    !- Apply Monday
-  Yes,                                    !- Apply Tuesday
-  Yes,                                    !- Apply Wednesday
-  Yes,                                    !- Apply Thursday
-  Yes,                                    !- Apply Friday
-  Yes,                                    !- Apply Saturday
-  ,                                       !- Apply Holiday
-  DateRange,                              !- Date Specification Type
-  10,                                     !- Start Month
-  1,                                      !- Start Day
-  10,                                     !- End Month
-  31;                                     !- End Day
-
-OS:Schedule:Day,
-  {dc03a991-05bf-493c-b74c-774342abfb0f}, !- Handle
-  res heating setpoint allday10,          !- Name
-  {c4327d85-426d-4092-a4ac-a084a556724f}, !- Schedule Type Limits Name
-  ,                                       !- Interpolate to Timestep
-  24,                                     !- Hour 1
-  0,                                      !- Minute 1
-  21.6666666666667;                       !- Value Until Time 1
-
-OS:Schedule:Rule,
-  {65571405-d764-4c0e-8dbd-8405154b2ba2}, !- Handle
-  res heating setpoint allday rule11,     !- Name
-  {e36f6493-5688-4d99-8369-5668d3047c56}, !- Schedule Ruleset Name
-  1,                                      !- Rule Order
-  {038f06b1-e2dd-453c-ba49-d48c185f3fb1}, !- Day Schedule Name
-  Yes,                                    !- Apply Sunday
-  Yes,                                    !- Apply Monday
-  Yes,                                    !- Apply Tuesday
-  Yes,                                    !- Apply Wednesday
-  Yes,                                    !- Apply Thursday
-  Yes,                                    !- Apply Friday
-  Yes,                                    !- Apply Saturday
-  ,                                       !- Apply Holiday
-  DateRange,                              !- Date Specification Type
-  11,                                     !- Start Month
-  1,                                      !- Start Day
-  11,                                     !- End Month
-  30;                                     !- End Day
-
-OS:Schedule:Day,
-  {038f06b1-e2dd-453c-ba49-d48c185f3fb1}, !- Handle
-  res heating setpoint allday11,          !- Name
-  {c4327d85-426d-4092-a4ac-a084a556724f}, !- Schedule Type Limits Name
-  ,                                       !- Interpolate to Timestep
-  24,                                     !- Hour 1
-  0,                                      !- Minute 1
-  21.6666666666667;                       !- Value Until Time 1
-
-OS:Schedule:Rule,
-  {5508ee09-a233-4c78-a9f0-36328dd11645}, !- Handle
-  res heating setpoint allday rule12,     !- Name
-  {e36f6493-5688-4d99-8369-5668d3047c56}, !- Schedule Ruleset Name
-  0,                                      !- Rule Order
-  {a3f242ce-643c-4593-9220-1642742dee4b}, !- Day Schedule Name
-  Yes,                                    !- Apply Sunday
-  Yes,                                    !- Apply Monday
-  Yes,                                    !- Apply Tuesday
-  Yes,                                    !- Apply Wednesday
-  Yes,                                    !- Apply Thursday
-  Yes,                                    !- Apply Friday
-  Yes,                                    !- Apply Saturday
-  ,                                       !- Apply Holiday
-  DateRange,                              !- Date Specification Type
-  12,                                     !- Start Month
-  1,                                      !- Start Day
-  12,                                     !- End Month
-  31;                                     !- End Day
-
-OS:Schedule:Day,
-  {a3f242ce-643c-4593-9220-1642742dee4b}, !- Handle
-  res heating setpoint allday12,          !- Name
-  {c4327d85-426d-4092-a4ac-a084a556724f}, !- Schedule Type Limits Name
-  ,                                       !- Interpolate to Timestep
-  24,                                     !- Hour 1
-  0,                                      !- Minute 1
-  21.6666666666667;                       !- Value Until Time 1
-
-OS:Schedule:Day,
-  {ab8ff437-29d0-4c67-b292-242dbcaa9750}, !- Handle
-  res heating setpoint winter design,     !- Name
-  {c4327d85-426d-4092-a4ac-a084a556724f}, !- Schedule Type Limits Name
-  ,                                       !- Interpolate to Timestep
-  24,                                     !- Hour 1
-  0,                                      !- Minute 1
-  21.1111111111111;                       !- Value Until Time 1
-
-OS:Schedule:Day,
-  {cd94e89e-714a-4b6a-aff1-11ac6afa8275}, !- Handle
-  res heating setpoint summer design,     !- Name
-  {c4327d85-426d-4092-a4ac-a084a556724f}, !- Schedule Type Limits Name
-  ,                                       !- Interpolate to Timestep
-  24,                                     !- Hour 1
-  0,                                      !- Minute 1
-  23.8888888888889;                       !- Value Until Time 1
-
-OS:Schedule:Ruleset,
-  {573991a3-298d-4a46-8502-c999010a3292}, !- Handle
-  res cooling setpoint,                   !- Name
-  {c4327d85-426d-4092-a4ac-a084a556724f}, !- Schedule Type Limits Name
-  {49a3bb90-a9d6-4288-b758-19a7eba8d285}, !- Default Day Schedule Name
-  {fd252c6f-431c-4abe-a44e-b8d1b01bd973}, !- Summer Design Day Schedule Name
-  {3dad0ca1-6121-4113-90d6-4cb206e7de81}; !- Winter Design Day Schedule Name
-
-OS:Schedule:Day,
-  {49a3bb90-a9d6-4288-b758-19a7eba8d285}, !- Handle
-  Schedule Day 7,                         !- Name
-  {c4327d85-426d-4092-a4ac-a084a556724f}, !- Schedule Type Limits Name
-  ,                                       !- Interpolate to Timestep
-  24,                                     !- Hour 1
-  0,                                      !- Minute 1
-  0;                                      !- Value Until Time 1
-
-OS:Schedule:Rule,
-  {28b6bcc1-487e-41de-9c2a-c6e4c313daeb}, !- Handle
-  res cooling setpoint allday rule1,      !- Name
-  {573991a3-298d-4a46-8502-c999010a3292}, !- Schedule Ruleset Name
-  11,                                     !- Rule Order
-  {28d11619-d4bf-4dfb-875f-a6793f4ba060}, !- Day Schedule Name
-  Yes,                                    !- Apply Sunday
-  Yes,                                    !- Apply Monday
-  Yes,                                    !- Apply Tuesday
-  Yes,                                    !- Apply Wednesday
-  Yes,                                    !- Apply Thursday
-  Yes,                                    !- Apply Friday
-  Yes,                                    !- Apply Saturday
-  ,                                       !- Apply Holiday
-  DateRange,                              !- Date Specification Type
-  1,                                      !- Start Month
-  1,                                      !- Start Day
-  1,                                      !- End Month
-  31;                                     !- End Day
-
-OS:Schedule:Day,
-  {28d11619-d4bf-4dfb-875f-a6793f4ba060}, !- Handle
-  res cooling setpoint allday1,           !- Name
-  {c4327d85-426d-4092-a4ac-a084a556724f}, !- Schedule Type Limits Name
-  ,                                       !- Interpolate to Timestep
-  24,                                     !- Hour 1
-  0,                                      !- Minute 1
-  24.4444444444444;                       !- Value Until Time 1
-
-OS:Schedule:Rule,
-  {f5de0689-2944-47e0-9104-75f2a9028eef}, !- Handle
-  res cooling setpoint allday rule2,      !- Name
-  {573991a3-298d-4a46-8502-c999010a3292}, !- Schedule Ruleset Name
-  10,                                     !- Rule Order
-  {17337324-b965-40c7-963f-a07381b41d91}, !- Day Schedule Name
-  Yes,                                    !- Apply Sunday
-  Yes,                                    !- Apply Monday
-  Yes,                                    !- Apply Tuesday
-  Yes,                                    !- Apply Wednesday
-  Yes,                                    !- Apply Thursday
-  Yes,                                    !- Apply Friday
-  Yes,                                    !- Apply Saturday
-  ,                                       !- Apply Holiday
-  DateRange,                              !- Date Specification Type
-  2,                                      !- Start Month
-  1,                                      !- Start Day
-  2,                                      !- End Month
-  28;                                     !- End Day
-
-OS:Schedule:Day,
-  {17337324-b965-40c7-963f-a07381b41d91}, !- Handle
-  res cooling setpoint allday2,           !- Name
-  {c4327d85-426d-4092-a4ac-a084a556724f}, !- Schedule Type Limits Name
-  ,                                       !- Interpolate to Timestep
-  24,                                     !- Hour 1
-  0,                                      !- Minute 1
-  24.4444444444444;                       !- Value Until Time 1
-
-OS:Schedule:Rule,
-  {3648c917-f953-4122-b92b-32a7764b9fe0}, !- Handle
-  res cooling setpoint allday rule3,      !- Name
-  {573991a3-298d-4a46-8502-c999010a3292}, !- Schedule Ruleset Name
-  9,                                      !- Rule Order
-  {ca5e292e-94a9-4222-b4c5-d07a47fa6bb8}, !- Day Schedule Name
-  Yes,                                    !- Apply Sunday
-  Yes,                                    !- Apply Monday
-  Yes,                                    !- Apply Tuesday
-  Yes,                                    !- Apply Wednesday
-  Yes,                                    !- Apply Thursday
-  Yes,                                    !- Apply Friday
-  Yes,                                    !- Apply Saturday
-  ,                                       !- Apply Holiday
-  DateRange,                              !- Date Specification Type
-  3,                                      !- Start Month
-  1,                                      !- Start Day
-  3,                                      !- End Month
-  31;                                     !- End Day
-
-OS:Schedule:Day,
-  {ca5e292e-94a9-4222-b4c5-d07a47fa6bb8}, !- Handle
-  res cooling setpoint allday3,           !- Name
-  {c4327d85-426d-4092-a4ac-a084a556724f}, !- Schedule Type Limits Name
-  ,                                       !- Interpolate to Timestep
-  24,                                     !- Hour 1
-  0,                                      !- Minute 1
-  24.4444444444444;                       !- Value Until Time 1
-
-OS:Schedule:Rule,
-  {4d355691-60b1-42f4-b99e-2a52594735ab}, !- Handle
-  res cooling setpoint allday rule4,      !- Name
-  {573991a3-298d-4a46-8502-c999010a3292}, !- Schedule Ruleset Name
-  8,                                      !- Rule Order
-  {b73aff9a-47f7-4b0f-9133-d9c13ce91fa4}, !- Day Schedule Name
-  Yes,                                    !- Apply Sunday
-  Yes,                                    !- Apply Monday
-  Yes,                                    !- Apply Tuesday
-  Yes,                                    !- Apply Wednesday
-  Yes,                                    !- Apply Thursday
-  Yes,                                    !- Apply Friday
-  Yes,                                    !- Apply Saturday
-  ,                                       !- Apply Holiday
-  DateRange,                              !- Date Specification Type
-  4,                                      !- Start Month
-  1,                                      !- Start Day
-  4,                                      !- End Month
-  30;                                     !- End Day
-
-OS:Schedule:Day,
-  {b73aff9a-47f7-4b0f-9133-d9c13ce91fa4}, !- Handle
-  res cooling setpoint allday4,           !- Name
-  {c4327d85-426d-4092-a4ac-a084a556724f}, !- Schedule Type Limits Name
-  ,                                       !- Interpolate to Timestep
-  24,                                     !- Hour 1
-  0,                                      !- Minute 1
-  24.4444444444444;                       !- Value Until Time 1
-
-OS:Schedule:Rule,
-  {088e215c-7730-4329-885a-f40f43bc5c49}, !- Handle
-  res cooling setpoint allday rule5,      !- Name
-  {573991a3-298d-4a46-8502-c999010a3292}, !- Schedule Ruleset Name
-  7,                                      !- Rule Order
-  {0c941938-d27b-4c0a-8b6f-dd0af9fefe5a}, !- Day Schedule Name
-  Yes,                                    !- Apply Sunday
-  Yes,                                    !- Apply Monday
-  Yes,                                    !- Apply Tuesday
-  Yes,                                    !- Apply Wednesday
-  Yes,                                    !- Apply Thursday
-  Yes,                                    !- Apply Friday
-  Yes,                                    !- Apply Saturday
-  ,                                       !- Apply Holiday
-  DateRange,                              !- Date Specification Type
-  5,                                      !- Start Month
-  1,                                      !- Start Day
-  5,                                      !- End Month
-  31;                                     !- End Day
-
-OS:Schedule:Day,
-  {0c941938-d27b-4c0a-8b6f-dd0af9fefe5a}, !- Handle
-  res cooling setpoint allday5,           !- Name
-  {c4327d85-426d-4092-a4ac-a084a556724f}, !- Schedule Type Limits Name
-  ,                                       !- Interpolate to Timestep
-  24,                                     !- Hour 1
-  0,                                      !- Minute 1
-  24.4444444444444;                       !- Value Until Time 1
-
-OS:Schedule:Rule,
-  {f2119ad2-0641-4421-bb73-c9d889a6390c}, !- Handle
-  res cooling setpoint allday rule6,      !- Name
-  {573991a3-298d-4a46-8502-c999010a3292}, !- Schedule Ruleset Name
-  6,                                      !- Rule Order
-  {af43ccc4-9c2d-40af-b73d-e71517d3ad35}, !- Day Schedule Name
-  Yes,                                    !- Apply Sunday
-  Yes,                                    !- Apply Monday
-  Yes,                                    !- Apply Tuesday
-  Yes,                                    !- Apply Wednesday
-  Yes,                                    !- Apply Thursday
-  Yes,                                    !- Apply Friday
-  Yes,                                    !- Apply Saturday
-  ,                                       !- Apply Holiday
-  DateRange,                              !- Date Specification Type
-  6,                                      !- Start Month
-  1,                                      !- Start Day
-  6,                                      !- End Month
-  30;                                     !- End Day
-
-OS:Schedule:Day,
-  {af43ccc4-9c2d-40af-b73d-e71517d3ad35}, !- Handle
-  res cooling setpoint allday6,           !- Name
-  {c4327d85-426d-4092-a4ac-a084a556724f}, !- Schedule Type Limits Name
-  ,                                       !- Interpolate to Timestep
-  24,                                     !- Hour 1
-  0,                                      !- Minute 1
-  24.4444444444444;                       !- Value Until Time 1
-
-OS:Schedule:Rule,
-  {34e7dd43-b9f1-4e1d-bfe4-3aa4b2dfe88c}, !- Handle
-  res cooling setpoint allday rule7,      !- Name
-  {573991a3-298d-4a46-8502-c999010a3292}, !- Schedule Ruleset Name
-  5,                                      !- Rule Order
-  {9e6a8842-ef35-4394-8998-51d1db5db936}, !- Day Schedule Name
-  Yes,                                    !- Apply Sunday
-  Yes,                                    !- Apply Monday
-  Yes,                                    !- Apply Tuesday
-  Yes,                                    !- Apply Wednesday
-  Yes,                                    !- Apply Thursday
-  Yes,                                    !- Apply Friday
-  Yes,                                    !- Apply Saturday
-  ,                                       !- Apply Holiday
-  DateRange,                              !- Date Specification Type
-  7,                                      !- Start Month
-  1,                                      !- Start Day
-  7,                                      !- End Month
-  31;                                     !- End Day
-
-OS:Schedule:Day,
-  {9e6a8842-ef35-4394-8998-51d1db5db936}, !- Handle
-  res cooling setpoint allday7,           !- Name
-  {c4327d85-426d-4092-a4ac-a084a556724f}, !- Schedule Type Limits Name
-  ,                                       !- Interpolate to Timestep
-  24,                                     !- Hour 1
-  0,                                      !- Minute 1
-  24.4444444444444;                       !- Value Until Time 1
-
-OS:Schedule:Rule,
-  {0ca552cd-3536-4bb7-a808-5a13a17315dd}, !- Handle
-  res cooling setpoint allday rule8,      !- Name
-  {573991a3-298d-4a46-8502-c999010a3292}, !- Schedule Ruleset Name
-  4,                                      !- Rule Order
-  {65a2f350-9bfe-4e1c-bb15-44b724d4f4b7}, !- Day Schedule Name
-  Yes,                                    !- Apply Sunday
-  Yes,                                    !- Apply Monday
-  Yes,                                    !- Apply Tuesday
-  Yes,                                    !- Apply Wednesday
-  Yes,                                    !- Apply Thursday
-  Yes,                                    !- Apply Friday
-  Yes,                                    !- Apply Saturday
-  ,                                       !- Apply Holiday
-  DateRange,                              !- Date Specification Type
-  8,                                      !- Start Month
-  1,                                      !- Start Day
-  8,                                      !- End Month
-  31;                                     !- End Day
-
-OS:Schedule:Day,
-  {65a2f350-9bfe-4e1c-bb15-44b724d4f4b7}, !- Handle
-  res cooling setpoint allday8,           !- Name
-  {c4327d85-426d-4092-a4ac-a084a556724f}, !- Schedule Type Limits Name
-  ,                                       !- Interpolate to Timestep
-  24,                                     !- Hour 1
-  0,                                      !- Minute 1
-  24.4444444444444;                       !- Value Until Time 1
-
-OS:Schedule:Rule,
-  {75fc9718-c42f-47a0-9a91-b1106669a64c}, !- Handle
-  res cooling setpoint allday rule9,      !- Name
-  {573991a3-298d-4a46-8502-c999010a3292}, !- Schedule Ruleset Name
-  3,                                      !- Rule Order
-  {54086a5d-d3cd-43fd-bc4c-d0313b31b374}, !- Day Schedule Name
-  Yes,                                    !- Apply Sunday
-  Yes,                                    !- Apply Monday
-  Yes,                                    !- Apply Tuesday
-  Yes,                                    !- Apply Wednesday
-  Yes,                                    !- Apply Thursday
-  Yes,                                    !- Apply Friday
-  Yes,                                    !- Apply Saturday
-  ,                                       !- Apply Holiday
-  DateRange,                              !- Date Specification Type
-  9,                                      !- Start Month
-  1,                                      !- Start Day
-  9,                                      !- End Month
-  30;                                     !- End Day
-
-OS:Schedule:Day,
-  {54086a5d-d3cd-43fd-bc4c-d0313b31b374}, !- Handle
-  res cooling setpoint allday9,           !- Name
-  {c4327d85-426d-4092-a4ac-a084a556724f}, !- Schedule Type Limits Name
-  ,                                       !- Interpolate to Timestep
-  24,                                     !- Hour 1
-  0,                                      !- Minute 1
-  24.4444444444444;                       !- Value Until Time 1
-
-OS:Schedule:Rule,
-  {1d55d845-58f4-4f42-8b7c-fb5e49b96a08}, !- Handle
-  res cooling setpoint allday rule10,     !- Name
-  {573991a3-298d-4a46-8502-c999010a3292}, !- Schedule Ruleset Name
-  2,                                      !- Rule Order
-  {c3c9b94d-b70f-4e20-bc37-2327506c5841}, !- Day Schedule Name
-  Yes,                                    !- Apply Sunday
-  Yes,                                    !- Apply Monday
-  Yes,                                    !- Apply Tuesday
-  Yes,                                    !- Apply Wednesday
-  Yes,                                    !- Apply Thursday
-  Yes,                                    !- Apply Friday
-  Yes,                                    !- Apply Saturday
-  ,                                       !- Apply Holiday
-  DateRange,                              !- Date Specification Type
-  10,                                     !- Start Month
-  1,                                      !- Start Day
-  10,                                     !- End Month
-  31;                                     !- End Day
-
-OS:Schedule:Day,
-  {c3c9b94d-b70f-4e20-bc37-2327506c5841}, !- Handle
-  res cooling setpoint allday10,          !- Name
-  {c4327d85-426d-4092-a4ac-a084a556724f}, !- Schedule Type Limits Name
-  ,                                       !- Interpolate to Timestep
-  24,                                     !- Hour 1
-  0,                                      !- Minute 1
-  24.4444444444444;                       !- Value Until Time 1
-
-OS:Schedule:Rule,
-  {b2caeb09-98a1-460d-b21b-4656470e8a36}, !- Handle
-  res cooling setpoint allday rule11,     !- Name
-  {573991a3-298d-4a46-8502-c999010a3292}, !- Schedule Ruleset Name
-  1,                                      !- Rule Order
-  {5173ec0f-aacd-4711-b019-91ff6e54ac8d}, !- Day Schedule Name
-  Yes,                                    !- Apply Sunday
-  Yes,                                    !- Apply Monday
-  Yes,                                    !- Apply Tuesday
-  Yes,                                    !- Apply Wednesday
-  Yes,                                    !- Apply Thursday
-  Yes,                                    !- Apply Friday
-  Yes,                                    !- Apply Saturday
-  ,                                       !- Apply Holiday
-  DateRange,                              !- Date Specification Type
-  11,                                     !- Start Month
-  1,                                      !- Start Day
-  11,                                     !- End Month
-  30;                                     !- End Day
-
-OS:Schedule:Day,
-  {5173ec0f-aacd-4711-b019-91ff6e54ac8d}, !- Handle
-  res cooling setpoint allday11,          !- Name
-  {c4327d85-426d-4092-a4ac-a084a556724f}, !- Schedule Type Limits Name
-  ,                                       !- Interpolate to Timestep
-  24,                                     !- Hour 1
-  0,                                      !- Minute 1
-  24.4444444444444;                       !- Value Until Time 1
-
-OS:Schedule:Rule,
-  {68f688ef-25f8-40fb-997a-480c373e2d34}, !- Handle
-  res cooling setpoint allday rule12,     !- Name
-  {573991a3-298d-4a46-8502-c999010a3292}, !- Schedule Ruleset Name
-  0,                                      !- Rule Order
-  {830dbf5c-1057-4673-a216-f7287476166a}, !- Day Schedule Name
-  Yes,                                    !- Apply Sunday
-  Yes,                                    !- Apply Monday
-  Yes,                                    !- Apply Tuesday
-  Yes,                                    !- Apply Wednesday
-  Yes,                                    !- Apply Thursday
-  Yes,                                    !- Apply Friday
-  Yes,                                    !- Apply Saturday
-  ,                                       !- Apply Holiday
-  DateRange,                              !- Date Specification Type
-  12,                                     !- Start Month
-  1,                                      !- Start Day
-  12,                                     !- End Month
-  31;                                     !- End Day
-
-OS:Schedule:Day,
-  {830dbf5c-1057-4673-a216-f7287476166a}, !- Handle
-  res cooling setpoint allday12,          !- Name
-  {c4327d85-426d-4092-a4ac-a084a556724f}, !- Schedule Type Limits Name
-  ,                                       !- Interpolate to Timestep
-  24,                                     !- Hour 1
-  0,                                      !- Minute 1
-  24.4444444444444;                       !- Value Until Time 1
-
-OS:Schedule:Day,
-  {3dad0ca1-6121-4113-90d6-4cb206e7de81}, !- Handle
-  res cooling setpoint winter design,     !- Name
-  {c4327d85-426d-4092-a4ac-a084a556724f}, !- Schedule Type Limits Name
-  ,                                       !- Interpolate to Timestep
-  24,                                     !- Hour 1
-  0,                                      !- Minute 1
-  21.1111111111111;                       !- Value Until Time 1
-
-OS:Schedule:Day,
-  {fd252c6f-431c-4abe-a44e-b8d1b01bd973}, !- Handle
-  res cooling setpoint summer design,     !- Name
-  {c4327d85-426d-4092-a4ac-a084a556724f}, !- Schedule Type Limits Name
-  ,                                       !- Interpolate to Timestep
-  24,                                     !- Hour 1
-  0,                                      !- Minute 1
-  23.8888888888889;                       !- Value Until Time 1
-=======
->>>>>>> 30cb9182
