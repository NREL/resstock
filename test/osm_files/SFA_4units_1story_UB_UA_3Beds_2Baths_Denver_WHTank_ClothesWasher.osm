--- conflicted
+++ resolved
@@ -1,73 +1,41 @@
 !- NOTE: Auto-generated from /test/osw_files/SFA_4units_1story_UB_UA_3Beds_2Baths_Denver_WHTank_ClothesWasher.osw
 
 OS:Version,
-<<<<<<< HEAD
-  {4de01a22-a175-425c-980b-7f744aa2dea6}, !- Handle
+  {27c4cadf-9449-4c7a-a41c-aba7518643a8}, !- Handle
   2.9.0;                                  !- Version Identifier
 
 OS:SimulationControl,
-  {e0673b3f-6801-49b5-96ba-aac2dc1f6e2c}, !- Handle
-=======
-  {e02c5cdc-cfd5-4038-b63a-f41328c15325}, !- Handle
-  2.9.0;                                  !- Version Identifier
-
-OS:SimulationControl,
-  {2bdec3ab-eb1a-417b-8cec-f8638640ce0f}, !- Handle
->>>>>>> ed7d523f
+  {6c5db3a5-7b73-4a94-a9f3-1250881e3829}, !- Handle
   ,                                       !- Do Zone Sizing Calculation
   ,                                       !- Do System Sizing Calculation
   ,                                       !- Do Plant Sizing Calculation
   No;                                     !- Run Simulation for Sizing Periods
 
 OS:Timestep,
-<<<<<<< HEAD
-  {572717ad-2ded-4507-852d-0ccc03d030ed}, !- Handle
+  {a829977b-4fee-4487-b140-6aae329b49d4}, !- Handle
   6;                                      !- Number of Timesteps per Hour
 
 OS:ShadowCalculation,
-  {c572d88c-8098-478a-87eb-bcca14c0eb79}, !- Handle
-=======
-  {24cb1901-1eb8-4680-a6e9-740f9631f520}, !- Handle
-  6;                                      !- Number of Timesteps per Hour
-
-OS:ShadowCalculation,
-  {3b119ea4-e8a9-4596-90f6-72c5023b6778}, !- Handle
->>>>>>> ed7d523f
+  {5c2b7c7a-dd2b-47c5-8e45-37ea44f6e35a}, !- Handle
   20,                                     !- Calculation Frequency
   200;                                    !- Maximum Figures in Shadow Overlap Calculations
 
 OS:SurfaceConvectionAlgorithm:Outside,
-<<<<<<< HEAD
-  {06e6248a-348e-40bf-a786-dfd2223dc72d}, !- Handle
+  {c882b65a-3f4d-4d5c-a0de-aa5fd90c5946}, !- Handle
   DOE-2;                                  !- Algorithm
 
 OS:SurfaceConvectionAlgorithm:Inside,
-  {86b3a3bb-539a-46f9-9d86-6243963294fc}, !- Handle
+  {b8784f0f-a462-4e08-a514-87d272a9cea0}, !- Handle
   TARP;                                   !- Algorithm
 
 OS:ZoneCapacitanceMultiplier:ResearchSpecial,
-  {6336c727-a806-473a-8f27-9d31073a6297}, !- Handle
-=======
-  {031aa5df-11a7-4d86-a633-77ba92ff4277}, !- Handle
-  DOE-2;                                  !- Algorithm
-
-OS:SurfaceConvectionAlgorithm:Inside,
-  {8a958bcb-f7dd-4eaf-9600-aed7814e434b}, !- Handle
-  TARP;                                   !- Algorithm
-
-OS:ZoneCapacitanceMultiplier:ResearchSpecial,
-  {24ac5625-084f-49c1-ac5e-14fae7780897}, !- Handle
->>>>>>> ed7d523f
+  {42a00983-7706-446f-82d9-3979ca3f461f}, !- Handle
   ,                                       !- Temperature Capacity Multiplier
   15,                                     !- Humidity Capacity Multiplier
   ;                                       !- Carbon Dioxide Capacity Multiplier
 
 OS:RunPeriod,
-<<<<<<< HEAD
-  {d422567d-b9f4-4437-93ab-9184c0b65be3}, !- Handle
-=======
-  {748a842f-a3db-4e93-8939-860587f447f0}, !- Handle
->>>>>>> ed7d523f
+  {5f2c6eb0-b740-40a6-a7a2-93fd91f82b6c}, !- Handle
   Run Period 1,                           !- Name
   1,                                      !- Begin Month
   1,                                      !- Begin Day of Month
@@ -81,21 +49,13 @@
   ;                                       !- Number of Times Runperiod to be Repeated
 
 OS:YearDescription,
-<<<<<<< HEAD
-  {fdc31b75-41c7-4065-8adc-8afa0832ddf2}, !- Handle
-=======
-  {51d941b3-408c-429f-91fe-036c53dc7d38}, !- Handle
->>>>>>> ed7d523f
+  {4d139ec9-b6f5-4b2d-a09c-ae1d28051191}, !- Handle
   2007,                                   !- Calendar Year
   ,                                       !- Day of Week for Start Day
   ;                                       !- Is Leap Year
 
 OS:WeatherFile,
-<<<<<<< HEAD
-  {d80d9e72-d1d9-476a-83df-1d83221a73be}, !- Handle
-=======
-  {320f223a-4620-4ee8-a1f9-76ce54ff5a2f}, !- Handle
->>>>>>> ed7d523f
+  {199a6136-d29a-45b3-be5a-36adddf09c23}, !- Handle
   Denver Intl Ap,                         !- City
   CO,                                     !- State Province Region
   USA,                                    !- Country
@@ -109,13 +69,8 @@
   E23378AA;                               !- Checksum
 
 OS:AdditionalProperties,
-<<<<<<< HEAD
-  {1ce9b508-fa67-48b3-9484-f7c4c308d831}, !- Handle
-  {d80d9e72-d1d9-476a-83df-1d83221a73be}, !- Object Name
-=======
-  {cb21af9c-50e8-4d97-acdb-5d58dbac2559}, !- Handle
-  {320f223a-4620-4ee8-a1f9-76ce54ff5a2f}, !- Object Name
->>>>>>> ed7d523f
+  {b90b45ab-48a0-486d-817b-36df1eb527d4}, !- Handle
+  {199a6136-d29a-45b3-be5a-36adddf09c23}, !- Object Name
   EPWHeaderCity,                          !- Feature Name 1
   String,                                 !- Feature Data Type 1
   Denver Intl Ap,                         !- Feature Value 1
@@ -223,11 +178,7 @@
   84;                                     !- Feature Value 35
 
 OS:Site,
-<<<<<<< HEAD
-  {5ed68fa5-a8ab-4600-ad13-d2a50515b5ec}, !- Handle
-=======
-  {d03a42e8-acad-44cf-b6ac-4a17c51a7494}, !- Handle
->>>>>>> ed7d523f
+  {72e71192-c9fe-4925-8fb5-ae85d6635fcc}, !- Handle
   Denver Intl Ap_CO_USA,                  !- Name
   39.83,                                  !- Latitude {deg}
   -104.65,                                !- Longitude {deg}
@@ -236,11 +187,7 @@
   ;                                       !- Terrain
 
 OS:ClimateZones,
-<<<<<<< HEAD
-  {bee85416-55f2-4f24-8c2f-9838d30ad056}, !- Handle
-=======
-  {f7a0e49e-9fe7-48f2-b341-5ec70c047755}, !- Handle
->>>>>>> ed7d523f
+  {1609f16e-fd56-47c8-8a9b-f6f3abb9149b}, !- Handle
   ,                                       !- Active Institution
   ,                                       !- Active Year
   ,                                       !- Climate Zone Institution Name 1
@@ -253,31 +200,19 @@
   Cold;                                   !- Climate Zone Value 2
 
 OS:Site:WaterMainsTemperature,
-<<<<<<< HEAD
-  {46081c5d-cb66-40a1-b52e-c8d72e76ebe0}, !- Handle
-=======
-  {a1cf2f03-d89d-43b2-a254-edaee2bd56bf}, !- Handle
->>>>>>> ed7d523f
+  {1b82b5b4-203c-433d-a2b5-a8a391242695}, !- Handle
   Correlation,                            !- Calculation Method
   ,                                       !- Temperature Schedule Name
   10.8753424657535,                       !- Annual Average Outdoor Air Temperature {C}
   23.1524007936508;                       !- Maximum Difference In Monthly Average Outdoor Air Temperatures {deltaC}
 
 OS:RunPeriodControl:DaylightSavingTime,
-<<<<<<< HEAD
-  {bfc2d238-83f7-4370-b12b-e33ea245bdb1}, !- Handle
-=======
-  {22b05845-def0-42f4-a6f2-91752b26a62b}, !- Handle
->>>>>>> ed7d523f
+  {0583f3b5-c38f-498d-9644-ef5c1c8989ee}, !- Handle
   4/7,                                    !- Start Date
   10/26;                                  !- End Date
 
 OS:Site:GroundTemperature:Deep,
-<<<<<<< HEAD
-  {b042ea0c-1798-46bc-aaaf-4aa99d19efef}, !- Handle
-=======
-  {58c34069-42a7-43f3-b143-0438f96750b4}, !- Handle
->>>>>>> ed7d523f
+  {e82441e4-e8f9-44a9-88b8-04a8dcd90d1f}, !- Handle
   10.8753424657535,                       !- January Deep Ground Temperature {C}
   10.8753424657535,                       !- February Deep Ground Temperature {C}
   10.8753424657535,                       !- March Deep Ground Temperature {C}
@@ -292,11 +227,7 @@
   10.8753424657535;                       !- December Deep Ground Temperature {C}
 
 OS:Building,
-<<<<<<< HEAD
-  {292bb760-5d69-403c-a305-dad3352b6871}, !- Handle
-=======
-  {b7543692-1208-4151-8603-b75cfc8784fd}, !- Handle
->>>>>>> ed7d523f
+  {e000bd61-c753-42c4-9e1c-a270847fce1c}, !- Handle
   Building 1,                             !- Name
   ,                                       !- Building Sector Type
   0,                                      !- North Axis {deg}
@@ -311,15 +242,9 @@
   4;                                      !- Standards Number of Living Units
 
 OS:AdditionalProperties,
-<<<<<<< HEAD
-  {66344cf9-2802-4e4f-8a8a-244f00b499a0}, !- Handle
-  {292bb760-5d69-403c-a305-dad3352b6871}, !- Object Name
+  {43061138-93b8-4dd8-bbe6-6e755cd9cba1}, !- Handle
+  {e000bd61-c753-42c4-9e1c-a270847fce1c}, !- Object Name
   num_units,                              !- Feature Name 1
-=======
-  {e916028e-aa77-489a-b9aa-6ed6454b7bbb}, !- Handle
-  {b7543692-1208-4151-8603-b75cfc8784fd}, !- Object Name
-  Total Units Represented,                !- Feature Name 1
->>>>>>> ed7d523f
   Integer,                                !- Feature Data Type 1
   4,                                      !- Feature Value 1
   has_rear_units,                         !- Feature Name 2
@@ -336,11 +261,7 @@
   true;                                   !- Feature Value 5
 
 OS:ThermalZone,
-<<<<<<< HEAD
-  {52eaaf17-79a4-469e-9e2e-cf3a05a59a03}, !- Handle
-=======
-  {5359f1ed-ebee-43b6-9cc7-81f59e3d72e3}, !- Handle
->>>>>>> ed7d523f
+  {450fecaf-5203-4ed7-aa73-6b9f621deae0}, !- Handle
   living zone,                            !- Name
   ,                                       !- Multiplier
   ,                                       !- Ceiling Height {m}
@@ -349,17 +270,10 @@
   ,                                       !- Zone Inside Convection Algorithm
   ,                                       !- Zone Outside Convection Algorithm
   ,                                       !- Zone Conditioning Equipment List Name
-<<<<<<< HEAD
-  {d6977f16-4e7a-4229-b3cd-9351eb115113}, !- Zone Air Inlet Port List
-  {ce6a48ca-9a95-4f74-abe8-0bc9837ece9f}, !- Zone Air Exhaust Port List
-  {0f0c85a3-72bc-4113-9017-beca5e6da33b}, !- Zone Air Node Name
-  {469bed4f-b88e-47b2-b4dd-b78fa8ad7c41}, !- Zone Return Air Port List
-=======
-  {888771e7-7c8a-4be5-8e28-76d983372ffe}, !- Zone Air Inlet Port List
-  {88dc0d5f-0f3e-41cc-b1f8-ac6d486cfc75}, !- Zone Air Exhaust Port List
-  {1811fa1a-4870-4533-889c-87106574491b}, !- Zone Air Node Name
-  {098ca619-c551-4739-b45a-6863ce8fea10}, !- Zone Return Air Port List
->>>>>>> ed7d523f
+  {5f965c22-c732-45d5-be33-71993fc0ef3a}, !- Zone Air Inlet Port List
+  {bf8b2104-90d6-4e1c-aa78-3441025760b1}, !- Zone Air Exhaust Port List
+  {6da749e2-1d77-42e3-aa64-563afaca94d7}, !- Zone Air Node Name
+  {3c97300f-971e-4290-8ac6-6b6a6cbffd0f}, !- Zone Return Air Port List
   ,                                       !- Primary Daylighting Control Name
   ,                                       !- Fraction of Zone Controlled by Primary Daylighting Control
   ,                                       !- Secondary Daylighting Control Name
@@ -370,71 +284,37 @@
   No;                                     !- Use Ideal Air Loads
 
 OS:Node,
-<<<<<<< HEAD
-  {5d6b9f67-7429-4380-857f-58d9c400e60a}, !- Handle
+  {2146b356-4005-4088-9e4d-5171b49aeec2}, !- Handle
   Node 1,                                 !- Name
-  {0f0c85a3-72bc-4113-9017-beca5e6da33b}, !- Inlet Port
+  {6da749e2-1d77-42e3-aa64-563afaca94d7}, !- Inlet Port
   ;                                       !- Outlet Port
 
 OS:Connection,
-  {0f0c85a3-72bc-4113-9017-beca5e6da33b}, !- Handle
-  {a8d558b3-4ca6-472e-8cda-31e846733d78}, !- Name
-  {52eaaf17-79a4-469e-9e2e-cf3a05a59a03}, !- Source Object
+  {6da749e2-1d77-42e3-aa64-563afaca94d7}, !- Handle
+  {2f5eb0b0-93c5-4504-9eda-16b55a25a76f}, !- Name
+  {450fecaf-5203-4ed7-aa73-6b9f621deae0}, !- Source Object
   11,                                     !- Outlet Port
-  {5d6b9f67-7429-4380-857f-58d9c400e60a}, !- Target Object
+  {2146b356-4005-4088-9e4d-5171b49aeec2}, !- Target Object
   2;                                      !- Inlet Port
 
 OS:PortList,
-  {d6977f16-4e7a-4229-b3cd-9351eb115113}, !- Handle
-  {dff1fe15-bfb7-4764-9aa5-732242b4c0b5}, !- Name
-  {52eaaf17-79a4-469e-9e2e-cf3a05a59a03}; !- HVAC Component
+  {5f965c22-c732-45d5-be33-71993fc0ef3a}, !- Handle
+  {187ea48f-e81e-4973-bbc0-a83e1e8fc147}, !- Name
+  {450fecaf-5203-4ed7-aa73-6b9f621deae0}; !- HVAC Component
 
 OS:PortList,
-  {ce6a48ca-9a95-4f74-abe8-0bc9837ece9f}, !- Handle
-  {070085a0-19a9-43e6-bc93-92c806c63707}, !- Name
-  {52eaaf17-79a4-469e-9e2e-cf3a05a59a03}; !- HVAC Component
+  {bf8b2104-90d6-4e1c-aa78-3441025760b1}, !- Handle
+  {35a20665-5d87-4fbe-be01-c9d7ea9fe893}, !- Name
+  {450fecaf-5203-4ed7-aa73-6b9f621deae0}; !- HVAC Component
 
 OS:PortList,
-  {469bed4f-b88e-47b2-b4dd-b78fa8ad7c41}, !- Handle
-  {6d2c8f2c-67ae-4218-9911-76d2525e7765}, !- Name
-  {52eaaf17-79a4-469e-9e2e-cf3a05a59a03}; !- HVAC Component
+  {3c97300f-971e-4290-8ac6-6b6a6cbffd0f}, !- Handle
+  {2dbd9aac-f037-4504-a771-79418329f730}, !- Name
+  {450fecaf-5203-4ed7-aa73-6b9f621deae0}; !- HVAC Component
 
 OS:Sizing:Zone,
-  {4925feed-9d1b-44cc-b165-cbbd65d425bf}, !- Handle
-  {52eaaf17-79a4-469e-9e2e-cf3a05a59a03}, !- Zone or ZoneList Name
-=======
-  {a0ff113b-3a04-45d5-9284-7cfebe940b58}, !- Handle
-  Node 1,                                 !- Name
-  {1811fa1a-4870-4533-889c-87106574491b}, !- Inlet Port
-  ;                                       !- Outlet Port
-
-OS:Connection,
-  {1811fa1a-4870-4533-889c-87106574491b}, !- Handle
-  {a1d153d2-2a46-4681-a772-cc049757f138}, !- Name
-  {5359f1ed-ebee-43b6-9cc7-81f59e3d72e3}, !- Source Object
-  11,                                     !- Outlet Port
-  {a0ff113b-3a04-45d5-9284-7cfebe940b58}, !- Target Object
-  2;                                      !- Inlet Port
-
-OS:PortList,
-  {888771e7-7c8a-4be5-8e28-76d983372ffe}, !- Handle
-  {1752133c-d7b5-463e-b5e7-b559eaf8af13}, !- Name
-  {5359f1ed-ebee-43b6-9cc7-81f59e3d72e3}; !- HVAC Component
-
-OS:PortList,
-  {88dc0d5f-0f3e-41cc-b1f8-ac6d486cfc75}, !- Handle
-  {c4004bae-c821-4690-9548-5248b1a392d1}, !- Name
-  {5359f1ed-ebee-43b6-9cc7-81f59e3d72e3}; !- HVAC Component
-
-OS:PortList,
-  {098ca619-c551-4739-b45a-6863ce8fea10}, !- Handle
-  {37233192-6169-42f0-b531-b5abd34a172c}, !- Name
-  {5359f1ed-ebee-43b6-9cc7-81f59e3d72e3}; !- HVAC Component
-
-OS:Sizing:Zone,
-  {f56866fc-5bb7-4d40-abf7-2f0d015e0886}, !- Handle
-  {5359f1ed-ebee-43b6-9cc7-81f59e3d72e3}, !- Zone or ZoneList Name
->>>>>>> ed7d523f
+  {8838fd8c-0210-477c-95f5-f791560e7ad2}, !- Handle
+  {450fecaf-5203-4ed7-aa73-6b9f621deae0}, !- Zone or ZoneList Name
   SupplyAirTemperature,                   !- Zone Cooling Design Supply Air Temperature Input Method
   14,                                     !- Zone Cooling Design Supply Air Temperature {C}
   11.11,                                  !- Zone Cooling Design Supply Air Temperature Difference {deltaC}
@@ -463,25 +343,14 @@
   autosize;                               !- Dedicated Outdoor Air High Setpoint Temperature for Design {C}
 
 OS:ZoneHVAC:EquipmentList,
-<<<<<<< HEAD
-  {0bfd111f-5c3b-44ae-bc96-6ac3658510cf}, !- Handle
+  {d8492baf-a956-4d95-8596-576cc0fdbdb3}, !- Handle
   Zone HVAC Equipment List 1,             !- Name
-  {52eaaf17-79a4-469e-9e2e-cf3a05a59a03}; !- Thermal Zone
+  {450fecaf-5203-4ed7-aa73-6b9f621deae0}; !- Thermal Zone
 
 OS:Space,
-  {b501c2fe-1fdb-4ef1-9e61-efad83ef617d}, !- Handle
+  {9d61d703-f238-40ab-9066-545328abcd5d}, !- Handle
   living space,                           !- Name
-  {3a935639-6ac0-4219-bfec-eda6ff894136}, !- Space Type Name
-=======
-  {a9bbfc26-c345-4439-aa0c-4c0e4aa5dec5}, !- Handle
-  Zone HVAC Equipment List 1,             !- Name
-  {5359f1ed-ebee-43b6-9cc7-81f59e3d72e3}; !- Thermal Zone
-
-OS:Space,
-  {4f0d8f13-fe23-44f2-bcc3-bb8f22b229ba}, !- Handle
-  living space,                           !- Name
-  {74f5220d-3e7a-4070-9759-e445b278b8b5}, !- Space Type Name
->>>>>>> ed7d523f
+  {e578250f-fbfe-4297-bb26-30f9d50c693c}, !- Space Type Name
   ,                                       !- Default Construction Set Name
   ,                                       !- Default Schedule Set Name
   ,                                       !- Direction of Relative North {deg}
@@ -489,35 +358,19 @@
   ,                                       !- Y Origin {m}
   ,                                       !- Z Origin {m}
   ,                                       !- Building Story Name
-<<<<<<< HEAD
-  {52eaaf17-79a4-469e-9e2e-cf3a05a59a03}, !- Thermal Zone Name
+  {450fecaf-5203-4ed7-aa73-6b9f621deae0}, !- Thermal Zone Name
   ,                                       !- Part of Total Floor Area
   ,                                       !- Design Specification Outdoor Air Object Name
-  {3fcc9266-1310-41f9-8eea-913db0f5e3e5}; !- Building Unit Name
-
-OS:Surface,
-  {6424a87b-d696-49cb-b5ac-1cecc4c94d5f}, !- Handle
+  {5b53df7d-58e1-446b-b0a0-dcb7dfab85d3}; !- Building Unit Name
+
+OS:Surface,
+  {3ee2064e-82ca-4a4c-b1d3-c81357994441}, !- Handle
   Surface 1,                              !- Name
   Floor,                                  !- Surface Type
   ,                                       !- Construction Name
-  {b501c2fe-1fdb-4ef1-9e61-efad83ef617d}, !- Space Name
+  {9d61d703-f238-40ab-9066-545328abcd5d}, !- Space Name
   Surface,                                !- Outside Boundary Condition
-  {09f562d4-db07-4cda-849d-d3d3224b27bd}, !- Outside Boundary Condition Object
-=======
-  {5359f1ed-ebee-43b6-9cc7-81f59e3d72e3}, !- Thermal Zone Name
-  ,                                       !- Part of Total Floor Area
-  ,                                       !- Design Specification Outdoor Air Object Name
-  {1d31c883-ce18-43f6-9441-26be9e708f99}; !- Building Unit Name
-
-OS:Surface,
-  {b2f0a7ed-1500-4f0f-8d4c-d2ff04981475}, !- Handle
-  Surface 1,                              !- Name
-  Floor,                                  !- Surface Type
-  ,                                       !- Construction Name
-  {4f0d8f13-fe23-44f2-bcc3-bb8f22b229ba}, !- Space Name
-  Surface,                                !- Outside Boundary Condition
-  {e72d04ff-4d1d-49f8-a153-9d5aa69db855}, !- Outside Boundary Condition Object
->>>>>>> ed7d523f
+  {4e86d8a8-3e38-4e2b-92ac-f243991ba8b7}, !- Outside Boundary Condition Object
   NoSun,                                  !- Sun Exposure
   NoWind,                                 !- Wind Exposure
   ,                                       !- View Factor to Ground
@@ -528,19 +381,11 @@
   6.46578440716979, -12.9315688143396, 0; !- X,Y,Z Vertex 4 {m}
 
 OS:Surface,
-<<<<<<< HEAD
-  {c9d738d4-d17c-475f-a50f-6bac75490abf}, !- Handle
+  {d731b9d6-0ccf-4922-b21b-7a1a6abdb948}, !- Handle
   Surface 2,                              !- Name
   Wall,                                   !- Surface Type
   ,                                       !- Construction Name
-  {b501c2fe-1fdb-4ef1-9e61-efad83ef617d}, !- Space Name
-=======
-  {7aee8788-cd45-448a-a753-aabe1f954351}, !- Handle
-  Surface 2,                              !- Name
-  Wall,                                   !- Surface Type
-  ,                                       !- Construction Name
-  {4f0d8f13-fe23-44f2-bcc3-bb8f22b229ba}, !- Space Name
->>>>>>> ed7d523f
+  {9d61d703-f238-40ab-9066-545328abcd5d}, !- Space Name
   Outdoors,                               !- Outside Boundary Condition
   ,                                       !- Outside Boundary Condition Object
   SunExposed,                             !- Sun Exposure
@@ -553,19 +398,11 @@
   0, -12.9315688143396, 2.4384;           !- X,Y,Z Vertex 4 {m}
 
 OS:Surface,
-<<<<<<< HEAD
-  {bc79f9ab-10de-4564-981f-7fdf2ac7ca0e}, !- Handle
+  {b7c5b043-af29-4037-a3f0-e1366f97221d}, !- Handle
   Surface 3,                              !- Name
   Wall,                                   !- Surface Type
   ,                                       !- Construction Name
-  {b501c2fe-1fdb-4ef1-9e61-efad83ef617d}, !- Space Name
-=======
-  {d9b16937-6997-4736-b309-fec463d9b402}, !- Handle
-  Surface 3,                              !- Name
-  Wall,                                   !- Surface Type
-  ,                                       !- Construction Name
-  {4f0d8f13-fe23-44f2-bcc3-bb8f22b229ba}, !- Space Name
->>>>>>> ed7d523f
+  {9d61d703-f238-40ab-9066-545328abcd5d}, !- Space Name
   Outdoors,                               !- Outside Boundary Condition
   ,                                       !- Outside Boundary Condition Object
   SunExposed,                             !- Sun Exposure
@@ -578,23 +415,13 @@
   0, 0, 2.4384;                           !- X,Y,Z Vertex 4 {m}
 
 OS:Surface,
-<<<<<<< HEAD
-  {e3347dc9-db10-4b59-bae2-1a5db23a5cdf}, !- Handle
+  {b2b011b4-7824-4864-89a6-e4beeb6241a7}, !- Handle
   Surface 4,                              !- Name
   Wall,                                   !- Surface Type
   ,                                       !- Construction Name
-  {b501c2fe-1fdb-4ef1-9e61-efad83ef617d}, !- Space Name
+  {9d61d703-f238-40ab-9066-545328abcd5d}, !- Space Name
   Adiabatic,                              !- Outside Boundary Condition
   ,                                       !- Outside Boundary Condition Object
-=======
-  {f57102b5-eb9b-40b7-9139-41aa4e02e540}, !- Handle
-  Surface 4,                              !- Name
-  Wall,                                   !- Surface Type
-  ,                                       !- Construction Name
-  {4f0d8f13-fe23-44f2-bcc3-bb8f22b229ba}, !- Space Name
-  Surface,                                !- Outside Boundary Condition
-  {2053617d-5fd1-47af-b3a0-21b3736ae70e}, !- Outside Boundary Condition Object
->>>>>>> ed7d523f
   NoSun,                                  !- Sun Exposure
   NoWind,                                 !- Wind Exposure
   ,                                       !- View Factor to Ground
@@ -605,19 +432,11 @@
   6.46578440716979, 0, 2.4384;            !- X,Y,Z Vertex 4 {m}
 
 OS:Surface,
-<<<<<<< HEAD
-  {7a2bcdbc-c667-4e48-9b42-06ab05f47c76}, !- Handle
+  {c24f88cb-a2cc-4b01-95c5-af251eabaab9}, !- Handle
   Surface 5,                              !- Name
   Wall,                                   !- Surface Type
   ,                                       !- Construction Name
-  {b501c2fe-1fdb-4ef1-9e61-efad83ef617d}, !- Space Name
-=======
-  {1c4af3a2-28b6-4032-bc88-1485297684b0}, !- Handle
-  Surface 5,                              !- Name
-  Wall,                                   !- Surface Type
-  ,                                       !- Construction Name
-  {4f0d8f13-fe23-44f2-bcc3-bb8f22b229ba}, !- Space Name
->>>>>>> ed7d523f
+  {9d61d703-f238-40ab-9066-545328abcd5d}, !- Space Name
   Outdoors,                               !- Outside Boundary Condition
   ,                                       !- Outside Boundary Condition Object
   SunExposed,                             !- Sun Exposure
@@ -630,23 +449,13 @@
   6.46578440716979, -12.9315688143396, 2.4384; !- X,Y,Z Vertex 4 {m}
 
 OS:Surface,
-<<<<<<< HEAD
-  {f686f0a7-82a2-4362-aa29-991695d04e87}, !- Handle
+  {0d6f2b93-62c7-498c-868c-447f21c7e32d}, !- Handle
   Surface 6,                              !- Name
   RoofCeiling,                            !- Surface Type
   ,                                       !- Construction Name
-  {b501c2fe-1fdb-4ef1-9e61-efad83ef617d}, !- Space Name
+  {9d61d703-f238-40ab-9066-545328abcd5d}, !- Space Name
   Surface,                                !- Outside Boundary Condition
-  {35a1e28d-40b2-4dc1-8ead-f7b7c723d000}, !- Outside Boundary Condition Object
-=======
-  {0ab48648-d942-4916-b703-136407483174}, !- Handle
-  Surface 6,                              !- Name
-  RoofCeiling,                            !- Surface Type
-  ,                                       !- Construction Name
-  {4f0d8f13-fe23-44f2-bcc3-bb8f22b229ba}, !- Space Name
-  Surface,                                !- Outside Boundary Condition
-  {7d8b8ec6-1211-4326-b0f1-fe0fe496ccfc}, !- Outside Boundary Condition Object
->>>>>>> ed7d523f
+  {87cf7011-8fe2-4609-92cf-a301bbfad81f}, !- Outside Boundary Condition Object
   NoSun,                                  !- Sun Exposure
   NoWind,                                 !- Wind Exposure
   ,                                       !- View Factor to Ground
@@ -657,11 +466,7 @@
   0, -12.9315688143396, 2.4384;           !- X,Y,Z Vertex 4 {m}
 
 OS:SpaceType,
-<<<<<<< HEAD
-  {3a935639-6ac0-4219-bfec-eda6ff894136}, !- Handle
-=======
-  {74f5220d-3e7a-4070-9759-e445b278b8b5}, !- Handle
->>>>>>> ed7d523f
+  {e578250f-fbfe-4297-bb26-30f9d50c693c}, !- Handle
   Space Type 1,                           !- Name
   ,                                       !- Default Construction Set Name
   ,                                       !- Default Schedule Set Name
@@ -671,13 +476,124 @@
   ,                                       !- Standards Building Type
   living;                                 !- Standards Space Type
 
-<<<<<<< HEAD
-OS:Surface,
-  {32738a1c-47fb-4f00-9c25-b465277c984a}, !- Handle
-=======
+OS:Surface,
+  {f910006c-c268-4885-831b-24de4a48537e}, !- Handle
+  Surface 12,                             !- Name
+  Floor,                                  !- Surface Type
+  ,                                       !- Construction Name
+  {d9076ba4-06aa-4680-b7d1-ace7d6632e0b}, !- Space Name
+  Foundation,                             !- Outside Boundary Condition
+  ,                                       !- Outside Boundary Condition Object
+  NoSun,                                  !- Sun Exposure
+  NoWind,                                 !- Wind Exposure
+  ,                                       !- View Factor to Ground
+  ,                                       !- Number of Vertices
+  0, -12.9315688143396, -2.4384,          !- X,Y,Z Vertex 1 {m}
+  0, 0, -2.4384,                          !- X,Y,Z Vertex 2 {m}
+  6.46578440716979, 0, -2.4384,           !- X,Y,Z Vertex 3 {m}
+  6.46578440716979, -12.9315688143396, -2.4384; !- X,Y,Z Vertex 4 {m}
+
+OS:Surface,
+  {1091cca5-291b-4bf2-ba0c-c9aa042e15c4}, !- Handle
+  Surface 13,                             !- Name
+  Wall,                                   !- Surface Type
+  ,                                       !- Construction Name
+  {d9076ba4-06aa-4680-b7d1-ace7d6632e0b}, !- Space Name
+  Foundation,                             !- Outside Boundary Condition
+  ,                                       !- Outside Boundary Condition Object
+  NoSun,                                  !- Sun Exposure
+  NoWind,                                 !- Wind Exposure
+  ,                                       !- View Factor to Ground
+  ,                                       !- Number of Vertices
+  0, 0, 0,                                !- X,Y,Z Vertex 1 {m}
+  0, 0, -2.4384,                          !- X,Y,Z Vertex 2 {m}
+  0, -12.9315688143396, -2.4384,          !- X,Y,Z Vertex 3 {m}
+  0, -12.9315688143396, 0;                !- X,Y,Z Vertex 4 {m}
+
+OS:Surface,
+  {d1ce7741-27c1-4c43-b8e9-7ebff2d0a29d}, !- Handle
+  Surface 14,                             !- Name
+  Wall,                                   !- Surface Type
+  ,                                       !- Construction Name
+  {d9076ba4-06aa-4680-b7d1-ace7d6632e0b}, !- Space Name
+  Foundation,                             !- Outside Boundary Condition
+  ,                                       !- Outside Boundary Condition Object
+  NoSun,                                  !- Sun Exposure
+  NoWind,                                 !- Wind Exposure
+  ,                                       !- View Factor to Ground
+  ,                                       !- Number of Vertices
+  6.46578440716979, 0, 0,                 !- X,Y,Z Vertex 1 {m}
+  6.46578440716979, 0, -2.4384,           !- X,Y,Z Vertex 2 {m}
+  0, 0, -2.4384,                          !- X,Y,Z Vertex 3 {m}
+  0, 0, 0;                                !- X,Y,Z Vertex 4 {m}
+
+OS:Surface,
+  {1d8df49b-a6c3-40cb-bd56-c812f6a02cc6}, !- Handle
+  Surface 15,                             !- Name
+  Wall,                                   !- Surface Type
+  ,                                       !- Construction Name
+  {d9076ba4-06aa-4680-b7d1-ace7d6632e0b}, !- Space Name
+  Adiabatic,                              !- Outside Boundary Condition
+  ,                                       !- Outside Boundary Condition Object
+  NoSun,                                  !- Sun Exposure
+  NoWind,                                 !- Wind Exposure
+  ,                                       !- View Factor to Ground
+  ,                                       !- Number of Vertices
+  6.46578440716979, -12.9315688143396, 0, !- X,Y,Z Vertex 1 {m}
+  6.46578440716979, -12.9315688143396, -2.4384, !- X,Y,Z Vertex 2 {m}
+  6.46578440716979, 0, -2.4384,           !- X,Y,Z Vertex 3 {m}
+  6.46578440716979, 0, 0;                 !- X,Y,Z Vertex 4 {m}
+
+OS:Surface,
+  {0b1ad540-f991-4a1b-849d-02af888e06d5}, !- Handle
+  Surface 16,                             !- Name
+  Wall,                                   !- Surface Type
+  ,                                       !- Construction Name
+  {d9076ba4-06aa-4680-b7d1-ace7d6632e0b}, !- Space Name
+  Foundation,                             !- Outside Boundary Condition
+  ,                                       !- Outside Boundary Condition Object
+  NoSun,                                  !- Sun Exposure
+  NoWind,                                 !- Wind Exposure
+  ,                                       !- View Factor to Ground
+  ,                                       !- Number of Vertices
+  0, -12.9315688143396, 0,                !- X,Y,Z Vertex 1 {m}
+  0, -12.9315688143396, -2.4384,          !- X,Y,Z Vertex 2 {m}
+  6.46578440716979, -12.9315688143396, -2.4384, !- X,Y,Z Vertex 3 {m}
+  6.46578440716979, -12.9315688143396, 0; !- X,Y,Z Vertex 4 {m}
+
+OS:Surface,
+  {4e86d8a8-3e38-4e2b-92ac-f243991ba8b7}, !- Handle
+  Surface 17,                             !- Name
+  RoofCeiling,                            !- Surface Type
+  ,                                       !- Construction Name
+  {d9076ba4-06aa-4680-b7d1-ace7d6632e0b}, !- Space Name
+  Surface,                                !- Outside Boundary Condition
+  {3ee2064e-82ca-4a4c-b1d3-c81357994441}, !- Outside Boundary Condition Object
+  NoSun,                                  !- Sun Exposure
+  NoWind,                                 !- Wind Exposure
+  ,                                       !- View Factor to Ground
+  ,                                       !- Number of Vertices
+  6.46578440716979, -12.9315688143396, 0, !- X,Y,Z Vertex 1 {m}
+  6.46578440716979, 0, 0,                 !- X,Y,Z Vertex 2 {m}
+  0, 0, 0,                                !- X,Y,Z Vertex 3 {m}
+  0, -12.9315688143396, 0;                !- X,Y,Z Vertex 4 {m}
+
+OS:Space,
+  {d9076ba4-06aa-4680-b7d1-ace7d6632e0b}, !- Handle
+  unfinished basement space,              !- Name
+  {4427040b-ae5b-4665-8b72-2b22cfa5f673}, !- Space Type Name
+  ,                                       !- Default Construction Set Name
+  ,                                       !- Default Schedule Set Name
+  ,                                       !- Direction of Relative North {deg}
+  ,                                       !- X Origin {m}
+  ,                                       !- Y Origin {m}
+  ,                                       !- Z Origin {m}
+  ,                                       !- Building Story Name
+  {78ebfb3e-a7b5-46c9-af96-b7e45e3596c7}; !- Thermal Zone Name
+
 OS:ThermalZone,
-  {47d746c0-bec8-4a0c-b1e5-d3a1fc71b227}, !- Handle
-  living zone|unit 2,                     !- Name
+  {78ebfb3e-a7b5-46c9-af96-b7e45e3596c7}, !- Handle
+  unfinished basement zone,               !- Name
   ,                                       !- Multiplier
   ,                                       !- Ceiling Height {m}
   ,                                       !- Volume {m3}
@@ -685,10 +601,10 @@
   ,                                       !- Zone Inside Convection Algorithm
   ,                                       !- Zone Outside Convection Algorithm
   ,                                       !- Zone Conditioning Equipment List Name
-  {cea3b78e-3731-4a42-aa83-33f4e08b9258}, !- Zone Air Inlet Port List
-  {3619c5f4-44c2-41d8-a12a-c515888419a8}, !- Zone Air Exhaust Port List
-  {dedf9c70-409f-49ea-8167-2af42e1b66e1}, !- Zone Air Node Name
-  {be71d393-5241-44f0-8972-59c6db2b91de}, !- Zone Return Air Port List
+  {5b6a09c0-7a0a-4940-b398-de9502f124f3}, !- Zone Air Inlet Port List
+  {192a7865-8b43-4dd2-b08f-2b81620a1371}, !- Zone Air Exhaust Port List
+  {52fd9f8e-5642-4da4-af9b-7a7c07cc824f}, !- Zone Air Node Name
+  {ada41687-d174-4867-b95d-d1166da63293}, !- Zone Return Air Port List
   ,                                       !- Primary Daylighting Control Name
   ,                                       !- Fraction of Zone Controlled by Primary Daylighting Control
   ,                                       !- Secondary Daylighting Control Name
@@ -699,37 +615,37 @@
   No;                                     !- Use Ideal Air Loads
 
 OS:Node,
-  {118119d2-6101-4a29-bc44-c1239b1dd899}, !- Handle
+  {4c354e9a-2b22-43f5-a507-ddc3cbb9295f}, !- Handle
   Node 2,                                 !- Name
-  {dedf9c70-409f-49ea-8167-2af42e1b66e1}, !- Inlet Port
+  {52fd9f8e-5642-4da4-af9b-7a7c07cc824f}, !- Inlet Port
   ;                                       !- Outlet Port
 
 OS:Connection,
-  {dedf9c70-409f-49ea-8167-2af42e1b66e1}, !- Handle
-  {94a29a80-cc01-4244-9513-01583dccff9e}, !- Name
-  {47d746c0-bec8-4a0c-b1e5-d3a1fc71b227}, !- Source Object
+  {52fd9f8e-5642-4da4-af9b-7a7c07cc824f}, !- Handle
+  {eeef2488-07a0-4a78-83a3-777259fc326d}, !- Name
+  {78ebfb3e-a7b5-46c9-af96-b7e45e3596c7}, !- Source Object
   11,                                     !- Outlet Port
-  {118119d2-6101-4a29-bc44-c1239b1dd899}, !- Target Object
+  {4c354e9a-2b22-43f5-a507-ddc3cbb9295f}, !- Target Object
   2;                                      !- Inlet Port
 
 OS:PortList,
-  {cea3b78e-3731-4a42-aa83-33f4e08b9258}, !- Handle
-  {e02cb91e-0783-4cdb-91e1-8df4f41621dd}, !- Name
-  {47d746c0-bec8-4a0c-b1e5-d3a1fc71b227}; !- HVAC Component
+  {5b6a09c0-7a0a-4940-b398-de9502f124f3}, !- Handle
+  {2739c1aa-3f19-4c34-88b8-88773d5d2b3e}, !- Name
+  {78ebfb3e-a7b5-46c9-af96-b7e45e3596c7}; !- HVAC Component
 
 OS:PortList,
-  {3619c5f4-44c2-41d8-a12a-c515888419a8}, !- Handle
-  {65c55fc4-8bda-475c-afa5-924c01adcd02}, !- Name
-  {47d746c0-bec8-4a0c-b1e5-d3a1fc71b227}; !- HVAC Component
+  {192a7865-8b43-4dd2-b08f-2b81620a1371}, !- Handle
+  {d61cbb9b-67fa-47d9-bb59-b3bc1374bca0}, !- Name
+  {78ebfb3e-a7b5-46c9-af96-b7e45e3596c7}; !- HVAC Component
 
 OS:PortList,
-  {be71d393-5241-44f0-8972-59c6db2b91de}, !- Handle
-  {eb806bd5-f802-436d-949a-9087bb45dffa}, !- Name
-  {47d746c0-bec8-4a0c-b1e5-d3a1fc71b227}; !- HVAC Component
+  {ada41687-d174-4867-b95d-d1166da63293}, !- Handle
+  {526f06d4-7d22-4d48-a0ed-d077c37156e3}, !- Name
+  {78ebfb3e-a7b5-46c9-af96-b7e45e3596c7}; !- HVAC Component
 
 OS:Sizing:Zone,
-  {91832fb2-f548-4548-9d24-419defd18acf}, !- Handle
-  {47d746c0-bec8-4a0c-b1e5-d3a1fc71b227}, !- Zone or ZoneList Name
+  {d98fe24f-0916-490a-9c9e-e6527bb5c699}, !- Handle
+  {78ebfb3e-a7b5-46c9-af96-b7e45e3596c7}, !- Zone or ZoneList Name
   SupplyAirTemperature,                   !- Zone Cooling Design Supply Air Temperature Input Method
   14,                                     !- Zone Cooling Design Supply Air Temperature {C}
   11.11,                                  !- Zone Cooling Design Supply Air Temperature Difference {deltaC}
@@ -758,207 +674,108 @@
   autosize;                               !- Dedicated Outdoor Air High Setpoint Temperature for Design {C}
 
 OS:ZoneHVAC:EquipmentList,
-  {f332e6b8-b1f3-49b3-a273-b39e3841fe9b}, !- Handle
+  {57b55d33-7398-4e55-9630-0f6c5295a977}, !- Handle
   Zone HVAC Equipment List 2,             !- Name
-  {47d746c0-bec8-4a0c-b1e5-d3a1fc71b227}; !- Thermal Zone
-
-OS:Space,
-  {0c6ae665-6945-4434-8bdc-f3f39cc9e19e}, !- Handle
-  living space|unit 2|story 1,            !- Name
-  {74f5220d-3e7a-4070-9759-e445b278b8b5}, !- Space Type Name
+  {78ebfb3e-a7b5-46c9-af96-b7e45e3596c7}; !- Thermal Zone
+
+OS:SpaceType,
+  {4427040b-ae5b-4665-8b72-2b22cfa5f673}, !- Handle
+  Space Type 2,                           !- Name
   ,                                       !- Default Construction Set Name
   ,                                       !- Default Schedule Set Name
-  -0,                                     !- Direction of Relative North {deg}
-  0,                                      !- X Origin {m}
-  0,                                      !- Y Origin {m}
-  0,                                      !- Z Origin {m}
-  ,                                       !- Building Story Name
-  {47d746c0-bec8-4a0c-b1e5-d3a1fc71b227}, !- Thermal Zone Name
-  ,                                       !- Part of Total Floor Area
+  ,                                       !- Group Rendering Name
   ,                                       !- Design Specification Outdoor Air Object Name
-  {50dd07ec-0daf-44da-9366-3c5749adc22a}; !- Building Unit Name
-
-OS:Surface,
-  {e5999b90-1b18-4cd0-817b-6d075040e7b0}, !- Handle
->>>>>>> ed7d523f
-  Surface 12,                             !- Name
+  ,                                       !- Standards Template
+  ,                                       !- Standards Building Type
+  unfinished basement;                    !- Standards Space Type
+
+OS:Surface,
+  {87cf7011-8fe2-4609-92cf-a301bbfad81f}, !- Handle
+  Surface 7,                              !- Name
   Floor,                                  !- Surface Type
   ,                                       !- Construction Name
-<<<<<<< HEAD
-  {f5ae6d19-7ee0-4b6b-bf0a-6e37e96da002}, !- Space Name
-  Foundation,                             !- Outside Boundary Condition
-  ,                                       !- Outside Boundary Condition Object
-=======
-  {0c6ae665-6945-4434-8bdc-f3f39cc9e19e}, !- Space Name
+  {6409dd11-61a7-453a-b398-6c4e414eb14f}, !- Space Name
   Surface,                                !- Outside Boundary Condition
-  {e81ec487-d503-4607-8eb6-4062e0ab9086}, !- Outside Boundary Condition Object
->>>>>>> ed7d523f
+  {0d6f2b93-62c7-498c-868c-447f21c7e32d}, !- Outside Boundary Condition Object
   NoSun,                                  !- Sun Exposure
   NoWind,                                 !- Wind Exposure
   ,                                       !- View Factor to Ground
   ,                                       !- Number of Vertices
-  0, -12.9315688143396, -2.4384,          !- X,Y,Z Vertex 1 {m}
-  0, 0, -2.4384,                          !- X,Y,Z Vertex 2 {m}
-  6.46578440716979, 0, -2.4384,           !- X,Y,Z Vertex 3 {m}
-  6.46578440716979, -12.9315688143396, -2.4384; !- X,Y,Z Vertex 4 {m}
-
-OS:Surface,
-<<<<<<< HEAD
-  {41f89f93-bfec-44c2-acf0-182769269fb2}, !- Handle
-  Surface 13,                             !- Name
+  0, -12.9315688143396, 2.4384,           !- X,Y,Z Vertex 1 {m}
+  0, 0, 2.4384,                           !- X,Y,Z Vertex 2 {m}
+  6.46578440716979, 0, 2.4384,            !- X,Y,Z Vertex 3 {m}
+  6.46578440716979, -12.9315688143396, 2.4384; !- X,Y,Z Vertex 4 {m}
+
+OS:Surface,
+  {0ce96eb3-33b7-4fd7-a321-4eceb4b22fce}, !- Handle
+  Surface 8,                              !- Name
+  RoofCeiling,                            !- Surface Type
+  ,                                       !- Construction Name
+  {6409dd11-61a7-453a-b398-6c4e414eb14f}, !- Space Name
+  Outdoors,                               !- Outside Boundary Condition
+  ,                                       !- Outside Boundary Condition Object
+  SunExposed,                             !- Sun Exposure
+  WindExposed,                            !- Wind Exposure
+  ,                                       !- View Factor to Ground
+  ,                                       !- Number of Vertices
+  0, -6.46578440716979, 5.6712922035849,  !- X,Y,Z Vertex 1 {m}
+  6.46578440716979, -6.46578440716979, 5.6712922035849, !- X,Y,Z Vertex 2 {m}
+  6.46578440716979, 0, 2.4384,            !- X,Y,Z Vertex 3 {m}
+  0, 0, 2.4384;                           !- X,Y,Z Vertex 4 {m}
+
+OS:Surface,
+  {95ea5bfa-b8a0-4a87-948f-76ede85f63d1}, !- Handle
+  Surface 9,                              !- Name
+  RoofCeiling,                            !- Surface Type
+  ,                                       !- Construction Name
+  {6409dd11-61a7-453a-b398-6c4e414eb14f}, !- Space Name
+  Outdoors,                               !- Outside Boundary Condition
+  ,                                       !- Outside Boundary Condition Object
+  SunExposed,                             !- Sun Exposure
+  WindExposed,                            !- Wind Exposure
+  ,                                       !- View Factor to Ground
+  ,                                       !- Number of Vertices
+  6.46578440716979, -6.46578440716979, 5.6712922035849, !- X,Y,Z Vertex 1 {m}
+  0, -6.46578440716979, 5.6712922035849,  !- X,Y,Z Vertex 2 {m}
+  0, -12.9315688143396, 2.4384,           !- X,Y,Z Vertex 3 {m}
+  6.46578440716979, -12.9315688143396, 2.4384; !- X,Y,Z Vertex 4 {m}
+
+OS:Surface,
+  {73332e5c-f55a-4b47-8445-41a8c91d684d}, !- Handle
+  Surface 10,                             !- Name
   Wall,                                   !- Surface Type
   ,                                       !- Construction Name
-  {f5ae6d19-7ee0-4b6b-bf0a-6e37e96da002}, !- Space Name
-  Foundation,                             !- Outside Boundary Condition
+  {6409dd11-61a7-453a-b398-6c4e414eb14f}, !- Space Name
+  Outdoors,                               !- Outside Boundary Condition
   ,                                       !- Outside Boundary Condition Object
-=======
-  {2053617d-5fd1-47af-b3a0-21b3736ae70e}, !- Handle
-  Surface 13,                             !- Name
+  SunExposed,                             !- Sun Exposure
+  WindExposed,                            !- Wind Exposure
+  ,                                       !- View Factor to Ground
+  ,                                       !- Number of Vertices
+  0, -6.46578440716979, 5.6712922035849,  !- X,Y,Z Vertex 1 {m}
+  0, 0, 2.4384,                           !- X,Y,Z Vertex 2 {m}
+  0, -12.9315688143396, 2.4384;           !- X,Y,Z Vertex 3 {m}
+
+OS:Surface,
+  {cb0688b5-e599-40c3-b093-4e0edd9066fb}, !- Handle
+  Surface 11,                             !- Name
   Wall,                                   !- Surface Type
   ,                                       !- Construction Name
-  {0c6ae665-6945-4434-8bdc-f3f39cc9e19e}, !- Space Name
-  Surface,                                !- Outside Boundary Condition
-  {f57102b5-eb9b-40b7-9139-41aa4e02e540}, !- Outside Boundary Condition Object
->>>>>>> ed7d523f
-  NoSun,                                  !- Sun Exposure
-  NoWind,                                 !- Wind Exposure
-  ,                                       !- View Factor to Ground
-  ,                                       !- Number of Vertices
-<<<<<<< HEAD
-  0, 0, 0,                                !- X,Y,Z Vertex 1 {m}
-  0, 0, -2.4384,                          !- X,Y,Z Vertex 2 {m}
-  0, -12.9315688143396, -2.4384,          !- X,Y,Z Vertex 3 {m}
-  0, -12.9315688143396, 0;                !- X,Y,Z Vertex 4 {m}
-
-OS:Surface,
-  {383d8367-ee93-414f-af19-e4cf881a8a84}, !- Handle
-=======
-  6.46578440716979, 0, 2.4384,            !- X,Y,Z Vertex 1 {m}
-  6.46578440716979, 0, 0,                 !- X,Y,Z Vertex 2 {m}
-  6.46578440716979, -12.9315688143396, 0, !- X,Y,Z Vertex 3 {m}
-  6.46578440716979, -12.9315688143396, 2.4384; !- X,Y,Z Vertex 4 {m}
-
-OS:Surface,
-  {2a703202-da68-4c7f-9eb6-68c130b8a807}, !- Handle
->>>>>>> ed7d523f
-  Surface 14,                             !- Name
-  Wall,                                   !- Surface Type
-  ,                                       !- Construction Name
-<<<<<<< HEAD
-  {f5ae6d19-7ee0-4b6b-bf0a-6e37e96da002}, !- Space Name
-  Foundation,                             !- Outside Boundary Condition
-  ,                                       !- Outside Boundary Condition Object
-=======
-  {0c6ae665-6945-4434-8bdc-f3f39cc9e19e}, !- Space Name
-  Surface,                                !- Outside Boundary Condition
-  {0aa35ab8-3a4f-48aa-881e-45778dcf4a3e}, !- Outside Boundary Condition Object
->>>>>>> ed7d523f
-  NoSun,                                  !- Sun Exposure
-  NoWind,                                 !- Wind Exposure
-  ,                                       !- View Factor to Ground
-  ,                                       !- Number of Vertices
-  6.46578440716979, 0, 0,                 !- X,Y,Z Vertex 1 {m}
-  6.46578440716979, 0, -2.4384,           !- X,Y,Z Vertex 2 {m}
-  0, 0, -2.4384,                          !- X,Y,Z Vertex 3 {m}
-  0, 0, 0;                                !- X,Y,Z Vertex 4 {m}
-
-OS:Surface,
-<<<<<<< HEAD
-  {5acfe195-a67c-400e-9833-cc8e8015c68b}, !- Handle
-  Surface 15,                             !- Name
-  Wall,                                   !- Surface Type
-  ,                                       !- Construction Name
-  {f5ae6d19-7ee0-4b6b-bf0a-6e37e96da002}, !- Space Name
+  {6409dd11-61a7-453a-b398-6c4e414eb14f}, !- Space Name
   Adiabatic,                              !- Outside Boundary Condition
   ,                                       !- Outside Boundary Condition Object
   NoSun,                                  !- Sun Exposure
   NoWind,                                 !- Wind Exposure
   ,                                       !- View Factor to Ground
   ,                                       !- Number of Vertices
-  6.46578440716979, -12.9315688143396, 0, !- X,Y,Z Vertex 1 {m}
-  6.46578440716979, -12.9315688143396, -2.4384, !- X,Y,Z Vertex 2 {m}
-  6.46578440716979, 0, -2.4384,           !- X,Y,Z Vertex 3 {m}
-  6.46578440716979, 0, 0;                 !- X,Y,Z Vertex 4 {m}
-
-OS:Surface,
-  {c227e629-da39-4ecb-81af-777e6d9f1337}, !- Handle
-  Surface 16,                             !- Name
-  Wall,                                   !- Surface Type
-  ,                                       !- Construction Name
-  {f5ae6d19-7ee0-4b6b-bf0a-6e37e96da002}, !- Space Name
-  Foundation,                             !- Outside Boundary Condition
-=======
-  {ebe500f9-3c98-439d-8bdb-550300e0ca00}, !- Handle
-  Surface 15,                             !- Name
-  Wall,                                   !- Surface Type
-  ,                                       !- Construction Name
-  {0c6ae665-6945-4434-8bdc-f3f39cc9e19e}, !- Space Name
-  Outdoors,                               !- Outside Boundary Condition
-  ,                                       !- Outside Boundary Condition Object
-  SunExposed,                             !- Sun Exposure
-  WindExposed,                            !- Wind Exposure
-  ,                                       !- View Factor to Ground
-  ,                                       !- Number of Vertices
-  12.9315688143396, 0, 2.4384,            !- X,Y,Z Vertex 1 {m}
-  12.9315688143396, 0, 0,                 !- X,Y,Z Vertex 2 {m}
-  6.46578440716979, 0, 0,                 !- X,Y,Z Vertex 3 {m}
-  6.46578440716979, 0, 2.4384;            !- X,Y,Z Vertex 4 {m}
-
-OS:Surface,
-  {c5caaba5-cfb6-44e7-bfce-ed20b56438fe}, !- Handle
-  Surface 16,                             !- Name
-  Wall,                                   !- Surface Type
-  ,                                       !- Construction Name
-  {0c6ae665-6945-4434-8bdc-f3f39cc9e19e}, !- Space Name
-  Outdoors,                               !- Outside Boundary Condition
->>>>>>> ed7d523f
-  ,                                       !- Outside Boundary Condition Object
-  NoSun,                                  !- Sun Exposure
-  NoWind,                                 !- Wind Exposure
-  ,                                       !- View Factor to Ground
-  ,                                       !- Number of Vertices
-<<<<<<< HEAD
-  0, -12.9315688143396, 0,                !- X,Y,Z Vertex 1 {m}
-  0, -12.9315688143396, -2.4384,          !- X,Y,Z Vertex 2 {m}
-  6.46578440716979, -12.9315688143396, -2.4384, !- X,Y,Z Vertex 3 {m}
-  6.46578440716979, -12.9315688143396, 0; !- X,Y,Z Vertex 4 {m}
-
-OS:Surface,
-  {09f562d4-db07-4cda-849d-d3d3224b27bd}, !- Handle
-=======
-  6.46578440716979, -12.9315688143396, 2.4384, !- X,Y,Z Vertex 1 {m}
-  6.46578440716979, -12.9315688143396, 0, !- X,Y,Z Vertex 2 {m}
-  12.9315688143396, -12.9315688143396, 0, !- X,Y,Z Vertex 3 {m}
-  12.9315688143396, -12.9315688143396, 2.4384; !- X,Y,Z Vertex 4 {m}
-
-OS:Surface,
-  {93af624f-fc60-4669-863d-eeb1380dc589}, !- Handle
->>>>>>> ed7d523f
-  Surface 17,                             !- Name
-  RoofCeiling,                            !- Surface Type
-  ,                                       !- Construction Name
-<<<<<<< HEAD
-  {f5ae6d19-7ee0-4b6b-bf0a-6e37e96da002}, !- Space Name
-  Surface,                                !- Outside Boundary Condition
-  {6424a87b-d696-49cb-b5ac-1cecc4c94d5f}, !- Outside Boundary Condition Object
-=======
-  {0c6ae665-6945-4434-8bdc-f3f39cc9e19e}, !- Space Name
-  Surface,                                !- Outside Boundary Condition
-  {e1924bb1-97f4-4fdf-9b90-4ce7c93e1adc}, !- Outside Boundary Condition Object
->>>>>>> ed7d523f
-  NoSun,                                  !- Sun Exposure
-  NoWind,                                 !- Wind Exposure
-  ,                                       !- View Factor to Ground
-  ,                                       !- Number of Vertices
-  6.46578440716979, -12.9315688143396, 0, !- X,Y,Z Vertex 1 {m}
-  6.46578440716979, 0, 0,                 !- X,Y,Z Vertex 2 {m}
-  0, 0, 0,                                !- X,Y,Z Vertex 3 {m}
-  0, -12.9315688143396, 0;                !- X,Y,Z Vertex 4 {m}
+  6.46578440716979, -6.46578440716979, 5.6712922035849, !- X,Y,Z Vertex 1 {m}
+  6.46578440716979, -12.9315688143396, 2.4384, !- X,Y,Z Vertex 2 {m}
+  6.46578440716979, 0, 2.4384;            !- X,Y,Z Vertex 3 {m}
 
 OS:Space,
-  {f5ae6d19-7ee0-4b6b-bf0a-6e37e96da002}, !- Handle
-  unfinished basement space,              !- Name
-  {80f39e12-5021-4432-943e-d2b73851def4}, !- Space Type Name
+  {6409dd11-61a7-453a-b398-6c4e414eb14f}, !- Handle
+  unfinished attic space,                 !- Name
+  {ceaef5c9-a24d-4a1d-af43-13dacbdc101b}, !- Space Type Name
   ,                                       !- Default Construction Set Name
   ,                                       !- Default Schedule Set Name
   ,                                       !- Direction of Relative North {deg}
@@ -966,16 +783,11 @@
   ,                                       !- Y Origin {m}
   ,                                       !- Z Origin {m}
   ,                                       !- Building Story Name
-  {0744be25-1ad9-40fe-8c05-04413758913a}; !- Thermal Zone Name
+  {5ab3b2a8-265c-4961-ac13-a8974d0be506}; !- Thermal Zone Name
 
 OS:ThermalZone,
-<<<<<<< HEAD
-  {0744be25-1ad9-40fe-8c05-04413758913a}, !- Handle
-  unfinished basement zone,               !- Name
-=======
-  {69e2bc56-c22d-4a68-8465-5b4d27845090}, !- Handle
-  living zone|unit 3,                     !- Name
->>>>>>> ed7d523f
+  {5ab3b2a8-265c-4961-ac13-a8974d0be506}, !- Handle
+  unfinished attic zone,                  !- Name
   ,                                       !- Multiplier
   ,                                       !- Ceiling Height {m}
   ,                                       !- Volume {m3}
@@ -983,17 +795,10 @@
   ,                                       !- Zone Inside Convection Algorithm
   ,                                       !- Zone Outside Convection Algorithm
   ,                                       !- Zone Conditioning Equipment List Name
-<<<<<<< HEAD
-  {b99fc400-7f59-4d77-b186-6ce159dc81c5}, !- Zone Air Inlet Port List
-  {d3a04ce0-ebef-483c-a50b-c02844911526}, !- Zone Air Exhaust Port List
-  {1f28e29b-2abe-4e74-88b2-4248bd556edf}, !- Zone Air Node Name
-  {e9a682ae-56f0-4805-96de-66c9af1fd5c8}, !- Zone Return Air Port List
-=======
-  {64774557-ffd9-4b35-b83f-4f12954b3240}, !- Zone Air Inlet Port List
-  {dcd948ab-c5c1-4fb6-9fd1-011d03e45248}, !- Zone Air Exhaust Port List
-  {91db33e0-cacc-4950-88d8-b8dac185c678}, !- Zone Air Node Name
-  {139ee766-f000-4bd5-867d-d8bf4b5bab0e}, !- Zone Return Air Port List
->>>>>>> ed7d523f
+  {aadfa062-ce5b-4609-b4a0-42fce28b1139}, !- Zone Air Inlet Port List
+  {7d5b3ec2-0520-474a-99d6-b544deb37998}, !- Zone Air Exhaust Port List
+  {6033bbf1-71b3-4fb3-9906-0c629bb27fc7}, !- Zone Air Node Name
+  {80b9d8e8-9867-4c51-8f33-30c6129e18ff}, !- Zone Return Air Port List
   ,                                       !- Primary Daylighting Control Name
   ,                                       !- Fraction of Zone Controlled by Primary Daylighting Control
   ,                                       !- Secondary Daylighting Control Name
@@ -1004,71 +809,37 @@
   No;                                     !- Use Ideal Air Loads
 
 OS:Node,
-<<<<<<< HEAD
-  {1a37df72-ba8c-4e43-b570-d943a0861444}, !- Handle
-  Node 2,                                 !- Name
-  {1f28e29b-2abe-4e74-88b2-4248bd556edf}, !- Inlet Port
+  {7584f2bc-b901-4053-aecb-bc82eca4b581}, !- Handle
+  Node 3,                                 !- Name
+  {6033bbf1-71b3-4fb3-9906-0c629bb27fc7}, !- Inlet Port
   ;                                       !- Outlet Port
 
 OS:Connection,
-  {1f28e29b-2abe-4e74-88b2-4248bd556edf}, !- Handle
-  {d1d4ad86-bf24-4b1a-b5c6-320049ddab5e}, !- Name
-  {0744be25-1ad9-40fe-8c05-04413758913a}, !- Source Object
+  {6033bbf1-71b3-4fb3-9906-0c629bb27fc7}, !- Handle
+  {5152f165-cfff-4040-8ff7-5a0578294da1}, !- Name
+  {5ab3b2a8-265c-4961-ac13-a8974d0be506}, !- Source Object
   11,                                     !- Outlet Port
-  {1a37df72-ba8c-4e43-b570-d943a0861444}, !- Target Object
+  {7584f2bc-b901-4053-aecb-bc82eca4b581}, !- Target Object
   2;                                      !- Inlet Port
 
 OS:PortList,
-  {b99fc400-7f59-4d77-b186-6ce159dc81c5}, !- Handle
-  {34ec65e1-b8ec-4172-9b8f-b51be5319be0}, !- Name
-  {0744be25-1ad9-40fe-8c05-04413758913a}; !- HVAC Component
+  {aadfa062-ce5b-4609-b4a0-42fce28b1139}, !- Handle
+  {9380de6a-5fc2-40b2-87fa-8ab331073625}, !- Name
+  {5ab3b2a8-265c-4961-ac13-a8974d0be506}; !- HVAC Component
 
 OS:PortList,
-  {d3a04ce0-ebef-483c-a50b-c02844911526}, !- Handle
-  {d9a4500f-f750-4ecc-8f64-3cd524c9edeb}, !- Name
-  {0744be25-1ad9-40fe-8c05-04413758913a}; !- HVAC Component
+  {7d5b3ec2-0520-474a-99d6-b544deb37998}, !- Handle
+  {393768d4-0be7-47e8-9661-4580f325b112}, !- Name
+  {5ab3b2a8-265c-4961-ac13-a8974d0be506}; !- HVAC Component
 
 OS:PortList,
-  {e9a682ae-56f0-4805-96de-66c9af1fd5c8}, !- Handle
-  {b26121bb-0a79-4e9a-a6a5-b23891d59c22}, !- Name
-  {0744be25-1ad9-40fe-8c05-04413758913a}; !- HVAC Component
+  {80b9d8e8-9867-4c51-8f33-30c6129e18ff}, !- Handle
+  {9c531654-2664-4779-ba8f-f78e7e94cd4b}, !- Name
+  {5ab3b2a8-265c-4961-ac13-a8974d0be506}; !- HVAC Component
 
 OS:Sizing:Zone,
-  {44bd2048-35e8-4c1d-a08c-fe66fa7066e6}, !- Handle
-  {0744be25-1ad9-40fe-8c05-04413758913a}, !- Zone or ZoneList Name
-=======
-  {a73ba031-aa5f-41a9-935b-ecec45f4af9a}, !- Handle
-  Node 3,                                 !- Name
-  {91db33e0-cacc-4950-88d8-b8dac185c678}, !- Inlet Port
-  ;                                       !- Outlet Port
-
-OS:Connection,
-  {91db33e0-cacc-4950-88d8-b8dac185c678}, !- Handle
-  {6cb29bd4-f756-48b9-8916-67a43303fafc}, !- Name
-  {69e2bc56-c22d-4a68-8465-5b4d27845090}, !- Source Object
-  11,                                     !- Outlet Port
-  {a73ba031-aa5f-41a9-935b-ecec45f4af9a}, !- Target Object
-  2;                                      !- Inlet Port
-
-OS:PortList,
-  {64774557-ffd9-4b35-b83f-4f12954b3240}, !- Handle
-  {697d22e1-0736-45d7-9a08-64de507ec6bb}, !- Name
-  {69e2bc56-c22d-4a68-8465-5b4d27845090}; !- HVAC Component
-
-OS:PortList,
-  {dcd948ab-c5c1-4fb6-9fd1-011d03e45248}, !- Handle
-  {ec6c7d0b-8bab-45e7-92c2-23a9efb98ca6}, !- Name
-  {69e2bc56-c22d-4a68-8465-5b4d27845090}; !- HVAC Component
-
-OS:PortList,
-  {139ee766-f000-4bd5-867d-d8bf4b5bab0e}, !- Handle
-  {3fa773c3-8ef1-4c36-869d-4e305c42edd6}, !- Name
-  {69e2bc56-c22d-4a68-8465-5b4d27845090}; !- HVAC Component
-
-OS:Sizing:Zone,
-  {61e9e539-2316-4f4e-97c6-6abe38a046f0}, !- Handle
-  {69e2bc56-c22d-4a68-8465-5b4d27845090}, !- Zone or ZoneList Name
->>>>>>> ed7d523f
+  {09bf6b1f-b015-40f9-be0c-da7d41f641b4}, !- Handle
+  {5ab3b2a8-265c-4961-ac13-a8974d0be506}, !- Zone or ZoneList Name
   SupplyAirTemperature,                   !- Zone Cooling Design Supply Air Temperature Input Method
   14,                                     !- Zone Cooling Design Supply Air Temperature {C}
   11.11,                                  !- Zone Cooling Design Supply Air Temperature Difference {deltaC}
@@ -1097,356 +868,12 @@
   autosize;                               !- Dedicated Outdoor Air High Setpoint Temperature for Design {C}
 
 OS:ZoneHVAC:EquipmentList,
-<<<<<<< HEAD
-  {260e8821-c861-401b-8a90-06bc9b9c57a5}, !- Handle
-  Zone HVAC Equipment List 2,             !- Name
-  {0744be25-1ad9-40fe-8c05-04413758913a}; !- Thermal Zone
+  {380cf580-3fe7-491b-9016-ae98943e33a4}, !- Handle
+  Zone HVAC Equipment List 3,             !- Name
+  {5ab3b2a8-265c-4961-ac13-a8974d0be506}; !- Thermal Zone
 
 OS:SpaceType,
-  {80f39e12-5021-4432-943e-d2b73851def4}, !- Handle
-  Space Type 2,                           !- Name
-  ,                                       !- Default Construction Set Name
-  ,                                       !- Default Schedule Set Name
-  ,                                       !- Group Rendering Name
-  ,                                       !- Design Specification Outdoor Air Object Name
-  ,                                       !- Standards Template
-  ,                                       !- Standards Building Type
-  unfinished basement;                    !- Standards Space Type
-
-OS:Surface,
-  {35a1e28d-40b2-4dc1-8ead-f7b7c723d000}, !- Handle
-  Surface 7,                              !- Name
-  Floor,                                  !- Surface Type
-  ,                                       !- Construction Name
-  {a6c65046-3c2b-415a-b508-7ababde39b33}, !- Space Name
-  Surface,                                !- Outside Boundary Condition
-  {f686f0a7-82a2-4362-aa29-991695d04e87}, !- Outside Boundary Condition Object
-=======
-  {db08e2d3-4e5f-4b28-9037-a890435bc25e}, !- Handle
-  Zone HVAC Equipment List 3,             !- Name
-  {69e2bc56-c22d-4a68-8465-5b4d27845090}; !- Thermal Zone
-
-OS:Space,
-  {5e73fa8b-b25d-4c85-938a-86accc599076}, !- Handle
-  living space|unit 3|story 1,            !- Name
-  {74f5220d-3e7a-4070-9759-e445b278b8b5}, !- Space Type Name
-  ,                                       !- Default Construction Set Name
-  ,                                       !- Default Schedule Set Name
-  -0,                                     !- Direction of Relative North {deg}
-  0,                                      !- X Origin {m}
-  0,                                      !- Y Origin {m}
-  0,                                      !- Z Origin {m}
-  ,                                       !- Building Story Name
-  {69e2bc56-c22d-4a68-8465-5b4d27845090}, !- Thermal Zone Name
-  ,                                       !- Part of Total Floor Area
-  ,                                       !- Design Specification Outdoor Air Object Name
-  {adfe05e5-200a-4db9-8e0e-5c19c7a89e9e}; !- Building Unit Name
-
-OS:Surface,
-  {a167fe60-b512-4b3c-80ba-bb027f46b822}, !- Handle
-  Surface 23,                             !- Name
-  RoofCeiling,                            !- Surface Type
-  ,                                       !- Construction Name
-  {5e73fa8b-b25d-4c85-938a-86accc599076}, !- Space Name
-  Surface,                                !- Outside Boundary Condition
-  {cc5af752-9ad6-42f9-8bd5-7c8db2b5e322}, !- Outside Boundary Condition Object
->>>>>>> ed7d523f
-  NoSun,                                  !- Sun Exposure
-  NoWind,                                 !- Wind Exposure
-  ,                                       !- View Factor to Ground
-  ,                                       !- Number of Vertices
-  0, -12.9315688143396, 2.4384,           !- X,Y,Z Vertex 1 {m}
-  0, 0, 2.4384,                           !- X,Y,Z Vertex 2 {m}
-  6.46578440716979, 0, 2.4384,            !- X,Y,Z Vertex 3 {m}
-  6.46578440716979, -12.9315688143396, 2.4384; !- X,Y,Z Vertex 4 {m}
-
-OS:Surface,
-<<<<<<< HEAD
-  {d3d7ba61-664c-4d48-a765-a9b1da48d5fa}, !- Handle
-  Surface 8,                              !- Name
-  RoofCeiling,                            !- Surface Type
-  ,                                       !- Construction Name
-  {a6c65046-3c2b-415a-b508-7ababde39b33}, !- Space Name
-  Outdoors,                               !- Outside Boundary Condition
-  ,                                       !- Outside Boundary Condition Object
-  SunExposed,                             !- Sun Exposure
-  WindExposed,                            !- Wind Exposure
-  ,                                       !- View Factor to Ground
-  ,                                       !- Number of Vertices
-  0, -6.46578440716979, 5.6712922035849,  !- X,Y,Z Vertex 1 {m}
-  6.46578440716979, -6.46578440716979, 5.6712922035849, !- X,Y,Z Vertex 2 {m}
-  6.46578440716979, 0, 2.4384,            !- X,Y,Z Vertex 3 {m}
-  0, 0, 2.4384;                           !- X,Y,Z Vertex 4 {m}
-
-OS:Surface,
-  {8ece5e2c-7205-491f-95cc-c008186344e2}, !- Handle
-  Surface 9,                              !- Name
-  RoofCeiling,                            !- Surface Type
-  ,                                       !- Construction Name
-  {a6c65046-3c2b-415a-b508-7ababde39b33}, !- Space Name
-=======
-  {e1924bb1-97f4-4fdf-9b90-4ce7c93e1adc}, !- Handle
-  Surface 24,                             !- Name
-  Wall,                                   !- Surface Type
-  ,                                       !- Construction Name
-  {5e73fa8b-b25d-4c85-938a-86accc599076}, !- Space Name
-  Surface,                                !- Outside Boundary Condition
-  {93af624f-fc60-4669-863d-eeb1380dc589}, !- Outside Boundary Condition Object
-  NoSun,                                  !- Sun Exposure
-  NoWind,                                 !- Wind Exposure
-  ,                                       !- View Factor to Ground
-  ,                                       !- Number of Vertices
-  12.9315688143396, 0, 2.4384,            !- X,Y,Z Vertex 1 {m}
-  12.9315688143396, 0, 0,                 !- X,Y,Z Vertex 2 {m}
-  12.9315688143396, -12.9315688143396, 0, !- X,Y,Z Vertex 3 {m}
-  12.9315688143396, -12.9315688143396, 2.4384; !- X,Y,Z Vertex 4 {m}
-
-OS:Surface,
-  {18fb8915-0669-407b-9203-e400c6e77fc9}, !- Handle
-  Surface 25,                             !- Name
-  Floor,                                  !- Surface Type
-  ,                                       !- Construction Name
-  {5e73fa8b-b25d-4c85-938a-86accc599076}, !- Space Name
-  Surface,                                !- Outside Boundary Condition
-  {25d30d53-64c2-47de-b088-36214c2f61b3}, !- Outside Boundary Condition Object
-  NoSun,                                  !- Sun Exposure
-  NoWind,                                 !- Wind Exposure
-  ,                                       !- View Factor to Ground
-  ,                                       !- Number of Vertices
-  12.9315688143396, -12.9315688143396, 0, !- X,Y,Z Vertex 1 {m}
-  12.9315688143396, 0, 0,                 !- X,Y,Z Vertex 2 {m}
-  19.3973532215094, 0, 0,                 !- X,Y,Z Vertex 3 {m}
-  19.3973532215094, -12.9315688143396, 0; !- X,Y,Z Vertex 4 {m}
-
-OS:Surface,
-  {7ce494c0-a260-4b1c-b634-f9cf7b22366b}, !- Handle
-  Surface 26,                             !- Name
-  Wall,                                   !- Surface Type
-  ,                                       !- Construction Name
-  {5e73fa8b-b25d-4c85-938a-86accc599076}, !- Space Name
->>>>>>> ed7d523f
-  Outdoors,                               !- Outside Boundary Condition
-  ,                                       !- Outside Boundary Condition Object
-  SunExposed,                             !- Sun Exposure
-  WindExposed,                            !- Wind Exposure
-  ,                                       !- View Factor to Ground
-  ,                                       !- Number of Vertices
-<<<<<<< HEAD
-  6.46578440716979, -6.46578440716979, 5.6712922035849, !- X,Y,Z Vertex 1 {m}
-  0, -6.46578440716979, 5.6712922035849,  !- X,Y,Z Vertex 2 {m}
-  0, -12.9315688143396, 2.4384,           !- X,Y,Z Vertex 3 {m}
-  6.46578440716979, -12.9315688143396, 2.4384; !- X,Y,Z Vertex 4 {m}
-
-OS:Surface,
-  {b13f05df-9f45-4281-8f59-e8d864af9210}, !- Handle
-  Surface 10,                             !- Name
-  Wall,                                   !- Surface Type
-  ,                                       !- Construction Name
-  {a6c65046-3c2b-415a-b508-7ababde39b33}, !- Space Name
-=======
-  19.3973532215094, 0, 2.4384,            !- X,Y,Z Vertex 1 {m}
-  19.3973532215094, 0, 0,                 !- X,Y,Z Vertex 2 {m}
-  12.9315688143396, 0, 0,                 !- X,Y,Z Vertex 3 {m}
-  12.9315688143396, 0, 2.4384;            !- X,Y,Z Vertex 4 {m}
-
-OS:Surface,
-  {0f6acd51-474d-4789-a9d4-ed9b4178be08}, !- Handle
-  Surface 27,                             !- Name
-  Wall,                                   !- Surface Type
-  ,                                       !- Construction Name
-  {5e73fa8b-b25d-4c85-938a-86accc599076}, !- Space Name
->>>>>>> ed7d523f
-  Outdoors,                               !- Outside Boundary Condition
-  ,                                       !- Outside Boundary Condition Object
-  SunExposed,                             !- Sun Exposure
-  WindExposed,                            !- Wind Exposure
-  ,                                       !- View Factor to Ground
-  ,                                       !- Number of Vertices
-<<<<<<< HEAD
-  0, -6.46578440716979, 5.6712922035849,  !- X,Y,Z Vertex 1 {m}
-  0, 0, 2.4384,                           !- X,Y,Z Vertex 2 {m}
-  0, -12.9315688143396, 2.4384;           !- X,Y,Z Vertex 3 {m}
-
-OS:Surface,
-  {c31dfdb5-fb21-4571-9bac-c32d7f58e77c}, !- Handle
-  Surface 11,                             !- Name
-  Wall,                                   !- Surface Type
-  ,                                       !- Construction Name
-  {a6c65046-3c2b-415a-b508-7ababde39b33}, !- Space Name
-  Adiabatic,                              !- Outside Boundary Condition
-  ,                                       !- Outside Boundary Condition Object
-=======
-  12.9315688143396, -12.9315688143396, 2.4384, !- X,Y,Z Vertex 1 {m}
-  12.9315688143396, -12.9315688143396, 0, !- X,Y,Z Vertex 2 {m}
-  19.3973532215094, -12.9315688143396, 0, !- X,Y,Z Vertex 3 {m}
-  19.3973532215094, -12.9315688143396, 2.4384; !- X,Y,Z Vertex 4 {m}
-
-OS:Surface,
-  {666a7490-4027-49da-a6a4-8b75c1091fa0}, !- Handle
-  Surface 28,                             !- Name
-  Wall,                                   !- Surface Type
-  ,                                       !- Construction Name
-  {5e73fa8b-b25d-4c85-938a-86accc599076}, !- Space Name
-  Surface,                                !- Outside Boundary Condition
-  {1d0ce541-916b-4bd2-94ca-2ac37ceaaf43}, !- Outside Boundary Condition Object
->>>>>>> ed7d523f
-  NoSun,                                  !- Sun Exposure
-  NoWind,                                 !- Wind Exposure
-  ,                                       !- View Factor to Ground
-  ,                                       !- Number of Vertices
-  6.46578440716979, -6.46578440716979, 5.6712922035849, !- X,Y,Z Vertex 1 {m}
-  6.46578440716979, -12.9315688143396, 2.4384, !- X,Y,Z Vertex 2 {m}
-  6.46578440716979, 0, 2.4384;            !- X,Y,Z Vertex 3 {m}
-
-OS:Space,
-  {a6c65046-3c2b-415a-b508-7ababde39b33}, !- Handle
-  unfinished attic space,                 !- Name
-  {dc41b8bb-22d0-4c4a-b21b-889835b17820}, !- Space Type Name
-  ,                                       !- Default Construction Set Name
-  ,                                       !- Default Schedule Set Name
-  ,                                       !- Direction of Relative North {deg}
-  ,                                       !- X Origin {m}
-  ,                                       !- Y Origin {m}
-  ,                                       !- Z Origin {m}
-  ,                                       !- Building Story Name
-  {1497ac43-1d94-4a77-9b3e-98a0b3bc59b7}; !- Thermal Zone Name
-
-OS:ThermalZone,
-<<<<<<< HEAD
-  {1497ac43-1d94-4a77-9b3e-98a0b3bc59b7}, !- Handle
-  unfinished attic zone,                  !- Name
-=======
-  {1cd41fd1-91d1-47b5-acce-86236c63efac}, !- Handle
-  living zone|unit 4,                     !- Name
->>>>>>> ed7d523f
-  ,                                       !- Multiplier
-  ,                                       !- Ceiling Height {m}
-  ,                                       !- Volume {m3}
-  ,                                       !- Floor Area {m2}
-  ,                                       !- Zone Inside Convection Algorithm
-  ,                                       !- Zone Outside Convection Algorithm
-  ,                                       !- Zone Conditioning Equipment List Name
-<<<<<<< HEAD
-  {839ff67f-ae51-43fb-b0c1-5fd59c6bd621}, !- Zone Air Inlet Port List
-  {d4bd8b50-5cd7-43b5-bcfb-55ded3da78c8}, !- Zone Air Exhaust Port List
-  {400210da-6cec-43ae-89d0-04549606a9bd}, !- Zone Air Node Name
-  {ebb5e731-608e-41a8-9dbe-23edf92cc0bd}, !- Zone Return Air Port List
-=======
-  {ad9e8222-fced-4fe8-9610-54034de04cfd}, !- Zone Air Inlet Port List
-  {77dddbb3-fce1-4326-8e66-33a988d8b6b8}, !- Zone Air Exhaust Port List
-  {37e89784-4603-4f19-aecb-70f3f9ef386a}, !- Zone Air Node Name
-  {09e7e178-76bb-4c95-91be-ae35ce9468d2}, !- Zone Return Air Port List
->>>>>>> ed7d523f
-  ,                                       !- Primary Daylighting Control Name
-  ,                                       !- Fraction of Zone Controlled by Primary Daylighting Control
-  ,                                       !- Secondary Daylighting Control Name
-  ,                                       !- Fraction of Zone Controlled by Secondary Daylighting Control
-  ,                                       !- Illuminance Map Name
-  ,                                       !- Group Rendering Name
-  ,                                       !- Thermostat Name
-  No;                                     !- Use Ideal Air Loads
-
-OS:Node,
-<<<<<<< HEAD
-  {2fed78a9-d5bb-47fe-bada-bea0d5b423ba}, !- Handle
-  Node 3,                                 !- Name
-  {400210da-6cec-43ae-89d0-04549606a9bd}, !- Inlet Port
-  ;                                       !- Outlet Port
-
-OS:Connection,
-  {400210da-6cec-43ae-89d0-04549606a9bd}, !- Handle
-  {69449075-4c4b-4638-b888-513d87849b97}, !- Name
-  {1497ac43-1d94-4a77-9b3e-98a0b3bc59b7}, !- Source Object
-  11,                                     !- Outlet Port
-  {2fed78a9-d5bb-47fe-bada-bea0d5b423ba}, !- Target Object
-  2;                                      !- Inlet Port
-
-OS:PortList,
-  {839ff67f-ae51-43fb-b0c1-5fd59c6bd621}, !- Handle
-  {a925c5bc-b45f-4d83-b59c-41c33d50a2af}, !- Name
-  {1497ac43-1d94-4a77-9b3e-98a0b3bc59b7}; !- HVAC Component
-
-OS:PortList,
-  {d4bd8b50-5cd7-43b5-bcfb-55ded3da78c8}, !- Handle
-  {204b8b66-9cfb-4f5d-a90c-01c3aa417a15}, !- Name
-  {1497ac43-1d94-4a77-9b3e-98a0b3bc59b7}; !- HVAC Component
-
-OS:PortList,
-  {ebb5e731-608e-41a8-9dbe-23edf92cc0bd}, !- Handle
-  {c2f2a69e-b639-41ab-8a66-d94dceec0548}, !- Name
-  {1497ac43-1d94-4a77-9b3e-98a0b3bc59b7}; !- HVAC Component
-
-OS:Sizing:Zone,
-  {f46c3c7b-4062-4afa-9782-3a482bbeaf0d}, !- Handle
-  {1497ac43-1d94-4a77-9b3e-98a0b3bc59b7}, !- Zone or ZoneList Name
-=======
-  {6feeeb80-08ca-45f2-af4e-b3e17d8afbe2}, !- Handle
-  Node 4,                                 !- Name
-  {37e89784-4603-4f19-aecb-70f3f9ef386a}, !- Inlet Port
-  ;                                       !- Outlet Port
-
-OS:Connection,
-  {37e89784-4603-4f19-aecb-70f3f9ef386a}, !- Handle
-  {21887f11-e323-446d-a0f0-272b55d959be}, !- Name
-  {1cd41fd1-91d1-47b5-acce-86236c63efac}, !- Source Object
-  11,                                     !- Outlet Port
-  {6feeeb80-08ca-45f2-af4e-b3e17d8afbe2}, !- Target Object
-  2;                                      !- Inlet Port
-
-OS:PortList,
-  {ad9e8222-fced-4fe8-9610-54034de04cfd}, !- Handle
-  {d8ae65c7-4359-41d1-b130-6be1170b3c57}, !- Name
-  {1cd41fd1-91d1-47b5-acce-86236c63efac}; !- HVAC Component
-
-OS:PortList,
-  {77dddbb3-fce1-4326-8e66-33a988d8b6b8}, !- Handle
-  {95c02976-81dd-4364-bcbf-c8bf6695a795}, !- Name
-  {1cd41fd1-91d1-47b5-acce-86236c63efac}; !- HVAC Component
-
-OS:PortList,
-  {09e7e178-76bb-4c95-91be-ae35ce9468d2}, !- Handle
-  {4340f305-83e0-4371-b444-f3030cb831a7}, !- Name
-  {1cd41fd1-91d1-47b5-acce-86236c63efac}; !- HVAC Component
-
-OS:Sizing:Zone,
-  {723ab42a-723f-4a3e-9fdc-4bed3ff0b8f0}, !- Handle
-  {1cd41fd1-91d1-47b5-acce-86236c63efac}, !- Zone or ZoneList Name
->>>>>>> ed7d523f
-  SupplyAirTemperature,                   !- Zone Cooling Design Supply Air Temperature Input Method
-  14,                                     !- Zone Cooling Design Supply Air Temperature {C}
-  11.11,                                  !- Zone Cooling Design Supply Air Temperature Difference {deltaC}
-  SupplyAirTemperature,                   !- Zone Heating Design Supply Air Temperature Input Method
-  40,                                     !- Zone Heating Design Supply Air Temperature {C}
-  11.11,                                  !- Zone Heating Design Supply Air Temperature Difference {deltaC}
-  0.0085,                                 !- Zone Cooling Design Supply Air Humidity Ratio {kg-H2O/kg-air}
-  0.008,                                  !- Zone Heating Design Supply Air Humidity Ratio {kg-H2O/kg-air}
-  ,                                       !- Zone Heating Sizing Factor
-  ,                                       !- Zone Cooling Sizing Factor
-  DesignDay,                              !- Cooling Design Air Flow Method
-  ,                                       !- Cooling Design Air Flow Rate {m3/s}
-  ,                                       !- Cooling Minimum Air Flow per Zone Floor Area {m3/s-m2}
-  ,                                       !- Cooling Minimum Air Flow {m3/s}
-  ,                                       !- Cooling Minimum Air Flow Fraction
-  DesignDay,                              !- Heating Design Air Flow Method
-  ,                                       !- Heating Design Air Flow Rate {m3/s}
-  ,                                       !- Heating Maximum Air Flow per Zone Floor Area {m3/s-m2}
-  ,                                       !- Heating Maximum Air Flow {m3/s}
-  ,                                       !- Heating Maximum Air Flow Fraction
-  ,                                       !- Design Zone Air Distribution Effectiveness in Cooling Mode
-  ,                                       !- Design Zone Air Distribution Effectiveness in Heating Mode
-  No,                                     !- Account for Dedicated Outdoor Air System
-  NeutralSupplyAir,                       !- Dedicated Outdoor Air System Control Strategy
-  autosize,                               !- Dedicated Outdoor Air Low Setpoint Temperature for Design {C}
-  autosize;                               !- Dedicated Outdoor Air High Setpoint Temperature for Design {C}
-
-OS:ZoneHVAC:EquipmentList,
-<<<<<<< HEAD
-  {d9c09aa3-7b10-4fe5-8472-eeaf7f63cc4c}, !- Handle
-  Zone HVAC Equipment List 3,             !- Name
-  {1497ac43-1d94-4a77-9b3e-98a0b3bc59b7}; !- Thermal Zone
-
-OS:SpaceType,
-  {dc41b8bb-22d0-4c4a-b21b-889835b17820}, !- Handle
+  {ceaef5c9-a24d-4a1d-af43-13dacbdc101b}, !- Handle
   Space Type 3,                           !- Name
   ,                                       !- Default Construction Set Name
   ,                                       !- Default Schedule Set Name
@@ -1457,14 +884,14 @@
   unfinished attic;                       !- Standards Space Type
 
 OS:BuildingUnit,
-  {3fcc9266-1310-41f9-8eea-913db0f5e3e5}, !- Handle
+  {5b53df7d-58e1-446b-b0a0-dcb7dfab85d3}, !- Handle
   unit 1,                                 !- Name
   ,                                       !- Rendering Color
   Residential;                            !- Building Unit Type
 
 OS:AdditionalProperties,
-  {eaaeea04-3f07-4df5-a651-867b55434fb5}, !- Handle
-  {3fcc9266-1310-41f9-8eea-913db0f5e3e5}, !- Object Name
+  {f5fe3246-30ed-4be4-82c4-cafe35e018c7}, !- Handle
+  {5b53df7d-58e1-446b-b0a0-dcb7dfab85d3}, !- Object Name
   NumberOfBedrooms,                       !- Feature Name 1
   Integer,                                !- Feature Data Type 1
   3,                                      !- Feature Value 1
@@ -1476,12 +903,12 @@
   3.3900000000000001;                     !- Feature Value 3
 
 OS:External:File,
-  {f971e96a-4eff-4cb7-bf82-b72a53cc980e}, !- Handle
+  {48b2b751-569b-44e4-9d4e-fa07698e7050}, !- Handle
   8760.csv,                               !- Name
   8760.csv;                               !- File Name
 
 OS:Schedule:Day,
-  {b0ac7ca0-25b0-4e39-87b2-629edb5d0aaf}, !- Handle
+  {10aa994b-1376-4718-8c81-4fa7f1b3fd77}, !- Handle
   Schedule Day 1,                         !- Name
   ,                                       !- Schedule Type Limits Name
   ,                                       !- Interpolate to Timestep
@@ -1490,7 +917,7 @@
   0;                                      !- Value Until Time 1
 
 OS:Schedule:Day,
-  {747b80cb-b087-4ec7-af87-a789bdad4965}, !- Handle
+  {e4f788c1-8f27-432f-87f3-8e4844c8882e}, !- Handle
   Schedule Day 2,                         !- Name
   ,                                       !- Schedule Type Limits Name
   ,                                       !- Interpolate to Timestep
@@ -1499,10 +926,10 @@
   1;                                      !- Value Until Time 1
 
 OS:Schedule:File,
-  {82e9a3d0-718b-4a0f-ae9e-6b25114ce011}, !- Handle
+  {4e28d7f7-f209-4452-b6cc-c1886ec1e28b}, !- Handle
   occupants,                              !- Name
-  {f3cf227c-6525-478f-92a6-8ec7289a727a}, !- Schedule Type Limits Name
-  {f971e96a-4eff-4cb7-bf82-b72a53cc980e}, !- External File Name
+  {d472dc6e-40d3-4351-9d27-7f22f8e2b3aa}, !- Schedule Type Limits Name
+  {48b2b751-569b-44e4-9d4e-fa07698e7050}, !- External File Name
   1,                                      !- Column Number
   1,                                      !- Rows to Skip at Top
   8760,                                   !- Number of Hours of Data
@@ -1511,22 +938,22 @@
   60;                                     !- Minutes per Item
 
 OS:Schedule:Ruleset,
-  {86357e7e-2158-433f-9578-18ff1e643833}, !- Handle
+  {46bb2305-d255-41fe-887e-6c568d1578c7}, !- Handle
   Schedule Ruleset 1,                     !- Name
-  {ca5018d8-8fc9-4282-b686-e5000b463f9e}, !- Schedule Type Limits Name
-  {3d9a28b1-3634-4e17-8ddf-b4d5f9656d37}; !- Default Day Schedule Name
+  {4387b3ce-f575-402b-b924-70ed745e917b}, !- Schedule Type Limits Name
+  {20ea3281-e040-40cf-b4b1-5005018f09ce}; !- Default Day Schedule Name
 
 OS:Schedule:Day,
-  {3d9a28b1-3634-4e17-8ddf-b4d5f9656d37}, !- Handle
+  {20ea3281-e040-40cf-b4b1-5005018f09ce}, !- Handle
   Schedule Day 3,                         !- Name
-  {ca5018d8-8fc9-4282-b686-e5000b463f9e}, !- Schedule Type Limits Name
+  {4387b3ce-f575-402b-b924-70ed745e917b}, !- Schedule Type Limits Name
   ,                                       !- Interpolate to Timestep
   24,                                     !- Hour 1
   0,                                      !- Minute 1
   112.539290946133;                       !- Value Until Time 1
 
 OS:People:Definition,
-  {e5d1b5ad-8c83-4e6d-9c17-437d1ebd76b0}, !- Handle
+  {30e23d0a-5474-4dee-a919-56338bd16942}, !- Handle
   res occupants|living space,             !- Name
   People,                                 !- Number of People Calculation Method
   3.39,                                   !- Number of People {people}
@@ -1539,12 +966,12 @@
   ZoneAveraged;                           !- Mean Radiant Temperature Calculation Type
 
 OS:People,
-  {8bb3c300-2ebc-4989-b937-97ce8d81aaa6}, !- Handle
+  {975a04c6-d360-4bbf-b7a5-a14bdf4f74f4}, !- Handle
   res occupants|living space,             !- Name
-  {e5d1b5ad-8c83-4e6d-9c17-437d1ebd76b0}, !- People Definition Name
-  {b501c2fe-1fdb-4ef1-9e61-efad83ef617d}, !- Space or SpaceType Name
-  {82e9a3d0-718b-4a0f-ae9e-6b25114ce011}, !- Number of People Schedule Name
-  {86357e7e-2158-433f-9578-18ff1e643833}, !- Activity Level Schedule Name
+  {30e23d0a-5474-4dee-a919-56338bd16942}, !- People Definition Name
+  {9d61d703-f238-40ab-9066-545328abcd5d}, !- Space or SpaceType Name
+  {4e28d7f7-f209-4452-b6cc-c1886ec1e28b}, !- Number of People Schedule Name
+  {46bb2305-d255-41fe-887e-6c568d1578c7}, !- Activity Level Schedule Name
   ,                                       !- Surface Name/Angle Factor List Name
   ,                                       !- Work Efficiency Schedule Name
   ,                                       !- Clothing Insulation Schedule Name
@@ -1552,7 +979,7 @@
   1;                                      !- Multiplier
 
 OS:ScheduleTypeLimits,
-  {ca5018d8-8fc9-4282-b686-e5000b463f9e}, !- Handle
+  {4387b3ce-f575-402b-b924-70ed745e917b}, !- Handle
   ActivityLevel,                          !- Name
   0,                                      !- Lower Limit Value
   ,                                       !- Upper Limit Value
@@ -1560,1113 +987,14 @@
   ActivityLevel;                          !- Unit Type
 
 OS:ScheduleTypeLimits,
-  {f3cf227c-6525-478f-92a6-8ec7289a727a}, !- Handle
+  {d472dc6e-40d3-4351-9d27-7f22f8e2b3aa}, !- Handle
   Fractional,                             !- Name
   0,                                      !- Lower Limit Value
   1,                                      !- Upper Limit Value
   Continuous;                             !- Numeric Type
 
 OS:PlantLoop,
-  {1ad0756d-e07a-4337-9deb-283e38e21838}, !- Handle
-  Domestic Hot Water Loop,                !- Name
-=======
-  {03ed39d2-178c-4429-9095-82c29dbaf2c4}, !- Handle
-  Zone HVAC Equipment List 4,             !- Name
-  {1cd41fd1-91d1-47b5-acce-86236c63efac}; !- Thermal Zone
-
-OS:Space,
-  {d0c605f2-1f70-4d49-81fe-dee9e91e0d38}, !- Handle
-  living space|unit 4|story 1,            !- Name
-  {74f5220d-3e7a-4070-9759-e445b278b8b5}, !- Space Type Name
-  ,                                       !- Default Construction Set Name
-  ,                                       !- Default Schedule Set Name
-  -0,                                     !- Direction of Relative North {deg}
-  0,                                      !- X Origin {m}
-  0,                                      !- Y Origin {m}
-  0,                                      !- Z Origin {m}
-  ,                                       !- Building Story Name
-  {1cd41fd1-91d1-47b5-acce-86236c63efac}, !- Thermal Zone Name
-  ,                                       !- Part of Total Floor Area
-  ,                                       !- Design Specification Outdoor Air Object Name
-  {7f1f100a-6274-4552-85bf-26c4a4b9b4aa}; !- Building Unit Name
-
-OS:Surface,
-  {92931fa3-3c66-4e07-a67d-708f1dd4b198}, !- Handle
-  Surface 34,                             !- Name
-  RoofCeiling,                            !- Surface Type
-  ,                                       !- Construction Name
-  {d0c605f2-1f70-4d49-81fe-dee9e91e0d38}, !- Space Name
-  Surface,                                !- Outside Boundary Condition
-  {1ee30fbc-9589-413d-9ba0-f2e56c4a1a05}, !- Outside Boundary Condition Object
-  NoSun,                                  !- Sun Exposure
-  NoWind,                                 !- Wind Exposure
-  ,                                       !- View Factor to Ground
-  ,                                       !- Number of Vertices
-  25.8631376286792, -12.9315688143396, 2.4384, !- X,Y,Z Vertex 1 {m}
-  25.8631376286792, 0, 2.4384,            !- X,Y,Z Vertex 2 {m}
-  19.3973532215094, 0, 2.4384,            !- X,Y,Z Vertex 3 {m}
-  19.3973532215094, -12.9315688143396, 2.4384; !- X,Y,Z Vertex 4 {m}
-
-OS:Surface,
-  {1d0ce541-916b-4bd2-94ca-2ac37ceaaf43}, !- Handle
-  Surface 35,                             !- Name
-  Wall,                                   !- Surface Type
-  ,                                       !- Construction Name
-  {d0c605f2-1f70-4d49-81fe-dee9e91e0d38}, !- Space Name
-  Surface,                                !- Outside Boundary Condition
-  {666a7490-4027-49da-a6a4-8b75c1091fa0}, !- Outside Boundary Condition Object
-  NoSun,                                  !- Sun Exposure
-  NoWind,                                 !- Wind Exposure
-  ,                                       !- View Factor to Ground
-  ,                                       !- Number of Vertices
-  19.3973532215094, 0, 2.4384,            !- X,Y,Z Vertex 1 {m}
-  19.3973532215094, 0, 0,                 !- X,Y,Z Vertex 2 {m}
-  19.3973532215094, -12.9315688143396, 0, !- X,Y,Z Vertex 3 {m}
-  19.3973532215094, -12.9315688143396, 2.4384; !- X,Y,Z Vertex 4 {m}
-
-OS:Surface,
-  {a9a1e49a-7207-4cc0-9cc7-b2b21aa03e91}, !- Handle
-  Surface 36,                             !- Name
-  Floor,                                  !- Surface Type
-  ,                                       !- Construction Name
-  {d0c605f2-1f70-4d49-81fe-dee9e91e0d38}, !- Space Name
-  Surface,                                !- Outside Boundary Condition
-  {f5241f5b-9702-46b7-b8b5-aef29d833e04}, !- Outside Boundary Condition Object
-  NoSun,                                  !- Sun Exposure
-  NoWind,                                 !- Wind Exposure
-  ,                                       !- View Factor to Ground
-  ,                                       !- Number of Vertices
-  19.3973532215094, -12.9315688143396, 0, !- X,Y,Z Vertex 1 {m}
-  19.3973532215094, 0, 0,                 !- X,Y,Z Vertex 2 {m}
-  25.8631376286792, 0, 0,                 !- X,Y,Z Vertex 3 {m}
-  25.8631376286792, -12.9315688143396, 0; !- X,Y,Z Vertex 4 {m}
-
-OS:Surface,
-  {45adce3a-c821-48ff-a082-0a35b34d8d56}, !- Handle
-  Surface 37,                             !- Name
-  Wall,                                   !- Surface Type
-  ,                                       !- Construction Name
-  {d0c605f2-1f70-4d49-81fe-dee9e91e0d38}, !- Space Name
-  Outdoors,                               !- Outside Boundary Condition
-  ,                                       !- Outside Boundary Condition Object
-  SunExposed,                             !- Sun Exposure
-  WindExposed,                            !- Wind Exposure
-  ,                                       !- View Factor to Ground
-  ,                                       !- Number of Vertices
-  25.8631376286792, 0, 2.4384,            !- X,Y,Z Vertex 1 {m}
-  25.8631376286792, 0, 0,                 !- X,Y,Z Vertex 2 {m}
-  19.3973532215094, 0, 0,                 !- X,Y,Z Vertex 3 {m}
-  19.3973532215094, 0, 2.4384;            !- X,Y,Z Vertex 4 {m}
-
-OS:Surface,
-  {716b4450-c180-424e-a742-fb42a4801413}, !- Handle
-  Surface 38,                             !- Name
-  Wall,                                   !- Surface Type
-  ,                                       !- Construction Name
-  {d0c605f2-1f70-4d49-81fe-dee9e91e0d38}, !- Space Name
-  Outdoors,                               !- Outside Boundary Condition
-  ,                                       !- Outside Boundary Condition Object
-  SunExposed,                             !- Sun Exposure
-  WindExposed,                            !- Wind Exposure
-  ,                                       !- View Factor to Ground
-  ,                                       !- Number of Vertices
-  19.3973532215094, -12.9315688143396, 2.4384, !- X,Y,Z Vertex 1 {m}
-  19.3973532215094, -12.9315688143396, 0, !- X,Y,Z Vertex 2 {m}
-  25.8631376286792, -12.9315688143396, 0, !- X,Y,Z Vertex 3 {m}
-  25.8631376286792, -12.9315688143396, 2.4384; !- X,Y,Z Vertex 4 {m}
-
-OS:Surface,
-  {8ca94efd-3f24-4499-be78-18abf11586e3}, !- Handle
-  Surface 39,                             !- Name
-  Wall,                                   !- Surface Type
-  ,                                       !- Construction Name
-  {d0c605f2-1f70-4d49-81fe-dee9e91e0d38}, !- Space Name
-  Outdoors,                               !- Outside Boundary Condition
-  ,                                       !- Outside Boundary Condition Object
-  SunExposed,                             !- Sun Exposure
-  WindExposed,                            !- Wind Exposure
-  ,                                       !- View Factor to Ground
-  ,                                       !- Number of Vertices
-  25.8631376286792, -12.9315688143396, 2.4384, !- X,Y,Z Vertex 1 {m}
-  25.8631376286792, -12.9315688143396, 0, !- X,Y,Z Vertex 2 {m}
-  25.8631376286792, 0, 0,                 !- X,Y,Z Vertex 3 {m}
-  25.8631376286792, 0, 2.4384;            !- X,Y,Z Vertex 4 {m}
-
-OS:Surface,
-  {bf936abe-7b63-476f-afec-54cffd2b52b3}, !- Handle
-  Surface 45,                             !- Name
-  Floor,                                  !- Surface Type
-  ,                                       !- Construction Name
-  {55dbb850-a13b-4f9a-a106-63e660a07d12}, !- Space Name
-  Foundation,                             !- Outside Boundary Condition
-  ,                                       !- Outside Boundary Condition Object
-  NoSun,                                  !- Sun Exposure
-  NoWind,                                 !- Wind Exposure
-  ,                                       !- View Factor to Ground
-  ,                                       !- Number of Vertices
-  0, -12.9315688143396, -2.4384,          !- X,Y,Z Vertex 1 {m}
-  0, 0, -2.4384,                          !- X,Y,Z Vertex 2 {m}
-  6.46578440716979, 0, -2.4384,           !- X,Y,Z Vertex 3 {m}
-  6.46578440716979, -12.9315688143396, -2.4384; !- X,Y,Z Vertex 4 {m}
-
-OS:Surface,
-  {b2551ee4-57cc-45b8-ba29-3a9b25b80ca3}, !- Handle
-  Surface 46,                             !- Name
-  Wall,                                   !- Surface Type
-  ,                                       !- Construction Name
-  {55dbb850-a13b-4f9a-a106-63e660a07d12}, !- Space Name
-  Foundation,                             !- Outside Boundary Condition
-  ,                                       !- Outside Boundary Condition Object
-  NoSun,                                  !- Sun Exposure
-  NoWind,                                 !- Wind Exposure
-  ,                                       !- View Factor to Ground
-  ,                                       !- Number of Vertices
-  0, 0, 0,                                !- X,Y,Z Vertex 1 {m}
-  0, 0, -2.4384,                          !- X,Y,Z Vertex 2 {m}
-  0, -12.9315688143396, -2.4384,          !- X,Y,Z Vertex 3 {m}
-  0, -12.9315688143396, 0;                !- X,Y,Z Vertex 4 {m}
-
-OS:Surface,
-  {f3cfbee2-ac24-4af6-9bec-db28d6184e05}, !- Handle
-  Surface 47,                             !- Name
-  Wall,                                   !- Surface Type
-  ,                                       !- Construction Name
-  {55dbb850-a13b-4f9a-a106-63e660a07d12}, !- Space Name
-  Foundation,                             !- Outside Boundary Condition
-  ,                                       !- Outside Boundary Condition Object
-  NoSun,                                  !- Sun Exposure
-  NoWind,                                 !- Wind Exposure
-  ,                                       !- View Factor to Ground
-  ,                                       !- Number of Vertices
-  6.46578440716979, 0, 0,                 !- X,Y,Z Vertex 1 {m}
-  6.46578440716979, 0, -2.4384,           !- X,Y,Z Vertex 2 {m}
-  0, 0, -2.4384,                          !- X,Y,Z Vertex 3 {m}
-  0, 0, 0;                                !- X,Y,Z Vertex 4 {m}
-
-OS:Surface,
-  {f769d04a-2ef7-462f-9d0c-37d3d5330e7b}, !- Handle
-  Surface 49,                             !- Name
-  Wall,                                   !- Surface Type
-  ,                                       !- Construction Name
-  {55dbb850-a13b-4f9a-a106-63e660a07d12}, !- Space Name
-  Foundation,                             !- Outside Boundary Condition
-  ,                                       !- Outside Boundary Condition Object
-  NoSun,                                  !- Sun Exposure
-  NoWind,                                 !- Wind Exposure
-  ,                                       !- View Factor to Ground
-  ,                                       !- Number of Vertices
-  0, -12.9315688143396, 0,                !- X,Y,Z Vertex 1 {m}
-  0, -12.9315688143396, -2.4384,          !- X,Y,Z Vertex 2 {m}
-  6.46578440716979, -12.9315688143396, -2.4384, !- X,Y,Z Vertex 3 {m}
-  6.46578440716979, -12.9315688143396, 0; !- X,Y,Z Vertex 4 {m}
-
-OS:Surface,
-  {e72d04ff-4d1d-49f8-a153-9d5aa69db855}, !- Handle
-  Surface 50,                             !- Name
-  RoofCeiling,                            !- Surface Type
-  ,                                       !- Construction Name
-  {55dbb850-a13b-4f9a-a106-63e660a07d12}, !- Space Name
-  Surface,                                !- Outside Boundary Condition
-  {b2f0a7ed-1500-4f0f-8d4c-d2ff04981475}, !- Outside Boundary Condition Object
-  NoSun,                                  !- Sun Exposure
-  NoWind,                                 !- Wind Exposure
-  ,                                       !- View Factor to Ground
-  ,                                       !- Number of Vertices
-  6.46578440716979, -12.9315688143396, 0, !- X,Y,Z Vertex 1 {m}
-  6.46578440716979, 0, 0,                 !- X,Y,Z Vertex 2 {m}
-  0, 0, 0,                                !- X,Y,Z Vertex 3 {m}
-  0, -12.9315688143396, 0;                !- X,Y,Z Vertex 4 {m}
-
-OS:Surface,
-  {e3734dab-755d-4cee-9d66-91d51846b546}, !- Handle
-  Surface 51,                             !- Name
-  Floor,                                  !- Surface Type
-  ,                                       !- Construction Name
-  {55dbb850-a13b-4f9a-a106-63e660a07d12}, !- Space Name
-  Foundation,                             !- Outside Boundary Condition
-  ,                                       !- Outside Boundary Condition Object
-  NoSun,                                  !- Sun Exposure
-  NoWind,                                 !- Wind Exposure
-  ,                                       !- View Factor to Ground
-  ,                                       !- Number of Vertices
-  6.46578440716979, -12.9315688143396, -2.4384, !- X,Y,Z Vertex 1 {m}
-  6.46578440716979, 0, -2.4384,           !- X,Y,Z Vertex 2 {m}
-  12.9315688143396, 0, -2.4384,           !- X,Y,Z Vertex 3 {m}
-  12.9315688143396, -12.9315688143396, -2.4384; !- X,Y,Z Vertex 4 {m}
-
-OS:Surface,
-  {8100079c-620f-416b-a6ef-dada5e6f88ad}, !- Handle
-  Surface 52,                             !- Name
-  Wall,                                   !- Surface Type
-  ,                                       !- Construction Name
-  {55dbb850-a13b-4f9a-a106-63e660a07d12}, !- Space Name
-  Foundation,                             !- Outside Boundary Condition
-  ,                                       !- Outside Boundary Condition Object
-  NoSun,                                  !- Sun Exposure
-  NoWind,                                 !- Wind Exposure
-  ,                                       !- View Factor to Ground
-  ,                                       !- Number of Vertices
-  6.46578440716979, -12.9315688143396, 0, !- X,Y,Z Vertex 1 {m}
-  6.46578440716979, -12.9315688143396, -2.4384, !- X,Y,Z Vertex 2 {m}
-  12.9315688143396, -12.9315688143396, -2.4384, !- X,Y,Z Vertex 3 {m}
-  12.9315688143396, -12.9315688143396, 0; !- X,Y,Z Vertex 4 {m}
-
-OS:Surface,
-  {28fd2086-ea33-47ec-8d89-b3eee24b29ae}, !- Handle
-  Surface 53,                             !- Name
-  Wall,                                   !- Surface Type
-  ,                                       !- Construction Name
-  {55dbb850-a13b-4f9a-a106-63e660a07d12}, !- Space Name
-  Foundation,                             !- Outside Boundary Condition
-  ,                                       !- Outside Boundary Condition Object
-  NoSun,                                  !- Sun Exposure
-  NoWind,                                 !- Wind Exposure
-  ,                                       !- View Factor to Ground
-  ,                                       !- Number of Vertices
-  12.9315688143396, 0, 0,                 !- X,Y,Z Vertex 1 {m}
-  12.9315688143396, 0, -2.4384,           !- X,Y,Z Vertex 2 {m}
-  6.46578440716979, 0, -2.4384,           !- X,Y,Z Vertex 3 {m}
-  6.46578440716979, 0, 0;                 !- X,Y,Z Vertex 4 {m}
-
-OS:Surface,
-  {0aa35ab8-3a4f-48aa-881e-45778dcf4a3e}, !- Handle
-  Surface 56,                             !- Name
-  RoofCeiling,                            !- Surface Type
-  ,                                       !- Construction Name
-  {55dbb850-a13b-4f9a-a106-63e660a07d12}, !- Space Name
-  Surface,                                !- Outside Boundary Condition
-  {2a703202-da68-4c7f-9eb6-68c130b8a807}, !- Outside Boundary Condition Object
-  NoSun,                                  !- Sun Exposure
-  NoWind,                                 !- Wind Exposure
-  ,                                       !- View Factor to Ground
-  ,                                       !- Number of Vertices
-  12.9315688143396, -12.9315688143396, 0, !- X,Y,Z Vertex 1 {m}
-  12.9315688143396, 0, 0,                 !- X,Y,Z Vertex 2 {m}
-  6.46578440716979, 0, 0,                 !- X,Y,Z Vertex 3 {m}
-  6.46578440716979, -12.9315688143396, 0; !- X,Y,Z Vertex 4 {m}
-
-OS:Surface,
-  {2b111a8f-b885-41ee-a046-6b6d3e8b5fdb}, !- Handle
-  Surface 57,                             !- Name
-  Floor,                                  !- Surface Type
-  ,                                       !- Construction Name
-  {55dbb850-a13b-4f9a-a106-63e660a07d12}, !- Space Name
-  Foundation,                             !- Outside Boundary Condition
-  ,                                       !- Outside Boundary Condition Object
-  NoSun,                                  !- Sun Exposure
-  NoWind,                                 !- Wind Exposure
-  ,                                       !- View Factor to Ground
-  ,                                       !- Number of Vertices
-  12.9315688143396, -12.9315688143396, -2.4384, !- X,Y,Z Vertex 1 {m}
-  12.9315688143396, 0, -2.4384,           !- X,Y,Z Vertex 2 {m}
-  19.3973532215094, 0, -2.4384,           !- X,Y,Z Vertex 3 {m}
-  19.3973532215094, -12.9315688143396, -2.4384; !- X,Y,Z Vertex 4 {m}
-
-OS:Surface,
-  {c74ba061-eedb-44ae-b080-0ac160db0d72}, !- Handle
-  Surface 58,                             !- Name
-  Wall,                                   !- Surface Type
-  ,                                       !- Construction Name
-  {55dbb850-a13b-4f9a-a106-63e660a07d12}, !- Space Name
-  Foundation,                             !- Outside Boundary Condition
-  ,                                       !- Outside Boundary Condition Object
-  NoSun,                                  !- Sun Exposure
-  NoWind,                                 !- Wind Exposure
-  ,                                       !- View Factor to Ground
-  ,                                       !- Number of Vertices
-  12.9315688143396, -12.9315688143396, 0, !- X,Y,Z Vertex 1 {m}
-  12.9315688143396, -12.9315688143396, -2.4384, !- X,Y,Z Vertex 2 {m}
-  19.3973532215094, -12.9315688143396, -2.4384, !- X,Y,Z Vertex 3 {m}
-  19.3973532215094, -12.9315688143396, 0; !- X,Y,Z Vertex 4 {m}
-
-OS:Surface,
-  {8b18b660-7e5e-4603-95d6-14b7c5b670ed}, !- Handle
-  Surface 59,                             !- Name
-  Wall,                                   !- Surface Type
-  ,                                       !- Construction Name
-  {55dbb850-a13b-4f9a-a106-63e660a07d12}, !- Space Name
-  Foundation,                             !- Outside Boundary Condition
-  ,                                       !- Outside Boundary Condition Object
-  NoSun,                                  !- Sun Exposure
-  NoWind,                                 !- Wind Exposure
-  ,                                       !- View Factor to Ground
-  ,                                       !- Number of Vertices
-  19.3973532215094, 0, 0,                 !- X,Y,Z Vertex 1 {m}
-  19.3973532215094, 0, -2.4384,           !- X,Y,Z Vertex 2 {m}
-  12.9315688143396, 0, -2.4384,           !- X,Y,Z Vertex 3 {m}
-  12.9315688143396, 0, 0;                 !- X,Y,Z Vertex 4 {m}
-
-OS:Surface,
-  {25d30d53-64c2-47de-b088-36214c2f61b3}, !- Handle
-  Surface 62,                             !- Name
-  RoofCeiling,                            !- Surface Type
-  ,                                       !- Construction Name
-  {55dbb850-a13b-4f9a-a106-63e660a07d12}, !- Space Name
-  Surface,                                !- Outside Boundary Condition
-  {18fb8915-0669-407b-9203-e400c6e77fc9}, !- Outside Boundary Condition Object
-  NoSun,                                  !- Sun Exposure
-  NoWind,                                 !- Wind Exposure
-  ,                                       !- View Factor to Ground
-  ,                                       !- Number of Vertices
-  19.3973532215094, -12.9315688143396, 0, !- X,Y,Z Vertex 1 {m}
-  19.3973532215094, 0, 0,                 !- X,Y,Z Vertex 2 {m}
-  12.9315688143396, 0, 0,                 !- X,Y,Z Vertex 3 {m}
-  12.9315688143396, -12.9315688143396, 0; !- X,Y,Z Vertex 4 {m}
-
-OS:Surface,
-  {b6146a46-a80d-432f-b61a-6163f7c61195}, !- Handle
-  Surface 63,                             !- Name
-  Floor,                                  !- Surface Type
-  ,                                       !- Construction Name
-  {55dbb850-a13b-4f9a-a106-63e660a07d12}, !- Space Name
-  Foundation,                             !- Outside Boundary Condition
-  ,                                       !- Outside Boundary Condition Object
-  NoSun,                                  !- Sun Exposure
-  NoWind,                                 !- Wind Exposure
-  ,                                       !- View Factor to Ground
-  ,                                       !- Number of Vertices
-  19.3973532215094, -12.9315688143396, -2.4384, !- X,Y,Z Vertex 1 {m}
-  19.3973532215094, 0, -2.4384,           !- X,Y,Z Vertex 2 {m}
-  25.8631376286792, 0, -2.4384,           !- X,Y,Z Vertex 3 {m}
-  25.8631376286792, -12.9315688143396, -2.4384; !- X,Y,Z Vertex 4 {m}
-
-OS:Surface,
-  {81f5d8d5-b5e2-4964-9c0d-d73fc2960409}, !- Handle
-  Surface 64,                             !- Name
-  Wall,                                   !- Surface Type
-  ,                                       !- Construction Name
-  {55dbb850-a13b-4f9a-a106-63e660a07d12}, !- Space Name
-  Foundation,                             !- Outside Boundary Condition
-  ,                                       !- Outside Boundary Condition Object
-  NoSun,                                  !- Sun Exposure
-  NoWind,                                 !- Wind Exposure
-  ,                                       !- View Factor to Ground
-  ,                                       !- Number of Vertices
-  19.3973532215094, -12.9315688143396, 0, !- X,Y,Z Vertex 1 {m}
-  19.3973532215094, -12.9315688143396, -2.4384, !- X,Y,Z Vertex 2 {m}
-  25.8631376286792, -12.9315688143396, -2.4384, !- X,Y,Z Vertex 3 {m}
-  25.8631376286792, -12.9315688143396, 0; !- X,Y,Z Vertex 4 {m}
-
-OS:Surface,
-  {87e1cebb-c74b-4814-ab57-cf960a56f56e}, !- Handle
-  Surface 65,                             !- Name
-  Wall,                                   !- Surface Type
-  ,                                       !- Construction Name
-  {55dbb850-a13b-4f9a-a106-63e660a07d12}, !- Space Name
-  Foundation,                             !- Outside Boundary Condition
-  ,                                       !- Outside Boundary Condition Object
-  NoSun,                                  !- Sun Exposure
-  NoWind,                                 !- Wind Exposure
-  ,                                       !- View Factor to Ground
-  ,                                       !- Number of Vertices
-  25.8631376286792, 0, 0,                 !- X,Y,Z Vertex 1 {m}
-  25.8631376286792, 0, -2.4384,           !- X,Y,Z Vertex 2 {m}
-  19.3973532215094, 0, -2.4384,           !- X,Y,Z Vertex 3 {m}
-  19.3973532215094, 0, 0;                 !- X,Y,Z Vertex 4 {m}
-
-OS:Surface,
-  {356ef6d7-76d7-49a5-85e8-7554558fdefa}, !- Handle
-  Surface 66,                             !- Name
-  Wall,                                   !- Surface Type
-  ,                                       !- Construction Name
-  {55dbb850-a13b-4f9a-a106-63e660a07d12}, !- Space Name
-  Foundation,                             !- Outside Boundary Condition
-  ,                                       !- Outside Boundary Condition Object
-  NoSun,                                  !- Sun Exposure
-  NoWind,                                 !- Wind Exposure
-  ,                                       !- View Factor to Ground
-  ,                                       !- Number of Vertices
-  25.8631376286792, -12.9315688143396, 0, !- X,Y,Z Vertex 1 {m}
-  25.8631376286792, -12.9315688143396, -2.4384, !- X,Y,Z Vertex 2 {m}
-  25.8631376286792, 0, -2.4384,           !- X,Y,Z Vertex 3 {m}
-  25.8631376286792, 0, 0;                 !- X,Y,Z Vertex 4 {m}
-
-OS:Surface,
-  {f5241f5b-9702-46b7-b8b5-aef29d833e04}, !- Handle
-  Surface 68,                             !- Name
-  RoofCeiling,                            !- Surface Type
-  ,                                       !- Construction Name
-  {55dbb850-a13b-4f9a-a106-63e660a07d12}, !- Space Name
-  Surface,                                !- Outside Boundary Condition
-  {a9a1e49a-7207-4cc0-9cc7-b2b21aa03e91}, !- Outside Boundary Condition Object
-  NoSun,                                  !- Sun Exposure
-  NoWind,                                 !- Wind Exposure
-  ,                                       !- View Factor to Ground
-  ,                                       !- Number of Vertices
-  25.8631376286792, -12.9315688143396, 0, !- X,Y,Z Vertex 1 {m}
-  25.8631376286792, 0, 0,                 !- X,Y,Z Vertex 2 {m}
-  19.3973532215094, 0, 0,                 !- X,Y,Z Vertex 3 {m}
-  19.3973532215094, -12.9315688143396, 0; !- X,Y,Z Vertex 4 {m}
-
-OS:Space,
-  {55dbb850-a13b-4f9a-a106-63e660a07d12}, !- Handle
-  unfinished basement space,              !- Name
-  {a735bc7b-af77-4485-a6a6-b8ff296eaa5c}, !- Space Type Name
-  ,                                       !- Default Construction Set Name
-  ,                                       !- Default Schedule Set Name
-  ,                                       !- Direction of Relative North {deg}
-  ,                                       !- X Origin {m}
-  ,                                       !- Y Origin {m}
-  ,                                       !- Z Origin {m}
-  ,                                       !- Building Story Name
-  {c7e872d7-be6c-459c-8795-17a709d6d617}; !- Thermal Zone Name
-
-OS:ThermalZone,
-  {c7e872d7-be6c-459c-8795-17a709d6d617}, !- Handle
-  unfinished basement zone,               !- Name
-  ,                                       !- Multiplier
-  ,                                       !- Ceiling Height {m}
-  ,                                       !- Volume {m3}
-  ,                                       !- Floor Area {m2}
-  ,                                       !- Zone Inside Convection Algorithm
-  ,                                       !- Zone Outside Convection Algorithm
-  ,                                       !- Zone Conditioning Equipment List Name
-  {7f07859f-3b3c-44a6-8db0-5aa1a33921f0}, !- Zone Air Inlet Port List
-  {1499302f-4a8e-4e78-a943-92f22476862f}, !- Zone Air Exhaust Port List
-  {a271838d-2e7e-4b32-8bb7-44f590c78691}, !- Zone Air Node Name
-  {83b15d4a-c306-4a6e-bdec-dfcb2cad31e9}, !- Zone Return Air Port List
-  ,                                       !- Primary Daylighting Control Name
-  ,                                       !- Fraction of Zone Controlled by Primary Daylighting Control
-  ,                                       !- Secondary Daylighting Control Name
-  ,                                       !- Fraction of Zone Controlled by Secondary Daylighting Control
-  ,                                       !- Illuminance Map Name
-  ,                                       !- Group Rendering Name
-  ,                                       !- Thermostat Name
-  No;                                     !- Use Ideal Air Loads
-
-OS:Node,
-  {ed8a8dfb-3a1a-4561-a12e-6f930d5d180c}, !- Handle
-  Node 5,                                 !- Name
-  {a271838d-2e7e-4b32-8bb7-44f590c78691}, !- Inlet Port
-  ;                                       !- Outlet Port
-
-OS:Connection,
-  {a271838d-2e7e-4b32-8bb7-44f590c78691}, !- Handle
-  {66d72d14-ebf2-4081-8f70-dc1da580940d}, !- Name
-  {c7e872d7-be6c-459c-8795-17a709d6d617}, !- Source Object
-  11,                                     !- Outlet Port
-  {ed8a8dfb-3a1a-4561-a12e-6f930d5d180c}, !- Target Object
-  2;                                      !- Inlet Port
-
-OS:PortList,
-  {7f07859f-3b3c-44a6-8db0-5aa1a33921f0}, !- Handle
-  {d94581cd-a5b9-4b7e-a9f9-d3bf75419933}, !- Name
-  {c7e872d7-be6c-459c-8795-17a709d6d617}; !- HVAC Component
-
-OS:PortList,
-  {1499302f-4a8e-4e78-a943-92f22476862f}, !- Handle
-  {fd74b3e3-bbc3-411d-86aa-88a4825210e6}, !- Name
-  {c7e872d7-be6c-459c-8795-17a709d6d617}; !- HVAC Component
-
-OS:PortList,
-  {83b15d4a-c306-4a6e-bdec-dfcb2cad31e9}, !- Handle
-  {b7b0bb2c-4477-4bbb-81f5-52da6438e3c0}, !- Name
-  {c7e872d7-be6c-459c-8795-17a709d6d617}; !- HVAC Component
-
-OS:Sizing:Zone,
-  {68d169b8-de94-47d9-9524-34d13201ee89}, !- Handle
-  {c7e872d7-be6c-459c-8795-17a709d6d617}, !- Zone or ZoneList Name
-  SupplyAirTemperature,                   !- Zone Cooling Design Supply Air Temperature Input Method
-  14,                                     !- Zone Cooling Design Supply Air Temperature {C}
-  11.11,                                  !- Zone Cooling Design Supply Air Temperature Difference {deltaC}
-  SupplyAirTemperature,                   !- Zone Heating Design Supply Air Temperature Input Method
-  40,                                     !- Zone Heating Design Supply Air Temperature {C}
-  11.11,                                  !- Zone Heating Design Supply Air Temperature Difference {deltaC}
-  0.0085,                                 !- Zone Cooling Design Supply Air Humidity Ratio {kg-H2O/kg-air}
-  0.008,                                  !- Zone Heating Design Supply Air Humidity Ratio {kg-H2O/kg-air}
-  ,                                       !- Zone Heating Sizing Factor
-  ,                                       !- Zone Cooling Sizing Factor
-  DesignDay,                              !- Cooling Design Air Flow Method
-  ,                                       !- Cooling Design Air Flow Rate {m3/s}
-  ,                                       !- Cooling Minimum Air Flow per Zone Floor Area {m3/s-m2}
-  ,                                       !- Cooling Minimum Air Flow {m3/s}
-  ,                                       !- Cooling Minimum Air Flow Fraction
-  DesignDay,                              !- Heating Design Air Flow Method
-  ,                                       !- Heating Design Air Flow Rate {m3/s}
-  ,                                       !- Heating Maximum Air Flow per Zone Floor Area {m3/s-m2}
-  ,                                       !- Heating Maximum Air Flow {m3/s}
-  ,                                       !- Heating Maximum Air Flow Fraction
-  ,                                       !- Design Zone Air Distribution Effectiveness in Cooling Mode
-  ,                                       !- Design Zone Air Distribution Effectiveness in Heating Mode
-  No,                                     !- Account for Dedicated Outdoor Air System
-  NeutralSupplyAir,                       !- Dedicated Outdoor Air System Control Strategy
-  autosize,                               !- Dedicated Outdoor Air Low Setpoint Temperature for Design {C}
-  autosize;                               !- Dedicated Outdoor Air High Setpoint Temperature for Design {C}
-
-OS:ZoneHVAC:EquipmentList,
-  {eaf46d24-2c06-48ae-8d90-0f97c97eedfe}, !- Handle
-  Zone HVAC Equipment List 5,             !- Name
-  {c7e872d7-be6c-459c-8795-17a709d6d617}; !- Thermal Zone
-
-OS:SpaceType,
-  {a735bc7b-af77-4485-a6a6-b8ff296eaa5c}, !- Handle
-  Space Type 2,                           !- Name
-  ,                                       !- Default Construction Set Name
-  ,                                       !- Default Schedule Set Name
-  ,                                       !- Group Rendering Name
-  ,                                       !- Design Specification Outdoor Air Object Name
-  ,                                       !- Standards Template
-  ,                                       !- Standards Building Type
-  unfinished basement;                    !- Standards Space Type
-
-OS:Surface,
-  {7d8b8ec6-1211-4326-b0f1-fe0fe496ccfc}, !- Handle
-  Surface 7,                              !- Name
-  Floor,                                  !- Surface Type
-  ,                                       !- Construction Name
-  {6d5ad117-38cc-473b-890c-7a83364a1fd0}, !- Space Name
-  Surface,                                !- Outside Boundary Condition
-  {0ab48648-d942-4916-b703-136407483174}, !- Outside Boundary Condition Object
-  NoSun,                                  !- Sun Exposure
-  NoWind,                                 !- Wind Exposure
-  ,                                       !- View Factor to Ground
-  ,                                       !- Number of Vertices
-  6.46578440716979, 0, 2.4384,            !- X,Y,Z Vertex 1 {m}
-  6.46578440716979, -12.9315688143396, 2.4384, !- X,Y,Z Vertex 2 {m}
-  0, -12.9315688143396, 2.4384,           !- X,Y,Z Vertex 3 {m}
-  0, 0, 2.4384;                           !- X,Y,Z Vertex 4 {m}
-
-OS:Surface,
-  {961814c1-4e73-4951-a751-9d44c118c09d}, !- Handle
-  Surface 8,                              !- Name
-  RoofCeiling,                            !- Surface Type
-  ,                                       !- Construction Name
-  {6d5ad117-38cc-473b-890c-7a83364a1fd0}, !- Space Name
-  Outdoors,                               !- Outside Boundary Condition
-  ,                                       !- Outside Boundary Condition Object
-  SunExposed,                             !- Sun Exposure
-  WindExposed,                            !- Wind Exposure
-  ,                                       !- View Factor to Ground
-  ,                                       !- Number of Vertices
-  0, -6.46578440716979, 5.6712922035849,  !- X,Y,Z Vertex 1 {m}
-  25.8631376286792, -6.46578440716979, 5.6712922035849, !- X,Y,Z Vertex 2 {m}
-  25.8631376286792, 0, 2.4384,            !- X,Y,Z Vertex 3 {m}
-  0, 0, 2.4384;                           !- X,Y,Z Vertex 4 {m}
-
-OS:Surface,
-  {0fdfaf4a-4b64-4ab1-b8da-75642ce8bcf0}, !- Handle
-  Surface 9,                              !- Name
-  RoofCeiling,                            !- Surface Type
-  ,                                       !- Construction Name
-  {6d5ad117-38cc-473b-890c-7a83364a1fd0}, !- Space Name
-  Outdoors,                               !- Outside Boundary Condition
-  ,                                       !- Outside Boundary Condition Object
-  SunExposed,                             !- Sun Exposure
-  WindExposed,                            !- Wind Exposure
-  ,                                       !- View Factor to Ground
-  ,                                       !- Number of Vertices
-  25.8631376286792, -6.46578440716979, 5.6712922035849, !- X,Y,Z Vertex 1 {m}
-  0, -6.46578440716979, 5.6712922035849,  !- X,Y,Z Vertex 2 {m}
-  0, -12.9315688143396, 2.4384,           !- X,Y,Z Vertex 3 {m}
-  25.8631376286792, -12.9315688143396, 2.4384; !- X,Y,Z Vertex 4 {m}
-
-OS:Surface,
-  {bd1bed72-efe9-45c1-aae2-299873b82326}, !- Handle
-  Surface 10,                             !- Name
-  Wall,                                   !- Surface Type
-  ,                                       !- Construction Name
-  {6d5ad117-38cc-473b-890c-7a83364a1fd0}, !- Space Name
-  Outdoors,                               !- Outside Boundary Condition
-  ,                                       !- Outside Boundary Condition Object
-  SunExposed,                             !- Sun Exposure
-  WindExposed,                            !- Wind Exposure
-  ,                                       !- View Factor to Ground
-  ,                                       !- Number of Vertices
-  0, -6.46578440716979, 5.6712922035849,  !- X,Y,Z Vertex 1 {m}
-  0, 0, 2.4384,                           !- X,Y,Z Vertex 2 {m}
-  0, -12.9315688143396, 2.4384;           !- X,Y,Z Vertex 3 {m}
-
-OS:Surface,
-  {0dca934b-a72c-41a8-a088-3adff36e22d2}, !- Handle
-  Surface 11,                             !- Name
-  Wall,                                   !- Surface Type
-  ,                                       !- Construction Name
-  {6d5ad117-38cc-473b-890c-7a83364a1fd0}, !- Space Name
-  Outdoors,                               !- Outside Boundary Condition
-  ,                                       !- Outside Boundary Condition Object
-  SunExposed,                             !- Sun Exposure
-  WindExposed,                            !- Wind Exposure
-  ,                                       !- View Factor to Ground
-  ,                                       !- Number of Vertices
-  25.8631376286792, -6.46578440716979, 5.6712922035849, !- X,Y,Z Vertex 1 {m}
-  25.8631376286792, -12.9315688143396, 2.4384, !- X,Y,Z Vertex 2 {m}
-  25.8631376286792, 0, 2.4384;            !- X,Y,Z Vertex 3 {m}
-
-OS:Space,
-  {6d5ad117-38cc-473b-890c-7a83364a1fd0}, !- Handle
-  unfinished attic space,                 !- Name
-  {32a3a304-9790-4461-9156-3a96abe65589}, !- Space Type Name
-  ,                                       !- Default Construction Set Name
-  ,                                       !- Default Schedule Set Name
-  ,                                       !- Direction of Relative North {deg}
-  ,                                       !- X Origin {m}
-  ,                                       !- Y Origin {m}
-  ,                                       !- Z Origin {m}
-  ,                                       !- Building Story Name
-  {a82cdeba-627c-42dc-a0bb-0c28b35e1382}; !- Thermal Zone Name
-
-OS:ThermalZone,
-  {a82cdeba-627c-42dc-a0bb-0c28b35e1382}, !- Handle
-  unfinished attic zone,                  !- Name
-  ,                                       !- Multiplier
-  ,                                       !- Ceiling Height {m}
-  ,                                       !- Volume {m3}
-  ,                                       !- Floor Area {m2}
-  ,                                       !- Zone Inside Convection Algorithm
-  ,                                       !- Zone Outside Convection Algorithm
-  ,                                       !- Zone Conditioning Equipment List Name
-  {8d063465-5f36-4b03-8e4f-10b64cb898a1}, !- Zone Air Inlet Port List
-  {34a1c27d-0612-4830-9a64-3386d9d84cd7}, !- Zone Air Exhaust Port List
-  {e4597e7f-6acc-4c40-b5c8-40d424552db6}, !- Zone Air Node Name
-  {f323152f-4a2f-4070-b117-13a2df59880f}, !- Zone Return Air Port List
-  ,                                       !- Primary Daylighting Control Name
-  ,                                       !- Fraction of Zone Controlled by Primary Daylighting Control
-  ,                                       !- Secondary Daylighting Control Name
-  ,                                       !- Fraction of Zone Controlled by Secondary Daylighting Control
-  ,                                       !- Illuminance Map Name
-  ,                                       !- Group Rendering Name
-  ,                                       !- Thermostat Name
-  No;                                     !- Use Ideal Air Loads
-
-OS:Node,
-  {a27112d3-6866-4973-b2f5-67ed6ff9fc72}, !- Handle
-  Node 6,                                 !- Name
-  {e4597e7f-6acc-4c40-b5c8-40d424552db6}, !- Inlet Port
-  ;                                       !- Outlet Port
-
-OS:Connection,
-  {e4597e7f-6acc-4c40-b5c8-40d424552db6}, !- Handle
-  {8103f461-40d9-4ec8-8d7f-ddb6b9058dc7}, !- Name
-  {a82cdeba-627c-42dc-a0bb-0c28b35e1382}, !- Source Object
-  11,                                     !- Outlet Port
-  {a27112d3-6866-4973-b2f5-67ed6ff9fc72}, !- Target Object
-  2;                                      !- Inlet Port
-
-OS:PortList,
-  {8d063465-5f36-4b03-8e4f-10b64cb898a1}, !- Handle
-  {12dea662-e565-44b2-9bdf-c815b7db3fb7}, !- Name
-  {a82cdeba-627c-42dc-a0bb-0c28b35e1382}; !- HVAC Component
-
-OS:PortList,
-  {34a1c27d-0612-4830-9a64-3386d9d84cd7}, !- Handle
-  {680678f7-8a20-4602-929e-51fd17d8b8b7}, !- Name
-  {a82cdeba-627c-42dc-a0bb-0c28b35e1382}; !- HVAC Component
-
-OS:PortList,
-  {f323152f-4a2f-4070-b117-13a2df59880f}, !- Handle
-  {ea3370b1-2c1d-4e07-84be-5ee0e6197015}, !- Name
-  {a82cdeba-627c-42dc-a0bb-0c28b35e1382}; !- HVAC Component
-
-OS:Sizing:Zone,
-  {60ed1514-cf70-4d1e-b7d8-2f00f62a4826}, !- Handle
-  {a82cdeba-627c-42dc-a0bb-0c28b35e1382}, !- Zone or ZoneList Name
-  SupplyAirTemperature,                   !- Zone Cooling Design Supply Air Temperature Input Method
-  14,                                     !- Zone Cooling Design Supply Air Temperature {C}
-  11.11,                                  !- Zone Cooling Design Supply Air Temperature Difference {deltaC}
-  SupplyAirTemperature,                   !- Zone Heating Design Supply Air Temperature Input Method
-  40,                                     !- Zone Heating Design Supply Air Temperature {C}
-  11.11,                                  !- Zone Heating Design Supply Air Temperature Difference {deltaC}
-  0.0085,                                 !- Zone Cooling Design Supply Air Humidity Ratio {kg-H2O/kg-air}
-  0.008,                                  !- Zone Heating Design Supply Air Humidity Ratio {kg-H2O/kg-air}
-  ,                                       !- Zone Heating Sizing Factor
-  ,                                       !- Zone Cooling Sizing Factor
-  DesignDay,                              !- Cooling Design Air Flow Method
-  ,                                       !- Cooling Design Air Flow Rate {m3/s}
-  ,                                       !- Cooling Minimum Air Flow per Zone Floor Area {m3/s-m2}
-  ,                                       !- Cooling Minimum Air Flow {m3/s}
-  ,                                       !- Cooling Minimum Air Flow Fraction
-  DesignDay,                              !- Heating Design Air Flow Method
-  ,                                       !- Heating Design Air Flow Rate {m3/s}
-  ,                                       !- Heating Maximum Air Flow per Zone Floor Area {m3/s-m2}
-  ,                                       !- Heating Maximum Air Flow {m3/s}
-  ,                                       !- Heating Maximum Air Flow Fraction
-  ,                                       !- Design Zone Air Distribution Effectiveness in Cooling Mode
-  ,                                       !- Design Zone Air Distribution Effectiveness in Heating Mode
-  No,                                     !- Account for Dedicated Outdoor Air System
-  NeutralSupplyAir,                       !- Dedicated Outdoor Air System Control Strategy
-  autosize,                               !- Dedicated Outdoor Air Low Setpoint Temperature for Design {C}
-  autosize;                               !- Dedicated Outdoor Air High Setpoint Temperature for Design {C}
-
-OS:ZoneHVAC:EquipmentList,
-  {5559ecf3-1890-44d6-893e-064db5c62974}, !- Handle
-  Zone HVAC Equipment List 6,             !- Name
-  {a82cdeba-627c-42dc-a0bb-0c28b35e1382}; !- Thermal Zone
-
-OS:SpaceType,
-  {32a3a304-9790-4461-9156-3a96abe65589}, !- Handle
-  Space Type 3,                           !- Name
-  ,                                       !- Default Construction Set Name
-  ,                                       !- Default Schedule Set Name
-  ,                                       !- Group Rendering Name
-  ,                                       !- Design Specification Outdoor Air Object Name
-  ,                                       !- Standards Template
-  ,                                       !- Standards Building Type
-  unfinished attic;                       !- Standards Space Type
-
-OS:BuildingUnit,
-  {1d31c883-ce18-43f6-9441-26be9e708f99}, !- Handle
-  unit 1,                                 !- Name
-  ,                                       !- Rendering Color
-  Residential;                            !- Building Unit Type
-
-OS:AdditionalProperties,
-  {5998ae1e-415d-48bc-8cca-43340bdc99b2}, !- Handle
-  {1d31c883-ce18-43f6-9441-26be9e708f99}, !- Object Name
-  Units Represented,                      !- Feature Name 1
-  Integer,                                !- Feature Data Type 1
-  1,                                      !- Feature Value 1
-  NumberOfBedrooms,                       !- Feature Name 2
-  Integer,                                !- Feature Data Type 2
-  3,                                      !- Feature Value 2
-  NumberOfBathrooms,                      !- Feature Name 3
-  Double,                                 !- Feature Data Type 3
-  2,                                      !- Feature Value 3
-  NumberOfOccupants,                      !- Feature Name 4
-  Double,                                 !- Feature Data Type 4
-  3.3900000000000001;                     !- Feature Value 4
-
-OS:BuildingUnit,
-  {50dd07ec-0daf-44da-9366-3c5749adc22a}, !- Handle
-  unit 2,                                 !- Name
-  ,                                       !- Rendering Color
-  Residential;                            !- Building Unit Type
-
-OS:AdditionalProperties,
-  {00789baa-4f19-4cfb-993f-85caa84c5d6d}, !- Handle
-  {50dd07ec-0daf-44da-9366-3c5749adc22a}, !- Object Name
-  Units Represented,                      !- Feature Name 1
-  Integer,                                !- Feature Data Type 1
-  1,                                      !- Feature Value 1
-  NumberOfBedrooms,                       !- Feature Name 2
-  Integer,                                !- Feature Data Type 2
-  3,                                      !- Feature Value 2
-  NumberOfBathrooms,                      !- Feature Name 3
-  Double,                                 !- Feature Data Type 3
-  2,                                      !- Feature Value 3
-  NumberOfOccupants,                      !- Feature Name 4
-  Double,                                 !- Feature Data Type 4
-  3.3900000000000001;                     !- Feature Value 4
-
-OS:BuildingUnit,
-  {adfe05e5-200a-4db9-8e0e-5c19c7a89e9e}, !- Handle
-  unit 3,                                 !- Name
-  ,                                       !- Rendering Color
-  Residential;                            !- Building Unit Type
-
-OS:AdditionalProperties,
-  {fa8dd1b1-124d-4652-afa4-b1d635a35473}, !- Handle
-  {adfe05e5-200a-4db9-8e0e-5c19c7a89e9e}, !- Object Name
-  Units Represented,                      !- Feature Name 1
-  Integer,                                !- Feature Data Type 1
-  1,                                      !- Feature Value 1
-  NumberOfBedrooms,                       !- Feature Name 2
-  Integer,                                !- Feature Data Type 2
-  3,                                      !- Feature Value 2
-  NumberOfBathrooms,                      !- Feature Name 3
-  Double,                                 !- Feature Data Type 3
-  2,                                      !- Feature Value 3
-  NumberOfOccupants,                      !- Feature Name 4
-  Double,                                 !- Feature Data Type 4
-  3.3900000000000001;                     !- Feature Value 4
-
-OS:BuildingUnit,
-  {7f1f100a-6274-4552-85bf-26c4a4b9b4aa}, !- Handle
-  unit 4,                                 !- Name
-  ,                                       !- Rendering Color
-  Residential;                            !- Building Unit Type
-
-OS:AdditionalProperties,
-  {8f8aaca2-475f-4890-b0d6-a844685cf8d6}, !- Handle
-  {7f1f100a-6274-4552-85bf-26c4a4b9b4aa}, !- Object Name
-  Units Represented,                      !- Feature Name 1
-  Integer,                                !- Feature Data Type 1
-  1,                                      !- Feature Value 1
-  NumberOfBedrooms,                       !- Feature Name 2
-  Integer,                                !- Feature Data Type 2
-  3,                                      !- Feature Value 2
-  NumberOfBathrooms,                      !- Feature Name 3
-  Double,                                 !- Feature Data Type 3
-  2,                                      !- Feature Value 3
-  NumberOfOccupants,                      !- Feature Name 4
-  Double,                                 !- Feature Data Type 4
-  3.3900000000000001;                     !- Feature Value 4
-
-OS:Surface,
-  {cc5af752-9ad6-42f9-8bd5-7c8db2b5e322}, !- Handle
-  Surface 18,                             !- Name
-  Floor,                                  !- Surface Type
-  ,                                       !- Construction Name
-  {6d5ad117-38cc-473b-890c-7a83364a1fd0}, !- Space Name
-  Surface,                                !- Outside Boundary Condition
-  {a167fe60-b512-4b3c-80ba-bb027f46b822}, !- Outside Boundary Condition Object
-  NoSun,                                  !- Sun Exposure
-  NoWind,                                 !- Wind Exposure
-  ,                                       !- View Factor to Ground
-  ,                                       !- Number of Vertices
-  19.3973532215094, 0, 2.4384,            !- X,Y,Z Vertex 1 {m}
-  19.3973532215094, -12.9315688143396, 2.4384, !- X,Y,Z Vertex 2 {m}
-  12.9315688143396, -12.9315688143396, 2.4384, !- X,Y,Z Vertex 3 {m}
-  12.9315688143396, 0, 2.4384;            !- X,Y,Z Vertex 4 {m}
-
-OS:Surface,
-  {1ee30fbc-9589-413d-9ba0-f2e56c4a1a05}, !- Handle
-  Surface 19,                             !- Name
-  Floor,                                  !- Surface Type
-  ,                                       !- Construction Name
-  {6d5ad117-38cc-473b-890c-7a83364a1fd0}, !- Space Name
-  Surface,                                !- Outside Boundary Condition
-  {92931fa3-3c66-4e07-a67d-708f1dd4b198}, !- Outside Boundary Condition Object
-  NoSun,                                  !- Sun Exposure
-  NoWind,                                 !- Wind Exposure
-  ,                                       !- View Factor to Ground
-  ,                                       !- Number of Vertices
-  25.8631376286792, 0, 2.4384,            !- X,Y,Z Vertex 1 {m}
-  25.8631376286792, -12.9315688143396, 2.4384, !- X,Y,Z Vertex 2 {m}
-  19.3973532215094, -12.9315688143396, 2.4384, !- X,Y,Z Vertex 3 {m}
-  19.3973532215094, 0, 2.4384;            !- X,Y,Z Vertex 4 {m}
-
-OS:Surface,
-  {e81ec487-d503-4607-8eb6-4062e0ab9086}, !- Handle
-  Surface 20,                             !- Name
-  Floor,                                  !- Surface Type
-  ,                                       !- Construction Name
-  {6d5ad117-38cc-473b-890c-7a83364a1fd0}, !- Space Name
-  Surface,                                !- Outside Boundary Condition
-  {e5999b90-1b18-4cd0-817b-6d075040e7b0}, !- Outside Boundary Condition Object
-  NoSun,                                  !- Sun Exposure
-  NoWind,                                 !- Wind Exposure
-  ,                                       !- View Factor to Ground
-  ,                                       !- Number of Vertices
-  12.9315688143396, 0, 2.4384,            !- X,Y,Z Vertex 1 {m}
-  12.9315688143396, -12.9315688143396, 2.4384, !- X,Y,Z Vertex 2 {m}
-  6.46578440716979, -12.9315688143396, 2.4384, !- X,Y,Z Vertex 3 {m}
-  6.46578440716979, 0, 2.4384;            !- X,Y,Z Vertex 4 {m}
-
-OS:External:File,
-  {ef69c853-dbd9-4a75-9f87-546be0069778}, !- Handle
-  8760.csv,                               !- Name
-  8760.csv;                               !- File Name
-
-OS:Schedule:Day,
-  {a22a00af-724b-425e-9a49-08884ee73b87}, !- Handle
-  Schedule Day 1,                         !- Name
-  ,                                       !- Schedule Type Limits Name
-  ,                                       !- Interpolate to Timestep
-  24,                                     !- Hour 1
-  0,                                      !- Minute 1
-  0;                                      !- Value Until Time 1
-
-OS:Schedule:Day,
-  {d973ce83-5a7d-47f3-9365-8df55be0450d}, !- Handle
-  Schedule Day 2,                         !- Name
-  ,                                       !- Schedule Type Limits Name
-  ,                                       !- Interpolate to Timestep
-  24,                                     !- Hour 1
-  0,                                      !- Minute 1
-  1;                                      !- Value Until Time 1
-
-OS:Schedule:File,
-  {2b9a78e0-7e2c-459b-9140-8caa3416c66b}, !- Handle
-  occupants,                              !- Name
-  {84b43885-ba98-428d-b30d-2335d7ec85e7}, !- Schedule Type Limits Name
-  {ef69c853-dbd9-4a75-9f87-546be0069778}, !- External File Name
-  1,                                      !- Column Number
-  1,                                      !- Rows to Skip at Top
-  8760,                                   !- Number of Hours of Data
-  ,                                       !- Column Separator
-  ,                                       !- Interpolate to Timestep
-  60;                                     !- Minutes per Item
-
-OS:Schedule:Ruleset,
-  {0da3244f-44a1-438f-91fb-5474085c2673}, !- Handle
-  Schedule Ruleset 1,                     !- Name
-  {9fb71e7b-2b02-4946-bb19-c72975cf44d0}, !- Schedule Type Limits Name
-  {b14c5ffc-dff7-4e9c-961f-b6d04e54122d}; !- Default Day Schedule Name
-
-OS:Schedule:Day,
-  {b14c5ffc-dff7-4e9c-961f-b6d04e54122d}, !- Handle
-  Schedule Day 3,                         !- Name
-  {9fb71e7b-2b02-4946-bb19-c72975cf44d0}, !- Schedule Type Limits Name
-  ,                                       !- Interpolate to Timestep
-  24,                                     !- Hour 1
-  0,                                      !- Minute 1
-  112.539290946133;                       !- Value Until Time 1
-
-OS:People:Definition,
-  {c39a4510-ced3-4e2d-9cef-6ef9aa5df480}, !- Handle
-  res occupants|living space,             !- Name
-  People,                                 !- Number of People Calculation Method
-  3.39,                                   !- Number of People {people}
-  ,                                       !- People per Space Floor Area {person/m2}
-  ,                                       !- Space Floor Area per Person {m2/person}
-  0.319734,                               !- Fraction Radiant
-  0.573,                                  !- Sensible Heat Fraction
-  0,                                      !- Carbon Dioxide Generation Rate {m3/s-W}
-  No,                                     !- Enable ASHRAE 55 Comfort Warnings
-  ZoneAveraged;                           !- Mean Radiant Temperature Calculation Type
-
-OS:People,
-  {50e1f9de-f480-4b6c-a4a6-7de9d8a0d83e}, !- Handle
-  res occupants|living space,             !- Name
-  {c39a4510-ced3-4e2d-9cef-6ef9aa5df480}, !- People Definition Name
-  {4f0d8f13-fe23-44f2-bcc3-bb8f22b229ba}, !- Space or SpaceType Name
-  {2b9a78e0-7e2c-459b-9140-8caa3416c66b}, !- Number of People Schedule Name
-  {0da3244f-44a1-438f-91fb-5474085c2673}, !- Activity Level Schedule Name
-  ,                                       !- Surface Name/Angle Factor List Name
-  ,                                       !- Work Efficiency Schedule Name
-  ,                                       !- Clothing Insulation Schedule Name
-  ,                                       !- Air Velocity Schedule Name
-  1;                                      !- Multiplier
-
-OS:ScheduleTypeLimits,
-  {9fb71e7b-2b02-4946-bb19-c72975cf44d0}, !- Handle
-  ActivityLevel,                          !- Name
-  0,                                      !- Lower Limit Value
-  ,                                       !- Upper Limit Value
-  Continuous,                             !- Numeric Type
-  ActivityLevel;                          !- Unit Type
-
-OS:ScheduleTypeLimits,
-  {84b43885-ba98-428d-b30d-2335d7ec85e7}, !- Handle
-  Fractional,                             !- Name
-  0,                                      !- Lower Limit Value
-  1,                                      !- Upper Limit Value
-  Continuous;                             !- Numeric Type
-
-OS:Schedule:Day,
-  {665d5288-87f7-4b57-9ff5-e6b2fa77650c}, !- Handle
-  Schedule Day 4,                         !- Name
-  ,                                       !- Schedule Type Limits Name
-  ,                                       !- Interpolate to Timestep
-  24,                                     !- Hour 1
-  0,                                      !- Minute 1
-  0;                                      !- Value Until Time 1
-
-OS:Schedule:Day,
-  {26f3b629-73c1-4cc9-99e2-1824be4062f5}, !- Handle
-  Schedule Day 5,                         !- Name
-  ,                                       !- Schedule Type Limits Name
-  ,                                       !- Interpolate to Timestep
-  24,                                     !- Hour 1
-  0,                                      !- Minute 1
-  1;                                      !- Value Until Time 1
-
-OS:People:Definition,
-  {ef35e5f8-ca63-4597-b9ca-4d21491be655}, !- Handle
-  res occupants|unit 2|living space|unit 2|story 1, !- Name
-  People,                                 !- Number of People Calculation Method
-  3.39,                                   !- Number of People {people}
-  ,                                       !- People per Space Floor Area {person/m2}
-  ,                                       !- Space Floor Area per Person {m2/person}
-  0.319734,                               !- Fraction Radiant
-  0.573,                                  !- Sensible Heat Fraction
-  0,                                      !- Carbon Dioxide Generation Rate {m3/s-W}
-  No,                                     !- Enable ASHRAE 55 Comfort Warnings
-  ZoneAveraged;                           !- Mean Radiant Temperature Calculation Type
-
-OS:People,
-  {befc1fa0-ef0d-4a43-ab6b-89e699569b7f}, !- Handle
-  res occupants|unit 2|living space|unit 2|story 1, !- Name
-  {ef35e5f8-ca63-4597-b9ca-4d21491be655}, !- People Definition Name
-  {0c6ae665-6945-4434-8bdc-f3f39cc9e19e}, !- Space or SpaceType Name
-  {2b9a78e0-7e2c-459b-9140-8caa3416c66b}, !- Number of People Schedule Name
-  {0da3244f-44a1-438f-91fb-5474085c2673}, !- Activity Level Schedule Name
-  ,                                       !- Surface Name/Angle Factor List Name
-  ,                                       !- Work Efficiency Schedule Name
-  ,                                       !- Clothing Insulation Schedule Name
-  ,                                       !- Air Velocity Schedule Name
-  1;                                      !- Multiplier
-
-OS:Schedule:Day,
-  {1afb7472-56a1-45d2-8ce8-cf432a593655}, !- Handle
-  Schedule Day 6,                         !- Name
-  ,                                       !- Schedule Type Limits Name
-  ,                                       !- Interpolate to Timestep
-  24,                                     !- Hour 1
-  0,                                      !- Minute 1
-  0;                                      !- Value Until Time 1
-
-OS:Schedule:Day,
-  {5bb07cf6-94cb-4f2b-b2b6-bd2e54bc37d3}, !- Handle
-  Schedule Day 7,                         !- Name
-  ,                                       !- Schedule Type Limits Name
-  ,                                       !- Interpolate to Timestep
-  24,                                     !- Hour 1
-  0,                                      !- Minute 1
-  1;                                      !- Value Until Time 1
-
-OS:People:Definition,
-  {90fd29a9-1da9-49e3-ab3a-58bbd396ce32}, !- Handle
-  res occupants|unit 3|living space|unit 3|story 1, !- Name
-  People,                                 !- Number of People Calculation Method
-  3.39,                                   !- Number of People {people}
-  ,                                       !- People per Space Floor Area {person/m2}
-  ,                                       !- Space Floor Area per Person {m2/person}
-  0.319734,                               !- Fraction Radiant
-  0.573,                                  !- Sensible Heat Fraction
-  0,                                      !- Carbon Dioxide Generation Rate {m3/s-W}
-  No,                                     !- Enable ASHRAE 55 Comfort Warnings
-  ZoneAveraged;                           !- Mean Radiant Temperature Calculation Type
-
-OS:People,
-  {f7c99dce-4f70-48c9-a427-f5acade3b46e}, !- Handle
-  res occupants|unit 3|living space|unit 3|story 1, !- Name
-  {90fd29a9-1da9-49e3-ab3a-58bbd396ce32}, !- People Definition Name
-  {5e73fa8b-b25d-4c85-938a-86accc599076}, !- Space or SpaceType Name
-  {2b9a78e0-7e2c-459b-9140-8caa3416c66b}, !- Number of People Schedule Name
-  {0da3244f-44a1-438f-91fb-5474085c2673}, !- Activity Level Schedule Name
-  ,                                       !- Surface Name/Angle Factor List Name
-  ,                                       !- Work Efficiency Schedule Name
-  ,                                       !- Clothing Insulation Schedule Name
-  ,                                       !- Air Velocity Schedule Name
-  1;                                      !- Multiplier
-
-OS:Schedule:Day,
-  {bd9bfdc5-6f86-4ec9-b4b6-e0021a51fbc1}, !- Handle
-  Schedule Day 8,                         !- Name
-  ,                                       !- Schedule Type Limits Name
-  ,                                       !- Interpolate to Timestep
-  24,                                     !- Hour 1
-  0,                                      !- Minute 1
-  0;                                      !- Value Until Time 1
-
-OS:Schedule:Day,
-  {8c95f922-1e97-4797-b461-a427117eb73d}, !- Handle
-  Schedule Day 9,                         !- Name
-  ,                                       !- Schedule Type Limits Name
-  ,                                       !- Interpolate to Timestep
-  24,                                     !- Hour 1
-  0,                                      !- Minute 1
-  1;                                      !- Value Until Time 1
-
-OS:People:Definition,
-  {3075d68c-fb06-4ab9-80b3-c2a37f2d3a7f}, !- Handle
-  res occupants|unit 4|living space|unit 4|story 1, !- Name
-  People,                                 !- Number of People Calculation Method
-  3.39,                                   !- Number of People {people}
-  ,                                       !- People per Space Floor Area {person/m2}
-  ,                                       !- Space Floor Area per Person {m2/person}
-  0.319734,                               !- Fraction Radiant
-  0.573,                                  !- Sensible Heat Fraction
-  0,                                      !- Carbon Dioxide Generation Rate {m3/s-W}
-  No,                                     !- Enable ASHRAE 55 Comfort Warnings
-  ZoneAveraged;                           !- Mean Radiant Temperature Calculation Type
-
-OS:People,
-  {a4c44652-fad5-4684-a310-cf98a5fba098}, !- Handle
-  res occupants|unit 4|living space|unit 4|story 1, !- Name
-  {3075d68c-fb06-4ab9-80b3-c2a37f2d3a7f}, !- People Definition Name
-  {d0c605f2-1f70-4d49-81fe-dee9e91e0d38}, !- Space or SpaceType Name
-  {2b9a78e0-7e2c-459b-9140-8caa3416c66b}, !- Number of People Schedule Name
-  {0da3244f-44a1-438f-91fb-5474085c2673}, !- Activity Level Schedule Name
-  ,                                       !- Surface Name/Angle Factor List Name
-  ,                                       !- Work Efficiency Schedule Name
-  ,                                       !- Clothing Insulation Schedule Name
-  ,                                       !- Air Velocity Schedule Name
-  1;                                      !- Multiplier
-
-OS:PlantLoop,
-  {b933debb-3239-4645-a04b-f4e803970591}, !- Handle
+  {336aae27-19a5-42e8-8e56-f3a56ba4391d}, !- Handle
   Domestic Hot Water Loop,                !- Name
   ,                                       !- Fluid Type
   0,                                      !- Glycol Concentration
@@ -2674,21 +1002,21 @@
   ,                                       !- Plant Equipment Operation Heating Load
   ,                                       !- Plant Equipment Operation Cooling Load
   ,                                       !- Primary Plant Equipment Operation Scheme
-  {62b51720-7ff3-469b-9159-7ba06b84075f}, !- Loop Temperature Setpoint Node Name
+  {8b7051f1-00c7-4d31-9f16-7bf236922c4f}, !- Loop Temperature Setpoint Node Name
   ,                                       !- Maximum Loop Temperature {C}
   ,                                       !- Minimum Loop Temperature {C}
   0.01,                                   !- Maximum Loop Flow Rate {m3/s}
   ,                                       !- Minimum Loop Flow Rate {m3/s}
   0.003,                                  !- Plant Loop Volume {m3}
-  {00066671-fd84-49d0-818f-a27a51b357ab}, !- Plant Side Inlet Node Name
-  {d9be35f1-0e49-4103-a017-13a546ee23e8}, !- Plant Side Outlet Node Name
+  {27fe0f5c-3721-498a-9f35-6dfd7a44941c}, !- Plant Side Inlet Node Name
+  {385bcffb-63f8-4c09-8a9e-2037e4602f0c}, !- Plant Side Outlet Node Name
   ,                                       !- Plant Side Branch List Name
-  {d1693124-be90-4a9b-86cf-5af9a38c2aa0}, !- Demand Side Inlet Node Name
-  {0d01380e-f8dd-4e66-9320-320df13e90c9}, !- Demand Side Outlet Node Name
+  {dfc676a3-9c55-4a9a-b887-38a9a32f0ff1}, !- Demand Side Inlet Node Name
+  {0d3a0ba1-e4da-4a2d-8510-7d7e126671d8}, !- Demand Side Outlet Node Name
   ,                                       !- Demand Side Branch List Name
   ,                                       !- Demand Side Connector List Name
   Optimal,                                !- Load Distribution Scheme
-  {d5d0503c-b7d4-4a9d-b082-f33e9bea15c4}, !- Availability Manager List Name
+  {6a34a6de-9a58-4d42-9384-54cb1a227651}, !- Availability Manager List Name
   ,                                       !- Plant Loop Demand Calculation Scheme
   ,                                       !- Common Pipe Simulation
   ,                                       !- Pressure Simulation Type
@@ -2696,140 +1024,140 @@
   ,                                       !- Plant Equipment Operation Cooling Load Schedule
   ,                                       !- Primary Plant Equipment Operation Scheme Schedule
   ,                                       !- Component Setpoint Operation Scheme Schedule
-  {14f3f5df-e709-4f8a-b355-f504ba0339e1}, !- Demand Mixer Name
-  {6a1d3cd2-2db9-4b1a-abd4-fd0ec8be21d8}, !- Demand Splitter Name
-  {cd982a61-6dff-4640-954e-a2d23c432ad5}, !- Supply Mixer Name
-  {fdd8012f-568a-4ede-974e-3f49d1ac739b}; !- Supply Splitter Name
+  {e2d576ef-9d16-4167-b406-204730232a08}, !- Demand Mixer Name
+  {33b85b3a-2a23-4316-9bc0-63fdd4731e18}, !- Demand Splitter Name
+  {704ca4bf-23c1-43eb-beb7-22582917ce01}, !- Supply Mixer Name
+  {b084ff40-3523-4b6d-9ef2-e71f88eedc67}; !- Supply Splitter Name
 
 OS:Node,
-  {7f18c5e7-17b7-450f-bb8e-29cdb09c7b3b}, !- Handle
+  {acd94b07-a53b-4051-9ad6-6f1b0cad4329}, !- Handle
+  Node 4,                                 !- Name
+  {27fe0f5c-3721-498a-9f35-6dfd7a44941c}, !- Inlet Port
+  {611fde06-f3c1-4718-92d4-ce043366225f}; !- Outlet Port
+
+OS:Node,
+  {8b7051f1-00c7-4d31-9f16-7bf236922c4f}, !- Handle
+  Node 5,                                 !- Name
+  {9273610c-2f38-47f2-acee-eebb6c6743d6}, !- Inlet Port
+  {385bcffb-63f8-4c09-8a9e-2037e4602f0c}; !- Outlet Port
+
+OS:Node,
+  {757dd896-7a4d-4002-85a1-0a885bf39f84}, !- Handle
+  Node 6,                                 !- Name
+  {da95a5dd-7b73-4675-a167-73cb6c162652}, !- Inlet Port
+  {8f6b3d56-12aa-400c-b444-e0acda08da3f}; !- Outlet Port
+
+OS:Connector:Mixer,
+  {704ca4bf-23c1-43eb-beb7-22582917ce01}, !- Handle
+  Connector Mixer 1,                      !- Name
+  {97e10205-c372-44b8-b6f3-e8ce1d73bc73}, !- Outlet Branch Name
+  {870a466f-5c14-4a0a-af50-b863d1b58c7e}, !- Inlet Branch Name 1
+  {e6a04d36-6c36-47ad-a5c3-68669236a076}; !- Inlet Branch Name 2
+
+OS:Connector:Splitter,
+  {b084ff40-3523-4b6d-9ef2-e71f88eedc67}, !- Handle
+  Connector Splitter 1,                   !- Name
+  {f00fed5a-ba42-4cd9-a38c-a35d40687034}, !- Inlet Branch Name
+  {da95a5dd-7b73-4675-a167-73cb6c162652}, !- Outlet Branch Name 1
+  {02e23450-b229-413a-a859-92ed785d2d10}; !- Outlet Branch Name 2
+
+OS:Connection,
+  {27fe0f5c-3721-498a-9f35-6dfd7a44941c}, !- Handle
+  {c31f740e-6030-4ae6-a47d-d155a2f1e807}, !- Name
+  {336aae27-19a5-42e8-8e56-f3a56ba4391d}, !- Source Object
+  14,                                     !- Outlet Port
+  {acd94b07-a53b-4051-9ad6-6f1b0cad4329}, !- Target Object
+  2;                                      !- Inlet Port
+
+OS:Connection,
+  {da95a5dd-7b73-4675-a167-73cb6c162652}, !- Handle
+  {eef3c161-1092-45f6-bcc4-c4169c7617b6}, !- Name
+  {b084ff40-3523-4b6d-9ef2-e71f88eedc67}, !- Source Object
+  3,                                      !- Outlet Port
+  {757dd896-7a4d-4002-85a1-0a885bf39f84}, !- Target Object
+  2;                                      !- Inlet Port
+
+OS:Connection,
+  {385bcffb-63f8-4c09-8a9e-2037e4602f0c}, !- Handle
+  {9784f2fb-38a8-4095-bc22-05f3b5b9f242}, !- Name
+  {8b7051f1-00c7-4d31-9f16-7bf236922c4f}, !- Source Object
+  3,                                      !- Outlet Port
+  {336aae27-19a5-42e8-8e56-f3a56ba4391d}, !- Target Object
+  15;                                     !- Inlet Port
+
+OS:Node,
+  {291e2b05-6450-41c4-8513-6ed7ff5426b5}, !- Handle
   Node 7,                                 !- Name
-  {00066671-fd84-49d0-818f-a27a51b357ab}, !- Inlet Port
-  {06e9c354-68b7-408f-932c-f3f05fd6d25e}; !- Outlet Port
+  {dfc676a3-9c55-4a9a-b887-38a9a32f0ff1}, !- Inlet Port
+  {291e9f6b-9f41-42bb-97ef-87c7054d3874}; !- Outlet Port
 
 OS:Node,
-  {62b51720-7ff3-469b-9159-7ba06b84075f}, !- Handle
+  {93dd47e4-50e7-48ba-b16f-64bdeb31f17e}, !- Handle
   Node 8,                                 !- Name
-  {08297ce0-a3bb-406f-a277-a3660d5b2a55}, !- Inlet Port
-  {d9be35f1-0e49-4103-a017-13a546ee23e8}; !- Outlet Port
+  {32bf62d2-c642-43de-b212-1fe8c99d3ca9}, !- Inlet Port
+  {0d3a0ba1-e4da-4a2d-8510-7d7e126671d8}; !- Outlet Port
 
 OS:Node,
-  {058383f1-ed6b-48fc-8358-1628e5f024ae}, !- Handle
+  {2eaeb6e4-f418-41ad-b965-67ce3bea002f}, !- Handle
   Node 9,                                 !- Name
-  {acb5a537-b628-47df-afe8-e336ded7219b}, !- Inlet Port
-  {43853cbb-901f-4fe5-b040-b218baa49e75}; !- Outlet Port
+  {c84fd439-3eb4-4550-a0d7-5efb2f3c1ec5}, !- Inlet Port
+  {56708837-3c80-4fcf-b7d2-72a605a25ca3}; !- Outlet Port
 
 OS:Connector:Mixer,
-  {cd982a61-6dff-4640-954e-a2d23c432ad5}, !- Handle
-  Connector Mixer 1,                      !- Name
-  {e57cb81e-dd27-4a58-85c1-a365ee448814}, !- Outlet Branch Name
-  {557db584-962b-4928-bc2b-a26760a796a5}, !- Inlet Branch Name 1
-  {0a9d8232-4c0f-4b5c-8135-1bec414ef1c3}; !- Inlet Branch Name 2
+  {e2d576ef-9d16-4167-b406-204730232a08}, !- Handle
+  Connector Mixer 2,                      !- Name
+  {32bf62d2-c642-43de-b212-1fe8c99d3ca9}, !- Outlet Branch Name
+  {f4b62968-4ee7-47c5-a777-bbae43a87dba}; !- Inlet Branch Name 1
 
 OS:Connector:Splitter,
-  {fdd8012f-568a-4ede-974e-3f49d1ac739b}, !- Handle
-  Connector Splitter 1,                   !- Name
-  {15311bdc-307b-4ea4-b758-b1fa926dc2e9}, !- Inlet Branch Name
-  {acb5a537-b628-47df-afe8-e336ded7219b}, !- Outlet Branch Name 1
-  {32471478-7364-409d-b60a-aed296e44ace}; !- Outlet Branch Name 2
-
-OS:Connection,
-  {00066671-fd84-49d0-818f-a27a51b357ab}, !- Handle
-  {e3916301-396a-4bda-94de-a54ddeca1247}, !- Name
-  {b933debb-3239-4645-a04b-f4e803970591}, !- Source Object
-  14,                                     !- Outlet Port
-  {7f18c5e7-17b7-450f-bb8e-29cdb09c7b3b}, !- Target Object
-  2;                                      !- Inlet Port
-
-OS:Connection,
-  {acb5a537-b628-47df-afe8-e336ded7219b}, !- Handle
-  {668a52cb-ed5d-40d3-ab77-cd8fea66e8a0}, !- Name
-  {fdd8012f-568a-4ede-974e-3f49d1ac739b}, !- Source Object
-  3,                                      !- Outlet Port
-  {058383f1-ed6b-48fc-8358-1628e5f024ae}, !- Target Object
-  2;                                      !- Inlet Port
-
-OS:Connection,
-  {d9be35f1-0e49-4103-a017-13a546ee23e8}, !- Handle
-  {4d391a7b-2709-419f-aabd-6f24288f7119}, !- Name
-  {62b51720-7ff3-469b-9159-7ba06b84075f}, !- Source Object
-  3,                                      !- Outlet Port
-  {b933debb-3239-4645-a04b-f4e803970591}, !- Target Object
-  15;                                     !- Inlet Port
-
-OS:Node,
-  {ad3dc717-b9d1-42b4-8ee4-063850c23b2c}, !- Handle
-  Node 10,                                !- Name
-  {d1693124-be90-4a9b-86cf-5af9a38c2aa0}, !- Inlet Port
-  {6fe2e12c-7696-47b2-94dc-aa9aaff14b7d}; !- Outlet Port
-
-OS:Node,
-  {0555a4c0-aacd-4812-b3ce-0ac92ce1a6ec}, !- Handle
-  Node 11,                                !- Name
-  {8e486205-e687-4a51-9f51-3f4d2868c4ad}, !- Inlet Port
-  {0d01380e-f8dd-4e66-9320-320df13e90c9}; !- Outlet Port
-
-OS:Node,
-  {5f7cbe63-2efb-4109-a803-95c6a1f3a6af}, !- Handle
-  Node 12,                                !- Name
-  {b1ab32b7-73f1-4e70-8a33-1cc5916e5a54}, !- Inlet Port
-  {9258ae5f-1089-47b1-8822-9c8e9e2be710}; !- Outlet Port
-
-OS:Connector:Mixer,
-  {14f3f5df-e709-4f8a-b355-f504ba0339e1}, !- Handle
-  Connector Mixer 2,                      !- Name
-  {8e486205-e687-4a51-9f51-3f4d2868c4ad}, !- Outlet Branch Name
-  {7e01232c-ec9c-4b79-8466-67bb3666c94f}; !- Inlet Branch Name 1
-
-OS:Connector:Splitter,
-  {6a1d3cd2-2db9-4b1a-abd4-fd0ec8be21d8}, !- Handle
+  {33b85b3a-2a23-4316-9bc0-63fdd4731e18}, !- Handle
   Connector Splitter 2,                   !- Name
-  {6fe2e12c-7696-47b2-94dc-aa9aaff14b7d}, !- Inlet Branch Name
-  {b1ab32b7-73f1-4e70-8a33-1cc5916e5a54}; !- Outlet Branch Name 1
-
-OS:Connection,
-  {d1693124-be90-4a9b-86cf-5af9a38c2aa0}, !- Handle
-  {95cc1495-57b4-48e3-ad01-aca0b6778294}, !- Name
-  {b933debb-3239-4645-a04b-f4e803970591}, !- Source Object
+  {291e9f6b-9f41-42bb-97ef-87c7054d3874}, !- Inlet Branch Name
+  {c84fd439-3eb4-4550-a0d7-5efb2f3c1ec5}; !- Outlet Branch Name 1
+
+OS:Connection,
+  {dfc676a3-9c55-4a9a-b887-38a9a32f0ff1}, !- Handle
+  {cac150e7-1a04-45e5-a3a2-dab57a69023e}, !- Name
+  {336aae27-19a5-42e8-8e56-f3a56ba4391d}, !- Source Object
   17,                                     !- Outlet Port
-  {ad3dc717-b9d1-42b4-8ee4-063850c23b2c}, !- Target Object
-  2;                                      !- Inlet Port
-
-OS:Connection,
-  {6fe2e12c-7696-47b2-94dc-aa9aaff14b7d}, !- Handle
-  {a9484d19-23a8-4a52-93fc-e87ae9a89ad0}, !- Name
-  {ad3dc717-b9d1-42b4-8ee4-063850c23b2c}, !- Source Object
-  3,                                      !- Outlet Port
-  {6a1d3cd2-2db9-4b1a-abd4-fd0ec8be21d8}, !- Target Object
-  2;                                      !- Inlet Port
-
-OS:Connection,
-  {b1ab32b7-73f1-4e70-8a33-1cc5916e5a54}, !- Handle
-  {2525287e-be47-46a2-99ea-4d4a777fc84b}, !- Name
-  {6a1d3cd2-2db9-4b1a-abd4-fd0ec8be21d8}, !- Source Object
-  3,                                      !- Outlet Port
-  {5f7cbe63-2efb-4109-a803-95c6a1f3a6af}, !- Target Object
-  2;                                      !- Inlet Port
-
-OS:Connection,
-  {8e486205-e687-4a51-9f51-3f4d2868c4ad}, !- Handle
-  {8a635bd1-128b-4330-96d5-3dcb1c945c8f}, !- Name
-  {14f3f5df-e709-4f8a-b355-f504ba0339e1}, !- Source Object
+  {291e2b05-6450-41c4-8513-6ed7ff5426b5}, !- Target Object
+  2;                                      !- Inlet Port
+
+OS:Connection,
+  {291e9f6b-9f41-42bb-97ef-87c7054d3874}, !- Handle
+  {884a63a9-66ae-40ad-97e5-f6dd71a19650}, !- Name
+  {291e2b05-6450-41c4-8513-6ed7ff5426b5}, !- Source Object
+  3,                                      !- Outlet Port
+  {33b85b3a-2a23-4316-9bc0-63fdd4731e18}, !- Target Object
+  2;                                      !- Inlet Port
+
+OS:Connection,
+  {c84fd439-3eb4-4550-a0d7-5efb2f3c1ec5}, !- Handle
+  {222218d3-4ca8-4a2a-826e-3a75856519f1}, !- Name
+  {33b85b3a-2a23-4316-9bc0-63fdd4731e18}, !- Source Object
+  3,                                      !- Outlet Port
+  {2eaeb6e4-f418-41ad-b965-67ce3bea002f}, !- Target Object
+  2;                                      !- Inlet Port
+
+OS:Connection,
+  {32bf62d2-c642-43de-b212-1fe8c99d3ca9}, !- Handle
+  {3ef40029-ed78-4e22-81f0-d314bacb0413}, !- Name
+  {e2d576ef-9d16-4167-b406-204730232a08}, !- Source Object
   2,                                      !- Outlet Port
-  {0555a4c0-aacd-4812-b3ce-0ac92ce1a6ec}, !- Target Object
-  2;                                      !- Inlet Port
-
-OS:Connection,
-  {0d01380e-f8dd-4e66-9320-320df13e90c9}, !- Handle
-  {46fafce3-e6a3-4397-b381-7635ab6bebbb}, !- Name
-  {0555a4c0-aacd-4812-b3ce-0ac92ce1a6ec}, !- Source Object
-  3,                                      !- Outlet Port
-  {b933debb-3239-4645-a04b-f4e803970591}, !- Target Object
+  {93dd47e4-50e7-48ba-b16f-64bdeb31f17e}, !- Target Object
+  2;                                      !- Inlet Port
+
+OS:Connection,
+  {0d3a0ba1-e4da-4a2d-8510-7d7e126671d8}, !- Handle
+  {455e55fc-99eb-4565-87a4-24e0b241a921}, !- Name
+  {93dd47e4-50e7-48ba-b16f-64bdeb31f17e}, !- Source Object
+  3,                                      !- Outlet Port
+  {336aae27-19a5-42e8-8e56-f3a56ba4391d}, !- Target Object
   18;                                     !- Inlet Port
 
 OS:Sizing:Plant,
-  {cb6b56ae-9044-4ffc-a5f2-7178ab45e7a5}, !- Handle
-  {b933debb-3239-4645-a04b-f4e803970591}, !- Plant or Condenser Loop Name
+  {ce5ba051-092c-4570-9b41-b5b37812a9d0}, !- Handle
+  {336aae27-19a5-42e8-8e56-f3a56ba4391d}, !- Plant or Condenser Loop Name
   Heating,                                !- Loop Type
   52.6666666666667,                       !- Design Loop Exit Temperature {C}
   5.55555555555556,                       !- Loop Design Temperature Difference {deltaC}
@@ -2838,86 +1166,86 @@
   None;                                   !- Coincident Sizing Factor Mode
 
 OS:AvailabilityManagerAssignmentList,
-  {d5d0503c-b7d4-4a9d-b082-f33e9bea15c4}, !- Handle
+  {6a34a6de-9a58-4d42-9384-54cb1a227651}, !- Handle
   Plant Loop 1 AvailabilityManagerAssignmentList; !- Name
 
 OS:Pipe:Adiabatic,
-  {6b8a5c59-254e-491f-abda-0494d1390a5f}, !- Handle
+  {7579316b-4516-4650-91a5-16ff38a4bf6c}, !- Handle
   Pipe Adiabatic 1,                       !- Name
-  {43853cbb-901f-4fe5-b040-b218baa49e75}, !- Inlet Node Name
-  {d2090a37-34c0-4015-b213-5967a4c8f25c}; !- Outlet Node Name
+  {8f6b3d56-12aa-400c-b444-e0acda08da3f}, !- Inlet Node Name
+  {d9be4ff7-9193-4289-9128-95a5d68e7667}; !- Outlet Node Name
 
 OS:Pipe:Adiabatic,
-  {6283b649-c9fc-4960-939c-52df4ea755c0}, !- Handle
+  {8dd6f792-b81a-4bc4-bcf6-5b0ef4b99ac4}, !- Handle
   Pipe Adiabatic 2,                       !- Name
-  {808f0cec-f481-488a-a086-9dd796493901}, !- Inlet Node Name
-  {08297ce0-a3bb-406f-a277-a3660d5b2a55}; !- Outlet Node Name
+  {be45b0b3-a414-41b8-bff6-c7a5bbaea3f2}, !- Inlet Node Name
+  {9273610c-2f38-47f2-acee-eebb6c6743d6}; !- Outlet Node Name
 
 OS:Node,
-  {b7342fd1-fa05-47c9-85c8-bd32e1150f48}, !- Handle
-  Node 13,                                !- Name
-  {d2090a37-34c0-4015-b213-5967a4c8f25c}, !- Inlet Port
-  {557db584-962b-4928-bc2b-a26760a796a5}; !- Outlet Port
-
-OS:Connection,
-  {43853cbb-901f-4fe5-b040-b218baa49e75}, !- Handle
-  {3427da1e-bc3c-40fd-9473-cb217ad9d5c3}, !- Name
-  {058383f1-ed6b-48fc-8358-1628e5f024ae}, !- Source Object
-  3,                                      !- Outlet Port
-  {6b8a5c59-254e-491f-abda-0494d1390a5f}, !- Target Object
-  2;                                      !- Inlet Port
-
-OS:Connection,
-  {d2090a37-34c0-4015-b213-5967a4c8f25c}, !- Handle
-  {b7946cc6-116c-416c-94c8-b41bbbcbd8ec}, !- Name
-  {6b8a5c59-254e-491f-abda-0494d1390a5f}, !- Source Object
-  3,                                      !- Outlet Port
-  {b7342fd1-fa05-47c9-85c8-bd32e1150f48}, !- Target Object
-  2;                                      !- Inlet Port
-
-OS:Connection,
-  {557db584-962b-4928-bc2b-a26760a796a5}, !- Handle
-  {bc8db98d-581c-46b3-9c96-c7c29193f242}, !- Name
-  {b7342fd1-fa05-47c9-85c8-bd32e1150f48}, !- Source Object
-  3,                                      !- Outlet Port
-  {cd982a61-6dff-4640-954e-a2d23c432ad5}, !- Target Object
+  {e11d5330-914b-4b24-af1f-4bd4ed37de59}, !- Handle
+  Node 10,                                !- Name
+  {d9be4ff7-9193-4289-9128-95a5d68e7667}, !- Inlet Port
+  {870a466f-5c14-4a0a-af50-b863d1b58c7e}; !- Outlet Port
+
+OS:Connection,
+  {8f6b3d56-12aa-400c-b444-e0acda08da3f}, !- Handle
+  {169ad043-9900-4709-b94f-c59eadb3d27b}, !- Name
+  {757dd896-7a4d-4002-85a1-0a885bf39f84}, !- Source Object
+  3,                                      !- Outlet Port
+  {7579316b-4516-4650-91a5-16ff38a4bf6c}, !- Target Object
+  2;                                      !- Inlet Port
+
+OS:Connection,
+  {d9be4ff7-9193-4289-9128-95a5d68e7667}, !- Handle
+  {2a05033a-a189-4725-a281-5cc6e980c4f4}, !- Name
+  {7579316b-4516-4650-91a5-16ff38a4bf6c}, !- Source Object
+  3,                                      !- Outlet Port
+  {e11d5330-914b-4b24-af1f-4bd4ed37de59}, !- Target Object
+  2;                                      !- Inlet Port
+
+OS:Connection,
+  {870a466f-5c14-4a0a-af50-b863d1b58c7e}, !- Handle
+  {89ef46ba-ca9a-4f1b-a31b-3d7d14afc113}, !- Name
+  {e11d5330-914b-4b24-af1f-4bd4ed37de59}, !- Source Object
+  3,                                      !- Outlet Port
+  {704ca4bf-23c1-43eb-beb7-22582917ce01}, !- Target Object
   3;                                      !- Inlet Port
 
 OS:Node,
-  {59ebc05f-4d39-4a5b-98ee-0a764b317cc4}, !- Handle
-  Node 14,                                !- Name
-  {e57cb81e-dd27-4a58-85c1-a365ee448814}, !- Inlet Port
-  {808f0cec-f481-488a-a086-9dd796493901}; !- Outlet Port
-
-OS:Connection,
-  {e57cb81e-dd27-4a58-85c1-a365ee448814}, !- Handle
-  {aba47f4b-38e1-4363-8103-f3fa19c4648c}, !- Name
-  {cd982a61-6dff-4640-954e-a2d23c432ad5}, !- Source Object
+  {643594b8-c32e-4615-a4e5-fda13682cce1}, !- Handle
+  Node 11,                                !- Name
+  {97e10205-c372-44b8-b6f3-e8ce1d73bc73}, !- Inlet Port
+  {be45b0b3-a414-41b8-bff6-c7a5bbaea3f2}; !- Outlet Port
+
+OS:Connection,
+  {97e10205-c372-44b8-b6f3-e8ce1d73bc73}, !- Handle
+  {7fb92af5-3982-4dfc-9e3b-3425b2c607b1}, !- Name
+  {704ca4bf-23c1-43eb-beb7-22582917ce01}, !- Source Object
   2,                                      !- Outlet Port
-  {59ebc05f-4d39-4a5b-98ee-0a764b317cc4}, !- Target Object
-  2;                                      !- Inlet Port
-
-OS:Connection,
-  {808f0cec-f481-488a-a086-9dd796493901}, !- Handle
-  {f2661188-97f4-46c5-ae37-df2d0f61effc}, !- Name
-  {59ebc05f-4d39-4a5b-98ee-0a764b317cc4}, !- Source Object
-  3,                                      !- Outlet Port
-  {6283b649-c9fc-4960-939c-52df4ea755c0}, !- Target Object
-  2;                                      !- Inlet Port
-
-OS:Connection,
-  {08297ce0-a3bb-406f-a277-a3660d5b2a55}, !- Handle
-  {b6ee40b2-4082-47eb-bb63-5a7d798e632b}, !- Name
-  {6283b649-c9fc-4960-939c-52df4ea755c0}, !- Source Object
-  3,                                      !- Outlet Port
-  {62b51720-7ff3-469b-9159-7ba06b84075f}, !- Target Object
+  {643594b8-c32e-4615-a4e5-fda13682cce1}, !- Target Object
+  2;                                      !- Inlet Port
+
+OS:Connection,
+  {be45b0b3-a414-41b8-bff6-c7a5bbaea3f2}, !- Handle
+  {a3ec2538-5447-453b-8102-514217f800d8}, !- Name
+  {643594b8-c32e-4615-a4e5-fda13682cce1}, !- Source Object
+  3,                                      !- Outlet Port
+  {8dd6f792-b81a-4bc4-bcf6-5b0ef4b99ac4}, !- Target Object
+  2;                                      !- Inlet Port
+
+OS:Connection,
+  {9273610c-2f38-47f2-acee-eebb6c6743d6}, !- Handle
+  {443a732f-7434-41c9-92aa-058f5560d5b9}, !- Name
+  {8dd6f792-b81a-4bc4-bcf6-5b0ef4b99ac4}, !- Source Object
+  3,                                      !- Outlet Port
+  {8b7051f1-00c7-4d31-9f16-7bf236922c4f}, !- Target Object
   2;                                      !- Inlet Port
 
 OS:Pump:VariableSpeed,
-  {837bc6f1-06cf-4662-a8c3-02b0cedca40c}, !- Handle
+  {3f58092a-a56e-4381-9e94-b99ff6920fff}, !- Handle
   Pump Variable Speed 1,                  !- Name
-  {06e9c354-68b7-408f-932c-f3f05fd6d25e}, !- Inlet Node Name
-  {4ab5f5de-e74b-4feb-bafb-ca89e69b89df}, !- Outlet Node Name
+  {611fde06-f3c1-4718-92d4-ce043366225f}, !- Inlet Node Name
+  {405d9286-fd23-4c54-b7e2-f6c2b5e8245f}, !- Outlet Node Name
   0.01,                                   !- Rated Flow Rate {m3/s}
   1,                                      !- Rated Pump Head {Pa}
   0,                                      !- Rated Power Consumption {W}
@@ -2947,50 +1275,50 @@
   General;                                !- End-Use Subcategory
 
 OS:Node,
-  {c5c9d1fa-71e2-41c4-8793-22645326a807}, !- Handle
-  Node 15,                                !- Name
-  {4ab5f5de-e74b-4feb-bafb-ca89e69b89df}, !- Inlet Port
-  {15311bdc-307b-4ea4-b758-b1fa926dc2e9}; !- Outlet Port
-
-OS:Connection,
-  {06e9c354-68b7-408f-932c-f3f05fd6d25e}, !- Handle
-  {bc15d005-16f1-464c-91d7-dc75ce2be01b}, !- Name
-  {7f18c5e7-17b7-450f-bb8e-29cdb09c7b3b}, !- Source Object
-  3,                                      !- Outlet Port
-  {837bc6f1-06cf-4662-a8c3-02b0cedca40c}, !- Target Object
-  2;                                      !- Inlet Port
-
-OS:Connection,
-  {4ab5f5de-e74b-4feb-bafb-ca89e69b89df}, !- Handle
-  {c513f5a9-eab3-4a41-9800-ca0aa83d3487}, !- Name
-  {837bc6f1-06cf-4662-a8c3-02b0cedca40c}, !- Source Object
-  3,                                      !- Outlet Port
-  {c5c9d1fa-71e2-41c4-8793-22645326a807}, !- Target Object
-  2;                                      !- Inlet Port
-
-OS:Connection,
-  {15311bdc-307b-4ea4-b758-b1fa926dc2e9}, !- Handle
-  {858e3ac8-c018-4752-a8a8-e9b33dd871dd}, !- Name
-  {c5c9d1fa-71e2-41c4-8793-22645326a807}, !- Source Object
-  3,                                      !- Outlet Port
-  {fdd8012f-568a-4ede-974e-3f49d1ac739b}, !- Target Object
+  {2a30d3a5-9de0-4117-a92f-2cf039098fe0}, !- Handle
+  Node 12,                                !- Name
+  {405d9286-fd23-4c54-b7e2-f6c2b5e8245f}, !- Inlet Port
+  {f00fed5a-ba42-4cd9-a38c-a35d40687034}; !- Outlet Port
+
+OS:Connection,
+  {611fde06-f3c1-4718-92d4-ce043366225f}, !- Handle
+  {f3bd38ef-96a5-4258-abcf-89b78629a408}, !- Name
+  {acd94b07-a53b-4051-9ad6-6f1b0cad4329}, !- Source Object
+  3,                                      !- Outlet Port
+  {3f58092a-a56e-4381-9e94-b99ff6920fff}, !- Target Object
+  2;                                      !- Inlet Port
+
+OS:Connection,
+  {405d9286-fd23-4c54-b7e2-f6c2b5e8245f}, !- Handle
+  {d67bfb1e-1ae1-482f-8214-53937d39ce07}, !- Name
+  {3f58092a-a56e-4381-9e94-b99ff6920fff}, !- Source Object
+  3,                                      !- Outlet Port
+  {2a30d3a5-9de0-4117-a92f-2cf039098fe0}, !- Target Object
+  2;                                      !- Inlet Port
+
+OS:Connection,
+  {f00fed5a-ba42-4cd9-a38c-a35d40687034}, !- Handle
+  {0522f319-7a83-436b-a645-837a40b4d291}, !- Name
+  {2a30d3a5-9de0-4117-a92f-2cf039098fe0}, !- Source Object
+  3,                                      !- Outlet Port
+  {b084ff40-3523-4b6d-9ef2-e71f88eedc67}, !- Target Object
   2;                                      !- Inlet Port
 
 OS:Schedule:Constant,
-  {f170430f-0f92-4810-a718-5c9fb69dbc7a}, !- Handle
+  {0b41b977-5479-4ec4-99d1-a0f2818b701e}, !- Handle
   dhw temp,                               !- Name
-  {71bb176e-0581-4dfa-bec5-d42e21aee553}, !- Schedule Type Limits Name
+  {ca341da5-7200-4a6d-9c7a-1179e917485e}, !- Schedule Type Limits Name
   52.6666666666667;                       !- Value
 
 OS:SetpointManager:Scheduled,
-  {8c33c2f5-7bfd-494f-ac87-f3a7c1f9f9aa}, !- Handle
+  {88bbe04b-53aa-411a-a1ab-80b7c0ec19ca}, !- Handle
   Setpoint Manager Scheduled 1,           !- Name
   Temperature,                            !- Control Variable
-  {f170430f-0f92-4810-a718-5c9fb69dbc7a}, !- Schedule Name
-  {62b51720-7ff3-469b-9159-7ba06b84075f}; !- Setpoint Node or NodeList Name
+  {0b41b977-5479-4ec4-99d1-a0f2818b701e}, !- Schedule Name
+  {8b7051f1-00c7-4d31-9f16-7bf236922c4f}; !- Setpoint Node or NodeList Name
 
 OS:ScheduleTypeLimits,
-  {71bb176e-0581-4dfa-bec5-d42e21aee553}, !- Handle
+  {ca341da5-7200-4a6d-9c7a-1179e917485e}, !- Handle
   Temperature,                            !- Name
   ,                                       !- Lower Limit Value
   ,                                       !- Upper Limit Value
@@ -2998,10 +1326,10 @@
   Temperature;                            !- Unit Type
 
 OS:WaterHeater:Mixed,
-  {fc4875d7-627c-42fb-b8e9-bc19c2dfb877}, !- Handle
+  {8878e494-3015-43ea-8641-7f818e77f131}, !- Handle
   res wh,                                 !- Name
   0.143845647790854,                      !- Tank Volume {m3}
-  {06984fb4-ab37-477f-8595-29c7cd4ad09e}, !- Setpoint Temperature Schedule Name
+  {dbe2dcfa-c0e7-469c-a0b0-eb24b82748ca}, !- Setpoint Temperature Schedule Name
   2,                                      !- Deadband Temperature Difference {deltaC}
   99,                                     !- Maximum Temperature Limit {C}
   Cycle,                                  !- Heater Control Type
@@ -3020,7 +1348,7 @@
   0,                                      !- On Cycle Parasitic Heat Fraction to Tank
   ThermalZone,                            !- Ambient Temperature Indicator
   ,                                       !- Ambient Temperature Schedule Name
-  {c7e872d7-be6c-459c-8795-17a709d6d617}, !- Ambient Temperature Thermal Zone Name
+  {78ebfb3e-a7b5-46c9-af96-b7e45e3596c7}, !- Ambient Temperature Thermal Zone Name
   ,                                       !- Ambient Temperature Outdoor Air Node Name
   4.15693173076374,                       !- Off Cycle Loss Coefficient to Ambient Temperature {W/K}
   0.64,                                   !- Off Cycle Loss Fraction to Thermal Zone
@@ -3029,8 +1357,8 @@
   ,                                       !- Peak Use Flow Rate {m3/s}
   ,                                       !- Use Flow Rate Fraction Schedule Name
   ,                                       !- Cold Water Supply Temperature Schedule Name
-  {28d97619-4397-4442-8e67-7d447c4b9d38}, !- Use Side Inlet Node Name
-  {947cfab1-49f4-4f2e-b7d3-6862d6056322}, !- Use Side Outlet Node Name
+  {88dcd241-9d5d-4c56-9ff6-ed045a05ebcb}, !- Use Side Inlet Node Name
+  {131b6007-c5d1-4037-9b33-f116b3860d09}, !- Use Side Outlet Node Name
   1,                                      !- Use Side Effectiveness
   ,                                       !- Source Side Inlet Node Name
   ,                                       !- Source Side Outlet Node Name
@@ -3043,1678 +1371,60 @@
   res wh;                                 !- End-Use Subcategory
 
 OS:Schedule:Constant,
-  {06984fb4-ab37-477f-8595-29c7cd4ad09e}, !- Handle
+  {dbe2dcfa-c0e7-469c-a0b0-eb24b82748ca}, !- Handle
   WH Setpoint Temp,                       !- Name
-  {71bb176e-0581-4dfa-bec5-d42e21aee553}, !- Schedule Type Limits Name
+  {ca341da5-7200-4a6d-9c7a-1179e917485e}, !- Schedule Type Limits Name
   52.6666666666667;                       !- Value
 
 OS:Node,
-  {151c009a-c6a5-4f7c-910b-624430d7c15a}, !- Handle
-  Node 16,                                !- Name
-  {32471478-7364-409d-b60a-aed296e44ace}, !- Inlet Port
-  {28d97619-4397-4442-8e67-7d447c4b9d38}; !- Outlet Port
-
-OS:Connection,
-  {32471478-7364-409d-b60a-aed296e44ace}, !- Handle
-  {1530c90d-8329-4e99-8960-48e4b818bc46}, !- Name
-  {fdd8012f-568a-4ede-974e-3f49d1ac739b}, !- Source Object
+  {86cfa1c4-f29d-416c-91fc-ce53fa6c5e37}, !- Handle
+  Node 13,                                !- Name
+  {02e23450-b229-413a-a859-92ed785d2d10}, !- Inlet Port
+  {88dcd241-9d5d-4c56-9ff6-ed045a05ebcb}; !- Outlet Port
+
+OS:Connection,
+  {02e23450-b229-413a-a859-92ed785d2d10}, !- Handle
+  {c3637dc9-5a93-4fe6-84e6-bc1f98c9c83d}, !- Name
+  {b084ff40-3523-4b6d-9ef2-e71f88eedc67}, !- Source Object
   4,                                      !- Outlet Port
-  {151c009a-c6a5-4f7c-910b-624430d7c15a}, !- Target Object
+  {86cfa1c4-f29d-416c-91fc-ce53fa6c5e37}, !- Target Object
   2;                                      !- Inlet Port
 
 OS:Node,
-  {0785ebce-f958-477b-9f8a-d4e07d269e7a}, !- Handle
-  Node 17,                                !- Name
-  {947cfab1-49f4-4f2e-b7d3-6862d6056322}, !- Inlet Port
-  {0a9d8232-4c0f-4b5c-8135-1bec414ef1c3}; !- Outlet Port
-
-OS:Connection,
-  {28d97619-4397-4442-8e67-7d447c4b9d38}, !- Handle
-  {348f98de-619b-4372-9164-7c6dfb46c93e}, !- Name
-  {151c009a-c6a5-4f7c-910b-624430d7c15a}, !- Source Object
-  3,                                      !- Outlet Port
-  {fc4875d7-627c-42fb-b8e9-bc19c2dfb877}, !- Target Object
+  {a72b1532-f593-486c-bc13-c082edde1366}, !- Handle
+  Node 14,                                !- Name
+  {131b6007-c5d1-4037-9b33-f116b3860d09}, !- Inlet Port
+  {e6a04d36-6c36-47ad-a5c3-68669236a076}; !- Outlet Port
+
+OS:Connection,
+  {88dcd241-9d5d-4c56-9ff6-ed045a05ebcb}, !- Handle
+  {e2f15e6b-42ea-4dde-9592-bf2ac5ef7fb0}, !- Name
+  {86cfa1c4-f29d-416c-91fc-ce53fa6c5e37}, !- Source Object
+  3,                                      !- Outlet Port
+  {8878e494-3015-43ea-8641-7f818e77f131}, !- Target Object
   31;                                     !- Inlet Port
 
 OS:Connection,
-  {947cfab1-49f4-4f2e-b7d3-6862d6056322}, !- Handle
-  {0547eba4-3987-443a-83f4-be03cfe1242a}, !- Name
-  {fc4875d7-627c-42fb-b8e9-bc19c2dfb877}, !- Source Object
+  {131b6007-c5d1-4037-9b33-f116b3860d09}, !- Handle
+  {30e1e874-cba8-420e-8d39-1ec2d1a5a36b}, !- Name
+  {8878e494-3015-43ea-8641-7f818e77f131}, !- Source Object
   32,                                     !- Outlet Port
-  {0785ebce-f958-477b-9f8a-d4e07d269e7a}, !- Target Object
-  2;                                      !- Inlet Port
-
-OS:Connection,
-  {0a9d8232-4c0f-4b5c-8135-1bec414ef1c3}, !- Handle
-  {9999d065-df28-4d50-bf67-870f63030b72}, !- Name
-  {0785ebce-f958-477b-9f8a-d4e07d269e7a}, !- Source Object
-  3,                                      !- Outlet Port
-  {cd982a61-6dff-4640-954e-a2d23c432ad5}, !- Target Object
+  {a72b1532-f593-486c-bc13-c082edde1366}, !- Target Object
+  2;                                      !- Inlet Port
+
+OS:Connection,
+  {e6a04d36-6c36-47ad-a5c3-68669236a076}, !- Handle
+  {0d6ead82-d041-4b18-949c-9da0ec7382a5}, !- Name
+  {a72b1532-f593-486c-bc13-c082edde1366}, !- Source Object
+  3,                                      !- Outlet Port
+  {704ca4bf-23c1-43eb-beb7-22582917ce01}, !- Target Object
   4;                                      !- Inlet Port
 
-OS:PlantLoop,
-  {88cf563c-f3a7-46e3-a0c4-6b9325b12839}, !- Handle
-  Domestic Hot Water Loop|unit 2,         !- Name
-  ,                                       !- Fluid Type
-  0,                                      !- Glycol Concentration
-  ,                                       !- User Defined Fluid Type
-  ,                                       !- Plant Equipment Operation Heating Load
-  ,                                       !- Plant Equipment Operation Cooling Load
-  ,                                       !- Primary Plant Equipment Operation Scheme
-  {0d7ce0b1-8caa-46e8-bfc9-486926eb9eee}, !- Loop Temperature Setpoint Node Name
-  ,                                       !- Maximum Loop Temperature {C}
-  ,                                       !- Minimum Loop Temperature {C}
-  0.01,                                   !- Maximum Loop Flow Rate {m3/s}
-  ,                                       !- Minimum Loop Flow Rate {m3/s}
-  0.003,                                  !- Plant Loop Volume {m3}
-  {ddd01772-2f32-4653-8a92-613f570c40f7}, !- Plant Side Inlet Node Name
-  {bd951e5a-eda5-40ac-b15a-7d776372068e}, !- Plant Side Outlet Node Name
-  ,                                       !- Plant Side Branch List Name
-  {cb887231-7f6d-4ca5-801e-159b4d069cd6}, !- Demand Side Inlet Node Name
-  {fb6697f7-e1e5-4ab3-b111-8a734955837a}, !- Demand Side Outlet Node Name
-  ,                                       !- Demand Side Branch List Name
-  ,                                       !- Demand Side Connector List Name
-  Optimal,                                !- Load Distribution Scheme
-  {6e9ed232-ffe9-42a0-83d2-ec7fee38bf98}, !- Availability Manager List Name
-  ,                                       !- Plant Loop Demand Calculation Scheme
-  ,                                       !- Common Pipe Simulation
-  ,                                       !- Pressure Simulation Type
-  ,                                       !- Plant Equipment Operation Heating Load Schedule
-  ,                                       !- Plant Equipment Operation Cooling Load Schedule
-  ,                                       !- Primary Plant Equipment Operation Scheme Schedule
-  ,                                       !- Component Setpoint Operation Scheme Schedule
-  {b295dfc5-391e-4bd2-9f80-1dad1e8e2e17}, !- Demand Mixer Name
-  {fb9daffa-3e65-431c-a28c-c206e690e393}, !- Demand Splitter Name
-  {d846ecda-d603-4cc5-ba01-d209d0313d6b}, !- Supply Mixer Name
-  {0077a3ea-be6e-484d-9125-67301e5fd700}; !- Supply Splitter Name
-
-OS:Node,
-  {15fb4a28-7427-48e8-bf3a-fd03533fc35f}, !- Handle
-  Node 18,                                !- Name
-  {ddd01772-2f32-4653-8a92-613f570c40f7}, !- Inlet Port
-  {531a5445-606d-4ebc-80cd-5e8121a6d4a0}; !- Outlet Port
-
-OS:Node,
-  {0d7ce0b1-8caa-46e8-bfc9-486926eb9eee}, !- Handle
-  Node 19,                                !- Name
-  {9f46884b-968b-4e5e-80f8-628312fd85d6}, !- Inlet Port
-  {bd951e5a-eda5-40ac-b15a-7d776372068e}; !- Outlet Port
-
-OS:Node,
-  {1a3f8e06-f545-4a67-a873-b935d12a495f}, !- Handle
-  Node 20,                                !- Name
-  {bf37c772-ba84-4909-8029-dd155097d854}, !- Inlet Port
-  {f53666d9-67ca-4d3a-97de-66bdf32b17e5}; !- Outlet Port
-
-OS:Connector:Mixer,
-  {d846ecda-d603-4cc5-ba01-d209d0313d6b}, !- Handle
-  Connector Mixer 3,                      !- Name
-  {d0ab98ee-1fd0-433d-8220-36552c29c5d6}, !- Outlet Branch Name
-  {f127bb3b-4fc5-46ce-84b8-917783dfae51}, !- Inlet Branch Name 1
-  {608ac502-73dc-4d23-a4f4-1236901040be}; !- Inlet Branch Name 2
-
-OS:Connector:Splitter,
-  {0077a3ea-be6e-484d-9125-67301e5fd700}, !- Handle
-  Connector Splitter 3,                   !- Name
-  {fb8d6410-5cca-490b-b473-0495320193fd}, !- Inlet Branch Name
-  {bf37c772-ba84-4909-8029-dd155097d854}, !- Outlet Branch Name 1
-  {cc182f82-3025-45b6-9694-de4cd1ce967d}; !- Outlet Branch Name 2
-
-OS:Connection,
-  {ddd01772-2f32-4653-8a92-613f570c40f7}, !- Handle
-  {8d7937b9-8409-4f3d-93fb-39bbba82a6a0}, !- Name
-  {88cf563c-f3a7-46e3-a0c4-6b9325b12839}, !- Source Object
-  14,                                     !- Outlet Port
-  {15fb4a28-7427-48e8-bf3a-fd03533fc35f}, !- Target Object
-  2;                                      !- Inlet Port
-
-OS:Connection,
-  {bf37c772-ba84-4909-8029-dd155097d854}, !- Handle
-  {dc536280-06fd-49cc-89fe-288224ce35c4}, !- Name
-  {0077a3ea-be6e-484d-9125-67301e5fd700}, !- Source Object
-  3,                                      !- Outlet Port
-  {1a3f8e06-f545-4a67-a873-b935d12a495f}, !- Target Object
-  2;                                      !- Inlet Port
-
-OS:Connection,
-  {bd951e5a-eda5-40ac-b15a-7d776372068e}, !- Handle
-  {19710528-427a-46dd-8b1d-f86e6c7a2108}, !- Name
-  {0d7ce0b1-8caa-46e8-bfc9-486926eb9eee}, !- Source Object
-  3,                                      !- Outlet Port
-  {88cf563c-f3a7-46e3-a0c4-6b9325b12839}, !- Target Object
-  15;                                     !- Inlet Port
-
-OS:Node,
-  {75c000f0-6a96-4bd8-9834-081a9d5f7f09}, !- Handle
-  Node 21,                                !- Name
-  {cb887231-7f6d-4ca5-801e-159b4d069cd6}, !- Inlet Port
-  {d0c95250-a70d-443a-a5dc-6fe77726f6d6}; !- Outlet Port
-
-OS:Node,
-  {d76b5ec9-803f-4ef4-8f47-3019249c7b8b}, !- Handle
-  Node 22,                                !- Name
-  {90f22397-daf1-415e-b405-456b3994a5ee}, !- Inlet Port
-  {fb6697f7-e1e5-4ab3-b111-8a734955837a}; !- Outlet Port
-
-OS:Node,
-  {f066457e-584d-4e34-8d69-52a3dc24c9bf}, !- Handle
-  Node 23,                                !- Name
-  {0cda2016-2d07-473f-b7c1-a92a8321fc40}, !- Inlet Port
-  {f8b98d1c-5e13-4057-962c-5737a9d34f03}; !- Outlet Port
-
-OS:Connector:Mixer,
-  {b295dfc5-391e-4bd2-9f80-1dad1e8e2e17}, !- Handle
-  Connector Mixer 4,                      !- Name
-  {90f22397-daf1-415e-b405-456b3994a5ee}, !- Outlet Branch Name
-  {b75dc282-d041-4bc3-b5e7-fa6fa34ba267}; !- Inlet Branch Name 1
-
-OS:Connector:Splitter,
-  {fb9daffa-3e65-431c-a28c-c206e690e393}, !- Handle
-  Connector Splitter 4,                   !- Name
-  {d0c95250-a70d-443a-a5dc-6fe77726f6d6}, !- Inlet Branch Name
-  {0cda2016-2d07-473f-b7c1-a92a8321fc40}; !- Outlet Branch Name 1
-
-OS:Connection,
-  {cb887231-7f6d-4ca5-801e-159b4d069cd6}, !- Handle
-  {e285399d-b092-4fbf-8acc-addb663b6a6e}, !- Name
-  {88cf563c-f3a7-46e3-a0c4-6b9325b12839}, !- Source Object
-  17,                                     !- Outlet Port
-  {75c000f0-6a96-4bd8-9834-081a9d5f7f09}, !- Target Object
-  2;                                      !- Inlet Port
-
-OS:Connection,
-  {d0c95250-a70d-443a-a5dc-6fe77726f6d6}, !- Handle
-  {3e76690b-33b5-4256-8866-078b4ab458a3}, !- Name
-  {75c000f0-6a96-4bd8-9834-081a9d5f7f09}, !- Source Object
-  3,                                      !- Outlet Port
-  {fb9daffa-3e65-431c-a28c-c206e690e393}, !- Target Object
-  2;                                      !- Inlet Port
-
-OS:Connection,
-  {0cda2016-2d07-473f-b7c1-a92a8321fc40}, !- Handle
-  {a4a7b5d7-41d3-41c9-a2e6-7e95159993df}, !- Name
-  {fb9daffa-3e65-431c-a28c-c206e690e393}, !- Source Object
-  3,                                      !- Outlet Port
-  {f066457e-584d-4e34-8d69-52a3dc24c9bf}, !- Target Object
-  2;                                      !- Inlet Port
-
-OS:Connection,
-  {90f22397-daf1-415e-b405-456b3994a5ee}, !- Handle
-  {eca63aa1-e989-4cfd-8491-9dd4d02dcc1b}, !- Name
-  {b295dfc5-391e-4bd2-9f80-1dad1e8e2e17}, !- Source Object
-  2,                                      !- Outlet Port
-  {d76b5ec9-803f-4ef4-8f47-3019249c7b8b}, !- Target Object
-  2;                                      !- Inlet Port
-
-OS:Connection,
-  {fb6697f7-e1e5-4ab3-b111-8a734955837a}, !- Handle
-  {f306a6d3-d7c3-42d9-a3e1-90ec1dd6d05c}, !- Name
-  {d76b5ec9-803f-4ef4-8f47-3019249c7b8b}, !- Source Object
-  3,                                      !- Outlet Port
-  {88cf563c-f3a7-46e3-a0c4-6b9325b12839}, !- Target Object
-  18;                                     !- Inlet Port
-
-OS:Sizing:Plant,
-  {5ba0e74d-8736-4e76-9cdb-6989726a6ff9}, !- Handle
-  {88cf563c-f3a7-46e3-a0c4-6b9325b12839}, !- Plant or Condenser Loop Name
-  Heating,                                !- Loop Type
-  52.6666666666667,                       !- Design Loop Exit Temperature {C}
-  5.55555555555556,                       !- Loop Design Temperature Difference {deltaC}
-  NonCoincident,                          !- Sizing Option
-  1,                                      !- Zone Timesteps in Averaging Window
-  None;                                   !- Coincident Sizing Factor Mode
-
-OS:AvailabilityManagerAssignmentList,
-  {6e9ed232-ffe9-42a0-83d2-ec7fee38bf98}, !- Handle
-  Plant Loop 1 AvailabilityManagerAssignmentList 1; !- Name
-
-OS:Pipe:Adiabatic,
-  {51c9f916-9019-4041-ac00-488aee9cc024}, !- Handle
-  Pipe Adiabatic 3,                       !- Name
-  {f53666d9-67ca-4d3a-97de-66bdf32b17e5}, !- Inlet Node Name
-  {9115fb15-b846-44f7-85d8-a5d28d735ece}; !- Outlet Node Name
-
-OS:Pipe:Adiabatic,
-  {d4325f31-8a3d-4510-93d4-be0ec3d65f36}, !- Handle
-  Pipe Adiabatic 4,                       !- Name
-  {690e9069-9a42-4c57-8463-7bd6013ab8a4}, !- Inlet Node Name
-  {9f46884b-968b-4e5e-80f8-628312fd85d6}; !- Outlet Node Name
-
-OS:Node,
-  {e38bc768-cf42-4e77-a77c-0b30a98ef915}, !- Handle
-  Node 24,                                !- Name
-  {9115fb15-b846-44f7-85d8-a5d28d735ece}, !- Inlet Port
-  {f127bb3b-4fc5-46ce-84b8-917783dfae51}; !- Outlet Port
-
-OS:Connection,
-  {f53666d9-67ca-4d3a-97de-66bdf32b17e5}, !- Handle
-  {cdfd7de7-e6fc-4f65-b71e-81d5c6715bff}, !- Name
-  {1a3f8e06-f545-4a67-a873-b935d12a495f}, !- Source Object
-  3,                                      !- Outlet Port
-  {51c9f916-9019-4041-ac00-488aee9cc024}, !- Target Object
-  2;                                      !- Inlet Port
-
-OS:Connection,
-  {9115fb15-b846-44f7-85d8-a5d28d735ece}, !- Handle
-  {9cc269dd-ce16-49c8-b3e9-582f43ed95d7}, !- Name
-  {51c9f916-9019-4041-ac00-488aee9cc024}, !- Source Object
-  3,                                      !- Outlet Port
-  {e38bc768-cf42-4e77-a77c-0b30a98ef915}, !- Target Object
-  2;                                      !- Inlet Port
-
-OS:Connection,
-  {f127bb3b-4fc5-46ce-84b8-917783dfae51}, !- Handle
-  {1d943664-6ae3-44a0-a493-4f7151fbce18}, !- Name
-  {e38bc768-cf42-4e77-a77c-0b30a98ef915}, !- Source Object
-  3,                                      !- Outlet Port
-  {d846ecda-d603-4cc5-ba01-d209d0313d6b}, !- Target Object
-  3;                                      !- Inlet Port
-
-OS:Node,
-  {2f1af682-a814-4e4f-9794-caa95cc3112c}, !- Handle
-  Node 25,                                !- Name
-  {d0ab98ee-1fd0-433d-8220-36552c29c5d6}, !- Inlet Port
-  {690e9069-9a42-4c57-8463-7bd6013ab8a4}; !- Outlet Port
-
-OS:Connection,
-  {d0ab98ee-1fd0-433d-8220-36552c29c5d6}, !- Handle
-  {01690f14-5a96-418e-bead-ed0f8998c8af}, !- Name
-  {d846ecda-d603-4cc5-ba01-d209d0313d6b}, !- Source Object
-  2,                                      !- Outlet Port
-  {2f1af682-a814-4e4f-9794-caa95cc3112c}, !- Target Object
-  2;                                      !- Inlet Port
-
-OS:Connection,
-  {690e9069-9a42-4c57-8463-7bd6013ab8a4}, !- Handle
-  {a7ababff-5906-4274-9299-776970bbe10c}, !- Name
-  {2f1af682-a814-4e4f-9794-caa95cc3112c}, !- Source Object
-  3,                                      !- Outlet Port
-  {d4325f31-8a3d-4510-93d4-be0ec3d65f36}, !- Target Object
-  2;                                      !- Inlet Port
-
-OS:Connection,
-  {9f46884b-968b-4e5e-80f8-628312fd85d6}, !- Handle
-  {dcec7f79-9a88-425f-a70d-424af7ca2184}, !- Name
-  {d4325f31-8a3d-4510-93d4-be0ec3d65f36}, !- Source Object
-  3,                                      !- Outlet Port
-  {0d7ce0b1-8caa-46e8-bfc9-486926eb9eee}, !- Target Object
-  2;                                      !- Inlet Port
-
-OS:Pump:VariableSpeed,
-  {5a15383d-7818-4094-a1db-cd7868acdeec}, !- Handle
-  Pump Variable Speed 2,                  !- Name
-  {531a5445-606d-4ebc-80cd-5e8121a6d4a0}, !- Inlet Node Name
-  {c8df620d-dee5-4f8c-898a-126a30a5bc53}, !- Outlet Node Name
-  0.01,                                   !- Rated Flow Rate {m3/s}
-  1,                                      !- Rated Pump Head {Pa}
-  0,                                      !- Rated Power Consumption {W}
-  1,                                      !- Motor Efficiency
-  0,                                      !- Fraction of Motor Inefficiencies to Fluid Stream
-  0,                                      !- Coefficient 1 of the Part Load Performance Curve
-  1,                                      !- Coefficient 2 of the Part Load Performance Curve
-  0,                                      !- Coefficient 3 of the Part Load Performance Curve
-  0,                                      !- Coefficient 4 of the Part Load Performance Curve
-  ,                                       !- Minimum Flow Rate {m3/s}
-  Intermittent,                           !- Pump Control Type
-  ,                                       !- Pump Flow Rate Schedule Name
-  ,                                       !- Pump Curve Name
-  ,                                       !- Impeller Diameter {m}
-  ,                                       !- VFD Control Type
-  ,                                       !- Pump RPM Schedule Name
-  ,                                       !- Minimum Pressure Schedule {Pa}
-  ,                                       !- Maximum Pressure Schedule {Pa}
-  ,                                       !- Minimum RPM Schedule {rev/min}
-  ,                                       !- Maximum RPM Schedule {rev/min}
-  ,                                       !- Zone Name
-  0.5,                                    !- Skin Loss Radiative Fraction
-  PowerPerFlowPerPressure,                !- Design Power Sizing Method
-  348701.1,                               !- Design Electric Power per Unit Flow Rate {W/(m3/s)}
-  1.282051282,                            !- Design Shaft Power per Unit Flow Rate per Unit Head {W-s/m3-Pa}
-  0,                                      !- Design Minimum Flow Rate Fraction
-  General;                                !- End-Use Subcategory
-
-OS:Node,
-  {3ec06243-2f95-461d-b424-1a4f7eb6aeb3}, !- Handle
-  Node 26,                                !- Name
-  {c8df620d-dee5-4f8c-898a-126a30a5bc53}, !- Inlet Port
-  {fb8d6410-5cca-490b-b473-0495320193fd}; !- Outlet Port
-
-OS:Connection,
-  {531a5445-606d-4ebc-80cd-5e8121a6d4a0}, !- Handle
-  {9a21bc18-1e5f-40cd-8a05-67f633eb0ca2}, !- Name
-  {15fb4a28-7427-48e8-bf3a-fd03533fc35f}, !- Source Object
-  3,                                      !- Outlet Port
-  {5a15383d-7818-4094-a1db-cd7868acdeec}, !- Target Object
-  2;                                      !- Inlet Port
-
-OS:Connection,
-  {c8df620d-dee5-4f8c-898a-126a30a5bc53}, !- Handle
-  {ccc422b6-f17f-4ce8-ae41-4fd6a9880717}, !- Name
-  {5a15383d-7818-4094-a1db-cd7868acdeec}, !- Source Object
-  3,                                      !- Outlet Port
-  {3ec06243-2f95-461d-b424-1a4f7eb6aeb3}, !- Target Object
-  2;                                      !- Inlet Port
-
-OS:Connection,
-  {fb8d6410-5cca-490b-b473-0495320193fd}, !- Handle
-  {c5dc8f12-ca1e-401b-9c94-668de6ed19c8}, !- Name
-  {3ec06243-2f95-461d-b424-1a4f7eb6aeb3}, !- Source Object
-  3,                                      !- Outlet Port
-  {0077a3ea-be6e-484d-9125-67301e5fd700}, !- Target Object
-  2;                                      !- Inlet Port
-
-OS:Schedule:Constant,
-  {46192d59-0740-48f5-b7fd-44fa193bd3c1}, !- Handle
-  dhw temp 1,                             !- Name
-  {71bb176e-0581-4dfa-bec5-d42e21aee553}, !- Schedule Type Limits Name
-  52.6666666666667;                       !- Value
-
-OS:SetpointManager:Scheduled,
-  {c00c34f7-13ea-4039-a59d-35b29f8643d1}, !- Handle
-  Setpoint Manager Scheduled 2,           !- Name
-  Temperature,                            !- Control Variable
-  {46192d59-0740-48f5-b7fd-44fa193bd3c1}, !- Schedule Name
-  {0d7ce0b1-8caa-46e8-bfc9-486926eb9eee}; !- Setpoint Node or NodeList Name
-
-OS:WaterHeater:Mixed,
-  {47264d45-1210-43d1-bd61-dfcdc300dd49}, !- Handle
-  res wh|unit 2,                          !- Name
-  0.143845647790854,                      !- Tank Volume {m3}
-  {466a0caa-6da8-4c67-9065-2c421cf9b9a2}, !- Setpoint Temperature Schedule Name
-  2,                                      !- Deadband Temperature Difference {deltaC}
-  99,                                     !- Maximum Temperature Limit {C}
-  Cycle,                                  !- Heater Control Type
-  11722.8428068889,                       !- Heater Maximum Capacity {W}
-  0,                                      !- Heater Minimum Capacity {W}
-  ,                                       !- Heater Ignition Minimum Flow Rate {m3/s}
-  ,                                       !- Heater Ignition Delay {s}
-  NaturalGas,                             !- Heater Fuel Type
-  0.773298241318794,                      !- Heater Thermal Efficiency
-  ,                                       !- Part Load Factor Curve Name
-  0,                                      !- Off Cycle Parasitic Fuel Consumption Rate {W}
-  Electricity,                            !- Off Cycle Parasitic Fuel Type
-  0,                                      !- Off Cycle Parasitic Heat Fraction to Tank
-  0,                                      !- On Cycle Parasitic Fuel Consumption Rate {W}
-  Electricity,                            !- On Cycle Parasitic Fuel Type
-  0,                                      !- On Cycle Parasitic Heat Fraction to Tank
-  ThermalZone,                            !- Ambient Temperature Indicator
-  ,                                       !- Ambient Temperature Schedule Name
-  {c7e872d7-be6c-459c-8795-17a709d6d617}, !- Ambient Temperature Thermal Zone Name
-  ,                                       !- Ambient Temperature Outdoor Air Node Name
-  4.15693173076374,                       !- Off Cycle Loss Coefficient to Ambient Temperature {W/K}
-  0.64,                                   !- Off Cycle Loss Fraction to Thermal Zone
-  4.15693173076374,                       !- On Cycle Loss Coefficient to Ambient Temperature {W/K}
-  1,                                      !- On Cycle Loss Fraction to Thermal Zone
-  ,                                       !- Peak Use Flow Rate {m3/s}
-  ,                                       !- Use Flow Rate Fraction Schedule Name
-  ,                                       !- Cold Water Supply Temperature Schedule Name
-  {38ab3006-48a5-4f11-b8ff-846e067416fc}, !- Use Side Inlet Node Name
-  {038a776d-29a7-4e79-9f00-214b143904b9}, !- Use Side Outlet Node Name
-  1,                                      !- Use Side Effectiveness
-  ,                                       !- Source Side Inlet Node Name
-  ,                                       !- Source Side Outlet Node Name
-  1,                                      !- Source Side Effectiveness
-  autosize,                               !- Use Side Design Flow Rate {m3/s}
-  autosize,                               !- Source Side Design Flow Rate {m3/s}
-  1.5,                                    !- Indirect Water Heating Recovery Time {hr}
-  IndirectHeatPrimarySetpoint,            !- Source Side Flow Control Mode
-  ,                                       !- Indirect Alternate Setpoint Temperature Schedule Name
-  res wh|unit 2;                          !- End-Use Subcategory
-
-OS:Schedule:Constant,
-  {466a0caa-6da8-4c67-9065-2c421cf9b9a2}, !- Handle
-  WH Setpoint Temp 1,                     !- Name
-  {71bb176e-0581-4dfa-bec5-d42e21aee553}, !- Schedule Type Limits Name
-  52.6666666666667;                       !- Value
-
-OS:Node,
-  {17ec8cb4-a56b-4005-9d78-b6d436a2bf3a}, !- Handle
-  Node 27,                                !- Name
-  {cc182f82-3025-45b6-9694-de4cd1ce967d}, !- Inlet Port
-  {38ab3006-48a5-4f11-b8ff-846e067416fc}; !- Outlet Port
-
-OS:Connection,
-  {cc182f82-3025-45b6-9694-de4cd1ce967d}, !- Handle
-  {9a78515c-3e4c-40b5-9464-3d07f1f05885}, !- Name
-  {0077a3ea-be6e-484d-9125-67301e5fd700}, !- Source Object
-  4,                                      !- Outlet Port
-  {17ec8cb4-a56b-4005-9d78-b6d436a2bf3a}, !- Target Object
-  2;                                      !- Inlet Port
-
-OS:Node,
-  {2ceab209-72ce-4f0b-ab02-b691bc89e3c4}, !- Handle
-  Node 28,                                !- Name
-  {038a776d-29a7-4e79-9f00-214b143904b9}, !- Inlet Port
-  {608ac502-73dc-4d23-a4f4-1236901040be}; !- Outlet Port
-
-OS:Connection,
-  {38ab3006-48a5-4f11-b8ff-846e067416fc}, !- Handle
-  {6ba069e4-a6b1-4b30-8b79-4f89501f2bf7}, !- Name
-  {17ec8cb4-a56b-4005-9d78-b6d436a2bf3a}, !- Source Object
-  3,                                      !- Outlet Port
-  {47264d45-1210-43d1-bd61-dfcdc300dd49}, !- Target Object
-  31;                                     !- Inlet Port
-
-OS:Connection,
-  {038a776d-29a7-4e79-9f00-214b143904b9}, !- Handle
-  {278f3ef3-9164-448a-b443-5108d00b780f}, !- Name
-  {47264d45-1210-43d1-bd61-dfcdc300dd49}, !- Source Object
-  32,                                     !- Outlet Port
-  {2ceab209-72ce-4f0b-ab02-b691bc89e3c4}, !- Target Object
-  2;                                      !- Inlet Port
-
-OS:Connection,
-  {608ac502-73dc-4d23-a4f4-1236901040be}, !- Handle
-  {129be334-7aa7-4acb-962b-76b2e4273816}, !- Name
-  {2ceab209-72ce-4f0b-ab02-b691bc89e3c4}, !- Source Object
-  3,                                      !- Outlet Port
-  {d846ecda-d603-4cc5-ba01-d209d0313d6b}, !- Target Object
-  4;                                      !- Inlet Port
-
-OS:PlantLoop,
-  {bd2b417d-b357-4b95-96e9-a9e03f5d2800}, !- Handle
-  Domestic Hot Water Loop|unit 3,         !- Name
-  ,                                       !- Fluid Type
-  0,                                      !- Glycol Concentration
-  ,                                       !- User Defined Fluid Type
-  ,                                       !- Plant Equipment Operation Heating Load
-  ,                                       !- Plant Equipment Operation Cooling Load
-  ,                                       !- Primary Plant Equipment Operation Scheme
-  {9efbcfd3-5a52-4bb8-8afb-bb5dd44085b2}, !- Loop Temperature Setpoint Node Name
-  ,                                       !- Maximum Loop Temperature {C}
-  ,                                       !- Minimum Loop Temperature {C}
-  0.01,                                   !- Maximum Loop Flow Rate {m3/s}
-  ,                                       !- Minimum Loop Flow Rate {m3/s}
-  0.003,                                  !- Plant Loop Volume {m3}
-  {848f1ed2-27b9-4344-b24a-17fc4c5c7163}, !- Plant Side Inlet Node Name
-  {295aaf07-64d3-4763-8056-0db7942930d3}, !- Plant Side Outlet Node Name
-  ,                                       !- Plant Side Branch List Name
-  {45ff0384-f699-488c-ae27-53db584dda06}, !- Demand Side Inlet Node Name
-  {e9733d10-412e-464a-90e4-8d99872e557a}, !- Demand Side Outlet Node Name
-  ,                                       !- Demand Side Branch List Name
-  ,                                       !- Demand Side Connector List Name
-  Optimal,                                !- Load Distribution Scheme
-  {c3beaebc-f4fc-4b16-bd7c-551364712cb3}, !- Availability Manager List Name
-  ,                                       !- Plant Loop Demand Calculation Scheme
-  ,                                       !- Common Pipe Simulation
-  ,                                       !- Pressure Simulation Type
-  ,                                       !- Plant Equipment Operation Heating Load Schedule
-  ,                                       !- Plant Equipment Operation Cooling Load Schedule
-  ,                                       !- Primary Plant Equipment Operation Scheme Schedule
-  ,                                       !- Component Setpoint Operation Scheme Schedule
-  {fd1803d2-6fb9-4bb7-8821-2ec98b27cae2}, !- Demand Mixer Name
-  {2b90c363-c1ef-4722-ac03-87e1f0b5bf6a}, !- Demand Splitter Name
-  {6c788e7d-74fc-42d4-9a4c-c04d14325fad}, !- Supply Mixer Name
-  {2a79bc9d-85ac-4bfc-b84f-06b9f19478f3}; !- Supply Splitter Name
-
-OS:Node,
-  {0cb37f38-d877-49a2-98c8-3362fb77160f}, !- Handle
-  Node 29,                                !- Name
-  {848f1ed2-27b9-4344-b24a-17fc4c5c7163}, !- Inlet Port
-  {e8489742-850a-4d21-91cf-aedbfd5a6bc8}; !- Outlet Port
-
-OS:Node,
-  {9efbcfd3-5a52-4bb8-8afb-bb5dd44085b2}, !- Handle
-  Node 30,                                !- Name
-  {4c0f4e37-7928-48b8-bab1-01047cf123fc}, !- Inlet Port
-  {295aaf07-64d3-4763-8056-0db7942930d3}; !- Outlet Port
-
-OS:Node,
-  {185d0a66-4888-49ad-9ae6-4ae661cd4fe5}, !- Handle
-  Node 31,                                !- Name
-  {923f03ee-61e0-48dd-b6cb-3f1236014de2}, !- Inlet Port
-  {392d3048-0d8d-40ad-8c37-ed760c089f66}; !- Outlet Port
-
-OS:Connector:Mixer,
-  {6c788e7d-74fc-42d4-9a4c-c04d14325fad}, !- Handle
-  Connector Mixer 5,                      !- Name
-  {7b2365cc-a6bc-4601-b65d-a3cf7d0f462a}, !- Outlet Branch Name
-  {cf4a7081-afcd-473e-9264-03e7f60f88da}, !- Inlet Branch Name 1
-  {f45a7b83-8a8e-41cf-b85c-6e19de2e4af9}; !- Inlet Branch Name 2
-
-OS:Connector:Splitter,
-  {2a79bc9d-85ac-4bfc-b84f-06b9f19478f3}, !- Handle
-  Connector Splitter 5,                   !- Name
-  {259e1631-1995-4bea-bcad-9bb8668e9dea}, !- Inlet Branch Name
-  {923f03ee-61e0-48dd-b6cb-3f1236014de2}, !- Outlet Branch Name 1
-  {6d15cd1a-8753-449d-bfce-4daaeb3c17df}; !- Outlet Branch Name 2
-
-OS:Connection,
-  {848f1ed2-27b9-4344-b24a-17fc4c5c7163}, !- Handle
-  {03c910d2-59fe-470a-b7be-e1d70700c945}, !- Name
-  {bd2b417d-b357-4b95-96e9-a9e03f5d2800}, !- Source Object
-  14,                                     !- Outlet Port
-  {0cb37f38-d877-49a2-98c8-3362fb77160f}, !- Target Object
-  2;                                      !- Inlet Port
-
-OS:Connection,
-  {923f03ee-61e0-48dd-b6cb-3f1236014de2}, !- Handle
-  {f64a6e5d-fc9e-4e6c-8676-ab35d67f43aa}, !- Name
-  {2a79bc9d-85ac-4bfc-b84f-06b9f19478f3}, !- Source Object
-  3,                                      !- Outlet Port
-  {185d0a66-4888-49ad-9ae6-4ae661cd4fe5}, !- Target Object
-  2;                                      !- Inlet Port
-
-OS:Connection,
-  {295aaf07-64d3-4763-8056-0db7942930d3}, !- Handle
-  {54680b14-e959-4bdf-85e8-30e030567e4c}, !- Name
-  {9efbcfd3-5a52-4bb8-8afb-bb5dd44085b2}, !- Source Object
-  3,                                      !- Outlet Port
-  {bd2b417d-b357-4b95-96e9-a9e03f5d2800}, !- Target Object
-  15;                                     !- Inlet Port
-
-OS:Node,
-  {57ec344d-e063-473f-91de-c585e137c8b3}, !- Handle
-  Node 32,                                !- Name
-  {45ff0384-f699-488c-ae27-53db584dda06}, !- Inlet Port
-  {a320682f-37b8-4f7b-9975-9c17d8785718}; !- Outlet Port
-
-OS:Node,
-  {1bfd6214-242e-4753-9343-8ba2f953620a}, !- Handle
-  Node 33,                                !- Name
-  {fea090e1-d413-4eea-9ce9-068ac6825415}, !- Inlet Port
-  {e9733d10-412e-464a-90e4-8d99872e557a}; !- Outlet Port
-
-OS:Node,
-  {c4043bc4-80a3-41ce-887d-4137b4072477}, !- Handle
-  Node 34,                                !- Name
-  {0f23ba2b-8bad-4f4f-acc5-5a238caf82ef}, !- Inlet Port
-  {c31b298e-1ff6-47d3-9152-0a2dc8d8bc15}; !- Outlet Port
-
-OS:Connector:Mixer,
-  {fd1803d2-6fb9-4bb7-8821-2ec98b27cae2}, !- Handle
-  Connector Mixer 6,                      !- Name
-  {fea090e1-d413-4eea-9ce9-068ac6825415}, !- Outlet Branch Name
-  {9b4469a9-3292-4873-bd68-7ce95db4f573}; !- Inlet Branch Name 1
-
-OS:Connector:Splitter,
-  {2b90c363-c1ef-4722-ac03-87e1f0b5bf6a}, !- Handle
-  Connector Splitter 6,                   !- Name
-  {a320682f-37b8-4f7b-9975-9c17d8785718}, !- Inlet Branch Name
-  {0f23ba2b-8bad-4f4f-acc5-5a238caf82ef}; !- Outlet Branch Name 1
-
-OS:Connection,
-  {45ff0384-f699-488c-ae27-53db584dda06}, !- Handle
-  {39d9fe31-f547-40b5-ba79-e9f69b7da55d}, !- Name
-  {bd2b417d-b357-4b95-96e9-a9e03f5d2800}, !- Source Object
-  17,                                     !- Outlet Port
-  {57ec344d-e063-473f-91de-c585e137c8b3}, !- Target Object
-  2;                                      !- Inlet Port
-
-OS:Connection,
-  {a320682f-37b8-4f7b-9975-9c17d8785718}, !- Handle
-  {15c4bc95-48a7-491f-81f7-aa247cb8679c}, !- Name
-  {57ec344d-e063-473f-91de-c585e137c8b3}, !- Source Object
-  3,                                      !- Outlet Port
-  {2b90c363-c1ef-4722-ac03-87e1f0b5bf6a}, !- Target Object
-  2;                                      !- Inlet Port
-
-OS:Connection,
-  {0f23ba2b-8bad-4f4f-acc5-5a238caf82ef}, !- Handle
-  {bdd030ce-a480-4011-9fa0-7325e84f7019}, !- Name
-  {2b90c363-c1ef-4722-ac03-87e1f0b5bf6a}, !- Source Object
-  3,                                      !- Outlet Port
-  {c4043bc4-80a3-41ce-887d-4137b4072477}, !- Target Object
-  2;                                      !- Inlet Port
-
-OS:Connection,
-  {fea090e1-d413-4eea-9ce9-068ac6825415}, !- Handle
-  {d19cb990-e47b-4927-9d10-f0c66d1ddfb7}, !- Name
-  {fd1803d2-6fb9-4bb7-8821-2ec98b27cae2}, !- Source Object
-  2,                                      !- Outlet Port
-  {1bfd6214-242e-4753-9343-8ba2f953620a}, !- Target Object
-  2;                                      !- Inlet Port
-
-OS:Connection,
-  {e9733d10-412e-464a-90e4-8d99872e557a}, !- Handle
-  {bbfaa0af-1094-4389-af99-b6bff268b086}, !- Name
-  {1bfd6214-242e-4753-9343-8ba2f953620a}, !- Source Object
-  3,                                      !- Outlet Port
-  {bd2b417d-b357-4b95-96e9-a9e03f5d2800}, !- Target Object
-  18;                                     !- Inlet Port
-
-OS:Sizing:Plant,
-  {48b531e4-1c6c-455d-b83a-67695133c090}, !- Handle
-  {bd2b417d-b357-4b95-96e9-a9e03f5d2800}, !- Plant or Condenser Loop Name
-  Heating,                                !- Loop Type
-  52.6666666666667,                       !- Design Loop Exit Temperature {C}
-  5.55555555555556,                       !- Loop Design Temperature Difference {deltaC}
-  NonCoincident,                          !- Sizing Option
-  1,                                      !- Zone Timesteps in Averaging Window
-  None;                                   !- Coincident Sizing Factor Mode
-
-OS:AvailabilityManagerAssignmentList,
-  {c3beaebc-f4fc-4b16-bd7c-551364712cb3}, !- Handle
-  Plant Loop 1 AvailabilityManagerAssignmentList 2; !- Name
-
-OS:Pipe:Adiabatic,
-  {623485e4-848f-4356-a4e5-652c8feb9fb1}, !- Handle
-  Pipe Adiabatic 5,                       !- Name
-  {392d3048-0d8d-40ad-8c37-ed760c089f66}, !- Inlet Node Name
-  {40e9ff7f-ba03-46b9-8756-648453285905}; !- Outlet Node Name
-
-OS:Pipe:Adiabatic,
-  {ccc99290-1c04-45bd-b802-51d5c3352da1}, !- Handle
-  Pipe Adiabatic 6,                       !- Name
-  {6cf96ec2-5c94-41a2-82d3-cd8fc4e34e44}, !- Inlet Node Name
-  {4c0f4e37-7928-48b8-bab1-01047cf123fc}; !- Outlet Node Name
-
-OS:Node,
-  {d1ffdce8-d38b-4da2-924e-0ef8ee4ca771}, !- Handle
-  Node 35,                                !- Name
-  {40e9ff7f-ba03-46b9-8756-648453285905}, !- Inlet Port
-  {cf4a7081-afcd-473e-9264-03e7f60f88da}; !- Outlet Port
-
-OS:Connection,
-  {392d3048-0d8d-40ad-8c37-ed760c089f66}, !- Handle
-  {4bf30cab-7aed-4624-a548-25ed9391ca6e}, !- Name
-  {185d0a66-4888-49ad-9ae6-4ae661cd4fe5}, !- Source Object
-  3,                                      !- Outlet Port
-  {623485e4-848f-4356-a4e5-652c8feb9fb1}, !- Target Object
-  2;                                      !- Inlet Port
-
-OS:Connection,
-  {40e9ff7f-ba03-46b9-8756-648453285905}, !- Handle
-  {e55b4eb5-c491-4a26-bcc9-10ad730e59b8}, !- Name
-  {623485e4-848f-4356-a4e5-652c8feb9fb1}, !- Source Object
-  3,                                      !- Outlet Port
-  {d1ffdce8-d38b-4da2-924e-0ef8ee4ca771}, !- Target Object
-  2;                                      !- Inlet Port
-
-OS:Connection,
-  {cf4a7081-afcd-473e-9264-03e7f60f88da}, !- Handle
-  {66f947a3-e7ba-424a-9560-86bc3c5f717c}, !- Name
-  {d1ffdce8-d38b-4da2-924e-0ef8ee4ca771}, !- Source Object
-  3,                                      !- Outlet Port
-  {6c788e7d-74fc-42d4-9a4c-c04d14325fad}, !- Target Object
-  3;                                      !- Inlet Port
-
-OS:Node,
-  {51b47c04-f35f-4c01-8f49-695d46402684}, !- Handle
-  Node 36,                                !- Name
-  {7b2365cc-a6bc-4601-b65d-a3cf7d0f462a}, !- Inlet Port
-  {6cf96ec2-5c94-41a2-82d3-cd8fc4e34e44}; !- Outlet Port
-
-OS:Connection,
-  {7b2365cc-a6bc-4601-b65d-a3cf7d0f462a}, !- Handle
-  {ce170694-ca55-418f-bfe7-3cd49c2fc214}, !- Name
-  {6c788e7d-74fc-42d4-9a4c-c04d14325fad}, !- Source Object
-  2,                                      !- Outlet Port
-  {51b47c04-f35f-4c01-8f49-695d46402684}, !- Target Object
-  2;                                      !- Inlet Port
-
-OS:Connection,
-  {6cf96ec2-5c94-41a2-82d3-cd8fc4e34e44}, !- Handle
-  {542492fa-bca5-4360-adc8-0e1a1b212d32}, !- Name
-  {51b47c04-f35f-4c01-8f49-695d46402684}, !- Source Object
-  3,                                      !- Outlet Port
-  {ccc99290-1c04-45bd-b802-51d5c3352da1}, !- Target Object
-  2;                                      !- Inlet Port
-
-OS:Connection,
-  {4c0f4e37-7928-48b8-bab1-01047cf123fc}, !- Handle
-  {02256d3d-9b65-4e96-afeb-7d9e63a75ba2}, !- Name
-  {ccc99290-1c04-45bd-b802-51d5c3352da1}, !- Source Object
-  3,                                      !- Outlet Port
-  {9efbcfd3-5a52-4bb8-8afb-bb5dd44085b2}, !- Target Object
-  2;                                      !- Inlet Port
-
-OS:Pump:VariableSpeed,
-  {a8630795-a95e-420d-86ee-450acfcf687a}, !- Handle
-  Pump Variable Speed 3,                  !- Name
-  {e8489742-850a-4d21-91cf-aedbfd5a6bc8}, !- Inlet Node Name
-  {05e5695f-0d8c-4e1e-a7ed-e24d7f09e4c2}, !- Outlet Node Name
-  0.01,                                   !- Rated Flow Rate {m3/s}
-  1,                                      !- Rated Pump Head {Pa}
-  0,                                      !- Rated Power Consumption {W}
-  1,                                      !- Motor Efficiency
-  0,                                      !- Fraction of Motor Inefficiencies to Fluid Stream
-  0,                                      !- Coefficient 1 of the Part Load Performance Curve
-  1,                                      !- Coefficient 2 of the Part Load Performance Curve
-  0,                                      !- Coefficient 3 of the Part Load Performance Curve
-  0,                                      !- Coefficient 4 of the Part Load Performance Curve
-  ,                                       !- Minimum Flow Rate {m3/s}
-  Intermittent,                           !- Pump Control Type
-  ,                                       !- Pump Flow Rate Schedule Name
-  ,                                       !- Pump Curve Name
-  ,                                       !- Impeller Diameter {m}
-  ,                                       !- VFD Control Type
-  ,                                       !- Pump RPM Schedule Name
-  ,                                       !- Minimum Pressure Schedule {Pa}
-  ,                                       !- Maximum Pressure Schedule {Pa}
-  ,                                       !- Minimum RPM Schedule {rev/min}
-  ,                                       !- Maximum RPM Schedule {rev/min}
-  ,                                       !- Zone Name
-  0.5,                                    !- Skin Loss Radiative Fraction
-  PowerPerFlowPerPressure,                !- Design Power Sizing Method
-  348701.1,                               !- Design Electric Power per Unit Flow Rate {W/(m3/s)}
-  1.282051282,                            !- Design Shaft Power per Unit Flow Rate per Unit Head {W-s/m3-Pa}
-  0,                                      !- Design Minimum Flow Rate Fraction
-  General;                                !- End-Use Subcategory
-
-OS:Node,
-  {8d25835a-2d9d-4356-aece-14971898c69a}, !- Handle
-  Node 37,                                !- Name
-  {05e5695f-0d8c-4e1e-a7ed-e24d7f09e4c2}, !- Inlet Port
-  {259e1631-1995-4bea-bcad-9bb8668e9dea}; !- Outlet Port
-
-OS:Connection,
-  {e8489742-850a-4d21-91cf-aedbfd5a6bc8}, !- Handle
-  {818183d1-b1d5-4fd0-a357-16aebfd82926}, !- Name
-  {0cb37f38-d877-49a2-98c8-3362fb77160f}, !- Source Object
-  3,                                      !- Outlet Port
-  {a8630795-a95e-420d-86ee-450acfcf687a}, !- Target Object
-  2;                                      !- Inlet Port
-
-OS:Connection,
-  {05e5695f-0d8c-4e1e-a7ed-e24d7f09e4c2}, !- Handle
-  {7a6f6b7a-4641-4816-9388-e2eb45da9ced}, !- Name
-  {a8630795-a95e-420d-86ee-450acfcf687a}, !- Source Object
-  3,                                      !- Outlet Port
-  {8d25835a-2d9d-4356-aece-14971898c69a}, !- Target Object
-  2;                                      !- Inlet Port
-
-OS:Connection,
-  {259e1631-1995-4bea-bcad-9bb8668e9dea}, !- Handle
-  {08aaea3d-6ec7-40d9-8867-e3f6204efac8}, !- Name
-  {8d25835a-2d9d-4356-aece-14971898c69a}, !- Source Object
-  3,                                      !- Outlet Port
-  {2a79bc9d-85ac-4bfc-b84f-06b9f19478f3}, !- Target Object
-  2;                                      !- Inlet Port
-
-OS:Schedule:Constant,
-  {17603b0f-cab1-486a-90a7-c3bc144d644c}, !- Handle
-  dhw temp 2,                             !- Name
-  {71bb176e-0581-4dfa-bec5-d42e21aee553}, !- Schedule Type Limits Name
-  52.6666666666667;                       !- Value
-
-OS:SetpointManager:Scheduled,
-  {4618d47c-06ce-4577-92e9-e256c96c2541}, !- Handle
-  Setpoint Manager Scheduled 3,           !- Name
-  Temperature,                            !- Control Variable
-  {17603b0f-cab1-486a-90a7-c3bc144d644c}, !- Schedule Name
-  {9efbcfd3-5a52-4bb8-8afb-bb5dd44085b2}; !- Setpoint Node or NodeList Name
-
-OS:WaterHeater:Mixed,
-  {5cbbcbd6-5f21-4e87-a22e-da336b5f3ac8}, !- Handle
-  res wh|unit 3,                          !- Name
-  0.143845647790854,                      !- Tank Volume {m3}
-  {d3c731fa-eca6-4d06-837f-7e8e9ccd8b04}, !- Setpoint Temperature Schedule Name
-  2,                                      !- Deadband Temperature Difference {deltaC}
-  99,                                     !- Maximum Temperature Limit {C}
-  Cycle,                                  !- Heater Control Type
-  11722.8428068889,                       !- Heater Maximum Capacity {W}
-  0,                                      !- Heater Minimum Capacity {W}
-  ,                                       !- Heater Ignition Minimum Flow Rate {m3/s}
-  ,                                       !- Heater Ignition Delay {s}
-  NaturalGas,                             !- Heater Fuel Type
-  0.773298241318794,                      !- Heater Thermal Efficiency
-  ,                                       !- Part Load Factor Curve Name
-  0,                                      !- Off Cycle Parasitic Fuel Consumption Rate {W}
-  Electricity,                            !- Off Cycle Parasitic Fuel Type
-  0,                                      !- Off Cycle Parasitic Heat Fraction to Tank
-  0,                                      !- On Cycle Parasitic Fuel Consumption Rate {W}
-  Electricity,                            !- On Cycle Parasitic Fuel Type
-  0,                                      !- On Cycle Parasitic Heat Fraction to Tank
-  ThermalZone,                            !- Ambient Temperature Indicator
-  ,                                       !- Ambient Temperature Schedule Name
-  {c7e872d7-be6c-459c-8795-17a709d6d617}, !- Ambient Temperature Thermal Zone Name
-  ,                                       !- Ambient Temperature Outdoor Air Node Name
-  4.15693173076374,                       !- Off Cycle Loss Coefficient to Ambient Temperature {W/K}
-  0.64,                                   !- Off Cycle Loss Fraction to Thermal Zone
-  4.15693173076374,                       !- On Cycle Loss Coefficient to Ambient Temperature {W/K}
-  1,                                      !- On Cycle Loss Fraction to Thermal Zone
-  ,                                       !- Peak Use Flow Rate {m3/s}
-  ,                                       !- Use Flow Rate Fraction Schedule Name
-  ,                                       !- Cold Water Supply Temperature Schedule Name
-  {9bb33de8-09a9-4a40-874b-12b2aec06bd4}, !- Use Side Inlet Node Name
-  {0dd775ba-c4d4-4feb-9ed3-1b62eda3d698}, !- Use Side Outlet Node Name
-  1,                                      !- Use Side Effectiveness
-  ,                                       !- Source Side Inlet Node Name
-  ,                                       !- Source Side Outlet Node Name
-  1,                                      !- Source Side Effectiveness
-  autosize,                               !- Use Side Design Flow Rate {m3/s}
-  autosize,                               !- Source Side Design Flow Rate {m3/s}
-  1.5,                                    !- Indirect Water Heating Recovery Time {hr}
-  IndirectHeatPrimarySetpoint,            !- Source Side Flow Control Mode
-  ,                                       !- Indirect Alternate Setpoint Temperature Schedule Name
-  res wh|unit 3;                          !- End-Use Subcategory
-
-OS:Schedule:Constant,
-  {d3c731fa-eca6-4d06-837f-7e8e9ccd8b04}, !- Handle
-  WH Setpoint Temp 2,                     !- Name
-  {71bb176e-0581-4dfa-bec5-d42e21aee553}, !- Schedule Type Limits Name
-  52.6666666666667;                       !- Value
-
-OS:Node,
-  {bbb3aaa5-30b4-4b09-adbd-cbb63d95f9fb}, !- Handle
-  Node 38,                                !- Name
-  {6d15cd1a-8753-449d-bfce-4daaeb3c17df}, !- Inlet Port
-  {9bb33de8-09a9-4a40-874b-12b2aec06bd4}; !- Outlet Port
-
-OS:Connection,
-  {6d15cd1a-8753-449d-bfce-4daaeb3c17df}, !- Handle
-  {5694aa7f-33d2-4229-89b4-0eb062ec54f8}, !- Name
-  {2a79bc9d-85ac-4bfc-b84f-06b9f19478f3}, !- Source Object
-  4,                                      !- Outlet Port
-  {bbb3aaa5-30b4-4b09-adbd-cbb63d95f9fb}, !- Target Object
-  2;                                      !- Inlet Port
-
-OS:Node,
-  {40711b4e-4133-45f1-bd1c-19cbe9f86896}, !- Handle
-  Node 39,                                !- Name
-  {0dd775ba-c4d4-4feb-9ed3-1b62eda3d698}, !- Inlet Port
-  {f45a7b83-8a8e-41cf-b85c-6e19de2e4af9}; !- Outlet Port
-
-OS:Connection,
-  {9bb33de8-09a9-4a40-874b-12b2aec06bd4}, !- Handle
-  {890a5ad6-4989-44c4-8693-aa7a7f6f9d01}, !- Name
-  {bbb3aaa5-30b4-4b09-adbd-cbb63d95f9fb}, !- Source Object
-  3,                                      !- Outlet Port
-  {5cbbcbd6-5f21-4e87-a22e-da336b5f3ac8}, !- Target Object
-  31;                                     !- Inlet Port
-
-OS:Connection,
-  {0dd775ba-c4d4-4feb-9ed3-1b62eda3d698}, !- Handle
-  {efa57eea-c0a9-49c1-9ba1-32829fbc4fc1}, !- Name
-  {5cbbcbd6-5f21-4e87-a22e-da336b5f3ac8}, !- Source Object
-  32,                                     !- Outlet Port
-  {40711b4e-4133-45f1-bd1c-19cbe9f86896}, !- Target Object
-  2;                                      !- Inlet Port
-
-OS:Connection,
-  {f45a7b83-8a8e-41cf-b85c-6e19de2e4af9}, !- Handle
-  {ac96ad09-eecf-49c5-af91-269a71e36d27}, !- Name
-  {40711b4e-4133-45f1-bd1c-19cbe9f86896}, !- Source Object
-  3,                                      !- Outlet Port
-  {6c788e7d-74fc-42d4-9a4c-c04d14325fad}, !- Target Object
-  4;                                      !- Inlet Port
-
-OS:PlantLoop,
-  {dcef106c-6a99-4398-bf6a-f891bf341e25}, !- Handle
-  Domestic Hot Water Loop|unit 4,         !- Name
->>>>>>> ed7d523f
-  ,                                       !- Fluid Type
-  0,                                      !- Glycol Concentration
-  ,                                       !- User Defined Fluid Type
-  ,                                       !- Plant Equipment Operation Heating Load
-  ,                                       !- Plant Equipment Operation Cooling Load
-  ,                                       !- Primary Plant Equipment Operation Scheme
-<<<<<<< HEAD
-  {bfa2ab18-2e92-4517-a005-a5e6d7fc4e85}, !- Loop Temperature Setpoint Node Name
-=======
-  {e3ecc311-a7ed-4ad8-a30b-9fa754b582d2}, !- Loop Temperature Setpoint Node Name
->>>>>>> ed7d523f
-  ,                                       !- Maximum Loop Temperature {C}
-  ,                                       !- Minimum Loop Temperature {C}
-  0.01,                                   !- Maximum Loop Flow Rate {m3/s}
-  ,                                       !- Minimum Loop Flow Rate {m3/s}
-  0.003,                                  !- Plant Loop Volume {m3}
-<<<<<<< HEAD
-  {e5e354f6-fcec-4584-8586-07d63ec72c43}, !- Plant Side Inlet Node Name
-  {8eb96704-139f-4a81-805c-8c3b53b02966}, !- Plant Side Outlet Node Name
-  ,                                       !- Plant Side Branch List Name
-  {fa114851-96de-4746-8784-a50868644bd6}, !- Demand Side Inlet Node Name
-  {eef4705a-4f62-4665-b91e-31bc9d71bc2b}, !- Demand Side Outlet Node Name
-  ,                                       !- Demand Side Branch List Name
-  ,                                       !- Demand Side Connector List Name
-  Optimal,                                !- Load Distribution Scheme
-  {0759790f-8304-4fd9-a6d2-0b03f2b9577e}, !- Availability Manager List Name
-=======
-  {104d47be-6439-4413-802a-03c233910ff7}, !- Plant Side Inlet Node Name
-  {b62e2e2d-58b0-4e3f-a01e-69b474e94413}, !- Plant Side Outlet Node Name
-  ,                                       !- Plant Side Branch List Name
-  {84c32478-7c6c-4b9d-8d5e-35684807f4ad}, !- Demand Side Inlet Node Name
-  {e2de4bfa-d552-4ab0-be32-f5b05d5a5be2}, !- Demand Side Outlet Node Name
-  ,                                       !- Demand Side Branch List Name
-  ,                                       !- Demand Side Connector List Name
-  Optimal,                                !- Load Distribution Scheme
-  {aec5d196-ce4f-4351-aae7-1e29e9146188}, !- Availability Manager List Name
->>>>>>> ed7d523f
-  ,                                       !- Plant Loop Demand Calculation Scheme
-  ,                                       !- Common Pipe Simulation
-  ,                                       !- Pressure Simulation Type
-  ,                                       !- Plant Equipment Operation Heating Load Schedule
-  ,                                       !- Plant Equipment Operation Cooling Load Schedule
-  ,                                       !- Primary Plant Equipment Operation Scheme Schedule
-  ,                                       !- Component Setpoint Operation Scheme Schedule
-<<<<<<< HEAD
-  {f8633d11-ab84-4547-8061-83754dc7322b}, !- Demand Mixer Name
-  {11d5cd89-255f-4be2-99f2-ff97461a832b}, !- Demand Splitter Name
-  {028db67e-9e8e-4fad-8a7a-9a8bdd91fbd8}, !- Supply Mixer Name
-  {2b5699fa-87a5-4b94-be5c-dbc223274e31}; !- Supply Splitter Name
-
-OS:Node,
-  {f28e7413-6ca7-475e-aff4-939b783b4770}, !- Handle
-  Node 4,                                 !- Name
-  {e5e354f6-fcec-4584-8586-07d63ec72c43}, !- Inlet Port
-  {fe569248-bd9a-49cc-b5b6-090d927e9b33}; !- Outlet Port
-
-OS:Node,
-  {bfa2ab18-2e92-4517-a005-a5e6d7fc4e85}, !- Handle
-  Node 5,                                 !- Name
-  {0bcd0fb2-261e-4843-85b2-0963fc142a46}, !- Inlet Port
-  {8eb96704-139f-4a81-805c-8c3b53b02966}; !- Outlet Port
-
-OS:Node,
-  {c7210d74-70c2-4653-838b-33642ef0bf2f}, !- Handle
-  Node 6,                                 !- Name
-  {0a3a4a7f-ab06-405c-a0c8-a14eacb2186f}, !- Inlet Port
-  {d149dc87-b447-470f-9149-8db6e75f139d}; !- Outlet Port
-
-OS:Connector:Mixer,
-  {028db67e-9e8e-4fad-8a7a-9a8bdd91fbd8}, !- Handle
-  Connector Mixer 1,                      !- Name
-  {c0fe0020-5900-4a36-a592-4a411019a215}, !- Outlet Branch Name
-  {dedbfa74-d4f3-47d4-966c-463e6b38fcf7}, !- Inlet Branch Name 1
-  {681d5cc1-1fc4-408f-8875-65d06a8147c8}; !- Inlet Branch Name 2
-
-OS:Connector:Splitter,
-  {2b5699fa-87a5-4b94-be5c-dbc223274e31}, !- Handle
-  Connector Splitter 1,                   !- Name
-  {194c2b4a-ac0f-448a-ba34-e59dd69568bb}, !- Inlet Branch Name
-  {0a3a4a7f-ab06-405c-a0c8-a14eacb2186f}, !- Outlet Branch Name 1
-  {57ec5c86-9edf-47b2-9e69-71d48c24418c}; !- Outlet Branch Name 2
-
-OS:Connection,
-  {e5e354f6-fcec-4584-8586-07d63ec72c43}, !- Handle
-  {8dd93606-69b6-4ab3-8c2f-5c2584391dbf}, !- Name
-  {1ad0756d-e07a-4337-9deb-283e38e21838}, !- Source Object
-  14,                                     !- Outlet Port
-  {f28e7413-6ca7-475e-aff4-939b783b4770}, !- Target Object
-  2;                                      !- Inlet Port
-
-OS:Connection,
-  {0a3a4a7f-ab06-405c-a0c8-a14eacb2186f}, !- Handle
-  {74aa8703-fb6b-4f5d-8551-cd1a44eb701c}, !- Name
-  {2b5699fa-87a5-4b94-be5c-dbc223274e31}, !- Source Object
-  3,                                      !- Outlet Port
-  {c7210d74-70c2-4653-838b-33642ef0bf2f}, !- Target Object
-  2;                                      !- Inlet Port
-
-OS:Connection,
-  {8eb96704-139f-4a81-805c-8c3b53b02966}, !- Handle
-  {f32cecf4-e89f-4616-8f13-c6e00c083103}, !- Name
-  {bfa2ab18-2e92-4517-a005-a5e6d7fc4e85}, !- Source Object
-  3,                                      !- Outlet Port
-  {1ad0756d-e07a-4337-9deb-283e38e21838}, !- Target Object
-  15;                                     !- Inlet Port
-
-OS:Node,
-  {12e8046b-f5a2-43f9-8c54-9713a26f11e0}, !- Handle
-  Node 7,                                 !- Name
-  {fa114851-96de-4746-8784-a50868644bd6}, !- Inlet Port
-  {e38ae155-f602-4609-93da-5bc86750119c}; !- Outlet Port
-
-OS:Node,
-  {79d95bb7-0379-433e-aa94-26c284516d6a}, !- Handle
-  Node 8,                                 !- Name
-  {2075b22e-f1bc-4dcd-a9f6-b09a280abb0e}, !- Inlet Port
-  {eef4705a-4f62-4665-b91e-31bc9d71bc2b}; !- Outlet Port
-
-OS:Node,
-  {69523e55-f8f4-4199-8d06-a4dff70bf677}, !- Handle
-  Node 9,                                 !- Name
-  {94413729-a723-482e-a8e0-e214ce2a5ced}, !- Inlet Port
-  {fca0fb90-16c1-40c5-a0db-fb76321cae14}; !- Outlet Port
-
-OS:Connector:Mixer,
-  {f8633d11-ab84-4547-8061-83754dc7322b}, !- Handle
-  Connector Mixer 2,                      !- Name
-  {2075b22e-f1bc-4dcd-a9f6-b09a280abb0e}, !- Outlet Branch Name
-  {6ed77cc0-41b0-436a-887f-8f8130b0b848}; !- Inlet Branch Name 1
-
-OS:Connector:Splitter,
-  {11d5cd89-255f-4be2-99f2-ff97461a832b}, !- Handle
-  Connector Splitter 2,                   !- Name
-  {e38ae155-f602-4609-93da-5bc86750119c}, !- Inlet Branch Name
-  {94413729-a723-482e-a8e0-e214ce2a5ced}; !- Outlet Branch Name 1
-
-OS:Connection,
-  {fa114851-96de-4746-8784-a50868644bd6}, !- Handle
-  {71a65459-7577-492d-8f1a-cdb8ac572bbe}, !- Name
-  {1ad0756d-e07a-4337-9deb-283e38e21838}, !- Source Object
-  17,                                     !- Outlet Port
-  {12e8046b-f5a2-43f9-8c54-9713a26f11e0}, !- Target Object
-  2;                                      !- Inlet Port
-
-OS:Connection,
-  {e38ae155-f602-4609-93da-5bc86750119c}, !- Handle
-  {ce27491b-ee3b-4e35-93c7-b157d5f2d9d3}, !- Name
-  {12e8046b-f5a2-43f9-8c54-9713a26f11e0}, !- Source Object
-  3,                                      !- Outlet Port
-  {11d5cd89-255f-4be2-99f2-ff97461a832b}, !- Target Object
-  2;                                      !- Inlet Port
-
-OS:Connection,
-  {94413729-a723-482e-a8e0-e214ce2a5ced}, !- Handle
-  {4eb7a921-df1c-4f20-9bac-506424814a95}, !- Name
-  {11d5cd89-255f-4be2-99f2-ff97461a832b}, !- Source Object
-  3,                                      !- Outlet Port
-  {69523e55-f8f4-4199-8d06-a4dff70bf677}, !- Target Object
-  2;                                      !- Inlet Port
-
-OS:Connection,
-  {2075b22e-f1bc-4dcd-a9f6-b09a280abb0e}, !- Handle
-  {f412f3b8-54a6-4ac9-9c67-477c667bbc16}, !- Name
-  {f8633d11-ab84-4547-8061-83754dc7322b}, !- Source Object
-  2,                                      !- Outlet Port
-  {79d95bb7-0379-433e-aa94-26c284516d6a}, !- Target Object
-  2;                                      !- Inlet Port
-
-OS:Connection,
-  {eef4705a-4f62-4665-b91e-31bc9d71bc2b}, !- Handle
-  {356fabbe-5a36-472b-8ada-eff24c44b87f}, !- Name
-  {79d95bb7-0379-433e-aa94-26c284516d6a}, !- Source Object
-  3,                                      !- Outlet Port
-  {1ad0756d-e07a-4337-9deb-283e38e21838}, !- Target Object
-  18;                                     !- Inlet Port
-
-OS:Sizing:Plant,
-  {52ede304-608b-4457-91df-df6138beec82}, !- Handle
-  {1ad0756d-e07a-4337-9deb-283e38e21838}, !- Plant or Condenser Loop Name
-=======
-  {78d74ac0-0563-43fa-b7ff-f8097b357265}, !- Demand Mixer Name
-  {bd9181c3-c667-4dce-8c8a-963e82c94138}, !- Demand Splitter Name
-  {164198ef-f335-4ef4-8505-b58b3cc8f3fe}, !- Supply Mixer Name
-  {12d07d47-d4d9-4299-a255-d52e5b7d1eaf}; !- Supply Splitter Name
-
-OS:Node,
-  {26197a90-3b13-476d-9e09-2fc76d0c4e56}, !- Handle
-  Node 40,                                !- Name
-  {104d47be-6439-4413-802a-03c233910ff7}, !- Inlet Port
-  {c32a09ad-d4f4-4946-b95d-46131e4ee546}; !- Outlet Port
-
-OS:Node,
-  {e3ecc311-a7ed-4ad8-a30b-9fa754b582d2}, !- Handle
-  Node 41,                                !- Name
-  {241c8d65-c75d-417d-b7e4-bfc7b5cf71c6}, !- Inlet Port
-  {b62e2e2d-58b0-4e3f-a01e-69b474e94413}; !- Outlet Port
-
-OS:Node,
-  {4523b83b-37c8-4b6e-a994-b25e34f3ce94}, !- Handle
-  Node 42,                                !- Name
-  {9e56fbe8-bedd-494f-88c7-dc641df908f4}, !- Inlet Port
-  {f55b6baa-b81e-4705-ad6e-c4987e73f488}; !- Outlet Port
-
-OS:Connector:Mixer,
-  {164198ef-f335-4ef4-8505-b58b3cc8f3fe}, !- Handle
-  Connector Mixer 7,                      !- Name
-  {d6c8dec5-b0b2-42c7-8dde-7d8266691cc1}, !- Outlet Branch Name
-  {288dee94-abb7-4b74-9504-4a4bde64137d}, !- Inlet Branch Name 1
-  {5c2cad72-1d59-46d8-bb14-b9630abd796e}; !- Inlet Branch Name 2
-
-OS:Connector:Splitter,
-  {12d07d47-d4d9-4299-a255-d52e5b7d1eaf}, !- Handle
-  Connector Splitter 7,                   !- Name
-  {f491a886-a79d-4040-8fc7-1ddd6343441c}, !- Inlet Branch Name
-  {9e56fbe8-bedd-494f-88c7-dc641df908f4}, !- Outlet Branch Name 1
-  {a938db8b-236e-4ff0-b4e9-649db37185f6}; !- Outlet Branch Name 2
-
-OS:Connection,
-  {104d47be-6439-4413-802a-03c233910ff7}, !- Handle
-  {2093c61b-7c7f-4c8f-b9ba-edb503a953be}, !- Name
-  {dcef106c-6a99-4398-bf6a-f891bf341e25}, !- Source Object
-  14,                                     !- Outlet Port
-  {26197a90-3b13-476d-9e09-2fc76d0c4e56}, !- Target Object
-  2;                                      !- Inlet Port
-
-OS:Connection,
-  {9e56fbe8-bedd-494f-88c7-dc641df908f4}, !- Handle
-  {aae068a5-a4b1-483f-a4d8-10a4d591d28c}, !- Name
-  {12d07d47-d4d9-4299-a255-d52e5b7d1eaf}, !- Source Object
-  3,                                      !- Outlet Port
-  {4523b83b-37c8-4b6e-a994-b25e34f3ce94}, !- Target Object
-  2;                                      !- Inlet Port
-
-OS:Connection,
-  {b62e2e2d-58b0-4e3f-a01e-69b474e94413}, !- Handle
-  {c80471dc-97ae-4afb-9cff-62a3e870740a}, !- Name
-  {e3ecc311-a7ed-4ad8-a30b-9fa754b582d2}, !- Source Object
-  3,                                      !- Outlet Port
-  {dcef106c-6a99-4398-bf6a-f891bf341e25}, !- Target Object
-  15;                                     !- Inlet Port
-
-OS:Node,
-  {40c2afdf-4ecc-46c0-9b40-b08738ab4e8e}, !- Handle
-  Node 43,                                !- Name
-  {84c32478-7c6c-4b9d-8d5e-35684807f4ad}, !- Inlet Port
-  {ee5e4207-90f5-4e44-87f7-7a4bf22f9c6e}; !- Outlet Port
-
-OS:Node,
-  {8b485b8e-aae3-4487-bb7a-22027796f5eb}, !- Handle
-  Node 44,                                !- Name
-  {18a02908-4162-4136-929a-f83ade83d7a0}, !- Inlet Port
-  {e2de4bfa-d552-4ab0-be32-f5b05d5a5be2}; !- Outlet Port
-
-OS:Node,
-  {3e427ca5-9cef-49ab-8bc3-635b39d9739d}, !- Handle
-  Node 45,                                !- Name
-  {ff6b8760-5df9-4031-a19f-d91b25cd6fbd}, !- Inlet Port
-  {56bea3e7-8934-4828-9b14-9d6536b73f99}; !- Outlet Port
-
-OS:Connector:Mixer,
-  {78d74ac0-0563-43fa-b7ff-f8097b357265}, !- Handle
-  Connector Mixer 8,                      !- Name
-  {18a02908-4162-4136-929a-f83ade83d7a0}, !- Outlet Branch Name
-  {80c99064-35ab-4f95-afa1-439b6bd972b2}; !- Inlet Branch Name 1
-
-OS:Connector:Splitter,
-  {bd9181c3-c667-4dce-8c8a-963e82c94138}, !- Handle
-  Connector Splitter 8,                   !- Name
-  {ee5e4207-90f5-4e44-87f7-7a4bf22f9c6e}, !- Inlet Branch Name
-  {ff6b8760-5df9-4031-a19f-d91b25cd6fbd}; !- Outlet Branch Name 1
-
-OS:Connection,
-  {84c32478-7c6c-4b9d-8d5e-35684807f4ad}, !- Handle
-  {44602aea-dd46-49bf-a6df-5c6ecbbf5e38}, !- Name
-  {dcef106c-6a99-4398-bf6a-f891bf341e25}, !- Source Object
-  17,                                     !- Outlet Port
-  {40c2afdf-4ecc-46c0-9b40-b08738ab4e8e}, !- Target Object
-  2;                                      !- Inlet Port
-
-OS:Connection,
-  {ee5e4207-90f5-4e44-87f7-7a4bf22f9c6e}, !- Handle
-  {e036a9dd-28c8-412f-8fd6-754388459768}, !- Name
-  {40c2afdf-4ecc-46c0-9b40-b08738ab4e8e}, !- Source Object
-  3,                                      !- Outlet Port
-  {bd9181c3-c667-4dce-8c8a-963e82c94138}, !- Target Object
-  2;                                      !- Inlet Port
-
-OS:Connection,
-  {ff6b8760-5df9-4031-a19f-d91b25cd6fbd}, !- Handle
-  {7812c793-984f-4440-9efa-49e307283681}, !- Name
-  {bd9181c3-c667-4dce-8c8a-963e82c94138}, !- Source Object
-  3,                                      !- Outlet Port
-  {3e427ca5-9cef-49ab-8bc3-635b39d9739d}, !- Target Object
-  2;                                      !- Inlet Port
-
-OS:Connection,
-  {18a02908-4162-4136-929a-f83ade83d7a0}, !- Handle
-  {d2bcf12a-94df-47e2-b3f8-6fb542f26feb}, !- Name
-  {78d74ac0-0563-43fa-b7ff-f8097b357265}, !- Source Object
-  2,                                      !- Outlet Port
-  {8b485b8e-aae3-4487-bb7a-22027796f5eb}, !- Target Object
-  2;                                      !- Inlet Port
-
-OS:Connection,
-  {e2de4bfa-d552-4ab0-be32-f5b05d5a5be2}, !- Handle
-  {800f56d5-57c5-498f-990b-11574f91ba11}, !- Name
-  {8b485b8e-aae3-4487-bb7a-22027796f5eb}, !- Source Object
-  3,                                      !- Outlet Port
-  {dcef106c-6a99-4398-bf6a-f891bf341e25}, !- Target Object
-  18;                                     !- Inlet Port
-
-OS:Sizing:Plant,
-  {30644ec8-9bef-4007-a074-a28ac37f0410}, !- Handle
-  {dcef106c-6a99-4398-bf6a-f891bf341e25}, !- Plant or Condenser Loop Name
->>>>>>> ed7d523f
-  Heating,                                !- Loop Type
-  52.6666666666667,                       !- Design Loop Exit Temperature {C}
-  5.55555555555556,                       !- Loop Design Temperature Difference {deltaC}
-  NonCoincident,                          !- Sizing Option
-  1,                                      !- Zone Timesteps in Averaging Window
-  None;                                   !- Coincident Sizing Factor Mode
-
-OS:AvailabilityManagerAssignmentList,
-<<<<<<< HEAD
-  {0759790f-8304-4fd9-a6d2-0b03f2b9577e}, !- Handle
-  Plant Loop 1 AvailabilityManagerAssignmentList; !- Name
-
-OS:Pipe:Adiabatic,
-  {4f3df63a-96b8-49ec-a8b6-ad8e6d1e5895}, !- Handle
-  Pipe Adiabatic 1,                       !- Name
-  {d149dc87-b447-470f-9149-8db6e75f139d}, !- Inlet Node Name
-  {2a93ed67-da4e-45d0-9a62-962afff0e8da}; !- Outlet Node Name
-
-OS:Pipe:Adiabatic,
-  {9a479a3b-d20e-407a-9119-04df833c57aa}, !- Handle
-  Pipe Adiabatic 2,                       !- Name
-  {dcd708ee-9077-420e-8228-5e2c115fb365}, !- Inlet Node Name
-  {0bcd0fb2-261e-4843-85b2-0963fc142a46}; !- Outlet Node Name
-
-OS:Node,
-  {86bd42f1-78a9-401a-b9c4-a7d39d61c377}, !- Handle
-  Node 10,                                !- Name
-  {2a93ed67-da4e-45d0-9a62-962afff0e8da}, !- Inlet Port
-  {dedbfa74-d4f3-47d4-966c-463e6b38fcf7}; !- Outlet Port
-
-OS:Connection,
-  {d149dc87-b447-470f-9149-8db6e75f139d}, !- Handle
-  {6c760636-1e2b-41ed-a251-ee362a648ece}, !- Name
-  {c7210d74-70c2-4653-838b-33642ef0bf2f}, !- Source Object
-  3,                                      !- Outlet Port
-  {4f3df63a-96b8-49ec-a8b6-ad8e6d1e5895}, !- Target Object
-  2;                                      !- Inlet Port
-
-OS:Connection,
-  {2a93ed67-da4e-45d0-9a62-962afff0e8da}, !- Handle
-  {a124633e-61a5-427d-8112-65adc5d92ba5}, !- Name
-  {4f3df63a-96b8-49ec-a8b6-ad8e6d1e5895}, !- Source Object
-  3,                                      !- Outlet Port
-  {86bd42f1-78a9-401a-b9c4-a7d39d61c377}, !- Target Object
-  2;                                      !- Inlet Port
-
-OS:Connection,
-  {dedbfa74-d4f3-47d4-966c-463e6b38fcf7}, !- Handle
-  {15c5a0dd-b41b-48ef-9149-a85270d21d74}, !- Name
-  {86bd42f1-78a9-401a-b9c4-a7d39d61c377}, !- Source Object
-  3,                                      !- Outlet Port
-  {028db67e-9e8e-4fad-8a7a-9a8bdd91fbd8}, !- Target Object
-  3;                                      !- Inlet Port
-
-OS:Node,
-  {34f7aa00-dcd8-480e-8770-5ba9272491e2}, !- Handle
-  Node 11,                                !- Name
-  {c0fe0020-5900-4a36-a592-4a411019a215}, !- Inlet Port
-  {dcd708ee-9077-420e-8228-5e2c115fb365}; !- Outlet Port
-
-OS:Connection,
-  {c0fe0020-5900-4a36-a592-4a411019a215}, !- Handle
-  {aecd933e-8008-45c1-8bb5-4d4996a32a5a}, !- Name
-  {028db67e-9e8e-4fad-8a7a-9a8bdd91fbd8}, !- Source Object
-  2,                                      !- Outlet Port
-  {34f7aa00-dcd8-480e-8770-5ba9272491e2}, !- Target Object
-  2;                                      !- Inlet Port
-
-OS:Connection,
-  {dcd708ee-9077-420e-8228-5e2c115fb365}, !- Handle
-  {0130169b-dc41-4627-8df7-2f6c0a6b8707}, !- Name
-  {34f7aa00-dcd8-480e-8770-5ba9272491e2}, !- Source Object
-  3,                                      !- Outlet Port
-  {9a479a3b-d20e-407a-9119-04df833c57aa}, !- Target Object
-  2;                                      !- Inlet Port
-
-OS:Connection,
-  {0bcd0fb2-261e-4843-85b2-0963fc142a46}, !- Handle
-  {88064eb0-7a74-4d0e-9771-5a734161bdec}, !- Name
-  {9a479a3b-d20e-407a-9119-04df833c57aa}, !- Source Object
-  3,                                      !- Outlet Port
-  {bfa2ab18-2e92-4517-a005-a5e6d7fc4e85}, !- Target Object
-  2;                                      !- Inlet Port
-
-OS:Pump:VariableSpeed,
-  {9ba65f2c-ef13-42bc-b104-122f0affb15d}, !- Handle
-  Pump Variable Speed 1,                  !- Name
-  {fe569248-bd9a-49cc-b5b6-090d927e9b33}, !- Inlet Node Name
-  {cae3f49e-2d8b-4f70-be25-b6713151b8d9}, !- Outlet Node Name
-=======
-  {aec5d196-ce4f-4351-aae7-1e29e9146188}, !- Handle
-  Plant Loop 1 AvailabilityManagerAssignmentList 3; !- Name
-
-OS:Pipe:Adiabatic,
-  {eb58c859-6a9c-4094-87a7-9dc450001a07}, !- Handle
-  Pipe Adiabatic 7,                       !- Name
-  {f55b6baa-b81e-4705-ad6e-c4987e73f488}, !- Inlet Node Name
-  {9a8bf5d0-4f56-4666-abd1-a246b96e29f0}; !- Outlet Node Name
-
-OS:Pipe:Adiabatic,
-  {978da490-be4d-45f6-8702-69a260cf0714}, !- Handle
-  Pipe Adiabatic 8,                       !- Name
-  {fffde63d-102f-4bf2-8d32-57aa8c01b2f2}, !- Inlet Node Name
-  {241c8d65-c75d-417d-b7e4-bfc7b5cf71c6}; !- Outlet Node Name
-
-OS:Node,
-  {b9401961-66b6-41b8-808b-18d6537e9d99}, !- Handle
-  Node 46,                                !- Name
-  {9a8bf5d0-4f56-4666-abd1-a246b96e29f0}, !- Inlet Port
-  {288dee94-abb7-4b74-9504-4a4bde64137d}; !- Outlet Port
-
-OS:Connection,
-  {f55b6baa-b81e-4705-ad6e-c4987e73f488}, !- Handle
-  {2bcf8b86-ed5a-47fe-b4e1-4383dd8c9668}, !- Name
-  {4523b83b-37c8-4b6e-a994-b25e34f3ce94}, !- Source Object
-  3,                                      !- Outlet Port
-  {eb58c859-6a9c-4094-87a7-9dc450001a07}, !- Target Object
-  2;                                      !- Inlet Port
-
-OS:Connection,
-  {9a8bf5d0-4f56-4666-abd1-a246b96e29f0}, !- Handle
-  {61511f99-a4c8-4ff6-934d-430210a68821}, !- Name
-  {eb58c859-6a9c-4094-87a7-9dc450001a07}, !- Source Object
-  3,                                      !- Outlet Port
-  {b9401961-66b6-41b8-808b-18d6537e9d99}, !- Target Object
-  2;                                      !- Inlet Port
-
-OS:Connection,
-  {288dee94-abb7-4b74-9504-4a4bde64137d}, !- Handle
-  {f3b14e24-79db-4085-994a-1f78c02c43b0}, !- Name
-  {b9401961-66b6-41b8-808b-18d6537e9d99}, !- Source Object
-  3,                                      !- Outlet Port
-  {164198ef-f335-4ef4-8505-b58b3cc8f3fe}, !- Target Object
-  3;                                      !- Inlet Port
-
-OS:Node,
-  {2c24e958-9bca-4d0a-919d-7b321ecc578a}, !- Handle
-  Node 47,                                !- Name
-  {d6c8dec5-b0b2-42c7-8dde-7d8266691cc1}, !- Inlet Port
-  {fffde63d-102f-4bf2-8d32-57aa8c01b2f2}; !- Outlet Port
-
-OS:Connection,
-  {d6c8dec5-b0b2-42c7-8dde-7d8266691cc1}, !- Handle
-  {c575fcd5-131b-4353-9449-8b4a9d50d511}, !- Name
-  {164198ef-f335-4ef4-8505-b58b3cc8f3fe}, !- Source Object
-  2,                                      !- Outlet Port
-  {2c24e958-9bca-4d0a-919d-7b321ecc578a}, !- Target Object
-  2;                                      !- Inlet Port
-
-OS:Connection,
-  {fffde63d-102f-4bf2-8d32-57aa8c01b2f2}, !- Handle
-  {0444a6e5-229c-48de-8c06-6d5476d427c9}, !- Name
-  {2c24e958-9bca-4d0a-919d-7b321ecc578a}, !- Source Object
-  3,                                      !- Outlet Port
-  {978da490-be4d-45f6-8702-69a260cf0714}, !- Target Object
-  2;                                      !- Inlet Port
-
-OS:Connection,
-  {241c8d65-c75d-417d-b7e4-bfc7b5cf71c6}, !- Handle
-  {31dffa9f-875c-4a91-ae05-7e5c8ec8562b}, !- Name
-  {978da490-be4d-45f6-8702-69a260cf0714}, !- Source Object
-  3,                                      !- Outlet Port
-  {e3ecc311-a7ed-4ad8-a30b-9fa754b582d2}, !- Target Object
-  2;                                      !- Inlet Port
-
-OS:Pump:VariableSpeed,
-  {cfded039-03f3-4e72-96d4-f44790385c85}, !- Handle
-  Pump Variable Speed 4,                  !- Name
-  {c32a09ad-d4f4-4946-b95d-46131e4ee546}, !- Inlet Node Name
-  {a1a4968d-bfd6-4bef-a51c-7a411a9dea66}, !- Outlet Node Name
->>>>>>> ed7d523f
-  0.01,                                   !- Rated Flow Rate {m3/s}
-  1,                                      !- Rated Pump Head {Pa}
-  0,                                      !- Rated Power Consumption {W}
-  1,                                      !- Motor Efficiency
-  0,                                      !- Fraction of Motor Inefficiencies to Fluid Stream
-  0,                                      !- Coefficient 1 of the Part Load Performance Curve
-  1,                                      !- Coefficient 2 of the Part Load Performance Curve
-  0,                                      !- Coefficient 3 of the Part Load Performance Curve
-  0,                                      !- Coefficient 4 of the Part Load Performance Curve
-  ,                                       !- Minimum Flow Rate {m3/s}
-  Intermittent,                           !- Pump Control Type
-  ,                                       !- Pump Flow Rate Schedule Name
-  ,                                       !- Pump Curve Name
-  ,                                       !- Impeller Diameter {m}
-  ,                                       !- VFD Control Type
-  ,                                       !- Pump RPM Schedule Name
-  ,                                       !- Minimum Pressure Schedule {Pa}
-  ,                                       !- Maximum Pressure Schedule {Pa}
-  ,                                       !- Minimum RPM Schedule {rev/min}
-  ,                                       !- Maximum RPM Schedule {rev/min}
-  ,                                       !- Zone Name
-  0.5,                                    !- Skin Loss Radiative Fraction
-  PowerPerFlowPerPressure,                !- Design Power Sizing Method
-  348701.1,                               !- Design Electric Power per Unit Flow Rate {W/(m3/s)}
-  1.282051282,                            !- Design Shaft Power per Unit Flow Rate per Unit Head {W-s/m3-Pa}
-  0,                                      !- Design Minimum Flow Rate Fraction
-  General;                                !- End-Use Subcategory
-
-OS:Node,
-<<<<<<< HEAD
-  {c0b870db-c6dc-4fa3-894e-80125270ab6d}, !- Handle
-  Node 12,                                !- Name
-  {cae3f49e-2d8b-4f70-be25-b6713151b8d9}, !- Inlet Port
-  {194c2b4a-ac0f-448a-ba34-e59dd69568bb}; !- Outlet Port
-
-OS:Connection,
-  {fe569248-bd9a-49cc-b5b6-090d927e9b33}, !- Handle
-  {9b2275f7-6bc3-4dc9-aab8-020d910c2b8a}, !- Name
-  {f28e7413-6ca7-475e-aff4-939b783b4770}, !- Source Object
-  3,                                      !- Outlet Port
-  {9ba65f2c-ef13-42bc-b104-122f0affb15d}, !- Target Object
-  2;                                      !- Inlet Port
-
-OS:Connection,
-  {cae3f49e-2d8b-4f70-be25-b6713151b8d9}, !- Handle
-  {507a2e6c-297f-494a-94ac-b360636e8d2e}, !- Name
-  {9ba65f2c-ef13-42bc-b104-122f0affb15d}, !- Source Object
-  3,                                      !- Outlet Port
-  {c0b870db-c6dc-4fa3-894e-80125270ab6d}, !- Target Object
-  2;                                      !- Inlet Port
-
-OS:Connection,
-  {194c2b4a-ac0f-448a-ba34-e59dd69568bb}, !- Handle
-  {71dd918a-ba7e-4622-a284-70491cc949f2}, !- Name
-  {c0b870db-c6dc-4fa3-894e-80125270ab6d}, !- Source Object
-  3,                                      !- Outlet Port
-  {2b5699fa-87a5-4b94-be5c-dbc223274e31}, !- Target Object
-  2;                                      !- Inlet Port
-
-OS:Schedule:Constant,
-  {edae623b-8e62-4057-b657-99d80d087cd9}, !- Handle
-  dhw temp,                               !- Name
-  {6b7e523b-e555-4de3-b826-f0a9831ec907}, !- Schedule Type Limits Name
-  52.6666666666667;                       !- Value
-
-OS:SetpointManager:Scheduled,
-  {951999a0-6e20-48f2-962e-1f233790a3a2}, !- Handle
-  Setpoint Manager Scheduled 1,           !- Name
-  Temperature,                            !- Control Variable
-  {edae623b-8e62-4057-b657-99d80d087cd9}, !- Schedule Name
-  {bfa2ab18-2e92-4517-a005-a5e6d7fc4e85}; !- Setpoint Node or NodeList Name
-
-OS:ScheduleTypeLimits,
-  {6b7e523b-e555-4de3-b826-f0a9831ec907}, !- Handle
-  Temperature,                            !- Name
-  ,                                       !- Lower Limit Value
-  ,                                       !- Upper Limit Value
-  Continuous,                             !- Numeric Type
-  Temperature;                            !- Unit Type
-
-OS:WaterHeater:Mixed,
-  {577fb74f-49a6-4675-9009-f2fc2076e2f8}, !- Handle
-  res wh,                                 !- Name
-  0.143845647790854,                      !- Tank Volume {m3}
-  {a6eafc7a-cd57-4fa2-b5ea-c75f58410bb3}, !- Setpoint Temperature Schedule Name
-=======
-  {299b7199-20da-4e72-b490-14df37653662}, !- Handle
-  Node 48,                                !- Name
-  {a1a4968d-bfd6-4bef-a51c-7a411a9dea66}, !- Inlet Port
-  {f491a886-a79d-4040-8fc7-1ddd6343441c}; !- Outlet Port
-
-OS:Connection,
-  {c32a09ad-d4f4-4946-b95d-46131e4ee546}, !- Handle
-  {fadb4c31-8060-4865-8451-347a3f7bd6ca}, !- Name
-  {26197a90-3b13-476d-9e09-2fc76d0c4e56}, !- Source Object
-  3,                                      !- Outlet Port
-  {cfded039-03f3-4e72-96d4-f44790385c85}, !- Target Object
-  2;                                      !- Inlet Port
-
-OS:Connection,
-  {a1a4968d-bfd6-4bef-a51c-7a411a9dea66}, !- Handle
-  {6fac5742-dc74-41ec-9669-9dc8bf58d930}, !- Name
-  {cfded039-03f3-4e72-96d4-f44790385c85}, !- Source Object
-  3,                                      !- Outlet Port
-  {299b7199-20da-4e72-b490-14df37653662}, !- Target Object
-  2;                                      !- Inlet Port
-
-OS:Connection,
-  {f491a886-a79d-4040-8fc7-1ddd6343441c}, !- Handle
-  {0798cf5e-6ed5-4929-9a66-5d3ac57e0f00}, !- Name
-  {299b7199-20da-4e72-b490-14df37653662}, !- Source Object
-  3,                                      !- Outlet Port
-  {12d07d47-d4d9-4299-a255-d52e5b7d1eaf}, !- Target Object
-  2;                                      !- Inlet Port
-
-OS:Schedule:Constant,
-  {e730d5a8-eb16-4794-aed6-e9163899488b}, !- Handle
-  dhw temp 3,                             !- Name
-  {71bb176e-0581-4dfa-bec5-d42e21aee553}, !- Schedule Type Limits Name
-  52.6666666666667;                       !- Value
-
-OS:SetpointManager:Scheduled,
-  {f3a4fa44-560f-4b25-beb2-5b0efd014aa0}, !- Handle
-  Setpoint Manager Scheduled 4,           !- Name
-  Temperature,                            !- Control Variable
-  {e730d5a8-eb16-4794-aed6-e9163899488b}, !- Schedule Name
-  {e3ecc311-a7ed-4ad8-a30b-9fa754b582d2}; !- Setpoint Node or NodeList Name
-
-OS:WaterHeater:Mixed,
-  {7342f00d-0036-44f3-b74f-5c83f399d6d4}, !- Handle
-  res wh|unit 4,                          !- Name
-  0.143845647790854,                      !- Tank Volume {m3}
-  {b3d41996-55d0-4408-bf45-b21b73d8daac}, !- Setpoint Temperature Schedule Name
->>>>>>> ed7d523f
-  2,                                      !- Deadband Temperature Difference {deltaC}
-  99,                                     !- Maximum Temperature Limit {C}
-  Cycle,                                  !- Heater Control Type
-  11722.8428068889,                       !- Heater Maximum Capacity {W}
-  0,                                      !- Heater Minimum Capacity {W}
-  ,                                       !- Heater Ignition Minimum Flow Rate {m3/s}
-  ,                                       !- Heater Ignition Delay {s}
-  NaturalGas,                             !- Heater Fuel Type
-  0.773298241318794,                      !- Heater Thermal Efficiency
-  ,                                       !- Part Load Factor Curve Name
-  0,                                      !- Off Cycle Parasitic Fuel Consumption Rate {W}
-  Electricity,                            !- Off Cycle Parasitic Fuel Type
-  0,                                      !- Off Cycle Parasitic Heat Fraction to Tank
-  0,                                      !- On Cycle Parasitic Fuel Consumption Rate {W}
-  Electricity,                            !- On Cycle Parasitic Fuel Type
-  0,                                      !- On Cycle Parasitic Heat Fraction to Tank
-  ThermalZone,                            !- Ambient Temperature Indicator
-  ,                                       !- Ambient Temperature Schedule Name
-<<<<<<< HEAD
-  {0744be25-1ad9-40fe-8c05-04413758913a}, !- Ambient Temperature Thermal Zone Name
-=======
-  {c7e872d7-be6c-459c-8795-17a709d6d617}, !- Ambient Temperature Thermal Zone Name
->>>>>>> ed7d523f
-  ,                                       !- Ambient Temperature Outdoor Air Node Name
-  4.15693173076374,                       !- Off Cycle Loss Coefficient to Ambient Temperature {W/K}
-  0.64,                                   !- Off Cycle Loss Fraction to Thermal Zone
-  4.15693173076374,                       !- On Cycle Loss Coefficient to Ambient Temperature {W/K}
-  1,                                      !- On Cycle Loss Fraction to Thermal Zone
-  ,                                       !- Peak Use Flow Rate {m3/s}
-  ,                                       !- Use Flow Rate Fraction Schedule Name
-  ,                                       !- Cold Water Supply Temperature Schedule Name
-<<<<<<< HEAD
-  {9c58f732-634c-4513-86e5-1eb074416b0c}, !- Use Side Inlet Node Name
-  {637167cd-f731-4097-8b19-1680286b427b}, !- Use Side Outlet Node Name
-=======
-  {55c0222c-8cc1-4ced-80e4-f5f76e6772c2}, !- Use Side Inlet Node Name
-  {95e6a8c5-1895-45f1-9ea2-a8d69fbfa63e}, !- Use Side Outlet Node Name
->>>>>>> ed7d523f
-  1,                                      !- Use Side Effectiveness
-  ,                                       !- Source Side Inlet Node Name
-  ,                                       !- Source Side Outlet Node Name
-  1,                                      !- Source Side Effectiveness
-  autosize,                               !- Use Side Design Flow Rate {m3/s}
-  autosize,                               !- Source Side Design Flow Rate {m3/s}
-  1.5,                                    !- Indirect Water Heating Recovery Time {hr}
-  IndirectHeatPrimarySetpoint,            !- Source Side Flow Control Mode
-  ,                                       !- Indirect Alternate Setpoint Temperature Schedule Name
-  res wh;                                 !- End-Use Subcategory
-
-OS:Schedule:Constant,
-<<<<<<< HEAD
-  {a6eafc7a-cd57-4fa2-b5ea-c75f58410bb3}, !- Handle
-  WH Setpoint Temp,                       !- Name
-  {6b7e523b-e555-4de3-b826-f0a9831ec907}, !- Schedule Type Limits Name
-  52.6666666666667;                       !- Value
-
-OS:Node,
-  {5c513c7b-0ce3-42cd-86e5-0631198ebd4e}, !- Handle
-  Node 13,                                !- Name
-  {57ec5c86-9edf-47b2-9e69-71d48c24418c}, !- Inlet Port
-  {9c58f732-634c-4513-86e5-1eb074416b0c}; !- Outlet Port
-
-OS:Connection,
-  {57ec5c86-9edf-47b2-9e69-71d48c24418c}, !- Handle
-  {39ebaaf0-7c21-4cdc-b81a-da3e77215c3e}, !- Name
-  {2b5699fa-87a5-4b94-be5c-dbc223274e31}, !- Source Object
-  4,                                      !- Outlet Port
-  {5c513c7b-0ce3-42cd-86e5-0631198ebd4e}, !- Target Object
-  2;                                      !- Inlet Port
-
-OS:Node,
-  {f44b5242-b88b-4faa-8618-0520799fd821}, !- Handle
-  Node 14,                                !- Name
-  {637167cd-f731-4097-8b19-1680286b427b}, !- Inlet Port
-  {681d5cc1-1fc4-408f-8875-65d06a8147c8}; !- Outlet Port
-
-OS:Connection,
-  {9c58f732-634c-4513-86e5-1eb074416b0c}, !- Handle
-  {cf4959d1-35ff-445e-acf8-c535d1452398}, !- Name
-  {5c513c7b-0ce3-42cd-86e5-0631198ebd4e}, !- Source Object
-  3,                                      !- Outlet Port
-  {577fb74f-49a6-4675-9009-f2fc2076e2f8}, !- Target Object
-  31;                                     !- Inlet Port
-
-OS:Connection,
-  {637167cd-f731-4097-8b19-1680286b427b}, !- Handle
-  {c452409b-b420-4472-b62f-4c921604c397}, !- Name
-  {577fb74f-49a6-4675-9009-f2fc2076e2f8}, !- Source Object
-  32,                                     !- Outlet Port
-  {f44b5242-b88b-4faa-8618-0520799fd821}, !- Target Object
-  2;                                      !- Inlet Port
-
-OS:Connection,
-  {681d5cc1-1fc4-408f-8875-65d06a8147c8}, !- Handle
-  {3718436d-c247-4fa2-a591-5ccb0618ad20}, !- Name
-  {f44b5242-b88b-4faa-8618-0520799fd821}, !- Source Object
-  3,                                      !- Outlet Port
-  {028db67e-9e8e-4fad-8a7a-9a8bdd91fbd8}, !- Target Object
-  4;                                      !- Inlet Port
-
 OS:Schedule:File,
-  {f8742f6c-5b8a-4b80-9d49-5d6ab84bf267}, !- Handle
+  {b0b546d0-d4a9-4071-9461-b85ccdaf845a}, !- Handle
   clothes_washer,                         !- Name
-  {f3cf227c-6525-478f-92a6-8ec7289a727a}, !- Schedule Type Limits Name
-  {f971e96a-4eff-4cb7-bf82-b72a53cc980e}, !- External File Name
-=======
-  {b3d41996-55d0-4408-bf45-b21b73d8daac}, !- Handle
-  WH Setpoint Temp 3,                     !- Name
-  {71bb176e-0581-4dfa-bec5-d42e21aee553}, !- Schedule Type Limits Name
-  52.6666666666667;                       !- Value
-
-OS:Node,
-  {3520bf0c-b142-4860-9b65-eab1ca468799}, !- Handle
-  Node 49,                                !- Name
-  {a938db8b-236e-4ff0-b4e9-649db37185f6}, !- Inlet Port
-  {55c0222c-8cc1-4ced-80e4-f5f76e6772c2}; !- Outlet Port
-
-OS:Connection,
-  {a938db8b-236e-4ff0-b4e9-649db37185f6}, !- Handle
-  {1404268d-220c-4c7d-a1d3-5c630ca5685c}, !- Name
-  {12d07d47-d4d9-4299-a255-d52e5b7d1eaf}, !- Source Object
-  4,                                      !- Outlet Port
-  {3520bf0c-b142-4860-9b65-eab1ca468799}, !- Target Object
-  2;                                      !- Inlet Port
-
-OS:Node,
-  {c380fb52-e8e0-4b56-88e6-08fd9651eec7}, !- Handle
-  Node 50,                                !- Name
-  {95e6a8c5-1895-45f1-9ea2-a8d69fbfa63e}, !- Inlet Port
-  {5c2cad72-1d59-46d8-bb14-b9630abd796e}; !- Outlet Port
-
-OS:Connection,
-  {55c0222c-8cc1-4ced-80e4-f5f76e6772c2}, !- Handle
-  {45462098-c3c9-428d-beee-59172a486e2a}, !- Name
-  {3520bf0c-b142-4860-9b65-eab1ca468799}, !- Source Object
-  3,                                      !- Outlet Port
-  {7342f00d-0036-44f3-b74f-5c83f399d6d4}, !- Target Object
-  31;                                     !- Inlet Port
-
-OS:Connection,
-  {95e6a8c5-1895-45f1-9ea2-a8d69fbfa63e}, !- Handle
-  {dd6c412b-1193-4970-a9f7-b093a54541be}, !- Name
-  {7342f00d-0036-44f3-b74f-5c83f399d6d4}, !- Source Object
-  32,                                     !- Outlet Port
-  {c380fb52-e8e0-4b56-88e6-08fd9651eec7}, !- Target Object
-  2;                                      !- Inlet Port
-
-OS:Connection,
-  {5c2cad72-1d59-46d8-bb14-b9630abd796e}, !- Handle
-  {14bfb863-a882-4dc9-9962-b7ee841f10bd}, !- Name
-  {c380fb52-e8e0-4b56-88e6-08fd9651eec7}, !- Source Object
-  3,                                      !- Outlet Port
-  {164198ef-f335-4ef4-8505-b58b3cc8f3fe}, !- Target Object
-  4;                                      !- Inlet Port
-
-OS:Schedule:File,
-  {c8a2fbac-0041-4717-8b0b-97ae958abdb2}, !- Handle
-  clothes_washer,                         !- Name
-  {84b43885-ba98-428d-b30d-2335d7ec85e7}, !- Schedule Type Limits Name
-  {ef69c853-dbd9-4a75-9f87-546be0069778}, !- External File Name
->>>>>>> ed7d523f
+  {d472dc6e-40d3-4351-9d27-7f22f8e2b3aa}, !- Schedule Type Limits Name
+  {48b2b751-569b-44e4-9d4e-fa07698e7050}, !- External File Name
   8,                                      !- Column Number
   1,                                      !- Rows to Skip at Top
   8760,                                   !- Number of Hours of Data
@@ -4723,17 +1433,10 @@
   60;                                     !- Minutes per Item
 
 OS:Schedule:File,
-<<<<<<< HEAD
-  {e6a17c26-afa0-43af-9a7a-4c5cb486ac72}, !- Handle
+  {edfdc040-d5b7-416d-8c29-bf99309f20d7}, !- Handle
   clothes_washer_power,                   !- Name
-  {f3cf227c-6525-478f-92a6-8ec7289a727a}, !- Schedule Type Limits Name
-  {f971e96a-4eff-4cb7-bf82-b72a53cc980e}, !- External File Name
-=======
-  {0d68b0c4-c2a9-4321-8613-fba6eaaeaf5d}, !- Handle
-  clothes_washer_power,                   !- Name
-  {84b43885-ba98-428d-b30d-2335d7ec85e7}, !- Schedule Type Limits Name
-  {ef69c853-dbd9-4a75-9f87-546be0069778}, !- External File Name
->>>>>>> ed7d523f
+  {d472dc6e-40d3-4351-9d27-7f22f8e2b3aa}, !- Schedule Type Limits Name
+  {48b2b751-569b-44e4-9d4e-fa07698e7050}, !- External File Name
   16,                                     !- Column Number
   1,                                      !- Rows to Skip at Top
   8760,                                   !- Number of Hours of Data
@@ -4742,17 +1445,10 @@
   60;                                     !- Minutes per Item
 
 OS:WaterUse:Connections,
-<<<<<<< HEAD
-  {f09b75f5-c07c-40db-8c23-a09f2d58fa3f}, !- Handle
+  {2f44bc3a-9b1b-434c-ad09-21253cb5a08e}, !- Handle
   Water Use Connections 1,                !- Name
-  {fca0fb90-16c1-40c5-a0db-fb76321cae14}, !- Inlet Node Name
-  {7dddec67-904c-4395-8926-21b920d56d6f}, !- Outlet Node Name
-=======
-  {97d62757-e706-48f4-a087-3b1fb550bb56}, !- Handle
-  Water Use Connections 1,                !- Name
-  {9258ae5f-1089-47b1-8822-9c8e9e2be710}, !- Inlet Node Name
-  {2925701d-7c81-464d-9370-161686c4eddb}, !- Outlet Node Name
->>>>>>> ed7d523f
+  {56708837-3c80-4fcf-b7d2-72a605a25ca3}, !- Inlet Node Name
+  {e8fa98cc-f131-407c-9d25-938941dd553a}, !- Outlet Node Name
   ,                                       !- Supply Water Storage Tank Name
   ,                                       !- Reclamation Water Storage Tank Name
   ,                                       !- Hot Water Supply Temperature Schedule Name
@@ -4760,89 +1456,46 @@
   ,                                       !- Drain Water Heat Exchanger Type
   ,                                       !- Drain Water Heat Exchanger Destination
   ,                                       !- Drain Water Heat Exchanger U-Factor Times Area {W/K}
-<<<<<<< HEAD
-  {64f20e2f-714b-43b9-9bd6-5a73e46bc25b}; !- Water Use Equipment Name 1
+  {16e5137b-dd0c-4465-9ee3-ae77ee96c49f}; !- Water Use Equipment Name 1
 
 OS:Node,
-  {70c11735-bb20-42eb-8f7d-06611a15817d}, !- Handle
+  {375764b5-402e-4a1f-924c-9debb17a3108}, !- Handle
   Node 15,                                !- Name
-  {7dddec67-904c-4395-8926-21b920d56d6f}, !- Inlet Port
-  {6ed77cc0-41b0-436a-887f-8f8130b0b848}; !- Outlet Port
-
-OS:Connection,
-  {fca0fb90-16c1-40c5-a0db-fb76321cae14}, !- Handle
-  {fd5e5e4f-6af4-4dfe-9c14-713be8c4f01f}, !- Name
-  {69523e55-f8f4-4199-8d06-a4dff70bf677}, !- Source Object
-  3,                                      !- Outlet Port
-  {f09b75f5-c07c-40db-8c23-a09f2d58fa3f}, !- Target Object
-  2;                                      !- Inlet Port
-
-OS:Connection,
-  {7dddec67-904c-4395-8926-21b920d56d6f}, !- Handle
-  {e4cec04b-bd89-428c-b00f-8ac8fc0a1bd8}, !- Name
-  {f09b75f5-c07c-40db-8c23-a09f2d58fa3f}, !- Source Object
-  3,                                      !- Outlet Port
-  {70c11735-bb20-42eb-8f7d-06611a15817d}, !- Target Object
-  2;                                      !- Inlet Port
-
-OS:Connection,
-  {6ed77cc0-41b0-436a-887f-8f8130b0b848}, !- Handle
-  {887c2ddd-455d-4c4c-a746-a54bce10f8b5}, !- Name
-  {70c11735-bb20-42eb-8f7d-06611a15817d}, !- Source Object
-  3,                                      !- Outlet Port
-  {f8633d11-ab84-4547-8061-83754dc7322b}, !- Target Object
+  {e8fa98cc-f131-407c-9d25-938941dd553a}, !- Inlet Port
+  {f4b62968-4ee7-47c5-a777-bbae43a87dba}; !- Outlet Port
+
+OS:Connection,
+  {56708837-3c80-4fcf-b7d2-72a605a25ca3}, !- Handle
+  {d084cc9c-b275-4cbd-82c6-be88d55f7c8f}, !- Name
+  {2eaeb6e4-f418-41ad-b965-67ce3bea002f}, !- Source Object
+  3,                                      !- Outlet Port
+  {2f44bc3a-9b1b-434c-ad09-21253cb5a08e}, !- Target Object
+  2;                                      !- Inlet Port
+
+OS:Connection,
+  {e8fa98cc-f131-407c-9d25-938941dd553a}, !- Handle
+  {08c8d6c2-71ee-43ad-9aee-4147609ae800}, !- Name
+  {2f44bc3a-9b1b-434c-ad09-21253cb5a08e}, !- Source Object
+  3,                                      !- Outlet Port
+  {375764b5-402e-4a1f-924c-9debb17a3108}, !- Target Object
+  2;                                      !- Inlet Port
+
+OS:Connection,
+  {f4b62968-4ee7-47c5-a777-bbae43a87dba}, !- Handle
+  {e5560c1f-ae93-4f3c-831c-886b55019e99}, !- Name
+  {375764b5-402e-4a1f-924c-9debb17a3108}, !- Source Object
+  3,                                      !- Outlet Port
+  {e2d576ef-9d16-4167-b406-204730232a08}, !- Target Object
   3;                                      !- Inlet Port
 
 OS:Schedule:Constant,
-  {92364992-8964-46f8-9056-36c75f014f6d}, !- Handle
+  {9493b942-22cb-4893-b76f-ca3e3f57e3de}, !- Handle
   res cw temperature schedule,            !- Name
-  {6b7e523b-e555-4de3-b826-f0a9831ec907}, !- Schedule Type Limits Name
+  {ca341da5-7200-4a6d-9c7a-1179e917485e}, !- Schedule Type Limits Name
   52.666;                                 !- Value
 
 OS:ElectricEquipment:Definition,
-  {51eb0f07-a297-41c2-9d9b-0d599448872b}, !- Handle
-=======
-  {9e79e086-d124-43f7-a908-a74f6c7b59e8}; !- Water Use Equipment Name 1
-
-OS:Node,
-  {36681236-a1c6-41e5-ac20-fd38e36c1606}, !- Handle
-  Node 51,                                !- Name
-  {2925701d-7c81-464d-9370-161686c4eddb}, !- Inlet Port
-  {7e01232c-ec9c-4b79-8466-67bb3666c94f}; !- Outlet Port
-
-OS:Connection,
-  {9258ae5f-1089-47b1-8822-9c8e9e2be710}, !- Handle
-  {9f8f623e-6ad4-4121-a34a-664b07a6897b}, !- Name
-  {5f7cbe63-2efb-4109-a803-95c6a1f3a6af}, !- Source Object
-  3,                                      !- Outlet Port
-  {97d62757-e706-48f4-a087-3b1fb550bb56}, !- Target Object
-  2;                                      !- Inlet Port
-
-OS:Connection,
-  {2925701d-7c81-464d-9370-161686c4eddb}, !- Handle
-  {162dbe0c-d2da-4f2e-8327-38f0a7badfa0}, !- Name
-  {97d62757-e706-48f4-a087-3b1fb550bb56}, !- Source Object
-  3,                                      !- Outlet Port
-  {36681236-a1c6-41e5-ac20-fd38e36c1606}, !- Target Object
-  2;                                      !- Inlet Port
-
-OS:Connection,
-  {7e01232c-ec9c-4b79-8466-67bb3666c94f}, !- Handle
-  {56eafd5f-2a8b-448e-be48-edf6e3c60f1a}, !- Name
-  {36681236-a1c6-41e5-ac20-fd38e36c1606}, !- Source Object
-  3,                                      !- Outlet Port
-  {14f3f5df-e709-4f8a-b355-f504ba0339e1}, !- Target Object
-  3;                                      !- Inlet Port
-
-OS:Schedule:Constant,
-  {c307b962-679f-436e-84cd-02412b002fb1}, !- Handle
-  res cw temperature schedule,            !- Name
-  {71bb176e-0581-4dfa-bec5-d42e21aee553}, !- Schedule Type Limits Name
-  52.666;                                 !- Value
-
-OS:ElectricEquipment:Definition,
-  {2c93fdbd-2834-4b08-b163-6bd7412e13d1}, !- Handle
->>>>>>> ed7d523f
+  {3243de93-265a-4c5b-84a4-0fc02b3529bf}, !- Handle
   res cw,                                 !- Name
   EquipmentLevel,                         !- Design Level Calculation Method
   70768.01502853,                         !- Design Level {W}
@@ -4853,68 +1506,36 @@
   0.2;                                    !- Fraction Lost
 
 OS:ElectricEquipment,
-<<<<<<< HEAD
-  {a062dd08-5c83-4328-b56f-e6c6672bdaa7}, !- Handle
+  {2f813f27-deb3-4572-a33e-db71d67ad51b}, !- Handle
   res cw,                                 !- Name
-  {51eb0f07-a297-41c2-9d9b-0d599448872b}, !- Electric Equipment Definition Name
-  {b501c2fe-1fdb-4ef1-9e61-efad83ef617d}, !- Space or SpaceType Name
-  {e6a17c26-afa0-43af-9a7a-4c5cb486ac72}, !- Schedule Name
-=======
-  {12a17447-4e48-47cc-9e90-9e9ab36af5ff}, !- Handle
-  res cw,                                 !- Name
-  {2c93fdbd-2834-4b08-b163-6bd7412e13d1}, !- Electric Equipment Definition Name
-  {4f0d8f13-fe23-44f2-bcc3-bb8f22b229ba}, !- Space or SpaceType Name
-  {0d68b0c4-c2a9-4321-8613-fba6eaaeaf5d}, !- Schedule Name
->>>>>>> ed7d523f
+  {3243de93-265a-4c5b-84a4-0fc02b3529bf}, !- Electric Equipment Definition Name
+  {9d61d703-f238-40ab-9066-545328abcd5d}, !- Space or SpaceType Name
+  {edfdc040-d5b7-416d-8c29-bf99309f20d7}, !- Schedule Name
   ,                                       !- Multiplier
   res cw;                                 !- End-Use Subcategory
 
 OS:WaterUse:Equipment:Definition,
-<<<<<<< HEAD
-  {8b81e1f0-1223-4e31-b011-8aea0e69b839}, !- Handle
+  {906e0d64-bbfa-48cf-ad8d-937419559f5c}, !- Handle
   res cw,                                 !- Name
   res cw,                                 !- End-Use Subcategory
   0.0063240973354577,                     !- Peak Flow Rate {m3/s}
-  {92364992-8964-46f8-9056-36c75f014f6d}; !- Target Temperature Schedule Name
+  {9493b942-22cb-4893-b76f-ca3e3f57e3de}; !- Target Temperature Schedule Name
 
 OS:WaterUse:Equipment,
-  {64f20e2f-714b-43b9-9bd6-5a73e46bc25b}, !- Handle
+  {16e5137b-dd0c-4465-9ee3-ae77ee96c49f}, !- Handle
   res cw,                                 !- Name
-  {8b81e1f0-1223-4e31-b011-8aea0e69b839}, !- Water Use Equipment Definition Name
-  {b501c2fe-1fdb-4ef1-9e61-efad83ef617d}, !- Space Name
-  {f8742f6c-5b8a-4b80-9d49-5d6ab84bf267}; !- Flow Rate Fraction Schedule Name
+  {906e0d64-bbfa-48cf-ad8d-937419559f5c}, !- Water Use Equipment Definition Name
+  {9d61d703-f238-40ab-9066-545328abcd5d}, !- Space Name
+  {b0b546d0-d4a9-4071-9461-b85ccdaf845a}; !- Flow Rate Fraction Schedule Name
 
 OS:Schedule:Constant,
-  {63966a1c-db25-4cd9-9682-a377830e4e00}, !- Handle
+  {2336bbb4-c035-4aa8-8371-cb0ee2849b28}, !- Handle
   Always On Discrete,                     !- Name
-  {eeeb06b6-0b82-4bb4-863f-409ad7bc0750}, !- Schedule Type Limits Name
+  {439fd4a7-0037-4833-92ac-7e0b679d0170}, !- Schedule Type Limits Name
   1;                                      !- Value
 
 OS:ScheduleTypeLimits,
-  {eeeb06b6-0b82-4bb4-863f-409ad7bc0750}, !- Handle
-=======
-  {21c5ebfa-0b3f-4922-9e62-183f84df2636}, !- Handle
-  res cw,                                 !- Name
-  res cw,                                 !- End-Use Subcategory
-  0.0063240973354577,                     !- Peak Flow Rate {m3/s}
-  {c307b962-679f-436e-84cd-02412b002fb1}; !- Target Temperature Schedule Name
-
-OS:WaterUse:Equipment,
-  {9e79e086-d124-43f7-a908-a74f6c7b59e8}, !- Handle
-  res cw,                                 !- Name
-  {21c5ebfa-0b3f-4922-9e62-183f84df2636}, !- Water Use Equipment Definition Name
-  {4f0d8f13-fe23-44f2-bcc3-bb8f22b229ba}, !- Space Name
-  {c8a2fbac-0041-4717-8b0b-97ae958abdb2}; !- Flow Rate Fraction Schedule Name
-
-OS:Schedule:Constant,
-  {3ff7ce6f-a054-4ce6-8f38-f4a440472c50}, !- Handle
-  Always On Discrete,                     !- Name
-  {124aa824-fcc3-42a9-b80d-39ca00e02034}, !- Schedule Type Limits Name
-  1;                                      !- Value
-
-OS:ScheduleTypeLimits,
-  {124aa824-fcc3-42a9-b80d-39ca00e02034}, !- Handle
->>>>>>> ed7d523f
+  {439fd4a7-0037-4833-92ac-7e0b679d0170}, !- Handle
   OnOff,                                  !- Name
   0,                                      !- Lower Limit Value
   1,                                      !- Upper Limit Value
@@ -4922,12 +1543,8 @@
   Availability;                           !- Unit Type
 
 OS:AdditionalProperties,
-<<<<<<< HEAD
-  {1918686b-5aea-42ca-a07c-21cf66699c4c}, !- Handle
-  {a062dd08-5c83-4328-b56f-e6c6672bdaa7}, !- Object Name
-=======
-  {cc0db1ac-0e76-43c1-8a9e-57ebdab61ab0}, !- Handle
-  {12a17447-4e48-47cc-9e90-9e9ab36af5ff}, !- Object Name
+  {83bf12e6-99f2-4b97-a56c-0dd77d1ab4c2}, !- Handle
+  {2f813f27-deb3-4572-a33e-db71d67ad51b}, !- Object Name
   ClothesWasherIMEF,                      !- Feature Name 1
   Double,                                 !- Feature Data Type 1
   0.94999999999999996,                    !- Feature Value 1
@@ -4937,295 +1554,3 @@
   ClothesWasherDrumVolume,                !- Feature Name 3
   Double,                                 !- Feature Data Type 3
   3.5;                                    !- Feature Value 3
-
-OS:WaterUse:Connections,
-  {072e8d7d-e273-48bc-8fd4-65277a7f3f3c}, !- Handle
-  Water Use Connections 2,                !- Name
-  {f8b98d1c-5e13-4057-962c-5737a9d34f03}, !- Inlet Node Name
-  {b81f0d83-75de-4642-a2c4-0e9548e78530}, !- Outlet Node Name
-  ,                                       !- Supply Water Storage Tank Name
-  ,                                       !- Reclamation Water Storage Tank Name
-  ,                                       !- Hot Water Supply Temperature Schedule Name
-  ,                                       !- Cold Water Supply Temperature Schedule Name
-  ,                                       !- Drain Water Heat Exchanger Type
-  ,                                       !- Drain Water Heat Exchanger Destination
-  ,                                       !- Drain Water Heat Exchanger U-Factor Times Area {W/K}
-  {9be5d099-bc0d-479a-b839-44de724dc4a0}; !- Water Use Equipment Name 1
-
-OS:Node,
-  {3ec7d65d-6655-470c-83a3-b7b2c747e88d}, !- Handle
-  Node 52,                                !- Name
-  {b81f0d83-75de-4642-a2c4-0e9548e78530}, !- Inlet Port
-  {b75dc282-d041-4bc3-b5e7-fa6fa34ba267}; !- Outlet Port
-
-OS:Connection,
-  {f8b98d1c-5e13-4057-962c-5737a9d34f03}, !- Handle
-  {4dc7ef37-60b6-4237-a882-188d3aa96bfc}, !- Name
-  {f066457e-584d-4e34-8d69-52a3dc24c9bf}, !- Source Object
-  3,                                      !- Outlet Port
-  {072e8d7d-e273-48bc-8fd4-65277a7f3f3c}, !- Target Object
-  2;                                      !- Inlet Port
-
-OS:Connection,
-  {b81f0d83-75de-4642-a2c4-0e9548e78530}, !- Handle
-  {b5b25849-d423-4548-ace4-d3c35d814501}, !- Name
-  {072e8d7d-e273-48bc-8fd4-65277a7f3f3c}, !- Source Object
-  3,                                      !- Outlet Port
-  {3ec7d65d-6655-470c-83a3-b7b2c747e88d}, !- Target Object
-  2;                                      !- Inlet Port
-
-OS:Connection,
-  {b75dc282-d041-4bc3-b5e7-fa6fa34ba267}, !- Handle
-  {e27feaed-dcb4-46e7-9c51-57b8c33870f1}, !- Name
-  {3ec7d65d-6655-470c-83a3-b7b2c747e88d}, !- Source Object
-  3,                                      !- Outlet Port
-  {b295dfc5-391e-4bd2-9f80-1dad1e8e2e17}, !- Target Object
-  3;                                      !- Inlet Port
-
-OS:Schedule:Constant,
-  {1a17603b-c88f-4152-ad77-8b253dcc2fea}, !- Handle
-  res cw temperature schedule 1,          !- Name
-  {71bb176e-0581-4dfa-bec5-d42e21aee553}, !- Schedule Type Limits Name
-  52.666;                                 !- Value
-
-OS:ElectricEquipment:Definition,
-  {3f1876c3-d620-480f-b3d5-bdb2facec039}, !- Handle
-  res cw|unit 2,                          !- Name
-  EquipmentLevel,                         !- Design Level Calculation Method
-  70768.01502853,                         !- Design Level {W}
-  ,                                       !- Watts per Space Floor Area {W/m2}
-  ,                                       !- Watts per Person {W/person}
-  0,                                      !- Fraction Latent
-  0.48,                                   !- Fraction Radiant
-  0.2;                                    !- Fraction Lost
-
-OS:ElectricEquipment,
-  {0b9b80e1-1771-4e3c-b474-2bf9efed24de}, !- Handle
-  res cw|unit 2,                          !- Name
-  {3f1876c3-d620-480f-b3d5-bdb2facec039}, !- Electric Equipment Definition Name
-  {0c6ae665-6945-4434-8bdc-f3f39cc9e19e}, !- Space or SpaceType Name
-  {0d68b0c4-c2a9-4321-8613-fba6eaaeaf5d}, !- Schedule Name
-  ,                                       !- Multiplier
-  res cw|unit 2;                          !- End-Use Subcategory
-
-OS:WaterUse:Equipment:Definition,
-  {2f993d3f-a08f-47b6-9821-430b52ee78d6}, !- Handle
-  res cw|unit 2,                          !- Name
-  res cw|unit 2,                          !- End-Use Subcategory
-  0.0063240973354577,                     !- Peak Flow Rate {m3/s}
-  {1a17603b-c88f-4152-ad77-8b253dcc2fea}; !- Target Temperature Schedule Name
-
-OS:WaterUse:Equipment,
-  {9be5d099-bc0d-479a-b839-44de724dc4a0}, !- Handle
-  res cw|unit 2,                          !- Name
-  {2f993d3f-a08f-47b6-9821-430b52ee78d6}, !- Water Use Equipment Definition Name
-  {0c6ae665-6945-4434-8bdc-f3f39cc9e19e}, !- Space Name
-  {c8a2fbac-0041-4717-8b0b-97ae958abdb2}; !- Flow Rate Fraction Schedule Name
-
-OS:AdditionalProperties,
-  {1dbfc747-4004-4c29-a89d-7d4d13a44775}, !- Handle
-  {0b9b80e1-1771-4e3c-b474-2bf9efed24de}, !- Object Name
-  ClothesWasherIMEF,                      !- Feature Name 1
-  Double,                                 !- Feature Data Type 1
-  0.94999999999999996,                    !- Feature Value 1
-  ClothesWasherRatedAnnualEnergy,         !- Feature Name 2
-  Double,                                 !- Feature Data Type 2
-  387,                                    !- Feature Value 2
-  ClothesWasherDrumVolume,                !- Feature Name 3
-  Double,                                 !- Feature Data Type 3
-  3.5;                                    !- Feature Value 3
-
-OS:WaterUse:Connections,
-  {cb78e0f3-18dd-4678-a1a8-6b661debc5b3}, !- Handle
-  Water Use Connections 3,                !- Name
-  {c31b298e-1ff6-47d3-9152-0a2dc8d8bc15}, !- Inlet Node Name
-  {13d2b538-dd68-4934-88c8-2a3e9ea39bb7}, !- Outlet Node Name
-  ,                                       !- Supply Water Storage Tank Name
-  ,                                       !- Reclamation Water Storage Tank Name
-  ,                                       !- Hot Water Supply Temperature Schedule Name
-  ,                                       !- Cold Water Supply Temperature Schedule Name
-  ,                                       !- Drain Water Heat Exchanger Type
-  ,                                       !- Drain Water Heat Exchanger Destination
-  ,                                       !- Drain Water Heat Exchanger U-Factor Times Area {W/K}
-  {09b33c95-7332-4695-ac27-8646d9d9be41}; !- Water Use Equipment Name 1
-
-OS:Node,
-  {feb1c69a-2119-415f-937f-7637979f7202}, !- Handle
-  Node 53,                                !- Name
-  {13d2b538-dd68-4934-88c8-2a3e9ea39bb7}, !- Inlet Port
-  {9b4469a9-3292-4873-bd68-7ce95db4f573}; !- Outlet Port
-
-OS:Connection,
-  {c31b298e-1ff6-47d3-9152-0a2dc8d8bc15}, !- Handle
-  {4716746b-515a-4ba5-b38f-a45050d7361d}, !- Name
-  {c4043bc4-80a3-41ce-887d-4137b4072477}, !- Source Object
-  3,                                      !- Outlet Port
-  {cb78e0f3-18dd-4678-a1a8-6b661debc5b3}, !- Target Object
-  2;                                      !- Inlet Port
-
-OS:Connection,
-  {13d2b538-dd68-4934-88c8-2a3e9ea39bb7}, !- Handle
-  {5c7484da-ca45-4bf4-be77-55b83bcdb1b9}, !- Name
-  {cb78e0f3-18dd-4678-a1a8-6b661debc5b3}, !- Source Object
-  3,                                      !- Outlet Port
-  {feb1c69a-2119-415f-937f-7637979f7202}, !- Target Object
-  2;                                      !- Inlet Port
-
-OS:Connection,
-  {9b4469a9-3292-4873-bd68-7ce95db4f573}, !- Handle
-  {07a7d3fe-ece3-4e0e-9f33-9abf20a1630d}, !- Name
-  {feb1c69a-2119-415f-937f-7637979f7202}, !- Source Object
-  3,                                      !- Outlet Port
-  {fd1803d2-6fb9-4bb7-8821-2ec98b27cae2}, !- Target Object
-  3;                                      !- Inlet Port
-
-OS:Schedule:Constant,
-  {c8513dfd-8cd3-4bf9-acec-d1ea223761fe}, !- Handle
-  res cw temperature schedule 2,          !- Name
-  {71bb176e-0581-4dfa-bec5-d42e21aee553}, !- Schedule Type Limits Name
-  52.666;                                 !- Value
-
-OS:ElectricEquipment:Definition,
-  {e0d2bfc5-1d94-441a-8514-57fd226a893f}, !- Handle
-  res cw|unit 3,                          !- Name
-  EquipmentLevel,                         !- Design Level Calculation Method
-  70768.01502853,                         !- Design Level {W}
-  ,                                       !- Watts per Space Floor Area {W/m2}
-  ,                                       !- Watts per Person {W/person}
-  0,                                      !- Fraction Latent
-  0.48,                                   !- Fraction Radiant
-  0.2;                                    !- Fraction Lost
-
-OS:ElectricEquipment,
-  {bdaf1fad-3dad-4983-8005-15b2a254cccf}, !- Handle
-  res cw|unit 3,                          !- Name
-  {e0d2bfc5-1d94-441a-8514-57fd226a893f}, !- Electric Equipment Definition Name
-  {5e73fa8b-b25d-4c85-938a-86accc599076}, !- Space or SpaceType Name
-  {0d68b0c4-c2a9-4321-8613-fba6eaaeaf5d}, !- Schedule Name
-  ,                                       !- Multiplier
-  res cw|unit 3;                          !- End-Use Subcategory
-
-OS:WaterUse:Equipment:Definition,
-  {e446316f-a207-443e-88e0-9e762a566745}, !- Handle
-  res cw|unit 3,                          !- Name
-  res cw|unit 3,                          !- End-Use Subcategory
-  0.0063240973354577,                     !- Peak Flow Rate {m3/s}
-  {c8513dfd-8cd3-4bf9-acec-d1ea223761fe}; !- Target Temperature Schedule Name
-
-OS:WaterUse:Equipment,
-  {09b33c95-7332-4695-ac27-8646d9d9be41}, !- Handle
-  res cw|unit 3,                          !- Name
-  {e446316f-a207-443e-88e0-9e762a566745}, !- Water Use Equipment Definition Name
-  {5e73fa8b-b25d-4c85-938a-86accc599076}, !- Space Name
-  {c8a2fbac-0041-4717-8b0b-97ae958abdb2}; !- Flow Rate Fraction Schedule Name
-
-OS:AdditionalProperties,
-  {e247b209-2e8e-499e-afef-c85fbc516916}, !- Handle
-  {bdaf1fad-3dad-4983-8005-15b2a254cccf}, !- Object Name
-  ClothesWasherIMEF,                      !- Feature Name 1
-  Double,                                 !- Feature Data Type 1
-  0.94999999999999996,                    !- Feature Value 1
-  ClothesWasherRatedAnnualEnergy,         !- Feature Name 2
-  Double,                                 !- Feature Data Type 2
-  387,                                    !- Feature Value 2
-  ClothesWasherDrumVolume,                !- Feature Name 3
-  Double,                                 !- Feature Data Type 3
-  3.5;                                    !- Feature Value 3
-
-OS:WaterUse:Connections,
-  {24d61bd1-9cfe-438b-b898-54f74669248b}, !- Handle
-  Water Use Connections 4,                !- Name
-  {56bea3e7-8934-4828-9b14-9d6536b73f99}, !- Inlet Node Name
-  {0a9d1d6e-cb1e-405e-90ba-8530a6f11d2c}, !- Outlet Node Name
-  ,                                       !- Supply Water Storage Tank Name
-  ,                                       !- Reclamation Water Storage Tank Name
-  ,                                       !- Hot Water Supply Temperature Schedule Name
-  ,                                       !- Cold Water Supply Temperature Schedule Name
-  ,                                       !- Drain Water Heat Exchanger Type
-  ,                                       !- Drain Water Heat Exchanger Destination
-  ,                                       !- Drain Water Heat Exchanger U-Factor Times Area {W/K}
-  {2100f242-9afe-40d0-93e1-32c42a06a8ec}; !- Water Use Equipment Name 1
-
-OS:Node,
-  {f2b37b38-bd08-4f93-b51c-adb210637869}, !- Handle
-  Node 54,                                !- Name
-  {0a9d1d6e-cb1e-405e-90ba-8530a6f11d2c}, !- Inlet Port
-  {80c99064-35ab-4f95-afa1-439b6bd972b2}; !- Outlet Port
-
-OS:Connection,
-  {56bea3e7-8934-4828-9b14-9d6536b73f99}, !- Handle
-  {0ce367cb-16fc-4d3e-b4c2-f08b8f4dc3e9}, !- Name
-  {3e427ca5-9cef-49ab-8bc3-635b39d9739d}, !- Source Object
-  3,                                      !- Outlet Port
-  {24d61bd1-9cfe-438b-b898-54f74669248b}, !- Target Object
-  2;                                      !- Inlet Port
-
-OS:Connection,
-  {0a9d1d6e-cb1e-405e-90ba-8530a6f11d2c}, !- Handle
-  {e2bb82ff-1c5c-4596-bedb-72eab5d8b765}, !- Name
-  {24d61bd1-9cfe-438b-b898-54f74669248b}, !- Source Object
-  3,                                      !- Outlet Port
-  {f2b37b38-bd08-4f93-b51c-adb210637869}, !- Target Object
-  2;                                      !- Inlet Port
-
-OS:Connection,
-  {80c99064-35ab-4f95-afa1-439b6bd972b2}, !- Handle
-  {61221d98-cfff-49ae-a95a-d5edd9ab87d3}, !- Name
-  {f2b37b38-bd08-4f93-b51c-adb210637869}, !- Source Object
-  3,                                      !- Outlet Port
-  {78d74ac0-0563-43fa-b7ff-f8097b357265}, !- Target Object
-  3;                                      !- Inlet Port
-
-OS:Schedule:Constant,
-  {256fb36c-11c9-4ec0-ba83-56763850a590}, !- Handle
-  res cw temperature schedule 3,          !- Name
-  {71bb176e-0581-4dfa-bec5-d42e21aee553}, !- Schedule Type Limits Name
-  52.666;                                 !- Value
-
-OS:ElectricEquipment:Definition,
-  {538d8900-2cca-4418-9288-1f603df0df7c}, !- Handle
-  res cw|unit 4,                          !- Name
-  EquipmentLevel,                         !- Design Level Calculation Method
-  70768.01502853,                         !- Design Level {W}
-  ,                                       !- Watts per Space Floor Area {W/m2}
-  ,                                       !- Watts per Person {W/person}
-  0,                                      !- Fraction Latent
-  0.48,                                   !- Fraction Radiant
-  0.2;                                    !- Fraction Lost
-
-OS:ElectricEquipment,
-  {f450c525-6f1c-4f43-9449-13994f2a0901}, !- Handle
-  res cw|unit 4,                          !- Name
-  {538d8900-2cca-4418-9288-1f603df0df7c}, !- Electric Equipment Definition Name
-  {d0c605f2-1f70-4d49-81fe-dee9e91e0d38}, !- Space or SpaceType Name
-  {0d68b0c4-c2a9-4321-8613-fba6eaaeaf5d}, !- Schedule Name
-  ,                                       !- Multiplier
-  res cw|unit 4;                          !- End-Use Subcategory
-
-OS:WaterUse:Equipment:Definition,
-  {1147fcb0-a016-4e6e-9703-7f85429e2a0b}, !- Handle
-  res cw|unit 4,                          !- Name
-  res cw|unit 4,                          !- End-Use Subcategory
-  0.0063240973354577,                     !- Peak Flow Rate {m3/s}
-  {256fb36c-11c9-4ec0-ba83-56763850a590}; !- Target Temperature Schedule Name
-
-OS:WaterUse:Equipment,
-  {2100f242-9afe-40d0-93e1-32c42a06a8ec}, !- Handle
-  res cw|unit 4,                          !- Name
-  {1147fcb0-a016-4e6e-9703-7f85429e2a0b}, !- Water Use Equipment Definition Name
-  {d0c605f2-1f70-4d49-81fe-dee9e91e0d38}, !- Space Name
-  {c8a2fbac-0041-4717-8b0b-97ae958abdb2}; !- Flow Rate Fraction Schedule Name
-
-OS:AdditionalProperties,
-  {92609001-4b01-4c84-8adf-df98e1eda175}, !- Handle
-  {f450c525-6f1c-4f43-9449-13994f2a0901}, !- Object Name
->>>>>>> ed7d523f
-  ClothesWasherIMEF,                      !- Feature Name 1
-  Double,                                 !- Feature Data Type 1
-  0.94999999999999996,                    !- Feature Value 1
-  ClothesWasherRatedAnnualEnergy,         !- Feature Name 2
-  Double,                                 !- Feature Data Type 2
-  387,                                    !- Feature Value 2
-  ClothesWasherDrumVolume,                !- Feature Name 3
-  Double,                                 !- Feature Data Type 3
-  3.5;                                    !- Feature Value 3
