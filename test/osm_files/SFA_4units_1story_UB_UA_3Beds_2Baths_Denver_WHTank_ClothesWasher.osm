!- NOTE: Auto-generated from /test/osw_files/SFA_4units_1story_UB_UA_3Beds_2Baths_Denver_WHTank_ClothesWasher.osw

OS:Version,
<<<<<<< HEAD
  {e3aa3408-5b53-4320-bf60-c47c181d84f3}, !- Handle
  2.9.0;                                  !- Version Identifier

OS:SimulationControl,
  {d7d0b519-4bcd-4c24-9d08-c8e62a6991e5}, !- Handle
=======
  {b9b4a45a-6443-4b0d-8836-676157e07b7f}, !- Handle
  2.9.0;                                  !- Version Identifier

OS:SimulationControl,
  {167520ce-0315-4f13-a1f4-d3edc933cbf9}, !- Handle
>>>>>>> 039e157a
  ,                                       !- Do Zone Sizing Calculation
  ,                                       !- Do System Sizing Calculation
  ,                                       !- Do Plant Sizing Calculation
  No;                                     !- Run Simulation for Sizing Periods

OS:Timestep,
<<<<<<< HEAD
  {fd223c6a-79d2-44da-ae5a-99f9f26bd540}, !- Handle
  6;                                      !- Number of Timesteps per Hour

OS:ShadowCalculation,
  {3248bfe0-a30e-49ce-9629-71f36ef742c2}, !- Handle
=======
  {bfadfca0-a8a5-4c81-9ce5-cf1c854effe4}, !- Handle
  6;                                      !- Number of Timesteps per Hour

OS:ShadowCalculation,
  {4b18f5e2-41c1-4eb1-91f2-1c624a46a9dd}, !- Handle
>>>>>>> 039e157a
  20,                                     !- Calculation Frequency
  200;                                    !- Maximum Figures in Shadow Overlap Calculations

OS:SurfaceConvectionAlgorithm:Outside,
<<<<<<< HEAD
  {07cb2d58-0f07-4ed5-bd94-4bdae4586d95}, !- Handle
  DOE-2;                                  !- Algorithm

OS:SurfaceConvectionAlgorithm:Inside,
  {27f4e8dd-daf9-4c8a-83fe-b0b0cbef4fa0}, !- Handle
  TARP;                                   !- Algorithm

OS:ZoneCapacitanceMultiplier:ResearchSpecial,
  {24c77fd6-c2b9-464c-9a9e-a04814af0b6e}, !- Handle
=======
  {04b618e2-a444-4e4b-a206-e95f8aa8e836}, !- Handle
  DOE-2;                                  !- Algorithm

OS:SurfaceConvectionAlgorithm:Inside,
  {e372c5bd-5d4d-4f7a-a6ed-e9865e8b63ba}, !- Handle
  TARP;                                   !- Algorithm

OS:ZoneCapacitanceMultiplier:ResearchSpecial,
  {f50ed7d2-1f42-48d8-a432-9c9deebd6029}, !- Handle
>>>>>>> 039e157a
  ,                                       !- Temperature Capacity Multiplier
  15,                                     !- Humidity Capacity Multiplier
  ;                                       !- Carbon Dioxide Capacity Multiplier

OS:RunPeriod,
<<<<<<< HEAD
  {296e287d-24c4-420e-92f1-007cbb489694}, !- Handle
=======
  {549d64bc-4862-40d2-990a-21c55a3cf560}, !- Handle
>>>>>>> 039e157a
  Run Period 1,                           !- Name
  1,                                      !- Begin Month
  1,                                      !- Begin Day of Month
  12,                                     !- End Month
  31,                                     !- End Day of Month
  ,                                       !- Use Weather File Holidays and Special Days
  ,                                       !- Use Weather File Daylight Saving Period
  ,                                       !- Apply Weekend Holiday Rule
  ,                                       !- Use Weather File Rain Indicators
  ,                                       !- Use Weather File Snow Indicators
  ;                                       !- Number of Times Runperiod to be Repeated

OS:YearDescription,
<<<<<<< HEAD
  {be3a7b6f-f4b9-45ff-a574-ec0e57a9badd}, !- Handle
=======
  {038bb458-8182-421b-b65b-5fb73e377c3b}, !- Handle
>>>>>>> 039e157a
  2007,                                   !- Calendar Year
  ,                                       !- Day of Week for Start Day
  ;                                       !- Is Leap Year

OS:WeatherFile,
<<<<<<< HEAD
  {8cb21887-9b70-4939-8784-61268b370592}, !- Handle
=======
  {ab9b7336-3a86-4910-91f2-d58994b07e89}, !- Handle
>>>>>>> 039e157a
  Denver Intl Ap,                         !- City
  CO,                                     !- State Province Region
  USA,                                    !- Country
  TMY3,                                   !- Data Source
  725650,                                 !- WMO Number
  39.83,                                  !- Latitude {deg}
  -104.65,                                !- Longitude {deg}
  -7,                                     !- Time Zone {hr}
  1650,                                   !- Elevation {m}
  file:../weather/USA_CO_Denver.Intl.AP.725650_TMY3.epw, !- Url
  E23378AA;                               !- Checksum

OS:AdditionalProperties,
<<<<<<< HEAD
  {1a989c83-3bbc-407d-9d41-5719185f2bae}, !- Handle
  {8cb21887-9b70-4939-8784-61268b370592}, !- Object Name
=======
  {9c553669-3c9d-4da6-977d-7c1cf37939ef}, !- Handle
  {ab9b7336-3a86-4910-91f2-d58994b07e89}, !- Object Name
>>>>>>> 039e157a
  EPWHeaderCity,                          !- Feature Name 1
  String,                                 !- Feature Data Type 1
  Denver Intl Ap,                         !- Feature Value 1
  EPWHeaderState,                         !- Feature Name 2
  String,                                 !- Feature Data Type 2
  CO,                                     !- Feature Value 2
  EPWHeaderCountry,                       !- Feature Name 3
  String,                                 !- Feature Data Type 3
  USA,                                    !- Feature Value 3
  EPWHeaderDataSource,                    !- Feature Name 4
  String,                                 !- Feature Data Type 4
  TMY3,                                   !- Feature Value 4
  EPWHeaderStation,                       !- Feature Name 5
  String,                                 !- Feature Data Type 5
  725650,                                 !- Feature Value 5
  EPWHeaderLatitude,                      !- Feature Name 6
  Double,                                 !- Feature Data Type 6
  39.829999999999998,                     !- Feature Value 6
  EPWHeaderLongitude,                     !- Feature Name 7
  Double,                                 !- Feature Data Type 7
  -104.65000000000001,                    !- Feature Value 7
  EPWHeaderTimezone,                      !- Feature Name 8
  Double,                                 !- Feature Data Type 8
  -7,                                     !- Feature Value 8
  EPWHeaderAltitude,                      !- Feature Name 9
  Double,                                 !- Feature Data Type 9
  5413.3858267716532,                     !- Feature Value 9
  EPWHeaderLocalPressure,                 !- Feature Name 10
  Double,                                 !- Feature Data Type 10
  0.81937567683596546,                    !- Feature Value 10
  EPWHeaderRecordsPerHour,                !- Feature Name 11
  Double,                                 !- Feature Data Type 11
  0,                                      !- Feature Value 11
  EPWDataAnnualAvgDrybulb,                !- Feature Name 12
  Double,                                 !- Feature Data Type 12
  51.575616438356228,                     !- Feature Value 12
  EPWDataAnnualMinDrybulb,                !- Feature Name 13
  Double,                                 !- Feature Data Type 13
  -2.9200000000000017,                    !- Feature Value 13
  EPWDataAnnualMaxDrybulb,                !- Feature Name 14
  Double,                                 !- Feature Data Type 14
  104,                                    !- Feature Value 14
  EPWDataCDD50F,                          !- Feature Name 15
  Double,                                 !- Feature Data Type 15
  3072.2925000000005,                     !- Feature Value 15
  EPWDataCDD65F,                          !- Feature Name 16
  Double,                                 !- Feature Data Type 16
  883.62000000000035,                     !- Feature Value 16
  EPWDataHDD50F,                          !- Feature Name 17
  Double,                                 !- Feature Data Type 17
  2497.1925000000001,                     !- Feature Value 17
  EPWDataHDD65F,                          !- Feature Name 18
  Double,                                 !- Feature Data Type 18
  5783.5200000000013,                     !- Feature Value 18
  EPWDataAnnualAvgWindspeed,              !- Feature Name 19
  Double,                                 !- Feature Data Type 19
  3.9165296803649667,                     !- Feature Value 19
  EPWDataMonthlyAvgDrybulbs,              !- Feature Name 20
  String,                                 !- Feature Data Type 20
  33.4191935483871&#4431.90142857142857&#4443.02620967741937&#4442.48624999999999&#4459.877741935483854&#4473.57574999999997&#4472.07975806451608&#4472.70008064516134&#4466.49200000000006&#4450.079112903225806&#4437.218250000000005&#4434.582177419354835, !- Feature Value 20
  EPWDataGroundMonthlyTemps,              !- Feature Name 21
  String,                                 !- Feature Data Type 21
  44.08306285945173&#4440.89570904991865&#4440.64045432632048&#4442.153016571250646&#4448.225111118704206&#4454.268919273837525&#4459.508577937551024&#4462.82777283423508&#4463.10975667174995&#4460.41014950381947&#4455.304105212311526&#4449.445696474514364, !- Feature Value 21
  EPWDataWSF,                             !- Feature Name 22
  Double,                                 !- Feature Data Type 22
  0.58999999999999997,                    !- Feature Value 22
  EPWDataMonthlyAvgDailyHighDrybulbs,     !- Feature Name 23
  String,                                 !- Feature Data Type 23
  47.41032258064516&#4446.58642857142857&#4455.15032258064517&#4453.708&#4472.80193548387098&#4488.67600000000002&#4486.1858064516129&#4485.87225806451613&#4482.082&#4463.18064516129033&#4448.73400000000001&#4448.87935483870968, !- Feature Value 23
  EPWDataMonthlyAvgDailyLowDrybulbs,      !- Feature Name 24
  String,                                 !- Feature Data Type 24
  19.347741935483874&#4419.856428571428573&#4430.316129032258065&#4431.112&#4447.41612903225806&#4457.901999999999994&#4459.063870967741934&#4460.956774193548384&#4452.352000000000004&#4438.41612903225806&#4427.002000000000002&#4423.02903225806451, !- Feature Value 24
  EPWDesignHeatingDrybulb,                !- Feature Name 25
  Double,                                 !- Feature Data Type 25
  12.02,                                  !- Feature Value 25
  EPWDesignHeatingWindspeed,              !- Feature Name 26
  Double,                                 !- Feature Data Type 26
  2.8062500000000004,                     !- Feature Value 26
  EPWDesignCoolingDrybulb,                !- Feature Name 27
  Double,                                 !- Feature Data Type 27
  91.939999999999998,                     !- Feature Value 27
  EPWDesignCoolingWetbulb,                !- Feature Name 28
  Double,                                 !- Feature Data Type 28
  59.95131430195849,                      !- Feature Value 28
  EPWDesignCoolingHumidityRatio,          !- Feature Name 29
  Double,                                 !- Feature Data Type 29
  0.0059161086834698092,                  !- Feature Value 29
  EPWDesignCoolingWindspeed,              !- Feature Name 30
  Double,                                 !- Feature Data Type 30
  3.7999999999999989,                     !- Feature Value 30
  EPWDesignDailyTemperatureRange,         !- Feature Name 31
  Double,                                 !- Feature Data Type 31
  24.915483870967748,                     !- Feature Value 31
  EPWDesignDehumidDrybulb,                !- Feature Name 32
  Double,                                 !- Feature Data Type 32
  67.996785714285721,                     !- Feature Value 32
  EPWDesignDehumidHumidityRatio,          !- Feature Name 33
  Double,                                 !- Feature Data Type 33
  0.012133744170488724,                   !- Feature Value 33
  EPWDesignCoolingDirectNormal,           !- Feature Name 34
  Double,                                 !- Feature Data Type 34
  985,                                    !- Feature Value 34
  EPWDesignCoolingDiffuseHorizontal,      !- Feature Name 35
  Double,                                 !- Feature Data Type 35
  84;                                     !- Feature Value 35

OS:Site,
<<<<<<< HEAD
  {5c56fb95-a1f6-4b99-a1e6-db7c9784b938}, !- Handle
=======
  {d90236b1-a08a-4a17-bdb7-927e76a45f1d}, !- Handle
>>>>>>> 039e157a
  Denver Intl Ap_CO_USA,                  !- Name
  39.83,                                  !- Latitude {deg}
  -104.65,                                !- Longitude {deg}
  -7,                                     !- Time Zone {hr}
  1650,                                   !- Elevation {m}
  ;                                       !- Terrain

OS:ClimateZones,
<<<<<<< HEAD
  {49391ed0-ac9c-44e0-860f-a47c7bf05300}, !- Handle
=======
  {7697529c-0aac-4eab-99c8-a365e42e33fd}, !- Handle
>>>>>>> 039e157a
  ,                                       !- Active Institution
  ,                                       !- Active Year
  ,                                       !- Climate Zone Institution Name 1
  ,                                       !- Climate Zone Document Name 1
  ,                                       !- Climate Zone Document Year 1
  ,                                       !- Climate Zone Value 1
  Building America,                       !- Climate Zone Institution Name 2
  ,                                       !- Climate Zone Document Name 2
  0,                                      !- Climate Zone Document Year 2
  Cold;                                   !- Climate Zone Value 2

OS:Site:WaterMainsTemperature,
<<<<<<< HEAD
  {bc0fcab3-0c31-4c7f-a3e9-9491e798451e}, !- Handle
=======
  {7bac6883-742a-4a1e-be4e-4384ff66a68c}, !- Handle
>>>>>>> 039e157a
  Correlation,                            !- Calculation Method
  ,                                       !- Temperature Schedule Name
  10.8753424657535,                       !- Annual Average Outdoor Air Temperature {C}
  23.1524007936508;                       !- Maximum Difference In Monthly Average Outdoor Air Temperatures {deltaC}

OS:RunPeriodControl:DaylightSavingTime,
<<<<<<< HEAD
  {e8242e7e-b4e6-4726-8fc3-4bfafab32cba}, !- Handle
=======
  {0dba0d9c-e04c-4e05-9065-fda4d126fdd1}, !- Handle
>>>>>>> 039e157a
  4/7,                                    !- Start Date
  10/26;                                  !- End Date

OS:Site:GroundTemperature:Deep,
<<<<<<< HEAD
  {317656db-4652-4893-a1a0-1ce83ad1b1b7}, !- Handle
=======
  {357bb0dd-c5a3-49f1-8aba-e62374cf3619}, !- Handle
>>>>>>> 039e157a
  10.8753424657535,                       !- January Deep Ground Temperature {C}
  10.8753424657535,                       !- February Deep Ground Temperature {C}
  10.8753424657535,                       !- March Deep Ground Temperature {C}
  10.8753424657535,                       !- April Deep Ground Temperature {C}
  10.8753424657535,                       !- May Deep Ground Temperature {C}
  10.8753424657535,                       !- June Deep Ground Temperature {C}
  10.8753424657535,                       !- July Deep Ground Temperature {C}
  10.8753424657535,                       !- August Deep Ground Temperature {C}
  10.8753424657535,                       !- September Deep Ground Temperature {C}
  10.8753424657535,                       !- October Deep Ground Temperature {C}
  10.8753424657535,                       !- November Deep Ground Temperature {C}
  10.8753424657535;                       !- December Deep Ground Temperature {C}

OS:Building,
<<<<<<< HEAD
  {c888c641-6d7e-454a-9017-0ed99015d09c}, !- Handle
=======
  {bb9e6e43-7c46-4d81-b177-3309747afb20}, !- Handle
>>>>>>> 039e157a
  Building 1,                             !- Name
  ,                                       !- Building Sector Type
  0,                                      !- North Axis {deg}
  ,                                       !- Nominal Floor to Floor Height {m}
  ,                                       !- Space Type Name
  ,                                       !- Default Construction Set Name
  ,                                       !- Default Schedule Set Name
  2,                                      !- Standards Number of Stories
  1,                                      !- Standards Number of Above Ground Stories
  ,                                       !- Standards Template
  singlefamilyattached,                   !- Standards Building Type
  4;                                      !- Standards Number of Living Units

OS:AdditionalProperties,
<<<<<<< HEAD
  {553ff38b-3813-4fdd-afe5-840214bf022a}, !- Handle
  {c888c641-6d7e-454a-9017-0ed99015d09c}, !- Object Name
  num_units,                              !- Feature Name 1
=======
  {a90167a0-6269-4019-a284-64bc969aab64}, !- Handle
  {bb9e6e43-7c46-4d81-b177-3309747afb20}, !- Object Name
  Total Units Represented,                !- Feature Name 1
>>>>>>> 039e157a
  Integer,                                !- Feature Data Type 1
  4,                                      !- Feature Value 1
  has_rear_units,                         !- Feature Name 2
  Boolean,                                !- Feature Data Type 2
  false,                                  !- Feature Value 2
  horz_location,                          !- Feature Name 3
  String,                                 !- Feature Data Type 3
  Left,                                   !- Feature Value 3
  num_floors,                             !- Feature Name 4
  Integer,                                !- Feature Data Type 4
  1,                                      !- Feature Value 4
  has_water_heater_flue,                  !- Feature Name 5
  Boolean,                                !- Feature Data Type 5
  true;                                   !- Feature Value 5

OS:ThermalZone,
<<<<<<< HEAD
  {19ee1cd1-057d-496e-bdc2-b3f6ebbadc7b}, !- Handle
=======
  {3dbeedce-2230-4cfa-ac59-c20b9ca47791}, !- Handle
>>>>>>> 039e157a
  living zone,                            !- Name
  ,                                       !- Multiplier
  ,                                       !- Ceiling Height {m}
  ,                                       !- Volume {m3}
  ,                                       !- Floor Area {m2}
  ,                                       !- Zone Inside Convection Algorithm
  ,                                       !- Zone Outside Convection Algorithm
  ,                                       !- Zone Conditioning Equipment List Name
<<<<<<< HEAD
  {e4414ff4-6398-45a3-a328-a425b3dad9bc}, !- Zone Air Inlet Port List
  {e641e55a-ec52-4a7e-9586-d73bf57c67ea}, !- Zone Air Exhaust Port List
  {5098f391-212b-425e-9ea4-c453dd4f00f4}, !- Zone Air Node Name
  {b3cad2fd-8e41-4dcd-9eab-62cab9880e7f}, !- Zone Return Air Port List
=======
  {4d7af2fd-6454-49dc-a279-86c29129a833}, !- Zone Air Inlet Port List
  {87d2e732-1eb5-4f0d-9d14-dd7dd247989c}, !- Zone Air Exhaust Port List
  {eeddb902-9fde-4eb1-8d13-c45198d45dc1}, !- Zone Air Node Name
  {b47c92a9-6c54-4825-b52f-cda666defd45}, !- Zone Return Air Port List
>>>>>>> 039e157a
  ,                                       !- Primary Daylighting Control Name
  ,                                       !- Fraction of Zone Controlled by Primary Daylighting Control
  ,                                       !- Secondary Daylighting Control Name
  ,                                       !- Fraction of Zone Controlled by Secondary Daylighting Control
  ,                                       !- Illuminance Map Name
  ,                                       !- Group Rendering Name
  ,                                       !- Thermostat Name
  No;                                     !- Use Ideal Air Loads

OS:Node,
<<<<<<< HEAD
  {60e9d506-84e2-4694-898d-89ac44ccb64a}, !- Handle
  Node 1,                                 !- Name
  {5098f391-212b-425e-9ea4-c453dd4f00f4}, !- Inlet Port
  ;                                       !- Outlet Port

OS:Connection,
  {5098f391-212b-425e-9ea4-c453dd4f00f4}, !- Handle
  {194e6aae-7ba9-4503-b0ab-694a4f695bb6}, !- Name
  {19ee1cd1-057d-496e-bdc2-b3f6ebbadc7b}, !- Source Object
  11,                                     !- Outlet Port
  {60e9d506-84e2-4694-898d-89ac44ccb64a}, !- Target Object
  2;                                      !- Inlet Port

OS:PortList,
  {e4414ff4-6398-45a3-a328-a425b3dad9bc}, !- Handle
  {70d16070-65f2-44ef-b947-b78a65c81fa4}, !- Name
  {19ee1cd1-057d-496e-bdc2-b3f6ebbadc7b}; !- HVAC Component

OS:PortList,
  {e641e55a-ec52-4a7e-9586-d73bf57c67ea}, !- Handle
  {82db5749-2bc0-4f22-9d17-4ea59de01844}, !- Name
  {19ee1cd1-057d-496e-bdc2-b3f6ebbadc7b}; !- HVAC Component

OS:PortList,
  {b3cad2fd-8e41-4dcd-9eab-62cab9880e7f}, !- Handle
  {c72e8dab-6574-444d-b981-4e7209af4856}, !- Name
  {19ee1cd1-057d-496e-bdc2-b3f6ebbadc7b}; !- HVAC Component

OS:Sizing:Zone,
  {c311de3e-f6aa-4395-8c09-6d17ae194350}, !- Handle
  {19ee1cd1-057d-496e-bdc2-b3f6ebbadc7b}, !- Zone or ZoneList Name
=======
  {e5e17e7a-f965-403d-a459-1e3722dd161d}, !- Handle
  Node 1,                                 !- Name
  {eeddb902-9fde-4eb1-8d13-c45198d45dc1}, !- Inlet Port
  ;                                       !- Outlet Port

OS:Connection,
  {eeddb902-9fde-4eb1-8d13-c45198d45dc1}, !- Handle
  {ac143336-b37d-4f12-95da-88bcf9c2aa53}, !- Name
  {3dbeedce-2230-4cfa-ac59-c20b9ca47791}, !- Source Object
  11,                                     !- Outlet Port
  {e5e17e7a-f965-403d-a459-1e3722dd161d}, !- Target Object
  2;                                      !- Inlet Port

OS:PortList,
  {4d7af2fd-6454-49dc-a279-86c29129a833}, !- Handle
  {a9a189be-c5b4-4ae0-b281-fcec061e8df9}, !- Name
  {3dbeedce-2230-4cfa-ac59-c20b9ca47791}; !- HVAC Component

OS:PortList,
  {87d2e732-1eb5-4f0d-9d14-dd7dd247989c}, !- Handle
  {59c07515-3026-492e-bc13-f40099fc39a2}, !- Name
  {3dbeedce-2230-4cfa-ac59-c20b9ca47791}; !- HVAC Component

OS:PortList,
  {b47c92a9-6c54-4825-b52f-cda666defd45}, !- Handle
  {241a3127-ecb9-415e-bed3-2981e6bdc226}, !- Name
  {3dbeedce-2230-4cfa-ac59-c20b9ca47791}; !- HVAC Component

OS:Sizing:Zone,
  {d83a0c62-0c40-4129-9d04-d060298e19e9}, !- Handle
  {3dbeedce-2230-4cfa-ac59-c20b9ca47791}, !- Zone or ZoneList Name
>>>>>>> 039e157a
  SupplyAirTemperature,                   !- Zone Cooling Design Supply Air Temperature Input Method
  14,                                     !- Zone Cooling Design Supply Air Temperature {C}
  11.11,                                  !- Zone Cooling Design Supply Air Temperature Difference {deltaC}
  SupplyAirTemperature,                   !- Zone Heating Design Supply Air Temperature Input Method
  40,                                     !- Zone Heating Design Supply Air Temperature {C}
  11.11,                                  !- Zone Heating Design Supply Air Temperature Difference {deltaC}
  0.0085,                                 !- Zone Cooling Design Supply Air Humidity Ratio {kg-H2O/kg-air}
  0.008,                                  !- Zone Heating Design Supply Air Humidity Ratio {kg-H2O/kg-air}
  ,                                       !- Zone Heating Sizing Factor
  ,                                       !- Zone Cooling Sizing Factor
  DesignDay,                              !- Cooling Design Air Flow Method
  ,                                       !- Cooling Design Air Flow Rate {m3/s}
  ,                                       !- Cooling Minimum Air Flow per Zone Floor Area {m3/s-m2}
  ,                                       !- Cooling Minimum Air Flow {m3/s}
  ,                                       !- Cooling Minimum Air Flow Fraction
  DesignDay,                              !- Heating Design Air Flow Method
  ,                                       !- Heating Design Air Flow Rate {m3/s}
  ,                                       !- Heating Maximum Air Flow per Zone Floor Area {m3/s-m2}
  ,                                       !- Heating Maximum Air Flow {m3/s}
  ,                                       !- Heating Maximum Air Flow Fraction
  ,                                       !- Design Zone Air Distribution Effectiveness in Cooling Mode
  ,                                       !- Design Zone Air Distribution Effectiveness in Heating Mode
  No,                                     !- Account for Dedicated Outdoor Air System
  NeutralSupplyAir,                       !- Dedicated Outdoor Air System Control Strategy
  autosize,                               !- Dedicated Outdoor Air Low Setpoint Temperature for Design {C}
  autosize;                               !- Dedicated Outdoor Air High Setpoint Temperature for Design {C}

OS:ZoneHVAC:EquipmentList,
<<<<<<< HEAD
  {1c1de728-708a-4fdd-a866-cd993133c573}, !- Handle
  Zone HVAC Equipment List 1,             !- Name
  {19ee1cd1-057d-496e-bdc2-b3f6ebbadc7b}; !- Thermal Zone

OS:Space,
  {c9eb6468-290f-4490-9a7c-7bba8c14748c}, !- Handle
  living space,                           !- Name
  {d0475ec7-1aa0-4c6c-b03a-651021d72bcf}, !- Space Type Name
=======
  {bde13482-f251-443e-80cb-7b5e66812b77}, !- Handle
  Zone HVAC Equipment List 1,             !- Name
  {3dbeedce-2230-4cfa-ac59-c20b9ca47791}; !- Thermal Zone

OS:Space,
  {e94b30c0-e711-4957-9dfa-8a188ca0e06a}, !- Handle
  living space,                           !- Name
  {ff16ee12-2147-440e-bcc0-402b5d70e8cb}, !- Space Type Name
>>>>>>> 039e157a
  ,                                       !- Default Construction Set Name
  ,                                       !- Default Schedule Set Name
  ,                                       !- Direction of Relative North {deg}
  ,                                       !- X Origin {m}
  ,                                       !- Y Origin {m}
  ,                                       !- Z Origin {m}
  ,                                       !- Building Story Name
<<<<<<< HEAD
  {19ee1cd1-057d-496e-bdc2-b3f6ebbadc7b}, !- Thermal Zone Name
  ,                                       !- Part of Total Floor Area
  ,                                       !- Design Specification Outdoor Air Object Name
  {cb3ce908-5893-48a6-bf9a-cb68dcad60ca}; !- Building Unit Name

OS:Surface,
  {a79d8fcd-5421-4271-9b40-10db8c63b659}, !- Handle
  Surface 1,                              !- Name
  Floor,                                  !- Surface Type
  ,                                       !- Construction Name
  {c9eb6468-290f-4490-9a7c-7bba8c14748c}, !- Space Name
  Surface,                                !- Outside Boundary Condition
  {fd757fc1-0143-4223-93cc-59f9eb3f3cbb}, !- Outside Boundary Condition Object
=======
  {3dbeedce-2230-4cfa-ac59-c20b9ca47791}, !- Thermal Zone Name
  ,                                       !- Part of Total Floor Area
  ,                                       !- Design Specification Outdoor Air Object Name
  {25f84639-b11a-478c-98ea-e8f3cf1c5c65}; !- Building Unit Name

OS:Surface,
  {41688602-ea5c-4d19-83c9-7719f4e34cc4}, !- Handle
  Surface 1,                              !- Name
  Floor,                                  !- Surface Type
  ,                                       !- Construction Name
  {e94b30c0-e711-4957-9dfa-8a188ca0e06a}, !- Space Name
  Surface,                                !- Outside Boundary Condition
  {41c890a0-c06c-4f04-b35a-a8ef68261b22}, !- Outside Boundary Condition Object
>>>>>>> 039e157a
  NoSun,                                  !- Sun Exposure
  NoWind,                                 !- Wind Exposure
  ,                                       !- View Factor to Ground
  ,                                       !- Number of Vertices
  0, -12.9315688143396, 0,                !- X,Y,Z Vertex 1 {m}
  0, 0, 0,                                !- X,Y,Z Vertex 2 {m}
  6.46578440716979, 0, 0,                 !- X,Y,Z Vertex 3 {m}
  6.46578440716979, -12.9315688143396, 0; !- X,Y,Z Vertex 4 {m}

OS:Surface,
<<<<<<< HEAD
  {65a5817b-c795-4f6d-ac98-8e49844f19d5}, !- Handle
  Surface 2,                              !- Name
  Wall,                                   !- Surface Type
  ,                                       !- Construction Name
  {c9eb6468-290f-4490-9a7c-7bba8c14748c}, !- Space Name
=======
  {a80644a4-96e7-42b6-b9d4-a0b7c3fe30bd}, !- Handle
  Surface 2,                              !- Name
  Wall,                                   !- Surface Type
  ,                                       !- Construction Name
  {e94b30c0-e711-4957-9dfa-8a188ca0e06a}, !- Space Name
>>>>>>> 039e157a
  Outdoors,                               !- Outside Boundary Condition
  ,                                       !- Outside Boundary Condition Object
  SunExposed,                             !- Sun Exposure
  WindExposed,                            !- Wind Exposure
  ,                                       !- View Factor to Ground
  ,                                       !- Number of Vertices
  0, 0, 2.4384,                           !- X,Y,Z Vertex 1 {m}
  0, 0, 0,                                !- X,Y,Z Vertex 2 {m}
  0, -12.9315688143396, 0,                !- X,Y,Z Vertex 3 {m}
  0, -12.9315688143396, 2.4384;           !- X,Y,Z Vertex 4 {m}

OS:Surface,
<<<<<<< HEAD
  {d42da87e-ec24-4395-aae7-55a9f3698c6c}, !- Handle
  Surface 3,                              !- Name
  Wall,                                   !- Surface Type
  ,                                       !- Construction Name
  {c9eb6468-290f-4490-9a7c-7bba8c14748c}, !- Space Name
=======
  {c320672a-9e28-4bf6-86fb-d58d5bfe5eb4}, !- Handle
  Surface 3,                              !- Name
  Wall,                                   !- Surface Type
  ,                                       !- Construction Name
  {e94b30c0-e711-4957-9dfa-8a188ca0e06a}, !- Space Name
>>>>>>> 039e157a
  Outdoors,                               !- Outside Boundary Condition
  ,                                       !- Outside Boundary Condition Object
  SunExposed,                             !- Sun Exposure
  WindExposed,                            !- Wind Exposure
  ,                                       !- View Factor to Ground
  ,                                       !- Number of Vertices
  6.46578440716979, 0, 2.4384,            !- X,Y,Z Vertex 1 {m}
  6.46578440716979, 0, 0,                 !- X,Y,Z Vertex 2 {m}
  0, 0, 0,                                !- X,Y,Z Vertex 3 {m}
  0, 0, 2.4384;                           !- X,Y,Z Vertex 4 {m}

OS:Surface,
<<<<<<< HEAD
  {b1fc8f98-b738-45e4-a518-ed3e1662db8f}, !- Handle
  Surface 4,                              !- Name
  Wall,                                   !- Surface Type
  ,                                       !- Construction Name
  {c9eb6468-290f-4490-9a7c-7bba8c14748c}, !- Space Name
  Adiabatic,                              !- Outside Boundary Condition
  ,                                       !- Outside Boundary Condition Object
=======
  {1cbb5042-6647-42ad-ae79-bc8750091a3d}, !- Handle
  Surface 4,                              !- Name
  Wall,                                   !- Surface Type
  ,                                       !- Construction Name
  {e94b30c0-e711-4957-9dfa-8a188ca0e06a}, !- Space Name
  Surface,                                !- Outside Boundary Condition
  {7af64754-59e5-4b90-8440-26c720234d56}, !- Outside Boundary Condition Object
>>>>>>> 039e157a
  NoSun,                                  !- Sun Exposure
  NoWind,                                 !- Wind Exposure
  ,                                       !- View Factor to Ground
  ,                                       !- Number of Vertices
  6.46578440716979, -12.9315688143396, 2.4384, !- X,Y,Z Vertex 1 {m}
  6.46578440716979, -12.9315688143396, 0, !- X,Y,Z Vertex 2 {m}
  6.46578440716979, 0, 0,                 !- X,Y,Z Vertex 3 {m}
  6.46578440716979, 0, 2.4384;            !- X,Y,Z Vertex 4 {m}

OS:Surface,
<<<<<<< HEAD
  {dd45b103-018f-476c-9013-435e353866f9}, !- Handle
  Surface 5,                              !- Name
  Wall,                                   !- Surface Type
  ,                                       !- Construction Name
  {c9eb6468-290f-4490-9a7c-7bba8c14748c}, !- Space Name
=======
  {1b54b883-138f-4243-ac13-e04529bdd138}, !- Handle
  Surface 5,                              !- Name
  Wall,                                   !- Surface Type
  ,                                       !- Construction Name
  {e94b30c0-e711-4957-9dfa-8a188ca0e06a}, !- Space Name
>>>>>>> 039e157a
  Outdoors,                               !- Outside Boundary Condition
  ,                                       !- Outside Boundary Condition Object
  SunExposed,                             !- Sun Exposure
  WindExposed,                            !- Wind Exposure
  ,                                       !- View Factor to Ground
  ,                                       !- Number of Vertices
  0, -12.9315688143396, 2.4384,           !- X,Y,Z Vertex 1 {m}
  0, -12.9315688143396, 0,                !- X,Y,Z Vertex 2 {m}
  6.46578440716979, -12.9315688143396, 0, !- X,Y,Z Vertex 3 {m}
  6.46578440716979, -12.9315688143396, 2.4384; !- X,Y,Z Vertex 4 {m}

OS:Surface,
<<<<<<< HEAD
  {b6b3372f-d2e0-4518-87bf-5e41e6f105de}, !- Handle
  Surface 6,                              !- Name
  RoofCeiling,                            !- Surface Type
  ,                                       !- Construction Name
  {c9eb6468-290f-4490-9a7c-7bba8c14748c}, !- Space Name
  Surface,                                !- Outside Boundary Condition
  {ce73b3d9-3538-40b1-965c-219656cbcf96}, !- Outside Boundary Condition Object
=======
  {b6274120-0611-4559-aab6-a8b4a94ece20}, !- Handle
  Surface 6,                              !- Name
  RoofCeiling,                            !- Surface Type
  ,                                       !- Construction Name
  {e94b30c0-e711-4957-9dfa-8a188ca0e06a}, !- Space Name
  Surface,                                !- Outside Boundary Condition
  {2ec6b196-bbe9-42e8-932c-1e80cf0c678c}, !- Outside Boundary Condition Object
>>>>>>> 039e157a
  NoSun,                                  !- Sun Exposure
  NoWind,                                 !- Wind Exposure
  ,                                       !- View Factor to Ground
  ,                                       !- Number of Vertices
  6.46578440716979, -12.9315688143396, 2.4384, !- X,Y,Z Vertex 1 {m}
  6.46578440716979, 0, 2.4384,            !- X,Y,Z Vertex 2 {m}
  0, 0, 2.4384,                           !- X,Y,Z Vertex 3 {m}
  0, -12.9315688143396, 2.4384;           !- X,Y,Z Vertex 4 {m}

OS:SpaceType,
<<<<<<< HEAD
  {d0475ec7-1aa0-4c6c-b03a-651021d72bcf}, !- Handle
=======
  {ff16ee12-2147-440e-bcc0-402b5d70e8cb}, !- Handle
>>>>>>> 039e157a
  Space Type 1,                           !- Name
  ,                                       !- Default Construction Set Name
  ,                                       !- Default Schedule Set Name
  ,                                       !- Group Rendering Name
  ,                                       !- Design Specification Outdoor Air Object Name
  ,                                       !- Standards Template
  ,                                       !- Standards Building Type
  living;                                 !- Standards Space Type

<<<<<<< HEAD
OS:Surface,
  {09a1345e-70d1-4c02-81ec-667e55ab0da5}, !- Handle
=======
OS:ThermalZone,
  {855b963d-897b-4b85-9333-2520f8559c32}, !- Handle
  living zone|unit 2,                     !- Name
  ,                                       !- Multiplier
  ,                                       !- Ceiling Height {m}
  ,                                       !- Volume {m3}
  ,                                       !- Floor Area {m2}
  ,                                       !- Zone Inside Convection Algorithm
  ,                                       !- Zone Outside Convection Algorithm
  ,                                       !- Zone Conditioning Equipment List Name
  {13c4b23f-6cd6-464c-94ac-e1d6bee21fa3}, !- Zone Air Inlet Port List
  {39acd255-164b-4b99-82db-98e70ea03573}, !- Zone Air Exhaust Port List
  {f16e8068-ab0c-40bb-8bc5-80522264c245}, !- Zone Air Node Name
  {b185acd3-ffbe-4d28-9998-30d8012785a4}, !- Zone Return Air Port List
  ,                                       !- Primary Daylighting Control Name
  ,                                       !- Fraction of Zone Controlled by Primary Daylighting Control
  ,                                       !- Secondary Daylighting Control Name
  ,                                       !- Fraction of Zone Controlled by Secondary Daylighting Control
  ,                                       !- Illuminance Map Name
  ,                                       !- Group Rendering Name
  ,                                       !- Thermostat Name
  No;                                     !- Use Ideal Air Loads

OS:Node,
  {844c4b71-2f13-41dc-a650-6640d21dd3ef}, !- Handle
  Node 2,                                 !- Name
  {f16e8068-ab0c-40bb-8bc5-80522264c245}, !- Inlet Port
  ;                                       !- Outlet Port

OS:Connection,
  {f16e8068-ab0c-40bb-8bc5-80522264c245}, !- Handle
  {a6fe94df-fc26-4bcb-823b-cf0010d7c4c7}, !- Name
  {855b963d-897b-4b85-9333-2520f8559c32}, !- Source Object
  11,                                     !- Outlet Port
  {844c4b71-2f13-41dc-a650-6640d21dd3ef}, !- Target Object
  2;                                      !- Inlet Port

OS:PortList,
  {13c4b23f-6cd6-464c-94ac-e1d6bee21fa3}, !- Handle
  {5b60f0fe-ae4d-4c50-9e23-649aa72edbc4}, !- Name
  {855b963d-897b-4b85-9333-2520f8559c32}; !- HVAC Component

OS:PortList,
  {39acd255-164b-4b99-82db-98e70ea03573}, !- Handle
  {c51d9337-30d5-46da-b9ce-ec8aa8a69244}, !- Name
  {855b963d-897b-4b85-9333-2520f8559c32}; !- HVAC Component

OS:PortList,
  {b185acd3-ffbe-4d28-9998-30d8012785a4}, !- Handle
  {8461ed2b-2d0f-4966-801f-cba403c5f199}, !- Name
  {855b963d-897b-4b85-9333-2520f8559c32}; !- HVAC Component

OS:Sizing:Zone,
  {a5fcb201-cacd-43a5-86d9-dd90059b923b}, !- Handle
  {855b963d-897b-4b85-9333-2520f8559c32}, !- Zone or ZoneList Name
  SupplyAirTemperature,                   !- Zone Cooling Design Supply Air Temperature Input Method
  14,                                     !- Zone Cooling Design Supply Air Temperature {C}
  11.11,                                  !- Zone Cooling Design Supply Air Temperature Difference {deltaC}
  SupplyAirTemperature,                   !- Zone Heating Design Supply Air Temperature Input Method
  40,                                     !- Zone Heating Design Supply Air Temperature {C}
  11.11,                                  !- Zone Heating Design Supply Air Temperature Difference {deltaC}
  0.0085,                                 !- Zone Cooling Design Supply Air Humidity Ratio {kg-H2O/kg-air}
  0.008,                                  !- Zone Heating Design Supply Air Humidity Ratio {kg-H2O/kg-air}
  ,                                       !- Zone Heating Sizing Factor
  ,                                       !- Zone Cooling Sizing Factor
  DesignDay,                              !- Cooling Design Air Flow Method
  ,                                       !- Cooling Design Air Flow Rate {m3/s}
  ,                                       !- Cooling Minimum Air Flow per Zone Floor Area {m3/s-m2}
  ,                                       !- Cooling Minimum Air Flow {m3/s}
  ,                                       !- Cooling Minimum Air Flow Fraction
  DesignDay,                              !- Heating Design Air Flow Method
  ,                                       !- Heating Design Air Flow Rate {m3/s}
  ,                                       !- Heating Maximum Air Flow per Zone Floor Area {m3/s-m2}
  ,                                       !- Heating Maximum Air Flow {m3/s}
  ,                                       !- Heating Maximum Air Flow Fraction
  ,                                       !- Design Zone Air Distribution Effectiveness in Cooling Mode
  ,                                       !- Design Zone Air Distribution Effectiveness in Heating Mode
  No,                                     !- Account for Dedicated Outdoor Air System
  NeutralSupplyAir,                       !- Dedicated Outdoor Air System Control Strategy
  autosize,                               !- Dedicated Outdoor Air Low Setpoint Temperature for Design {C}
  autosize;                               !- Dedicated Outdoor Air High Setpoint Temperature for Design {C}

OS:ZoneHVAC:EquipmentList,
  {a2e2679e-08e4-4179-988d-b3dc280f65de}, !- Handle
  Zone HVAC Equipment List 2,             !- Name
  {855b963d-897b-4b85-9333-2520f8559c32}; !- Thermal Zone

OS:Space,
  {56a8a949-4646-4123-ba0d-2ffaa31c49d2}, !- Handle
  living space|unit 2|story 1,            !- Name
  {ff16ee12-2147-440e-bcc0-402b5d70e8cb}, !- Space Type Name
  ,                                       !- Default Construction Set Name
  ,                                       !- Default Schedule Set Name
  -0,                                     !- Direction of Relative North {deg}
  0,                                      !- X Origin {m}
  0,                                      !- Y Origin {m}
  0,                                      !- Z Origin {m}
  ,                                       !- Building Story Name
  {855b963d-897b-4b85-9333-2520f8559c32}, !- Thermal Zone Name
  ,                                       !- Part of Total Floor Area
  ,                                       !- Design Specification Outdoor Air Object Name
  {16741c93-a1cf-4cf0-88a7-1340596f991c}; !- Building Unit Name

OS:Surface,
  {a0ad6c31-28ad-4a77-a2eb-b3d6e46a6a3d}, !- Handle
>>>>>>> 039e157a
  Surface 12,                             !- Name
  Floor,                                  !- Surface Type
  ,                                       !- Construction Name
<<<<<<< HEAD
  {c510eb42-cfd6-4939-afa4-45bcc00a9f17}, !- Space Name
  Foundation,                             !- Outside Boundary Condition
=======
  {56a8a949-4646-4123-ba0d-2ffaa31c49d2}, !- Space Name
  Surface,                                !- Outside Boundary Condition
  {08aea2f6-7750-4374-a6b0-df729dcc14a6}, !- Outside Boundary Condition Object
  NoSun,                                  !- Sun Exposure
  NoWind,                                 !- Wind Exposure
  ,                                       !- View Factor to Ground
  ,                                       !- Number of Vertices
  12.9315688143396, -12.9315688143396, 2.4384, !- X,Y,Z Vertex 1 {m}
  12.9315688143396, -12.9315688143396, 0, !- X,Y,Z Vertex 2 {m}
  12.9315688143396, 0, 0,                 !- X,Y,Z Vertex 3 {m}
  12.9315688143396, 0, 2.4384;            !- X,Y,Z Vertex 4 {m}

OS:Surface,
  {11fefcaa-7423-4b09-9fe8-5c46c576b263}, !- Handle
  Surface 13,                             !- Name
  Wall,                                   !- Surface Type
  ,                                       !- Construction Name
  {56a8a949-4646-4123-ba0d-2ffaa31c49d2}, !- Space Name
  Outdoors,                               !- Outside Boundary Condition
>>>>>>> 039e157a
  ,                                       !- Outside Boundary Condition Object
  NoSun,                                  !- Sun Exposure
  NoWind,                                 !- Wind Exposure
  ,                                       !- View Factor to Ground
  ,                                       !- Number of Vertices
  0, -12.9315688143396, -2.4384,          !- X,Y,Z Vertex 1 {m}
  0, 0, -2.4384,                          !- X,Y,Z Vertex 2 {m}
  6.46578440716979, 0, -2.4384,           !- X,Y,Z Vertex 3 {m}
  6.46578440716979, -12.9315688143396, -2.4384; !- X,Y,Z Vertex 4 {m}

OS:Surface,
<<<<<<< HEAD
  {87ab077a-26c5-479e-be5a-938eed67fb22}, !- Handle
  Surface 13,                             !- Name
  Wall,                                   !- Surface Type
  ,                                       !- Construction Name
  {c510eb42-cfd6-4939-afa4-45bcc00a9f17}, !- Space Name
  Foundation,                             !- Outside Boundary Condition
  ,                                       !- Outside Boundary Condition Object
=======
  {e138a14e-50af-4130-849d-42848a6587b5}, !- Handle
  Surface 14,                             !- Name
  RoofCeiling,                            !- Surface Type
  ,                                       !- Construction Name
  {56a8a949-4646-4123-ba0d-2ffaa31c49d2}, !- Space Name
  Surface,                                !- Outside Boundary Condition
  {35f5bde1-ed9b-4b53-80f6-f44eb65cfb25}, !- Outside Boundary Condition Object
>>>>>>> 039e157a
  NoSun,                                  !- Sun Exposure
  NoWind,                                 !- Wind Exposure
  ,                                       !- View Factor to Ground
  ,                                       !- Number of Vertices
  0, 0, 0,                                !- X,Y,Z Vertex 1 {m}
  0, 0, -2.4384,                          !- X,Y,Z Vertex 2 {m}
  0, -12.9315688143396, -2.4384,          !- X,Y,Z Vertex 3 {m}
  0, -12.9315688143396, 0;                !- X,Y,Z Vertex 4 {m}

OS:Surface,
<<<<<<< HEAD
  {097318cd-4f69-4f73-8e7f-676ee3f4c8bc}, !- Handle
  Surface 14,                             !- Name
  Wall,                                   !- Surface Type
  ,                                       !- Construction Name
  {c510eb42-cfd6-4939-afa4-45bcc00a9f17}, !- Space Name
  Foundation,                             !- Outside Boundary Condition
  ,                                       !- Outside Boundary Condition Object
  NoSun,                                  !- Sun Exposure
  NoWind,                                 !- Wind Exposure
  ,                                       !- View Factor to Ground
  ,                                       !- Number of Vertices
  6.46578440716979, 0, 0,                 !- X,Y,Z Vertex 1 {m}
  6.46578440716979, 0, -2.4384,           !- X,Y,Z Vertex 2 {m}
  0, 0, -2.4384,                          !- X,Y,Z Vertex 3 {m}
  0, 0, 0;                                !- X,Y,Z Vertex 4 {m}

OS:Surface,
  {51f3fb2b-4af9-4623-99fc-60b4b45fdbed}, !- Handle
=======
  {dd60e121-ada4-490b-a064-e4ca1bf183ce}, !- Handle
>>>>>>> 039e157a
  Surface 15,                             !- Name
  Wall,                                   !- Surface Type
  ,                                       !- Construction Name
<<<<<<< HEAD
  {c510eb42-cfd6-4939-afa4-45bcc00a9f17}, !- Space Name
  Adiabatic,                              !- Outside Boundary Condition
  ,                                       !- Outside Boundary Condition Object
=======
  {56a8a949-4646-4123-ba0d-2ffaa31c49d2}, !- Space Name
  Surface,                                !- Outside Boundary Condition
  {d0f9605e-7775-4211-be1a-672811413875}, !- Outside Boundary Condition Object
>>>>>>> 039e157a
  NoSun,                                  !- Sun Exposure
  NoWind,                                 !- Wind Exposure
  ,                                       !- View Factor to Ground
  ,                                       !- Number of Vertices
  6.46578440716979, -12.9315688143396, 0, !- X,Y,Z Vertex 1 {m}
  6.46578440716979, -12.9315688143396, -2.4384, !- X,Y,Z Vertex 2 {m}
  6.46578440716979, 0, -2.4384,           !- X,Y,Z Vertex 3 {m}
  6.46578440716979, 0, 0;                 !- X,Y,Z Vertex 4 {m}

OS:Surface,
<<<<<<< HEAD
  {8b7e3ef0-f8dd-4c82-9c04-b9f414c61abf}, !- Handle
  Surface 16,                             !- Name
  Wall,                                   !- Surface Type
  ,                                       !- Construction Name
  {c510eb42-cfd6-4939-afa4-45bcc00a9f17}, !- Space Name
  Foundation,                             !- Outside Boundary Condition
  ,                                       !- Outside Boundary Condition Object
=======
  {7af64754-59e5-4b90-8440-26c720234d56}, !- Handle
  Surface 16,                             !- Name
  Wall,                                   !- Surface Type
  ,                                       !- Construction Name
  {56a8a949-4646-4123-ba0d-2ffaa31c49d2}, !- Space Name
  Surface,                                !- Outside Boundary Condition
  {1cbb5042-6647-42ad-ae79-bc8750091a3d}, !- Outside Boundary Condition Object
>>>>>>> 039e157a
  NoSun,                                  !- Sun Exposure
  NoWind,                                 !- Wind Exposure
  ,                                       !- View Factor to Ground
  ,                                       !- Number of Vertices
  0, -12.9315688143396, 0,                !- X,Y,Z Vertex 1 {m}
  0, -12.9315688143396, -2.4384,          !- X,Y,Z Vertex 2 {m}
  6.46578440716979, -12.9315688143396, -2.4384, !- X,Y,Z Vertex 3 {m}
  6.46578440716979, -12.9315688143396, 0; !- X,Y,Z Vertex 4 {m}

OS:Surface,
<<<<<<< HEAD
  {fd757fc1-0143-4223-93cc-59f9eb3f3cbb}, !- Handle
=======
  {607630f8-f963-4a21-8f51-033e9f6ee68b}, !- Handle
>>>>>>> 039e157a
  Surface 17,                             !- Name
  RoofCeiling,                            !- Surface Type
  ,                                       !- Construction Name
<<<<<<< HEAD
  {c510eb42-cfd6-4939-afa4-45bcc00a9f17}, !- Space Name
  Surface,                                !- Outside Boundary Condition
  {a79d8fcd-5421-4271-9b40-10db8c63b659}, !- Outside Boundary Condition Object
  NoSun,                                  !- Sun Exposure
  NoWind,                                 !- Wind Exposure
  ,                                       !- View Factor to Ground
  ,                                       !- Number of Vertices
  6.46578440716979, -12.9315688143396, 0, !- X,Y,Z Vertex 1 {m}
  6.46578440716979, 0, 0,                 !- X,Y,Z Vertex 2 {m}
  0, 0, 0,                                !- X,Y,Z Vertex 3 {m}
  0, -12.9315688143396, 0;                !- X,Y,Z Vertex 4 {m}

OS:Space,
  {c510eb42-cfd6-4939-afa4-45bcc00a9f17}, !- Handle
  unfinished basement space,              !- Name
  {73d2c9bb-047f-45f7-b9bd-d7b52d9de3d2}, !- Space Type Name
  ,                                       !- Default Construction Set Name
  ,                                       !- Default Schedule Set Name
  ,                                       !- Direction of Relative North {deg}
  ,                                       !- X Origin {m}
  ,                                       !- Y Origin {m}
  ,                                       !- Z Origin {m}
  ,                                       !- Building Story Name
  {774a106a-943f-43a9-9773-2ef5a59683bb}; !- Thermal Zone Name

OS:ThermalZone,
  {774a106a-943f-43a9-9773-2ef5a59683bb}, !- Handle
  unfinished basement zone,               !- Name
=======
  {56a8a949-4646-4123-ba0d-2ffaa31c49d2}, !- Space Name
  Outdoors,                               !- Outside Boundary Condition
  ,                                       !- Outside Boundary Condition Object
  SunExposed,                             !- Sun Exposure
  WindExposed,                            !- Wind Exposure
  ,                                       !- View Factor to Ground
  ,                                       !- Number of Vertices
  12.9315688143396, 0, 2.4384,            !- X,Y,Z Vertex 1 {m}
  12.9315688143396, 0, 0,                 !- X,Y,Z Vertex 2 {m}
  6.46578440716979, 0, 0,                 !- X,Y,Z Vertex 3 {m}
  6.46578440716979, 0, 2.4384;            !- X,Y,Z Vertex 4 {m}

OS:ThermalZone,
  {65cdb525-c727-49ab-a0a6-37d9230d3453}, !- Handle
  living zone|unit 3,                     !- Name
>>>>>>> 039e157a
  ,                                       !- Multiplier
  ,                                       !- Ceiling Height {m}
  ,                                       !- Volume {m3}
  ,                                       !- Floor Area {m2}
  ,                                       !- Zone Inside Convection Algorithm
  ,                                       !- Zone Outside Convection Algorithm
  ,                                       !- Zone Conditioning Equipment List Name
<<<<<<< HEAD
  {078d363e-91ad-489c-bd1e-abeeb29e3fa1}, !- Zone Air Inlet Port List
  {528280d7-e585-44d5-b292-ac38cc014289}, !- Zone Air Exhaust Port List
  {73c6a63c-c535-4470-88ea-6bd42b9cbe98}, !- Zone Air Node Name
  {1891717f-3df4-4b3c-a172-eba6be01dcad}, !- Zone Return Air Port List
=======
  {e25fb74d-43ba-4d23-909f-2b056c3d5bb4}, !- Zone Air Inlet Port List
  {60972bf6-4c98-4ae9-a3e2-9f3dfcb32edf}, !- Zone Air Exhaust Port List
  {eeb0eaf4-3426-48d2-a3b9-7fd49550f8e2}, !- Zone Air Node Name
  {0248a9de-f57e-4af3-b2a7-eecb725f3910}, !- Zone Return Air Port List
>>>>>>> 039e157a
  ,                                       !- Primary Daylighting Control Name
  ,                                       !- Fraction of Zone Controlled by Primary Daylighting Control
  ,                                       !- Secondary Daylighting Control Name
  ,                                       !- Fraction of Zone Controlled by Secondary Daylighting Control
  ,                                       !- Illuminance Map Name
  ,                                       !- Group Rendering Name
  ,                                       !- Thermostat Name
  No;                                     !- Use Ideal Air Loads

OS:Node,
<<<<<<< HEAD
  {34224715-1782-4b07-b2d6-308b6e7996ef}, !- Handle
  Node 2,                                 !- Name
  {73c6a63c-c535-4470-88ea-6bd42b9cbe98}, !- Inlet Port
  ;                                       !- Outlet Port

OS:Connection,
  {73c6a63c-c535-4470-88ea-6bd42b9cbe98}, !- Handle
  {836b0ecf-a054-47ab-85ae-249db40fdf02}, !- Name
  {774a106a-943f-43a9-9773-2ef5a59683bb}, !- Source Object
  11,                                     !- Outlet Port
  {34224715-1782-4b07-b2d6-308b6e7996ef}, !- Target Object
  2;                                      !- Inlet Port

OS:PortList,
  {078d363e-91ad-489c-bd1e-abeeb29e3fa1}, !- Handle
  {daae82be-4dc6-441b-96cc-33c85dd5225a}, !- Name
  {774a106a-943f-43a9-9773-2ef5a59683bb}; !- HVAC Component

OS:PortList,
  {528280d7-e585-44d5-b292-ac38cc014289}, !- Handle
  {4ccbe90c-5754-4d1a-b6dc-35bcd5726d7c}, !- Name
  {774a106a-943f-43a9-9773-2ef5a59683bb}; !- HVAC Component

OS:PortList,
  {1891717f-3df4-4b3c-a172-eba6be01dcad}, !- Handle
  {c5a4ef4f-16fc-44f7-9448-629e2c300b23}, !- Name
  {774a106a-943f-43a9-9773-2ef5a59683bb}; !- HVAC Component

OS:Sizing:Zone,
  {ab71f115-0fdb-4a78-8442-c2fc6dcdc780}, !- Handle
  {774a106a-943f-43a9-9773-2ef5a59683bb}, !- Zone or ZoneList Name
=======
  {36f6c6fd-6bdc-4957-886e-4deb26cf4fb2}, !- Handle
  Node 3,                                 !- Name
  {eeb0eaf4-3426-48d2-a3b9-7fd49550f8e2}, !- Inlet Port
  ;                                       !- Outlet Port

OS:Connection,
  {eeb0eaf4-3426-48d2-a3b9-7fd49550f8e2}, !- Handle
  {37ec6183-f213-473a-a0e3-6787abfd0735}, !- Name
  {65cdb525-c727-49ab-a0a6-37d9230d3453}, !- Source Object
  11,                                     !- Outlet Port
  {36f6c6fd-6bdc-4957-886e-4deb26cf4fb2}, !- Target Object
  2;                                      !- Inlet Port

OS:PortList,
  {e25fb74d-43ba-4d23-909f-2b056c3d5bb4}, !- Handle
  {1c1fdd7c-9f0d-4326-9c0b-3f507ca30238}, !- Name
  {65cdb525-c727-49ab-a0a6-37d9230d3453}; !- HVAC Component

OS:PortList,
  {60972bf6-4c98-4ae9-a3e2-9f3dfcb32edf}, !- Handle
  {ab7f23c6-de72-4a37-a6ea-c9736827a2a7}, !- Name
  {65cdb525-c727-49ab-a0a6-37d9230d3453}; !- HVAC Component

OS:PortList,
  {0248a9de-f57e-4af3-b2a7-eecb725f3910}, !- Handle
  {2ce72275-39fb-42b4-b2b5-049753b1f011}, !- Name
  {65cdb525-c727-49ab-a0a6-37d9230d3453}; !- HVAC Component

OS:Sizing:Zone,
  {6f4de284-ae29-42a3-8f64-abbb7e90dbcc}, !- Handle
  {65cdb525-c727-49ab-a0a6-37d9230d3453}, !- Zone or ZoneList Name
>>>>>>> 039e157a
  SupplyAirTemperature,                   !- Zone Cooling Design Supply Air Temperature Input Method
  14,                                     !- Zone Cooling Design Supply Air Temperature {C}
  11.11,                                  !- Zone Cooling Design Supply Air Temperature Difference {deltaC}
  SupplyAirTemperature,                   !- Zone Heating Design Supply Air Temperature Input Method
  40,                                     !- Zone Heating Design Supply Air Temperature {C}
  11.11,                                  !- Zone Heating Design Supply Air Temperature Difference {deltaC}
  0.0085,                                 !- Zone Cooling Design Supply Air Humidity Ratio {kg-H2O/kg-air}
  0.008,                                  !- Zone Heating Design Supply Air Humidity Ratio {kg-H2O/kg-air}
  ,                                       !- Zone Heating Sizing Factor
  ,                                       !- Zone Cooling Sizing Factor
  DesignDay,                              !- Cooling Design Air Flow Method
  ,                                       !- Cooling Design Air Flow Rate {m3/s}
  ,                                       !- Cooling Minimum Air Flow per Zone Floor Area {m3/s-m2}
  ,                                       !- Cooling Minimum Air Flow {m3/s}
  ,                                       !- Cooling Minimum Air Flow Fraction
  DesignDay,                              !- Heating Design Air Flow Method
  ,                                       !- Heating Design Air Flow Rate {m3/s}
  ,                                       !- Heating Maximum Air Flow per Zone Floor Area {m3/s-m2}
  ,                                       !- Heating Maximum Air Flow {m3/s}
  ,                                       !- Heating Maximum Air Flow Fraction
  ,                                       !- Design Zone Air Distribution Effectiveness in Cooling Mode
  ,                                       !- Design Zone Air Distribution Effectiveness in Heating Mode
  No,                                     !- Account for Dedicated Outdoor Air System
  NeutralSupplyAir,                       !- Dedicated Outdoor Air System Control Strategy
  autosize,                               !- Dedicated Outdoor Air Low Setpoint Temperature for Design {C}
  autosize;                               !- Dedicated Outdoor Air High Setpoint Temperature for Design {C}

OS:ZoneHVAC:EquipmentList,
<<<<<<< HEAD
  {76dee674-eaea-4f5e-8515-a97c76c4b054}, !- Handle
  Zone HVAC Equipment List 2,             !- Name
  {774a106a-943f-43a9-9773-2ef5a59683bb}; !- Thermal Zone

OS:SpaceType,
  {73d2c9bb-047f-45f7-b9bd-d7b52d9de3d2}, !- Handle
  Space Type 2,                           !- Name
  ,                                       !- Default Construction Set Name
  ,                                       !- Default Schedule Set Name
  ,                                       !- Group Rendering Name
  ,                                       !- Design Specification Outdoor Air Object Name
  ,                                       !- Standards Template
  ,                                       !- Standards Building Type
  unfinished basement;                    !- Standards Space Type

OS:Surface,
  {ce73b3d9-3538-40b1-965c-219656cbcf96}, !- Handle
  Surface 7,                              !- Name
  Floor,                                  !- Surface Type
  ,                                       !- Construction Name
  {ed0985b7-280f-45e8-bf7f-fae3a113d096}, !- Space Name
  Surface,                                !- Outside Boundary Condition
  {b6b3372f-d2e0-4518-87bf-5e41e6f105de}, !- Outside Boundary Condition Object
=======
  {199bbd6a-2ee4-459a-a9bc-618b2123658b}, !- Handle
  Zone HVAC Equipment List 3,             !- Name
  {65cdb525-c727-49ab-a0a6-37d9230d3453}; !- Thermal Zone

OS:Space,
  {d52abc51-cba3-489e-9d12-13a409291a94}, !- Handle
  living space|unit 3|story 1,            !- Name
  {ff16ee12-2147-440e-bcc0-402b5d70e8cb}, !- Space Type Name
  ,                                       !- Default Construction Set Name
  ,                                       !- Default Schedule Set Name
  -0,                                     !- Direction of Relative North {deg}
  0,                                      !- X Origin {m}
  0,                                      !- Y Origin {m}
  0,                                      !- Z Origin {m}
  ,                                       !- Building Story Name
  {65cdb525-c727-49ab-a0a6-37d9230d3453}, !- Thermal Zone Name
  ,                                       !- Part of Total Floor Area
  ,                                       !- Design Specification Outdoor Air Object Name
  {bf00674f-1e7c-4af4-a42f-1362488be40b}; !- Building Unit Name

OS:Surface,
  {6ba80d23-1c09-4e0a-8ed7-c62acbd3f9cb}, !- Handle
  Surface 23,                             !- Name
  Wall,                                   !- Surface Type
  ,                                       !- Construction Name
  {d52abc51-cba3-489e-9d12-13a409291a94}, !- Space Name
  Surface,                                !- Outside Boundary Condition
  {45d8a8a8-2998-4217-9376-d847ee18fcfa}, !- Outside Boundary Condition Object
  NoSun,                                  !- Sun Exposure
  NoWind,                                 !- Wind Exposure
  ,                                       !- View Factor to Ground
  ,                                       !- Number of Vertices
  19.3973532215094, -12.9315688143396, 2.4384, !- X,Y,Z Vertex 1 {m}
  19.3973532215094, -12.9315688143396, 0, !- X,Y,Z Vertex 2 {m}
  19.3973532215094, 0, 0,                 !- X,Y,Z Vertex 3 {m}
  19.3973532215094, 0, 2.4384;            !- X,Y,Z Vertex 4 {m}

OS:Surface,
  {904538ad-5ac0-4255-b87a-c8f38c702d4e}, !- Handle
  Surface 24,                             !- Name
  Wall,                                   !- Surface Type
  ,                                       !- Construction Name
  {d52abc51-cba3-489e-9d12-13a409291a94}, !- Space Name
  Outdoors,                               !- Outside Boundary Condition
  ,                                       !- Outside Boundary Condition Object
  SunExposed,                             !- Sun Exposure
  WindExposed,                            !- Wind Exposure
  ,                                       !- View Factor to Ground
  ,                                       !- Number of Vertices
  12.9315688143396, -12.9315688143396, 2.4384, !- X,Y,Z Vertex 1 {m}
  12.9315688143396, -12.9315688143396, 0, !- X,Y,Z Vertex 2 {m}
  19.3973532215094, -12.9315688143396, 0, !- X,Y,Z Vertex 3 {m}
  19.3973532215094, -12.9315688143396, 2.4384; !- X,Y,Z Vertex 4 {m}

OS:Surface,
  {53bc5038-384a-4fcd-9609-6960d89492c1}, !- Handle
  Surface 25,                             !- Name
  RoofCeiling,                            !- Surface Type
  ,                                       !- Construction Name
  {d52abc51-cba3-489e-9d12-13a409291a94}, !- Space Name
  Surface,                                !- Outside Boundary Condition
  {ce883ded-72b6-405d-968b-ff04e642a84a}, !- Outside Boundary Condition Object
>>>>>>> 039e157a
  NoSun,                                  !- Sun Exposure
  NoWind,                                 !- Wind Exposure
  ,                                       !- View Factor to Ground
  ,                                       !- Number of Vertices
  0, -12.9315688143396, 2.4384,           !- X,Y,Z Vertex 1 {m}
  0, 0, 2.4384,                           !- X,Y,Z Vertex 2 {m}
  6.46578440716979, 0, 2.4384,            !- X,Y,Z Vertex 3 {m}
  6.46578440716979, -12.9315688143396, 2.4384; !- X,Y,Z Vertex 4 {m}

OS:Surface,
<<<<<<< HEAD
  {6ab1fbde-9317-4a0d-8c52-686d7ee0c89c}, !- Handle
  Surface 8,                              !- Name
  RoofCeiling,                            !- Surface Type
  ,                                       !- Construction Name
  {ed0985b7-280f-45e8-bf7f-fae3a113d096}, !- Space Name
  Outdoors,                               !- Outside Boundary Condition
  ,                                       !- Outside Boundary Condition Object
  SunExposed,                             !- Sun Exposure
  WindExposed,                            !- Wind Exposure
  ,                                       !- View Factor to Ground
  ,                                       !- Number of Vertices
  0, -6.46578440716979, 5.6712922035849,  !- X,Y,Z Vertex 1 {m}
  6.46578440716979, -6.46578440716979, 5.6712922035849, !- X,Y,Z Vertex 2 {m}
  6.46578440716979, 0, 2.4384,            !- X,Y,Z Vertex 3 {m}
  0, 0, 2.4384;                           !- X,Y,Z Vertex 4 {m}

OS:Surface,
  {ac60ec75-cbba-4b6d-b072-fb8ee46d312f}, !- Handle
  Surface 9,                              !- Name
  RoofCeiling,                            !- Surface Type
  ,                                       !- Construction Name
  {ed0985b7-280f-45e8-bf7f-fae3a113d096}, !- Space Name
  Outdoors,                               !- Outside Boundary Condition
  ,                                       !- Outside Boundary Condition Object
  SunExposed,                             !- Sun Exposure
  WindExposed,                            !- Wind Exposure
=======
  {0ff54eb8-7bbe-4b5b-bb2a-f2e0f3962dbf}, !- Handle
  Surface 26,                             !- Name
  Floor,                                  !- Surface Type
  ,                                       !- Construction Name
  {d52abc51-cba3-489e-9d12-13a409291a94}, !- Space Name
  Surface,                                !- Outside Boundary Condition
  {522eaa36-131f-437b-bdd1-17ea31abecce}, !- Outside Boundary Condition Object
  NoSun,                                  !- Sun Exposure
  NoWind,                                 !- Wind Exposure
>>>>>>> 039e157a
  ,                                       !- View Factor to Ground
  ,                                       !- Number of Vertices
  6.46578440716979, -6.46578440716979, 5.6712922035849, !- X,Y,Z Vertex 1 {m}
  0, -6.46578440716979, 5.6712922035849,  !- X,Y,Z Vertex 2 {m}
  0, -12.9315688143396, 2.4384,           !- X,Y,Z Vertex 3 {m}
  6.46578440716979, -12.9315688143396, 2.4384; !- X,Y,Z Vertex 4 {m}

OS:Surface,
<<<<<<< HEAD
  {28e2f0f0-0404-4d8f-9783-feb521193dba}, !- Handle
  Surface 10,                             !- Name
  Wall,                                   !- Surface Type
  ,                                       !- Construction Name
  {ed0985b7-280f-45e8-bf7f-fae3a113d096}, !- Space Name
  Outdoors,                               !- Outside Boundary Condition
  ,                                       !- Outside Boundary Condition Object
  SunExposed,                             !- Sun Exposure
  WindExposed,                            !- Wind Exposure
=======
  {08aea2f6-7750-4374-a6b0-df729dcc14a6}, !- Handle
  Surface 27,                             !- Name
  Wall,                                   !- Surface Type
  ,                                       !- Construction Name
  {d52abc51-cba3-489e-9d12-13a409291a94}, !- Space Name
  Surface,                                !- Outside Boundary Condition
  {a0ad6c31-28ad-4a77-a2eb-b3d6e46a6a3d}, !- Outside Boundary Condition Object
  NoSun,                                  !- Sun Exposure
  NoWind,                                 !- Wind Exposure
>>>>>>> 039e157a
  ,                                       !- View Factor to Ground
  ,                                       !- Number of Vertices
  0, -6.46578440716979, 5.6712922035849,  !- X,Y,Z Vertex 1 {m}
  0, 0, 2.4384,                           !- X,Y,Z Vertex 2 {m}
  0, -12.9315688143396, 2.4384;           !- X,Y,Z Vertex 3 {m}

OS:Surface,
<<<<<<< HEAD
  {cdffaed2-fd40-48df-920d-bb1dd15c7757}, !- Handle
  Surface 11,                             !- Name
  Wall,                                   !- Surface Type
  ,                                       !- Construction Name
  {ed0985b7-280f-45e8-bf7f-fae3a113d096}, !- Space Name
  Adiabatic,                              !- Outside Boundary Condition
  ,                                       !- Outside Boundary Condition Object
  NoSun,                                  !- Sun Exposure
  NoWind,                                 !- Wind Exposure
  ,                                       !- View Factor to Ground
  ,                                       !- Number of Vertices
  6.46578440716979, -6.46578440716979, 5.6712922035849, !- X,Y,Z Vertex 1 {m}
  6.46578440716979, -12.9315688143396, 2.4384, !- X,Y,Z Vertex 2 {m}
  6.46578440716979, 0, 2.4384;            !- X,Y,Z Vertex 3 {m}

OS:Space,
  {ed0985b7-280f-45e8-bf7f-fae3a113d096}, !- Handle
  unfinished attic space,                 !- Name
  {84b9574f-49eb-4674-af83-99ce8e4e59c0}, !- Space Type Name
  ,                                       !- Default Construction Set Name
  ,                                       !- Default Schedule Set Name
  ,                                       !- Direction of Relative North {deg}
  ,                                       !- X Origin {m}
  ,                                       !- Y Origin {m}
  ,                                       !- Z Origin {m}
  ,                                       !- Building Story Name
  {e3164739-29b8-4ffc-bc2e-ce237989d29f}; !- Thermal Zone Name

OS:ThermalZone,
  {e3164739-29b8-4ffc-bc2e-ce237989d29f}, !- Handle
  unfinished attic zone,                  !- Name
=======
  {70b8b3ef-f7f7-4fa6-9c25-c552076ed68f}, !- Handle
  Surface 28,                             !- Name
  Wall,                                   !- Surface Type
  ,                                       !- Construction Name
  {d52abc51-cba3-489e-9d12-13a409291a94}, !- Space Name
  Outdoors,                               !- Outside Boundary Condition
  ,                                       !- Outside Boundary Condition Object
  SunExposed,                             !- Sun Exposure
  WindExposed,                            !- Wind Exposure
  ,                                       !- View Factor to Ground
  ,                                       !- Number of Vertices
  19.3973532215094, 0, 2.4384,            !- X,Y,Z Vertex 1 {m}
  19.3973532215094, 0, 0,                 !- X,Y,Z Vertex 2 {m}
  12.9315688143396, 0, 0,                 !- X,Y,Z Vertex 3 {m}
  12.9315688143396, 0, 2.4384;            !- X,Y,Z Vertex 4 {m}

OS:ThermalZone,
  {282ce73a-0b27-4d3b-b328-df2c85dc5ed3}, !- Handle
  living zone|unit 4,                     !- Name
>>>>>>> 039e157a
  ,                                       !- Multiplier
  ,                                       !- Ceiling Height {m}
  ,                                       !- Volume {m3}
  ,                                       !- Floor Area {m2}
  ,                                       !- Zone Inside Convection Algorithm
  ,                                       !- Zone Outside Convection Algorithm
  ,                                       !- Zone Conditioning Equipment List Name
<<<<<<< HEAD
  {c8adb21e-25e1-42a0-b95e-71eb4b53d1f6}, !- Zone Air Inlet Port List
  {820a5dc5-e386-47d7-a657-c01e56cd96c0}, !- Zone Air Exhaust Port List
  {f5a1dde2-b83e-47ff-9f6e-fd817dbe3015}, !- Zone Air Node Name
  {3b819d89-36ef-49d8-b456-9eba71df491c}, !- Zone Return Air Port List
=======
  {78382ad0-d649-424b-b1e9-71f5adf3bae9}, !- Zone Air Inlet Port List
  {6134f34d-1383-4e8a-a146-d1cb3eaa5cef}, !- Zone Air Exhaust Port List
  {2b034ec7-e809-4c5d-8d13-b1210c15c4ec}, !- Zone Air Node Name
  {6f38f749-f800-4909-8dab-0ff76d2a6d9b}, !- Zone Return Air Port List
>>>>>>> 039e157a
  ,                                       !- Primary Daylighting Control Name
  ,                                       !- Fraction of Zone Controlled by Primary Daylighting Control
  ,                                       !- Secondary Daylighting Control Name
  ,                                       !- Fraction of Zone Controlled by Secondary Daylighting Control
  ,                                       !- Illuminance Map Name
  ,                                       !- Group Rendering Name
  ,                                       !- Thermostat Name
  No;                                     !- Use Ideal Air Loads

OS:Node,
<<<<<<< HEAD
  {28340c50-aaf4-41cb-b34b-b9509ce3799a}, !- Handle
  Node 3,                                 !- Name
  {f5a1dde2-b83e-47ff-9f6e-fd817dbe3015}, !- Inlet Port
  ;                                       !- Outlet Port

OS:Connection,
  {f5a1dde2-b83e-47ff-9f6e-fd817dbe3015}, !- Handle
  {023d6614-456b-47b2-bb34-f6fe5a252aa5}, !- Name
  {e3164739-29b8-4ffc-bc2e-ce237989d29f}, !- Source Object
  11,                                     !- Outlet Port
  {28340c50-aaf4-41cb-b34b-b9509ce3799a}, !- Target Object
  2;                                      !- Inlet Port

OS:PortList,
  {c8adb21e-25e1-42a0-b95e-71eb4b53d1f6}, !- Handle
  {bdb226b4-9f42-423e-ae29-884966b3ca0a}, !- Name
  {e3164739-29b8-4ffc-bc2e-ce237989d29f}; !- HVAC Component

OS:PortList,
  {820a5dc5-e386-47d7-a657-c01e56cd96c0}, !- Handle
  {f4d78b8d-c337-477f-ab2f-b2b07861efc6}, !- Name
  {e3164739-29b8-4ffc-bc2e-ce237989d29f}; !- HVAC Component

OS:PortList,
  {3b819d89-36ef-49d8-b456-9eba71df491c}, !- Handle
  {57286152-76a7-4906-8643-88afafbe3448}, !- Name
  {e3164739-29b8-4ffc-bc2e-ce237989d29f}; !- HVAC Component

OS:Sizing:Zone,
  {6ffe5a4f-31c9-486c-a628-095b8a2ea1a2}, !- Handle
  {e3164739-29b8-4ffc-bc2e-ce237989d29f}, !- Zone or ZoneList Name
=======
  {f882298c-273e-4040-8108-bfdb512c670b}, !- Handle
  Node 4,                                 !- Name
  {2b034ec7-e809-4c5d-8d13-b1210c15c4ec}, !- Inlet Port
  ;                                       !- Outlet Port

OS:Connection,
  {2b034ec7-e809-4c5d-8d13-b1210c15c4ec}, !- Handle
  {73710f50-1a20-45e4-9ab6-60b5a474a270}, !- Name
  {282ce73a-0b27-4d3b-b328-df2c85dc5ed3}, !- Source Object
  11,                                     !- Outlet Port
  {f882298c-273e-4040-8108-bfdb512c670b}, !- Target Object
  2;                                      !- Inlet Port

OS:PortList,
  {78382ad0-d649-424b-b1e9-71f5adf3bae9}, !- Handle
  {b5429728-b85e-469e-ab39-d9d976289fcd}, !- Name
  {282ce73a-0b27-4d3b-b328-df2c85dc5ed3}; !- HVAC Component

OS:PortList,
  {6134f34d-1383-4e8a-a146-d1cb3eaa5cef}, !- Handle
  {ecbf2146-ae3c-4838-9114-10128d175932}, !- Name
  {282ce73a-0b27-4d3b-b328-df2c85dc5ed3}; !- HVAC Component

OS:PortList,
  {6f38f749-f800-4909-8dab-0ff76d2a6d9b}, !- Handle
  {159d9a46-97c6-43c7-ada6-a148aa6e1e9d}, !- Name
  {282ce73a-0b27-4d3b-b328-df2c85dc5ed3}; !- HVAC Component

OS:Sizing:Zone,
  {2f8cd0ae-f164-47aa-98a0-e98f1721f3ce}, !- Handle
  {282ce73a-0b27-4d3b-b328-df2c85dc5ed3}, !- Zone or ZoneList Name
>>>>>>> 039e157a
  SupplyAirTemperature,                   !- Zone Cooling Design Supply Air Temperature Input Method
  14,                                     !- Zone Cooling Design Supply Air Temperature {C}
  11.11,                                  !- Zone Cooling Design Supply Air Temperature Difference {deltaC}
  SupplyAirTemperature,                   !- Zone Heating Design Supply Air Temperature Input Method
  40,                                     !- Zone Heating Design Supply Air Temperature {C}
  11.11,                                  !- Zone Heating Design Supply Air Temperature Difference {deltaC}
  0.0085,                                 !- Zone Cooling Design Supply Air Humidity Ratio {kg-H2O/kg-air}
  0.008,                                  !- Zone Heating Design Supply Air Humidity Ratio {kg-H2O/kg-air}
  ,                                       !- Zone Heating Sizing Factor
  ,                                       !- Zone Cooling Sizing Factor
  DesignDay,                              !- Cooling Design Air Flow Method
  ,                                       !- Cooling Design Air Flow Rate {m3/s}
  ,                                       !- Cooling Minimum Air Flow per Zone Floor Area {m3/s-m2}
  ,                                       !- Cooling Minimum Air Flow {m3/s}
  ,                                       !- Cooling Minimum Air Flow Fraction
  DesignDay,                              !- Heating Design Air Flow Method
  ,                                       !- Heating Design Air Flow Rate {m3/s}
  ,                                       !- Heating Maximum Air Flow per Zone Floor Area {m3/s-m2}
  ,                                       !- Heating Maximum Air Flow {m3/s}
  ,                                       !- Heating Maximum Air Flow Fraction
  ,                                       !- Design Zone Air Distribution Effectiveness in Cooling Mode
  ,                                       !- Design Zone Air Distribution Effectiveness in Heating Mode
  No,                                     !- Account for Dedicated Outdoor Air System
  NeutralSupplyAir,                       !- Dedicated Outdoor Air System Control Strategy
  autosize,                               !- Dedicated Outdoor Air Low Setpoint Temperature for Design {C}
  autosize;                               !- Dedicated Outdoor Air High Setpoint Temperature for Design {C}

OS:ZoneHVAC:EquipmentList,
<<<<<<< HEAD
  {6f6e8679-a1e9-4368-b2bf-dfe67c8c8264}, !- Handle
  Zone HVAC Equipment List 3,             !- Name
  {e3164739-29b8-4ffc-bc2e-ce237989d29f}; !- Thermal Zone

OS:SpaceType,
  {84b9574f-49eb-4674-af83-99ce8e4e59c0}, !- Handle
  Space Type 3,                           !- Name
  ,                                       !- Default Construction Set Name
  ,                                       !- Default Schedule Set Name
  ,                                       !- Group Rendering Name
  ,                                       !- Design Specification Outdoor Air Object Name
  ,                                       !- Standards Template
  ,                                       !- Standards Building Type
  unfinished attic;                       !- Standards Space Type

OS:BuildingUnit,
  {cb3ce908-5893-48a6-bf9a-cb68dcad60ca}, !- Handle
  unit 1,                                 !- Name
  ,                                       !- Rendering Color
  Residential;                            !- Building Unit Type

OS:AdditionalProperties,
  {183e0e73-a322-432a-bf0e-eaa903a66207}, !- Handle
  {cb3ce908-5893-48a6-bf9a-cb68dcad60ca}, !- Object Name
  NumberOfBedrooms,                       !- Feature Name 1
  Integer,                                !- Feature Data Type 1
  3,                                      !- Feature Value 1
  NumberOfBathrooms,                      !- Feature Name 2
  Double,                                 !- Feature Data Type 2
  2,                                      !- Feature Value 2
  NumberOfOccupants,                      !- Feature Name 3
  Double,                                 !- Feature Data Type 3
  3.3900000000000001;                     !- Feature Value 3

OS:External:File,
  {79753e37-53ca-4cb5-8614-fd7fd9632b0a}, !- Handle
  8760.csv,                               !- Name
  8760.csv;                               !- File Name

OS:Schedule:Day,
  {d170c4cd-b528-4086-9dfa-0771dc918347}, !- Handle
  Schedule Day 1,                         !- Name
  ,                                       !- Schedule Type Limits Name
  ,                                       !- Interpolate to Timestep
  24,                                     !- Hour 1
  0,                                      !- Minute 1
  0;                                      !- Value Until Time 1

OS:Schedule:Day,
  {f786a2bb-8ddd-4a72-8ceb-eefd8ca9d628}, !- Handle
  Schedule Day 2,                         !- Name
  ,                                       !- Schedule Type Limits Name
  ,                                       !- Interpolate to Timestep
  24,                                     !- Hour 1
  0,                                      !- Minute 1
  1;                                      !- Value Until Time 1

OS:Schedule:File,
  {ecd247a6-8c29-4cde-a660-604bfda3819b}, !- Handle
  occupants,                              !- Name
  {9f6bb7af-8fd5-46a6-9f02-8c94c629980f}, !- Schedule Type Limits Name
  {79753e37-53ca-4cb5-8614-fd7fd9632b0a}, !- External File Name
  1,                                      !- Column Number
  1,                                      !- Rows to Skip at Top
  8760,                                   !- Number of Hours of Data
  ,                                       !- Column Separator
  ,                                       !- Interpolate to Timestep
  60;                                     !- Minutes per Item

OS:Schedule:Ruleset,
  {fa823400-07cc-492e-9a3c-f65b39acd642}, !- Handle
  Schedule Ruleset 1,                     !- Name
  {1ce022e7-13d0-4489-9125-ca07db0c9e07}, !- Schedule Type Limits Name
  {9ed89178-7fac-4635-aa9c-f46991f41d8b}; !- Default Day Schedule Name

OS:Schedule:Day,
  {9ed89178-7fac-4635-aa9c-f46991f41d8b}, !- Handle
  Schedule Day 3,                         !- Name
  {1ce022e7-13d0-4489-9125-ca07db0c9e07}, !- Schedule Type Limits Name
  ,                                       !- Interpolate to Timestep
  24,                                     !- Hour 1
  0,                                      !- Minute 1
  112.539290946133;                       !- Value Until Time 1

OS:People:Definition,
  {6685623a-4b5f-4dc9-a997-236eee516bb6}, !- Handle
  res occupants|living space,             !- Name
  People,                                 !- Number of People Calculation Method
  3.39,                                   !- Number of People {people}
  ,                                       !- People per Space Floor Area {person/m2}
  ,                                       !- Space Floor Area per Person {m2/person}
  0.319734,                               !- Fraction Radiant
  0.573,                                  !- Sensible Heat Fraction
  0,                                      !- Carbon Dioxide Generation Rate {m3/s-W}
  No,                                     !- Enable ASHRAE 55 Comfort Warnings
  ZoneAveraged;                           !- Mean Radiant Temperature Calculation Type

OS:People,
  {72ad25fc-853e-41a7-b13a-be806c4a8bc5}, !- Handle
  res occupants|living space,             !- Name
  {6685623a-4b5f-4dc9-a997-236eee516bb6}, !- People Definition Name
  {c9eb6468-290f-4490-9a7c-7bba8c14748c}, !- Space or SpaceType Name
  {ecd247a6-8c29-4cde-a660-604bfda3819b}, !- Number of People Schedule Name
  {fa823400-07cc-492e-9a3c-f65b39acd642}, !- Activity Level Schedule Name
  ,                                       !- Surface Name/Angle Factor List Name
  ,                                       !- Work Efficiency Schedule Name
  ,                                       !- Clothing Insulation Schedule Name
  ,                                       !- Air Velocity Schedule Name
  1;                                      !- Multiplier

OS:ScheduleTypeLimits,
  {1ce022e7-13d0-4489-9125-ca07db0c9e07}, !- Handle
  ActivityLevel,                          !- Name
  0,                                      !- Lower Limit Value
  ,                                       !- Upper Limit Value
  Continuous,                             !- Numeric Type
  ActivityLevel;                          !- Unit Type

OS:ScheduleTypeLimits,
  {9f6bb7af-8fd5-46a6-9f02-8c94c629980f}, !- Handle
  Fractional,                             !- Name
  0,                                      !- Lower Limit Value
  1,                                      !- Upper Limit Value
  Continuous;                             !- Numeric Type

OS:PlantLoop,
  {5feb6d85-3989-4866-aab2-7357d69d08b7}, !- Handle
  Domestic Hot Water Loop,                !- Name
=======
  {995c6d3e-f696-4a8a-89f4-ec5aad59d0bf}, !- Handle
  Zone HVAC Equipment List 4,             !- Name
  {282ce73a-0b27-4d3b-b328-df2c85dc5ed3}; !- Thermal Zone

OS:Space,
  {eaf8e3b1-5eac-4d35-970c-e340d47d1dd2}, !- Handle
  living space|unit 4|story 1,            !- Name
  {ff16ee12-2147-440e-bcc0-402b5d70e8cb}, !- Space Type Name
  ,                                       !- Default Construction Set Name
  ,                                       !- Default Schedule Set Name
  -0,                                     !- Direction of Relative North {deg}
  0,                                      !- X Origin {m}
  0,                                      !- Y Origin {m}
  0,                                      !- Z Origin {m}
  ,                                       !- Building Story Name
  {282ce73a-0b27-4d3b-b328-df2c85dc5ed3}, !- Thermal Zone Name
  ,                                       !- Part of Total Floor Area
  ,                                       !- Design Specification Outdoor Air Object Name
  {4dffdec3-4b10-4a09-ad57-2da68ab01365}; !- Building Unit Name

OS:Surface,
  {828e7843-a52f-449c-ac98-51a3a882c00f}, !- Handle
  Surface 34,                             !- Name
  Wall,                                   !- Surface Type
  ,                                       !- Construction Name
  {eaf8e3b1-5eac-4d35-970c-e340d47d1dd2}, !- Space Name
  Outdoors,                               !- Outside Boundary Condition
  ,                                       !- Outside Boundary Condition Object
  SunExposed,                             !- Sun Exposure
  WindExposed,                            !- Wind Exposure
  ,                                       !- View Factor to Ground
  ,                                       !- Number of Vertices
  25.8631376286792, -12.9315688143396, 2.4384, !- X,Y,Z Vertex 1 {m}
  25.8631376286792, -12.9315688143396, 0, !- X,Y,Z Vertex 2 {m}
  25.8631376286792, 0, 0,                 !- X,Y,Z Vertex 3 {m}
  25.8631376286792, 0, 2.4384;            !- X,Y,Z Vertex 4 {m}

OS:Surface,
  {3516c47b-5e27-4a44-9fcc-8e4e327ed8f1}, !- Handle
  Surface 35,                             !- Name
  Wall,                                   !- Surface Type
  ,                                       !- Construction Name
  {eaf8e3b1-5eac-4d35-970c-e340d47d1dd2}, !- Space Name
  Outdoors,                               !- Outside Boundary Condition
  ,                                       !- Outside Boundary Condition Object
  SunExposed,                             !- Sun Exposure
  WindExposed,                            !- Wind Exposure
  ,                                       !- View Factor to Ground
  ,                                       !- Number of Vertices
  19.3973532215094, -12.9315688143396, 2.4384, !- X,Y,Z Vertex 1 {m}
  19.3973532215094, -12.9315688143396, 0, !- X,Y,Z Vertex 2 {m}
  25.8631376286792, -12.9315688143396, 0, !- X,Y,Z Vertex 3 {m}
  25.8631376286792, -12.9315688143396, 2.4384; !- X,Y,Z Vertex 4 {m}

OS:Surface,
  {4654d19f-8b72-4c20-8f40-a131a4a0982a}, !- Handle
  Surface 36,                             !- Name
  RoofCeiling,                            !- Surface Type
  ,                                       !- Construction Name
  {eaf8e3b1-5eac-4d35-970c-e340d47d1dd2}, !- Space Name
  Surface,                                !- Outside Boundary Condition
  {2d8fb2a8-3a9b-4f45-94eb-e489bb63b150}, !- Outside Boundary Condition Object
  NoSun,                                  !- Sun Exposure
  NoWind,                                 !- Wind Exposure
  ,                                       !- View Factor to Ground
  ,                                       !- Number of Vertices
  25.8631376286792, -12.9315688143396, 2.4384, !- X,Y,Z Vertex 1 {m}
  25.8631376286792, 0, 2.4384,            !- X,Y,Z Vertex 2 {m}
  19.3973532215094, 0, 2.4384,            !- X,Y,Z Vertex 3 {m}
  19.3973532215094, -12.9315688143396, 2.4384; !- X,Y,Z Vertex 4 {m}

OS:Surface,
  {a54aef23-23fb-4c56-bd7a-c7af2cc9e3a7}, !- Handle
  Surface 37,                             !- Name
  Floor,                                  !- Surface Type
  ,                                       !- Construction Name
  {eaf8e3b1-5eac-4d35-970c-e340d47d1dd2}, !- Space Name
  Surface,                                !- Outside Boundary Condition
  {f36f23af-f721-4786-86f3-d80f8ede285f}, !- Outside Boundary Condition Object
  NoSun,                                  !- Sun Exposure
  NoWind,                                 !- Wind Exposure
  ,                                       !- View Factor to Ground
  ,                                       !- Number of Vertices
  19.3973532215094, -12.9315688143396, 0, !- X,Y,Z Vertex 1 {m}
  19.3973532215094, 0, 0,                 !- X,Y,Z Vertex 2 {m}
  25.8631376286792, 0, 0,                 !- X,Y,Z Vertex 3 {m}
  25.8631376286792, -12.9315688143396, 0; !- X,Y,Z Vertex 4 {m}

OS:Surface,
  {45d8a8a8-2998-4217-9376-d847ee18fcfa}, !- Handle
  Surface 38,                             !- Name
  Wall,                                   !- Surface Type
  ,                                       !- Construction Name
  {eaf8e3b1-5eac-4d35-970c-e340d47d1dd2}, !- Space Name
  Surface,                                !- Outside Boundary Condition
  {6ba80d23-1c09-4e0a-8ed7-c62acbd3f9cb}, !- Outside Boundary Condition Object
  NoSun,                                  !- Sun Exposure
  NoWind,                                 !- Wind Exposure
  ,                                       !- View Factor to Ground
  ,                                       !- Number of Vertices
  19.3973532215094, 0, 2.4384,            !- X,Y,Z Vertex 1 {m}
  19.3973532215094, 0, 0,                 !- X,Y,Z Vertex 2 {m}
  19.3973532215094, -12.9315688143396, 0, !- X,Y,Z Vertex 3 {m}
  19.3973532215094, -12.9315688143396, 2.4384; !- X,Y,Z Vertex 4 {m}

OS:Surface,
  {4c933ae5-f3a9-4f0f-94da-2aa6b9d43246}, !- Handle
  Surface 39,                             !- Name
  Wall,                                   !- Surface Type
  ,                                       !- Construction Name
  {eaf8e3b1-5eac-4d35-970c-e340d47d1dd2}, !- Space Name
  Outdoors,                               !- Outside Boundary Condition
  ,                                       !- Outside Boundary Condition Object
  SunExposed,                             !- Sun Exposure
  WindExposed,                            !- Wind Exposure
  ,                                       !- View Factor to Ground
  ,                                       !- Number of Vertices
  25.8631376286792, 0, 2.4384,            !- X,Y,Z Vertex 1 {m}
  25.8631376286792, 0, 0,                 !- X,Y,Z Vertex 2 {m}
  19.3973532215094, 0, 0,                 !- X,Y,Z Vertex 3 {m}
  19.3973532215094, 0, 2.4384;            !- X,Y,Z Vertex 4 {m}

OS:Surface,
  {3fdd9a2c-f941-4640-9f2b-73ffb6bcc99a}, !- Handle
  Surface 45,                             !- Name
  Floor,                                  !- Surface Type
  ,                                       !- Construction Name
  {f8d23328-8e1d-49e1-b3a0-b6f2aaaa1d8a}, !- Space Name
  Foundation,                             !- Outside Boundary Condition
  ,                                       !- Outside Boundary Condition Object
  NoSun,                                  !- Sun Exposure
  NoWind,                                 !- Wind Exposure
  ,                                       !- View Factor to Ground
  ,                                       !- Number of Vertices
  0, -12.9315688143396, -2.4384,          !- X,Y,Z Vertex 1 {m}
  0, 0, -2.4384,                          !- X,Y,Z Vertex 2 {m}
  6.46578440716979, 0, -2.4384,           !- X,Y,Z Vertex 3 {m}
  6.46578440716979, -12.9315688143396, -2.4384; !- X,Y,Z Vertex 4 {m}

OS:Surface,
  {1c736d19-ea27-4d53-b41d-c466d6610804}, !- Handle
  Surface 46,                             !- Name
  Wall,                                   !- Surface Type
  ,                                       !- Construction Name
  {f8d23328-8e1d-49e1-b3a0-b6f2aaaa1d8a}, !- Space Name
  Foundation,                             !- Outside Boundary Condition
  ,                                       !- Outside Boundary Condition Object
  NoSun,                                  !- Sun Exposure
  NoWind,                                 !- Wind Exposure
  ,                                       !- View Factor to Ground
  ,                                       !- Number of Vertices
  0, 0, 0,                                !- X,Y,Z Vertex 1 {m}
  0, 0, -2.4384,                          !- X,Y,Z Vertex 2 {m}
  0, -12.9315688143396, -2.4384,          !- X,Y,Z Vertex 3 {m}
  0, -12.9315688143396, 0;                !- X,Y,Z Vertex 4 {m}

OS:Surface,
  {7433a345-012b-4cad-a9c1-af0bda6b6b81}, !- Handle
  Surface 47,                             !- Name
  Wall,                                   !- Surface Type
  ,                                       !- Construction Name
  {f8d23328-8e1d-49e1-b3a0-b6f2aaaa1d8a}, !- Space Name
  Foundation,                             !- Outside Boundary Condition
  ,                                       !- Outside Boundary Condition Object
  NoSun,                                  !- Sun Exposure
  NoWind,                                 !- Wind Exposure
  ,                                       !- View Factor to Ground
  ,                                       !- Number of Vertices
  6.46578440716979, 0, 0,                 !- X,Y,Z Vertex 1 {m}
  6.46578440716979, 0, -2.4384,           !- X,Y,Z Vertex 2 {m}
  0, 0, -2.4384,                          !- X,Y,Z Vertex 3 {m}
  0, 0, 0;                                !- X,Y,Z Vertex 4 {m}

OS:Surface,
  {71eef1ba-1cb2-4765-929b-8bff345052d9}, !- Handle
  Surface 49,                             !- Name
  Wall,                                   !- Surface Type
  ,                                       !- Construction Name
  {f8d23328-8e1d-49e1-b3a0-b6f2aaaa1d8a}, !- Space Name
  Foundation,                             !- Outside Boundary Condition
  ,                                       !- Outside Boundary Condition Object
  NoSun,                                  !- Sun Exposure
  NoWind,                                 !- Wind Exposure
  ,                                       !- View Factor to Ground
  ,                                       !- Number of Vertices
  0, -12.9315688143396, 0,                !- X,Y,Z Vertex 1 {m}
  0, -12.9315688143396, -2.4384,          !- X,Y,Z Vertex 2 {m}
  6.46578440716979, -12.9315688143396, -2.4384, !- X,Y,Z Vertex 3 {m}
  6.46578440716979, -12.9315688143396, 0; !- X,Y,Z Vertex 4 {m}

OS:Surface,
  {41c890a0-c06c-4f04-b35a-a8ef68261b22}, !- Handle
  Surface 50,                             !- Name
  RoofCeiling,                            !- Surface Type
  ,                                       !- Construction Name
  {f8d23328-8e1d-49e1-b3a0-b6f2aaaa1d8a}, !- Space Name
  Surface,                                !- Outside Boundary Condition
  {41688602-ea5c-4d19-83c9-7719f4e34cc4}, !- Outside Boundary Condition Object
  NoSun,                                  !- Sun Exposure
  NoWind,                                 !- Wind Exposure
  ,                                       !- View Factor to Ground
  ,                                       !- Number of Vertices
  6.46578440716979, -12.9315688143396, 0, !- X,Y,Z Vertex 1 {m}
  6.46578440716979, 0, 0,                 !- X,Y,Z Vertex 2 {m}
  0, 0, 0,                                !- X,Y,Z Vertex 3 {m}
  0, -12.9315688143396, 0;                !- X,Y,Z Vertex 4 {m}

OS:Surface,
  {a1948160-0ff8-4173-99ab-f5153c7822b8}, !- Handle
  Surface 52,                             !- Name
  Floor,                                  !- Surface Type
  ,                                       !- Construction Name
  {f8d23328-8e1d-49e1-b3a0-b6f2aaaa1d8a}, !- Space Name
  Foundation,                             !- Outside Boundary Condition
  ,                                       !- Outside Boundary Condition Object
  NoSun,                                  !- Sun Exposure
  NoWind,                                 !- Wind Exposure
  ,                                       !- View Factor to Ground
  ,                                       !- Number of Vertices
  6.46578440716979, -12.9315688143396, -2.4384, !- X,Y,Z Vertex 1 {m}
  6.46578440716979, 0, -2.4384,           !- X,Y,Z Vertex 2 {m}
  12.9315688143396, 0, -2.4384,           !- X,Y,Z Vertex 3 {m}
  12.9315688143396, -12.9315688143396, -2.4384; !- X,Y,Z Vertex 4 {m}

OS:Surface,
  {1725eca3-4b38-4b87-be03-7c752e0d06d7}, !- Handle
  Surface 53,                             !- Name
  Wall,                                   !- Surface Type
  ,                                       !- Construction Name
  {f8d23328-8e1d-49e1-b3a0-b6f2aaaa1d8a}, !- Space Name
  Foundation,                             !- Outside Boundary Condition
  ,                                       !- Outside Boundary Condition Object
  NoSun,                                  !- Sun Exposure
  NoWind,                                 !- Wind Exposure
  ,                                       !- View Factor to Ground
  ,                                       !- Number of Vertices
  12.9315688143396, 0, 0,                 !- X,Y,Z Vertex 1 {m}
  12.9315688143396, 0, -2.4384,           !- X,Y,Z Vertex 2 {m}
  6.46578440716979, 0, -2.4384,           !- X,Y,Z Vertex 3 {m}
  6.46578440716979, 0, 0;                 !- X,Y,Z Vertex 4 {m}

OS:Surface,
  {d0f9605e-7775-4211-be1a-672811413875}, !- Handle
  Surface 55,                             !- Name
  RoofCeiling,                            !- Surface Type
  ,                                       !- Construction Name
  {f8d23328-8e1d-49e1-b3a0-b6f2aaaa1d8a}, !- Space Name
  Surface,                                !- Outside Boundary Condition
  {dd60e121-ada4-490b-a064-e4ca1bf183ce}, !- Outside Boundary Condition Object
  NoSun,                                  !- Sun Exposure
  NoWind,                                 !- Wind Exposure
  ,                                       !- View Factor to Ground
  ,                                       !- Number of Vertices
  12.9315688143396, -12.9315688143396, 0, !- X,Y,Z Vertex 1 {m}
  12.9315688143396, 0, 0,                 !- X,Y,Z Vertex 2 {m}
  6.46578440716979, 0, 0,                 !- X,Y,Z Vertex 3 {m}
  6.46578440716979, -12.9315688143396, 0; !- X,Y,Z Vertex 4 {m}

OS:Surface,
  {ed7d5ad5-89cf-4423-99bb-b5165cdf10f8}, !- Handle
  Surface 56,                             !- Name
  Wall,                                   !- Surface Type
  ,                                       !- Construction Name
  {f8d23328-8e1d-49e1-b3a0-b6f2aaaa1d8a}, !- Space Name
  Foundation,                             !- Outside Boundary Condition
  ,                                       !- Outside Boundary Condition Object
  NoSun,                                  !- Sun Exposure
  NoWind,                                 !- Wind Exposure
  ,                                       !- View Factor to Ground
  ,                                       !- Number of Vertices
  6.46578440716979, -12.9315688143396, 0, !- X,Y,Z Vertex 1 {m}
  6.46578440716979, -12.9315688143396, -2.4384, !- X,Y,Z Vertex 2 {m}
  12.9315688143396, -12.9315688143396, -2.4384, !- X,Y,Z Vertex 3 {m}
  12.9315688143396, -12.9315688143396, 0; !- X,Y,Z Vertex 4 {m}

OS:Surface,
  {b5b45947-ef89-45ae-8e3f-ce9e3482cc4d}, !- Handle
  Surface 58,                             !- Name
  Floor,                                  !- Surface Type
  ,                                       !- Construction Name
  {f8d23328-8e1d-49e1-b3a0-b6f2aaaa1d8a}, !- Space Name
  Foundation,                             !- Outside Boundary Condition
  ,                                       !- Outside Boundary Condition Object
  NoSun,                                  !- Sun Exposure
  NoWind,                                 !- Wind Exposure
  ,                                       !- View Factor to Ground
  ,                                       !- Number of Vertices
  12.9315688143396, -12.9315688143396, -2.4384, !- X,Y,Z Vertex 1 {m}
  12.9315688143396, 0, -2.4384,           !- X,Y,Z Vertex 2 {m}
  19.3973532215094, 0, -2.4384,           !- X,Y,Z Vertex 3 {m}
  19.3973532215094, -12.9315688143396, -2.4384; !- X,Y,Z Vertex 4 {m}

OS:Surface,
  {86dd3c3e-bafd-4b84-96e8-e924a7d5edca}, !- Handle
  Surface 59,                             !- Name
  Wall,                                   !- Surface Type
  ,                                       !- Construction Name
  {f8d23328-8e1d-49e1-b3a0-b6f2aaaa1d8a}, !- Space Name
  Foundation,                             !- Outside Boundary Condition
  ,                                       !- Outside Boundary Condition Object
  NoSun,                                  !- Sun Exposure
  NoWind,                                 !- Wind Exposure
  ,                                       !- View Factor to Ground
  ,                                       !- Number of Vertices
  19.3973532215094, 0, 0,                 !- X,Y,Z Vertex 1 {m}
  19.3973532215094, 0, -2.4384,           !- X,Y,Z Vertex 2 {m}
  12.9315688143396, 0, -2.4384,           !- X,Y,Z Vertex 3 {m}
  12.9315688143396, 0, 0;                 !- X,Y,Z Vertex 4 {m}

OS:Surface,
  {522eaa36-131f-437b-bdd1-17ea31abecce}, !- Handle
  Surface 61,                             !- Name
  RoofCeiling,                            !- Surface Type
  ,                                       !- Construction Name
  {f8d23328-8e1d-49e1-b3a0-b6f2aaaa1d8a}, !- Space Name
  Surface,                                !- Outside Boundary Condition
  {0ff54eb8-7bbe-4b5b-bb2a-f2e0f3962dbf}, !- Outside Boundary Condition Object
  NoSun,                                  !- Sun Exposure
  NoWind,                                 !- Wind Exposure
  ,                                       !- View Factor to Ground
  ,                                       !- Number of Vertices
  19.3973532215094, -12.9315688143396, 0, !- X,Y,Z Vertex 1 {m}
  19.3973532215094, 0, 0,                 !- X,Y,Z Vertex 2 {m}
  12.9315688143396, 0, 0,                 !- X,Y,Z Vertex 3 {m}
  12.9315688143396, -12.9315688143396, 0; !- X,Y,Z Vertex 4 {m}

OS:Surface,
  {e4773f47-2fc8-4592-9e21-f23ec4f9ff9c}, !- Handle
  Surface 62,                             !- Name
  Wall,                                   !- Surface Type
  ,                                       !- Construction Name
  {f8d23328-8e1d-49e1-b3a0-b6f2aaaa1d8a}, !- Space Name
  Foundation,                             !- Outside Boundary Condition
  ,                                       !- Outside Boundary Condition Object
  NoSun,                                  !- Sun Exposure
  NoWind,                                 !- Wind Exposure
  ,                                       !- View Factor to Ground
  ,                                       !- Number of Vertices
  12.9315688143396, -12.9315688143396, 0, !- X,Y,Z Vertex 1 {m}
  12.9315688143396, -12.9315688143396, -2.4384, !- X,Y,Z Vertex 2 {m}
  19.3973532215094, -12.9315688143396, -2.4384, !- X,Y,Z Vertex 3 {m}
  19.3973532215094, -12.9315688143396, 0; !- X,Y,Z Vertex 4 {m}

OS:Surface,
  {9af2415e-b57b-4c77-8ca7-5762c352642a}, !- Handle
  Surface 63,                             !- Name
  Wall,                                   !- Surface Type
  ,                                       !- Construction Name
  {f8d23328-8e1d-49e1-b3a0-b6f2aaaa1d8a}, !- Space Name
  Foundation,                             !- Outside Boundary Condition
  ,                                       !- Outside Boundary Condition Object
  NoSun,                                  !- Sun Exposure
  NoWind,                                 !- Wind Exposure
  ,                                       !- View Factor to Ground
  ,                                       !- Number of Vertices
  25.8631376286792, -12.9315688143396, 0, !- X,Y,Z Vertex 1 {m}
  25.8631376286792, -12.9315688143396, -2.4384, !- X,Y,Z Vertex 2 {m}
  25.8631376286792, 0, -2.4384,           !- X,Y,Z Vertex 3 {m}
  25.8631376286792, 0, 0;                 !- X,Y,Z Vertex 4 {m}

OS:Surface,
  {6b4e290b-b7b1-4d3e-86c4-3e81b34a24b8}, !- Handle
  Surface 64,                             !- Name
  Floor,                                  !- Surface Type
  ,                                       !- Construction Name
  {f8d23328-8e1d-49e1-b3a0-b6f2aaaa1d8a}, !- Space Name
  Foundation,                             !- Outside Boundary Condition
  ,                                       !- Outside Boundary Condition Object
  NoSun,                                  !- Sun Exposure
  NoWind,                                 !- Wind Exposure
  ,                                       !- View Factor to Ground
  ,                                       !- Number of Vertices
  19.3973532215094, -12.9315688143396, -2.4384, !- X,Y,Z Vertex 1 {m}
  19.3973532215094, 0, -2.4384,           !- X,Y,Z Vertex 2 {m}
  25.8631376286792, 0, -2.4384,           !- X,Y,Z Vertex 3 {m}
  25.8631376286792, -12.9315688143396, -2.4384; !- X,Y,Z Vertex 4 {m}

OS:Surface,
  {a75a0121-3a18-46fc-8539-6e1e04b4a870}, !- Handle
  Surface 65,                             !- Name
  Wall,                                   !- Surface Type
  ,                                       !- Construction Name
  {f8d23328-8e1d-49e1-b3a0-b6f2aaaa1d8a}, !- Space Name
  Foundation,                             !- Outside Boundary Condition
  ,                                       !- Outside Boundary Condition Object
  NoSun,                                  !- Sun Exposure
  NoWind,                                 !- Wind Exposure
  ,                                       !- View Factor to Ground
  ,                                       !- Number of Vertices
  25.8631376286792, 0, 0,                 !- X,Y,Z Vertex 1 {m}
  25.8631376286792, 0, -2.4384,           !- X,Y,Z Vertex 2 {m}
  19.3973532215094, 0, -2.4384,           !- X,Y,Z Vertex 3 {m}
  19.3973532215094, 0, 0;                 !- X,Y,Z Vertex 4 {m}

OS:Surface,
  {f36f23af-f721-4786-86f3-d80f8ede285f}, !- Handle
  Surface 67,                             !- Name
  RoofCeiling,                            !- Surface Type
  ,                                       !- Construction Name
  {f8d23328-8e1d-49e1-b3a0-b6f2aaaa1d8a}, !- Space Name
  Surface,                                !- Outside Boundary Condition
  {a54aef23-23fb-4c56-bd7a-c7af2cc9e3a7}, !- Outside Boundary Condition Object
  NoSun,                                  !- Sun Exposure
  NoWind,                                 !- Wind Exposure
  ,                                       !- View Factor to Ground
  ,                                       !- Number of Vertices
  25.8631376286792, -12.9315688143396, 0, !- X,Y,Z Vertex 1 {m}
  25.8631376286792, 0, 0,                 !- X,Y,Z Vertex 2 {m}
  19.3973532215094, 0, 0,                 !- X,Y,Z Vertex 3 {m}
  19.3973532215094, -12.9315688143396, 0; !- X,Y,Z Vertex 4 {m}

OS:Surface,
  {de081aef-8649-4437-b18a-778485396120}, !- Handle
  Surface 68,                             !- Name
  Wall,                                   !- Surface Type
  ,                                       !- Construction Name
  {f8d23328-8e1d-49e1-b3a0-b6f2aaaa1d8a}, !- Space Name
  Foundation,                             !- Outside Boundary Condition
  ,                                       !- Outside Boundary Condition Object
  NoSun,                                  !- Sun Exposure
  NoWind,                                 !- Wind Exposure
  ,                                       !- View Factor to Ground
  ,                                       !- Number of Vertices
  19.3973532215094, -12.9315688143396, 0, !- X,Y,Z Vertex 1 {m}
  19.3973532215094, -12.9315688143396, -2.4384, !- X,Y,Z Vertex 2 {m}
  25.8631376286792, -12.9315688143396, -2.4384, !- X,Y,Z Vertex 3 {m}
  25.8631376286792, -12.9315688143396, 0; !- X,Y,Z Vertex 4 {m}

OS:Space,
  {f8d23328-8e1d-49e1-b3a0-b6f2aaaa1d8a}, !- Handle
  unfinished basement space,              !- Name
  {bbe2d1f5-16de-4857-84ee-111b739b9f5a}, !- Space Type Name
  ,                                       !- Default Construction Set Name
  ,                                       !- Default Schedule Set Name
  ,                                       !- Direction of Relative North {deg}
  ,                                       !- X Origin {m}
  ,                                       !- Y Origin {m}
  ,                                       !- Z Origin {m}
  ,                                       !- Building Story Name
  {fd9cb466-4184-4652-ac62-bced570f9fbd}; !- Thermal Zone Name

OS:ThermalZone,
  {fd9cb466-4184-4652-ac62-bced570f9fbd}, !- Handle
  unfinished basement zone,               !- Name
  ,                                       !- Multiplier
  ,                                       !- Ceiling Height {m}
  ,                                       !- Volume {m3}
  ,                                       !- Floor Area {m2}
  ,                                       !- Zone Inside Convection Algorithm
  ,                                       !- Zone Outside Convection Algorithm
  ,                                       !- Zone Conditioning Equipment List Name
  {ddca2474-589d-441f-8108-cd59213ce766}, !- Zone Air Inlet Port List
  {9591eca0-9ecf-4a91-a4c8-a66320ecab12}, !- Zone Air Exhaust Port List
  {3ca7d78f-8db3-478b-abdf-3e1ca39f9612}, !- Zone Air Node Name
  {345f86ca-12aa-44ad-979b-c06be45ac385}, !- Zone Return Air Port List
  ,                                       !- Primary Daylighting Control Name
  ,                                       !- Fraction of Zone Controlled by Primary Daylighting Control
  ,                                       !- Secondary Daylighting Control Name
  ,                                       !- Fraction of Zone Controlled by Secondary Daylighting Control
  ,                                       !- Illuminance Map Name
  ,                                       !- Group Rendering Name
  ,                                       !- Thermostat Name
  No;                                     !- Use Ideal Air Loads

OS:Node,
  {db790d78-88bd-4553-ba81-fc39b1c26fd3}, !- Handle
  Node 5,                                 !- Name
  {3ca7d78f-8db3-478b-abdf-3e1ca39f9612}, !- Inlet Port
  ;                                       !- Outlet Port

OS:Connection,
  {3ca7d78f-8db3-478b-abdf-3e1ca39f9612}, !- Handle
  {63569648-debd-451a-9e82-ed8cb183873f}, !- Name
  {fd9cb466-4184-4652-ac62-bced570f9fbd}, !- Source Object
  11,                                     !- Outlet Port
  {db790d78-88bd-4553-ba81-fc39b1c26fd3}, !- Target Object
  2;                                      !- Inlet Port

OS:PortList,
  {ddca2474-589d-441f-8108-cd59213ce766}, !- Handle
  {e0a00497-7bd7-4940-9e93-adb9bcbd0390}, !- Name
  {fd9cb466-4184-4652-ac62-bced570f9fbd}; !- HVAC Component

OS:PortList,
  {9591eca0-9ecf-4a91-a4c8-a66320ecab12}, !- Handle
  {a6bd6bd2-d545-402e-aa3e-0622304f73f8}, !- Name
  {fd9cb466-4184-4652-ac62-bced570f9fbd}; !- HVAC Component

OS:PortList,
  {345f86ca-12aa-44ad-979b-c06be45ac385}, !- Handle
  {33037544-0724-4866-ba5c-fdd72914ad80}, !- Name
  {fd9cb466-4184-4652-ac62-bced570f9fbd}; !- HVAC Component

OS:Sizing:Zone,
  {d5045559-53ce-4cbb-9d88-c526bc99ec7e}, !- Handle
  {fd9cb466-4184-4652-ac62-bced570f9fbd}, !- Zone or ZoneList Name
  SupplyAirTemperature,                   !- Zone Cooling Design Supply Air Temperature Input Method
  14,                                     !- Zone Cooling Design Supply Air Temperature {C}
  11.11,                                  !- Zone Cooling Design Supply Air Temperature Difference {deltaC}
  SupplyAirTemperature,                   !- Zone Heating Design Supply Air Temperature Input Method
  40,                                     !- Zone Heating Design Supply Air Temperature {C}
  11.11,                                  !- Zone Heating Design Supply Air Temperature Difference {deltaC}
  0.0085,                                 !- Zone Cooling Design Supply Air Humidity Ratio {kg-H2O/kg-air}
  0.008,                                  !- Zone Heating Design Supply Air Humidity Ratio {kg-H2O/kg-air}
  ,                                       !- Zone Heating Sizing Factor
  ,                                       !- Zone Cooling Sizing Factor
  DesignDay,                              !- Cooling Design Air Flow Method
  ,                                       !- Cooling Design Air Flow Rate {m3/s}
  ,                                       !- Cooling Minimum Air Flow per Zone Floor Area {m3/s-m2}
  ,                                       !- Cooling Minimum Air Flow {m3/s}
  ,                                       !- Cooling Minimum Air Flow Fraction
  DesignDay,                              !- Heating Design Air Flow Method
  ,                                       !- Heating Design Air Flow Rate {m3/s}
  ,                                       !- Heating Maximum Air Flow per Zone Floor Area {m3/s-m2}
  ,                                       !- Heating Maximum Air Flow {m3/s}
  ,                                       !- Heating Maximum Air Flow Fraction
  ,                                       !- Design Zone Air Distribution Effectiveness in Cooling Mode
  ,                                       !- Design Zone Air Distribution Effectiveness in Heating Mode
  No,                                     !- Account for Dedicated Outdoor Air System
  NeutralSupplyAir,                       !- Dedicated Outdoor Air System Control Strategy
  autosize,                               !- Dedicated Outdoor Air Low Setpoint Temperature for Design {C}
  autosize;                               !- Dedicated Outdoor Air High Setpoint Temperature for Design {C}

OS:ZoneHVAC:EquipmentList,
  {679d7bb3-2a15-4456-9541-fee1f58fbd23}, !- Handle
  Zone HVAC Equipment List 5,             !- Name
  {fd9cb466-4184-4652-ac62-bced570f9fbd}; !- Thermal Zone

OS:SpaceType,
  {bbe2d1f5-16de-4857-84ee-111b739b9f5a}, !- Handle
  Space Type 2,                           !- Name
  ,                                       !- Default Construction Set Name
  ,                                       !- Default Schedule Set Name
  ,                                       !- Group Rendering Name
  ,                                       !- Design Specification Outdoor Air Object Name
  ,                                       !- Standards Template
  ,                                       !- Standards Building Type
  unfinished basement;                    !- Standards Space Type

OS:Surface,
  {2ec6b196-bbe9-42e8-932c-1e80cf0c678c}, !- Handle
  Surface 7,                              !- Name
  Floor,                                  !- Surface Type
  ,                                       !- Construction Name
  {cd68a0a9-f48e-4b65-b330-ef13a349738e}, !- Space Name
  Surface,                                !- Outside Boundary Condition
  {b6274120-0611-4559-aab6-a8b4a94ece20}, !- Outside Boundary Condition Object
  NoSun,                                  !- Sun Exposure
  NoWind,                                 !- Wind Exposure
  ,                                       !- View Factor to Ground
  ,                                       !- Number of Vertices
  6.46578440716979, 0, 2.4384,            !- X,Y,Z Vertex 1 {m}
  6.46578440716979, -12.9315688143396, 2.4384, !- X,Y,Z Vertex 2 {m}
  0, -12.9315688143396, 2.4384,           !- X,Y,Z Vertex 3 {m}
  0, 0, 2.4384;                           !- X,Y,Z Vertex 4 {m}

OS:Surface,
  {f4d2cbff-50ba-4e1f-9b86-a5912e156e8d}, !- Handle
  Surface 8,                              !- Name
  RoofCeiling,                            !- Surface Type
  ,                                       !- Construction Name
  {cd68a0a9-f48e-4b65-b330-ef13a349738e}, !- Space Name
  Outdoors,                               !- Outside Boundary Condition
  ,                                       !- Outside Boundary Condition Object
  SunExposed,                             !- Sun Exposure
  WindExposed,                            !- Wind Exposure
  ,                                       !- View Factor to Ground
  ,                                       !- Number of Vertices
  0, -6.46578440716979, 5.6712922035849,  !- X,Y,Z Vertex 1 {m}
  25.8631376286792, -6.46578440716979, 5.6712922035849, !- X,Y,Z Vertex 2 {m}
  25.8631376286792, 0, 2.4384,            !- X,Y,Z Vertex 3 {m}
  0, 0, 2.4384;                           !- X,Y,Z Vertex 4 {m}

OS:Surface,
  {b0406ce8-6aec-4466-818d-caacf3de3da8}, !- Handle
  Surface 9,                              !- Name
  RoofCeiling,                            !- Surface Type
  ,                                       !- Construction Name
  {cd68a0a9-f48e-4b65-b330-ef13a349738e}, !- Space Name
  Outdoors,                               !- Outside Boundary Condition
  ,                                       !- Outside Boundary Condition Object
  SunExposed,                             !- Sun Exposure
  WindExposed,                            !- Wind Exposure
  ,                                       !- View Factor to Ground
  ,                                       !- Number of Vertices
  25.8631376286792, -6.46578440716979, 5.6712922035849, !- X,Y,Z Vertex 1 {m}
  0, -6.46578440716979, 5.6712922035849,  !- X,Y,Z Vertex 2 {m}
  0, -12.9315688143396, 2.4384,           !- X,Y,Z Vertex 3 {m}
  25.8631376286792, -12.9315688143396, 2.4384; !- X,Y,Z Vertex 4 {m}

OS:Surface,
  {c9cd1529-b0cf-4712-809b-91ae84600d0f}, !- Handle
  Surface 10,                             !- Name
  Wall,                                   !- Surface Type
  ,                                       !- Construction Name
  {cd68a0a9-f48e-4b65-b330-ef13a349738e}, !- Space Name
  Outdoors,                               !- Outside Boundary Condition
  ,                                       !- Outside Boundary Condition Object
  SunExposed,                             !- Sun Exposure
  WindExposed,                            !- Wind Exposure
  ,                                       !- View Factor to Ground
  ,                                       !- Number of Vertices
  0, -6.46578440716979, 5.6712922035849,  !- X,Y,Z Vertex 1 {m}
  0, 0, 2.4384,                           !- X,Y,Z Vertex 2 {m}
  0, -12.9315688143396, 2.4384;           !- X,Y,Z Vertex 3 {m}

OS:Surface,
  {853cbd07-017e-448c-900f-5e79ccf26b8a}, !- Handle
  Surface 11,                             !- Name
  Wall,                                   !- Surface Type
  ,                                       !- Construction Name
  {cd68a0a9-f48e-4b65-b330-ef13a349738e}, !- Space Name
  Outdoors,                               !- Outside Boundary Condition
  ,                                       !- Outside Boundary Condition Object
  SunExposed,                             !- Sun Exposure
  WindExposed,                            !- Wind Exposure
  ,                                       !- View Factor to Ground
  ,                                       !- Number of Vertices
  25.8631376286792, -6.46578440716979, 5.6712922035849, !- X,Y,Z Vertex 1 {m}
  25.8631376286792, -12.9315688143396, 2.4384, !- X,Y,Z Vertex 2 {m}
  25.8631376286792, 0, 2.4384;            !- X,Y,Z Vertex 3 {m}

OS:Space,
  {cd68a0a9-f48e-4b65-b330-ef13a349738e}, !- Handle
  unfinished attic space,                 !- Name
  {1aab14d5-667c-484b-8909-5d2c700e06c0}, !- Space Type Name
  ,                                       !- Default Construction Set Name
  ,                                       !- Default Schedule Set Name
  ,                                       !- Direction of Relative North {deg}
  ,                                       !- X Origin {m}
  ,                                       !- Y Origin {m}
  ,                                       !- Z Origin {m}
  ,                                       !- Building Story Name
  {aef9f2ce-8dbd-4ee8-b6b5-b0a03cf4f568}; !- Thermal Zone Name

OS:ThermalZone,
  {aef9f2ce-8dbd-4ee8-b6b5-b0a03cf4f568}, !- Handle
  unfinished attic zone,                  !- Name
  ,                                       !- Multiplier
  ,                                       !- Ceiling Height {m}
  ,                                       !- Volume {m3}
  ,                                       !- Floor Area {m2}
  ,                                       !- Zone Inside Convection Algorithm
  ,                                       !- Zone Outside Convection Algorithm
  ,                                       !- Zone Conditioning Equipment List Name
  {a0a2a54f-6e8d-4a58-b584-a06f487c5f10}, !- Zone Air Inlet Port List
  {f6570a80-bdf8-41d8-92e6-2cdb4f4c5d0e}, !- Zone Air Exhaust Port List
  {0541498e-6943-43a7-a753-c119dc4e0dd7}, !- Zone Air Node Name
  {9b43ee28-1aab-459f-a1c7-d4b034e70523}, !- Zone Return Air Port List
  ,                                       !- Primary Daylighting Control Name
  ,                                       !- Fraction of Zone Controlled by Primary Daylighting Control
  ,                                       !- Secondary Daylighting Control Name
  ,                                       !- Fraction of Zone Controlled by Secondary Daylighting Control
  ,                                       !- Illuminance Map Name
  ,                                       !- Group Rendering Name
  ,                                       !- Thermostat Name
  No;                                     !- Use Ideal Air Loads

OS:Node,
  {f0238245-695e-4800-989a-32756b1c290f}, !- Handle
  Node 6,                                 !- Name
  {0541498e-6943-43a7-a753-c119dc4e0dd7}, !- Inlet Port
  ;                                       !- Outlet Port

OS:Connection,
  {0541498e-6943-43a7-a753-c119dc4e0dd7}, !- Handle
  {6e7ade4b-df22-49d5-9109-a8de98863cfd}, !- Name
  {aef9f2ce-8dbd-4ee8-b6b5-b0a03cf4f568}, !- Source Object
  11,                                     !- Outlet Port
  {f0238245-695e-4800-989a-32756b1c290f}, !- Target Object
  2;                                      !- Inlet Port

OS:PortList,
  {a0a2a54f-6e8d-4a58-b584-a06f487c5f10}, !- Handle
  {b4b0ecbe-b162-4cbd-b878-4a4f82e39f85}, !- Name
  {aef9f2ce-8dbd-4ee8-b6b5-b0a03cf4f568}; !- HVAC Component

OS:PortList,
  {f6570a80-bdf8-41d8-92e6-2cdb4f4c5d0e}, !- Handle
  {09bbb143-2330-4ef4-8613-e7d2a4772b97}, !- Name
  {aef9f2ce-8dbd-4ee8-b6b5-b0a03cf4f568}; !- HVAC Component

OS:PortList,
  {9b43ee28-1aab-459f-a1c7-d4b034e70523}, !- Handle
  {6e21f821-a438-4902-b922-ac1bbe3edb32}, !- Name
  {aef9f2ce-8dbd-4ee8-b6b5-b0a03cf4f568}; !- HVAC Component

OS:Sizing:Zone,
  {490d92bd-6e69-4e5d-9382-ff5c4636cde0}, !- Handle
  {aef9f2ce-8dbd-4ee8-b6b5-b0a03cf4f568}, !- Zone or ZoneList Name
  SupplyAirTemperature,                   !- Zone Cooling Design Supply Air Temperature Input Method
  14,                                     !- Zone Cooling Design Supply Air Temperature {C}
  11.11,                                  !- Zone Cooling Design Supply Air Temperature Difference {deltaC}
  SupplyAirTemperature,                   !- Zone Heating Design Supply Air Temperature Input Method
  40,                                     !- Zone Heating Design Supply Air Temperature {C}
  11.11,                                  !- Zone Heating Design Supply Air Temperature Difference {deltaC}
  0.0085,                                 !- Zone Cooling Design Supply Air Humidity Ratio {kg-H2O/kg-air}
  0.008,                                  !- Zone Heating Design Supply Air Humidity Ratio {kg-H2O/kg-air}
  ,                                       !- Zone Heating Sizing Factor
  ,                                       !- Zone Cooling Sizing Factor
  DesignDay,                              !- Cooling Design Air Flow Method
  ,                                       !- Cooling Design Air Flow Rate {m3/s}
  ,                                       !- Cooling Minimum Air Flow per Zone Floor Area {m3/s-m2}
  ,                                       !- Cooling Minimum Air Flow {m3/s}
  ,                                       !- Cooling Minimum Air Flow Fraction
  DesignDay,                              !- Heating Design Air Flow Method
  ,                                       !- Heating Design Air Flow Rate {m3/s}
  ,                                       !- Heating Maximum Air Flow per Zone Floor Area {m3/s-m2}
  ,                                       !- Heating Maximum Air Flow {m3/s}
  ,                                       !- Heating Maximum Air Flow Fraction
  ,                                       !- Design Zone Air Distribution Effectiveness in Cooling Mode
  ,                                       !- Design Zone Air Distribution Effectiveness in Heating Mode
  No,                                     !- Account for Dedicated Outdoor Air System
  NeutralSupplyAir,                       !- Dedicated Outdoor Air System Control Strategy
  autosize,                               !- Dedicated Outdoor Air Low Setpoint Temperature for Design {C}
  autosize;                               !- Dedicated Outdoor Air High Setpoint Temperature for Design {C}

OS:ZoneHVAC:EquipmentList,
  {356d89d3-f403-4315-84ad-a2bd135e3a2b}, !- Handle
  Zone HVAC Equipment List 6,             !- Name
  {aef9f2ce-8dbd-4ee8-b6b5-b0a03cf4f568}; !- Thermal Zone

OS:SpaceType,
  {1aab14d5-667c-484b-8909-5d2c700e06c0}, !- Handle
  Space Type 3,                           !- Name
  ,                                       !- Default Construction Set Name
  ,                                       !- Default Schedule Set Name
  ,                                       !- Group Rendering Name
  ,                                       !- Design Specification Outdoor Air Object Name
  ,                                       !- Standards Template
  ,                                       !- Standards Building Type
  unfinished attic;                       !- Standards Space Type

OS:BuildingUnit,
  {25f84639-b11a-478c-98ea-e8f3cf1c5c65}, !- Handle
  unit 1,                                 !- Name
  ,                                       !- Rendering Color
  Residential;                            !- Building Unit Type

OS:AdditionalProperties,
  {cde47239-28df-424a-9c11-2c73037fc337}, !- Handle
  {25f84639-b11a-478c-98ea-e8f3cf1c5c65}, !- Object Name
  Units Represented,                      !- Feature Name 1
  Integer,                                !- Feature Data Type 1
  1,                                      !- Feature Value 1
  NumberOfBedrooms,                       !- Feature Name 2
  Integer,                                !- Feature Data Type 2
  3,                                      !- Feature Value 2
  NumberOfBathrooms,                      !- Feature Name 3
  Double,                                 !- Feature Data Type 3
  2,                                      !- Feature Value 3
  NumberOfOccupants,                      !- Feature Name 4
  Double,                                 !- Feature Data Type 4
  3.3900000000000001;                     !- Feature Value 4

OS:BuildingUnit,
  {16741c93-a1cf-4cf0-88a7-1340596f991c}, !- Handle
  unit 2,                                 !- Name
  ,                                       !- Rendering Color
  Residential;                            !- Building Unit Type

OS:AdditionalProperties,
  {2c8b4341-ba5d-4676-b14f-b6ccf4f91fc5}, !- Handle
  {16741c93-a1cf-4cf0-88a7-1340596f991c}, !- Object Name
  Units Represented,                      !- Feature Name 1
  Integer,                                !- Feature Data Type 1
  1,                                      !- Feature Value 1
  NumberOfBedrooms,                       !- Feature Name 2
  Integer,                                !- Feature Data Type 2
  3,                                      !- Feature Value 2
  NumberOfBathrooms,                      !- Feature Name 3
  Double,                                 !- Feature Data Type 3
  2,                                      !- Feature Value 3
  NumberOfOccupants,                      !- Feature Name 4
  Double,                                 !- Feature Data Type 4
  3.3900000000000001;                     !- Feature Value 4

OS:BuildingUnit,
  {bf00674f-1e7c-4af4-a42f-1362488be40b}, !- Handle
  unit 3,                                 !- Name
  ,                                       !- Rendering Color
  Residential;                            !- Building Unit Type

OS:AdditionalProperties,
  {8e1d08fb-9752-4119-8966-2c7c97bb1414}, !- Handle
  {bf00674f-1e7c-4af4-a42f-1362488be40b}, !- Object Name
  Units Represented,                      !- Feature Name 1
  Integer,                                !- Feature Data Type 1
  1,                                      !- Feature Value 1
  NumberOfBedrooms,                       !- Feature Name 2
  Integer,                                !- Feature Data Type 2
  3,                                      !- Feature Value 2
  NumberOfBathrooms,                      !- Feature Name 3
  Double,                                 !- Feature Data Type 3
  2,                                      !- Feature Value 3
  NumberOfOccupants,                      !- Feature Name 4
  Double,                                 !- Feature Data Type 4
  3.3900000000000001;                     !- Feature Value 4

OS:BuildingUnit,
  {4dffdec3-4b10-4a09-ad57-2da68ab01365}, !- Handle
  unit 4,                                 !- Name
  ,                                       !- Rendering Color
  Residential;                            !- Building Unit Type

OS:AdditionalProperties,
  {c572343d-6ca7-4061-969f-45a834ee77c9}, !- Handle
  {4dffdec3-4b10-4a09-ad57-2da68ab01365}, !- Object Name
  Units Represented,                      !- Feature Name 1
  Integer,                                !- Feature Data Type 1
  1,                                      !- Feature Value 1
  NumberOfBedrooms,                       !- Feature Name 2
  Integer,                                !- Feature Data Type 2
  3,                                      !- Feature Value 2
  NumberOfBathrooms,                      !- Feature Name 3
  Double,                                 !- Feature Data Type 3
  2,                                      !- Feature Value 3
  NumberOfOccupants,                      !- Feature Name 4
  Double,                                 !- Feature Data Type 4
  3.3900000000000001;                     !- Feature Value 4

OS:Surface,
  {ce883ded-72b6-405d-968b-ff04e642a84a}, !- Handle
  Surface 18,                             !- Name
  Floor,                                  !- Surface Type
  ,                                       !- Construction Name
  {cd68a0a9-f48e-4b65-b330-ef13a349738e}, !- Space Name
  Surface,                                !- Outside Boundary Condition
  {53bc5038-384a-4fcd-9609-6960d89492c1}, !- Outside Boundary Condition Object
  NoSun,                                  !- Sun Exposure
  NoWind,                                 !- Wind Exposure
  ,                                       !- View Factor to Ground
  ,                                       !- Number of Vertices
  19.3973532215094, 0, 2.4384,            !- X,Y,Z Vertex 1 {m}
  19.3973532215094, -12.9315688143396, 2.4384, !- X,Y,Z Vertex 2 {m}
  12.9315688143396, -12.9315688143396, 2.4384, !- X,Y,Z Vertex 3 {m}
  12.9315688143396, 0, 2.4384;            !- X,Y,Z Vertex 4 {m}

OS:Surface,
  {2d8fb2a8-3a9b-4f45-94eb-e489bb63b150}, !- Handle
  Surface 19,                             !- Name
  Floor,                                  !- Surface Type
  ,                                       !- Construction Name
  {cd68a0a9-f48e-4b65-b330-ef13a349738e}, !- Space Name
  Surface,                                !- Outside Boundary Condition
  {4654d19f-8b72-4c20-8f40-a131a4a0982a}, !- Outside Boundary Condition Object
  NoSun,                                  !- Sun Exposure
  NoWind,                                 !- Wind Exposure
  ,                                       !- View Factor to Ground
  ,                                       !- Number of Vertices
  25.8631376286792, 0, 2.4384,            !- X,Y,Z Vertex 1 {m}
  25.8631376286792, -12.9315688143396, 2.4384, !- X,Y,Z Vertex 2 {m}
  19.3973532215094, -12.9315688143396, 2.4384, !- X,Y,Z Vertex 3 {m}
  19.3973532215094, 0, 2.4384;            !- X,Y,Z Vertex 4 {m}

OS:Surface,
  {35f5bde1-ed9b-4b53-80f6-f44eb65cfb25}, !- Handle
  Surface 20,                             !- Name
  Floor,                                  !- Surface Type
  ,                                       !- Construction Name
  {cd68a0a9-f48e-4b65-b330-ef13a349738e}, !- Space Name
  Surface,                                !- Outside Boundary Condition
  {e138a14e-50af-4130-849d-42848a6587b5}, !- Outside Boundary Condition Object
  NoSun,                                  !- Sun Exposure
  NoWind,                                 !- Wind Exposure
  ,                                       !- View Factor to Ground
  ,                                       !- Number of Vertices
  12.9315688143396, 0, 2.4384,            !- X,Y,Z Vertex 1 {m}
  12.9315688143396, -12.9315688143396, 2.4384, !- X,Y,Z Vertex 2 {m}
  6.46578440716979, -12.9315688143396, 2.4384, !- X,Y,Z Vertex 3 {m}
  6.46578440716979, 0, 2.4384;            !- X,Y,Z Vertex 4 {m}

OS:External:File,
  {149500f4-ebb1-402e-82f5-862ef462cf6d}, !- Handle
  8760.csv,                               !- Name
  8760.csv;                               !- File Name

OS:Schedule:Day,
  {2a2a9b6f-4d9e-492a-ac6e-ca28ea033c96}, !- Handle
  Schedule Day 1,                         !- Name
  ,                                       !- Schedule Type Limits Name
  ,                                       !- Interpolate to Timestep
  24,                                     !- Hour 1
  0,                                      !- Minute 1
  0;                                      !- Value Until Time 1

OS:Schedule:Day,
  {6a88a43c-b081-4871-9d5a-2655ebcf3885}, !- Handle
  Schedule Day 2,                         !- Name
  ,                                       !- Schedule Type Limits Name
  ,                                       !- Interpolate to Timestep
  24,                                     !- Hour 1
  0,                                      !- Minute 1
  1;                                      !- Value Until Time 1

OS:Schedule:File,
  {8b9fc350-f7c1-4af5-a56c-cef2818a4a96}, !- Handle
  occupants,                              !- Name
  {3eb09117-a908-436e-8735-ba6ea3371926}, !- Schedule Type Limits Name
  {149500f4-ebb1-402e-82f5-862ef462cf6d}, !- External File Name
  1,                                      !- Column Number
  1,                                      !- Rows to Skip at Top
  8760,                                   !- Number of Hours of Data
  ,                                       !- Column Separator
  ,                                       !- Interpolate to Timestep
  60;                                     !- Minutes per Item

OS:Schedule:Ruleset,
  {4e2d0e77-0869-4b5e-a288-9f12552643fd}, !- Handle
  Schedule Ruleset 1,                     !- Name
  {9d2d730e-b474-46dc-a274-0861d044469b}, !- Schedule Type Limits Name
  {20456190-c3ed-42d4-b223-cb77cbea56d1}; !- Default Day Schedule Name

OS:Schedule:Day,
  {20456190-c3ed-42d4-b223-cb77cbea56d1}, !- Handle
  Schedule Day 3,                         !- Name
  {9d2d730e-b474-46dc-a274-0861d044469b}, !- Schedule Type Limits Name
  ,                                       !- Interpolate to Timestep
  24,                                     !- Hour 1
  0,                                      !- Minute 1
  112.539290946133;                       !- Value Until Time 1

OS:People:Definition,
  {42022fb5-ab1e-41bb-93d1-4e0dfd1b691d}, !- Handle
  res occupants|living space,             !- Name
  People,                                 !- Number of People Calculation Method
  3.39,                                   !- Number of People {people}
  ,                                       !- People per Space Floor Area {person/m2}
  ,                                       !- Space Floor Area per Person {m2/person}
  0.319734,                               !- Fraction Radiant
  0.573,                                  !- Sensible Heat Fraction
  0,                                      !- Carbon Dioxide Generation Rate {m3/s-W}
  No,                                     !- Enable ASHRAE 55 Comfort Warnings
  ZoneAveraged;                           !- Mean Radiant Temperature Calculation Type

OS:People,
  {cccca7aa-f315-4424-854d-d6da79641e75}, !- Handle
  res occupants|living space,             !- Name
  {42022fb5-ab1e-41bb-93d1-4e0dfd1b691d}, !- People Definition Name
  {e94b30c0-e711-4957-9dfa-8a188ca0e06a}, !- Space or SpaceType Name
  {8b9fc350-f7c1-4af5-a56c-cef2818a4a96}, !- Number of People Schedule Name
  {4e2d0e77-0869-4b5e-a288-9f12552643fd}, !- Activity Level Schedule Name
  ,                                       !- Surface Name/Angle Factor List Name
  ,                                       !- Work Efficiency Schedule Name
  ,                                       !- Clothing Insulation Schedule Name
  ,                                       !- Air Velocity Schedule Name
  1;                                      !- Multiplier

OS:ScheduleTypeLimits,
  {9d2d730e-b474-46dc-a274-0861d044469b}, !- Handle
  ActivityLevel,                          !- Name
  0,                                      !- Lower Limit Value
  ,                                       !- Upper Limit Value
  Continuous,                             !- Numeric Type
  ActivityLevel;                          !- Unit Type

OS:ScheduleTypeLimits,
  {3eb09117-a908-436e-8735-ba6ea3371926}, !- Handle
  Fractional,                             !- Name
  0,                                      !- Lower Limit Value
  1,                                      !- Upper Limit Value
  Continuous;                             !- Numeric Type

OS:Schedule:Day,
  {228f5481-fe7d-4cf5-b9e7-1b0fa18bb14f}, !- Handle
  Schedule Day 4,                         !- Name
  ,                                       !- Schedule Type Limits Name
  ,                                       !- Interpolate to Timestep
  24,                                     !- Hour 1
  0,                                      !- Minute 1
  0;                                      !- Value Until Time 1

OS:Schedule:Day,
  {d7ecb1f8-41a1-4f53-a39c-18f52211e341}, !- Handle
  Schedule Day 5,                         !- Name
  ,                                       !- Schedule Type Limits Name
  ,                                       !- Interpolate to Timestep
  24,                                     !- Hour 1
  0,                                      !- Minute 1
  1;                                      !- Value Until Time 1

OS:People:Definition,
  {41129243-1f17-4306-9a68-4f79afcad710}, !- Handle
  res occupants|unit 2|living space|unit 2|story 1, !- Name
  People,                                 !- Number of People Calculation Method
  3.39,                                   !- Number of People {people}
  ,                                       !- People per Space Floor Area {person/m2}
  ,                                       !- Space Floor Area per Person {m2/person}
  0.319734,                               !- Fraction Radiant
  0.573,                                  !- Sensible Heat Fraction
  0,                                      !- Carbon Dioxide Generation Rate {m3/s-W}
  No,                                     !- Enable ASHRAE 55 Comfort Warnings
  ZoneAveraged;                           !- Mean Radiant Temperature Calculation Type

OS:People,
  {8e38bde5-afb0-4db0-af02-7bac24d9b2d7}, !- Handle
  res occupants|unit 2|living space|unit 2|story 1, !- Name
  {41129243-1f17-4306-9a68-4f79afcad710}, !- People Definition Name
  {56a8a949-4646-4123-ba0d-2ffaa31c49d2}, !- Space or SpaceType Name
  {8b9fc350-f7c1-4af5-a56c-cef2818a4a96}, !- Number of People Schedule Name
  {4e2d0e77-0869-4b5e-a288-9f12552643fd}, !- Activity Level Schedule Name
  ,                                       !- Surface Name/Angle Factor List Name
  ,                                       !- Work Efficiency Schedule Name
  ,                                       !- Clothing Insulation Schedule Name
  ,                                       !- Air Velocity Schedule Name
  1;                                      !- Multiplier

OS:Schedule:Day,
  {1107d5d8-c3b2-4d22-86b5-2453ad609096}, !- Handle
  Schedule Day 6,                         !- Name
  ,                                       !- Schedule Type Limits Name
  ,                                       !- Interpolate to Timestep
  24,                                     !- Hour 1
  0,                                      !- Minute 1
  0;                                      !- Value Until Time 1

OS:Schedule:Day,
  {511b2ceb-c2c6-4d18-84e4-ea30b85d9728}, !- Handle
  Schedule Day 7,                         !- Name
  ,                                       !- Schedule Type Limits Name
  ,                                       !- Interpolate to Timestep
  24,                                     !- Hour 1
  0,                                      !- Minute 1
  1;                                      !- Value Until Time 1

OS:People:Definition,
  {1ff64333-9984-4ab6-9345-9ef32ac8c283}, !- Handle
  res occupants|unit 3|living space|unit 3|story 1, !- Name
  People,                                 !- Number of People Calculation Method
  3.39,                                   !- Number of People {people}
  ,                                       !- People per Space Floor Area {person/m2}
  ,                                       !- Space Floor Area per Person {m2/person}
  0.319734,                               !- Fraction Radiant
  0.573,                                  !- Sensible Heat Fraction
  0,                                      !- Carbon Dioxide Generation Rate {m3/s-W}
  No,                                     !- Enable ASHRAE 55 Comfort Warnings
  ZoneAveraged;                           !- Mean Radiant Temperature Calculation Type

OS:People,
  {119b29be-5829-455d-a0f5-ea1e6e440e18}, !- Handle
  res occupants|unit 3|living space|unit 3|story 1, !- Name
  {1ff64333-9984-4ab6-9345-9ef32ac8c283}, !- People Definition Name
  {d52abc51-cba3-489e-9d12-13a409291a94}, !- Space or SpaceType Name
  {8b9fc350-f7c1-4af5-a56c-cef2818a4a96}, !- Number of People Schedule Name
  {4e2d0e77-0869-4b5e-a288-9f12552643fd}, !- Activity Level Schedule Name
  ,                                       !- Surface Name/Angle Factor List Name
  ,                                       !- Work Efficiency Schedule Name
  ,                                       !- Clothing Insulation Schedule Name
  ,                                       !- Air Velocity Schedule Name
  1;                                      !- Multiplier

OS:Schedule:Day,
  {c6ca106b-dd03-4caf-80f3-e0b3dfc1f5e6}, !- Handle
  Schedule Day 8,                         !- Name
  ,                                       !- Schedule Type Limits Name
  ,                                       !- Interpolate to Timestep
  24,                                     !- Hour 1
  0,                                      !- Minute 1
  0;                                      !- Value Until Time 1

OS:Schedule:Day,
  {4d40423e-4f4f-47c5-84fa-92ae729d028d}, !- Handle
  Schedule Day 9,                         !- Name
  ,                                       !- Schedule Type Limits Name
  ,                                       !- Interpolate to Timestep
  24,                                     !- Hour 1
  0,                                      !- Minute 1
  1;                                      !- Value Until Time 1

OS:People:Definition,
  {9621a1eb-8b02-443c-8afe-5fd1a8349716}, !- Handle
  res occupants|unit 4|living space|unit 4|story 1, !- Name
  People,                                 !- Number of People Calculation Method
  3.39,                                   !- Number of People {people}
  ,                                       !- People per Space Floor Area {person/m2}
  ,                                       !- Space Floor Area per Person {m2/person}
  0.319734,                               !- Fraction Radiant
  0.573,                                  !- Sensible Heat Fraction
  0,                                      !- Carbon Dioxide Generation Rate {m3/s-W}
  No,                                     !- Enable ASHRAE 55 Comfort Warnings
  ZoneAveraged;                           !- Mean Radiant Temperature Calculation Type

OS:People,
  {7b26e265-fe3f-4dde-a6c1-a565e8bd1333}, !- Handle
  res occupants|unit 4|living space|unit 4|story 1, !- Name
  {9621a1eb-8b02-443c-8afe-5fd1a8349716}, !- People Definition Name
  {eaf8e3b1-5eac-4d35-970c-e340d47d1dd2}, !- Space or SpaceType Name
  {8b9fc350-f7c1-4af5-a56c-cef2818a4a96}, !- Number of People Schedule Name
  {4e2d0e77-0869-4b5e-a288-9f12552643fd}, !- Activity Level Schedule Name
  ,                                       !- Surface Name/Angle Factor List Name
  ,                                       !- Work Efficiency Schedule Name
  ,                                       !- Clothing Insulation Schedule Name
  ,                                       !- Air Velocity Schedule Name
  1;                                      !- Multiplier

OS:PlantLoop,
  {ddfd6713-8196-4c15-b038-e5b1273b86d4}, !- Handle
  Domestic Hot Water Loop,                !- Name
  ,                                       !- Fluid Type
  0,                                      !- Glycol Concentration
  ,                                       !- User Defined Fluid Type
  ,                                       !- Plant Equipment Operation Heating Load
  ,                                       !- Plant Equipment Operation Cooling Load
  ,                                       !- Primary Plant Equipment Operation Scheme
  {e81bdcbd-4430-4c8c-b659-13ce92ae2d90}, !- Loop Temperature Setpoint Node Name
  ,                                       !- Maximum Loop Temperature {C}
  ,                                       !- Minimum Loop Temperature {C}
  0.01,                                   !- Maximum Loop Flow Rate {m3/s}
  ,                                       !- Minimum Loop Flow Rate {m3/s}
  0.003,                                  !- Plant Loop Volume {m3}
  {60ee87d5-1923-4b84-b327-b1910c5c9736}, !- Plant Side Inlet Node Name
  {4bd92240-e496-4a12-be4f-fbb4c64ed634}, !- Plant Side Outlet Node Name
  ,                                       !- Plant Side Branch List Name
  {743fe55a-0ad8-40d3-bf8a-b424c6367a1b}, !- Demand Side Inlet Node Name
  {956980b7-6140-4f22-923b-22220375edba}, !- Demand Side Outlet Node Name
  ,                                       !- Demand Side Branch List Name
  ,                                       !- Demand Side Connector List Name
  Optimal,                                !- Load Distribution Scheme
  {c724ade7-4c1c-40dd-8176-af370509c414}, !- Availability Manager List Name
  ,                                       !- Plant Loop Demand Calculation Scheme
  ,                                       !- Common Pipe Simulation
  ,                                       !- Pressure Simulation Type
  ,                                       !- Plant Equipment Operation Heating Load Schedule
  ,                                       !- Plant Equipment Operation Cooling Load Schedule
  ,                                       !- Primary Plant Equipment Operation Scheme Schedule
  ,                                       !- Component Setpoint Operation Scheme Schedule
  {7167a0c7-2968-4148-a7dd-e100ca262d3e}, !- Demand Mixer Name
  {e04c1ff8-0215-4120-be1a-ada9ba471d96}, !- Demand Splitter Name
  {3438f4ee-7c3e-4355-a0af-dfd9c70ed6fe}, !- Supply Mixer Name
  {57263c5f-f4af-4f68-8cb0-1deb8f95b0a5}; !- Supply Splitter Name

OS:Node,
  {06d7c12c-836e-409c-8d73-994244197322}, !- Handle
  Node 7,                                 !- Name
  {60ee87d5-1923-4b84-b327-b1910c5c9736}, !- Inlet Port
  {562d8cc8-8bd5-4fd4-99ef-7348c7639243}; !- Outlet Port

OS:Node,
  {e81bdcbd-4430-4c8c-b659-13ce92ae2d90}, !- Handle
  Node 8,                                 !- Name
  {64b13f80-e137-4dbc-95b7-bcae5b2a692c}, !- Inlet Port
  {4bd92240-e496-4a12-be4f-fbb4c64ed634}; !- Outlet Port

OS:Node,
  {9e722577-193a-4267-9558-dd4103efc18f}, !- Handle
  Node 9,                                 !- Name
  {ea74cedc-53ee-456e-b5ad-62634419bf46}, !- Inlet Port
  {162bcb5d-5c14-4bd7-8e20-6f8a0ab433bd}; !- Outlet Port

OS:Connector:Mixer,
  {3438f4ee-7c3e-4355-a0af-dfd9c70ed6fe}, !- Handle
  Connector Mixer 1,                      !- Name
  {57a0d78d-029c-41a8-9175-a55b368ffbcc}, !- Outlet Branch Name
  {0404e7d7-c4ee-48e8-9642-bea7704017b5}, !- Inlet Branch Name 1
  {120edeb6-36db-43f0-9386-43f8200dedab}; !- Inlet Branch Name 2

OS:Connector:Splitter,
  {57263c5f-f4af-4f68-8cb0-1deb8f95b0a5}, !- Handle
  Connector Splitter 1,                   !- Name
  {b43e1716-d6f0-4419-92bf-a32992317937}, !- Inlet Branch Name
  {ea74cedc-53ee-456e-b5ad-62634419bf46}, !- Outlet Branch Name 1
  {0e1e1740-e348-4e18-b98f-dd3cff127078}; !- Outlet Branch Name 2

OS:Connection,
  {60ee87d5-1923-4b84-b327-b1910c5c9736}, !- Handle
  {93d43d39-64af-476d-b034-514f5fc8fbef}, !- Name
  {ddfd6713-8196-4c15-b038-e5b1273b86d4}, !- Source Object
  14,                                     !- Outlet Port
  {06d7c12c-836e-409c-8d73-994244197322}, !- Target Object
  2;                                      !- Inlet Port

OS:Connection,
  {ea74cedc-53ee-456e-b5ad-62634419bf46}, !- Handle
  {326441a7-3ab8-4cab-9d33-0034d6a9452f}, !- Name
  {57263c5f-f4af-4f68-8cb0-1deb8f95b0a5}, !- Source Object
  3,                                      !- Outlet Port
  {9e722577-193a-4267-9558-dd4103efc18f}, !- Target Object
  2;                                      !- Inlet Port

OS:Connection,
  {4bd92240-e496-4a12-be4f-fbb4c64ed634}, !- Handle
  {b2cdbc44-f216-43c8-874f-7606e102092f}, !- Name
  {e81bdcbd-4430-4c8c-b659-13ce92ae2d90}, !- Source Object
  3,                                      !- Outlet Port
  {ddfd6713-8196-4c15-b038-e5b1273b86d4}, !- Target Object
  15;                                     !- Inlet Port

OS:Node,
  {62a45b2c-d57e-4386-ac84-d1addee1bfdc}, !- Handle
  Node 10,                                !- Name
  {743fe55a-0ad8-40d3-bf8a-b424c6367a1b}, !- Inlet Port
  {ee13315c-bdf8-40ee-8887-0b6c047c8b00}; !- Outlet Port

OS:Node,
  {508b6fc6-d1e0-42d6-a0e1-c8c50915e076}, !- Handle
  Node 11,                                !- Name
  {5838f5ce-9207-4a25-9646-c9712eba33a9}, !- Inlet Port
  {956980b7-6140-4f22-923b-22220375edba}; !- Outlet Port

OS:Node,
  {768a7518-0661-46ad-8f07-53e519d32d09}, !- Handle
  Node 12,                                !- Name
  {be7a488d-560c-4cca-be7b-9fa1281467f3}, !- Inlet Port
  {74b95659-a613-448b-a6d8-fcf5950eb70d}; !- Outlet Port

OS:Connector:Mixer,
  {7167a0c7-2968-4148-a7dd-e100ca262d3e}, !- Handle
  Connector Mixer 2,                      !- Name
  {5838f5ce-9207-4a25-9646-c9712eba33a9}, !- Outlet Branch Name
  {e366b0bd-006e-453b-9552-ec8335ac6832}; !- Inlet Branch Name 1

OS:Connector:Splitter,
  {e04c1ff8-0215-4120-be1a-ada9ba471d96}, !- Handle
  Connector Splitter 2,                   !- Name
  {ee13315c-bdf8-40ee-8887-0b6c047c8b00}, !- Inlet Branch Name
  {be7a488d-560c-4cca-be7b-9fa1281467f3}; !- Outlet Branch Name 1

OS:Connection,
  {743fe55a-0ad8-40d3-bf8a-b424c6367a1b}, !- Handle
  {ae8a75a3-0a8a-4fbc-84db-486ac5100314}, !- Name
  {ddfd6713-8196-4c15-b038-e5b1273b86d4}, !- Source Object
  17,                                     !- Outlet Port
  {62a45b2c-d57e-4386-ac84-d1addee1bfdc}, !- Target Object
  2;                                      !- Inlet Port

OS:Connection,
  {ee13315c-bdf8-40ee-8887-0b6c047c8b00}, !- Handle
  {ed1195fa-f1e3-455c-87dd-d5d51d8ddbd6}, !- Name
  {62a45b2c-d57e-4386-ac84-d1addee1bfdc}, !- Source Object
  3,                                      !- Outlet Port
  {e04c1ff8-0215-4120-be1a-ada9ba471d96}, !- Target Object
  2;                                      !- Inlet Port

OS:Connection,
  {be7a488d-560c-4cca-be7b-9fa1281467f3}, !- Handle
  {f2d31b7d-53db-4376-97dc-67b67f0d120a}, !- Name
  {e04c1ff8-0215-4120-be1a-ada9ba471d96}, !- Source Object
  3,                                      !- Outlet Port
  {768a7518-0661-46ad-8f07-53e519d32d09}, !- Target Object
  2;                                      !- Inlet Port

OS:Connection,
  {5838f5ce-9207-4a25-9646-c9712eba33a9}, !- Handle
  {2fbbc08b-5ed3-40ad-aa99-4a0fde32e0d5}, !- Name
  {7167a0c7-2968-4148-a7dd-e100ca262d3e}, !- Source Object
  2,                                      !- Outlet Port
  {508b6fc6-d1e0-42d6-a0e1-c8c50915e076}, !- Target Object
  2;                                      !- Inlet Port

OS:Connection,
  {956980b7-6140-4f22-923b-22220375edba}, !- Handle
  {0fb8bc29-8f4e-419d-acec-2aa20f965b0f}, !- Name
  {508b6fc6-d1e0-42d6-a0e1-c8c50915e076}, !- Source Object
  3,                                      !- Outlet Port
  {ddfd6713-8196-4c15-b038-e5b1273b86d4}, !- Target Object
  18;                                     !- Inlet Port

OS:Sizing:Plant,
  {8b888d5e-77de-4f22-bdfc-10bf4b2317dd}, !- Handle
  {ddfd6713-8196-4c15-b038-e5b1273b86d4}, !- Plant or Condenser Loop Name
  Heating,                                !- Loop Type
  52.6666666666667,                       !- Design Loop Exit Temperature {C}
  5.55555555555556,                       !- Loop Design Temperature Difference {deltaC}
  NonCoincident,                          !- Sizing Option
  1,                                      !- Zone Timesteps in Averaging Window
  None;                                   !- Coincident Sizing Factor Mode

OS:AvailabilityManagerAssignmentList,
  {c724ade7-4c1c-40dd-8176-af370509c414}, !- Handle
  Plant Loop 1 AvailabilityManagerAssignmentList; !- Name

OS:Pipe:Adiabatic,
  {4580ceb4-6929-4d1a-ba18-c5b2dbe9c3bf}, !- Handle
  Pipe Adiabatic 1,                       !- Name
  {162bcb5d-5c14-4bd7-8e20-6f8a0ab433bd}, !- Inlet Node Name
  {44ac86a1-cce5-4e82-a90a-4e4fb2ca4e20}; !- Outlet Node Name

OS:Pipe:Adiabatic,
  {f42b5c30-4b6b-4ee9-a4c1-1df5de7c7fa0}, !- Handle
  Pipe Adiabatic 2,                       !- Name
  {c833adde-e2b9-4872-8563-2ccff2af51db}, !- Inlet Node Name
  {64b13f80-e137-4dbc-95b7-bcae5b2a692c}; !- Outlet Node Name

OS:Node,
  {3f9aa7d2-7be8-4d00-899d-b521771423da}, !- Handle
  Node 13,                                !- Name
  {44ac86a1-cce5-4e82-a90a-4e4fb2ca4e20}, !- Inlet Port
  {0404e7d7-c4ee-48e8-9642-bea7704017b5}; !- Outlet Port

OS:Connection,
  {162bcb5d-5c14-4bd7-8e20-6f8a0ab433bd}, !- Handle
  {e770be5b-45c1-42b7-85ea-19353b8c9bc4}, !- Name
  {9e722577-193a-4267-9558-dd4103efc18f}, !- Source Object
  3,                                      !- Outlet Port
  {4580ceb4-6929-4d1a-ba18-c5b2dbe9c3bf}, !- Target Object
  2;                                      !- Inlet Port

OS:Connection,
  {44ac86a1-cce5-4e82-a90a-4e4fb2ca4e20}, !- Handle
  {b9a4a68d-9040-4ea5-a0bb-fb8725a7ae7c}, !- Name
  {4580ceb4-6929-4d1a-ba18-c5b2dbe9c3bf}, !- Source Object
  3,                                      !- Outlet Port
  {3f9aa7d2-7be8-4d00-899d-b521771423da}, !- Target Object
  2;                                      !- Inlet Port

OS:Connection,
  {0404e7d7-c4ee-48e8-9642-bea7704017b5}, !- Handle
  {3d43fb25-dc79-4718-ba07-9e862b02c3af}, !- Name
  {3f9aa7d2-7be8-4d00-899d-b521771423da}, !- Source Object
  3,                                      !- Outlet Port
  {3438f4ee-7c3e-4355-a0af-dfd9c70ed6fe}, !- Target Object
  3;                                      !- Inlet Port

OS:Node,
  {60c41d3f-7cd4-4922-948e-cf00bc2c954a}, !- Handle
  Node 14,                                !- Name
  {57a0d78d-029c-41a8-9175-a55b368ffbcc}, !- Inlet Port
  {c833adde-e2b9-4872-8563-2ccff2af51db}; !- Outlet Port

OS:Connection,
  {57a0d78d-029c-41a8-9175-a55b368ffbcc}, !- Handle
  {8b0ed178-3f82-4664-9483-5b1793131aa5}, !- Name
  {3438f4ee-7c3e-4355-a0af-dfd9c70ed6fe}, !- Source Object
  2,                                      !- Outlet Port
  {60c41d3f-7cd4-4922-948e-cf00bc2c954a}, !- Target Object
  2;                                      !- Inlet Port

OS:Connection,
  {c833adde-e2b9-4872-8563-2ccff2af51db}, !- Handle
  {72325049-a690-4c74-8c3a-5f7c7a99553a}, !- Name
  {60c41d3f-7cd4-4922-948e-cf00bc2c954a}, !- Source Object
  3,                                      !- Outlet Port
  {f42b5c30-4b6b-4ee9-a4c1-1df5de7c7fa0}, !- Target Object
  2;                                      !- Inlet Port

OS:Connection,
  {64b13f80-e137-4dbc-95b7-bcae5b2a692c}, !- Handle
  {fccf5adc-5b47-475e-a0cc-ad04f1a9a9e3}, !- Name
  {f42b5c30-4b6b-4ee9-a4c1-1df5de7c7fa0}, !- Source Object
  3,                                      !- Outlet Port
  {e81bdcbd-4430-4c8c-b659-13ce92ae2d90}, !- Target Object
  2;                                      !- Inlet Port

OS:Pump:VariableSpeed,
  {85ab4fd9-3d98-42a8-bc56-1136d4dae314}, !- Handle
  Pump Variable Speed 1,                  !- Name
  {562d8cc8-8bd5-4fd4-99ef-7348c7639243}, !- Inlet Node Name
  {cc7ea252-bd4a-49e1-8342-c4ec8dccc116}, !- Outlet Node Name
  0.01,                                   !- Rated Flow Rate {m3/s}
  1,                                      !- Rated Pump Head {Pa}
  0,                                      !- Rated Power Consumption {W}
  1,                                      !- Motor Efficiency
  0,                                      !- Fraction of Motor Inefficiencies to Fluid Stream
  0,                                      !- Coefficient 1 of the Part Load Performance Curve
  1,                                      !- Coefficient 2 of the Part Load Performance Curve
  0,                                      !- Coefficient 3 of the Part Load Performance Curve
  0,                                      !- Coefficient 4 of the Part Load Performance Curve
  ,                                       !- Minimum Flow Rate {m3/s}
  Intermittent,                           !- Pump Control Type
  ,                                       !- Pump Flow Rate Schedule Name
  ,                                       !- Pump Curve Name
  ,                                       !- Impeller Diameter {m}
  ,                                       !- VFD Control Type
  ,                                       !- Pump RPM Schedule Name
  ,                                       !- Minimum Pressure Schedule {Pa}
  ,                                       !- Maximum Pressure Schedule {Pa}
  ,                                       !- Minimum RPM Schedule {rev/min}
  ,                                       !- Maximum RPM Schedule {rev/min}
  ,                                       !- Zone Name
  0.5,                                    !- Skin Loss Radiative Fraction
  PowerPerFlowPerPressure,                !- Design Power Sizing Method
  348701.1,                               !- Design Electric Power per Unit Flow Rate {W/(m3/s)}
  1.282051282,                            !- Design Shaft Power per Unit Flow Rate per Unit Head {W-s/m3-Pa}
  0,                                      !- Design Minimum Flow Rate Fraction
  General;                                !- End-Use Subcategory

OS:Node,
  {bc2d0501-f8ee-470f-b830-97ce998d76b7}, !- Handle
  Node 15,                                !- Name
  {cc7ea252-bd4a-49e1-8342-c4ec8dccc116}, !- Inlet Port
  {b43e1716-d6f0-4419-92bf-a32992317937}; !- Outlet Port

OS:Connection,
  {562d8cc8-8bd5-4fd4-99ef-7348c7639243}, !- Handle
  {c8958b18-da13-481c-aada-513ebdfda807}, !- Name
  {06d7c12c-836e-409c-8d73-994244197322}, !- Source Object
  3,                                      !- Outlet Port
  {85ab4fd9-3d98-42a8-bc56-1136d4dae314}, !- Target Object
  2;                                      !- Inlet Port

OS:Connection,
  {cc7ea252-bd4a-49e1-8342-c4ec8dccc116}, !- Handle
  {2083d697-713b-47b1-898f-c5dc8f214f53}, !- Name
  {85ab4fd9-3d98-42a8-bc56-1136d4dae314}, !- Source Object
  3,                                      !- Outlet Port
  {bc2d0501-f8ee-470f-b830-97ce998d76b7}, !- Target Object
  2;                                      !- Inlet Port

OS:Connection,
  {b43e1716-d6f0-4419-92bf-a32992317937}, !- Handle
  {400e5419-1b06-4038-a48d-9f621a7018cf}, !- Name
  {bc2d0501-f8ee-470f-b830-97ce998d76b7}, !- Source Object
  3,                                      !- Outlet Port
  {57263c5f-f4af-4f68-8cb0-1deb8f95b0a5}, !- Target Object
  2;                                      !- Inlet Port

OS:Schedule:Constant,
  {4d73a30a-cce4-4d11-b136-cde15eae2253}, !- Handle
  dhw temp,                               !- Name
  {4833c668-c113-45bf-9aac-8b9175a9a900}, !- Schedule Type Limits Name
  52.6666666666667;                       !- Value

OS:SetpointManager:Scheduled,
  {4752e904-087f-4a2f-bcd6-bbe96b1e7897}, !- Handle
  Setpoint Manager Scheduled 1,           !- Name
  Temperature,                            !- Control Variable
  {4d73a30a-cce4-4d11-b136-cde15eae2253}, !- Schedule Name
  {e81bdcbd-4430-4c8c-b659-13ce92ae2d90}; !- Setpoint Node or NodeList Name

OS:ScheduleTypeLimits,
  {4833c668-c113-45bf-9aac-8b9175a9a900}, !- Handle
  Temperature,                            !- Name
  ,                                       !- Lower Limit Value
  ,                                       !- Upper Limit Value
  Continuous,                             !- Numeric Type
  Temperature;                            !- Unit Type

OS:WaterHeater:Mixed,
  {f240ffd4-0f9c-4ea4-ac95-30dc761e978b}, !- Handle
  res wh,                                 !- Name
  0.143845647790854,                      !- Tank Volume {m3}
  {d3486a81-c81d-4ede-86a9-22330ce8a59e}, !- Setpoint Temperature Schedule Name
  2,                                      !- Deadband Temperature Difference {deltaC}
  99,                                     !- Maximum Temperature Limit {C}
  Cycle,                                  !- Heater Control Type
  11722.8428068889,                       !- Heater Maximum Capacity {W}
  0,                                      !- Heater Minimum Capacity {W}
  ,                                       !- Heater Ignition Minimum Flow Rate {m3/s}
  ,                                       !- Heater Ignition Delay {s}
  NaturalGas,                             !- Heater Fuel Type
  0.773298241318794,                      !- Heater Thermal Efficiency
  ,                                       !- Part Load Factor Curve Name
  0,                                      !- Off Cycle Parasitic Fuel Consumption Rate {W}
  Electricity,                            !- Off Cycle Parasitic Fuel Type
  0,                                      !- Off Cycle Parasitic Heat Fraction to Tank
  0,                                      !- On Cycle Parasitic Fuel Consumption Rate {W}
  Electricity,                            !- On Cycle Parasitic Fuel Type
  0,                                      !- On Cycle Parasitic Heat Fraction to Tank
  ThermalZone,                            !- Ambient Temperature Indicator
  ,                                       !- Ambient Temperature Schedule Name
  {fd9cb466-4184-4652-ac62-bced570f9fbd}, !- Ambient Temperature Thermal Zone Name
  ,                                       !- Ambient Temperature Outdoor Air Node Name
  4.15693173076374,                       !- Off Cycle Loss Coefficient to Ambient Temperature {W/K}
  0.64,                                   !- Off Cycle Loss Fraction to Thermal Zone
  4.15693173076374,                       !- On Cycle Loss Coefficient to Ambient Temperature {W/K}
  1,                                      !- On Cycle Loss Fraction to Thermal Zone
  ,                                       !- Peak Use Flow Rate {m3/s}
  ,                                       !- Use Flow Rate Fraction Schedule Name
  ,                                       !- Cold Water Supply Temperature Schedule Name
  {a9eb49d7-5dea-4522-8800-02fa54cc40ca}, !- Use Side Inlet Node Name
  {29d69e0e-b6a2-4ce1-a752-7f837eeb87b5}, !- Use Side Outlet Node Name
  1,                                      !- Use Side Effectiveness
  ,                                       !- Source Side Inlet Node Name
  ,                                       !- Source Side Outlet Node Name
  1,                                      !- Source Side Effectiveness
  autosize,                               !- Use Side Design Flow Rate {m3/s}
  autosize,                               !- Source Side Design Flow Rate {m3/s}
  1.5,                                    !- Indirect Water Heating Recovery Time {hr}
  IndirectHeatPrimarySetpoint,            !- Source Side Flow Control Mode
  ,                                       !- Indirect Alternate Setpoint Temperature Schedule Name
  res wh;                                 !- End-Use Subcategory

OS:Schedule:Constant,
  {d3486a81-c81d-4ede-86a9-22330ce8a59e}, !- Handle
  WH Setpoint Temp,                       !- Name
  {4833c668-c113-45bf-9aac-8b9175a9a900}, !- Schedule Type Limits Name
  52.6666666666667;                       !- Value

OS:Node,
  {99da2e53-8916-4e78-8477-a3be6c88cd93}, !- Handle
  Node 16,                                !- Name
  {0e1e1740-e348-4e18-b98f-dd3cff127078}, !- Inlet Port
  {a9eb49d7-5dea-4522-8800-02fa54cc40ca}; !- Outlet Port

OS:Connection,
  {0e1e1740-e348-4e18-b98f-dd3cff127078}, !- Handle
  {809e3e9a-6c2f-4b50-af7c-4cf9b5d8378f}, !- Name
  {57263c5f-f4af-4f68-8cb0-1deb8f95b0a5}, !- Source Object
  4,                                      !- Outlet Port
  {99da2e53-8916-4e78-8477-a3be6c88cd93}, !- Target Object
  2;                                      !- Inlet Port

OS:Node,
  {a226dbf9-20f9-4f7b-90a4-133e94656127}, !- Handle
  Node 17,                                !- Name
  {29d69e0e-b6a2-4ce1-a752-7f837eeb87b5}, !- Inlet Port
  {120edeb6-36db-43f0-9386-43f8200dedab}; !- Outlet Port

OS:Connection,
  {a9eb49d7-5dea-4522-8800-02fa54cc40ca}, !- Handle
  {b927cd01-0f28-4398-8b9e-b385c349653a}, !- Name
  {99da2e53-8916-4e78-8477-a3be6c88cd93}, !- Source Object
  3,                                      !- Outlet Port
  {f240ffd4-0f9c-4ea4-ac95-30dc761e978b}, !- Target Object
  31;                                     !- Inlet Port

OS:Connection,
  {29d69e0e-b6a2-4ce1-a752-7f837eeb87b5}, !- Handle
  {62db3c8e-0ffb-45c5-b139-7030542f16a8}, !- Name
  {f240ffd4-0f9c-4ea4-ac95-30dc761e978b}, !- Source Object
  32,                                     !- Outlet Port
  {a226dbf9-20f9-4f7b-90a4-133e94656127}, !- Target Object
  2;                                      !- Inlet Port

OS:Connection,
  {120edeb6-36db-43f0-9386-43f8200dedab}, !- Handle
  {2ba3785b-ff8a-4946-a1c9-ce1eb19942ac}, !- Name
  {a226dbf9-20f9-4f7b-90a4-133e94656127}, !- Source Object
  3,                                      !- Outlet Port
  {3438f4ee-7c3e-4355-a0af-dfd9c70ed6fe}, !- Target Object
  4;                                      !- Inlet Port

OS:PlantLoop,
  {350d1a8e-204d-4619-a55f-e88c05845c53}, !- Handle
  Domestic Hot Water Loop|unit 2,         !- Name
  ,                                       !- Fluid Type
  0,                                      !- Glycol Concentration
  ,                                       !- User Defined Fluid Type
  ,                                       !- Plant Equipment Operation Heating Load
  ,                                       !- Plant Equipment Operation Cooling Load
  ,                                       !- Primary Plant Equipment Operation Scheme
  {bd49b1bd-1f27-483f-b7d5-0b59d1c2354a}, !- Loop Temperature Setpoint Node Name
  ,                                       !- Maximum Loop Temperature {C}
  ,                                       !- Minimum Loop Temperature {C}
  0.01,                                   !- Maximum Loop Flow Rate {m3/s}
  ,                                       !- Minimum Loop Flow Rate {m3/s}
  0.003,                                  !- Plant Loop Volume {m3}
  {1592fb19-52aa-451b-a6a5-38ebfcc50ccc}, !- Plant Side Inlet Node Name
  {304e7672-f4fa-4a52-b2ee-310771b3839b}, !- Plant Side Outlet Node Name
  ,                                       !- Plant Side Branch List Name
  {675c510f-2577-4833-b5a9-5dd03b98cc74}, !- Demand Side Inlet Node Name
  {483f3fe2-026b-4eb9-a583-2eb3529aea6f}, !- Demand Side Outlet Node Name
  ,                                       !- Demand Side Branch List Name
  ,                                       !- Demand Side Connector List Name
  Optimal,                                !- Load Distribution Scheme
  {0710e5a0-bbbf-4c45-af24-48eee563665f}, !- Availability Manager List Name
  ,                                       !- Plant Loop Demand Calculation Scheme
  ,                                       !- Common Pipe Simulation
  ,                                       !- Pressure Simulation Type
  ,                                       !- Plant Equipment Operation Heating Load Schedule
  ,                                       !- Plant Equipment Operation Cooling Load Schedule
  ,                                       !- Primary Plant Equipment Operation Scheme Schedule
  ,                                       !- Component Setpoint Operation Scheme Schedule
  {d47a1c16-4d5a-4283-b90b-7ed0c66cb116}, !- Demand Mixer Name
  {44adc08e-2010-4a53-a7e1-946faf0a813d}, !- Demand Splitter Name
  {19653f6e-32a4-4583-bc1c-d569e9958ca5}, !- Supply Mixer Name
  {8d7497c2-2e95-48a9-a240-263a12a3113c}; !- Supply Splitter Name

OS:Node,
  {12d5e401-75ac-41dc-98bd-63399b7b4ab3}, !- Handle
  Node 18,                                !- Name
  {1592fb19-52aa-451b-a6a5-38ebfcc50ccc}, !- Inlet Port
  {fc16abee-3185-481a-9f8f-bdf4003907d6}; !- Outlet Port

OS:Node,
  {bd49b1bd-1f27-483f-b7d5-0b59d1c2354a}, !- Handle
  Node 19,                                !- Name
  {45168b45-d924-4dfb-bae9-18b3f0cc1533}, !- Inlet Port
  {304e7672-f4fa-4a52-b2ee-310771b3839b}; !- Outlet Port

OS:Node,
  {bc10e4bc-ba4d-4d7c-98f9-5671711edaac}, !- Handle
  Node 20,                                !- Name
  {c7646565-ffd9-4911-a97b-09259195bc1f}, !- Inlet Port
  {b7c5e1cb-dbad-4f83-9d04-e88d51815430}; !- Outlet Port

OS:Connector:Mixer,
  {19653f6e-32a4-4583-bc1c-d569e9958ca5}, !- Handle
  Connector Mixer 3,                      !- Name
  {45144991-6fde-43ca-812e-1a3942eedda0}, !- Outlet Branch Name
  {1e45db74-91cc-4eb9-8e51-8567a61b96d3}, !- Inlet Branch Name 1
  {fb51d909-912b-47b4-bdc4-7868364133c1}; !- Inlet Branch Name 2

OS:Connector:Splitter,
  {8d7497c2-2e95-48a9-a240-263a12a3113c}, !- Handle
  Connector Splitter 3,                   !- Name
  {6d0dade8-1678-4d54-a75c-f2416313bf56}, !- Inlet Branch Name
  {c7646565-ffd9-4911-a97b-09259195bc1f}, !- Outlet Branch Name 1
  {0ff131c5-1474-4c03-b198-0fd173aee14c}; !- Outlet Branch Name 2

OS:Connection,
  {1592fb19-52aa-451b-a6a5-38ebfcc50ccc}, !- Handle
  {113c5677-3cba-4a49-a0ad-bff1a2f1b62c}, !- Name
  {350d1a8e-204d-4619-a55f-e88c05845c53}, !- Source Object
  14,                                     !- Outlet Port
  {12d5e401-75ac-41dc-98bd-63399b7b4ab3}, !- Target Object
  2;                                      !- Inlet Port

OS:Connection,
  {c7646565-ffd9-4911-a97b-09259195bc1f}, !- Handle
  {c1e517bc-8e25-41ab-9fe6-662737c50b3c}, !- Name
  {8d7497c2-2e95-48a9-a240-263a12a3113c}, !- Source Object
  3,                                      !- Outlet Port
  {bc10e4bc-ba4d-4d7c-98f9-5671711edaac}, !- Target Object
  2;                                      !- Inlet Port

OS:Connection,
  {304e7672-f4fa-4a52-b2ee-310771b3839b}, !- Handle
  {e1127d66-d424-498a-a7c2-a69eb494e9fc}, !- Name
  {bd49b1bd-1f27-483f-b7d5-0b59d1c2354a}, !- Source Object
  3,                                      !- Outlet Port
  {350d1a8e-204d-4619-a55f-e88c05845c53}, !- Target Object
  15;                                     !- Inlet Port

OS:Node,
  {99757bca-1d76-4a10-9048-26f3ae1a0d2f}, !- Handle
  Node 21,                                !- Name
  {675c510f-2577-4833-b5a9-5dd03b98cc74}, !- Inlet Port
  {77fc7639-2b8b-4182-a7f1-3540d51a8f0f}; !- Outlet Port

OS:Node,
  {f6832cba-fb31-41d9-a7d2-83028988ef78}, !- Handle
  Node 22,                                !- Name
  {fc4a8f2f-3dd3-4d6f-a3d4-32449e949c39}, !- Inlet Port
  {483f3fe2-026b-4eb9-a583-2eb3529aea6f}; !- Outlet Port

OS:Node,
  {f7695bbd-bba7-408e-90b6-1f5a5dfa41fe}, !- Handle
  Node 23,                                !- Name
  {8e87cf82-0ccb-41c9-8e36-fb28618447a4}, !- Inlet Port
  {29dcb752-8c4e-42ee-bb89-94604262e37f}; !- Outlet Port

OS:Connector:Mixer,
  {d47a1c16-4d5a-4283-b90b-7ed0c66cb116}, !- Handle
  Connector Mixer 4,                      !- Name
  {fc4a8f2f-3dd3-4d6f-a3d4-32449e949c39}, !- Outlet Branch Name
  {08d0f280-04e8-4fea-b98f-59cb180d5f9a}; !- Inlet Branch Name 1

OS:Connector:Splitter,
  {44adc08e-2010-4a53-a7e1-946faf0a813d}, !- Handle
  Connector Splitter 4,                   !- Name
  {77fc7639-2b8b-4182-a7f1-3540d51a8f0f}, !- Inlet Branch Name
  {8e87cf82-0ccb-41c9-8e36-fb28618447a4}; !- Outlet Branch Name 1

OS:Connection,
  {675c510f-2577-4833-b5a9-5dd03b98cc74}, !- Handle
  {5651f7ff-ad22-4a4a-9664-d72c890c6563}, !- Name
  {350d1a8e-204d-4619-a55f-e88c05845c53}, !- Source Object
  17,                                     !- Outlet Port
  {99757bca-1d76-4a10-9048-26f3ae1a0d2f}, !- Target Object
  2;                                      !- Inlet Port

OS:Connection,
  {77fc7639-2b8b-4182-a7f1-3540d51a8f0f}, !- Handle
  {a6dfc156-1c68-46b7-9686-65cd68dbad75}, !- Name
  {99757bca-1d76-4a10-9048-26f3ae1a0d2f}, !- Source Object
  3,                                      !- Outlet Port
  {44adc08e-2010-4a53-a7e1-946faf0a813d}, !- Target Object
  2;                                      !- Inlet Port

OS:Connection,
  {8e87cf82-0ccb-41c9-8e36-fb28618447a4}, !- Handle
  {455289d5-0517-46f6-a6db-697e3629a4f0}, !- Name
  {44adc08e-2010-4a53-a7e1-946faf0a813d}, !- Source Object
  3,                                      !- Outlet Port
  {f7695bbd-bba7-408e-90b6-1f5a5dfa41fe}, !- Target Object
  2;                                      !- Inlet Port

OS:Connection,
  {fc4a8f2f-3dd3-4d6f-a3d4-32449e949c39}, !- Handle
  {aa6fdec7-f90a-471b-ad59-6d8e3da2e27b}, !- Name
  {d47a1c16-4d5a-4283-b90b-7ed0c66cb116}, !- Source Object
  2,                                      !- Outlet Port
  {f6832cba-fb31-41d9-a7d2-83028988ef78}, !- Target Object
  2;                                      !- Inlet Port

OS:Connection,
  {483f3fe2-026b-4eb9-a583-2eb3529aea6f}, !- Handle
  {57318d56-ec97-49d0-8ade-3b64b7a72176}, !- Name
  {f6832cba-fb31-41d9-a7d2-83028988ef78}, !- Source Object
  3,                                      !- Outlet Port
  {350d1a8e-204d-4619-a55f-e88c05845c53}, !- Target Object
  18;                                     !- Inlet Port

OS:Sizing:Plant,
  {62890b9e-f852-4113-ac21-1856a012b509}, !- Handle
  {350d1a8e-204d-4619-a55f-e88c05845c53}, !- Plant or Condenser Loop Name
  Heating,                                !- Loop Type
  52.6666666666667,                       !- Design Loop Exit Temperature {C}
  5.55555555555556,                       !- Loop Design Temperature Difference {deltaC}
  NonCoincident,                          !- Sizing Option
  1,                                      !- Zone Timesteps in Averaging Window
  None;                                   !- Coincident Sizing Factor Mode

OS:AvailabilityManagerAssignmentList,
  {0710e5a0-bbbf-4c45-af24-48eee563665f}, !- Handle
  Plant Loop 1 AvailabilityManagerAssignmentList 1; !- Name

OS:Pipe:Adiabatic,
  {b91b4330-3f15-4688-a170-1de7dc24b16d}, !- Handle
  Pipe Adiabatic 3,                       !- Name
  {b7c5e1cb-dbad-4f83-9d04-e88d51815430}, !- Inlet Node Name
  {d84e5da7-6260-4a83-a530-49f25cb5b7be}; !- Outlet Node Name

OS:Pipe:Adiabatic,
  {534098a7-3a31-4bb0-ba66-508120f5272c}, !- Handle
  Pipe Adiabatic 4,                       !- Name
  {6b3e3dde-0cb0-4009-91f1-37f0c9ecf155}, !- Inlet Node Name
  {45168b45-d924-4dfb-bae9-18b3f0cc1533}; !- Outlet Node Name

OS:Node,
  {3ca31d95-b418-48cb-9779-04cd16cef223}, !- Handle
  Node 24,                                !- Name
  {d84e5da7-6260-4a83-a530-49f25cb5b7be}, !- Inlet Port
  {1e45db74-91cc-4eb9-8e51-8567a61b96d3}; !- Outlet Port

OS:Connection,
  {b7c5e1cb-dbad-4f83-9d04-e88d51815430}, !- Handle
  {07b00854-4f90-4781-a158-a1e59a519afd}, !- Name
  {bc10e4bc-ba4d-4d7c-98f9-5671711edaac}, !- Source Object
  3,                                      !- Outlet Port
  {b91b4330-3f15-4688-a170-1de7dc24b16d}, !- Target Object
  2;                                      !- Inlet Port

OS:Connection,
  {d84e5da7-6260-4a83-a530-49f25cb5b7be}, !- Handle
  {38832f0f-8d23-42e9-b370-e3baf0202393}, !- Name
  {b91b4330-3f15-4688-a170-1de7dc24b16d}, !- Source Object
  3,                                      !- Outlet Port
  {3ca31d95-b418-48cb-9779-04cd16cef223}, !- Target Object
  2;                                      !- Inlet Port

OS:Connection,
  {1e45db74-91cc-4eb9-8e51-8567a61b96d3}, !- Handle
  {320d7f9d-6c9b-4fc0-90ba-d8a333af1768}, !- Name
  {3ca31d95-b418-48cb-9779-04cd16cef223}, !- Source Object
  3,                                      !- Outlet Port
  {19653f6e-32a4-4583-bc1c-d569e9958ca5}, !- Target Object
  3;                                      !- Inlet Port

OS:Node,
  {512651ff-7345-4c8c-a653-b58d9a1242b3}, !- Handle
  Node 25,                                !- Name
  {45144991-6fde-43ca-812e-1a3942eedda0}, !- Inlet Port
  {6b3e3dde-0cb0-4009-91f1-37f0c9ecf155}; !- Outlet Port

OS:Connection,
  {45144991-6fde-43ca-812e-1a3942eedda0}, !- Handle
  {f49f701e-a61c-49e1-895f-b4a93be0870d}, !- Name
  {19653f6e-32a4-4583-bc1c-d569e9958ca5}, !- Source Object
  2,                                      !- Outlet Port
  {512651ff-7345-4c8c-a653-b58d9a1242b3}, !- Target Object
  2;                                      !- Inlet Port

OS:Connection,
  {6b3e3dde-0cb0-4009-91f1-37f0c9ecf155}, !- Handle
  {aa7e26a3-5ed3-4221-a18d-220e69a6404c}, !- Name
  {512651ff-7345-4c8c-a653-b58d9a1242b3}, !- Source Object
  3,                                      !- Outlet Port
  {534098a7-3a31-4bb0-ba66-508120f5272c}, !- Target Object
  2;                                      !- Inlet Port

OS:Connection,
  {45168b45-d924-4dfb-bae9-18b3f0cc1533}, !- Handle
  {5cdce797-a347-4cba-b350-7012b0be8bb3}, !- Name
  {534098a7-3a31-4bb0-ba66-508120f5272c}, !- Source Object
  3,                                      !- Outlet Port
  {bd49b1bd-1f27-483f-b7d5-0b59d1c2354a}, !- Target Object
  2;                                      !- Inlet Port

OS:Pump:VariableSpeed,
  {32dab07e-88de-45da-8ab1-afd6a351fc79}, !- Handle
  Pump Variable Speed 2,                  !- Name
  {fc16abee-3185-481a-9f8f-bdf4003907d6}, !- Inlet Node Name
  {5286125c-b12f-42cf-8ae9-05b6e41165be}, !- Outlet Node Name
  0.01,                                   !- Rated Flow Rate {m3/s}
  1,                                      !- Rated Pump Head {Pa}
  0,                                      !- Rated Power Consumption {W}
  1,                                      !- Motor Efficiency
  0,                                      !- Fraction of Motor Inefficiencies to Fluid Stream
  0,                                      !- Coefficient 1 of the Part Load Performance Curve
  1,                                      !- Coefficient 2 of the Part Load Performance Curve
  0,                                      !- Coefficient 3 of the Part Load Performance Curve
  0,                                      !- Coefficient 4 of the Part Load Performance Curve
  ,                                       !- Minimum Flow Rate {m3/s}
  Intermittent,                           !- Pump Control Type
  ,                                       !- Pump Flow Rate Schedule Name
  ,                                       !- Pump Curve Name
  ,                                       !- Impeller Diameter {m}
  ,                                       !- VFD Control Type
  ,                                       !- Pump RPM Schedule Name
  ,                                       !- Minimum Pressure Schedule {Pa}
  ,                                       !- Maximum Pressure Schedule {Pa}
  ,                                       !- Minimum RPM Schedule {rev/min}
  ,                                       !- Maximum RPM Schedule {rev/min}
  ,                                       !- Zone Name
  0.5,                                    !- Skin Loss Radiative Fraction
  PowerPerFlowPerPressure,                !- Design Power Sizing Method
  348701.1,                               !- Design Electric Power per Unit Flow Rate {W/(m3/s)}
  1.282051282,                            !- Design Shaft Power per Unit Flow Rate per Unit Head {W-s/m3-Pa}
  0,                                      !- Design Minimum Flow Rate Fraction
  General;                                !- End-Use Subcategory

OS:Node,
  {24d9636a-063b-4ae7-bd70-00dc65c2bc7b}, !- Handle
  Node 26,                                !- Name
  {5286125c-b12f-42cf-8ae9-05b6e41165be}, !- Inlet Port
  {6d0dade8-1678-4d54-a75c-f2416313bf56}; !- Outlet Port

OS:Connection,
  {fc16abee-3185-481a-9f8f-bdf4003907d6}, !- Handle
  {50778ef6-986d-4937-92bb-3862d367dd21}, !- Name
  {12d5e401-75ac-41dc-98bd-63399b7b4ab3}, !- Source Object
  3,                                      !- Outlet Port
  {32dab07e-88de-45da-8ab1-afd6a351fc79}, !- Target Object
  2;                                      !- Inlet Port

OS:Connection,
  {5286125c-b12f-42cf-8ae9-05b6e41165be}, !- Handle
  {8ff4998e-9d1e-40ab-b6aa-d55182eb5728}, !- Name
  {32dab07e-88de-45da-8ab1-afd6a351fc79}, !- Source Object
  3,                                      !- Outlet Port
  {24d9636a-063b-4ae7-bd70-00dc65c2bc7b}, !- Target Object
  2;                                      !- Inlet Port

OS:Connection,
  {6d0dade8-1678-4d54-a75c-f2416313bf56}, !- Handle
  {53611341-1a70-4341-8a49-1b4a8d54effc}, !- Name
  {24d9636a-063b-4ae7-bd70-00dc65c2bc7b}, !- Source Object
  3,                                      !- Outlet Port
  {8d7497c2-2e95-48a9-a240-263a12a3113c}, !- Target Object
  2;                                      !- Inlet Port

OS:Schedule:Constant,
  {52afac1d-f1d7-423f-b698-4c136e8e64fd}, !- Handle
  dhw temp 1,                             !- Name
  {4833c668-c113-45bf-9aac-8b9175a9a900}, !- Schedule Type Limits Name
  52.6666666666667;                       !- Value

OS:SetpointManager:Scheduled,
  {52bb5400-ae71-4dcf-bf4b-939cacf6b7d2}, !- Handle
  Setpoint Manager Scheduled 2,           !- Name
  Temperature,                            !- Control Variable
  {52afac1d-f1d7-423f-b698-4c136e8e64fd}, !- Schedule Name
  {bd49b1bd-1f27-483f-b7d5-0b59d1c2354a}; !- Setpoint Node or NodeList Name

OS:WaterHeater:Mixed,
  {c81a1a93-4b2a-436b-925d-39464353dfc8}, !- Handle
  res wh|unit 2,                          !- Name
  0.143845647790854,                      !- Tank Volume {m3}
  {24a36655-c4a8-472b-9ee4-c87fc4f73a3c}, !- Setpoint Temperature Schedule Name
  2,                                      !- Deadband Temperature Difference {deltaC}
  99,                                     !- Maximum Temperature Limit {C}
  Cycle,                                  !- Heater Control Type
  11722.8428068889,                       !- Heater Maximum Capacity {W}
  0,                                      !- Heater Minimum Capacity {W}
  ,                                       !- Heater Ignition Minimum Flow Rate {m3/s}
  ,                                       !- Heater Ignition Delay {s}
  NaturalGas,                             !- Heater Fuel Type
  0.773298241318794,                      !- Heater Thermal Efficiency
  ,                                       !- Part Load Factor Curve Name
  0,                                      !- Off Cycle Parasitic Fuel Consumption Rate {W}
  Electricity,                            !- Off Cycle Parasitic Fuel Type
  0,                                      !- Off Cycle Parasitic Heat Fraction to Tank
  0,                                      !- On Cycle Parasitic Fuel Consumption Rate {W}
  Electricity,                            !- On Cycle Parasitic Fuel Type
  0,                                      !- On Cycle Parasitic Heat Fraction to Tank
  ThermalZone,                            !- Ambient Temperature Indicator
  ,                                       !- Ambient Temperature Schedule Name
  {fd9cb466-4184-4652-ac62-bced570f9fbd}, !- Ambient Temperature Thermal Zone Name
  ,                                       !- Ambient Temperature Outdoor Air Node Name
  4.15693173076374,                       !- Off Cycle Loss Coefficient to Ambient Temperature {W/K}
  0.64,                                   !- Off Cycle Loss Fraction to Thermal Zone
  4.15693173076374,                       !- On Cycle Loss Coefficient to Ambient Temperature {W/K}
  1,                                      !- On Cycle Loss Fraction to Thermal Zone
  ,                                       !- Peak Use Flow Rate {m3/s}
  ,                                       !- Use Flow Rate Fraction Schedule Name
  ,                                       !- Cold Water Supply Temperature Schedule Name
  {85d8f3d1-d31d-4edd-864d-bef4fc86f55e}, !- Use Side Inlet Node Name
  {5628f0c5-809f-41b8-8efd-bb436fe13eef}, !- Use Side Outlet Node Name
  1,                                      !- Use Side Effectiveness
  ,                                       !- Source Side Inlet Node Name
  ,                                       !- Source Side Outlet Node Name
  1,                                      !- Source Side Effectiveness
  autosize,                               !- Use Side Design Flow Rate {m3/s}
  autosize,                               !- Source Side Design Flow Rate {m3/s}
  1.5,                                    !- Indirect Water Heating Recovery Time {hr}
  IndirectHeatPrimarySetpoint,            !- Source Side Flow Control Mode
  ,                                       !- Indirect Alternate Setpoint Temperature Schedule Name
  res wh|unit 2;                          !- End-Use Subcategory

OS:Schedule:Constant,
  {24a36655-c4a8-472b-9ee4-c87fc4f73a3c}, !- Handle
  WH Setpoint Temp 1,                     !- Name
  {4833c668-c113-45bf-9aac-8b9175a9a900}, !- Schedule Type Limits Name
  52.6666666666667;                       !- Value

OS:Node,
  {ea33b0eb-3dbc-45d5-aece-d1d4a3ae8f45}, !- Handle
  Node 27,                                !- Name
  {0ff131c5-1474-4c03-b198-0fd173aee14c}, !- Inlet Port
  {85d8f3d1-d31d-4edd-864d-bef4fc86f55e}; !- Outlet Port

OS:Connection,
  {0ff131c5-1474-4c03-b198-0fd173aee14c}, !- Handle
  {200e5b63-c913-4ee3-8470-ffddf2140343}, !- Name
  {8d7497c2-2e95-48a9-a240-263a12a3113c}, !- Source Object
  4,                                      !- Outlet Port
  {ea33b0eb-3dbc-45d5-aece-d1d4a3ae8f45}, !- Target Object
  2;                                      !- Inlet Port

OS:Node,
  {a28d40bc-dd1b-41cd-b616-28de067fa0ab}, !- Handle
  Node 28,                                !- Name
  {5628f0c5-809f-41b8-8efd-bb436fe13eef}, !- Inlet Port
  {fb51d909-912b-47b4-bdc4-7868364133c1}; !- Outlet Port

OS:Connection,
  {85d8f3d1-d31d-4edd-864d-bef4fc86f55e}, !- Handle
  {c933774c-e3c0-4875-86f2-f3487bf4bb4c}, !- Name
  {ea33b0eb-3dbc-45d5-aece-d1d4a3ae8f45}, !- Source Object
  3,                                      !- Outlet Port
  {c81a1a93-4b2a-436b-925d-39464353dfc8}, !- Target Object
  31;                                     !- Inlet Port

OS:Connection,
  {5628f0c5-809f-41b8-8efd-bb436fe13eef}, !- Handle
  {a5f558a2-82f0-4fb9-ad19-634446fff32a}, !- Name
  {c81a1a93-4b2a-436b-925d-39464353dfc8}, !- Source Object
  32,                                     !- Outlet Port
  {a28d40bc-dd1b-41cd-b616-28de067fa0ab}, !- Target Object
  2;                                      !- Inlet Port

OS:Connection,
  {fb51d909-912b-47b4-bdc4-7868364133c1}, !- Handle
  {c7cc295c-691e-4386-8658-e86248486a59}, !- Name
  {a28d40bc-dd1b-41cd-b616-28de067fa0ab}, !- Source Object
  3,                                      !- Outlet Port
  {19653f6e-32a4-4583-bc1c-d569e9958ca5}, !- Target Object
  4;                                      !- Inlet Port

OS:PlantLoop,
  {01d7f033-ac67-4e6c-b0c7-984f58b1bf9e}, !- Handle
  Domestic Hot Water Loop|unit 3,         !- Name
  ,                                       !- Fluid Type
  0,                                      !- Glycol Concentration
  ,                                       !- User Defined Fluid Type
  ,                                       !- Plant Equipment Operation Heating Load
  ,                                       !- Plant Equipment Operation Cooling Load
  ,                                       !- Primary Plant Equipment Operation Scheme
  {ba5ddea7-99fb-4fca-aede-abe62159adf7}, !- Loop Temperature Setpoint Node Name
  ,                                       !- Maximum Loop Temperature {C}
  ,                                       !- Minimum Loop Temperature {C}
  0.01,                                   !- Maximum Loop Flow Rate {m3/s}
  ,                                       !- Minimum Loop Flow Rate {m3/s}
  0.003,                                  !- Plant Loop Volume {m3}
  {b3598588-e8c5-421c-91fd-0b4127993910}, !- Plant Side Inlet Node Name
  {abfe5a33-2b7a-44d7-bed5-4ae981bdbaf4}, !- Plant Side Outlet Node Name
  ,                                       !- Plant Side Branch List Name
  {cc9fbe22-5e11-4e0e-a30b-d5da0cab3e92}, !- Demand Side Inlet Node Name
  {b8b0abd1-a3e0-4d9d-a311-c05759203880}, !- Demand Side Outlet Node Name
  ,                                       !- Demand Side Branch List Name
  ,                                       !- Demand Side Connector List Name
  Optimal,                                !- Load Distribution Scheme
  {b168eb7c-0705-4bee-b3ee-cd2d96a308d3}, !- Availability Manager List Name
  ,                                       !- Plant Loop Demand Calculation Scheme
  ,                                       !- Common Pipe Simulation
  ,                                       !- Pressure Simulation Type
  ,                                       !- Plant Equipment Operation Heating Load Schedule
  ,                                       !- Plant Equipment Operation Cooling Load Schedule
  ,                                       !- Primary Plant Equipment Operation Scheme Schedule
  ,                                       !- Component Setpoint Operation Scheme Schedule
  {0e4d9665-ba23-4561-85c3-9ae7dc614602}, !- Demand Mixer Name
  {eb45927a-5d29-4645-9174-2d0c6ee97ea3}, !- Demand Splitter Name
  {73b23475-65e1-465a-aed3-8f4a609575f3}, !- Supply Mixer Name
  {aad60aaf-2e37-4e07-915d-65b8e403f58c}; !- Supply Splitter Name

OS:Node,
  {45175839-1a8e-4343-a890-e8845432c267}, !- Handle
  Node 29,                                !- Name
  {b3598588-e8c5-421c-91fd-0b4127993910}, !- Inlet Port
  {24934467-e341-4943-82c9-7cdb4008d339}; !- Outlet Port

OS:Node,
  {ba5ddea7-99fb-4fca-aede-abe62159adf7}, !- Handle
  Node 30,                                !- Name
  {3608060f-48d2-4e69-9f14-5e0d22dc2037}, !- Inlet Port
  {abfe5a33-2b7a-44d7-bed5-4ae981bdbaf4}; !- Outlet Port

OS:Node,
  {fa639197-59aa-452b-8b88-f3f21acb7875}, !- Handle
  Node 31,                                !- Name
  {5a6b8d12-5021-4dd5-a3e6-815d22dbd18a}, !- Inlet Port
  {68e25cd5-e373-48d0-9bf8-eb77a5ab4bcc}; !- Outlet Port

OS:Connector:Mixer,
  {73b23475-65e1-465a-aed3-8f4a609575f3}, !- Handle
  Connector Mixer 5,                      !- Name
  {73744d4b-0992-4230-baee-09436c5d12be}, !- Outlet Branch Name
  {7dba0b6a-d6b1-4c0b-abd3-b3afc6bb7318}, !- Inlet Branch Name 1
  {55e6a06b-4f2e-4618-8307-5e0d0a1bb339}; !- Inlet Branch Name 2

OS:Connector:Splitter,
  {aad60aaf-2e37-4e07-915d-65b8e403f58c}, !- Handle
  Connector Splitter 5,                   !- Name
  {caf39c57-a9f4-4ebd-bce9-6ed8eebafdce}, !- Inlet Branch Name
  {5a6b8d12-5021-4dd5-a3e6-815d22dbd18a}, !- Outlet Branch Name 1
  {5a432ff6-a074-4826-8dd2-169511a9ffbe}; !- Outlet Branch Name 2

OS:Connection,
  {b3598588-e8c5-421c-91fd-0b4127993910}, !- Handle
  {907f7779-0021-435e-a7d1-bd2f92c18273}, !- Name
  {01d7f033-ac67-4e6c-b0c7-984f58b1bf9e}, !- Source Object
  14,                                     !- Outlet Port
  {45175839-1a8e-4343-a890-e8845432c267}, !- Target Object
  2;                                      !- Inlet Port

OS:Connection,
  {5a6b8d12-5021-4dd5-a3e6-815d22dbd18a}, !- Handle
  {63160a21-5e0c-4327-bd32-c88fad3fd4de}, !- Name
  {aad60aaf-2e37-4e07-915d-65b8e403f58c}, !- Source Object
  3,                                      !- Outlet Port
  {fa639197-59aa-452b-8b88-f3f21acb7875}, !- Target Object
  2;                                      !- Inlet Port

OS:Connection,
  {abfe5a33-2b7a-44d7-bed5-4ae981bdbaf4}, !- Handle
  {6bdfefb6-ee7f-4234-9789-0cccd0a86adb}, !- Name
  {ba5ddea7-99fb-4fca-aede-abe62159adf7}, !- Source Object
  3,                                      !- Outlet Port
  {01d7f033-ac67-4e6c-b0c7-984f58b1bf9e}, !- Target Object
  15;                                     !- Inlet Port

OS:Node,
  {2dbc7072-708e-4a32-bc00-758d2b07b6ef}, !- Handle
  Node 32,                                !- Name
  {cc9fbe22-5e11-4e0e-a30b-d5da0cab3e92}, !- Inlet Port
  {e7ebc399-565d-44ff-94f4-44bf4ab440f8}; !- Outlet Port

OS:Node,
  {f1a4e6f3-56a5-4d84-ad61-bfde7b21adf3}, !- Handle
  Node 33,                                !- Name
  {40520541-cf18-44c5-b1ab-bef0be9eabec}, !- Inlet Port
  {b8b0abd1-a3e0-4d9d-a311-c05759203880}; !- Outlet Port

OS:Node,
  {d66dad3a-3921-4fc1-bb60-707a68828591}, !- Handle
  Node 34,                                !- Name
  {261b0874-8736-4559-abb4-d99153d3621b}, !- Inlet Port
  {d31a1c44-85ae-4376-aa1f-d86e988fd069}; !- Outlet Port

OS:Connector:Mixer,
  {0e4d9665-ba23-4561-85c3-9ae7dc614602}, !- Handle
  Connector Mixer 6,                      !- Name
  {40520541-cf18-44c5-b1ab-bef0be9eabec}, !- Outlet Branch Name
  {a4768ba9-4951-497c-bbd3-0a766b428351}; !- Inlet Branch Name 1

OS:Connector:Splitter,
  {eb45927a-5d29-4645-9174-2d0c6ee97ea3}, !- Handle
  Connector Splitter 6,                   !- Name
  {e7ebc399-565d-44ff-94f4-44bf4ab440f8}, !- Inlet Branch Name
  {261b0874-8736-4559-abb4-d99153d3621b}; !- Outlet Branch Name 1

OS:Connection,
  {cc9fbe22-5e11-4e0e-a30b-d5da0cab3e92}, !- Handle
  {364e2879-79fd-4c16-aef0-2032000c0128}, !- Name
  {01d7f033-ac67-4e6c-b0c7-984f58b1bf9e}, !- Source Object
  17,                                     !- Outlet Port
  {2dbc7072-708e-4a32-bc00-758d2b07b6ef}, !- Target Object
  2;                                      !- Inlet Port

OS:Connection,
  {e7ebc399-565d-44ff-94f4-44bf4ab440f8}, !- Handle
  {9b33041c-18b4-405c-a979-9f9912dc1aa3}, !- Name
  {2dbc7072-708e-4a32-bc00-758d2b07b6ef}, !- Source Object
  3,                                      !- Outlet Port
  {eb45927a-5d29-4645-9174-2d0c6ee97ea3}, !- Target Object
  2;                                      !- Inlet Port

OS:Connection,
  {261b0874-8736-4559-abb4-d99153d3621b}, !- Handle
  {ff44cf04-6e69-4a4c-bf47-9b40ebc1e464}, !- Name
  {eb45927a-5d29-4645-9174-2d0c6ee97ea3}, !- Source Object
  3,                                      !- Outlet Port
  {d66dad3a-3921-4fc1-bb60-707a68828591}, !- Target Object
  2;                                      !- Inlet Port

OS:Connection,
  {40520541-cf18-44c5-b1ab-bef0be9eabec}, !- Handle
  {a64694e4-ab34-43c4-9c19-95925902b18a}, !- Name
  {0e4d9665-ba23-4561-85c3-9ae7dc614602}, !- Source Object
  2,                                      !- Outlet Port
  {f1a4e6f3-56a5-4d84-ad61-bfde7b21adf3}, !- Target Object
  2;                                      !- Inlet Port

OS:Connection,
  {b8b0abd1-a3e0-4d9d-a311-c05759203880}, !- Handle
  {ebf3362b-ea34-411a-a7a5-14a74aa219c2}, !- Name
  {f1a4e6f3-56a5-4d84-ad61-bfde7b21adf3}, !- Source Object
  3,                                      !- Outlet Port
  {01d7f033-ac67-4e6c-b0c7-984f58b1bf9e}, !- Target Object
  18;                                     !- Inlet Port

OS:Sizing:Plant,
  {86b2f083-647c-4c91-b50d-9f04b1c70aa0}, !- Handle
  {01d7f033-ac67-4e6c-b0c7-984f58b1bf9e}, !- Plant or Condenser Loop Name
  Heating,                                !- Loop Type
  52.6666666666667,                       !- Design Loop Exit Temperature {C}
  5.55555555555556,                       !- Loop Design Temperature Difference {deltaC}
  NonCoincident,                          !- Sizing Option
  1,                                      !- Zone Timesteps in Averaging Window
  None;                                   !- Coincident Sizing Factor Mode

OS:AvailabilityManagerAssignmentList,
  {b168eb7c-0705-4bee-b3ee-cd2d96a308d3}, !- Handle
  Plant Loop 1 AvailabilityManagerAssignmentList 2; !- Name

OS:Pipe:Adiabatic,
  {1a4dda86-73c2-48fe-8c51-f1dc748986bf}, !- Handle
  Pipe Adiabatic 5,                       !- Name
  {68e25cd5-e373-48d0-9bf8-eb77a5ab4bcc}, !- Inlet Node Name
  {d92fc57b-2749-4276-899f-05b317076f5a}; !- Outlet Node Name

OS:Pipe:Adiabatic,
  {35d01fbb-4940-41e3-860d-88d0d2066f39}, !- Handle
  Pipe Adiabatic 6,                       !- Name
  {b88e7018-fabe-43dd-a985-22a023428370}, !- Inlet Node Name
  {3608060f-48d2-4e69-9f14-5e0d22dc2037}; !- Outlet Node Name

OS:Node,
  {c6c47a37-9ff8-49a8-ac81-e6528076d8d4}, !- Handle
  Node 35,                                !- Name
  {d92fc57b-2749-4276-899f-05b317076f5a}, !- Inlet Port
  {7dba0b6a-d6b1-4c0b-abd3-b3afc6bb7318}; !- Outlet Port

OS:Connection,
  {68e25cd5-e373-48d0-9bf8-eb77a5ab4bcc}, !- Handle
  {521792df-01b9-4a1d-a540-898f00d3bfd6}, !- Name
  {fa639197-59aa-452b-8b88-f3f21acb7875}, !- Source Object
  3,                                      !- Outlet Port
  {1a4dda86-73c2-48fe-8c51-f1dc748986bf}, !- Target Object
  2;                                      !- Inlet Port

OS:Connection,
  {d92fc57b-2749-4276-899f-05b317076f5a}, !- Handle
  {cd7d20e9-dc57-4d32-84f5-b0c693ca9f1b}, !- Name
  {1a4dda86-73c2-48fe-8c51-f1dc748986bf}, !- Source Object
  3,                                      !- Outlet Port
  {c6c47a37-9ff8-49a8-ac81-e6528076d8d4}, !- Target Object
  2;                                      !- Inlet Port

OS:Connection,
  {7dba0b6a-d6b1-4c0b-abd3-b3afc6bb7318}, !- Handle
  {b641e9c7-9a9f-48fb-893b-566eeb6ce623}, !- Name
  {c6c47a37-9ff8-49a8-ac81-e6528076d8d4}, !- Source Object
  3,                                      !- Outlet Port
  {73b23475-65e1-465a-aed3-8f4a609575f3}, !- Target Object
  3;                                      !- Inlet Port

OS:Node,
  {f01fe675-8c5b-4099-a0b8-69160ab09931}, !- Handle
  Node 36,                                !- Name
  {73744d4b-0992-4230-baee-09436c5d12be}, !- Inlet Port
  {b88e7018-fabe-43dd-a985-22a023428370}; !- Outlet Port

OS:Connection,
  {73744d4b-0992-4230-baee-09436c5d12be}, !- Handle
  {0a4dbca4-b180-4091-98a7-cd56a99caefd}, !- Name
  {73b23475-65e1-465a-aed3-8f4a609575f3}, !- Source Object
  2,                                      !- Outlet Port
  {f01fe675-8c5b-4099-a0b8-69160ab09931}, !- Target Object
  2;                                      !- Inlet Port

OS:Connection,
  {b88e7018-fabe-43dd-a985-22a023428370}, !- Handle
  {02c0f790-5005-4bbe-bf99-ad2a7f1161e5}, !- Name
  {f01fe675-8c5b-4099-a0b8-69160ab09931}, !- Source Object
  3,                                      !- Outlet Port
  {35d01fbb-4940-41e3-860d-88d0d2066f39}, !- Target Object
  2;                                      !- Inlet Port

OS:Connection,
  {3608060f-48d2-4e69-9f14-5e0d22dc2037}, !- Handle
  {e1dc67b5-47bd-4dc5-8d0f-0f9f9589477e}, !- Name
  {35d01fbb-4940-41e3-860d-88d0d2066f39}, !- Source Object
  3,                                      !- Outlet Port
  {ba5ddea7-99fb-4fca-aede-abe62159adf7}, !- Target Object
  2;                                      !- Inlet Port

OS:Pump:VariableSpeed,
  {f64ec6a6-e395-47ba-ae2f-8096300f7f75}, !- Handle
  Pump Variable Speed 3,                  !- Name
  {24934467-e341-4943-82c9-7cdb4008d339}, !- Inlet Node Name
  {24d5d143-0bdb-4da4-bbc8-7f369694a325}, !- Outlet Node Name
  0.01,                                   !- Rated Flow Rate {m3/s}
  1,                                      !- Rated Pump Head {Pa}
  0,                                      !- Rated Power Consumption {W}
  1,                                      !- Motor Efficiency
  0,                                      !- Fraction of Motor Inefficiencies to Fluid Stream
  0,                                      !- Coefficient 1 of the Part Load Performance Curve
  1,                                      !- Coefficient 2 of the Part Load Performance Curve
  0,                                      !- Coefficient 3 of the Part Load Performance Curve
  0,                                      !- Coefficient 4 of the Part Load Performance Curve
  ,                                       !- Minimum Flow Rate {m3/s}
  Intermittent,                           !- Pump Control Type
  ,                                       !- Pump Flow Rate Schedule Name
  ,                                       !- Pump Curve Name
  ,                                       !- Impeller Diameter {m}
  ,                                       !- VFD Control Type
  ,                                       !- Pump RPM Schedule Name
  ,                                       !- Minimum Pressure Schedule {Pa}
  ,                                       !- Maximum Pressure Schedule {Pa}
  ,                                       !- Minimum RPM Schedule {rev/min}
  ,                                       !- Maximum RPM Schedule {rev/min}
  ,                                       !- Zone Name
  0.5,                                    !- Skin Loss Radiative Fraction
  PowerPerFlowPerPressure,                !- Design Power Sizing Method
  348701.1,                               !- Design Electric Power per Unit Flow Rate {W/(m3/s)}
  1.282051282,                            !- Design Shaft Power per Unit Flow Rate per Unit Head {W-s/m3-Pa}
  0,                                      !- Design Minimum Flow Rate Fraction
  General;                                !- End-Use Subcategory

OS:Node,
  {b93882ad-3e0c-4c65-bb74-06e67bb7fe22}, !- Handle
  Node 37,                                !- Name
  {24d5d143-0bdb-4da4-bbc8-7f369694a325}, !- Inlet Port
  {caf39c57-a9f4-4ebd-bce9-6ed8eebafdce}; !- Outlet Port

OS:Connection,
  {24934467-e341-4943-82c9-7cdb4008d339}, !- Handle
  {564f8440-5d4b-4341-8b2e-9e8783dcf89b}, !- Name
  {45175839-1a8e-4343-a890-e8845432c267}, !- Source Object
  3,                                      !- Outlet Port
  {f64ec6a6-e395-47ba-ae2f-8096300f7f75}, !- Target Object
  2;                                      !- Inlet Port

OS:Connection,
  {24d5d143-0bdb-4da4-bbc8-7f369694a325}, !- Handle
  {8aa8aa20-c42f-4382-89bd-676eb80e68ad}, !- Name
  {f64ec6a6-e395-47ba-ae2f-8096300f7f75}, !- Source Object
  3,                                      !- Outlet Port
  {b93882ad-3e0c-4c65-bb74-06e67bb7fe22}, !- Target Object
  2;                                      !- Inlet Port

OS:Connection,
  {caf39c57-a9f4-4ebd-bce9-6ed8eebafdce}, !- Handle
  {ecb7c379-6041-49f4-8c88-589c5fcad33d}, !- Name
  {b93882ad-3e0c-4c65-bb74-06e67bb7fe22}, !- Source Object
  3,                                      !- Outlet Port
  {aad60aaf-2e37-4e07-915d-65b8e403f58c}, !- Target Object
  2;                                      !- Inlet Port

OS:Schedule:Constant,
  {749df335-f7c4-4319-b8cd-2201a36866f7}, !- Handle
  dhw temp 2,                             !- Name
  {4833c668-c113-45bf-9aac-8b9175a9a900}, !- Schedule Type Limits Name
  52.6666666666667;                       !- Value

OS:SetpointManager:Scheduled,
  {2219438d-34f1-4fd7-8a44-0bb5668810c8}, !- Handle
  Setpoint Manager Scheduled 3,           !- Name
  Temperature,                            !- Control Variable
  {749df335-f7c4-4319-b8cd-2201a36866f7}, !- Schedule Name
  {ba5ddea7-99fb-4fca-aede-abe62159adf7}; !- Setpoint Node or NodeList Name

OS:WaterHeater:Mixed,
  {780f5416-4b67-4775-a3cb-46abd726fde3}, !- Handle
  res wh|unit 3,                          !- Name
  0.143845647790854,                      !- Tank Volume {m3}
  {83ace73e-9eeb-47e2-ab93-6b71a6ee377f}, !- Setpoint Temperature Schedule Name
  2,                                      !- Deadband Temperature Difference {deltaC}
  99,                                     !- Maximum Temperature Limit {C}
  Cycle,                                  !- Heater Control Type
  11722.8428068889,                       !- Heater Maximum Capacity {W}
  0,                                      !- Heater Minimum Capacity {W}
  ,                                       !- Heater Ignition Minimum Flow Rate {m3/s}
  ,                                       !- Heater Ignition Delay {s}
  NaturalGas,                             !- Heater Fuel Type
  0.773298241318794,                      !- Heater Thermal Efficiency
  ,                                       !- Part Load Factor Curve Name
  0,                                      !- Off Cycle Parasitic Fuel Consumption Rate {W}
  Electricity,                            !- Off Cycle Parasitic Fuel Type
  0,                                      !- Off Cycle Parasitic Heat Fraction to Tank
  0,                                      !- On Cycle Parasitic Fuel Consumption Rate {W}
  Electricity,                            !- On Cycle Parasitic Fuel Type
  0,                                      !- On Cycle Parasitic Heat Fraction to Tank
  ThermalZone,                            !- Ambient Temperature Indicator
  ,                                       !- Ambient Temperature Schedule Name
  {fd9cb466-4184-4652-ac62-bced570f9fbd}, !- Ambient Temperature Thermal Zone Name
  ,                                       !- Ambient Temperature Outdoor Air Node Name
  4.15693173076374,                       !- Off Cycle Loss Coefficient to Ambient Temperature {W/K}
  0.64,                                   !- Off Cycle Loss Fraction to Thermal Zone
  4.15693173076374,                       !- On Cycle Loss Coefficient to Ambient Temperature {W/K}
  1,                                      !- On Cycle Loss Fraction to Thermal Zone
  ,                                       !- Peak Use Flow Rate {m3/s}
  ,                                       !- Use Flow Rate Fraction Schedule Name
  ,                                       !- Cold Water Supply Temperature Schedule Name
  {2bde31cb-fc25-47d4-8f36-8f5dfeb62c27}, !- Use Side Inlet Node Name
  {b4c43039-7d10-46ff-baa9-9e9b51a5702d}, !- Use Side Outlet Node Name
  1,                                      !- Use Side Effectiveness
  ,                                       !- Source Side Inlet Node Name
  ,                                       !- Source Side Outlet Node Name
  1,                                      !- Source Side Effectiveness
  autosize,                               !- Use Side Design Flow Rate {m3/s}
  autosize,                               !- Source Side Design Flow Rate {m3/s}
  1.5,                                    !- Indirect Water Heating Recovery Time {hr}
  IndirectHeatPrimarySetpoint,            !- Source Side Flow Control Mode
  ,                                       !- Indirect Alternate Setpoint Temperature Schedule Name
  res wh|unit 3;                          !- End-Use Subcategory

OS:Schedule:Constant,
  {83ace73e-9eeb-47e2-ab93-6b71a6ee377f}, !- Handle
  WH Setpoint Temp 2,                     !- Name
  {4833c668-c113-45bf-9aac-8b9175a9a900}, !- Schedule Type Limits Name
  52.6666666666667;                       !- Value

OS:Node,
  {c1fda71c-4607-48fc-8c92-9125a2a8e706}, !- Handle
  Node 38,                                !- Name
  {5a432ff6-a074-4826-8dd2-169511a9ffbe}, !- Inlet Port
  {2bde31cb-fc25-47d4-8f36-8f5dfeb62c27}; !- Outlet Port

OS:Connection,
  {5a432ff6-a074-4826-8dd2-169511a9ffbe}, !- Handle
  {7925e029-60a0-4144-85cd-ff303f21bfb5}, !- Name
  {aad60aaf-2e37-4e07-915d-65b8e403f58c}, !- Source Object
  4,                                      !- Outlet Port
  {c1fda71c-4607-48fc-8c92-9125a2a8e706}, !- Target Object
  2;                                      !- Inlet Port

OS:Node,
  {b3c9f0d8-e736-4dce-aac4-da6b1d75278a}, !- Handle
  Node 39,                                !- Name
  {b4c43039-7d10-46ff-baa9-9e9b51a5702d}, !- Inlet Port
  {55e6a06b-4f2e-4618-8307-5e0d0a1bb339}; !- Outlet Port

OS:Connection,
  {2bde31cb-fc25-47d4-8f36-8f5dfeb62c27}, !- Handle
  {c97e26dc-ed2f-4171-a2b0-f0336dc13275}, !- Name
  {c1fda71c-4607-48fc-8c92-9125a2a8e706}, !- Source Object
  3,                                      !- Outlet Port
  {780f5416-4b67-4775-a3cb-46abd726fde3}, !- Target Object
  31;                                     !- Inlet Port

OS:Connection,
  {b4c43039-7d10-46ff-baa9-9e9b51a5702d}, !- Handle
  {c014caaf-9a67-4c31-81f6-9a3b7bd95e61}, !- Name
  {780f5416-4b67-4775-a3cb-46abd726fde3}, !- Source Object
  32,                                     !- Outlet Port
  {b3c9f0d8-e736-4dce-aac4-da6b1d75278a}, !- Target Object
  2;                                      !- Inlet Port

OS:Connection,
  {55e6a06b-4f2e-4618-8307-5e0d0a1bb339}, !- Handle
  {a75e8d5d-5097-43bc-8b98-4cb0f4165e4c}, !- Name
  {b3c9f0d8-e736-4dce-aac4-da6b1d75278a}, !- Source Object
  3,                                      !- Outlet Port
  {73b23475-65e1-465a-aed3-8f4a609575f3}, !- Target Object
  4;                                      !- Inlet Port

OS:PlantLoop,
  {7e24b4af-28c2-412e-895c-c6debace41e1}, !- Handle
  Domestic Hot Water Loop|unit 4,         !- Name
>>>>>>> 039e157a
  ,                                       !- Fluid Type
  0,                                      !- Glycol Concentration
  ,                                       !- User Defined Fluid Type
  ,                                       !- Plant Equipment Operation Heating Load
  ,                                       !- Plant Equipment Operation Cooling Load
  ,                                       !- Primary Plant Equipment Operation Scheme
<<<<<<< HEAD
  {e6a81332-7572-4966-bc0c-d5da3066164e}, !- Loop Temperature Setpoint Node Name
=======
  {ef80819f-6473-4392-aa32-165e699e51fc}, !- Loop Temperature Setpoint Node Name
>>>>>>> 039e157a
  ,                                       !- Maximum Loop Temperature {C}
  ,                                       !- Minimum Loop Temperature {C}
  0.01,                                   !- Maximum Loop Flow Rate {m3/s}
  ,                                       !- Minimum Loop Flow Rate {m3/s}
  0.003,                                  !- Plant Loop Volume {m3}
<<<<<<< HEAD
  {e998beff-6ae6-4c92-8c43-c364f26a411e}, !- Plant Side Inlet Node Name
  {b1074ff9-6878-4e41-bba8-1a7d7a1d8eb7}, !- Plant Side Outlet Node Name
  ,                                       !- Plant Side Branch List Name
  {89886b48-09bb-48e1-b76e-209e7ef7eb16}, !- Demand Side Inlet Node Name
  {73d6f90b-ef58-49e1-b4ea-7988b072b328}, !- Demand Side Outlet Node Name
  ,                                       !- Demand Side Branch List Name
  ,                                       !- Demand Side Connector List Name
  Optimal,                                !- Load Distribution Scheme
  {705cc27a-cfd6-4cc9-b06e-d8f0f3fdc2f9}, !- Availability Manager List Name
=======
  {b860788b-1563-458d-85a5-955c836699ed}, !- Plant Side Inlet Node Name
  {8c0cb398-747d-4173-833b-86889db91f85}, !- Plant Side Outlet Node Name
  ,                                       !- Plant Side Branch List Name
  {f9d5a139-138e-42cd-9719-581949c29a1f}, !- Demand Side Inlet Node Name
  {12c797a2-a261-4e0d-9a61-7dd3c9b859f5}, !- Demand Side Outlet Node Name
  ,                                       !- Demand Side Branch List Name
  ,                                       !- Demand Side Connector List Name
  Optimal,                                !- Load Distribution Scheme
  {4ce63ccb-f208-4872-891d-174cd976b9df}, !- Availability Manager List Name
>>>>>>> 039e157a
  ,                                       !- Plant Loop Demand Calculation Scheme
  ,                                       !- Common Pipe Simulation
  ,                                       !- Pressure Simulation Type
  ,                                       !- Plant Equipment Operation Heating Load Schedule
  ,                                       !- Plant Equipment Operation Cooling Load Schedule
  ,                                       !- Primary Plant Equipment Operation Scheme Schedule
  ,                                       !- Component Setpoint Operation Scheme Schedule
<<<<<<< HEAD
  {0818e39b-d4cc-44aa-aa00-bc4d2dba827e}, !- Demand Mixer Name
  {db401e3a-46c8-47fd-9c5d-1140a310617c}, !- Demand Splitter Name
  {ac37ccfe-6ced-4fbc-8c7b-f0ddb7b8aa63}, !- Supply Mixer Name
  {ea6e343f-c40a-4edd-9648-f0df08d2ffd7}; !- Supply Splitter Name

OS:Node,
  {7ab323d5-fdc3-4299-a1c7-4fee0eded8d6}, !- Handle
  Node 4,                                 !- Name
  {e998beff-6ae6-4c92-8c43-c364f26a411e}, !- Inlet Port
  {bfcc5334-4a4b-496f-9829-9ca82578268c}; !- Outlet Port

OS:Node,
  {e6a81332-7572-4966-bc0c-d5da3066164e}, !- Handle
  Node 5,                                 !- Name
  {9706a91d-6549-495c-aa5b-35788be35bf4}, !- Inlet Port
  {b1074ff9-6878-4e41-bba8-1a7d7a1d8eb7}; !- Outlet Port

OS:Node,
  {ac431fe3-0b17-4098-8e13-36488d30b9a0}, !- Handle
  Node 6,                                 !- Name
  {76743f3e-10f1-4cdb-83bc-6bc3d0b4b259}, !- Inlet Port
  {a1d3a61e-ddda-4c7a-b681-6acad635dbcf}; !- Outlet Port

OS:Connector:Mixer,
  {ac37ccfe-6ced-4fbc-8c7b-f0ddb7b8aa63}, !- Handle
  Connector Mixer 1,                      !- Name
  {a2787924-5473-42eb-8926-6e11287d234e}, !- Outlet Branch Name
  {a25786ac-85a8-4d39-a6b5-06534f0becd1}, !- Inlet Branch Name 1
  {7fccb78b-e7ab-4c70-ab6d-2406cd75a28a}; !- Inlet Branch Name 2

OS:Connector:Splitter,
  {ea6e343f-c40a-4edd-9648-f0df08d2ffd7}, !- Handle
  Connector Splitter 1,                   !- Name
  {433b2926-5485-4769-ab61-040e5e34c241}, !- Inlet Branch Name
  {76743f3e-10f1-4cdb-83bc-6bc3d0b4b259}, !- Outlet Branch Name 1
  {7672f50d-2c2f-401a-af4a-6f8e84a02302}; !- Outlet Branch Name 2

OS:Connection,
  {e998beff-6ae6-4c92-8c43-c364f26a411e}, !- Handle
  {8a36fcab-2810-4e6d-9034-1ef8e535e12f}, !- Name
  {5feb6d85-3989-4866-aab2-7357d69d08b7}, !- Source Object
  14,                                     !- Outlet Port
  {7ab323d5-fdc3-4299-a1c7-4fee0eded8d6}, !- Target Object
  2;                                      !- Inlet Port

OS:Connection,
  {76743f3e-10f1-4cdb-83bc-6bc3d0b4b259}, !- Handle
  {0e5d63f0-845e-4691-ac75-591671f3b233}, !- Name
  {ea6e343f-c40a-4edd-9648-f0df08d2ffd7}, !- Source Object
  3,                                      !- Outlet Port
  {ac431fe3-0b17-4098-8e13-36488d30b9a0}, !- Target Object
  2;                                      !- Inlet Port

OS:Connection,
  {b1074ff9-6878-4e41-bba8-1a7d7a1d8eb7}, !- Handle
  {45a2d5f0-258c-48c7-b4cc-cf128cf0629d}, !- Name
  {e6a81332-7572-4966-bc0c-d5da3066164e}, !- Source Object
  3,                                      !- Outlet Port
  {5feb6d85-3989-4866-aab2-7357d69d08b7}, !- Target Object
  15;                                     !- Inlet Port

OS:Node,
  {534ae4c9-39df-48e2-bc4f-d35350c8eca2}, !- Handle
  Node 7,                                 !- Name
  {89886b48-09bb-48e1-b76e-209e7ef7eb16}, !- Inlet Port
  {58be5591-8207-482a-bd69-122241153c35}; !- Outlet Port

OS:Node,
  {3cc42f0f-654d-41d8-b2f1-c2bd708c15e8}, !- Handle
  Node 8,                                 !- Name
  {bec72891-d6d6-4b24-b038-238f1d690e18}, !- Inlet Port
  {73d6f90b-ef58-49e1-b4ea-7988b072b328}; !- Outlet Port

OS:Node,
  {399c23cf-cd7f-47c1-ab41-523ea9d83d87}, !- Handle
  Node 9,                                 !- Name
  {0d5fedf5-ef91-4690-95f9-5158acc3ec5f}, !- Inlet Port
  {8e8fa2c5-3468-4f81-926e-9bbea81aa184}; !- Outlet Port

OS:Connector:Mixer,
  {0818e39b-d4cc-44aa-aa00-bc4d2dba827e}, !- Handle
  Connector Mixer 2,                      !- Name
  {bec72891-d6d6-4b24-b038-238f1d690e18}, !- Outlet Branch Name
  {048b0479-ed5b-402a-8bb0-e4a60bea48a8}; !- Inlet Branch Name 1

OS:Connector:Splitter,
  {db401e3a-46c8-47fd-9c5d-1140a310617c}, !- Handle
  Connector Splitter 2,                   !- Name
  {58be5591-8207-482a-bd69-122241153c35}, !- Inlet Branch Name
  {0d5fedf5-ef91-4690-95f9-5158acc3ec5f}; !- Outlet Branch Name 1

OS:Connection,
  {89886b48-09bb-48e1-b76e-209e7ef7eb16}, !- Handle
  {e41cc13f-33f2-46dd-99c0-b0a1ebbda62b}, !- Name
  {5feb6d85-3989-4866-aab2-7357d69d08b7}, !- Source Object
  17,                                     !- Outlet Port
  {534ae4c9-39df-48e2-bc4f-d35350c8eca2}, !- Target Object
  2;                                      !- Inlet Port

OS:Connection,
  {58be5591-8207-482a-bd69-122241153c35}, !- Handle
  {c82c8526-ae8f-4a99-885e-2d2e45b06c10}, !- Name
  {534ae4c9-39df-48e2-bc4f-d35350c8eca2}, !- Source Object
  3,                                      !- Outlet Port
  {db401e3a-46c8-47fd-9c5d-1140a310617c}, !- Target Object
  2;                                      !- Inlet Port

OS:Connection,
  {0d5fedf5-ef91-4690-95f9-5158acc3ec5f}, !- Handle
  {23cf5bd7-2862-4af0-a7dd-af575fe6fef2}, !- Name
  {db401e3a-46c8-47fd-9c5d-1140a310617c}, !- Source Object
  3,                                      !- Outlet Port
  {399c23cf-cd7f-47c1-ab41-523ea9d83d87}, !- Target Object
  2;                                      !- Inlet Port

OS:Connection,
  {bec72891-d6d6-4b24-b038-238f1d690e18}, !- Handle
  {480248b8-ee0b-44f9-bbd9-d02ee65e9eb6}, !- Name
  {0818e39b-d4cc-44aa-aa00-bc4d2dba827e}, !- Source Object
  2,                                      !- Outlet Port
  {3cc42f0f-654d-41d8-b2f1-c2bd708c15e8}, !- Target Object
  2;                                      !- Inlet Port

OS:Connection,
  {73d6f90b-ef58-49e1-b4ea-7988b072b328}, !- Handle
  {595d5ddf-426d-4f4e-8a99-df71dcd1ca16}, !- Name
  {3cc42f0f-654d-41d8-b2f1-c2bd708c15e8}, !- Source Object
  3,                                      !- Outlet Port
  {5feb6d85-3989-4866-aab2-7357d69d08b7}, !- Target Object
  18;                                     !- Inlet Port

OS:Sizing:Plant,
  {47e429b4-e709-43a0-926f-79f1586db8ee}, !- Handle
  {5feb6d85-3989-4866-aab2-7357d69d08b7}, !- Plant or Condenser Loop Name
=======
  {b7f2f7e6-d479-4795-9f92-982ddf331043}, !- Demand Mixer Name
  {b823a2a3-0628-43bd-b597-8bfa9819bb3b}, !- Demand Splitter Name
  {d224d08d-5815-4e36-9758-2bceb037bab4}, !- Supply Mixer Name
  {34c583d1-42b7-478d-abfd-b860b2940488}; !- Supply Splitter Name

OS:Node,
  {27b057bc-f190-4172-ab9e-2a0aaf79afad}, !- Handle
  Node 40,                                !- Name
  {b860788b-1563-458d-85a5-955c836699ed}, !- Inlet Port
  {e13e4b50-d808-451b-b21a-0af23f64e1b4}; !- Outlet Port

OS:Node,
  {ef80819f-6473-4392-aa32-165e699e51fc}, !- Handle
  Node 41,                                !- Name
  {5a8d0b43-7c32-4073-a8b5-b7632b00477a}, !- Inlet Port
  {8c0cb398-747d-4173-833b-86889db91f85}; !- Outlet Port

OS:Node,
  {83c13e79-8e17-4c41-afaa-14166bb7c385}, !- Handle
  Node 42,                                !- Name
  {ff03dc65-a5d4-4fc8-99d0-319c8dcb7b74}, !- Inlet Port
  {320727da-a6a2-49ad-922d-128cdb7c76e9}; !- Outlet Port

OS:Connector:Mixer,
  {d224d08d-5815-4e36-9758-2bceb037bab4}, !- Handle
  Connector Mixer 7,                      !- Name
  {cb32f4e2-3345-4483-9d39-8c59807788be}, !- Outlet Branch Name
  {32d60c86-6871-400f-9d0c-f2b5fa034aeb}, !- Inlet Branch Name 1
  {eadc219d-60c1-427e-bad1-47de8ddb384a}; !- Inlet Branch Name 2

OS:Connector:Splitter,
  {34c583d1-42b7-478d-abfd-b860b2940488}, !- Handle
  Connector Splitter 7,                   !- Name
  {b7be9b97-5b33-4da2-908f-46bc3a236484}, !- Inlet Branch Name
  {ff03dc65-a5d4-4fc8-99d0-319c8dcb7b74}, !- Outlet Branch Name 1
  {4720d548-0374-4446-8623-54c7cc0b7568}; !- Outlet Branch Name 2

OS:Connection,
  {b860788b-1563-458d-85a5-955c836699ed}, !- Handle
  {75e7c7c8-deef-484b-b39c-f8fc5a936ac9}, !- Name
  {7e24b4af-28c2-412e-895c-c6debace41e1}, !- Source Object
  14,                                     !- Outlet Port
  {27b057bc-f190-4172-ab9e-2a0aaf79afad}, !- Target Object
  2;                                      !- Inlet Port

OS:Connection,
  {ff03dc65-a5d4-4fc8-99d0-319c8dcb7b74}, !- Handle
  {e71aff45-177d-4c0c-af0c-3802d0007833}, !- Name
  {34c583d1-42b7-478d-abfd-b860b2940488}, !- Source Object
  3,                                      !- Outlet Port
  {83c13e79-8e17-4c41-afaa-14166bb7c385}, !- Target Object
  2;                                      !- Inlet Port

OS:Connection,
  {8c0cb398-747d-4173-833b-86889db91f85}, !- Handle
  {14423454-05fc-4b64-82b6-b55ebff691f3}, !- Name
  {ef80819f-6473-4392-aa32-165e699e51fc}, !- Source Object
  3,                                      !- Outlet Port
  {7e24b4af-28c2-412e-895c-c6debace41e1}, !- Target Object
  15;                                     !- Inlet Port

OS:Node,
  {cbeebd6b-0a9c-49c5-a691-703ba9281c69}, !- Handle
  Node 43,                                !- Name
  {f9d5a139-138e-42cd-9719-581949c29a1f}, !- Inlet Port
  {a3afd81e-2302-4f8f-94fd-ec3be19d7ef2}; !- Outlet Port

OS:Node,
  {471105c9-0f7f-4ef3-8ac4-b0d81cb39793}, !- Handle
  Node 44,                                !- Name
  {214a5605-01f4-4488-91bf-816f616349cc}, !- Inlet Port
  {12c797a2-a261-4e0d-9a61-7dd3c9b859f5}; !- Outlet Port

OS:Node,
  {9f41ce4c-eb26-40fc-83ac-5a52e26ed0f9}, !- Handle
  Node 45,                                !- Name
  {9127245c-2f09-48e9-9c59-172fb71d2640}, !- Inlet Port
  {90471018-9490-4103-b4e5-39c78ff6e330}; !- Outlet Port

OS:Connector:Mixer,
  {b7f2f7e6-d479-4795-9f92-982ddf331043}, !- Handle
  Connector Mixer 8,                      !- Name
  {214a5605-01f4-4488-91bf-816f616349cc}, !- Outlet Branch Name
  {4d7d531f-692b-49e5-a7b4-64be62b2e274}; !- Inlet Branch Name 1

OS:Connector:Splitter,
  {b823a2a3-0628-43bd-b597-8bfa9819bb3b}, !- Handle
  Connector Splitter 8,                   !- Name
  {a3afd81e-2302-4f8f-94fd-ec3be19d7ef2}, !- Inlet Branch Name
  {9127245c-2f09-48e9-9c59-172fb71d2640}; !- Outlet Branch Name 1

OS:Connection,
  {f9d5a139-138e-42cd-9719-581949c29a1f}, !- Handle
  {cb21e007-b29f-4d7c-a6c3-407f930f3177}, !- Name
  {7e24b4af-28c2-412e-895c-c6debace41e1}, !- Source Object
  17,                                     !- Outlet Port
  {cbeebd6b-0a9c-49c5-a691-703ba9281c69}, !- Target Object
  2;                                      !- Inlet Port

OS:Connection,
  {a3afd81e-2302-4f8f-94fd-ec3be19d7ef2}, !- Handle
  {4ba7e2f8-c2cb-4110-a811-b7597d49a975}, !- Name
  {cbeebd6b-0a9c-49c5-a691-703ba9281c69}, !- Source Object
  3,                                      !- Outlet Port
  {b823a2a3-0628-43bd-b597-8bfa9819bb3b}, !- Target Object
  2;                                      !- Inlet Port

OS:Connection,
  {9127245c-2f09-48e9-9c59-172fb71d2640}, !- Handle
  {818d8630-37ae-4717-8d0f-3415e3b6a7b8}, !- Name
  {b823a2a3-0628-43bd-b597-8bfa9819bb3b}, !- Source Object
  3,                                      !- Outlet Port
  {9f41ce4c-eb26-40fc-83ac-5a52e26ed0f9}, !- Target Object
  2;                                      !- Inlet Port

OS:Connection,
  {214a5605-01f4-4488-91bf-816f616349cc}, !- Handle
  {b706a20c-9af0-4ec7-a35c-9862238c3d33}, !- Name
  {b7f2f7e6-d479-4795-9f92-982ddf331043}, !- Source Object
  2,                                      !- Outlet Port
  {471105c9-0f7f-4ef3-8ac4-b0d81cb39793}, !- Target Object
  2;                                      !- Inlet Port

OS:Connection,
  {12c797a2-a261-4e0d-9a61-7dd3c9b859f5}, !- Handle
  {172e1c4d-17a7-44cf-b47f-f2ea075995a9}, !- Name
  {471105c9-0f7f-4ef3-8ac4-b0d81cb39793}, !- Source Object
  3,                                      !- Outlet Port
  {7e24b4af-28c2-412e-895c-c6debace41e1}, !- Target Object
  18;                                     !- Inlet Port

OS:Sizing:Plant,
  {119e9551-a6f9-4aba-9589-5606e02d29bd}, !- Handle
  {7e24b4af-28c2-412e-895c-c6debace41e1}, !- Plant or Condenser Loop Name
>>>>>>> 039e157a
  Heating,                                !- Loop Type
  52.6666666666667,                       !- Design Loop Exit Temperature {C}
  5.55555555555556,                       !- Loop Design Temperature Difference {deltaC}
  NonCoincident,                          !- Sizing Option
  1,                                      !- Zone Timesteps in Averaging Window
  None;                                   !- Coincident Sizing Factor Mode

OS:AvailabilityManagerAssignmentList,
<<<<<<< HEAD
  {705cc27a-cfd6-4cc9-b06e-d8f0f3fdc2f9}, !- Handle
  Plant Loop 1 AvailabilityManagerAssignmentList; !- Name

OS:Pipe:Adiabatic,
  {183368a1-d1c5-46ac-adb9-d6a1c92d3408}, !- Handle
  Pipe Adiabatic 1,                       !- Name
  {a1d3a61e-ddda-4c7a-b681-6acad635dbcf}, !- Inlet Node Name
  {4205b644-1729-405e-a2bd-4cc9ef26cd6b}; !- Outlet Node Name

OS:Pipe:Adiabatic,
  {a898aa34-3743-4ee7-bafc-6d5f56232566}, !- Handle
  Pipe Adiabatic 2,                       !- Name
  {e71b38c4-2677-446e-8a4b-ce0a7ac1cf7f}, !- Inlet Node Name
  {9706a91d-6549-495c-aa5b-35788be35bf4}; !- Outlet Node Name

OS:Node,
  {ab588cec-0325-47b9-aa99-fd5673d57a62}, !- Handle
  Node 10,                                !- Name
  {4205b644-1729-405e-a2bd-4cc9ef26cd6b}, !- Inlet Port
  {a25786ac-85a8-4d39-a6b5-06534f0becd1}; !- Outlet Port

OS:Connection,
  {a1d3a61e-ddda-4c7a-b681-6acad635dbcf}, !- Handle
  {3cc17ec2-ecfa-4902-b21a-25009adc4b7b}, !- Name
  {ac431fe3-0b17-4098-8e13-36488d30b9a0}, !- Source Object
  3,                                      !- Outlet Port
  {183368a1-d1c5-46ac-adb9-d6a1c92d3408}, !- Target Object
  2;                                      !- Inlet Port

OS:Connection,
  {4205b644-1729-405e-a2bd-4cc9ef26cd6b}, !- Handle
  {343fb662-3cd1-4a40-b347-1c7522daecc9}, !- Name
  {183368a1-d1c5-46ac-adb9-d6a1c92d3408}, !- Source Object
  3,                                      !- Outlet Port
  {ab588cec-0325-47b9-aa99-fd5673d57a62}, !- Target Object
  2;                                      !- Inlet Port

OS:Connection,
  {a25786ac-85a8-4d39-a6b5-06534f0becd1}, !- Handle
  {a74b9115-8690-4c0a-a7d3-816f9a623922}, !- Name
  {ab588cec-0325-47b9-aa99-fd5673d57a62}, !- Source Object
  3,                                      !- Outlet Port
  {ac37ccfe-6ced-4fbc-8c7b-f0ddb7b8aa63}, !- Target Object
  3;                                      !- Inlet Port

OS:Node,
  {939bed62-81f3-4844-adc0-006b0d85ae12}, !- Handle
  Node 11,                                !- Name
  {a2787924-5473-42eb-8926-6e11287d234e}, !- Inlet Port
  {e71b38c4-2677-446e-8a4b-ce0a7ac1cf7f}; !- Outlet Port

OS:Connection,
  {a2787924-5473-42eb-8926-6e11287d234e}, !- Handle
  {e80bbc66-fb9d-4234-aa9e-5fcd2dfdf301}, !- Name
  {ac37ccfe-6ced-4fbc-8c7b-f0ddb7b8aa63}, !- Source Object
  2,                                      !- Outlet Port
  {939bed62-81f3-4844-adc0-006b0d85ae12}, !- Target Object
  2;                                      !- Inlet Port

OS:Connection,
  {e71b38c4-2677-446e-8a4b-ce0a7ac1cf7f}, !- Handle
  {cf714a2f-4924-4ca0-b622-e69fee989e11}, !- Name
  {939bed62-81f3-4844-adc0-006b0d85ae12}, !- Source Object
  3,                                      !- Outlet Port
  {a898aa34-3743-4ee7-bafc-6d5f56232566}, !- Target Object
  2;                                      !- Inlet Port

OS:Connection,
  {9706a91d-6549-495c-aa5b-35788be35bf4}, !- Handle
  {e7618907-49d6-48f1-b7c6-a60b5f917030}, !- Name
  {a898aa34-3743-4ee7-bafc-6d5f56232566}, !- Source Object
  3,                                      !- Outlet Port
  {e6a81332-7572-4966-bc0c-d5da3066164e}, !- Target Object
  2;                                      !- Inlet Port

OS:Pump:VariableSpeed,
  {bf642338-0d28-4e1c-9370-8a124edc5963}, !- Handle
  Pump Variable Speed 1,                  !- Name
  {bfcc5334-4a4b-496f-9829-9ca82578268c}, !- Inlet Node Name
  {001e2298-1a81-4c10-b9a9-1fd0cf8998e3}, !- Outlet Node Name
=======
  {4ce63ccb-f208-4872-891d-174cd976b9df}, !- Handle
  Plant Loop 1 AvailabilityManagerAssignmentList 3; !- Name

OS:Pipe:Adiabatic,
  {91645cfb-f805-4a68-bdf3-d2b63d30d711}, !- Handle
  Pipe Adiabatic 7,                       !- Name
  {320727da-a6a2-49ad-922d-128cdb7c76e9}, !- Inlet Node Name
  {82fed754-bc7f-4c9d-91dd-53279c965455}; !- Outlet Node Name

OS:Pipe:Adiabatic,
  {701ab35b-e5a8-4a5c-bf1b-43765ed142eb}, !- Handle
  Pipe Adiabatic 8,                       !- Name
  {898b474e-5470-4641-b675-f351bda775cd}, !- Inlet Node Name
  {5a8d0b43-7c32-4073-a8b5-b7632b00477a}; !- Outlet Node Name

OS:Node,
  {c9b8c85b-57b8-4fda-b63c-0d8ca7c086ef}, !- Handle
  Node 46,                                !- Name
  {82fed754-bc7f-4c9d-91dd-53279c965455}, !- Inlet Port
  {32d60c86-6871-400f-9d0c-f2b5fa034aeb}; !- Outlet Port

OS:Connection,
  {320727da-a6a2-49ad-922d-128cdb7c76e9}, !- Handle
  {3c448192-3f85-4923-a6df-61dd1c4d2344}, !- Name
  {83c13e79-8e17-4c41-afaa-14166bb7c385}, !- Source Object
  3,                                      !- Outlet Port
  {91645cfb-f805-4a68-bdf3-d2b63d30d711}, !- Target Object
  2;                                      !- Inlet Port

OS:Connection,
  {82fed754-bc7f-4c9d-91dd-53279c965455}, !- Handle
  {38fd2a3c-f245-4a6d-b497-c48e8a9dae62}, !- Name
  {91645cfb-f805-4a68-bdf3-d2b63d30d711}, !- Source Object
  3,                                      !- Outlet Port
  {c9b8c85b-57b8-4fda-b63c-0d8ca7c086ef}, !- Target Object
  2;                                      !- Inlet Port

OS:Connection,
  {32d60c86-6871-400f-9d0c-f2b5fa034aeb}, !- Handle
  {aa403dd6-8b80-49df-bce6-15ee40ff0852}, !- Name
  {c9b8c85b-57b8-4fda-b63c-0d8ca7c086ef}, !- Source Object
  3,                                      !- Outlet Port
  {d224d08d-5815-4e36-9758-2bceb037bab4}, !- Target Object
  3;                                      !- Inlet Port

OS:Node,
  {8b525419-7a06-4013-aea2-57331f091f50}, !- Handle
  Node 47,                                !- Name
  {cb32f4e2-3345-4483-9d39-8c59807788be}, !- Inlet Port
  {898b474e-5470-4641-b675-f351bda775cd}; !- Outlet Port

OS:Connection,
  {cb32f4e2-3345-4483-9d39-8c59807788be}, !- Handle
  {069f5215-9a04-459c-ae6f-c1404cf073ce}, !- Name
  {d224d08d-5815-4e36-9758-2bceb037bab4}, !- Source Object
  2,                                      !- Outlet Port
  {8b525419-7a06-4013-aea2-57331f091f50}, !- Target Object
  2;                                      !- Inlet Port

OS:Connection,
  {898b474e-5470-4641-b675-f351bda775cd}, !- Handle
  {b575d62f-a1bd-4d89-8bd9-8f8eddba0029}, !- Name
  {8b525419-7a06-4013-aea2-57331f091f50}, !- Source Object
  3,                                      !- Outlet Port
  {701ab35b-e5a8-4a5c-bf1b-43765ed142eb}, !- Target Object
  2;                                      !- Inlet Port

OS:Connection,
  {5a8d0b43-7c32-4073-a8b5-b7632b00477a}, !- Handle
  {9c78f791-37c0-496d-8d0d-9a9dad175174}, !- Name
  {701ab35b-e5a8-4a5c-bf1b-43765ed142eb}, !- Source Object
  3,                                      !- Outlet Port
  {ef80819f-6473-4392-aa32-165e699e51fc}, !- Target Object
  2;                                      !- Inlet Port

OS:Pump:VariableSpeed,
  {cf7f18e2-9be1-4e5f-932f-aa01a805c683}, !- Handle
  Pump Variable Speed 4,                  !- Name
  {e13e4b50-d808-451b-b21a-0af23f64e1b4}, !- Inlet Node Name
  {1ab78dc3-3ac3-4b46-a764-5f84b5e52c47}, !- Outlet Node Name
>>>>>>> 039e157a
  0.01,                                   !- Rated Flow Rate {m3/s}
  1,                                      !- Rated Pump Head {Pa}
  0,                                      !- Rated Power Consumption {W}
  1,                                      !- Motor Efficiency
  0,                                      !- Fraction of Motor Inefficiencies to Fluid Stream
  0,                                      !- Coefficient 1 of the Part Load Performance Curve
  1,                                      !- Coefficient 2 of the Part Load Performance Curve
  0,                                      !- Coefficient 3 of the Part Load Performance Curve
  0,                                      !- Coefficient 4 of the Part Load Performance Curve
  ,                                       !- Minimum Flow Rate {m3/s}
  Intermittent,                           !- Pump Control Type
  ,                                       !- Pump Flow Rate Schedule Name
  ,                                       !- Pump Curve Name
  ,                                       !- Impeller Diameter {m}
  ,                                       !- VFD Control Type
  ,                                       !- Pump RPM Schedule Name
  ,                                       !- Minimum Pressure Schedule {Pa}
  ,                                       !- Maximum Pressure Schedule {Pa}
  ,                                       !- Minimum RPM Schedule {rev/min}
  ,                                       !- Maximum RPM Schedule {rev/min}
  ,                                       !- Zone Name
  0.5,                                    !- Skin Loss Radiative Fraction
  PowerPerFlowPerPressure,                !- Design Power Sizing Method
  348701.1,                               !- Design Electric Power per Unit Flow Rate {W/(m3/s)}
  1.282051282,                            !- Design Shaft Power per Unit Flow Rate per Unit Head {W-s/m3-Pa}
  0,                                      !- Design Minimum Flow Rate Fraction
  General;                                !- End-Use Subcategory

OS:Node,
<<<<<<< HEAD
  {04275dc1-ffac-48de-b19f-e9ef22821331}, !- Handle
  Node 12,                                !- Name
  {001e2298-1a81-4c10-b9a9-1fd0cf8998e3}, !- Inlet Port
  {433b2926-5485-4769-ab61-040e5e34c241}; !- Outlet Port

OS:Connection,
  {bfcc5334-4a4b-496f-9829-9ca82578268c}, !- Handle
  {e81e4da7-58bc-40b1-905b-25fb0673c9e1}, !- Name
  {7ab323d5-fdc3-4299-a1c7-4fee0eded8d6}, !- Source Object
  3,                                      !- Outlet Port
  {bf642338-0d28-4e1c-9370-8a124edc5963}, !- Target Object
  2;                                      !- Inlet Port

OS:Connection,
  {001e2298-1a81-4c10-b9a9-1fd0cf8998e3}, !- Handle
  {4443516e-6680-4181-8860-c4e933a2fdae}, !- Name
  {bf642338-0d28-4e1c-9370-8a124edc5963}, !- Source Object
  3,                                      !- Outlet Port
  {04275dc1-ffac-48de-b19f-e9ef22821331}, !- Target Object
  2;                                      !- Inlet Port

OS:Connection,
  {433b2926-5485-4769-ab61-040e5e34c241}, !- Handle
  {fb57b149-e268-4ade-a2b2-bc47b0a73f51}, !- Name
  {04275dc1-ffac-48de-b19f-e9ef22821331}, !- Source Object
  3,                                      !- Outlet Port
  {ea6e343f-c40a-4edd-9648-f0df08d2ffd7}, !- Target Object
  2;                                      !- Inlet Port

OS:Schedule:Constant,
  {69d95816-6443-442f-b7e9-0898550d46b8}, !- Handle
  dhw temp,                               !- Name
  {063642da-8253-4a73-871c-d5142ad0be80}, !- Schedule Type Limits Name
  52.6666666666667;                       !- Value

OS:SetpointManager:Scheduled,
  {9f4499e9-a343-43b9-8625-894e0855bfb9}, !- Handle
  Setpoint Manager Scheduled 1,           !- Name
  Temperature,                            !- Control Variable
  {69d95816-6443-442f-b7e9-0898550d46b8}, !- Schedule Name
  {e6a81332-7572-4966-bc0c-d5da3066164e}; !- Setpoint Node or NodeList Name

OS:ScheduleTypeLimits,
  {063642da-8253-4a73-871c-d5142ad0be80}, !- Handle
  Temperature,                            !- Name
  ,                                       !- Lower Limit Value
  ,                                       !- Upper Limit Value
  Continuous,                             !- Numeric Type
  Temperature;                            !- Unit Type

OS:WaterHeater:Mixed,
  {b5e71e34-1c6c-485c-a51b-38049187f24f}, !- Handle
  res wh,                                 !- Name
  0.143845647790854,                      !- Tank Volume {m3}
  {e4808f7e-43e3-4401-a90c-b8c9e5fdf3dd}, !- Setpoint Temperature Schedule Name
=======
  {e9518e95-d145-4d40-b1f3-cd2f35266f58}, !- Handle
  Node 48,                                !- Name
  {1ab78dc3-3ac3-4b46-a764-5f84b5e52c47}, !- Inlet Port
  {b7be9b97-5b33-4da2-908f-46bc3a236484}; !- Outlet Port

OS:Connection,
  {e13e4b50-d808-451b-b21a-0af23f64e1b4}, !- Handle
  {5557f49b-0c87-48b3-a11f-60d51e1f4cc2}, !- Name
  {27b057bc-f190-4172-ab9e-2a0aaf79afad}, !- Source Object
  3,                                      !- Outlet Port
  {cf7f18e2-9be1-4e5f-932f-aa01a805c683}, !- Target Object
  2;                                      !- Inlet Port

OS:Connection,
  {1ab78dc3-3ac3-4b46-a764-5f84b5e52c47}, !- Handle
  {a30f0cc0-fab5-4e90-a253-c3eda178d3e7}, !- Name
  {cf7f18e2-9be1-4e5f-932f-aa01a805c683}, !- Source Object
  3,                                      !- Outlet Port
  {e9518e95-d145-4d40-b1f3-cd2f35266f58}, !- Target Object
  2;                                      !- Inlet Port

OS:Connection,
  {b7be9b97-5b33-4da2-908f-46bc3a236484}, !- Handle
  {3d4beeab-260b-4d22-b399-cad38b2b26fc}, !- Name
  {e9518e95-d145-4d40-b1f3-cd2f35266f58}, !- Source Object
  3,                                      !- Outlet Port
  {34c583d1-42b7-478d-abfd-b860b2940488}, !- Target Object
  2;                                      !- Inlet Port

OS:Schedule:Constant,
  {a13916ed-a299-4c3e-813b-12f6b98653d2}, !- Handle
  dhw temp 3,                             !- Name
  {4833c668-c113-45bf-9aac-8b9175a9a900}, !- Schedule Type Limits Name
  52.6666666666667;                       !- Value

OS:SetpointManager:Scheduled,
  {d2eb5ae0-752f-476e-8022-2cd7405b3d87}, !- Handle
  Setpoint Manager Scheduled 4,           !- Name
  Temperature,                            !- Control Variable
  {a13916ed-a299-4c3e-813b-12f6b98653d2}, !- Schedule Name
  {ef80819f-6473-4392-aa32-165e699e51fc}; !- Setpoint Node or NodeList Name

OS:WaterHeater:Mixed,
  {7bb19034-e700-4ac2-9d99-a7625355383c}, !- Handle
  res wh|unit 4,                          !- Name
  0.143845647790854,                      !- Tank Volume {m3}
  {c8cfbf6c-9643-49b2-a07a-ed4b10f471c5}, !- Setpoint Temperature Schedule Name
>>>>>>> 039e157a
  2,                                      !- Deadband Temperature Difference {deltaC}
  99,                                     !- Maximum Temperature Limit {C}
  Cycle,                                  !- Heater Control Type
  11722.8428068889,                       !- Heater Maximum Capacity {W}
  0,                                      !- Heater Minimum Capacity {W}
  ,                                       !- Heater Ignition Minimum Flow Rate {m3/s}
  ,                                       !- Heater Ignition Delay {s}
  NaturalGas,                             !- Heater Fuel Type
  0.773298241318794,                      !- Heater Thermal Efficiency
  ,                                       !- Part Load Factor Curve Name
  0,                                      !- Off Cycle Parasitic Fuel Consumption Rate {W}
  Electricity,                            !- Off Cycle Parasitic Fuel Type
  0,                                      !- Off Cycle Parasitic Heat Fraction to Tank
  0,                                      !- On Cycle Parasitic Fuel Consumption Rate {W}
  Electricity,                            !- On Cycle Parasitic Fuel Type
  0,                                      !- On Cycle Parasitic Heat Fraction to Tank
  ThermalZone,                            !- Ambient Temperature Indicator
  ,                                       !- Ambient Temperature Schedule Name
<<<<<<< HEAD
  {774a106a-943f-43a9-9773-2ef5a59683bb}, !- Ambient Temperature Thermal Zone Name
=======
  {fd9cb466-4184-4652-ac62-bced570f9fbd}, !- Ambient Temperature Thermal Zone Name
>>>>>>> 039e157a
  ,                                       !- Ambient Temperature Outdoor Air Node Name
  4.15693173076374,                       !- Off Cycle Loss Coefficient to Ambient Temperature {W/K}
  0.64,                                   !- Off Cycle Loss Fraction to Thermal Zone
  4.15693173076374,                       !- On Cycle Loss Coefficient to Ambient Temperature {W/K}
  1,                                      !- On Cycle Loss Fraction to Thermal Zone
  ,                                       !- Peak Use Flow Rate {m3/s}
  ,                                       !- Use Flow Rate Fraction Schedule Name
  ,                                       !- Cold Water Supply Temperature Schedule Name
<<<<<<< HEAD
  {02d7cc30-d2b3-4348-92ce-72ad40786098}, !- Use Side Inlet Node Name
  {70d1b3cc-a925-4041-b62c-d2a03ddad194}, !- Use Side Outlet Node Name
=======
  {fe48bfa6-0dd2-4055-b14f-a351e81a9f57}, !- Use Side Inlet Node Name
  {b9ea7458-a695-4eaf-9b79-eee077627b7a}, !- Use Side Outlet Node Name
>>>>>>> 039e157a
  1,                                      !- Use Side Effectiveness
  ,                                       !- Source Side Inlet Node Name
  ,                                       !- Source Side Outlet Node Name
  1,                                      !- Source Side Effectiveness
  autosize,                               !- Use Side Design Flow Rate {m3/s}
  autosize,                               !- Source Side Design Flow Rate {m3/s}
  1.5,                                    !- Indirect Water Heating Recovery Time {hr}
  IndirectHeatPrimarySetpoint,            !- Source Side Flow Control Mode
  ,                                       !- Indirect Alternate Setpoint Temperature Schedule Name
  res wh;                                 !- End-Use Subcategory

OS:Schedule:Constant,
<<<<<<< HEAD
  {e4808f7e-43e3-4401-a90c-b8c9e5fdf3dd}, !- Handle
  WH Setpoint Temp,                       !- Name
  {063642da-8253-4a73-871c-d5142ad0be80}, !- Schedule Type Limits Name
  52.6666666666667;                       !- Value

OS:Node,
  {a4708fda-3ace-4a11-b0d7-b97d4da562bb}, !- Handle
  Node 13,                                !- Name
  {7672f50d-2c2f-401a-af4a-6f8e84a02302}, !- Inlet Port
  {02d7cc30-d2b3-4348-92ce-72ad40786098}; !- Outlet Port

OS:Connection,
  {7672f50d-2c2f-401a-af4a-6f8e84a02302}, !- Handle
  {5272f54b-1271-469c-9cba-ac04a4b91a65}, !- Name
  {ea6e343f-c40a-4edd-9648-f0df08d2ffd7}, !- Source Object
  4,                                      !- Outlet Port
  {a4708fda-3ace-4a11-b0d7-b97d4da562bb}, !- Target Object
  2;                                      !- Inlet Port

OS:Node,
  {442b577f-b966-427d-9f26-7acecb23145f}, !- Handle
  Node 14,                                !- Name
  {70d1b3cc-a925-4041-b62c-d2a03ddad194}, !- Inlet Port
  {7fccb78b-e7ab-4c70-ab6d-2406cd75a28a}; !- Outlet Port

OS:Connection,
  {02d7cc30-d2b3-4348-92ce-72ad40786098}, !- Handle
  {50c7e9f5-ea1e-4a01-bea5-0a2ca4796035}, !- Name
  {a4708fda-3ace-4a11-b0d7-b97d4da562bb}, !- Source Object
  3,                                      !- Outlet Port
  {b5e71e34-1c6c-485c-a51b-38049187f24f}, !- Target Object
  31;                                     !- Inlet Port

OS:Connection,
  {70d1b3cc-a925-4041-b62c-d2a03ddad194}, !- Handle
  {7fd364c6-b4dc-483c-a385-9dec0307e6fc}, !- Name
  {b5e71e34-1c6c-485c-a51b-38049187f24f}, !- Source Object
  32,                                     !- Outlet Port
  {442b577f-b966-427d-9f26-7acecb23145f}, !- Target Object
  2;                                      !- Inlet Port

OS:Connection,
  {7fccb78b-e7ab-4c70-ab6d-2406cd75a28a}, !- Handle
  {633895e9-3ce7-494c-a23b-8810dbe7da27}, !- Name
  {442b577f-b966-427d-9f26-7acecb23145f}, !- Source Object
  3,                                      !- Outlet Port
  {ac37ccfe-6ced-4fbc-8c7b-f0ddb7b8aa63}, !- Target Object
  4;                                      !- Inlet Port

OS:Schedule:File,
  {6ba12ccc-de2a-47ed-81cb-1c840967fae4}, !- Handle
  clothes_washer,                         !- Name
  {9f6bb7af-8fd5-46a6-9f02-8c94c629980f}, !- Schedule Type Limits Name
  {79753e37-53ca-4cb5-8614-fd7fd9632b0a}, !- External File Name
=======
  {c8cfbf6c-9643-49b2-a07a-ed4b10f471c5}, !- Handle
  WH Setpoint Temp 3,                     !- Name
  {4833c668-c113-45bf-9aac-8b9175a9a900}, !- Schedule Type Limits Name
  52.6666666666667;                       !- Value

OS:Node,
  {685d01f0-9f75-45d8-96a5-3c141d0e70a5}, !- Handle
  Node 49,                                !- Name
  {4720d548-0374-4446-8623-54c7cc0b7568}, !- Inlet Port
  {fe48bfa6-0dd2-4055-b14f-a351e81a9f57}; !- Outlet Port

OS:Connection,
  {4720d548-0374-4446-8623-54c7cc0b7568}, !- Handle
  {dc0d8619-752c-4986-ab5d-0830782b3356}, !- Name
  {34c583d1-42b7-478d-abfd-b860b2940488}, !- Source Object
  4,                                      !- Outlet Port
  {685d01f0-9f75-45d8-96a5-3c141d0e70a5}, !- Target Object
  2;                                      !- Inlet Port

OS:Node,
  {80e3573a-8606-411f-b5c2-d766720d6cdb}, !- Handle
  Node 50,                                !- Name
  {b9ea7458-a695-4eaf-9b79-eee077627b7a}, !- Inlet Port
  {eadc219d-60c1-427e-bad1-47de8ddb384a}; !- Outlet Port

OS:Connection,
  {fe48bfa6-0dd2-4055-b14f-a351e81a9f57}, !- Handle
  {e7c90bdd-d92d-4e9d-abca-9d0707bc0a26}, !- Name
  {685d01f0-9f75-45d8-96a5-3c141d0e70a5}, !- Source Object
  3,                                      !- Outlet Port
  {7bb19034-e700-4ac2-9d99-a7625355383c}, !- Target Object
  31;                                     !- Inlet Port

OS:Connection,
  {b9ea7458-a695-4eaf-9b79-eee077627b7a}, !- Handle
  {33e1058e-3c62-43b5-bdd6-ee51b82dd234}, !- Name
  {7bb19034-e700-4ac2-9d99-a7625355383c}, !- Source Object
  32,                                     !- Outlet Port
  {80e3573a-8606-411f-b5c2-d766720d6cdb}, !- Target Object
  2;                                      !- Inlet Port

OS:Connection,
  {eadc219d-60c1-427e-bad1-47de8ddb384a}, !- Handle
  {ae78cfef-834e-4752-ba9d-5e190b11ab2b}, !- Name
  {80e3573a-8606-411f-b5c2-d766720d6cdb}, !- Source Object
  3,                                      !- Outlet Port
  {d224d08d-5815-4e36-9758-2bceb037bab4}, !- Target Object
  4;                                      !- Inlet Port

OS:Schedule:File,
  {a735df4d-ed6a-4f56-844b-e6cd52e2e3fd}, !- Handle
  clothes_washer,                         !- Name
  {3eb09117-a908-436e-8735-ba6ea3371926}, !- Schedule Type Limits Name
  {149500f4-ebb1-402e-82f5-862ef462cf6d}, !- External File Name
>>>>>>> 039e157a
  8,                                      !- Column Number
  1,                                      !- Rows to Skip at Top
  8760,                                   !- Number of Hours of Data
  ,                                       !- Column Separator
  ,                                       !- Interpolate to Timestep
  60;                                     !- Minutes per Item

OS:Schedule:File,
<<<<<<< HEAD
  {a9036dcd-d2d5-426f-9f8e-c4b405995442}, !- Handle
  clothes_washer_power,                   !- Name
  {9f6bb7af-8fd5-46a6-9f02-8c94c629980f}, !- Schedule Type Limits Name
  {79753e37-53ca-4cb5-8614-fd7fd9632b0a}, !- External File Name
=======
  {d0278773-74ac-44dd-ab80-676c76672e8b}, !- Handle
  clothes_washer_power,                   !- Name
  {3eb09117-a908-436e-8735-ba6ea3371926}, !- Schedule Type Limits Name
  {149500f4-ebb1-402e-82f5-862ef462cf6d}, !- External File Name
>>>>>>> 039e157a
  16,                                     !- Column Number
  1,                                      !- Rows to Skip at Top
  8760,                                   !- Number of Hours of Data
  ,                                       !- Column Separator
  ,                                       !- Interpolate to Timestep
  60;                                     !- Minutes per Item

OS:WaterUse:Connections,
<<<<<<< HEAD
  {2b6f517c-08ab-4408-8c57-ca76ffbc0d6f}, !- Handle
  Water Use Connections 1,                !- Name
  {8e8fa2c5-3468-4f81-926e-9bbea81aa184}, !- Inlet Node Name
  {1fac1383-09f8-4228-8711-dd41e9d2c47c}, !- Outlet Node Name
=======
  {328af84f-9b5a-4cdc-9bf0-be6cb0fa42b1}, !- Handle
  Water Use Connections 1,                !- Name
  {74b95659-a613-448b-a6d8-fcf5950eb70d}, !- Inlet Node Name
  {bf8c121e-6132-48e4-8457-f3aacfd563c7}, !- Outlet Node Name
>>>>>>> 039e157a
  ,                                       !- Supply Water Storage Tank Name
  ,                                       !- Reclamation Water Storage Tank Name
  ,                                       !- Hot Water Supply Temperature Schedule Name
  ,                                       !- Cold Water Supply Temperature Schedule Name
  ,                                       !- Drain Water Heat Exchanger Type
  ,                                       !- Drain Water Heat Exchanger Destination
  ,                                       !- Drain Water Heat Exchanger U-Factor Times Area {W/K}
<<<<<<< HEAD
  {e6a4a4f7-0fa5-4059-a945-ec7cc1577edb}; !- Water Use Equipment Name 1

OS:Node,
  {730a33f2-7319-456c-b68c-63969eb124c4}, !- Handle
  Node 15,                                !- Name
  {1fac1383-09f8-4228-8711-dd41e9d2c47c}, !- Inlet Port
  {048b0479-ed5b-402a-8bb0-e4a60bea48a8}; !- Outlet Port

OS:Connection,
  {8e8fa2c5-3468-4f81-926e-9bbea81aa184}, !- Handle
  {a70707ce-29b7-4d19-aaa9-790db4b101a7}, !- Name
  {399c23cf-cd7f-47c1-ab41-523ea9d83d87}, !- Source Object
  3,                                      !- Outlet Port
  {2b6f517c-08ab-4408-8c57-ca76ffbc0d6f}, !- Target Object
  2;                                      !- Inlet Port

OS:Connection,
  {1fac1383-09f8-4228-8711-dd41e9d2c47c}, !- Handle
  {9be5ba83-1292-407d-86b1-1f555799e40d}, !- Name
  {2b6f517c-08ab-4408-8c57-ca76ffbc0d6f}, !- Source Object
  3,                                      !- Outlet Port
  {730a33f2-7319-456c-b68c-63969eb124c4}, !- Target Object
  2;                                      !- Inlet Port

OS:Connection,
  {048b0479-ed5b-402a-8bb0-e4a60bea48a8}, !- Handle
  {4854116f-403c-4dbe-b7fc-d29c4061d6ff}, !- Name
  {730a33f2-7319-456c-b68c-63969eb124c4}, !- Source Object
  3,                                      !- Outlet Port
  {0818e39b-d4cc-44aa-aa00-bc4d2dba827e}, !- Target Object
  3;                                      !- Inlet Port

OS:Schedule:Constant,
  {e3e6155e-ab9b-4adb-892c-60249b40980c}, !- Handle
  res cw temperature schedule,            !- Name
  {063642da-8253-4a73-871c-d5142ad0be80}, !- Schedule Type Limits Name
  52.666;                                 !- Value

OS:ElectricEquipment:Definition,
  {015a5a7c-53cf-4c57-8054-d66a8e344828}, !- Handle
=======
  {48354024-0ae2-4355-97cf-74cfb28589f0}; !- Water Use Equipment Name 1

OS:Node,
  {0de66390-7f51-4333-aebc-77018b189e90}, !- Handle
  Node 51,                                !- Name
  {bf8c121e-6132-48e4-8457-f3aacfd563c7}, !- Inlet Port
  {e366b0bd-006e-453b-9552-ec8335ac6832}; !- Outlet Port

OS:Connection,
  {74b95659-a613-448b-a6d8-fcf5950eb70d}, !- Handle
  {9fbd38dd-9cb3-448c-bb28-b2bbf0e3c110}, !- Name
  {768a7518-0661-46ad-8f07-53e519d32d09}, !- Source Object
  3,                                      !- Outlet Port
  {328af84f-9b5a-4cdc-9bf0-be6cb0fa42b1}, !- Target Object
  2;                                      !- Inlet Port

OS:Connection,
  {bf8c121e-6132-48e4-8457-f3aacfd563c7}, !- Handle
  {192102b6-0237-4876-9229-047706316f5e}, !- Name
  {328af84f-9b5a-4cdc-9bf0-be6cb0fa42b1}, !- Source Object
  3,                                      !- Outlet Port
  {0de66390-7f51-4333-aebc-77018b189e90}, !- Target Object
  2;                                      !- Inlet Port

OS:Connection,
  {e366b0bd-006e-453b-9552-ec8335ac6832}, !- Handle
  {621d349c-24ab-48f2-baf4-8ef54a4e0572}, !- Name
  {0de66390-7f51-4333-aebc-77018b189e90}, !- Source Object
  3,                                      !- Outlet Port
  {7167a0c7-2968-4148-a7dd-e100ca262d3e}, !- Target Object
  3;                                      !- Inlet Port

OS:Schedule:Constant,
  {da0f0aac-8f69-4d85-b580-a20e512d6c01}, !- Handle
  res cw temperature schedule,            !- Name
  {4833c668-c113-45bf-9aac-8b9175a9a900}, !- Schedule Type Limits Name
  52.666;                                 !- Value

OS:ElectricEquipment:Definition,
  {dbc67da3-05fb-44d2-a1e7-c2068ad2be34}, !- Handle
>>>>>>> 039e157a
  res cw,                                 !- Name
  EquipmentLevel,                         !- Design Level Calculation Method
  70768.01502853,                         !- Design Level {W}
  ,                                       !- Watts per Space Floor Area {W/m2}
  ,                                       !- Watts per Person {W/person}
  0,                                      !- Fraction Latent
  0.48,                                   !- Fraction Radiant
  0.2;                                    !- Fraction Lost

OS:ElectricEquipment,
<<<<<<< HEAD
  {07e388cd-427d-4516-ab9e-fac25db7e28b}, !- Handle
  res cw,                                 !- Name
  {015a5a7c-53cf-4c57-8054-d66a8e344828}, !- Electric Equipment Definition Name
  {c9eb6468-290f-4490-9a7c-7bba8c14748c}, !- Space or SpaceType Name
  {a9036dcd-d2d5-426f-9f8e-c4b405995442}, !- Schedule Name
=======
  {4cfbc410-161c-42f5-bdc9-0a8ab33cbbd8}, !- Handle
  res cw,                                 !- Name
  {dbc67da3-05fb-44d2-a1e7-c2068ad2be34}, !- Electric Equipment Definition Name
  {e94b30c0-e711-4957-9dfa-8a188ca0e06a}, !- Space or SpaceType Name
  {d0278773-74ac-44dd-ab80-676c76672e8b}, !- Schedule Name
>>>>>>> 039e157a
  ,                                       !- Multiplier
  res cw;                                 !- End-Use Subcategory

OS:WaterUse:Equipment:Definition,
<<<<<<< HEAD
  {1f8d047e-4712-43f6-866c-1ba4e43bd972}, !- Handle
  res cw,                                 !- Name
  res cw,                                 !- End-Use Subcategory
  0.0063240973354577,                     !- Peak Flow Rate {m3/s}
  {e3e6155e-ab9b-4adb-892c-60249b40980c}; !- Target Temperature Schedule Name

OS:WaterUse:Equipment,
  {e6a4a4f7-0fa5-4059-a945-ec7cc1577edb}, !- Handle
  res cw,                                 !- Name
  {1f8d047e-4712-43f6-866c-1ba4e43bd972}, !- Water Use Equipment Definition Name
  {c9eb6468-290f-4490-9a7c-7bba8c14748c}, !- Space Name
  {6ba12ccc-de2a-47ed-81cb-1c840967fae4}; !- Flow Rate Fraction Schedule Name

OS:Schedule:Constant,
  {009e3bfb-47d1-487a-83a7-5640c30474d1}, !- Handle
  Always On Discrete,                     !- Name
  {712f72a7-e6a1-491b-83f8-d6d739e71860}, !- Schedule Type Limits Name
  1;                                      !- Value

OS:ScheduleTypeLimits,
  {712f72a7-e6a1-491b-83f8-d6d739e71860}, !- Handle
=======
  {1c985ee4-4c68-404b-b50a-aef532b6dbee}, !- Handle
  res cw,                                 !- Name
  res cw,                                 !- End-Use Subcategory
  0.0063240973354577,                     !- Peak Flow Rate {m3/s}
  {da0f0aac-8f69-4d85-b580-a20e512d6c01}; !- Target Temperature Schedule Name

OS:WaterUse:Equipment,
  {48354024-0ae2-4355-97cf-74cfb28589f0}, !- Handle
  res cw,                                 !- Name
  {1c985ee4-4c68-404b-b50a-aef532b6dbee}, !- Water Use Equipment Definition Name
  {e94b30c0-e711-4957-9dfa-8a188ca0e06a}, !- Space Name
  {a735df4d-ed6a-4f56-844b-e6cd52e2e3fd}; !- Flow Rate Fraction Schedule Name

OS:Schedule:Constant,
  {7775883b-22bf-4ae9-b4c0-8a50a8d9fdb0}, !- Handle
  Always On Discrete,                     !- Name
  {4db279e4-e2b4-42ae-95a2-ac56b0ec54bd}, !- Schedule Type Limits Name
  1;                                      !- Value

OS:ScheduleTypeLimits,
  {4db279e4-e2b4-42ae-95a2-ac56b0ec54bd}, !- Handle
>>>>>>> 039e157a
  OnOff,                                  !- Name
  0,                                      !- Lower Limit Value
  1,                                      !- Upper Limit Value
  Discrete,                               !- Numeric Type
  Availability;                           !- Unit Type

OS:AdditionalProperties,
<<<<<<< HEAD
  {8c2a7f60-d91b-4604-853f-d189766430da}, !- Handle
  {07e388cd-427d-4516-ab9e-fac25db7e28b}, !- Object Name
=======
  {e95b44ba-e37d-41b4-9572-5c507e5b9e10}, !- Handle
  {4cfbc410-161c-42f5-bdc9-0a8ab33cbbd8}, !- Object Name
  ClothesWasherIMEF,                      !- Feature Name 1
  Double,                                 !- Feature Data Type 1
  0.94999999999999996,                    !- Feature Value 1
  ClothesWasherRatedAnnualEnergy,         !- Feature Name 2
  Double,                                 !- Feature Data Type 2
  387,                                    !- Feature Value 2
  ClothesWasherDrumVolume,                !- Feature Name 3
  Double,                                 !- Feature Data Type 3
  3.5;                                    !- Feature Value 3

OS:WaterUse:Connections,
  {0f6f3cdc-f32f-40d5-84da-8dddfbe8986f}, !- Handle
  Water Use Connections 2,                !- Name
  {29dcb752-8c4e-42ee-bb89-94604262e37f}, !- Inlet Node Name
  {c3a4577b-911b-44d1-941f-dcc4a55de62c}, !- Outlet Node Name
  ,                                       !- Supply Water Storage Tank Name
  ,                                       !- Reclamation Water Storage Tank Name
  ,                                       !- Hot Water Supply Temperature Schedule Name
  ,                                       !- Cold Water Supply Temperature Schedule Name
  ,                                       !- Drain Water Heat Exchanger Type
  ,                                       !- Drain Water Heat Exchanger Destination
  ,                                       !- Drain Water Heat Exchanger U-Factor Times Area {W/K}
  {7589a685-308c-4d14-9224-7ae9959da5c0}; !- Water Use Equipment Name 1

OS:Node,
  {a29dfb6b-3432-48ec-b637-b50bf3096a6b}, !- Handle
  Node 52,                                !- Name
  {c3a4577b-911b-44d1-941f-dcc4a55de62c}, !- Inlet Port
  {08d0f280-04e8-4fea-b98f-59cb180d5f9a}; !- Outlet Port

OS:Connection,
  {29dcb752-8c4e-42ee-bb89-94604262e37f}, !- Handle
  {34e9418c-2bac-4e9e-b222-d0f9407be560}, !- Name
  {f7695bbd-bba7-408e-90b6-1f5a5dfa41fe}, !- Source Object
  3,                                      !- Outlet Port
  {0f6f3cdc-f32f-40d5-84da-8dddfbe8986f}, !- Target Object
  2;                                      !- Inlet Port

OS:Connection,
  {c3a4577b-911b-44d1-941f-dcc4a55de62c}, !- Handle
  {595022fe-a3d6-418b-ab08-d0eef2213233}, !- Name
  {0f6f3cdc-f32f-40d5-84da-8dddfbe8986f}, !- Source Object
  3,                                      !- Outlet Port
  {a29dfb6b-3432-48ec-b637-b50bf3096a6b}, !- Target Object
  2;                                      !- Inlet Port

OS:Connection,
  {08d0f280-04e8-4fea-b98f-59cb180d5f9a}, !- Handle
  {5c5d5434-0a8a-468a-9453-1d0c1d72e024}, !- Name
  {a29dfb6b-3432-48ec-b637-b50bf3096a6b}, !- Source Object
  3,                                      !- Outlet Port
  {d47a1c16-4d5a-4283-b90b-7ed0c66cb116}, !- Target Object
  3;                                      !- Inlet Port

OS:Schedule:Constant,
  {a44b15f2-6081-45e6-9665-a5ac230658cc}, !- Handle
  res cw temperature schedule 1,          !- Name
  {4833c668-c113-45bf-9aac-8b9175a9a900}, !- Schedule Type Limits Name
  52.666;                                 !- Value

OS:ElectricEquipment:Definition,
  {4cd70e18-4c58-4b2d-98c4-a39f7a62c6ee}, !- Handle
  res cw|unit 2,                          !- Name
  EquipmentLevel,                         !- Design Level Calculation Method
  70768.01502853,                         !- Design Level {W}
  ,                                       !- Watts per Space Floor Area {W/m2}
  ,                                       !- Watts per Person {W/person}
  0,                                      !- Fraction Latent
  0.48,                                   !- Fraction Radiant
  0.2;                                    !- Fraction Lost

OS:ElectricEquipment,
  {18c969b9-1999-45ca-9f2e-2585d30af4a2}, !- Handle
  res cw|unit 2,                          !- Name
  {4cd70e18-4c58-4b2d-98c4-a39f7a62c6ee}, !- Electric Equipment Definition Name
  {56a8a949-4646-4123-ba0d-2ffaa31c49d2}, !- Space or SpaceType Name
  {d0278773-74ac-44dd-ab80-676c76672e8b}, !- Schedule Name
  ,                                       !- Multiplier
  res cw|unit 2;                          !- End-Use Subcategory

OS:WaterUse:Equipment:Definition,
  {66f85d19-1bfc-476f-9122-563a0bc794a2}, !- Handle
  res cw|unit 2,                          !- Name
  res cw|unit 2,                          !- End-Use Subcategory
  0.0063240973354577,                     !- Peak Flow Rate {m3/s}
  {a44b15f2-6081-45e6-9665-a5ac230658cc}; !- Target Temperature Schedule Name

OS:WaterUse:Equipment,
  {7589a685-308c-4d14-9224-7ae9959da5c0}, !- Handle
  res cw|unit 2,                          !- Name
  {66f85d19-1bfc-476f-9122-563a0bc794a2}, !- Water Use Equipment Definition Name
  {56a8a949-4646-4123-ba0d-2ffaa31c49d2}, !- Space Name
  {a735df4d-ed6a-4f56-844b-e6cd52e2e3fd}; !- Flow Rate Fraction Schedule Name

OS:AdditionalProperties,
  {42ef2e53-2b0c-4d9c-a87e-812ee0757d8d}, !- Handle
  {18c969b9-1999-45ca-9f2e-2585d30af4a2}, !- Object Name
  ClothesWasherIMEF,                      !- Feature Name 1
  Double,                                 !- Feature Data Type 1
  0.94999999999999996,                    !- Feature Value 1
  ClothesWasherRatedAnnualEnergy,         !- Feature Name 2
  Double,                                 !- Feature Data Type 2
  387,                                    !- Feature Value 2
  ClothesWasherDrumVolume,                !- Feature Name 3
  Double,                                 !- Feature Data Type 3
  3.5;                                    !- Feature Value 3

OS:WaterUse:Connections,
  {b559be0d-33aa-4e49-bd1b-33d6b5d6d1f4}, !- Handle
  Water Use Connections 3,                !- Name
  {d31a1c44-85ae-4376-aa1f-d86e988fd069}, !- Inlet Node Name
  {e962952c-6f89-497c-b4b8-ac9cf9306a4a}, !- Outlet Node Name
  ,                                       !- Supply Water Storage Tank Name
  ,                                       !- Reclamation Water Storage Tank Name
  ,                                       !- Hot Water Supply Temperature Schedule Name
  ,                                       !- Cold Water Supply Temperature Schedule Name
  ,                                       !- Drain Water Heat Exchanger Type
  ,                                       !- Drain Water Heat Exchanger Destination
  ,                                       !- Drain Water Heat Exchanger U-Factor Times Area {W/K}
  {8b7c749c-2b01-49b9-93ff-8b8f1ddc2a5b}; !- Water Use Equipment Name 1

OS:Node,
  {156ff987-19a9-46e1-8d8f-a9d5d144fdb8}, !- Handle
  Node 53,                                !- Name
  {e962952c-6f89-497c-b4b8-ac9cf9306a4a}, !- Inlet Port
  {a4768ba9-4951-497c-bbd3-0a766b428351}; !- Outlet Port

OS:Connection,
  {d31a1c44-85ae-4376-aa1f-d86e988fd069}, !- Handle
  {6194a4c5-e38a-4f09-bce2-6b23a71712f3}, !- Name
  {d66dad3a-3921-4fc1-bb60-707a68828591}, !- Source Object
  3,                                      !- Outlet Port
  {b559be0d-33aa-4e49-bd1b-33d6b5d6d1f4}, !- Target Object
  2;                                      !- Inlet Port

OS:Connection,
  {e962952c-6f89-497c-b4b8-ac9cf9306a4a}, !- Handle
  {1be677ff-3c08-48ca-94b7-b181170d1fa2}, !- Name
  {b559be0d-33aa-4e49-bd1b-33d6b5d6d1f4}, !- Source Object
  3,                                      !- Outlet Port
  {156ff987-19a9-46e1-8d8f-a9d5d144fdb8}, !- Target Object
  2;                                      !- Inlet Port

OS:Connection,
  {a4768ba9-4951-497c-bbd3-0a766b428351}, !- Handle
  {9a67ce34-70d4-410d-a9d5-9c23409d2516}, !- Name
  {156ff987-19a9-46e1-8d8f-a9d5d144fdb8}, !- Source Object
  3,                                      !- Outlet Port
  {0e4d9665-ba23-4561-85c3-9ae7dc614602}, !- Target Object
  3;                                      !- Inlet Port

OS:Schedule:Constant,
  {35f6a4c8-f259-4856-97f0-c42b29a96a12}, !- Handle
  res cw temperature schedule 2,          !- Name
  {4833c668-c113-45bf-9aac-8b9175a9a900}, !- Schedule Type Limits Name
  52.666;                                 !- Value

OS:ElectricEquipment:Definition,
  {9d8261bd-ff97-4276-bd57-590f6db33352}, !- Handle
  res cw|unit 3,                          !- Name
  EquipmentLevel,                         !- Design Level Calculation Method
  70768.01502853,                         !- Design Level {W}
  ,                                       !- Watts per Space Floor Area {W/m2}
  ,                                       !- Watts per Person {W/person}
  0,                                      !- Fraction Latent
  0.48,                                   !- Fraction Radiant
  0.2;                                    !- Fraction Lost

OS:ElectricEquipment,
  {c52f6d68-17f1-45bb-9727-907789b22f93}, !- Handle
  res cw|unit 3,                          !- Name
  {9d8261bd-ff97-4276-bd57-590f6db33352}, !- Electric Equipment Definition Name
  {d52abc51-cba3-489e-9d12-13a409291a94}, !- Space or SpaceType Name
  {d0278773-74ac-44dd-ab80-676c76672e8b}, !- Schedule Name
  ,                                       !- Multiplier
  res cw|unit 3;                          !- End-Use Subcategory

OS:WaterUse:Equipment:Definition,
  {0be62cbf-cfec-42f7-b3bc-3a2731e95f89}, !- Handle
  res cw|unit 3,                          !- Name
  res cw|unit 3,                          !- End-Use Subcategory
  0.0063240973354577,                     !- Peak Flow Rate {m3/s}
  {35f6a4c8-f259-4856-97f0-c42b29a96a12}; !- Target Temperature Schedule Name

OS:WaterUse:Equipment,
  {8b7c749c-2b01-49b9-93ff-8b8f1ddc2a5b}, !- Handle
  res cw|unit 3,                          !- Name
  {0be62cbf-cfec-42f7-b3bc-3a2731e95f89}, !- Water Use Equipment Definition Name
  {d52abc51-cba3-489e-9d12-13a409291a94}, !- Space Name
  {a735df4d-ed6a-4f56-844b-e6cd52e2e3fd}; !- Flow Rate Fraction Schedule Name

OS:AdditionalProperties,
  {5846b5d6-cd95-4d8a-a2c1-6f93566ef9c1}, !- Handle
  {c52f6d68-17f1-45bb-9727-907789b22f93}, !- Object Name
  ClothesWasherIMEF,                      !- Feature Name 1
  Double,                                 !- Feature Data Type 1
  0.94999999999999996,                    !- Feature Value 1
  ClothesWasherRatedAnnualEnergy,         !- Feature Name 2
  Double,                                 !- Feature Data Type 2
  387,                                    !- Feature Value 2
  ClothesWasherDrumVolume,                !- Feature Name 3
  Double,                                 !- Feature Data Type 3
  3.5;                                    !- Feature Value 3

OS:WaterUse:Connections,
  {ae600249-f94f-4491-ad6e-e46512821b4e}, !- Handle
  Water Use Connections 4,                !- Name
  {90471018-9490-4103-b4e5-39c78ff6e330}, !- Inlet Node Name
  {cde40c39-d00c-4afa-afeb-35e14728bb24}, !- Outlet Node Name
  ,                                       !- Supply Water Storage Tank Name
  ,                                       !- Reclamation Water Storage Tank Name
  ,                                       !- Hot Water Supply Temperature Schedule Name
  ,                                       !- Cold Water Supply Temperature Schedule Name
  ,                                       !- Drain Water Heat Exchanger Type
  ,                                       !- Drain Water Heat Exchanger Destination
  ,                                       !- Drain Water Heat Exchanger U-Factor Times Area {W/K}
  {e6c47d52-3c30-4ed9-b144-748f4a4ba0b7}; !- Water Use Equipment Name 1

OS:Node,
  {24e51d5b-f790-422f-92cb-298eaa9c24be}, !- Handle
  Node 54,                                !- Name
  {cde40c39-d00c-4afa-afeb-35e14728bb24}, !- Inlet Port
  {4d7d531f-692b-49e5-a7b4-64be62b2e274}; !- Outlet Port

OS:Connection,
  {90471018-9490-4103-b4e5-39c78ff6e330}, !- Handle
  {5b2e0c70-86dc-4d2c-a71f-91a3f3e2b8f1}, !- Name
  {9f41ce4c-eb26-40fc-83ac-5a52e26ed0f9}, !- Source Object
  3,                                      !- Outlet Port
  {ae600249-f94f-4491-ad6e-e46512821b4e}, !- Target Object
  2;                                      !- Inlet Port

OS:Connection,
  {cde40c39-d00c-4afa-afeb-35e14728bb24}, !- Handle
  {7f3420e5-da34-4ea3-acbb-419387bcbb52}, !- Name
  {ae600249-f94f-4491-ad6e-e46512821b4e}, !- Source Object
  3,                                      !- Outlet Port
  {24e51d5b-f790-422f-92cb-298eaa9c24be}, !- Target Object
  2;                                      !- Inlet Port

OS:Connection,
  {4d7d531f-692b-49e5-a7b4-64be62b2e274}, !- Handle
  {936442f0-eb42-4f3c-bf58-c115114a84fd}, !- Name
  {24e51d5b-f790-422f-92cb-298eaa9c24be}, !- Source Object
  3,                                      !- Outlet Port
  {b7f2f7e6-d479-4795-9f92-982ddf331043}, !- Target Object
  3;                                      !- Inlet Port

OS:Schedule:Constant,
  {e93dbc1e-fb02-4805-809d-8b9317886b1a}, !- Handle
  res cw temperature schedule 3,          !- Name
  {4833c668-c113-45bf-9aac-8b9175a9a900}, !- Schedule Type Limits Name
  52.666;                                 !- Value

OS:ElectricEquipment:Definition,
  {06fedfde-5909-4720-9dd0-bcd18329bb07}, !- Handle
  res cw|unit 4,                          !- Name
  EquipmentLevel,                         !- Design Level Calculation Method
  70768.01502853,                         !- Design Level {W}
  ,                                       !- Watts per Space Floor Area {W/m2}
  ,                                       !- Watts per Person {W/person}
  0,                                      !- Fraction Latent
  0.48,                                   !- Fraction Radiant
  0.2;                                    !- Fraction Lost

OS:ElectricEquipment,
  {ea00400a-9c40-4ad6-aeb9-68f8929f7405}, !- Handle
  res cw|unit 4,                          !- Name
  {06fedfde-5909-4720-9dd0-bcd18329bb07}, !- Electric Equipment Definition Name
  {eaf8e3b1-5eac-4d35-970c-e340d47d1dd2}, !- Space or SpaceType Name
  {d0278773-74ac-44dd-ab80-676c76672e8b}, !- Schedule Name
  ,                                       !- Multiplier
  res cw|unit 4;                          !- End-Use Subcategory

OS:WaterUse:Equipment:Definition,
  {bd4ed364-100d-410e-8e45-ff1e06186a4b}, !- Handle
  res cw|unit 4,                          !- Name
  res cw|unit 4,                          !- End-Use Subcategory
  0.0063240973354577,                     !- Peak Flow Rate {m3/s}
  {e93dbc1e-fb02-4805-809d-8b9317886b1a}; !- Target Temperature Schedule Name

OS:WaterUse:Equipment,
  {e6c47d52-3c30-4ed9-b144-748f4a4ba0b7}, !- Handle
  res cw|unit 4,                          !- Name
  {bd4ed364-100d-410e-8e45-ff1e06186a4b}, !- Water Use Equipment Definition Name
  {eaf8e3b1-5eac-4d35-970c-e340d47d1dd2}, !- Space Name
  {a735df4d-ed6a-4f56-844b-e6cd52e2e3fd}; !- Flow Rate Fraction Schedule Name

OS:AdditionalProperties,
  {3f8c62d6-1b91-487c-ad84-d383025d24e3}, !- Handle
  {ea00400a-9c40-4ad6-aeb9-68f8929f7405}, !- Object Name
>>>>>>> 039e157a
  ClothesWasherIMEF,                      !- Feature Name 1
  Double,                                 !- Feature Data Type 1
  0.94999999999999996,                    !- Feature Value 1
  ClothesWasherRatedAnnualEnergy,         !- Feature Name 2
  Double,                                 !- Feature Data Type 2
  387,                                    !- Feature Value 2
  ClothesWasherDrumVolume,                !- Feature Name 3
  Double,                                 !- Feature Data Type 3
  3.5;                                    !- Feature Value 3
<|MERGE_RESOLUTION|>--- conflicted
+++ resolved
@@ -1,73 +1,41 @@
 !- NOTE: Auto-generated from /test/osw_files/SFA_4units_1story_UB_UA_3Beds_2Baths_Denver_WHTank_ClothesWasher.osw
 
 OS:Version,
-<<<<<<< HEAD
-  {e3aa3408-5b53-4320-bf60-c47c181d84f3}, !- Handle
+  {49e25760-2022-4f2b-9311-621ead54620e}, !- Handle
   2.9.0;                                  !- Version Identifier
 
 OS:SimulationControl,
-  {d7d0b519-4bcd-4c24-9d08-c8e62a6991e5}, !- Handle
-=======
-  {b9b4a45a-6443-4b0d-8836-676157e07b7f}, !- Handle
-  2.9.0;                                  !- Version Identifier
-
-OS:SimulationControl,
-  {167520ce-0315-4f13-a1f4-d3edc933cbf9}, !- Handle
->>>>>>> 039e157a
+  {73f91366-d175-4e65-8aa9-71c69890137a}, !- Handle
   ,                                       !- Do Zone Sizing Calculation
   ,                                       !- Do System Sizing Calculation
   ,                                       !- Do Plant Sizing Calculation
   No;                                     !- Run Simulation for Sizing Periods
 
 OS:Timestep,
-<<<<<<< HEAD
-  {fd223c6a-79d2-44da-ae5a-99f9f26bd540}, !- Handle
+  {4867fe89-8a87-4e96-89a1-e08ac76ae5b7}, !- Handle
   6;                                      !- Number of Timesteps per Hour
 
 OS:ShadowCalculation,
-  {3248bfe0-a30e-49ce-9629-71f36ef742c2}, !- Handle
-=======
-  {bfadfca0-a8a5-4c81-9ce5-cf1c854effe4}, !- Handle
-  6;                                      !- Number of Timesteps per Hour
-
-OS:ShadowCalculation,
-  {4b18f5e2-41c1-4eb1-91f2-1c624a46a9dd}, !- Handle
->>>>>>> 039e157a
+  {29170dc8-0d50-4c41-ab40-f09882dcdf73}, !- Handle
   20,                                     !- Calculation Frequency
   200;                                    !- Maximum Figures in Shadow Overlap Calculations
 
 OS:SurfaceConvectionAlgorithm:Outside,
-<<<<<<< HEAD
-  {07cb2d58-0f07-4ed5-bd94-4bdae4586d95}, !- Handle
+  {106abe0b-8a02-4382-8847-18a950120bcd}, !- Handle
   DOE-2;                                  !- Algorithm
 
 OS:SurfaceConvectionAlgorithm:Inside,
-  {27f4e8dd-daf9-4c8a-83fe-b0b0cbef4fa0}, !- Handle
+  {1e2a9cc2-e333-43ab-89a7-8dcc1786ccbb}, !- Handle
   TARP;                                   !- Algorithm
 
 OS:ZoneCapacitanceMultiplier:ResearchSpecial,
-  {24c77fd6-c2b9-464c-9a9e-a04814af0b6e}, !- Handle
-=======
-  {04b618e2-a444-4e4b-a206-e95f8aa8e836}, !- Handle
-  DOE-2;                                  !- Algorithm
-
-OS:SurfaceConvectionAlgorithm:Inside,
-  {e372c5bd-5d4d-4f7a-a6ed-e9865e8b63ba}, !- Handle
-  TARP;                                   !- Algorithm
-
-OS:ZoneCapacitanceMultiplier:ResearchSpecial,
-  {f50ed7d2-1f42-48d8-a432-9c9deebd6029}, !- Handle
->>>>>>> 039e157a
+  {620d2b0a-a00e-4f4d-b016-4b026ab0f39a}, !- Handle
   ,                                       !- Temperature Capacity Multiplier
   15,                                     !- Humidity Capacity Multiplier
   ;                                       !- Carbon Dioxide Capacity Multiplier
 
 OS:RunPeriod,
-<<<<<<< HEAD
-  {296e287d-24c4-420e-92f1-007cbb489694}, !- Handle
-=======
-  {549d64bc-4862-40d2-990a-21c55a3cf560}, !- Handle
->>>>>>> 039e157a
+  {153af80e-ae8b-43e1-90d5-3017f304dab4}, !- Handle
   Run Period 1,                           !- Name
   1,                                      !- Begin Month
   1,                                      !- Begin Day of Month
@@ -81,21 +49,13 @@
   ;                                       !- Number of Times Runperiod to be Repeated
 
 OS:YearDescription,
-<<<<<<< HEAD
-  {be3a7b6f-f4b9-45ff-a574-ec0e57a9badd}, !- Handle
-=======
-  {038bb458-8182-421b-b65b-5fb73e377c3b}, !- Handle
->>>>>>> 039e157a
+  {055f0fcb-9cd8-4b43-b977-187d270c8518}, !- Handle
   2007,                                   !- Calendar Year
   ,                                       !- Day of Week for Start Day
   ;                                       !- Is Leap Year
 
 OS:WeatherFile,
-<<<<<<< HEAD
-  {8cb21887-9b70-4939-8784-61268b370592}, !- Handle
-=======
-  {ab9b7336-3a86-4910-91f2-d58994b07e89}, !- Handle
->>>>>>> 039e157a
+  {ff79da70-5925-4d6e-a5c5-c97482572d84}, !- Handle
   Denver Intl Ap,                         !- City
   CO,                                     !- State Province Region
   USA,                                    !- Country
@@ -109,13 +69,8 @@
   E23378AA;                               !- Checksum
 
 OS:AdditionalProperties,
-<<<<<<< HEAD
-  {1a989c83-3bbc-407d-9d41-5719185f2bae}, !- Handle
-  {8cb21887-9b70-4939-8784-61268b370592}, !- Object Name
-=======
-  {9c553669-3c9d-4da6-977d-7c1cf37939ef}, !- Handle
-  {ab9b7336-3a86-4910-91f2-d58994b07e89}, !- Object Name
->>>>>>> 039e157a
+  {8e834d77-7e44-42f8-b21d-ce7086130d38}, !- Handle
+  {ff79da70-5925-4d6e-a5c5-c97482572d84}, !- Object Name
   EPWHeaderCity,                          !- Feature Name 1
   String,                                 !- Feature Data Type 1
   Denver Intl Ap,                         !- Feature Value 1
@@ -223,11 +178,7 @@
   84;                                     !- Feature Value 35
 
 OS:Site,
-<<<<<<< HEAD
-  {5c56fb95-a1f6-4b99-a1e6-db7c9784b938}, !- Handle
-=======
-  {d90236b1-a08a-4a17-bdb7-927e76a45f1d}, !- Handle
->>>>>>> 039e157a
+  {7284c0a0-371b-4a38-b46f-0162f6b82107}, !- Handle
   Denver Intl Ap_CO_USA,                  !- Name
   39.83,                                  !- Latitude {deg}
   -104.65,                                !- Longitude {deg}
@@ -236,11 +187,7 @@
   ;                                       !- Terrain
 
 OS:ClimateZones,
-<<<<<<< HEAD
-  {49391ed0-ac9c-44e0-860f-a47c7bf05300}, !- Handle
-=======
-  {7697529c-0aac-4eab-99c8-a365e42e33fd}, !- Handle
->>>>>>> 039e157a
+  {b2ee6067-c77f-48c7-a488-a911021c9a16}, !- Handle
   ,                                       !- Active Institution
   ,                                       !- Active Year
   ,                                       !- Climate Zone Institution Name 1
@@ -253,31 +200,19 @@
   Cold;                                   !- Climate Zone Value 2
 
 OS:Site:WaterMainsTemperature,
-<<<<<<< HEAD
-  {bc0fcab3-0c31-4c7f-a3e9-9491e798451e}, !- Handle
-=======
-  {7bac6883-742a-4a1e-be4e-4384ff66a68c}, !- Handle
->>>>>>> 039e157a
+  {46fd0a72-d247-41d5-8d04-3bc019ff6100}, !- Handle
   Correlation,                            !- Calculation Method
   ,                                       !- Temperature Schedule Name
   10.8753424657535,                       !- Annual Average Outdoor Air Temperature {C}
   23.1524007936508;                       !- Maximum Difference In Monthly Average Outdoor Air Temperatures {deltaC}
 
 OS:RunPeriodControl:DaylightSavingTime,
-<<<<<<< HEAD
-  {e8242e7e-b4e6-4726-8fc3-4bfafab32cba}, !- Handle
-=======
-  {0dba0d9c-e04c-4e05-9065-fda4d126fdd1}, !- Handle
->>>>>>> 039e157a
+  {b05f9b74-ad24-40e6-92c9-b280f3f7de8b}, !- Handle
   4/7,                                    !- Start Date
   10/26;                                  !- End Date
 
 OS:Site:GroundTemperature:Deep,
-<<<<<<< HEAD
-  {317656db-4652-4893-a1a0-1ce83ad1b1b7}, !- Handle
-=======
-  {357bb0dd-c5a3-49f1-8aba-e62374cf3619}, !- Handle
->>>>>>> 039e157a
+  {42a53023-d4e3-4144-bb86-805b5b42f8cd}, !- Handle
   10.8753424657535,                       !- January Deep Ground Temperature {C}
   10.8753424657535,                       !- February Deep Ground Temperature {C}
   10.8753424657535,                       !- March Deep Ground Temperature {C}
@@ -292,11 +227,7 @@
   10.8753424657535;                       !- December Deep Ground Temperature {C}
 
 OS:Building,
-<<<<<<< HEAD
-  {c888c641-6d7e-454a-9017-0ed99015d09c}, !- Handle
-=======
-  {bb9e6e43-7c46-4d81-b177-3309747afb20}, !- Handle
->>>>>>> 039e157a
+  {bde1697d-ac80-4af6-a7c9-031ad1a9e088}, !- Handle
   Building 1,                             !- Name
   ,                                       !- Building Sector Type
   0,                                      !- North Axis {deg}
@@ -311,15 +242,9 @@
   4;                                      !- Standards Number of Living Units
 
 OS:AdditionalProperties,
-<<<<<<< HEAD
-  {553ff38b-3813-4fdd-afe5-840214bf022a}, !- Handle
-  {c888c641-6d7e-454a-9017-0ed99015d09c}, !- Object Name
+  {88d14d5c-39f1-4c0c-bcbc-a63654da6c5a}, !- Handle
+  {bde1697d-ac80-4af6-a7c9-031ad1a9e088}, !- Object Name
   num_units,                              !- Feature Name 1
-=======
-  {a90167a0-6269-4019-a284-64bc969aab64}, !- Handle
-  {bb9e6e43-7c46-4d81-b177-3309747afb20}, !- Object Name
-  Total Units Represented,                !- Feature Name 1
->>>>>>> 039e157a
   Integer,                                !- Feature Data Type 1
   4,                                      !- Feature Value 1
   has_rear_units,                         !- Feature Name 2
@@ -336,11 +261,7 @@
   true;                                   !- Feature Value 5
 
 OS:ThermalZone,
-<<<<<<< HEAD
-  {19ee1cd1-057d-496e-bdc2-b3f6ebbadc7b}, !- Handle
-=======
-  {3dbeedce-2230-4cfa-ac59-c20b9ca47791}, !- Handle
->>>>>>> 039e157a
+  {efd4ff94-d783-4036-a15b-5e861242f3b4}, !- Handle
   living zone,                            !- Name
   ,                                       !- Multiplier
   ,                                       !- Ceiling Height {m}
@@ -349,17 +270,10 @@
   ,                                       !- Zone Inside Convection Algorithm
   ,                                       !- Zone Outside Convection Algorithm
   ,                                       !- Zone Conditioning Equipment List Name
-<<<<<<< HEAD
-  {e4414ff4-6398-45a3-a328-a425b3dad9bc}, !- Zone Air Inlet Port List
-  {e641e55a-ec52-4a7e-9586-d73bf57c67ea}, !- Zone Air Exhaust Port List
-  {5098f391-212b-425e-9ea4-c453dd4f00f4}, !- Zone Air Node Name
-  {b3cad2fd-8e41-4dcd-9eab-62cab9880e7f}, !- Zone Return Air Port List
-=======
-  {4d7af2fd-6454-49dc-a279-86c29129a833}, !- Zone Air Inlet Port List
-  {87d2e732-1eb5-4f0d-9d14-dd7dd247989c}, !- Zone Air Exhaust Port List
-  {eeddb902-9fde-4eb1-8d13-c45198d45dc1}, !- Zone Air Node Name
-  {b47c92a9-6c54-4825-b52f-cda666defd45}, !- Zone Return Air Port List
->>>>>>> 039e157a
+  {bdacdc19-98a7-462b-8ed8-28ce3893d9a5}, !- Zone Air Inlet Port List
+  {66c61b77-baeb-49a9-b4d7-71cf8b1c4822}, !- Zone Air Exhaust Port List
+  {0822f234-3a3e-408b-a4ec-c498af5377c6}, !- Zone Air Node Name
+  {b2431786-5402-42fe-9cce-cb37063872ac}, !- Zone Return Air Port List
   ,                                       !- Primary Daylighting Control Name
   ,                                       !- Fraction of Zone Controlled by Primary Daylighting Control
   ,                                       !- Secondary Daylighting Control Name
@@ -370,71 +284,37 @@
   No;                                     !- Use Ideal Air Loads
 
 OS:Node,
-<<<<<<< HEAD
-  {60e9d506-84e2-4694-898d-89ac44ccb64a}, !- Handle
+  {b4f8bd8a-4923-4131-aa78-0436f1bc778b}, !- Handle
   Node 1,                                 !- Name
-  {5098f391-212b-425e-9ea4-c453dd4f00f4}, !- Inlet Port
+  {0822f234-3a3e-408b-a4ec-c498af5377c6}, !- Inlet Port
   ;                                       !- Outlet Port
 
 OS:Connection,
-  {5098f391-212b-425e-9ea4-c453dd4f00f4}, !- Handle
-  {194e6aae-7ba9-4503-b0ab-694a4f695bb6}, !- Name
-  {19ee1cd1-057d-496e-bdc2-b3f6ebbadc7b}, !- Source Object
+  {0822f234-3a3e-408b-a4ec-c498af5377c6}, !- Handle
+  {358c99a3-7e05-4a90-8da7-554909f64280}, !- Name
+  {efd4ff94-d783-4036-a15b-5e861242f3b4}, !- Source Object
   11,                                     !- Outlet Port
-  {60e9d506-84e2-4694-898d-89ac44ccb64a}, !- Target Object
+  {b4f8bd8a-4923-4131-aa78-0436f1bc778b}, !- Target Object
   2;                                      !- Inlet Port
 
 OS:PortList,
-  {e4414ff4-6398-45a3-a328-a425b3dad9bc}, !- Handle
-  {70d16070-65f2-44ef-b947-b78a65c81fa4}, !- Name
-  {19ee1cd1-057d-496e-bdc2-b3f6ebbadc7b}; !- HVAC Component
+  {bdacdc19-98a7-462b-8ed8-28ce3893d9a5}, !- Handle
+  {59b617ff-e1b4-4286-a15d-918d6a120e23}, !- Name
+  {efd4ff94-d783-4036-a15b-5e861242f3b4}; !- HVAC Component
 
 OS:PortList,
-  {e641e55a-ec52-4a7e-9586-d73bf57c67ea}, !- Handle
-  {82db5749-2bc0-4f22-9d17-4ea59de01844}, !- Name
-  {19ee1cd1-057d-496e-bdc2-b3f6ebbadc7b}; !- HVAC Component
+  {66c61b77-baeb-49a9-b4d7-71cf8b1c4822}, !- Handle
+  {daff7534-aa33-4ec2-873b-95e39cb9a3c2}, !- Name
+  {efd4ff94-d783-4036-a15b-5e861242f3b4}; !- HVAC Component
 
 OS:PortList,
-  {b3cad2fd-8e41-4dcd-9eab-62cab9880e7f}, !- Handle
-  {c72e8dab-6574-444d-b981-4e7209af4856}, !- Name
-  {19ee1cd1-057d-496e-bdc2-b3f6ebbadc7b}; !- HVAC Component
+  {b2431786-5402-42fe-9cce-cb37063872ac}, !- Handle
+  {655b6507-c98c-4a24-b47c-cd059e15f730}, !- Name
+  {efd4ff94-d783-4036-a15b-5e861242f3b4}; !- HVAC Component
 
 OS:Sizing:Zone,
-  {c311de3e-f6aa-4395-8c09-6d17ae194350}, !- Handle
-  {19ee1cd1-057d-496e-bdc2-b3f6ebbadc7b}, !- Zone or ZoneList Name
-=======
-  {e5e17e7a-f965-403d-a459-1e3722dd161d}, !- Handle
-  Node 1,                                 !- Name
-  {eeddb902-9fde-4eb1-8d13-c45198d45dc1}, !- Inlet Port
-  ;                                       !- Outlet Port
-
-OS:Connection,
-  {eeddb902-9fde-4eb1-8d13-c45198d45dc1}, !- Handle
-  {ac143336-b37d-4f12-95da-88bcf9c2aa53}, !- Name
-  {3dbeedce-2230-4cfa-ac59-c20b9ca47791}, !- Source Object
-  11,                                     !- Outlet Port
-  {e5e17e7a-f965-403d-a459-1e3722dd161d}, !- Target Object
-  2;                                      !- Inlet Port
-
-OS:PortList,
-  {4d7af2fd-6454-49dc-a279-86c29129a833}, !- Handle
-  {a9a189be-c5b4-4ae0-b281-fcec061e8df9}, !- Name
-  {3dbeedce-2230-4cfa-ac59-c20b9ca47791}; !- HVAC Component
-
-OS:PortList,
-  {87d2e732-1eb5-4f0d-9d14-dd7dd247989c}, !- Handle
-  {59c07515-3026-492e-bc13-f40099fc39a2}, !- Name
-  {3dbeedce-2230-4cfa-ac59-c20b9ca47791}; !- HVAC Component
-
-OS:PortList,
-  {b47c92a9-6c54-4825-b52f-cda666defd45}, !- Handle
-  {241a3127-ecb9-415e-bed3-2981e6bdc226}, !- Name
-  {3dbeedce-2230-4cfa-ac59-c20b9ca47791}; !- HVAC Component
-
-OS:Sizing:Zone,
-  {d83a0c62-0c40-4129-9d04-d060298e19e9}, !- Handle
-  {3dbeedce-2230-4cfa-ac59-c20b9ca47791}, !- Zone or ZoneList Name
->>>>>>> 039e157a
+  {9d7e4293-936a-4ffb-8701-07cfac1f9129}, !- Handle
+  {efd4ff94-d783-4036-a15b-5e861242f3b4}, !- Zone or ZoneList Name
   SupplyAirTemperature,                   !- Zone Cooling Design Supply Air Temperature Input Method
   14,                                     !- Zone Cooling Design Supply Air Temperature {C}
   11.11,                                  !- Zone Cooling Design Supply Air Temperature Difference {deltaC}
@@ -463,25 +343,14 @@
   autosize;                               !- Dedicated Outdoor Air High Setpoint Temperature for Design {C}
 
 OS:ZoneHVAC:EquipmentList,
-<<<<<<< HEAD
-  {1c1de728-708a-4fdd-a866-cd993133c573}, !- Handle
+  {c33bf305-1741-4a6c-b013-57a292f3af59}, !- Handle
   Zone HVAC Equipment List 1,             !- Name
-  {19ee1cd1-057d-496e-bdc2-b3f6ebbadc7b}; !- Thermal Zone
+  {efd4ff94-d783-4036-a15b-5e861242f3b4}; !- Thermal Zone
 
 OS:Space,
-  {c9eb6468-290f-4490-9a7c-7bba8c14748c}, !- Handle
+  {fb17c0aa-10c9-4f2a-bc82-330367469a73}, !- Handle
   living space,                           !- Name
-  {d0475ec7-1aa0-4c6c-b03a-651021d72bcf}, !- Space Type Name
-=======
-  {bde13482-f251-443e-80cb-7b5e66812b77}, !- Handle
-  Zone HVAC Equipment List 1,             !- Name
-  {3dbeedce-2230-4cfa-ac59-c20b9ca47791}; !- Thermal Zone
-
-OS:Space,
-  {e94b30c0-e711-4957-9dfa-8a188ca0e06a}, !- Handle
-  living space,                           !- Name
-  {ff16ee12-2147-440e-bcc0-402b5d70e8cb}, !- Space Type Name
->>>>>>> 039e157a
+  {8440cce7-7443-4705-85a8-2c143f54bcdb}, !- Space Type Name
   ,                                       !- Default Construction Set Name
   ,                                       !- Default Schedule Set Name
   ,                                       !- Direction of Relative North {deg}
@@ -489,35 +358,19 @@
   ,                                       !- Y Origin {m}
   ,                                       !- Z Origin {m}
   ,                                       !- Building Story Name
-<<<<<<< HEAD
-  {19ee1cd1-057d-496e-bdc2-b3f6ebbadc7b}, !- Thermal Zone Name
+  {efd4ff94-d783-4036-a15b-5e861242f3b4}, !- Thermal Zone Name
   ,                                       !- Part of Total Floor Area
   ,                                       !- Design Specification Outdoor Air Object Name
-  {cb3ce908-5893-48a6-bf9a-cb68dcad60ca}; !- Building Unit Name
-
-OS:Surface,
-  {a79d8fcd-5421-4271-9b40-10db8c63b659}, !- Handle
+  {4deaa399-d38d-4461-9bc2-95cbfa473df9}; !- Building Unit Name
+
+OS:Surface,
+  {095ba746-e4af-490a-896c-069911ae699c}, !- Handle
   Surface 1,                              !- Name
   Floor,                                  !- Surface Type
   ,                                       !- Construction Name
-  {c9eb6468-290f-4490-9a7c-7bba8c14748c}, !- Space Name
+  {fb17c0aa-10c9-4f2a-bc82-330367469a73}, !- Space Name
   Surface,                                !- Outside Boundary Condition
-  {fd757fc1-0143-4223-93cc-59f9eb3f3cbb}, !- Outside Boundary Condition Object
-=======
-  {3dbeedce-2230-4cfa-ac59-c20b9ca47791}, !- Thermal Zone Name
-  ,                                       !- Part of Total Floor Area
-  ,                                       !- Design Specification Outdoor Air Object Name
-  {25f84639-b11a-478c-98ea-e8f3cf1c5c65}; !- Building Unit Name
-
-OS:Surface,
-  {41688602-ea5c-4d19-83c9-7719f4e34cc4}, !- Handle
-  Surface 1,                              !- Name
-  Floor,                                  !- Surface Type
-  ,                                       !- Construction Name
-  {e94b30c0-e711-4957-9dfa-8a188ca0e06a}, !- Space Name
-  Surface,                                !- Outside Boundary Condition
-  {41c890a0-c06c-4f04-b35a-a8ef68261b22}, !- Outside Boundary Condition Object
->>>>>>> 039e157a
+  {07243296-de60-454b-8fa7-ef8e2dce6de4}, !- Outside Boundary Condition Object
   NoSun,                                  !- Sun Exposure
   NoWind,                                 !- Wind Exposure
   ,                                       !- View Factor to Ground
@@ -528,19 +381,11 @@
   6.46578440716979, -12.9315688143396, 0; !- X,Y,Z Vertex 4 {m}
 
 OS:Surface,
-<<<<<<< HEAD
-  {65a5817b-c795-4f6d-ac98-8e49844f19d5}, !- Handle
+  {04415025-c494-463a-97e5-807c7972f4dd}, !- Handle
   Surface 2,                              !- Name
   Wall,                                   !- Surface Type
   ,                                       !- Construction Name
-  {c9eb6468-290f-4490-9a7c-7bba8c14748c}, !- Space Name
-=======
-  {a80644a4-96e7-42b6-b9d4-a0b7c3fe30bd}, !- Handle
-  Surface 2,                              !- Name
-  Wall,                                   !- Surface Type
-  ,                                       !- Construction Name
-  {e94b30c0-e711-4957-9dfa-8a188ca0e06a}, !- Space Name
->>>>>>> 039e157a
+  {fb17c0aa-10c9-4f2a-bc82-330367469a73}, !- Space Name
   Outdoors,                               !- Outside Boundary Condition
   ,                                       !- Outside Boundary Condition Object
   SunExposed,                             !- Sun Exposure
@@ -553,19 +398,11 @@
   0, -12.9315688143396, 2.4384;           !- X,Y,Z Vertex 4 {m}
 
 OS:Surface,
-<<<<<<< HEAD
-  {d42da87e-ec24-4395-aae7-55a9f3698c6c}, !- Handle
+  {80d58cd7-f5b9-4fe7-b94d-9c2436d51610}, !- Handle
   Surface 3,                              !- Name
   Wall,                                   !- Surface Type
   ,                                       !- Construction Name
-  {c9eb6468-290f-4490-9a7c-7bba8c14748c}, !- Space Name
-=======
-  {c320672a-9e28-4bf6-86fb-d58d5bfe5eb4}, !- Handle
-  Surface 3,                              !- Name
-  Wall,                                   !- Surface Type
-  ,                                       !- Construction Name
-  {e94b30c0-e711-4957-9dfa-8a188ca0e06a}, !- Space Name
->>>>>>> 039e157a
+  {fb17c0aa-10c9-4f2a-bc82-330367469a73}, !- Space Name
   Outdoors,                               !- Outside Boundary Condition
   ,                                       !- Outside Boundary Condition Object
   SunExposed,                             !- Sun Exposure
@@ -578,23 +415,13 @@
   0, 0, 2.4384;                           !- X,Y,Z Vertex 4 {m}
 
 OS:Surface,
-<<<<<<< HEAD
-  {b1fc8f98-b738-45e4-a518-ed3e1662db8f}, !- Handle
+  {1d76afd8-fce2-43cd-8ea8-d20da01c7a39}, !- Handle
   Surface 4,                              !- Name
   Wall,                                   !- Surface Type
   ,                                       !- Construction Name
-  {c9eb6468-290f-4490-9a7c-7bba8c14748c}, !- Space Name
+  {fb17c0aa-10c9-4f2a-bc82-330367469a73}, !- Space Name
   Adiabatic,                              !- Outside Boundary Condition
   ,                                       !- Outside Boundary Condition Object
-=======
-  {1cbb5042-6647-42ad-ae79-bc8750091a3d}, !- Handle
-  Surface 4,                              !- Name
-  Wall,                                   !- Surface Type
-  ,                                       !- Construction Name
-  {e94b30c0-e711-4957-9dfa-8a188ca0e06a}, !- Space Name
-  Surface,                                !- Outside Boundary Condition
-  {7af64754-59e5-4b90-8440-26c720234d56}, !- Outside Boundary Condition Object
->>>>>>> 039e157a
   NoSun,                                  !- Sun Exposure
   NoWind,                                 !- Wind Exposure
   ,                                       !- View Factor to Ground
@@ -605,19 +432,11 @@
   6.46578440716979, 0, 2.4384;            !- X,Y,Z Vertex 4 {m}
 
 OS:Surface,
-<<<<<<< HEAD
-  {dd45b103-018f-476c-9013-435e353866f9}, !- Handle
+  {034726ac-e8ee-47a3-85c2-ee43711b9307}, !- Handle
   Surface 5,                              !- Name
   Wall,                                   !- Surface Type
   ,                                       !- Construction Name
-  {c9eb6468-290f-4490-9a7c-7bba8c14748c}, !- Space Name
-=======
-  {1b54b883-138f-4243-ac13-e04529bdd138}, !- Handle
-  Surface 5,                              !- Name
-  Wall,                                   !- Surface Type
-  ,                                       !- Construction Name
-  {e94b30c0-e711-4957-9dfa-8a188ca0e06a}, !- Space Name
->>>>>>> 039e157a
+  {fb17c0aa-10c9-4f2a-bc82-330367469a73}, !- Space Name
   Outdoors,                               !- Outside Boundary Condition
   ,                                       !- Outside Boundary Condition Object
   SunExposed,                             !- Sun Exposure
@@ -630,23 +449,13 @@
   6.46578440716979, -12.9315688143396, 2.4384; !- X,Y,Z Vertex 4 {m}
 
 OS:Surface,
-<<<<<<< HEAD
-  {b6b3372f-d2e0-4518-87bf-5e41e6f105de}, !- Handle
+  {63c565f6-3679-4e50-8951-36c9ab00111a}, !- Handle
   Surface 6,                              !- Name
   RoofCeiling,                            !- Surface Type
   ,                                       !- Construction Name
-  {c9eb6468-290f-4490-9a7c-7bba8c14748c}, !- Space Name
+  {fb17c0aa-10c9-4f2a-bc82-330367469a73}, !- Space Name
   Surface,                                !- Outside Boundary Condition
-  {ce73b3d9-3538-40b1-965c-219656cbcf96}, !- Outside Boundary Condition Object
-=======
-  {b6274120-0611-4559-aab6-a8b4a94ece20}, !- Handle
-  Surface 6,                              !- Name
-  RoofCeiling,                            !- Surface Type
-  ,                                       !- Construction Name
-  {e94b30c0-e711-4957-9dfa-8a188ca0e06a}, !- Space Name
-  Surface,                                !- Outside Boundary Condition
-  {2ec6b196-bbe9-42e8-932c-1e80cf0c678c}, !- Outside Boundary Condition Object
->>>>>>> 039e157a
+  {b677f6b1-bde8-4732-bbae-912190d94840}, !- Outside Boundary Condition Object
   NoSun,                                  !- Sun Exposure
   NoWind,                                 !- Wind Exposure
   ,                                       !- View Factor to Ground
@@ -657,11 +466,7 @@
   0, -12.9315688143396, 2.4384;           !- X,Y,Z Vertex 4 {m}
 
 OS:SpaceType,
-<<<<<<< HEAD
-  {d0475ec7-1aa0-4c6c-b03a-651021d72bcf}, !- Handle
-=======
-  {ff16ee12-2147-440e-bcc0-402b5d70e8cb}, !- Handle
->>>>>>> 039e157a
+  {8440cce7-7443-4705-85a8-2c143f54bcdb}, !- Handle
   Space Type 1,                           !- Name
   ,                                       !- Default Construction Set Name
   ,                                       !- Default Schedule Set Name
@@ -671,13 +476,124 @@
   ,                                       !- Standards Building Type
   living;                                 !- Standards Space Type
 
-<<<<<<< HEAD
-OS:Surface,
-  {09a1345e-70d1-4c02-81ec-667e55ab0da5}, !- Handle
-=======
+OS:Surface,
+  {bc5e9092-5b55-40f5-9fd6-927319927c73}, !- Handle
+  Surface 12,                             !- Name
+  Floor,                                  !- Surface Type
+  ,                                       !- Construction Name
+  {16359cb2-856d-4139-93d1-fe650833d783}, !- Space Name
+  Foundation,                             !- Outside Boundary Condition
+  ,                                       !- Outside Boundary Condition Object
+  NoSun,                                  !- Sun Exposure
+  NoWind,                                 !- Wind Exposure
+  ,                                       !- View Factor to Ground
+  ,                                       !- Number of Vertices
+  0, -12.9315688143396, -2.4384,          !- X,Y,Z Vertex 1 {m}
+  0, 0, -2.4384,                          !- X,Y,Z Vertex 2 {m}
+  6.46578440716979, 0, -2.4384,           !- X,Y,Z Vertex 3 {m}
+  6.46578440716979, -12.9315688143396, -2.4384; !- X,Y,Z Vertex 4 {m}
+
+OS:Surface,
+  {feff147b-1a06-4f3a-9cf2-acc21efd7a88}, !- Handle
+  Surface 13,                             !- Name
+  Wall,                                   !- Surface Type
+  ,                                       !- Construction Name
+  {16359cb2-856d-4139-93d1-fe650833d783}, !- Space Name
+  Foundation,                             !- Outside Boundary Condition
+  ,                                       !- Outside Boundary Condition Object
+  NoSun,                                  !- Sun Exposure
+  NoWind,                                 !- Wind Exposure
+  ,                                       !- View Factor to Ground
+  ,                                       !- Number of Vertices
+  0, 0, 0,                                !- X,Y,Z Vertex 1 {m}
+  0, 0, -2.4384,                          !- X,Y,Z Vertex 2 {m}
+  0, -12.9315688143396, -2.4384,          !- X,Y,Z Vertex 3 {m}
+  0, -12.9315688143396, 0;                !- X,Y,Z Vertex 4 {m}
+
+OS:Surface,
+  {716554e0-5c96-4ffe-9af2-1076fe5ed573}, !- Handle
+  Surface 14,                             !- Name
+  Wall,                                   !- Surface Type
+  ,                                       !- Construction Name
+  {16359cb2-856d-4139-93d1-fe650833d783}, !- Space Name
+  Foundation,                             !- Outside Boundary Condition
+  ,                                       !- Outside Boundary Condition Object
+  NoSun,                                  !- Sun Exposure
+  NoWind,                                 !- Wind Exposure
+  ,                                       !- View Factor to Ground
+  ,                                       !- Number of Vertices
+  6.46578440716979, 0, 0,                 !- X,Y,Z Vertex 1 {m}
+  6.46578440716979, 0, -2.4384,           !- X,Y,Z Vertex 2 {m}
+  0, 0, -2.4384,                          !- X,Y,Z Vertex 3 {m}
+  0, 0, 0;                                !- X,Y,Z Vertex 4 {m}
+
+OS:Surface,
+  {8e9c4881-2e88-4556-a170-03f11ef22718}, !- Handle
+  Surface 15,                             !- Name
+  Wall,                                   !- Surface Type
+  ,                                       !- Construction Name
+  {16359cb2-856d-4139-93d1-fe650833d783}, !- Space Name
+  Adiabatic,                              !- Outside Boundary Condition
+  ,                                       !- Outside Boundary Condition Object
+  NoSun,                                  !- Sun Exposure
+  NoWind,                                 !- Wind Exposure
+  ,                                       !- View Factor to Ground
+  ,                                       !- Number of Vertices
+  6.46578440716979, -12.9315688143396, 0, !- X,Y,Z Vertex 1 {m}
+  6.46578440716979, -12.9315688143396, -2.4384, !- X,Y,Z Vertex 2 {m}
+  6.46578440716979, 0, -2.4384,           !- X,Y,Z Vertex 3 {m}
+  6.46578440716979, 0, 0;                 !- X,Y,Z Vertex 4 {m}
+
+OS:Surface,
+  {9acdc619-198b-47b1-b77f-0da3d6eeda11}, !- Handle
+  Surface 16,                             !- Name
+  Wall,                                   !- Surface Type
+  ,                                       !- Construction Name
+  {16359cb2-856d-4139-93d1-fe650833d783}, !- Space Name
+  Foundation,                             !- Outside Boundary Condition
+  ,                                       !- Outside Boundary Condition Object
+  NoSun,                                  !- Sun Exposure
+  NoWind,                                 !- Wind Exposure
+  ,                                       !- View Factor to Ground
+  ,                                       !- Number of Vertices
+  0, -12.9315688143396, 0,                !- X,Y,Z Vertex 1 {m}
+  0, -12.9315688143396, -2.4384,          !- X,Y,Z Vertex 2 {m}
+  6.46578440716979, -12.9315688143396, -2.4384, !- X,Y,Z Vertex 3 {m}
+  6.46578440716979, -12.9315688143396, 0; !- X,Y,Z Vertex 4 {m}
+
+OS:Surface,
+  {07243296-de60-454b-8fa7-ef8e2dce6de4}, !- Handle
+  Surface 17,                             !- Name
+  RoofCeiling,                            !- Surface Type
+  ,                                       !- Construction Name
+  {16359cb2-856d-4139-93d1-fe650833d783}, !- Space Name
+  Surface,                                !- Outside Boundary Condition
+  {095ba746-e4af-490a-896c-069911ae699c}, !- Outside Boundary Condition Object
+  NoSun,                                  !- Sun Exposure
+  NoWind,                                 !- Wind Exposure
+  ,                                       !- View Factor to Ground
+  ,                                       !- Number of Vertices
+  6.46578440716979, -12.9315688143396, 0, !- X,Y,Z Vertex 1 {m}
+  6.46578440716979, 0, 0,                 !- X,Y,Z Vertex 2 {m}
+  0, 0, 0,                                !- X,Y,Z Vertex 3 {m}
+  0, -12.9315688143396, 0;                !- X,Y,Z Vertex 4 {m}
+
+OS:Space,
+  {16359cb2-856d-4139-93d1-fe650833d783}, !- Handle
+  unfinished basement space,              !- Name
+  {d5d27329-b9f3-42cb-af9f-3e3db7af3665}, !- Space Type Name
+  ,                                       !- Default Construction Set Name
+  ,                                       !- Default Schedule Set Name
+  ,                                       !- Direction of Relative North {deg}
+  ,                                       !- X Origin {m}
+  ,                                       !- Y Origin {m}
+  ,                                       !- Z Origin {m}
+  ,                                       !- Building Story Name
+  {fa9dca68-292f-4270-94e8-eb4d8e561ee7}; !- Thermal Zone Name
+
 OS:ThermalZone,
-  {855b963d-897b-4b85-9333-2520f8559c32}, !- Handle
-  living zone|unit 2,                     !- Name
+  {fa9dca68-292f-4270-94e8-eb4d8e561ee7}, !- Handle
+  unfinished basement zone,               !- Name
   ,                                       !- Multiplier
   ,                                       !- Ceiling Height {m}
   ,                                       !- Volume {m3}
@@ -685,10 +601,10 @@
   ,                                       !- Zone Inside Convection Algorithm
   ,                                       !- Zone Outside Convection Algorithm
   ,                                       !- Zone Conditioning Equipment List Name
-  {13c4b23f-6cd6-464c-94ac-e1d6bee21fa3}, !- Zone Air Inlet Port List
-  {39acd255-164b-4b99-82db-98e70ea03573}, !- Zone Air Exhaust Port List
-  {f16e8068-ab0c-40bb-8bc5-80522264c245}, !- Zone Air Node Name
-  {b185acd3-ffbe-4d28-9998-30d8012785a4}, !- Zone Return Air Port List
+  {79fcfc4f-c6b2-4560-8ae5-adc7ca29f5e9}, !- Zone Air Inlet Port List
+  {a5fb17e4-ddc8-4a0a-8841-20e3bf091621}, !- Zone Air Exhaust Port List
+  {92cf969f-eec8-41c3-8319-a2f52195c1a7}, !- Zone Air Node Name
+  {f885938b-222c-4eca-995d-fdcd402d8e3b}, !- Zone Return Air Port List
   ,                                       !- Primary Daylighting Control Name
   ,                                       !- Fraction of Zone Controlled by Primary Daylighting Control
   ,                                       !- Secondary Daylighting Control Name
@@ -699,37 +615,37 @@
   No;                                     !- Use Ideal Air Loads
 
 OS:Node,
-  {844c4b71-2f13-41dc-a650-6640d21dd3ef}, !- Handle
+  {0f16730b-0c59-4987-9abe-602e60c7ea20}, !- Handle
   Node 2,                                 !- Name
-  {f16e8068-ab0c-40bb-8bc5-80522264c245}, !- Inlet Port
+  {92cf969f-eec8-41c3-8319-a2f52195c1a7}, !- Inlet Port
   ;                                       !- Outlet Port
 
 OS:Connection,
-  {f16e8068-ab0c-40bb-8bc5-80522264c245}, !- Handle
-  {a6fe94df-fc26-4bcb-823b-cf0010d7c4c7}, !- Name
-  {855b963d-897b-4b85-9333-2520f8559c32}, !- Source Object
+  {92cf969f-eec8-41c3-8319-a2f52195c1a7}, !- Handle
+  {a50dea9b-1858-4843-95cc-fa821d674ef0}, !- Name
+  {fa9dca68-292f-4270-94e8-eb4d8e561ee7}, !- Source Object
   11,                                     !- Outlet Port
-  {844c4b71-2f13-41dc-a650-6640d21dd3ef}, !- Target Object
+  {0f16730b-0c59-4987-9abe-602e60c7ea20}, !- Target Object
   2;                                      !- Inlet Port
 
 OS:PortList,
-  {13c4b23f-6cd6-464c-94ac-e1d6bee21fa3}, !- Handle
-  {5b60f0fe-ae4d-4c50-9e23-649aa72edbc4}, !- Name
-  {855b963d-897b-4b85-9333-2520f8559c32}; !- HVAC Component
+  {79fcfc4f-c6b2-4560-8ae5-adc7ca29f5e9}, !- Handle
+  {0ea71758-5a84-44e7-b731-927b3b7b0753}, !- Name
+  {fa9dca68-292f-4270-94e8-eb4d8e561ee7}; !- HVAC Component
 
 OS:PortList,
-  {39acd255-164b-4b99-82db-98e70ea03573}, !- Handle
-  {c51d9337-30d5-46da-b9ce-ec8aa8a69244}, !- Name
-  {855b963d-897b-4b85-9333-2520f8559c32}; !- HVAC Component
+  {a5fb17e4-ddc8-4a0a-8841-20e3bf091621}, !- Handle
+  {9ce6a069-8a83-4a2f-8c1f-3a789cf7cb86}, !- Name
+  {fa9dca68-292f-4270-94e8-eb4d8e561ee7}; !- HVAC Component
 
 OS:PortList,
-  {b185acd3-ffbe-4d28-9998-30d8012785a4}, !- Handle
-  {8461ed2b-2d0f-4966-801f-cba403c5f199}, !- Name
-  {855b963d-897b-4b85-9333-2520f8559c32}; !- HVAC Component
+  {f885938b-222c-4eca-995d-fdcd402d8e3b}, !- Handle
+  {afe6d643-d6f9-473c-8bad-bcf24c674e87}, !- Name
+  {fa9dca68-292f-4270-94e8-eb4d8e561ee7}; !- HVAC Component
 
 OS:Sizing:Zone,
-  {a5fcb201-cacd-43a5-86d9-dd90059b923b}, !- Handle
-  {855b963d-897b-4b85-9333-2520f8559c32}, !- Zone or ZoneList Name
+  {876d56d2-c33a-44a2-a064-1daac0912e10}, !- Handle
+  {fa9dca68-292f-4270-94e8-eb4d8e561ee7}, !- Zone or ZoneList Name
   SupplyAirTemperature,                   !- Zone Cooling Design Supply Air Temperature Input Method
   14,                                     !- Zone Cooling Design Supply Air Temperature {C}
   11.11,                                  !- Zone Cooling Design Supply Air Temperature Difference {deltaC}
@@ -758,190 +674,108 @@
   autosize;                               !- Dedicated Outdoor Air High Setpoint Temperature for Design {C}
 
 OS:ZoneHVAC:EquipmentList,
-  {a2e2679e-08e4-4179-988d-b3dc280f65de}, !- Handle
+  {5b9faac9-1b70-4609-af41-d0fa30998ed0}, !- Handle
   Zone HVAC Equipment List 2,             !- Name
-  {855b963d-897b-4b85-9333-2520f8559c32}; !- Thermal Zone
-
-OS:Space,
-  {56a8a949-4646-4123-ba0d-2ffaa31c49d2}, !- Handle
-  living space|unit 2|story 1,            !- Name
-  {ff16ee12-2147-440e-bcc0-402b5d70e8cb}, !- Space Type Name
+  {fa9dca68-292f-4270-94e8-eb4d8e561ee7}; !- Thermal Zone
+
+OS:SpaceType,
+  {d5d27329-b9f3-42cb-af9f-3e3db7af3665}, !- Handle
+  Space Type 2,                           !- Name
   ,                                       !- Default Construction Set Name
   ,                                       !- Default Schedule Set Name
-  -0,                                     !- Direction of Relative North {deg}
-  0,                                      !- X Origin {m}
-  0,                                      !- Y Origin {m}
-  0,                                      !- Z Origin {m}
-  ,                                       !- Building Story Name
-  {855b963d-897b-4b85-9333-2520f8559c32}, !- Thermal Zone Name
-  ,                                       !- Part of Total Floor Area
+  ,                                       !- Group Rendering Name
   ,                                       !- Design Specification Outdoor Air Object Name
-  {16741c93-a1cf-4cf0-88a7-1340596f991c}; !- Building Unit Name
-
-OS:Surface,
-  {a0ad6c31-28ad-4a77-a2eb-b3d6e46a6a3d}, !- Handle
->>>>>>> 039e157a
-  Surface 12,                             !- Name
+  ,                                       !- Standards Template
+  ,                                       !- Standards Building Type
+  unfinished basement;                    !- Standards Space Type
+
+OS:Surface,
+  {b677f6b1-bde8-4732-bbae-912190d94840}, !- Handle
+  Surface 7,                              !- Name
   Floor,                                  !- Surface Type
   ,                                       !- Construction Name
-<<<<<<< HEAD
-  {c510eb42-cfd6-4939-afa4-45bcc00a9f17}, !- Space Name
-  Foundation,                             !- Outside Boundary Condition
-=======
-  {56a8a949-4646-4123-ba0d-2ffaa31c49d2}, !- Space Name
+  {894d4f42-e247-4b40-aa95-8046733ea78e}, !- Space Name
   Surface,                                !- Outside Boundary Condition
-  {08aea2f6-7750-4374-a6b0-df729dcc14a6}, !- Outside Boundary Condition Object
+  {63c565f6-3679-4e50-8951-36c9ab00111a}, !- Outside Boundary Condition Object
   NoSun,                                  !- Sun Exposure
   NoWind,                                 !- Wind Exposure
   ,                                       !- View Factor to Ground
   ,                                       !- Number of Vertices
-  12.9315688143396, -12.9315688143396, 2.4384, !- X,Y,Z Vertex 1 {m}
-  12.9315688143396, -12.9315688143396, 0, !- X,Y,Z Vertex 2 {m}
-  12.9315688143396, 0, 0,                 !- X,Y,Z Vertex 3 {m}
-  12.9315688143396, 0, 2.4384;            !- X,Y,Z Vertex 4 {m}
-
-OS:Surface,
-  {11fefcaa-7423-4b09-9fe8-5c46c576b263}, !- Handle
-  Surface 13,                             !- Name
+  0, -12.9315688143396, 2.4384,           !- X,Y,Z Vertex 1 {m}
+  0, 0, 2.4384,                           !- X,Y,Z Vertex 2 {m}
+  6.46578440716979, 0, 2.4384,            !- X,Y,Z Vertex 3 {m}
+  6.46578440716979, -12.9315688143396, 2.4384; !- X,Y,Z Vertex 4 {m}
+
+OS:Surface,
+  {984607a2-5a11-43b1-92c6-332c7c9f17fb}, !- Handle
+  Surface 8,                              !- Name
+  RoofCeiling,                            !- Surface Type
+  ,                                       !- Construction Name
+  {894d4f42-e247-4b40-aa95-8046733ea78e}, !- Space Name
+  Outdoors,                               !- Outside Boundary Condition
+  ,                                       !- Outside Boundary Condition Object
+  SunExposed,                             !- Sun Exposure
+  WindExposed,                            !- Wind Exposure
+  ,                                       !- View Factor to Ground
+  ,                                       !- Number of Vertices
+  0, -6.46578440716979, 5.6712922035849,  !- X,Y,Z Vertex 1 {m}
+  6.46578440716979, -6.46578440716979, 5.6712922035849, !- X,Y,Z Vertex 2 {m}
+  6.46578440716979, 0, 2.4384,            !- X,Y,Z Vertex 3 {m}
+  0, 0, 2.4384;                           !- X,Y,Z Vertex 4 {m}
+
+OS:Surface,
+  {4b9f8094-3d8d-41d0-9d5e-3c218921e7da}, !- Handle
+  Surface 9,                              !- Name
+  RoofCeiling,                            !- Surface Type
+  ,                                       !- Construction Name
+  {894d4f42-e247-4b40-aa95-8046733ea78e}, !- Space Name
+  Outdoors,                               !- Outside Boundary Condition
+  ,                                       !- Outside Boundary Condition Object
+  SunExposed,                             !- Sun Exposure
+  WindExposed,                            !- Wind Exposure
+  ,                                       !- View Factor to Ground
+  ,                                       !- Number of Vertices
+  6.46578440716979, -6.46578440716979, 5.6712922035849, !- X,Y,Z Vertex 1 {m}
+  0, -6.46578440716979, 5.6712922035849,  !- X,Y,Z Vertex 2 {m}
+  0, -12.9315688143396, 2.4384,           !- X,Y,Z Vertex 3 {m}
+  6.46578440716979, -12.9315688143396, 2.4384; !- X,Y,Z Vertex 4 {m}
+
+OS:Surface,
+  {2edf03c6-a5be-4fff-829e-5170fc5dea4a}, !- Handle
+  Surface 10,                             !- Name
   Wall,                                   !- Surface Type
   ,                                       !- Construction Name
-  {56a8a949-4646-4123-ba0d-2ffaa31c49d2}, !- Space Name
+  {894d4f42-e247-4b40-aa95-8046733ea78e}, !- Space Name
   Outdoors,                               !- Outside Boundary Condition
->>>>>>> 039e157a
+  ,                                       !- Outside Boundary Condition Object
+  SunExposed,                             !- Sun Exposure
+  WindExposed,                            !- Wind Exposure
+  ,                                       !- View Factor to Ground
+  ,                                       !- Number of Vertices
+  0, -6.46578440716979, 5.6712922035849,  !- X,Y,Z Vertex 1 {m}
+  0, 0, 2.4384,                           !- X,Y,Z Vertex 2 {m}
+  0, -12.9315688143396, 2.4384;           !- X,Y,Z Vertex 3 {m}
+
+OS:Surface,
+  {8a31e433-a0a9-4748-9a21-68b91da3c773}, !- Handle
+  Surface 11,                             !- Name
+  Wall,                                   !- Surface Type
+  ,                                       !- Construction Name
+  {894d4f42-e247-4b40-aa95-8046733ea78e}, !- Space Name
+  Adiabatic,                              !- Outside Boundary Condition
   ,                                       !- Outside Boundary Condition Object
   NoSun,                                  !- Sun Exposure
   NoWind,                                 !- Wind Exposure
   ,                                       !- View Factor to Ground
   ,                                       !- Number of Vertices
-  0, -12.9315688143396, -2.4384,          !- X,Y,Z Vertex 1 {m}
-  0, 0, -2.4384,                          !- X,Y,Z Vertex 2 {m}
-  6.46578440716979, 0, -2.4384,           !- X,Y,Z Vertex 3 {m}
-  6.46578440716979, -12.9315688143396, -2.4384; !- X,Y,Z Vertex 4 {m}
-
-OS:Surface,
-<<<<<<< HEAD
-  {87ab077a-26c5-479e-be5a-938eed67fb22}, !- Handle
-  Surface 13,                             !- Name
-  Wall,                                   !- Surface Type
-  ,                                       !- Construction Name
-  {c510eb42-cfd6-4939-afa4-45bcc00a9f17}, !- Space Name
-  Foundation,                             !- Outside Boundary Condition
-  ,                                       !- Outside Boundary Condition Object
-=======
-  {e138a14e-50af-4130-849d-42848a6587b5}, !- Handle
-  Surface 14,                             !- Name
-  RoofCeiling,                            !- Surface Type
-  ,                                       !- Construction Name
-  {56a8a949-4646-4123-ba0d-2ffaa31c49d2}, !- Space Name
-  Surface,                                !- Outside Boundary Condition
-  {35f5bde1-ed9b-4b53-80f6-f44eb65cfb25}, !- Outside Boundary Condition Object
->>>>>>> 039e157a
-  NoSun,                                  !- Sun Exposure
-  NoWind,                                 !- Wind Exposure
-  ,                                       !- View Factor to Ground
-  ,                                       !- Number of Vertices
-  0, 0, 0,                                !- X,Y,Z Vertex 1 {m}
-  0, 0, -2.4384,                          !- X,Y,Z Vertex 2 {m}
-  0, -12.9315688143396, -2.4384,          !- X,Y,Z Vertex 3 {m}
-  0, -12.9315688143396, 0;                !- X,Y,Z Vertex 4 {m}
-
-OS:Surface,
-<<<<<<< HEAD
-  {097318cd-4f69-4f73-8e7f-676ee3f4c8bc}, !- Handle
-  Surface 14,                             !- Name
-  Wall,                                   !- Surface Type
-  ,                                       !- Construction Name
-  {c510eb42-cfd6-4939-afa4-45bcc00a9f17}, !- Space Name
-  Foundation,                             !- Outside Boundary Condition
-  ,                                       !- Outside Boundary Condition Object
-  NoSun,                                  !- Sun Exposure
-  NoWind,                                 !- Wind Exposure
-  ,                                       !- View Factor to Ground
-  ,                                       !- Number of Vertices
-  6.46578440716979, 0, 0,                 !- X,Y,Z Vertex 1 {m}
-  6.46578440716979, 0, -2.4384,           !- X,Y,Z Vertex 2 {m}
-  0, 0, -2.4384,                          !- X,Y,Z Vertex 3 {m}
-  0, 0, 0;                                !- X,Y,Z Vertex 4 {m}
-
-OS:Surface,
-  {51f3fb2b-4af9-4623-99fc-60b4b45fdbed}, !- Handle
-=======
-  {dd60e121-ada4-490b-a064-e4ca1bf183ce}, !- Handle
->>>>>>> 039e157a
-  Surface 15,                             !- Name
-  Wall,                                   !- Surface Type
-  ,                                       !- Construction Name
-<<<<<<< HEAD
-  {c510eb42-cfd6-4939-afa4-45bcc00a9f17}, !- Space Name
-  Adiabatic,                              !- Outside Boundary Condition
-  ,                                       !- Outside Boundary Condition Object
-=======
-  {56a8a949-4646-4123-ba0d-2ffaa31c49d2}, !- Space Name
-  Surface,                                !- Outside Boundary Condition
-  {d0f9605e-7775-4211-be1a-672811413875}, !- Outside Boundary Condition Object
->>>>>>> 039e157a
-  NoSun,                                  !- Sun Exposure
-  NoWind,                                 !- Wind Exposure
-  ,                                       !- View Factor to Ground
-  ,                                       !- Number of Vertices
-  6.46578440716979, -12.9315688143396, 0, !- X,Y,Z Vertex 1 {m}
-  6.46578440716979, -12.9315688143396, -2.4384, !- X,Y,Z Vertex 2 {m}
-  6.46578440716979, 0, -2.4384,           !- X,Y,Z Vertex 3 {m}
-  6.46578440716979, 0, 0;                 !- X,Y,Z Vertex 4 {m}
-
-OS:Surface,
-<<<<<<< HEAD
-  {8b7e3ef0-f8dd-4c82-9c04-b9f414c61abf}, !- Handle
-  Surface 16,                             !- Name
-  Wall,                                   !- Surface Type
-  ,                                       !- Construction Name
-  {c510eb42-cfd6-4939-afa4-45bcc00a9f17}, !- Space Name
-  Foundation,                             !- Outside Boundary Condition
-  ,                                       !- Outside Boundary Condition Object
-=======
-  {7af64754-59e5-4b90-8440-26c720234d56}, !- Handle
-  Surface 16,                             !- Name
-  Wall,                                   !- Surface Type
-  ,                                       !- Construction Name
-  {56a8a949-4646-4123-ba0d-2ffaa31c49d2}, !- Space Name
-  Surface,                                !- Outside Boundary Condition
-  {1cbb5042-6647-42ad-ae79-bc8750091a3d}, !- Outside Boundary Condition Object
->>>>>>> 039e157a
-  NoSun,                                  !- Sun Exposure
-  NoWind,                                 !- Wind Exposure
-  ,                                       !- View Factor to Ground
-  ,                                       !- Number of Vertices
-  0, -12.9315688143396, 0,                !- X,Y,Z Vertex 1 {m}
-  0, -12.9315688143396, -2.4384,          !- X,Y,Z Vertex 2 {m}
-  6.46578440716979, -12.9315688143396, -2.4384, !- X,Y,Z Vertex 3 {m}
-  6.46578440716979, -12.9315688143396, 0; !- X,Y,Z Vertex 4 {m}
-
-OS:Surface,
-<<<<<<< HEAD
-  {fd757fc1-0143-4223-93cc-59f9eb3f3cbb}, !- Handle
-=======
-  {607630f8-f963-4a21-8f51-033e9f6ee68b}, !- Handle
->>>>>>> 039e157a
-  Surface 17,                             !- Name
-  RoofCeiling,                            !- Surface Type
-  ,                                       !- Construction Name
-<<<<<<< HEAD
-  {c510eb42-cfd6-4939-afa4-45bcc00a9f17}, !- Space Name
-  Surface,                                !- Outside Boundary Condition
-  {a79d8fcd-5421-4271-9b40-10db8c63b659}, !- Outside Boundary Condition Object
-  NoSun,                                  !- Sun Exposure
-  NoWind,                                 !- Wind Exposure
-  ,                                       !- View Factor to Ground
-  ,                                       !- Number of Vertices
-  6.46578440716979, -12.9315688143396, 0, !- X,Y,Z Vertex 1 {m}
-  6.46578440716979, 0, 0,                 !- X,Y,Z Vertex 2 {m}
-  0, 0, 0,                                !- X,Y,Z Vertex 3 {m}
-  0, -12.9315688143396, 0;                !- X,Y,Z Vertex 4 {m}
+  6.46578440716979, -6.46578440716979, 5.6712922035849, !- X,Y,Z Vertex 1 {m}
+  6.46578440716979, -12.9315688143396, 2.4384, !- X,Y,Z Vertex 2 {m}
+  6.46578440716979, 0, 2.4384;            !- X,Y,Z Vertex 3 {m}
 
 OS:Space,
-  {c510eb42-cfd6-4939-afa4-45bcc00a9f17}, !- Handle
-  unfinished basement space,              !- Name
-  {73d2c9bb-047f-45f7-b9bd-d7b52d9de3d2}, !- Space Type Name
+  {894d4f42-e247-4b40-aa95-8046733ea78e}, !- Handle
+  unfinished attic space,                 !- Name
+  {9a788d31-7b81-4f61-bf42-7315eafc79ac}, !- Space Type Name
   ,                                       !- Default Construction Set Name
   ,                                       !- Default Schedule Set Name
   ,                                       !- Direction of Relative North {deg}
@@ -949,28 +783,11 @@
   ,                                       !- Y Origin {m}
   ,                                       !- Z Origin {m}
   ,                                       !- Building Story Name
-  {774a106a-943f-43a9-9773-2ef5a59683bb}; !- Thermal Zone Name
+  {252e74d0-5c2b-4581-a88c-3548ef3eefa8}; !- Thermal Zone Name
 
 OS:ThermalZone,
-  {774a106a-943f-43a9-9773-2ef5a59683bb}, !- Handle
-  unfinished basement zone,               !- Name
-=======
-  {56a8a949-4646-4123-ba0d-2ffaa31c49d2}, !- Space Name
-  Outdoors,                               !- Outside Boundary Condition
-  ,                                       !- Outside Boundary Condition Object
-  SunExposed,                             !- Sun Exposure
-  WindExposed,                            !- Wind Exposure
-  ,                                       !- View Factor to Ground
-  ,                                       !- Number of Vertices
-  12.9315688143396, 0, 2.4384,            !- X,Y,Z Vertex 1 {m}
-  12.9315688143396, 0, 0,                 !- X,Y,Z Vertex 2 {m}
-  6.46578440716979, 0, 0,                 !- X,Y,Z Vertex 3 {m}
-  6.46578440716979, 0, 2.4384;            !- X,Y,Z Vertex 4 {m}
-
-OS:ThermalZone,
-  {65cdb525-c727-49ab-a0a6-37d9230d3453}, !- Handle
-  living zone|unit 3,                     !- Name
->>>>>>> 039e157a
+  {252e74d0-5c2b-4581-a88c-3548ef3eefa8}, !- Handle
+  unfinished attic zone,                  !- Name
   ,                                       !- Multiplier
   ,                                       !- Ceiling Height {m}
   ,                                       !- Volume {m3}
@@ -978,17 +795,10 @@
   ,                                       !- Zone Inside Convection Algorithm
   ,                                       !- Zone Outside Convection Algorithm
   ,                                       !- Zone Conditioning Equipment List Name
-<<<<<<< HEAD
-  {078d363e-91ad-489c-bd1e-abeeb29e3fa1}, !- Zone Air Inlet Port List
-  {528280d7-e585-44d5-b292-ac38cc014289}, !- Zone Air Exhaust Port List
-  {73c6a63c-c535-4470-88ea-6bd42b9cbe98}, !- Zone Air Node Name
-  {1891717f-3df4-4b3c-a172-eba6be01dcad}, !- Zone Return Air Port List
-=======
-  {e25fb74d-43ba-4d23-909f-2b056c3d5bb4}, !- Zone Air Inlet Port List
-  {60972bf6-4c98-4ae9-a3e2-9f3dfcb32edf}, !- Zone Air Exhaust Port List
-  {eeb0eaf4-3426-48d2-a3b9-7fd49550f8e2}, !- Zone Air Node Name
-  {0248a9de-f57e-4af3-b2a7-eecb725f3910}, !- Zone Return Air Port List
->>>>>>> 039e157a
+  {6f8fd3b7-bb14-449d-b006-b3089c591db6}, !- Zone Air Inlet Port List
+  {637a89a3-9d01-43ef-9afe-7faee416fc9a}, !- Zone Air Exhaust Port List
+  {31203ca2-6a47-4e1b-80e0-5e683c8b8903}, !- Zone Air Node Name
+  {7c162e45-caaf-4710-9de6-175045aaaf20}, !- Zone Return Air Port List
   ,                                       !- Primary Daylighting Control Name
   ,                                       !- Fraction of Zone Controlled by Primary Daylighting Control
   ,                                       !- Secondary Daylighting Control Name
@@ -999,71 +809,37 @@
   No;                                     !- Use Ideal Air Loads
 
 OS:Node,
-<<<<<<< HEAD
-  {34224715-1782-4b07-b2d6-308b6e7996ef}, !- Handle
-  Node 2,                                 !- Name
-  {73c6a63c-c535-4470-88ea-6bd42b9cbe98}, !- Inlet Port
+  {0e3be9a7-a844-4ba8-8321-ed7e906cca09}, !- Handle
+  Node 3,                                 !- Name
+  {31203ca2-6a47-4e1b-80e0-5e683c8b8903}, !- Inlet Port
   ;                                       !- Outlet Port
 
 OS:Connection,
-  {73c6a63c-c535-4470-88ea-6bd42b9cbe98}, !- Handle
-  {836b0ecf-a054-47ab-85ae-249db40fdf02}, !- Name
-  {774a106a-943f-43a9-9773-2ef5a59683bb}, !- Source Object
+  {31203ca2-6a47-4e1b-80e0-5e683c8b8903}, !- Handle
+  {19c96ace-8d63-43d1-b0a0-a608e787517d}, !- Name
+  {252e74d0-5c2b-4581-a88c-3548ef3eefa8}, !- Source Object
   11,                                     !- Outlet Port
-  {34224715-1782-4b07-b2d6-308b6e7996ef}, !- Target Object
+  {0e3be9a7-a844-4ba8-8321-ed7e906cca09}, !- Target Object
   2;                                      !- Inlet Port
 
 OS:PortList,
-  {078d363e-91ad-489c-bd1e-abeeb29e3fa1}, !- Handle
-  {daae82be-4dc6-441b-96cc-33c85dd5225a}, !- Name
-  {774a106a-943f-43a9-9773-2ef5a59683bb}; !- HVAC Component
+  {6f8fd3b7-bb14-449d-b006-b3089c591db6}, !- Handle
+  {cc22bda6-019d-4830-a199-e5b8a1eacf53}, !- Name
+  {252e74d0-5c2b-4581-a88c-3548ef3eefa8}; !- HVAC Component
 
 OS:PortList,
-  {528280d7-e585-44d5-b292-ac38cc014289}, !- Handle
-  {4ccbe90c-5754-4d1a-b6dc-35bcd5726d7c}, !- Name
-  {774a106a-943f-43a9-9773-2ef5a59683bb}; !- HVAC Component
+  {637a89a3-9d01-43ef-9afe-7faee416fc9a}, !- Handle
+  {eded3c22-826a-4cb3-85e5-af0b3f31b9fe}, !- Name
+  {252e74d0-5c2b-4581-a88c-3548ef3eefa8}; !- HVAC Component
 
 OS:PortList,
-  {1891717f-3df4-4b3c-a172-eba6be01dcad}, !- Handle
-  {c5a4ef4f-16fc-44f7-9448-629e2c300b23}, !- Name
-  {774a106a-943f-43a9-9773-2ef5a59683bb}; !- HVAC Component
+  {7c162e45-caaf-4710-9de6-175045aaaf20}, !- Handle
+  {f538fd34-3ad0-49f0-aa79-92b3a28c0261}, !- Name
+  {252e74d0-5c2b-4581-a88c-3548ef3eefa8}; !- HVAC Component
 
 OS:Sizing:Zone,
-  {ab71f115-0fdb-4a78-8442-c2fc6dcdc780}, !- Handle
-  {774a106a-943f-43a9-9773-2ef5a59683bb}, !- Zone or ZoneList Name
-=======
-  {36f6c6fd-6bdc-4957-886e-4deb26cf4fb2}, !- Handle
-  Node 3,                                 !- Name
-  {eeb0eaf4-3426-48d2-a3b9-7fd49550f8e2}, !- Inlet Port
-  ;                                       !- Outlet Port
-
-OS:Connection,
-  {eeb0eaf4-3426-48d2-a3b9-7fd49550f8e2}, !- Handle
-  {37ec6183-f213-473a-a0e3-6787abfd0735}, !- Name
-  {65cdb525-c727-49ab-a0a6-37d9230d3453}, !- Source Object
-  11,                                     !- Outlet Port
-  {36f6c6fd-6bdc-4957-886e-4deb26cf4fb2}, !- Target Object
-  2;                                      !- Inlet Port
-
-OS:PortList,
-  {e25fb74d-43ba-4d23-909f-2b056c3d5bb4}, !- Handle
-  {1c1fdd7c-9f0d-4326-9c0b-3f507ca30238}, !- Name
-  {65cdb525-c727-49ab-a0a6-37d9230d3453}; !- HVAC Component
-
-OS:PortList,
-  {60972bf6-4c98-4ae9-a3e2-9f3dfcb32edf}, !- Handle
-  {ab7f23c6-de72-4a37-a6ea-c9736827a2a7}, !- Name
-  {65cdb525-c727-49ab-a0a6-37d9230d3453}; !- HVAC Component
-
-OS:PortList,
-  {0248a9de-f57e-4af3-b2a7-eecb725f3910}, !- Handle
-  {2ce72275-39fb-42b4-b2b5-049753b1f011}, !- Name
-  {65cdb525-c727-49ab-a0a6-37d9230d3453}; !- HVAC Component
-
-OS:Sizing:Zone,
-  {6f4de284-ae29-42a3-8f64-abbb7e90dbcc}, !- Handle
-  {65cdb525-c727-49ab-a0a6-37d9230d3453}, !- Zone or ZoneList Name
->>>>>>> 039e157a
+  {ca93df2c-0c8c-4547-bacd-4f603b79c00f}, !- Handle
+  {252e74d0-5c2b-4581-a88c-3548ef3eefa8}, !- Zone or ZoneList Name
   SupplyAirTemperature,                   !- Zone Cooling Design Supply Air Temperature Input Method
   14,                                     !- Zone Cooling Design Supply Air Temperature {C}
   11.11,                                  !- Zone Cooling Design Supply Air Temperature Difference {deltaC}
@@ -1092,359 +868,12 @@
   autosize;                               !- Dedicated Outdoor Air High Setpoint Temperature for Design {C}
 
 OS:ZoneHVAC:EquipmentList,
-<<<<<<< HEAD
-  {76dee674-eaea-4f5e-8515-a97c76c4b054}, !- Handle
-  Zone HVAC Equipment List 2,             !- Name
-  {774a106a-943f-43a9-9773-2ef5a59683bb}; !- Thermal Zone
+  {339af110-3a15-4013-9a3d-969252d453bf}, !- Handle
+  Zone HVAC Equipment List 3,             !- Name
+  {252e74d0-5c2b-4581-a88c-3548ef3eefa8}; !- Thermal Zone
 
 OS:SpaceType,
-  {73d2c9bb-047f-45f7-b9bd-d7b52d9de3d2}, !- Handle
-  Space Type 2,                           !- Name
-  ,                                       !- Default Construction Set Name
-  ,                                       !- Default Schedule Set Name
-  ,                                       !- Group Rendering Name
-  ,                                       !- Design Specification Outdoor Air Object Name
-  ,                                       !- Standards Template
-  ,                                       !- Standards Building Type
-  unfinished basement;                    !- Standards Space Type
-
-OS:Surface,
-  {ce73b3d9-3538-40b1-965c-219656cbcf96}, !- Handle
-  Surface 7,                              !- Name
-  Floor,                                  !- Surface Type
-  ,                                       !- Construction Name
-  {ed0985b7-280f-45e8-bf7f-fae3a113d096}, !- Space Name
-  Surface,                                !- Outside Boundary Condition
-  {b6b3372f-d2e0-4518-87bf-5e41e6f105de}, !- Outside Boundary Condition Object
-=======
-  {199bbd6a-2ee4-459a-a9bc-618b2123658b}, !- Handle
-  Zone HVAC Equipment List 3,             !- Name
-  {65cdb525-c727-49ab-a0a6-37d9230d3453}; !- Thermal Zone
-
-OS:Space,
-  {d52abc51-cba3-489e-9d12-13a409291a94}, !- Handle
-  living space|unit 3|story 1,            !- Name
-  {ff16ee12-2147-440e-bcc0-402b5d70e8cb}, !- Space Type Name
-  ,                                       !- Default Construction Set Name
-  ,                                       !- Default Schedule Set Name
-  -0,                                     !- Direction of Relative North {deg}
-  0,                                      !- X Origin {m}
-  0,                                      !- Y Origin {m}
-  0,                                      !- Z Origin {m}
-  ,                                       !- Building Story Name
-  {65cdb525-c727-49ab-a0a6-37d9230d3453}, !- Thermal Zone Name
-  ,                                       !- Part of Total Floor Area
-  ,                                       !- Design Specification Outdoor Air Object Name
-  {bf00674f-1e7c-4af4-a42f-1362488be40b}; !- Building Unit Name
-
-OS:Surface,
-  {6ba80d23-1c09-4e0a-8ed7-c62acbd3f9cb}, !- Handle
-  Surface 23,                             !- Name
-  Wall,                                   !- Surface Type
-  ,                                       !- Construction Name
-  {d52abc51-cba3-489e-9d12-13a409291a94}, !- Space Name
-  Surface,                                !- Outside Boundary Condition
-  {45d8a8a8-2998-4217-9376-d847ee18fcfa}, !- Outside Boundary Condition Object
-  NoSun,                                  !- Sun Exposure
-  NoWind,                                 !- Wind Exposure
-  ,                                       !- View Factor to Ground
-  ,                                       !- Number of Vertices
-  19.3973532215094, -12.9315688143396, 2.4384, !- X,Y,Z Vertex 1 {m}
-  19.3973532215094, -12.9315688143396, 0, !- X,Y,Z Vertex 2 {m}
-  19.3973532215094, 0, 0,                 !- X,Y,Z Vertex 3 {m}
-  19.3973532215094, 0, 2.4384;            !- X,Y,Z Vertex 4 {m}
-
-OS:Surface,
-  {904538ad-5ac0-4255-b87a-c8f38c702d4e}, !- Handle
-  Surface 24,                             !- Name
-  Wall,                                   !- Surface Type
-  ,                                       !- Construction Name
-  {d52abc51-cba3-489e-9d12-13a409291a94}, !- Space Name
-  Outdoors,                               !- Outside Boundary Condition
-  ,                                       !- Outside Boundary Condition Object
-  SunExposed,                             !- Sun Exposure
-  WindExposed,                            !- Wind Exposure
-  ,                                       !- View Factor to Ground
-  ,                                       !- Number of Vertices
-  12.9315688143396, -12.9315688143396, 2.4384, !- X,Y,Z Vertex 1 {m}
-  12.9315688143396, -12.9315688143396, 0, !- X,Y,Z Vertex 2 {m}
-  19.3973532215094, -12.9315688143396, 0, !- X,Y,Z Vertex 3 {m}
-  19.3973532215094, -12.9315688143396, 2.4384; !- X,Y,Z Vertex 4 {m}
-
-OS:Surface,
-  {53bc5038-384a-4fcd-9609-6960d89492c1}, !- Handle
-  Surface 25,                             !- Name
-  RoofCeiling,                            !- Surface Type
-  ,                                       !- Construction Name
-  {d52abc51-cba3-489e-9d12-13a409291a94}, !- Space Name
-  Surface,                                !- Outside Boundary Condition
-  {ce883ded-72b6-405d-968b-ff04e642a84a}, !- Outside Boundary Condition Object
->>>>>>> 039e157a
-  NoSun,                                  !- Sun Exposure
-  NoWind,                                 !- Wind Exposure
-  ,                                       !- View Factor to Ground
-  ,                                       !- Number of Vertices
-  0, -12.9315688143396, 2.4384,           !- X,Y,Z Vertex 1 {m}
-  0, 0, 2.4384,                           !- X,Y,Z Vertex 2 {m}
-  6.46578440716979, 0, 2.4384,            !- X,Y,Z Vertex 3 {m}
-  6.46578440716979, -12.9315688143396, 2.4384; !- X,Y,Z Vertex 4 {m}
-
-OS:Surface,
-<<<<<<< HEAD
-  {6ab1fbde-9317-4a0d-8c52-686d7ee0c89c}, !- Handle
-  Surface 8,                              !- Name
-  RoofCeiling,                            !- Surface Type
-  ,                                       !- Construction Name
-  {ed0985b7-280f-45e8-bf7f-fae3a113d096}, !- Space Name
-  Outdoors,                               !- Outside Boundary Condition
-  ,                                       !- Outside Boundary Condition Object
-  SunExposed,                             !- Sun Exposure
-  WindExposed,                            !- Wind Exposure
-  ,                                       !- View Factor to Ground
-  ,                                       !- Number of Vertices
-  0, -6.46578440716979, 5.6712922035849,  !- X,Y,Z Vertex 1 {m}
-  6.46578440716979, -6.46578440716979, 5.6712922035849, !- X,Y,Z Vertex 2 {m}
-  6.46578440716979, 0, 2.4384,            !- X,Y,Z Vertex 3 {m}
-  0, 0, 2.4384;                           !- X,Y,Z Vertex 4 {m}
-
-OS:Surface,
-  {ac60ec75-cbba-4b6d-b072-fb8ee46d312f}, !- Handle
-  Surface 9,                              !- Name
-  RoofCeiling,                            !- Surface Type
-  ,                                       !- Construction Name
-  {ed0985b7-280f-45e8-bf7f-fae3a113d096}, !- Space Name
-  Outdoors,                               !- Outside Boundary Condition
-  ,                                       !- Outside Boundary Condition Object
-  SunExposed,                             !- Sun Exposure
-  WindExposed,                            !- Wind Exposure
-=======
-  {0ff54eb8-7bbe-4b5b-bb2a-f2e0f3962dbf}, !- Handle
-  Surface 26,                             !- Name
-  Floor,                                  !- Surface Type
-  ,                                       !- Construction Name
-  {d52abc51-cba3-489e-9d12-13a409291a94}, !- Space Name
-  Surface,                                !- Outside Boundary Condition
-  {522eaa36-131f-437b-bdd1-17ea31abecce}, !- Outside Boundary Condition Object
-  NoSun,                                  !- Sun Exposure
-  NoWind,                                 !- Wind Exposure
->>>>>>> 039e157a
-  ,                                       !- View Factor to Ground
-  ,                                       !- Number of Vertices
-  6.46578440716979, -6.46578440716979, 5.6712922035849, !- X,Y,Z Vertex 1 {m}
-  0, -6.46578440716979, 5.6712922035849,  !- X,Y,Z Vertex 2 {m}
-  0, -12.9315688143396, 2.4384,           !- X,Y,Z Vertex 3 {m}
-  6.46578440716979, -12.9315688143396, 2.4384; !- X,Y,Z Vertex 4 {m}
-
-OS:Surface,
-<<<<<<< HEAD
-  {28e2f0f0-0404-4d8f-9783-feb521193dba}, !- Handle
-  Surface 10,                             !- Name
-  Wall,                                   !- Surface Type
-  ,                                       !- Construction Name
-  {ed0985b7-280f-45e8-bf7f-fae3a113d096}, !- Space Name
-  Outdoors,                               !- Outside Boundary Condition
-  ,                                       !- Outside Boundary Condition Object
-  SunExposed,                             !- Sun Exposure
-  WindExposed,                            !- Wind Exposure
-=======
-  {08aea2f6-7750-4374-a6b0-df729dcc14a6}, !- Handle
-  Surface 27,                             !- Name
-  Wall,                                   !- Surface Type
-  ,                                       !- Construction Name
-  {d52abc51-cba3-489e-9d12-13a409291a94}, !- Space Name
-  Surface,                                !- Outside Boundary Condition
-  {a0ad6c31-28ad-4a77-a2eb-b3d6e46a6a3d}, !- Outside Boundary Condition Object
-  NoSun,                                  !- Sun Exposure
-  NoWind,                                 !- Wind Exposure
->>>>>>> 039e157a
-  ,                                       !- View Factor to Ground
-  ,                                       !- Number of Vertices
-  0, -6.46578440716979, 5.6712922035849,  !- X,Y,Z Vertex 1 {m}
-  0, 0, 2.4384,                           !- X,Y,Z Vertex 2 {m}
-  0, -12.9315688143396, 2.4384;           !- X,Y,Z Vertex 3 {m}
-
-OS:Surface,
-<<<<<<< HEAD
-  {cdffaed2-fd40-48df-920d-bb1dd15c7757}, !- Handle
-  Surface 11,                             !- Name
-  Wall,                                   !- Surface Type
-  ,                                       !- Construction Name
-  {ed0985b7-280f-45e8-bf7f-fae3a113d096}, !- Space Name
-  Adiabatic,                              !- Outside Boundary Condition
-  ,                                       !- Outside Boundary Condition Object
-  NoSun,                                  !- Sun Exposure
-  NoWind,                                 !- Wind Exposure
-  ,                                       !- View Factor to Ground
-  ,                                       !- Number of Vertices
-  6.46578440716979, -6.46578440716979, 5.6712922035849, !- X,Y,Z Vertex 1 {m}
-  6.46578440716979, -12.9315688143396, 2.4384, !- X,Y,Z Vertex 2 {m}
-  6.46578440716979, 0, 2.4384;            !- X,Y,Z Vertex 3 {m}
-
-OS:Space,
-  {ed0985b7-280f-45e8-bf7f-fae3a113d096}, !- Handle
-  unfinished attic space,                 !- Name
-  {84b9574f-49eb-4674-af83-99ce8e4e59c0}, !- Space Type Name
-  ,                                       !- Default Construction Set Name
-  ,                                       !- Default Schedule Set Name
-  ,                                       !- Direction of Relative North {deg}
-  ,                                       !- X Origin {m}
-  ,                                       !- Y Origin {m}
-  ,                                       !- Z Origin {m}
-  ,                                       !- Building Story Name
-  {e3164739-29b8-4ffc-bc2e-ce237989d29f}; !- Thermal Zone Name
-
-OS:ThermalZone,
-  {e3164739-29b8-4ffc-bc2e-ce237989d29f}, !- Handle
-  unfinished attic zone,                  !- Name
-=======
-  {70b8b3ef-f7f7-4fa6-9c25-c552076ed68f}, !- Handle
-  Surface 28,                             !- Name
-  Wall,                                   !- Surface Type
-  ,                                       !- Construction Name
-  {d52abc51-cba3-489e-9d12-13a409291a94}, !- Space Name
-  Outdoors,                               !- Outside Boundary Condition
-  ,                                       !- Outside Boundary Condition Object
-  SunExposed,                             !- Sun Exposure
-  WindExposed,                            !- Wind Exposure
-  ,                                       !- View Factor to Ground
-  ,                                       !- Number of Vertices
-  19.3973532215094, 0, 2.4384,            !- X,Y,Z Vertex 1 {m}
-  19.3973532215094, 0, 0,                 !- X,Y,Z Vertex 2 {m}
-  12.9315688143396, 0, 0,                 !- X,Y,Z Vertex 3 {m}
-  12.9315688143396, 0, 2.4384;            !- X,Y,Z Vertex 4 {m}
-
-OS:ThermalZone,
-  {282ce73a-0b27-4d3b-b328-df2c85dc5ed3}, !- Handle
-  living zone|unit 4,                     !- Name
->>>>>>> 039e157a
-  ,                                       !- Multiplier
-  ,                                       !- Ceiling Height {m}
-  ,                                       !- Volume {m3}
-  ,                                       !- Floor Area {m2}
-  ,                                       !- Zone Inside Convection Algorithm
-  ,                                       !- Zone Outside Convection Algorithm
-  ,                                       !- Zone Conditioning Equipment List Name
-<<<<<<< HEAD
-  {c8adb21e-25e1-42a0-b95e-71eb4b53d1f6}, !- Zone Air Inlet Port List
-  {820a5dc5-e386-47d7-a657-c01e56cd96c0}, !- Zone Air Exhaust Port List
-  {f5a1dde2-b83e-47ff-9f6e-fd817dbe3015}, !- Zone Air Node Name
-  {3b819d89-36ef-49d8-b456-9eba71df491c}, !- Zone Return Air Port List
-=======
-  {78382ad0-d649-424b-b1e9-71f5adf3bae9}, !- Zone Air Inlet Port List
-  {6134f34d-1383-4e8a-a146-d1cb3eaa5cef}, !- Zone Air Exhaust Port List
-  {2b034ec7-e809-4c5d-8d13-b1210c15c4ec}, !- Zone Air Node Name
-  {6f38f749-f800-4909-8dab-0ff76d2a6d9b}, !- Zone Return Air Port List
->>>>>>> 039e157a
-  ,                                       !- Primary Daylighting Control Name
-  ,                                       !- Fraction of Zone Controlled by Primary Daylighting Control
-  ,                                       !- Secondary Daylighting Control Name
-  ,                                       !- Fraction of Zone Controlled by Secondary Daylighting Control
-  ,                                       !- Illuminance Map Name
-  ,                                       !- Group Rendering Name
-  ,                                       !- Thermostat Name
-  No;                                     !- Use Ideal Air Loads
-
-OS:Node,
-<<<<<<< HEAD
-  {28340c50-aaf4-41cb-b34b-b9509ce3799a}, !- Handle
-  Node 3,                                 !- Name
-  {f5a1dde2-b83e-47ff-9f6e-fd817dbe3015}, !- Inlet Port
-  ;                                       !- Outlet Port
-
-OS:Connection,
-  {f5a1dde2-b83e-47ff-9f6e-fd817dbe3015}, !- Handle
-  {023d6614-456b-47b2-bb34-f6fe5a252aa5}, !- Name
-  {e3164739-29b8-4ffc-bc2e-ce237989d29f}, !- Source Object
-  11,                                     !- Outlet Port
-  {28340c50-aaf4-41cb-b34b-b9509ce3799a}, !- Target Object
-  2;                                      !- Inlet Port
-
-OS:PortList,
-  {c8adb21e-25e1-42a0-b95e-71eb4b53d1f6}, !- Handle
-  {bdb226b4-9f42-423e-ae29-884966b3ca0a}, !- Name
-  {e3164739-29b8-4ffc-bc2e-ce237989d29f}; !- HVAC Component
-
-OS:PortList,
-  {820a5dc5-e386-47d7-a657-c01e56cd96c0}, !- Handle
-  {f4d78b8d-c337-477f-ab2f-b2b07861efc6}, !- Name
-  {e3164739-29b8-4ffc-bc2e-ce237989d29f}; !- HVAC Component
-
-OS:PortList,
-  {3b819d89-36ef-49d8-b456-9eba71df491c}, !- Handle
-  {57286152-76a7-4906-8643-88afafbe3448}, !- Name
-  {e3164739-29b8-4ffc-bc2e-ce237989d29f}; !- HVAC Component
-
-OS:Sizing:Zone,
-  {6ffe5a4f-31c9-486c-a628-095b8a2ea1a2}, !- Handle
-  {e3164739-29b8-4ffc-bc2e-ce237989d29f}, !- Zone or ZoneList Name
-=======
-  {f882298c-273e-4040-8108-bfdb512c670b}, !- Handle
-  Node 4,                                 !- Name
-  {2b034ec7-e809-4c5d-8d13-b1210c15c4ec}, !- Inlet Port
-  ;                                       !- Outlet Port
-
-OS:Connection,
-  {2b034ec7-e809-4c5d-8d13-b1210c15c4ec}, !- Handle
-  {73710f50-1a20-45e4-9ab6-60b5a474a270}, !- Name
-  {282ce73a-0b27-4d3b-b328-df2c85dc5ed3}, !- Source Object
-  11,                                     !- Outlet Port
-  {f882298c-273e-4040-8108-bfdb512c670b}, !- Target Object
-  2;                                      !- Inlet Port
-
-OS:PortList,
-  {78382ad0-d649-424b-b1e9-71f5adf3bae9}, !- Handle
-  {b5429728-b85e-469e-ab39-d9d976289fcd}, !- Name
-  {282ce73a-0b27-4d3b-b328-df2c85dc5ed3}; !- HVAC Component
-
-OS:PortList,
-  {6134f34d-1383-4e8a-a146-d1cb3eaa5cef}, !- Handle
-  {ecbf2146-ae3c-4838-9114-10128d175932}, !- Name
-  {282ce73a-0b27-4d3b-b328-df2c85dc5ed3}; !- HVAC Component
-
-OS:PortList,
-  {6f38f749-f800-4909-8dab-0ff76d2a6d9b}, !- Handle
-  {159d9a46-97c6-43c7-ada6-a148aa6e1e9d}, !- Name
-  {282ce73a-0b27-4d3b-b328-df2c85dc5ed3}; !- HVAC Component
-
-OS:Sizing:Zone,
-  {2f8cd0ae-f164-47aa-98a0-e98f1721f3ce}, !- Handle
-  {282ce73a-0b27-4d3b-b328-df2c85dc5ed3}, !- Zone or ZoneList Name
->>>>>>> 039e157a
-  SupplyAirTemperature,                   !- Zone Cooling Design Supply Air Temperature Input Method
-  14,                                     !- Zone Cooling Design Supply Air Temperature {C}
-  11.11,                                  !- Zone Cooling Design Supply Air Temperature Difference {deltaC}
-  SupplyAirTemperature,                   !- Zone Heating Design Supply Air Temperature Input Method
-  40,                                     !- Zone Heating Design Supply Air Temperature {C}
-  11.11,                                  !- Zone Heating Design Supply Air Temperature Difference {deltaC}
-  0.0085,                                 !- Zone Cooling Design Supply Air Humidity Ratio {kg-H2O/kg-air}
-  0.008,                                  !- Zone Heating Design Supply Air Humidity Ratio {kg-H2O/kg-air}
-  ,                                       !- Zone Heating Sizing Factor
-  ,                                       !- Zone Cooling Sizing Factor
-  DesignDay,                              !- Cooling Design Air Flow Method
-  ,                                       !- Cooling Design Air Flow Rate {m3/s}
-  ,                                       !- Cooling Minimum Air Flow per Zone Floor Area {m3/s-m2}
-  ,                                       !- Cooling Minimum Air Flow {m3/s}
-  ,                                       !- Cooling Minimum Air Flow Fraction
-  DesignDay,                              !- Heating Design Air Flow Method
-  ,                                       !- Heating Design Air Flow Rate {m3/s}
-  ,                                       !- Heating Maximum Air Flow per Zone Floor Area {m3/s-m2}
-  ,                                       !- Heating Maximum Air Flow {m3/s}
-  ,                                       !- Heating Maximum Air Flow Fraction
-  ,                                       !- Design Zone Air Distribution Effectiveness in Cooling Mode
-  ,                                       !- Design Zone Air Distribution Effectiveness in Heating Mode
-  No,                                     !- Account for Dedicated Outdoor Air System
-  NeutralSupplyAir,                       !- Dedicated Outdoor Air System Control Strategy
-  autosize,                               !- Dedicated Outdoor Air Low Setpoint Temperature for Design {C}
-  autosize;                               !- Dedicated Outdoor Air High Setpoint Temperature for Design {C}
-
-OS:ZoneHVAC:EquipmentList,
-<<<<<<< HEAD
-  {6f6e8679-a1e9-4368-b2bf-dfe67c8c8264}, !- Handle
-  Zone HVAC Equipment List 3,             !- Name
-  {e3164739-29b8-4ffc-bc2e-ce237989d29f}; !- Thermal Zone
-
-OS:SpaceType,
-  {84b9574f-49eb-4674-af83-99ce8e4e59c0}, !- Handle
+  {9a788d31-7b81-4f61-bf42-7315eafc79ac}, !- Handle
   Space Type 3,                           !- Name
   ,                                       !- Default Construction Set Name
   ,                                       !- Default Schedule Set Name
@@ -1455,14 +884,14 @@
   unfinished attic;                       !- Standards Space Type
 
 OS:BuildingUnit,
-  {cb3ce908-5893-48a6-bf9a-cb68dcad60ca}, !- Handle
+  {4deaa399-d38d-4461-9bc2-95cbfa473df9}, !- Handle
   unit 1,                                 !- Name
   ,                                       !- Rendering Color
   Residential;                            !- Building Unit Type
 
 OS:AdditionalProperties,
-  {183e0e73-a322-432a-bf0e-eaa903a66207}, !- Handle
-  {cb3ce908-5893-48a6-bf9a-cb68dcad60ca}, !- Object Name
+  {b2cea298-357d-4617-9af9-fe68dbb2c1a3}, !- Handle
+  {4deaa399-d38d-4461-9bc2-95cbfa473df9}, !- Object Name
   NumberOfBedrooms,                       !- Feature Name 1
   Integer,                                !- Feature Data Type 1
   3,                                      !- Feature Value 1
@@ -1474,12 +903,12 @@
   3.3900000000000001;                     !- Feature Value 3
 
 OS:External:File,
-  {79753e37-53ca-4cb5-8614-fd7fd9632b0a}, !- Handle
+  {b0b1d3ff-103f-4429-a0c9-1d5440dc102f}, !- Handle
   8760.csv,                               !- Name
   8760.csv;                               !- File Name
 
 OS:Schedule:Day,
-  {d170c4cd-b528-4086-9dfa-0771dc918347}, !- Handle
+  {51507522-6969-4e43-9606-aba62bedba55}, !- Handle
   Schedule Day 1,                         !- Name
   ,                                       !- Schedule Type Limits Name
   ,                                       !- Interpolate to Timestep
@@ -1488,7 +917,7 @@
   0;                                      !- Value Until Time 1
 
 OS:Schedule:Day,
-  {f786a2bb-8ddd-4a72-8ceb-eefd8ca9d628}, !- Handle
+  {72196572-1e78-4505-aabf-7029ba479288}, !- Handle
   Schedule Day 2,                         !- Name
   ,                                       !- Schedule Type Limits Name
   ,                                       !- Interpolate to Timestep
@@ -1497,10 +926,10 @@
   1;                                      !- Value Until Time 1
 
 OS:Schedule:File,
-  {ecd247a6-8c29-4cde-a660-604bfda3819b}, !- Handle
+  {85c11d41-a5b8-4c4a-8792-788e77d91e2f}, !- Handle
   occupants,                              !- Name
-  {9f6bb7af-8fd5-46a6-9f02-8c94c629980f}, !- Schedule Type Limits Name
-  {79753e37-53ca-4cb5-8614-fd7fd9632b0a}, !- External File Name
+  {ab26cfbd-7eb0-4d79-a534-12d93f8f01dd}, !- Schedule Type Limits Name
+  {b0b1d3ff-103f-4429-a0c9-1d5440dc102f}, !- External File Name
   1,                                      !- Column Number
   1,                                      !- Rows to Skip at Top
   8760,                                   !- Number of Hours of Data
@@ -1509,22 +938,22 @@
   60;                                     !- Minutes per Item
 
 OS:Schedule:Ruleset,
-  {fa823400-07cc-492e-9a3c-f65b39acd642}, !- Handle
+  {4020f302-f322-44ca-bb39-e9c9192d8fa1}, !- Handle
   Schedule Ruleset 1,                     !- Name
-  {1ce022e7-13d0-4489-9125-ca07db0c9e07}, !- Schedule Type Limits Name
-  {9ed89178-7fac-4635-aa9c-f46991f41d8b}; !- Default Day Schedule Name
+  {84038a12-8708-4792-8803-0e202ce1fe64}, !- Schedule Type Limits Name
+  {31f2cf12-9650-42e4-943d-0f2397c9d4c7}; !- Default Day Schedule Name
 
 OS:Schedule:Day,
-  {9ed89178-7fac-4635-aa9c-f46991f41d8b}, !- Handle
+  {31f2cf12-9650-42e4-943d-0f2397c9d4c7}, !- Handle
   Schedule Day 3,                         !- Name
-  {1ce022e7-13d0-4489-9125-ca07db0c9e07}, !- Schedule Type Limits Name
+  {84038a12-8708-4792-8803-0e202ce1fe64}, !- Schedule Type Limits Name
   ,                                       !- Interpolate to Timestep
   24,                                     !- Hour 1
   0,                                      !- Minute 1
   112.539290946133;                       !- Value Until Time 1
 
 OS:People:Definition,
-  {6685623a-4b5f-4dc9-a997-236eee516bb6}, !- Handle
+  {ea88b2f7-5b1d-48d9-8679-43d5e83bfb10}, !- Handle
   res occupants|living space,             !- Name
   People,                                 !- Number of People Calculation Method
   3.39,                                   !- Number of People {people}
@@ -1537,12 +966,12 @@
   ZoneAveraged;                           !- Mean Radiant Temperature Calculation Type
 
 OS:People,
-  {72ad25fc-853e-41a7-b13a-be806c4a8bc5}, !- Handle
+  {146c3731-8bef-438b-817e-1ec664ff5df7}, !- Handle
   res occupants|living space,             !- Name
-  {6685623a-4b5f-4dc9-a997-236eee516bb6}, !- People Definition Name
-  {c9eb6468-290f-4490-9a7c-7bba8c14748c}, !- Space or SpaceType Name
-  {ecd247a6-8c29-4cde-a660-604bfda3819b}, !- Number of People Schedule Name
-  {fa823400-07cc-492e-9a3c-f65b39acd642}, !- Activity Level Schedule Name
+  {ea88b2f7-5b1d-48d9-8679-43d5e83bfb10}, !- People Definition Name
+  {fb17c0aa-10c9-4f2a-bc82-330367469a73}, !- Space or SpaceType Name
+  {85c11d41-a5b8-4c4a-8792-788e77d91e2f}, !- Number of People Schedule Name
+  {4020f302-f322-44ca-bb39-e9c9192d8fa1}, !- Activity Level Schedule Name
   ,                                       !- Surface Name/Angle Factor List Name
   ,                                       !- Work Efficiency Schedule Name
   ,                                       !- Clothing Insulation Schedule Name
@@ -1550,7 +979,7 @@
   1;                                      !- Multiplier
 
 OS:ScheduleTypeLimits,
-  {1ce022e7-13d0-4489-9125-ca07db0c9e07}, !- Handle
+  {84038a12-8708-4792-8803-0e202ce1fe64}, !- Handle
   ActivityLevel,                          !- Name
   0,                                      !- Lower Limit Value
   ,                                       !- Upper Limit Value
@@ -1558,1113 +987,14 @@
   ActivityLevel;                          !- Unit Type
 
 OS:ScheduleTypeLimits,
-  {9f6bb7af-8fd5-46a6-9f02-8c94c629980f}, !- Handle
+  {ab26cfbd-7eb0-4d79-a534-12d93f8f01dd}, !- Handle
   Fractional,                             !- Name
   0,                                      !- Lower Limit Value
   1,                                      !- Upper Limit Value
   Continuous;                             !- Numeric Type
 
 OS:PlantLoop,
-  {5feb6d85-3989-4866-aab2-7357d69d08b7}, !- Handle
-  Domestic Hot Water Loop,                !- Name
-=======
-  {995c6d3e-f696-4a8a-89f4-ec5aad59d0bf}, !- Handle
-  Zone HVAC Equipment List 4,             !- Name
-  {282ce73a-0b27-4d3b-b328-df2c85dc5ed3}; !- Thermal Zone
-
-OS:Space,
-  {eaf8e3b1-5eac-4d35-970c-e340d47d1dd2}, !- Handle
-  living space|unit 4|story 1,            !- Name
-  {ff16ee12-2147-440e-bcc0-402b5d70e8cb}, !- Space Type Name
-  ,                                       !- Default Construction Set Name
-  ,                                       !- Default Schedule Set Name
-  -0,                                     !- Direction of Relative North {deg}
-  0,                                      !- X Origin {m}
-  0,                                      !- Y Origin {m}
-  0,                                      !- Z Origin {m}
-  ,                                       !- Building Story Name
-  {282ce73a-0b27-4d3b-b328-df2c85dc5ed3}, !- Thermal Zone Name
-  ,                                       !- Part of Total Floor Area
-  ,                                       !- Design Specification Outdoor Air Object Name
-  {4dffdec3-4b10-4a09-ad57-2da68ab01365}; !- Building Unit Name
-
-OS:Surface,
-  {828e7843-a52f-449c-ac98-51a3a882c00f}, !- Handle
-  Surface 34,                             !- Name
-  Wall,                                   !- Surface Type
-  ,                                       !- Construction Name
-  {eaf8e3b1-5eac-4d35-970c-e340d47d1dd2}, !- Space Name
-  Outdoors,                               !- Outside Boundary Condition
-  ,                                       !- Outside Boundary Condition Object
-  SunExposed,                             !- Sun Exposure
-  WindExposed,                            !- Wind Exposure
-  ,                                       !- View Factor to Ground
-  ,                                       !- Number of Vertices
-  25.8631376286792, -12.9315688143396, 2.4384, !- X,Y,Z Vertex 1 {m}
-  25.8631376286792, -12.9315688143396, 0, !- X,Y,Z Vertex 2 {m}
-  25.8631376286792, 0, 0,                 !- X,Y,Z Vertex 3 {m}
-  25.8631376286792, 0, 2.4384;            !- X,Y,Z Vertex 4 {m}
-
-OS:Surface,
-  {3516c47b-5e27-4a44-9fcc-8e4e327ed8f1}, !- Handle
-  Surface 35,                             !- Name
-  Wall,                                   !- Surface Type
-  ,                                       !- Construction Name
-  {eaf8e3b1-5eac-4d35-970c-e340d47d1dd2}, !- Space Name
-  Outdoors,                               !- Outside Boundary Condition
-  ,                                       !- Outside Boundary Condition Object
-  SunExposed,                             !- Sun Exposure
-  WindExposed,                            !- Wind Exposure
-  ,                                       !- View Factor to Ground
-  ,                                       !- Number of Vertices
-  19.3973532215094, -12.9315688143396, 2.4384, !- X,Y,Z Vertex 1 {m}
-  19.3973532215094, -12.9315688143396, 0, !- X,Y,Z Vertex 2 {m}
-  25.8631376286792, -12.9315688143396, 0, !- X,Y,Z Vertex 3 {m}
-  25.8631376286792, -12.9315688143396, 2.4384; !- X,Y,Z Vertex 4 {m}
-
-OS:Surface,
-  {4654d19f-8b72-4c20-8f40-a131a4a0982a}, !- Handle
-  Surface 36,                             !- Name
-  RoofCeiling,                            !- Surface Type
-  ,                                       !- Construction Name
-  {eaf8e3b1-5eac-4d35-970c-e340d47d1dd2}, !- Space Name
-  Surface,                                !- Outside Boundary Condition
-  {2d8fb2a8-3a9b-4f45-94eb-e489bb63b150}, !- Outside Boundary Condition Object
-  NoSun,                                  !- Sun Exposure
-  NoWind,                                 !- Wind Exposure
-  ,                                       !- View Factor to Ground
-  ,                                       !- Number of Vertices
-  25.8631376286792, -12.9315688143396, 2.4384, !- X,Y,Z Vertex 1 {m}
-  25.8631376286792, 0, 2.4384,            !- X,Y,Z Vertex 2 {m}
-  19.3973532215094, 0, 2.4384,            !- X,Y,Z Vertex 3 {m}
-  19.3973532215094, -12.9315688143396, 2.4384; !- X,Y,Z Vertex 4 {m}
-
-OS:Surface,
-  {a54aef23-23fb-4c56-bd7a-c7af2cc9e3a7}, !- Handle
-  Surface 37,                             !- Name
-  Floor,                                  !- Surface Type
-  ,                                       !- Construction Name
-  {eaf8e3b1-5eac-4d35-970c-e340d47d1dd2}, !- Space Name
-  Surface,                                !- Outside Boundary Condition
-  {f36f23af-f721-4786-86f3-d80f8ede285f}, !- Outside Boundary Condition Object
-  NoSun,                                  !- Sun Exposure
-  NoWind,                                 !- Wind Exposure
-  ,                                       !- View Factor to Ground
-  ,                                       !- Number of Vertices
-  19.3973532215094, -12.9315688143396, 0, !- X,Y,Z Vertex 1 {m}
-  19.3973532215094, 0, 0,                 !- X,Y,Z Vertex 2 {m}
-  25.8631376286792, 0, 0,                 !- X,Y,Z Vertex 3 {m}
-  25.8631376286792, -12.9315688143396, 0; !- X,Y,Z Vertex 4 {m}
-
-OS:Surface,
-  {45d8a8a8-2998-4217-9376-d847ee18fcfa}, !- Handle
-  Surface 38,                             !- Name
-  Wall,                                   !- Surface Type
-  ,                                       !- Construction Name
-  {eaf8e3b1-5eac-4d35-970c-e340d47d1dd2}, !- Space Name
-  Surface,                                !- Outside Boundary Condition
-  {6ba80d23-1c09-4e0a-8ed7-c62acbd3f9cb}, !- Outside Boundary Condition Object
-  NoSun,                                  !- Sun Exposure
-  NoWind,                                 !- Wind Exposure
-  ,                                       !- View Factor to Ground
-  ,                                       !- Number of Vertices
-  19.3973532215094, 0, 2.4384,            !- X,Y,Z Vertex 1 {m}
-  19.3973532215094, 0, 0,                 !- X,Y,Z Vertex 2 {m}
-  19.3973532215094, -12.9315688143396, 0, !- X,Y,Z Vertex 3 {m}
-  19.3973532215094, -12.9315688143396, 2.4384; !- X,Y,Z Vertex 4 {m}
-
-OS:Surface,
-  {4c933ae5-f3a9-4f0f-94da-2aa6b9d43246}, !- Handle
-  Surface 39,                             !- Name
-  Wall,                                   !- Surface Type
-  ,                                       !- Construction Name
-  {eaf8e3b1-5eac-4d35-970c-e340d47d1dd2}, !- Space Name
-  Outdoors,                               !- Outside Boundary Condition
-  ,                                       !- Outside Boundary Condition Object
-  SunExposed,                             !- Sun Exposure
-  WindExposed,                            !- Wind Exposure
-  ,                                       !- View Factor to Ground
-  ,                                       !- Number of Vertices
-  25.8631376286792, 0, 2.4384,            !- X,Y,Z Vertex 1 {m}
-  25.8631376286792, 0, 0,                 !- X,Y,Z Vertex 2 {m}
-  19.3973532215094, 0, 0,                 !- X,Y,Z Vertex 3 {m}
-  19.3973532215094, 0, 2.4384;            !- X,Y,Z Vertex 4 {m}
-
-OS:Surface,
-  {3fdd9a2c-f941-4640-9f2b-73ffb6bcc99a}, !- Handle
-  Surface 45,                             !- Name
-  Floor,                                  !- Surface Type
-  ,                                       !- Construction Name
-  {f8d23328-8e1d-49e1-b3a0-b6f2aaaa1d8a}, !- Space Name
-  Foundation,                             !- Outside Boundary Condition
-  ,                                       !- Outside Boundary Condition Object
-  NoSun,                                  !- Sun Exposure
-  NoWind,                                 !- Wind Exposure
-  ,                                       !- View Factor to Ground
-  ,                                       !- Number of Vertices
-  0, -12.9315688143396, -2.4384,          !- X,Y,Z Vertex 1 {m}
-  0, 0, -2.4384,                          !- X,Y,Z Vertex 2 {m}
-  6.46578440716979, 0, -2.4384,           !- X,Y,Z Vertex 3 {m}
-  6.46578440716979, -12.9315688143396, -2.4384; !- X,Y,Z Vertex 4 {m}
-
-OS:Surface,
-  {1c736d19-ea27-4d53-b41d-c466d6610804}, !- Handle
-  Surface 46,                             !- Name
-  Wall,                                   !- Surface Type
-  ,                                       !- Construction Name
-  {f8d23328-8e1d-49e1-b3a0-b6f2aaaa1d8a}, !- Space Name
-  Foundation,                             !- Outside Boundary Condition
-  ,                                       !- Outside Boundary Condition Object
-  NoSun,                                  !- Sun Exposure
-  NoWind,                                 !- Wind Exposure
-  ,                                       !- View Factor to Ground
-  ,                                       !- Number of Vertices
-  0, 0, 0,                                !- X,Y,Z Vertex 1 {m}
-  0, 0, -2.4384,                          !- X,Y,Z Vertex 2 {m}
-  0, -12.9315688143396, -2.4384,          !- X,Y,Z Vertex 3 {m}
-  0, -12.9315688143396, 0;                !- X,Y,Z Vertex 4 {m}
-
-OS:Surface,
-  {7433a345-012b-4cad-a9c1-af0bda6b6b81}, !- Handle
-  Surface 47,                             !- Name
-  Wall,                                   !- Surface Type
-  ,                                       !- Construction Name
-  {f8d23328-8e1d-49e1-b3a0-b6f2aaaa1d8a}, !- Space Name
-  Foundation,                             !- Outside Boundary Condition
-  ,                                       !- Outside Boundary Condition Object
-  NoSun,                                  !- Sun Exposure
-  NoWind,                                 !- Wind Exposure
-  ,                                       !- View Factor to Ground
-  ,                                       !- Number of Vertices
-  6.46578440716979, 0, 0,                 !- X,Y,Z Vertex 1 {m}
-  6.46578440716979, 0, -2.4384,           !- X,Y,Z Vertex 2 {m}
-  0, 0, -2.4384,                          !- X,Y,Z Vertex 3 {m}
-  0, 0, 0;                                !- X,Y,Z Vertex 4 {m}
-
-OS:Surface,
-  {71eef1ba-1cb2-4765-929b-8bff345052d9}, !- Handle
-  Surface 49,                             !- Name
-  Wall,                                   !- Surface Type
-  ,                                       !- Construction Name
-  {f8d23328-8e1d-49e1-b3a0-b6f2aaaa1d8a}, !- Space Name
-  Foundation,                             !- Outside Boundary Condition
-  ,                                       !- Outside Boundary Condition Object
-  NoSun,                                  !- Sun Exposure
-  NoWind,                                 !- Wind Exposure
-  ,                                       !- View Factor to Ground
-  ,                                       !- Number of Vertices
-  0, -12.9315688143396, 0,                !- X,Y,Z Vertex 1 {m}
-  0, -12.9315688143396, -2.4384,          !- X,Y,Z Vertex 2 {m}
-  6.46578440716979, -12.9315688143396, -2.4384, !- X,Y,Z Vertex 3 {m}
-  6.46578440716979, -12.9315688143396, 0; !- X,Y,Z Vertex 4 {m}
-
-OS:Surface,
-  {41c890a0-c06c-4f04-b35a-a8ef68261b22}, !- Handle
-  Surface 50,                             !- Name
-  RoofCeiling,                            !- Surface Type
-  ,                                       !- Construction Name
-  {f8d23328-8e1d-49e1-b3a0-b6f2aaaa1d8a}, !- Space Name
-  Surface,                                !- Outside Boundary Condition
-  {41688602-ea5c-4d19-83c9-7719f4e34cc4}, !- Outside Boundary Condition Object
-  NoSun,                                  !- Sun Exposure
-  NoWind,                                 !- Wind Exposure
-  ,                                       !- View Factor to Ground
-  ,                                       !- Number of Vertices
-  6.46578440716979, -12.9315688143396, 0, !- X,Y,Z Vertex 1 {m}
-  6.46578440716979, 0, 0,                 !- X,Y,Z Vertex 2 {m}
-  0, 0, 0,                                !- X,Y,Z Vertex 3 {m}
-  0, -12.9315688143396, 0;                !- X,Y,Z Vertex 4 {m}
-
-OS:Surface,
-  {a1948160-0ff8-4173-99ab-f5153c7822b8}, !- Handle
-  Surface 52,                             !- Name
-  Floor,                                  !- Surface Type
-  ,                                       !- Construction Name
-  {f8d23328-8e1d-49e1-b3a0-b6f2aaaa1d8a}, !- Space Name
-  Foundation,                             !- Outside Boundary Condition
-  ,                                       !- Outside Boundary Condition Object
-  NoSun,                                  !- Sun Exposure
-  NoWind,                                 !- Wind Exposure
-  ,                                       !- View Factor to Ground
-  ,                                       !- Number of Vertices
-  6.46578440716979, -12.9315688143396, -2.4384, !- X,Y,Z Vertex 1 {m}
-  6.46578440716979, 0, -2.4384,           !- X,Y,Z Vertex 2 {m}
-  12.9315688143396, 0, -2.4384,           !- X,Y,Z Vertex 3 {m}
-  12.9315688143396, -12.9315688143396, -2.4384; !- X,Y,Z Vertex 4 {m}
-
-OS:Surface,
-  {1725eca3-4b38-4b87-be03-7c752e0d06d7}, !- Handle
-  Surface 53,                             !- Name
-  Wall,                                   !- Surface Type
-  ,                                       !- Construction Name
-  {f8d23328-8e1d-49e1-b3a0-b6f2aaaa1d8a}, !- Space Name
-  Foundation,                             !- Outside Boundary Condition
-  ,                                       !- Outside Boundary Condition Object
-  NoSun,                                  !- Sun Exposure
-  NoWind,                                 !- Wind Exposure
-  ,                                       !- View Factor to Ground
-  ,                                       !- Number of Vertices
-  12.9315688143396, 0, 0,                 !- X,Y,Z Vertex 1 {m}
-  12.9315688143396, 0, -2.4384,           !- X,Y,Z Vertex 2 {m}
-  6.46578440716979, 0, -2.4384,           !- X,Y,Z Vertex 3 {m}
-  6.46578440716979, 0, 0;                 !- X,Y,Z Vertex 4 {m}
-
-OS:Surface,
-  {d0f9605e-7775-4211-be1a-672811413875}, !- Handle
-  Surface 55,                             !- Name
-  RoofCeiling,                            !- Surface Type
-  ,                                       !- Construction Name
-  {f8d23328-8e1d-49e1-b3a0-b6f2aaaa1d8a}, !- Space Name
-  Surface,                                !- Outside Boundary Condition
-  {dd60e121-ada4-490b-a064-e4ca1bf183ce}, !- Outside Boundary Condition Object
-  NoSun,                                  !- Sun Exposure
-  NoWind,                                 !- Wind Exposure
-  ,                                       !- View Factor to Ground
-  ,                                       !- Number of Vertices
-  12.9315688143396, -12.9315688143396, 0, !- X,Y,Z Vertex 1 {m}
-  12.9315688143396, 0, 0,                 !- X,Y,Z Vertex 2 {m}
-  6.46578440716979, 0, 0,                 !- X,Y,Z Vertex 3 {m}
-  6.46578440716979, -12.9315688143396, 0; !- X,Y,Z Vertex 4 {m}
-
-OS:Surface,
-  {ed7d5ad5-89cf-4423-99bb-b5165cdf10f8}, !- Handle
-  Surface 56,                             !- Name
-  Wall,                                   !- Surface Type
-  ,                                       !- Construction Name
-  {f8d23328-8e1d-49e1-b3a0-b6f2aaaa1d8a}, !- Space Name
-  Foundation,                             !- Outside Boundary Condition
-  ,                                       !- Outside Boundary Condition Object
-  NoSun,                                  !- Sun Exposure
-  NoWind,                                 !- Wind Exposure
-  ,                                       !- View Factor to Ground
-  ,                                       !- Number of Vertices
-  6.46578440716979, -12.9315688143396, 0, !- X,Y,Z Vertex 1 {m}
-  6.46578440716979, -12.9315688143396, -2.4384, !- X,Y,Z Vertex 2 {m}
-  12.9315688143396, -12.9315688143396, -2.4384, !- X,Y,Z Vertex 3 {m}
-  12.9315688143396, -12.9315688143396, 0; !- X,Y,Z Vertex 4 {m}
-
-OS:Surface,
-  {b5b45947-ef89-45ae-8e3f-ce9e3482cc4d}, !- Handle
-  Surface 58,                             !- Name
-  Floor,                                  !- Surface Type
-  ,                                       !- Construction Name
-  {f8d23328-8e1d-49e1-b3a0-b6f2aaaa1d8a}, !- Space Name
-  Foundation,                             !- Outside Boundary Condition
-  ,                                       !- Outside Boundary Condition Object
-  NoSun,                                  !- Sun Exposure
-  NoWind,                                 !- Wind Exposure
-  ,                                       !- View Factor to Ground
-  ,                                       !- Number of Vertices
-  12.9315688143396, -12.9315688143396, -2.4384, !- X,Y,Z Vertex 1 {m}
-  12.9315688143396, 0, -2.4384,           !- X,Y,Z Vertex 2 {m}
-  19.3973532215094, 0, -2.4384,           !- X,Y,Z Vertex 3 {m}
-  19.3973532215094, -12.9315688143396, -2.4384; !- X,Y,Z Vertex 4 {m}
-
-OS:Surface,
-  {86dd3c3e-bafd-4b84-96e8-e924a7d5edca}, !- Handle
-  Surface 59,                             !- Name
-  Wall,                                   !- Surface Type
-  ,                                       !- Construction Name
-  {f8d23328-8e1d-49e1-b3a0-b6f2aaaa1d8a}, !- Space Name
-  Foundation,                             !- Outside Boundary Condition
-  ,                                       !- Outside Boundary Condition Object
-  NoSun,                                  !- Sun Exposure
-  NoWind,                                 !- Wind Exposure
-  ,                                       !- View Factor to Ground
-  ,                                       !- Number of Vertices
-  19.3973532215094, 0, 0,                 !- X,Y,Z Vertex 1 {m}
-  19.3973532215094, 0, -2.4384,           !- X,Y,Z Vertex 2 {m}
-  12.9315688143396, 0, -2.4384,           !- X,Y,Z Vertex 3 {m}
-  12.9315688143396, 0, 0;                 !- X,Y,Z Vertex 4 {m}
-
-OS:Surface,
-  {522eaa36-131f-437b-bdd1-17ea31abecce}, !- Handle
-  Surface 61,                             !- Name
-  RoofCeiling,                            !- Surface Type
-  ,                                       !- Construction Name
-  {f8d23328-8e1d-49e1-b3a0-b6f2aaaa1d8a}, !- Space Name
-  Surface,                                !- Outside Boundary Condition
-  {0ff54eb8-7bbe-4b5b-bb2a-f2e0f3962dbf}, !- Outside Boundary Condition Object
-  NoSun,                                  !- Sun Exposure
-  NoWind,                                 !- Wind Exposure
-  ,                                       !- View Factor to Ground
-  ,                                       !- Number of Vertices
-  19.3973532215094, -12.9315688143396, 0, !- X,Y,Z Vertex 1 {m}
-  19.3973532215094, 0, 0,                 !- X,Y,Z Vertex 2 {m}
-  12.9315688143396, 0, 0,                 !- X,Y,Z Vertex 3 {m}
-  12.9315688143396, -12.9315688143396, 0; !- X,Y,Z Vertex 4 {m}
-
-OS:Surface,
-  {e4773f47-2fc8-4592-9e21-f23ec4f9ff9c}, !- Handle
-  Surface 62,                             !- Name
-  Wall,                                   !- Surface Type
-  ,                                       !- Construction Name
-  {f8d23328-8e1d-49e1-b3a0-b6f2aaaa1d8a}, !- Space Name
-  Foundation,                             !- Outside Boundary Condition
-  ,                                       !- Outside Boundary Condition Object
-  NoSun,                                  !- Sun Exposure
-  NoWind,                                 !- Wind Exposure
-  ,                                       !- View Factor to Ground
-  ,                                       !- Number of Vertices
-  12.9315688143396, -12.9315688143396, 0, !- X,Y,Z Vertex 1 {m}
-  12.9315688143396, -12.9315688143396, -2.4384, !- X,Y,Z Vertex 2 {m}
-  19.3973532215094, -12.9315688143396, -2.4384, !- X,Y,Z Vertex 3 {m}
-  19.3973532215094, -12.9315688143396, 0; !- X,Y,Z Vertex 4 {m}
-
-OS:Surface,
-  {9af2415e-b57b-4c77-8ca7-5762c352642a}, !- Handle
-  Surface 63,                             !- Name
-  Wall,                                   !- Surface Type
-  ,                                       !- Construction Name
-  {f8d23328-8e1d-49e1-b3a0-b6f2aaaa1d8a}, !- Space Name
-  Foundation,                             !- Outside Boundary Condition
-  ,                                       !- Outside Boundary Condition Object
-  NoSun,                                  !- Sun Exposure
-  NoWind,                                 !- Wind Exposure
-  ,                                       !- View Factor to Ground
-  ,                                       !- Number of Vertices
-  25.8631376286792, -12.9315688143396, 0, !- X,Y,Z Vertex 1 {m}
-  25.8631376286792, -12.9315688143396, -2.4384, !- X,Y,Z Vertex 2 {m}
-  25.8631376286792, 0, -2.4384,           !- X,Y,Z Vertex 3 {m}
-  25.8631376286792, 0, 0;                 !- X,Y,Z Vertex 4 {m}
-
-OS:Surface,
-  {6b4e290b-b7b1-4d3e-86c4-3e81b34a24b8}, !- Handle
-  Surface 64,                             !- Name
-  Floor,                                  !- Surface Type
-  ,                                       !- Construction Name
-  {f8d23328-8e1d-49e1-b3a0-b6f2aaaa1d8a}, !- Space Name
-  Foundation,                             !- Outside Boundary Condition
-  ,                                       !- Outside Boundary Condition Object
-  NoSun,                                  !- Sun Exposure
-  NoWind,                                 !- Wind Exposure
-  ,                                       !- View Factor to Ground
-  ,                                       !- Number of Vertices
-  19.3973532215094, -12.9315688143396, -2.4384, !- X,Y,Z Vertex 1 {m}
-  19.3973532215094, 0, -2.4384,           !- X,Y,Z Vertex 2 {m}
-  25.8631376286792, 0, -2.4384,           !- X,Y,Z Vertex 3 {m}
-  25.8631376286792, -12.9315688143396, -2.4384; !- X,Y,Z Vertex 4 {m}
-
-OS:Surface,
-  {a75a0121-3a18-46fc-8539-6e1e04b4a870}, !- Handle
-  Surface 65,                             !- Name
-  Wall,                                   !- Surface Type
-  ,                                       !- Construction Name
-  {f8d23328-8e1d-49e1-b3a0-b6f2aaaa1d8a}, !- Space Name
-  Foundation,                             !- Outside Boundary Condition
-  ,                                       !- Outside Boundary Condition Object
-  NoSun,                                  !- Sun Exposure
-  NoWind,                                 !- Wind Exposure
-  ,                                       !- View Factor to Ground
-  ,                                       !- Number of Vertices
-  25.8631376286792, 0, 0,                 !- X,Y,Z Vertex 1 {m}
-  25.8631376286792, 0, -2.4384,           !- X,Y,Z Vertex 2 {m}
-  19.3973532215094, 0, -2.4384,           !- X,Y,Z Vertex 3 {m}
-  19.3973532215094, 0, 0;                 !- X,Y,Z Vertex 4 {m}
-
-OS:Surface,
-  {f36f23af-f721-4786-86f3-d80f8ede285f}, !- Handle
-  Surface 67,                             !- Name
-  RoofCeiling,                            !- Surface Type
-  ,                                       !- Construction Name
-  {f8d23328-8e1d-49e1-b3a0-b6f2aaaa1d8a}, !- Space Name
-  Surface,                                !- Outside Boundary Condition
-  {a54aef23-23fb-4c56-bd7a-c7af2cc9e3a7}, !- Outside Boundary Condition Object
-  NoSun,                                  !- Sun Exposure
-  NoWind,                                 !- Wind Exposure
-  ,                                       !- View Factor to Ground
-  ,                                       !- Number of Vertices
-  25.8631376286792, -12.9315688143396, 0, !- X,Y,Z Vertex 1 {m}
-  25.8631376286792, 0, 0,                 !- X,Y,Z Vertex 2 {m}
-  19.3973532215094, 0, 0,                 !- X,Y,Z Vertex 3 {m}
-  19.3973532215094, -12.9315688143396, 0; !- X,Y,Z Vertex 4 {m}
-
-OS:Surface,
-  {de081aef-8649-4437-b18a-778485396120}, !- Handle
-  Surface 68,                             !- Name
-  Wall,                                   !- Surface Type
-  ,                                       !- Construction Name
-  {f8d23328-8e1d-49e1-b3a0-b6f2aaaa1d8a}, !- Space Name
-  Foundation,                             !- Outside Boundary Condition
-  ,                                       !- Outside Boundary Condition Object
-  NoSun,                                  !- Sun Exposure
-  NoWind,                                 !- Wind Exposure
-  ,                                       !- View Factor to Ground
-  ,                                       !- Number of Vertices
-  19.3973532215094, -12.9315688143396, 0, !- X,Y,Z Vertex 1 {m}
-  19.3973532215094, -12.9315688143396, -2.4384, !- X,Y,Z Vertex 2 {m}
-  25.8631376286792, -12.9315688143396, -2.4384, !- X,Y,Z Vertex 3 {m}
-  25.8631376286792, -12.9315688143396, 0; !- X,Y,Z Vertex 4 {m}
-
-OS:Space,
-  {f8d23328-8e1d-49e1-b3a0-b6f2aaaa1d8a}, !- Handle
-  unfinished basement space,              !- Name
-  {bbe2d1f5-16de-4857-84ee-111b739b9f5a}, !- Space Type Name
-  ,                                       !- Default Construction Set Name
-  ,                                       !- Default Schedule Set Name
-  ,                                       !- Direction of Relative North {deg}
-  ,                                       !- X Origin {m}
-  ,                                       !- Y Origin {m}
-  ,                                       !- Z Origin {m}
-  ,                                       !- Building Story Name
-  {fd9cb466-4184-4652-ac62-bced570f9fbd}; !- Thermal Zone Name
-
-OS:ThermalZone,
-  {fd9cb466-4184-4652-ac62-bced570f9fbd}, !- Handle
-  unfinished basement zone,               !- Name
-  ,                                       !- Multiplier
-  ,                                       !- Ceiling Height {m}
-  ,                                       !- Volume {m3}
-  ,                                       !- Floor Area {m2}
-  ,                                       !- Zone Inside Convection Algorithm
-  ,                                       !- Zone Outside Convection Algorithm
-  ,                                       !- Zone Conditioning Equipment List Name
-  {ddca2474-589d-441f-8108-cd59213ce766}, !- Zone Air Inlet Port List
-  {9591eca0-9ecf-4a91-a4c8-a66320ecab12}, !- Zone Air Exhaust Port List
-  {3ca7d78f-8db3-478b-abdf-3e1ca39f9612}, !- Zone Air Node Name
-  {345f86ca-12aa-44ad-979b-c06be45ac385}, !- Zone Return Air Port List
-  ,                                       !- Primary Daylighting Control Name
-  ,                                       !- Fraction of Zone Controlled by Primary Daylighting Control
-  ,                                       !- Secondary Daylighting Control Name
-  ,                                       !- Fraction of Zone Controlled by Secondary Daylighting Control
-  ,                                       !- Illuminance Map Name
-  ,                                       !- Group Rendering Name
-  ,                                       !- Thermostat Name
-  No;                                     !- Use Ideal Air Loads
-
-OS:Node,
-  {db790d78-88bd-4553-ba81-fc39b1c26fd3}, !- Handle
-  Node 5,                                 !- Name
-  {3ca7d78f-8db3-478b-abdf-3e1ca39f9612}, !- Inlet Port
-  ;                                       !- Outlet Port
-
-OS:Connection,
-  {3ca7d78f-8db3-478b-abdf-3e1ca39f9612}, !- Handle
-  {63569648-debd-451a-9e82-ed8cb183873f}, !- Name
-  {fd9cb466-4184-4652-ac62-bced570f9fbd}, !- Source Object
-  11,                                     !- Outlet Port
-  {db790d78-88bd-4553-ba81-fc39b1c26fd3}, !- Target Object
-  2;                                      !- Inlet Port
-
-OS:PortList,
-  {ddca2474-589d-441f-8108-cd59213ce766}, !- Handle
-  {e0a00497-7bd7-4940-9e93-adb9bcbd0390}, !- Name
-  {fd9cb466-4184-4652-ac62-bced570f9fbd}; !- HVAC Component
-
-OS:PortList,
-  {9591eca0-9ecf-4a91-a4c8-a66320ecab12}, !- Handle
-  {a6bd6bd2-d545-402e-aa3e-0622304f73f8}, !- Name
-  {fd9cb466-4184-4652-ac62-bced570f9fbd}; !- HVAC Component
-
-OS:PortList,
-  {345f86ca-12aa-44ad-979b-c06be45ac385}, !- Handle
-  {33037544-0724-4866-ba5c-fdd72914ad80}, !- Name
-  {fd9cb466-4184-4652-ac62-bced570f9fbd}; !- HVAC Component
-
-OS:Sizing:Zone,
-  {d5045559-53ce-4cbb-9d88-c526bc99ec7e}, !- Handle
-  {fd9cb466-4184-4652-ac62-bced570f9fbd}, !- Zone or ZoneList Name
-  SupplyAirTemperature,                   !- Zone Cooling Design Supply Air Temperature Input Method
-  14,                                     !- Zone Cooling Design Supply Air Temperature {C}
-  11.11,                                  !- Zone Cooling Design Supply Air Temperature Difference {deltaC}
-  SupplyAirTemperature,                   !- Zone Heating Design Supply Air Temperature Input Method
-  40,                                     !- Zone Heating Design Supply Air Temperature {C}
-  11.11,                                  !- Zone Heating Design Supply Air Temperature Difference {deltaC}
-  0.0085,                                 !- Zone Cooling Design Supply Air Humidity Ratio {kg-H2O/kg-air}
-  0.008,                                  !- Zone Heating Design Supply Air Humidity Ratio {kg-H2O/kg-air}
-  ,                                       !- Zone Heating Sizing Factor
-  ,                                       !- Zone Cooling Sizing Factor
-  DesignDay,                              !- Cooling Design Air Flow Method
-  ,                                       !- Cooling Design Air Flow Rate {m3/s}
-  ,                                       !- Cooling Minimum Air Flow per Zone Floor Area {m3/s-m2}
-  ,                                       !- Cooling Minimum Air Flow {m3/s}
-  ,                                       !- Cooling Minimum Air Flow Fraction
-  DesignDay,                              !- Heating Design Air Flow Method
-  ,                                       !- Heating Design Air Flow Rate {m3/s}
-  ,                                       !- Heating Maximum Air Flow per Zone Floor Area {m3/s-m2}
-  ,                                       !- Heating Maximum Air Flow {m3/s}
-  ,                                       !- Heating Maximum Air Flow Fraction
-  ,                                       !- Design Zone Air Distribution Effectiveness in Cooling Mode
-  ,                                       !- Design Zone Air Distribution Effectiveness in Heating Mode
-  No,                                     !- Account for Dedicated Outdoor Air System
-  NeutralSupplyAir,                       !- Dedicated Outdoor Air System Control Strategy
-  autosize,                               !- Dedicated Outdoor Air Low Setpoint Temperature for Design {C}
-  autosize;                               !- Dedicated Outdoor Air High Setpoint Temperature for Design {C}
-
-OS:ZoneHVAC:EquipmentList,
-  {679d7bb3-2a15-4456-9541-fee1f58fbd23}, !- Handle
-  Zone HVAC Equipment List 5,             !- Name
-  {fd9cb466-4184-4652-ac62-bced570f9fbd}; !- Thermal Zone
-
-OS:SpaceType,
-  {bbe2d1f5-16de-4857-84ee-111b739b9f5a}, !- Handle
-  Space Type 2,                           !- Name
-  ,                                       !- Default Construction Set Name
-  ,                                       !- Default Schedule Set Name
-  ,                                       !- Group Rendering Name
-  ,                                       !- Design Specification Outdoor Air Object Name
-  ,                                       !- Standards Template
-  ,                                       !- Standards Building Type
-  unfinished basement;                    !- Standards Space Type
-
-OS:Surface,
-  {2ec6b196-bbe9-42e8-932c-1e80cf0c678c}, !- Handle
-  Surface 7,                              !- Name
-  Floor,                                  !- Surface Type
-  ,                                       !- Construction Name
-  {cd68a0a9-f48e-4b65-b330-ef13a349738e}, !- Space Name
-  Surface,                                !- Outside Boundary Condition
-  {b6274120-0611-4559-aab6-a8b4a94ece20}, !- Outside Boundary Condition Object
-  NoSun,                                  !- Sun Exposure
-  NoWind,                                 !- Wind Exposure
-  ,                                       !- View Factor to Ground
-  ,                                       !- Number of Vertices
-  6.46578440716979, 0, 2.4384,            !- X,Y,Z Vertex 1 {m}
-  6.46578440716979, -12.9315688143396, 2.4384, !- X,Y,Z Vertex 2 {m}
-  0, -12.9315688143396, 2.4384,           !- X,Y,Z Vertex 3 {m}
-  0, 0, 2.4384;                           !- X,Y,Z Vertex 4 {m}
-
-OS:Surface,
-  {f4d2cbff-50ba-4e1f-9b86-a5912e156e8d}, !- Handle
-  Surface 8,                              !- Name
-  RoofCeiling,                            !- Surface Type
-  ,                                       !- Construction Name
-  {cd68a0a9-f48e-4b65-b330-ef13a349738e}, !- Space Name
-  Outdoors,                               !- Outside Boundary Condition
-  ,                                       !- Outside Boundary Condition Object
-  SunExposed,                             !- Sun Exposure
-  WindExposed,                            !- Wind Exposure
-  ,                                       !- View Factor to Ground
-  ,                                       !- Number of Vertices
-  0, -6.46578440716979, 5.6712922035849,  !- X,Y,Z Vertex 1 {m}
-  25.8631376286792, -6.46578440716979, 5.6712922035849, !- X,Y,Z Vertex 2 {m}
-  25.8631376286792, 0, 2.4384,            !- X,Y,Z Vertex 3 {m}
-  0, 0, 2.4384;                           !- X,Y,Z Vertex 4 {m}
-
-OS:Surface,
-  {b0406ce8-6aec-4466-818d-caacf3de3da8}, !- Handle
-  Surface 9,                              !- Name
-  RoofCeiling,                            !- Surface Type
-  ,                                       !- Construction Name
-  {cd68a0a9-f48e-4b65-b330-ef13a349738e}, !- Space Name
-  Outdoors,                               !- Outside Boundary Condition
-  ,                                       !- Outside Boundary Condition Object
-  SunExposed,                             !- Sun Exposure
-  WindExposed,                            !- Wind Exposure
-  ,                                       !- View Factor to Ground
-  ,                                       !- Number of Vertices
-  25.8631376286792, -6.46578440716979, 5.6712922035849, !- X,Y,Z Vertex 1 {m}
-  0, -6.46578440716979, 5.6712922035849,  !- X,Y,Z Vertex 2 {m}
-  0, -12.9315688143396, 2.4384,           !- X,Y,Z Vertex 3 {m}
-  25.8631376286792, -12.9315688143396, 2.4384; !- X,Y,Z Vertex 4 {m}
-
-OS:Surface,
-  {c9cd1529-b0cf-4712-809b-91ae84600d0f}, !- Handle
-  Surface 10,                             !- Name
-  Wall,                                   !- Surface Type
-  ,                                       !- Construction Name
-  {cd68a0a9-f48e-4b65-b330-ef13a349738e}, !- Space Name
-  Outdoors,                               !- Outside Boundary Condition
-  ,                                       !- Outside Boundary Condition Object
-  SunExposed,                             !- Sun Exposure
-  WindExposed,                            !- Wind Exposure
-  ,                                       !- View Factor to Ground
-  ,                                       !- Number of Vertices
-  0, -6.46578440716979, 5.6712922035849,  !- X,Y,Z Vertex 1 {m}
-  0, 0, 2.4384,                           !- X,Y,Z Vertex 2 {m}
-  0, -12.9315688143396, 2.4384;           !- X,Y,Z Vertex 3 {m}
-
-OS:Surface,
-  {853cbd07-017e-448c-900f-5e79ccf26b8a}, !- Handle
-  Surface 11,                             !- Name
-  Wall,                                   !- Surface Type
-  ,                                       !- Construction Name
-  {cd68a0a9-f48e-4b65-b330-ef13a349738e}, !- Space Name
-  Outdoors,                               !- Outside Boundary Condition
-  ,                                       !- Outside Boundary Condition Object
-  SunExposed,                             !- Sun Exposure
-  WindExposed,                            !- Wind Exposure
-  ,                                       !- View Factor to Ground
-  ,                                       !- Number of Vertices
-  25.8631376286792, -6.46578440716979, 5.6712922035849, !- X,Y,Z Vertex 1 {m}
-  25.8631376286792, -12.9315688143396, 2.4384, !- X,Y,Z Vertex 2 {m}
-  25.8631376286792, 0, 2.4384;            !- X,Y,Z Vertex 3 {m}
-
-OS:Space,
-  {cd68a0a9-f48e-4b65-b330-ef13a349738e}, !- Handle
-  unfinished attic space,                 !- Name
-  {1aab14d5-667c-484b-8909-5d2c700e06c0}, !- Space Type Name
-  ,                                       !- Default Construction Set Name
-  ,                                       !- Default Schedule Set Name
-  ,                                       !- Direction of Relative North {deg}
-  ,                                       !- X Origin {m}
-  ,                                       !- Y Origin {m}
-  ,                                       !- Z Origin {m}
-  ,                                       !- Building Story Name
-  {aef9f2ce-8dbd-4ee8-b6b5-b0a03cf4f568}; !- Thermal Zone Name
-
-OS:ThermalZone,
-  {aef9f2ce-8dbd-4ee8-b6b5-b0a03cf4f568}, !- Handle
-  unfinished attic zone,                  !- Name
-  ,                                       !- Multiplier
-  ,                                       !- Ceiling Height {m}
-  ,                                       !- Volume {m3}
-  ,                                       !- Floor Area {m2}
-  ,                                       !- Zone Inside Convection Algorithm
-  ,                                       !- Zone Outside Convection Algorithm
-  ,                                       !- Zone Conditioning Equipment List Name
-  {a0a2a54f-6e8d-4a58-b584-a06f487c5f10}, !- Zone Air Inlet Port List
-  {f6570a80-bdf8-41d8-92e6-2cdb4f4c5d0e}, !- Zone Air Exhaust Port List
-  {0541498e-6943-43a7-a753-c119dc4e0dd7}, !- Zone Air Node Name
-  {9b43ee28-1aab-459f-a1c7-d4b034e70523}, !- Zone Return Air Port List
-  ,                                       !- Primary Daylighting Control Name
-  ,                                       !- Fraction of Zone Controlled by Primary Daylighting Control
-  ,                                       !- Secondary Daylighting Control Name
-  ,                                       !- Fraction of Zone Controlled by Secondary Daylighting Control
-  ,                                       !- Illuminance Map Name
-  ,                                       !- Group Rendering Name
-  ,                                       !- Thermostat Name
-  No;                                     !- Use Ideal Air Loads
-
-OS:Node,
-  {f0238245-695e-4800-989a-32756b1c290f}, !- Handle
-  Node 6,                                 !- Name
-  {0541498e-6943-43a7-a753-c119dc4e0dd7}, !- Inlet Port
-  ;                                       !- Outlet Port
-
-OS:Connection,
-  {0541498e-6943-43a7-a753-c119dc4e0dd7}, !- Handle
-  {6e7ade4b-df22-49d5-9109-a8de98863cfd}, !- Name
-  {aef9f2ce-8dbd-4ee8-b6b5-b0a03cf4f568}, !- Source Object
-  11,                                     !- Outlet Port
-  {f0238245-695e-4800-989a-32756b1c290f}, !- Target Object
-  2;                                      !- Inlet Port
-
-OS:PortList,
-  {a0a2a54f-6e8d-4a58-b584-a06f487c5f10}, !- Handle
-  {b4b0ecbe-b162-4cbd-b878-4a4f82e39f85}, !- Name
-  {aef9f2ce-8dbd-4ee8-b6b5-b0a03cf4f568}; !- HVAC Component
-
-OS:PortList,
-  {f6570a80-bdf8-41d8-92e6-2cdb4f4c5d0e}, !- Handle
-  {09bbb143-2330-4ef4-8613-e7d2a4772b97}, !- Name
-  {aef9f2ce-8dbd-4ee8-b6b5-b0a03cf4f568}; !- HVAC Component
-
-OS:PortList,
-  {9b43ee28-1aab-459f-a1c7-d4b034e70523}, !- Handle
-  {6e21f821-a438-4902-b922-ac1bbe3edb32}, !- Name
-  {aef9f2ce-8dbd-4ee8-b6b5-b0a03cf4f568}; !- HVAC Component
-
-OS:Sizing:Zone,
-  {490d92bd-6e69-4e5d-9382-ff5c4636cde0}, !- Handle
-  {aef9f2ce-8dbd-4ee8-b6b5-b0a03cf4f568}, !- Zone or ZoneList Name
-  SupplyAirTemperature,                   !- Zone Cooling Design Supply Air Temperature Input Method
-  14,                                     !- Zone Cooling Design Supply Air Temperature {C}
-  11.11,                                  !- Zone Cooling Design Supply Air Temperature Difference {deltaC}
-  SupplyAirTemperature,                   !- Zone Heating Design Supply Air Temperature Input Method
-  40,                                     !- Zone Heating Design Supply Air Temperature {C}
-  11.11,                                  !- Zone Heating Design Supply Air Temperature Difference {deltaC}
-  0.0085,                                 !- Zone Cooling Design Supply Air Humidity Ratio {kg-H2O/kg-air}
-  0.008,                                  !- Zone Heating Design Supply Air Humidity Ratio {kg-H2O/kg-air}
-  ,                                       !- Zone Heating Sizing Factor
-  ,                                       !- Zone Cooling Sizing Factor
-  DesignDay,                              !- Cooling Design Air Flow Method
-  ,                                       !- Cooling Design Air Flow Rate {m3/s}
-  ,                                       !- Cooling Minimum Air Flow per Zone Floor Area {m3/s-m2}
-  ,                                       !- Cooling Minimum Air Flow {m3/s}
-  ,                                       !- Cooling Minimum Air Flow Fraction
-  DesignDay,                              !- Heating Design Air Flow Method
-  ,                                       !- Heating Design Air Flow Rate {m3/s}
-  ,                                       !- Heating Maximum Air Flow per Zone Floor Area {m3/s-m2}
-  ,                                       !- Heating Maximum Air Flow {m3/s}
-  ,                                       !- Heating Maximum Air Flow Fraction
-  ,                                       !- Design Zone Air Distribution Effectiveness in Cooling Mode
-  ,                                       !- Design Zone Air Distribution Effectiveness in Heating Mode
-  No,                                     !- Account for Dedicated Outdoor Air System
-  NeutralSupplyAir,                       !- Dedicated Outdoor Air System Control Strategy
-  autosize,                               !- Dedicated Outdoor Air Low Setpoint Temperature for Design {C}
-  autosize;                               !- Dedicated Outdoor Air High Setpoint Temperature for Design {C}
-
-OS:ZoneHVAC:EquipmentList,
-  {356d89d3-f403-4315-84ad-a2bd135e3a2b}, !- Handle
-  Zone HVAC Equipment List 6,             !- Name
-  {aef9f2ce-8dbd-4ee8-b6b5-b0a03cf4f568}; !- Thermal Zone
-
-OS:SpaceType,
-  {1aab14d5-667c-484b-8909-5d2c700e06c0}, !- Handle
-  Space Type 3,                           !- Name
-  ,                                       !- Default Construction Set Name
-  ,                                       !- Default Schedule Set Name
-  ,                                       !- Group Rendering Name
-  ,                                       !- Design Specification Outdoor Air Object Name
-  ,                                       !- Standards Template
-  ,                                       !- Standards Building Type
-  unfinished attic;                       !- Standards Space Type
-
-OS:BuildingUnit,
-  {25f84639-b11a-478c-98ea-e8f3cf1c5c65}, !- Handle
-  unit 1,                                 !- Name
-  ,                                       !- Rendering Color
-  Residential;                            !- Building Unit Type
-
-OS:AdditionalProperties,
-  {cde47239-28df-424a-9c11-2c73037fc337}, !- Handle
-  {25f84639-b11a-478c-98ea-e8f3cf1c5c65}, !- Object Name
-  Units Represented,                      !- Feature Name 1
-  Integer,                                !- Feature Data Type 1
-  1,                                      !- Feature Value 1
-  NumberOfBedrooms,                       !- Feature Name 2
-  Integer,                                !- Feature Data Type 2
-  3,                                      !- Feature Value 2
-  NumberOfBathrooms,                      !- Feature Name 3
-  Double,                                 !- Feature Data Type 3
-  2,                                      !- Feature Value 3
-  NumberOfOccupants,                      !- Feature Name 4
-  Double,                                 !- Feature Data Type 4
-  3.3900000000000001;                     !- Feature Value 4
-
-OS:BuildingUnit,
-  {16741c93-a1cf-4cf0-88a7-1340596f991c}, !- Handle
-  unit 2,                                 !- Name
-  ,                                       !- Rendering Color
-  Residential;                            !- Building Unit Type
-
-OS:AdditionalProperties,
-  {2c8b4341-ba5d-4676-b14f-b6ccf4f91fc5}, !- Handle
-  {16741c93-a1cf-4cf0-88a7-1340596f991c}, !- Object Name
-  Units Represented,                      !- Feature Name 1
-  Integer,                                !- Feature Data Type 1
-  1,                                      !- Feature Value 1
-  NumberOfBedrooms,                       !- Feature Name 2
-  Integer,                                !- Feature Data Type 2
-  3,                                      !- Feature Value 2
-  NumberOfBathrooms,                      !- Feature Name 3
-  Double,                                 !- Feature Data Type 3
-  2,                                      !- Feature Value 3
-  NumberOfOccupants,                      !- Feature Name 4
-  Double,                                 !- Feature Data Type 4
-  3.3900000000000001;                     !- Feature Value 4
-
-OS:BuildingUnit,
-  {bf00674f-1e7c-4af4-a42f-1362488be40b}, !- Handle
-  unit 3,                                 !- Name
-  ,                                       !- Rendering Color
-  Residential;                            !- Building Unit Type
-
-OS:AdditionalProperties,
-  {8e1d08fb-9752-4119-8966-2c7c97bb1414}, !- Handle
-  {bf00674f-1e7c-4af4-a42f-1362488be40b}, !- Object Name
-  Units Represented,                      !- Feature Name 1
-  Integer,                                !- Feature Data Type 1
-  1,                                      !- Feature Value 1
-  NumberOfBedrooms,                       !- Feature Name 2
-  Integer,                                !- Feature Data Type 2
-  3,                                      !- Feature Value 2
-  NumberOfBathrooms,                      !- Feature Name 3
-  Double,                                 !- Feature Data Type 3
-  2,                                      !- Feature Value 3
-  NumberOfOccupants,                      !- Feature Name 4
-  Double,                                 !- Feature Data Type 4
-  3.3900000000000001;                     !- Feature Value 4
-
-OS:BuildingUnit,
-  {4dffdec3-4b10-4a09-ad57-2da68ab01365}, !- Handle
-  unit 4,                                 !- Name
-  ,                                       !- Rendering Color
-  Residential;                            !- Building Unit Type
-
-OS:AdditionalProperties,
-  {c572343d-6ca7-4061-969f-45a834ee77c9}, !- Handle
-  {4dffdec3-4b10-4a09-ad57-2da68ab01365}, !- Object Name
-  Units Represented,                      !- Feature Name 1
-  Integer,                                !- Feature Data Type 1
-  1,                                      !- Feature Value 1
-  NumberOfBedrooms,                       !- Feature Name 2
-  Integer,                                !- Feature Data Type 2
-  3,                                      !- Feature Value 2
-  NumberOfBathrooms,                      !- Feature Name 3
-  Double,                                 !- Feature Data Type 3
-  2,                                      !- Feature Value 3
-  NumberOfOccupants,                      !- Feature Name 4
-  Double,                                 !- Feature Data Type 4
-  3.3900000000000001;                     !- Feature Value 4
-
-OS:Surface,
-  {ce883ded-72b6-405d-968b-ff04e642a84a}, !- Handle
-  Surface 18,                             !- Name
-  Floor,                                  !- Surface Type
-  ,                                       !- Construction Name
-  {cd68a0a9-f48e-4b65-b330-ef13a349738e}, !- Space Name
-  Surface,                                !- Outside Boundary Condition
-  {53bc5038-384a-4fcd-9609-6960d89492c1}, !- Outside Boundary Condition Object
-  NoSun,                                  !- Sun Exposure
-  NoWind,                                 !- Wind Exposure
-  ,                                       !- View Factor to Ground
-  ,                                       !- Number of Vertices
-  19.3973532215094, 0, 2.4384,            !- X,Y,Z Vertex 1 {m}
-  19.3973532215094, -12.9315688143396, 2.4384, !- X,Y,Z Vertex 2 {m}
-  12.9315688143396, -12.9315688143396, 2.4384, !- X,Y,Z Vertex 3 {m}
-  12.9315688143396, 0, 2.4384;            !- X,Y,Z Vertex 4 {m}
-
-OS:Surface,
-  {2d8fb2a8-3a9b-4f45-94eb-e489bb63b150}, !- Handle
-  Surface 19,                             !- Name
-  Floor,                                  !- Surface Type
-  ,                                       !- Construction Name
-  {cd68a0a9-f48e-4b65-b330-ef13a349738e}, !- Space Name
-  Surface,                                !- Outside Boundary Condition
-  {4654d19f-8b72-4c20-8f40-a131a4a0982a}, !- Outside Boundary Condition Object
-  NoSun,                                  !- Sun Exposure
-  NoWind,                                 !- Wind Exposure
-  ,                                       !- View Factor to Ground
-  ,                                       !- Number of Vertices
-  25.8631376286792, 0, 2.4384,            !- X,Y,Z Vertex 1 {m}
-  25.8631376286792, -12.9315688143396, 2.4384, !- X,Y,Z Vertex 2 {m}
-  19.3973532215094, -12.9315688143396, 2.4384, !- X,Y,Z Vertex 3 {m}
-  19.3973532215094, 0, 2.4384;            !- X,Y,Z Vertex 4 {m}
-
-OS:Surface,
-  {35f5bde1-ed9b-4b53-80f6-f44eb65cfb25}, !- Handle
-  Surface 20,                             !- Name
-  Floor,                                  !- Surface Type
-  ,                                       !- Construction Name
-  {cd68a0a9-f48e-4b65-b330-ef13a349738e}, !- Space Name
-  Surface,                                !- Outside Boundary Condition
-  {e138a14e-50af-4130-849d-42848a6587b5}, !- Outside Boundary Condition Object
-  NoSun,                                  !- Sun Exposure
-  NoWind,                                 !- Wind Exposure
-  ,                                       !- View Factor to Ground
-  ,                                       !- Number of Vertices
-  12.9315688143396, 0, 2.4384,            !- X,Y,Z Vertex 1 {m}
-  12.9315688143396, -12.9315688143396, 2.4384, !- X,Y,Z Vertex 2 {m}
-  6.46578440716979, -12.9315688143396, 2.4384, !- X,Y,Z Vertex 3 {m}
-  6.46578440716979, 0, 2.4384;            !- X,Y,Z Vertex 4 {m}
-
-OS:External:File,
-  {149500f4-ebb1-402e-82f5-862ef462cf6d}, !- Handle
-  8760.csv,                               !- Name
-  8760.csv;                               !- File Name
-
-OS:Schedule:Day,
-  {2a2a9b6f-4d9e-492a-ac6e-ca28ea033c96}, !- Handle
-  Schedule Day 1,                         !- Name
-  ,                                       !- Schedule Type Limits Name
-  ,                                       !- Interpolate to Timestep
-  24,                                     !- Hour 1
-  0,                                      !- Minute 1
-  0;                                      !- Value Until Time 1
-
-OS:Schedule:Day,
-  {6a88a43c-b081-4871-9d5a-2655ebcf3885}, !- Handle
-  Schedule Day 2,                         !- Name
-  ,                                       !- Schedule Type Limits Name
-  ,                                       !- Interpolate to Timestep
-  24,                                     !- Hour 1
-  0,                                      !- Minute 1
-  1;                                      !- Value Until Time 1
-
-OS:Schedule:File,
-  {8b9fc350-f7c1-4af5-a56c-cef2818a4a96}, !- Handle
-  occupants,                              !- Name
-  {3eb09117-a908-436e-8735-ba6ea3371926}, !- Schedule Type Limits Name
-  {149500f4-ebb1-402e-82f5-862ef462cf6d}, !- External File Name
-  1,                                      !- Column Number
-  1,                                      !- Rows to Skip at Top
-  8760,                                   !- Number of Hours of Data
-  ,                                       !- Column Separator
-  ,                                       !- Interpolate to Timestep
-  60;                                     !- Minutes per Item
-
-OS:Schedule:Ruleset,
-  {4e2d0e77-0869-4b5e-a288-9f12552643fd}, !- Handle
-  Schedule Ruleset 1,                     !- Name
-  {9d2d730e-b474-46dc-a274-0861d044469b}, !- Schedule Type Limits Name
-  {20456190-c3ed-42d4-b223-cb77cbea56d1}; !- Default Day Schedule Name
-
-OS:Schedule:Day,
-  {20456190-c3ed-42d4-b223-cb77cbea56d1}, !- Handle
-  Schedule Day 3,                         !- Name
-  {9d2d730e-b474-46dc-a274-0861d044469b}, !- Schedule Type Limits Name
-  ,                                       !- Interpolate to Timestep
-  24,                                     !- Hour 1
-  0,                                      !- Minute 1
-  112.539290946133;                       !- Value Until Time 1
-
-OS:People:Definition,
-  {42022fb5-ab1e-41bb-93d1-4e0dfd1b691d}, !- Handle
-  res occupants|living space,             !- Name
-  People,                                 !- Number of People Calculation Method
-  3.39,                                   !- Number of People {people}
-  ,                                       !- People per Space Floor Area {person/m2}
-  ,                                       !- Space Floor Area per Person {m2/person}
-  0.319734,                               !- Fraction Radiant
-  0.573,                                  !- Sensible Heat Fraction
-  0,                                      !- Carbon Dioxide Generation Rate {m3/s-W}
-  No,                                     !- Enable ASHRAE 55 Comfort Warnings
-  ZoneAveraged;                           !- Mean Radiant Temperature Calculation Type
-
-OS:People,
-  {cccca7aa-f315-4424-854d-d6da79641e75}, !- Handle
-  res occupants|living space,             !- Name
-  {42022fb5-ab1e-41bb-93d1-4e0dfd1b691d}, !- People Definition Name
-  {e94b30c0-e711-4957-9dfa-8a188ca0e06a}, !- Space or SpaceType Name
-  {8b9fc350-f7c1-4af5-a56c-cef2818a4a96}, !- Number of People Schedule Name
-  {4e2d0e77-0869-4b5e-a288-9f12552643fd}, !- Activity Level Schedule Name
-  ,                                       !- Surface Name/Angle Factor List Name
-  ,                                       !- Work Efficiency Schedule Name
-  ,                                       !- Clothing Insulation Schedule Name
-  ,                                       !- Air Velocity Schedule Name
-  1;                                      !- Multiplier
-
-OS:ScheduleTypeLimits,
-  {9d2d730e-b474-46dc-a274-0861d044469b}, !- Handle
-  ActivityLevel,                          !- Name
-  0,                                      !- Lower Limit Value
-  ,                                       !- Upper Limit Value
-  Continuous,                             !- Numeric Type
-  ActivityLevel;                          !- Unit Type
-
-OS:ScheduleTypeLimits,
-  {3eb09117-a908-436e-8735-ba6ea3371926}, !- Handle
-  Fractional,                             !- Name
-  0,                                      !- Lower Limit Value
-  1,                                      !- Upper Limit Value
-  Continuous;                             !- Numeric Type
-
-OS:Schedule:Day,
-  {228f5481-fe7d-4cf5-b9e7-1b0fa18bb14f}, !- Handle
-  Schedule Day 4,                         !- Name
-  ,                                       !- Schedule Type Limits Name
-  ,                                       !- Interpolate to Timestep
-  24,                                     !- Hour 1
-  0,                                      !- Minute 1
-  0;                                      !- Value Until Time 1
-
-OS:Schedule:Day,
-  {d7ecb1f8-41a1-4f53-a39c-18f52211e341}, !- Handle
-  Schedule Day 5,                         !- Name
-  ,                                       !- Schedule Type Limits Name
-  ,                                       !- Interpolate to Timestep
-  24,                                     !- Hour 1
-  0,                                      !- Minute 1
-  1;                                      !- Value Until Time 1
-
-OS:People:Definition,
-  {41129243-1f17-4306-9a68-4f79afcad710}, !- Handle
-  res occupants|unit 2|living space|unit 2|story 1, !- Name
-  People,                                 !- Number of People Calculation Method
-  3.39,                                   !- Number of People {people}
-  ,                                       !- People per Space Floor Area {person/m2}
-  ,                                       !- Space Floor Area per Person {m2/person}
-  0.319734,                               !- Fraction Radiant
-  0.573,                                  !- Sensible Heat Fraction
-  0,                                      !- Carbon Dioxide Generation Rate {m3/s-W}
-  No,                                     !- Enable ASHRAE 55 Comfort Warnings
-  ZoneAveraged;                           !- Mean Radiant Temperature Calculation Type
-
-OS:People,
-  {8e38bde5-afb0-4db0-af02-7bac24d9b2d7}, !- Handle
-  res occupants|unit 2|living space|unit 2|story 1, !- Name
-  {41129243-1f17-4306-9a68-4f79afcad710}, !- People Definition Name
-  {56a8a949-4646-4123-ba0d-2ffaa31c49d2}, !- Space or SpaceType Name
-  {8b9fc350-f7c1-4af5-a56c-cef2818a4a96}, !- Number of People Schedule Name
-  {4e2d0e77-0869-4b5e-a288-9f12552643fd}, !- Activity Level Schedule Name
-  ,                                       !- Surface Name/Angle Factor List Name
-  ,                                       !- Work Efficiency Schedule Name
-  ,                                       !- Clothing Insulation Schedule Name
-  ,                                       !- Air Velocity Schedule Name
-  1;                                      !- Multiplier
-
-OS:Schedule:Day,
-  {1107d5d8-c3b2-4d22-86b5-2453ad609096}, !- Handle
-  Schedule Day 6,                         !- Name
-  ,                                       !- Schedule Type Limits Name
-  ,                                       !- Interpolate to Timestep
-  24,                                     !- Hour 1
-  0,                                      !- Minute 1
-  0;                                      !- Value Until Time 1
-
-OS:Schedule:Day,
-  {511b2ceb-c2c6-4d18-84e4-ea30b85d9728}, !- Handle
-  Schedule Day 7,                         !- Name
-  ,                                       !- Schedule Type Limits Name
-  ,                                       !- Interpolate to Timestep
-  24,                                     !- Hour 1
-  0,                                      !- Minute 1
-  1;                                      !- Value Until Time 1
-
-OS:People:Definition,
-  {1ff64333-9984-4ab6-9345-9ef32ac8c283}, !- Handle
-  res occupants|unit 3|living space|unit 3|story 1, !- Name
-  People,                                 !- Number of People Calculation Method
-  3.39,                                   !- Number of People {people}
-  ,                                       !- People per Space Floor Area {person/m2}
-  ,                                       !- Space Floor Area per Person {m2/person}
-  0.319734,                               !- Fraction Radiant
-  0.573,                                  !- Sensible Heat Fraction
-  0,                                      !- Carbon Dioxide Generation Rate {m3/s-W}
-  No,                                     !- Enable ASHRAE 55 Comfort Warnings
-  ZoneAveraged;                           !- Mean Radiant Temperature Calculation Type
-
-OS:People,
-  {119b29be-5829-455d-a0f5-ea1e6e440e18}, !- Handle
-  res occupants|unit 3|living space|unit 3|story 1, !- Name
-  {1ff64333-9984-4ab6-9345-9ef32ac8c283}, !- People Definition Name
-  {d52abc51-cba3-489e-9d12-13a409291a94}, !- Space or SpaceType Name
-  {8b9fc350-f7c1-4af5-a56c-cef2818a4a96}, !- Number of People Schedule Name
-  {4e2d0e77-0869-4b5e-a288-9f12552643fd}, !- Activity Level Schedule Name
-  ,                                       !- Surface Name/Angle Factor List Name
-  ,                                       !- Work Efficiency Schedule Name
-  ,                                       !- Clothing Insulation Schedule Name
-  ,                                       !- Air Velocity Schedule Name
-  1;                                      !- Multiplier
-
-OS:Schedule:Day,
-  {c6ca106b-dd03-4caf-80f3-e0b3dfc1f5e6}, !- Handle
-  Schedule Day 8,                         !- Name
-  ,                                       !- Schedule Type Limits Name
-  ,                                       !- Interpolate to Timestep
-  24,                                     !- Hour 1
-  0,                                      !- Minute 1
-  0;                                      !- Value Until Time 1
-
-OS:Schedule:Day,
-  {4d40423e-4f4f-47c5-84fa-92ae729d028d}, !- Handle
-  Schedule Day 9,                         !- Name
-  ,                                       !- Schedule Type Limits Name
-  ,                                       !- Interpolate to Timestep
-  24,                                     !- Hour 1
-  0,                                      !- Minute 1
-  1;                                      !- Value Until Time 1
-
-OS:People:Definition,
-  {9621a1eb-8b02-443c-8afe-5fd1a8349716}, !- Handle
-  res occupants|unit 4|living space|unit 4|story 1, !- Name
-  People,                                 !- Number of People Calculation Method
-  3.39,                                   !- Number of People {people}
-  ,                                       !- People per Space Floor Area {person/m2}
-  ,                                       !- Space Floor Area per Person {m2/person}
-  0.319734,                               !- Fraction Radiant
-  0.573,                                  !- Sensible Heat Fraction
-  0,                                      !- Carbon Dioxide Generation Rate {m3/s-W}
-  No,                                     !- Enable ASHRAE 55 Comfort Warnings
-  ZoneAveraged;                           !- Mean Radiant Temperature Calculation Type
-
-OS:People,
-  {7b26e265-fe3f-4dde-a6c1-a565e8bd1333}, !- Handle
-  res occupants|unit 4|living space|unit 4|story 1, !- Name
-  {9621a1eb-8b02-443c-8afe-5fd1a8349716}, !- People Definition Name
-  {eaf8e3b1-5eac-4d35-970c-e340d47d1dd2}, !- Space or SpaceType Name
-  {8b9fc350-f7c1-4af5-a56c-cef2818a4a96}, !- Number of People Schedule Name
-  {4e2d0e77-0869-4b5e-a288-9f12552643fd}, !- Activity Level Schedule Name
-  ,                                       !- Surface Name/Angle Factor List Name
-  ,                                       !- Work Efficiency Schedule Name
-  ,                                       !- Clothing Insulation Schedule Name
-  ,                                       !- Air Velocity Schedule Name
-  1;                                      !- Multiplier
-
-OS:PlantLoop,
-  {ddfd6713-8196-4c15-b038-e5b1273b86d4}, !- Handle
+  {8cf7e145-e224-4660-8a7e-c479739f2cd5}, !- Handle
   Domestic Hot Water Loop,                !- Name
   ,                                       !- Fluid Type
   0,                                      !- Glycol Concentration
@@ -2672,21 +1002,21 @@
   ,                                       !- Plant Equipment Operation Heating Load
   ,                                       !- Plant Equipment Operation Cooling Load
   ,                                       !- Primary Plant Equipment Operation Scheme
-  {e81bdcbd-4430-4c8c-b659-13ce92ae2d90}, !- Loop Temperature Setpoint Node Name
+  {ccbc8283-84b9-4fed-892c-124edc859494}, !- Loop Temperature Setpoint Node Name
   ,                                       !- Maximum Loop Temperature {C}
   ,                                       !- Minimum Loop Temperature {C}
   0.01,                                   !- Maximum Loop Flow Rate {m3/s}
   ,                                       !- Minimum Loop Flow Rate {m3/s}
   0.003,                                  !- Plant Loop Volume {m3}
-  {60ee87d5-1923-4b84-b327-b1910c5c9736}, !- Plant Side Inlet Node Name
-  {4bd92240-e496-4a12-be4f-fbb4c64ed634}, !- Plant Side Outlet Node Name
+  {6bc6e520-1832-4052-9aa1-035644fd01ce}, !- Plant Side Inlet Node Name
+  {01302539-10b6-48fa-8c66-53424eb74b93}, !- Plant Side Outlet Node Name
   ,                                       !- Plant Side Branch List Name
-  {743fe55a-0ad8-40d3-bf8a-b424c6367a1b}, !- Demand Side Inlet Node Name
-  {956980b7-6140-4f22-923b-22220375edba}, !- Demand Side Outlet Node Name
+  {aa19b6b2-8b1a-449a-98bc-1a1999c0dea1}, !- Demand Side Inlet Node Name
+  {48435a63-855f-44f9-98e3-2c671fafd900}, !- Demand Side Outlet Node Name
   ,                                       !- Demand Side Branch List Name
   ,                                       !- Demand Side Connector List Name
   Optimal,                                !- Load Distribution Scheme
-  {c724ade7-4c1c-40dd-8176-af370509c414}, !- Availability Manager List Name
+  {f77626c1-986e-4b64-9ff9-8a8367f7bde7}, !- Availability Manager List Name
   ,                                       !- Plant Loop Demand Calculation Scheme
   ,                                       !- Common Pipe Simulation
   ,                                       !- Pressure Simulation Type
@@ -2694,140 +1024,140 @@
   ,                                       !- Plant Equipment Operation Cooling Load Schedule
   ,                                       !- Primary Plant Equipment Operation Scheme Schedule
   ,                                       !- Component Setpoint Operation Scheme Schedule
-  {7167a0c7-2968-4148-a7dd-e100ca262d3e}, !- Demand Mixer Name
-  {e04c1ff8-0215-4120-be1a-ada9ba471d96}, !- Demand Splitter Name
-  {3438f4ee-7c3e-4355-a0af-dfd9c70ed6fe}, !- Supply Mixer Name
-  {57263c5f-f4af-4f68-8cb0-1deb8f95b0a5}; !- Supply Splitter Name
+  {b72c2bc9-b6a0-4d26-9bea-53ced154e5d4}, !- Demand Mixer Name
+  {a401f4c7-5fef-4701-acb0-516b33ed2494}, !- Demand Splitter Name
+  {c6039d63-3c1f-4f7e-ac7a-4d79f7722d3f}, !- Supply Mixer Name
+  {e39c1099-5506-4a8f-9576-5b575fb003e6}; !- Supply Splitter Name
 
 OS:Node,
-  {06d7c12c-836e-409c-8d73-994244197322}, !- Handle
+  {7df49c20-7ee6-4968-87da-c6d329e80442}, !- Handle
+  Node 4,                                 !- Name
+  {6bc6e520-1832-4052-9aa1-035644fd01ce}, !- Inlet Port
+  {3200320c-b85e-4829-bf53-356a1aff2ebf}; !- Outlet Port
+
+OS:Node,
+  {ccbc8283-84b9-4fed-892c-124edc859494}, !- Handle
+  Node 5,                                 !- Name
+  {124960c8-e618-4794-b307-48ad4f2f43c3}, !- Inlet Port
+  {01302539-10b6-48fa-8c66-53424eb74b93}; !- Outlet Port
+
+OS:Node,
+  {4733b379-1c24-45ca-b2ef-86d68b52626a}, !- Handle
+  Node 6,                                 !- Name
+  {7d3705c6-4551-4946-95bc-95745f30b408}, !- Inlet Port
+  {055a7175-f3db-4949-84c8-b00af4d62d39}; !- Outlet Port
+
+OS:Connector:Mixer,
+  {c6039d63-3c1f-4f7e-ac7a-4d79f7722d3f}, !- Handle
+  Connector Mixer 1,                      !- Name
+  {3e7224c0-674d-43a1-bd45-6d604829cecb}, !- Outlet Branch Name
+  {a80de650-2000-45c0-9dfc-3efd6d31cb63}, !- Inlet Branch Name 1
+  {6c1cae4e-20c9-4994-9292-76a077e9060e}; !- Inlet Branch Name 2
+
+OS:Connector:Splitter,
+  {e39c1099-5506-4a8f-9576-5b575fb003e6}, !- Handle
+  Connector Splitter 1,                   !- Name
+  {49b2b94e-813d-4f0a-b84d-799fce801232}, !- Inlet Branch Name
+  {7d3705c6-4551-4946-95bc-95745f30b408}, !- Outlet Branch Name 1
+  {6230288f-b210-4e8f-9a16-9a6b60ceb047}; !- Outlet Branch Name 2
+
+OS:Connection,
+  {6bc6e520-1832-4052-9aa1-035644fd01ce}, !- Handle
+  {f19f8c2b-1e63-406c-8c0c-faad18b66a8b}, !- Name
+  {8cf7e145-e224-4660-8a7e-c479739f2cd5}, !- Source Object
+  14,                                     !- Outlet Port
+  {7df49c20-7ee6-4968-87da-c6d329e80442}, !- Target Object
+  2;                                      !- Inlet Port
+
+OS:Connection,
+  {7d3705c6-4551-4946-95bc-95745f30b408}, !- Handle
+  {1c56f0a2-7377-4a7a-ac54-b4efa6ccd5ad}, !- Name
+  {e39c1099-5506-4a8f-9576-5b575fb003e6}, !- Source Object
+  3,                                      !- Outlet Port
+  {4733b379-1c24-45ca-b2ef-86d68b52626a}, !- Target Object
+  2;                                      !- Inlet Port
+
+OS:Connection,
+  {01302539-10b6-48fa-8c66-53424eb74b93}, !- Handle
+  {effa95c6-f384-4100-8c53-b17150cff739}, !- Name
+  {ccbc8283-84b9-4fed-892c-124edc859494}, !- Source Object
+  3,                                      !- Outlet Port
+  {8cf7e145-e224-4660-8a7e-c479739f2cd5}, !- Target Object
+  15;                                     !- Inlet Port
+
+OS:Node,
+  {cdcea05a-b3d8-45b8-b964-85715e21c7b4}, !- Handle
   Node 7,                                 !- Name
-  {60ee87d5-1923-4b84-b327-b1910c5c9736}, !- Inlet Port
-  {562d8cc8-8bd5-4fd4-99ef-7348c7639243}; !- Outlet Port
+  {aa19b6b2-8b1a-449a-98bc-1a1999c0dea1}, !- Inlet Port
+  {20cdab18-defa-475e-a0d3-be888811eff2}; !- Outlet Port
 
 OS:Node,
-  {e81bdcbd-4430-4c8c-b659-13ce92ae2d90}, !- Handle
+  {32fd35ff-319a-4505-b154-15d6d2cadd4c}, !- Handle
   Node 8,                                 !- Name
-  {64b13f80-e137-4dbc-95b7-bcae5b2a692c}, !- Inlet Port
-  {4bd92240-e496-4a12-be4f-fbb4c64ed634}; !- Outlet Port
+  {ae95b304-eb7d-497e-a791-df3bde65cb1c}, !- Inlet Port
+  {48435a63-855f-44f9-98e3-2c671fafd900}; !- Outlet Port
 
 OS:Node,
-  {9e722577-193a-4267-9558-dd4103efc18f}, !- Handle
+  {6487fadf-2253-4e55-8544-d392d3fd6339}, !- Handle
   Node 9,                                 !- Name
-  {ea74cedc-53ee-456e-b5ad-62634419bf46}, !- Inlet Port
-  {162bcb5d-5c14-4bd7-8e20-6f8a0ab433bd}; !- Outlet Port
+  {498bd9ac-6037-43b8-8f83-f6a0913d1062}, !- Inlet Port
+  {8a6bc805-20ca-4776-8976-27af510e4a78}; !- Outlet Port
 
 OS:Connector:Mixer,
-  {3438f4ee-7c3e-4355-a0af-dfd9c70ed6fe}, !- Handle
-  Connector Mixer 1,                      !- Name
-  {57a0d78d-029c-41a8-9175-a55b368ffbcc}, !- Outlet Branch Name
-  {0404e7d7-c4ee-48e8-9642-bea7704017b5}, !- Inlet Branch Name 1
-  {120edeb6-36db-43f0-9386-43f8200dedab}; !- Inlet Branch Name 2
+  {b72c2bc9-b6a0-4d26-9bea-53ced154e5d4}, !- Handle
+  Connector Mixer 2,                      !- Name
+  {ae95b304-eb7d-497e-a791-df3bde65cb1c}, !- Outlet Branch Name
+  {57ecebd7-14cb-48e8-be0e-82a96887f9cb}; !- Inlet Branch Name 1
 
 OS:Connector:Splitter,
-  {57263c5f-f4af-4f68-8cb0-1deb8f95b0a5}, !- Handle
-  Connector Splitter 1,                   !- Name
-  {b43e1716-d6f0-4419-92bf-a32992317937}, !- Inlet Branch Name
-  {ea74cedc-53ee-456e-b5ad-62634419bf46}, !- Outlet Branch Name 1
-  {0e1e1740-e348-4e18-b98f-dd3cff127078}; !- Outlet Branch Name 2
-
-OS:Connection,
-  {60ee87d5-1923-4b84-b327-b1910c5c9736}, !- Handle
-  {93d43d39-64af-476d-b034-514f5fc8fbef}, !- Name
-  {ddfd6713-8196-4c15-b038-e5b1273b86d4}, !- Source Object
-  14,                                     !- Outlet Port
-  {06d7c12c-836e-409c-8d73-994244197322}, !- Target Object
-  2;                                      !- Inlet Port
-
-OS:Connection,
-  {ea74cedc-53ee-456e-b5ad-62634419bf46}, !- Handle
-  {326441a7-3ab8-4cab-9d33-0034d6a9452f}, !- Name
-  {57263c5f-f4af-4f68-8cb0-1deb8f95b0a5}, !- Source Object
-  3,                                      !- Outlet Port
-  {9e722577-193a-4267-9558-dd4103efc18f}, !- Target Object
-  2;                                      !- Inlet Port
-
-OS:Connection,
-  {4bd92240-e496-4a12-be4f-fbb4c64ed634}, !- Handle
-  {b2cdbc44-f216-43c8-874f-7606e102092f}, !- Name
-  {e81bdcbd-4430-4c8c-b659-13ce92ae2d90}, !- Source Object
-  3,                                      !- Outlet Port
-  {ddfd6713-8196-4c15-b038-e5b1273b86d4}, !- Target Object
-  15;                                     !- Inlet Port
-
-OS:Node,
-  {62a45b2c-d57e-4386-ac84-d1addee1bfdc}, !- Handle
-  Node 10,                                !- Name
-  {743fe55a-0ad8-40d3-bf8a-b424c6367a1b}, !- Inlet Port
-  {ee13315c-bdf8-40ee-8887-0b6c047c8b00}; !- Outlet Port
-
-OS:Node,
-  {508b6fc6-d1e0-42d6-a0e1-c8c50915e076}, !- Handle
-  Node 11,                                !- Name
-  {5838f5ce-9207-4a25-9646-c9712eba33a9}, !- Inlet Port
-  {956980b7-6140-4f22-923b-22220375edba}; !- Outlet Port
-
-OS:Node,
-  {768a7518-0661-46ad-8f07-53e519d32d09}, !- Handle
-  Node 12,                                !- Name
-  {be7a488d-560c-4cca-be7b-9fa1281467f3}, !- Inlet Port
-  {74b95659-a613-448b-a6d8-fcf5950eb70d}; !- Outlet Port
-
-OS:Connector:Mixer,
-  {7167a0c7-2968-4148-a7dd-e100ca262d3e}, !- Handle
-  Connector Mixer 2,                      !- Name
-  {5838f5ce-9207-4a25-9646-c9712eba33a9}, !- Outlet Branch Name
-  {e366b0bd-006e-453b-9552-ec8335ac6832}; !- Inlet Branch Name 1
-
-OS:Connector:Splitter,
-  {e04c1ff8-0215-4120-be1a-ada9ba471d96}, !- Handle
+  {a401f4c7-5fef-4701-acb0-516b33ed2494}, !- Handle
   Connector Splitter 2,                   !- Name
-  {ee13315c-bdf8-40ee-8887-0b6c047c8b00}, !- Inlet Branch Name
-  {be7a488d-560c-4cca-be7b-9fa1281467f3}; !- Outlet Branch Name 1
-
-OS:Connection,
-  {743fe55a-0ad8-40d3-bf8a-b424c6367a1b}, !- Handle
-  {ae8a75a3-0a8a-4fbc-84db-486ac5100314}, !- Name
-  {ddfd6713-8196-4c15-b038-e5b1273b86d4}, !- Source Object
+  {20cdab18-defa-475e-a0d3-be888811eff2}, !- Inlet Branch Name
+  {498bd9ac-6037-43b8-8f83-f6a0913d1062}; !- Outlet Branch Name 1
+
+OS:Connection,
+  {aa19b6b2-8b1a-449a-98bc-1a1999c0dea1}, !- Handle
+  {31e97e2a-f05f-4a02-8166-213ebe12b25d}, !- Name
+  {8cf7e145-e224-4660-8a7e-c479739f2cd5}, !- Source Object
   17,                                     !- Outlet Port
-  {62a45b2c-d57e-4386-ac84-d1addee1bfdc}, !- Target Object
-  2;                                      !- Inlet Port
-
-OS:Connection,
-  {ee13315c-bdf8-40ee-8887-0b6c047c8b00}, !- Handle
-  {ed1195fa-f1e3-455c-87dd-d5d51d8ddbd6}, !- Name
-  {62a45b2c-d57e-4386-ac84-d1addee1bfdc}, !- Source Object
-  3,                                      !- Outlet Port
-  {e04c1ff8-0215-4120-be1a-ada9ba471d96}, !- Target Object
-  2;                                      !- Inlet Port
-
-OS:Connection,
-  {be7a488d-560c-4cca-be7b-9fa1281467f3}, !- Handle
-  {f2d31b7d-53db-4376-97dc-67b67f0d120a}, !- Name
-  {e04c1ff8-0215-4120-be1a-ada9ba471d96}, !- Source Object
-  3,                                      !- Outlet Port
-  {768a7518-0661-46ad-8f07-53e519d32d09}, !- Target Object
-  2;                                      !- Inlet Port
-
-OS:Connection,
-  {5838f5ce-9207-4a25-9646-c9712eba33a9}, !- Handle
-  {2fbbc08b-5ed3-40ad-aa99-4a0fde32e0d5}, !- Name
-  {7167a0c7-2968-4148-a7dd-e100ca262d3e}, !- Source Object
+  {cdcea05a-b3d8-45b8-b964-85715e21c7b4}, !- Target Object
+  2;                                      !- Inlet Port
+
+OS:Connection,
+  {20cdab18-defa-475e-a0d3-be888811eff2}, !- Handle
+  {64e70206-7d49-40e7-bd26-8dc25bb3aa88}, !- Name
+  {cdcea05a-b3d8-45b8-b964-85715e21c7b4}, !- Source Object
+  3,                                      !- Outlet Port
+  {a401f4c7-5fef-4701-acb0-516b33ed2494}, !- Target Object
+  2;                                      !- Inlet Port
+
+OS:Connection,
+  {498bd9ac-6037-43b8-8f83-f6a0913d1062}, !- Handle
+  {c3ba24f4-bf72-49c8-9c12-77a74ec45389}, !- Name
+  {a401f4c7-5fef-4701-acb0-516b33ed2494}, !- Source Object
+  3,                                      !- Outlet Port
+  {6487fadf-2253-4e55-8544-d392d3fd6339}, !- Target Object
+  2;                                      !- Inlet Port
+
+OS:Connection,
+  {ae95b304-eb7d-497e-a791-df3bde65cb1c}, !- Handle
+  {b737d66c-61ae-4654-af21-b0be03cca3ad}, !- Name
+  {b72c2bc9-b6a0-4d26-9bea-53ced154e5d4}, !- Source Object
   2,                                      !- Outlet Port
-  {508b6fc6-d1e0-42d6-a0e1-c8c50915e076}, !- Target Object
-  2;                                      !- Inlet Port
-
-OS:Connection,
-  {956980b7-6140-4f22-923b-22220375edba}, !- Handle
-  {0fb8bc29-8f4e-419d-acec-2aa20f965b0f}, !- Name
-  {508b6fc6-d1e0-42d6-a0e1-c8c50915e076}, !- Source Object
-  3,                                      !- Outlet Port
-  {ddfd6713-8196-4c15-b038-e5b1273b86d4}, !- Target Object
+  {32fd35ff-319a-4505-b154-15d6d2cadd4c}, !- Target Object
+  2;                                      !- Inlet Port
+
+OS:Connection,
+  {48435a63-855f-44f9-98e3-2c671fafd900}, !- Handle
+  {5daeac6b-31f4-4c05-8f83-99bf6160374f}, !- Name
+  {32fd35ff-319a-4505-b154-15d6d2cadd4c}, !- Source Object
+  3,                                      !- Outlet Port
+  {8cf7e145-e224-4660-8a7e-c479739f2cd5}, !- Target Object
   18;                                     !- Inlet Port
 
 OS:Sizing:Plant,
-  {8b888d5e-77de-4f22-bdfc-10bf4b2317dd}, !- Handle
-  {ddfd6713-8196-4c15-b038-e5b1273b86d4}, !- Plant or Condenser Loop Name
+  {edf55b6f-8bb5-44f7-b6cc-a11a8372a99f}, !- Handle
+  {8cf7e145-e224-4660-8a7e-c479739f2cd5}, !- Plant or Condenser Loop Name
   Heating,                                !- Loop Type
   52.6666666666667,                       !- Design Loop Exit Temperature {C}
   5.55555555555556,                       !- Loop Design Temperature Difference {deltaC}
@@ -2836,86 +1166,86 @@
   None;                                   !- Coincident Sizing Factor Mode
 
 OS:AvailabilityManagerAssignmentList,
-  {c724ade7-4c1c-40dd-8176-af370509c414}, !- Handle
+  {f77626c1-986e-4b64-9ff9-8a8367f7bde7}, !- Handle
   Plant Loop 1 AvailabilityManagerAssignmentList; !- Name
 
 OS:Pipe:Adiabatic,
-  {4580ceb4-6929-4d1a-ba18-c5b2dbe9c3bf}, !- Handle
+  {869fd5e7-37d7-43b0-b880-50c54de15132}, !- Handle
   Pipe Adiabatic 1,                       !- Name
-  {162bcb5d-5c14-4bd7-8e20-6f8a0ab433bd}, !- Inlet Node Name
-  {44ac86a1-cce5-4e82-a90a-4e4fb2ca4e20}; !- Outlet Node Name
+  {055a7175-f3db-4949-84c8-b00af4d62d39}, !- Inlet Node Name
+  {7da5e818-422f-404e-9896-2012c6dd8854}; !- Outlet Node Name
 
 OS:Pipe:Adiabatic,
-  {f42b5c30-4b6b-4ee9-a4c1-1df5de7c7fa0}, !- Handle
+  {f6c66894-2492-4825-b62d-90d1c9b314e9}, !- Handle
   Pipe Adiabatic 2,                       !- Name
-  {c833adde-e2b9-4872-8563-2ccff2af51db}, !- Inlet Node Name
-  {64b13f80-e137-4dbc-95b7-bcae5b2a692c}; !- Outlet Node Name
+  {5936bdc9-2c71-4e0e-80cf-f4945ca3d5c0}, !- Inlet Node Name
+  {124960c8-e618-4794-b307-48ad4f2f43c3}; !- Outlet Node Name
 
 OS:Node,
-  {3f9aa7d2-7be8-4d00-899d-b521771423da}, !- Handle
-  Node 13,                                !- Name
-  {44ac86a1-cce5-4e82-a90a-4e4fb2ca4e20}, !- Inlet Port
-  {0404e7d7-c4ee-48e8-9642-bea7704017b5}; !- Outlet Port
-
-OS:Connection,
-  {162bcb5d-5c14-4bd7-8e20-6f8a0ab433bd}, !- Handle
-  {e770be5b-45c1-42b7-85ea-19353b8c9bc4}, !- Name
-  {9e722577-193a-4267-9558-dd4103efc18f}, !- Source Object
-  3,                                      !- Outlet Port
-  {4580ceb4-6929-4d1a-ba18-c5b2dbe9c3bf}, !- Target Object
-  2;                                      !- Inlet Port
-
-OS:Connection,
-  {44ac86a1-cce5-4e82-a90a-4e4fb2ca4e20}, !- Handle
-  {b9a4a68d-9040-4ea5-a0bb-fb8725a7ae7c}, !- Name
-  {4580ceb4-6929-4d1a-ba18-c5b2dbe9c3bf}, !- Source Object
-  3,                                      !- Outlet Port
-  {3f9aa7d2-7be8-4d00-899d-b521771423da}, !- Target Object
-  2;                                      !- Inlet Port
-
-OS:Connection,
-  {0404e7d7-c4ee-48e8-9642-bea7704017b5}, !- Handle
-  {3d43fb25-dc79-4718-ba07-9e862b02c3af}, !- Name
-  {3f9aa7d2-7be8-4d00-899d-b521771423da}, !- Source Object
-  3,                                      !- Outlet Port
-  {3438f4ee-7c3e-4355-a0af-dfd9c70ed6fe}, !- Target Object
+  {f8f60742-824f-4c82-a04f-2563c739efb1}, !- Handle
+  Node 10,                                !- Name
+  {7da5e818-422f-404e-9896-2012c6dd8854}, !- Inlet Port
+  {a80de650-2000-45c0-9dfc-3efd6d31cb63}; !- Outlet Port
+
+OS:Connection,
+  {055a7175-f3db-4949-84c8-b00af4d62d39}, !- Handle
+  {1e98d275-5e50-4734-8b83-c4c6e73aae0d}, !- Name
+  {4733b379-1c24-45ca-b2ef-86d68b52626a}, !- Source Object
+  3,                                      !- Outlet Port
+  {869fd5e7-37d7-43b0-b880-50c54de15132}, !- Target Object
+  2;                                      !- Inlet Port
+
+OS:Connection,
+  {7da5e818-422f-404e-9896-2012c6dd8854}, !- Handle
+  {c290eb5a-7531-4673-8cb7-50edd6c55e7e}, !- Name
+  {869fd5e7-37d7-43b0-b880-50c54de15132}, !- Source Object
+  3,                                      !- Outlet Port
+  {f8f60742-824f-4c82-a04f-2563c739efb1}, !- Target Object
+  2;                                      !- Inlet Port
+
+OS:Connection,
+  {a80de650-2000-45c0-9dfc-3efd6d31cb63}, !- Handle
+  {f94158ba-60c2-4004-8dc2-37e01f176e47}, !- Name
+  {f8f60742-824f-4c82-a04f-2563c739efb1}, !- Source Object
+  3,                                      !- Outlet Port
+  {c6039d63-3c1f-4f7e-ac7a-4d79f7722d3f}, !- Target Object
   3;                                      !- Inlet Port
 
 OS:Node,
-  {60c41d3f-7cd4-4922-948e-cf00bc2c954a}, !- Handle
-  Node 14,                                !- Name
-  {57a0d78d-029c-41a8-9175-a55b368ffbcc}, !- Inlet Port
-  {c833adde-e2b9-4872-8563-2ccff2af51db}; !- Outlet Port
-
-OS:Connection,
-  {57a0d78d-029c-41a8-9175-a55b368ffbcc}, !- Handle
-  {8b0ed178-3f82-4664-9483-5b1793131aa5}, !- Name
-  {3438f4ee-7c3e-4355-a0af-dfd9c70ed6fe}, !- Source Object
+  {99261554-5570-4cff-b88f-7adcc713e914}, !- Handle
+  Node 11,                                !- Name
+  {3e7224c0-674d-43a1-bd45-6d604829cecb}, !- Inlet Port
+  {5936bdc9-2c71-4e0e-80cf-f4945ca3d5c0}; !- Outlet Port
+
+OS:Connection,
+  {3e7224c0-674d-43a1-bd45-6d604829cecb}, !- Handle
+  {8ead2fed-ac5a-4f9f-a936-1bc9fa24dbea}, !- Name
+  {c6039d63-3c1f-4f7e-ac7a-4d79f7722d3f}, !- Source Object
   2,                                      !- Outlet Port
-  {60c41d3f-7cd4-4922-948e-cf00bc2c954a}, !- Target Object
-  2;                                      !- Inlet Port
-
-OS:Connection,
-  {c833adde-e2b9-4872-8563-2ccff2af51db}, !- Handle
-  {72325049-a690-4c74-8c3a-5f7c7a99553a}, !- Name
-  {60c41d3f-7cd4-4922-948e-cf00bc2c954a}, !- Source Object
-  3,                                      !- Outlet Port
-  {f42b5c30-4b6b-4ee9-a4c1-1df5de7c7fa0}, !- Target Object
-  2;                                      !- Inlet Port
-
-OS:Connection,
-  {64b13f80-e137-4dbc-95b7-bcae5b2a692c}, !- Handle
-  {fccf5adc-5b47-475e-a0cc-ad04f1a9a9e3}, !- Name
-  {f42b5c30-4b6b-4ee9-a4c1-1df5de7c7fa0}, !- Source Object
-  3,                                      !- Outlet Port
-  {e81bdcbd-4430-4c8c-b659-13ce92ae2d90}, !- Target Object
+  {99261554-5570-4cff-b88f-7adcc713e914}, !- Target Object
+  2;                                      !- Inlet Port
+
+OS:Connection,
+  {5936bdc9-2c71-4e0e-80cf-f4945ca3d5c0}, !- Handle
+  {c201d687-c5a1-4138-ae96-f91a11ab2adb}, !- Name
+  {99261554-5570-4cff-b88f-7adcc713e914}, !- Source Object
+  3,                                      !- Outlet Port
+  {f6c66894-2492-4825-b62d-90d1c9b314e9}, !- Target Object
+  2;                                      !- Inlet Port
+
+OS:Connection,
+  {124960c8-e618-4794-b307-48ad4f2f43c3}, !- Handle
+  {62178ccf-1986-453a-99dd-92f3a35034ec}, !- Name
+  {f6c66894-2492-4825-b62d-90d1c9b314e9}, !- Source Object
+  3,                                      !- Outlet Port
+  {ccbc8283-84b9-4fed-892c-124edc859494}, !- Target Object
   2;                                      !- Inlet Port
 
 OS:Pump:VariableSpeed,
-  {85ab4fd9-3d98-42a8-bc56-1136d4dae314}, !- Handle
+  {38f1f899-d795-4785-96fa-b9d429c72d99}, !- Handle
   Pump Variable Speed 1,                  !- Name
-  {562d8cc8-8bd5-4fd4-99ef-7348c7639243}, !- Inlet Node Name
-  {cc7ea252-bd4a-49e1-8342-c4ec8dccc116}, !- Outlet Node Name
+  {3200320c-b85e-4829-bf53-356a1aff2ebf}, !- Inlet Node Name
+  {18049b70-e64b-4db4-b367-3523e6f3c5d9}, !- Outlet Node Name
   0.01,                                   !- Rated Flow Rate {m3/s}
   1,                                      !- Rated Pump Head {Pa}
   0,                                      !- Rated Power Consumption {W}
@@ -2945,50 +1275,50 @@
   General;                                !- End-Use Subcategory
 
 OS:Node,
-  {bc2d0501-f8ee-470f-b830-97ce998d76b7}, !- Handle
-  Node 15,                                !- Name
-  {cc7ea252-bd4a-49e1-8342-c4ec8dccc116}, !- Inlet Port
-  {b43e1716-d6f0-4419-92bf-a32992317937}; !- Outlet Port
-
-OS:Connection,
-  {562d8cc8-8bd5-4fd4-99ef-7348c7639243}, !- Handle
-  {c8958b18-da13-481c-aada-513ebdfda807}, !- Name
-  {06d7c12c-836e-409c-8d73-994244197322}, !- Source Object
-  3,                                      !- Outlet Port
-  {85ab4fd9-3d98-42a8-bc56-1136d4dae314}, !- Target Object
-  2;                                      !- Inlet Port
-
-OS:Connection,
-  {cc7ea252-bd4a-49e1-8342-c4ec8dccc116}, !- Handle
-  {2083d697-713b-47b1-898f-c5dc8f214f53}, !- Name
-  {85ab4fd9-3d98-42a8-bc56-1136d4dae314}, !- Source Object
-  3,                                      !- Outlet Port
-  {bc2d0501-f8ee-470f-b830-97ce998d76b7}, !- Target Object
-  2;                                      !- Inlet Port
-
-OS:Connection,
-  {b43e1716-d6f0-4419-92bf-a32992317937}, !- Handle
-  {400e5419-1b06-4038-a48d-9f621a7018cf}, !- Name
-  {bc2d0501-f8ee-470f-b830-97ce998d76b7}, !- Source Object
-  3,                                      !- Outlet Port
-  {57263c5f-f4af-4f68-8cb0-1deb8f95b0a5}, !- Target Object
+  {d2794bad-0e6a-4360-97b5-b66e5310e01c}, !- Handle
+  Node 12,                                !- Name
+  {18049b70-e64b-4db4-b367-3523e6f3c5d9}, !- Inlet Port
+  {49b2b94e-813d-4f0a-b84d-799fce801232}; !- Outlet Port
+
+OS:Connection,
+  {3200320c-b85e-4829-bf53-356a1aff2ebf}, !- Handle
+  {97d0beac-89e7-481f-9257-d3b5d6d9551b}, !- Name
+  {7df49c20-7ee6-4968-87da-c6d329e80442}, !- Source Object
+  3,                                      !- Outlet Port
+  {38f1f899-d795-4785-96fa-b9d429c72d99}, !- Target Object
+  2;                                      !- Inlet Port
+
+OS:Connection,
+  {18049b70-e64b-4db4-b367-3523e6f3c5d9}, !- Handle
+  {fec3f6af-7926-4caf-8daa-209cf97bce67}, !- Name
+  {38f1f899-d795-4785-96fa-b9d429c72d99}, !- Source Object
+  3,                                      !- Outlet Port
+  {d2794bad-0e6a-4360-97b5-b66e5310e01c}, !- Target Object
+  2;                                      !- Inlet Port
+
+OS:Connection,
+  {49b2b94e-813d-4f0a-b84d-799fce801232}, !- Handle
+  {2a7fa76d-578e-4438-b7c9-501566ea382b}, !- Name
+  {d2794bad-0e6a-4360-97b5-b66e5310e01c}, !- Source Object
+  3,                                      !- Outlet Port
+  {e39c1099-5506-4a8f-9576-5b575fb003e6}, !- Target Object
   2;                                      !- Inlet Port
 
 OS:Schedule:Constant,
-  {4d73a30a-cce4-4d11-b136-cde15eae2253}, !- Handle
+  {6df56798-986b-45cc-bf58-ce38ab915a6d}, !- Handle
   dhw temp,                               !- Name
-  {4833c668-c113-45bf-9aac-8b9175a9a900}, !- Schedule Type Limits Name
+  {c6ae5e7c-a0c6-47de-bcfc-0a20a9e3cc8f}, !- Schedule Type Limits Name
   52.6666666666667;                       !- Value
 
 OS:SetpointManager:Scheduled,
-  {4752e904-087f-4a2f-bcd6-bbe96b1e7897}, !- Handle
+  {31dd4b8c-66ab-41dd-9b68-f0ca6cbe6865}, !- Handle
   Setpoint Manager Scheduled 1,           !- Name
   Temperature,                            !- Control Variable
-  {4d73a30a-cce4-4d11-b136-cde15eae2253}, !- Schedule Name
-  {e81bdcbd-4430-4c8c-b659-13ce92ae2d90}; !- Setpoint Node or NodeList Name
+  {6df56798-986b-45cc-bf58-ce38ab915a6d}, !- Schedule Name
+  {ccbc8283-84b9-4fed-892c-124edc859494}; !- Setpoint Node or NodeList Name
 
 OS:ScheduleTypeLimits,
-  {4833c668-c113-45bf-9aac-8b9175a9a900}, !- Handle
+  {c6ae5e7c-a0c6-47de-bcfc-0a20a9e3cc8f}, !- Handle
   Temperature,                            !- Name
   ,                                       !- Lower Limit Value
   ,                                       !- Upper Limit Value
@@ -2996,10 +1326,10 @@
   Temperature;                            !- Unit Type
 
 OS:WaterHeater:Mixed,
-  {f240ffd4-0f9c-4ea4-ac95-30dc761e978b}, !- Handle
+  {126e63cc-e800-4478-ac26-50dcd3d981a1}, !- Handle
   res wh,                                 !- Name
   0.143845647790854,                      !- Tank Volume {m3}
-  {d3486a81-c81d-4ede-86a9-22330ce8a59e}, !- Setpoint Temperature Schedule Name
+  {4891a3cb-02da-4534-a3c2-6102e708219b}, !- Setpoint Temperature Schedule Name
   2,                                      !- Deadband Temperature Difference {deltaC}
   99,                                     !- Maximum Temperature Limit {C}
   Cycle,                                  !- Heater Control Type
@@ -3018,7 +1348,7 @@
   0,                                      !- On Cycle Parasitic Heat Fraction to Tank
   ThermalZone,                            !- Ambient Temperature Indicator
   ,                                       !- Ambient Temperature Schedule Name
-  {fd9cb466-4184-4652-ac62-bced570f9fbd}, !- Ambient Temperature Thermal Zone Name
+  {fa9dca68-292f-4270-94e8-eb4d8e561ee7}, !- Ambient Temperature Thermal Zone Name
   ,                                       !- Ambient Temperature Outdoor Air Node Name
   4.15693173076374,                       !- Off Cycle Loss Coefficient to Ambient Temperature {W/K}
   0.64,                                   !- Off Cycle Loss Fraction to Thermal Zone
@@ -3027,8 +1357,8 @@
   ,                                       !- Peak Use Flow Rate {m3/s}
   ,                                       !- Use Flow Rate Fraction Schedule Name
   ,                                       !- Cold Water Supply Temperature Schedule Name
-  {a9eb49d7-5dea-4522-8800-02fa54cc40ca}, !- Use Side Inlet Node Name
-  {29d69e0e-b6a2-4ce1-a752-7f837eeb87b5}, !- Use Side Outlet Node Name
+  {0006ec01-4cdb-42b7-9635-f0813ebcf0b6}, !- Use Side Inlet Node Name
+  {3db08dc5-170b-4bad-b949-a76b895880af}, !- Use Side Outlet Node Name
   1,                                      !- Use Side Effectiveness
   ,                                       !- Source Side Inlet Node Name
   ,                                       !- Source Side Outlet Node Name
@@ -3041,1678 +1371,60 @@
   res wh;                                 !- End-Use Subcategory
 
 OS:Schedule:Constant,
-  {d3486a81-c81d-4ede-86a9-22330ce8a59e}, !- Handle
+  {4891a3cb-02da-4534-a3c2-6102e708219b}, !- Handle
   WH Setpoint Temp,                       !- Name
-  {4833c668-c113-45bf-9aac-8b9175a9a900}, !- Schedule Type Limits Name
+  {c6ae5e7c-a0c6-47de-bcfc-0a20a9e3cc8f}, !- Schedule Type Limits Name
   52.6666666666667;                       !- Value
 
 OS:Node,
-  {99da2e53-8916-4e78-8477-a3be6c88cd93}, !- Handle
-  Node 16,                                !- Name
-  {0e1e1740-e348-4e18-b98f-dd3cff127078}, !- Inlet Port
-  {a9eb49d7-5dea-4522-8800-02fa54cc40ca}; !- Outlet Port
-
-OS:Connection,
-  {0e1e1740-e348-4e18-b98f-dd3cff127078}, !- Handle
-  {809e3e9a-6c2f-4b50-af7c-4cf9b5d8378f}, !- Name
-  {57263c5f-f4af-4f68-8cb0-1deb8f95b0a5}, !- Source Object
+  {48517329-40fb-4794-85aa-f2250b05683a}, !- Handle
+  Node 13,                                !- Name
+  {6230288f-b210-4e8f-9a16-9a6b60ceb047}, !- Inlet Port
+  {0006ec01-4cdb-42b7-9635-f0813ebcf0b6}; !- Outlet Port
+
+OS:Connection,
+  {6230288f-b210-4e8f-9a16-9a6b60ceb047}, !- Handle
+  {572502c5-7e2c-4515-8e26-11ad55fa3e44}, !- Name
+  {e39c1099-5506-4a8f-9576-5b575fb003e6}, !- Source Object
   4,                                      !- Outlet Port
-  {99da2e53-8916-4e78-8477-a3be6c88cd93}, !- Target Object
+  {48517329-40fb-4794-85aa-f2250b05683a}, !- Target Object
   2;                                      !- Inlet Port
 
 OS:Node,
-  {a226dbf9-20f9-4f7b-90a4-133e94656127}, !- Handle
-  Node 17,                                !- Name
-  {29d69e0e-b6a2-4ce1-a752-7f837eeb87b5}, !- Inlet Port
-  {120edeb6-36db-43f0-9386-43f8200dedab}; !- Outlet Port
-
-OS:Connection,
-  {a9eb49d7-5dea-4522-8800-02fa54cc40ca}, !- Handle
-  {b927cd01-0f28-4398-8b9e-b385c349653a}, !- Name
-  {99da2e53-8916-4e78-8477-a3be6c88cd93}, !- Source Object
-  3,                                      !- Outlet Port
-  {f240ffd4-0f9c-4ea4-ac95-30dc761e978b}, !- Target Object
+  {bc2b6bfe-8e27-4e03-bd41-2fecd729a06a}, !- Handle
+  Node 14,                                !- Name
+  {3db08dc5-170b-4bad-b949-a76b895880af}, !- Inlet Port
+  {6c1cae4e-20c9-4994-9292-76a077e9060e}; !- Outlet Port
+
+OS:Connection,
+  {0006ec01-4cdb-42b7-9635-f0813ebcf0b6}, !- Handle
+  {388a631b-f3c4-4226-840b-cf8e325a904b}, !- Name
+  {48517329-40fb-4794-85aa-f2250b05683a}, !- Source Object
+  3,                                      !- Outlet Port
+  {126e63cc-e800-4478-ac26-50dcd3d981a1}, !- Target Object
   31;                                     !- Inlet Port
 
 OS:Connection,
-  {29d69e0e-b6a2-4ce1-a752-7f837eeb87b5}, !- Handle
-  {62db3c8e-0ffb-45c5-b139-7030542f16a8}, !- Name
-  {f240ffd4-0f9c-4ea4-ac95-30dc761e978b}, !- Source Object
+  {3db08dc5-170b-4bad-b949-a76b895880af}, !- Handle
+  {c5f5d20c-fe31-4fcc-8df4-580eb89b6dfa}, !- Name
+  {126e63cc-e800-4478-ac26-50dcd3d981a1}, !- Source Object
   32,                                     !- Outlet Port
-  {a226dbf9-20f9-4f7b-90a4-133e94656127}, !- Target Object
-  2;                                      !- Inlet Port
-
-OS:Connection,
-  {120edeb6-36db-43f0-9386-43f8200dedab}, !- Handle
-  {2ba3785b-ff8a-4946-a1c9-ce1eb19942ac}, !- Name
-  {a226dbf9-20f9-4f7b-90a4-133e94656127}, !- Source Object
-  3,                                      !- Outlet Port
-  {3438f4ee-7c3e-4355-a0af-dfd9c70ed6fe}, !- Target Object
+  {bc2b6bfe-8e27-4e03-bd41-2fecd729a06a}, !- Target Object
+  2;                                      !- Inlet Port
+
+OS:Connection,
+  {6c1cae4e-20c9-4994-9292-76a077e9060e}, !- Handle
+  {1a14cf89-8c0d-4b22-90f9-ca63afc31ce4}, !- Name
+  {bc2b6bfe-8e27-4e03-bd41-2fecd729a06a}, !- Source Object
+  3,                                      !- Outlet Port
+  {c6039d63-3c1f-4f7e-ac7a-4d79f7722d3f}, !- Target Object
   4;                                      !- Inlet Port
 
-OS:PlantLoop,
-  {350d1a8e-204d-4619-a55f-e88c05845c53}, !- Handle
-  Domestic Hot Water Loop|unit 2,         !- Name
-  ,                                       !- Fluid Type
-  0,                                      !- Glycol Concentration
-  ,                                       !- User Defined Fluid Type
-  ,                                       !- Plant Equipment Operation Heating Load
-  ,                                       !- Plant Equipment Operation Cooling Load
-  ,                                       !- Primary Plant Equipment Operation Scheme
-  {bd49b1bd-1f27-483f-b7d5-0b59d1c2354a}, !- Loop Temperature Setpoint Node Name
-  ,                                       !- Maximum Loop Temperature {C}
-  ,                                       !- Minimum Loop Temperature {C}
-  0.01,                                   !- Maximum Loop Flow Rate {m3/s}
-  ,                                       !- Minimum Loop Flow Rate {m3/s}
-  0.003,                                  !- Plant Loop Volume {m3}
-  {1592fb19-52aa-451b-a6a5-38ebfcc50ccc}, !- Plant Side Inlet Node Name
-  {304e7672-f4fa-4a52-b2ee-310771b3839b}, !- Plant Side Outlet Node Name
-  ,                                       !- Plant Side Branch List Name
-  {675c510f-2577-4833-b5a9-5dd03b98cc74}, !- Demand Side Inlet Node Name
-  {483f3fe2-026b-4eb9-a583-2eb3529aea6f}, !- Demand Side Outlet Node Name
-  ,                                       !- Demand Side Branch List Name
-  ,                                       !- Demand Side Connector List Name
-  Optimal,                                !- Load Distribution Scheme
-  {0710e5a0-bbbf-4c45-af24-48eee563665f}, !- Availability Manager List Name
-  ,                                       !- Plant Loop Demand Calculation Scheme
-  ,                                       !- Common Pipe Simulation
-  ,                                       !- Pressure Simulation Type
-  ,                                       !- Plant Equipment Operation Heating Load Schedule
-  ,                                       !- Plant Equipment Operation Cooling Load Schedule
-  ,                                       !- Primary Plant Equipment Operation Scheme Schedule
-  ,                                       !- Component Setpoint Operation Scheme Schedule
-  {d47a1c16-4d5a-4283-b90b-7ed0c66cb116}, !- Demand Mixer Name
-  {44adc08e-2010-4a53-a7e1-946faf0a813d}, !- Demand Splitter Name
-  {19653f6e-32a4-4583-bc1c-d569e9958ca5}, !- Supply Mixer Name
-  {8d7497c2-2e95-48a9-a240-263a12a3113c}; !- Supply Splitter Name
-
-OS:Node,
-  {12d5e401-75ac-41dc-98bd-63399b7b4ab3}, !- Handle
-  Node 18,                                !- Name
-  {1592fb19-52aa-451b-a6a5-38ebfcc50ccc}, !- Inlet Port
-  {fc16abee-3185-481a-9f8f-bdf4003907d6}; !- Outlet Port
-
-OS:Node,
-  {bd49b1bd-1f27-483f-b7d5-0b59d1c2354a}, !- Handle
-  Node 19,                                !- Name
-  {45168b45-d924-4dfb-bae9-18b3f0cc1533}, !- Inlet Port
-  {304e7672-f4fa-4a52-b2ee-310771b3839b}; !- Outlet Port
-
-OS:Node,
-  {bc10e4bc-ba4d-4d7c-98f9-5671711edaac}, !- Handle
-  Node 20,                                !- Name
-  {c7646565-ffd9-4911-a97b-09259195bc1f}, !- Inlet Port
-  {b7c5e1cb-dbad-4f83-9d04-e88d51815430}; !- Outlet Port
-
-OS:Connector:Mixer,
-  {19653f6e-32a4-4583-bc1c-d569e9958ca5}, !- Handle
-  Connector Mixer 3,                      !- Name
-  {45144991-6fde-43ca-812e-1a3942eedda0}, !- Outlet Branch Name
-  {1e45db74-91cc-4eb9-8e51-8567a61b96d3}, !- Inlet Branch Name 1
-  {fb51d909-912b-47b4-bdc4-7868364133c1}; !- Inlet Branch Name 2
-
-OS:Connector:Splitter,
-  {8d7497c2-2e95-48a9-a240-263a12a3113c}, !- Handle
-  Connector Splitter 3,                   !- Name
-  {6d0dade8-1678-4d54-a75c-f2416313bf56}, !- Inlet Branch Name
-  {c7646565-ffd9-4911-a97b-09259195bc1f}, !- Outlet Branch Name 1
-  {0ff131c5-1474-4c03-b198-0fd173aee14c}; !- Outlet Branch Name 2
-
-OS:Connection,
-  {1592fb19-52aa-451b-a6a5-38ebfcc50ccc}, !- Handle
-  {113c5677-3cba-4a49-a0ad-bff1a2f1b62c}, !- Name
-  {350d1a8e-204d-4619-a55f-e88c05845c53}, !- Source Object
-  14,                                     !- Outlet Port
-  {12d5e401-75ac-41dc-98bd-63399b7b4ab3}, !- Target Object
-  2;                                      !- Inlet Port
-
-OS:Connection,
-  {c7646565-ffd9-4911-a97b-09259195bc1f}, !- Handle
-  {c1e517bc-8e25-41ab-9fe6-662737c50b3c}, !- Name
-  {8d7497c2-2e95-48a9-a240-263a12a3113c}, !- Source Object
-  3,                                      !- Outlet Port
-  {bc10e4bc-ba4d-4d7c-98f9-5671711edaac}, !- Target Object
-  2;                                      !- Inlet Port
-
-OS:Connection,
-  {304e7672-f4fa-4a52-b2ee-310771b3839b}, !- Handle
-  {e1127d66-d424-498a-a7c2-a69eb494e9fc}, !- Name
-  {bd49b1bd-1f27-483f-b7d5-0b59d1c2354a}, !- Source Object
-  3,                                      !- Outlet Port
-  {350d1a8e-204d-4619-a55f-e88c05845c53}, !- Target Object
-  15;                                     !- Inlet Port
-
-OS:Node,
-  {99757bca-1d76-4a10-9048-26f3ae1a0d2f}, !- Handle
-  Node 21,                                !- Name
-  {675c510f-2577-4833-b5a9-5dd03b98cc74}, !- Inlet Port
-  {77fc7639-2b8b-4182-a7f1-3540d51a8f0f}; !- Outlet Port
-
-OS:Node,
-  {f6832cba-fb31-41d9-a7d2-83028988ef78}, !- Handle
-  Node 22,                                !- Name
-  {fc4a8f2f-3dd3-4d6f-a3d4-32449e949c39}, !- Inlet Port
-  {483f3fe2-026b-4eb9-a583-2eb3529aea6f}; !- Outlet Port
-
-OS:Node,
-  {f7695bbd-bba7-408e-90b6-1f5a5dfa41fe}, !- Handle
-  Node 23,                                !- Name
-  {8e87cf82-0ccb-41c9-8e36-fb28618447a4}, !- Inlet Port
-  {29dcb752-8c4e-42ee-bb89-94604262e37f}; !- Outlet Port
-
-OS:Connector:Mixer,
-  {d47a1c16-4d5a-4283-b90b-7ed0c66cb116}, !- Handle
-  Connector Mixer 4,                      !- Name
-  {fc4a8f2f-3dd3-4d6f-a3d4-32449e949c39}, !- Outlet Branch Name
-  {08d0f280-04e8-4fea-b98f-59cb180d5f9a}; !- Inlet Branch Name 1
-
-OS:Connector:Splitter,
-  {44adc08e-2010-4a53-a7e1-946faf0a813d}, !- Handle
-  Connector Splitter 4,                   !- Name
-  {77fc7639-2b8b-4182-a7f1-3540d51a8f0f}, !- Inlet Branch Name
-  {8e87cf82-0ccb-41c9-8e36-fb28618447a4}; !- Outlet Branch Name 1
-
-OS:Connection,
-  {675c510f-2577-4833-b5a9-5dd03b98cc74}, !- Handle
-  {5651f7ff-ad22-4a4a-9664-d72c890c6563}, !- Name
-  {350d1a8e-204d-4619-a55f-e88c05845c53}, !- Source Object
-  17,                                     !- Outlet Port
-  {99757bca-1d76-4a10-9048-26f3ae1a0d2f}, !- Target Object
-  2;                                      !- Inlet Port
-
-OS:Connection,
-  {77fc7639-2b8b-4182-a7f1-3540d51a8f0f}, !- Handle
-  {a6dfc156-1c68-46b7-9686-65cd68dbad75}, !- Name
-  {99757bca-1d76-4a10-9048-26f3ae1a0d2f}, !- Source Object
-  3,                                      !- Outlet Port
-  {44adc08e-2010-4a53-a7e1-946faf0a813d}, !- Target Object
-  2;                                      !- Inlet Port
-
-OS:Connection,
-  {8e87cf82-0ccb-41c9-8e36-fb28618447a4}, !- Handle
-  {455289d5-0517-46f6-a6db-697e3629a4f0}, !- Name
-  {44adc08e-2010-4a53-a7e1-946faf0a813d}, !- Source Object
-  3,                                      !- Outlet Port
-  {f7695bbd-bba7-408e-90b6-1f5a5dfa41fe}, !- Target Object
-  2;                                      !- Inlet Port
-
-OS:Connection,
-  {fc4a8f2f-3dd3-4d6f-a3d4-32449e949c39}, !- Handle
-  {aa6fdec7-f90a-471b-ad59-6d8e3da2e27b}, !- Name
-  {d47a1c16-4d5a-4283-b90b-7ed0c66cb116}, !- Source Object
-  2,                                      !- Outlet Port
-  {f6832cba-fb31-41d9-a7d2-83028988ef78}, !- Target Object
-  2;                                      !- Inlet Port
-
-OS:Connection,
-  {483f3fe2-026b-4eb9-a583-2eb3529aea6f}, !- Handle
-  {57318d56-ec97-49d0-8ade-3b64b7a72176}, !- Name
-  {f6832cba-fb31-41d9-a7d2-83028988ef78}, !- Source Object
-  3,                                      !- Outlet Port
-  {350d1a8e-204d-4619-a55f-e88c05845c53}, !- Target Object
-  18;                                     !- Inlet Port
-
-OS:Sizing:Plant,
-  {62890b9e-f852-4113-ac21-1856a012b509}, !- Handle
-  {350d1a8e-204d-4619-a55f-e88c05845c53}, !- Plant or Condenser Loop Name
-  Heating,                                !- Loop Type
-  52.6666666666667,                       !- Design Loop Exit Temperature {C}
-  5.55555555555556,                       !- Loop Design Temperature Difference {deltaC}
-  NonCoincident,                          !- Sizing Option
-  1,                                      !- Zone Timesteps in Averaging Window
-  None;                                   !- Coincident Sizing Factor Mode
-
-OS:AvailabilityManagerAssignmentList,
-  {0710e5a0-bbbf-4c45-af24-48eee563665f}, !- Handle
-  Plant Loop 1 AvailabilityManagerAssignmentList 1; !- Name
-
-OS:Pipe:Adiabatic,
-  {b91b4330-3f15-4688-a170-1de7dc24b16d}, !- Handle
-  Pipe Adiabatic 3,                       !- Name
-  {b7c5e1cb-dbad-4f83-9d04-e88d51815430}, !- Inlet Node Name
-  {d84e5da7-6260-4a83-a530-49f25cb5b7be}; !- Outlet Node Name
-
-OS:Pipe:Adiabatic,
-  {534098a7-3a31-4bb0-ba66-508120f5272c}, !- Handle
-  Pipe Adiabatic 4,                       !- Name
-  {6b3e3dde-0cb0-4009-91f1-37f0c9ecf155}, !- Inlet Node Name
-  {45168b45-d924-4dfb-bae9-18b3f0cc1533}; !- Outlet Node Name
-
-OS:Node,
-  {3ca31d95-b418-48cb-9779-04cd16cef223}, !- Handle
-  Node 24,                                !- Name
-  {d84e5da7-6260-4a83-a530-49f25cb5b7be}, !- Inlet Port
-  {1e45db74-91cc-4eb9-8e51-8567a61b96d3}; !- Outlet Port
-
-OS:Connection,
-  {b7c5e1cb-dbad-4f83-9d04-e88d51815430}, !- Handle
-  {07b00854-4f90-4781-a158-a1e59a519afd}, !- Name
-  {bc10e4bc-ba4d-4d7c-98f9-5671711edaac}, !- Source Object
-  3,                                      !- Outlet Port
-  {b91b4330-3f15-4688-a170-1de7dc24b16d}, !- Target Object
-  2;                                      !- Inlet Port
-
-OS:Connection,
-  {d84e5da7-6260-4a83-a530-49f25cb5b7be}, !- Handle
-  {38832f0f-8d23-42e9-b370-e3baf0202393}, !- Name
-  {b91b4330-3f15-4688-a170-1de7dc24b16d}, !- Source Object
-  3,                                      !- Outlet Port
-  {3ca31d95-b418-48cb-9779-04cd16cef223}, !- Target Object
-  2;                                      !- Inlet Port
-
-OS:Connection,
-  {1e45db74-91cc-4eb9-8e51-8567a61b96d3}, !- Handle
-  {320d7f9d-6c9b-4fc0-90ba-d8a333af1768}, !- Name
-  {3ca31d95-b418-48cb-9779-04cd16cef223}, !- Source Object
-  3,                                      !- Outlet Port
-  {19653f6e-32a4-4583-bc1c-d569e9958ca5}, !- Target Object
-  3;                                      !- Inlet Port
-
-OS:Node,
-  {512651ff-7345-4c8c-a653-b58d9a1242b3}, !- Handle
-  Node 25,                                !- Name
-  {45144991-6fde-43ca-812e-1a3942eedda0}, !- Inlet Port
-  {6b3e3dde-0cb0-4009-91f1-37f0c9ecf155}; !- Outlet Port
-
-OS:Connection,
-  {45144991-6fde-43ca-812e-1a3942eedda0}, !- Handle
-  {f49f701e-a61c-49e1-895f-b4a93be0870d}, !- Name
-  {19653f6e-32a4-4583-bc1c-d569e9958ca5}, !- Source Object
-  2,                                      !- Outlet Port
-  {512651ff-7345-4c8c-a653-b58d9a1242b3}, !- Target Object
-  2;                                      !- Inlet Port
-
-OS:Connection,
-  {6b3e3dde-0cb0-4009-91f1-37f0c9ecf155}, !- Handle
-  {aa7e26a3-5ed3-4221-a18d-220e69a6404c}, !- Name
-  {512651ff-7345-4c8c-a653-b58d9a1242b3}, !- Source Object
-  3,                                      !- Outlet Port
-  {534098a7-3a31-4bb0-ba66-508120f5272c}, !- Target Object
-  2;                                      !- Inlet Port
-
-OS:Connection,
-  {45168b45-d924-4dfb-bae9-18b3f0cc1533}, !- Handle
-  {5cdce797-a347-4cba-b350-7012b0be8bb3}, !- Name
-  {534098a7-3a31-4bb0-ba66-508120f5272c}, !- Source Object
-  3,                                      !- Outlet Port
-  {bd49b1bd-1f27-483f-b7d5-0b59d1c2354a}, !- Target Object
-  2;                                      !- Inlet Port
-
-OS:Pump:VariableSpeed,
-  {32dab07e-88de-45da-8ab1-afd6a351fc79}, !- Handle
-  Pump Variable Speed 2,                  !- Name
-  {fc16abee-3185-481a-9f8f-bdf4003907d6}, !- Inlet Node Name
-  {5286125c-b12f-42cf-8ae9-05b6e41165be}, !- Outlet Node Name
-  0.01,                                   !- Rated Flow Rate {m3/s}
-  1,                                      !- Rated Pump Head {Pa}
-  0,                                      !- Rated Power Consumption {W}
-  1,                                      !- Motor Efficiency
-  0,                                      !- Fraction of Motor Inefficiencies to Fluid Stream
-  0,                                      !- Coefficient 1 of the Part Load Performance Curve
-  1,                                      !- Coefficient 2 of the Part Load Performance Curve
-  0,                                      !- Coefficient 3 of the Part Load Performance Curve
-  0,                                      !- Coefficient 4 of the Part Load Performance Curve
-  ,                                       !- Minimum Flow Rate {m3/s}
-  Intermittent,                           !- Pump Control Type
-  ,                                       !- Pump Flow Rate Schedule Name
-  ,                                       !- Pump Curve Name
-  ,                                       !- Impeller Diameter {m}
-  ,                                       !- VFD Control Type
-  ,                                       !- Pump RPM Schedule Name
-  ,                                       !- Minimum Pressure Schedule {Pa}
-  ,                                       !- Maximum Pressure Schedule {Pa}
-  ,                                       !- Minimum RPM Schedule {rev/min}
-  ,                                       !- Maximum RPM Schedule {rev/min}
-  ,                                       !- Zone Name
-  0.5,                                    !- Skin Loss Radiative Fraction
-  PowerPerFlowPerPressure,                !- Design Power Sizing Method
-  348701.1,                               !- Design Electric Power per Unit Flow Rate {W/(m3/s)}
-  1.282051282,                            !- Design Shaft Power per Unit Flow Rate per Unit Head {W-s/m3-Pa}
-  0,                                      !- Design Minimum Flow Rate Fraction
-  General;                                !- End-Use Subcategory
-
-OS:Node,
-  {24d9636a-063b-4ae7-bd70-00dc65c2bc7b}, !- Handle
-  Node 26,                                !- Name
-  {5286125c-b12f-42cf-8ae9-05b6e41165be}, !- Inlet Port
-  {6d0dade8-1678-4d54-a75c-f2416313bf56}; !- Outlet Port
-
-OS:Connection,
-  {fc16abee-3185-481a-9f8f-bdf4003907d6}, !- Handle
-  {50778ef6-986d-4937-92bb-3862d367dd21}, !- Name
-  {12d5e401-75ac-41dc-98bd-63399b7b4ab3}, !- Source Object
-  3,                                      !- Outlet Port
-  {32dab07e-88de-45da-8ab1-afd6a351fc79}, !- Target Object
-  2;                                      !- Inlet Port
-
-OS:Connection,
-  {5286125c-b12f-42cf-8ae9-05b6e41165be}, !- Handle
-  {8ff4998e-9d1e-40ab-b6aa-d55182eb5728}, !- Name
-  {32dab07e-88de-45da-8ab1-afd6a351fc79}, !- Source Object
-  3,                                      !- Outlet Port
-  {24d9636a-063b-4ae7-bd70-00dc65c2bc7b}, !- Target Object
-  2;                                      !- Inlet Port
-
-OS:Connection,
-  {6d0dade8-1678-4d54-a75c-f2416313bf56}, !- Handle
-  {53611341-1a70-4341-8a49-1b4a8d54effc}, !- Name
-  {24d9636a-063b-4ae7-bd70-00dc65c2bc7b}, !- Source Object
-  3,                                      !- Outlet Port
-  {8d7497c2-2e95-48a9-a240-263a12a3113c}, !- Target Object
-  2;                                      !- Inlet Port
-
-OS:Schedule:Constant,
-  {52afac1d-f1d7-423f-b698-4c136e8e64fd}, !- Handle
-  dhw temp 1,                             !- Name
-  {4833c668-c113-45bf-9aac-8b9175a9a900}, !- Schedule Type Limits Name
-  52.6666666666667;                       !- Value
-
-OS:SetpointManager:Scheduled,
-  {52bb5400-ae71-4dcf-bf4b-939cacf6b7d2}, !- Handle
-  Setpoint Manager Scheduled 2,           !- Name
-  Temperature,                            !- Control Variable
-  {52afac1d-f1d7-423f-b698-4c136e8e64fd}, !- Schedule Name
-  {bd49b1bd-1f27-483f-b7d5-0b59d1c2354a}; !- Setpoint Node or NodeList Name
-
-OS:WaterHeater:Mixed,
-  {c81a1a93-4b2a-436b-925d-39464353dfc8}, !- Handle
-  res wh|unit 2,                          !- Name
-  0.143845647790854,                      !- Tank Volume {m3}
-  {24a36655-c4a8-472b-9ee4-c87fc4f73a3c}, !- Setpoint Temperature Schedule Name
-  2,                                      !- Deadband Temperature Difference {deltaC}
-  99,                                     !- Maximum Temperature Limit {C}
-  Cycle,                                  !- Heater Control Type
-  11722.8428068889,                       !- Heater Maximum Capacity {W}
-  0,                                      !- Heater Minimum Capacity {W}
-  ,                                       !- Heater Ignition Minimum Flow Rate {m3/s}
-  ,                                       !- Heater Ignition Delay {s}
-  NaturalGas,                             !- Heater Fuel Type
-  0.773298241318794,                      !- Heater Thermal Efficiency
-  ,                                       !- Part Load Factor Curve Name
-  0,                                      !- Off Cycle Parasitic Fuel Consumption Rate {W}
-  Electricity,                            !- Off Cycle Parasitic Fuel Type
-  0,                                      !- Off Cycle Parasitic Heat Fraction to Tank
-  0,                                      !- On Cycle Parasitic Fuel Consumption Rate {W}
-  Electricity,                            !- On Cycle Parasitic Fuel Type
-  0,                                      !- On Cycle Parasitic Heat Fraction to Tank
-  ThermalZone,                            !- Ambient Temperature Indicator
-  ,                                       !- Ambient Temperature Schedule Name
-  {fd9cb466-4184-4652-ac62-bced570f9fbd}, !- Ambient Temperature Thermal Zone Name
-  ,                                       !- Ambient Temperature Outdoor Air Node Name
-  4.15693173076374,                       !- Off Cycle Loss Coefficient to Ambient Temperature {W/K}
-  0.64,                                   !- Off Cycle Loss Fraction to Thermal Zone
-  4.15693173076374,                       !- On Cycle Loss Coefficient to Ambient Temperature {W/K}
-  1,                                      !- On Cycle Loss Fraction to Thermal Zone
-  ,                                       !- Peak Use Flow Rate {m3/s}
-  ,                                       !- Use Flow Rate Fraction Schedule Name
-  ,                                       !- Cold Water Supply Temperature Schedule Name
-  {85d8f3d1-d31d-4edd-864d-bef4fc86f55e}, !- Use Side Inlet Node Name
-  {5628f0c5-809f-41b8-8efd-bb436fe13eef}, !- Use Side Outlet Node Name
-  1,                                      !- Use Side Effectiveness
-  ,                                       !- Source Side Inlet Node Name
-  ,                                       !- Source Side Outlet Node Name
-  1,                                      !- Source Side Effectiveness
-  autosize,                               !- Use Side Design Flow Rate {m3/s}
-  autosize,                               !- Source Side Design Flow Rate {m3/s}
-  1.5,                                    !- Indirect Water Heating Recovery Time {hr}
-  IndirectHeatPrimarySetpoint,            !- Source Side Flow Control Mode
-  ,                                       !- Indirect Alternate Setpoint Temperature Schedule Name
-  res wh|unit 2;                          !- End-Use Subcategory
-
-OS:Schedule:Constant,
-  {24a36655-c4a8-472b-9ee4-c87fc4f73a3c}, !- Handle
-  WH Setpoint Temp 1,                     !- Name
-  {4833c668-c113-45bf-9aac-8b9175a9a900}, !- Schedule Type Limits Name
-  52.6666666666667;                       !- Value
-
-OS:Node,
-  {ea33b0eb-3dbc-45d5-aece-d1d4a3ae8f45}, !- Handle
-  Node 27,                                !- Name
-  {0ff131c5-1474-4c03-b198-0fd173aee14c}, !- Inlet Port
-  {85d8f3d1-d31d-4edd-864d-bef4fc86f55e}; !- Outlet Port
-
-OS:Connection,
-  {0ff131c5-1474-4c03-b198-0fd173aee14c}, !- Handle
-  {200e5b63-c913-4ee3-8470-ffddf2140343}, !- Name
-  {8d7497c2-2e95-48a9-a240-263a12a3113c}, !- Source Object
-  4,                                      !- Outlet Port
-  {ea33b0eb-3dbc-45d5-aece-d1d4a3ae8f45}, !- Target Object
-  2;                                      !- Inlet Port
-
-OS:Node,
-  {a28d40bc-dd1b-41cd-b616-28de067fa0ab}, !- Handle
-  Node 28,                                !- Name
-  {5628f0c5-809f-41b8-8efd-bb436fe13eef}, !- Inlet Port
-  {fb51d909-912b-47b4-bdc4-7868364133c1}; !- Outlet Port
-
-OS:Connection,
-  {85d8f3d1-d31d-4edd-864d-bef4fc86f55e}, !- Handle
-  {c933774c-e3c0-4875-86f2-f3487bf4bb4c}, !- Name
-  {ea33b0eb-3dbc-45d5-aece-d1d4a3ae8f45}, !- Source Object
-  3,                                      !- Outlet Port
-  {c81a1a93-4b2a-436b-925d-39464353dfc8}, !- Target Object
-  31;                                     !- Inlet Port
-
-OS:Connection,
-  {5628f0c5-809f-41b8-8efd-bb436fe13eef}, !- Handle
-  {a5f558a2-82f0-4fb9-ad19-634446fff32a}, !- Name
-  {c81a1a93-4b2a-436b-925d-39464353dfc8}, !- Source Object
-  32,                                     !- Outlet Port
-  {a28d40bc-dd1b-41cd-b616-28de067fa0ab}, !- Target Object
-  2;                                      !- Inlet Port
-
-OS:Connection,
-  {fb51d909-912b-47b4-bdc4-7868364133c1}, !- Handle
-  {c7cc295c-691e-4386-8658-e86248486a59}, !- Name
-  {a28d40bc-dd1b-41cd-b616-28de067fa0ab}, !- Source Object
-  3,                                      !- Outlet Port
-  {19653f6e-32a4-4583-bc1c-d569e9958ca5}, !- Target Object
-  4;                                      !- Inlet Port
-
-OS:PlantLoop,
-  {01d7f033-ac67-4e6c-b0c7-984f58b1bf9e}, !- Handle
-  Domestic Hot Water Loop|unit 3,         !- Name
-  ,                                       !- Fluid Type
-  0,                                      !- Glycol Concentration
-  ,                                       !- User Defined Fluid Type
-  ,                                       !- Plant Equipment Operation Heating Load
-  ,                                       !- Plant Equipment Operation Cooling Load
-  ,                                       !- Primary Plant Equipment Operation Scheme
-  {ba5ddea7-99fb-4fca-aede-abe62159adf7}, !- Loop Temperature Setpoint Node Name
-  ,                                       !- Maximum Loop Temperature {C}
-  ,                                       !- Minimum Loop Temperature {C}
-  0.01,                                   !- Maximum Loop Flow Rate {m3/s}
-  ,                                       !- Minimum Loop Flow Rate {m3/s}
-  0.003,                                  !- Plant Loop Volume {m3}
-  {b3598588-e8c5-421c-91fd-0b4127993910}, !- Plant Side Inlet Node Name
-  {abfe5a33-2b7a-44d7-bed5-4ae981bdbaf4}, !- Plant Side Outlet Node Name
-  ,                                       !- Plant Side Branch List Name
-  {cc9fbe22-5e11-4e0e-a30b-d5da0cab3e92}, !- Demand Side Inlet Node Name
-  {b8b0abd1-a3e0-4d9d-a311-c05759203880}, !- Demand Side Outlet Node Name
-  ,                                       !- Demand Side Branch List Name
-  ,                                       !- Demand Side Connector List Name
-  Optimal,                                !- Load Distribution Scheme
-  {b168eb7c-0705-4bee-b3ee-cd2d96a308d3}, !- Availability Manager List Name
-  ,                                       !- Plant Loop Demand Calculation Scheme
-  ,                                       !- Common Pipe Simulation
-  ,                                       !- Pressure Simulation Type
-  ,                                       !- Plant Equipment Operation Heating Load Schedule
-  ,                                       !- Plant Equipment Operation Cooling Load Schedule
-  ,                                       !- Primary Plant Equipment Operation Scheme Schedule
-  ,                                       !- Component Setpoint Operation Scheme Schedule
-  {0e4d9665-ba23-4561-85c3-9ae7dc614602}, !- Demand Mixer Name
-  {eb45927a-5d29-4645-9174-2d0c6ee97ea3}, !- Demand Splitter Name
-  {73b23475-65e1-465a-aed3-8f4a609575f3}, !- Supply Mixer Name
-  {aad60aaf-2e37-4e07-915d-65b8e403f58c}; !- Supply Splitter Name
-
-OS:Node,
-  {45175839-1a8e-4343-a890-e8845432c267}, !- Handle
-  Node 29,                                !- Name
-  {b3598588-e8c5-421c-91fd-0b4127993910}, !- Inlet Port
-  {24934467-e341-4943-82c9-7cdb4008d339}; !- Outlet Port
-
-OS:Node,
-  {ba5ddea7-99fb-4fca-aede-abe62159adf7}, !- Handle
-  Node 30,                                !- Name
-  {3608060f-48d2-4e69-9f14-5e0d22dc2037}, !- Inlet Port
-  {abfe5a33-2b7a-44d7-bed5-4ae981bdbaf4}; !- Outlet Port
-
-OS:Node,
-  {fa639197-59aa-452b-8b88-f3f21acb7875}, !- Handle
-  Node 31,                                !- Name
-  {5a6b8d12-5021-4dd5-a3e6-815d22dbd18a}, !- Inlet Port
-  {68e25cd5-e373-48d0-9bf8-eb77a5ab4bcc}; !- Outlet Port
-
-OS:Connector:Mixer,
-  {73b23475-65e1-465a-aed3-8f4a609575f3}, !- Handle
-  Connector Mixer 5,                      !- Name
-  {73744d4b-0992-4230-baee-09436c5d12be}, !- Outlet Branch Name
-  {7dba0b6a-d6b1-4c0b-abd3-b3afc6bb7318}, !- Inlet Branch Name 1
-  {55e6a06b-4f2e-4618-8307-5e0d0a1bb339}; !- Inlet Branch Name 2
-
-OS:Connector:Splitter,
-  {aad60aaf-2e37-4e07-915d-65b8e403f58c}, !- Handle
-  Connector Splitter 5,                   !- Name
-  {caf39c57-a9f4-4ebd-bce9-6ed8eebafdce}, !- Inlet Branch Name
-  {5a6b8d12-5021-4dd5-a3e6-815d22dbd18a}, !- Outlet Branch Name 1
-  {5a432ff6-a074-4826-8dd2-169511a9ffbe}; !- Outlet Branch Name 2
-
-OS:Connection,
-  {b3598588-e8c5-421c-91fd-0b4127993910}, !- Handle
-  {907f7779-0021-435e-a7d1-bd2f92c18273}, !- Name
-  {01d7f033-ac67-4e6c-b0c7-984f58b1bf9e}, !- Source Object
-  14,                                     !- Outlet Port
-  {45175839-1a8e-4343-a890-e8845432c267}, !- Target Object
-  2;                                      !- Inlet Port
-
-OS:Connection,
-  {5a6b8d12-5021-4dd5-a3e6-815d22dbd18a}, !- Handle
-  {63160a21-5e0c-4327-bd32-c88fad3fd4de}, !- Name
-  {aad60aaf-2e37-4e07-915d-65b8e403f58c}, !- Source Object
-  3,                                      !- Outlet Port
-  {fa639197-59aa-452b-8b88-f3f21acb7875}, !- Target Object
-  2;                                      !- Inlet Port
-
-OS:Connection,
-  {abfe5a33-2b7a-44d7-bed5-4ae981bdbaf4}, !- Handle
-  {6bdfefb6-ee7f-4234-9789-0cccd0a86adb}, !- Name
-  {ba5ddea7-99fb-4fca-aede-abe62159adf7}, !- Source Object
-  3,                                      !- Outlet Port
-  {01d7f033-ac67-4e6c-b0c7-984f58b1bf9e}, !- Target Object
-  15;                                     !- Inlet Port
-
-OS:Node,
-  {2dbc7072-708e-4a32-bc00-758d2b07b6ef}, !- Handle
-  Node 32,                                !- Name
-  {cc9fbe22-5e11-4e0e-a30b-d5da0cab3e92}, !- Inlet Port
-  {e7ebc399-565d-44ff-94f4-44bf4ab440f8}; !- Outlet Port
-
-OS:Node,
-  {f1a4e6f3-56a5-4d84-ad61-bfde7b21adf3}, !- Handle
-  Node 33,                                !- Name
-  {40520541-cf18-44c5-b1ab-bef0be9eabec}, !- Inlet Port
-  {b8b0abd1-a3e0-4d9d-a311-c05759203880}; !- Outlet Port
-
-OS:Node,
-  {d66dad3a-3921-4fc1-bb60-707a68828591}, !- Handle
-  Node 34,                                !- Name
-  {261b0874-8736-4559-abb4-d99153d3621b}, !- Inlet Port
-  {d31a1c44-85ae-4376-aa1f-d86e988fd069}; !- Outlet Port
-
-OS:Connector:Mixer,
-  {0e4d9665-ba23-4561-85c3-9ae7dc614602}, !- Handle
-  Connector Mixer 6,                      !- Name
-  {40520541-cf18-44c5-b1ab-bef0be9eabec}, !- Outlet Branch Name
-  {a4768ba9-4951-497c-bbd3-0a766b428351}; !- Inlet Branch Name 1
-
-OS:Connector:Splitter,
-  {eb45927a-5d29-4645-9174-2d0c6ee97ea3}, !- Handle
-  Connector Splitter 6,                   !- Name
-  {e7ebc399-565d-44ff-94f4-44bf4ab440f8}, !- Inlet Branch Name
-  {261b0874-8736-4559-abb4-d99153d3621b}; !- Outlet Branch Name 1
-
-OS:Connection,
-  {cc9fbe22-5e11-4e0e-a30b-d5da0cab3e92}, !- Handle
-  {364e2879-79fd-4c16-aef0-2032000c0128}, !- Name
-  {01d7f033-ac67-4e6c-b0c7-984f58b1bf9e}, !- Source Object
-  17,                                     !- Outlet Port
-  {2dbc7072-708e-4a32-bc00-758d2b07b6ef}, !- Target Object
-  2;                                      !- Inlet Port
-
-OS:Connection,
-  {e7ebc399-565d-44ff-94f4-44bf4ab440f8}, !- Handle
-  {9b33041c-18b4-405c-a979-9f9912dc1aa3}, !- Name
-  {2dbc7072-708e-4a32-bc00-758d2b07b6ef}, !- Source Object
-  3,                                      !- Outlet Port
-  {eb45927a-5d29-4645-9174-2d0c6ee97ea3}, !- Target Object
-  2;                                      !- Inlet Port
-
-OS:Connection,
-  {261b0874-8736-4559-abb4-d99153d3621b}, !- Handle
-  {ff44cf04-6e69-4a4c-bf47-9b40ebc1e464}, !- Name
-  {eb45927a-5d29-4645-9174-2d0c6ee97ea3}, !- Source Object
-  3,                                      !- Outlet Port
-  {d66dad3a-3921-4fc1-bb60-707a68828591}, !- Target Object
-  2;                                      !- Inlet Port
-
-OS:Connection,
-  {40520541-cf18-44c5-b1ab-bef0be9eabec}, !- Handle
-  {a64694e4-ab34-43c4-9c19-95925902b18a}, !- Name
-  {0e4d9665-ba23-4561-85c3-9ae7dc614602}, !- Source Object
-  2,                                      !- Outlet Port
-  {f1a4e6f3-56a5-4d84-ad61-bfde7b21adf3}, !- Target Object
-  2;                                      !- Inlet Port
-
-OS:Connection,
-  {b8b0abd1-a3e0-4d9d-a311-c05759203880}, !- Handle
-  {ebf3362b-ea34-411a-a7a5-14a74aa219c2}, !- Name
-  {f1a4e6f3-56a5-4d84-ad61-bfde7b21adf3}, !- Source Object
-  3,                                      !- Outlet Port
-  {01d7f033-ac67-4e6c-b0c7-984f58b1bf9e}, !- Target Object
-  18;                                     !- Inlet Port
-
-OS:Sizing:Plant,
-  {86b2f083-647c-4c91-b50d-9f04b1c70aa0}, !- Handle
-  {01d7f033-ac67-4e6c-b0c7-984f58b1bf9e}, !- Plant or Condenser Loop Name
-  Heating,                                !- Loop Type
-  52.6666666666667,                       !- Design Loop Exit Temperature {C}
-  5.55555555555556,                       !- Loop Design Temperature Difference {deltaC}
-  NonCoincident,                          !- Sizing Option
-  1,                                      !- Zone Timesteps in Averaging Window
-  None;                                   !- Coincident Sizing Factor Mode
-
-OS:AvailabilityManagerAssignmentList,
-  {b168eb7c-0705-4bee-b3ee-cd2d96a308d3}, !- Handle
-  Plant Loop 1 AvailabilityManagerAssignmentList 2; !- Name
-
-OS:Pipe:Adiabatic,
-  {1a4dda86-73c2-48fe-8c51-f1dc748986bf}, !- Handle
-  Pipe Adiabatic 5,                       !- Name
-  {68e25cd5-e373-48d0-9bf8-eb77a5ab4bcc}, !- Inlet Node Name
-  {d92fc57b-2749-4276-899f-05b317076f5a}; !- Outlet Node Name
-
-OS:Pipe:Adiabatic,
-  {35d01fbb-4940-41e3-860d-88d0d2066f39}, !- Handle
-  Pipe Adiabatic 6,                       !- Name
-  {b88e7018-fabe-43dd-a985-22a023428370}, !- Inlet Node Name
-  {3608060f-48d2-4e69-9f14-5e0d22dc2037}; !- Outlet Node Name
-
-OS:Node,
-  {c6c47a37-9ff8-49a8-ac81-e6528076d8d4}, !- Handle
-  Node 35,                                !- Name
-  {d92fc57b-2749-4276-899f-05b317076f5a}, !- Inlet Port
-  {7dba0b6a-d6b1-4c0b-abd3-b3afc6bb7318}; !- Outlet Port
-
-OS:Connection,
-  {68e25cd5-e373-48d0-9bf8-eb77a5ab4bcc}, !- Handle
-  {521792df-01b9-4a1d-a540-898f00d3bfd6}, !- Name
-  {fa639197-59aa-452b-8b88-f3f21acb7875}, !- Source Object
-  3,                                      !- Outlet Port
-  {1a4dda86-73c2-48fe-8c51-f1dc748986bf}, !- Target Object
-  2;                                      !- Inlet Port
-
-OS:Connection,
-  {d92fc57b-2749-4276-899f-05b317076f5a}, !- Handle
-  {cd7d20e9-dc57-4d32-84f5-b0c693ca9f1b}, !- Name
-  {1a4dda86-73c2-48fe-8c51-f1dc748986bf}, !- Source Object
-  3,                                      !- Outlet Port
-  {c6c47a37-9ff8-49a8-ac81-e6528076d8d4}, !- Target Object
-  2;                                      !- Inlet Port
-
-OS:Connection,
-  {7dba0b6a-d6b1-4c0b-abd3-b3afc6bb7318}, !- Handle
-  {b641e9c7-9a9f-48fb-893b-566eeb6ce623}, !- Name
-  {c6c47a37-9ff8-49a8-ac81-e6528076d8d4}, !- Source Object
-  3,                                      !- Outlet Port
-  {73b23475-65e1-465a-aed3-8f4a609575f3}, !- Target Object
-  3;                                      !- Inlet Port
-
-OS:Node,
-  {f01fe675-8c5b-4099-a0b8-69160ab09931}, !- Handle
-  Node 36,                                !- Name
-  {73744d4b-0992-4230-baee-09436c5d12be}, !- Inlet Port
-  {b88e7018-fabe-43dd-a985-22a023428370}; !- Outlet Port
-
-OS:Connection,
-  {73744d4b-0992-4230-baee-09436c5d12be}, !- Handle
-  {0a4dbca4-b180-4091-98a7-cd56a99caefd}, !- Name
-  {73b23475-65e1-465a-aed3-8f4a609575f3}, !- Source Object
-  2,                                      !- Outlet Port
-  {f01fe675-8c5b-4099-a0b8-69160ab09931}, !- Target Object
-  2;                                      !- Inlet Port
-
-OS:Connection,
-  {b88e7018-fabe-43dd-a985-22a023428370}, !- Handle
-  {02c0f790-5005-4bbe-bf99-ad2a7f1161e5}, !- Name
-  {f01fe675-8c5b-4099-a0b8-69160ab09931}, !- Source Object
-  3,                                      !- Outlet Port
-  {35d01fbb-4940-41e3-860d-88d0d2066f39}, !- Target Object
-  2;                                      !- Inlet Port
-
-OS:Connection,
-  {3608060f-48d2-4e69-9f14-5e0d22dc2037}, !- Handle
-  {e1dc67b5-47bd-4dc5-8d0f-0f9f9589477e}, !- Name
-  {35d01fbb-4940-41e3-860d-88d0d2066f39}, !- Source Object
-  3,                                      !- Outlet Port
-  {ba5ddea7-99fb-4fca-aede-abe62159adf7}, !- Target Object
-  2;                                      !- Inlet Port
-
-OS:Pump:VariableSpeed,
-  {f64ec6a6-e395-47ba-ae2f-8096300f7f75}, !- Handle
-  Pump Variable Speed 3,                  !- Name
-  {24934467-e341-4943-82c9-7cdb4008d339}, !- Inlet Node Name
-  {24d5d143-0bdb-4da4-bbc8-7f369694a325}, !- Outlet Node Name
-  0.01,                                   !- Rated Flow Rate {m3/s}
-  1,                                      !- Rated Pump Head {Pa}
-  0,                                      !- Rated Power Consumption {W}
-  1,                                      !- Motor Efficiency
-  0,                                      !- Fraction of Motor Inefficiencies to Fluid Stream
-  0,                                      !- Coefficient 1 of the Part Load Performance Curve
-  1,                                      !- Coefficient 2 of the Part Load Performance Curve
-  0,                                      !- Coefficient 3 of the Part Load Performance Curve
-  0,                                      !- Coefficient 4 of the Part Load Performance Curve
-  ,                                       !- Minimum Flow Rate {m3/s}
-  Intermittent,                           !- Pump Control Type
-  ,                                       !- Pump Flow Rate Schedule Name
-  ,                                       !- Pump Curve Name
-  ,                                       !- Impeller Diameter {m}
-  ,                                       !- VFD Control Type
-  ,                                       !- Pump RPM Schedule Name
-  ,                                       !- Minimum Pressure Schedule {Pa}
-  ,                                       !- Maximum Pressure Schedule {Pa}
-  ,                                       !- Minimum RPM Schedule {rev/min}
-  ,                                       !- Maximum RPM Schedule {rev/min}
-  ,                                       !- Zone Name
-  0.5,                                    !- Skin Loss Radiative Fraction
-  PowerPerFlowPerPressure,                !- Design Power Sizing Method
-  348701.1,                               !- Design Electric Power per Unit Flow Rate {W/(m3/s)}
-  1.282051282,                            !- Design Shaft Power per Unit Flow Rate per Unit Head {W-s/m3-Pa}
-  0,                                      !- Design Minimum Flow Rate Fraction
-  General;                                !- End-Use Subcategory
-
-OS:Node,
-  {b93882ad-3e0c-4c65-bb74-06e67bb7fe22}, !- Handle
-  Node 37,                                !- Name
-  {24d5d143-0bdb-4da4-bbc8-7f369694a325}, !- Inlet Port
-  {caf39c57-a9f4-4ebd-bce9-6ed8eebafdce}; !- Outlet Port
-
-OS:Connection,
-  {24934467-e341-4943-82c9-7cdb4008d339}, !- Handle
-  {564f8440-5d4b-4341-8b2e-9e8783dcf89b}, !- Name
-  {45175839-1a8e-4343-a890-e8845432c267}, !- Source Object
-  3,                                      !- Outlet Port
-  {f64ec6a6-e395-47ba-ae2f-8096300f7f75}, !- Target Object
-  2;                                      !- Inlet Port
-
-OS:Connection,
-  {24d5d143-0bdb-4da4-bbc8-7f369694a325}, !- Handle
-  {8aa8aa20-c42f-4382-89bd-676eb80e68ad}, !- Name
-  {f64ec6a6-e395-47ba-ae2f-8096300f7f75}, !- Source Object
-  3,                                      !- Outlet Port
-  {b93882ad-3e0c-4c65-bb74-06e67bb7fe22}, !- Target Object
-  2;                                      !- Inlet Port
-
-OS:Connection,
-  {caf39c57-a9f4-4ebd-bce9-6ed8eebafdce}, !- Handle
-  {ecb7c379-6041-49f4-8c88-589c5fcad33d}, !- Name
-  {b93882ad-3e0c-4c65-bb74-06e67bb7fe22}, !- Source Object
-  3,                                      !- Outlet Port
-  {aad60aaf-2e37-4e07-915d-65b8e403f58c}, !- Target Object
-  2;                                      !- Inlet Port
-
-OS:Schedule:Constant,
-  {749df335-f7c4-4319-b8cd-2201a36866f7}, !- Handle
-  dhw temp 2,                             !- Name
-  {4833c668-c113-45bf-9aac-8b9175a9a900}, !- Schedule Type Limits Name
-  52.6666666666667;                       !- Value
-
-OS:SetpointManager:Scheduled,
-  {2219438d-34f1-4fd7-8a44-0bb5668810c8}, !- Handle
-  Setpoint Manager Scheduled 3,           !- Name
-  Temperature,                            !- Control Variable
-  {749df335-f7c4-4319-b8cd-2201a36866f7}, !- Schedule Name
-  {ba5ddea7-99fb-4fca-aede-abe62159adf7}; !- Setpoint Node or NodeList Name
-
-OS:WaterHeater:Mixed,
-  {780f5416-4b67-4775-a3cb-46abd726fde3}, !- Handle
-  res wh|unit 3,                          !- Name
-  0.143845647790854,                      !- Tank Volume {m3}
-  {83ace73e-9eeb-47e2-ab93-6b71a6ee377f}, !- Setpoint Temperature Schedule Name
-  2,                                      !- Deadband Temperature Difference {deltaC}
-  99,                                     !- Maximum Temperature Limit {C}
-  Cycle,                                  !- Heater Control Type
-  11722.8428068889,                       !- Heater Maximum Capacity {W}
-  0,                                      !- Heater Minimum Capacity {W}
-  ,                                       !- Heater Ignition Minimum Flow Rate {m3/s}
-  ,                                       !- Heater Ignition Delay {s}
-  NaturalGas,                             !- Heater Fuel Type
-  0.773298241318794,                      !- Heater Thermal Efficiency
-  ,                                       !- Part Load Factor Curve Name
-  0,                                      !- Off Cycle Parasitic Fuel Consumption Rate {W}
-  Electricity,                            !- Off Cycle Parasitic Fuel Type
-  0,                                      !- Off Cycle Parasitic Heat Fraction to Tank
-  0,                                      !- On Cycle Parasitic Fuel Consumption Rate {W}
-  Electricity,                            !- On Cycle Parasitic Fuel Type
-  0,                                      !- On Cycle Parasitic Heat Fraction to Tank
-  ThermalZone,                            !- Ambient Temperature Indicator
-  ,                                       !- Ambient Temperature Schedule Name
-  {fd9cb466-4184-4652-ac62-bced570f9fbd}, !- Ambient Temperature Thermal Zone Name
-  ,                                       !- Ambient Temperature Outdoor Air Node Name
-  4.15693173076374,                       !- Off Cycle Loss Coefficient to Ambient Temperature {W/K}
-  0.64,                                   !- Off Cycle Loss Fraction to Thermal Zone
-  4.15693173076374,                       !- On Cycle Loss Coefficient to Ambient Temperature {W/K}
-  1,                                      !- On Cycle Loss Fraction to Thermal Zone
-  ,                                       !- Peak Use Flow Rate {m3/s}
-  ,                                       !- Use Flow Rate Fraction Schedule Name
-  ,                                       !- Cold Water Supply Temperature Schedule Name
-  {2bde31cb-fc25-47d4-8f36-8f5dfeb62c27}, !- Use Side Inlet Node Name
-  {b4c43039-7d10-46ff-baa9-9e9b51a5702d}, !- Use Side Outlet Node Name
-  1,                                      !- Use Side Effectiveness
-  ,                                       !- Source Side Inlet Node Name
-  ,                                       !- Source Side Outlet Node Name
-  1,                                      !- Source Side Effectiveness
-  autosize,                               !- Use Side Design Flow Rate {m3/s}
-  autosize,                               !- Source Side Design Flow Rate {m3/s}
-  1.5,                                    !- Indirect Water Heating Recovery Time {hr}
-  IndirectHeatPrimarySetpoint,            !- Source Side Flow Control Mode
-  ,                                       !- Indirect Alternate Setpoint Temperature Schedule Name
-  res wh|unit 3;                          !- End-Use Subcategory
-
-OS:Schedule:Constant,
-  {83ace73e-9eeb-47e2-ab93-6b71a6ee377f}, !- Handle
-  WH Setpoint Temp 2,                     !- Name
-  {4833c668-c113-45bf-9aac-8b9175a9a900}, !- Schedule Type Limits Name
-  52.6666666666667;                       !- Value
-
-OS:Node,
-  {c1fda71c-4607-48fc-8c92-9125a2a8e706}, !- Handle
-  Node 38,                                !- Name
-  {5a432ff6-a074-4826-8dd2-169511a9ffbe}, !- Inlet Port
-  {2bde31cb-fc25-47d4-8f36-8f5dfeb62c27}; !- Outlet Port
-
-OS:Connection,
-  {5a432ff6-a074-4826-8dd2-169511a9ffbe}, !- Handle
-  {7925e029-60a0-4144-85cd-ff303f21bfb5}, !- Name
-  {aad60aaf-2e37-4e07-915d-65b8e403f58c}, !- Source Object
-  4,                                      !- Outlet Port
-  {c1fda71c-4607-48fc-8c92-9125a2a8e706}, !- Target Object
-  2;                                      !- Inlet Port
-
-OS:Node,
-  {b3c9f0d8-e736-4dce-aac4-da6b1d75278a}, !- Handle
-  Node 39,                                !- Name
-  {b4c43039-7d10-46ff-baa9-9e9b51a5702d}, !- Inlet Port
-  {55e6a06b-4f2e-4618-8307-5e0d0a1bb339}; !- Outlet Port
-
-OS:Connection,
-  {2bde31cb-fc25-47d4-8f36-8f5dfeb62c27}, !- Handle
-  {c97e26dc-ed2f-4171-a2b0-f0336dc13275}, !- Name
-  {c1fda71c-4607-48fc-8c92-9125a2a8e706}, !- Source Object
-  3,                                      !- Outlet Port
-  {780f5416-4b67-4775-a3cb-46abd726fde3}, !- Target Object
-  31;                                     !- Inlet Port
-
-OS:Connection,
-  {b4c43039-7d10-46ff-baa9-9e9b51a5702d}, !- Handle
-  {c014caaf-9a67-4c31-81f6-9a3b7bd95e61}, !- Name
-  {780f5416-4b67-4775-a3cb-46abd726fde3}, !- Source Object
-  32,                                     !- Outlet Port
-  {b3c9f0d8-e736-4dce-aac4-da6b1d75278a}, !- Target Object
-  2;                                      !- Inlet Port
-
-OS:Connection,
-  {55e6a06b-4f2e-4618-8307-5e0d0a1bb339}, !- Handle
-  {a75e8d5d-5097-43bc-8b98-4cb0f4165e4c}, !- Name
-  {b3c9f0d8-e736-4dce-aac4-da6b1d75278a}, !- Source Object
-  3,                                      !- Outlet Port
-  {73b23475-65e1-465a-aed3-8f4a609575f3}, !- Target Object
-  4;                                      !- Inlet Port
-
-OS:PlantLoop,
-  {7e24b4af-28c2-412e-895c-c6debace41e1}, !- Handle
-  Domestic Hot Water Loop|unit 4,         !- Name
->>>>>>> 039e157a
-  ,                                       !- Fluid Type
-  0,                                      !- Glycol Concentration
-  ,                                       !- User Defined Fluid Type
-  ,                                       !- Plant Equipment Operation Heating Load
-  ,                                       !- Plant Equipment Operation Cooling Load
-  ,                                       !- Primary Plant Equipment Operation Scheme
-<<<<<<< HEAD
-  {e6a81332-7572-4966-bc0c-d5da3066164e}, !- Loop Temperature Setpoint Node Name
-=======
-  {ef80819f-6473-4392-aa32-165e699e51fc}, !- Loop Temperature Setpoint Node Name
->>>>>>> 039e157a
-  ,                                       !- Maximum Loop Temperature {C}
-  ,                                       !- Minimum Loop Temperature {C}
-  0.01,                                   !- Maximum Loop Flow Rate {m3/s}
-  ,                                       !- Minimum Loop Flow Rate {m3/s}
-  0.003,                                  !- Plant Loop Volume {m3}
-<<<<<<< HEAD
-  {e998beff-6ae6-4c92-8c43-c364f26a411e}, !- Plant Side Inlet Node Name
-  {b1074ff9-6878-4e41-bba8-1a7d7a1d8eb7}, !- Plant Side Outlet Node Name
-  ,                                       !- Plant Side Branch List Name
-  {89886b48-09bb-48e1-b76e-209e7ef7eb16}, !- Demand Side Inlet Node Name
-  {73d6f90b-ef58-49e1-b4ea-7988b072b328}, !- Demand Side Outlet Node Name
-  ,                                       !- Demand Side Branch List Name
-  ,                                       !- Demand Side Connector List Name
-  Optimal,                                !- Load Distribution Scheme
-  {705cc27a-cfd6-4cc9-b06e-d8f0f3fdc2f9}, !- Availability Manager List Name
-=======
-  {b860788b-1563-458d-85a5-955c836699ed}, !- Plant Side Inlet Node Name
-  {8c0cb398-747d-4173-833b-86889db91f85}, !- Plant Side Outlet Node Name
-  ,                                       !- Plant Side Branch List Name
-  {f9d5a139-138e-42cd-9719-581949c29a1f}, !- Demand Side Inlet Node Name
-  {12c797a2-a261-4e0d-9a61-7dd3c9b859f5}, !- Demand Side Outlet Node Name
-  ,                                       !- Demand Side Branch List Name
-  ,                                       !- Demand Side Connector List Name
-  Optimal,                                !- Load Distribution Scheme
-  {4ce63ccb-f208-4872-891d-174cd976b9df}, !- Availability Manager List Name
->>>>>>> 039e157a
-  ,                                       !- Plant Loop Demand Calculation Scheme
-  ,                                       !- Common Pipe Simulation
-  ,                                       !- Pressure Simulation Type
-  ,                                       !- Plant Equipment Operation Heating Load Schedule
-  ,                                       !- Plant Equipment Operation Cooling Load Schedule
-  ,                                       !- Primary Plant Equipment Operation Scheme Schedule
-  ,                                       !- Component Setpoint Operation Scheme Schedule
-<<<<<<< HEAD
-  {0818e39b-d4cc-44aa-aa00-bc4d2dba827e}, !- Demand Mixer Name
-  {db401e3a-46c8-47fd-9c5d-1140a310617c}, !- Demand Splitter Name
-  {ac37ccfe-6ced-4fbc-8c7b-f0ddb7b8aa63}, !- Supply Mixer Name
-  {ea6e343f-c40a-4edd-9648-f0df08d2ffd7}; !- Supply Splitter Name
-
-OS:Node,
-  {7ab323d5-fdc3-4299-a1c7-4fee0eded8d6}, !- Handle
-  Node 4,                                 !- Name
-  {e998beff-6ae6-4c92-8c43-c364f26a411e}, !- Inlet Port
-  {bfcc5334-4a4b-496f-9829-9ca82578268c}; !- Outlet Port
-
-OS:Node,
-  {e6a81332-7572-4966-bc0c-d5da3066164e}, !- Handle
-  Node 5,                                 !- Name
-  {9706a91d-6549-495c-aa5b-35788be35bf4}, !- Inlet Port
-  {b1074ff9-6878-4e41-bba8-1a7d7a1d8eb7}; !- Outlet Port
-
-OS:Node,
-  {ac431fe3-0b17-4098-8e13-36488d30b9a0}, !- Handle
-  Node 6,                                 !- Name
-  {76743f3e-10f1-4cdb-83bc-6bc3d0b4b259}, !- Inlet Port
-  {a1d3a61e-ddda-4c7a-b681-6acad635dbcf}; !- Outlet Port
-
-OS:Connector:Mixer,
-  {ac37ccfe-6ced-4fbc-8c7b-f0ddb7b8aa63}, !- Handle
-  Connector Mixer 1,                      !- Name
-  {a2787924-5473-42eb-8926-6e11287d234e}, !- Outlet Branch Name
-  {a25786ac-85a8-4d39-a6b5-06534f0becd1}, !- Inlet Branch Name 1
-  {7fccb78b-e7ab-4c70-ab6d-2406cd75a28a}; !- Inlet Branch Name 2
-
-OS:Connector:Splitter,
-  {ea6e343f-c40a-4edd-9648-f0df08d2ffd7}, !- Handle
-  Connector Splitter 1,                   !- Name
-  {433b2926-5485-4769-ab61-040e5e34c241}, !- Inlet Branch Name
-  {76743f3e-10f1-4cdb-83bc-6bc3d0b4b259}, !- Outlet Branch Name 1
-  {7672f50d-2c2f-401a-af4a-6f8e84a02302}; !- Outlet Branch Name 2
-
-OS:Connection,
-  {e998beff-6ae6-4c92-8c43-c364f26a411e}, !- Handle
-  {8a36fcab-2810-4e6d-9034-1ef8e535e12f}, !- Name
-  {5feb6d85-3989-4866-aab2-7357d69d08b7}, !- Source Object
-  14,                                     !- Outlet Port
-  {7ab323d5-fdc3-4299-a1c7-4fee0eded8d6}, !- Target Object
-  2;                                      !- Inlet Port
-
-OS:Connection,
-  {76743f3e-10f1-4cdb-83bc-6bc3d0b4b259}, !- Handle
-  {0e5d63f0-845e-4691-ac75-591671f3b233}, !- Name
-  {ea6e343f-c40a-4edd-9648-f0df08d2ffd7}, !- Source Object
-  3,                                      !- Outlet Port
-  {ac431fe3-0b17-4098-8e13-36488d30b9a0}, !- Target Object
-  2;                                      !- Inlet Port
-
-OS:Connection,
-  {b1074ff9-6878-4e41-bba8-1a7d7a1d8eb7}, !- Handle
-  {45a2d5f0-258c-48c7-b4cc-cf128cf0629d}, !- Name
-  {e6a81332-7572-4966-bc0c-d5da3066164e}, !- Source Object
-  3,                                      !- Outlet Port
-  {5feb6d85-3989-4866-aab2-7357d69d08b7}, !- Target Object
-  15;                                     !- Inlet Port
-
-OS:Node,
-  {534ae4c9-39df-48e2-bc4f-d35350c8eca2}, !- Handle
-  Node 7,                                 !- Name
-  {89886b48-09bb-48e1-b76e-209e7ef7eb16}, !- Inlet Port
-  {58be5591-8207-482a-bd69-122241153c35}; !- Outlet Port
-
-OS:Node,
-  {3cc42f0f-654d-41d8-b2f1-c2bd708c15e8}, !- Handle
-  Node 8,                                 !- Name
-  {bec72891-d6d6-4b24-b038-238f1d690e18}, !- Inlet Port
-  {73d6f90b-ef58-49e1-b4ea-7988b072b328}; !- Outlet Port
-
-OS:Node,
-  {399c23cf-cd7f-47c1-ab41-523ea9d83d87}, !- Handle
-  Node 9,                                 !- Name
-  {0d5fedf5-ef91-4690-95f9-5158acc3ec5f}, !- Inlet Port
-  {8e8fa2c5-3468-4f81-926e-9bbea81aa184}; !- Outlet Port
-
-OS:Connector:Mixer,
-  {0818e39b-d4cc-44aa-aa00-bc4d2dba827e}, !- Handle
-  Connector Mixer 2,                      !- Name
-  {bec72891-d6d6-4b24-b038-238f1d690e18}, !- Outlet Branch Name
-  {048b0479-ed5b-402a-8bb0-e4a60bea48a8}; !- Inlet Branch Name 1
-
-OS:Connector:Splitter,
-  {db401e3a-46c8-47fd-9c5d-1140a310617c}, !- Handle
-  Connector Splitter 2,                   !- Name
-  {58be5591-8207-482a-bd69-122241153c35}, !- Inlet Branch Name
-  {0d5fedf5-ef91-4690-95f9-5158acc3ec5f}; !- Outlet Branch Name 1
-
-OS:Connection,
-  {89886b48-09bb-48e1-b76e-209e7ef7eb16}, !- Handle
-  {e41cc13f-33f2-46dd-99c0-b0a1ebbda62b}, !- Name
-  {5feb6d85-3989-4866-aab2-7357d69d08b7}, !- Source Object
-  17,                                     !- Outlet Port
-  {534ae4c9-39df-48e2-bc4f-d35350c8eca2}, !- Target Object
-  2;                                      !- Inlet Port
-
-OS:Connection,
-  {58be5591-8207-482a-bd69-122241153c35}, !- Handle
-  {c82c8526-ae8f-4a99-885e-2d2e45b06c10}, !- Name
-  {534ae4c9-39df-48e2-bc4f-d35350c8eca2}, !- Source Object
-  3,                                      !- Outlet Port
-  {db401e3a-46c8-47fd-9c5d-1140a310617c}, !- Target Object
-  2;                                      !- Inlet Port
-
-OS:Connection,
-  {0d5fedf5-ef91-4690-95f9-5158acc3ec5f}, !- Handle
-  {23cf5bd7-2862-4af0-a7dd-af575fe6fef2}, !- Name
-  {db401e3a-46c8-47fd-9c5d-1140a310617c}, !- Source Object
-  3,                                      !- Outlet Port
-  {399c23cf-cd7f-47c1-ab41-523ea9d83d87}, !- Target Object
-  2;                                      !- Inlet Port
-
-OS:Connection,
-  {bec72891-d6d6-4b24-b038-238f1d690e18}, !- Handle
-  {480248b8-ee0b-44f9-bbd9-d02ee65e9eb6}, !- Name
-  {0818e39b-d4cc-44aa-aa00-bc4d2dba827e}, !- Source Object
-  2,                                      !- Outlet Port
-  {3cc42f0f-654d-41d8-b2f1-c2bd708c15e8}, !- Target Object
-  2;                                      !- Inlet Port
-
-OS:Connection,
-  {73d6f90b-ef58-49e1-b4ea-7988b072b328}, !- Handle
-  {595d5ddf-426d-4f4e-8a99-df71dcd1ca16}, !- Name
-  {3cc42f0f-654d-41d8-b2f1-c2bd708c15e8}, !- Source Object
-  3,                                      !- Outlet Port
-  {5feb6d85-3989-4866-aab2-7357d69d08b7}, !- Target Object
-  18;                                     !- Inlet Port
-
-OS:Sizing:Plant,
-  {47e429b4-e709-43a0-926f-79f1586db8ee}, !- Handle
-  {5feb6d85-3989-4866-aab2-7357d69d08b7}, !- Plant or Condenser Loop Name
-=======
-  {b7f2f7e6-d479-4795-9f92-982ddf331043}, !- Demand Mixer Name
-  {b823a2a3-0628-43bd-b597-8bfa9819bb3b}, !- Demand Splitter Name
-  {d224d08d-5815-4e36-9758-2bceb037bab4}, !- Supply Mixer Name
-  {34c583d1-42b7-478d-abfd-b860b2940488}; !- Supply Splitter Name
-
-OS:Node,
-  {27b057bc-f190-4172-ab9e-2a0aaf79afad}, !- Handle
-  Node 40,                                !- Name
-  {b860788b-1563-458d-85a5-955c836699ed}, !- Inlet Port
-  {e13e4b50-d808-451b-b21a-0af23f64e1b4}; !- Outlet Port
-
-OS:Node,
-  {ef80819f-6473-4392-aa32-165e699e51fc}, !- Handle
-  Node 41,                                !- Name
-  {5a8d0b43-7c32-4073-a8b5-b7632b00477a}, !- Inlet Port
-  {8c0cb398-747d-4173-833b-86889db91f85}; !- Outlet Port
-
-OS:Node,
-  {83c13e79-8e17-4c41-afaa-14166bb7c385}, !- Handle
-  Node 42,                                !- Name
-  {ff03dc65-a5d4-4fc8-99d0-319c8dcb7b74}, !- Inlet Port
-  {320727da-a6a2-49ad-922d-128cdb7c76e9}; !- Outlet Port
-
-OS:Connector:Mixer,
-  {d224d08d-5815-4e36-9758-2bceb037bab4}, !- Handle
-  Connector Mixer 7,                      !- Name
-  {cb32f4e2-3345-4483-9d39-8c59807788be}, !- Outlet Branch Name
-  {32d60c86-6871-400f-9d0c-f2b5fa034aeb}, !- Inlet Branch Name 1
-  {eadc219d-60c1-427e-bad1-47de8ddb384a}; !- Inlet Branch Name 2
-
-OS:Connector:Splitter,
-  {34c583d1-42b7-478d-abfd-b860b2940488}, !- Handle
-  Connector Splitter 7,                   !- Name
-  {b7be9b97-5b33-4da2-908f-46bc3a236484}, !- Inlet Branch Name
-  {ff03dc65-a5d4-4fc8-99d0-319c8dcb7b74}, !- Outlet Branch Name 1
-  {4720d548-0374-4446-8623-54c7cc0b7568}; !- Outlet Branch Name 2
-
-OS:Connection,
-  {b860788b-1563-458d-85a5-955c836699ed}, !- Handle
-  {75e7c7c8-deef-484b-b39c-f8fc5a936ac9}, !- Name
-  {7e24b4af-28c2-412e-895c-c6debace41e1}, !- Source Object
-  14,                                     !- Outlet Port
-  {27b057bc-f190-4172-ab9e-2a0aaf79afad}, !- Target Object
-  2;                                      !- Inlet Port
-
-OS:Connection,
-  {ff03dc65-a5d4-4fc8-99d0-319c8dcb7b74}, !- Handle
-  {e71aff45-177d-4c0c-af0c-3802d0007833}, !- Name
-  {34c583d1-42b7-478d-abfd-b860b2940488}, !- Source Object
-  3,                                      !- Outlet Port
-  {83c13e79-8e17-4c41-afaa-14166bb7c385}, !- Target Object
-  2;                                      !- Inlet Port
-
-OS:Connection,
-  {8c0cb398-747d-4173-833b-86889db91f85}, !- Handle
-  {14423454-05fc-4b64-82b6-b55ebff691f3}, !- Name
-  {ef80819f-6473-4392-aa32-165e699e51fc}, !- Source Object
-  3,                                      !- Outlet Port
-  {7e24b4af-28c2-412e-895c-c6debace41e1}, !- Target Object
-  15;                                     !- Inlet Port
-
-OS:Node,
-  {cbeebd6b-0a9c-49c5-a691-703ba9281c69}, !- Handle
-  Node 43,                                !- Name
-  {f9d5a139-138e-42cd-9719-581949c29a1f}, !- Inlet Port
-  {a3afd81e-2302-4f8f-94fd-ec3be19d7ef2}; !- Outlet Port
-
-OS:Node,
-  {471105c9-0f7f-4ef3-8ac4-b0d81cb39793}, !- Handle
-  Node 44,                                !- Name
-  {214a5605-01f4-4488-91bf-816f616349cc}, !- Inlet Port
-  {12c797a2-a261-4e0d-9a61-7dd3c9b859f5}; !- Outlet Port
-
-OS:Node,
-  {9f41ce4c-eb26-40fc-83ac-5a52e26ed0f9}, !- Handle
-  Node 45,                                !- Name
-  {9127245c-2f09-48e9-9c59-172fb71d2640}, !- Inlet Port
-  {90471018-9490-4103-b4e5-39c78ff6e330}; !- Outlet Port
-
-OS:Connector:Mixer,
-  {b7f2f7e6-d479-4795-9f92-982ddf331043}, !- Handle
-  Connector Mixer 8,                      !- Name
-  {214a5605-01f4-4488-91bf-816f616349cc}, !- Outlet Branch Name
-  {4d7d531f-692b-49e5-a7b4-64be62b2e274}; !- Inlet Branch Name 1
-
-OS:Connector:Splitter,
-  {b823a2a3-0628-43bd-b597-8bfa9819bb3b}, !- Handle
-  Connector Splitter 8,                   !- Name
-  {a3afd81e-2302-4f8f-94fd-ec3be19d7ef2}, !- Inlet Branch Name
-  {9127245c-2f09-48e9-9c59-172fb71d2640}; !- Outlet Branch Name 1
-
-OS:Connection,
-  {f9d5a139-138e-42cd-9719-581949c29a1f}, !- Handle
-  {cb21e007-b29f-4d7c-a6c3-407f930f3177}, !- Name
-  {7e24b4af-28c2-412e-895c-c6debace41e1}, !- Source Object
-  17,                                     !- Outlet Port
-  {cbeebd6b-0a9c-49c5-a691-703ba9281c69}, !- Target Object
-  2;                                      !- Inlet Port
-
-OS:Connection,
-  {a3afd81e-2302-4f8f-94fd-ec3be19d7ef2}, !- Handle
-  {4ba7e2f8-c2cb-4110-a811-b7597d49a975}, !- Name
-  {cbeebd6b-0a9c-49c5-a691-703ba9281c69}, !- Source Object
-  3,                                      !- Outlet Port
-  {b823a2a3-0628-43bd-b597-8bfa9819bb3b}, !- Target Object
-  2;                                      !- Inlet Port
-
-OS:Connection,
-  {9127245c-2f09-48e9-9c59-172fb71d2640}, !- Handle
-  {818d8630-37ae-4717-8d0f-3415e3b6a7b8}, !- Name
-  {b823a2a3-0628-43bd-b597-8bfa9819bb3b}, !- Source Object
-  3,                                      !- Outlet Port
-  {9f41ce4c-eb26-40fc-83ac-5a52e26ed0f9}, !- Target Object
-  2;                                      !- Inlet Port
-
-OS:Connection,
-  {214a5605-01f4-4488-91bf-816f616349cc}, !- Handle
-  {b706a20c-9af0-4ec7-a35c-9862238c3d33}, !- Name
-  {b7f2f7e6-d479-4795-9f92-982ddf331043}, !- Source Object
-  2,                                      !- Outlet Port
-  {471105c9-0f7f-4ef3-8ac4-b0d81cb39793}, !- Target Object
-  2;                                      !- Inlet Port
-
-OS:Connection,
-  {12c797a2-a261-4e0d-9a61-7dd3c9b859f5}, !- Handle
-  {172e1c4d-17a7-44cf-b47f-f2ea075995a9}, !- Name
-  {471105c9-0f7f-4ef3-8ac4-b0d81cb39793}, !- Source Object
-  3,                                      !- Outlet Port
-  {7e24b4af-28c2-412e-895c-c6debace41e1}, !- Target Object
-  18;                                     !- Inlet Port
-
-OS:Sizing:Plant,
-  {119e9551-a6f9-4aba-9589-5606e02d29bd}, !- Handle
-  {7e24b4af-28c2-412e-895c-c6debace41e1}, !- Plant or Condenser Loop Name
->>>>>>> 039e157a
-  Heating,                                !- Loop Type
-  52.6666666666667,                       !- Design Loop Exit Temperature {C}
-  5.55555555555556,                       !- Loop Design Temperature Difference {deltaC}
-  NonCoincident,                          !- Sizing Option
-  1,                                      !- Zone Timesteps in Averaging Window
-  None;                                   !- Coincident Sizing Factor Mode
-
-OS:AvailabilityManagerAssignmentList,
-<<<<<<< HEAD
-  {705cc27a-cfd6-4cc9-b06e-d8f0f3fdc2f9}, !- Handle
-  Plant Loop 1 AvailabilityManagerAssignmentList; !- Name
-
-OS:Pipe:Adiabatic,
-  {183368a1-d1c5-46ac-adb9-d6a1c92d3408}, !- Handle
-  Pipe Adiabatic 1,                       !- Name
-  {a1d3a61e-ddda-4c7a-b681-6acad635dbcf}, !- Inlet Node Name
-  {4205b644-1729-405e-a2bd-4cc9ef26cd6b}; !- Outlet Node Name
-
-OS:Pipe:Adiabatic,
-  {a898aa34-3743-4ee7-bafc-6d5f56232566}, !- Handle
-  Pipe Adiabatic 2,                       !- Name
-  {e71b38c4-2677-446e-8a4b-ce0a7ac1cf7f}, !- Inlet Node Name
-  {9706a91d-6549-495c-aa5b-35788be35bf4}; !- Outlet Node Name
-
-OS:Node,
-  {ab588cec-0325-47b9-aa99-fd5673d57a62}, !- Handle
-  Node 10,                                !- Name
-  {4205b644-1729-405e-a2bd-4cc9ef26cd6b}, !- Inlet Port
-  {a25786ac-85a8-4d39-a6b5-06534f0becd1}; !- Outlet Port
-
-OS:Connection,
-  {a1d3a61e-ddda-4c7a-b681-6acad635dbcf}, !- Handle
-  {3cc17ec2-ecfa-4902-b21a-25009adc4b7b}, !- Name
-  {ac431fe3-0b17-4098-8e13-36488d30b9a0}, !- Source Object
-  3,                                      !- Outlet Port
-  {183368a1-d1c5-46ac-adb9-d6a1c92d3408}, !- Target Object
-  2;                                      !- Inlet Port
-
-OS:Connection,
-  {4205b644-1729-405e-a2bd-4cc9ef26cd6b}, !- Handle
-  {343fb662-3cd1-4a40-b347-1c7522daecc9}, !- Name
-  {183368a1-d1c5-46ac-adb9-d6a1c92d3408}, !- Source Object
-  3,                                      !- Outlet Port
-  {ab588cec-0325-47b9-aa99-fd5673d57a62}, !- Target Object
-  2;                                      !- Inlet Port
-
-OS:Connection,
-  {a25786ac-85a8-4d39-a6b5-06534f0becd1}, !- Handle
-  {a74b9115-8690-4c0a-a7d3-816f9a623922}, !- Name
-  {ab588cec-0325-47b9-aa99-fd5673d57a62}, !- Source Object
-  3,                                      !- Outlet Port
-  {ac37ccfe-6ced-4fbc-8c7b-f0ddb7b8aa63}, !- Target Object
-  3;                                      !- Inlet Port
-
-OS:Node,
-  {939bed62-81f3-4844-adc0-006b0d85ae12}, !- Handle
-  Node 11,                                !- Name
-  {a2787924-5473-42eb-8926-6e11287d234e}, !- Inlet Port
-  {e71b38c4-2677-446e-8a4b-ce0a7ac1cf7f}; !- Outlet Port
-
-OS:Connection,
-  {a2787924-5473-42eb-8926-6e11287d234e}, !- Handle
-  {e80bbc66-fb9d-4234-aa9e-5fcd2dfdf301}, !- Name
-  {ac37ccfe-6ced-4fbc-8c7b-f0ddb7b8aa63}, !- Source Object
-  2,                                      !- Outlet Port
-  {939bed62-81f3-4844-adc0-006b0d85ae12}, !- Target Object
-  2;                                      !- Inlet Port
-
-OS:Connection,
-  {e71b38c4-2677-446e-8a4b-ce0a7ac1cf7f}, !- Handle
-  {cf714a2f-4924-4ca0-b622-e69fee989e11}, !- Name
-  {939bed62-81f3-4844-adc0-006b0d85ae12}, !- Source Object
-  3,                                      !- Outlet Port
-  {a898aa34-3743-4ee7-bafc-6d5f56232566}, !- Target Object
-  2;                                      !- Inlet Port
-
-OS:Connection,
-  {9706a91d-6549-495c-aa5b-35788be35bf4}, !- Handle
-  {e7618907-49d6-48f1-b7c6-a60b5f917030}, !- Name
-  {a898aa34-3743-4ee7-bafc-6d5f56232566}, !- Source Object
-  3,                                      !- Outlet Port
-  {e6a81332-7572-4966-bc0c-d5da3066164e}, !- Target Object
-  2;                                      !- Inlet Port
-
-OS:Pump:VariableSpeed,
-  {bf642338-0d28-4e1c-9370-8a124edc5963}, !- Handle
-  Pump Variable Speed 1,                  !- Name
-  {bfcc5334-4a4b-496f-9829-9ca82578268c}, !- Inlet Node Name
-  {001e2298-1a81-4c10-b9a9-1fd0cf8998e3}, !- Outlet Node Name
-=======
-  {4ce63ccb-f208-4872-891d-174cd976b9df}, !- Handle
-  Plant Loop 1 AvailabilityManagerAssignmentList 3; !- Name
-
-OS:Pipe:Adiabatic,
-  {91645cfb-f805-4a68-bdf3-d2b63d30d711}, !- Handle
-  Pipe Adiabatic 7,                       !- Name
-  {320727da-a6a2-49ad-922d-128cdb7c76e9}, !- Inlet Node Name
-  {82fed754-bc7f-4c9d-91dd-53279c965455}; !- Outlet Node Name
-
-OS:Pipe:Adiabatic,
-  {701ab35b-e5a8-4a5c-bf1b-43765ed142eb}, !- Handle
-  Pipe Adiabatic 8,                       !- Name
-  {898b474e-5470-4641-b675-f351bda775cd}, !- Inlet Node Name
-  {5a8d0b43-7c32-4073-a8b5-b7632b00477a}; !- Outlet Node Name
-
-OS:Node,
-  {c9b8c85b-57b8-4fda-b63c-0d8ca7c086ef}, !- Handle
-  Node 46,                                !- Name
-  {82fed754-bc7f-4c9d-91dd-53279c965455}, !- Inlet Port
-  {32d60c86-6871-400f-9d0c-f2b5fa034aeb}; !- Outlet Port
-
-OS:Connection,
-  {320727da-a6a2-49ad-922d-128cdb7c76e9}, !- Handle
-  {3c448192-3f85-4923-a6df-61dd1c4d2344}, !- Name
-  {83c13e79-8e17-4c41-afaa-14166bb7c385}, !- Source Object
-  3,                                      !- Outlet Port
-  {91645cfb-f805-4a68-bdf3-d2b63d30d711}, !- Target Object
-  2;                                      !- Inlet Port
-
-OS:Connection,
-  {82fed754-bc7f-4c9d-91dd-53279c965455}, !- Handle
-  {38fd2a3c-f245-4a6d-b497-c48e8a9dae62}, !- Name
-  {91645cfb-f805-4a68-bdf3-d2b63d30d711}, !- Source Object
-  3,                                      !- Outlet Port
-  {c9b8c85b-57b8-4fda-b63c-0d8ca7c086ef}, !- Target Object
-  2;                                      !- Inlet Port
-
-OS:Connection,
-  {32d60c86-6871-400f-9d0c-f2b5fa034aeb}, !- Handle
-  {aa403dd6-8b80-49df-bce6-15ee40ff0852}, !- Name
-  {c9b8c85b-57b8-4fda-b63c-0d8ca7c086ef}, !- Source Object
-  3,                                      !- Outlet Port
-  {d224d08d-5815-4e36-9758-2bceb037bab4}, !- Target Object
-  3;                                      !- Inlet Port
-
-OS:Node,
-  {8b525419-7a06-4013-aea2-57331f091f50}, !- Handle
-  Node 47,                                !- Name
-  {cb32f4e2-3345-4483-9d39-8c59807788be}, !- Inlet Port
-  {898b474e-5470-4641-b675-f351bda775cd}; !- Outlet Port
-
-OS:Connection,
-  {cb32f4e2-3345-4483-9d39-8c59807788be}, !- Handle
-  {069f5215-9a04-459c-ae6f-c1404cf073ce}, !- Name
-  {d224d08d-5815-4e36-9758-2bceb037bab4}, !- Source Object
-  2,                                      !- Outlet Port
-  {8b525419-7a06-4013-aea2-57331f091f50}, !- Target Object
-  2;                                      !- Inlet Port
-
-OS:Connection,
-  {898b474e-5470-4641-b675-f351bda775cd}, !- Handle
-  {b575d62f-a1bd-4d89-8bd9-8f8eddba0029}, !- Name
-  {8b525419-7a06-4013-aea2-57331f091f50}, !- Source Object
-  3,                                      !- Outlet Port
-  {701ab35b-e5a8-4a5c-bf1b-43765ed142eb}, !- Target Object
-  2;                                      !- Inlet Port
-
-OS:Connection,
-  {5a8d0b43-7c32-4073-a8b5-b7632b00477a}, !- Handle
-  {9c78f791-37c0-496d-8d0d-9a9dad175174}, !- Name
-  {701ab35b-e5a8-4a5c-bf1b-43765ed142eb}, !- Source Object
-  3,                                      !- Outlet Port
-  {ef80819f-6473-4392-aa32-165e699e51fc}, !- Target Object
-  2;                                      !- Inlet Port
-
-OS:Pump:VariableSpeed,
-  {cf7f18e2-9be1-4e5f-932f-aa01a805c683}, !- Handle
-  Pump Variable Speed 4,                  !- Name
-  {e13e4b50-d808-451b-b21a-0af23f64e1b4}, !- Inlet Node Name
-  {1ab78dc3-3ac3-4b46-a764-5f84b5e52c47}, !- Outlet Node Name
->>>>>>> 039e157a
-  0.01,                                   !- Rated Flow Rate {m3/s}
-  1,                                      !- Rated Pump Head {Pa}
-  0,                                      !- Rated Power Consumption {W}
-  1,                                      !- Motor Efficiency
-  0,                                      !- Fraction of Motor Inefficiencies to Fluid Stream
-  0,                                      !- Coefficient 1 of the Part Load Performance Curve
-  1,                                      !- Coefficient 2 of the Part Load Performance Curve
-  0,                                      !- Coefficient 3 of the Part Load Performance Curve
-  0,                                      !- Coefficient 4 of the Part Load Performance Curve
-  ,                                       !- Minimum Flow Rate {m3/s}
-  Intermittent,                           !- Pump Control Type
-  ,                                       !- Pump Flow Rate Schedule Name
-  ,                                       !- Pump Curve Name
-  ,                                       !- Impeller Diameter {m}
-  ,                                       !- VFD Control Type
-  ,                                       !- Pump RPM Schedule Name
-  ,                                       !- Minimum Pressure Schedule {Pa}
-  ,                                       !- Maximum Pressure Schedule {Pa}
-  ,                                       !- Minimum RPM Schedule {rev/min}
-  ,                                       !- Maximum RPM Schedule {rev/min}
-  ,                                       !- Zone Name
-  0.5,                                    !- Skin Loss Radiative Fraction
-  PowerPerFlowPerPressure,                !- Design Power Sizing Method
-  348701.1,                               !- Design Electric Power per Unit Flow Rate {W/(m3/s)}
-  1.282051282,                            !- Design Shaft Power per Unit Flow Rate per Unit Head {W-s/m3-Pa}
-  0,                                      !- Design Minimum Flow Rate Fraction
-  General;                                !- End-Use Subcategory
-
-OS:Node,
-<<<<<<< HEAD
-  {04275dc1-ffac-48de-b19f-e9ef22821331}, !- Handle
-  Node 12,                                !- Name
-  {001e2298-1a81-4c10-b9a9-1fd0cf8998e3}, !- Inlet Port
-  {433b2926-5485-4769-ab61-040e5e34c241}; !- Outlet Port
-
-OS:Connection,
-  {bfcc5334-4a4b-496f-9829-9ca82578268c}, !- Handle
-  {e81e4da7-58bc-40b1-905b-25fb0673c9e1}, !- Name
-  {7ab323d5-fdc3-4299-a1c7-4fee0eded8d6}, !- Source Object
-  3,                                      !- Outlet Port
-  {bf642338-0d28-4e1c-9370-8a124edc5963}, !- Target Object
-  2;                                      !- Inlet Port
-
-OS:Connection,
-  {001e2298-1a81-4c10-b9a9-1fd0cf8998e3}, !- Handle
-  {4443516e-6680-4181-8860-c4e933a2fdae}, !- Name
-  {bf642338-0d28-4e1c-9370-8a124edc5963}, !- Source Object
-  3,                                      !- Outlet Port
-  {04275dc1-ffac-48de-b19f-e9ef22821331}, !- Target Object
-  2;                                      !- Inlet Port
-
-OS:Connection,
-  {433b2926-5485-4769-ab61-040e5e34c241}, !- Handle
-  {fb57b149-e268-4ade-a2b2-bc47b0a73f51}, !- Name
-  {04275dc1-ffac-48de-b19f-e9ef22821331}, !- Source Object
-  3,                                      !- Outlet Port
-  {ea6e343f-c40a-4edd-9648-f0df08d2ffd7}, !- Target Object
-  2;                                      !- Inlet Port
-
-OS:Schedule:Constant,
-  {69d95816-6443-442f-b7e9-0898550d46b8}, !- Handle
-  dhw temp,                               !- Name
-  {063642da-8253-4a73-871c-d5142ad0be80}, !- Schedule Type Limits Name
-  52.6666666666667;                       !- Value
-
-OS:SetpointManager:Scheduled,
-  {9f4499e9-a343-43b9-8625-894e0855bfb9}, !- Handle
-  Setpoint Manager Scheduled 1,           !- Name
-  Temperature,                            !- Control Variable
-  {69d95816-6443-442f-b7e9-0898550d46b8}, !- Schedule Name
-  {e6a81332-7572-4966-bc0c-d5da3066164e}; !- Setpoint Node or NodeList Name
-
-OS:ScheduleTypeLimits,
-  {063642da-8253-4a73-871c-d5142ad0be80}, !- Handle
-  Temperature,                            !- Name
-  ,                                       !- Lower Limit Value
-  ,                                       !- Upper Limit Value
-  Continuous,                             !- Numeric Type
-  Temperature;                            !- Unit Type
-
-OS:WaterHeater:Mixed,
-  {b5e71e34-1c6c-485c-a51b-38049187f24f}, !- Handle
-  res wh,                                 !- Name
-  0.143845647790854,                      !- Tank Volume {m3}
-  {e4808f7e-43e3-4401-a90c-b8c9e5fdf3dd}, !- Setpoint Temperature Schedule Name
-=======
-  {e9518e95-d145-4d40-b1f3-cd2f35266f58}, !- Handle
-  Node 48,                                !- Name
-  {1ab78dc3-3ac3-4b46-a764-5f84b5e52c47}, !- Inlet Port
-  {b7be9b97-5b33-4da2-908f-46bc3a236484}; !- Outlet Port
-
-OS:Connection,
-  {e13e4b50-d808-451b-b21a-0af23f64e1b4}, !- Handle
-  {5557f49b-0c87-48b3-a11f-60d51e1f4cc2}, !- Name
-  {27b057bc-f190-4172-ab9e-2a0aaf79afad}, !- Source Object
-  3,                                      !- Outlet Port
-  {cf7f18e2-9be1-4e5f-932f-aa01a805c683}, !- Target Object
-  2;                                      !- Inlet Port
-
-OS:Connection,
-  {1ab78dc3-3ac3-4b46-a764-5f84b5e52c47}, !- Handle
-  {a30f0cc0-fab5-4e90-a253-c3eda178d3e7}, !- Name
-  {cf7f18e2-9be1-4e5f-932f-aa01a805c683}, !- Source Object
-  3,                                      !- Outlet Port
-  {e9518e95-d145-4d40-b1f3-cd2f35266f58}, !- Target Object
-  2;                                      !- Inlet Port
-
-OS:Connection,
-  {b7be9b97-5b33-4da2-908f-46bc3a236484}, !- Handle
-  {3d4beeab-260b-4d22-b399-cad38b2b26fc}, !- Name
-  {e9518e95-d145-4d40-b1f3-cd2f35266f58}, !- Source Object
-  3,                                      !- Outlet Port
-  {34c583d1-42b7-478d-abfd-b860b2940488}, !- Target Object
-  2;                                      !- Inlet Port
-
-OS:Schedule:Constant,
-  {a13916ed-a299-4c3e-813b-12f6b98653d2}, !- Handle
-  dhw temp 3,                             !- Name
-  {4833c668-c113-45bf-9aac-8b9175a9a900}, !- Schedule Type Limits Name
-  52.6666666666667;                       !- Value
-
-OS:SetpointManager:Scheduled,
-  {d2eb5ae0-752f-476e-8022-2cd7405b3d87}, !- Handle
-  Setpoint Manager Scheduled 4,           !- Name
-  Temperature,                            !- Control Variable
-  {a13916ed-a299-4c3e-813b-12f6b98653d2}, !- Schedule Name
-  {ef80819f-6473-4392-aa32-165e699e51fc}; !- Setpoint Node or NodeList Name
-
-OS:WaterHeater:Mixed,
-  {7bb19034-e700-4ac2-9d99-a7625355383c}, !- Handle
-  res wh|unit 4,                          !- Name
-  0.143845647790854,                      !- Tank Volume {m3}
-  {c8cfbf6c-9643-49b2-a07a-ed4b10f471c5}, !- Setpoint Temperature Schedule Name
->>>>>>> 039e157a
-  2,                                      !- Deadband Temperature Difference {deltaC}
-  99,                                     !- Maximum Temperature Limit {C}
-  Cycle,                                  !- Heater Control Type
-  11722.8428068889,                       !- Heater Maximum Capacity {W}
-  0,                                      !- Heater Minimum Capacity {W}
-  ,                                       !- Heater Ignition Minimum Flow Rate {m3/s}
-  ,                                       !- Heater Ignition Delay {s}
-  NaturalGas,                             !- Heater Fuel Type
-  0.773298241318794,                      !- Heater Thermal Efficiency
-  ,                                       !- Part Load Factor Curve Name
-  0,                                      !- Off Cycle Parasitic Fuel Consumption Rate {W}
-  Electricity,                            !- Off Cycle Parasitic Fuel Type
-  0,                                      !- Off Cycle Parasitic Heat Fraction to Tank
-  0,                                      !- On Cycle Parasitic Fuel Consumption Rate {W}
-  Electricity,                            !- On Cycle Parasitic Fuel Type
-  0,                                      !- On Cycle Parasitic Heat Fraction to Tank
-  ThermalZone,                            !- Ambient Temperature Indicator
-  ,                                       !- Ambient Temperature Schedule Name
-<<<<<<< HEAD
-  {774a106a-943f-43a9-9773-2ef5a59683bb}, !- Ambient Temperature Thermal Zone Name
-=======
-  {fd9cb466-4184-4652-ac62-bced570f9fbd}, !- Ambient Temperature Thermal Zone Name
->>>>>>> 039e157a
-  ,                                       !- Ambient Temperature Outdoor Air Node Name
-  4.15693173076374,                       !- Off Cycle Loss Coefficient to Ambient Temperature {W/K}
-  0.64,                                   !- Off Cycle Loss Fraction to Thermal Zone
-  4.15693173076374,                       !- On Cycle Loss Coefficient to Ambient Temperature {W/K}
-  1,                                      !- On Cycle Loss Fraction to Thermal Zone
-  ,                                       !- Peak Use Flow Rate {m3/s}
-  ,                                       !- Use Flow Rate Fraction Schedule Name
-  ,                                       !- Cold Water Supply Temperature Schedule Name
-<<<<<<< HEAD
-  {02d7cc30-d2b3-4348-92ce-72ad40786098}, !- Use Side Inlet Node Name
-  {70d1b3cc-a925-4041-b62c-d2a03ddad194}, !- Use Side Outlet Node Name
-=======
-  {fe48bfa6-0dd2-4055-b14f-a351e81a9f57}, !- Use Side Inlet Node Name
-  {b9ea7458-a695-4eaf-9b79-eee077627b7a}, !- Use Side Outlet Node Name
->>>>>>> 039e157a
-  1,                                      !- Use Side Effectiveness
-  ,                                       !- Source Side Inlet Node Name
-  ,                                       !- Source Side Outlet Node Name
-  1,                                      !- Source Side Effectiveness
-  autosize,                               !- Use Side Design Flow Rate {m3/s}
-  autosize,                               !- Source Side Design Flow Rate {m3/s}
-  1.5,                                    !- Indirect Water Heating Recovery Time {hr}
-  IndirectHeatPrimarySetpoint,            !- Source Side Flow Control Mode
-  ,                                       !- Indirect Alternate Setpoint Temperature Schedule Name
-  res wh;                                 !- End-Use Subcategory
-
-OS:Schedule:Constant,
-<<<<<<< HEAD
-  {e4808f7e-43e3-4401-a90c-b8c9e5fdf3dd}, !- Handle
-  WH Setpoint Temp,                       !- Name
-  {063642da-8253-4a73-871c-d5142ad0be80}, !- Schedule Type Limits Name
-  52.6666666666667;                       !- Value
-
-OS:Node,
-  {a4708fda-3ace-4a11-b0d7-b97d4da562bb}, !- Handle
-  Node 13,                                !- Name
-  {7672f50d-2c2f-401a-af4a-6f8e84a02302}, !- Inlet Port
-  {02d7cc30-d2b3-4348-92ce-72ad40786098}; !- Outlet Port
-
-OS:Connection,
-  {7672f50d-2c2f-401a-af4a-6f8e84a02302}, !- Handle
-  {5272f54b-1271-469c-9cba-ac04a4b91a65}, !- Name
-  {ea6e343f-c40a-4edd-9648-f0df08d2ffd7}, !- Source Object
-  4,                                      !- Outlet Port
-  {a4708fda-3ace-4a11-b0d7-b97d4da562bb}, !- Target Object
-  2;                                      !- Inlet Port
-
-OS:Node,
-  {442b577f-b966-427d-9f26-7acecb23145f}, !- Handle
-  Node 14,                                !- Name
-  {70d1b3cc-a925-4041-b62c-d2a03ddad194}, !- Inlet Port
-  {7fccb78b-e7ab-4c70-ab6d-2406cd75a28a}; !- Outlet Port
-
-OS:Connection,
-  {02d7cc30-d2b3-4348-92ce-72ad40786098}, !- Handle
-  {50c7e9f5-ea1e-4a01-bea5-0a2ca4796035}, !- Name
-  {a4708fda-3ace-4a11-b0d7-b97d4da562bb}, !- Source Object
-  3,                                      !- Outlet Port
-  {b5e71e34-1c6c-485c-a51b-38049187f24f}, !- Target Object
-  31;                                     !- Inlet Port
-
-OS:Connection,
-  {70d1b3cc-a925-4041-b62c-d2a03ddad194}, !- Handle
-  {7fd364c6-b4dc-483c-a385-9dec0307e6fc}, !- Name
-  {b5e71e34-1c6c-485c-a51b-38049187f24f}, !- Source Object
-  32,                                     !- Outlet Port
-  {442b577f-b966-427d-9f26-7acecb23145f}, !- Target Object
-  2;                                      !- Inlet Port
-
-OS:Connection,
-  {7fccb78b-e7ab-4c70-ab6d-2406cd75a28a}, !- Handle
-  {633895e9-3ce7-494c-a23b-8810dbe7da27}, !- Name
-  {442b577f-b966-427d-9f26-7acecb23145f}, !- Source Object
-  3,                                      !- Outlet Port
-  {ac37ccfe-6ced-4fbc-8c7b-f0ddb7b8aa63}, !- Target Object
-  4;                                      !- Inlet Port
-
 OS:Schedule:File,
-  {6ba12ccc-de2a-47ed-81cb-1c840967fae4}, !- Handle
+  {0bec6a34-1e9f-4501-b53c-ddfd77be95c9}, !- Handle
   clothes_washer,                         !- Name
-  {9f6bb7af-8fd5-46a6-9f02-8c94c629980f}, !- Schedule Type Limits Name
-  {79753e37-53ca-4cb5-8614-fd7fd9632b0a}, !- External File Name
-=======
-  {c8cfbf6c-9643-49b2-a07a-ed4b10f471c5}, !- Handle
-  WH Setpoint Temp 3,                     !- Name
-  {4833c668-c113-45bf-9aac-8b9175a9a900}, !- Schedule Type Limits Name
-  52.6666666666667;                       !- Value
-
-OS:Node,
-  {685d01f0-9f75-45d8-96a5-3c141d0e70a5}, !- Handle
-  Node 49,                                !- Name
-  {4720d548-0374-4446-8623-54c7cc0b7568}, !- Inlet Port
-  {fe48bfa6-0dd2-4055-b14f-a351e81a9f57}; !- Outlet Port
-
-OS:Connection,
-  {4720d548-0374-4446-8623-54c7cc0b7568}, !- Handle
-  {dc0d8619-752c-4986-ab5d-0830782b3356}, !- Name
-  {34c583d1-42b7-478d-abfd-b860b2940488}, !- Source Object
-  4,                                      !- Outlet Port
-  {685d01f0-9f75-45d8-96a5-3c141d0e70a5}, !- Target Object
-  2;                                      !- Inlet Port
-
-OS:Node,
-  {80e3573a-8606-411f-b5c2-d766720d6cdb}, !- Handle
-  Node 50,                                !- Name
-  {b9ea7458-a695-4eaf-9b79-eee077627b7a}, !- Inlet Port
-  {eadc219d-60c1-427e-bad1-47de8ddb384a}; !- Outlet Port
-
-OS:Connection,
-  {fe48bfa6-0dd2-4055-b14f-a351e81a9f57}, !- Handle
-  {e7c90bdd-d92d-4e9d-abca-9d0707bc0a26}, !- Name
-  {685d01f0-9f75-45d8-96a5-3c141d0e70a5}, !- Source Object
-  3,                                      !- Outlet Port
-  {7bb19034-e700-4ac2-9d99-a7625355383c}, !- Target Object
-  31;                                     !- Inlet Port
-
-OS:Connection,
-  {b9ea7458-a695-4eaf-9b79-eee077627b7a}, !- Handle
-  {33e1058e-3c62-43b5-bdd6-ee51b82dd234}, !- Name
-  {7bb19034-e700-4ac2-9d99-a7625355383c}, !- Source Object
-  32,                                     !- Outlet Port
-  {80e3573a-8606-411f-b5c2-d766720d6cdb}, !- Target Object
-  2;                                      !- Inlet Port
-
-OS:Connection,
-  {eadc219d-60c1-427e-bad1-47de8ddb384a}, !- Handle
-  {ae78cfef-834e-4752-ba9d-5e190b11ab2b}, !- Name
-  {80e3573a-8606-411f-b5c2-d766720d6cdb}, !- Source Object
-  3,                                      !- Outlet Port
-  {d224d08d-5815-4e36-9758-2bceb037bab4}, !- Target Object
-  4;                                      !- Inlet Port
-
-OS:Schedule:File,
-  {a735df4d-ed6a-4f56-844b-e6cd52e2e3fd}, !- Handle
-  clothes_washer,                         !- Name
-  {3eb09117-a908-436e-8735-ba6ea3371926}, !- Schedule Type Limits Name
-  {149500f4-ebb1-402e-82f5-862ef462cf6d}, !- External File Name
->>>>>>> 039e157a
+  {ab26cfbd-7eb0-4d79-a534-12d93f8f01dd}, !- Schedule Type Limits Name
+  {b0b1d3ff-103f-4429-a0c9-1d5440dc102f}, !- External File Name
   8,                                      !- Column Number
   1,                                      !- Rows to Skip at Top
   8760,                                   !- Number of Hours of Data
@@ -4721,17 +1433,10 @@
   60;                                     !- Minutes per Item
 
 OS:Schedule:File,
-<<<<<<< HEAD
-  {a9036dcd-d2d5-426f-9f8e-c4b405995442}, !- Handle
+  {c7169cf6-f3c2-4517-91f2-c0ded1fabbdb}, !- Handle
   clothes_washer_power,                   !- Name
-  {9f6bb7af-8fd5-46a6-9f02-8c94c629980f}, !- Schedule Type Limits Name
-  {79753e37-53ca-4cb5-8614-fd7fd9632b0a}, !- External File Name
-=======
-  {d0278773-74ac-44dd-ab80-676c76672e8b}, !- Handle
-  clothes_washer_power,                   !- Name
-  {3eb09117-a908-436e-8735-ba6ea3371926}, !- Schedule Type Limits Name
-  {149500f4-ebb1-402e-82f5-862ef462cf6d}, !- External File Name
->>>>>>> 039e157a
+  {ab26cfbd-7eb0-4d79-a534-12d93f8f01dd}, !- Schedule Type Limits Name
+  {b0b1d3ff-103f-4429-a0c9-1d5440dc102f}, !- External File Name
   16,                                     !- Column Number
   1,                                      !- Rows to Skip at Top
   8760,                                   !- Number of Hours of Data
@@ -4740,17 +1445,10 @@
   60;                                     !- Minutes per Item
 
 OS:WaterUse:Connections,
-<<<<<<< HEAD
-  {2b6f517c-08ab-4408-8c57-ca76ffbc0d6f}, !- Handle
+  {335025c3-41b4-49e0-af62-5ca15d41c211}, !- Handle
   Water Use Connections 1,                !- Name
-  {8e8fa2c5-3468-4f81-926e-9bbea81aa184}, !- Inlet Node Name
-  {1fac1383-09f8-4228-8711-dd41e9d2c47c}, !- Outlet Node Name
-=======
-  {328af84f-9b5a-4cdc-9bf0-be6cb0fa42b1}, !- Handle
-  Water Use Connections 1,                !- Name
-  {74b95659-a613-448b-a6d8-fcf5950eb70d}, !- Inlet Node Name
-  {bf8c121e-6132-48e4-8457-f3aacfd563c7}, !- Outlet Node Name
->>>>>>> 039e157a
+  {8a6bc805-20ca-4776-8976-27af510e4a78}, !- Inlet Node Name
+  {d543c363-8f5e-480b-a3da-b11a258760f9}, !- Outlet Node Name
   ,                                       !- Supply Water Storage Tank Name
   ,                                       !- Reclamation Water Storage Tank Name
   ,                                       !- Hot Water Supply Temperature Schedule Name
@@ -4758,89 +1456,46 @@
   ,                                       !- Drain Water Heat Exchanger Type
   ,                                       !- Drain Water Heat Exchanger Destination
   ,                                       !- Drain Water Heat Exchanger U-Factor Times Area {W/K}
-<<<<<<< HEAD
-  {e6a4a4f7-0fa5-4059-a945-ec7cc1577edb}; !- Water Use Equipment Name 1
+  {b039a375-6e5f-4927-a9d7-824c7493d62e}; !- Water Use Equipment Name 1
 
 OS:Node,
-  {730a33f2-7319-456c-b68c-63969eb124c4}, !- Handle
+  {648a32a6-45b6-41ab-9c55-292bede2cdc3}, !- Handle
   Node 15,                                !- Name
-  {1fac1383-09f8-4228-8711-dd41e9d2c47c}, !- Inlet Port
-  {048b0479-ed5b-402a-8bb0-e4a60bea48a8}; !- Outlet Port
-
-OS:Connection,
-  {8e8fa2c5-3468-4f81-926e-9bbea81aa184}, !- Handle
-  {a70707ce-29b7-4d19-aaa9-790db4b101a7}, !- Name
-  {399c23cf-cd7f-47c1-ab41-523ea9d83d87}, !- Source Object
-  3,                                      !- Outlet Port
-  {2b6f517c-08ab-4408-8c57-ca76ffbc0d6f}, !- Target Object
-  2;                                      !- Inlet Port
-
-OS:Connection,
-  {1fac1383-09f8-4228-8711-dd41e9d2c47c}, !- Handle
-  {9be5ba83-1292-407d-86b1-1f555799e40d}, !- Name
-  {2b6f517c-08ab-4408-8c57-ca76ffbc0d6f}, !- Source Object
-  3,                                      !- Outlet Port
-  {730a33f2-7319-456c-b68c-63969eb124c4}, !- Target Object
-  2;                                      !- Inlet Port
-
-OS:Connection,
-  {048b0479-ed5b-402a-8bb0-e4a60bea48a8}, !- Handle
-  {4854116f-403c-4dbe-b7fc-d29c4061d6ff}, !- Name
-  {730a33f2-7319-456c-b68c-63969eb124c4}, !- Source Object
-  3,                                      !- Outlet Port
-  {0818e39b-d4cc-44aa-aa00-bc4d2dba827e}, !- Target Object
+  {d543c363-8f5e-480b-a3da-b11a258760f9}, !- Inlet Port
+  {57ecebd7-14cb-48e8-be0e-82a96887f9cb}; !- Outlet Port
+
+OS:Connection,
+  {8a6bc805-20ca-4776-8976-27af510e4a78}, !- Handle
+  {b7f8cea9-c284-4641-953c-ca69813fa596}, !- Name
+  {6487fadf-2253-4e55-8544-d392d3fd6339}, !- Source Object
+  3,                                      !- Outlet Port
+  {335025c3-41b4-49e0-af62-5ca15d41c211}, !- Target Object
+  2;                                      !- Inlet Port
+
+OS:Connection,
+  {d543c363-8f5e-480b-a3da-b11a258760f9}, !- Handle
+  {95ec0101-a227-48c3-af17-ebbb12fd6f61}, !- Name
+  {335025c3-41b4-49e0-af62-5ca15d41c211}, !- Source Object
+  3,                                      !- Outlet Port
+  {648a32a6-45b6-41ab-9c55-292bede2cdc3}, !- Target Object
+  2;                                      !- Inlet Port
+
+OS:Connection,
+  {57ecebd7-14cb-48e8-be0e-82a96887f9cb}, !- Handle
+  {05e64ffe-d7ca-40a5-8023-e1fea932e0c0}, !- Name
+  {648a32a6-45b6-41ab-9c55-292bede2cdc3}, !- Source Object
+  3,                                      !- Outlet Port
+  {b72c2bc9-b6a0-4d26-9bea-53ced154e5d4}, !- Target Object
   3;                                      !- Inlet Port
 
 OS:Schedule:Constant,
-  {e3e6155e-ab9b-4adb-892c-60249b40980c}, !- Handle
+  {01d46b78-1e27-465a-b631-e0a741ee352d}, !- Handle
   res cw temperature schedule,            !- Name
-  {063642da-8253-4a73-871c-d5142ad0be80}, !- Schedule Type Limits Name
+  {c6ae5e7c-a0c6-47de-bcfc-0a20a9e3cc8f}, !- Schedule Type Limits Name
   52.666;                                 !- Value
 
 OS:ElectricEquipment:Definition,
-  {015a5a7c-53cf-4c57-8054-d66a8e344828}, !- Handle
-=======
-  {48354024-0ae2-4355-97cf-74cfb28589f0}; !- Water Use Equipment Name 1
-
-OS:Node,
-  {0de66390-7f51-4333-aebc-77018b189e90}, !- Handle
-  Node 51,                                !- Name
-  {bf8c121e-6132-48e4-8457-f3aacfd563c7}, !- Inlet Port
-  {e366b0bd-006e-453b-9552-ec8335ac6832}; !- Outlet Port
-
-OS:Connection,
-  {74b95659-a613-448b-a6d8-fcf5950eb70d}, !- Handle
-  {9fbd38dd-9cb3-448c-bb28-b2bbf0e3c110}, !- Name
-  {768a7518-0661-46ad-8f07-53e519d32d09}, !- Source Object
-  3,                                      !- Outlet Port
-  {328af84f-9b5a-4cdc-9bf0-be6cb0fa42b1}, !- Target Object
-  2;                                      !- Inlet Port
-
-OS:Connection,
-  {bf8c121e-6132-48e4-8457-f3aacfd563c7}, !- Handle
-  {192102b6-0237-4876-9229-047706316f5e}, !- Name
-  {328af84f-9b5a-4cdc-9bf0-be6cb0fa42b1}, !- Source Object
-  3,                                      !- Outlet Port
-  {0de66390-7f51-4333-aebc-77018b189e90}, !- Target Object
-  2;                                      !- Inlet Port
-
-OS:Connection,
-  {e366b0bd-006e-453b-9552-ec8335ac6832}, !- Handle
-  {621d349c-24ab-48f2-baf4-8ef54a4e0572}, !- Name
-  {0de66390-7f51-4333-aebc-77018b189e90}, !- Source Object
-  3,                                      !- Outlet Port
-  {7167a0c7-2968-4148-a7dd-e100ca262d3e}, !- Target Object
-  3;                                      !- Inlet Port
-
-OS:Schedule:Constant,
-  {da0f0aac-8f69-4d85-b580-a20e512d6c01}, !- Handle
-  res cw temperature schedule,            !- Name
-  {4833c668-c113-45bf-9aac-8b9175a9a900}, !- Schedule Type Limits Name
-  52.666;                                 !- Value
-
-OS:ElectricEquipment:Definition,
-  {dbc67da3-05fb-44d2-a1e7-c2068ad2be34}, !- Handle
->>>>>>> 039e157a
+  {ed655ed1-e49e-4736-a0cc-74e37a2c49c7}, !- Handle
   res cw,                                 !- Name
   EquipmentLevel,                         !- Design Level Calculation Method
   70768.01502853,                         !- Design Level {W}
@@ -4851,68 +1506,36 @@
   0.2;                                    !- Fraction Lost
 
 OS:ElectricEquipment,
-<<<<<<< HEAD
-  {07e388cd-427d-4516-ab9e-fac25db7e28b}, !- Handle
+  {f9e8739c-5913-4509-882c-43860f11a04e}, !- Handle
   res cw,                                 !- Name
-  {015a5a7c-53cf-4c57-8054-d66a8e344828}, !- Electric Equipment Definition Name
-  {c9eb6468-290f-4490-9a7c-7bba8c14748c}, !- Space or SpaceType Name
-  {a9036dcd-d2d5-426f-9f8e-c4b405995442}, !- Schedule Name
-=======
-  {4cfbc410-161c-42f5-bdc9-0a8ab33cbbd8}, !- Handle
-  res cw,                                 !- Name
-  {dbc67da3-05fb-44d2-a1e7-c2068ad2be34}, !- Electric Equipment Definition Name
-  {e94b30c0-e711-4957-9dfa-8a188ca0e06a}, !- Space or SpaceType Name
-  {d0278773-74ac-44dd-ab80-676c76672e8b}, !- Schedule Name
->>>>>>> 039e157a
+  {ed655ed1-e49e-4736-a0cc-74e37a2c49c7}, !- Electric Equipment Definition Name
+  {fb17c0aa-10c9-4f2a-bc82-330367469a73}, !- Space or SpaceType Name
+  {c7169cf6-f3c2-4517-91f2-c0ded1fabbdb}, !- Schedule Name
   ,                                       !- Multiplier
   res cw;                                 !- End-Use Subcategory
 
 OS:WaterUse:Equipment:Definition,
-<<<<<<< HEAD
-  {1f8d047e-4712-43f6-866c-1ba4e43bd972}, !- Handle
+  {6febbdeb-85e8-4e76-9086-32e179a2b809}, !- Handle
   res cw,                                 !- Name
   res cw,                                 !- End-Use Subcategory
   0.0063240973354577,                     !- Peak Flow Rate {m3/s}
-  {e3e6155e-ab9b-4adb-892c-60249b40980c}; !- Target Temperature Schedule Name
+  {01d46b78-1e27-465a-b631-e0a741ee352d}; !- Target Temperature Schedule Name
 
 OS:WaterUse:Equipment,
-  {e6a4a4f7-0fa5-4059-a945-ec7cc1577edb}, !- Handle
+  {b039a375-6e5f-4927-a9d7-824c7493d62e}, !- Handle
   res cw,                                 !- Name
-  {1f8d047e-4712-43f6-866c-1ba4e43bd972}, !- Water Use Equipment Definition Name
-  {c9eb6468-290f-4490-9a7c-7bba8c14748c}, !- Space Name
-  {6ba12ccc-de2a-47ed-81cb-1c840967fae4}; !- Flow Rate Fraction Schedule Name
+  {6febbdeb-85e8-4e76-9086-32e179a2b809}, !- Water Use Equipment Definition Name
+  {fb17c0aa-10c9-4f2a-bc82-330367469a73}, !- Space Name
+  {0bec6a34-1e9f-4501-b53c-ddfd77be95c9}; !- Flow Rate Fraction Schedule Name
 
 OS:Schedule:Constant,
-  {009e3bfb-47d1-487a-83a7-5640c30474d1}, !- Handle
+  {005fd247-2294-41be-9210-be94214d5b3e}, !- Handle
   Always On Discrete,                     !- Name
-  {712f72a7-e6a1-491b-83f8-d6d739e71860}, !- Schedule Type Limits Name
+  {f344f372-0078-4c70-bd6b-df1e1c671bcc}, !- Schedule Type Limits Name
   1;                                      !- Value
 
 OS:ScheduleTypeLimits,
-  {712f72a7-e6a1-491b-83f8-d6d739e71860}, !- Handle
-=======
-  {1c985ee4-4c68-404b-b50a-aef532b6dbee}, !- Handle
-  res cw,                                 !- Name
-  res cw,                                 !- End-Use Subcategory
-  0.0063240973354577,                     !- Peak Flow Rate {m3/s}
-  {da0f0aac-8f69-4d85-b580-a20e512d6c01}; !- Target Temperature Schedule Name
-
-OS:WaterUse:Equipment,
-  {48354024-0ae2-4355-97cf-74cfb28589f0}, !- Handle
-  res cw,                                 !- Name
-  {1c985ee4-4c68-404b-b50a-aef532b6dbee}, !- Water Use Equipment Definition Name
-  {e94b30c0-e711-4957-9dfa-8a188ca0e06a}, !- Space Name
-  {a735df4d-ed6a-4f56-844b-e6cd52e2e3fd}; !- Flow Rate Fraction Schedule Name
-
-OS:Schedule:Constant,
-  {7775883b-22bf-4ae9-b4c0-8a50a8d9fdb0}, !- Handle
-  Always On Discrete,                     !- Name
-  {4db279e4-e2b4-42ae-95a2-ac56b0ec54bd}, !- Schedule Type Limits Name
-  1;                                      !- Value
-
-OS:ScheduleTypeLimits,
-  {4db279e4-e2b4-42ae-95a2-ac56b0ec54bd}, !- Handle
->>>>>>> 039e157a
+  {f344f372-0078-4c70-bd6b-df1e1c671bcc}, !- Handle
   OnOff,                                  !- Name
   0,                                      !- Lower Limit Value
   1,                                      !- Upper Limit Value
@@ -4920,12 +1543,8 @@
   Availability;                           !- Unit Type
 
 OS:AdditionalProperties,
-<<<<<<< HEAD
-  {8c2a7f60-d91b-4604-853f-d189766430da}, !- Handle
-  {07e388cd-427d-4516-ab9e-fac25db7e28b}, !- Object Name
-=======
-  {e95b44ba-e37d-41b4-9572-5c507e5b9e10}, !- Handle
-  {4cfbc410-161c-42f5-bdc9-0a8ab33cbbd8}, !- Object Name
+  {66aecd3d-d205-463b-b636-9b7be35d84a0}, !- Handle
+  {f9e8739c-5913-4509-882c-43860f11a04e}, !- Object Name
   ClothesWasherIMEF,                      !- Feature Name 1
   Double,                                 !- Feature Data Type 1
   0.94999999999999996,                    !- Feature Value 1
@@ -4935,295 +1554,3 @@
   ClothesWasherDrumVolume,                !- Feature Name 3
   Double,                                 !- Feature Data Type 3
   3.5;                                    !- Feature Value 3
-
-OS:WaterUse:Connections,
-  {0f6f3cdc-f32f-40d5-84da-8dddfbe8986f}, !- Handle
-  Water Use Connections 2,                !- Name
-  {29dcb752-8c4e-42ee-bb89-94604262e37f}, !- Inlet Node Name
-  {c3a4577b-911b-44d1-941f-dcc4a55de62c}, !- Outlet Node Name
-  ,                                       !- Supply Water Storage Tank Name
-  ,                                       !- Reclamation Water Storage Tank Name
-  ,                                       !- Hot Water Supply Temperature Schedule Name
-  ,                                       !- Cold Water Supply Temperature Schedule Name
-  ,                                       !- Drain Water Heat Exchanger Type
-  ,                                       !- Drain Water Heat Exchanger Destination
-  ,                                       !- Drain Water Heat Exchanger U-Factor Times Area {W/K}
-  {7589a685-308c-4d14-9224-7ae9959da5c0}; !- Water Use Equipment Name 1
-
-OS:Node,
-  {a29dfb6b-3432-48ec-b637-b50bf3096a6b}, !- Handle
-  Node 52,                                !- Name
-  {c3a4577b-911b-44d1-941f-dcc4a55de62c}, !- Inlet Port
-  {08d0f280-04e8-4fea-b98f-59cb180d5f9a}; !- Outlet Port
-
-OS:Connection,
-  {29dcb752-8c4e-42ee-bb89-94604262e37f}, !- Handle
-  {34e9418c-2bac-4e9e-b222-d0f9407be560}, !- Name
-  {f7695bbd-bba7-408e-90b6-1f5a5dfa41fe}, !- Source Object
-  3,                                      !- Outlet Port
-  {0f6f3cdc-f32f-40d5-84da-8dddfbe8986f}, !- Target Object
-  2;                                      !- Inlet Port
-
-OS:Connection,
-  {c3a4577b-911b-44d1-941f-dcc4a55de62c}, !- Handle
-  {595022fe-a3d6-418b-ab08-d0eef2213233}, !- Name
-  {0f6f3cdc-f32f-40d5-84da-8dddfbe8986f}, !- Source Object
-  3,                                      !- Outlet Port
-  {a29dfb6b-3432-48ec-b637-b50bf3096a6b}, !- Target Object
-  2;                                      !- Inlet Port
-
-OS:Connection,
-  {08d0f280-04e8-4fea-b98f-59cb180d5f9a}, !- Handle
-  {5c5d5434-0a8a-468a-9453-1d0c1d72e024}, !- Name
-  {a29dfb6b-3432-48ec-b637-b50bf3096a6b}, !- Source Object
-  3,                                      !- Outlet Port
-  {d47a1c16-4d5a-4283-b90b-7ed0c66cb116}, !- Target Object
-  3;                                      !- Inlet Port
-
-OS:Schedule:Constant,
-  {a44b15f2-6081-45e6-9665-a5ac230658cc}, !- Handle
-  res cw temperature schedule 1,          !- Name
-  {4833c668-c113-45bf-9aac-8b9175a9a900}, !- Schedule Type Limits Name
-  52.666;                                 !- Value
-
-OS:ElectricEquipment:Definition,
-  {4cd70e18-4c58-4b2d-98c4-a39f7a62c6ee}, !- Handle
-  res cw|unit 2,                          !- Name
-  EquipmentLevel,                         !- Design Level Calculation Method
-  70768.01502853,                         !- Design Level {W}
-  ,                                       !- Watts per Space Floor Area {W/m2}
-  ,                                       !- Watts per Person {W/person}
-  0,                                      !- Fraction Latent
-  0.48,                                   !- Fraction Radiant
-  0.2;                                    !- Fraction Lost
-
-OS:ElectricEquipment,
-  {18c969b9-1999-45ca-9f2e-2585d30af4a2}, !- Handle
-  res cw|unit 2,                          !- Name
-  {4cd70e18-4c58-4b2d-98c4-a39f7a62c6ee}, !- Electric Equipment Definition Name
-  {56a8a949-4646-4123-ba0d-2ffaa31c49d2}, !- Space or SpaceType Name
-  {d0278773-74ac-44dd-ab80-676c76672e8b}, !- Schedule Name
-  ,                                       !- Multiplier
-  res cw|unit 2;                          !- End-Use Subcategory
-
-OS:WaterUse:Equipment:Definition,
-  {66f85d19-1bfc-476f-9122-563a0bc794a2}, !- Handle
-  res cw|unit 2,                          !- Name
-  res cw|unit 2,                          !- End-Use Subcategory
-  0.0063240973354577,                     !- Peak Flow Rate {m3/s}
-  {a44b15f2-6081-45e6-9665-a5ac230658cc}; !- Target Temperature Schedule Name
-
-OS:WaterUse:Equipment,
-  {7589a685-308c-4d14-9224-7ae9959da5c0}, !- Handle
-  res cw|unit 2,                          !- Name
-  {66f85d19-1bfc-476f-9122-563a0bc794a2}, !- Water Use Equipment Definition Name
-  {56a8a949-4646-4123-ba0d-2ffaa31c49d2}, !- Space Name
-  {a735df4d-ed6a-4f56-844b-e6cd52e2e3fd}; !- Flow Rate Fraction Schedule Name
-
-OS:AdditionalProperties,
-  {42ef2e53-2b0c-4d9c-a87e-812ee0757d8d}, !- Handle
-  {18c969b9-1999-45ca-9f2e-2585d30af4a2}, !- Object Name
-  ClothesWasherIMEF,                      !- Feature Name 1
-  Double,                                 !- Feature Data Type 1
-  0.94999999999999996,                    !- Feature Value 1
-  ClothesWasherRatedAnnualEnergy,         !- Feature Name 2
-  Double,                                 !- Feature Data Type 2
-  387,                                    !- Feature Value 2
-  ClothesWasherDrumVolume,                !- Feature Name 3
-  Double,                                 !- Feature Data Type 3
-  3.5;                                    !- Feature Value 3
-
-OS:WaterUse:Connections,
-  {b559be0d-33aa-4e49-bd1b-33d6b5d6d1f4}, !- Handle
-  Water Use Connections 3,                !- Name
-  {d31a1c44-85ae-4376-aa1f-d86e988fd069}, !- Inlet Node Name
-  {e962952c-6f89-497c-b4b8-ac9cf9306a4a}, !- Outlet Node Name
-  ,                                       !- Supply Water Storage Tank Name
-  ,                                       !- Reclamation Water Storage Tank Name
-  ,                                       !- Hot Water Supply Temperature Schedule Name
-  ,                                       !- Cold Water Supply Temperature Schedule Name
-  ,                                       !- Drain Water Heat Exchanger Type
-  ,                                       !- Drain Water Heat Exchanger Destination
-  ,                                       !- Drain Water Heat Exchanger U-Factor Times Area {W/K}
-  {8b7c749c-2b01-49b9-93ff-8b8f1ddc2a5b}; !- Water Use Equipment Name 1
-
-OS:Node,
-  {156ff987-19a9-46e1-8d8f-a9d5d144fdb8}, !- Handle
-  Node 53,                                !- Name
-  {e962952c-6f89-497c-b4b8-ac9cf9306a4a}, !- Inlet Port
-  {a4768ba9-4951-497c-bbd3-0a766b428351}; !- Outlet Port
-
-OS:Connection,
-  {d31a1c44-85ae-4376-aa1f-d86e988fd069}, !- Handle
-  {6194a4c5-e38a-4f09-bce2-6b23a71712f3}, !- Name
-  {d66dad3a-3921-4fc1-bb60-707a68828591}, !- Source Object
-  3,                                      !- Outlet Port
-  {b559be0d-33aa-4e49-bd1b-33d6b5d6d1f4}, !- Target Object
-  2;                                      !- Inlet Port
-
-OS:Connection,
-  {e962952c-6f89-497c-b4b8-ac9cf9306a4a}, !- Handle
-  {1be677ff-3c08-48ca-94b7-b181170d1fa2}, !- Name
-  {b559be0d-33aa-4e49-bd1b-33d6b5d6d1f4}, !- Source Object
-  3,                                      !- Outlet Port
-  {156ff987-19a9-46e1-8d8f-a9d5d144fdb8}, !- Target Object
-  2;                                      !- Inlet Port
-
-OS:Connection,
-  {a4768ba9-4951-497c-bbd3-0a766b428351}, !- Handle
-  {9a67ce34-70d4-410d-a9d5-9c23409d2516}, !- Name
-  {156ff987-19a9-46e1-8d8f-a9d5d144fdb8}, !- Source Object
-  3,                                      !- Outlet Port
-  {0e4d9665-ba23-4561-85c3-9ae7dc614602}, !- Target Object
-  3;                                      !- Inlet Port
-
-OS:Schedule:Constant,
-  {35f6a4c8-f259-4856-97f0-c42b29a96a12}, !- Handle
-  res cw temperature schedule 2,          !- Name
-  {4833c668-c113-45bf-9aac-8b9175a9a900}, !- Schedule Type Limits Name
-  52.666;                                 !- Value
-
-OS:ElectricEquipment:Definition,
-  {9d8261bd-ff97-4276-bd57-590f6db33352}, !- Handle
-  res cw|unit 3,                          !- Name
-  EquipmentLevel,                         !- Design Level Calculation Method
-  70768.01502853,                         !- Design Level {W}
-  ,                                       !- Watts per Space Floor Area {W/m2}
-  ,                                       !- Watts per Person {W/person}
-  0,                                      !- Fraction Latent
-  0.48,                                   !- Fraction Radiant
-  0.2;                                    !- Fraction Lost
-
-OS:ElectricEquipment,
-  {c52f6d68-17f1-45bb-9727-907789b22f93}, !- Handle
-  res cw|unit 3,                          !- Name
-  {9d8261bd-ff97-4276-bd57-590f6db33352}, !- Electric Equipment Definition Name
-  {d52abc51-cba3-489e-9d12-13a409291a94}, !- Space or SpaceType Name
-  {d0278773-74ac-44dd-ab80-676c76672e8b}, !- Schedule Name
-  ,                                       !- Multiplier
-  res cw|unit 3;                          !- End-Use Subcategory
-
-OS:WaterUse:Equipment:Definition,
-  {0be62cbf-cfec-42f7-b3bc-3a2731e95f89}, !- Handle
-  res cw|unit 3,                          !- Name
-  res cw|unit 3,                          !- End-Use Subcategory
-  0.0063240973354577,                     !- Peak Flow Rate {m3/s}
-  {35f6a4c8-f259-4856-97f0-c42b29a96a12}; !- Target Temperature Schedule Name
-
-OS:WaterUse:Equipment,
-  {8b7c749c-2b01-49b9-93ff-8b8f1ddc2a5b}, !- Handle
-  res cw|unit 3,                          !- Name
-  {0be62cbf-cfec-42f7-b3bc-3a2731e95f89}, !- Water Use Equipment Definition Name
-  {d52abc51-cba3-489e-9d12-13a409291a94}, !- Space Name
-  {a735df4d-ed6a-4f56-844b-e6cd52e2e3fd}; !- Flow Rate Fraction Schedule Name
-
-OS:AdditionalProperties,
-  {5846b5d6-cd95-4d8a-a2c1-6f93566ef9c1}, !- Handle
-  {c52f6d68-17f1-45bb-9727-907789b22f93}, !- Object Name
-  ClothesWasherIMEF,                      !- Feature Name 1
-  Double,                                 !- Feature Data Type 1
-  0.94999999999999996,                    !- Feature Value 1
-  ClothesWasherRatedAnnualEnergy,         !- Feature Name 2
-  Double,                                 !- Feature Data Type 2
-  387,                                    !- Feature Value 2
-  ClothesWasherDrumVolume,                !- Feature Name 3
-  Double,                                 !- Feature Data Type 3
-  3.5;                                    !- Feature Value 3
-
-OS:WaterUse:Connections,
-  {ae600249-f94f-4491-ad6e-e46512821b4e}, !- Handle
-  Water Use Connections 4,                !- Name
-  {90471018-9490-4103-b4e5-39c78ff6e330}, !- Inlet Node Name
-  {cde40c39-d00c-4afa-afeb-35e14728bb24}, !- Outlet Node Name
-  ,                                       !- Supply Water Storage Tank Name
-  ,                                       !- Reclamation Water Storage Tank Name
-  ,                                       !- Hot Water Supply Temperature Schedule Name
-  ,                                       !- Cold Water Supply Temperature Schedule Name
-  ,                                       !- Drain Water Heat Exchanger Type
-  ,                                       !- Drain Water Heat Exchanger Destination
-  ,                                       !- Drain Water Heat Exchanger U-Factor Times Area {W/K}
-  {e6c47d52-3c30-4ed9-b144-748f4a4ba0b7}; !- Water Use Equipment Name 1
-
-OS:Node,
-  {24e51d5b-f790-422f-92cb-298eaa9c24be}, !- Handle
-  Node 54,                                !- Name
-  {cde40c39-d00c-4afa-afeb-35e14728bb24}, !- Inlet Port
-  {4d7d531f-692b-49e5-a7b4-64be62b2e274}; !- Outlet Port
-
-OS:Connection,
-  {90471018-9490-4103-b4e5-39c78ff6e330}, !- Handle
-  {5b2e0c70-86dc-4d2c-a71f-91a3f3e2b8f1}, !- Name
-  {9f41ce4c-eb26-40fc-83ac-5a52e26ed0f9}, !- Source Object
-  3,                                      !- Outlet Port
-  {ae600249-f94f-4491-ad6e-e46512821b4e}, !- Target Object
-  2;                                      !- Inlet Port
-
-OS:Connection,
-  {cde40c39-d00c-4afa-afeb-35e14728bb24}, !- Handle
-  {7f3420e5-da34-4ea3-acbb-419387bcbb52}, !- Name
-  {ae600249-f94f-4491-ad6e-e46512821b4e}, !- Source Object
-  3,                                      !- Outlet Port
-  {24e51d5b-f790-422f-92cb-298eaa9c24be}, !- Target Object
-  2;                                      !- Inlet Port
-
-OS:Connection,
-  {4d7d531f-692b-49e5-a7b4-64be62b2e274}, !- Handle
-  {936442f0-eb42-4f3c-bf58-c115114a84fd}, !- Name
-  {24e51d5b-f790-422f-92cb-298eaa9c24be}, !- Source Object
-  3,                                      !- Outlet Port
-  {b7f2f7e6-d479-4795-9f92-982ddf331043}, !- Target Object
-  3;                                      !- Inlet Port
-
-OS:Schedule:Constant,
-  {e93dbc1e-fb02-4805-809d-8b9317886b1a}, !- Handle
-  res cw temperature schedule 3,          !- Name
-  {4833c668-c113-45bf-9aac-8b9175a9a900}, !- Schedule Type Limits Name
-  52.666;                                 !- Value
-
-OS:ElectricEquipment:Definition,
-  {06fedfde-5909-4720-9dd0-bcd18329bb07}, !- Handle
-  res cw|unit 4,                          !- Name
-  EquipmentLevel,                         !- Design Level Calculation Method
-  70768.01502853,                         !- Design Level {W}
-  ,                                       !- Watts per Space Floor Area {W/m2}
-  ,                                       !- Watts per Person {W/person}
-  0,                                      !- Fraction Latent
-  0.48,                                   !- Fraction Radiant
-  0.2;                                    !- Fraction Lost
-
-OS:ElectricEquipment,
-  {ea00400a-9c40-4ad6-aeb9-68f8929f7405}, !- Handle
-  res cw|unit 4,                          !- Name
-  {06fedfde-5909-4720-9dd0-bcd18329bb07}, !- Electric Equipment Definition Name
-  {eaf8e3b1-5eac-4d35-970c-e340d47d1dd2}, !- Space or SpaceType Name
-  {d0278773-74ac-44dd-ab80-676c76672e8b}, !- Schedule Name
-  ,                                       !- Multiplier
-  res cw|unit 4;                          !- End-Use Subcategory
-
-OS:WaterUse:Equipment:Definition,
-  {bd4ed364-100d-410e-8e45-ff1e06186a4b}, !- Handle
-  res cw|unit 4,                          !- Name
-  res cw|unit 4,                          !- End-Use Subcategory
-  0.0063240973354577,                     !- Peak Flow Rate {m3/s}
-  {e93dbc1e-fb02-4805-809d-8b9317886b1a}; !- Target Temperature Schedule Name
-
-OS:WaterUse:Equipment,
-  {e6c47d52-3c30-4ed9-b144-748f4a4ba0b7}, !- Handle
-  res cw|unit 4,                          !- Name
-  {bd4ed364-100d-410e-8e45-ff1e06186a4b}, !- Water Use Equipment Definition Name
-  {eaf8e3b1-5eac-4d35-970c-e340d47d1dd2}, !- Space Name
-  {a735df4d-ed6a-4f56-844b-e6cd52e2e3fd}; !- Flow Rate Fraction Schedule Name
-
-OS:AdditionalProperties,
-  {3f8c62d6-1b91-487c-ad84-d383025d24e3}, !- Handle
-  {ea00400a-9c40-4ad6-aeb9-68f8929f7405}, !- Object Name
->>>>>>> 039e157a
-  ClothesWasherIMEF,                      !- Feature Name 1
-  Double,                                 !- Feature Data Type 1
-  0.94999999999999996,                    !- Feature Value 1
-  ClothesWasherRatedAnnualEnergy,         !- Feature Name 2
-  Double,                                 !- Feature Data Type 2
-  387,                                    !- Feature Value 2
-  ClothesWasherDrumVolume,                !- Feature Name 3
-  Double,                                 !- Feature Data Type 3
-  3.5;                                    !- Feature Value 3
