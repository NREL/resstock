--- conflicted
+++ resolved
@@ -1,54 +1,26 @@
 !- NOTE: Auto-generated from /test/osw_files/SFA_4units_1story_UB_UA_3Beds_2Baths_Denver_WHTank_ClothesWasher.osw
 
 OS:Version,
-<<<<<<< HEAD
-  {6cfbdc32-7ecb-44b7-b939-0655b459f1cc}, !- Handle
-  2.9.0;                                  !- Version Identifier
-
-OS:SimulationControl,
-  {d275787b-d87f-4613-aadb-8eb068e06e87}, !- Handle
-=======
   {ea1d83e6-c862-4803-b102-f5371ba74b76}, !- Handle
   2.9.0;                                  !- Version Identifier
 
 OS:SimulationControl,
   {2b678eee-b04b-4575-891d-3dd57a31b105}, !- Handle
->>>>>>> 30cb9182
   ,                                       !- Do Zone Sizing Calculation
   ,                                       !- Do System Sizing Calculation
   ,                                       !- Do Plant Sizing Calculation
   No;                                     !- Run Simulation for Sizing Periods
 
 OS:Timestep,
-<<<<<<< HEAD
-  {7a9ceeed-1211-4536-a9c7-cffe6fba94f3}, !- Handle
-  6;                                      !- Number of Timesteps per Hour
-
-OS:ShadowCalculation,
-  {60cfe919-348c-4e05-a834-f1957b95d42c}, !- Handle
-=======
   {1f715606-a035-4562-862d-b47136b6beb5}, !- Handle
   6;                                      !- Number of Timesteps per Hour
 
 OS:ShadowCalculation,
   {b387998c-2436-4baa-89a9-b15f6fd060bc}, !- Handle
->>>>>>> 30cb9182
   20,                                     !- Calculation Frequency
   200;                                    !- Maximum Figures in Shadow Overlap Calculations
 
 OS:SurfaceConvectionAlgorithm:Outside,
-<<<<<<< HEAD
-  {aec4dbc1-53c3-4155-9010-3fc3b34a7e66}, !- Handle
-  DOE-2;                                  !- Algorithm
-
-OS:SurfaceConvectionAlgorithm:Inside,
-  {b1cf8227-ce29-4214-b08a-e67d185c57e8}, !- Handle
-  TARP;                                   !- Algorithm
-
-OS:ZoneCapacitanceMultiplier:ResearchSpecial,
-  {2f669139-96c7-4e17-80a0-9fb08940c35c}, !- Handle
-  ,                                       !- Temperature Capacity Multiplier
-=======
   {0b46511e-942d-41cd-af5e-af3d22c0eb51}, !- Handle
   DOE-2;                                  !- Algorithm
 
@@ -59,16 +31,11 @@
 OS:ZoneCapacitanceMultiplier:ResearchSpecial,
   {a97d87c9-dd63-42ec-ac8a-b9149a9740b7}, !- Handle
   3.6,                                    !- Temperature Capacity Multiplier
->>>>>>> 30cb9182
   15,                                     !- Humidity Capacity Multiplier
   ;                                       !- Carbon Dioxide Capacity Multiplier
 
 OS:RunPeriod,
-<<<<<<< HEAD
-  {d7cfa1a9-29d9-4091-9d29-c0fc38ce2915}, !- Handle
-=======
   {a6042621-992e-4a1b-940e-d274ebda45bb}, !- Handle
->>>>>>> 30cb9182
   Run Period 1,                           !- Name
   1,                                      !- Begin Month
   1,                                      !- Begin Day of Month
@@ -82,21 +49,13 @@
   ;                                       !- Number of Times Runperiod to be Repeated
 
 OS:YearDescription,
-<<<<<<< HEAD
-  {8447f107-e8cb-462a-af93-e54590524303}, !- Handle
-=======
   {90f4aae3-6c99-4c3f-9aeb-c40997f1b4cb}, !- Handle
->>>>>>> 30cb9182
   2007,                                   !- Calendar Year
   ,                                       !- Day of Week for Start Day
   ;                                       !- Is Leap Year
 
 OS:WeatherFile,
-<<<<<<< HEAD
-  {cdbf79e8-6c89-4d0e-994f-949a72875498}, !- Handle
-=======
   {d651661d-6041-49d7-9c40-5f755d902569}, !- Handle
->>>>>>> 30cb9182
   Denver Intl Ap,                         !- City
   CO,                                     !- State Province Region
   USA,                                    !- Country
@@ -110,13 +69,8 @@
   E23378AA;                               !- Checksum
 
 OS:AdditionalProperties,
-<<<<<<< HEAD
-  {d946dea6-200a-44e9-8ef6-5827adf7b039}, !- Handle
-  {cdbf79e8-6c89-4d0e-994f-949a72875498}, !- Object Name
-=======
   {a69c575d-5633-4c66-a316-29571929905a}, !- Handle
   {d651661d-6041-49d7-9c40-5f755d902569}, !- Object Name
->>>>>>> 30cb9182
   EPWHeaderCity,                          !- Feature Name 1
   String,                                 !- Feature Data Type 1
   Denver Intl Ap,                         !- Feature Value 1
@@ -224,11 +178,7 @@
   84;                                     !- Feature Value 35
 
 OS:Site,
-<<<<<<< HEAD
-  {86946411-2520-4fe3-bab4-b0400cc4d588}, !- Handle
-=======
   {1a1c3ce3-cee8-4516-adee-6ed11061fd9a}, !- Handle
->>>>>>> 30cb9182
   Denver Intl Ap_CO_USA,                  !- Name
   39.83,                                  !- Latitude {deg}
   -104.65,                                !- Longitude {deg}
@@ -237,11 +187,7 @@
   ;                                       !- Terrain
 
 OS:ClimateZones,
-<<<<<<< HEAD
-  {c95b84fc-aa74-4628-9d90-4caf4b4ce7d7}, !- Handle
-=======
   {92727101-d3a8-4fd3-9f87-a04f3d7d0e9a}, !- Handle
->>>>>>> 30cb9182
   ,                                       !- Active Institution
   ,                                       !- Active Year
   ,                                       !- Climate Zone Institution Name 1
@@ -254,31 +200,19 @@
   Cold;                                   !- Climate Zone Value 2
 
 OS:Site:WaterMainsTemperature,
-<<<<<<< HEAD
-  {16086a07-5ac8-4760-9486-251f7b88399d}, !- Handle
-=======
   {ab2b0ec1-5b3f-4015-bc7b-d101584b0615}, !- Handle
->>>>>>> 30cb9182
   Correlation,                            !- Calculation Method
   ,                                       !- Temperature Schedule Name
   10.8753424657535,                       !- Annual Average Outdoor Air Temperature {C}
   23.1524007936508;                       !- Maximum Difference In Monthly Average Outdoor Air Temperatures {deltaC}
 
 OS:RunPeriodControl:DaylightSavingTime,
-<<<<<<< HEAD
-  {7eca624e-e152-4c70-b8f6-1aeeb5177bb7}, !- Handle
-=======
   {8522321f-65d4-4092-bc39-afcb463f9129}, !- Handle
->>>>>>> 30cb9182
   4/7,                                    !- Start Date
   10/26;                                  !- End Date
 
 OS:Site:GroundTemperature:Deep,
-<<<<<<< HEAD
-  {c85db340-1aa9-4ef9-a703-db1c239b7691}, !- Handle
-=======
   {5d8887d7-e213-46b7-a25c-6be1969d63b3}, !- Handle
->>>>>>> 30cb9182
   10.8753424657535,                       !- January Deep Ground Temperature {C}
   10.8753424657535,                       !- February Deep Ground Temperature {C}
   10.8753424657535,                       !- March Deep Ground Temperature {C}
@@ -293,11 +227,7 @@
   10.8753424657535;                       !- December Deep Ground Temperature {C}
 
 OS:Building,
-<<<<<<< HEAD
-  {0d8bbbca-4c4a-4f21-bc55-583798711604}, !- Handle
-=======
   {86315f82-6317-4937-a20b-c9a6ef9b963d}, !- Handle
->>>>>>> 30cb9182
   Building 1,                             !- Name
   ,                                       !- Building Sector Type
   ,                                       !- North Axis {deg}
@@ -312,28 +242,6 @@
   4;                                      !- Standards Number of Living Units
 
 OS:AdditionalProperties,
-<<<<<<< HEAD
-  {8013bd7d-8a5a-4a70-b075-d11c61d007da}, !- Handle
-  {0d8bbbca-4c4a-4f21-bc55-583798711604}, !- Object Name
-  num_units,                              !- Feature Name 1
-  Integer,                                !- Feature Data Type 1
-  4,                                      !- Feature Value 1
-  has_rear_units,                         !- Feature Name 2
-  Boolean,                                !- Feature Data Type 2
-  false,                                  !- Feature Value 2
-  horz_location,                          !- Feature Name 3
-  String,                                 !- Feature Data Type 3
-  Left,                                   !- Feature Value 3
-  num_floors,                             !- Feature Name 4
-  Integer,                                !- Feature Data Type 4
-  1,                                      !- Feature Value 4
-  has_water_heater_flue,                  !- Feature Name 5
-  Boolean,                                !- Feature Data Type 5
-  true;                                   !- Feature Value 5
-
-OS:ThermalZone,
-  {244176a3-a872-4d80-9b0e-2f11dad215c8}, !- Handle
-=======
   {099c3a97-82e6-49f5-bd86-f5043e63c1ec}, !- Handle
   {86315f82-6317-4937-a20b-c9a6ef9b963d}, !- Object Name
   Total Units Represented,                !- Feature Name 1
@@ -345,7 +253,6 @@
 
 OS:ThermalZone,
   {634f4ca7-cf66-4277-a85d-571c76b011da}, !- Handle
->>>>>>> 30cb9182
   living zone,                            !- Name
   ,                                       !- Multiplier
   ,                                       !- Ceiling Height {m}
@@ -354,17 +261,10 @@
   ,                                       !- Zone Inside Convection Algorithm
   ,                                       !- Zone Outside Convection Algorithm
   ,                                       !- Zone Conditioning Equipment List Name
-<<<<<<< HEAD
-  {57728875-1cb8-41fc-898a-0c86cc72be96}, !- Zone Air Inlet Port List
-  {6f7f85c4-8ec5-4ff2-a9bb-49b7b2d3a6e7}, !- Zone Air Exhaust Port List
-  {199b4d8e-6d29-4985-8794-a36dd3c5b070}, !- Zone Air Node Name
-  {b6fe927c-b644-4365-baa3-682e019442ba}, !- Zone Return Air Port List
-=======
   {11585a01-c84b-47d7-86ad-c78fe0466e85}, !- Zone Air Inlet Port List
   {c2a638c3-2f73-47d9-9a97-012d1816f70a}, !- Zone Air Exhaust Port List
   {0af945e0-237d-4723-a6bc-f02c0759e5e4}, !- Zone Air Node Name
   {bf2e3673-907b-426e-8422-c397a164fd28}, !- Zone Return Air Port List
->>>>>>> 30cb9182
   ,                                       !- Primary Daylighting Control Name
   ,                                       !- Fraction of Zone Controlled by Primary Daylighting Control
   ,                                       !- Secondary Daylighting Control Name
@@ -375,39 +275,6 @@
   No;                                     !- Use Ideal Air Loads
 
 OS:Node,
-<<<<<<< HEAD
-  {ae735443-589e-40e3-b79b-91a39b49e0bf}, !- Handle
-  Node 1,                                 !- Name
-  {199b4d8e-6d29-4985-8794-a36dd3c5b070}, !- Inlet Port
-  ;                                       !- Outlet Port
-
-OS:Connection,
-  {199b4d8e-6d29-4985-8794-a36dd3c5b070}, !- Handle
-  {69e4db25-d033-436b-9122-82b1dbe28084}, !- Name
-  {244176a3-a872-4d80-9b0e-2f11dad215c8}, !- Source Object
-  11,                                     !- Outlet Port
-  {ae735443-589e-40e3-b79b-91a39b49e0bf}, !- Target Object
-  2;                                      !- Inlet Port
-
-OS:PortList,
-  {57728875-1cb8-41fc-898a-0c86cc72be96}, !- Handle
-  {420b84fc-7dc9-47be-9adf-8058eaa38ed9}, !- Name
-  {244176a3-a872-4d80-9b0e-2f11dad215c8}; !- HVAC Component
-
-OS:PortList,
-  {6f7f85c4-8ec5-4ff2-a9bb-49b7b2d3a6e7}, !- Handle
-  {e34d2741-26ce-49ee-a141-fe75d7c72633}, !- Name
-  {244176a3-a872-4d80-9b0e-2f11dad215c8}; !- HVAC Component
-
-OS:PortList,
-  {b6fe927c-b644-4365-baa3-682e019442ba}, !- Handle
-  {e03a03a2-9dcd-423c-b942-8e5cc58aed3a}, !- Name
-  {244176a3-a872-4d80-9b0e-2f11dad215c8}; !- HVAC Component
-
-OS:Sizing:Zone,
-  {8b483c6d-0d85-4403-af88-482da0131889}, !- Handle
-  {244176a3-a872-4d80-9b0e-2f11dad215c8}, !- Zone or ZoneList Name
-=======
   {4b946c44-32a7-434d-8f39-25c4792d834c}, !- Handle
   Node 1,                                 !- Name
   {0af945e0-237d-4723-a6bc-f02c0759e5e4}, !- Inlet Port
@@ -439,7 +306,6 @@
 OS:Sizing:Zone,
   {269c3bbc-bcdc-4983-b05c-53e4a37df521}, !- Handle
   {634f4ca7-cf66-4277-a85d-571c76b011da}, !- Zone or ZoneList Name
->>>>>>> 30cb9182
   SupplyAirTemperature,                   !- Zone Cooling Design Supply Air Temperature Input Method
   14,                                     !- Zone Cooling Design Supply Air Temperature {C}
   11.11,                                  !- Zone Cooling Design Supply Air Temperature Difference {deltaC}
@@ -468,16 +334,6 @@
   autosize;                               !- Dedicated Outdoor Air High Setpoint Temperature for Design {C}
 
 OS:ZoneHVAC:EquipmentList,
-<<<<<<< HEAD
-  {c0ea64d5-74e0-4c7b-b74b-f1b49a650df0}, !- Handle
-  Zone HVAC Equipment List 1,             !- Name
-  {244176a3-a872-4d80-9b0e-2f11dad215c8}; !- Thermal Zone
-
-OS:Space,
-  {58b007ab-575c-4d70-b936-fe5d1fb2fd2f}, !- Handle
-  living space,                           !- Name
-  {e1a81418-8930-46f1-ac46-38b8802e5c76}, !- Space Type Name
-=======
   {e6dacf33-b1a4-4a6d-a380-3cd5aaead6ac}, !- Handle
   Zone HVAC Equipment List 1,             !- Name
   {634f4ca7-cf66-4277-a85d-571c76b011da}; !- Thermal Zone
@@ -486,7 +342,6 @@
   {b54daa1a-7bac-4695-af5c-5161e48ed9c5}, !- Handle
   living space,                           !- Name
   {ca7e1898-fd87-4074-b771-8c7ed7388e06}, !- Space Type Name
->>>>>>> 30cb9182
   ,                                       !- Default Construction Set Name
   ,                                       !- Default Schedule Set Name
   ,                                       !- Direction of Relative North {deg}
@@ -494,21 +349,6 @@
   ,                                       !- Y Origin {m}
   ,                                       !- Z Origin {m}
   ,                                       !- Building Story Name
-<<<<<<< HEAD
-  {244176a3-a872-4d80-9b0e-2f11dad215c8}, !- Thermal Zone Name
-  ,                                       !- Part of Total Floor Area
-  ,                                       !- Design Specification Outdoor Air Object Name
-  {94e1055e-fe7c-480f-9d3b-d97227801fc1}; !- Building Unit Name
-
-OS:Surface,
-  {9a69f5d8-9dbb-44d1-9660-77c444e99264}, !- Handle
-  Surface 1,                              !- Name
-  Floor,                                  !- Surface Type
-  ,                                       !- Construction Name
-  {58b007ab-575c-4d70-b936-fe5d1fb2fd2f}, !- Space Name
-  Surface,                                !- Outside Boundary Condition
-  {8b2e6eb0-f3da-40e5-8bd3-243db35a0a86}, !- Outside Boundary Condition Object
-=======
   {634f4ca7-cf66-4277-a85d-571c76b011da}, !- Thermal Zone Name
   ,                                       !- Part of Total Floor Area
   ,                                       !- Design Specification Outdoor Air Object Name
@@ -522,7 +362,6 @@
   {b54daa1a-7bac-4695-af5c-5161e48ed9c5}, !- Space Name
   Surface,                                !- Outside Boundary Condition
   {aff75730-0151-40aa-a66a-812071b2768a}, !- Outside Boundary Condition Object
->>>>>>> 30cb9182
   NoSun,                                  !- Sun Exposure
   NoWind,                                 !- Wind Exposure
   ,                                       !- View Factor to Ground
@@ -533,19 +372,11 @@
   6.46578440716979, -12.9315688143396, 0; !- X,Y,Z Vertex 4 {m}
 
 OS:Surface,
-<<<<<<< HEAD
-  {a60dc418-a37f-4849-b899-dafd63d74e75}, !- Handle
-  Surface 2,                              !- Name
-  Wall,                                   !- Surface Type
-  ,                                       !- Construction Name
-  {58b007ab-575c-4d70-b936-fe5d1fb2fd2f}, !- Space Name
-=======
   {a1b3e40f-9130-491b-99b3-c3c581e00a6e}, !- Handle
   Surface 2,                              !- Name
   Wall,                                   !- Surface Type
   ,                                       !- Construction Name
   {b54daa1a-7bac-4695-af5c-5161e48ed9c5}, !- Space Name
->>>>>>> 30cb9182
   Outdoors,                               !- Outside Boundary Condition
   ,                                       !- Outside Boundary Condition Object
   SunExposed,                             !- Sun Exposure
@@ -558,19 +389,11 @@
   0, -12.9315688143396, 2.4384;           !- X,Y,Z Vertex 4 {m}
 
 OS:Surface,
-<<<<<<< HEAD
-  {40915a33-a23e-40a4-b56b-ab689d069c92}, !- Handle
-  Surface 3,                              !- Name
-  Wall,                                   !- Surface Type
-  ,                                       !- Construction Name
-  {58b007ab-575c-4d70-b936-fe5d1fb2fd2f}, !- Space Name
-=======
   {1ed765ca-e563-48fe-aa1e-61c159e2cec7}, !- Handle
   Surface 3,                              !- Name
   Wall,                                   !- Surface Type
   ,                                       !- Construction Name
   {b54daa1a-7bac-4695-af5c-5161e48ed9c5}, !- Space Name
->>>>>>> 30cb9182
   Outdoors,                               !- Outside Boundary Condition
   ,                                       !- Outside Boundary Condition Object
   SunExposed,                             !- Sun Exposure
@@ -583,15 +406,6 @@
   0, 0, 2.4384;                           !- X,Y,Z Vertex 4 {m}
 
 OS:Surface,
-<<<<<<< HEAD
-  {d3c24bb0-dc88-4bc8-aea4-9bdc9cb859fa}, !- Handle
-  Surface 4,                              !- Name
-  Wall,                                   !- Surface Type
-  ,                                       !- Construction Name
-  {58b007ab-575c-4d70-b936-fe5d1fb2fd2f}, !- Space Name
-  Adiabatic,                              !- Outside Boundary Condition
-  ,                                       !- Outside Boundary Condition Object
-=======
   {c65cbc00-e727-416c-a956-2be95cc264a9}, !- Handle
   Surface 4,                              !- Name
   Wall,                                   !- Surface Type
@@ -599,7 +413,6 @@
   {b54daa1a-7bac-4695-af5c-5161e48ed9c5}, !- Space Name
   Surface,                                !- Outside Boundary Condition
   {d5bcd266-8ca0-4ebc-8a68-1bcd939134cd}, !- Outside Boundary Condition Object
->>>>>>> 30cb9182
   NoSun,                                  !- Sun Exposure
   NoWind,                                 !- Wind Exposure
   ,                                       !- View Factor to Ground
@@ -610,19 +423,11 @@
   6.46578440716979, 0, 2.4384;            !- X,Y,Z Vertex 4 {m}
 
 OS:Surface,
-<<<<<<< HEAD
-  {ae2b399b-2a56-4ecc-a98f-3ede94fda1b7}, !- Handle
-  Surface 5,                              !- Name
-  Wall,                                   !- Surface Type
-  ,                                       !- Construction Name
-  {58b007ab-575c-4d70-b936-fe5d1fb2fd2f}, !- Space Name
-=======
   {18ee531e-e2c9-4021-b75c-bb0400fa4298}, !- Handle
   Surface 5,                              !- Name
   Wall,                                   !- Surface Type
   ,                                       !- Construction Name
   {b54daa1a-7bac-4695-af5c-5161e48ed9c5}, !- Space Name
->>>>>>> 30cb9182
   Outdoors,                               !- Outside Boundary Condition
   ,                                       !- Outside Boundary Condition Object
   SunExposed,                             !- Sun Exposure
@@ -635,15 +440,6 @@
   6.46578440716979, -12.9315688143396, 2.4384; !- X,Y,Z Vertex 4 {m}
 
 OS:Surface,
-<<<<<<< HEAD
-  {65c4d630-4d9c-41da-b175-25b2f155218b}, !- Handle
-  Surface 6,                              !- Name
-  RoofCeiling,                            !- Surface Type
-  ,                                       !- Construction Name
-  {58b007ab-575c-4d70-b936-fe5d1fb2fd2f}, !- Space Name
-  Surface,                                !- Outside Boundary Condition
-  {8e41cf11-1124-4b0c-83e1-41be4cb8be23}, !- Outside Boundary Condition Object
-=======
   {9679fecf-812a-49a5-9d13-fa71b4546211}, !- Handle
   Surface 6,                              !- Name
   RoofCeiling,                            !- Surface Type
@@ -651,7 +447,6 @@
   {b54daa1a-7bac-4695-af5c-5161e48ed9c5}, !- Space Name
   Surface,                                !- Outside Boundary Condition
   {15ae87d3-9c36-46cd-bce6-32a355cf57d6}, !- Outside Boundary Condition Object
->>>>>>> 30cb9182
   NoSun,                                  !- Sun Exposure
   NoWind,                                 !- Wind Exposure
   ,                                       !- View Factor to Ground
@@ -662,11 +457,7 @@
   0, -12.9315688143396, 2.4384;           !- X,Y,Z Vertex 4 {m}
 
 OS:SpaceType,
-<<<<<<< HEAD
-  {e1a81418-8930-46f1-ac46-38b8802e5c76}, !- Handle
-=======
   {ca7e1898-fd87-4074-b771-8c7ed7388e06}, !- Handle
->>>>>>> 30cb9182
   Space Type 1,                           !- Name
   ,                                       !- Default Construction Set Name
   ,                                       !- Default Schedule Set Name
@@ -676,10 +467,6 @@
   ,                                       !- Standards Building Type
   living;                                 !- Standards Space Type
 
-<<<<<<< HEAD
-OS:Surface,
-  {1deccadc-f256-40d1-ad14-9daa4a76dddd}, !- Handle
-=======
 OS:ThermalZone,
   {3331a382-101b-4eae-ae20-8e71604ddb80}, !- Handle
   living zone|unit 2,                     !- Name
@@ -785,38 +572,16 @@
 
 OS:Surface,
   {d5bcd266-8ca0-4ebc-8a68-1bcd939134cd}, !- Handle
->>>>>>> 30cb9182
   Surface 12,                             !- Name
-  Floor,                                  !- Surface Type
-  ,                                       !- Construction Name
-<<<<<<< HEAD
-  {c9d9039f-306c-40c7-9d4e-10a155cb8a30}, !- Space Name
-  Foundation,                             !- Outside Boundary Condition
-  ,                                       !- Outside Boundary Condition Object
-=======
+  Wall,                                   !- Surface Type
+  ,                                       !- Construction Name
   {bfd35e2f-4acc-4521-94fa-6408de9a893b}, !- Space Name
   Surface,                                !- Outside Boundary Condition
   {c65cbc00-e727-416c-a956-2be95cc264a9}, !- Outside Boundary Condition Object
->>>>>>> 30cb9182
-  NoSun,                                  !- Sun Exposure
-  NoWind,                                 !- Wind Exposure
-  ,                                       !- View Factor to Ground
-  ,                                       !- Number of Vertices
-<<<<<<< HEAD
-  0, -12.9315688143396, -2.4384,          !- X,Y,Z Vertex 1 {m}
-  0, 0, -2.4384,                          !- X,Y,Z Vertex 2 {m}
-  6.46578440716979, 0, -2.4384,           !- X,Y,Z Vertex 3 {m}
-  6.46578440716979, -12.9315688143396, -2.4384; !- X,Y,Z Vertex 4 {m}
-
-OS:Surface,
-  {ac40e7af-fb3b-47b1-bf15-a581105a3f4b}, !- Handle
-  Surface 13,                             !- Name
-  Wall,                                   !- Surface Type
-  ,                                       !- Construction Name
-  {c9d9039f-306c-40c7-9d4e-10a155cb8a30}, !- Space Name
-  Foundation,                             !- Outside Boundary Condition
-  ,                                       !- Outside Boundary Condition Object
-=======
+  NoSun,                                  !- Sun Exposure
+  NoWind,                                 !- Wind Exposure
+  ,                                       !- View Factor to Ground
+  ,                                       !- Number of Vertices
   6.46578440716979, 0, 2.4384,            !- X,Y,Z Vertex 1 {m}
   6.46578440716979, 0, 0,                 !- X,Y,Z Vertex 2 {m}
   6.46578440716979, -12.9315688143396, 0, !- X,Y,Z Vertex 3 {m}
@@ -830,26 +595,10 @@
   {bfd35e2f-4acc-4521-94fa-6408de9a893b}, !- Space Name
   Surface,                                !- Outside Boundary Condition
   {27a142b0-6049-4bed-be98-4626682b23a2}, !- Outside Boundary Condition Object
->>>>>>> 30cb9182
-  NoSun,                                  !- Sun Exposure
-  NoWind,                                 !- Wind Exposure
-  ,                                       !- View Factor to Ground
-  ,                                       !- Number of Vertices
-<<<<<<< HEAD
-  0, 0, 0,                                !- X,Y,Z Vertex 1 {m}
-  0, 0, -2.4384,                          !- X,Y,Z Vertex 2 {m}
-  0, -12.9315688143396, -2.4384,          !- X,Y,Z Vertex 3 {m}
-  0, -12.9315688143396, 0;                !- X,Y,Z Vertex 4 {m}
-
-OS:Surface,
-  {c095301b-115b-4aee-89e1-0be25d5caaeb}, !- Handle
-  Surface 14,                             !- Name
-  Wall,                                   !- Surface Type
-  ,                                       !- Construction Name
-  {c9d9039f-306c-40c7-9d4e-10a155cb8a30}, !- Space Name
-  Foundation,                             !- Outside Boundary Condition
-  ,                                       !- Outside Boundary Condition Object
-=======
+  NoSun,                                  !- Sun Exposure
+  NoWind,                                 !- Wind Exposure
+  ,                                       !- View Factor to Ground
+  ,                                       !- Number of Vertices
   6.46578440716979, -12.9315688143396, 0, !- X,Y,Z Vertex 1 {m}
   6.46578440716979, 0, 0,                 !- X,Y,Z Vertex 2 {m}
   12.9315688143396, 0, 0,                 !- X,Y,Z Vertex 3 {m}
@@ -863,25 +612,10 @@
   {bfd35e2f-4acc-4521-94fa-6408de9a893b}, !- Space Name
   Surface,                                !- Outside Boundary Condition
   {41fe8368-e680-4d91-9cb5-8f9388fcd5a9}, !- Outside Boundary Condition Object
->>>>>>> 30cb9182
-  NoSun,                                  !- Sun Exposure
-  NoWind,                                 !- Wind Exposure
-  ,                                       !- View Factor to Ground
-  ,                                       !- Number of Vertices
-<<<<<<< HEAD
-  6.46578440716979, 0, 0,                 !- X,Y,Z Vertex 1 {m}
-  6.46578440716979, 0, -2.4384,           !- X,Y,Z Vertex 2 {m}
-  0, 0, -2.4384,                          !- X,Y,Z Vertex 3 {m}
-  0, 0, 0;                                !- X,Y,Z Vertex 4 {m}
-
-OS:Surface,
-  {1e1ac4c5-b274-4d64-8ca2-7fc735a9066c}, !- Handle
-  Surface 15,                             !- Name
-  Wall,                                   !- Surface Type
-  ,                                       !- Construction Name
-  {c9d9039f-306c-40c7-9d4e-10a155cb8a30}, !- Space Name
-  Adiabatic,                              !- Outside Boundary Condition
-=======
+  NoSun,                                  !- Sun Exposure
+  NoWind,                                 !- Wind Exposure
+  ,                                       !- View Factor to Ground
+  ,                                       !- Number of Vertices
   12.9315688143396, -12.9315688143396, 2.4384, !- X,Y,Z Vertex 1 {m}
   12.9315688143396, -12.9315688143396, 0, !- X,Y,Z Vertex 2 {m}
   12.9315688143396, 0, 0,                 !- X,Y,Z Vertex 3 {m}
@@ -894,44 +628,17 @@
   ,                                       !- Construction Name
   {bfd35e2f-4acc-4521-94fa-6408de9a893b}, !- Space Name
   Outdoors,                               !- Outside Boundary Condition
->>>>>>> 30cb9182
-  ,                                       !- Outside Boundary Condition Object
-  NoSun,                                  !- Sun Exposure
-  NoWind,                                 !- Wind Exposure
-  ,                                       !- View Factor to Ground
-  ,                                       !- Number of Vertices
-  6.46578440716979, -12.9315688143396, 0, !- X,Y,Z Vertex 1 {m}
-  6.46578440716979, -12.9315688143396, -2.4384, !- X,Y,Z Vertex 2 {m}
-  6.46578440716979, 0, -2.4384,           !- X,Y,Z Vertex 3 {m}
-  6.46578440716979, 0, 0;                 !- X,Y,Z Vertex 4 {m}
-
-OS:Surface,
-<<<<<<< HEAD
-  {0e2fdfd5-6a5b-4b10-99e5-3965bbe9ce19}, !- Handle
-  Surface 16,                             !- Name
-  Wall,                                   !- Surface Type
-  ,                                       !- Construction Name
-  {c9d9039f-306c-40c7-9d4e-10a155cb8a30}, !- Space Name
-  Foundation,                             !- Outside Boundary Condition
-  ,                                       !- Outside Boundary Condition Object
-  NoSun,                                  !- Sun Exposure
-  NoWind,                                 !- Wind Exposure
-  ,                                       !- View Factor to Ground
-  ,                                       !- Number of Vertices
-  0, -12.9315688143396, 0,                !- X,Y,Z Vertex 1 {m}
-  0, -12.9315688143396, -2.4384,          !- X,Y,Z Vertex 2 {m}
-  6.46578440716979, -12.9315688143396, -2.4384, !- X,Y,Z Vertex 3 {m}
-  6.46578440716979, -12.9315688143396, 0; !- X,Y,Z Vertex 4 {m}
-
-OS:Surface,
-  {8b2e6eb0-f3da-40e5-8bd3-243db35a0a86}, !- Handle
-  Surface 17,                             !- Name
-  RoofCeiling,                            !- Surface Type
-  ,                                       !- Construction Name
-  {c9d9039f-306c-40c7-9d4e-10a155cb8a30}, !- Space Name
-  Surface,                                !- Outside Boundary Condition
-  {9a69f5d8-9dbb-44d1-9660-77c444e99264}, !- Outside Boundary Condition Object
-=======
+  ,                                       !- Outside Boundary Condition Object
+  SunExposed,                             !- Sun Exposure
+  WindExposed,                            !- Wind Exposure
+  ,                                       !- View Factor to Ground
+  ,                                       !- Number of Vertices
+  6.46578440716979, -12.9315688143396, 2.4384, !- X,Y,Z Vertex 1 {m}
+  6.46578440716979, -12.9315688143396, 0, !- X,Y,Z Vertex 2 {m}
+  12.9315688143396, -12.9315688143396, 0, !- X,Y,Z Vertex 3 {m}
+  12.9315688143396, -12.9315688143396, 2.4384; !- X,Y,Z Vertex 4 {m}
+
+OS:Surface,
   {58ac525b-b052-496e-98b2-d85ce479c12e}, !- Handle
   Surface 16,                             !- Name
   Wall,                                   !- Surface Type
@@ -956,34 +663,10 @@
   {bfd35e2f-4acc-4521-94fa-6408de9a893b}, !- Space Name
   Surface,                                !- Outside Boundary Condition
   {b8cf6b93-d626-428d-8e0c-be6ba7891cc9}, !- Outside Boundary Condition Object
->>>>>>> 30cb9182
-  NoSun,                                  !- Sun Exposure
-  NoWind,                                 !- Wind Exposure
-  ,                                       !- View Factor to Ground
-  ,                                       !- Number of Vertices
-<<<<<<< HEAD
-  6.46578440716979, -12.9315688143396, 0, !- X,Y,Z Vertex 1 {m}
-  6.46578440716979, 0, 0,                 !- X,Y,Z Vertex 2 {m}
-  0, 0, 0,                                !- X,Y,Z Vertex 3 {m}
-  0, -12.9315688143396, 0;                !- X,Y,Z Vertex 4 {m}
-
-OS:Space,
-  {c9d9039f-306c-40c7-9d4e-10a155cb8a30}, !- Handle
-  unfinished basement space,              !- Name
-  {b4e386ba-f0a9-4ccf-946c-5693e0464351}, !- Space Type Name
-  ,                                       !- Default Construction Set Name
-  ,                                       !- Default Schedule Set Name
-  ,                                       !- Direction of Relative North {deg}
-  ,                                       !- X Origin {m}
-  ,                                       !- Y Origin {m}
-  ,                                       !- Z Origin {m}
-  ,                                       !- Building Story Name
-  {6ff69693-4a1b-4c04-8015-cbd1568696f9}; !- Thermal Zone Name
-
-OS:ThermalZone,
-  {6ff69693-4a1b-4c04-8015-cbd1568696f9}, !- Handle
-  unfinished basement zone,               !- Name
-=======
+  NoSun,                                  !- Sun Exposure
+  NoWind,                                 !- Wind Exposure
+  ,                                       !- View Factor to Ground
+  ,                                       !- Number of Vertices
   12.9315688143396, -12.9315688143396, 2.4384, !- X,Y,Z Vertex 1 {m}
   12.9315688143396, 0, 2.4384,            !- X,Y,Z Vertex 2 {m}
   6.46578440716979, 0, 2.4384,            !- X,Y,Z Vertex 3 {m}
@@ -992,7 +675,6 @@
 OS:ThermalZone,
   {19e4788c-69e3-47f9-b208-cf47d3bafd07}, !- Handle
   living zone|unit 3,                     !- Name
->>>>>>> 30cb9182
   ,                                       !- Multiplier
   ,                                       !- Ceiling Height {m}
   ,                                       !- Volume {m3}
@@ -1000,17 +682,10 @@
   ,                                       !- Zone Inside Convection Algorithm
   ,                                       !- Zone Outside Convection Algorithm
   ,                                       !- Zone Conditioning Equipment List Name
-<<<<<<< HEAD
-  {bae146fd-809d-4a65-905e-5b0c77e06119}, !- Zone Air Inlet Port List
-  {939200bc-ef4e-474c-885d-16dae4a5104e}, !- Zone Air Exhaust Port List
-  {7459f9cb-1bdf-436c-8af3-dd08469a2e7c}, !- Zone Air Node Name
-  {114c55a2-e920-43d0-a7a9-cae26880c233}, !- Zone Return Air Port List
-=======
   {f8208890-3cde-428c-80e9-7424722c4bfe}, !- Zone Air Inlet Port List
   {2273e1b9-9ee8-4d11-a421-068181e18c8f}, !- Zone Air Exhaust Port List
   {e70f66fa-1760-47fe-a0c7-51244b621dad}, !- Zone Air Node Name
   {63814f17-16ae-4234-92aa-62bfaab2b881}, !- Zone Return Air Port List
->>>>>>> 30cb9182
   ,                                       !- Primary Daylighting Control Name
   ,                                       !- Fraction of Zone Controlled by Primary Daylighting Control
   ,                                       !- Secondary Daylighting Control Name
@@ -1021,39 +696,6 @@
   No;                                     !- Use Ideal Air Loads
 
 OS:Node,
-<<<<<<< HEAD
-  {de9e3237-356a-4b62-b95c-65fc979c888e}, !- Handle
-  Node 2,                                 !- Name
-  {7459f9cb-1bdf-436c-8af3-dd08469a2e7c}, !- Inlet Port
-  ;                                       !- Outlet Port
-
-OS:Connection,
-  {7459f9cb-1bdf-436c-8af3-dd08469a2e7c}, !- Handle
-  {cc4d8e63-f592-42ac-8739-510f4f9cf3f0}, !- Name
-  {6ff69693-4a1b-4c04-8015-cbd1568696f9}, !- Source Object
-  11,                                     !- Outlet Port
-  {de9e3237-356a-4b62-b95c-65fc979c888e}, !- Target Object
-  2;                                      !- Inlet Port
-
-OS:PortList,
-  {bae146fd-809d-4a65-905e-5b0c77e06119}, !- Handle
-  {9e2edc1e-2b69-4ee9-a9dd-e0acaae9a1f8}, !- Name
-  {6ff69693-4a1b-4c04-8015-cbd1568696f9}; !- HVAC Component
-
-OS:PortList,
-  {939200bc-ef4e-474c-885d-16dae4a5104e}, !- Handle
-  {143c2858-2cb7-4ec3-bf0a-1db0597e3d02}, !- Name
-  {6ff69693-4a1b-4c04-8015-cbd1568696f9}; !- HVAC Component
-
-OS:PortList,
-  {114c55a2-e920-43d0-a7a9-cae26880c233}, !- Handle
-  {744adebc-d858-4995-9ba5-94d278a0a623}, !- Name
-  {6ff69693-4a1b-4c04-8015-cbd1568696f9}; !- HVAC Component
-
-OS:Sizing:Zone,
-  {7ef4019d-f19d-4c80-a718-f839fef6dec9}, !- Handle
-  {6ff69693-4a1b-4c04-8015-cbd1568696f9}, !- Zone or ZoneList Name
-=======
   {96852655-0c1b-4a9e-93ea-6c066fa5bb34}, !- Handle
   Node 3,                                 !- Name
   {e70f66fa-1760-47fe-a0c7-51244b621dad}, !- Inlet Port
@@ -1085,7 +727,6 @@
 OS:Sizing:Zone,
   {75c6836d-1bd1-4ecd-8b42-c34f3b2332b0}, !- Handle
   {19e4788c-69e3-47f9-b208-cf47d3bafd07}, !- Zone or ZoneList Name
->>>>>>> 30cb9182
   SupplyAirTemperature,                   !- Zone Cooling Design Supply Air Temperature Input Method
   14,                                     !- Zone Cooling Design Supply Air Temperature {C}
   11.11,                                  !- Zone Cooling Design Supply Air Temperature Difference {deltaC}
@@ -1114,31 +755,6 @@
   autosize;                               !- Dedicated Outdoor Air High Setpoint Temperature for Design {C}
 
 OS:ZoneHVAC:EquipmentList,
-<<<<<<< HEAD
-  {6c52b778-946b-4471-9da8-bd67c3d18243}, !- Handle
-  Zone HVAC Equipment List 2,             !- Name
-  {6ff69693-4a1b-4c04-8015-cbd1568696f9}; !- Thermal Zone
-
-OS:SpaceType,
-  {b4e386ba-f0a9-4ccf-946c-5693e0464351}, !- Handle
-  Space Type 2,                           !- Name
-  ,                                       !- Default Construction Set Name
-  ,                                       !- Default Schedule Set Name
-  ,                                       !- Group Rendering Name
-  ,                                       !- Design Specification Outdoor Air Object Name
-  ,                                       !- Standards Template
-  ,                                       !- Standards Building Type
-  unfinished basement;                    !- Standards Space Type
-
-OS:Surface,
-  {8e41cf11-1124-4b0c-83e1-41be4cb8be23}, !- Handle
-  Surface 7,                              !- Name
-  Floor,                                  !- Surface Type
-  ,                                       !- Construction Name
-  {b8dd0327-556b-47ab-ae38-96070789582a}, !- Space Name
-  Surface,                                !- Outside Boundary Condition
-  {65c4d630-4d9c-41da-b175-25b2f155218b}, !- Outside Boundary Condition Object
-=======
   {8bb2aa81-5528-40df-b2c1-1917296c2829}, !- Handle
   Zone HVAC Equipment List 3,             !- Name
   {19e4788c-69e3-47f9-b208-cf47d3bafd07}; !- Thermal Zone
@@ -1167,58 +783,10 @@
   {9bee7840-6b26-42b7-8e4f-dbce258dfdc1}, !- Space Name
   Surface,                                !- Outside Boundary Condition
   {68201c8e-e76d-49b5-b467-0b3a22f69330}, !- Outside Boundary Condition Object
->>>>>>> 30cb9182
-  NoSun,                                  !- Sun Exposure
-  NoWind,                                 !- Wind Exposure
-  ,                                       !- View Factor to Ground
-  ,                                       !- Number of Vertices
-<<<<<<< HEAD
-  0, -12.9315688143396, 2.4384,           !- X,Y,Z Vertex 1 {m}
-  0, 0, 2.4384,                           !- X,Y,Z Vertex 2 {m}
-  6.46578440716979, 0, 2.4384,            !- X,Y,Z Vertex 3 {m}
-  6.46578440716979, -12.9315688143396, 2.4384; !- X,Y,Z Vertex 4 {m}
-
-OS:Surface,
-  {1826ad48-f482-4eb6-9261-dd535c157610}, !- Handle
-  Surface 8,                              !- Name
-  RoofCeiling,                            !- Surface Type
-  ,                                       !- Construction Name
-  {b8dd0327-556b-47ab-ae38-96070789582a}, !- Space Name
-  Outdoors,                               !- Outside Boundary Condition
-  ,                                       !- Outside Boundary Condition Object
-  SunExposed,                             !- Sun Exposure
-  WindExposed,                            !- Wind Exposure
-  ,                                       !- View Factor to Ground
-  ,                                       !- Number of Vertices
-  0, -6.46578440716979, 5.6712922035849,  !- X,Y,Z Vertex 1 {m}
-  6.46578440716979, -6.46578440716979, 5.6712922035849, !- X,Y,Z Vertex 2 {m}
-  6.46578440716979, 0, 2.4384,            !- X,Y,Z Vertex 3 {m}
-  0, 0, 2.4384;                           !- X,Y,Z Vertex 4 {m}
-
-OS:Surface,
-  {8e94e45e-e3e4-4750-b750-ba95c7f6c5c5}, !- Handle
-  Surface 9,                              !- Name
-  RoofCeiling,                            !- Surface Type
-  ,                                       !- Construction Name
-  {b8dd0327-556b-47ab-ae38-96070789582a}, !- Space Name
-  Outdoors,                               !- Outside Boundary Condition
-  ,                                       !- Outside Boundary Condition Object
-  SunExposed,                             !- Sun Exposure
-  WindExposed,                            !- Wind Exposure
-  ,                                       !- View Factor to Ground
-  ,                                       !- Number of Vertices
-  6.46578440716979, -6.46578440716979, 5.6712922035849, !- X,Y,Z Vertex 1 {m}
-  0, -6.46578440716979, 5.6712922035849,  !- X,Y,Z Vertex 2 {m}
-  0, -12.9315688143396, 2.4384,           !- X,Y,Z Vertex 3 {m}
-  6.46578440716979, -12.9315688143396, 2.4384; !- X,Y,Z Vertex 4 {m}
-
-OS:Surface,
-  {5a127bc4-e05a-4169-89bf-e537d1ab82bc}, !- Handle
-  Surface 10,                             !- Name
-  Wall,                                   !- Surface Type
-  ,                                       !- Construction Name
-  {b8dd0327-556b-47ab-ae38-96070789582a}, !- Space Name
-=======
+  NoSun,                                  !- Sun Exposure
+  NoWind,                                 !- Wind Exposure
+  ,                                       !- View Factor to Ground
+  ,                                       !- Number of Vertices
   12.9315688143396, 0, 2.4384,            !- X,Y,Z Vertex 1 {m}
   12.9315688143396, 0, 0,                 !- X,Y,Z Vertex 2 {m}
   12.9315688143396, -12.9315688143396, 0, !- X,Y,Z Vertex 3 {m}
@@ -1264,51 +832,18 @@
   Wall,                                   !- Surface Type
   ,                                       !- Construction Name
   {9bee7840-6b26-42b7-8e4f-dbce258dfdc1}, !- Space Name
->>>>>>> 30cb9182
   Outdoors,                               !- Outside Boundary Condition
   ,                                       !- Outside Boundary Condition Object
   SunExposed,                             !- Sun Exposure
   WindExposed,                            !- Wind Exposure
   ,                                       !- View Factor to Ground
   ,                                       !- Number of Vertices
-  0, -6.46578440716979, 5.6712922035849,  !- X,Y,Z Vertex 1 {m}
-  0, 0, 2.4384,                           !- X,Y,Z Vertex 2 {m}
-  0, -12.9315688143396, 2.4384;           !- X,Y,Z Vertex 3 {m}
-
-OS:Surface,
-<<<<<<< HEAD
-  {36585f09-d576-4625-a3d8-c5a7db46654e}, !- Handle
-  Surface 11,                             !- Name
-  Wall,                                   !- Surface Type
-  ,                                       !- Construction Name
-  {b8dd0327-556b-47ab-ae38-96070789582a}, !- Space Name
-  Adiabatic,                              !- Outside Boundary Condition
-  ,                                       !- Outside Boundary Condition Object
-  NoSun,                                  !- Sun Exposure
-  NoWind,                                 !- Wind Exposure
-  ,                                       !- View Factor to Ground
-  ,                                       !- Number of Vertices
-  6.46578440716979, -6.46578440716979, 5.6712922035849, !- X,Y,Z Vertex 1 {m}
-  6.46578440716979, -12.9315688143396, 2.4384, !- X,Y,Z Vertex 2 {m}
-  6.46578440716979, 0, 2.4384;            !- X,Y,Z Vertex 3 {m}
-
-OS:Space,
-  {b8dd0327-556b-47ab-ae38-96070789582a}, !- Handle
-  unfinished attic space,                 !- Name
-  {8562994e-b84f-48d2-a841-94fdf44dd66f}, !- Space Type Name
-  ,                                       !- Default Construction Set Name
-  ,                                       !- Default Schedule Set Name
-  ,                                       !- Direction of Relative North {deg}
-  ,                                       !- X Origin {m}
-  ,                                       !- Y Origin {m}
-  ,                                       !- Z Origin {m}
-  ,                                       !- Building Story Name
-  {6f1654b1-b107-4ea2-9c5a-f5e8545b1439}; !- Thermal Zone Name
-
-OS:ThermalZone,
-  {6f1654b1-b107-4ea2-9c5a-f5e8545b1439}, !- Handle
-  unfinished attic zone,                  !- Name
-=======
+  12.9315688143396, -12.9315688143396, 2.4384, !- X,Y,Z Vertex 1 {m}
+  12.9315688143396, -12.9315688143396, 0, !- X,Y,Z Vertex 2 {m}
+  19.3973532215094, -12.9315688143396, 0, !- X,Y,Z Vertex 3 {m}
+  19.3973532215094, -12.9315688143396, 2.4384; !- X,Y,Z Vertex 4 {m}
+
+OS:Surface,
   {fc985516-0991-45f3-950d-62ff2a031a26}, !- Handle
   Surface 27,                             !- Name
   Wall,                                   !- Surface Type
@@ -1345,7 +880,6 @@
 OS:ThermalZone,
   {dbfd42e9-ce8c-4180-953d-54a1a6e7a7ab}, !- Handle
   living zone|unit 4,                     !- Name
->>>>>>> 30cb9182
   ,                                       !- Multiplier
   ,                                       !- Ceiling Height {m}
   ,                                       !- Volume {m3}
@@ -1353,17 +887,10 @@
   ,                                       !- Zone Inside Convection Algorithm
   ,                                       !- Zone Outside Convection Algorithm
   ,                                       !- Zone Conditioning Equipment List Name
-<<<<<<< HEAD
-  {41f681b6-b17d-411c-80ee-05a61de62736}, !- Zone Air Inlet Port List
-  {b7d2ed5c-ddee-4c29-afd3-a92a3c093139}, !- Zone Air Exhaust Port List
-  {ee967313-5d73-42fe-8810-c963c74d42cd}, !- Zone Air Node Name
-  {b275c16c-39af-4405-a482-32876880b739}, !- Zone Return Air Port List
-=======
   {74186e83-625c-4d9a-8882-a9b8f3d81561}, !- Zone Air Inlet Port List
   {60b8a23b-7406-4ad0-bdec-a1d245443b3c}, !- Zone Air Exhaust Port List
   {0cb4beba-a7f4-4f16-b12e-f69bcd648def}, !- Zone Air Node Name
   {a0a51ddd-8940-4d5c-9805-2f91247369fd}, !- Zone Return Air Port List
->>>>>>> 30cb9182
   ,                                       !- Primary Daylighting Control Name
   ,                                       !- Fraction of Zone Controlled by Primary Daylighting Control
   ,                                       !- Secondary Daylighting Control Name
@@ -1374,39 +901,6 @@
   No;                                     !- Use Ideal Air Loads
 
 OS:Node,
-<<<<<<< HEAD
-  {615f345b-b66d-4a36-876c-361f207d20a2}, !- Handle
-  Node 3,                                 !- Name
-  {ee967313-5d73-42fe-8810-c963c74d42cd}, !- Inlet Port
-  ;                                       !- Outlet Port
-
-OS:Connection,
-  {ee967313-5d73-42fe-8810-c963c74d42cd}, !- Handle
-  {8e7ac8f1-e756-4ea7-b559-ee4ab2bb0442}, !- Name
-  {6f1654b1-b107-4ea2-9c5a-f5e8545b1439}, !- Source Object
-  11,                                     !- Outlet Port
-  {615f345b-b66d-4a36-876c-361f207d20a2}, !- Target Object
-  2;                                      !- Inlet Port
-
-OS:PortList,
-  {41f681b6-b17d-411c-80ee-05a61de62736}, !- Handle
-  {74a7d104-f196-4076-a2f0-76406a2962c5}, !- Name
-  {6f1654b1-b107-4ea2-9c5a-f5e8545b1439}; !- HVAC Component
-
-OS:PortList,
-  {b7d2ed5c-ddee-4c29-afd3-a92a3c093139}, !- Handle
-  {6fe9ebdd-20cb-4518-9944-727edc71a217}, !- Name
-  {6f1654b1-b107-4ea2-9c5a-f5e8545b1439}; !- HVAC Component
-
-OS:PortList,
-  {b275c16c-39af-4405-a482-32876880b739}, !- Handle
-  {1bac5ff9-aa6b-4ac0-b597-fe3e0c04efb8}, !- Name
-  {6f1654b1-b107-4ea2-9c5a-f5e8545b1439}; !- HVAC Component
-
-OS:Sizing:Zone,
-  {327dce5a-d323-421f-8700-ac7d00757604}, !- Handle
-  {6f1654b1-b107-4ea2-9c5a-f5e8545b1439}, !- Zone or ZoneList Name
-=======
   {55a5097e-8d31-4d07-ae08-931a60527111}, !- Handle
   Node 4,                                 !- Name
   {0cb4beba-a7f4-4f16-b12e-f69bcd648def}, !- Inlet Port
@@ -1438,7 +932,6 @@
 OS:Sizing:Zone,
   {151cdb97-b138-4368-b2e8-fd2f60a0c251}, !- Handle
   {dbfd42e9-ce8c-4180-953d-54a1a6e7a7ab}, !- Zone or ZoneList Name
->>>>>>> 30cb9182
   SupplyAirTemperature,                   !- Zone Cooling Design Supply Air Temperature Input Method
   14,                                     !- Zone Cooling Design Supply Air Temperature {C}
   11.11,                                  !- Zone Cooling Design Supply Air Temperature Difference {deltaC}
@@ -1467,694 +960,6 @@
   autosize;                               !- Dedicated Outdoor Air High Setpoint Temperature for Design {C}
 
 OS:ZoneHVAC:EquipmentList,
-<<<<<<< HEAD
-  {d3eabe75-1cc5-43ac-a404-71f503a58577}, !- Handle
-  Zone HVAC Equipment List 3,             !- Name
-  {6f1654b1-b107-4ea2-9c5a-f5e8545b1439}; !- Thermal Zone
-
-OS:SpaceType,
-  {8562994e-b84f-48d2-a841-94fdf44dd66f}, !- Handle
-  Space Type 3,                           !- Name
-  ,                                       !- Default Construction Set Name
-  ,                                       !- Default Schedule Set Name
-  ,                                       !- Group Rendering Name
-  ,                                       !- Design Specification Outdoor Air Object Name
-  ,                                       !- Standards Template
-  ,                                       !- Standards Building Type
-  unfinished attic;                       !- Standards Space Type
-
-OS:BuildingUnit,
-  {94e1055e-fe7c-480f-9d3b-d97227801fc1}, !- Handle
-  unit 1,                                 !- Name
-  ,                                       !- Rendering Color
-  Residential;                            !- Building Unit Type
-
-OS:AdditionalProperties,
-  {1adcb253-0902-46f2-a00b-da36d741e2d9}, !- Handle
-  {94e1055e-fe7c-480f-9d3b-d97227801fc1}, !- Object Name
-  NumberOfBedrooms,                       !- Feature Name 1
-  Integer,                                !- Feature Data Type 1
-  3,                                      !- Feature Value 1
-  NumberOfBathrooms,                      !- Feature Name 2
-  Double,                                 !- Feature Data Type 2
-  2,                                      !- Feature Value 2
-  NumberOfOccupants,                      !- Feature Name 3
-  Double,                                 !- Feature Data Type 3
-  3.3900000000000001;                     !- Feature Value 3
-
-OS:External:File,
-  {9f6564cc-ffd4-46d9-a542-e6aa00bfe697}, !- Handle
-  8760.csv,                               !- Name
-  8760.csv;                               !- File Name
-
-OS:Schedule:Day,
-  {f6826101-ee92-43f5-8caa-c8b93eb4b137}, !- Handle
-  Schedule Day 1,                         !- Name
-  ,                                       !- Schedule Type Limits Name
-  ,                                       !- Interpolate to Timestep
-  24,                                     !- Hour 1
-  0,                                      !- Minute 1
-  0;                                      !- Value Until Time 1
-
-OS:Schedule:Day,
-  {8b6c5a01-0c43-40ab-a63e-c43c0f78a9c2}, !- Handle
-  Schedule Day 2,                         !- Name
-  ,                                       !- Schedule Type Limits Name
-  ,                                       !- Interpolate to Timestep
-  24,                                     !- Hour 1
-  0,                                      !- Minute 1
-  1;                                      !- Value Until Time 1
-
-OS:Schedule:File,
-  {fff4d093-4485-4bdf-bb64-354100c47a54}, !- Handle
-  occupants,                              !- Name
-  {50eb2d31-e901-46b4-b5aa-ab217d3bec6f}, !- Schedule Type Limits Name
-  {9f6564cc-ffd4-46d9-a542-e6aa00bfe697}, !- External File Name
-  1,                                      !- Column Number
-  1,                                      !- Rows to Skip at Top
-  8760,                                   !- Number of Hours of Data
-  ,                                       !- Column Separator
-  ,                                       !- Interpolate to Timestep
-  60;                                     !- Minutes per Item
-
-OS:Schedule:Ruleset,
-  {b4fb020c-4f12-45b3-bcf3-00b7b6dc39d2}, !- Handle
-  Schedule Ruleset 1,                     !- Name
-  {4ded184d-eef6-49ab-97a3-b7e8add1fc8f}, !- Schedule Type Limits Name
-  {7eb88e52-e915-43e1-94d1-712efcf621fc}; !- Default Day Schedule Name
-
-OS:Schedule:Day,
-  {7eb88e52-e915-43e1-94d1-712efcf621fc}, !- Handle
-  Schedule Day 3,                         !- Name
-  {4ded184d-eef6-49ab-97a3-b7e8add1fc8f}, !- Schedule Type Limits Name
-  ,                                       !- Interpolate to Timestep
-  24,                                     !- Hour 1
-  0,                                      !- Minute 1
-  112.539290946133;                       !- Value Until Time 1
-
-OS:People:Definition,
-  {9c1aa425-dcfb-4a69-ab99-e81b18f70e82}, !- Handle
-  res occupants|living space,             !- Name
-  People,                                 !- Number of People Calculation Method
-  3.39,                                   !- Number of People {people}
-  ,                                       !- People per Space Floor Area {person/m2}
-  ,                                       !- Space Floor Area per Person {m2/person}
-  0.319734,                               !- Fraction Radiant
-  0.573,                                  !- Sensible Heat Fraction
-  0,                                      !- Carbon Dioxide Generation Rate {m3/s-W}
-  No,                                     !- Enable ASHRAE 55 Comfort Warnings
-  ZoneAveraged;                           !- Mean Radiant Temperature Calculation Type
-
-OS:People,
-  {684cfed0-b2d4-4f96-ae50-cebb3c4b8eac}, !- Handle
-  res occupants|living space,             !- Name
-  {9c1aa425-dcfb-4a69-ab99-e81b18f70e82}, !- People Definition Name
-  {58b007ab-575c-4d70-b936-fe5d1fb2fd2f}, !- Space or SpaceType Name
-  {fff4d093-4485-4bdf-bb64-354100c47a54}, !- Number of People Schedule Name
-  {b4fb020c-4f12-45b3-bcf3-00b7b6dc39d2}, !- Activity Level Schedule Name
-  ,                                       !- Surface Name/Angle Factor List Name
-  ,                                       !- Work Efficiency Schedule Name
-  ,                                       !- Clothing Insulation Schedule Name
-  ,                                       !- Air Velocity Schedule Name
-  1;                                      !- Multiplier
-
-OS:ScheduleTypeLimits,
-  {4ded184d-eef6-49ab-97a3-b7e8add1fc8f}, !- Handle
-  ActivityLevel,                          !- Name
-  0,                                      !- Lower Limit Value
-  ,                                       !- Upper Limit Value
-  Continuous,                             !- Numeric Type
-  ActivityLevel;                          !- Unit Type
-
-OS:ScheduleTypeLimits,
-  {50eb2d31-e901-46b4-b5aa-ab217d3bec6f}, !- Handle
-  Fractional,                             !- Name
-  0,                                      !- Lower Limit Value
-  1,                                      !- Upper Limit Value
-  Continuous;                             !- Numeric Type
-
-OS:PlantLoop,
-  {35581f10-1a01-454f-bf1a-acd3faf429c8}, !- Handle
-  Domestic Hot Water Loop,                !- Name
-  ,                                       !- Fluid Type
-  0,                                      !- Glycol Concentration
-  ,                                       !- User Defined Fluid Type
-  ,                                       !- Plant Equipment Operation Heating Load
-  ,                                       !- Plant Equipment Operation Cooling Load
-  ,                                       !- Primary Plant Equipment Operation Scheme
-  {94ec88d9-6f8f-4567-ac2b-4539e3502c64}, !- Loop Temperature Setpoint Node Name
-  ,                                       !- Maximum Loop Temperature {C}
-  ,                                       !- Minimum Loop Temperature {C}
-  0.01,                                   !- Maximum Loop Flow Rate {m3/s}
-  ,                                       !- Minimum Loop Flow Rate {m3/s}
-  0.003,                                  !- Plant Loop Volume {m3}
-  {4eb54c86-4353-420a-89da-64c217c8a99d}, !- Plant Side Inlet Node Name
-  {35230002-cbc9-44ec-97e5-c5d1f4ba9bef}, !- Plant Side Outlet Node Name
-  ,                                       !- Plant Side Branch List Name
-  {1443de7d-6729-465b-8924-9240d13ff5a3}, !- Demand Side Inlet Node Name
-  {e518a341-c041-48ab-a5ab-89d7d3baf39d}, !- Demand Side Outlet Node Name
-  ,                                       !- Demand Side Branch List Name
-  ,                                       !- Demand Side Connector List Name
-  Optimal,                                !- Load Distribution Scheme
-  {1e3b55a4-f804-45c3-896d-27353a711bfd}, !- Availability Manager List Name
-  ,                                       !- Plant Loop Demand Calculation Scheme
-  ,                                       !- Common Pipe Simulation
-  ,                                       !- Pressure Simulation Type
-  ,                                       !- Plant Equipment Operation Heating Load Schedule
-  ,                                       !- Plant Equipment Operation Cooling Load Schedule
-  ,                                       !- Primary Plant Equipment Operation Scheme Schedule
-  ,                                       !- Component Setpoint Operation Scheme Schedule
-  {5ecd694e-38a2-4f30-88f0-b7b93ae3d6df}, !- Demand Mixer Name
-  {8ea521f5-90e7-4fed-bee0-c026a6cb08b2}, !- Demand Splitter Name
-  {837988eb-3f11-435d-8e07-a2abf05c3b8b}, !- Supply Mixer Name
-  {08ffc654-860f-42cc-b5a3-b34ec8d79fb7}; !- Supply Splitter Name
-
-OS:Node,
-  {ebb658d5-cfd8-417f-8275-c782ab458cd7}, !- Handle
-  Node 4,                                 !- Name
-  {4eb54c86-4353-420a-89da-64c217c8a99d}, !- Inlet Port
-  {11287f28-8422-4d96-b964-239a87e7aa80}; !- Outlet Port
-
-OS:Node,
-  {94ec88d9-6f8f-4567-ac2b-4539e3502c64}, !- Handle
-  Node 5,                                 !- Name
-  {2ab0fb38-0778-4cb5-b676-ef6982e2c90c}, !- Inlet Port
-  {35230002-cbc9-44ec-97e5-c5d1f4ba9bef}; !- Outlet Port
-
-OS:Node,
-  {8ce4c987-71fe-4f84-bd5a-fa69ab43fd8d}, !- Handle
-  Node 6,                                 !- Name
-  {8f00f52c-f88f-4864-bdfa-bdf7b1f7c8a8}, !- Inlet Port
-  {24a26670-ce45-4603-afec-1f8970e86a82}; !- Outlet Port
-
-OS:Connector:Mixer,
-  {837988eb-3f11-435d-8e07-a2abf05c3b8b}, !- Handle
-  Connector Mixer 1,                      !- Name
-  {ba89240a-e53d-44fb-92c3-8e5f0fbd672d}, !- Outlet Branch Name
-  {ba575358-bec1-45be-83fa-1c19de066f7c}, !- Inlet Branch Name 1
-  {5fd38b9a-89e1-4568-a422-9ccfff9cdf63}; !- Inlet Branch Name 2
-
-OS:Connector:Splitter,
-  {08ffc654-860f-42cc-b5a3-b34ec8d79fb7}, !- Handle
-  Connector Splitter 1,                   !- Name
-  {a663cd29-8e8a-4f96-b71c-28475ec37156}, !- Inlet Branch Name
-  {8f00f52c-f88f-4864-bdfa-bdf7b1f7c8a8}, !- Outlet Branch Name 1
-  {84278a6e-40a9-47db-92d3-273ed2353d9f}; !- Outlet Branch Name 2
-
-OS:Connection,
-  {4eb54c86-4353-420a-89da-64c217c8a99d}, !- Handle
-  {67440b63-e089-4947-a57e-c289c803992c}, !- Name
-  {35581f10-1a01-454f-bf1a-acd3faf429c8}, !- Source Object
-  14,                                     !- Outlet Port
-  {ebb658d5-cfd8-417f-8275-c782ab458cd7}, !- Target Object
-  2;                                      !- Inlet Port
-
-OS:Connection,
-  {8f00f52c-f88f-4864-bdfa-bdf7b1f7c8a8}, !- Handle
-  {e9ef285a-162f-4a20-836c-9647102054fa}, !- Name
-  {08ffc654-860f-42cc-b5a3-b34ec8d79fb7}, !- Source Object
-  3,                                      !- Outlet Port
-  {8ce4c987-71fe-4f84-bd5a-fa69ab43fd8d}, !- Target Object
-  2;                                      !- Inlet Port
-
-OS:Connection,
-  {35230002-cbc9-44ec-97e5-c5d1f4ba9bef}, !- Handle
-  {25503fef-d969-4f21-9bf3-182970d29ea7}, !- Name
-  {94ec88d9-6f8f-4567-ac2b-4539e3502c64}, !- Source Object
-  3,                                      !- Outlet Port
-  {35581f10-1a01-454f-bf1a-acd3faf429c8}, !- Target Object
-  15;                                     !- Inlet Port
-
-OS:Node,
-  {9151e87f-a618-4b3d-97b5-f26abd95dd87}, !- Handle
-  Node 7,                                 !- Name
-  {1443de7d-6729-465b-8924-9240d13ff5a3}, !- Inlet Port
-  {caf76ffb-47fe-44ba-b1e6-0f1ce0244a70}; !- Outlet Port
-
-OS:Node,
-  {d2ff8e04-f500-42f4-90ec-8e5e11b5e029}, !- Handle
-  Node 8,                                 !- Name
-  {df4eb416-0c7d-47de-bc48-8251e6435076}, !- Inlet Port
-  {e518a341-c041-48ab-a5ab-89d7d3baf39d}; !- Outlet Port
-
-OS:Node,
-  {888d8b4e-01f6-440d-89db-217b023c2b74}, !- Handle
-  Node 9,                                 !- Name
-  {caf754ca-216c-4e74-8c4b-5f19eac41bd1}, !- Inlet Port
-  {0a4fdcb8-fd7f-4123-babe-df35bc55a7ba}; !- Outlet Port
-
-OS:Connector:Mixer,
-  {5ecd694e-38a2-4f30-88f0-b7b93ae3d6df}, !- Handle
-  Connector Mixer 2,                      !- Name
-  {df4eb416-0c7d-47de-bc48-8251e6435076}, !- Outlet Branch Name
-  {3973914f-d5fd-4102-b012-cfcf214f21da}; !- Inlet Branch Name 1
-
-OS:Connector:Splitter,
-  {8ea521f5-90e7-4fed-bee0-c026a6cb08b2}, !- Handle
-  Connector Splitter 2,                   !- Name
-  {caf76ffb-47fe-44ba-b1e6-0f1ce0244a70}, !- Inlet Branch Name
-  {caf754ca-216c-4e74-8c4b-5f19eac41bd1}; !- Outlet Branch Name 1
-
-OS:Connection,
-  {1443de7d-6729-465b-8924-9240d13ff5a3}, !- Handle
-  {e294ceeb-1493-40d8-83c3-fbc36930f83a}, !- Name
-  {35581f10-1a01-454f-bf1a-acd3faf429c8}, !- Source Object
-  17,                                     !- Outlet Port
-  {9151e87f-a618-4b3d-97b5-f26abd95dd87}, !- Target Object
-  2;                                      !- Inlet Port
-
-OS:Connection,
-  {caf76ffb-47fe-44ba-b1e6-0f1ce0244a70}, !- Handle
-  {75d71589-a0f8-4bda-8274-6c6ab14a744e}, !- Name
-  {9151e87f-a618-4b3d-97b5-f26abd95dd87}, !- Source Object
-  3,                                      !- Outlet Port
-  {8ea521f5-90e7-4fed-bee0-c026a6cb08b2}, !- Target Object
-  2;                                      !- Inlet Port
-
-OS:Connection,
-  {caf754ca-216c-4e74-8c4b-5f19eac41bd1}, !- Handle
-  {6493ef10-ba09-474c-9456-33c6a5ea2260}, !- Name
-  {8ea521f5-90e7-4fed-bee0-c026a6cb08b2}, !- Source Object
-  3,                                      !- Outlet Port
-  {888d8b4e-01f6-440d-89db-217b023c2b74}, !- Target Object
-  2;                                      !- Inlet Port
-
-OS:Connection,
-  {df4eb416-0c7d-47de-bc48-8251e6435076}, !- Handle
-  {51a1a5c2-c8f7-4a23-ba00-f0f1cf119ded}, !- Name
-  {5ecd694e-38a2-4f30-88f0-b7b93ae3d6df}, !- Source Object
-  2,                                      !- Outlet Port
-  {d2ff8e04-f500-42f4-90ec-8e5e11b5e029}, !- Target Object
-  2;                                      !- Inlet Port
-
-OS:Connection,
-  {e518a341-c041-48ab-a5ab-89d7d3baf39d}, !- Handle
-  {58e576e4-1bde-4857-8874-47d236ccd110}, !- Name
-  {d2ff8e04-f500-42f4-90ec-8e5e11b5e029}, !- Source Object
-  3,                                      !- Outlet Port
-  {35581f10-1a01-454f-bf1a-acd3faf429c8}, !- Target Object
-  18;                                     !- Inlet Port
-
-OS:Sizing:Plant,
-  {df294c99-e8a0-41de-8afa-e2b94caf7b88}, !- Handle
-  {35581f10-1a01-454f-bf1a-acd3faf429c8}, !- Plant or Condenser Loop Name
-  Heating,                                !- Loop Type
-  52.6666666666667,                       !- Design Loop Exit Temperature {C}
-  5.55555555555556,                       !- Loop Design Temperature Difference {deltaC}
-  NonCoincident,                          !- Sizing Option
-  1,                                      !- Zone Timesteps in Averaging Window
-  None;                                   !- Coincident Sizing Factor Mode
-
-OS:AvailabilityManagerAssignmentList,
-  {1e3b55a4-f804-45c3-896d-27353a711bfd}, !- Handle
-  Plant Loop 1 AvailabilityManagerAssignmentList; !- Name
-
-OS:Pipe:Adiabatic,
-  {f5c63200-38c8-4a06-b658-3b0c635aef37}, !- Handle
-  Pipe Adiabatic 1,                       !- Name
-  {24a26670-ce45-4603-afec-1f8970e86a82}, !- Inlet Node Name
-  {6ac69278-cab5-4e58-8647-2cd436c27d6d}; !- Outlet Node Name
-
-OS:Pipe:Adiabatic,
-  {8a2d044b-c792-430b-b3c7-7aa30d6810ca}, !- Handle
-  Pipe Adiabatic 2,                       !- Name
-  {707648d4-a8f5-49e2-af75-3fb086be1f89}, !- Inlet Node Name
-  {2ab0fb38-0778-4cb5-b676-ef6982e2c90c}; !- Outlet Node Name
-
-OS:Node,
-  {5b822b17-66bc-425c-aeba-9fdae2661ba9}, !- Handle
-  Node 10,                                !- Name
-  {6ac69278-cab5-4e58-8647-2cd436c27d6d}, !- Inlet Port
-  {ba575358-bec1-45be-83fa-1c19de066f7c}; !- Outlet Port
-
-OS:Connection,
-  {24a26670-ce45-4603-afec-1f8970e86a82}, !- Handle
-  {f7061eca-5943-4c5d-917c-d685460bcd09}, !- Name
-  {8ce4c987-71fe-4f84-bd5a-fa69ab43fd8d}, !- Source Object
-  3,                                      !- Outlet Port
-  {f5c63200-38c8-4a06-b658-3b0c635aef37}, !- Target Object
-  2;                                      !- Inlet Port
-
-OS:Connection,
-  {6ac69278-cab5-4e58-8647-2cd436c27d6d}, !- Handle
-  {82bf79b2-f513-4063-8d34-7d2f9bc75a0f}, !- Name
-  {f5c63200-38c8-4a06-b658-3b0c635aef37}, !- Source Object
-  3,                                      !- Outlet Port
-  {5b822b17-66bc-425c-aeba-9fdae2661ba9}, !- Target Object
-  2;                                      !- Inlet Port
-
-OS:Connection,
-  {ba575358-bec1-45be-83fa-1c19de066f7c}, !- Handle
-  {aaa0f54a-46f9-4f45-9eab-6f1b927e987c}, !- Name
-  {5b822b17-66bc-425c-aeba-9fdae2661ba9}, !- Source Object
-  3,                                      !- Outlet Port
-  {837988eb-3f11-435d-8e07-a2abf05c3b8b}, !- Target Object
-  3;                                      !- Inlet Port
-
-OS:Node,
-  {7912e4a5-4819-4e5b-b189-5535d9b23f38}, !- Handle
-  Node 11,                                !- Name
-  {ba89240a-e53d-44fb-92c3-8e5f0fbd672d}, !- Inlet Port
-  {707648d4-a8f5-49e2-af75-3fb086be1f89}; !- Outlet Port
-
-OS:Connection,
-  {ba89240a-e53d-44fb-92c3-8e5f0fbd672d}, !- Handle
-  {33b78486-0bba-470e-af95-1bd132a64572}, !- Name
-  {837988eb-3f11-435d-8e07-a2abf05c3b8b}, !- Source Object
-  2,                                      !- Outlet Port
-  {7912e4a5-4819-4e5b-b189-5535d9b23f38}, !- Target Object
-  2;                                      !- Inlet Port
-
-OS:Connection,
-  {707648d4-a8f5-49e2-af75-3fb086be1f89}, !- Handle
-  {c4cfc062-b9a3-47ea-ac09-9ad36c220a50}, !- Name
-  {7912e4a5-4819-4e5b-b189-5535d9b23f38}, !- Source Object
-  3,                                      !- Outlet Port
-  {8a2d044b-c792-430b-b3c7-7aa30d6810ca}, !- Target Object
-  2;                                      !- Inlet Port
-
-OS:Connection,
-  {2ab0fb38-0778-4cb5-b676-ef6982e2c90c}, !- Handle
-  {5ffd9e27-8182-40e8-804b-dcb7f3f7b008}, !- Name
-  {8a2d044b-c792-430b-b3c7-7aa30d6810ca}, !- Source Object
-  3,                                      !- Outlet Port
-  {94ec88d9-6f8f-4567-ac2b-4539e3502c64}, !- Target Object
-  2;                                      !- Inlet Port
-
-OS:Pump:VariableSpeed,
-  {2560a1b1-98f3-48e9-a3b8-27bd6006c28d}, !- Handle
-  Pump Variable Speed 1,                  !- Name
-  {11287f28-8422-4d96-b964-239a87e7aa80}, !- Inlet Node Name
-  {c27088e0-eade-4cae-9ed6-c7a7cba4caef}, !- Outlet Node Name
-  0.01,                                   !- Rated Flow Rate {m3/s}
-  1,                                      !- Rated Pump Head {Pa}
-  0,                                      !- Rated Power Consumption {W}
-  1,                                      !- Motor Efficiency
-  0,                                      !- Fraction of Motor Inefficiencies to Fluid Stream
-  0,                                      !- Coefficient 1 of the Part Load Performance Curve
-  1,                                      !- Coefficient 2 of the Part Load Performance Curve
-  0,                                      !- Coefficient 3 of the Part Load Performance Curve
-  0,                                      !- Coefficient 4 of the Part Load Performance Curve
-  ,                                       !- Minimum Flow Rate {m3/s}
-  Intermittent,                           !- Pump Control Type
-  ,                                       !- Pump Flow Rate Schedule Name
-  ,                                       !- Pump Curve Name
-  ,                                       !- Impeller Diameter {m}
-  ,                                       !- VFD Control Type
-  ,                                       !- Pump RPM Schedule Name
-  ,                                       !- Minimum Pressure Schedule {Pa}
-  ,                                       !- Maximum Pressure Schedule {Pa}
-  ,                                       !- Minimum RPM Schedule {rev/min}
-  ,                                       !- Maximum RPM Schedule {rev/min}
-  ,                                       !- Zone Name
-  0.5,                                    !- Skin Loss Radiative Fraction
-  PowerPerFlowPerPressure,                !- Design Power Sizing Method
-  348701.1,                               !- Design Electric Power per Unit Flow Rate {W/(m3/s)}
-  1.282051282,                            !- Design Shaft Power per Unit Flow Rate per Unit Head {W-s/m3-Pa}
-  0,                                      !- Design Minimum Flow Rate Fraction
-  General;                                !- End-Use Subcategory
-
-OS:Node,
-  {29448744-ddf7-4ec9-a70f-5cdd83d0aa55}, !- Handle
-  Node 12,                                !- Name
-  {c27088e0-eade-4cae-9ed6-c7a7cba4caef}, !- Inlet Port
-  {a663cd29-8e8a-4f96-b71c-28475ec37156}; !- Outlet Port
-
-OS:Connection,
-  {11287f28-8422-4d96-b964-239a87e7aa80}, !- Handle
-  {c6d231c9-146c-40b0-a4b7-70f5ad6b687e}, !- Name
-  {ebb658d5-cfd8-417f-8275-c782ab458cd7}, !- Source Object
-  3,                                      !- Outlet Port
-  {2560a1b1-98f3-48e9-a3b8-27bd6006c28d}, !- Target Object
-  2;                                      !- Inlet Port
-
-OS:Connection,
-  {c27088e0-eade-4cae-9ed6-c7a7cba4caef}, !- Handle
-  {076d54be-4990-47f3-9c7a-7178cd826b86}, !- Name
-  {2560a1b1-98f3-48e9-a3b8-27bd6006c28d}, !- Source Object
-  3,                                      !- Outlet Port
-  {29448744-ddf7-4ec9-a70f-5cdd83d0aa55}, !- Target Object
-  2;                                      !- Inlet Port
-
-OS:Connection,
-  {a663cd29-8e8a-4f96-b71c-28475ec37156}, !- Handle
-  {aebbe574-487d-4549-ab0b-1af01f0d5f4a}, !- Name
-  {29448744-ddf7-4ec9-a70f-5cdd83d0aa55}, !- Source Object
-  3,                                      !- Outlet Port
-  {08ffc654-860f-42cc-b5a3-b34ec8d79fb7}, !- Target Object
-  2;                                      !- Inlet Port
-
-OS:Schedule:Constant,
-  {1451a000-389d-409a-b30e-b1ed239bf56c}, !- Handle
-  dhw temp,                               !- Name
-  {d335f90d-4f1a-4a8c-afcb-19653bf72393}, !- Schedule Type Limits Name
-  52.6666666666667;                       !- Value
-
-OS:SetpointManager:Scheduled,
-  {ff3bfd91-0723-4e07-8ca8-d042505cea07}, !- Handle
-  Setpoint Manager Scheduled 1,           !- Name
-  Temperature,                            !- Control Variable
-  {1451a000-389d-409a-b30e-b1ed239bf56c}, !- Schedule Name
-  {94ec88d9-6f8f-4567-ac2b-4539e3502c64}; !- Setpoint Node or NodeList Name
-
-OS:ScheduleTypeLimits,
-  {d335f90d-4f1a-4a8c-afcb-19653bf72393}, !- Handle
-  Temperature,                            !- Name
-  ,                                       !- Lower Limit Value
-  ,                                       !- Upper Limit Value
-  Continuous,                             !- Numeric Type
-  Temperature;                            !- Unit Type
-
-OS:WaterHeater:Mixed,
-  {b57494f9-e1a5-4d8e-a34a-61aacfee958a}, !- Handle
-  res wh,                                 !- Name
-  0.143845647790854,                      !- Tank Volume {m3}
-  {39a274d7-e706-426a-978f-e414ae95cbf9}, !- Setpoint Temperature Schedule Name
-  2,                                      !- Deadband Temperature Difference {deltaC}
-  99,                                     !- Maximum Temperature Limit {C}
-  Cycle,                                  !- Heater Control Type
-  11722.8428068889,                       !- Heater Maximum Capacity {W}
-  0,                                      !- Heater Minimum Capacity {W}
-  ,                                       !- Heater Ignition Minimum Flow Rate {m3/s}
-  ,                                       !- Heater Ignition Delay {s}
-  NaturalGas,                             !- Heater Fuel Type
-  0.773298241318794,                      !- Heater Thermal Efficiency
-  ,                                       !- Part Load Factor Curve Name
-  0,                                      !- Off Cycle Parasitic Fuel Consumption Rate {W}
-  Electricity,                            !- Off Cycle Parasitic Fuel Type
-  0,                                      !- Off Cycle Parasitic Heat Fraction to Tank
-  0,                                      !- On Cycle Parasitic Fuel Consumption Rate {W}
-  Electricity,                            !- On Cycle Parasitic Fuel Type
-  0,                                      !- On Cycle Parasitic Heat Fraction to Tank
-  ThermalZone,                            !- Ambient Temperature Indicator
-  ,                                       !- Ambient Temperature Schedule Name
-  {6ff69693-4a1b-4c04-8015-cbd1568696f9}, !- Ambient Temperature Thermal Zone Name
-  ,                                       !- Ambient Temperature Outdoor Air Node Name
-  4.15693173076374,                       !- Off Cycle Loss Coefficient to Ambient Temperature {W/K}
-  0.64,                                   !- Off Cycle Loss Fraction to Thermal Zone
-  4.15693173076374,                       !- On Cycle Loss Coefficient to Ambient Temperature {W/K}
-  1,                                      !- On Cycle Loss Fraction to Thermal Zone
-  ,                                       !- Peak Use Flow Rate {m3/s}
-  ,                                       !- Use Flow Rate Fraction Schedule Name
-  ,                                       !- Cold Water Supply Temperature Schedule Name
-  {cc96f0c7-4d27-4103-a353-9c4c2cf4a1cb}, !- Use Side Inlet Node Name
-  {3c023b0d-2627-4fe8-a65e-7dcd3bd46cd1}, !- Use Side Outlet Node Name
-  1,                                      !- Use Side Effectiveness
-  ,                                       !- Source Side Inlet Node Name
-  ,                                       !- Source Side Outlet Node Name
-  1,                                      !- Source Side Effectiveness
-  autosize,                               !- Use Side Design Flow Rate {m3/s}
-  autosize,                               !- Source Side Design Flow Rate {m3/s}
-  1.5,                                    !- Indirect Water Heating Recovery Time {hr}
-  IndirectHeatPrimarySetpoint,            !- Source Side Flow Control Mode
-  ,                                       !- Indirect Alternate Setpoint Temperature Schedule Name
-  res wh;                                 !- End-Use Subcategory
-
-OS:Schedule:Constant,
-  {39a274d7-e706-426a-978f-e414ae95cbf9}, !- Handle
-  WH Setpoint Temp,                       !- Name
-  {d335f90d-4f1a-4a8c-afcb-19653bf72393}, !- Schedule Type Limits Name
-  52.6666666666667;                       !- Value
-
-OS:Node,
-  {8fc78bb6-92f9-434c-a8f9-3770beb00b9e}, !- Handle
-  Node 13,                                !- Name
-  {84278a6e-40a9-47db-92d3-273ed2353d9f}, !- Inlet Port
-  {cc96f0c7-4d27-4103-a353-9c4c2cf4a1cb}; !- Outlet Port
-
-OS:Connection,
-  {84278a6e-40a9-47db-92d3-273ed2353d9f}, !- Handle
-  {2832ec8c-3a5d-462b-b3f4-801162e2bfe2}, !- Name
-  {08ffc654-860f-42cc-b5a3-b34ec8d79fb7}, !- Source Object
-  4,                                      !- Outlet Port
-  {8fc78bb6-92f9-434c-a8f9-3770beb00b9e}, !- Target Object
-  2;                                      !- Inlet Port
-
-OS:Node,
-  {20456649-35f0-4bf9-9c80-b383c081c832}, !- Handle
-  Node 14,                                !- Name
-  {3c023b0d-2627-4fe8-a65e-7dcd3bd46cd1}, !- Inlet Port
-  {5fd38b9a-89e1-4568-a422-9ccfff9cdf63}; !- Outlet Port
-
-OS:Connection,
-  {cc96f0c7-4d27-4103-a353-9c4c2cf4a1cb}, !- Handle
-  {9efd548a-16e4-4068-916d-41fcb30afce1}, !- Name
-  {8fc78bb6-92f9-434c-a8f9-3770beb00b9e}, !- Source Object
-  3,                                      !- Outlet Port
-  {b57494f9-e1a5-4d8e-a34a-61aacfee958a}, !- Target Object
-  31;                                     !- Inlet Port
-
-OS:Connection,
-  {3c023b0d-2627-4fe8-a65e-7dcd3bd46cd1}, !- Handle
-  {cc55c8c8-df7a-4034-a70d-d357502e40ba}, !- Name
-  {b57494f9-e1a5-4d8e-a34a-61aacfee958a}, !- Source Object
-  32,                                     !- Outlet Port
-  {20456649-35f0-4bf9-9c80-b383c081c832}, !- Target Object
-  2;                                      !- Inlet Port
-
-OS:Connection,
-  {5fd38b9a-89e1-4568-a422-9ccfff9cdf63}, !- Handle
-  {c9dda7fb-1e82-40ca-a9de-fb5191a14aec}, !- Name
-  {20456649-35f0-4bf9-9c80-b383c081c832}, !- Source Object
-  3,                                      !- Outlet Port
-  {837988eb-3f11-435d-8e07-a2abf05c3b8b}, !- Target Object
-  4;                                      !- Inlet Port
-
-OS:Schedule:File,
-  {41d5a9f7-c041-4812-bf6a-4b3f208acf84}, !- Handle
-  clothes_washer,                         !- Name
-  {50eb2d31-e901-46b4-b5aa-ab217d3bec6f}, !- Schedule Type Limits Name
-  {9f6564cc-ffd4-46d9-a542-e6aa00bfe697}, !- External File Name
-  8,                                      !- Column Number
-  1,                                      !- Rows to Skip at Top
-  8760,                                   !- Number of Hours of Data
-  ,                                       !- Column Separator
-  ,                                       !- Interpolate to Timestep
-  60;                                     !- Minutes per Item
-
-OS:Schedule:File,
-  {aa5d8a1b-4823-43c5-9f48-76ec477228d1}, !- Handle
-  clothes_washer_power,                   !- Name
-  {50eb2d31-e901-46b4-b5aa-ab217d3bec6f}, !- Schedule Type Limits Name
-  {9f6564cc-ffd4-46d9-a542-e6aa00bfe697}, !- External File Name
-  16,                                     !- Column Number
-  1,                                      !- Rows to Skip at Top
-  8760,                                   !- Number of Hours of Data
-  ,                                       !- Column Separator
-  ,                                       !- Interpolate to Timestep
-  60;                                     !- Minutes per Item
-
-OS:WaterUse:Connections,
-  {71ab0337-a550-443f-b46a-b190a840b697}, !- Handle
-  Water Use Connections 1,                !- Name
-  {0a4fdcb8-fd7f-4123-babe-df35bc55a7ba}, !- Inlet Node Name
-  {96e3b5dd-a1bd-4509-a816-10585793b890}, !- Outlet Node Name
-  ,                                       !- Supply Water Storage Tank Name
-  ,                                       !- Reclamation Water Storage Tank Name
-  ,                                       !- Hot Water Supply Temperature Schedule Name
-  ,                                       !- Cold Water Supply Temperature Schedule Name
-  ,                                       !- Drain Water Heat Exchanger Type
-  ,                                       !- Drain Water Heat Exchanger Destination
-  ,                                       !- Drain Water Heat Exchanger U-Factor Times Area {W/K}
-  {7c2e5212-9d4c-4806-9f27-c6bbc3681064}; !- Water Use Equipment Name 1
-
-OS:Node,
-  {8f34097b-f2da-4aee-8d58-1f02103fd9a5}, !- Handle
-  Node 15,                                !- Name
-  {96e3b5dd-a1bd-4509-a816-10585793b890}, !- Inlet Port
-  {3973914f-d5fd-4102-b012-cfcf214f21da}; !- Outlet Port
-
-OS:Connection,
-  {0a4fdcb8-fd7f-4123-babe-df35bc55a7ba}, !- Handle
-  {866d4abb-0af4-431b-893a-86f0bafb8baf}, !- Name
-  {888d8b4e-01f6-440d-89db-217b023c2b74}, !- Source Object
-  3,                                      !- Outlet Port
-  {71ab0337-a550-443f-b46a-b190a840b697}, !- Target Object
-  2;                                      !- Inlet Port
-
-OS:Connection,
-  {96e3b5dd-a1bd-4509-a816-10585793b890}, !- Handle
-  {1b0b8cf8-868f-4cd5-82d8-23109e88d0ac}, !- Name
-  {71ab0337-a550-443f-b46a-b190a840b697}, !- Source Object
-  3,                                      !- Outlet Port
-  {8f34097b-f2da-4aee-8d58-1f02103fd9a5}, !- Target Object
-  2;                                      !- Inlet Port
-
-OS:Connection,
-  {3973914f-d5fd-4102-b012-cfcf214f21da}, !- Handle
-  {7391d21a-6a19-4acf-a0d7-be9277681f47}, !- Name
-  {8f34097b-f2da-4aee-8d58-1f02103fd9a5}, !- Source Object
-  3,                                      !- Outlet Port
-  {5ecd694e-38a2-4f30-88f0-b7b93ae3d6df}, !- Target Object
-  3;                                      !- Inlet Port
-
-OS:Schedule:Constant,
-  {c9ad8ebd-81af-4715-a93e-394340e1e9ce}, !- Handle
-  res cw temperature schedule,            !- Name
-  {d335f90d-4f1a-4a8c-afcb-19653bf72393}, !- Schedule Type Limits Name
-  52.666;                                 !- Value
-
-OS:ElectricEquipment:Definition,
-  {2d74654f-108f-4adc-86e0-b40a63222eeb}, !- Handle
-  res cw,                                 !- Name
-  EquipmentLevel,                         !- Design Level Calculation Method
-  70768.01502853,                         !- Design Level {W}
-  ,                                       !- Watts per Space Floor Area {W/m2}
-  ,                                       !- Watts per Person {W/person}
-  0,                                      !- Fraction Latent
-  0.48,                                   !- Fraction Radiant
-  0.2;                                    !- Fraction Lost
-
-OS:ElectricEquipment,
-  {133228f4-fb6b-4555-95f6-ce26db20946f}, !- Handle
-  res cw,                                 !- Name
-  {2d74654f-108f-4adc-86e0-b40a63222eeb}, !- Electric Equipment Definition Name
-  {58b007ab-575c-4d70-b936-fe5d1fb2fd2f}, !- Space or SpaceType Name
-  {aa5d8a1b-4823-43c5-9f48-76ec477228d1}, !- Schedule Name
-  ,                                       !- Multiplier
-  res cw;                                 !- End-Use Subcategory
-
-OS:WaterUse:Equipment:Definition,
-  {7a8094f7-1f25-4e80-9ad6-7dc6ea51fa39}, !- Handle
-  res cw,                                 !- Name
-  res cw,                                 !- End-Use Subcategory
-  0.0063240973354577,                     !- Peak Flow Rate {m3/s}
-  {c9ad8ebd-81af-4715-a93e-394340e1e9ce}; !- Target Temperature Schedule Name
-
-OS:WaterUse:Equipment,
-  {7c2e5212-9d4c-4806-9f27-c6bbc3681064}, !- Handle
-  res cw,                                 !- Name
-  {7a8094f7-1f25-4e80-9ad6-7dc6ea51fa39}, !- Water Use Equipment Definition Name
-  {58b007ab-575c-4d70-b936-fe5d1fb2fd2f}, !- Space Name
-  {41d5a9f7-c041-4812-bf6a-4b3f208acf84}; !- Flow Rate Fraction Schedule Name
-
-OS:Schedule:Constant,
-  {fc819ef0-993e-42dd-aa3c-af1bb53c4af5}, !- Handle
-  Always On Discrete,                     !- Name
-  {b9868516-a447-47c3-bf42-41562894fb31}, !- Schedule Type Limits Name
-  1;                                      !- Value
-
-OS:ScheduleTypeLimits,
-  {b9868516-a447-47c3-bf42-41562894fb31}, !- Handle
-  OnOff,                                  !- Name
-  0,                                      !- Lower Limit Value
-  1,                                      !- Upper Limit Value
-  Discrete,                               !- Numeric Type
-  Availability;                           !- Unit Type
-
-OS:AdditionalProperties,
-  {5e8a2d9c-5a7c-40c8-9f0e-4923aa9b7da9}, !- Handle
-  {133228f4-fb6b-4555-95f6-ce26db20946f}, !- Object Name
-  ClothesWasherIMEF,                      !- Feature Name 1
-  Double,                                 !- Feature Data Type 1
-  0.94999999999999996,                    !- Feature Value 1
-  ClothesWasherRatedAnnualEnergy,         !- Feature Name 2
-  Double,                                 !- Feature Data Type 2
-  387,                                    !- Feature Value 2
-  ClothesWasherDrumVolume,                !- Feature Name 3
-  Double,                                 !- Feature Data Type 3
-  3.5;                                    !- Feature Value 3
-=======
   {53c9bf5c-83d8-46b2-bdf1-b4fefb5617a9}, !- Handle
   Zone HVAC Equipment List 4,             !- Name
   {dbfd42e9-ce8c-4180-953d-54a1a6e7a7ab}; !- Thermal Zone
@@ -3035,4 +1840,3 @@
   24,                                     !- Hour 1
   0,                                      !- Minute 1
   1;                                      !- Value Until Time 1
->>>>>>> 30cb9182
