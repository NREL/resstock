--- conflicted
+++ resolved
@@ -1,73 +1,41 @@
 !- NOTE: Auto-generated from /test/osw_files/MF_8units_1story_SL_3Beds_2Baths_Denver_WHTank.osw
 
 OS:Version,
-<<<<<<< HEAD
-  {f2a0542a-a894-457b-b063-ead6c8398171}, !- Handle
+  {366c0319-a4f5-439b-994d-10100b2d24ac}, !- Handle
   2.9.1;                                  !- Version Identifier
 
 OS:SimulationControl,
-  {7d188d9e-f76c-4b69-bc19-9ff12c7b86f6}, !- Handle
-=======
-  {c18e92c7-d5f6-4967-b9ce-e6483f892467}, !- Handle
-  2.9.0;                                  !- Version Identifier
-
-OS:SimulationControl,
-  {db1a9c9f-bba2-4bbc-b82b-1e37caa37847}, !- Handle
->>>>>>> 3c1d7324
+  {f7b4d391-7b23-44d9-8847-9a877674545a}, !- Handle
   ,                                       !- Do Zone Sizing Calculation
   ,                                       !- Do System Sizing Calculation
   ,                                       !- Do Plant Sizing Calculation
   No;                                     !- Run Simulation for Sizing Periods
 
 OS:Timestep,
-<<<<<<< HEAD
-  {f8fcffd6-62fe-414a-b173-773759cb375a}, !- Handle
+  {e4e1df39-2f5a-4521-92a9-4e5b745ecf55}, !- Handle
   6;                                      !- Number of Timesteps per Hour
 
 OS:ShadowCalculation,
-  {94185a6e-4159-463d-b9a9-4355e15f4c71}, !- Handle
-=======
-  {bf8dea31-6944-47a7-b3da-99098a5d9c86}, !- Handle
-  6;                                      !- Number of Timesteps per Hour
-
-OS:ShadowCalculation,
-  {43710917-48b9-40cf-9366-6aa0e1e95bbd}, !- Handle
->>>>>>> 3c1d7324
+  {903dc215-5c76-4282-a99f-2e6be3f74567}, !- Handle
   20,                                     !- Calculation Frequency
   200;                                    !- Maximum Figures in Shadow Overlap Calculations
 
 OS:SurfaceConvectionAlgorithm:Outside,
-<<<<<<< HEAD
-  {820bde11-cbbf-4709-a9c6-5aff1457ab91}, !- Handle
+  {b730ba7c-38c9-4019-85c0-bafb72ac7e78}, !- Handle
   DOE-2;                                  !- Algorithm
 
 OS:SurfaceConvectionAlgorithm:Inside,
-  {a530a5bf-3752-44f7-94ca-84fbf54f0dde}, !- Handle
+  {d344c95c-efd9-461e-a7c8-55135bccff11}, !- Handle
   TARP;                                   !- Algorithm
 
 OS:ZoneCapacitanceMultiplier:ResearchSpecial,
-  {371fe119-d5c5-42af-83c7-ddc692a28dca}, !- Handle
-=======
-  {8295973e-3b7e-4061-a303-f0689ed21fd6}, !- Handle
-  DOE-2;                                  !- Algorithm
-
-OS:SurfaceConvectionAlgorithm:Inside,
-  {3a46f6a8-f7ce-4533-aba5-5fca980710d2}, !- Handle
-  TARP;                                   !- Algorithm
-
-OS:ZoneCapacitanceMultiplier:ResearchSpecial,
-  {c99aef73-d748-4d6a-bf55-0b647e9d2ca3}, !- Handle
->>>>>>> 3c1d7324
+  {3f0b3183-ab72-467f-9608-1e07badd5ce5}, !- Handle
   ,                                       !- Temperature Capacity Multiplier
   15,                                     !- Humidity Capacity Multiplier
   ;                                       !- Carbon Dioxide Capacity Multiplier
 
 OS:RunPeriod,
-<<<<<<< HEAD
-  {064aac0b-91d5-4ddc-a77b-fba5fcb6d730}, !- Handle
-=======
-  {087be1cc-3cde-47fb-ac99-900f7a612d87}, !- Handle
->>>>>>> 3c1d7324
+  {e3f98ed2-5101-4ff8-9d50-6c6a8935529e}, !- Handle
   Run Period 1,                           !- Name
   1,                                      !- Begin Month
   1,                                      !- Begin Day of Month
@@ -81,21 +49,13 @@
   ;                                       !- Number of Times Runperiod to be Repeated
 
 OS:YearDescription,
-<<<<<<< HEAD
-  {3677de46-bbca-4ca2-805e-d15d9b2990d7}, !- Handle
-=======
-  {e3f40f78-950f-4d9b-94ee-3c9d77dcfaa8}, !- Handle
->>>>>>> 3c1d7324
+  {c9c1c19d-ddd5-4f3b-b2d9-c06ec04ee914}, !- Handle
   2007,                                   !- Calendar Year
   ,                                       !- Day of Week for Start Day
   ;                                       !- Is Leap Year
 
 OS:WeatherFile,
-<<<<<<< HEAD
-  {f8e5f2b9-6c16-487b-a690-feb10234e2fe}, !- Handle
-=======
-  {a9a64b71-92e3-4e95-af25-02f86f6be85e}, !- Handle
->>>>>>> 3c1d7324
+  {5f742979-e919-4d25-9d90-401320c1d0b4}, !- Handle
   Denver Intl Ap,                         !- City
   CO,                                     !- State Province Region
   USA,                                    !- Country
@@ -109,13 +69,8 @@
   E23378AA;                               !- Checksum
 
 OS:AdditionalProperties,
-<<<<<<< HEAD
-  {9ef03991-7fa2-4a75-93c1-41fa0b170dc6}, !- Handle
-  {f8e5f2b9-6c16-487b-a690-feb10234e2fe}, !- Object Name
-=======
-  {86836e1d-ea41-4bb4-97a9-b2172a18054b}, !- Handle
-  {a9a64b71-92e3-4e95-af25-02f86f6be85e}, !- Object Name
->>>>>>> 3c1d7324
+  {ee851631-c8ca-499c-9e50-292fa4980c97}, !- Handle
+  {5f742979-e919-4d25-9d90-401320c1d0b4}, !- Object Name
   EPWHeaderCity,                          !- Feature Name 1
   String,                                 !- Feature Data Type 1
   Denver Intl Ap,                         !- Feature Value 1
@@ -223,11 +178,7 @@
   84;                                     !- Feature Value 35
 
 OS:Site,
-<<<<<<< HEAD
-  {a08c4c47-77ef-4817-bc28-5a39ac72506a}, !- Handle
-=======
-  {0b2b0151-8789-4f81-8210-43cb31440512}, !- Handle
->>>>>>> 3c1d7324
+  {1214096a-d743-4235-9864-16af6c28698d}, !- Handle
   Denver Intl Ap_CO_USA,                  !- Name
   39.83,                                  !- Latitude {deg}
   -104.65,                                !- Longitude {deg}
@@ -236,11 +187,7 @@
   ;                                       !- Terrain
 
 OS:ClimateZones,
-<<<<<<< HEAD
-  {99e6b168-c5f3-4305-8516-e45382afd9e2}, !- Handle
-=======
-  {4df32e6c-5f4d-4637-ad16-539120c825d4}, !- Handle
->>>>>>> 3c1d7324
+  {d6ad75d7-b39b-4777-ad03-ee0650ee5583}, !- Handle
   ,                                       !- Active Institution
   ,                                       !- Active Year
   ,                                       !- Climate Zone Institution Name 1
@@ -253,31 +200,19 @@
   Cold;                                   !- Climate Zone Value 2
 
 OS:Site:WaterMainsTemperature,
-<<<<<<< HEAD
-  {56aa345c-3dcf-4aad-b477-e0b75013dba4}, !- Handle
-=======
-  {1010bbea-ed0b-4c29-9201-c2a5423aa009}, !- Handle
->>>>>>> 3c1d7324
+  {27467174-28f7-473f-bf62-d873918288cf}, !- Handle
   Correlation,                            !- Calculation Method
   ,                                       !- Temperature Schedule Name
   10.8753424657535,                       !- Annual Average Outdoor Air Temperature {C}
   23.1524007936508;                       !- Maximum Difference In Monthly Average Outdoor Air Temperatures {deltaC}
 
 OS:RunPeriodControl:DaylightSavingTime,
-<<<<<<< HEAD
-  {64470d37-c08c-45e9-89df-8949866b16d2}, !- Handle
-=======
-  {b49d3e3b-fdca-416c-b945-4fd086cd1ae9}, !- Handle
->>>>>>> 3c1d7324
+  {5d4b5743-8360-4cf6-a419-91c36a4a81d3}, !- Handle
   3/12,                                   !- Start Date
   11/5;                                   !- End Date
 
 OS:Site:GroundTemperature:Deep,
-<<<<<<< HEAD
-  {e5fad836-e622-41f3-81b6-e8b42e42d97e}, !- Handle
-=======
-  {0e678adc-078d-424c-ae23-6e328eab3aab}, !- Handle
->>>>>>> 3c1d7324
+  {60a354f3-2a19-4ad0-ad9c-943ff821762a}, !- Handle
   10.8753424657535,                       !- January Deep Ground Temperature {C}
   10.8753424657535,                       !- February Deep Ground Temperature {C}
   10.8753424657535,                       !- March Deep Ground Temperature {C}
@@ -292,11 +227,7 @@
   10.8753424657535;                       !- December Deep Ground Temperature {C}
 
 OS:Building,
-<<<<<<< HEAD
-  {9aea020f-c73e-4783-91fc-61aa5450762f}, !- Handle
-=======
-  {9690e45d-b7d5-41a1-8c8c-e79fb69e0462}, !- Handle
->>>>>>> 3c1d7324
+  {d622ed2e-1615-463c-bd58-2c03fbadcddb}, !- Handle
   Building 1,                             !- Name
   ,                                       !- Building Sector Type
   0,                                      !- North Axis {deg}
@@ -311,13 +242,8 @@
   8;                                      !- Standards Number of Living Units
 
 OS:AdditionalProperties,
-<<<<<<< HEAD
-  {e47e888a-96ee-4809-b5ee-c9c91629a260}, !- Handle
-  {9aea020f-c73e-4783-91fc-61aa5450762f}, !- Object Name
-=======
-  {38ced738-04be-4217-80cd-811ef597aa51}, !- Handle
-  {9690e45d-b7d5-41a1-8c8c-e79fb69e0462}, !- Object Name
->>>>>>> 3c1d7324
+  {22694c49-af29-436e-83e9-93943fa4f562}, !- Handle
+  {d622ed2e-1615-463c-bd58-2c03fbadcddb}, !- Object Name
   num_units,                              !- Feature Name 1
   Integer,                                !- Feature Data Type 1
   8,                                      !- Feature Value 1
@@ -347,11 +273,7 @@
   true;                                   !- Feature Value 9
 
 OS:ThermalZone,
-<<<<<<< HEAD
-  {84eab8fc-8430-4a13-900f-b72847b10201}, !- Handle
-=======
-  {95d68163-fe92-40cb-b0e7-383076925395}, !- Handle
->>>>>>> 3c1d7324
+  {74514ff1-90c3-4d6b-83b2-2d2d7d7856b0}, !- Handle
   living zone,                            !- Name
   ,                                       !- Multiplier
   ,                                       !- Ceiling Height {m}
@@ -360,17 +282,10 @@
   ,                                       !- Zone Inside Convection Algorithm
   ,                                       !- Zone Outside Convection Algorithm
   ,                                       !- Zone Conditioning Equipment List Name
-<<<<<<< HEAD
-  {e74f2865-fee2-4aa2-af68-9dc9be17adfe}, !- Zone Air Inlet Port List
-  {423eff60-a6ff-4c04-908b-11d090fc41cb}, !- Zone Air Exhaust Port List
-  {44e1b238-e51c-4650-b354-1820401d1546}, !- Zone Air Node Name
-  {141e0e62-19eb-46b5-81a2-e02ebf47a162}, !- Zone Return Air Port List
-=======
-  {ee038ccb-1833-4744-8609-c8abf1a72a57}, !- Zone Air Inlet Port List
-  {e236a494-a4be-47c8-b153-eeec08026139}, !- Zone Air Exhaust Port List
-  {c0b794e9-6a46-4506-9883-788a3a01a908}, !- Zone Air Node Name
-  {d4d52539-f961-41a0-89ea-be455750ac60}, !- Zone Return Air Port List
->>>>>>> 3c1d7324
+  {4540dd3a-8581-426a-856f-bb5253829f4f}, !- Zone Air Inlet Port List
+  {a4151bc6-20bb-4766-916a-de2237570da3}, !- Zone Air Exhaust Port List
+  {980a1452-ea3b-4407-ad1f-bd590fa69222}, !- Zone Air Node Name
+  {5ec66b88-0c71-49aa-abd5-51d1d2062d9f}, !- Zone Return Air Port List
   ,                                       !- Primary Daylighting Control Name
   ,                                       !- Fraction of Zone Controlled by Primary Daylighting Control
   ,                                       !- Secondary Daylighting Control Name
@@ -381,71 +296,37 @@
   No;                                     !- Use Ideal Air Loads
 
 OS:Node,
-<<<<<<< HEAD
-  {9b2065ea-efce-4ec9-b404-c2bd143ea5ea}, !- Handle
+  {144556f4-fadc-4278-a009-c28e3e3db511}, !- Handle
   Node 1,                                 !- Name
-  {44e1b238-e51c-4650-b354-1820401d1546}, !- Inlet Port
+  {980a1452-ea3b-4407-ad1f-bd590fa69222}, !- Inlet Port
   ;                                       !- Outlet Port
 
 OS:Connection,
-  {44e1b238-e51c-4650-b354-1820401d1546}, !- Handle
-  {420fd009-f966-4833-99c6-442fac6360f6}, !- Name
-  {84eab8fc-8430-4a13-900f-b72847b10201}, !- Source Object
+  {980a1452-ea3b-4407-ad1f-bd590fa69222}, !- Handle
+  {7885c27e-b6f6-4bda-9edc-0d90588ce5da}, !- Name
+  {74514ff1-90c3-4d6b-83b2-2d2d7d7856b0}, !- Source Object
   11,                                     !- Outlet Port
-  {9b2065ea-efce-4ec9-b404-c2bd143ea5ea}, !- Target Object
+  {144556f4-fadc-4278-a009-c28e3e3db511}, !- Target Object
   2;                                      !- Inlet Port
 
 OS:PortList,
-  {e74f2865-fee2-4aa2-af68-9dc9be17adfe}, !- Handle
-  {ae763ffa-7eac-4160-9d2d-dfc2c01b9bfa}, !- Name
-  {84eab8fc-8430-4a13-900f-b72847b10201}; !- HVAC Component
+  {4540dd3a-8581-426a-856f-bb5253829f4f}, !- Handle
+  {b53ab5c2-3a5a-46d2-a57a-dff5d2d12fb5}, !- Name
+  {74514ff1-90c3-4d6b-83b2-2d2d7d7856b0}; !- HVAC Component
 
 OS:PortList,
-  {423eff60-a6ff-4c04-908b-11d090fc41cb}, !- Handle
-  {be7bc13b-f8fa-4642-b3f8-fb202bea4248}, !- Name
-  {84eab8fc-8430-4a13-900f-b72847b10201}; !- HVAC Component
+  {a4151bc6-20bb-4766-916a-de2237570da3}, !- Handle
+  {d29b0463-2608-4136-9c27-5536a8ac5f5e}, !- Name
+  {74514ff1-90c3-4d6b-83b2-2d2d7d7856b0}; !- HVAC Component
 
 OS:PortList,
-  {141e0e62-19eb-46b5-81a2-e02ebf47a162}, !- Handle
-  {f74dd9ef-cd2d-4417-83e5-e7b802ade36d}, !- Name
-  {84eab8fc-8430-4a13-900f-b72847b10201}; !- HVAC Component
+  {5ec66b88-0c71-49aa-abd5-51d1d2062d9f}, !- Handle
+  {b543c884-1dff-4390-8e55-19fac365ddaa}, !- Name
+  {74514ff1-90c3-4d6b-83b2-2d2d7d7856b0}; !- HVAC Component
 
 OS:Sizing:Zone,
-  {cf9a1771-d233-4e2a-900d-9430ba089050}, !- Handle
-  {84eab8fc-8430-4a13-900f-b72847b10201}, !- Zone or ZoneList Name
-=======
-  {3c9cdc3f-7735-46f7-8d44-1f7bdfc07461}, !- Handle
-  Node 1,                                 !- Name
-  {c0b794e9-6a46-4506-9883-788a3a01a908}, !- Inlet Port
-  ;                                       !- Outlet Port
-
-OS:Connection,
-  {c0b794e9-6a46-4506-9883-788a3a01a908}, !- Handle
-  {f22ef6cc-3460-40a0-b81f-175c09d07c71}, !- Name
-  {95d68163-fe92-40cb-b0e7-383076925395}, !- Source Object
-  11,                                     !- Outlet Port
-  {3c9cdc3f-7735-46f7-8d44-1f7bdfc07461}, !- Target Object
-  2;                                      !- Inlet Port
-
-OS:PortList,
-  {ee038ccb-1833-4744-8609-c8abf1a72a57}, !- Handle
-  {035693d0-c0ca-4c08-ba1d-66bf42e63bc3}, !- Name
-  {95d68163-fe92-40cb-b0e7-383076925395}; !- HVAC Component
-
-OS:PortList,
-  {e236a494-a4be-47c8-b153-eeec08026139}, !- Handle
-  {16296ce8-3297-4363-b7b3-77272257e8f7}, !- Name
-  {95d68163-fe92-40cb-b0e7-383076925395}; !- HVAC Component
-
-OS:PortList,
-  {d4d52539-f961-41a0-89ea-be455750ac60}, !- Handle
-  {8e512582-a3f5-4a36-a625-b991d3bbe08f}, !- Name
-  {95d68163-fe92-40cb-b0e7-383076925395}; !- HVAC Component
-
-OS:Sizing:Zone,
-  {a87f7fd1-3abd-4a4d-9885-0968c6936653}, !- Handle
-  {95d68163-fe92-40cb-b0e7-383076925395}, !- Zone or ZoneList Name
->>>>>>> 3c1d7324
+  {1ff978ec-d604-468b-950e-3d269711703c}, !- Handle
+  {74514ff1-90c3-4d6b-83b2-2d2d7d7856b0}, !- Zone or ZoneList Name
   SupplyAirTemperature,                   !- Zone Cooling Design Supply Air Temperature Input Method
   14,                                     !- Zone Cooling Design Supply Air Temperature {C}
   11.11,                                  !- Zone Cooling Design Supply Air Temperature Difference {deltaC}
@@ -474,25 +355,14 @@
   autosize;                               !- Dedicated Outdoor Air High Setpoint Temperature for Design {C}
 
 OS:ZoneHVAC:EquipmentList,
-<<<<<<< HEAD
-  {04f5ccab-e761-484d-946f-ecee7af313b7}, !- Handle
+  {60a9eea5-6b1b-4175-b37c-e18a2d8f69ba}, !- Handle
   Zone HVAC Equipment List 1,             !- Name
-  {84eab8fc-8430-4a13-900f-b72847b10201}; !- Thermal Zone
+  {74514ff1-90c3-4d6b-83b2-2d2d7d7856b0}; !- Thermal Zone
 
 OS:Space,
-  {7fa99cab-5884-4c15-b85b-24c0156c4f09}, !- Handle
+  {b3750c01-a8a0-4dfd-a487-6fd940e09c78}, !- Handle
   living space,                           !- Name
-  {9ec27b69-7fa2-4ed0-9ace-b6c53a37acbb}, !- Space Type Name
-=======
-  {fecaf67c-b4c5-49d2-9966-b9f5855f2837}, !- Handle
-  Zone HVAC Equipment List 1,             !- Name
-  {95d68163-fe92-40cb-b0e7-383076925395}; !- Thermal Zone
-
-OS:Space,
-  {3d5f4b93-23f9-47c8-b111-689c2df667df}, !- Handle
-  living space,                           !- Name
-  {c1231d5c-b42a-471f-9be1-e3c8f3b6796f}, !- Space Type Name
->>>>>>> 3c1d7324
+  {c29ca5ea-49bf-49a1-a9ca-d0885ea4ff6a}, !- Space Type Name
   ,                                       !- Default Construction Set Name
   ,                                       !- Default Schedule Set Name
   ,                                       !- Direction of Relative North {deg}
@@ -500,31 +370,17 @@
   ,                                       !- Y Origin {m}
   ,                                       !- Z Origin {m}
   ,                                       !- Building Story Name
-<<<<<<< HEAD
-  {84eab8fc-8430-4a13-900f-b72847b10201}, !- Thermal Zone Name
+  {74514ff1-90c3-4d6b-83b2-2d2d7d7856b0}, !- Thermal Zone Name
   ,                                       !- Part of Total Floor Area
   ,                                       !- Design Specification Outdoor Air Object Name
-  {fecb7c33-b0a4-4da5-9c5f-7d16f3f6dd9d}; !- Building Unit Name
+  {f631e9d4-3251-44ef-9de0-5b06aacebb78}; !- Building Unit Name
 
 OS:Surface,
-  {2018f9b1-2b40-4a0f-b565-1e82c856c083}, !- Handle
+  {44d6fb79-d324-47eb-98d6-1da338290d6b}, !- Handle
   Surface 1,                              !- Name
   Floor,                                  !- Surface Type
   ,                                       !- Construction Name
-  {7fa99cab-5884-4c15-b85b-24c0156c4f09}, !- Space Name
-=======
-  {95d68163-fe92-40cb-b0e7-383076925395}, !- Thermal Zone Name
-  ,                                       !- Part of Total Floor Area
-  ,                                       !- Design Specification Outdoor Air Object Name
-  {51156473-3d03-4477-9c25-e7657b62ae5d}; !- Building Unit Name
-
-OS:Surface,
-  {1f999796-6898-4c13-aef3-ca15b2b679d3}, !- Handle
-  Surface 1,                              !- Name
-  Floor,                                  !- Surface Type
-  ,                                       !- Construction Name
-  {3d5f4b93-23f9-47c8-b111-689c2df667df}, !- Space Name
->>>>>>> 3c1d7324
+  {b3750c01-a8a0-4dfd-a487-6fd940e09c78}, !- Space Name
   Foundation,                             !- Outside Boundary Condition
   ,                                       !- Outside Boundary Condition Object
   NoSun,                                  !- Sun Exposure
@@ -537,19 +393,11 @@
   6.46578440716979, -12.9315688143396, 0; !- X,Y,Z Vertex 4 {m}
 
 OS:Surface,
-<<<<<<< HEAD
-  {7597d607-ae22-4faa-8a82-61949b187690}, !- Handle
+  {2e5792cc-08ef-4e9c-be51-ee1d9f2003f3}, !- Handle
   Surface 2,                              !- Name
   Wall,                                   !- Surface Type
   ,                                       !- Construction Name
-  {7fa99cab-5884-4c15-b85b-24c0156c4f09}, !- Space Name
-=======
-  {5dff9da6-469b-4a3c-994a-37cc70e5d5ce}, !- Handle
-  Surface 2,                              !- Name
-  Wall,                                   !- Surface Type
-  ,                                       !- Construction Name
-  {3d5f4b93-23f9-47c8-b111-689c2df667df}, !- Space Name
->>>>>>> 3c1d7324
+  {b3750c01-a8a0-4dfd-a487-6fd940e09c78}, !- Space Name
   Outdoors,                               !- Outside Boundary Condition
   ,                                       !- Outside Boundary Condition Object
   SunExposed,                             !- Sun Exposure
@@ -562,19 +410,11 @@
   0, -12.9315688143396, 2.4384;           !- X,Y,Z Vertex 4 {m}
 
 OS:Surface,
-<<<<<<< HEAD
-  {9e8ae63e-d396-4357-aa01-7fccb285e65b}, !- Handle
+  {ee9144d6-e7e3-4fc8-a7bf-f2331036c7ce}, !- Handle
   Surface 3,                              !- Name
   Wall,                                   !- Surface Type
   ,                                       !- Construction Name
-  {7fa99cab-5884-4c15-b85b-24c0156c4f09}, !- Space Name
-=======
-  {fae1bb16-bd2f-4c82-8e2c-c7f40812023b}, !- Handle
-  Surface 3,                              !- Name
-  Wall,                                   !- Surface Type
-  ,                                       !- Construction Name
-  {3d5f4b93-23f9-47c8-b111-689c2df667df}, !- Space Name
->>>>>>> 3c1d7324
+  {b3750c01-a8a0-4dfd-a487-6fd940e09c78}, !- Space Name
   Adiabatic,                              !- Outside Boundary Condition
   ,                                       !- Outside Boundary Condition Object
   NoSun,                                  !- Sun Exposure
@@ -587,19 +427,11 @@
   0, 0, 2.4384;                           !- X,Y,Z Vertex 4 {m}
 
 OS:Surface,
-<<<<<<< HEAD
-  {454cfa58-2477-45de-a92d-01d737860ca6}, !- Handle
+  {41b6e8cf-97dc-4988-bff6-40d0e5ec5d13}, !- Handle
   Surface 4,                              !- Name
   Wall,                                   !- Surface Type
   ,                                       !- Construction Name
-  {7fa99cab-5884-4c15-b85b-24c0156c4f09}, !- Space Name
-=======
-  {d30603cc-f4ea-4e3f-be4f-6814d50cdf7d}, !- Handle
-  Surface 4,                              !- Name
-  Wall,                                   !- Surface Type
-  ,                                       !- Construction Name
-  {3d5f4b93-23f9-47c8-b111-689c2df667df}, !- Space Name
->>>>>>> 3c1d7324
+  {b3750c01-a8a0-4dfd-a487-6fd940e09c78}, !- Space Name
   Adiabatic,                              !- Outside Boundary Condition
   ,                                       !- Outside Boundary Condition Object
   NoSun,                                  !- Sun Exposure
@@ -612,19 +444,11 @@
   6.46578440716979, 0, 2.4384;            !- X,Y,Z Vertex 4 {m}
 
 OS:Surface,
-<<<<<<< HEAD
-  {43ef688e-e350-4357-8806-0b6e91a1005c}, !- Handle
+  {c5259366-5a40-49b2-8910-fd50b5bd0606}, !- Handle
   Surface 5,                              !- Name
   Wall,                                   !- Surface Type
   ,                                       !- Construction Name
-  {7fa99cab-5884-4c15-b85b-24c0156c4f09}, !- Space Name
-=======
-  {71ba6703-cded-4907-877d-8bdc41083a01}, !- Handle
-  Surface 5,                              !- Name
-  Wall,                                   !- Surface Type
-  ,                                       !- Construction Name
-  {3d5f4b93-23f9-47c8-b111-689c2df667df}, !- Space Name
->>>>>>> 3c1d7324
+  {b3750c01-a8a0-4dfd-a487-6fd940e09c78}, !- Space Name
   Outdoors,                               !- Outside Boundary Condition
   ,                                       !- Outside Boundary Condition Object
   SunExposed,                             !- Sun Exposure
@@ -637,19 +461,11 @@
   6.46578440716979, -12.9315688143396, 2.4384; !- X,Y,Z Vertex 4 {m}
 
 OS:Surface,
-<<<<<<< HEAD
-  {f2b93bf7-cd82-4677-a42f-1d108a76154d}, !- Handle
+  {df225acb-6765-4533-b584-52a3a1ad5a6a}, !- Handle
   Surface 6,                              !- Name
   RoofCeiling,                            !- Surface Type
   ,                                       !- Construction Name
-  {7fa99cab-5884-4c15-b85b-24c0156c4f09}, !- Space Name
-=======
-  {4a0228a0-06ef-4d54-b934-420c21efc81c}, !- Handle
-  Surface 6,                              !- Name
-  RoofCeiling,                            !- Surface Type
-  ,                                       !- Construction Name
-  {3d5f4b93-23f9-47c8-b111-689c2df667df}, !- Space Name
->>>>>>> 3c1d7324
+  {b3750c01-a8a0-4dfd-a487-6fd940e09c78}, !- Space Name
   Outdoors,                               !- Outside Boundary Condition
   ,                                       !- Outside Boundary Condition Object
   SunExposed,                             !- Sun Exposure
@@ -662,11 +478,7 @@
   0, -12.9315688143396, 2.4384;           !- X,Y,Z Vertex 4 {m}
 
 OS:SpaceType,
-<<<<<<< HEAD
-  {9ec27b69-7fa2-4ed0-9ace-b6c53a37acbb}, !- Handle
-=======
-  {c1231d5c-b42a-471f-9be1-e3c8f3b6796f}, !- Handle
->>>>>>> 3c1d7324
+  {c29ca5ea-49bf-49a1-a9ca-d0885ea4ff6a}, !- Handle
   Space Type 1,                           !- Name
   ,                                       !- Default Construction Set Name
   ,                                       !- Default Schedule Set Name
@@ -677,11 +489,7 @@
   living;                                 !- Standards Space Type
 
 OS:ThermalZone,
-<<<<<<< HEAD
-  {a8fd6650-5594-4bf9-a552-37892944202f}, !- Handle
-=======
-  {29eac161-9856-462d-80ee-8d4bc030e0f1}, !- Handle
->>>>>>> 3c1d7324
+  {7ddf72d1-17c9-4ba0-a877-b6f22b6ae831}, !- Handle
   corridor zone,                          !- Name
   ,                                       !- Multiplier
   ,                                       !- Ceiling Height {m}
@@ -690,17 +498,10 @@
   ,                                       !- Zone Inside Convection Algorithm
   ,                                       !- Zone Outside Convection Algorithm
   ,                                       !- Zone Conditioning Equipment List Name
-<<<<<<< HEAD
-  {a4577bf2-0016-409a-9647-155cbb5e4b64}, !- Zone Air Inlet Port List
-  {9c4309e0-9b6f-4a45-9cde-4e944538ce9d}, !- Zone Air Exhaust Port List
-  {497d6881-6cc9-4ffa-acda-c042c3c963b6}, !- Zone Air Node Name
-  {671f6775-2819-4acb-b8d9-c10e5931abd3}, !- Zone Return Air Port List
-=======
-  {49c47a95-5e86-439a-93d8-858f813917c0}, !- Zone Air Inlet Port List
-  {6560e024-1d47-44e5-9c8a-903e5b9e9763}, !- Zone Air Exhaust Port List
-  {85ed578e-c00a-448a-98cb-5edff645af92}, !- Zone Air Node Name
-  {00f5c27a-0200-4314-bbb1-30805967d0f1}, !- Zone Return Air Port List
->>>>>>> 3c1d7324
+  {bd9c1a4e-cdab-48a8-8e04-abe9eee9886f}, !- Zone Air Inlet Port List
+  {63521b61-671a-4eba-a0ea-f775d3da10b9}, !- Zone Air Exhaust Port List
+  {5abf357a-fbfa-44f0-8d3c-0dfd51d0aefd}, !- Zone Air Node Name
+  {282fbd11-c3d8-44aa-a093-07a497d96936}, !- Zone Return Air Port List
   ,                                       !- Primary Daylighting Control Name
   ,                                       !- Fraction of Zone Controlled by Primary Daylighting Control
   ,                                       !- Secondary Daylighting Control Name
@@ -711,71 +512,37 @@
   No;                                     !- Use Ideal Air Loads
 
 OS:Node,
-<<<<<<< HEAD
-  {11766d58-3c85-4696-92c1-b5e5cae18f5e}, !- Handle
+  {44996f88-4f67-4ddc-8c4a-1de44a15f430}, !- Handle
   Node 2,                                 !- Name
-  {497d6881-6cc9-4ffa-acda-c042c3c963b6}, !- Inlet Port
+  {5abf357a-fbfa-44f0-8d3c-0dfd51d0aefd}, !- Inlet Port
   ;                                       !- Outlet Port
 
 OS:Connection,
-  {497d6881-6cc9-4ffa-acda-c042c3c963b6}, !- Handle
-  {84fc5d49-55e6-44c6-9be8-792b1e1b7558}, !- Name
-  {a8fd6650-5594-4bf9-a552-37892944202f}, !- Source Object
+  {5abf357a-fbfa-44f0-8d3c-0dfd51d0aefd}, !- Handle
+  {e50ce28c-aacd-4f4a-a074-8c77fb2e5547}, !- Name
+  {7ddf72d1-17c9-4ba0-a877-b6f22b6ae831}, !- Source Object
   11,                                     !- Outlet Port
-  {11766d58-3c85-4696-92c1-b5e5cae18f5e}, !- Target Object
+  {44996f88-4f67-4ddc-8c4a-1de44a15f430}, !- Target Object
   2;                                      !- Inlet Port
 
 OS:PortList,
-  {a4577bf2-0016-409a-9647-155cbb5e4b64}, !- Handle
-  {a31353bc-5c71-459b-a579-07b97c574e78}, !- Name
-  {a8fd6650-5594-4bf9-a552-37892944202f}; !- HVAC Component
+  {bd9c1a4e-cdab-48a8-8e04-abe9eee9886f}, !- Handle
+  {7932c8ee-65c9-4028-9161-18d9caf94415}, !- Name
+  {7ddf72d1-17c9-4ba0-a877-b6f22b6ae831}; !- HVAC Component
 
 OS:PortList,
-  {9c4309e0-9b6f-4a45-9cde-4e944538ce9d}, !- Handle
-  {b6886533-7faf-4fa5-917a-81e75e3832eb}, !- Name
-  {a8fd6650-5594-4bf9-a552-37892944202f}; !- HVAC Component
+  {63521b61-671a-4eba-a0ea-f775d3da10b9}, !- Handle
+  {72b880b5-e97e-4d21-8edd-61ae9901e374}, !- Name
+  {7ddf72d1-17c9-4ba0-a877-b6f22b6ae831}; !- HVAC Component
 
 OS:PortList,
-  {671f6775-2819-4acb-b8d9-c10e5931abd3}, !- Handle
-  {171a91c7-5203-4684-a46b-2efbc4e34218}, !- Name
-  {a8fd6650-5594-4bf9-a552-37892944202f}; !- HVAC Component
+  {282fbd11-c3d8-44aa-a093-07a497d96936}, !- Handle
+  {8b555b02-6a6d-4edd-a747-faf1838ff528}, !- Name
+  {7ddf72d1-17c9-4ba0-a877-b6f22b6ae831}; !- HVAC Component
 
 OS:Sizing:Zone,
-  {4a0f0133-b17f-45f0-bb81-8894b08dbd84}, !- Handle
-  {a8fd6650-5594-4bf9-a552-37892944202f}, !- Zone or ZoneList Name
-=======
-  {329efcbb-d210-4759-9d19-8a74e1500312}, !- Handle
-  Node 2,                                 !- Name
-  {85ed578e-c00a-448a-98cb-5edff645af92}, !- Inlet Port
-  ;                                       !- Outlet Port
-
-OS:Connection,
-  {85ed578e-c00a-448a-98cb-5edff645af92}, !- Handle
-  {84fbfe13-9cd1-4a7f-81f7-d42acbce01e9}, !- Name
-  {29eac161-9856-462d-80ee-8d4bc030e0f1}, !- Source Object
-  11,                                     !- Outlet Port
-  {329efcbb-d210-4759-9d19-8a74e1500312}, !- Target Object
-  2;                                      !- Inlet Port
-
-OS:PortList,
-  {49c47a95-5e86-439a-93d8-858f813917c0}, !- Handle
-  {0fb1841c-e5a0-445a-8fa7-1c9a3fbf08e8}, !- Name
-  {29eac161-9856-462d-80ee-8d4bc030e0f1}; !- HVAC Component
-
-OS:PortList,
-  {6560e024-1d47-44e5-9c8a-903e5b9e9763}, !- Handle
-  {88e4843f-d24c-4470-9840-a6978e14e6a8}, !- Name
-  {29eac161-9856-462d-80ee-8d4bc030e0f1}; !- HVAC Component
-
-OS:PortList,
-  {00f5c27a-0200-4314-bbb1-30805967d0f1}, !- Handle
-  {a127d6ed-d2b9-4baa-a469-689acd26c074}, !- Name
-  {29eac161-9856-462d-80ee-8d4bc030e0f1}; !- HVAC Component
-
-OS:Sizing:Zone,
-  {4058f48d-91ed-4ecf-8bff-f3c3fce30c44}, !- Handle
-  {29eac161-9856-462d-80ee-8d4bc030e0f1}, !- Zone or ZoneList Name
->>>>>>> 3c1d7324
+  {27c6d740-12e0-4bfb-9b1c-09d5caec3ec8}, !- Handle
+  {7ddf72d1-17c9-4ba0-a877-b6f22b6ae831}, !- Zone or ZoneList Name
   SupplyAirTemperature,                   !- Zone Cooling Design Supply Air Temperature Input Method
   14,                                     !- Zone Cooling Design Supply Air Temperature {C}
   11.11,                                  !- Zone Cooling Design Supply Air Temperature Difference {deltaC}
@@ -804,25 +571,14 @@
   autosize;                               !- Dedicated Outdoor Air High Setpoint Temperature for Design {C}
 
 OS:ZoneHVAC:EquipmentList,
-<<<<<<< HEAD
-  {ecb5c681-1cae-4e50-9fa5-cf435c72eccb}, !- Handle
+  {56a49eeb-b025-499e-9a6f-47e559a6ed65}, !- Handle
   Zone HVAC Equipment List 2,             !- Name
-  {a8fd6650-5594-4bf9-a552-37892944202f}; !- Thermal Zone
+  {7ddf72d1-17c9-4ba0-a877-b6f22b6ae831}; !- Thermal Zone
 
 OS:Space,
-  {b0703afc-135f-4118-a3c2-1a4b95ef05b8}, !- Handle
+  {481ca132-0d3d-4a99-b392-0541e5f7f24c}, !- Handle
   corridor space,                         !- Name
-  {b6636d62-5f81-40b9-93bc-b4e6bb282fcd}, !- Space Type Name
-=======
-  {2f9d3f07-abd8-4d3c-a279-78bfab2757fa}, !- Handle
-  Zone HVAC Equipment List 2,             !- Name
-  {29eac161-9856-462d-80ee-8d4bc030e0f1}; !- Thermal Zone
-
-OS:Space,
-  {388daa6e-cf7a-4438-af4c-2d787aad8330}, !- Handle
-  corridor space,                         !- Name
-  {2c02c38a-e609-4e38-bd00-e70ba7a4c509}, !- Space Type Name
->>>>>>> 3c1d7324
+  {e2f49cbf-e274-4ee3-b9bc-fec0ddb69dd8}, !- Space Type Name
   ,                                       !- Default Construction Set Name
   ,                                       !- Default Schedule Set Name
   ,                                       !- Direction of Relative North {deg}
@@ -830,25 +586,14 @@
   ,                                       !- Y Origin {m}
   ,                                       !- Z Origin {m}
   ,                                       !- Building Story Name
-<<<<<<< HEAD
-  {a8fd6650-5594-4bf9-a552-37892944202f}; !- Thermal Zone Name
+  {7ddf72d1-17c9-4ba0-a877-b6f22b6ae831}; !- Thermal Zone Name
 
 OS:Surface,
-  {6bb35532-b6bf-4376-9c1d-7bc5c7c0ce24}, !- Handle
+  {ed57579c-5bd4-4b9e-b8e4-216916cb18a5}, !- Handle
   Surface 7,                              !- Name
   Floor,                                  !- Surface Type
   ,                                       !- Construction Name
-  {b0703afc-135f-4118-a3c2-1a4b95ef05b8}, !- Space Name
-=======
-  {29eac161-9856-462d-80ee-8d4bc030e0f1}; !- Thermal Zone Name
-
-OS:Surface,
-  {c548ef89-895e-4e53-b387-fb8cfb07211f}, !- Handle
-  Surface 7,                              !- Name
-  Floor,                                  !- Surface Type
-  ,                                       !- Construction Name
-  {388daa6e-cf7a-4438-af4c-2d787aad8330}, !- Space Name
->>>>>>> 3c1d7324
+  {481ca132-0d3d-4a99-b392-0541e5f7f24c}, !- Space Name
   Foundation,                             !- Outside Boundary Condition
   ,                                       !- Outside Boundary Condition Object
   NoSun,                                  !- Sun Exposure
@@ -861,19 +606,11 @@
   6.46578440716979, 0, 0;                 !- X,Y,Z Vertex 4 {m}
 
 OS:Surface,
-<<<<<<< HEAD
-  {f9bed79b-18e0-43c5-bbff-67a59d2e0064}, !- Handle
+  {57b4a910-ec16-43e8-a6e9-14d713f9c6f5}, !- Handle
   Surface 8,                              !- Name
   Wall,                                   !- Surface Type
   ,                                       !- Construction Name
-  {b0703afc-135f-4118-a3c2-1a4b95ef05b8}, !- Space Name
-=======
-  {6ae7955b-a628-464e-ad52-7cad4cdb42ec}, !- Handle
-  Surface 8,                              !- Name
-  Wall,                                   !- Surface Type
-  ,                                       !- Construction Name
-  {388daa6e-cf7a-4438-af4c-2d787aad8330}, !- Space Name
->>>>>>> 3c1d7324
+  {481ca132-0d3d-4a99-b392-0541e5f7f24c}, !- Space Name
   Outdoors,                               !- Outside Boundary Condition
   ,                                       !- Outside Boundary Condition Object
   SunExposed,                             !- Sun Exposure
@@ -886,19 +623,11 @@
   0, 0, 2.4384;                           !- X,Y,Z Vertex 4 {m}
 
 OS:Surface,
-<<<<<<< HEAD
-  {d1e385f7-d4d9-4ffb-966f-135fe56b3cc2}, !- Handle
+  {37b7f5d4-8e5f-43a5-bb36-4c6e27fb338a}, !- Handle
   Surface 9,                              !- Name
   Wall,                                   !- Surface Type
   ,                                       !- Construction Name
-  {b0703afc-135f-4118-a3c2-1a4b95ef05b8}, !- Space Name
-=======
-  {54dd10ba-d912-474c-a0c8-61e44f54dbb1}, !- Handle
-  Surface 9,                              !- Name
-  Wall,                                   !- Surface Type
-  ,                                       !- Construction Name
-  {388daa6e-cf7a-4438-af4c-2d787aad8330}, !- Space Name
->>>>>>> 3c1d7324
+  {481ca132-0d3d-4a99-b392-0541e5f7f24c}, !- Space Name
   Adiabatic,                              !- Outside Boundary Condition
   ,                                       !- Outside Boundary Condition Object
   NoSun,                                  !- Sun Exposure
@@ -911,19 +640,11 @@
   0, 1.524, 2.4384;                       !- X,Y,Z Vertex 4 {m}
 
 OS:Surface,
-<<<<<<< HEAD
-  {27e8d7da-8dbd-4cb4-9ffc-8baa4ab6043e}, !- Handle
+  {e91d6852-937b-4d40-8ef8-8a792936bec9}, !- Handle
   Surface 10,                             !- Name
   Wall,                                   !- Surface Type
   ,                                       !- Construction Name
-  {b0703afc-135f-4118-a3c2-1a4b95ef05b8}, !- Space Name
-=======
-  {b538372c-dda5-4a90-bd31-8386a7e0d313}, !- Handle
-  Surface 10,                             !- Name
-  Wall,                                   !- Surface Type
-  ,                                       !- Construction Name
-  {388daa6e-cf7a-4438-af4c-2d787aad8330}, !- Space Name
->>>>>>> 3c1d7324
+  {481ca132-0d3d-4a99-b392-0541e5f7f24c}, !- Space Name
   Adiabatic,                              !- Outside Boundary Condition
   ,                                       !- Outside Boundary Condition Object
   NoSun,                                  !- Sun Exposure
@@ -936,19 +657,11 @@
   6.46578440716979, 1.524, 2.4384;        !- X,Y,Z Vertex 4 {m}
 
 OS:Surface,
-<<<<<<< HEAD
-  {bc2c0e02-25b6-4772-a0cc-dfee16ff580a}, !- Handle
+  {7d3b92d2-9aa2-4e18-8f76-b92d2a3ee445}, !- Handle
   Surface 11,                             !- Name
   Wall,                                   !- Surface Type
   ,                                       !- Construction Name
-  {b0703afc-135f-4118-a3c2-1a4b95ef05b8}, !- Space Name
-=======
-  {183b8a13-0c65-48d7-b5dc-0bd23ec3a767}, !- Handle
-  Surface 11,                             !- Name
-  Wall,                                   !- Surface Type
-  ,                                       !- Construction Name
-  {388daa6e-cf7a-4438-af4c-2d787aad8330}, !- Space Name
->>>>>>> 3c1d7324
+  {481ca132-0d3d-4a99-b392-0541e5f7f24c}, !- Space Name
   Adiabatic,                              !- Outside Boundary Condition
   ,                                       !- Outside Boundary Condition Object
   NoSun,                                  !- Sun Exposure
@@ -961,19 +674,11 @@
   6.46578440716979, 0, 2.4384;            !- X,Y,Z Vertex 4 {m}
 
 OS:Surface,
-<<<<<<< HEAD
-  {595c5597-99a0-42d6-bb01-07112936b604}, !- Handle
+  {c60df71a-b032-407a-a14c-e916a7e683f7}, !- Handle
   Surface 12,                             !- Name
   RoofCeiling,                            !- Surface Type
   ,                                       !- Construction Name
-  {b0703afc-135f-4118-a3c2-1a4b95ef05b8}, !- Space Name
-=======
-  {4468867e-99eb-45f4-b565-9f21ecb92ca6}, !- Handle
-  Surface 12,                             !- Name
-  RoofCeiling,                            !- Surface Type
-  ,                                       !- Construction Name
-  {388daa6e-cf7a-4438-af4c-2d787aad8330}, !- Space Name
->>>>>>> 3c1d7324
+  {481ca132-0d3d-4a99-b392-0541e5f7f24c}, !- Space Name
   Outdoors,                               !- Outside Boundary Condition
   ,                                       !- Outside Boundary Condition Object
   SunExposed,                             !- Sun Exposure
@@ -986,11 +691,7 @@
   0, 0, 2.4384;                           !- X,Y,Z Vertex 4 {m}
 
 OS:SpaceType,
-<<<<<<< HEAD
-  {b6636d62-5f81-40b9-93bc-b4e6bb282fcd}, !- Handle
-=======
-  {2c02c38a-e609-4e38-bd00-e70ba7a4c509}, !- Handle
->>>>>>> 3c1d7324
+  {e2f49cbf-e274-4ee3-b9bc-fec0ddb69dd8}, !- Handle
   Space Type 2,                           !- Name
   ,                                       !- Default Construction Set Name
   ,                                       !- Default Schedule Set Name
@@ -1001,23 +702,14 @@
   corridor;                               !- Standards Space Type
 
 OS:BuildingUnit,
-<<<<<<< HEAD
-  {fecb7c33-b0a4-4da5-9c5f-7d16f3f6dd9d}, !- Handle
-=======
-  {51156473-3d03-4477-9c25-e7657b62ae5d}, !- Handle
->>>>>>> 3c1d7324
+  {f631e9d4-3251-44ef-9de0-5b06aacebb78}, !- Handle
   unit 1,                                 !- Name
   ,                                       !- Rendering Color
   Residential;                            !- Building Unit Type
 
 OS:AdditionalProperties,
-<<<<<<< HEAD
-  {6c23877f-52a2-413f-8b8f-fb7994eeea5e}, !- Handle
-  {fecb7c33-b0a4-4da5-9c5f-7d16f3f6dd9d}, !- Object Name
-=======
-  {684e1e25-f0da-4241-8f29-a612998d81c9}, !- Handle
-  {51156473-3d03-4477-9c25-e7657b62ae5d}, !- Object Name
->>>>>>> 3c1d7324
+  {72fe736e-53a0-4b0c-88b7-70664aac67dd}, !- Handle
+  {f631e9d4-3251-44ef-9de0-5b06aacebb78}, !- Object Name
   NumberOfBedrooms,                       !- Feature Name 1
   Integer,                                !- Feature Data Type 1
   3,                                      !- Feature Value 1
@@ -1029,20 +721,12 @@
   3.3900000000000001;                     !- Feature Value 3
 
 OS:External:File,
-<<<<<<< HEAD
-  {344c1d1d-5544-4df4-8113-59162b44de91}, !- Handle
-=======
-  {395f7dd4-2bb3-4fde-af11-fbb4e5d48079}, !- Handle
->>>>>>> 3c1d7324
+  {e163c74b-54c9-45a1-90b1-a730a2a5477f}, !- Handle
   8760.csv,                               !- Name
   8760.csv;                               !- File Name
 
 OS:Schedule:Day,
-<<<<<<< HEAD
-  {0de1d078-1ff4-4bfd-ae10-2d21e3e778ca}, !- Handle
-=======
-  {43263212-cc03-4fba-9453-eba244bf73cd}, !- Handle
->>>>>>> 3c1d7324
+  {35248dba-2494-461a-8a69-672663e2bc7f}, !- Handle
   Schedule Day 1,                         !- Name
   ,                                       !- Schedule Type Limits Name
   ,                                       !- Interpolate to Timestep
@@ -1051,11 +735,7 @@
   0;                                      !- Value Until Time 1
 
 OS:Schedule:Day,
-<<<<<<< HEAD
-  {32d79735-a045-45da-8cf8-509e7ff9e8e1}, !- Handle
-=======
-  {e6701230-70cd-43f8-b403-e071a17bdfc9}, !- Handle
->>>>>>> 3c1d7324
+  {06974d62-ad28-4089-9373-a65b3fca857c}, !- Handle
   Schedule Day 2,                         !- Name
   ,                                       !- Schedule Type Limits Name
   ,                                       !- Interpolate to Timestep
@@ -1064,17 +744,10 @@
   1;                                      !- Value Until Time 1
 
 OS:Schedule:File,
-<<<<<<< HEAD
-  {0b344b09-ea47-42d2-add7-55f3b047999c}, !- Handle
+  {875da7dc-24a7-4c2c-a435-d431156ca86e}, !- Handle
   occupants,                              !- Name
-  {e8800226-7ba4-494b-a750-451a3835de3c}, !- Schedule Type Limits Name
-  {344c1d1d-5544-4df4-8113-59162b44de91}, !- External File Name
-=======
-  {238c8ff3-7582-4e25-ae50-95ca0ac788c5}, !- Handle
-  occupants,                              !- Name
-  {a7ef52cc-0540-4874-8aa1-64dd6a3f76f3}, !- Schedule Type Limits Name
-  {395f7dd4-2bb3-4fde-af11-fbb4e5d48079}, !- External File Name
->>>>>>> 3c1d7324
+  {16cb31bb-3ceb-4a90-a2a8-06b4e8e76e44}, !- Schedule Type Limits Name
+  {e163c74b-54c9-45a1-90b1-a730a2a5477f}, !- External File Name
   1,                                      !- Column Number
   1,                                      !- Rows to Skip at Top
   8760,                                   !- Number of Hours of Data
@@ -1083,38 +756,22 @@
   60;                                     !- Minutes per Item
 
 OS:Schedule:Ruleset,
-<<<<<<< HEAD
-  {caa9523b-823b-4816-a85c-2c4f9e42f885}, !- Handle
+  {e895e285-e0cc-4599-a1d8-cfea4068456f}, !- Handle
   Schedule Ruleset 1,                     !- Name
-  {0cff48c3-f46e-4a34-a4ae-7c2a440309dd}, !- Schedule Type Limits Name
-  {60fa5b82-0a77-48bf-b29f-e453d9fcb0ae}; !- Default Day Schedule Name
+  {f2a39536-8ba0-46c9-a38b-e8291a3698fc}, !- Schedule Type Limits Name
+  {3a0f12d6-8f4d-4297-a522-cb007f449d1f}; !- Default Day Schedule Name
 
 OS:Schedule:Day,
-  {60fa5b82-0a77-48bf-b29f-e453d9fcb0ae}, !- Handle
+  {3a0f12d6-8f4d-4297-a522-cb007f449d1f}, !- Handle
   Schedule Day 3,                         !- Name
-  {0cff48c3-f46e-4a34-a4ae-7c2a440309dd}, !- Schedule Type Limits Name
-=======
-  {b4871613-0729-4913-a051-e1ffd3032cf0}, !- Handle
-  Schedule Ruleset 1,                     !- Name
-  {261b057e-2458-4e42-a10e-37a30901ddda}, !- Schedule Type Limits Name
-  {ca27addb-6385-4d6a-b940-8738aa0be5be}; !- Default Day Schedule Name
-
-OS:Schedule:Day,
-  {ca27addb-6385-4d6a-b940-8738aa0be5be}, !- Handle
-  Schedule Day 3,                         !- Name
-  {261b057e-2458-4e42-a10e-37a30901ddda}, !- Schedule Type Limits Name
->>>>>>> 3c1d7324
+  {f2a39536-8ba0-46c9-a38b-e8291a3698fc}, !- Schedule Type Limits Name
   ,                                       !- Interpolate to Timestep
   24,                                     !- Hour 1
   0,                                      !- Minute 1
   112.539290946133;                       !- Value Until Time 1
 
 OS:People:Definition,
-<<<<<<< HEAD
-  {196ec0e5-67c5-40d7-b582-7abdc3cc9fb1}, !- Handle
-=======
-  {12a7c5ab-6767-4089-89a9-8eda9641cc41}, !- Handle
->>>>>>> 3c1d7324
+  {4871c0a2-4515-474e-8650-4645aa3af61e}, !- Handle
   res occupants|living space,             !- Name
   People,                                 !- Number of People Calculation Method
   3.39,                                   !- Number of People {people}
@@ -1127,21 +784,12 @@
   ZoneAveraged;                           !- Mean Radiant Temperature Calculation Type
 
 OS:People,
-<<<<<<< HEAD
-  {3d13b2df-3f78-4e06-9f0b-fbeb70548a04}, !- Handle
+  {5b65735c-7e5c-4259-9d01-523c2e02695d}, !- Handle
   res occupants|living space,             !- Name
-  {196ec0e5-67c5-40d7-b582-7abdc3cc9fb1}, !- People Definition Name
-  {7fa99cab-5884-4c15-b85b-24c0156c4f09}, !- Space or SpaceType Name
-  {0b344b09-ea47-42d2-add7-55f3b047999c}, !- Number of People Schedule Name
-  {caa9523b-823b-4816-a85c-2c4f9e42f885}, !- Activity Level Schedule Name
-=======
-  {db8751c0-674d-472f-a6d0-e81f60573ce7}, !- Handle
-  res occupants|living space,             !- Name
-  {12a7c5ab-6767-4089-89a9-8eda9641cc41}, !- People Definition Name
-  {3d5f4b93-23f9-47c8-b111-689c2df667df}, !- Space or SpaceType Name
-  {238c8ff3-7582-4e25-ae50-95ca0ac788c5}, !- Number of People Schedule Name
-  {b4871613-0729-4913-a051-e1ffd3032cf0}, !- Activity Level Schedule Name
->>>>>>> 3c1d7324
+  {4871c0a2-4515-474e-8650-4645aa3af61e}, !- People Definition Name
+  {b3750c01-a8a0-4dfd-a487-6fd940e09c78}, !- Space or SpaceType Name
+  {875da7dc-24a7-4c2c-a435-d431156ca86e}, !- Number of People Schedule Name
+  {e895e285-e0cc-4599-a1d8-cfea4068456f}, !- Activity Level Schedule Name
   ,                                       !- Surface Name/Angle Factor List Name
   ,                                       !- Work Efficiency Schedule Name
   ,                                       !- Clothing Insulation Schedule Name
@@ -1149,11 +797,7 @@
   1;                                      !- Multiplier
 
 OS:ScheduleTypeLimits,
-<<<<<<< HEAD
-  {0cff48c3-f46e-4a34-a4ae-7c2a440309dd}, !- Handle
-=======
-  {261b057e-2458-4e42-a10e-37a30901ddda}, !- Handle
->>>>>>> 3c1d7324
+  {f2a39536-8ba0-46c9-a38b-e8291a3698fc}, !- Handle
   ActivityLevel,                          !- Name
   0,                                      !- Lower Limit Value
   ,                                       !- Upper Limit Value
@@ -1161,22 +805,14 @@
   ActivityLevel;                          !- Unit Type
 
 OS:ScheduleTypeLimits,
-<<<<<<< HEAD
-  {e8800226-7ba4-494b-a750-451a3835de3c}, !- Handle
-=======
-  {a7ef52cc-0540-4874-8aa1-64dd6a3f76f3}, !- Handle
->>>>>>> 3c1d7324
+  {16cb31bb-3ceb-4a90-a2a8-06b4e8e76e44}, !- Handle
   Fractional,                             !- Name
   0,                                      !- Lower Limit Value
   1,                                      !- Upper Limit Value
   Continuous;                             !- Numeric Type
 
 OS:PlantLoop,
-<<<<<<< HEAD
-  {b21d0f96-c303-49a0-aaab-5a471d778745}, !- Handle
-=======
-  {bc6d9bb0-4e80-4f80-95ad-16ad5fe0c434}, !- Handle
->>>>>>> 3c1d7324
+  {f08116d6-f252-4a21-92ba-4d41e7e6eee1}, !- Handle
   Domestic Hot Water Loop,                !- Name
   ,                                       !- Fluid Type
   0,                                      !- Glycol Concentration
@@ -1184,37 +820,21 @@
   ,                                       !- Plant Equipment Operation Heating Load
   ,                                       !- Plant Equipment Operation Cooling Load
   ,                                       !- Primary Plant Equipment Operation Scheme
-<<<<<<< HEAD
-  {e5bfa163-c01a-4a94-b348-ef2c2930e4b8}, !- Loop Temperature Setpoint Node Name
-=======
-  {65487fa7-39e8-4488-8d86-37b48b07a7d1}, !- Loop Temperature Setpoint Node Name
->>>>>>> 3c1d7324
+  {bf1f0b0c-f2c4-4e0b-9712-9c0f0522a677}, !- Loop Temperature Setpoint Node Name
   ,                                       !- Maximum Loop Temperature {C}
   ,                                       !- Minimum Loop Temperature {C}
   0.01,                                   !- Maximum Loop Flow Rate {m3/s}
   ,                                       !- Minimum Loop Flow Rate {m3/s}
   0.003,                                  !- Plant Loop Volume {m3}
-<<<<<<< HEAD
-  {3392fbbc-a02c-4c4c-8849-1b8b6ae90731}, !- Plant Side Inlet Node Name
-  {20642ceb-152e-44b6-9d64-8dda06524bcb}, !- Plant Side Outlet Node Name
+  {254747cc-47c5-49e7-a39e-1be40d33aab8}, !- Plant Side Inlet Node Name
+  {288292f2-dac0-4ca2-835c-9c754e394590}, !- Plant Side Outlet Node Name
   ,                                       !- Plant Side Branch List Name
-  {6bc5ea21-6de2-47ec-9653-049a390f4ab5}, !- Demand Side Inlet Node Name
-  {b26dbf66-9daf-48e4-a5f7-11a06d2835d6}, !- Demand Side Outlet Node Name
+  {0247065d-3ca8-4f05-a8aa-41691e93b22e}, !- Demand Side Inlet Node Name
+  {1d698b49-988c-4bb2-a04a-18468e444c3b}, !- Demand Side Outlet Node Name
   ,                                       !- Demand Side Branch List Name
   ,                                       !- Demand Side Connector List Name
   Optimal,                                !- Load Distribution Scheme
-  {b3019e3e-dd9f-4e94-b669-3a90e73f46df}, !- Availability Manager List Name
-=======
-  {72408cef-df63-4cae-af9b-cb77a8908cdd}, !- Plant Side Inlet Node Name
-  {7551dcf0-cf3b-4e96-80d1-4c746c2baeca}, !- Plant Side Outlet Node Name
-  ,                                       !- Plant Side Branch List Name
-  {443d8551-2fdd-4278-be45-35cec0681f60}, !- Demand Side Inlet Node Name
-  {67dd6d7d-5ff9-4b87-81f1-3484af44e6bc}, !- Demand Side Outlet Node Name
-  ,                                       !- Demand Side Branch List Name
-  ,                                       !- Demand Side Connector List Name
-  Optimal,                                !- Load Distribution Scheme
-  {a6f750a9-457e-4368-91c1-0209c0a09a4c}, !- Availability Manager List Name
->>>>>>> 3c1d7324
+  {0142aafa-9b2e-4721-a92e-a3a9c55efae6}, !- Availability Manager List Name
   ,                                       !- Plant Loop Demand Calculation Scheme
   ,                                       !- Common Pipe Simulation
   ,                                       !- Pressure Simulation Type
@@ -1222,293 +842,148 @@
   ,                                       !- Plant Equipment Operation Cooling Load Schedule
   ,                                       !- Primary Plant Equipment Operation Scheme Schedule
   ,                                       !- Component Setpoint Operation Scheme Schedule
-<<<<<<< HEAD
-  {36aa4692-7f3c-4676-b986-01685c3bf9e3}, !- Demand Mixer Name
-  {1fec59c7-742c-4ca0-b7c0-d07aa02b6b15}, !- Demand Splitter Name
-  {05cf861e-7c51-493a-8eb5-dfd03094089a}, !- Supply Mixer Name
-  {f8f0cc75-cfda-42a3-b99b-08c3a8df34b9}; !- Supply Splitter Name
+  {2ab85b5a-2d75-4573-a1aa-6bdbbbc97cd0}, !- Demand Mixer Name
+  {5d7e01e2-c951-4bef-9524-e8efe7b59734}, !- Demand Splitter Name
+  {1d99785e-6174-4b07-982c-b8329ba82c69}, !- Supply Mixer Name
+  {ac5da5e0-0ea2-4944-bcf5-33cc4af4ad77}; !- Supply Splitter Name
 
 OS:Node,
-  {bdfc188f-3bee-4cf3-8305-ab15b60d3086}, !- Handle
+  {521921b8-cda7-418b-a93d-e93592a98e3c}, !- Handle
   Node 3,                                 !- Name
-  {3392fbbc-a02c-4c4c-8849-1b8b6ae90731}, !- Inlet Port
-  {c3d2e722-727a-41b9-b083-034c55a6d2f3}; !- Outlet Port
+  {254747cc-47c5-49e7-a39e-1be40d33aab8}, !- Inlet Port
+  {6dcb67ed-4eaa-4edd-999a-b49585042b52}; !- Outlet Port
 
 OS:Node,
-  {e5bfa163-c01a-4a94-b348-ef2c2930e4b8}, !- Handle
+  {bf1f0b0c-f2c4-4e0b-9712-9c0f0522a677}, !- Handle
   Node 4,                                 !- Name
-  {f07b33e9-763a-4f4d-af2b-96632f206d9c}, !- Inlet Port
-  {20642ceb-152e-44b6-9d64-8dda06524bcb}; !- Outlet Port
+  {3b414180-89e1-4f5e-9d60-0dc93dc956dd}, !- Inlet Port
+  {288292f2-dac0-4ca2-835c-9c754e394590}; !- Outlet Port
 
 OS:Node,
-  {f28c5311-614a-4b34-b2f0-6b198ea22d0b}, !- Handle
+  {4817c53d-a202-4312-a73b-811a307790f4}, !- Handle
   Node 5,                                 !- Name
-  {4bd5efd6-3a44-49ba-b3f2-e90c236d02fa}, !- Inlet Port
-  {56afd0a9-f28a-4ae4-a53b-68f1b92c5899}; !- Outlet Port
+  {df171e03-18d2-489a-a51f-d6c1bd40a26d}, !- Inlet Port
+  {3809651a-1c3f-469e-8480-37b5cebc9d00}; !- Outlet Port
 
 OS:Connector:Mixer,
-  {05cf861e-7c51-493a-8eb5-dfd03094089a}, !- Handle
+  {1d99785e-6174-4b07-982c-b8329ba82c69}, !- Handle
   Connector Mixer 1,                      !- Name
-  {2feaf93f-a2b2-41e8-8e85-61bc0309e97e}, !- Outlet Branch Name
-  {f2819667-fb90-4378-9e58-8753f9bec160}, !- Inlet Branch Name 1
-  {9a3c5957-55ba-4bd7-8681-3e5b4d8454f1}; !- Inlet Branch Name 2
+  {c11c010f-502f-419b-a787-79ab217ffe3a}, !- Outlet Branch Name
+  {8c99fa09-cef9-4b1c-8ca2-d6aeaba2c61d}, !- Inlet Branch Name 1
+  {3d48ea6c-c57a-4d35-974b-9d21299726f4}; !- Inlet Branch Name 2
 
 OS:Connector:Splitter,
-  {f8f0cc75-cfda-42a3-b99b-08c3a8df34b9}, !- Handle
+  {ac5da5e0-0ea2-4944-bcf5-33cc4af4ad77}, !- Handle
   Connector Splitter 1,                   !- Name
-  {a9992e87-dd9b-4a13-9a68-a8d6fcb497e7}, !- Inlet Branch Name
-  {4bd5efd6-3a44-49ba-b3f2-e90c236d02fa}, !- Outlet Branch Name 1
-  {cfab0a3d-09e0-4381-9405-d44b09b153c2}; !- Outlet Branch Name 2
-
-OS:Connection,
-  {3392fbbc-a02c-4c4c-8849-1b8b6ae90731}, !- Handle
-  {d72ab45d-414a-4f41-a728-ec38d3020f80}, !- Name
-  {b21d0f96-c303-49a0-aaab-5a471d778745}, !- Source Object
+  {a136f326-b00e-4288-946e-156e527552d2}, !- Inlet Branch Name
+  {df171e03-18d2-489a-a51f-d6c1bd40a26d}, !- Outlet Branch Name 1
+  {ae2edb47-75bf-4b76-b305-ee9d63f08f1a}; !- Outlet Branch Name 2
+
+OS:Connection,
+  {254747cc-47c5-49e7-a39e-1be40d33aab8}, !- Handle
+  {5d7d2c17-4df3-43f5-97a5-51b8ab4acd80}, !- Name
+  {f08116d6-f252-4a21-92ba-4d41e7e6eee1}, !- Source Object
   14,                                     !- Outlet Port
-  {bdfc188f-3bee-4cf3-8305-ab15b60d3086}, !- Target Object
-  2;                                      !- Inlet Port
-
-OS:Connection,
-  {4bd5efd6-3a44-49ba-b3f2-e90c236d02fa}, !- Handle
-  {73691256-ff87-40f1-bbde-8b6c7c484905}, !- Name
-  {f8f0cc75-cfda-42a3-b99b-08c3a8df34b9}, !- Source Object
-  3,                                      !- Outlet Port
-  {f28c5311-614a-4b34-b2f0-6b198ea22d0b}, !- Target Object
-  2;                                      !- Inlet Port
-
-OS:Connection,
-  {20642ceb-152e-44b6-9d64-8dda06524bcb}, !- Handle
-  {51b400c0-cf6d-422b-a3e2-fa5de8d50780}, !- Name
-  {e5bfa163-c01a-4a94-b348-ef2c2930e4b8}, !- Source Object
-  3,                                      !- Outlet Port
-  {b21d0f96-c303-49a0-aaab-5a471d778745}, !- Target Object
+  {521921b8-cda7-418b-a93d-e93592a98e3c}, !- Target Object
+  2;                                      !- Inlet Port
+
+OS:Connection,
+  {df171e03-18d2-489a-a51f-d6c1bd40a26d}, !- Handle
+  {675e885d-4526-4a1c-8700-c79663c36e95}, !- Name
+  {ac5da5e0-0ea2-4944-bcf5-33cc4af4ad77}, !- Source Object
+  3,                                      !- Outlet Port
+  {4817c53d-a202-4312-a73b-811a307790f4}, !- Target Object
+  2;                                      !- Inlet Port
+
+OS:Connection,
+  {288292f2-dac0-4ca2-835c-9c754e394590}, !- Handle
+  {498d15a4-d56d-48cc-9e03-6acc4d6bff56}, !- Name
+  {bf1f0b0c-f2c4-4e0b-9712-9c0f0522a677}, !- Source Object
+  3,                                      !- Outlet Port
+  {f08116d6-f252-4a21-92ba-4d41e7e6eee1}, !- Target Object
   15;                                     !- Inlet Port
 
 OS:Node,
-  {a18ec31c-5bf2-4c49-93c8-aa8d45c90ac4}, !- Handle
+  {18a0a073-05c0-4452-b1a5-cc96f50785aa}, !- Handle
   Node 6,                                 !- Name
-  {6bc5ea21-6de2-47ec-9653-049a390f4ab5}, !- Inlet Port
-  {771ee9e7-76d5-448d-8b5c-8af5182ffd57}; !- Outlet Port
+  {0247065d-3ca8-4f05-a8aa-41691e93b22e}, !- Inlet Port
+  {3b3921c6-5f21-4472-9f02-a8e9960a3407}; !- Outlet Port
 
 OS:Node,
-  {dd8ed641-f0e0-40ef-b4d9-3b7d6544e6fb}, !- Handle
+  {48150441-4323-46cf-9aff-957248110a68}, !- Handle
   Node 7,                                 !- Name
-  {f5d3b2e9-f3e0-4d7e-a13f-245998df2382}, !- Inlet Port
-  {b26dbf66-9daf-48e4-a5f7-11a06d2835d6}; !- Outlet Port
+  {77ee903c-a330-4b4b-8294-cfa5e000e798}, !- Inlet Port
+  {1d698b49-988c-4bb2-a04a-18468e444c3b}; !- Outlet Port
 
 OS:Node,
-  {ec721ed3-77ef-45ac-b1b9-e3d5241cbb14}, !- Handle
+  {6697ff8a-7840-4a5a-9ec9-258c39ce51d6}, !- Handle
   Node 8,                                 !- Name
-  {39dea1eb-e603-45ca-bd18-fc6a78d70cd9}, !- Inlet Port
-  {296c08a5-dc24-48ef-b1d5-dd1a59c1605f}; !- Outlet Port
+  {5e25c835-62d4-4dd8-9ba3-3bae1b7a395f}, !- Inlet Port
+  {f6f4afed-80ec-404c-9167-67d8c5d26c15}; !- Outlet Port
 
 OS:Connector:Mixer,
-  {36aa4692-7f3c-4676-b986-01685c3bf9e3}, !- Handle
+  {2ab85b5a-2d75-4573-a1aa-6bdbbbc97cd0}, !- Handle
   Connector Mixer 2,                      !- Name
-  {f5d3b2e9-f3e0-4d7e-a13f-245998df2382}, !- Outlet Branch Name
-  {296c08a5-dc24-48ef-b1d5-dd1a59c1605f}; !- Inlet Branch Name 1
+  {77ee903c-a330-4b4b-8294-cfa5e000e798}, !- Outlet Branch Name
+  {f6f4afed-80ec-404c-9167-67d8c5d26c15}; !- Inlet Branch Name 1
 
 OS:Connector:Splitter,
-  {1fec59c7-742c-4ca0-b7c0-d07aa02b6b15}, !- Handle
+  {5d7e01e2-c951-4bef-9524-e8efe7b59734}, !- Handle
   Connector Splitter 2,                   !- Name
-  {771ee9e7-76d5-448d-8b5c-8af5182ffd57}, !- Inlet Branch Name
-  {39dea1eb-e603-45ca-bd18-fc6a78d70cd9}; !- Outlet Branch Name 1
-
-OS:Connection,
-  {6bc5ea21-6de2-47ec-9653-049a390f4ab5}, !- Handle
-  {3455eb22-4552-4e80-ad32-5fa160446262}, !- Name
-  {b21d0f96-c303-49a0-aaab-5a471d778745}, !- Source Object
+  {3b3921c6-5f21-4472-9f02-a8e9960a3407}, !- Inlet Branch Name
+  {5e25c835-62d4-4dd8-9ba3-3bae1b7a395f}; !- Outlet Branch Name 1
+
+OS:Connection,
+  {0247065d-3ca8-4f05-a8aa-41691e93b22e}, !- Handle
+  {55cf5e53-9111-4873-b8ce-f8a9c4f715bd}, !- Name
+  {f08116d6-f252-4a21-92ba-4d41e7e6eee1}, !- Source Object
   17,                                     !- Outlet Port
-  {a18ec31c-5bf2-4c49-93c8-aa8d45c90ac4}, !- Target Object
-  2;                                      !- Inlet Port
-
-OS:Connection,
-  {771ee9e7-76d5-448d-8b5c-8af5182ffd57}, !- Handle
-  {e11ea542-767a-4437-a021-fc318fd1fd49}, !- Name
-  {a18ec31c-5bf2-4c49-93c8-aa8d45c90ac4}, !- Source Object
-  3,                                      !- Outlet Port
-  {1fec59c7-742c-4ca0-b7c0-d07aa02b6b15}, !- Target Object
-  2;                                      !- Inlet Port
-
-OS:Connection,
-  {39dea1eb-e603-45ca-bd18-fc6a78d70cd9}, !- Handle
-  {b99e0821-c39c-477a-9026-b008e1957aff}, !- Name
-  {1fec59c7-742c-4ca0-b7c0-d07aa02b6b15}, !- Source Object
-  3,                                      !- Outlet Port
-  {ec721ed3-77ef-45ac-b1b9-e3d5241cbb14}, !- Target Object
-  2;                                      !- Inlet Port
-
-OS:Connection,
-  {296c08a5-dc24-48ef-b1d5-dd1a59c1605f}, !- Handle
-  {ce37833b-6e6a-4ac5-885e-33b43af89f9e}, !- Name
-  {ec721ed3-77ef-45ac-b1b9-e3d5241cbb14}, !- Source Object
-  3,                                      !- Outlet Port
-  {36aa4692-7f3c-4676-b986-01685c3bf9e3}, !- Target Object
+  {18a0a073-05c0-4452-b1a5-cc96f50785aa}, !- Target Object
+  2;                                      !- Inlet Port
+
+OS:Connection,
+  {3b3921c6-5f21-4472-9f02-a8e9960a3407}, !- Handle
+  {933c957d-e06a-4543-ad79-fad4d23e2c73}, !- Name
+  {18a0a073-05c0-4452-b1a5-cc96f50785aa}, !- Source Object
+  3,                                      !- Outlet Port
+  {5d7e01e2-c951-4bef-9524-e8efe7b59734}, !- Target Object
+  2;                                      !- Inlet Port
+
+OS:Connection,
+  {5e25c835-62d4-4dd8-9ba3-3bae1b7a395f}, !- Handle
+  {17a613e8-6aba-488e-a6a5-713b946083af}, !- Name
+  {5d7e01e2-c951-4bef-9524-e8efe7b59734}, !- Source Object
+  3,                                      !- Outlet Port
+  {6697ff8a-7840-4a5a-9ec9-258c39ce51d6}, !- Target Object
+  2;                                      !- Inlet Port
+
+OS:Connection,
+  {f6f4afed-80ec-404c-9167-67d8c5d26c15}, !- Handle
+  {a1b2b2df-5334-45c0-87b0-45826df0b504}, !- Name
+  {6697ff8a-7840-4a5a-9ec9-258c39ce51d6}, !- Source Object
+  3,                                      !- Outlet Port
+  {2ab85b5a-2d75-4573-a1aa-6bdbbbc97cd0}, !- Target Object
   3;                                      !- Inlet Port
 
 OS:Connection,
-  {f5d3b2e9-f3e0-4d7e-a13f-245998df2382}, !- Handle
-  {67c2f471-943a-4825-9577-8f2678ac2f23}, !- Name
-  {36aa4692-7f3c-4676-b986-01685c3bf9e3}, !- Source Object
+  {77ee903c-a330-4b4b-8294-cfa5e000e798}, !- Handle
+  {eda115fe-5208-4dca-9c2b-d42150e9f66f}, !- Name
+  {2ab85b5a-2d75-4573-a1aa-6bdbbbc97cd0}, !- Source Object
   2,                                      !- Outlet Port
-  {dd8ed641-f0e0-40ef-b4d9-3b7d6544e6fb}, !- Target Object
-  2;                                      !- Inlet Port
-
-OS:Connection,
-  {b26dbf66-9daf-48e4-a5f7-11a06d2835d6}, !- Handle
-  {a9d4f92b-4464-46bf-8a00-f7e7703b0b9b}, !- Name
-  {dd8ed641-f0e0-40ef-b4d9-3b7d6544e6fb}, !- Source Object
-  3,                                      !- Outlet Port
-  {b21d0f96-c303-49a0-aaab-5a471d778745}, !- Target Object
+  {48150441-4323-46cf-9aff-957248110a68}, !- Target Object
+  2;                                      !- Inlet Port
+
+OS:Connection,
+  {1d698b49-988c-4bb2-a04a-18468e444c3b}, !- Handle
+  {8d956e6d-3895-404c-8889-e7d8b5854cf7}, !- Name
+  {48150441-4323-46cf-9aff-957248110a68}, !- Source Object
+  3,                                      !- Outlet Port
+  {f08116d6-f252-4a21-92ba-4d41e7e6eee1}, !- Target Object
   18;                                     !- Inlet Port
 
 OS:Sizing:Plant,
-  {03f052b9-f892-44e1-962c-ad561049cb50}, !- Handle
-  {b21d0f96-c303-49a0-aaab-5a471d778745}, !- Plant or Condenser Loop Name
-=======
-  {daa142cd-6689-4215-bea7-70fcead7de75}, !- Demand Mixer Name
-  {80ea43f2-acb8-4c15-9f46-b5729ba14c59}, !- Demand Splitter Name
-  {439cae87-112e-47b9-880e-25b83cb522a0}, !- Supply Mixer Name
-  {d04c72df-51c2-4d03-ba1c-48254a4fdc47}; !- Supply Splitter Name
-
-OS:Node,
-  {e8450ab5-d04d-4b1d-b0f3-dc3ec1dd1553}, !- Handle
-  Node 3,                                 !- Name
-  {72408cef-df63-4cae-af9b-cb77a8908cdd}, !- Inlet Port
-  {9b4d0d47-cf26-42b0-b4ae-7aa8797e24f4}; !- Outlet Port
-
-OS:Node,
-  {65487fa7-39e8-4488-8d86-37b48b07a7d1}, !- Handle
-  Node 4,                                 !- Name
-  {e2644e42-a856-4ca1-bfe7-34fde18e4fb3}, !- Inlet Port
-  {7551dcf0-cf3b-4e96-80d1-4c746c2baeca}; !- Outlet Port
-
-OS:Node,
-  {8b321d79-85c3-4e60-bf74-8ff1c112b527}, !- Handle
-  Node 5,                                 !- Name
-  {003c34cb-3577-4d6a-a35e-85cf8c28b35c}, !- Inlet Port
-  {fe44bb8f-c4b9-4a89-b0b0-e22fe723d5f2}; !- Outlet Port
-
-OS:Connector:Mixer,
-  {439cae87-112e-47b9-880e-25b83cb522a0}, !- Handle
-  Connector Mixer 1,                      !- Name
-  {d7b4d067-f5ad-4b46-aac4-e55a06dabf8c}, !- Outlet Branch Name
-  {8ddecb26-7828-4a5a-8981-92675d51410f}, !- Inlet Branch Name 1
-  {08c02e60-797e-43f8-aaa3-2f6f1f7dc5e0}; !- Inlet Branch Name 2
-
-OS:Connector:Splitter,
-  {d04c72df-51c2-4d03-ba1c-48254a4fdc47}, !- Handle
-  Connector Splitter 1,                   !- Name
-  {8c2b9a45-0888-4db3-b68f-4d2dcf56f7dc}, !- Inlet Branch Name
-  {003c34cb-3577-4d6a-a35e-85cf8c28b35c}, !- Outlet Branch Name 1
-  {bb634841-e575-4525-80e6-8d5b95b9db11}; !- Outlet Branch Name 2
-
-OS:Connection,
-  {72408cef-df63-4cae-af9b-cb77a8908cdd}, !- Handle
-  {18a5c20f-04b8-49cd-83b7-9ed76ac890de}, !- Name
-  {bc6d9bb0-4e80-4f80-95ad-16ad5fe0c434}, !- Source Object
-  14,                                     !- Outlet Port
-  {e8450ab5-d04d-4b1d-b0f3-dc3ec1dd1553}, !- Target Object
-  2;                                      !- Inlet Port
-
-OS:Connection,
-  {003c34cb-3577-4d6a-a35e-85cf8c28b35c}, !- Handle
-  {aafee7f0-189b-4ef8-b4ec-d230e68ecdde}, !- Name
-  {d04c72df-51c2-4d03-ba1c-48254a4fdc47}, !- Source Object
-  3,                                      !- Outlet Port
-  {8b321d79-85c3-4e60-bf74-8ff1c112b527}, !- Target Object
-  2;                                      !- Inlet Port
-
-OS:Connection,
-  {7551dcf0-cf3b-4e96-80d1-4c746c2baeca}, !- Handle
-  {b9d09113-19d4-41a2-a6be-97ff6b91fec0}, !- Name
-  {65487fa7-39e8-4488-8d86-37b48b07a7d1}, !- Source Object
-  3,                                      !- Outlet Port
-  {bc6d9bb0-4e80-4f80-95ad-16ad5fe0c434}, !- Target Object
-  15;                                     !- Inlet Port
-
-OS:Node,
-  {a5c8d938-66d9-4d5e-89d3-50d027b96fe1}, !- Handle
-  Node 6,                                 !- Name
-  {443d8551-2fdd-4278-be45-35cec0681f60}, !- Inlet Port
-  {11ad527a-0316-4c28-97ff-fab758245b61}; !- Outlet Port
-
-OS:Node,
-  {5db748d2-e325-41d3-a775-9a9557178d28}, !- Handle
-  Node 7,                                 !- Name
-  {2890b21b-da1f-4817-8aa1-50ccd8a32a07}, !- Inlet Port
-  {67dd6d7d-5ff9-4b87-81f1-3484af44e6bc}; !- Outlet Port
-
-OS:Node,
-  {4c1fe1c7-f898-458f-9bca-0906a630b548}, !- Handle
-  Node 8,                                 !- Name
-  {c7c57127-408c-43b2-8963-4958e48dc1bf}, !- Inlet Port
-  {927c8f2e-1be4-46ab-b461-8c29fa055578}; !- Outlet Port
-
-OS:Connector:Mixer,
-  {daa142cd-6689-4215-bea7-70fcead7de75}, !- Handle
-  Connector Mixer 2,                      !- Name
-  {2890b21b-da1f-4817-8aa1-50ccd8a32a07}, !- Outlet Branch Name
-  {927c8f2e-1be4-46ab-b461-8c29fa055578}; !- Inlet Branch Name 1
-
-OS:Connector:Splitter,
-  {80ea43f2-acb8-4c15-9f46-b5729ba14c59}, !- Handle
-  Connector Splitter 2,                   !- Name
-  {11ad527a-0316-4c28-97ff-fab758245b61}, !- Inlet Branch Name
-  {c7c57127-408c-43b2-8963-4958e48dc1bf}; !- Outlet Branch Name 1
-
-OS:Connection,
-  {443d8551-2fdd-4278-be45-35cec0681f60}, !- Handle
-  {0a859d41-7b48-49f9-a66a-dbe990691d76}, !- Name
-  {bc6d9bb0-4e80-4f80-95ad-16ad5fe0c434}, !- Source Object
-  17,                                     !- Outlet Port
-  {a5c8d938-66d9-4d5e-89d3-50d027b96fe1}, !- Target Object
-  2;                                      !- Inlet Port
-
-OS:Connection,
-  {11ad527a-0316-4c28-97ff-fab758245b61}, !- Handle
-  {f5e4f6e0-6307-4844-91ff-73c02c7e930b}, !- Name
-  {a5c8d938-66d9-4d5e-89d3-50d027b96fe1}, !- Source Object
-  3,                                      !- Outlet Port
-  {80ea43f2-acb8-4c15-9f46-b5729ba14c59}, !- Target Object
-  2;                                      !- Inlet Port
-
-OS:Connection,
-  {c7c57127-408c-43b2-8963-4958e48dc1bf}, !- Handle
-  {cad2834f-9d60-4e9f-bb18-447d198603c7}, !- Name
-  {80ea43f2-acb8-4c15-9f46-b5729ba14c59}, !- Source Object
-  3,                                      !- Outlet Port
-  {4c1fe1c7-f898-458f-9bca-0906a630b548}, !- Target Object
-  2;                                      !- Inlet Port
-
-OS:Connection,
-  {927c8f2e-1be4-46ab-b461-8c29fa055578}, !- Handle
-  {bc4ab008-2b9b-460e-82c1-c8e5b400e6e3}, !- Name
-  {4c1fe1c7-f898-458f-9bca-0906a630b548}, !- Source Object
-  3,                                      !- Outlet Port
-  {daa142cd-6689-4215-bea7-70fcead7de75}, !- Target Object
-  3;                                      !- Inlet Port
-
-OS:Connection,
-  {2890b21b-da1f-4817-8aa1-50ccd8a32a07}, !- Handle
-  {5a650e6b-c657-4ab8-a2d7-33d0982c6245}, !- Name
-  {daa142cd-6689-4215-bea7-70fcead7de75}, !- Source Object
-  2,                                      !- Outlet Port
-  {5db748d2-e325-41d3-a775-9a9557178d28}, !- Target Object
-  2;                                      !- Inlet Port
-
-OS:Connection,
-  {67dd6d7d-5ff9-4b87-81f1-3484af44e6bc}, !- Handle
-  {ac612ba0-dc79-443c-9dce-2baad86614c4}, !- Name
-  {5db748d2-e325-41d3-a775-9a9557178d28}, !- Source Object
-  3,                                      !- Outlet Port
-  {bc6d9bb0-4e80-4f80-95ad-16ad5fe0c434}, !- Target Object
-  18;                                     !- Inlet Port
-
-OS:Sizing:Plant,
-  {0f7c0d9f-0460-4fec-b141-ebd134cc73f0}, !- Handle
-  {bc6d9bb0-4e80-4f80-95ad-16ad5fe0c434}, !- Plant or Condenser Loop Name
->>>>>>> 3c1d7324
+  {1d86c523-406f-4f90-95ee-1db312c37c46}, !- Handle
+  {f08116d6-f252-4a21-92ba-4d41e7e6eee1}, !- Plant or Condenser Loop Name
   Heating,                                !- Loop Type
   51.6666666666667,                       !- Design Loop Exit Temperature {C}
   5.55555555555556,                       !- Loop Design Temperature Difference {deltaC}
@@ -1517,169 +992,86 @@
   None;                                   !- Coincident Sizing Factor Mode
 
 OS:AvailabilityManagerAssignmentList,
-<<<<<<< HEAD
-  {b3019e3e-dd9f-4e94-b669-3a90e73f46df}, !- Handle
+  {0142aafa-9b2e-4721-a92e-a3a9c55efae6}, !- Handle
   Plant Loop 1 AvailabilityManagerAssignmentList; !- Name
 
 OS:Pipe:Adiabatic,
-  {1d0df0a2-f534-451f-bc82-1016baaa15b8}, !- Handle
+  {4415fdaf-33ab-42ef-8eb7-ab0aeb657877}, !- Handle
   Pipe Adiabatic 1,                       !- Name
-  {56afd0a9-f28a-4ae4-a53b-68f1b92c5899}, !- Inlet Node Name
-  {14616468-1f3a-469c-a543-41d5743c13e6}; !- Outlet Node Name
+  {3809651a-1c3f-469e-8480-37b5cebc9d00}, !- Inlet Node Name
+  {2996ec47-b1e3-45b6-a65c-b3fac6626c0e}; !- Outlet Node Name
 
 OS:Pipe:Adiabatic,
-  {d5416122-a300-46a2-bf7c-0dec977de33f}, !- Handle
+  {df42293b-ee33-449f-a2ae-77628d77129f}, !- Handle
   Pipe Adiabatic 2,                       !- Name
-  {dd3c7c8b-0845-42c1-a3d0-b7bd7a68fb4b}, !- Inlet Node Name
-  {f07b33e9-763a-4f4d-af2b-96632f206d9c}; !- Outlet Node Name
+  {a72c62af-8c8f-4834-a171-a55d152e9465}, !- Inlet Node Name
+  {3b414180-89e1-4f5e-9d60-0dc93dc956dd}; !- Outlet Node Name
 
 OS:Node,
-  {a9b7e6b3-3923-4db1-a245-fd24a059c909}, !- Handle
+  {ba711be2-730c-42a0-b2f6-54d08719dc08}, !- Handle
   Node 9,                                 !- Name
-  {14616468-1f3a-469c-a543-41d5743c13e6}, !- Inlet Port
-  {f2819667-fb90-4378-9e58-8753f9bec160}; !- Outlet Port
-
-OS:Connection,
-  {56afd0a9-f28a-4ae4-a53b-68f1b92c5899}, !- Handle
-  {b716a1ef-7d19-470f-852b-d52e05200f70}, !- Name
-  {f28c5311-614a-4b34-b2f0-6b198ea22d0b}, !- Source Object
-  3,                                      !- Outlet Port
-  {1d0df0a2-f534-451f-bc82-1016baaa15b8}, !- Target Object
-  2;                                      !- Inlet Port
-
-OS:Connection,
-  {14616468-1f3a-469c-a543-41d5743c13e6}, !- Handle
-  {fcb3b695-65dc-4738-ad71-9fd3d0d04389}, !- Name
-  {1d0df0a2-f534-451f-bc82-1016baaa15b8}, !- Source Object
-  3,                                      !- Outlet Port
-  {a9b7e6b3-3923-4db1-a245-fd24a059c909}, !- Target Object
-  2;                                      !- Inlet Port
-
-OS:Connection,
-  {f2819667-fb90-4378-9e58-8753f9bec160}, !- Handle
-  {a5b11240-7b09-4396-b794-02886afcb5ea}, !- Name
-  {a9b7e6b3-3923-4db1-a245-fd24a059c909}, !- Source Object
-  3,                                      !- Outlet Port
-  {05cf861e-7c51-493a-8eb5-dfd03094089a}, !- Target Object
+  {2996ec47-b1e3-45b6-a65c-b3fac6626c0e}, !- Inlet Port
+  {8c99fa09-cef9-4b1c-8ca2-d6aeaba2c61d}; !- Outlet Port
+
+OS:Connection,
+  {3809651a-1c3f-469e-8480-37b5cebc9d00}, !- Handle
+  {d6b7b82d-f1cc-4319-a28c-db4fce1c807c}, !- Name
+  {4817c53d-a202-4312-a73b-811a307790f4}, !- Source Object
+  3,                                      !- Outlet Port
+  {4415fdaf-33ab-42ef-8eb7-ab0aeb657877}, !- Target Object
+  2;                                      !- Inlet Port
+
+OS:Connection,
+  {2996ec47-b1e3-45b6-a65c-b3fac6626c0e}, !- Handle
+  {6a80aaf9-b4ba-4bdc-9978-e7c54cf273ab}, !- Name
+  {4415fdaf-33ab-42ef-8eb7-ab0aeb657877}, !- Source Object
+  3,                                      !- Outlet Port
+  {ba711be2-730c-42a0-b2f6-54d08719dc08}, !- Target Object
+  2;                                      !- Inlet Port
+
+OS:Connection,
+  {8c99fa09-cef9-4b1c-8ca2-d6aeaba2c61d}, !- Handle
+  {6f26ed9a-8c49-4791-a15a-98279718d3b9}, !- Name
+  {ba711be2-730c-42a0-b2f6-54d08719dc08}, !- Source Object
+  3,                                      !- Outlet Port
+  {1d99785e-6174-4b07-982c-b8329ba82c69}, !- Target Object
   3;                                      !- Inlet Port
 
 OS:Node,
-  {0040687e-c278-4192-9d2a-4ca28d9453ff}, !- Handle
+  {e861eaf8-646a-4168-96b0-de81c5c6a48c}, !- Handle
   Node 10,                                !- Name
-  {2feaf93f-a2b2-41e8-8e85-61bc0309e97e}, !- Inlet Port
-  {dd3c7c8b-0845-42c1-a3d0-b7bd7a68fb4b}; !- Outlet Port
-
-OS:Connection,
-  {2feaf93f-a2b2-41e8-8e85-61bc0309e97e}, !- Handle
-  {0eda3c29-6420-4f0e-91d6-8dad2a04d539}, !- Name
-  {05cf861e-7c51-493a-8eb5-dfd03094089a}, !- Source Object
+  {c11c010f-502f-419b-a787-79ab217ffe3a}, !- Inlet Port
+  {a72c62af-8c8f-4834-a171-a55d152e9465}; !- Outlet Port
+
+OS:Connection,
+  {c11c010f-502f-419b-a787-79ab217ffe3a}, !- Handle
+  {0191fb2c-9db4-42c2-a300-47b18726d9db}, !- Name
+  {1d99785e-6174-4b07-982c-b8329ba82c69}, !- Source Object
   2,                                      !- Outlet Port
-  {0040687e-c278-4192-9d2a-4ca28d9453ff}, !- Target Object
-  2;                                      !- Inlet Port
-
-OS:Connection,
-  {dd3c7c8b-0845-42c1-a3d0-b7bd7a68fb4b}, !- Handle
-  {aab2dae5-b371-4552-921b-417a03f86c8a}, !- Name
-  {0040687e-c278-4192-9d2a-4ca28d9453ff}, !- Source Object
-  3,                                      !- Outlet Port
-  {d5416122-a300-46a2-bf7c-0dec977de33f}, !- Target Object
-  2;                                      !- Inlet Port
-
-OS:Connection,
-  {f07b33e9-763a-4f4d-af2b-96632f206d9c}, !- Handle
-  {2282814f-152e-4bef-bde5-1949a370cfba}, !- Name
-  {d5416122-a300-46a2-bf7c-0dec977de33f}, !- Source Object
-  3,                                      !- Outlet Port
-  {e5bfa163-c01a-4a94-b348-ef2c2930e4b8}, !- Target Object
+  {e861eaf8-646a-4168-96b0-de81c5c6a48c}, !- Target Object
+  2;                                      !- Inlet Port
+
+OS:Connection,
+  {a72c62af-8c8f-4834-a171-a55d152e9465}, !- Handle
+  {8e9fb1fc-c149-49c5-be69-9913afab9390}, !- Name
+  {e861eaf8-646a-4168-96b0-de81c5c6a48c}, !- Source Object
+  3,                                      !- Outlet Port
+  {df42293b-ee33-449f-a2ae-77628d77129f}, !- Target Object
+  2;                                      !- Inlet Port
+
+OS:Connection,
+  {3b414180-89e1-4f5e-9d60-0dc93dc956dd}, !- Handle
+  {93f9a953-efab-4718-8c56-3964303db45d}, !- Name
+  {df42293b-ee33-449f-a2ae-77628d77129f}, !- Source Object
+  3,                                      !- Outlet Port
+  {bf1f0b0c-f2c4-4e0b-9712-9c0f0522a677}, !- Target Object
   2;                                      !- Inlet Port
 
 OS:Pump:VariableSpeed,
-  {d2b590e2-41ed-4a3f-ba45-ce6e977ff865}, !- Handle
+  {42451bbf-7fdc-4c30-891c-c462558e6c35}, !- Handle
   Pump Variable Speed 1,                  !- Name
-  {c3d2e722-727a-41b9-b083-034c55a6d2f3}, !- Inlet Node Name
-  {8ad55469-bf6d-40da-b016-32a203c6bf7b}, !- Outlet Node Name
-=======
-  {a6f750a9-457e-4368-91c1-0209c0a09a4c}, !- Handle
-  Plant Loop 1 AvailabilityManagerAssignmentList; !- Name
-
-OS:Pipe:Adiabatic,
-  {2e2b54df-44ae-4d5b-9670-d75a6ce9a8ed}, !- Handle
-  Pipe Adiabatic 1,                       !- Name
-  {fe44bb8f-c4b9-4a89-b0b0-e22fe723d5f2}, !- Inlet Node Name
-  {751d94fc-90a9-4302-89c8-2847b1047652}; !- Outlet Node Name
-
-OS:Pipe:Adiabatic,
-  {8316fcb9-30be-4034-af5b-2eb96ac0fc06}, !- Handle
-  Pipe Adiabatic 2,                       !- Name
-  {5f487261-6ac0-49cf-9e9d-a3a23c9c7a24}, !- Inlet Node Name
-  {e2644e42-a856-4ca1-bfe7-34fde18e4fb3}; !- Outlet Node Name
-
-OS:Node,
-  {a17603b3-16c4-4a6f-b708-1e5d9009118b}, !- Handle
-  Node 9,                                 !- Name
-  {751d94fc-90a9-4302-89c8-2847b1047652}, !- Inlet Port
-  {8ddecb26-7828-4a5a-8981-92675d51410f}; !- Outlet Port
-
-OS:Connection,
-  {fe44bb8f-c4b9-4a89-b0b0-e22fe723d5f2}, !- Handle
-  {726271f9-0ad2-4f4d-b183-cd254f3ff725}, !- Name
-  {8b321d79-85c3-4e60-bf74-8ff1c112b527}, !- Source Object
-  3,                                      !- Outlet Port
-  {2e2b54df-44ae-4d5b-9670-d75a6ce9a8ed}, !- Target Object
-  2;                                      !- Inlet Port
-
-OS:Connection,
-  {751d94fc-90a9-4302-89c8-2847b1047652}, !- Handle
-  {e8e8f132-5a27-448d-bdea-e36561c20d11}, !- Name
-  {2e2b54df-44ae-4d5b-9670-d75a6ce9a8ed}, !- Source Object
-  3,                                      !- Outlet Port
-  {a17603b3-16c4-4a6f-b708-1e5d9009118b}, !- Target Object
-  2;                                      !- Inlet Port
-
-OS:Connection,
-  {8ddecb26-7828-4a5a-8981-92675d51410f}, !- Handle
-  {4f1848bb-37ee-4122-a18b-97da1cadfd65}, !- Name
-  {a17603b3-16c4-4a6f-b708-1e5d9009118b}, !- Source Object
-  3,                                      !- Outlet Port
-  {439cae87-112e-47b9-880e-25b83cb522a0}, !- Target Object
-  3;                                      !- Inlet Port
-
-OS:Node,
-  {625151b9-959e-4a00-8a1d-017162096a92}, !- Handle
-  Node 10,                                !- Name
-  {d7b4d067-f5ad-4b46-aac4-e55a06dabf8c}, !- Inlet Port
-  {5f487261-6ac0-49cf-9e9d-a3a23c9c7a24}; !- Outlet Port
-
-OS:Connection,
-  {d7b4d067-f5ad-4b46-aac4-e55a06dabf8c}, !- Handle
-  {087ccfc2-9291-4a3b-8134-30c7b92e71ec}, !- Name
-  {439cae87-112e-47b9-880e-25b83cb522a0}, !- Source Object
-  2,                                      !- Outlet Port
-  {625151b9-959e-4a00-8a1d-017162096a92}, !- Target Object
-  2;                                      !- Inlet Port
-
-OS:Connection,
-  {5f487261-6ac0-49cf-9e9d-a3a23c9c7a24}, !- Handle
-  {f6f4b445-83f2-4462-8438-d09e303c59da}, !- Name
-  {625151b9-959e-4a00-8a1d-017162096a92}, !- Source Object
-  3,                                      !- Outlet Port
-  {8316fcb9-30be-4034-af5b-2eb96ac0fc06}, !- Target Object
-  2;                                      !- Inlet Port
-
-OS:Connection,
-  {e2644e42-a856-4ca1-bfe7-34fde18e4fb3}, !- Handle
-  {aaf08f16-790d-40f5-92cb-759de03c9384}, !- Name
-  {8316fcb9-30be-4034-af5b-2eb96ac0fc06}, !- Source Object
-  3,                                      !- Outlet Port
-  {65487fa7-39e8-4488-8d86-37b48b07a7d1}, !- Target Object
-  2;                                      !- Inlet Port
-
-OS:Pump:VariableSpeed,
-  {b79543b9-6a74-49e2-b9c4-a17a7b4cb8d1}, !- Handle
-  Pump Variable Speed 1,                  !- Name
-  {9b4d0d47-cf26-42b0-b4ae-7aa8797e24f4}, !- Inlet Node Name
-  {320af6ab-1663-47ed-8e44-43e89a773745}, !- Outlet Node Name
->>>>>>> 3c1d7324
+  {6dcb67ed-4eaa-4edd-999a-b49585042b52}, !- Inlet Node Name
+  {f02668fd-5e91-46b5-9639-f84abe0af090}, !- Outlet Node Name
   0.01,                                   !- Rated Flow Rate {m3/s}
   1,                                      !- Rated Pump Head {Pa}
   0,                                      !- Rated Power Consumption {W}
@@ -1709,97 +1101,50 @@
   General;                                !- End-Use Subcategory
 
 OS:Node,
-<<<<<<< HEAD
-  {b7901512-38f2-4f8f-abd0-8829046b9b31}, !- Handle
+  {5fc4f295-64bf-4f4b-a688-1038ca10f305}, !- Handle
   Node 11,                                !- Name
-  {8ad55469-bf6d-40da-b016-32a203c6bf7b}, !- Inlet Port
-  {a9992e87-dd9b-4a13-9a68-a8d6fcb497e7}; !- Outlet Port
-
-OS:Connection,
-  {c3d2e722-727a-41b9-b083-034c55a6d2f3}, !- Handle
-  {a5139134-0b97-4b44-b821-e264774fde1b}, !- Name
-  {bdfc188f-3bee-4cf3-8305-ab15b60d3086}, !- Source Object
-  3,                                      !- Outlet Port
-  {d2b590e2-41ed-4a3f-ba45-ce6e977ff865}, !- Target Object
-  2;                                      !- Inlet Port
-
-OS:Connection,
-  {8ad55469-bf6d-40da-b016-32a203c6bf7b}, !- Handle
-  {fac9d18e-9962-418c-9911-cd19855ad16c}, !- Name
-  {d2b590e2-41ed-4a3f-ba45-ce6e977ff865}, !- Source Object
-  3,                                      !- Outlet Port
-  {b7901512-38f2-4f8f-abd0-8829046b9b31}, !- Target Object
-  2;                                      !- Inlet Port
-
-OS:Connection,
-  {a9992e87-dd9b-4a13-9a68-a8d6fcb497e7}, !- Handle
-  {73921068-f8b0-4612-b89d-8395ef0d5168}, !- Name
-  {b7901512-38f2-4f8f-abd0-8829046b9b31}, !- Source Object
-  3,                                      !- Outlet Port
-  {f8f0cc75-cfda-42a3-b99b-08c3a8df34b9}, !- Target Object
+  {f02668fd-5e91-46b5-9639-f84abe0af090}, !- Inlet Port
+  {a136f326-b00e-4288-946e-156e527552d2}; !- Outlet Port
+
+OS:Connection,
+  {6dcb67ed-4eaa-4edd-999a-b49585042b52}, !- Handle
+  {7891d3c0-149b-4d42-ba29-2e9c4323028f}, !- Name
+  {521921b8-cda7-418b-a93d-e93592a98e3c}, !- Source Object
+  3,                                      !- Outlet Port
+  {42451bbf-7fdc-4c30-891c-c462558e6c35}, !- Target Object
+  2;                                      !- Inlet Port
+
+OS:Connection,
+  {f02668fd-5e91-46b5-9639-f84abe0af090}, !- Handle
+  {aad62017-7b15-4e83-9bf5-3575ec9ee5e0}, !- Name
+  {42451bbf-7fdc-4c30-891c-c462558e6c35}, !- Source Object
+  3,                                      !- Outlet Port
+  {5fc4f295-64bf-4f4b-a688-1038ca10f305}, !- Target Object
+  2;                                      !- Inlet Port
+
+OS:Connection,
+  {a136f326-b00e-4288-946e-156e527552d2}, !- Handle
+  {ac501472-1535-4415-b97a-2be48474e24e}, !- Name
+  {5fc4f295-64bf-4f4b-a688-1038ca10f305}, !- Source Object
+  3,                                      !- Outlet Port
+  {ac5da5e0-0ea2-4944-bcf5-33cc4af4ad77}, !- Target Object
   2;                                      !- Inlet Port
 
 OS:Schedule:Constant,
-  {e92845a0-86dc-4b84-91a5-cc9d81df48f3}, !- Handle
+  {76340c2e-f12a-496a-8d1e-7badde290826}, !- Handle
   dhw temp,                               !- Name
-  {12618737-1477-49bd-964a-d95ddd5de47c}, !- Schedule Type Limits Name
+  {bf73a4bf-b7fd-40a8-8afb-86c6b729a9f0}, !- Schedule Type Limits Name
   51.6666666666667;                       !- Value
 
 OS:SetpointManager:Scheduled,
-  {56b76274-6dd3-4127-ac3c-dd56eac71a43}, !- Handle
+  {7202852b-dec9-4fa2-8554-a8cc0fd1c3fe}, !- Handle
   Setpoint Manager Scheduled 1,           !- Name
   Temperature,                            !- Control Variable
-  {e92845a0-86dc-4b84-91a5-cc9d81df48f3}, !- Schedule Name
-  {e5bfa163-c01a-4a94-b348-ef2c2930e4b8}; !- Setpoint Node or NodeList Name
+  {76340c2e-f12a-496a-8d1e-7badde290826}, !- Schedule Name
+  {bf1f0b0c-f2c4-4e0b-9712-9c0f0522a677}; !- Setpoint Node or NodeList Name
 
 OS:ScheduleTypeLimits,
-  {12618737-1477-49bd-964a-d95ddd5de47c}, !- Handle
-=======
-  {d74343b4-f12a-477b-bd75-0d9508961292}, !- Handle
-  Node 11,                                !- Name
-  {320af6ab-1663-47ed-8e44-43e89a773745}, !- Inlet Port
-  {8c2b9a45-0888-4db3-b68f-4d2dcf56f7dc}; !- Outlet Port
-
-OS:Connection,
-  {9b4d0d47-cf26-42b0-b4ae-7aa8797e24f4}, !- Handle
-  {c3cb2d16-6def-40a9-a16d-188360d98dbd}, !- Name
-  {e8450ab5-d04d-4b1d-b0f3-dc3ec1dd1553}, !- Source Object
-  3,                                      !- Outlet Port
-  {b79543b9-6a74-49e2-b9c4-a17a7b4cb8d1}, !- Target Object
-  2;                                      !- Inlet Port
-
-OS:Connection,
-  {320af6ab-1663-47ed-8e44-43e89a773745}, !- Handle
-  {0cca2215-6f2e-46c9-961f-1df7975bddac}, !- Name
-  {b79543b9-6a74-49e2-b9c4-a17a7b4cb8d1}, !- Source Object
-  3,                                      !- Outlet Port
-  {d74343b4-f12a-477b-bd75-0d9508961292}, !- Target Object
-  2;                                      !- Inlet Port
-
-OS:Connection,
-  {8c2b9a45-0888-4db3-b68f-4d2dcf56f7dc}, !- Handle
-  {5083069d-5808-42d0-892d-2f51269d5428}, !- Name
-  {d74343b4-f12a-477b-bd75-0d9508961292}, !- Source Object
-  3,                                      !- Outlet Port
-  {d04c72df-51c2-4d03-ba1c-48254a4fdc47}, !- Target Object
-  2;                                      !- Inlet Port
-
-OS:Schedule:Constant,
-  {36818947-2f27-4706-915e-654becd2e2b2}, !- Handle
-  dhw temp,                               !- Name
-  {8d3d03a5-fa77-4f6e-83b7-77a0fbb3ec1c}, !- Schedule Type Limits Name
-  52.6666666666667;                       !- Value
-
-OS:SetpointManager:Scheduled,
-  {cacdf17f-53f2-440a-9fc0-f9c638eb11f1}, !- Handle
-  Setpoint Manager Scheduled 1,           !- Name
-  Temperature,                            !- Control Variable
-  {36818947-2f27-4706-915e-654becd2e2b2}, !- Schedule Name
-  {65487fa7-39e8-4488-8d86-37b48b07a7d1}; !- Setpoint Node or NodeList Name
-
-OS:ScheduleTypeLimits,
-  {8d3d03a5-fa77-4f6e-83b7-77a0fbb3ec1c}, !- Handle
->>>>>>> 3c1d7324
+  {bf73a4bf-b7fd-40a8-8afb-86c6b729a9f0}, !- Handle
   Temperature,                            !- Name
   ,                                       !- Lower Limit Value
   ,                                       !- Upper Limit Value
@@ -1807,17 +1152,10 @@
   Temperature;                            !- Unit Type
 
 OS:WaterHeater:Mixed,
-<<<<<<< HEAD
-  {1b93f644-3f86-413c-85e2-18d7481f069e}, !- Handle
+  {51fb8431-bff5-4b86-941d-474b4649fdde}, !- Handle
   res wh,                                 !- Name
   0.143845647790854,                      !- Tank Volume {m3}
-  {16f1d978-5b26-4b94-ac77-ef89d03358a0}, !- Setpoint Temperature Schedule Name
-=======
-  {6602e5e4-1574-4bb2-8d53-d6c713040b04}, !- Handle
-  res wh,                                 !- Name
-  0.143845647790854,                      !- Tank Volume {m3}
-  {78b15975-4b9a-4aff-9842-30c50f4363b3}, !- Setpoint Temperature Schedule Name
->>>>>>> 3c1d7324
+  {5f806ea7-9bdb-4f41-ab53-ad95d186de86}, !- Setpoint Temperature Schedule Name
   2,                                      !- Deadband Temperature Difference {deltaC}
   99,                                     !- Maximum Temperature Limit {C}
   Cycle,                                  !- Heater Control Type
@@ -1836,11 +1174,7 @@
   0,                                      !- On Cycle Parasitic Heat Fraction to Tank
   ThermalZone,                            !- Ambient Temperature Indicator
   ,                                       !- Ambient Temperature Schedule Name
-<<<<<<< HEAD
-  {84eab8fc-8430-4a13-900f-b72847b10201}, !- Ambient Temperature Thermal Zone Name
-=======
-  {95d68163-fe92-40cb-b0e7-383076925395}, !- Ambient Temperature Thermal Zone Name
->>>>>>> 3c1d7324
+  {74514ff1-90c3-4d6b-83b2-2d2d7d7856b0}, !- Ambient Temperature Thermal Zone Name
   ,                                       !- Ambient Temperature Outdoor Air Node Name
   4.15693173076374,                       !- Off Cycle Loss Coefficient to Ambient Temperature {W/K}
   0.64,                                   !- Off Cycle Loss Fraction to Thermal Zone
@@ -1849,13 +1183,8 @@
   ,                                       !- Peak Use Flow Rate {m3/s}
   ,                                       !- Use Flow Rate Fraction Schedule Name
   ,                                       !- Cold Water Supply Temperature Schedule Name
-<<<<<<< HEAD
-  {056c55fc-a140-4ae7-9b20-9471f26c15c2}, !- Use Side Inlet Node Name
-  {36d7e20c-a622-48f7-986f-09661ad2a212}, !- Use Side Outlet Node Name
-=======
-  {6e4279b0-7b6c-4c09-ab9d-b76edb9fee01}, !- Use Side Inlet Node Name
-  {14f3e89e-81b8-43a5-af96-407a2380d2bd}, !- Use Side Outlet Node Name
->>>>>>> 3c1d7324
+  {0fbf5870-225d-4eb7-8ce1-bad7696abf18}, !- Use Side Inlet Node Name
+  {56d3e2d9-66e0-4518-9dc0-bc974907a597}, !- Use Side Outlet Node Name
   1,                                      !- Use Side Effectiveness
   ,                                       !- Source Side Inlet Node Name
   ,                                       !- Source Side Outlet Node Name
@@ -1868,101 +1197,51 @@
   General;                                !- End-Use Subcategory
 
 OS:Schedule:Constant,
-<<<<<<< HEAD
-  {16f1d978-5b26-4b94-ac77-ef89d03358a0}, !- Handle
+  {5f806ea7-9bdb-4f41-ab53-ad95d186de86}, !- Handle
   WH Setpoint Temp,                       !- Name
-  {12618737-1477-49bd-964a-d95ddd5de47c}, !- Schedule Type Limits Name
+  {bf73a4bf-b7fd-40a8-8afb-86c6b729a9f0}, !- Schedule Type Limits Name
   51.6666666666667;                       !- Value
 
 OS:Node,
-  {54022133-8675-40bc-8154-6981c15c00c1}, !- Handle
+  {785ed5e0-2944-44c5-afef-88724669c05c}, !- Handle
   Node 12,                                !- Name
-  {cfab0a3d-09e0-4381-9405-d44b09b153c2}, !- Inlet Port
-  {056c55fc-a140-4ae7-9b20-9471f26c15c2}; !- Outlet Port
-
-OS:Connection,
-  {cfab0a3d-09e0-4381-9405-d44b09b153c2}, !- Handle
-  {876ff6e0-1db7-49f0-93be-3430fc152c1c}, !- Name
-  {f8f0cc75-cfda-42a3-b99b-08c3a8df34b9}, !- Source Object
+  {ae2edb47-75bf-4b76-b305-ee9d63f08f1a}, !- Inlet Port
+  {0fbf5870-225d-4eb7-8ce1-bad7696abf18}; !- Outlet Port
+
+OS:Connection,
+  {ae2edb47-75bf-4b76-b305-ee9d63f08f1a}, !- Handle
+  {941ab4fe-dd10-4e67-8ca9-52aa0421efc1}, !- Name
+  {ac5da5e0-0ea2-4944-bcf5-33cc4af4ad77}, !- Source Object
   4,                                      !- Outlet Port
-  {54022133-8675-40bc-8154-6981c15c00c1}, !- Target Object
+  {785ed5e0-2944-44c5-afef-88724669c05c}, !- Target Object
   2;                                      !- Inlet Port
 
 OS:Node,
-  {1ce81e24-8264-47fd-87b6-68468763379d}, !- Handle
+  {c69bfb27-9c08-4734-be21-3f7241c0bd15}, !- Handle
   Node 13,                                !- Name
-  {36d7e20c-a622-48f7-986f-09661ad2a212}, !- Inlet Port
-  {9a3c5957-55ba-4bd7-8681-3e5b4d8454f1}; !- Outlet Port
-
-OS:Connection,
-  {056c55fc-a140-4ae7-9b20-9471f26c15c2}, !- Handle
-  {aab75fee-50ce-4ab1-b43e-8b17b6f8c6be}, !- Name
-  {54022133-8675-40bc-8154-6981c15c00c1}, !- Source Object
-  3,                                      !- Outlet Port
-  {1b93f644-3f86-413c-85e2-18d7481f069e}, !- Target Object
+  {56d3e2d9-66e0-4518-9dc0-bc974907a597}, !- Inlet Port
+  {3d48ea6c-c57a-4d35-974b-9d21299726f4}; !- Outlet Port
+
+OS:Connection,
+  {0fbf5870-225d-4eb7-8ce1-bad7696abf18}, !- Handle
+  {75a522e2-2ea3-4b83-810f-cdc4f7235415}, !- Name
+  {785ed5e0-2944-44c5-afef-88724669c05c}, !- Source Object
+  3,                                      !- Outlet Port
+  {51fb8431-bff5-4b86-941d-474b4649fdde}, !- Target Object
   31;                                     !- Inlet Port
 
 OS:Connection,
-  {36d7e20c-a622-48f7-986f-09661ad2a212}, !- Handle
-  {4aa99f61-48f7-49b8-93c5-e999e41d3f75}, !- Name
-  {1b93f644-3f86-413c-85e2-18d7481f069e}, !- Source Object
+  {56d3e2d9-66e0-4518-9dc0-bc974907a597}, !- Handle
+  {104b38a8-eda1-4259-b638-1ac0f58a9c2d}, !- Name
+  {51fb8431-bff5-4b86-941d-474b4649fdde}, !- Source Object
   32,                                     !- Outlet Port
-  {1ce81e24-8264-47fd-87b6-68468763379d}, !- Target Object
-  2;                                      !- Inlet Port
-
-OS:Connection,
-  {9a3c5957-55ba-4bd7-8681-3e5b4d8454f1}, !- Handle
-  {5d68e5b1-1908-4ebd-8801-db14f8447b59}, !- Name
-  {1ce81e24-8264-47fd-87b6-68468763379d}, !- Source Object
-  3,                                      !- Outlet Port
-  {05cf861e-7c51-493a-8eb5-dfd03094089a}, !- Target Object
-=======
-  {78b15975-4b9a-4aff-9842-30c50f4363b3}, !- Handle
-  WH Setpoint Temp,                       !- Name
-  {8d3d03a5-fa77-4f6e-83b7-77a0fbb3ec1c}, !- Schedule Type Limits Name
-  52.6666666666667;                       !- Value
-
-OS:Node,
-  {c8160731-d4f0-4711-8e23-78c7e7e9d65a}, !- Handle
-  Node 12,                                !- Name
-  {bb634841-e575-4525-80e6-8d5b95b9db11}, !- Inlet Port
-  {6e4279b0-7b6c-4c09-ab9d-b76edb9fee01}; !- Outlet Port
-
-OS:Connection,
-  {bb634841-e575-4525-80e6-8d5b95b9db11}, !- Handle
-  {322e0f78-7a85-42b2-b492-53ed7915797d}, !- Name
-  {d04c72df-51c2-4d03-ba1c-48254a4fdc47}, !- Source Object
-  4,                                      !- Outlet Port
-  {c8160731-d4f0-4711-8e23-78c7e7e9d65a}, !- Target Object
-  2;                                      !- Inlet Port
-
-OS:Node,
-  {7894311c-9d95-4c65-b6f4-1cdab0f977f1}, !- Handle
-  Node 13,                                !- Name
-  {14f3e89e-81b8-43a5-af96-407a2380d2bd}, !- Inlet Port
-  {08c02e60-797e-43f8-aaa3-2f6f1f7dc5e0}; !- Outlet Port
-
-OS:Connection,
-  {6e4279b0-7b6c-4c09-ab9d-b76edb9fee01}, !- Handle
-  {2c9b42c6-be7c-4140-9312-1b8642b0dde4}, !- Name
-  {c8160731-d4f0-4711-8e23-78c7e7e9d65a}, !- Source Object
-  3,                                      !- Outlet Port
-  {6602e5e4-1574-4bb2-8d53-d6c713040b04}, !- Target Object
-  31;                                     !- Inlet Port
-
-OS:Connection,
-  {14f3e89e-81b8-43a5-af96-407a2380d2bd}, !- Handle
-  {29a3bbba-840d-49ba-b726-e7d9599f78bb}, !- Name
-  {6602e5e4-1574-4bb2-8d53-d6c713040b04}, !- Source Object
-  32,                                     !- Outlet Port
-  {7894311c-9d95-4c65-b6f4-1cdab0f977f1}, !- Target Object
-  2;                                      !- Inlet Port
-
-OS:Connection,
-  {08c02e60-797e-43f8-aaa3-2f6f1f7dc5e0}, !- Handle
-  {b444a26c-0ee8-4c79-b0da-50c088121251}, !- Name
-  {7894311c-9d95-4c65-b6f4-1cdab0f977f1}, !- Source Object
-  3,                                      !- Outlet Port
-  {439cae87-112e-47b9-880e-25b83cb522a0}, !- Target Object
->>>>>>> 3c1d7324
+  {c69bfb27-9c08-4734-be21-3f7241c0bd15}, !- Target Object
+  2;                                      !- Inlet Port
+
+OS:Connection,
+  {3d48ea6c-c57a-4d35-974b-9d21299726f4}, !- Handle
+  {c5cd868d-f9f4-43dd-9600-69342c6ccc34}, !- Name
+  {c69bfb27-9c08-4734-be21-3f7241c0bd15}, !- Source Object
+  3,                                      !- Outlet Port
+  {1d99785e-6174-4b07-982c-b8329ba82c69}, !- Target Object
   4;                                      !- Inlet Port
