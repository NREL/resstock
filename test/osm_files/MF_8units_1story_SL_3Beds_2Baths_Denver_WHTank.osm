--- conflicted
+++ resolved
@@ -1,38 +1,22 @@
 !- NOTE: Auto-generated from /test/osw_files/MF_8units_1story_SL_3Beds_2Baths_Denver_WHTank.osw
 
 OS:Version,
-<<<<<<< HEAD
-  {c79667e9-6914-4a99-ae38-7ea1432e991f}, !- Handle
+  {f891a3d8-779e-46b9-ba2c-b82213af7e90}, !- Handle
   3.2.1;                                  !- Version Identifier
 
 OS:SimulationControl,
-  {09c1fc73-35ec-4f7d-a3ff-d6e6159fe853}, !- Handle
-=======
-  {614509f2-9aef-41af-8ce4-860aa46105fd}, !- Handle
-  3.2.1;                                  !- Version Identifier
-
-OS:SimulationControl,
-  {aab7bd60-7090-4e41-8676-ec226cec0a45}, !- Handle
->>>>>>> 055af606
+  {69f7a284-c481-4709-a70c-972e60deea92}, !- Handle
   ,                                       !- Do Zone Sizing Calculation
   ,                                       !- Do System Sizing Calculation
   ,                                       !- Do Plant Sizing Calculation
   No;                                     !- Run Simulation for Sizing Periods
 
 OS:Timestep,
-<<<<<<< HEAD
-  {8786daaf-3540-40e1-91ae-246f297ab00c}, !- Handle
+  {fb4ccb1a-c09a-457f-afb9-06ecb6606fed}, !- Handle
   6;                                      !- Number of Timesteps per Hour
 
 OS:ShadowCalculation,
-  {79c8e192-1d57-4e28-8910-e30a22fa634d}, !- Handle
-=======
-  {e8d41f71-7ff6-44ca-a63a-a3a925e10a9e}, !- Handle
-  6;                                      !- Number of Timesteps per Hour
-
-OS:ShadowCalculation,
-  {0061b2cb-9961-469e-a3a1-6b083386d6f3}, !- Handle
->>>>>>> 055af606
+  {f28a1399-1078-450c-a2d2-3572c28fea4d}, !- Handle
   PolygonClipping,                        !- Shading Calculation Method
   ,                                       !- Shading Calculation Update Frequency Method
   20,                                     !- Shading Calculation Update Frequency
@@ -45,37 +29,21 @@
   No;                                     !- Disable Self-Shading From Shading Zone Groups to Other Zones
 
 OS:SurfaceConvectionAlgorithm:Outside,
-<<<<<<< HEAD
-  {5c357b31-96f9-4b04-b4f2-636a9d4491fa}, !- Handle
+  {72da92f1-cffc-4ca5-ab97-d7546b4326c5}, !- Handle
   DOE-2;                                  !- Algorithm
 
 OS:SurfaceConvectionAlgorithm:Inside,
-  {403129eb-d7c1-4fc9-a39c-787f67ea7d52}, !- Handle
+  {e5b4ebba-e20f-460e-a39e-3b96cbeffbf7}, !- Handle
   TARP;                                   !- Algorithm
 
 OS:ZoneCapacitanceMultiplier:ResearchSpecial,
-  {d1b3bcf4-64de-44de-9004-e0392b244c51}, !- Handle
-=======
-  {542f4491-78c1-4849-aae3-00be683ae356}, !- Handle
-  DOE-2;                                  !- Algorithm
-
-OS:SurfaceConvectionAlgorithm:Inside,
-  {c2e388da-6e04-47bf-9c15-c0f1870e1034}, !- Handle
-  TARP;                                   !- Algorithm
-
-OS:ZoneCapacitanceMultiplier:ResearchSpecial,
-  {c42f54d0-2943-41ca-9a8c-7bef63fa651b}, !- Handle
->>>>>>> 055af606
+  {d485fd47-55f7-4242-a56e-f2ad50104377}, !- Handle
   ,                                       !- Temperature Capacity Multiplier
   15,                                     !- Humidity Capacity Multiplier
   ;                                       !- Carbon Dioxide Capacity Multiplier
 
 OS:RunPeriod,
-<<<<<<< HEAD
-  {29ecdaf3-86b5-4cc3-9fca-631e6ca36bda}, !- Handle
-=======
-  {331bbbc1-a4e0-4dbf-b0c9-c7e6f3670a5f}, !- Handle
->>>>>>> 055af606
+  {aae8fa9a-3963-4603-acc8-853855a28d72}, !- Handle
   Run Period 1,                           !- Name
   1,                                      !- Begin Month
   1,                                      !- Begin Day of Month
@@ -89,21 +57,13 @@
   ;                                       !- Number of Times Runperiod to be Repeated
 
 OS:YearDescription,
-<<<<<<< HEAD
-  {f0d1b1d4-07f3-467c-ac07-e8f312014a5b}, !- Handle
-=======
-  {95bdc668-3df0-4d97-8388-8f23e8d1afc6}, !- Handle
->>>>>>> 055af606
+  {29b76336-df16-4d73-94ae-5149802e439b}, !- Handle
   2007,                                   !- Calendar Year
   ,                                       !- Day of Week for Start Day
   ;                                       !- Is Leap Year
 
 OS:WeatherFile,
-<<<<<<< HEAD
-  {61be561b-cb8f-4886-8035-b5257ba6dc34}, !- Handle
-=======
-  {7d3b16de-8f7d-45e6-9ba3-dac205aebe5d}, !- Handle
->>>>>>> 055af606
+  {f46c3177-1ba2-47d7-bb3e-5c1b8d0a51e7}, !- Handle
   Denver Intl Ap,                         !- City
   CO,                                     !- State Province Region
   USA,                                    !- Country
@@ -117,13 +77,8 @@
   E23378AA;                               !- Checksum
 
 OS:AdditionalProperties,
-<<<<<<< HEAD
-  {3a69d58d-9b1d-4c05-aa61-b917d2e2dad8}, !- Handle
-  {61be561b-cb8f-4886-8035-b5257ba6dc34}, !- Object Name
-=======
-  {0e225a3e-0e45-424d-b230-910dd08e82cf}, !- Handle
-  {7d3b16de-8f7d-45e6-9ba3-dac205aebe5d}, !- Object Name
->>>>>>> 055af606
+  {c955b6c5-035e-472d-93eb-9ff655a31812}, !- Handle
+  {f46c3177-1ba2-47d7-bb3e-5c1b8d0a51e7}, !- Object Name
   EPWHeaderCity,                          !- Feature Name 1
   String,                                 !- Feature Data Type 1
   Denver Intl Ap,                         !- Feature Value 1
@@ -231,11 +186,7 @@
   84;                                     !- Feature Value 35
 
 OS:Site,
-<<<<<<< HEAD
-  {0598e9d6-cbf6-4acb-8f71-41f35904da65}, !- Handle
-=======
-  {b9319937-db55-42fe-b6b7-b28d26e61e67}, !- Handle
->>>>>>> 055af606
+  {a53cadb4-818e-46ab-a287-3143ff7ec868}, !- Handle
   Denver Intl Ap_CO_USA,                  !- Name
   39.83,                                  !- Latitude {deg}
   -104.65,                                !- Longitude {deg}
@@ -244,42 +195,26 @@
   ;                                       !- Terrain
 
 OS:ClimateZones,
-<<<<<<< HEAD
-  {81e15926-6394-4f0b-b342-d7f45730e64a}, !- Handle
-=======
-  {38a35835-3e2c-4aa7-bf39-f98e177dc66f}, !- Handle
->>>>>>> 055af606
+  {85f3040f-731f-4296-8e73-d4f5629cb967}, !- Handle
   Building America,                       !- Climate Zone Institution Name 1
   ,                                       !- Climate Zone Document Name 1
   0,                                      !- Climate Zone Document Year 1
   Cold;                                   !- Climate Zone Value 1
 
 OS:Site:WaterMainsTemperature,
-<<<<<<< HEAD
-  {6c8a8b7e-64c6-4474-a364-84d05fe67511}, !- Handle
-=======
-  {ea1dda3b-c453-4995-a9d5-7a2ccfec263b}, !- Handle
->>>>>>> 055af606
+  {d00ace24-4b62-40da-915a-716a58df85f2}, !- Handle
   Correlation,                            !- Calculation Method
   ,                                       !- Temperature Schedule Name
   10.8753424657535,                       !- Annual Average Outdoor Air Temperature {C}
   23.1524007936508;                       !- Maximum Difference In Monthly Average Outdoor Air Temperatures {deltaC}
 
 OS:RunPeriodControl:DaylightSavingTime,
-<<<<<<< HEAD
-  {6a94ecba-d899-4623-8c3e-6db90ecafb2b}, !- Handle
-=======
-  {31cc0d93-c9cb-4848-94af-ef940ef11feb}, !- Handle
->>>>>>> 055af606
+  {5ffa9af0-8088-4248-b5ea-b7ca5cfeb1c3}, !- Handle
   3/12,                                   !- Start Date
   11/5;                                   !- End Date
 
 OS:Site:GroundTemperature:Deep,
-<<<<<<< HEAD
-  {8beca087-1e8d-4979-b566-5d045aa6b057}, !- Handle
-=======
-  {7adfafd8-948d-4123-a448-99f0ad72f811}, !- Handle
->>>>>>> 055af606
+  {cbb287a9-6bc2-48a9-8581-09b585ae1ab1}, !- Handle
   10.8753424657535,                       !- January Deep Ground Temperature {C}
   10.8753424657535,                       !- February Deep Ground Temperature {C}
   10.8753424657535,                       !- March Deep Ground Temperature {C}
@@ -294,11 +229,7 @@
   10.8753424657535;                       !- December Deep Ground Temperature {C}
 
 OS:Building,
-<<<<<<< HEAD
-  {04eca131-6b91-495a-baf5-f9bb45b95825}, !- Handle
-=======
-  {855beb79-35e9-4a39-be6a-6c0db6d3d402}, !- Handle
->>>>>>> 055af606
+  {ea9df998-663b-4cf9-aefa-89d42c9a2728}, !- Handle
   Building 1,                             !- Name
   ,                                       !- Building Sector Type
   0,                                      !- North Axis {deg}
@@ -313,13 +244,8 @@
   8;                                      !- Standards Number of Living Units
 
 OS:AdditionalProperties,
-<<<<<<< HEAD
-  {dbf15c92-496d-4068-bd87-3f89da4852d2}, !- Handle
-  {04eca131-6b91-495a-baf5-f9bb45b95825}, !- Object Name
-=======
-  {d1a05d2c-9288-446d-863a-63c897ad1619}, !- Handle
-  {855beb79-35e9-4a39-be6a-6c0db6d3d402}, !- Object Name
->>>>>>> 055af606
+  {15cc76b2-914a-4012-b45d-b021f93e1c85}, !- Handle
+  {ea9df998-663b-4cf9-aefa-89d42c9a2728}, !- Object Name
   num_units,                              !- Feature Name 1
   Integer,                                !- Feature Data Type 1
   8,                                      !- Feature Value 1
@@ -349,11 +275,7 @@
   true;                                   !- Feature Value 9
 
 OS:ThermalZone,
-<<<<<<< HEAD
-  {73b0a424-e966-4038-8717-8b8d4fb7ad70}, !- Handle
-=======
-  {db1d4b12-3835-4ec2-a3f5-4640e07bcbc1}, !- Handle
->>>>>>> 055af606
+  {910e3eeb-575a-4554-b2c4-00645549557a}, !- Handle
   living zone,                            !- Name
   ,                                       !- Multiplier
   ,                                       !- Ceiling Height {m}
@@ -362,17 +284,10 @@
   ,                                       !- Zone Inside Convection Algorithm
   ,                                       !- Zone Outside Convection Algorithm
   ,                                       !- Zone Conditioning Equipment List Name
-<<<<<<< HEAD
-  {9d8a5d3c-eb76-4018-a0dc-fe974cf45825}, !- Zone Air Inlet Port List
-  {d4c1d0f4-7f2d-4a1b-a5de-96051a7dde38}, !- Zone Air Exhaust Port List
-  {92a90b75-d848-49d0-adfc-489d64989567}, !- Zone Air Node Name
-  {a416ef1b-cb4f-4a65-81b4-7a4324674088}, !- Zone Return Air Port List
-=======
-  {d4ca1950-34e1-48fe-aa3d-78320e74e8d6}, !- Zone Air Inlet Port List
-  {63233c9d-168e-4223-a9b0-5d7e9cba3e36}, !- Zone Air Exhaust Port List
-  {f1b5cc2c-e498-4df7-97c1-10130995f5be}, !- Zone Air Node Name
-  {b1beed64-5abf-4c31-bd07-f9b20a76e391}, !- Zone Return Air Port List
->>>>>>> 055af606
+  {1884cf2f-c6e8-4040-95ab-6832d50614f4}, !- Zone Air Inlet Port List
+  {2aa81ac4-4ce0-4fd5-bbb4-0fd9d9813ff4}, !- Zone Air Exhaust Port List
+  {1eb660e2-4a33-45a4-a15b-c3220f585d58}, !- Zone Air Node Name
+  {2d78680c-08a0-4a37-80d5-a4360657c112}, !- Zone Return Air Port List
   ,                                       !- Primary Daylighting Control Name
   ,                                       !- Fraction of Zone Controlled by Primary Daylighting Control
   ,                                       !- Secondary Daylighting Control Name
@@ -383,63 +298,33 @@
   No;                                     !- Use Ideal Air Loads
 
 OS:Node,
-<<<<<<< HEAD
-  {10d06293-9696-48b5-8e52-57fafa853582}, !- Handle
+  {3aa0cc0d-27b1-4a42-9059-40518c77ca55}, !- Handle
   Node 1,                                 !- Name
-  {92a90b75-d848-49d0-adfc-489d64989567}, !- Inlet Port
+  {1eb660e2-4a33-45a4-a15b-c3220f585d58}, !- Inlet Port
   ;                                       !- Outlet Port
 
 OS:Connection,
-  {92a90b75-d848-49d0-adfc-489d64989567}, !- Handle
-  {73b0a424-e966-4038-8717-8b8d4fb7ad70}, !- Source Object
+  {1eb660e2-4a33-45a4-a15b-c3220f585d58}, !- Handle
+  {910e3eeb-575a-4554-b2c4-00645549557a}, !- Source Object
   11,                                     !- Outlet Port
-  {10d06293-9696-48b5-8e52-57fafa853582}, !- Target Object
+  {3aa0cc0d-27b1-4a42-9059-40518c77ca55}, !- Target Object
   2;                                      !- Inlet Port
 
 OS:PortList,
-  {9d8a5d3c-eb76-4018-a0dc-fe974cf45825}, !- Handle
-  {73b0a424-e966-4038-8717-8b8d4fb7ad70}; !- HVAC Component
+  {1884cf2f-c6e8-4040-95ab-6832d50614f4}, !- Handle
+  {910e3eeb-575a-4554-b2c4-00645549557a}; !- HVAC Component
 
 OS:PortList,
-  {d4c1d0f4-7f2d-4a1b-a5de-96051a7dde38}, !- Handle
-  {73b0a424-e966-4038-8717-8b8d4fb7ad70}; !- HVAC Component
+  {2aa81ac4-4ce0-4fd5-bbb4-0fd9d9813ff4}, !- Handle
+  {910e3eeb-575a-4554-b2c4-00645549557a}; !- HVAC Component
 
 OS:PortList,
-  {a416ef1b-cb4f-4a65-81b4-7a4324674088}, !- Handle
-  {73b0a424-e966-4038-8717-8b8d4fb7ad70}; !- HVAC Component
+  {2d78680c-08a0-4a37-80d5-a4360657c112}, !- Handle
+  {910e3eeb-575a-4554-b2c4-00645549557a}; !- HVAC Component
 
 OS:Sizing:Zone,
-  {d9ddf09d-68c9-4c83-8d63-6610cbe9bae2}, !- Handle
-  {73b0a424-e966-4038-8717-8b8d4fb7ad70}, !- Zone or ZoneList Name
-=======
-  {8af057a5-b7a0-4551-adee-4c38d0a00e4f}, !- Handle
-  Node 1,                                 !- Name
-  {f1b5cc2c-e498-4df7-97c1-10130995f5be}, !- Inlet Port
-  ;                                       !- Outlet Port
-
-OS:Connection,
-  {f1b5cc2c-e498-4df7-97c1-10130995f5be}, !- Handle
-  {db1d4b12-3835-4ec2-a3f5-4640e07bcbc1}, !- Source Object
-  11,                                     !- Outlet Port
-  {8af057a5-b7a0-4551-adee-4c38d0a00e4f}, !- Target Object
-  2;                                      !- Inlet Port
-
-OS:PortList,
-  {d4ca1950-34e1-48fe-aa3d-78320e74e8d6}, !- Handle
-  {db1d4b12-3835-4ec2-a3f5-4640e07bcbc1}; !- HVAC Component
-
-OS:PortList,
-  {63233c9d-168e-4223-a9b0-5d7e9cba3e36}, !- Handle
-  {db1d4b12-3835-4ec2-a3f5-4640e07bcbc1}; !- HVAC Component
-
-OS:PortList,
-  {b1beed64-5abf-4c31-bd07-f9b20a76e391}, !- Handle
-  {db1d4b12-3835-4ec2-a3f5-4640e07bcbc1}; !- HVAC Component
-
-OS:Sizing:Zone,
-  {24572047-2775-4520-a96e-ad91f0508a24}, !- Handle
-  {db1d4b12-3835-4ec2-a3f5-4640e07bcbc1}, !- Zone or ZoneList Name
->>>>>>> 055af606
+  {7b34d51d-02c8-4be7-b71e-6da793869aa4}, !- Handle
+  {910e3eeb-575a-4554-b2c4-00645549557a}, !- Zone or ZoneList Name
   SupplyAirTemperature,                   !- Zone Cooling Design Supply Air Temperature Input Method
   14,                                     !- Zone Cooling Design Supply Air Temperature {C}
   11.11,                                  !- Zone Cooling Design Supply Air Temperature Difference {deltaC}
@@ -466,25 +351,14 @@
   autosize;                               !- Dedicated Outdoor Air High Setpoint Temperature for Design {C}
 
 OS:ZoneHVAC:EquipmentList,
-<<<<<<< HEAD
-  {3cd4710b-36a4-4391-84b8-3de2adbef6f4}, !- Handle
+  {164435ad-0231-448c-9c71-a8568bb3ce08}, !- Handle
   Zone HVAC Equipment List 1,             !- Name
-  {73b0a424-e966-4038-8717-8b8d4fb7ad70}; !- Thermal Zone
+  {910e3eeb-575a-4554-b2c4-00645549557a}; !- Thermal Zone
 
 OS:Space,
-  {41076d80-d361-4d4b-a8c1-34357f0998ec}, !- Handle
+  {7e2acc02-3e57-4d05-a7e9-72d0402dbb35}, !- Handle
   living space,                           !- Name
-  {0efb254c-0631-4b3d-af37-980c4063b9b7}, !- Space Type Name
-=======
-  {59955df2-0117-43cf-88c8-239534b92198}, !- Handle
-  Zone HVAC Equipment List 1,             !- Name
-  {db1d4b12-3835-4ec2-a3f5-4640e07bcbc1}; !- Thermal Zone
-
-OS:Space,
-  {487cb29c-93e6-4721-9206-2b7e14082ee5}, !- Handle
-  living space,                           !- Name
-  {dbda76e2-8470-4963-9461-03882feecd0a}, !- Space Type Name
->>>>>>> 055af606
+  {8ccbb5c2-b436-4580-b95b-a335c2e99795}, !- Space Type Name
   ,                                       !- Default Construction Set Name
   ,                                       !- Default Schedule Set Name
   ,                                       !- Direction of Relative North {deg}
@@ -492,31 +366,17 @@
   ,                                       !- Y Origin {m}
   ,                                       !- Z Origin {m}
   ,                                       !- Building Story Name
-<<<<<<< HEAD
-  {73b0a424-e966-4038-8717-8b8d4fb7ad70}, !- Thermal Zone Name
+  {910e3eeb-575a-4554-b2c4-00645549557a}, !- Thermal Zone Name
   ,                                       !- Part of Total Floor Area
   ,                                       !- Design Specification Outdoor Air Object Name
-  {fffdac6f-6e4d-4be1-b6d9-9cc2a4452f08}; !- Building Unit Name
+  {8af2a6a0-1ad5-4494-9e0d-e02097ffedfd}; !- Building Unit Name
 
 OS:Surface,
-  {9671afc4-e699-4dd2-875f-186b1a1c213a}, !- Handle
+  {8c49179f-248b-4aaa-8724-b48afa401bca}, !- Handle
   Surface 1,                              !- Name
   Floor,                                  !- Surface Type
   ,                                       !- Construction Name
-  {41076d80-d361-4d4b-a8c1-34357f0998ec}, !- Space Name
-=======
-  {db1d4b12-3835-4ec2-a3f5-4640e07bcbc1}, !- Thermal Zone Name
-  ,                                       !- Part of Total Floor Area
-  ,                                       !- Design Specification Outdoor Air Object Name
-  {b168f92e-d1ae-4c2e-bca6-4df1900fb532}; !- Building Unit Name
-
-OS:Surface,
-  {c4f2a46e-48b7-465c-95a5-3ad776a022dc}, !- Handle
-  Surface 1,                              !- Name
-  Floor,                                  !- Surface Type
-  ,                                       !- Construction Name
-  {487cb29c-93e6-4721-9206-2b7e14082ee5}, !- Space Name
->>>>>>> 055af606
+  {7e2acc02-3e57-4d05-a7e9-72d0402dbb35}, !- Space Name
   Foundation,                             !- Outside Boundary Condition
   ,                                       !- Outside Boundary Condition Object
   NoSun,                                  !- Sun Exposure
@@ -529,19 +389,11 @@
   6.46578440716979, -12.9315688143396, 0; !- X,Y,Z Vertex 4 {m}
 
 OS:Surface,
-<<<<<<< HEAD
-  {eaa63556-5289-44fb-ad92-5d062e8a083e}, !- Handle
+  {2383ae82-5b19-4a3e-b7af-52390bede7ec}, !- Handle
   Surface 2,                              !- Name
   Wall,                                   !- Surface Type
   ,                                       !- Construction Name
-  {41076d80-d361-4d4b-a8c1-34357f0998ec}, !- Space Name
-=======
-  {18097515-9616-4cd4-892b-1bd5147c32cb}, !- Handle
-  Surface 2,                              !- Name
-  Wall,                                   !- Surface Type
-  ,                                       !- Construction Name
-  {487cb29c-93e6-4721-9206-2b7e14082ee5}, !- Space Name
->>>>>>> 055af606
+  {7e2acc02-3e57-4d05-a7e9-72d0402dbb35}, !- Space Name
   Outdoors,                               !- Outside Boundary Condition
   ,                                       !- Outside Boundary Condition Object
   SunExposed,                             !- Sun Exposure
@@ -554,19 +406,11 @@
   0, -12.9315688143396, 2.4384;           !- X,Y,Z Vertex 4 {m}
 
 OS:Surface,
-<<<<<<< HEAD
-  {87826cfe-710e-4fe0-a4ca-7e9ca1bd20aa}, !- Handle
+  {fafc2215-1880-4681-9e17-d76aa466d87c}, !- Handle
   Surface 3,                              !- Name
   Wall,                                   !- Surface Type
   ,                                       !- Construction Name
-  {41076d80-d361-4d4b-a8c1-34357f0998ec}, !- Space Name
-=======
-  {07a5bcdf-7087-47fc-a2fd-0eb2e95340c0}, !- Handle
-  Surface 3,                              !- Name
-  Wall,                                   !- Surface Type
-  ,                                       !- Construction Name
-  {487cb29c-93e6-4721-9206-2b7e14082ee5}, !- Space Name
->>>>>>> 055af606
+  {7e2acc02-3e57-4d05-a7e9-72d0402dbb35}, !- Space Name
   Adiabatic,                              !- Outside Boundary Condition
   ,                                       !- Outside Boundary Condition Object
   NoSun,                                  !- Sun Exposure
@@ -579,19 +423,11 @@
   0, 0, 2.4384;                           !- X,Y,Z Vertex 4 {m}
 
 OS:Surface,
-<<<<<<< HEAD
-  {3c707314-999a-481d-b356-74e15dc5e298}, !- Handle
+  {c153195f-cc58-4f77-9099-3bad6eccc4ff}, !- Handle
   Surface 4,                              !- Name
   Wall,                                   !- Surface Type
   ,                                       !- Construction Name
-  {41076d80-d361-4d4b-a8c1-34357f0998ec}, !- Space Name
-=======
-  {c1975cb5-8285-4b24-b2a2-7fce65dc1eba}, !- Handle
-  Surface 4,                              !- Name
-  Wall,                                   !- Surface Type
-  ,                                       !- Construction Name
-  {487cb29c-93e6-4721-9206-2b7e14082ee5}, !- Space Name
->>>>>>> 055af606
+  {7e2acc02-3e57-4d05-a7e9-72d0402dbb35}, !- Space Name
   Adiabatic,                              !- Outside Boundary Condition
   ,                                       !- Outside Boundary Condition Object
   NoSun,                                  !- Sun Exposure
@@ -604,19 +440,11 @@
   6.46578440716979, 0, 2.4384;            !- X,Y,Z Vertex 4 {m}
 
 OS:Surface,
-<<<<<<< HEAD
-  {3ac413fa-9e1c-446d-b39c-100d6c1837f9}, !- Handle
+  {dd644098-e88f-4b69-955d-5c0f7b548a59}, !- Handle
   Surface 5,                              !- Name
   Wall,                                   !- Surface Type
   ,                                       !- Construction Name
-  {41076d80-d361-4d4b-a8c1-34357f0998ec}, !- Space Name
-=======
-  {b6f8ae3f-70d8-4e90-a968-cdffeabf958c}, !- Handle
-  Surface 5,                              !- Name
-  Wall,                                   !- Surface Type
-  ,                                       !- Construction Name
-  {487cb29c-93e6-4721-9206-2b7e14082ee5}, !- Space Name
->>>>>>> 055af606
+  {7e2acc02-3e57-4d05-a7e9-72d0402dbb35}, !- Space Name
   Outdoors,                               !- Outside Boundary Condition
   ,                                       !- Outside Boundary Condition Object
   SunExposed,                             !- Sun Exposure
@@ -629,19 +457,11 @@
   6.46578440716979, -12.9315688143396, 2.4384; !- X,Y,Z Vertex 4 {m}
 
 OS:Surface,
-<<<<<<< HEAD
-  {0cdfabe0-9078-4fab-8f3c-1eed4786926d}, !- Handle
+  {adff34af-c869-4b6b-b80f-bf39d388a28e}, !- Handle
   Surface 6,                              !- Name
   RoofCeiling,                            !- Surface Type
   ,                                       !- Construction Name
-  {41076d80-d361-4d4b-a8c1-34357f0998ec}, !- Space Name
-=======
-  {9de1f3bb-f2c8-4d0e-8f40-da248a3a983e}, !- Handle
-  Surface 6,                              !- Name
-  RoofCeiling,                            !- Surface Type
-  ,                                       !- Construction Name
-  {487cb29c-93e6-4721-9206-2b7e14082ee5}, !- Space Name
->>>>>>> 055af606
+  {7e2acc02-3e57-4d05-a7e9-72d0402dbb35}, !- Space Name
   Outdoors,                               !- Outside Boundary Condition
   ,                                       !- Outside Boundary Condition Object
   SunExposed,                             !- Sun Exposure
@@ -654,11 +474,7 @@
   0, -12.9315688143396, 2.4384;           !- X,Y,Z Vertex 4 {m}
 
 OS:SpaceType,
-<<<<<<< HEAD
-  {0efb254c-0631-4b3d-af37-980c4063b9b7}, !- Handle
-=======
-  {dbda76e2-8470-4963-9461-03882feecd0a}, !- Handle
->>>>>>> 055af606
+  {8ccbb5c2-b436-4580-b95b-a335c2e99795}, !- Handle
   Space Type 1,                           !- Name
   ,                                       !- Default Construction Set Name
   ,                                       !- Default Schedule Set Name
@@ -669,11 +485,7 @@
   living;                                 !- Standards Space Type
 
 OS:ThermalZone,
-<<<<<<< HEAD
-  {c5465409-fbe0-4ea8-8add-d75cb9efde7e}, !- Handle
-=======
-  {b19db8b3-4291-44c8-bbec-c73278b75354}, !- Handle
->>>>>>> 055af606
+  {bc93a49d-f33f-470d-a1b3-312e5feb62d4}, !- Handle
   corridor zone,                          !- Name
   ,                                       !- Multiplier
   ,                                       !- Ceiling Height {m}
@@ -682,17 +494,10 @@
   ,                                       !- Zone Inside Convection Algorithm
   ,                                       !- Zone Outside Convection Algorithm
   ,                                       !- Zone Conditioning Equipment List Name
-<<<<<<< HEAD
-  {75b84b78-1020-46f8-9699-34b2edff0d41}, !- Zone Air Inlet Port List
-  {6143d0e9-f0e8-44c9-a2d9-738d685a27ca}, !- Zone Air Exhaust Port List
-  {0947f998-b78f-425f-8707-e28a3d5c4c57}, !- Zone Air Node Name
-  {9e472ef3-8e25-4f9b-aa28-7324d9dfb325}, !- Zone Return Air Port List
-=======
-  {482d97de-216d-47dd-8f66-a02f952266d5}, !- Zone Air Inlet Port List
-  {eead03bc-3a84-451d-8b0b-bdbb202ab51b}, !- Zone Air Exhaust Port List
-  {3cef8b86-020f-4471-a8a5-88eccccaf8ac}, !- Zone Air Node Name
-  {35f4c32d-bfa3-4bd1-a533-2fcb5eef3f12}, !- Zone Return Air Port List
->>>>>>> 055af606
+  {86524075-02ab-4f80-a365-62ea8989807e}, !- Zone Air Inlet Port List
+  {622cfc9e-5d7a-4c6f-b949-d376047b0115}, !- Zone Air Exhaust Port List
+  {8428c313-7c4c-4fbe-81b3-512d7a35f3f4}, !- Zone Air Node Name
+  {3b68e13e-571b-4f8d-9ef2-6b6cfbdad740}, !- Zone Return Air Port List
   ,                                       !- Primary Daylighting Control Name
   ,                                       !- Fraction of Zone Controlled by Primary Daylighting Control
   ,                                       !- Secondary Daylighting Control Name
@@ -703,63 +508,33 @@
   No;                                     !- Use Ideal Air Loads
 
 OS:Node,
-<<<<<<< HEAD
-  {c113eccd-b7aa-4700-a687-c3411581967e}, !- Handle
+  {0e692b8a-8be0-422e-9865-99d1ac41c12e}, !- Handle
   Node 2,                                 !- Name
-  {0947f998-b78f-425f-8707-e28a3d5c4c57}, !- Inlet Port
+  {8428c313-7c4c-4fbe-81b3-512d7a35f3f4}, !- Inlet Port
   ;                                       !- Outlet Port
 
 OS:Connection,
-  {0947f998-b78f-425f-8707-e28a3d5c4c57}, !- Handle
-  {c5465409-fbe0-4ea8-8add-d75cb9efde7e}, !- Source Object
+  {8428c313-7c4c-4fbe-81b3-512d7a35f3f4}, !- Handle
+  {bc93a49d-f33f-470d-a1b3-312e5feb62d4}, !- Source Object
   11,                                     !- Outlet Port
-  {c113eccd-b7aa-4700-a687-c3411581967e}, !- Target Object
+  {0e692b8a-8be0-422e-9865-99d1ac41c12e}, !- Target Object
   2;                                      !- Inlet Port
 
 OS:PortList,
-  {75b84b78-1020-46f8-9699-34b2edff0d41}, !- Handle
-  {c5465409-fbe0-4ea8-8add-d75cb9efde7e}; !- HVAC Component
+  {86524075-02ab-4f80-a365-62ea8989807e}, !- Handle
+  {bc93a49d-f33f-470d-a1b3-312e5feb62d4}; !- HVAC Component
 
 OS:PortList,
-  {6143d0e9-f0e8-44c9-a2d9-738d685a27ca}, !- Handle
-  {c5465409-fbe0-4ea8-8add-d75cb9efde7e}; !- HVAC Component
+  {622cfc9e-5d7a-4c6f-b949-d376047b0115}, !- Handle
+  {bc93a49d-f33f-470d-a1b3-312e5feb62d4}; !- HVAC Component
 
 OS:PortList,
-  {9e472ef3-8e25-4f9b-aa28-7324d9dfb325}, !- Handle
-  {c5465409-fbe0-4ea8-8add-d75cb9efde7e}; !- HVAC Component
+  {3b68e13e-571b-4f8d-9ef2-6b6cfbdad740}, !- Handle
+  {bc93a49d-f33f-470d-a1b3-312e5feb62d4}; !- HVAC Component
 
 OS:Sizing:Zone,
-  {f68cc6ca-d4ce-4627-abc5-7786f5be6efe}, !- Handle
-  {c5465409-fbe0-4ea8-8add-d75cb9efde7e}, !- Zone or ZoneList Name
-=======
-  {28e49792-01e2-4d19-bf60-d65326a2d3d4}, !- Handle
-  Node 2,                                 !- Name
-  {3cef8b86-020f-4471-a8a5-88eccccaf8ac}, !- Inlet Port
-  ;                                       !- Outlet Port
-
-OS:Connection,
-  {3cef8b86-020f-4471-a8a5-88eccccaf8ac}, !- Handle
-  {b19db8b3-4291-44c8-bbec-c73278b75354}, !- Source Object
-  11,                                     !- Outlet Port
-  {28e49792-01e2-4d19-bf60-d65326a2d3d4}, !- Target Object
-  2;                                      !- Inlet Port
-
-OS:PortList,
-  {482d97de-216d-47dd-8f66-a02f952266d5}, !- Handle
-  {b19db8b3-4291-44c8-bbec-c73278b75354}; !- HVAC Component
-
-OS:PortList,
-  {eead03bc-3a84-451d-8b0b-bdbb202ab51b}, !- Handle
-  {b19db8b3-4291-44c8-bbec-c73278b75354}; !- HVAC Component
-
-OS:PortList,
-  {35f4c32d-bfa3-4bd1-a533-2fcb5eef3f12}, !- Handle
-  {b19db8b3-4291-44c8-bbec-c73278b75354}; !- HVAC Component
-
-OS:Sizing:Zone,
-  {bd34f8eb-9589-4919-b218-1d636fdf676a}, !- Handle
-  {b19db8b3-4291-44c8-bbec-c73278b75354}, !- Zone or ZoneList Name
->>>>>>> 055af606
+  {41633c27-b0d9-450e-ad96-84798f01c040}, !- Handle
+  {bc93a49d-f33f-470d-a1b3-312e5feb62d4}, !- Zone or ZoneList Name
   SupplyAirTemperature,                   !- Zone Cooling Design Supply Air Temperature Input Method
   14,                                     !- Zone Cooling Design Supply Air Temperature {C}
   11.11,                                  !- Zone Cooling Design Supply Air Temperature Difference {deltaC}
@@ -786,25 +561,14 @@
   autosize;                               !- Dedicated Outdoor Air High Setpoint Temperature for Design {C}
 
 OS:ZoneHVAC:EquipmentList,
-<<<<<<< HEAD
-  {0ab0247a-97b4-4186-bf29-42fb66d08887}, !- Handle
+  {ea33f72a-253f-4af7-b3a9-18e6a7648a17}, !- Handle
   Zone HVAC Equipment List 2,             !- Name
-  {c5465409-fbe0-4ea8-8add-d75cb9efde7e}; !- Thermal Zone
+  {bc93a49d-f33f-470d-a1b3-312e5feb62d4}; !- Thermal Zone
 
 OS:Space,
-  {09be552a-1e79-457f-bd00-00592fde5ced}, !- Handle
+  {37834787-d3a5-438d-9220-6efb39316b10}, !- Handle
   corridor space,                         !- Name
-  {b63be18c-656d-4309-b73f-746406c2f910}, !- Space Type Name
-=======
-  {fa38ff12-ac5d-406d-9b0e-334538100506}, !- Handle
-  Zone HVAC Equipment List 2,             !- Name
-  {b19db8b3-4291-44c8-bbec-c73278b75354}; !- Thermal Zone
-
-OS:Space,
-  {f0717d08-6482-439c-8f87-a5cb3625d01b}, !- Handle
-  corridor space,                         !- Name
-  {eb4e5fea-d5b4-4458-ae16-4223dfb3b442}, !- Space Type Name
->>>>>>> 055af606
+  {079a8cd1-36d1-4492-bf84-ae20c19b0ceb}, !- Space Type Name
   ,                                       !- Default Construction Set Name
   ,                                       !- Default Schedule Set Name
   ,                                       !- Direction of Relative North {deg}
@@ -812,25 +576,14 @@
   ,                                       !- Y Origin {m}
   ,                                       !- Z Origin {m}
   ,                                       !- Building Story Name
-<<<<<<< HEAD
-  {c5465409-fbe0-4ea8-8add-d75cb9efde7e}; !- Thermal Zone Name
+  {bc93a49d-f33f-470d-a1b3-312e5feb62d4}; !- Thermal Zone Name
 
 OS:Surface,
-  {1722539d-f83d-48db-ad41-d2dc47ba0a76}, !- Handle
+  {6a52bfdf-b65e-4144-b3a5-f008cf2bbeac}, !- Handle
   Surface 7,                              !- Name
   Floor,                                  !- Surface Type
   ,                                       !- Construction Name
-  {09be552a-1e79-457f-bd00-00592fde5ced}, !- Space Name
-=======
-  {b19db8b3-4291-44c8-bbec-c73278b75354}; !- Thermal Zone Name
-
-OS:Surface,
-  {aade8261-1097-4956-92ab-a70d7f97d468}, !- Handle
-  Surface 7,                              !- Name
-  Floor,                                  !- Surface Type
-  ,                                       !- Construction Name
-  {f0717d08-6482-439c-8f87-a5cb3625d01b}, !- Space Name
->>>>>>> 055af606
+  {37834787-d3a5-438d-9220-6efb39316b10}, !- Space Name
   Foundation,                             !- Outside Boundary Condition
   ,                                       !- Outside Boundary Condition Object
   NoSun,                                  !- Sun Exposure
@@ -843,19 +596,11 @@
   6.46578440716979, 0, 0;                 !- X,Y,Z Vertex 4 {m}
 
 OS:Surface,
-<<<<<<< HEAD
-  {5d8b0998-e752-4196-aa67-e8f46f5d1138}, !- Handle
+  {561010f1-5668-4e2a-9a1a-130dfac1bee2}, !- Handle
   Surface 8,                              !- Name
   Wall,                                   !- Surface Type
   ,                                       !- Construction Name
-  {09be552a-1e79-457f-bd00-00592fde5ced}, !- Space Name
-=======
-  {8e9210fc-ebeb-413d-9de0-11c7bc16a99d}, !- Handle
-  Surface 8,                              !- Name
-  Wall,                                   !- Surface Type
-  ,                                       !- Construction Name
-  {f0717d08-6482-439c-8f87-a5cb3625d01b}, !- Space Name
->>>>>>> 055af606
+  {37834787-d3a5-438d-9220-6efb39316b10}, !- Space Name
   Outdoors,                               !- Outside Boundary Condition
   ,                                       !- Outside Boundary Condition Object
   SunExposed,                             !- Sun Exposure
@@ -868,19 +613,11 @@
   0, 0, 2.4384;                           !- X,Y,Z Vertex 4 {m}
 
 OS:Surface,
-<<<<<<< HEAD
-  {d6ecd30a-8c1c-4e56-b86d-e29726a7cf07}, !- Handle
+  {16dd9f7f-5130-4e7c-bd8a-6d1e272e4610}, !- Handle
   Surface 9,                              !- Name
   Wall,                                   !- Surface Type
   ,                                       !- Construction Name
-  {09be552a-1e79-457f-bd00-00592fde5ced}, !- Space Name
-=======
-  {09242ef2-8d63-4a23-af39-ba3b56a24bc7}, !- Handle
-  Surface 9,                              !- Name
-  Wall,                                   !- Surface Type
-  ,                                       !- Construction Name
-  {f0717d08-6482-439c-8f87-a5cb3625d01b}, !- Space Name
->>>>>>> 055af606
+  {37834787-d3a5-438d-9220-6efb39316b10}, !- Space Name
   Adiabatic,                              !- Outside Boundary Condition
   ,                                       !- Outside Boundary Condition Object
   NoSun,                                  !- Sun Exposure
@@ -893,19 +630,11 @@
   0, 1.524, 2.4384;                       !- X,Y,Z Vertex 4 {m}
 
 OS:Surface,
-<<<<<<< HEAD
-  {93473936-d8a4-48ec-8ac0-a3c0a7a2d4f6}, !- Handle
+  {7b412c4b-cd12-4624-9754-420696cdc083}, !- Handle
   Surface 10,                             !- Name
   Wall,                                   !- Surface Type
   ,                                       !- Construction Name
-  {09be552a-1e79-457f-bd00-00592fde5ced}, !- Space Name
-=======
-  {e3a6a778-5df6-4231-a09a-34cdedb73e76}, !- Handle
-  Surface 10,                             !- Name
-  Wall,                                   !- Surface Type
-  ,                                       !- Construction Name
-  {f0717d08-6482-439c-8f87-a5cb3625d01b}, !- Space Name
->>>>>>> 055af606
+  {37834787-d3a5-438d-9220-6efb39316b10}, !- Space Name
   Adiabatic,                              !- Outside Boundary Condition
   ,                                       !- Outside Boundary Condition Object
   NoSun,                                  !- Sun Exposure
@@ -918,19 +647,11 @@
   6.46578440716979, 1.524, 2.4384;        !- X,Y,Z Vertex 4 {m}
 
 OS:Surface,
-<<<<<<< HEAD
-  {8328a81d-d9be-4dae-80b3-f44064f42510}, !- Handle
+  {20a466e0-5b3d-433d-996f-135005354a8b}, !- Handle
   Surface 11,                             !- Name
   Wall,                                   !- Surface Type
   ,                                       !- Construction Name
-  {09be552a-1e79-457f-bd00-00592fde5ced}, !- Space Name
-=======
-  {85410892-8fd4-45ff-8b06-097573e5c072}, !- Handle
-  Surface 11,                             !- Name
-  Wall,                                   !- Surface Type
-  ,                                       !- Construction Name
-  {f0717d08-6482-439c-8f87-a5cb3625d01b}, !- Space Name
->>>>>>> 055af606
+  {37834787-d3a5-438d-9220-6efb39316b10}, !- Space Name
   Adiabatic,                              !- Outside Boundary Condition
   ,                                       !- Outside Boundary Condition Object
   NoSun,                                  !- Sun Exposure
@@ -943,19 +664,11 @@
   6.46578440716979, 0, 2.4384;            !- X,Y,Z Vertex 4 {m}
 
 OS:Surface,
-<<<<<<< HEAD
-  {9045be82-3c00-45c3-9d8d-aeab36409ba3}, !- Handle
+  {1c6db6a8-e143-40e6-9dfc-3e97ddc77e5a}, !- Handle
   Surface 12,                             !- Name
   RoofCeiling,                            !- Surface Type
   ,                                       !- Construction Name
-  {09be552a-1e79-457f-bd00-00592fde5ced}, !- Space Name
-=======
-  {b88c2f12-e505-4189-9993-93ff8acaa634}, !- Handle
-  Surface 12,                             !- Name
-  RoofCeiling,                            !- Surface Type
-  ,                                       !- Construction Name
-  {f0717d08-6482-439c-8f87-a5cb3625d01b}, !- Space Name
->>>>>>> 055af606
+  {37834787-d3a5-438d-9220-6efb39316b10}, !- Space Name
   Outdoors,                               !- Outside Boundary Condition
   ,                                       !- Outside Boundary Condition Object
   SunExposed,                             !- Sun Exposure
@@ -968,11 +681,7 @@
   0, 0, 2.4384;                           !- X,Y,Z Vertex 4 {m}
 
 OS:SpaceType,
-<<<<<<< HEAD
-  {b63be18c-656d-4309-b73f-746406c2f910}, !- Handle
-=======
-  {eb4e5fea-d5b4-4458-ae16-4223dfb3b442}, !- Handle
->>>>>>> 055af606
+  {079a8cd1-36d1-4492-bf84-ae20c19b0ceb}, !- Handle
   Space Type 2,                           !- Name
   ,                                       !- Default Construction Set Name
   ,                                       !- Default Schedule Set Name
@@ -983,23 +692,14 @@
   corridor;                               !- Standards Space Type
 
 OS:BuildingUnit,
-<<<<<<< HEAD
-  {fffdac6f-6e4d-4be1-b6d9-9cc2a4452f08}, !- Handle
-=======
-  {b168f92e-d1ae-4c2e-bca6-4df1900fb532}, !- Handle
->>>>>>> 055af606
+  {8af2a6a0-1ad5-4494-9e0d-e02097ffedfd}, !- Handle
   unit 1,                                 !- Name
   ,                                       !- Rendering Color
   Residential;                            !- Building Unit Type
 
 OS:AdditionalProperties,
-<<<<<<< HEAD
-  {35c7a028-5030-48ef-9adc-343c9d41f782}, !- Handle
-  {fffdac6f-6e4d-4be1-b6d9-9cc2a4452f08}, !- Object Name
-=======
-  {6f305786-72a4-438d-9afc-ad93caa8295c}, !- Handle
-  {b168f92e-d1ae-4c2e-bca6-4df1900fb532}, !- Object Name
->>>>>>> 055af606
+  {b4f2e59d-7167-4ac3-a1f9-50e68d82afb7}, !- Handle
+  {8af2a6a0-1ad5-4494-9e0d-e02097ffedfd}, !- Object Name
   NumberOfBedrooms,                       !- Feature Name 1
   Integer,                                !- Feature Data Type 1
   3,                                      !- Feature Value 1
@@ -1011,20 +711,12 @@
   3.3900000000000001;                     !- Feature Value 3
 
 OS:External:File,
-<<<<<<< HEAD
-  {e3f38ab6-870f-4da4-b2f2-56197340ae62}, !- Handle
-=======
-  {de06b958-adb0-4106-9866-111cd1c91ef2}, !- Handle
->>>>>>> 055af606
+  {1291009c-64fb-461b-a9e6-204c5d5482e6}, !- Handle
   8760.csv,                               !- Name
   8760.csv;                               !- File Name
 
 OS:Schedule:Day,
-<<<<<<< HEAD
-  {d1e74a95-30e3-4678-8315-4aed3892ff2d}, !- Handle
-=======
-  {48e4e555-30ac-4320-a532-237fbe32d2e1}, !- Handle
->>>>>>> 055af606
+  {96764827-4fdc-4a9e-b588-ada897a14841}, !- Handle
   Schedule Day 1,                         !- Name
   ,                                       !- Schedule Type Limits Name
   ,                                       !- Interpolate to Timestep
@@ -1033,11 +725,7 @@
   0;                                      !- Value Until Time 1
 
 OS:Schedule:Day,
-<<<<<<< HEAD
-  {72bc56c6-47c1-4503-9a94-2da2e72b4434}, !- Handle
-=======
-  {7036a881-2923-46c9-bb36-5bc3d05b311f}, !- Handle
->>>>>>> 055af606
+  {2629a99c-94bb-447f-a4f4-c5576c59ac98}, !- Handle
   Schedule Day 2,                         !- Name
   ,                                       !- Schedule Type Limits Name
   ,                                       !- Interpolate to Timestep
@@ -1046,17 +734,10 @@
   1;                                      !- Value Until Time 1
 
 OS:Schedule:File,
-<<<<<<< HEAD
-  {2f75a2d2-bd09-4191-a5c9-45cc8e46f623}, !- Handle
+  {4b799ef4-219d-409b-9c39-3c6bba608754}, !- Handle
   occupants,                              !- Name
-  {00bb5bef-5a2f-4295-96a6-06df0d304b50}, !- Schedule Type Limits Name
-  {e3f38ab6-870f-4da4-b2f2-56197340ae62}, !- External File Name
-=======
-  {cbf88085-e94e-4476-b1c0-0d166b1ccd7e}, !- Handle
-  occupants,                              !- Name
-  {68d551da-c088-487a-ba6d-6cc5e6a3bcde}, !- Schedule Type Limits Name
-  {de06b958-adb0-4106-9866-111cd1c91ef2}, !- External File Name
->>>>>>> 055af606
+  {2843d042-bd2f-474d-9ddd-24fc4608c4c8}, !- Schedule Type Limits Name
+  {1291009c-64fb-461b-a9e6-204c5d5482e6}, !- External File Name
   1,                                      !- Column Number
   1,                                      !- Rows to Skip at Top
   8760,                                   !- Number of Hours of Data
@@ -1065,23 +746,13 @@
   60;                                     !- Minutes per Item
 
 OS:Schedule:Constant,
-<<<<<<< HEAD
-  {dead04ff-2c4a-496d-9ced-1593ae6afa09}, !- Handle
+  {4ee2e552-b14a-4b12-921e-488eb548689d}, !- Handle
   res occupants activity schedule,        !- Name
-  {fdbbb284-99ba-4d79-99ed-9455d522ee48}, !- Schedule Type Limits Name
+  {18bd1b69-4c6f-4fc0-934a-eba13d87fd4b}, !- Schedule Type Limits Name
   112.539290946133;                       !- Value
 
 OS:People:Definition,
-  {58d84b8f-c91c-458f-8810-14812b67f8e8}, !- Handle
-=======
-  {e39c6a91-1921-4432-839b-7a6a642fac61}, !- Handle
-  res occupants activity schedule,        !- Name
-  {d0630882-d925-46ac-82ce-15b9136302d6}, !- Schedule Type Limits Name
-  112.539290946133;                       !- Value
-
-OS:People:Definition,
-  {3542464b-66d5-4ed8-b39d-fcc7583d892a}, !- Handle
->>>>>>> 055af606
+  {d74ffd55-88d5-4af7-bdde-a0d87defc9f2}, !- Handle
   res occupants|living space,             !- Name
   People,                                 !- Number of People Calculation Method
   3.39,                                   !- Number of People {people}
@@ -1094,21 +765,12 @@
   ZoneAveraged;                           !- Mean Radiant Temperature Calculation Type
 
 OS:People,
-<<<<<<< HEAD
-  {c067b6a4-b067-4e4d-ab60-735b6d2ba7dc}, !- Handle
+  {38e4f246-06fc-464f-b3f5-be3400d4a0b9}, !- Handle
   res occupants|living space,             !- Name
-  {58d84b8f-c91c-458f-8810-14812b67f8e8}, !- People Definition Name
-  {41076d80-d361-4d4b-a8c1-34357f0998ec}, !- Space or SpaceType Name
-  {2f75a2d2-bd09-4191-a5c9-45cc8e46f623}, !- Number of People Schedule Name
-  {dead04ff-2c4a-496d-9ced-1593ae6afa09}, !- Activity Level Schedule Name
-=======
-  {0d75f166-adc7-4874-b78c-5068aba2313b}, !- Handle
-  res occupants|living space,             !- Name
-  {3542464b-66d5-4ed8-b39d-fcc7583d892a}, !- People Definition Name
-  {487cb29c-93e6-4721-9206-2b7e14082ee5}, !- Space or SpaceType Name
-  {cbf88085-e94e-4476-b1c0-0d166b1ccd7e}, !- Number of People Schedule Name
-  {e39c6a91-1921-4432-839b-7a6a642fac61}, !- Activity Level Schedule Name
->>>>>>> 055af606
+  {d74ffd55-88d5-4af7-bdde-a0d87defc9f2}, !- People Definition Name
+  {7e2acc02-3e57-4d05-a7e9-72d0402dbb35}, !- Space or SpaceType Name
+  {4b799ef4-219d-409b-9c39-3c6bba608754}, !- Number of People Schedule Name
+  {4ee2e552-b14a-4b12-921e-488eb548689d}, !- Activity Level Schedule Name
   ,                                       !- Surface Name/Angle Factor List Name
   ,                                       !- Work Efficiency Schedule Name
   ,                                       !- Clothing Insulation Schedule Name
@@ -1116,11 +778,7 @@
   1;                                      !- Multiplier
 
 OS:ScheduleTypeLimits,
-<<<<<<< HEAD
-  {fdbbb284-99ba-4d79-99ed-9455d522ee48}, !- Handle
-=======
-  {d0630882-d925-46ac-82ce-15b9136302d6}, !- Handle
->>>>>>> 055af606
+  {18bd1b69-4c6f-4fc0-934a-eba13d87fd4b}, !- Handle
   ActivityLevel,                          !- Name
   0,                                      !- Lower Limit Value
   ,                                       !- Upper Limit Value
@@ -1128,22 +786,14 @@
   ActivityLevel;                          !- Unit Type
 
 OS:ScheduleTypeLimits,
-<<<<<<< HEAD
-  {00bb5bef-5a2f-4295-96a6-06df0d304b50}, !- Handle
-=======
-  {68d551da-c088-487a-ba6d-6cc5e6a3bcde}, !- Handle
->>>>>>> 055af606
+  {2843d042-bd2f-474d-9ddd-24fc4608c4c8}, !- Handle
   Fractional,                             !- Name
   0,                                      !- Lower Limit Value
   1,                                      !- Upper Limit Value
   Continuous;                             !- Numeric Type
 
 OS:PlantLoop,
-<<<<<<< HEAD
-  {3b2b41d8-5155-4851-8884-dc777900be97}, !- Handle
-=======
-  {9f7f6d4e-de08-4717-8312-a71830eb3464}, !- Handle
->>>>>>> 055af606
+  {b1a3acb2-fb00-4548-97db-6466c1453941}, !- Handle
   Domestic Hot Water Loop,                !- Name
   ,                                       !- Fluid Type
   0,                                      !- Glycol Concentration
@@ -1151,37 +801,21 @@
   ,                                       !- Plant Equipment Operation Heating Load
   ,                                       !- Plant Equipment Operation Cooling Load
   ,                                       !- Primary Plant Equipment Operation Scheme
-<<<<<<< HEAD
-  {9d88a865-4eb2-49f7-bc20-b5028afda300}, !- Loop Temperature Setpoint Node Name
-=======
-  {005b43ce-c3f6-4604-95ac-c96467f0b40d}, !- Loop Temperature Setpoint Node Name
->>>>>>> 055af606
+  {f528f6dd-5f7b-4ff4-8c2b-c074f86a580b}, !- Loop Temperature Setpoint Node Name
   ,                                       !- Maximum Loop Temperature {C}
   ,                                       !- Minimum Loop Temperature {C}
   0.01,                                   !- Maximum Loop Flow Rate {m3/s}
   ,                                       !- Minimum Loop Flow Rate {m3/s}
   0.003,                                  !- Plant Loop Volume {m3}
-<<<<<<< HEAD
-  {4033d45e-9bc1-4972-a8f7-eb19c4a12aac}, !- Plant Side Inlet Node Name
-  {fa367799-a1d9-40a6-8761-15ea6bfa69a8}, !- Plant Side Outlet Node Name
+  {fff79bf9-7bf4-4020-9812-9ef98fabe476}, !- Plant Side Inlet Node Name
+  {10c9dcf9-daf7-4d33-865c-588887df2ade}, !- Plant Side Outlet Node Name
   ,                                       !- Plant Side Branch List Name
-  {787e7d2b-ac44-4fb5-9f9c-ff9b06e542ee}, !- Demand Side Inlet Node Name
-  {237e807b-99bb-4608-8ffd-ac1fc9f00972}, !- Demand Side Outlet Node Name
+  {dc28b32d-85df-4482-8747-9748b5047051}, !- Demand Side Inlet Node Name
+  {51002218-0a6b-46f2-913c-70dc94967273}, !- Demand Side Outlet Node Name
   ,                                       !- Demand Side Branch List Name
   ,                                       !- Demand Side Connector List Name
   Optimal,                                !- Load Distribution Scheme
-  {ff4a3181-e2a5-4c22-82f6-c38fa89bd718}, !- Availability Manager List Name
-=======
-  {dc36d9bb-fef5-46c1-829e-aacdffd51ea5}, !- Plant Side Inlet Node Name
-  {30396dfc-f54d-48f6-a34c-5f50b0edf04f}, !- Plant Side Outlet Node Name
-  ,                                       !- Plant Side Branch List Name
-  {3cb0ca00-4555-44f8-a7c1-b7c31569da01}, !- Demand Side Inlet Node Name
-  {af4f8a95-8216-4ba6-ac32-7e2915829ebf}, !- Demand Side Outlet Node Name
-  ,                                       !- Demand Side Branch List Name
-  ,                                       !- Demand Side Connector List Name
-  Optimal,                                !- Load Distribution Scheme
-  {5cded7b6-9d90-46f2-93fb-165f06dd0ddd}, !- Availability Manager List Name
->>>>>>> 055af606
+  {fffc8fc4-853c-45ac-998b-2dd1114d34cb}, !- Availability Manager List Name
   ,                                       !- Plant Loop Demand Calculation Scheme
   ,                                       !- Common Pipe Simulation
   ,                                       !- Pressure Simulation Type
@@ -1189,275 +823,139 @@
   ,                                       !- Plant Equipment Operation Cooling Load Schedule
   ,                                       !- Primary Plant Equipment Operation Scheme Schedule
   ,                                       !- Component Setpoint Operation Scheme Schedule
-<<<<<<< HEAD
-  {a501c37d-ee10-455e-a618-a163f57e8a9c}, !- Demand Mixer Name
-  {0744a50c-d001-4358-9689-cb21c5029aaf}, !- Demand Splitter Name
-  {83b0c630-04ff-413a-9434-a70e8ba4c5cf}, !- Supply Mixer Name
-  {a3f8b475-55be-4054-836d-dd2e244a2e6c}; !- Supply Splitter Name
+  {dd2f146b-252a-4e0f-9d39-3410f8da8cdc}, !- Demand Mixer Name
+  {0f81ade5-792e-48f6-8e76-70f7998d8015}, !- Demand Splitter Name
+  {246ab8d2-d52e-4b3c-a527-4cf15dc9fbf3}, !- Supply Mixer Name
+  {14a94010-3750-4a7a-8626-2d8c6d9b32ba}; !- Supply Splitter Name
 
 OS:Node,
-  {b7f62b10-faad-4b9f-bd11-3e09a9a5594f}, !- Handle
+  {333a6a8a-d192-4d33-8d09-d6c637a02951}, !- Handle
   Node 3,                                 !- Name
-  {4033d45e-9bc1-4972-a8f7-eb19c4a12aac}, !- Inlet Port
-  {503d6c11-cce9-4356-a539-df1eab96468d}; !- Outlet Port
+  {fff79bf9-7bf4-4020-9812-9ef98fabe476}, !- Inlet Port
+  {a21f5c14-276f-4ac3-b6bd-33bd14769e44}; !- Outlet Port
 
 OS:Node,
-  {9d88a865-4eb2-49f7-bc20-b5028afda300}, !- Handle
+  {f528f6dd-5f7b-4ff4-8c2b-c074f86a580b}, !- Handle
   Node 4,                                 !- Name
-  {063c7849-9052-4c83-a9d7-b9d1ae8897c9}, !- Inlet Port
-  {fa367799-a1d9-40a6-8761-15ea6bfa69a8}; !- Outlet Port
+  {299871d5-0100-489b-b5b2-4447d2578ba9}, !- Inlet Port
+  {10c9dcf9-daf7-4d33-865c-588887df2ade}; !- Outlet Port
 
 OS:Node,
-  {e61547d7-e714-4bb6-96f2-b4210e8f03f4}, !- Handle
+  {a6f76f20-df5a-4e15-a56e-ad9045592afd}, !- Handle
   Node 5,                                 !- Name
-  {305d0670-53b9-4a5b-b399-dc8ddc466c06}, !- Inlet Port
-  {82103746-07c8-42ed-9a4f-328728ab84cb}; !- Outlet Port
+  {2f82310d-055a-4239-a27f-4349f5df3c9c}, !- Inlet Port
+  {e0e5cf95-d098-4f3a-bc80-6c9a2fd2076d}; !- Outlet Port
 
 OS:Connector:Mixer,
-  {83b0c630-04ff-413a-9434-a70e8ba4c5cf}, !- Handle
+  {246ab8d2-d52e-4b3c-a527-4cf15dc9fbf3}, !- Handle
   Connector Mixer 1,                      !- Name
-  {4eaccf91-8286-4339-ad0a-47a85e8f4f89}, !- Outlet Branch Name
-  {e240a5ac-ae0f-4e5a-a560-b6fddd7b1471}, !- Inlet Branch Name 1
-  {2dba5f2c-6388-42b4-906a-df346556997e}; !- Inlet Branch Name 2
+  {92bf6807-4fa3-48fe-93aa-4daa8771901b}, !- Outlet Branch Name
+  {564bbc5e-f183-4e3d-a049-a98c52403b37}, !- Inlet Branch Name 1
+  {c26302d9-c6cc-42a9-967a-c2f24d5d2895}; !- Inlet Branch Name 2
 
 OS:Connector:Splitter,
-  {a3f8b475-55be-4054-836d-dd2e244a2e6c}, !- Handle
+  {14a94010-3750-4a7a-8626-2d8c6d9b32ba}, !- Handle
   Connector Splitter 1,                   !- Name
-  {0aa35047-6eee-4b6c-8473-2ba70e83521f}, !- Inlet Branch Name
-  {305d0670-53b9-4a5b-b399-dc8ddc466c06}, !- Outlet Branch Name 1
-  {f304bb91-7458-4b07-be20-d8fb7623b5e9}; !- Outlet Branch Name 2
-
-OS:Connection,
-  {4033d45e-9bc1-4972-a8f7-eb19c4a12aac}, !- Handle
-  {3b2b41d8-5155-4851-8884-dc777900be97}, !- Source Object
+  {46d769b6-6360-411a-ba88-4fcf3ca0a09d}, !- Inlet Branch Name
+  {2f82310d-055a-4239-a27f-4349f5df3c9c}, !- Outlet Branch Name 1
+  {10bdf23a-3147-4edc-b4d9-eb5dbdf16fdc}; !- Outlet Branch Name 2
+
+OS:Connection,
+  {fff79bf9-7bf4-4020-9812-9ef98fabe476}, !- Handle
+  {b1a3acb2-fb00-4548-97db-6466c1453941}, !- Source Object
   14,                                     !- Outlet Port
-  {b7f62b10-faad-4b9f-bd11-3e09a9a5594f}, !- Target Object
-  2;                                      !- Inlet Port
-
-OS:Connection,
-  {305d0670-53b9-4a5b-b399-dc8ddc466c06}, !- Handle
-  {a3f8b475-55be-4054-836d-dd2e244a2e6c}, !- Source Object
-  3,                                      !- Outlet Port
-  {e61547d7-e714-4bb6-96f2-b4210e8f03f4}, !- Target Object
-  2;                                      !- Inlet Port
-
-OS:Connection,
-  {fa367799-a1d9-40a6-8761-15ea6bfa69a8}, !- Handle
-  {9d88a865-4eb2-49f7-bc20-b5028afda300}, !- Source Object
-  3,                                      !- Outlet Port
-  {3b2b41d8-5155-4851-8884-dc777900be97}, !- Target Object
+  {333a6a8a-d192-4d33-8d09-d6c637a02951}, !- Target Object
+  2;                                      !- Inlet Port
+
+OS:Connection,
+  {2f82310d-055a-4239-a27f-4349f5df3c9c}, !- Handle
+  {14a94010-3750-4a7a-8626-2d8c6d9b32ba}, !- Source Object
+  3,                                      !- Outlet Port
+  {a6f76f20-df5a-4e15-a56e-ad9045592afd}, !- Target Object
+  2;                                      !- Inlet Port
+
+OS:Connection,
+  {10c9dcf9-daf7-4d33-865c-588887df2ade}, !- Handle
+  {f528f6dd-5f7b-4ff4-8c2b-c074f86a580b}, !- Source Object
+  3,                                      !- Outlet Port
+  {b1a3acb2-fb00-4548-97db-6466c1453941}, !- Target Object
   15;                                     !- Inlet Port
 
 OS:Node,
-  {ca977057-aff1-48ff-bea8-fb4c577b7d91}, !- Handle
+  {16928284-9a89-4709-a3d4-c184f721e69e}, !- Handle
   Node 6,                                 !- Name
-  {787e7d2b-ac44-4fb5-9f9c-ff9b06e542ee}, !- Inlet Port
-  {8bf48849-cb82-4e0f-b367-c61f651648d3}; !- Outlet Port
+  {dc28b32d-85df-4482-8747-9748b5047051}, !- Inlet Port
+  {479c036e-79b1-4ccf-a038-ce6616c9f533}; !- Outlet Port
 
 OS:Node,
-  {201eda2e-de33-4fee-b4f0-d92fde92f393}, !- Handle
+  {452006c6-f818-4bc5-8c63-b053a35f13cc}, !- Handle
   Node 7,                                 !- Name
-  {a167fdbb-5e27-440a-8f84-3bec49612296}, !- Inlet Port
-  {237e807b-99bb-4608-8ffd-ac1fc9f00972}; !- Outlet Port
+  {4a8bfc35-3761-4eba-ad3b-38e9aebe3159}, !- Inlet Port
+  {51002218-0a6b-46f2-913c-70dc94967273}; !- Outlet Port
 
 OS:Node,
-  {b48ec8a9-9ad2-4f3c-8dca-c30328ca920c}, !- Handle
+  {8677793a-0fa7-4d72-a2e5-8b715de6a59d}, !- Handle
   Node 8,                                 !- Name
-  {acf0c4b6-99b0-4ac3-9046-7900120da7cf}, !- Inlet Port
-  {3120edd8-be57-4435-9303-d96e6bb095a4}; !- Outlet Port
+  {15ec6786-95e4-4f1a-bcb9-21b0db743c50}, !- Inlet Port
+  {7be87375-4f46-4e2f-93b1-a4572b59c1b5}; !- Outlet Port
 
 OS:Connector:Mixer,
-  {a501c37d-ee10-455e-a618-a163f57e8a9c}, !- Handle
+  {dd2f146b-252a-4e0f-9d39-3410f8da8cdc}, !- Handle
   Connector Mixer 2,                      !- Name
-  {a167fdbb-5e27-440a-8f84-3bec49612296}, !- Outlet Branch Name
-  {3120edd8-be57-4435-9303-d96e6bb095a4}; !- Inlet Branch Name 1
+  {4a8bfc35-3761-4eba-ad3b-38e9aebe3159}, !- Outlet Branch Name
+  {7be87375-4f46-4e2f-93b1-a4572b59c1b5}; !- Inlet Branch Name 1
 
 OS:Connector:Splitter,
-  {0744a50c-d001-4358-9689-cb21c5029aaf}, !- Handle
+  {0f81ade5-792e-48f6-8e76-70f7998d8015}, !- Handle
   Connector Splitter 2,                   !- Name
-  {8bf48849-cb82-4e0f-b367-c61f651648d3}, !- Inlet Branch Name
-  {acf0c4b6-99b0-4ac3-9046-7900120da7cf}; !- Outlet Branch Name 1
-
-OS:Connection,
-  {787e7d2b-ac44-4fb5-9f9c-ff9b06e542ee}, !- Handle
-  {3b2b41d8-5155-4851-8884-dc777900be97}, !- Source Object
+  {479c036e-79b1-4ccf-a038-ce6616c9f533}, !- Inlet Branch Name
+  {15ec6786-95e4-4f1a-bcb9-21b0db743c50}; !- Outlet Branch Name 1
+
+OS:Connection,
+  {dc28b32d-85df-4482-8747-9748b5047051}, !- Handle
+  {b1a3acb2-fb00-4548-97db-6466c1453941}, !- Source Object
   17,                                     !- Outlet Port
-  {ca977057-aff1-48ff-bea8-fb4c577b7d91}, !- Target Object
-  2;                                      !- Inlet Port
-
-OS:Connection,
-  {8bf48849-cb82-4e0f-b367-c61f651648d3}, !- Handle
-  {ca977057-aff1-48ff-bea8-fb4c577b7d91}, !- Source Object
-  3,                                      !- Outlet Port
-  {0744a50c-d001-4358-9689-cb21c5029aaf}, !- Target Object
-  2;                                      !- Inlet Port
-
-OS:Connection,
-  {acf0c4b6-99b0-4ac3-9046-7900120da7cf}, !- Handle
-  {0744a50c-d001-4358-9689-cb21c5029aaf}, !- Source Object
-  3,                                      !- Outlet Port
-  {b48ec8a9-9ad2-4f3c-8dca-c30328ca920c}, !- Target Object
-  2;                                      !- Inlet Port
-
-OS:Connection,
-  {3120edd8-be57-4435-9303-d96e6bb095a4}, !- Handle
-  {b48ec8a9-9ad2-4f3c-8dca-c30328ca920c}, !- Source Object
-  3,                                      !- Outlet Port
-  {a501c37d-ee10-455e-a618-a163f57e8a9c}, !- Target Object
+  {16928284-9a89-4709-a3d4-c184f721e69e}, !- Target Object
+  2;                                      !- Inlet Port
+
+OS:Connection,
+  {479c036e-79b1-4ccf-a038-ce6616c9f533}, !- Handle
+  {16928284-9a89-4709-a3d4-c184f721e69e}, !- Source Object
+  3,                                      !- Outlet Port
+  {0f81ade5-792e-48f6-8e76-70f7998d8015}, !- Target Object
+  2;                                      !- Inlet Port
+
+OS:Connection,
+  {15ec6786-95e4-4f1a-bcb9-21b0db743c50}, !- Handle
+  {0f81ade5-792e-48f6-8e76-70f7998d8015}, !- Source Object
+  3,                                      !- Outlet Port
+  {8677793a-0fa7-4d72-a2e5-8b715de6a59d}, !- Target Object
+  2;                                      !- Inlet Port
+
+OS:Connection,
+  {7be87375-4f46-4e2f-93b1-a4572b59c1b5}, !- Handle
+  {8677793a-0fa7-4d72-a2e5-8b715de6a59d}, !- Source Object
+  3,                                      !- Outlet Port
+  {dd2f146b-252a-4e0f-9d39-3410f8da8cdc}, !- Target Object
   3;                                      !- Inlet Port
 
 OS:Connection,
-  {a167fdbb-5e27-440a-8f84-3bec49612296}, !- Handle
-  {a501c37d-ee10-455e-a618-a163f57e8a9c}, !- Source Object
+  {4a8bfc35-3761-4eba-ad3b-38e9aebe3159}, !- Handle
+  {dd2f146b-252a-4e0f-9d39-3410f8da8cdc}, !- Source Object
   2,                                      !- Outlet Port
-  {201eda2e-de33-4fee-b4f0-d92fde92f393}, !- Target Object
-  2;                                      !- Inlet Port
-
-OS:Connection,
-  {237e807b-99bb-4608-8ffd-ac1fc9f00972}, !- Handle
-  {201eda2e-de33-4fee-b4f0-d92fde92f393}, !- Source Object
-  3,                                      !- Outlet Port
-  {3b2b41d8-5155-4851-8884-dc777900be97}, !- Target Object
+  {452006c6-f818-4bc5-8c63-b053a35f13cc}, !- Target Object
+  2;                                      !- Inlet Port
+
+OS:Connection,
+  {51002218-0a6b-46f2-913c-70dc94967273}, !- Handle
+  {452006c6-f818-4bc5-8c63-b053a35f13cc}, !- Source Object
+  3,                                      !- Outlet Port
+  {b1a3acb2-fb00-4548-97db-6466c1453941}, !- Target Object
   18;                                     !- Inlet Port
 
 OS:Sizing:Plant,
-  {70b9e730-a36a-469d-b94c-09a8b9a8ae76}, !- Handle
-  {3b2b41d8-5155-4851-8884-dc777900be97}, !- Plant or Condenser Loop Name
-=======
-  {c8ce5d51-08a9-4384-9c18-b669d87661ee}, !- Demand Mixer Name
-  {9ce5451d-ed14-496f-8205-7b0109438097}, !- Demand Splitter Name
-  {7ef42093-f21c-4e9b-82a3-5d696f0ef7a9}, !- Supply Mixer Name
-  {0504f02f-5d60-42a3-8def-2e75a5e286a8}; !- Supply Splitter Name
-
-OS:Node,
-  {22012e73-8df8-45a7-bf78-75e7097d20eb}, !- Handle
-  Node 3,                                 !- Name
-  {dc36d9bb-fef5-46c1-829e-aacdffd51ea5}, !- Inlet Port
-  {9f859a00-3419-4f44-9053-c9f55c62d8a9}; !- Outlet Port
-
-OS:Node,
-  {005b43ce-c3f6-4604-95ac-c96467f0b40d}, !- Handle
-  Node 4,                                 !- Name
-  {20be1079-0177-436f-8340-0bac7a2583a5}, !- Inlet Port
-  {30396dfc-f54d-48f6-a34c-5f50b0edf04f}; !- Outlet Port
-
-OS:Node,
-  {ebce249e-3fc6-4672-8f30-d27f671636fc}, !- Handle
-  Node 5,                                 !- Name
-  {2ab9409e-6106-4a6e-acf6-d84f5857b687}, !- Inlet Port
-  {c12031a3-059a-4fd7-b9e3-79938bbe99f2}; !- Outlet Port
-
-OS:Connector:Mixer,
-  {7ef42093-f21c-4e9b-82a3-5d696f0ef7a9}, !- Handle
-  Connector Mixer 1,                      !- Name
-  {1d40c571-9058-4ba9-9029-9850e0d19fde}, !- Outlet Branch Name
-  {edeb0ad7-64b7-4fb7-b64b-834afdebd634}, !- Inlet Branch Name 1
-  {84a406a2-9f70-4501-b0db-b704930a3597}; !- Inlet Branch Name 2
-
-OS:Connector:Splitter,
-  {0504f02f-5d60-42a3-8def-2e75a5e286a8}, !- Handle
-  Connector Splitter 1,                   !- Name
-  {3c88f632-a972-41f4-aa13-b709a82b65dc}, !- Inlet Branch Name
-  {2ab9409e-6106-4a6e-acf6-d84f5857b687}, !- Outlet Branch Name 1
-  {a46c1cf6-3498-4842-92ea-a58c0fb5c3d6}; !- Outlet Branch Name 2
-
-OS:Connection,
-  {dc36d9bb-fef5-46c1-829e-aacdffd51ea5}, !- Handle
-  {9f7f6d4e-de08-4717-8312-a71830eb3464}, !- Source Object
-  14,                                     !- Outlet Port
-  {22012e73-8df8-45a7-bf78-75e7097d20eb}, !- Target Object
-  2;                                      !- Inlet Port
-
-OS:Connection,
-  {2ab9409e-6106-4a6e-acf6-d84f5857b687}, !- Handle
-  {0504f02f-5d60-42a3-8def-2e75a5e286a8}, !- Source Object
-  3,                                      !- Outlet Port
-  {ebce249e-3fc6-4672-8f30-d27f671636fc}, !- Target Object
-  2;                                      !- Inlet Port
-
-OS:Connection,
-  {30396dfc-f54d-48f6-a34c-5f50b0edf04f}, !- Handle
-  {005b43ce-c3f6-4604-95ac-c96467f0b40d}, !- Source Object
-  3,                                      !- Outlet Port
-  {9f7f6d4e-de08-4717-8312-a71830eb3464}, !- Target Object
-  15;                                     !- Inlet Port
-
-OS:Node,
-  {0ba26377-97a5-4518-a8c1-6957d44de593}, !- Handle
-  Node 6,                                 !- Name
-  {3cb0ca00-4555-44f8-a7c1-b7c31569da01}, !- Inlet Port
-  {43cbd72a-93d9-4b9f-b9ae-5d0d3526944f}; !- Outlet Port
-
-OS:Node,
-  {cb745a57-3f34-493a-9843-f131264a101c}, !- Handle
-  Node 7,                                 !- Name
-  {0e1021e4-4358-47ad-bf59-ba1aed7fb33c}, !- Inlet Port
-  {af4f8a95-8216-4ba6-ac32-7e2915829ebf}; !- Outlet Port
-
-OS:Node,
-  {25cff481-a544-4012-8871-447047b44e4c}, !- Handle
-  Node 8,                                 !- Name
-  {8f29ac7c-ee30-4c7f-a791-da185a901dda}, !- Inlet Port
-  {608e8653-1750-47ee-a5b0-6aab2be85270}; !- Outlet Port
-
-OS:Connector:Mixer,
-  {c8ce5d51-08a9-4384-9c18-b669d87661ee}, !- Handle
-  Connector Mixer 2,                      !- Name
-  {0e1021e4-4358-47ad-bf59-ba1aed7fb33c}, !- Outlet Branch Name
-  {608e8653-1750-47ee-a5b0-6aab2be85270}; !- Inlet Branch Name 1
-
-OS:Connector:Splitter,
-  {9ce5451d-ed14-496f-8205-7b0109438097}, !- Handle
-  Connector Splitter 2,                   !- Name
-  {43cbd72a-93d9-4b9f-b9ae-5d0d3526944f}, !- Inlet Branch Name
-  {8f29ac7c-ee30-4c7f-a791-da185a901dda}; !- Outlet Branch Name 1
-
-OS:Connection,
-  {3cb0ca00-4555-44f8-a7c1-b7c31569da01}, !- Handle
-  {9f7f6d4e-de08-4717-8312-a71830eb3464}, !- Source Object
-  17,                                     !- Outlet Port
-  {0ba26377-97a5-4518-a8c1-6957d44de593}, !- Target Object
-  2;                                      !- Inlet Port
-
-OS:Connection,
-  {43cbd72a-93d9-4b9f-b9ae-5d0d3526944f}, !- Handle
-  {0ba26377-97a5-4518-a8c1-6957d44de593}, !- Source Object
-  3,                                      !- Outlet Port
-  {9ce5451d-ed14-496f-8205-7b0109438097}, !- Target Object
-  2;                                      !- Inlet Port
-
-OS:Connection,
-  {8f29ac7c-ee30-4c7f-a791-da185a901dda}, !- Handle
-  {9ce5451d-ed14-496f-8205-7b0109438097}, !- Source Object
-  3,                                      !- Outlet Port
-  {25cff481-a544-4012-8871-447047b44e4c}, !- Target Object
-  2;                                      !- Inlet Port
-
-OS:Connection,
-  {608e8653-1750-47ee-a5b0-6aab2be85270}, !- Handle
-  {25cff481-a544-4012-8871-447047b44e4c}, !- Source Object
-  3,                                      !- Outlet Port
-  {c8ce5d51-08a9-4384-9c18-b669d87661ee}, !- Target Object
-  3;                                      !- Inlet Port
-
-OS:Connection,
-  {0e1021e4-4358-47ad-bf59-ba1aed7fb33c}, !- Handle
-  {c8ce5d51-08a9-4384-9c18-b669d87661ee}, !- Source Object
-  2,                                      !- Outlet Port
-  {cb745a57-3f34-493a-9843-f131264a101c}, !- Target Object
-  2;                                      !- Inlet Port
-
-OS:Connection,
-  {af4f8a95-8216-4ba6-ac32-7e2915829ebf}, !- Handle
-  {cb745a57-3f34-493a-9843-f131264a101c}, !- Source Object
-  3,                                      !- Outlet Port
-  {9f7f6d4e-de08-4717-8312-a71830eb3464}, !- Target Object
-  18;                                     !- Inlet Port
-
-OS:Sizing:Plant,
-  {45527f83-7a71-4d15-8179-06afc9b3a0ef}, !- Handle
-  {9f7f6d4e-de08-4717-8312-a71830eb3464}, !- Plant or Condenser Loop Name
->>>>>>> 055af606
+  {1266a26d-c211-4528-8244-f7f23c8fe184}, !- Handle
+  {b1a3acb2-fb00-4548-97db-6466c1453941}, !- Plant or Condenser Loop Name
   Heating,                                !- Loop Type
   51.6666666666667,                       !- Design Loop Exit Temperature {C}
   5.55555555555556,                       !- Loop Design Temperature Difference {deltaC}
@@ -1466,157 +964,80 @@
   None;                                   !- Coincident Sizing Factor Mode
 
 OS:AvailabilityManagerAssignmentList,
-<<<<<<< HEAD
-  {ff4a3181-e2a5-4c22-82f6-c38fa89bd718}, !- Handle
+  {fffc8fc4-853c-45ac-998b-2dd1114d34cb}, !- Handle
   Plant Loop 1 AvailabilityManagerAssignmentList; !- Name
 
 OS:Pipe:Adiabatic,
-  {3438d614-d531-4911-aaa7-c8c2011f3343}, !- Handle
+  {7d6d2743-d013-4f8e-9234-fc02e5ef8bd0}, !- Handle
   Pipe Adiabatic 1,                       !- Name
-  {82103746-07c8-42ed-9a4f-328728ab84cb}, !- Inlet Node Name
-  {52ad0a98-e5dd-43fc-b393-41e8988506f7}; !- Outlet Node Name
+  {e0e5cf95-d098-4f3a-bc80-6c9a2fd2076d}, !- Inlet Node Name
+  {9882f672-19d7-483c-8b1a-c56aa4c132fd}; !- Outlet Node Name
 
 OS:Pipe:Adiabatic,
-  {9fae7643-9ad2-427a-bb5b-196d5b348690}, !- Handle
+  {9ebc9722-70fb-46ce-90a0-778ac991558c}, !- Handle
   Pipe Adiabatic 2,                       !- Name
-  {4837367e-1cad-4ae6-a184-498ce19a688f}, !- Inlet Node Name
-  {063c7849-9052-4c83-a9d7-b9d1ae8897c9}; !- Outlet Node Name
+  {d11d9747-eccb-49e1-bf67-fb4b45224cff}, !- Inlet Node Name
+  {299871d5-0100-489b-b5b2-4447d2578ba9}; !- Outlet Node Name
 
 OS:Node,
-  {9b355582-3524-4b70-9d2d-e94e18496c89}, !- Handle
+  {ab140c4d-9f22-41fb-8106-564f2fe94e6d}, !- Handle
   Node 9,                                 !- Name
-  {52ad0a98-e5dd-43fc-b393-41e8988506f7}, !- Inlet Port
-  {e240a5ac-ae0f-4e5a-a560-b6fddd7b1471}; !- Outlet Port
-
-OS:Connection,
-  {82103746-07c8-42ed-9a4f-328728ab84cb}, !- Handle
-  {e61547d7-e714-4bb6-96f2-b4210e8f03f4}, !- Source Object
-  3,                                      !- Outlet Port
-  {3438d614-d531-4911-aaa7-c8c2011f3343}, !- Target Object
-  2;                                      !- Inlet Port
-
-OS:Connection,
-  {52ad0a98-e5dd-43fc-b393-41e8988506f7}, !- Handle
-  {3438d614-d531-4911-aaa7-c8c2011f3343}, !- Source Object
-  3,                                      !- Outlet Port
-  {9b355582-3524-4b70-9d2d-e94e18496c89}, !- Target Object
-  2;                                      !- Inlet Port
-
-OS:Connection,
-  {e240a5ac-ae0f-4e5a-a560-b6fddd7b1471}, !- Handle
-  {9b355582-3524-4b70-9d2d-e94e18496c89}, !- Source Object
-  3,                                      !- Outlet Port
-  {83b0c630-04ff-413a-9434-a70e8ba4c5cf}, !- Target Object
+  {9882f672-19d7-483c-8b1a-c56aa4c132fd}, !- Inlet Port
+  {564bbc5e-f183-4e3d-a049-a98c52403b37}; !- Outlet Port
+
+OS:Connection,
+  {e0e5cf95-d098-4f3a-bc80-6c9a2fd2076d}, !- Handle
+  {a6f76f20-df5a-4e15-a56e-ad9045592afd}, !- Source Object
+  3,                                      !- Outlet Port
+  {7d6d2743-d013-4f8e-9234-fc02e5ef8bd0}, !- Target Object
+  2;                                      !- Inlet Port
+
+OS:Connection,
+  {9882f672-19d7-483c-8b1a-c56aa4c132fd}, !- Handle
+  {7d6d2743-d013-4f8e-9234-fc02e5ef8bd0}, !- Source Object
+  3,                                      !- Outlet Port
+  {ab140c4d-9f22-41fb-8106-564f2fe94e6d}, !- Target Object
+  2;                                      !- Inlet Port
+
+OS:Connection,
+  {564bbc5e-f183-4e3d-a049-a98c52403b37}, !- Handle
+  {ab140c4d-9f22-41fb-8106-564f2fe94e6d}, !- Source Object
+  3,                                      !- Outlet Port
+  {246ab8d2-d52e-4b3c-a527-4cf15dc9fbf3}, !- Target Object
   3;                                      !- Inlet Port
 
 OS:Node,
-  {4c2170f5-2d40-48af-a37e-6b0cd2e5f576}, !- Handle
+  {f559ee8d-e7eb-4f0b-95a4-c3fd340e078d}, !- Handle
   Node 10,                                !- Name
-  {4eaccf91-8286-4339-ad0a-47a85e8f4f89}, !- Inlet Port
-  {4837367e-1cad-4ae6-a184-498ce19a688f}; !- Outlet Port
-
-OS:Connection,
-  {4eaccf91-8286-4339-ad0a-47a85e8f4f89}, !- Handle
-  {83b0c630-04ff-413a-9434-a70e8ba4c5cf}, !- Source Object
+  {92bf6807-4fa3-48fe-93aa-4daa8771901b}, !- Inlet Port
+  {d11d9747-eccb-49e1-bf67-fb4b45224cff}; !- Outlet Port
+
+OS:Connection,
+  {92bf6807-4fa3-48fe-93aa-4daa8771901b}, !- Handle
+  {246ab8d2-d52e-4b3c-a527-4cf15dc9fbf3}, !- Source Object
   2,                                      !- Outlet Port
-  {4c2170f5-2d40-48af-a37e-6b0cd2e5f576}, !- Target Object
-  2;                                      !- Inlet Port
-
-OS:Connection,
-  {4837367e-1cad-4ae6-a184-498ce19a688f}, !- Handle
-  {4c2170f5-2d40-48af-a37e-6b0cd2e5f576}, !- Source Object
-  3,                                      !- Outlet Port
-  {9fae7643-9ad2-427a-bb5b-196d5b348690}, !- Target Object
-  2;                                      !- Inlet Port
-
-OS:Connection,
-  {063c7849-9052-4c83-a9d7-b9d1ae8897c9}, !- Handle
-  {9fae7643-9ad2-427a-bb5b-196d5b348690}, !- Source Object
-  3,                                      !- Outlet Port
-  {9d88a865-4eb2-49f7-bc20-b5028afda300}, !- Target Object
+  {f559ee8d-e7eb-4f0b-95a4-c3fd340e078d}, !- Target Object
+  2;                                      !- Inlet Port
+
+OS:Connection,
+  {d11d9747-eccb-49e1-bf67-fb4b45224cff}, !- Handle
+  {f559ee8d-e7eb-4f0b-95a4-c3fd340e078d}, !- Source Object
+  3,                                      !- Outlet Port
+  {9ebc9722-70fb-46ce-90a0-778ac991558c}, !- Target Object
+  2;                                      !- Inlet Port
+
+OS:Connection,
+  {299871d5-0100-489b-b5b2-4447d2578ba9}, !- Handle
+  {9ebc9722-70fb-46ce-90a0-778ac991558c}, !- Source Object
+  3,                                      !- Outlet Port
+  {f528f6dd-5f7b-4ff4-8c2b-c074f86a580b}, !- Target Object
   2;                                      !- Inlet Port
 
 OS:Pump:VariableSpeed,
-  {1ed4305a-19d1-4b81-b464-607176451a17}, !- Handle
+  {fc703c6d-dabe-4c54-8fc2-5cef5a2bea96}, !- Handle
   Pump Variable Speed 1,                  !- Name
-  {503d6c11-cce9-4356-a539-df1eab96468d}, !- Inlet Node Name
-  {6b92d6bf-b5eb-4ff2-a0b1-ff2092ace879}, !- Outlet Node Name
-=======
-  {5cded7b6-9d90-46f2-93fb-165f06dd0ddd}, !- Handle
-  Plant Loop 1 AvailabilityManagerAssignmentList; !- Name
-
-OS:Pipe:Adiabatic,
-  {c5d06ddb-0432-4792-9069-edeb62d21620}, !- Handle
-  Pipe Adiabatic 1,                       !- Name
-  {c12031a3-059a-4fd7-b9e3-79938bbe99f2}, !- Inlet Node Name
-  {25f9825c-380a-4ff7-b638-581953332263}; !- Outlet Node Name
-
-OS:Pipe:Adiabatic,
-  {ed4a1485-535a-4367-a241-3d24e3838449}, !- Handle
-  Pipe Adiabatic 2,                       !- Name
-  {9bba2a4e-c5ab-447d-b6f2-a7c8f263e407}, !- Inlet Node Name
-  {20be1079-0177-436f-8340-0bac7a2583a5}; !- Outlet Node Name
-
-OS:Node,
-  {453827a6-1974-43f1-9a49-43c1e8de5d98}, !- Handle
-  Node 9,                                 !- Name
-  {25f9825c-380a-4ff7-b638-581953332263}, !- Inlet Port
-  {edeb0ad7-64b7-4fb7-b64b-834afdebd634}; !- Outlet Port
-
-OS:Connection,
-  {c12031a3-059a-4fd7-b9e3-79938bbe99f2}, !- Handle
-  {ebce249e-3fc6-4672-8f30-d27f671636fc}, !- Source Object
-  3,                                      !- Outlet Port
-  {c5d06ddb-0432-4792-9069-edeb62d21620}, !- Target Object
-  2;                                      !- Inlet Port
-
-OS:Connection,
-  {25f9825c-380a-4ff7-b638-581953332263}, !- Handle
-  {c5d06ddb-0432-4792-9069-edeb62d21620}, !- Source Object
-  3,                                      !- Outlet Port
-  {453827a6-1974-43f1-9a49-43c1e8de5d98}, !- Target Object
-  2;                                      !- Inlet Port
-
-OS:Connection,
-  {edeb0ad7-64b7-4fb7-b64b-834afdebd634}, !- Handle
-  {453827a6-1974-43f1-9a49-43c1e8de5d98}, !- Source Object
-  3,                                      !- Outlet Port
-  {7ef42093-f21c-4e9b-82a3-5d696f0ef7a9}, !- Target Object
-  3;                                      !- Inlet Port
-
-OS:Node,
-  {3894bde5-2221-4062-af38-f38a885074d7}, !- Handle
-  Node 10,                                !- Name
-  {1d40c571-9058-4ba9-9029-9850e0d19fde}, !- Inlet Port
-  {9bba2a4e-c5ab-447d-b6f2-a7c8f263e407}; !- Outlet Port
-
-OS:Connection,
-  {1d40c571-9058-4ba9-9029-9850e0d19fde}, !- Handle
-  {7ef42093-f21c-4e9b-82a3-5d696f0ef7a9}, !- Source Object
-  2,                                      !- Outlet Port
-  {3894bde5-2221-4062-af38-f38a885074d7}, !- Target Object
-  2;                                      !- Inlet Port
-
-OS:Connection,
-  {9bba2a4e-c5ab-447d-b6f2-a7c8f263e407}, !- Handle
-  {3894bde5-2221-4062-af38-f38a885074d7}, !- Source Object
-  3,                                      !- Outlet Port
-  {ed4a1485-535a-4367-a241-3d24e3838449}, !- Target Object
-  2;                                      !- Inlet Port
-
-OS:Connection,
-  {20be1079-0177-436f-8340-0bac7a2583a5}, !- Handle
-  {ed4a1485-535a-4367-a241-3d24e3838449}, !- Source Object
-  3,                                      !- Outlet Port
-  {005b43ce-c3f6-4604-95ac-c96467f0b40d}, !- Target Object
-  2;                                      !- Inlet Port
-
-OS:Pump:VariableSpeed,
-  {5fd371fe-b60f-4b4a-a434-77e79bb1b93d}, !- Handle
-  Pump Variable Speed 1,                  !- Name
-  {9f859a00-3419-4f44-9053-c9f55c62d8a9}, !- Inlet Node Name
-  {20c2842b-5cfe-4545-8086-eac7473cd607}, !- Outlet Node Name
->>>>>>> 055af606
+  {a21f5c14-276f-4ac3-b6bd-33bd14769e44}, !- Inlet Node Name
+  {749d1e01-578c-401e-9449-acd2cfd4b0aa}, !- Outlet Node Name
   0.01,                                   !- Rated Flow Rate {m3/s}
   1,                                      !- Rated Pump Head {Pa}
   0,                                      !- Rated Power Consumption {W}
@@ -1646,91 +1067,47 @@
   General;                                !- End-Use Subcategory
 
 OS:Node,
-<<<<<<< HEAD
-  {fb244cff-c9b4-4774-b6a0-1981dcfe624b}, !- Handle
+  {95bbc8ef-16fe-4ad7-854a-0d176ef7562d}, !- Handle
   Node 11,                                !- Name
-  {6b92d6bf-b5eb-4ff2-a0b1-ff2092ace879}, !- Inlet Port
-  {0aa35047-6eee-4b6c-8473-2ba70e83521f}; !- Outlet Port
-
-OS:Connection,
-  {503d6c11-cce9-4356-a539-df1eab96468d}, !- Handle
-  {b7f62b10-faad-4b9f-bd11-3e09a9a5594f}, !- Source Object
-  3,                                      !- Outlet Port
-  {1ed4305a-19d1-4b81-b464-607176451a17}, !- Target Object
-  2;                                      !- Inlet Port
-
-OS:Connection,
-  {6b92d6bf-b5eb-4ff2-a0b1-ff2092ace879}, !- Handle
-  {1ed4305a-19d1-4b81-b464-607176451a17}, !- Source Object
-  3,                                      !- Outlet Port
-  {fb244cff-c9b4-4774-b6a0-1981dcfe624b}, !- Target Object
-  2;                                      !- Inlet Port
-
-OS:Connection,
-  {0aa35047-6eee-4b6c-8473-2ba70e83521f}, !- Handle
-  {fb244cff-c9b4-4774-b6a0-1981dcfe624b}, !- Source Object
-  3,                                      !- Outlet Port
-  {a3f8b475-55be-4054-836d-dd2e244a2e6c}, !- Target Object
+  {749d1e01-578c-401e-9449-acd2cfd4b0aa}, !- Inlet Port
+  {46d769b6-6360-411a-ba88-4fcf3ca0a09d}; !- Outlet Port
+
+OS:Connection,
+  {a21f5c14-276f-4ac3-b6bd-33bd14769e44}, !- Handle
+  {333a6a8a-d192-4d33-8d09-d6c637a02951}, !- Source Object
+  3,                                      !- Outlet Port
+  {fc703c6d-dabe-4c54-8fc2-5cef5a2bea96}, !- Target Object
+  2;                                      !- Inlet Port
+
+OS:Connection,
+  {749d1e01-578c-401e-9449-acd2cfd4b0aa}, !- Handle
+  {fc703c6d-dabe-4c54-8fc2-5cef5a2bea96}, !- Source Object
+  3,                                      !- Outlet Port
+  {95bbc8ef-16fe-4ad7-854a-0d176ef7562d}, !- Target Object
+  2;                                      !- Inlet Port
+
+OS:Connection,
+  {46d769b6-6360-411a-ba88-4fcf3ca0a09d}, !- Handle
+  {95bbc8ef-16fe-4ad7-854a-0d176ef7562d}, !- Source Object
+  3,                                      !- Outlet Port
+  {14a94010-3750-4a7a-8626-2d8c6d9b32ba}, !- Target Object
   2;                                      !- Inlet Port
 
 OS:Schedule:Constant,
-  {7e0cdbf5-4fc0-4314-9920-9c38fd057892}, !- Handle
+  {9f6247e2-a4e6-4490-b343-a7363a60874a}, !- Handle
   dhw temp,                               !- Name
-  {8967cc39-48cf-4efe-a00d-1761109497c9}, !- Schedule Type Limits Name
+  {022ecc9d-2c2d-4838-8489-5d23cd433117}, !- Schedule Type Limits Name
   51.6666666666667;                       !- Value
 
 OS:SetpointManager:Scheduled,
-  {be1c53d1-1181-4606-a3ff-6dc1a64a9cfd}, !- Handle
+  {c9f1cb43-44a7-44b1-8a2f-2a415b10b6ef}, !- Handle
   Setpoint Manager Scheduled 1,           !- Name
   Temperature,                            !- Control Variable
-  {7e0cdbf5-4fc0-4314-9920-9c38fd057892}, !- Schedule Name
-  {9d88a865-4eb2-49f7-bc20-b5028afda300}; !- Setpoint Node or NodeList Name
+  {9f6247e2-a4e6-4490-b343-a7363a60874a}, !- Schedule Name
+  {f528f6dd-5f7b-4ff4-8c2b-c074f86a580b}; !- Setpoint Node or NodeList Name
 
 OS:ScheduleTypeLimits,
-  {8967cc39-48cf-4efe-a00d-1761109497c9}, !- Handle
-=======
-  {bd4556fd-6079-4ba3-a657-a6158e58a33d}, !- Handle
-  Node 11,                                !- Name
-  {20c2842b-5cfe-4545-8086-eac7473cd607}, !- Inlet Port
-  {3c88f632-a972-41f4-aa13-b709a82b65dc}; !- Outlet Port
-
-OS:Connection,
-  {9f859a00-3419-4f44-9053-c9f55c62d8a9}, !- Handle
-  {22012e73-8df8-45a7-bf78-75e7097d20eb}, !- Source Object
-  3,                                      !- Outlet Port
-  {5fd371fe-b60f-4b4a-a434-77e79bb1b93d}, !- Target Object
-  2;                                      !- Inlet Port
-
-OS:Connection,
-  {20c2842b-5cfe-4545-8086-eac7473cd607}, !- Handle
-  {5fd371fe-b60f-4b4a-a434-77e79bb1b93d}, !- Source Object
-  3,                                      !- Outlet Port
-  {bd4556fd-6079-4ba3-a657-a6158e58a33d}, !- Target Object
-  2;                                      !- Inlet Port
-
-OS:Connection,
-  {3c88f632-a972-41f4-aa13-b709a82b65dc}, !- Handle
-  {bd4556fd-6079-4ba3-a657-a6158e58a33d}, !- Source Object
-  3,                                      !- Outlet Port
-  {0504f02f-5d60-42a3-8def-2e75a5e286a8}, !- Target Object
-  2;                                      !- Inlet Port
-
-OS:Schedule:Constant,
-  {273f386c-9576-4654-bace-5a7564acc074}, !- Handle
-  dhw temp,                               !- Name
-  {2796bebe-0509-4245-a7ef-36fc5d72035f}, !- Schedule Type Limits Name
-  51.6666666666667;                       !- Value
-
-OS:SetpointManager:Scheduled,
-  {a08babc0-211e-4b1c-88c5-49c1377ffc34}, !- Handle
-  Setpoint Manager Scheduled 1,           !- Name
-  Temperature,                            !- Control Variable
-  {273f386c-9576-4654-bace-5a7564acc074}, !- Schedule Name
-  {005b43ce-c3f6-4604-95ac-c96467f0b40d}; !- Setpoint Node or NodeList Name
-
-OS:ScheduleTypeLimits,
-  {2796bebe-0509-4245-a7ef-36fc5d72035f}, !- Handle
->>>>>>> 055af606
+  {022ecc9d-2c2d-4838-8489-5d23cd433117}, !- Handle
   Temperature,                            !- Name
   ,                                       !- Lower Limit Value
   ,                                       !- Upper Limit Value
@@ -1738,17 +1115,10 @@
   Temperature;                            !- Unit Type
 
 OS:WaterHeater:Mixed,
-<<<<<<< HEAD
-  {7c3d2bd0-205c-4bf5-9598-276d352cb3c6}, !- Handle
+  {06401307-905e-462f-b4ad-4ce521b36c9d}, !- Handle
   res wh,                                 !- Name
   0.143845647790854,                      !- Tank Volume {m3}
-  {26011c2f-2a09-45d8-a95e-6c8aad74f94e}, !- Setpoint Temperature Schedule Name
-=======
-  {a0f156ca-3738-4cce-94bc-39242d71cb92}, !- Handle
-  res wh,                                 !- Name
-  0.143845647790854,                      !- Tank Volume {m3}
-  {ac593c9a-c19f-439a-ae29-66b51d3b1e9e}, !- Setpoint Temperature Schedule Name
->>>>>>> 055af606
+  {04f95e25-bc5e-4bdf-9c92-5c73030d588b}, !- Setpoint Temperature Schedule Name
   2,                                      !- Deadband Temperature Difference {deltaC}
   99,                                     !- Maximum Temperature Limit {C}
   Cycle,                                  !- Heater Control Type
@@ -1767,11 +1137,7 @@
   0,                                      !- On Cycle Parasitic Heat Fraction to Tank
   ThermalZone,                            !- Ambient Temperature Indicator
   ,                                       !- Ambient Temperature Schedule Name
-<<<<<<< HEAD
-  {73b0a424-e966-4038-8717-8b8d4fb7ad70}, !- Ambient Temperature Thermal Zone Name
-=======
-  {db1d4b12-3835-4ec2-a3f5-4640e07bcbc1}, !- Ambient Temperature Thermal Zone Name
->>>>>>> 055af606
+  {910e3eeb-575a-4554-b2c4-00645549557a}, !- Ambient Temperature Thermal Zone Name
   ,                                       !- Ambient Temperature Outdoor Air Node Name
   4.15693173076374,                       !- Off Cycle Loss Coefficient to Ambient Temperature {W/K}
   0.64,                                   !- Off Cycle Loss Fraction to Thermal Zone
@@ -1780,13 +1146,8 @@
   ,                                       !- Peak Use Flow Rate {m3/s}
   ,                                       !- Use Flow Rate Fraction Schedule Name
   ,                                       !- Cold Water Supply Temperature Schedule Name
-<<<<<<< HEAD
-  {04508b10-01e0-44df-bd1f-d9c719f52744}, !- Use Side Inlet Node Name
-  {168a9261-d126-43a4-ad9c-7d4eb85291e3}, !- Use Side Outlet Node Name
-=======
-  {99ce77b5-0bd0-4a57-ad2e-675c1559ee0f}, !- Use Side Inlet Node Name
-  {a24bf360-8d20-4d27-b415-f9552d0809fd}, !- Use Side Outlet Node Name
->>>>>>> 055af606
+  {9d156c89-41d6-4b26-a79f-7d143e9e2756}, !- Use Side Inlet Node Name
+  {e253e858-0679-4118-bc35-2e4e24b9a461}, !- Use Side Outlet Node Name
   1,                                      !- Use Side Effectiveness
   ,                                       !- Source Side Inlet Node Name
   ,                                       !- Source Side Outlet Node Name
@@ -1799,106 +1160,55 @@
   General;                                !- End-Use Subcategory
 
 OS:WaterHeater:Sizing,
-<<<<<<< HEAD
-  {7275c6c8-d25d-427b-bf1e-387107ffc070}, !- Handle
-  {7c3d2bd0-205c-4bf5-9598-276d352cb3c6}, !- WaterHeater Name
-=======
-  {2eb8c0b7-0143-4a53-a7cb-2aa855384858}, !- Handle
-  {a0f156ca-3738-4cce-94bc-39242d71cb92}, !- WaterHeater Name
->>>>>>> 055af606
+  {be53893b-adad-4b3e-b143-19e503679f8d}, !- Handle
+  {06401307-905e-462f-b4ad-4ce521b36c9d}, !- WaterHeater Name
   PeakDraw,                               !- Design Mode
   0.538503,                               !- Time Storage Can Meet Peak Draw {hr}
   0,                                      !- Time for Tank Recovery {hr}
   1;                                      !- Nominal Tank Volume for Autosizing Plant Connections {m3}
 
 OS:Schedule:Constant,
-<<<<<<< HEAD
-  {26011c2f-2a09-45d8-a95e-6c8aad74f94e}, !- Handle
+  {04f95e25-bc5e-4bdf-9c92-5c73030d588b}, !- Handle
   WH Setpoint Temp,                       !- Name
-  {8967cc39-48cf-4efe-a00d-1761109497c9}, !- Schedule Type Limits Name
+  {022ecc9d-2c2d-4838-8489-5d23cd433117}, !- Schedule Type Limits Name
   51.6666666666667;                       !- Value
 
 OS:Node,
-  {12ebfd33-2b70-4d0b-87f3-cd6da3c3b33e}, !- Handle
+  {d95b39d9-c209-4447-a54d-6bbff135da2a}, !- Handle
   Node 12,                                !- Name
-  {f304bb91-7458-4b07-be20-d8fb7623b5e9}, !- Inlet Port
-  {04508b10-01e0-44df-bd1f-d9c719f52744}; !- Outlet Port
-
-OS:Connection,
-  {f304bb91-7458-4b07-be20-d8fb7623b5e9}, !- Handle
-  {a3f8b475-55be-4054-836d-dd2e244a2e6c}, !- Source Object
+  {10bdf23a-3147-4edc-b4d9-eb5dbdf16fdc}, !- Inlet Port
+  {9d156c89-41d6-4b26-a79f-7d143e9e2756}; !- Outlet Port
+
+OS:Connection,
+  {10bdf23a-3147-4edc-b4d9-eb5dbdf16fdc}, !- Handle
+  {14a94010-3750-4a7a-8626-2d8c6d9b32ba}, !- Source Object
   4,                                      !- Outlet Port
-  {12ebfd33-2b70-4d0b-87f3-cd6da3c3b33e}, !- Target Object
+  {d95b39d9-c209-4447-a54d-6bbff135da2a}, !- Target Object
   2;                                      !- Inlet Port
 
 OS:Node,
-  {a973de24-b53e-4373-9935-1474ac041c37}, !- Handle
+  {b0ef2c39-a786-46b0-9ba2-b118dc75d024}, !- Handle
   Node 13,                                !- Name
-  {168a9261-d126-43a4-ad9c-7d4eb85291e3}, !- Inlet Port
-  {2dba5f2c-6388-42b4-906a-df346556997e}; !- Outlet Port
-
-OS:Connection,
-  {04508b10-01e0-44df-bd1f-d9c719f52744}, !- Handle
-  {12ebfd33-2b70-4d0b-87f3-cd6da3c3b33e}, !- Source Object
-  3,                                      !- Outlet Port
-  {7c3d2bd0-205c-4bf5-9598-276d352cb3c6}, !- Target Object
+  {e253e858-0679-4118-bc35-2e4e24b9a461}, !- Inlet Port
+  {c26302d9-c6cc-42a9-967a-c2f24d5d2895}; !- Outlet Port
+
+OS:Connection,
+  {9d156c89-41d6-4b26-a79f-7d143e9e2756}, !- Handle
+  {d95b39d9-c209-4447-a54d-6bbff135da2a}, !- Source Object
+  3,                                      !- Outlet Port
+  {06401307-905e-462f-b4ad-4ce521b36c9d}, !- Target Object
   31;                                     !- Inlet Port
 
 OS:Connection,
-  {168a9261-d126-43a4-ad9c-7d4eb85291e3}, !- Handle
-  {7c3d2bd0-205c-4bf5-9598-276d352cb3c6}, !- Source Object
+  {e253e858-0679-4118-bc35-2e4e24b9a461}, !- Handle
+  {06401307-905e-462f-b4ad-4ce521b36c9d}, !- Source Object
   32,                                     !- Outlet Port
-  {a973de24-b53e-4373-9935-1474ac041c37}, !- Target Object
-  2;                                      !- Inlet Port
-
-OS:Connection,
-  {2dba5f2c-6388-42b4-906a-df346556997e}, !- Handle
-  {a973de24-b53e-4373-9935-1474ac041c37}, !- Source Object
-  3,                                      !- Outlet Port
-  {83b0c630-04ff-413a-9434-a70e8ba4c5cf}, !- Target Object
-=======
-  {ac593c9a-c19f-439a-ae29-66b51d3b1e9e}, !- Handle
-  WH Setpoint Temp,                       !- Name
-  {2796bebe-0509-4245-a7ef-36fc5d72035f}, !- Schedule Type Limits Name
-  51.6666666666667;                       !- Value
-
-OS:Node,
-  {2f9d364c-3b52-4745-9e6f-46108d5b0a86}, !- Handle
-  Node 12,                                !- Name
-  {a46c1cf6-3498-4842-92ea-a58c0fb5c3d6}, !- Inlet Port
-  {99ce77b5-0bd0-4a57-ad2e-675c1559ee0f}; !- Outlet Port
-
-OS:Connection,
-  {a46c1cf6-3498-4842-92ea-a58c0fb5c3d6}, !- Handle
-  {0504f02f-5d60-42a3-8def-2e75a5e286a8}, !- Source Object
-  4,                                      !- Outlet Port
-  {2f9d364c-3b52-4745-9e6f-46108d5b0a86}, !- Target Object
-  2;                                      !- Inlet Port
-
-OS:Node,
-  {a938b3c1-05fb-44bf-b232-f15feeb46728}, !- Handle
-  Node 13,                                !- Name
-  {a24bf360-8d20-4d27-b415-f9552d0809fd}, !- Inlet Port
-  {84a406a2-9f70-4501-b0db-b704930a3597}; !- Outlet Port
-
-OS:Connection,
-  {99ce77b5-0bd0-4a57-ad2e-675c1559ee0f}, !- Handle
-  {2f9d364c-3b52-4745-9e6f-46108d5b0a86}, !- Source Object
-  3,                                      !- Outlet Port
-  {a0f156ca-3738-4cce-94bc-39242d71cb92}, !- Target Object
-  31;                                     !- Inlet Port
-
-OS:Connection,
-  {a24bf360-8d20-4d27-b415-f9552d0809fd}, !- Handle
-  {a0f156ca-3738-4cce-94bc-39242d71cb92}, !- Source Object
-  32,                                     !- Outlet Port
-  {a938b3c1-05fb-44bf-b232-f15feeb46728}, !- Target Object
-  2;                                      !- Inlet Port
-
-OS:Connection,
-  {84a406a2-9f70-4501-b0db-b704930a3597}, !- Handle
-  {a938b3c1-05fb-44bf-b232-f15feeb46728}, !- Source Object
-  3,                                      !- Outlet Port
-  {7ef42093-f21c-4e9b-82a3-5d696f0ef7a9}, !- Target Object
->>>>>>> 055af606
+  {b0ef2c39-a786-46b0-9ba2-b118dc75d024}, !- Target Object
+  2;                                      !- Inlet Port
+
+OS:Connection,
+  {c26302d9-c6cc-42a9-967a-c2f24d5d2895}, !- Handle
+  {b0ef2c39-a786-46b0-9ba2-b118dc75d024}, !- Source Object
+  3,                                      !- Outlet Port
+  {246ab8d2-d52e-4b3c-a527-4cf15dc9fbf3}, !- Target Object
   4;                                      !- Inlet Port
