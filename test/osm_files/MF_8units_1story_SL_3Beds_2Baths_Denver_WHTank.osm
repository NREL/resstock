--- conflicted
+++ resolved
@@ -1,73 +1,41 @@
 !- NOTE: Auto-generated from /test/osw_files/MF_8units_1story_SL_3Beds_2Baths_Denver_WHTank.osw
 
 OS:Version,
-<<<<<<< HEAD
-  {e5225826-cb23-4a0c-a7fc-a6c75c7442d1}, !- Handle
-  2.9.0;                                  !- Version Identifier
+  {aae8a1c8-a86b-4bcd-bb9e-565699e6e43e}, !- Handle
+  2.9.1;                                  !- Version Identifier
 
 OS:SimulationControl,
-  {5959af10-2700-4365-89ce-a881274ec420}, !- Handle
-=======
-  {7b6ee3ee-86bb-41e1-9de4-55ad12f25535}, !- Handle
-  2.9.0;                                  !- Version Identifier
-
-OS:SimulationControl,
-  {d637e04a-9bf8-4231-934c-ee7b174782a1}, !- Handle
->>>>>>> edda4442
+  {efb5ddf4-8d08-4d8f-bf5c-50203625dca8}, !- Handle
   ,                                       !- Do Zone Sizing Calculation
   ,                                       !- Do System Sizing Calculation
   ,                                       !- Do Plant Sizing Calculation
   No;                                     !- Run Simulation for Sizing Periods
 
 OS:Timestep,
-<<<<<<< HEAD
-  {75637a49-1422-49d8-b64f-a0f073a1a90b}, !- Handle
+  {9b11db4c-c916-4922-b1d3-6152c6ad6243}, !- Handle
   6;                                      !- Number of Timesteps per Hour
 
 OS:ShadowCalculation,
-  {beb5865e-6a5c-43b0-a8e4-57bb7a508a43}, !- Handle
-=======
-  {854f1ee3-cc7e-4109-a709-f401b009794a}, !- Handle
-  6;                                      !- Number of Timesteps per Hour
-
-OS:ShadowCalculation,
-  {c081cda5-2c34-476f-85a4-0e4023da8b1e}, !- Handle
->>>>>>> edda4442
+  {9fef204c-b01b-48fc-ae0f-34e4f03357db}, !- Handle
   20,                                     !- Calculation Frequency
   200;                                    !- Maximum Figures in Shadow Overlap Calculations
 
 OS:SurfaceConvectionAlgorithm:Outside,
-<<<<<<< HEAD
-  {21b64333-0a4a-414b-b161-cac15cded027}, !- Handle
+  {a9ac924a-bfd2-470f-851e-6348eb7deb4c}, !- Handle
   DOE-2;                                  !- Algorithm
 
 OS:SurfaceConvectionAlgorithm:Inside,
-  {17507d3c-eae6-4a4b-8d56-24bdd9a09e65}, !- Handle
+  {5eb27fdc-ef84-4d01-b359-999f54085749}, !- Handle
   TARP;                                   !- Algorithm
 
 OS:ZoneCapacitanceMultiplier:ResearchSpecial,
-  {14c358cd-0451-4c45-90e6-a69aee9eabee}, !- Handle
-=======
-  {3f73fd6b-4be3-4360-86fe-fab6d5a9270d}, !- Handle
-  DOE-2;                                  !- Algorithm
-
-OS:SurfaceConvectionAlgorithm:Inside,
-  {f4987331-cb4d-4894-9712-d9d8291179de}, !- Handle
-  TARP;                                   !- Algorithm
-
-OS:ZoneCapacitanceMultiplier:ResearchSpecial,
-  {c819565c-327d-4e1e-8882-c5d91bc7e3ce}, !- Handle
->>>>>>> edda4442
+  {35891dcc-361d-406a-bf67-4dbfde3536ff}, !- Handle
   ,                                       !- Temperature Capacity Multiplier
   15,                                     !- Humidity Capacity Multiplier
   ;                                       !- Carbon Dioxide Capacity Multiplier
 
 OS:RunPeriod,
-<<<<<<< HEAD
-  {de54a92f-89bc-4083-8825-6a4160293547}, !- Handle
-=======
-  {1147928e-9b34-490a-8d1e-c122c6aea167}, !- Handle
->>>>>>> edda4442
+  {4a8ba601-2d1b-4752-b39d-5f7b32129660}, !- Handle
   Run Period 1,                           !- Name
   1,                                      !- Begin Month
   1,                                      !- Begin Day of Month
@@ -81,21 +49,13 @@
   ;                                       !- Number of Times Runperiod to be Repeated
 
 OS:YearDescription,
-<<<<<<< HEAD
-  {69326a39-545f-4e8c-8063-05166332b05b}, !- Handle
-=======
-  {a485ed6d-c198-42af-bde9-bccde73c2487}, !- Handle
->>>>>>> edda4442
+  {06b72e83-5aca-499d-b9a4-6c559b10f9e2}, !- Handle
   2007,                                   !- Calendar Year
   ,                                       !- Day of Week for Start Day
   ;                                       !- Is Leap Year
 
 OS:WeatherFile,
-<<<<<<< HEAD
-  {f41b47ad-5af2-45c2-8578-db1796750a5d}, !- Handle
-=======
-  {19900686-2486-40fa-a322-0cec22f49901}, !- Handle
->>>>>>> edda4442
+  {dfa9cf10-5e99-49f2-91eb-5f1fe71b2af0}, !- Handle
   Denver Intl Ap,                         !- City
   CO,                                     !- State Province Region
   USA,                                    !- Country
@@ -109,13 +69,8 @@
   E23378AA;                               !- Checksum
 
 OS:AdditionalProperties,
-<<<<<<< HEAD
-  {55b3d488-26c3-442b-b14b-6e70a17b67a2}, !- Handle
-  {f41b47ad-5af2-45c2-8578-db1796750a5d}, !- Object Name
-=======
-  {f0e1361b-f3ba-4b0f-b777-47473f943a21}, !- Handle
-  {19900686-2486-40fa-a322-0cec22f49901}, !- Object Name
->>>>>>> edda4442
+  {68239826-0051-4c4b-a052-0a1ed764e4cc}, !- Handle
+  {dfa9cf10-5e99-49f2-91eb-5f1fe71b2af0}, !- Object Name
   EPWHeaderCity,                          !- Feature Name 1
   String,                                 !- Feature Data Type 1
   Denver Intl Ap,                         !- Feature Value 1
@@ -223,11 +178,7 @@
   84;                                     !- Feature Value 35
 
 OS:Site,
-<<<<<<< HEAD
-  {8f38f461-1dd7-4dd5-842d-1288a291644b}, !- Handle
-=======
-  {501109b3-0676-4ae2-a601-b1ea5af7db8b}, !- Handle
->>>>>>> edda4442
+  {0b0d5d1e-5f6f-4137-939a-4ef21601db38}, !- Handle
   Denver Intl Ap_CO_USA,                  !- Name
   39.83,                                  !- Latitude {deg}
   -104.65,                                !- Longitude {deg}
@@ -236,11 +187,7 @@
   ;                                       !- Terrain
 
 OS:ClimateZones,
-<<<<<<< HEAD
-  {00e3bd5f-3023-43ed-b60a-d94f8493bc85}, !- Handle
-=======
-  {4f97db11-814f-4d52-a467-7b187f243801}, !- Handle
->>>>>>> edda4442
+  {5da6a1cb-8d6e-41dd-a99e-acd1f51a36c1}, !- Handle
   ,                                       !- Active Institution
   ,                                       !- Active Year
   ,                                       !- Climate Zone Institution Name 1
@@ -253,32 +200,19 @@
   Cold;                                   !- Climate Zone Value 2
 
 OS:Site:WaterMainsTemperature,
-<<<<<<< HEAD
-  {ac3306bf-e00a-4653-85c4-dbe6bd012f36}, !- Handle
-=======
-  {516003b1-3c17-4ea1-8fb0-881d5085a669}, !- Handle
->>>>>>> edda4442
+  {c1d502e8-443c-4c17-9a73-c75528347bb5}, !- Handle
   Correlation,                            !- Calculation Method
   ,                                       !- Temperature Schedule Name
   10.8753424657535,                       !- Annual Average Outdoor Air Temperature {C}
   23.1524007936508;                       !- Maximum Difference In Monthly Average Outdoor Air Temperatures {deltaC}
 
 OS:RunPeriodControl:DaylightSavingTime,
-<<<<<<< HEAD
-  {b19999d9-7227-486d-9a2b-40008c103a59}, !- Handle
-  4/7,                                    !- Start Date
-  10/26;                                  !- End Date
-
-OS:Site:GroundTemperature:Deep,
-  {31e6b8e6-c16f-48bd-a13d-2ffc95e0269e}, !- Handle
-=======
-  {f3c65e2d-3368-4ecd-a38a-6ea559c18f04}, !- Handle
+  {3368542c-89b1-4282-a9a7-7392af37b1fe}, !- Handle
   3/12,                                   !- Start Date
   11/5;                                   !- End Date
 
 OS:Site:GroundTemperature:Deep,
-  {b8f0d983-113e-4f12-b412-f13df4472470}, !- Handle
->>>>>>> edda4442
+  {1709b8d7-11be-470b-a624-8006eaa277a6}, !- Handle
   10.8753424657535,                       !- January Deep Ground Temperature {C}
   10.8753424657535,                       !- February Deep Ground Temperature {C}
   10.8753424657535,                       !- March Deep Ground Temperature {C}
@@ -293,11 +227,7 @@
   10.8753424657535;                       !- December Deep Ground Temperature {C}
 
 OS:Building,
-<<<<<<< HEAD
-  {0c4f6590-f534-4367-b524-82b33c6266e4}, !- Handle
-=======
-  {87a28dbd-7b8a-41a3-a815-05fb5380dbb8}, !- Handle
->>>>>>> edda4442
+  {57537b30-cd01-4e6a-8e7d-e97f2e1ca853}, !- Handle
   Building 1,                             !- Name
   ,                                       !- Building Sector Type
   0,                                      !- North Axis {deg}
@@ -312,13 +242,8 @@
   8;                                      !- Standards Number of Living Units
 
 OS:AdditionalProperties,
-<<<<<<< HEAD
-  {daa7db0b-9a8e-4ea8-a734-77e6a2766392}, !- Handle
-  {0c4f6590-f534-4367-b524-82b33c6266e4}, !- Object Name
-=======
-  {ba91f2a8-e209-4ffc-9858-9eaa2d495229}, !- Handle
-  {87a28dbd-7b8a-41a3-a815-05fb5380dbb8}, !- Object Name
->>>>>>> edda4442
+  {d9512301-1c2a-425b-a68c-0b4f951f6d07}, !- Handle
+  {57537b30-cd01-4e6a-8e7d-e97f2e1ca853}, !- Object Name
   num_units,                              !- Feature Name 1
   Integer,                                !- Feature Data Type 1
   8,                                      !- Feature Value 1
@@ -348,11 +273,7 @@
   true;                                   !- Feature Value 9
 
 OS:ThermalZone,
-<<<<<<< HEAD
-  {c58c93e3-152a-4782-a08c-44d16078eff1}, !- Handle
-=======
-  {80d50b6a-4a65-4c34-94c0-0c5f92e8f833}, !- Handle
->>>>>>> edda4442
+  {c8cbdbec-b100-4310-92aa-1bbd9c32ff59}, !- Handle
   living zone,                            !- Name
   ,                                       !- Multiplier
   ,                                       !- Ceiling Height {m}
@@ -361,17 +282,10 @@
   ,                                       !- Zone Inside Convection Algorithm
   ,                                       !- Zone Outside Convection Algorithm
   ,                                       !- Zone Conditioning Equipment List Name
-<<<<<<< HEAD
-  {c5bcee64-b1a0-4cc9-bcb3-7ad642777b2d}, !- Zone Air Inlet Port List
-  {d65b8ac0-c361-463d-9e7f-bba4f0071efb}, !- Zone Air Exhaust Port List
-  {6d5f93a4-ac66-4868-a729-cc5cf81a6de8}, !- Zone Air Node Name
-  {c7fa8d86-8794-4040-a461-20b21bf90ba4}, !- Zone Return Air Port List
-=======
-  {8933cedc-8956-4530-b3c8-e9eb11e71d15}, !- Zone Air Inlet Port List
-  {f99a793f-0fc3-47e6-9427-d6baeb68796b}, !- Zone Air Exhaust Port List
-  {0396767e-5fd1-4ce5-895f-c8eabe00786c}, !- Zone Air Node Name
-  {fe59d1c0-efb7-4e0f-8e63-7c2d9a285b5e}, !- Zone Return Air Port List
->>>>>>> edda4442
+  {39c54f6b-e891-43d4-959f-28a514bd2e9f}, !- Zone Air Inlet Port List
+  {57a2e2cc-45b7-4732-8596-5e70c886541f}, !- Zone Air Exhaust Port List
+  {a7166fb8-cb64-4187-b37e-460a4af61d9c}, !- Zone Air Node Name
+  {5c4105be-2ec0-4c6e-a49d-0b54a158b641}, !- Zone Return Air Port List
   ,                                       !- Primary Daylighting Control Name
   ,                                       !- Fraction of Zone Controlled by Primary Daylighting Control
   ,                                       !- Secondary Daylighting Control Name
@@ -382,71 +296,37 @@
   No;                                     !- Use Ideal Air Loads
 
 OS:Node,
-<<<<<<< HEAD
-  {536f502a-3ba7-4f4f-ab45-2509c409b019}, !- Handle
+  {7ef076cc-6340-4bca-ac45-00b813532999}, !- Handle
   Node 1,                                 !- Name
-  {6d5f93a4-ac66-4868-a729-cc5cf81a6de8}, !- Inlet Port
+  {a7166fb8-cb64-4187-b37e-460a4af61d9c}, !- Inlet Port
   ;                                       !- Outlet Port
 
 OS:Connection,
-  {6d5f93a4-ac66-4868-a729-cc5cf81a6de8}, !- Handle
-  {55b9e1d1-fd90-4d86-b694-5fced2da630a}, !- Name
-  {c58c93e3-152a-4782-a08c-44d16078eff1}, !- Source Object
+  {a7166fb8-cb64-4187-b37e-460a4af61d9c}, !- Handle
+  {b363fced-21d2-47aa-9d95-913085b7715c}, !- Name
+  {c8cbdbec-b100-4310-92aa-1bbd9c32ff59}, !- Source Object
   11,                                     !- Outlet Port
-  {536f502a-3ba7-4f4f-ab45-2509c409b019}, !- Target Object
+  {7ef076cc-6340-4bca-ac45-00b813532999}, !- Target Object
   2;                                      !- Inlet Port
 
 OS:PortList,
-  {c5bcee64-b1a0-4cc9-bcb3-7ad642777b2d}, !- Handle
-  {31270990-227c-4382-b8d4-b561de9b7edc}, !- Name
-  {c58c93e3-152a-4782-a08c-44d16078eff1}; !- HVAC Component
+  {39c54f6b-e891-43d4-959f-28a514bd2e9f}, !- Handle
+  {9a01f20e-e705-4b5f-bf33-ea1075de08a7}, !- Name
+  {c8cbdbec-b100-4310-92aa-1bbd9c32ff59}; !- HVAC Component
 
 OS:PortList,
-  {d65b8ac0-c361-463d-9e7f-bba4f0071efb}, !- Handle
-  {5c279b7d-51f3-4f0b-9a32-7f603878d639}, !- Name
-  {c58c93e3-152a-4782-a08c-44d16078eff1}; !- HVAC Component
+  {57a2e2cc-45b7-4732-8596-5e70c886541f}, !- Handle
+  {d7ae63c9-83a8-4c40-86c7-1bb3db7e2a2e}, !- Name
+  {c8cbdbec-b100-4310-92aa-1bbd9c32ff59}; !- HVAC Component
 
 OS:PortList,
-  {c7fa8d86-8794-4040-a461-20b21bf90ba4}, !- Handle
-  {f1f78bb0-96dc-4b88-961b-5baf5161d0b0}, !- Name
-  {c58c93e3-152a-4782-a08c-44d16078eff1}; !- HVAC Component
+  {5c4105be-2ec0-4c6e-a49d-0b54a158b641}, !- Handle
+  {b01fd59f-4dba-4e5f-922a-f44799a3fc08}, !- Name
+  {c8cbdbec-b100-4310-92aa-1bbd9c32ff59}; !- HVAC Component
 
 OS:Sizing:Zone,
-  {d68431d8-2725-45ca-85c8-f41a8be0dd32}, !- Handle
-  {c58c93e3-152a-4782-a08c-44d16078eff1}, !- Zone or ZoneList Name
-=======
-  {a2aff52b-d8ee-4f68-b3b5-7cdcff48bb83}, !- Handle
-  Node 1,                                 !- Name
-  {0396767e-5fd1-4ce5-895f-c8eabe00786c}, !- Inlet Port
-  ;                                       !- Outlet Port
-
-OS:Connection,
-  {0396767e-5fd1-4ce5-895f-c8eabe00786c}, !- Handle
-  {f4e1ee5c-7f91-464c-b30e-e00c32491ffd}, !- Name
-  {80d50b6a-4a65-4c34-94c0-0c5f92e8f833}, !- Source Object
-  11,                                     !- Outlet Port
-  {a2aff52b-d8ee-4f68-b3b5-7cdcff48bb83}, !- Target Object
-  2;                                      !- Inlet Port
-
-OS:PortList,
-  {8933cedc-8956-4530-b3c8-e9eb11e71d15}, !- Handle
-  {b6abfd57-cf10-4d13-85f5-27dd35978dff}, !- Name
-  {80d50b6a-4a65-4c34-94c0-0c5f92e8f833}; !- HVAC Component
-
-OS:PortList,
-  {f99a793f-0fc3-47e6-9427-d6baeb68796b}, !- Handle
-  {d82f3c3f-9f71-4b0c-9c6b-72b079fd8e99}, !- Name
-  {80d50b6a-4a65-4c34-94c0-0c5f92e8f833}; !- HVAC Component
-
-OS:PortList,
-  {fe59d1c0-efb7-4e0f-8e63-7c2d9a285b5e}, !- Handle
-  {45a5ccc1-e964-42be-87e4-416f44211d8b}, !- Name
-  {80d50b6a-4a65-4c34-94c0-0c5f92e8f833}; !- HVAC Component
-
-OS:Sizing:Zone,
-  {9ce64fbe-08a8-4f5c-933d-5622b7dce457}, !- Handle
-  {80d50b6a-4a65-4c34-94c0-0c5f92e8f833}, !- Zone or ZoneList Name
->>>>>>> edda4442
+  {24f07172-122f-41ac-b84d-1fe0b81351c1}, !- Handle
+  {c8cbdbec-b100-4310-92aa-1bbd9c32ff59}, !- Zone or ZoneList Name
   SupplyAirTemperature,                   !- Zone Cooling Design Supply Air Temperature Input Method
   14,                                     !- Zone Cooling Design Supply Air Temperature {C}
   11.11,                                  !- Zone Cooling Design Supply Air Temperature Difference {deltaC}
@@ -475,25 +355,14 @@
   autosize;                               !- Dedicated Outdoor Air High Setpoint Temperature for Design {C}
 
 OS:ZoneHVAC:EquipmentList,
-<<<<<<< HEAD
-  {d94cce70-a015-4848-ad87-58568536e007}, !- Handle
+  {1f8eae30-73e5-458a-bc15-d194f4d8d6b8}, !- Handle
   Zone HVAC Equipment List 1,             !- Name
-  {c58c93e3-152a-4782-a08c-44d16078eff1}; !- Thermal Zone
+  {c8cbdbec-b100-4310-92aa-1bbd9c32ff59}; !- Thermal Zone
 
 OS:Space,
-  {1f0a1ea6-63e9-4122-bd3e-e0288a58d6ab}, !- Handle
+  {26493852-6ac5-4fd8-80e1-7155eb188df2}, !- Handle
   living space,                           !- Name
-  {bdeabdd3-66c5-41ec-b8c1-a158d8e641ea}, !- Space Type Name
-=======
-  {759336d9-27e4-448f-a9d7-a69b47d52ed2}, !- Handle
-  Zone HVAC Equipment List 1,             !- Name
-  {80d50b6a-4a65-4c34-94c0-0c5f92e8f833}; !- Thermal Zone
-
-OS:Space,
-  {4b9d51ea-93ba-4e09-a42d-98f66af19578}, !- Handle
-  living space,                           !- Name
-  {138d6996-cf9f-4893-bc24-f46cb592d71c}, !- Space Type Name
->>>>>>> edda4442
+  {930fb492-e215-438e-b691-51c47f3a9dad}, !- Space Type Name
   ,                                       !- Default Construction Set Name
   ,                                       !- Default Schedule Set Name
   ,                                       !- Direction of Relative North {deg}
@@ -501,31 +370,17 @@
   ,                                       !- Y Origin {m}
   ,                                       !- Z Origin {m}
   ,                                       !- Building Story Name
-<<<<<<< HEAD
-  {c58c93e3-152a-4782-a08c-44d16078eff1}, !- Thermal Zone Name
+  {c8cbdbec-b100-4310-92aa-1bbd9c32ff59}, !- Thermal Zone Name
   ,                                       !- Part of Total Floor Area
   ,                                       !- Design Specification Outdoor Air Object Name
-  {28a2be43-449a-4302-a275-d0187726e14c}; !- Building Unit Name
+  {1065cdaa-03f6-4fb7-9dd8-4a2161fc84b8}; !- Building Unit Name
 
 OS:Surface,
-  {a7a011c9-95fd-4d3c-9169-0a420430d9bf}, !- Handle
+  {4d2921dd-c4c3-4693-8652-72be6226e3c1}, !- Handle
   Surface 1,                              !- Name
   Floor,                                  !- Surface Type
   ,                                       !- Construction Name
-  {1f0a1ea6-63e9-4122-bd3e-e0288a58d6ab}, !- Space Name
-=======
-  {80d50b6a-4a65-4c34-94c0-0c5f92e8f833}, !- Thermal Zone Name
-  ,                                       !- Part of Total Floor Area
-  ,                                       !- Design Specification Outdoor Air Object Name
-  {36cfa2a0-ed8e-4957-b8ae-0a32192ebcbf}; !- Building Unit Name
-
-OS:Surface,
-  {aaec2390-a6a4-46d6-a0e6-66a2bb00f4cf}, !- Handle
-  Surface 1,                              !- Name
-  Floor,                                  !- Surface Type
-  ,                                       !- Construction Name
-  {4b9d51ea-93ba-4e09-a42d-98f66af19578}, !- Space Name
->>>>>>> edda4442
+  {26493852-6ac5-4fd8-80e1-7155eb188df2}, !- Space Name
   Foundation,                             !- Outside Boundary Condition
   ,                                       !- Outside Boundary Condition Object
   NoSun,                                  !- Sun Exposure
@@ -538,19 +393,11 @@
   6.46578440716979, -12.9315688143396, 0; !- X,Y,Z Vertex 4 {m}
 
 OS:Surface,
-<<<<<<< HEAD
-  {cd0d3d1b-054e-40d1-8b42-6ed71236c416}, !- Handle
+  {258a5eb4-17ab-4017-a910-39b9958e289f}, !- Handle
   Surface 2,                              !- Name
   Wall,                                   !- Surface Type
   ,                                       !- Construction Name
-  {1f0a1ea6-63e9-4122-bd3e-e0288a58d6ab}, !- Space Name
-=======
-  {f5138473-c792-4aef-879d-722d9d84977c}, !- Handle
-  Surface 2,                              !- Name
-  Wall,                                   !- Surface Type
-  ,                                       !- Construction Name
-  {4b9d51ea-93ba-4e09-a42d-98f66af19578}, !- Space Name
->>>>>>> edda4442
+  {26493852-6ac5-4fd8-80e1-7155eb188df2}, !- Space Name
   Outdoors,                               !- Outside Boundary Condition
   ,                                       !- Outside Boundary Condition Object
   SunExposed,                             !- Sun Exposure
@@ -563,19 +410,11 @@
   0, -12.9315688143396, 2.4384;           !- X,Y,Z Vertex 4 {m}
 
 OS:Surface,
-<<<<<<< HEAD
-  {2fc145ba-f344-4481-8689-64d6cd47c9e4}, !- Handle
+  {0efe7421-8884-40b2-aaa5-2a889b599327}, !- Handle
   Surface 3,                              !- Name
   Wall,                                   !- Surface Type
   ,                                       !- Construction Name
-  {1f0a1ea6-63e9-4122-bd3e-e0288a58d6ab}, !- Space Name
-=======
-  {52ec5723-3e87-4058-b8d7-c526459964ec}, !- Handle
-  Surface 3,                              !- Name
-  Wall,                                   !- Surface Type
-  ,                                       !- Construction Name
-  {4b9d51ea-93ba-4e09-a42d-98f66af19578}, !- Space Name
->>>>>>> edda4442
+  {26493852-6ac5-4fd8-80e1-7155eb188df2}, !- Space Name
   Adiabatic,                              !- Outside Boundary Condition
   ,                                       !- Outside Boundary Condition Object
   NoSun,                                  !- Sun Exposure
@@ -588,19 +427,11 @@
   0, 0, 2.4384;                           !- X,Y,Z Vertex 4 {m}
 
 OS:Surface,
-<<<<<<< HEAD
-  {ff84b9ea-4eb4-4724-98ec-a9af8067b16b}, !- Handle
+  {2cba2cd3-58f6-40d1-9edd-707dbadcd3c6}, !- Handle
   Surface 4,                              !- Name
   Wall,                                   !- Surface Type
   ,                                       !- Construction Name
-  {1f0a1ea6-63e9-4122-bd3e-e0288a58d6ab}, !- Space Name
-=======
-  {7043100d-9277-41c7-9923-df645a718a3c}, !- Handle
-  Surface 4,                              !- Name
-  Wall,                                   !- Surface Type
-  ,                                       !- Construction Name
-  {4b9d51ea-93ba-4e09-a42d-98f66af19578}, !- Space Name
->>>>>>> edda4442
+  {26493852-6ac5-4fd8-80e1-7155eb188df2}, !- Space Name
   Adiabatic,                              !- Outside Boundary Condition
   ,                                       !- Outside Boundary Condition Object
   NoSun,                                  !- Sun Exposure
@@ -613,19 +444,11 @@
   6.46578440716979, 0, 2.4384;            !- X,Y,Z Vertex 4 {m}
 
 OS:Surface,
-<<<<<<< HEAD
-  {9c91222f-2269-4885-a884-78f737f55e82}, !- Handle
+  {1a58b3b2-7fca-42e8-acb1-f1f760107c8b}, !- Handle
   Surface 5,                              !- Name
   Wall,                                   !- Surface Type
   ,                                       !- Construction Name
-  {1f0a1ea6-63e9-4122-bd3e-e0288a58d6ab}, !- Space Name
-=======
-  {bc665760-5d67-4083-a7b4-4f181f6261c7}, !- Handle
-  Surface 5,                              !- Name
-  Wall,                                   !- Surface Type
-  ,                                       !- Construction Name
-  {4b9d51ea-93ba-4e09-a42d-98f66af19578}, !- Space Name
->>>>>>> edda4442
+  {26493852-6ac5-4fd8-80e1-7155eb188df2}, !- Space Name
   Outdoors,                               !- Outside Boundary Condition
   ,                                       !- Outside Boundary Condition Object
   SunExposed,                             !- Sun Exposure
@@ -638,19 +461,11 @@
   6.46578440716979, -12.9315688143396, 2.4384; !- X,Y,Z Vertex 4 {m}
 
 OS:Surface,
-<<<<<<< HEAD
-  {96026de5-4f50-478e-90ab-dfd9a0c88cd2}, !- Handle
+  {9347edb7-d2f6-4dc7-9ab9-c5e3202f0279}, !- Handle
   Surface 6,                              !- Name
   RoofCeiling,                            !- Surface Type
   ,                                       !- Construction Name
-  {1f0a1ea6-63e9-4122-bd3e-e0288a58d6ab}, !- Space Name
-=======
-  {55470bd5-a1bb-444e-b970-acf4e36f8dfd}, !- Handle
-  Surface 6,                              !- Name
-  RoofCeiling,                            !- Surface Type
-  ,                                       !- Construction Name
-  {4b9d51ea-93ba-4e09-a42d-98f66af19578}, !- Space Name
->>>>>>> edda4442
+  {26493852-6ac5-4fd8-80e1-7155eb188df2}, !- Space Name
   Outdoors,                               !- Outside Boundary Condition
   ,                                       !- Outside Boundary Condition Object
   SunExposed,                             !- Sun Exposure
@@ -663,11 +478,7 @@
   0, -12.9315688143396, 2.4384;           !- X,Y,Z Vertex 4 {m}
 
 OS:SpaceType,
-<<<<<<< HEAD
-  {bdeabdd3-66c5-41ec-b8c1-a158d8e641ea}, !- Handle
-=======
-  {138d6996-cf9f-4893-bc24-f46cb592d71c}, !- Handle
->>>>>>> edda4442
+  {930fb492-e215-438e-b691-51c47f3a9dad}, !- Handle
   Space Type 1,                           !- Name
   ,                                       !- Default Construction Set Name
   ,                                       !- Default Schedule Set Name
@@ -678,11 +489,7 @@
   living;                                 !- Standards Space Type
 
 OS:ThermalZone,
-<<<<<<< HEAD
-  {29c90427-ba23-4e7c-ad54-a8b7d28b0a33}, !- Handle
-=======
-  {be80f515-d0c9-4e57-a959-ef32d3442ed4}, !- Handle
->>>>>>> edda4442
+  {1e5d2a6c-9cf1-47d1-9d6e-8d24aba5a244}, !- Handle
   corridor zone,                          !- Name
   ,                                       !- Multiplier
   ,                                       !- Ceiling Height {m}
@@ -691,17 +498,10 @@
   ,                                       !- Zone Inside Convection Algorithm
   ,                                       !- Zone Outside Convection Algorithm
   ,                                       !- Zone Conditioning Equipment List Name
-<<<<<<< HEAD
-  {3ea189b2-46b8-4ac6-9ac6-39271199e586}, !- Zone Air Inlet Port List
-  {9d20fb67-4736-4a1d-bd87-137c2ca01d1c}, !- Zone Air Exhaust Port List
-  {d3ce7e5b-a620-4a47-a230-382afe7477f2}, !- Zone Air Node Name
-  {6e8dcac1-ddb1-44d6-9096-c3413373c6b5}, !- Zone Return Air Port List
-=======
-  {105d8c0c-e345-40bb-b3e7-695a205205e7}, !- Zone Air Inlet Port List
-  {cefc6fd0-e108-4841-b2d8-aeed20e1c464}, !- Zone Air Exhaust Port List
-  {59974227-d977-4382-b3d4-77b05f70dfce}, !- Zone Air Node Name
-  {457d4d9e-fd6e-4ea3-b21a-b6c24eb673c2}, !- Zone Return Air Port List
->>>>>>> edda4442
+  {0241ee76-ab09-4265-81dd-3495862d25d4}, !- Zone Air Inlet Port List
+  {f9de91ef-ee04-4295-af41-4f60dfcc4277}, !- Zone Air Exhaust Port List
+  {dd98e313-07a9-4719-922d-855e9c7cf191}, !- Zone Air Node Name
+  {2a88cd45-5c53-43be-b239-983632430fd5}, !- Zone Return Air Port List
   ,                                       !- Primary Daylighting Control Name
   ,                                       !- Fraction of Zone Controlled by Primary Daylighting Control
   ,                                       !- Secondary Daylighting Control Name
@@ -712,71 +512,37 @@
   No;                                     !- Use Ideal Air Loads
 
 OS:Node,
-<<<<<<< HEAD
-  {8d408f9f-9a09-42a4-b194-89e6cb7e8368}, !- Handle
+  {f192a3d0-68c2-4d0e-866b-eb6204086ff1}, !- Handle
   Node 2,                                 !- Name
-  {d3ce7e5b-a620-4a47-a230-382afe7477f2}, !- Inlet Port
+  {dd98e313-07a9-4719-922d-855e9c7cf191}, !- Inlet Port
   ;                                       !- Outlet Port
 
 OS:Connection,
-  {d3ce7e5b-a620-4a47-a230-382afe7477f2}, !- Handle
-  {7b2c2ca4-ee35-489d-9f68-05d098e0509f}, !- Name
-  {29c90427-ba23-4e7c-ad54-a8b7d28b0a33}, !- Source Object
+  {dd98e313-07a9-4719-922d-855e9c7cf191}, !- Handle
+  {c49006bc-2137-4c17-a5d7-45de4b30affd}, !- Name
+  {1e5d2a6c-9cf1-47d1-9d6e-8d24aba5a244}, !- Source Object
   11,                                     !- Outlet Port
-  {8d408f9f-9a09-42a4-b194-89e6cb7e8368}, !- Target Object
+  {f192a3d0-68c2-4d0e-866b-eb6204086ff1}, !- Target Object
   2;                                      !- Inlet Port
 
 OS:PortList,
-  {3ea189b2-46b8-4ac6-9ac6-39271199e586}, !- Handle
-  {318f1cca-c7eb-493a-87c0-e0ac7b7b0968}, !- Name
-  {29c90427-ba23-4e7c-ad54-a8b7d28b0a33}; !- HVAC Component
+  {0241ee76-ab09-4265-81dd-3495862d25d4}, !- Handle
+  {1c0f8393-8ff2-4e8b-a449-cc0690206429}, !- Name
+  {1e5d2a6c-9cf1-47d1-9d6e-8d24aba5a244}; !- HVAC Component
 
 OS:PortList,
-  {9d20fb67-4736-4a1d-bd87-137c2ca01d1c}, !- Handle
-  {697f691f-e22c-4cee-97e3-1022a1dab69b}, !- Name
-  {29c90427-ba23-4e7c-ad54-a8b7d28b0a33}; !- HVAC Component
+  {f9de91ef-ee04-4295-af41-4f60dfcc4277}, !- Handle
+  {9bbde7bf-5a5a-4eeb-84b1-8fb771b291e3}, !- Name
+  {1e5d2a6c-9cf1-47d1-9d6e-8d24aba5a244}; !- HVAC Component
 
 OS:PortList,
-  {6e8dcac1-ddb1-44d6-9096-c3413373c6b5}, !- Handle
-  {41e7b955-052a-487b-bb14-b4e729fb24c5}, !- Name
-  {29c90427-ba23-4e7c-ad54-a8b7d28b0a33}; !- HVAC Component
+  {2a88cd45-5c53-43be-b239-983632430fd5}, !- Handle
+  {52bf9868-214e-4972-8b24-12868dcd9897}, !- Name
+  {1e5d2a6c-9cf1-47d1-9d6e-8d24aba5a244}; !- HVAC Component
 
 OS:Sizing:Zone,
-  {59d97ab2-1476-47b1-ac07-5ed5046f4100}, !- Handle
-  {29c90427-ba23-4e7c-ad54-a8b7d28b0a33}, !- Zone or ZoneList Name
-=======
-  {58cadbc4-6bfd-40a8-9022-18d00abfd25f}, !- Handle
-  Node 2,                                 !- Name
-  {59974227-d977-4382-b3d4-77b05f70dfce}, !- Inlet Port
-  ;                                       !- Outlet Port
-
-OS:Connection,
-  {59974227-d977-4382-b3d4-77b05f70dfce}, !- Handle
-  {d17dd856-973f-4929-9c88-bdc01b2d1b1f}, !- Name
-  {be80f515-d0c9-4e57-a959-ef32d3442ed4}, !- Source Object
-  11,                                     !- Outlet Port
-  {58cadbc4-6bfd-40a8-9022-18d00abfd25f}, !- Target Object
-  2;                                      !- Inlet Port
-
-OS:PortList,
-  {105d8c0c-e345-40bb-b3e7-695a205205e7}, !- Handle
-  {45e93485-dd03-4ac4-a536-99b4cd90e5c6}, !- Name
-  {be80f515-d0c9-4e57-a959-ef32d3442ed4}; !- HVAC Component
-
-OS:PortList,
-  {cefc6fd0-e108-4841-b2d8-aeed20e1c464}, !- Handle
-  {2dfcd2c0-1e19-47b1-8d83-190c37a45c4a}, !- Name
-  {be80f515-d0c9-4e57-a959-ef32d3442ed4}; !- HVAC Component
-
-OS:PortList,
-  {457d4d9e-fd6e-4ea3-b21a-b6c24eb673c2}, !- Handle
-  {269b6d2d-fa5c-4cde-95e6-9d9f451bba75}, !- Name
-  {be80f515-d0c9-4e57-a959-ef32d3442ed4}; !- HVAC Component
-
-OS:Sizing:Zone,
-  {afc7215d-e977-4bd7-8cd7-4c6c13942cb9}, !- Handle
-  {be80f515-d0c9-4e57-a959-ef32d3442ed4}, !- Zone or ZoneList Name
->>>>>>> edda4442
+  {c9176bb5-adbe-40c1-b3d5-52ac1bd06813}, !- Handle
+  {1e5d2a6c-9cf1-47d1-9d6e-8d24aba5a244}, !- Zone or ZoneList Name
   SupplyAirTemperature,                   !- Zone Cooling Design Supply Air Temperature Input Method
   14,                                     !- Zone Cooling Design Supply Air Temperature {C}
   11.11,                                  !- Zone Cooling Design Supply Air Temperature Difference {deltaC}
@@ -805,25 +571,14 @@
   autosize;                               !- Dedicated Outdoor Air High Setpoint Temperature for Design {C}
 
 OS:ZoneHVAC:EquipmentList,
-<<<<<<< HEAD
-  {cc3453ac-3aef-4a5a-ad8a-95fe4d1897b7}, !- Handle
+  {65ba54fc-8cce-44ea-bc99-0730284b65e7}, !- Handle
   Zone HVAC Equipment List 2,             !- Name
-  {29c90427-ba23-4e7c-ad54-a8b7d28b0a33}; !- Thermal Zone
+  {1e5d2a6c-9cf1-47d1-9d6e-8d24aba5a244}; !- Thermal Zone
 
 OS:Space,
-  {097031a2-8bd5-42e0-96e3-f53abe2f0a88}, !- Handle
+  {ac5ea567-cf60-4d22-b840-d07660291c1c}, !- Handle
   corridor space,                         !- Name
-  {9593f0e0-dee6-4e00-99db-73bcf856b40e}, !- Space Type Name
-=======
-  {4239cd8d-e2aa-4ff3-9e2c-c16b0d720d21}, !- Handle
-  Zone HVAC Equipment List 2,             !- Name
-  {be80f515-d0c9-4e57-a959-ef32d3442ed4}; !- Thermal Zone
-
-OS:Space,
-  {781a7019-ef0e-476d-8c94-459cb1642f22}, !- Handle
-  corridor space,                         !- Name
-  {f9fec8d2-f04f-428a-8dbc-414e6f63e4d9}, !- Space Type Name
->>>>>>> edda4442
+  {14459d28-7565-41a5-8884-eae28f340e65}, !- Space Type Name
   ,                                       !- Default Construction Set Name
   ,                                       !- Default Schedule Set Name
   ,                                       !- Direction of Relative North {deg}
@@ -831,25 +586,14 @@
   ,                                       !- Y Origin {m}
   ,                                       !- Z Origin {m}
   ,                                       !- Building Story Name
-<<<<<<< HEAD
-  {29c90427-ba23-4e7c-ad54-a8b7d28b0a33}; !- Thermal Zone Name
+  {1e5d2a6c-9cf1-47d1-9d6e-8d24aba5a244}; !- Thermal Zone Name
 
 OS:Surface,
-  {7c6c36e4-7e9f-4b6b-b73c-2ffd0fc7ef26}, !- Handle
+  {27e7cac7-e28e-41f6-8676-e56964f57ac2}, !- Handle
   Surface 7,                              !- Name
   Floor,                                  !- Surface Type
   ,                                       !- Construction Name
-  {097031a2-8bd5-42e0-96e3-f53abe2f0a88}, !- Space Name
-=======
-  {be80f515-d0c9-4e57-a959-ef32d3442ed4}; !- Thermal Zone Name
-
-OS:Surface,
-  {1eecc7a6-ac07-47e5-8450-615d19deb4dc}, !- Handle
-  Surface 7,                              !- Name
-  Floor,                                  !- Surface Type
-  ,                                       !- Construction Name
-  {781a7019-ef0e-476d-8c94-459cb1642f22}, !- Space Name
->>>>>>> edda4442
+  {ac5ea567-cf60-4d22-b840-d07660291c1c}, !- Space Name
   Foundation,                             !- Outside Boundary Condition
   ,                                       !- Outside Boundary Condition Object
   NoSun,                                  !- Sun Exposure
@@ -862,19 +606,11 @@
   6.46578440716979, 0, 0;                 !- X,Y,Z Vertex 4 {m}
 
 OS:Surface,
-<<<<<<< HEAD
-  {2ae32ff2-f31f-495b-baa6-9f106d972133}, !- Handle
+  {4555b621-af87-449e-a85c-0453bdea7846}, !- Handle
   Surface 8,                              !- Name
   Wall,                                   !- Surface Type
   ,                                       !- Construction Name
-  {097031a2-8bd5-42e0-96e3-f53abe2f0a88}, !- Space Name
-=======
-  {9a73bd73-ba66-4565-8516-6e7456bdbac6}, !- Handle
-  Surface 8,                              !- Name
-  Wall,                                   !- Surface Type
-  ,                                       !- Construction Name
-  {781a7019-ef0e-476d-8c94-459cb1642f22}, !- Space Name
->>>>>>> edda4442
+  {ac5ea567-cf60-4d22-b840-d07660291c1c}, !- Space Name
   Outdoors,                               !- Outside Boundary Condition
   ,                                       !- Outside Boundary Condition Object
   SunExposed,                             !- Sun Exposure
@@ -887,19 +623,11 @@
   0, 0, 2.4384;                           !- X,Y,Z Vertex 4 {m}
 
 OS:Surface,
-<<<<<<< HEAD
-  {515f894c-c6e6-4338-b283-bad0d08bbcec}, !- Handle
+  {56393f4b-4072-4eeb-b465-6b491fa8351b}, !- Handle
   Surface 9,                              !- Name
   Wall,                                   !- Surface Type
   ,                                       !- Construction Name
-  {097031a2-8bd5-42e0-96e3-f53abe2f0a88}, !- Space Name
-=======
-  {ff947529-204d-4afc-b70e-c3a62a778b24}, !- Handle
-  Surface 9,                              !- Name
-  Wall,                                   !- Surface Type
-  ,                                       !- Construction Name
-  {781a7019-ef0e-476d-8c94-459cb1642f22}, !- Space Name
->>>>>>> edda4442
+  {ac5ea567-cf60-4d22-b840-d07660291c1c}, !- Space Name
   Adiabatic,                              !- Outside Boundary Condition
   ,                                       !- Outside Boundary Condition Object
   NoSun,                                  !- Sun Exposure
@@ -912,19 +640,11 @@
   0, 1.524, 2.4384;                       !- X,Y,Z Vertex 4 {m}
 
 OS:Surface,
-<<<<<<< HEAD
-  {24cf2c16-999e-4cb7-a4be-d2fb79f74918}, !- Handle
+  {15d8c598-23ae-4f8b-9f7d-339484b27682}, !- Handle
   Surface 10,                             !- Name
   Wall,                                   !- Surface Type
   ,                                       !- Construction Name
-  {097031a2-8bd5-42e0-96e3-f53abe2f0a88}, !- Space Name
-=======
-  {100b2e02-63a3-4901-ba4d-2451d50df5e6}, !- Handle
-  Surface 10,                             !- Name
-  Wall,                                   !- Surface Type
-  ,                                       !- Construction Name
-  {781a7019-ef0e-476d-8c94-459cb1642f22}, !- Space Name
->>>>>>> edda4442
+  {ac5ea567-cf60-4d22-b840-d07660291c1c}, !- Space Name
   Adiabatic,                              !- Outside Boundary Condition
   ,                                       !- Outside Boundary Condition Object
   NoSun,                                  !- Sun Exposure
@@ -937,19 +657,11 @@
   6.46578440716979, 1.524, 2.4384;        !- X,Y,Z Vertex 4 {m}
 
 OS:Surface,
-<<<<<<< HEAD
-  {26c60ab3-5f62-4092-ae6e-4397242f0459}, !- Handle
+  {ffb543e4-cd92-4316-96df-2001b83a776a}, !- Handle
   Surface 11,                             !- Name
   Wall,                                   !- Surface Type
   ,                                       !- Construction Name
-  {097031a2-8bd5-42e0-96e3-f53abe2f0a88}, !- Space Name
-=======
-  {cf280aff-f40a-477e-ac37-36a3032656d5}, !- Handle
-  Surface 11,                             !- Name
-  Wall,                                   !- Surface Type
-  ,                                       !- Construction Name
-  {781a7019-ef0e-476d-8c94-459cb1642f22}, !- Space Name
->>>>>>> edda4442
+  {ac5ea567-cf60-4d22-b840-d07660291c1c}, !- Space Name
   Adiabatic,                              !- Outside Boundary Condition
   ,                                       !- Outside Boundary Condition Object
   NoSun,                                  !- Sun Exposure
@@ -962,19 +674,11 @@
   6.46578440716979, 0, 2.4384;            !- X,Y,Z Vertex 4 {m}
 
 OS:Surface,
-<<<<<<< HEAD
-  {228fc901-cd57-4e8e-be52-3129cae8fad7}, !- Handle
+  {9ec24cff-c825-431e-95b3-9aa23f051670}, !- Handle
   Surface 12,                             !- Name
   RoofCeiling,                            !- Surface Type
   ,                                       !- Construction Name
-  {097031a2-8bd5-42e0-96e3-f53abe2f0a88}, !- Space Name
-=======
-  {cc83da43-102c-47ef-956d-0dbb312bb36f}, !- Handle
-  Surface 12,                             !- Name
-  RoofCeiling,                            !- Surface Type
-  ,                                       !- Construction Name
-  {781a7019-ef0e-476d-8c94-459cb1642f22}, !- Space Name
->>>>>>> edda4442
+  {ac5ea567-cf60-4d22-b840-d07660291c1c}, !- Space Name
   Outdoors,                               !- Outside Boundary Condition
   ,                                       !- Outside Boundary Condition Object
   SunExposed,                             !- Sun Exposure
@@ -987,11 +691,7 @@
   0, 0, 2.4384;                           !- X,Y,Z Vertex 4 {m}
 
 OS:SpaceType,
-<<<<<<< HEAD
-  {9593f0e0-dee6-4e00-99db-73bcf856b40e}, !- Handle
-=======
-  {f9fec8d2-f04f-428a-8dbc-414e6f63e4d9}, !- Handle
->>>>>>> edda4442
+  {14459d28-7565-41a5-8884-eae28f340e65}, !- Handle
   Space Type 2,                           !- Name
   ,                                       !- Default Construction Set Name
   ,                                       !- Default Schedule Set Name
@@ -1002,23 +702,14 @@
   corridor;                               !- Standards Space Type
 
 OS:BuildingUnit,
-<<<<<<< HEAD
-  {28a2be43-449a-4302-a275-d0187726e14c}, !- Handle
-=======
-  {36cfa2a0-ed8e-4957-b8ae-0a32192ebcbf}, !- Handle
->>>>>>> edda4442
+  {1065cdaa-03f6-4fb7-9dd8-4a2161fc84b8}, !- Handle
   unit 1,                                 !- Name
   ,                                       !- Rendering Color
   Residential;                            !- Building Unit Type
 
 OS:AdditionalProperties,
-<<<<<<< HEAD
-  {9bba781d-140b-40d3-815a-932ebc954497}, !- Handle
-  {28a2be43-449a-4302-a275-d0187726e14c}, !- Object Name
-=======
-  {d17573fc-5d8e-40fe-baa5-a8ab29cb406a}, !- Handle
-  {36cfa2a0-ed8e-4957-b8ae-0a32192ebcbf}, !- Object Name
->>>>>>> edda4442
+  {cdce118b-897d-453b-9cd1-9415c6c7d131}, !- Handle
+  {1065cdaa-03f6-4fb7-9dd8-4a2161fc84b8}, !- Object Name
   NumberOfBedrooms,                       !- Feature Name 1
   Integer,                                !- Feature Data Type 1
   3,                                      !- Feature Value 1
@@ -1030,20 +721,12 @@
   3.3900000000000001;                     !- Feature Value 3
 
 OS:External:File,
-<<<<<<< HEAD
-  {d0e2caa3-6071-403e-8597-1e63ec298598}, !- Handle
-=======
-  {ff5fb79a-919a-45ec-9c95-90351c0f20c3}, !- Handle
->>>>>>> edda4442
+  {4cf1d291-5706-499e-9640-7c651792573a}, !- Handle
   8760.csv,                               !- Name
   8760.csv;                               !- File Name
 
 OS:Schedule:Day,
-<<<<<<< HEAD
-  {7c7a24e5-6414-4272-8635-248345ba5568}, !- Handle
-=======
-  {006bd72d-786f-492d-bdee-709f564e867c}, !- Handle
->>>>>>> edda4442
+  {6a9d7934-6f77-4f6f-a832-ac10a8dc0df2}, !- Handle
   Schedule Day 1,                         !- Name
   ,                                       !- Schedule Type Limits Name
   ,                                       !- Interpolate to Timestep
@@ -1052,11 +735,7 @@
   0;                                      !- Value Until Time 1
 
 OS:Schedule:Day,
-<<<<<<< HEAD
-  {6969b07c-6d68-4103-94f2-0b55ff9bbeb5}, !- Handle
-=======
-  {7acdf3e4-dd9b-4336-af40-b67850968bf4}, !- Handle
->>>>>>> edda4442
+  {b93fb1fa-6765-4ca4-bf0e-8b0c479856ee}, !- Handle
   Schedule Day 2,                         !- Name
   ,                                       !- Schedule Type Limits Name
   ,                                       !- Interpolate to Timestep
@@ -1065,17 +744,10 @@
   1;                                      !- Value Until Time 1
 
 OS:Schedule:File,
-<<<<<<< HEAD
-  {cc9957ea-45b0-40b8-abf7-7072257e087d}, !- Handle
+  {cc7c9220-6ca4-4ed5-8ce9-84cff8200898}, !- Handle
   occupants,                              !- Name
-  {5f4fa1a1-0414-4725-860f-894bf2b50bc3}, !- Schedule Type Limits Name
-  {d0e2caa3-6071-403e-8597-1e63ec298598}, !- External File Name
-=======
-  {efd06d82-641a-4fec-9c2a-9fd20e315d79}, !- Handle
-  occupants,                              !- Name
-  {e1fcf7de-3358-4bea-8af6-844a1b05f1ae}, !- Schedule Type Limits Name
-  {ff5fb79a-919a-45ec-9c95-90351c0f20c3}, !- External File Name
->>>>>>> edda4442
+  {2118b1ae-e4d0-4711-be62-f2adc1dc0ab9}, !- Schedule Type Limits Name
+  {4cf1d291-5706-499e-9640-7c651792573a}, !- External File Name
   1,                                      !- Column Number
   1,                                      !- Rows to Skip at Top
   8760,                                   !- Number of Hours of Data
@@ -1084,38 +756,22 @@
   60;                                     !- Minutes per Item
 
 OS:Schedule:Ruleset,
-<<<<<<< HEAD
-  {26bdcf71-2e07-4472-ac75-04a4f70508b4}, !- Handle
+  {1ef18361-b6b6-46ec-82bb-04a995fb8c02}, !- Handle
   Schedule Ruleset 1,                     !- Name
-  {085c56ae-5cd4-4ab7-88d3-abe68899ad55}, !- Schedule Type Limits Name
-  {01e32ede-c71f-4751-9a85-cae2118c1414}; !- Default Day Schedule Name
+  {19897bde-74ad-47ee-80af-83c75db92a51}, !- Schedule Type Limits Name
+  {3a9073f5-5384-4227-9eeb-efd1e054a7c4}; !- Default Day Schedule Name
 
 OS:Schedule:Day,
-  {01e32ede-c71f-4751-9a85-cae2118c1414}, !- Handle
+  {3a9073f5-5384-4227-9eeb-efd1e054a7c4}, !- Handle
   Schedule Day 3,                         !- Name
-  {085c56ae-5cd4-4ab7-88d3-abe68899ad55}, !- Schedule Type Limits Name
-=======
-  {05c65863-4491-471e-b523-e97c936f754d}, !- Handle
-  Schedule Ruleset 1,                     !- Name
-  {8716914a-f695-4bea-a6f6-c85be6d11a61}, !- Schedule Type Limits Name
-  {01a69eb0-009a-4971-877c-ef966fae200c}; !- Default Day Schedule Name
-
-OS:Schedule:Day,
-  {01a69eb0-009a-4971-877c-ef966fae200c}, !- Handle
-  Schedule Day 3,                         !- Name
-  {8716914a-f695-4bea-a6f6-c85be6d11a61}, !- Schedule Type Limits Name
->>>>>>> edda4442
+  {19897bde-74ad-47ee-80af-83c75db92a51}, !- Schedule Type Limits Name
   ,                                       !- Interpolate to Timestep
   24,                                     !- Hour 1
   0,                                      !- Minute 1
   112.539290946133;                       !- Value Until Time 1
 
 OS:People:Definition,
-<<<<<<< HEAD
-  {3a78d031-84ec-4e7f-9007-e95b481ea14a}, !- Handle
-=======
-  {105324bb-e3fd-4774-a2ab-401676d7f84d}, !- Handle
->>>>>>> edda4442
+  {549e3701-2316-44e9-8851-7405c3771278}, !- Handle
   res occupants|living space,             !- Name
   People,                                 !- Number of People Calculation Method
   3.39,                                   !- Number of People {people}
@@ -1128,21 +784,12 @@
   ZoneAveraged;                           !- Mean Radiant Temperature Calculation Type
 
 OS:People,
-<<<<<<< HEAD
-  {f82d00d8-f01a-425a-8fd3-0b9616f90f07}, !- Handle
+  {b1827c67-3824-4d57-96bd-90b3eb8bef26}, !- Handle
   res occupants|living space,             !- Name
-  {3a78d031-84ec-4e7f-9007-e95b481ea14a}, !- People Definition Name
-  {1f0a1ea6-63e9-4122-bd3e-e0288a58d6ab}, !- Space or SpaceType Name
-  {cc9957ea-45b0-40b8-abf7-7072257e087d}, !- Number of People Schedule Name
-  {26bdcf71-2e07-4472-ac75-04a4f70508b4}, !- Activity Level Schedule Name
-=======
-  {cbdcaa3b-51ba-48ae-8a5e-71685676fb12}, !- Handle
-  res occupants|living space,             !- Name
-  {105324bb-e3fd-4774-a2ab-401676d7f84d}, !- People Definition Name
-  {4b9d51ea-93ba-4e09-a42d-98f66af19578}, !- Space or SpaceType Name
-  {efd06d82-641a-4fec-9c2a-9fd20e315d79}, !- Number of People Schedule Name
-  {05c65863-4491-471e-b523-e97c936f754d}, !- Activity Level Schedule Name
->>>>>>> edda4442
+  {549e3701-2316-44e9-8851-7405c3771278}, !- People Definition Name
+  {26493852-6ac5-4fd8-80e1-7155eb188df2}, !- Space or SpaceType Name
+  {cc7c9220-6ca4-4ed5-8ce9-84cff8200898}, !- Number of People Schedule Name
+  {1ef18361-b6b6-46ec-82bb-04a995fb8c02}, !- Activity Level Schedule Name
   ,                                       !- Surface Name/Angle Factor List Name
   ,                                       !- Work Efficiency Schedule Name
   ,                                       !- Clothing Insulation Schedule Name
@@ -1150,11 +797,7 @@
   1;                                      !- Multiplier
 
 OS:ScheduleTypeLimits,
-<<<<<<< HEAD
-  {085c56ae-5cd4-4ab7-88d3-abe68899ad55}, !- Handle
-=======
-  {8716914a-f695-4bea-a6f6-c85be6d11a61}, !- Handle
->>>>>>> edda4442
+  {19897bde-74ad-47ee-80af-83c75db92a51}, !- Handle
   ActivityLevel,                          !- Name
   0,                                      !- Lower Limit Value
   ,                                       !- Upper Limit Value
@@ -1162,22 +805,14 @@
   ActivityLevel;                          !- Unit Type
 
 OS:ScheduleTypeLimits,
-<<<<<<< HEAD
-  {5f4fa1a1-0414-4725-860f-894bf2b50bc3}, !- Handle
-=======
-  {e1fcf7de-3358-4bea-8af6-844a1b05f1ae}, !- Handle
->>>>>>> edda4442
+  {2118b1ae-e4d0-4711-be62-f2adc1dc0ab9}, !- Handle
   Fractional,                             !- Name
   0,                                      !- Lower Limit Value
   1,                                      !- Upper Limit Value
   Continuous;                             !- Numeric Type
 
 OS:PlantLoop,
-<<<<<<< HEAD
-  {520f99e1-f4ff-409b-99a2-2d084e688fd1}, !- Handle
-=======
-  {c3c731cd-2be3-4345-a0ff-9b5af340e36e}, !- Handle
->>>>>>> edda4442
+  {80a0e518-ed03-40e6-9131-09d0efd277de}, !- Handle
   Domestic Hot Water Loop,                !- Name
   ,                                       !- Fluid Type
   0,                                      !- Glycol Concentration
@@ -1185,37 +820,21 @@
   ,                                       !- Plant Equipment Operation Heating Load
   ,                                       !- Plant Equipment Operation Cooling Load
   ,                                       !- Primary Plant Equipment Operation Scheme
-<<<<<<< HEAD
-  {b508d5c8-7e24-4dfa-91cb-656b417079e5}, !- Loop Temperature Setpoint Node Name
-=======
-  {0160d2a3-f03d-4dd8-a41e-3d2af4ec4108}, !- Loop Temperature Setpoint Node Name
->>>>>>> edda4442
+  {9deb35bd-0619-47f1-aea6-9f15ba572fb1}, !- Loop Temperature Setpoint Node Name
   ,                                       !- Maximum Loop Temperature {C}
   ,                                       !- Minimum Loop Temperature {C}
   0.01,                                   !- Maximum Loop Flow Rate {m3/s}
   ,                                       !- Minimum Loop Flow Rate {m3/s}
   0.003,                                  !- Plant Loop Volume {m3}
-<<<<<<< HEAD
-  {353c2564-a71e-4100-af49-9a546c43a8ef}, !- Plant Side Inlet Node Name
-  {936b4fb7-7254-4590-af19-52a2daa34e49}, !- Plant Side Outlet Node Name
+  {fd30e6f3-a8b2-4b70-96fa-6c08aa375c76}, !- Plant Side Inlet Node Name
+  {78f65426-0773-45ab-a7ab-c3e7c44b6754}, !- Plant Side Outlet Node Name
   ,                                       !- Plant Side Branch List Name
-  {93153d22-ab90-4b45-8e4a-c2fb2035b9c0}, !- Demand Side Inlet Node Name
-  {37e8b63c-223b-49df-ad70-867dc63870e4}, !- Demand Side Outlet Node Name
+  {8f15ed69-2a72-468c-8e1f-c4fa418409e8}, !- Demand Side Inlet Node Name
+  {da4d9aac-c242-43b4-af24-e290f37d307d}, !- Demand Side Outlet Node Name
   ,                                       !- Demand Side Branch List Name
   ,                                       !- Demand Side Connector List Name
   Optimal,                                !- Load Distribution Scheme
-  {31eb4dcd-1d1e-48f8-8558-320d32ee8c83}, !- Availability Manager List Name
-=======
-  {53030dd1-d0a1-4900-b6ab-478143e29c41}, !- Plant Side Inlet Node Name
-  {7de33bc9-cc2f-4487-a1bd-88db9a94c061}, !- Plant Side Outlet Node Name
-  ,                                       !- Plant Side Branch List Name
-  {a2a2772a-dc63-49d0-81b2-3a862c2516fb}, !- Demand Side Inlet Node Name
-  {7fdaa1ee-062b-4a0f-b0cb-083740605136}, !- Demand Side Outlet Node Name
-  ,                                       !- Demand Side Branch List Name
-  ,                                       !- Demand Side Connector List Name
-  Optimal,                                !- Load Distribution Scheme
-  {1e52b67e-0be5-42ec-856d-cf8608f98c13}, !- Availability Manager List Name
->>>>>>> edda4442
+  {6934c16f-a862-4f85-af49-e5922a23ecbd}, !- Availability Manager List Name
   ,                                       !- Plant Loop Demand Calculation Scheme
   ,                                       !- Common Pipe Simulation
   ,                                       !- Pressure Simulation Type
@@ -1223,293 +842,148 @@
   ,                                       !- Plant Equipment Operation Cooling Load Schedule
   ,                                       !- Primary Plant Equipment Operation Scheme Schedule
   ,                                       !- Component Setpoint Operation Scheme Schedule
-<<<<<<< HEAD
-  {559dd649-a84b-4907-9315-227b18e53e75}, !- Demand Mixer Name
-  {fe9861ae-f258-44ad-9d45-d3035b6d7f23}, !- Demand Splitter Name
-  {83908bd5-192a-4154-840a-dcad3c7ae1f2}, !- Supply Mixer Name
-  {a8544785-bc28-45d9-a5ed-4e11764f1542}; !- Supply Splitter Name
+  {6b930e12-5672-4412-81d3-9088ed7f8870}, !- Demand Mixer Name
+  {093e7f6b-20a3-4aec-b686-0f80798ed342}, !- Demand Splitter Name
+  {f762700f-6544-46e0-96d4-8764ff2632a6}, !- Supply Mixer Name
+  {310588ab-3c79-4bdf-9e83-07ab77cd25e2}; !- Supply Splitter Name
 
 OS:Node,
-  {43f7d4ff-9dc8-4808-8698-c8c3825b0519}, !- Handle
+  {b35f7040-4b44-4e6a-a65e-e1486afaa904}, !- Handle
   Node 3,                                 !- Name
-  {353c2564-a71e-4100-af49-9a546c43a8ef}, !- Inlet Port
-  {e92b2aea-b0ec-4b15-b06d-2f23cfed1d61}; !- Outlet Port
+  {fd30e6f3-a8b2-4b70-96fa-6c08aa375c76}, !- Inlet Port
+  {5b6a0f41-6ba3-4ae1-8273-f2d606c02c27}; !- Outlet Port
 
 OS:Node,
-  {b508d5c8-7e24-4dfa-91cb-656b417079e5}, !- Handle
+  {9deb35bd-0619-47f1-aea6-9f15ba572fb1}, !- Handle
   Node 4,                                 !- Name
-  {d65df3dc-b71a-4434-941f-cf2fc829fe04}, !- Inlet Port
-  {936b4fb7-7254-4590-af19-52a2daa34e49}; !- Outlet Port
+  {8e5375eb-9687-4dea-a209-c79ff68a2a42}, !- Inlet Port
+  {78f65426-0773-45ab-a7ab-c3e7c44b6754}; !- Outlet Port
 
 OS:Node,
-  {95d946eb-856e-45ec-8141-a1dbed1e3199}, !- Handle
+  {4bdd5dee-0398-459e-a5ae-61c6c847b1c8}, !- Handle
   Node 5,                                 !- Name
-  {bdee8555-f8dd-422d-a7b6-1a7c2df8dcf0}, !- Inlet Port
-  {10d7d96a-48b5-40c1-8237-e7c43aa964e5}; !- Outlet Port
+  {c14218a5-0e53-4c1a-bb3c-8ccde38aec47}, !- Inlet Port
+  {8149aea7-3122-43c5-858d-4a145f5a6fc8}; !- Outlet Port
 
 OS:Connector:Mixer,
-  {83908bd5-192a-4154-840a-dcad3c7ae1f2}, !- Handle
+  {f762700f-6544-46e0-96d4-8764ff2632a6}, !- Handle
   Connector Mixer 1,                      !- Name
-  {3b9b72b7-1c4e-4869-9ba5-30252405051b}, !- Outlet Branch Name
-  {ae33131f-a9b9-459d-b67a-3694ba5449d2}, !- Inlet Branch Name 1
-  {dcc6199a-9af3-482f-8d3c-040ae707273b}; !- Inlet Branch Name 2
+  {65a05209-f85b-4de8-8368-199cda94bbb2}, !- Outlet Branch Name
+  {a5f33e1f-1868-47d1-8067-a5e72fab8140}, !- Inlet Branch Name 1
+  {ae0afd02-8b6e-4a6a-9bb3-aeea2ccc7fa0}; !- Inlet Branch Name 2
 
 OS:Connector:Splitter,
-  {a8544785-bc28-45d9-a5ed-4e11764f1542}, !- Handle
+  {310588ab-3c79-4bdf-9e83-07ab77cd25e2}, !- Handle
   Connector Splitter 1,                   !- Name
-  {c3b09eb0-07e6-4bb8-99d1-c742637d343a}, !- Inlet Branch Name
-  {bdee8555-f8dd-422d-a7b6-1a7c2df8dcf0}, !- Outlet Branch Name 1
-  {d00d0274-1ef9-4f30-a75d-ef12c5f43550}; !- Outlet Branch Name 2
-
-OS:Connection,
-  {353c2564-a71e-4100-af49-9a546c43a8ef}, !- Handle
-  {006ffb93-1a91-4162-848c-c5c13c76324e}, !- Name
-  {520f99e1-f4ff-409b-99a2-2d084e688fd1}, !- Source Object
+  {4043b4e7-d569-4333-8fc4-45b179a93a06}, !- Inlet Branch Name
+  {c14218a5-0e53-4c1a-bb3c-8ccde38aec47}, !- Outlet Branch Name 1
+  {7d547eb0-5035-43fa-a830-d13a2ff51b4f}; !- Outlet Branch Name 2
+
+OS:Connection,
+  {fd30e6f3-a8b2-4b70-96fa-6c08aa375c76}, !- Handle
+  {28aa051b-1236-4d2c-85e5-c300017dca4b}, !- Name
+  {80a0e518-ed03-40e6-9131-09d0efd277de}, !- Source Object
   14,                                     !- Outlet Port
-  {43f7d4ff-9dc8-4808-8698-c8c3825b0519}, !- Target Object
-  2;                                      !- Inlet Port
-
-OS:Connection,
-  {bdee8555-f8dd-422d-a7b6-1a7c2df8dcf0}, !- Handle
-  {96d746e0-5f12-4fab-9a73-e534c5d3deaa}, !- Name
-  {a8544785-bc28-45d9-a5ed-4e11764f1542}, !- Source Object
-  3,                                      !- Outlet Port
-  {95d946eb-856e-45ec-8141-a1dbed1e3199}, !- Target Object
-  2;                                      !- Inlet Port
-
-OS:Connection,
-  {936b4fb7-7254-4590-af19-52a2daa34e49}, !- Handle
-  {e2d36a34-2890-444b-b75e-04ca249f0d80}, !- Name
-  {b508d5c8-7e24-4dfa-91cb-656b417079e5}, !- Source Object
-  3,                                      !- Outlet Port
-  {520f99e1-f4ff-409b-99a2-2d084e688fd1}, !- Target Object
+  {b35f7040-4b44-4e6a-a65e-e1486afaa904}, !- Target Object
+  2;                                      !- Inlet Port
+
+OS:Connection,
+  {c14218a5-0e53-4c1a-bb3c-8ccde38aec47}, !- Handle
+  {32cd7492-7b83-4b7d-93dd-e5e760f47f10}, !- Name
+  {310588ab-3c79-4bdf-9e83-07ab77cd25e2}, !- Source Object
+  3,                                      !- Outlet Port
+  {4bdd5dee-0398-459e-a5ae-61c6c847b1c8}, !- Target Object
+  2;                                      !- Inlet Port
+
+OS:Connection,
+  {78f65426-0773-45ab-a7ab-c3e7c44b6754}, !- Handle
+  {a523d44d-d5c5-404c-b2a4-34a95921367e}, !- Name
+  {9deb35bd-0619-47f1-aea6-9f15ba572fb1}, !- Source Object
+  3,                                      !- Outlet Port
+  {80a0e518-ed03-40e6-9131-09d0efd277de}, !- Target Object
   15;                                     !- Inlet Port
 
 OS:Node,
-  {6b81b88c-6622-4347-8ae3-f7b1fe8853e5}, !- Handle
+  {cf8c4741-6e4d-43d3-9ea5-ab6a40a75315}, !- Handle
   Node 6,                                 !- Name
-  {93153d22-ab90-4b45-8e4a-c2fb2035b9c0}, !- Inlet Port
-  {03a8b46d-78b3-4482-b7b5-f6fd36991cd8}; !- Outlet Port
+  {8f15ed69-2a72-468c-8e1f-c4fa418409e8}, !- Inlet Port
+  {16d2e97e-4379-410c-8eaf-f99495136828}; !- Outlet Port
 
 OS:Node,
-  {abce59b2-530c-4e14-a4fc-adc949c24420}, !- Handle
+  {bc450a40-d1ae-4d53-9f35-c4edcda4a4b1}, !- Handle
   Node 7,                                 !- Name
-  {6877c519-62ac-4a7f-9797-9f4765541e5e}, !- Inlet Port
-  {37e8b63c-223b-49df-ad70-867dc63870e4}; !- Outlet Port
+  {4c1b0437-ca72-4245-9330-5691c4f1f9e8}, !- Inlet Port
+  {da4d9aac-c242-43b4-af24-e290f37d307d}; !- Outlet Port
 
 OS:Node,
-  {c502a52d-2ca7-4814-8286-54fd45380449}, !- Handle
+  {5aabfdae-c657-4f82-a41f-1d6d53513ebb}, !- Handle
   Node 8,                                 !- Name
-  {4a4d394e-ec0f-4ae2-a40a-ff1df8941924}, !- Inlet Port
-  {a0ac8718-b27f-4a1d-bf22-36d8b659cc06}; !- Outlet Port
+  {f05be102-7db0-4b00-9a5c-4e5007860b37}, !- Inlet Port
+  {bf8f768b-7643-468a-8f1a-aaa2d01f093c}; !- Outlet Port
 
 OS:Connector:Mixer,
-  {559dd649-a84b-4907-9315-227b18e53e75}, !- Handle
+  {6b930e12-5672-4412-81d3-9088ed7f8870}, !- Handle
   Connector Mixer 2,                      !- Name
-  {6877c519-62ac-4a7f-9797-9f4765541e5e}, !- Outlet Branch Name
-  {a0ac8718-b27f-4a1d-bf22-36d8b659cc06}; !- Inlet Branch Name 1
+  {4c1b0437-ca72-4245-9330-5691c4f1f9e8}, !- Outlet Branch Name
+  {bf8f768b-7643-468a-8f1a-aaa2d01f093c}; !- Inlet Branch Name 1
 
 OS:Connector:Splitter,
-  {fe9861ae-f258-44ad-9d45-d3035b6d7f23}, !- Handle
+  {093e7f6b-20a3-4aec-b686-0f80798ed342}, !- Handle
   Connector Splitter 2,                   !- Name
-  {03a8b46d-78b3-4482-b7b5-f6fd36991cd8}, !- Inlet Branch Name
-  {4a4d394e-ec0f-4ae2-a40a-ff1df8941924}; !- Outlet Branch Name 1
-
-OS:Connection,
-  {93153d22-ab90-4b45-8e4a-c2fb2035b9c0}, !- Handle
-  {329e55b5-68ec-4a58-91f2-a603d2b454b0}, !- Name
-  {520f99e1-f4ff-409b-99a2-2d084e688fd1}, !- Source Object
+  {16d2e97e-4379-410c-8eaf-f99495136828}, !- Inlet Branch Name
+  {f05be102-7db0-4b00-9a5c-4e5007860b37}; !- Outlet Branch Name 1
+
+OS:Connection,
+  {8f15ed69-2a72-468c-8e1f-c4fa418409e8}, !- Handle
+  {68c96e4b-3159-4ba9-89e5-9bff6ccc4228}, !- Name
+  {80a0e518-ed03-40e6-9131-09d0efd277de}, !- Source Object
   17,                                     !- Outlet Port
-  {6b81b88c-6622-4347-8ae3-f7b1fe8853e5}, !- Target Object
-  2;                                      !- Inlet Port
-
-OS:Connection,
-  {03a8b46d-78b3-4482-b7b5-f6fd36991cd8}, !- Handle
-  {c06796e4-44c1-4ee3-a4b5-c7f22376b78d}, !- Name
-  {6b81b88c-6622-4347-8ae3-f7b1fe8853e5}, !- Source Object
-  3,                                      !- Outlet Port
-  {fe9861ae-f258-44ad-9d45-d3035b6d7f23}, !- Target Object
-  2;                                      !- Inlet Port
-
-OS:Connection,
-  {4a4d394e-ec0f-4ae2-a40a-ff1df8941924}, !- Handle
-  {e530966f-9566-4957-8e37-920bcd26c6c7}, !- Name
-  {fe9861ae-f258-44ad-9d45-d3035b6d7f23}, !- Source Object
-  3,                                      !- Outlet Port
-  {c502a52d-2ca7-4814-8286-54fd45380449}, !- Target Object
-  2;                                      !- Inlet Port
-
-OS:Connection,
-  {a0ac8718-b27f-4a1d-bf22-36d8b659cc06}, !- Handle
-  {acaaca01-f332-425e-8d82-2f618efc001e}, !- Name
-  {c502a52d-2ca7-4814-8286-54fd45380449}, !- Source Object
-  3,                                      !- Outlet Port
-  {559dd649-a84b-4907-9315-227b18e53e75}, !- Target Object
+  {cf8c4741-6e4d-43d3-9ea5-ab6a40a75315}, !- Target Object
+  2;                                      !- Inlet Port
+
+OS:Connection,
+  {16d2e97e-4379-410c-8eaf-f99495136828}, !- Handle
+  {7be437ca-eff8-4d19-888f-c56afa579f41}, !- Name
+  {cf8c4741-6e4d-43d3-9ea5-ab6a40a75315}, !- Source Object
+  3,                                      !- Outlet Port
+  {093e7f6b-20a3-4aec-b686-0f80798ed342}, !- Target Object
+  2;                                      !- Inlet Port
+
+OS:Connection,
+  {f05be102-7db0-4b00-9a5c-4e5007860b37}, !- Handle
+  {4bb46a9f-7efa-467d-ab68-2c8b9c311288}, !- Name
+  {093e7f6b-20a3-4aec-b686-0f80798ed342}, !- Source Object
+  3,                                      !- Outlet Port
+  {5aabfdae-c657-4f82-a41f-1d6d53513ebb}, !- Target Object
+  2;                                      !- Inlet Port
+
+OS:Connection,
+  {bf8f768b-7643-468a-8f1a-aaa2d01f093c}, !- Handle
+  {073f6a17-e05c-4e60-b961-04bd77c5b190}, !- Name
+  {5aabfdae-c657-4f82-a41f-1d6d53513ebb}, !- Source Object
+  3,                                      !- Outlet Port
+  {6b930e12-5672-4412-81d3-9088ed7f8870}, !- Target Object
   3;                                      !- Inlet Port
 
 OS:Connection,
-  {6877c519-62ac-4a7f-9797-9f4765541e5e}, !- Handle
-  {37ac8f16-2088-49e8-b99c-de6c39e82b22}, !- Name
-  {559dd649-a84b-4907-9315-227b18e53e75}, !- Source Object
+  {4c1b0437-ca72-4245-9330-5691c4f1f9e8}, !- Handle
+  {f7ae1e41-9bc4-4e81-9bf1-fa506e151128}, !- Name
+  {6b930e12-5672-4412-81d3-9088ed7f8870}, !- Source Object
   2,                                      !- Outlet Port
-  {abce59b2-530c-4e14-a4fc-adc949c24420}, !- Target Object
-  2;                                      !- Inlet Port
-
-OS:Connection,
-  {37e8b63c-223b-49df-ad70-867dc63870e4}, !- Handle
-  {80bf1e3e-6c83-4101-90fc-579b276bcefb}, !- Name
-  {abce59b2-530c-4e14-a4fc-adc949c24420}, !- Source Object
-  3,                                      !- Outlet Port
-  {520f99e1-f4ff-409b-99a2-2d084e688fd1}, !- Target Object
+  {bc450a40-d1ae-4d53-9f35-c4edcda4a4b1}, !- Target Object
+  2;                                      !- Inlet Port
+
+OS:Connection,
+  {da4d9aac-c242-43b4-af24-e290f37d307d}, !- Handle
+  {22beb7e8-465e-471e-8b87-652159b828a4}, !- Name
+  {bc450a40-d1ae-4d53-9f35-c4edcda4a4b1}, !- Source Object
+  3,                                      !- Outlet Port
+  {80a0e518-ed03-40e6-9131-09d0efd277de}, !- Target Object
   18;                                     !- Inlet Port
 
 OS:Sizing:Plant,
-  {4d3e770a-0b55-42a6-be6b-203ce03e7ad7}, !- Handle
-  {520f99e1-f4ff-409b-99a2-2d084e688fd1}, !- Plant or Condenser Loop Name
-=======
-  {5f691c64-38ca-4280-b3ed-c23974a0e5c6}, !- Demand Mixer Name
-  {93ca9f5b-5901-4f7f-8936-0e961af29634}, !- Demand Splitter Name
-  {b18c572d-310f-42b0-ba7d-ecbda61421a4}, !- Supply Mixer Name
-  {30dbf690-ba7a-4a7e-865e-f538802251a0}; !- Supply Splitter Name
-
-OS:Node,
-  {48a613e1-3a5b-46e4-bd38-21f4e1451f0b}, !- Handle
-  Node 3,                                 !- Name
-  {53030dd1-d0a1-4900-b6ab-478143e29c41}, !- Inlet Port
-  {ff1b595c-7cc5-4064-bde4-7e8baff48900}; !- Outlet Port
-
-OS:Node,
-  {0160d2a3-f03d-4dd8-a41e-3d2af4ec4108}, !- Handle
-  Node 4,                                 !- Name
-  {64d1ab4e-b8f1-4873-b4a7-0d35f2b1ed1c}, !- Inlet Port
-  {7de33bc9-cc2f-4487-a1bd-88db9a94c061}; !- Outlet Port
-
-OS:Node,
-  {5462ab3a-e568-4a97-8df6-73878b2285ce}, !- Handle
-  Node 5,                                 !- Name
-  {c607f300-6ca1-48e4-ac6d-1dd729c84996}, !- Inlet Port
-  {c6af7dba-cc1d-4a19-a676-55bc9383dda6}; !- Outlet Port
-
-OS:Connector:Mixer,
-  {b18c572d-310f-42b0-ba7d-ecbda61421a4}, !- Handle
-  Connector Mixer 1,                      !- Name
-  {32938f71-7ead-4b6e-8f96-b93f2c588fc9}, !- Outlet Branch Name
-  {c65eb032-77bd-4d4e-a571-acfc2dbeebcc}, !- Inlet Branch Name 1
-  {ffe9537f-091a-4664-942a-1c0c2fd348be}; !- Inlet Branch Name 2
-
-OS:Connector:Splitter,
-  {30dbf690-ba7a-4a7e-865e-f538802251a0}, !- Handle
-  Connector Splitter 1,                   !- Name
-  {72770ffb-f1f0-45e7-b227-125af18a3926}, !- Inlet Branch Name
-  {c607f300-6ca1-48e4-ac6d-1dd729c84996}, !- Outlet Branch Name 1
-  {57578615-edbf-481d-9ce0-dfa855db4fe2}; !- Outlet Branch Name 2
-
-OS:Connection,
-  {53030dd1-d0a1-4900-b6ab-478143e29c41}, !- Handle
-  {eeec40cb-a01a-4eb8-bdef-9ad7f1523801}, !- Name
-  {c3c731cd-2be3-4345-a0ff-9b5af340e36e}, !- Source Object
-  14,                                     !- Outlet Port
-  {48a613e1-3a5b-46e4-bd38-21f4e1451f0b}, !- Target Object
-  2;                                      !- Inlet Port
-
-OS:Connection,
-  {c607f300-6ca1-48e4-ac6d-1dd729c84996}, !- Handle
-  {a07bf947-929f-4e6e-a57a-25fc46a2fdbd}, !- Name
-  {30dbf690-ba7a-4a7e-865e-f538802251a0}, !- Source Object
-  3,                                      !- Outlet Port
-  {5462ab3a-e568-4a97-8df6-73878b2285ce}, !- Target Object
-  2;                                      !- Inlet Port
-
-OS:Connection,
-  {7de33bc9-cc2f-4487-a1bd-88db9a94c061}, !- Handle
-  {c75f67b4-80c3-4c41-8bae-3e720b282a33}, !- Name
-  {0160d2a3-f03d-4dd8-a41e-3d2af4ec4108}, !- Source Object
-  3,                                      !- Outlet Port
-  {c3c731cd-2be3-4345-a0ff-9b5af340e36e}, !- Target Object
-  15;                                     !- Inlet Port
-
-OS:Node,
-  {b41ac763-72f0-45a0-a24c-ec71108e931c}, !- Handle
-  Node 6,                                 !- Name
-  {a2a2772a-dc63-49d0-81b2-3a862c2516fb}, !- Inlet Port
-  {a0e0fa6a-86f5-4208-977a-82a6dcc27882}; !- Outlet Port
-
-OS:Node,
-  {785854cd-b917-49b3-8f06-70dac04e5cc1}, !- Handle
-  Node 7,                                 !- Name
-  {3ee7d13c-de9d-41bc-b571-9ae2979a894e}, !- Inlet Port
-  {7fdaa1ee-062b-4a0f-b0cb-083740605136}; !- Outlet Port
-
-OS:Node,
-  {52271c03-b503-4716-9148-2fb539bac481}, !- Handle
-  Node 8,                                 !- Name
-  {a7b92857-3bc8-433b-a55a-300ed2a279a3}, !- Inlet Port
-  {837fbea3-7f92-40fe-8949-05875c15f766}; !- Outlet Port
-
-OS:Connector:Mixer,
-  {5f691c64-38ca-4280-b3ed-c23974a0e5c6}, !- Handle
-  Connector Mixer 2,                      !- Name
-  {3ee7d13c-de9d-41bc-b571-9ae2979a894e}, !- Outlet Branch Name
-  {837fbea3-7f92-40fe-8949-05875c15f766}; !- Inlet Branch Name 1
-
-OS:Connector:Splitter,
-  {93ca9f5b-5901-4f7f-8936-0e961af29634}, !- Handle
-  Connector Splitter 2,                   !- Name
-  {a0e0fa6a-86f5-4208-977a-82a6dcc27882}, !- Inlet Branch Name
-  {a7b92857-3bc8-433b-a55a-300ed2a279a3}; !- Outlet Branch Name 1
-
-OS:Connection,
-  {a2a2772a-dc63-49d0-81b2-3a862c2516fb}, !- Handle
-  {303ecece-aa2e-40be-9c52-a3d038c319a7}, !- Name
-  {c3c731cd-2be3-4345-a0ff-9b5af340e36e}, !- Source Object
-  17,                                     !- Outlet Port
-  {b41ac763-72f0-45a0-a24c-ec71108e931c}, !- Target Object
-  2;                                      !- Inlet Port
-
-OS:Connection,
-  {a0e0fa6a-86f5-4208-977a-82a6dcc27882}, !- Handle
-  {6b639063-b959-4ffa-aaa8-d44fccfd7c42}, !- Name
-  {b41ac763-72f0-45a0-a24c-ec71108e931c}, !- Source Object
-  3,                                      !- Outlet Port
-  {93ca9f5b-5901-4f7f-8936-0e961af29634}, !- Target Object
-  2;                                      !- Inlet Port
-
-OS:Connection,
-  {a7b92857-3bc8-433b-a55a-300ed2a279a3}, !- Handle
-  {7065aaec-363a-43a0-b5fd-c0b9950c9012}, !- Name
-  {93ca9f5b-5901-4f7f-8936-0e961af29634}, !- Source Object
-  3,                                      !- Outlet Port
-  {52271c03-b503-4716-9148-2fb539bac481}, !- Target Object
-  2;                                      !- Inlet Port
-
-OS:Connection,
-  {837fbea3-7f92-40fe-8949-05875c15f766}, !- Handle
-  {24803c8a-2e1c-4b23-83e3-82c737f5f073}, !- Name
-  {52271c03-b503-4716-9148-2fb539bac481}, !- Source Object
-  3,                                      !- Outlet Port
-  {5f691c64-38ca-4280-b3ed-c23974a0e5c6}, !- Target Object
-  3;                                      !- Inlet Port
-
-OS:Connection,
-  {3ee7d13c-de9d-41bc-b571-9ae2979a894e}, !- Handle
-  {c2672a6c-ab36-4efe-8bb7-0cdcc719764b}, !- Name
-  {5f691c64-38ca-4280-b3ed-c23974a0e5c6}, !- Source Object
-  2,                                      !- Outlet Port
-  {785854cd-b917-49b3-8f06-70dac04e5cc1}, !- Target Object
-  2;                                      !- Inlet Port
-
-OS:Connection,
-  {7fdaa1ee-062b-4a0f-b0cb-083740605136}, !- Handle
-  {1dc09220-2add-4ad8-a89e-be8e4cb7f73e}, !- Name
-  {785854cd-b917-49b3-8f06-70dac04e5cc1}, !- Source Object
-  3,                                      !- Outlet Port
-  {c3c731cd-2be3-4345-a0ff-9b5af340e36e}, !- Target Object
-  18;                                     !- Inlet Port
-
-OS:Sizing:Plant,
-  {19364fd5-6179-4a10-a122-4fbf6260d131}, !- Handle
-  {c3c731cd-2be3-4345-a0ff-9b5af340e36e}, !- Plant or Condenser Loop Name
->>>>>>> edda4442
+  {8c664c48-fc8a-425d-8eba-587584ab458c}, !- Handle
+  {80a0e518-ed03-40e6-9131-09d0efd277de}, !- Plant or Condenser Loop Name
   Heating,                                !- Loop Type
   51.6666666666667,                       !- Design Loop Exit Temperature {C}
   5.55555555555556,                       !- Loop Design Temperature Difference {deltaC}
@@ -1518,169 +992,86 @@
   None;                                   !- Coincident Sizing Factor Mode
 
 OS:AvailabilityManagerAssignmentList,
-<<<<<<< HEAD
-  {31eb4dcd-1d1e-48f8-8558-320d32ee8c83}, !- Handle
+  {6934c16f-a862-4f85-af49-e5922a23ecbd}, !- Handle
   Plant Loop 1 AvailabilityManagerAssignmentList; !- Name
 
 OS:Pipe:Adiabatic,
-  {44c38920-b9fa-4c42-8d4a-857e8119434c}, !- Handle
+  {0fd04465-c551-4bb7-8faa-7b4c315ea9b7}, !- Handle
   Pipe Adiabatic 1,                       !- Name
-  {10d7d96a-48b5-40c1-8237-e7c43aa964e5}, !- Inlet Node Name
-  {8a01dc54-6d61-424a-9ce1-251ce8cd8479}; !- Outlet Node Name
+  {8149aea7-3122-43c5-858d-4a145f5a6fc8}, !- Inlet Node Name
+  {335bda77-85f6-41d9-b48b-512bce41bfe6}; !- Outlet Node Name
 
 OS:Pipe:Adiabatic,
-  {ad79ff2b-8ac7-421e-aca1-43f240a142ef}, !- Handle
+  {0bcaebde-7ac4-410d-afc4-244a43e9ed0e}, !- Handle
   Pipe Adiabatic 2,                       !- Name
-  {0f44f146-a6fb-4758-b3c1-c9226db04b27}, !- Inlet Node Name
-  {d65df3dc-b71a-4434-941f-cf2fc829fe04}; !- Outlet Node Name
+  {c93f863a-de6b-4186-a6b7-9de418b32476}, !- Inlet Node Name
+  {8e5375eb-9687-4dea-a209-c79ff68a2a42}; !- Outlet Node Name
 
 OS:Node,
-  {15ec11b5-635f-4f84-b0a4-0f8eec8e0eb7}, !- Handle
+  {37f81426-340c-4b44-8cc6-a5db3d7aa715}, !- Handle
   Node 9,                                 !- Name
-  {8a01dc54-6d61-424a-9ce1-251ce8cd8479}, !- Inlet Port
-  {ae33131f-a9b9-459d-b67a-3694ba5449d2}; !- Outlet Port
-
-OS:Connection,
-  {10d7d96a-48b5-40c1-8237-e7c43aa964e5}, !- Handle
-  {b261fb75-2806-40c8-b216-01b5a676c6c0}, !- Name
-  {95d946eb-856e-45ec-8141-a1dbed1e3199}, !- Source Object
-  3,                                      !- Outlet Port
-  {44c38920-b9fa-4c42-8d4a-857e8119434c}, !- Target Object
-  2;                                      !- Inlet Port
-
-OS:Connection,
-  {8a01dc54-6d61-424a-9ce1-251ce8cd8479}, !- Handle
-  {a3dae012-974e-4b06-8835-61facb4247a7}, !- Name
-  {44c38920-b9fa-4c42-8d4a-857e8119434c}, !- Source Object
-  3,                                      !- Outlet Port
-  {15ec11b5-635f-4f84-b0a4-0f8eec8e0eb7}, !- Target Object
-  2;                                      !- Inlet Port
-
-OS:Connection,
-  {ae33131f-a9b9-459d-b67a-3694ba5449d2}, !- Handle
-  {42b8c63b-1619-4d64-a82f-a5fe745a7f56}, !- Name
-  {15ec11b5-635f-4f84-b0a4-0f8eec8e0eb7}, !- Source Object
-  3,                                      !- Outlet Port
-  {83908bd5-192a-4154-840a-dcad3c7ae1f2}, !- Target Object
+  {335bda77-85f6-41d9-b48b-512bce41bfe6}, !- Inlet Port
+  {a5f33e1f-1868-47d1-8067-a5e72fab8140}; !- Outlet Port
+
+OS:Connection,
+  {8149aea7-3122-43c5-858d-4a145f5a6fc8}, !- Handle
+  {2178b9a2-880a-4bf6-bca4-397b3f8cc53b}, !- Name
+  {4bdd5dee-0398-459e-a5ae-61c6c847b1c8}, !- Source Object
+  3,                                      !- Outlet Port
+  {0fd04465-c551-4bb7-8faa-7b4c315ea9b7}, !- Target Object
+  2;                                      !- Inlet Port
+
+OS:Connection,
+  {335bda77-85f6-41d9-b48b-512bce41bfe6}, !- Handle
+  {d24636bb-1dcf-4b78-8f8d-7137b771cf2c}, !- Name
+  {0fd04465-c551-4bb7-8faa-7b4c315ea9b7}, !- Source Object
+  3,                                      !- Outlet Port
+  {37f81426-340c-4b44-8cc6-a5db3d7aa715}, !- Target Object
+  2;                                      !- Inlet Port
+
+OS:Connection,
+  {a5f33e1f-1868-47d1-8067-a5e72fab8140}, !- Handle
+  {35f4c522-abaf-4d9d-82e7-3f1ce72a3afc}, !- Name
+  {37f81426-340c-4b44-8cc6-a5db3d7aa715}, !- Source Object
+  3,                                      !- Outlet Port
+  {f762700f-6544-46e0-96d4-8764ff2632a6}, !- Target Object
   3;                                      !- Inlet Port
 
 OS:Node,
-  {48f4836c-1fcc-49ee-82da-bc178c9994fd}, !- Handle
+  {2fc0c2f0-be80-4b81-b15f-321ce7f804a4}, !- Handle
   Node 10,                                !- Name
-  {3b9b72b7-1c4e-4869-9ba5-30252405051b}, !- Inlet Port
-  {0f44f146-a6fb-4758-b3c1-c9226db04b27}; !- Outlet Port
-
-OS:Connection,
-  {3b9b72b7-1c4e-4869-9ba5-30252405051b}, !- Handle
-  {bf843a17-d49f-435a-8f97-29d0aac5c583}, !- Name
-  {83908bd5-192a-4154-840a-dcad3c7ae1f2}, !- Source Object
+  {65a05209-f85b-4de8-8368-199cda94bbb2}, !- Inlet Port
+  {c93f863a-de6b-4186-a6b7-9de418b32476}; !- Outlet Port
+
+OS:Connection,
+  {65a05209-f85b-4de8-8368-199cda94bbb2}, !- Handle
+  {38711926-5c56-4104-885a-81b87c61722d}, !- Name
+  {f762700f-6544-46e0-96d4-8764ff2632a6}, !- Source Object
   2,                                      !- Outlet Port
-  {48f4836c-1fcc-49ee-82da-bc178c9994fd}, !- Target Object
-  2;                                      !- Inlet Port
-
-OS:Connection,
-  {0f44f146-a6fb-4758-b3c1-c9226db04b27}, !- Handle
-  {876a93c4-8ab4-453a-a0e2-bc4013d305f3}, !- Name
-  {48f4836c-1fcc-49ee-82da-bc178c9994fd}, !- Source Object
-  3,                                      !- Outlet Port
-  {ad79ff2b-8ac7-421e-aca1-43f240a142ef}, !- Target Object
-  2;                                      !- Inlet Port
-
-OS:Connection,
-  {d65df3dc-b71a-4434-941f-cf2fc829fe04}, !- Handle
-  {c68608a5-7ae9-4155-99fb-9b85d557eb16}, !- Name
-  {ad79ff2b-8ac7-421e-aca1-43f240a142ef}, !- Source Object
-  3,                                      !- Outlet Port
-  {b508d5c8-7e24-4dfa-91cb-656b417079e5}, !- Target Object
+  {2fc0c2f0-be80-4b81-b15f-321ce7f804a4}, !- Target Object
+  2;                                      !- Inlet Port
+
+OS:Connection,
+  {c93f863a-de6b-4186-a6b7-9de418b32476}, !- Handle
+  {0bd8bb30-2140-482f-a1e7-68348f76337f}, !- Name
+  {2fc0c2f0-be80-4b81-b15f-321ce7f804a4}, !- Source Object
+  3,                                      !- Outlet Port
+  {0bcaebde-7ac4-410d-afc4-244a43e9ed0e}, !- Target Object
+  2;                                      !- Inlet Port
+
+OS:Connection,
+  {8e5375eb-9687-4dea-a209-c79ff68a2a42}, !- Handle
+  {182e543b-1b87-46ba-8746-e1327e5849eb}, !- Name
+  {0bcaebde-7ac4-410d-afc4-244a43e9ed0e}, !- Source Object
+  3,                                      !- Outlet Port
+  {9deb35bd-0619-47f1-aea6-9f15ba572fb1}, !- Target Object
   2;                                      !- Inlet Port
 
 OS:Pump:VariableSpeed,
-  {c6d02a71-1473-4bb2-b0bb-0b8f8853bcd4}, !- Handle
+  {d4db922d-896d-4f19-acb9-ed2f494b9af6}, !- Handle
   Pump Variable Speed 1,                  !- Name
-  {e92b2aea-b0ec-4b15-b06d-2f23cfed1d61}, !- Inlet Node Name
-  {0eb146f6-9793-4778-bdaf-ed1846be3b85}, !- Outlet Node Name
-=======
-  {1e52b67e-0be5-42ec-856d-cf8608f98c13}, !- Handle
-  Plant Loop 1 AvailabilityManagerAssignmentList; !- Name
-
-OS:Pipe:Adiabatic,
-  {7deee6b3-42f9-428f-8230-65066c3d25e5}, !- Handle
-  Pipe Adiabatic 1,                       !- Name
-  {c6af7dba-cc1d-4a19-a676-55bc9383dda6}, !- Inlet Node Name
-  {cd96e789-f873-4ec6-87f4-d9fadd98cb9b}; !- Outlet Node Name
-
-OS:Pipe:Adiabatic,
-  {f707889d-707e-490a-b55a-2eb2e80eb057}, !- Handle
-  Pipe Adiabatic 2,                       !- Name
-  {8df84b86-4449-471d-baeb-2f4ac7e30493}, !- Inlet Node Name
-  {64d1ab4e-b8f1-4873-b4a7-0d35f2b1ed1c}; !- Outlet Node Name
-
-OS:Node,
-  {e67279de-8522-44a7-9c7a-4669505b3650}, !- Handle
-  Node 9,                                 !- Name
-  {cd96e789-f873-4ec6-87f4-d9fadd98cb9b}, !- Inlet Port
-  {c65eb032-77bd-4d4e-a571-acfc2dbeebcc}; !- Outlet Port
-
-OS:Connection,
-  {c6af7dba-cc1d-4a19-a676-55bc9383dda6}, !- Handle
-  {0d12c901-96cb-4a38-b19f-4cd3c83538ec}, !- Name
-  {5462ab3a-e568-4a97-8df6-73878b2285ce}, !- Source Object
-  3,                                      !- Outlet Port
-  {7deee6b3-42f9-428f-8230-65066c3d25e5}, !- Target Object
-  2;                                      !- Inlet Port
-
-OS:Connection,
-  {cd96e789-f873-4ec6-87f4-d9fadd98cb9b}, !- Handle
-  {573b41ac-1650-4736-9d2e-0e456ba9189b}, !- Name
-  {7deee6b3-42f9-428f-8230-65066c3d25e5}, !- Source Object
-  3,                                      !- Outlet Port
-  {e67279de-8522-44a7-9c7a-4669505b3650}, !- Target Object
-  2;                                      !- Inlet Port
-
-OS:Connection,
-  {c65eb032-77bd-4d4e-a571-acfc2dbeebcc}, !- Handle
-  {354cef7e-04a4-44e3-9ad7-37a09c9a4356}, !- Name
-  {e67279de-8522-44a7-9c7a-4669505b3650}, !- Source Object
-  3,                                      !- Outlet Port
-  {b18c572d-310f-42b0-ba7d-ecbda61421a4}, !- Target Object
-  3;                                      !- Inlet Port
-
-OS:Node,
-  {fc66dda0-9cc4-4e97-9857-adc4b596885f}, !- Handle
-  Node 10,                                !- Name
-  {32938f71-7ead-4b6e-8f96-b93f2c588fc9}, !- Inlet Port
-  {8df84b86-4449-471d-baeb-2f4ac7e30493}; !- Outlet Port
-
-OS:Connection,
-  {32938f71-7ead-4b6e-8f96-b93f2c588fc9}, !- Handle
-  {cd85e84b-cb49-4a74-8d06-ee254ff9ff4c}, !- Name
-  {b18c572d-310f-42b0-ba7d-ecbda61421a4}, !- Source Object
-  2,                                      !- Outlet Port
-  {fc66dda0-9cc4-4e97-9857-adc4b596885f}, !- Target Object
-  2;                                      !- Inlet Port
-
-OS:Connection,
-  {8df84b86-4449-471d-baeb-2f4ac7e30493}, !- Handle
-  {d83ee373-dd9d-427c-96c9-e955dbee6131}, !- Name
-  {fc66dda0-9cc4-4e97-9857-adc4b596885f}, !- Source Object
-  3,                                      !- Outlet Port
-  {f707889d-707e-490a-b55a-2eb2e80eb057}, !- Target Object
-  2;                                      !- Inlet Port
-
-OS:Connection,
-  {64d1ab4e-b8f1-4873-b4a7-0d35f2b1ed1c}, !- Handle
-  {e1745433-4efe-4f65-9993-0889e7f49562}, !- Name
-  {f707889d-707e-490a-b55a-2eb2e80eb057}, !- Source Object
-  3,                                      !- Outlet Port
-  {0160d2a3-f03d-4dd8-a41e-3d2af4ec4108}, !- Target Object
-  2;                                      !- Inlet Port
-
-OS:Pump:VariableSpeed,
-  {8e77cd29-cbd4-4720-a5b1-e127e5bc6b0e}, !- Handle
-  Pump Variable Speed 1,                  !- Name
-  {ff1b595c-7cc5-4064-bde4-7e8baff48900}, !- Inlet Node Name
-  {dc888e51-3add-4687-bf4c-03713b93a251}, !- Outlet Node Name
->>>>>>> edda4442
+  {5b6a0f41-6ba3-4ae1-8273-f2d606c02c27}, !- Inlet Node Name
+  {47bb354f-c59b-4489-bd72-b19bdd6d94ff}, !- Outlet Node Name
   0.01,                                   !- Rated Flow Rate {m3/s}
   1,                                      !- Rated Pump Head {Pa}
   0,                                      !- Rated Power Consumption {W}
@@ -1710,97 +1101,50 @@
   General;                                !- End-Use Subcategory
 
 OS:Node,
-<<<<<<< HEAD
-  {f8276355-5707-4384-9624-3e28799b223f}, !- Handle
+  {335d9fa2-1526-40c8-ad78-46e225bbc3c3}, !- Handle
   Node 11,                                !- Name
-  {0eb146f6-9793-4778-bdaf-ed1846be3b85}, !- Inlet Port
-  {c3b09eb0-07e6-4bb8-99d1-c742637d343a}; !- Outlet Port
-
-OS:Connection,
-  {e92b2aea-b0ec-4b15-b06d-2f23cfed1d61}, !- Handle
-  {635e4d46-ad99-4f08-b5d1-8a6f8d4accc8}, !- Name
-  {43f7d4ff-9dc8-4808-8698-c8c3825b0519}, !- Source Object
-  3,                                      !- Outlet Port
-  {c6d02a71-1473-4bb2-b0bb-0b8f8853bcd4}, !- Target Object
-  2;                                      !- Inlet Port
-
-OS:Connection,
-  {0eb146f6-9793-4778-bdaf-ed1846be3b85}, !- Handle
-  {60a1737d-34da-4bce-8cbc-761173bbb3b1}, !- Name
-  {c6d02a71-1473-4bb2-b0bb-0b8f8853bcd4}, !- Source Object
-  3,                                      !- Outlet Port
-  {f8276355-5707-4384-9624-3e28799b223f}, !- Target Object
-  2;                                      !- Inlet Port
-
-OS:Connection,
-  {c3b09eb0-07e6-4bb8-99d1-c742637d343a}, !- Handle
-  {d953d6d2-7c51-41ec-bbb3-886116228e56}, !- Name
-  {f8276355-5707-4384-9624-3e28799b223f}, !- Source Object
-  3,                                      !- Outlet Port
-  {a8544785-bc28-45d9-a5ed-4e11764f1542}, !- Target Object
+  {47bb354f-c59b-4489-bd72-b19bdd6d94ff}, !- Inlet Port
+  {4043b4e7-d569-4333-8fc4-45b179a93a06}; !- Outlet Port
+
+OS:Connection,
+  {5b6a0f41-6ba3-4ae1-8273-f2d606c02c27}, !- Handle
+  {5956ece4-262a-42fa-a457-e1c412628b1e}, !- Name
+  {b35f7040-4b44-4e6a-a65e-e1486afaa904}, !- Source Object
+  3,                                      !- Outlet Port
+  {d4db922d-896d-4f19-acb9-ed2f494b9af6}, !- Target Object
+  2;                                      !- Inlet Port
+
+OS:Connection,
+  {47bb354f-c59b-4489-bd72-b19bdd6d94ff}, !- Handle
+  {a05d584c-91f9-42e1-b126-6be643d01d1e}, !- Name
+  {d4db922d-896d-4f19-acb9-ed2f494b9af6}, !- Source Object
+  3,                                      !- Outlet Port
+  {335d9fa2-1526-40c8-ad78-46e225bbc3c3}, !- Target Object
+  2;                                      !- Inlet Port
+
+OS:Connection,
+  {4043b4e7-d569-4333-8fc4-45b179a93a06}, !- Handle
+  {dccf179d-3cf1-4825-a9a4-e0a84d222272}, !- Name
+  {335d9fa2-1526-40c8-ad78-46e225bbc3c3}, !- Source Object
+  3,                                      !- Outlet Port
+  {310588ab-3c79-4bdf-9e83-07ab77cd25e2}, !- Target Object
   2;                                      !- Inlet Port
 
 OS:Schedule:Constant,
-  {c6cd75b6-65df-4c5e-8f78-bf01a51c35b7}, !- Handle
+  {326c9a60-31db-42ed-880e-c54a3a5e06bd}, !- Handle
   dhw temp,                               !- Name
-  {6e0936e8-3231-441b-b7c0-3897498f2fbc}, !- Schedule Type Limits Name
+  {fd1491c9-e860-4c11-8948-8c9f8a3852a8}, !- Schedule Type Limits Name
   51.6666666666667;                       !- Value
 
 OS:SetpointManager:Scheduled,
-  {b216a3c7-04ba-44dc-b1c1-822b12b1e32c}, !- Handle
+  {9f10600c-4d40-41e9-aa60-94f37565d9ec}, !- Handle
   Setpoint Manager Scheduled 1,           !- Name
   Temperature,                            !- Control Variable
-  {c6cd75b6-65df-4c5e-8f78-bf01a51c35b7}, !- Schedule Name
-  {b508d5c8-7e24-4dfa-91cb-656b417079e5}; !- Setpoint Node or NodeList Name
+  {326c9a60-31db-42ed-880e-c54a3a5e06bd}, !- Schedule Name
+  {9deb35bd-0619-47f1-aea6-9f15ba572fb1}; !- Setpoint Node or NodeList Name
 
 OS:ScheduleTypeLimits,
-  {6e0936e8-3231-441b-b7c0-3897498f2fbc}, !- Handle
-=======
-  {25da847c-384b-436d-8756-33534bf18385}, !- Handle
-  Node 11,                                !- Name
-  {dc888e51-3add-4687-bf4c-03713b93a251}, !- Inlet Port
-  {72770ffb-f1f0-45e7-b227-125af18a3926}; !- Outlet Port
-
-OS:Connection,
-  {ff1b595c-7cc5-4064-bde4-7e8baff48900}, !- Handle
-  {0b81ebf0-ad9c-4a75-9608-8a17603849ec}, !- Name
-  {48a613e1-3a5b-46e4-bd38-21f4e1451f0b}, !- Source Object
-  3,                                      !- Outlet Port
-  {8e77cd29-cbd4-4720-a5b1-e127e5bc6b0e}, !- Target Object
-  2;                                      !- Inlet Port
-
-OS:Connection,
-  {dc888e51-3add-4687-bf4c-03713b93a251}, !- Handle
-  {28af6ca0-1ab3-43e6-bbae-89f2e9b789eb}, !- Name
-  {8e77cd29-cbd4-4720-a5b1-e127e5bc6b0e}, !- Source Object
-  3,                                      !- Outlet Port
-  {25da847c-384b-436d-8756-33534bf18385}, !- Target Object
-  2;                                      !- Inlet Port
-
-OS:Connection,
-  {72770ffb-f1f0-45e7-b227-125af18a3926}, !- Handle
-  {b89e919e-7a7f-4d8f-89ae-ce98290724cf}, !- Name
-  {25da847c-384b-436d-8756-33534bf18385}, !- Source Object
-  3,                                      !- Outlet Port
-  {30dbf690-ba7a-4a7e-865e-f538802251a0}, !- Target Object
-  2;                                      !- Inlet Port
-
-OS:Schedule:Constant,
-  {308a5435-4fc1-49f6-8bd9-389f9fbff722}, !- Handle
-  dhw temp,                               !- Name
-  {1d8dd1c6-7b7f-440f-8c0f-92240e41240c}, !- Schedule Type Limits Name
-  52.6666666666667;                       !- Value
-
-OS:SetpointManager:Scheduled,
-  {8635e239-a1f3-4a1a-bdad-28b771efe974}, !- Handle
-  Setpoint Manager Scheduled 1,           !- Name
-  Temperature,                            !- Control Variable
-  {308a5435-4fc1-49f6-8bd9-389f9fbff722}, !- Schedule Name
-  {0160d2a3-f03d-4dd8-a41e-3d2af4ec4108}; !- Setpoint Node or NodeList Name
-
-OS:ScheduleTypeLimits,
-  {1d8dd1c6-7b7f-440f-8c0f-92240e41240c}, !- Handle
->>>>>>> edda4442
+  {fd1491c9-e860-4c11-8948-8c9f8a3852a8}, !- Handle
   Temperature,                            !- Name
   ,                                       !- Lower Limit Value
   ,                                       !- Upper Limit Value
@@ -1808,17 +1152,10 @@
   Temperature;                            !- Unit Type
 
 OS:WaterHeater:Mixed,
-<<<<<<< HEAD
-  {15399b19-66eb-497e-91e1-5fb29f720596}, !- Handle
+  {f8651705-0974-4c4d-8f16-5ffba20b5771}, !- Handle
   res wh,                                 !- Name
   0.143845647790854,                      !- Tank Volume {m3}
-  {66162d44-40d6-4120-b488-e48f1e1b47e7}, !- Setpoint Temperature Schedule Name
-=======
-  {4a9a6e81-c198-4364-99fa-7f88552e82f9}, !- Handle
-  res wh,                                 !- Name
-  0.143845647790854,                      !- Tank Volume {m3}
-  {be6d2b70-2dd4-41dc-9300-820948f20a89}, !- Setpoint Temperature Schedule Name
->>>>>>> edda4442
+  {79f81f0b-9669-4162-90f3-f72a673e6e85}, !- Setpoint Temperature Schedule Name
   2,                                      !- Deadband Temperature Difference {deltaC}
   99,                                     !- Maximum Temperature Limit {C}
   Cycle,                                  !- Heater Control Type
@@ -1837,11 +1174,7 @@
   0,                                      !- On Cycle Parasitic Heat Fraction to Tank
   ThermalZone,                            !- Ambient Temperature Indicator
   ,                                       !- Ambient Temperature Schedule Name
-<<<<<<< HEAD
-  {c58c93e3-152a-4782-a08c-44d16078eff1}, !- Ambient Temperature Thermal Zone Name
-=======
-  {80d50b6a-4a65-4c34-94c0-0c5f92e8f833}, !- Ambient Temperature Thermal Zone Name
->>>>>>> edda4442
+  {c8cbdbec-b100-4310-92aa-1bbd9c32ff59}, !- Ambient Temperature Thermal Zone Name
   ,                                       !- Ambient Temperature Outdoor Air Node Name
   4.15693173076374,                       !- Off Cycle Loss Coefficient to Ambient Temperature {W/K}
   0.64,                                   !- Off Cycle Loss Fraction to Thermal Zone
@@ -1850,13 +1183,8 @@
   ,                                       !- Peak Use Flow Rate {m3/s}
   ,                                       !- Use Flow Rate Fraction Schedule Name
   ,                                       !- Cold Water Supply Temperature Schedule Name
-<<<<<<< HEAD
-  {ae988cee-3b3c-41bb-94f4-98173c4b45a4}, !- Use Side Inlet Node Name
-  {ef0ce626-d24b-452a-abaf-ab0568c5d5e7}, !- Use Side Outlet Node Name
-=======
-  {40b57116-2b02-4792-a368-4e9a61fd5a5e}, !- Use Side Inlet Node Name
-  {9a1ecf1a-ef43-4645-b7d0-b53ac2a1a870}, !- Use Side Outlet Node Name
->>>>>>> edda4442
+  {2b30875b-1fea-4b14-89d3-b44ffa19d24a}, !- Use Side Inlet Node Name
+  {c0bb0b8f-aa07-4b66-a8b9-bb7a5f6512d5}, !- Use Side Outlet Node Name
   1,                                      !- Use Side Effectiveness
   ,                                       !- Source Side Inlet Node Name
   ,                                       !- Source Side Outlet Node Name
@@ -1869,101 +1197,51 @@
   General;                                !- End-Use Subcategory
 
 OS:Schedule:Constant,
-<<<<<<< HEAD
-  {66162d44-40d6-4120-b488-e48f1e1b47e7}, !- Handle
+  {79f81f0b-9669-4162-90f3-f72a673e6e85}, !- Handle
   WH Setpoint Temp,                       !- Name
-  {6e0936e8-3231-441b-b7c0-3897498f2fbc}, !- Schedule Type Limits Name
+  {fd1491c9-e860-4c11-8948-8c9f8a3852a8}, !- Schedule Type Limits Name
   51.6666666666667;                       !- Value
 
 OS:Node,
-  {3b87625c-c320-44cf-ab7e-d3ff034b31dc}, !- Handle
+  {66ec04c9-7930-48db-a54d-f24e8cd9440c}, !- Handle
   Node 12,                                !- Name
-  {d00d0274-1ef9-4f30-a75d-ef12c5f43550}, !- Inlet Port
-  {ae988cee-3b3c-41bb-94f4-98173c4b45a4}; !- Outlet Port
-
-OS:Connection,
-  {d00d0274-1ef9-4f30-a75d-ef12c5f43550}, !- Handle
-  {2f13cb2b-5a71-46d6-99ba-6f8b8c9d4dd7}, !- Name
-  {a8544785-bc28-45d9-a5ed-4e11764f1542}, !- Source Object
+  {7d547eb0-5035-43fa-a830-d13a2ff51b4f}, !- Inlet Port
+  {2b30875b-1fea-4b14-89d3-b44ffa19d24a}; !- Outlet Port
+
+OS:Connection,
+  {7d547eb0-5035-43fa-a830-d13a2ff51b4f}, !- Handle
+  {5e9a9293-2395-4c90-a04d-d6c13bdfd0c7}, !- Name
+  {310588ab-3c79-4bdf-9e83-07ab77cd25e2}, !- Source Object
   4,                                      !- Outlet Port
-  {3b87625c-c320-44cf-ab7e-d3ff034b31dc}, !- Target Object
+  {66ec04c9-7930-48db-a54d-f24e8cd9440c}, !- Target Object
   2;                                      !- Inlet Port
 
 OS:Node,
-  {78125db6-ab8b-4475-9824-82599ff3f696}, !- Handle
+  {2ac72de7-dd86-4b9e-914d-a68456023ff7}, !- Handle
   Node 13,                                !- Name
-  {ef0ce626-d24b-452a-abaf-ab0568c5d5e7}, !- Inlet Port
-  {dcc6199a-9af3-482f-8d3c-040ae707273b}; !- Outlet Port
-
-OS:Connection,
-  {ae988cee-3b3c-41bb-94f4-98173c4b45a4}, !- Handle
-  {b08f88b6-4ad8-4339-996c-4a7e5dafb596}, !- Name
-  {3b87625c-c320-44cf-ab7e-d3ff034b31dc}, !- Source Object
-  3,                                      !- Outlet Port
-  {15399b19-66eb-497e-91e1-5fb29f720596}, !- Target Object
+  {c0bb0b8f-aa07-4b66-a8b9-bb7a5f6512d5}, !- Inlet Port
+  {ae0afd02-8b6e-4a6a-9bb3-aeea2ccc7fa0}; !- Outlet Port
+
+OS:Connection,
+  {2b30875b-1fea-4b14-89d3-b44ffa19d24a}, !- Handle
+  {ba824d76-18f7-4e1e-9e53-75193bdc2bcf}, !- Name
+  {66ec04c9-7930-48db-a54d-f24e8cd9440c}, !- Source Object
+  3,                                      !- Outlet Port
+  {f8651705-0974-4c4d-8f16-5ffba20b5771}, !- Target Object
   31;                                     !- Inlet Port
 
 OS:Connection,
-  {ef0ce626-d24b-452a-abaf-ab0568c5d5e7}, !- Handle
-  {d6b8e04e-44b5-4078-a6a3-e27dc70b21c7}, !- Name
-  {15399b19-66eb-497e-91e1-5fb29f720596}, !- Source Object
+  {c0bb0b8f-aa07-4b66-a8b9-bb7a5f6512d5}, !- Handle
+  {8a31858c-4268-49d7-b056-a84bf346fa18}, !- Name
+  {f8651705-0974-4c4d-8f16-5ffba20b5771}, !- Source Object
   32,                                     !- Outlet Port
-  {78125db6-ab8b-4475-9824-82599ff3f696}, !- Target Object
-  2;                                      !- Inlet Port
-
-OS:Connection,
-  {dcc6199a-9af3-482f-8d3c-040ae707273b}, !- Handle
-  {4723cf86-e13d-437b-aae3-b1a8ae8566f4}, !- Name
-  {78125db6-ab8b-4475-9824-82599ff3f696}, !- Source Object
-  3,                                      !- Outlet Port
-  {83908bd5-192a-4154-840a-dcad3c7ae1f2}, !- Target Object
-=======
-  {be6d2b70-2dd4-41dc-9300-820948f20a89}, !- Handle
-  WH Setpoint Temp,                       !- Name
-  {1d8dd1c6-7b7f-440f-8c0f-92240e41240c}, !- Schedule Type Limits Name
-  52.6666666666667;                       !- Value
-
-OS:Node,
-  {ff97884e-0af2-4ec8-ab7e-beacea14f2dc}, !- Handle
-  Node 12,                                !- Name
-  {57578615-edbf-481d-9ce0-dfa855db4fe2}, !- Inlet Port
-  {40b57116-2b02-4792-a368-4e9a61fd5a5e}; !- Outlet Port
-
-OS:Connection,
-  {57578615-edbf-481d-9ce0-dfa855db4fe2}, !- Handle
-  {86e7078a-970f-4cd1-aa12-e4a4d8672b7b}, !- Name
-  {30dbf690-ba7a-4a7e-865e-f538802251a0}, !- Source Object
-  4,                                      !- Outlet Port
-  {ff97884e-0af2-4ec8-ab7e-beacea14f2dc}, !- Target Object
-  2;                                      !- Inlet Port
-
-OS:Node,
-  {e82e0f9d-3e21-456f-906c-7cf9d4fb5683}, !- Handle
-  Node 13,                                !- Name
-  {9a1ecf1a-ef43-4645-b7d0-b53ac2a1a870}, !- Inlet Port
-  {ffe9537f-091a-4664-942a-1c0c2fd348be}; !- Outlet Port
-
-OS:Connection,
-  {40b57116-2b02-4792-a368-4e9a61fd5a5e}, !- Handle
-  {3c19a7e3-4b81-49a1-9f59-4e3b7ca33b80}, !- Name
-  {ff97884e-0af2-4ec8-ab7e-beacea14f2dc}, !- Source Object
-  3,                                      !- Outlet Port
-  {4a9a6e81-c198-4364-99fa-7f88552e82f9}, !- Target Object
-  31;                                     !- Inlet Port
-
-OS:Connection,
-  {9a1ecf1a-ef43-4645-b7d0-b53ac2a1a870}, !- Handle
-  {93fb9f1d-eeb3-43d0-ae8b-93e1d9b34475}, !- Name
-  {4a9a6e81-c198-4364-99fa-7f88552e82f9}, !- Source Object
-  32,                                     !- Outlet Port
-  {e82e0f9d-3e21-456f-906c-7cf9d4fb5683}, !- Target Object
-  2;                                      !- Inlet Port
-
-OS:Connection,
-  {ffe9537f-091a-4664-942a-1c0c2fd348be}, !- Handle
-  {77661548-e99e-47df-b673-fdb6dd79a05a}, !- Name
-  {e82e0f9d-3e21-456f-906c-7cf9d4fb5683}, !- Source Object
-  3,                                      !- Outlet Port
-  {b18c572d-310f-42b0-ba7d-ecbda61421a4}, !- Target Object
->>>>>>> edda4442
+  {2ac72de7-dd86-4b9e-914d-a68456023ff7}, !- Target Object
+  2;                                      !- Inlet Port
+
+OS:Connection,
+  {ae0afd02-8b6e-4a6a-9bb3-aeea2ccc7fa0}, !- Handle
+  {db5a33c0-4cc9-42b3-913f-c597ad5c1b64}, !- Name
+  {2ac72de7-dd86-4b9e-914d-a68456023ff7}, !- Source Object
+  3,                                      !- Outlet Port
+  {f762700f-6544-46e0-96d4-8764ff2632a6}, !- Target Object
   4;                                      !- Inlet Port
