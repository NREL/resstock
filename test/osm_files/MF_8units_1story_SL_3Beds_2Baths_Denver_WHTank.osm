!- NOTE: Auto-generated from /test/osw_files/MF_8units_1story_SL_3Beds_2Baths_Denver_WHTank.osw

OS:Version,
<<<<<<< HEAD
  {3938cef2-72cb-4d1b-b7d9-380386ee6bd7}, !- Handle
  2.9.0;                                  !- Version Identifier

OS:SimulationControl,
  {48f9fb02-dca9-45ea-ac5c-115979a33906}, !- Handle
=======
  {8458f167-ad0d-4f90-a89d-0f5e506b9759}, !- Handle
  2.9.0;                                  !- Version Identifier

OS:SimulationControl,
  {651ae61b-3d54-4580-befb-3ea4b32f58e2}, !- Handle
>>>>>>> 61ca453a
  ,                                       !- Do Zone Sizing Calculation
  ,                                       !- Do System Sizing Calculation
  ,                                       !- Do Plant Sizing Calculation
  No;                                     !- Run Simulation for Sizing Periods

OS:Timestep,
<<<<<<< HEAD
  {fb94b52c-5ca1-4ac4-adcc-200a0b3db5c1}, !- Handle
  6;                                      !- Number of Timesteps per Hour

OS:ShadowCalculation,
  {4a623c2c-86e7-40f9-be61-d952afc27608}, !- Handle
=======
  {b4d2dc96-3627-4629-b0ec-9c1cdd6bcd61}, !- Handle
  6;                                      !- Number of Timesteps per Hour

OS:ShadowCalculation,
  {afff1505-4669-400a-aff7-b0114cf4ada3}, !- Handle
>>>>>>> 61ca453a
  20,                                     !- Calculation Frequency
  200;                                    !- Maximum Figures in Shadow Overlap Calculations

OS:SurfaceConvectionAlgorithm:Outside,
<<<<<<< HEAD
  {46ddc8be-7cb0-4228-a540-1d6d3d433e8b}, !- Handle
  DOE-2;                                  !- Algorithm

OS:SurfaceConvectionAlgorithm:Inside,
  {6b60f053-5ae5-4741-8902-d04821af55d2}, !- Handle
  TARP;                                   !- Algorithm

OS:ZoneCapacitanceMultiplier:ResearchSpecial,
  {c857ebe4-e98c-43f7-9349-f83309ddb3f4}, !- Handle
=======
  {cbb9149e-0c11-4f57-8f3d-ab613dc393cf}, !- Handle
  DOE-2;                                  !- Algorithm

OS:SurfaceConvectionAlgorithm:Inside,
  {ec2e1986-1ff4-428d-95b7-c6d06ce30ac7}, !- Handle
  TARP;                                   !- Algorithm

OS:ZoneCapacitanceMultiplier:ResearchSpecial,
  {2d5bd315-bbf8-4799-acef-266f67ab09b1}, !- Handle
>>>>>>> 61ca453a
  ,                                       !- Temperature Capacity Multiplier
  15,                                     !- Humidity Capacity Multiplier
  ;                                       !- Carbon Dioxide Capacity Multiplier

OS:RunPeriod,
<<<<<<< HEAD
  {04ea45fa-94e3-442d-89ed-a7bb98554bdd}, !- Handle
=======
  {f3fc1710-4985-4214-a8da-388d15f83988}, !- Handle
>>>>>>> 61ca453a
  Run Period 1,                           !- Name
  1,                                      !- Begin Month
  1,                                      !- Begin Day of Month
  12,                                     !- End Month
  31,                                     !- End Day of Month
  ,                                       !- Use Weather File Holidays and Special Days
  ,                                       !- Use Weather File Daylight Saving Period
  ,                                       !- Apply Weekend Holiday Rule
  ,                                       !- Use Weather File Rain Indicators
  ,                                       !- Use Weather File Snow Indicators
  ;                                       !- Number of Times Runperiod to be Repeated

OS:YearDescription,
<<<<<<< HEAD
  {99522ae5-132b-40fe-822e-679bfce2b68d}, !- Handle
=======
  {1eac1916-2a3c-45e2-bc9f-50fb0fa33a1b}, !- Handle
>>>>>>> 61ca453a
  2007,                                   !- Calendar Year
  ,                                       !- Day of Week for Start Day
  ;                                       !- Is Leap Year

OS:WeatherFile,
<<<<<<< HEAD
  {5a5eea95-2146-4c88-a7c9-83e914a46211}, !- Handle
=======
  {ceeddfd6-7552-48a0-9a98-6945a1da59bd}, !- Handle
>>>>>>> 61ca453a
  Denver Intl Ap,                         !- City
  CO,                                     !- State Province Region
  USA,                                    !- Country
  TMY3,                                   !- Data Source
  725650,                                 !- WMO Number
  39.83,                                  !- Latitude {deg}
  -104.65,                                !- Longitude {deg}
  -7,                                     !- Time Zone {hr}
  1650,                                   !- Elevation {m}
  file:../weather/USA_CO_Denver.Intl.AP.725650_TMY3.epw, !- Url
  E23378AA;                               !- Checksum

OS:AdditionalProperties,
<<<<<<< HEAD
  {f1c77325-5e90-4cc0-84b4-3b3f44fb59cd}, !- Handle
  {5a5eea95-2146-4c88-a7c9-83e914a46211}, !- Object Name
=======
  {830538b5-aa9a-4f27-b1f0-414667944272}, !- Handle
  {ceeddfd6-7552-48a0-9a98-6945a1da59bd}, !- Object Name
>>>>>>> 61ca453a
  EPWHeaderCity,                          !- Feature Name 1
  String,                                 !- Feature Data Type 1
  Denver Intl Ap,                         !- Feature Value 1
  EPWHeaderState,                         !- Feature Name 2
  String,                                 !- Feature Data Type 2
  CO,                                     !- Feature Value 2
  EPWHeaderCountry,                       !- Feature Name 3
  String,                                 !- Feature Data Type 3
  USA,                                    !- Feature Value 3
  EPWHeaderDataSource,                    !- Feature Name 4
  String,                                 !- Feature Data Type 4
  TMY3,                                   !- Feature Value 4
  EPWHeaderStation,                       !- Feature Name 5
  String,                                 !- Feature Data Type 5
  725650,                                 !- Feature Value 5
  EPWHeaderLatitude,                      !- Feature Name 6
  Double,                                 !- Feature Data Type 6
  39.829999999999998,                     !- Feature Value 6
  EPWHeaderLongitude,                     !- Feature Name 7
  Double,                                 !- Feature Data Type 7
  -104.65000000000001,                    !- Feature Value 7
  EPWHeaderTimezone,                      !- Feature Name 8
  Double,                                 !- Feature Data Type 8
  -7,                                     !- Feature Value 8
  EPWHeaderAltitude,                      !- Feature Name 9
  Double,                                 !- Feature Data Type 9
  5413.3858267716532,                     !- Feature Value 9
  EPWHeaderLocalPressure,                 !- Feature Name 10
  Double,                                 !- Feature Data Type 10
  0.81937567683596546,                    !- Feature Value 10
  EPWHeaderRecordsPerHour,                !- Feature Name 11
  Double,                                 !- Feature Data Type 11
  0,                                      !- Feature Value 11
  EPWDataAnnualAvgDrybulb,                !- Feature Name 12
  Double,                                 !- Feature Data Type 12
  51.575616438356228,                     !- Feature Value 12
  EPWDataAnnualMinDrybulb,                !- Feature Name 13
  Double,                                 !- Feature Data Type 13
  -2.9200000000000017,                    !- Feature Value 13
  EPWDataAnnualMaxDrybulb,                !- Feature Name 14
  Double,                                 !- Feature Data Type 14
  104,                                    !- Feature Value 14
  EPWDataCDD50F,                          !- Feature Name 15
  Double,                                 !- Feature Data Type 15
  3072.2925000000005,                     !- Feature Value 15
  EPWDataCDD65F,                          !- Feature Name 16
  Double,                                 !- Feature Data Type 16
  883.62000000000035,                     !- Feature Value 16
  EPWDataHDD50F,                          !- Feature Name 17
  Double,                                 !- Feature Data Type 17
  2497.1925000000001,                     !- Feature Value 17
  EPWDataHDD65F,                          !- Feature Name 18
  Double,                                 !- Feature Data Type 18
  5783.5200000000013,                     !- Feature Value 18
  EPWDataAnnualAvgWindspeed,              !- Feature Name 19
  Double,                                 !- Feature Data Type 19
  3.9165296803649667,                     !- Feature Value 19
  EPWDataMonthlyAvgDrybulbs,              !- Feature Name 20
  String,                                 !- Feature Data Type 20
  33.4191935483871&#4431.90142857142857&#4443.02620967741937&#4442.48624999999999&#4459.877741935483854&#4473.57574999999997&#4472.07975806451608&#4472.70008064516134&#4466.49200000000006&#4450.079112903225806&#4437.218250000000005&#4434.582177419354835, !- Feature Value 20
  EPWDataGroundMonthlyTemps,              !- Feature Name 21
  String,                                 !- Feature Data Type 21
  44.08306285945173&#4440.89570904991865&#4440.64045432632048&#4442.153016571250646&#4448.225111118704206&#4454.268919273837525&#4459.508577937551024&#4462.82777283423508&#4463.10975667174995&#4460.41014950381947&#4455.304105212311526&#4449.445696474514364, !- Feature Value 21
  EPWDataWSF,                             !- Feature Name 22
  Double,                                 !- Feature Data Type 22
  0.58999999999999997,                    !- Feature Value 22
  EPWDataMonthlyAvgDailyHighDrybulbs,     !- Feature Name 23
  String,                                 !- Feature Data Type 23
  47.41032258064516&#4446.58642857142857&#4455.15032258064517&#4453.708&#4472.80193548387098&#4488.67600000000002&#4486.1858064516129&#4485.87225806451613&#4482.082&#4463.18064516129033&#4448.73400000000001&#4448.87935483870968, !- Feature Value 23
  EPWDataMonthlyAvgDailyLowDrybulbs,      !- Feature Name 24
  String,                                 !- Feature Data Type 24
  19.347741935483874&#4419.856428571428573&#4430.316129032258065&#4431.112&#4447.41612903225806&#4457.901999999999994&#4459.063870967741934&#4460.956774193548384&#4452.352000000000004&#4438.41612903225806&#4427.002000000000002&#4423.02903225806451, !- Feature Value 24
  EPWDesignHeatingDrybulb,                !- Feature Name 25
  Double,                                 !- Feature Data Type 25
  12.02,                                  !- Feature Value 25
  EPWDesignHeatingWindspeed,              !- Feature Name 26
  Double,                                 !- Feature Data Type 26
  2.8062500000000004,                     !- Feature Value 26
  EPWDesignCoolingDrybulb,                !- Feature Name 27
  Double,                                 !- Feature Data Type 27
  91.939999999999998,                     !- Feature Value 27
  EPWDesignCoolingWetbulb,                !- Feature Name 28
  Double,                                 !- Feature Data Type 28
  59.95131430195849,                      !- Feature Value 28
  EPWDesignCoolingHumidityRatio,          !- Feature Name 29
  Double,                                 !- Feature Data Type 29
  0.0059161086834698092,                  !- Feature Value 29
  EPWDesignCoolingWindspeed,              !- Feature Name 30
  Double,                                 !- Feature Data Type 30
  3.7999999999999989,                     !- Feature Value 30
  EPWDesignDailyTemperatureRange,         !- Feature Name 31
  Double,                                 !- Feature Data Type 31
  24.915483870967748,                     !- Feature Value 31
  EPWDesignDehumidDrybulb,                !- Feature Name 32
  Double,                                 !- Feature Data Type 32
  67.996785714285721,                     !- Feature Value 32
  EPWDesignDehumidHumidityRatio,          !- Feature Name 33
  Double,                                 !- Feature Data Type 33
  0.012133744170488724,                   !- Feature Value 33
  EPWDesignCoolingDirectNormal,           !- Feature Name 34
  Double,                                 !- Feature Data Type 34
  985,                                    !- Feature Value 34
  EPWDesignCoolingDiffuseHorizontal,      !- Feature Name 35
  Double,                                 !- Feature Data Type 35
  84;                                     !- Feature Value 35

OS:Site,
<<<<<<< HEAD
  {4dfec1ec-a8c3-40ce-9f4f-3e7bc0843d5c}, !- Handle
=======
  {c6a180e1-163f-4f88-a669-1292fc907d28}, !- Handle
>>>>>>> 61ca453a
  Denver Intl Ap_CO_USA,                  !- Name
  39.83,                                  !- Latitude {deg}
  -104.65,                                !- Longitude {deg}
  -7,                                     !- Time Zone {hr}
  1650,                                   !- Elevation {m}
  ;                                       !- Terrain

OS:ClimateZones,
<<<<<<< HEAD
  {de701ce3-edc8-44d0-839f-218caf1c8fb7}, !- Handle
=======
  {49602c46-26b3-4831-9126-4c41651a5162}, !- Handle
>>>>>>> 61ca453a
  ,                                       !- Active Institution
  ,                                       !- Active Year
  ,                                       !- Climate Zone Institution Name 1
  ,                                       !- Climate Zone Document Name 1
  ,                                       !- Climate Zone Document Year 1
  ,                                       !- Climate Zone Value 1
  Building America,                       !- Climate Zone Institution Name 2
  ,                                       !- Climate Zone Document Name 2
  0,                                      !- Climate Zone Document Year 2
  Cold;                                   !- Climate Zone Value 2

OS:Site:WaterMainsTemperature,
<<<<<<< HEAD
  {e23193da-42b7-4608-a4a5-e25935b61b65}, !- Handle
=======
  {3c011b2d-7d08-4d7c-8077-5c05ca113dad}, !- Handle
>>>>>>> 61ca453a
  Correlation,                            !- Calculation Method
  ,                                       !- Temperature Schedule Name
  10.8753424657535,                       !- Annual Average Outdoor Air Temperature {C}
  23.1524007936508;                       !- Maximum Difference In Monthly Average Outdoor Air Temperatures {deltaC}

OS:RunPeriodControl:DaylightSavingTime,
<<<<<<< HEAD
  {b9bf6034-ae6a-4ec1-ae39-80df3f1f6794}, !- Handle
=======
  {ad3ede9c-435d-4ab1-b83e-eeaf3ed309c7}, !- Handle
>>>>>>> 61ca453a
  4/7,                                    !- Start Date
  10/26;                                  !- End Date

OS:Site:GroundTemperature:Deep,
<<<<<<< HEAD
  {321bcd22-f793-4156-b08a-f6c781ded19c}, !- Handle
=======
  {f903e941-f43c-464a-a621-ea763dab6f27}, !- Handle
>>>>>>> 61ca453a
  10.8753424657535,                       !- January Deep Ground Temperature {C}
  10.8753424657535,                       !- February Deep Ground Temperature {C}
  10.8753424657535,                       !- March Deep Ground Temperature {C}
  10.8753424657535,                       !- April Deep Ground Temperature {C}
  10.8753424657535,                       !- May Deep Ground Temperature {C}
  10.8753424657535,                       !- June Deep Ground Temperature {C}
  10.8753424657535,                       !- July Deep Ground Temperature {C}
  10.8753424657535,                       !- August Deep Ground Temperature {C}
  10.8753424657535,                       !- September Deep Ground Temperature {C}
  10.8753424657535,                       !- October Deep Ground Temperature {C}
  10.8753424657535,                       !- November Deep Ground Temperature {C}
  10.8753424657535;                       !- December Deep Ground Temperature {C}

OS:Building,
<<<<<<< HEAD
  {73b0f93d-cb43-46f0-a512-c4804959c8b6}, !- Handle
=======
  {1b92e5e7-8d12-493e-bd5c-d3ec6cbf23ea}, !- Handle
>>>>>>> 61ca453a
  Building 1,                             !- Name
  ,                                       !- Building Sector Type
  0,                                      !- North Axis {deg}
  ,                                       !- Nominal Floor to Floor Height {m}
  ,                                       !- Space Type Name
  ,                                       !- Default Construction Set Name
  ,                                       !- Default Schedule Set Name
  1,                                      !- Standards Number of Stories
  1,                                      !- Standards Number of Above Ground Stories
  ,                                       !- Standards Template
  multifamily,                            !- Standards Building Type
  8;                                      !- Standards Number of Living Units

OS:AdditionalProperties,
<<<<<<< HEAD
  {63d9fb8c-1cbc-4e46-9cc0-6e35a8193205}, !- Handle
  {73b0f93d-cb43-46f0-a512-c4804959c8b6}, !- Object Name
  num_units,                              !- Feature Name 1
=======
  {6b139cde-74d9-44e9-8b2b-3524acbc4415}, !- Handle
  {1b92e5e7-8d12-493e-bd5c-d3ec6cbf23ea}, !- Object Name
  Total Units Represented,                !- Feature Name 1
>>>>>>> 61ca453a
  Integer,                                !- Feature Data Type 1
  8,                                      !- Feature Value 1
  has_rear_units,                         !- Feature Name 2
  Boolean,                                !- Feature Data Type 2
  true,                                   !- Feature Value 2
  num_floors,                             !- Feature Name 3
  Integer,                                !- Feature Data Type 3
  1,                                      !- Feature Value 3
  horz_location,                          !- Feature Name 4
  String,                                 !- Feature Data Type 4
  Left,                                   !- Feature Value 4
  level,                                  !- Feature Name 5
  String,                                 !- Feature Data Type 5
  Bottom,                                 !- Feature Value 5
  found_type,                             !- Feature Name 6
  String,                                 !- Feature Data Type 6
  slab,                                   !- Feature Value 6
  corridor_width,                         !- Feature Name 7
  Double,                                 !- Feature Data Type 7
  3.048,                                  !- Feature Value 7
  corridor_position,                      !- Feature Name 8
  String,                                 !- Feature Data Type 8
  Double-Loaded Interior,                 !- Feature Value 8
  has_water_heater_flue,                  !- Feature Name 9
  Boolean,                                !- Feature Data Type 9
  true;                                   !- Feature Value 9

OS:ThermalZone,
<<<<<<< HEAD
  {29757536-bc26-4cc1-87e8-798924d8e0f4}, !- Handle
=======
  {a771eb73-3af5-499c-8587-45d33ec5511e}, !- Handle
>>>>>>> 61ca453a
  living zone,                            !- Name
  ,                                       !- Multiplier
  ,                                       !- Ceiling Height {m}
  ,                                       !- Volume {m3}
  ,                                       !- Floor Area {m2}
  ,                                       !- Zone Inside Convection Algorithm
  ,                                       !- Zone Outside Convection Algorithm
  ,                                       !- Zone Conditioning Equipment List Name
<<<<<<< HEAD
  {8d455996-5293-4665-bbed-945751ac69f9}, !- Zone Air Inlet Port List
  {57bb5dec-d9c0-469a-bb7d-c3bbfdb1cbc2}, !- Zone Air Exhaust Port List
  {93a27fca-92ce-4d17-ad98-969d306f366d}, !- Zone Air Node Name
  {20a8311f-02cb-4b98-81f3-442fb404be98}, !- Zone Return Air Port List
=======
  {b215fa5f-51d5-48ca-a72f-51f2035660a2}, !- Zone Air Inlet Port List
  {3a0673ed-b2fb-42d0-b9d9-827624b3d0b3}, !- Zone Air Exhaust Port List
  {c5b8b73a-28dc-499e-94ee-ed82bfaf1de4}, !- Zone Air Node Name
  {bc09c761-c929-43a2-8a0b-eb97c22c36db}, !- Zone Return Air Port List
>>>>>>> 61ca453a
  ,                                       !- Primary Daylighting Control Name
  ,                                       !- Fraction of Zone Controlled by Primary Daylighting Control
  ,                                       !- Secondary Daylighting Control Name
  ,                                       !- Fraction of Zone Controlled by Secondary Daylighting Control
  ,                                       !- Illuminance Map Name
  ,                                       !- Group Rendering Name
  ,                                       !- Thermostat Name
  No;                                     !- Use Ideal Air Loads

OS:Node,
<<<<<<< HEAD
  {cb90ce63-5a8e-4db3-b133-0f314a603d77}, !- Handle
  Node 1,                                 !- Name
  {93a27fca-92ce-4d17-ad98-969d306f366d}, !- Inlet Port
  ;                                       !- Outlet Port

OS:Connection,
  {93a27fca-92ce-4d17-ad98-969d306f366d}, !- Handle
  {67af18b8-a4e9-4ea7-b7d5-7616a372234e}, !- Name
  {29757536-bc26-4cc1-87e8-798924d8e0f4}, !- Source Object
  11,                                     !- Outlet Port
  {cb90ce63-5a8e-4db3-b133-0f314a603d77}, !- Target Object
  2;                                      !- Inlet Port

OS:PortList,
  {8d455996-5293-4665-bbed-945751ac69f9}, !- Handle
  {e560342d-036d-42cf-8b90-1553fc19430b}, !- Name
  {29757536-bc26-4cc1-87e8-798924d8e0f4}; !- HVAC Component

OS:PortList,
  {57bb5dec-d9c0-469a-bb7d-c3bbfdb1cbc2}, !- Handle
  {348377a8-67fb-4f3c-85b8-f6b7f9b7882f}, !- Name
  {29757536-bc26-4cc1-87e8-798924d8e0f4}; !- HVAC Component

OS:PortList,
  {20a8311f-02cb-4b98-81f3-442fb404be98}, !- Handle
  {ea268674-b6ae-4c63-b9fb-13310d18d95f}, !- Name
  {29757536-bc26-4cc1-87e8-798924d8e0f4}; !- HVAC Component

OS:Sizing:Zone,
  {0fb6800c-cf82-461d-b720-cf54e0c47c86}, !- Handle
  {29757536-bc26-4cc1-87e8-798924d8e0f4}, !- Zone or ZoneList Name
=======
  {9f23080c-772f-4498-b3a7-86d2d9380258}, !- Handle
  Node 1,                                 !- Name
  {c5b8b73a-28dc-499e-94ee-ed82bfaf1de4}, !- Inlet Port
  ;                                       !- Outlet Port

OS:Connection,
  {c5b8b73a-28dc-499e-94ee-ed82bfaf1de4}, !- Handle
  {1a887af6-95af-4b0b-a193-84d6b632f86a}, !- Name
  {a771eb73-3af5-499c-8587-45d33ec5511e}, !- Source Object
  11,                                     !- Outlet Port
  {9f23080c-772f-4498-b3a7-86d2d9380258}, !- Target Object
  2;                                      !- Inlet Port

OS:PortList,
  {b215fa5f-51d5-48ca-a72f-51f2035660a2}, !- Handle
  {4db13df8-ff8c-4d7d-a470-0d5f4869659b}, !- Name
  {a771eb73-3af5-499c-8587-45d33ec5511e}; !- HVAC Component

OS:PortList,
  {3a0673ed-b2fb-42d0-b9d9-827624b3d0b3}, !- Handle
  {914be575-93ce-4606-b336-9b4fe9b5c8cf}, !- Name
  {a771eb73-3af5-499c-8587-45d33ec5511e}; !- HVAC Component

OS:PortList,
  {bc09c761-c929-43a2-8a0b-eb97c22c36db}, !- Handle
  {e6fb9589-6475-4119-bbc4-2847266455ee}, !- Name
  {a771eb73-3af5-499c-8587-45d33ec5511e}; !- HVAC Component

OS:Sizing:Zone,
  {e6ad1bd0-8f57-4e39-8f5d-27ddaec1b283}, !- Handle
  {a771eb73-3af5-499c-8587-45d33ec5511e}, !- Zone or ZoneList Name
>>>>>>> 61ca453a
  SupplyAirTemperature,                   !- Zone Cooling Design Supply Air Temperature Input Method
  14,                                     !- Zone Cooling Design Supply Air Temperature {C}
  11.11,                                  !- Zone Cooling Design Supply Air Temperature Difference {deltaC}
  SupplyAirTemperature,                   !- Zone Heating Design Supply Air Temperature Input Method
  40,                                     !- Zone Heating Design Supply Air Temperature {C}
  11.11,                                  !- Zone Heating Design Supply Air Temperature Difference {deltaC}
  0.0085,                                 !- Zone Cooling Design Supply Air Humidity Ratio {kg-H2O/kg-air}
  0.008,                                  !- Zone Heating Design Supply Air Humidity Ratio {kg-H2O/kg-air}
  ,                                       !- Zone Heating Sizing Factor
  ,                                       !- Zone Cooling Sizing Factor
  DesignDay,                              !- Cooling Design Air Flow Method
  ,                                       !- Cooling Design Air Flow Rate {m3/s}
  ,                                       !- Cooling Minimum Air Flow per Zone Floor Area {m3/s-m2}
  ,                                       !- Cooling Minimum Air Flow {m3/s}
  ,                                       !- Cooling Minimum Air Flow Fraction
  DesignDay,                              !- Heating Design Air Flow Method
  ,                                       !- Heating Design Air Flow Rate {m3/s}
  ,                                       !- Heating Maximum Air Flow per Zone Floor Area {m3/s-m2}
  ,                                       !- Heating Maximum Air Flow {m3/s}
  ,                                       !- Heating Maximum Air Flow Fraction
  ,                                       !- Design Zone Air Distribution Effectiveness in Cooling Mode
  ,                                       !- Design Zone Air Distribution Effectiveness in Heating Mode
  No,                                     !- Account for Dedicated Outdoor Air System
  NeutralSupplyAir,                       !- Dedicated Outdoor Air System Control Strategy
  autosize,                               !- Dedicated Outdoor Air Low Setpoint Temperature for Design {C}
  autosize;                               !- Dedicated Outdoor Air High Setpoint Temperature for Design {C}

OS:ZoneHVAC:EquipmentList,
<<<<<<< HEAD
  {42c24c45-45b1-447f-a83d-879367328df8}, !- Handle
  Zone HVAC Equipment List 1,             !- Name
  {29757536-bc26-4cc1-87e8-798924d8e0f4}; !- Thermal Zone

OS:Space,
  {a75bcee6-978e-4253-baa9-a588f3beba84}, !- Handle
  living space,                           !- Name
  {213b0410-7fdf-4aeb-8e8e-2181c0b69cbe}, !- Space Type Name
=======
  {27a7159b-a31b-4b75-937f-64b987d3c8cf}, !- Handle
  Zone HVAC Equipment List 1,             !- Name
  {a771eb73-3af5-499c-8587-45d33ec5511e}; !- Thermal Zone

OS:Space,
  {c46b5a6a-5d06-4047-8790-40ac7ebe4772}, !- Handle
  living space,                           !- Name
  {e62b2880-b736-415c-a032-5646cf5428da}, !- Space Type Name
>>>>>>> 61ca453a
  ,                                       !- Default Construction Set Name
  ,                                       !- Default Schedule Set Name
  ,                                       !- Direction of Relative North {deg}
  ,                                       !- X Origin {m}
  ,                                       !- Y Origin {m}
  ,                                       !- Z Origin {m}
  ,                                       !- Building Story Name
<<<<<<< HEAD
  {29757536-bc26-4cc1-87e8-798924d8e0f4}, !- Thermal Zone Name
  ,                                       !- Part of Total Floor Area
  ,                                       !- Design Specification Outdoor Air Object Name
  {ddf1abff-bfbb-4dee-8dbe-0ebbb29bfaa6}; !- Building Unit Name

OS:Surface,
  {0936135d-5c63-479c-ba99-6bfc2c68cebb}, !- Handle
  Surface 1,                              !- Name
  Floor,                                  !- Surface Type
  ,                                       !- Construction Name
  {a75bcee6-978e-4253-baa9-a588f3beba84}, !- Space Name
=======
  {a771eb73-3af5-499c-8587-45d33ec5511e}, !- Thermal Zone Name
  ,                                       !- Part of Total Floor Area
  ,                                       !- Design Specification Outdoor Air Object Name
  {be4323fb-50a7-4bb8-aa87-e2f7246f75a6}; !- Building Unit Name

OS:Surface,
  {580832f7-9e0d-41d6-a4a5-9f4d7ba0fe63}, !- Handle
  Surface 1,                              !- Name
  Floor,                                  !- Surface Type
  ,                                       !- Construction Name
  {c46b5a6a-5d06-4047-8790-40ac7ebe4772}, !- Space Name
>>>>>>> 61ca453a
  Foundation,                             !- Outside Boundary Condition
  ,                                       !- Outside Boundary Condition Object
  NoSun,                                  !- Sun Exposure
  NoWind,                                 !- Wind Exposure
  ,                                       !- View Factor to Ground
  ,                                       !- Number of Vertices
  0, -12.9315688143396, 0,                !- X,Y,Z Vertex 1 {m}
  0, 0, 0,                                !- X,Y,Z Vertex 2 {m}
  6.46578440716979, 0, 0,                 !- X,Y,Z Vertex 3 {m}
  6.46578440716979, -12.9315688143396, 0; !- X,Y,Z Vertex 4 {m}

OS:Surface,
<<<<<<< HEAD
  {ed95effe-a182-4805-93fa-1bdf83bce24d}, !- Handle
  Surface 2,                              !- Name
  Wall,                                   !- Surface Type
  ,                                       !- Construction Name
  {a75bcee6-978e-4253-baa9-a588f3beba84}, !- Space Name
=======
  {653b6a1f-c723-420e-9f4f-11ab9241d6bd}, !- Handle
  Surface 2,                              !- Name
  Wall,                                   !- Surface Type
  ,                                       !- Construction Name
  {c46b5a6a-5d06-4047-8790-40ac7ebe4772}, !- Space Name
>>>>>>> 61ca453a
  Outdoors,                               !- Outside Boundary Condition
  ,                                       !- Outside Boundary Condition Object
  SunExposed,                             !- Sun Exposure
  WindExposed,                            !- Wind Exposure
  ,                                       !- View Factor to Ground
  ,                                       !- Number of Vertices
  0, 0, 2.4384,                           !- X,Y,Z Vertex 1 {m}
  0, 0, 0,                                !- X,Y,Z Vertex 2 {m}
  0, -12.9315688143396, 0,                !- X,Y,Z Vertex 3 {m}
  0, -12.9315688143396, 2.4384;           !- X,Y,Z Vertex 4 {m}

OS:Surface,
<<<<<<< HEAD
  {19f210ea-4e09-4f41-b58e-477809ab13f7}, !- Handle
  Surface 3,                              !- Name
  Wall,                                   !- Surface Type
  ,                                       !- Construction Name
  {a75bcee6-978e-4253-baa9-a588f3beba84}, !- Space Name
=======
  {49973e6b-5e55-4d3f-8b49-f5bd5a082f93}, !- Handle
  Surface 3,                              !- Name
  Wall,                                   !- Surface Type
  ,                                       !- Construction Name
  {c46b5a6a-5d06-4047-8790-40ac7ebe4772}, !- Space Name
>>>>>>> 61ca453a
  Adiabatic,                              !- Outside Boundary Condition
  ,                                       !- Outside Boundary Condition Object
  NoSun,                                  !- Sun Exposure
  NoWind,                                 !- Wind Exposure
  ,                                       !- View Factor to Ground
  ,                                       !- Number of Vertices
  6.46578440716979, 0, 2.4384,            !- X,Y,Z Vertex 1 {m}
  6.46578440716979, 0, 0,                 !- X,Y,Z Vertex 2 {m}
  0, 0, 0,                                !- X,Y,Z Vertex 3 {m}
  0, 0, 2.4384;                           !- X,Y,Z Vertex 4 {m}

OS:Surface,
<<<<<<< HEAD
  {4783b2ee-570d-4e61-9653-459c4890c715}, !- Handle
  Surface 4,                              !- Name
  Wall,                                   !- Surface Type
  ,                                       !- Construction Name
  {a75bcee6-978e-4253-baa9-a588f3beba84}, !- Space Name
  Adiabatic,                              !- Outside Boundary Condition
  ,                                       !- Outside Boundary Condition Object
=======
  {aa638ad3-d2f6-452b-bec5-d1aacc866b26}, !- Handle
  Surface 4,                              !- Name
  Wall,                                   !- Surface Type
  ,                                       !- Construction Name
  {c46b5a6a-5d06-4047-8790-40ac7ebe4772}, !- Space Name
  Surface,                                !- Outside Boundary Condition
  {a3357837-cdfe-4046-bd14-2af0abacaa5b}, !- Outside Boundary Condition Object
>>>>>>> 61ca453a
  NoSun,                                  !- Sun Exposure
  NoWind,                                 !- Wind Exposure
  ,                                       !- View Factor to Ground
  ,                                       !- Number of Vertices
  6.46578440716979, -12.9315688143396, 2.4384, !- X,Y,Z Vertex 1 {m}
  6.46578440716979, -12.9315688143396, 0, !- X,Y,Z Vertex 2 {m}
  6.46578440716979, 0, 0,                 !- X,Y,Z Vertex 3 {m}
  6.46578440716979, 0, 2.4384;            !- X,Y,Z Vertex 4 {m}

OS:Surface,
<<<<<<< HEAD
  {88429de1-29e8-4b92-a72b-3fb334e7da3d}, !- Handle
  Surface 5,                              !- Name
  Wall,                                   !- Surface Type
  ,                                       !- Construction Name
  {a75bcee6-978e-4253-baa9-a588f3beba84}, !- Space Name
=======
  {bed24207-b781-41fb-b04e-ad36e0c24486}, !- Handle
  Surface 5,                              !- Name
  Wall,                                   !- Surface Type
  ,                                       !- Construction Name
  {c46b5a6a-5d06-4047-8790-40ac7ebe4772}, !- Space Name
>>>>>>> 61ca453a
  Outdoors,                               !- Outside Boundary Condition
  ,                                       !- Outside Boundary Condition Object
  SunExposed,                             !- Sun Exposure
  WindExposed,                            !- Wind Exposure
  ,                                       !- View Factor to Ground
  ,                                       !- Number of Vertices
  0, -12.9315688143396, 2.4384,           !- X,Y,Z Vertex 1 {m}
  0, -12.9315688143396, 0,                !- X,Y,Z Vertex 2 {m}
  6.46578440716979, -12.9315688143396, 0, !- X,Y,Z Vertex 3 {m}
  6.46578440716979, -12.9315688143396, 2.4384; !- X,Y,Z Vertex 4 {m}

OS:Surface,
<<<<<<< HEAD
  {26a075e1-0663-4ca1-90a4-f8d536f15915}, !- Handle
  Surface 6,                              !- Name
  RoofCeiling,                            !- Surface Type
  ,                                       !- Construction Name
  {a75bcee6-978e-4253-baa9-a588f3beba84}, !- Space Name
=======
  {374bd11f-4eb9-41c1-81fd-9eb68b46b8bc}, !- Handle
  Surface 6,                              !- Name
  RoofCeiling,                            !- Surface Type
  ,                                       !- Construction Name
  {c46b5a6a-5d06-4047-8790-40ac7ebe4772}, !- Space Name
>>>>>>> 61ca453a
  Outdoors,                               !- Outside Boundary Condition
  ,                                       !- Outside Boundary Condition Object
  SunExposed,                             !- Sun Exposure
  WindExposed,                            !- Wind Exposure
  ,                                       !- View Factor to Ground
  ,                                       !- Number of Vertices
  6.46578440716979, -12.9315688143396, 2.4384, !- X,Y,Z Vertex 1 {m}
  6.46578440716979, 0, 2.4384,            !- X,Y,Z Vertex 2 {m}
  0, 0, 2.4384,                           !- X,Y,Z Vertex 3 {m}
  0, -12.9315688143396, 2.4384;           !- X,Y,Z Vertex 4 {m}

OS:SpaceType,
<<<<<<< HEAD
  {213b0410-7fdf-4aeb-8e8e-2181c0b69cbe}, !- Handle
=======
  {e62b2880-b736-415c-a032-5646cf5428da}, !- Handle
>>>>>>> 61ca453a
  Space Type 1,                           !- Name
  ,                                       !- Default Construction Set Name
  ,                                       !- Default Schedule Set Name
  ,                                       !- Group Rendering Name
  ,                                       !- Design Specification Outdoor Air Object Name
  ,                                       !- Standards Template
  ,                                       !- Standards Building Type
  living;                                 !- Standards Space Type

OS:ThermalZone,
<<<<<<< HEAD
  {14524f8f-8dae-4c69-92ae-e117098d3fd2}, !- Handle
  corridor zone,                          !- Name
=======
  {6c573b1f-f062-4152-a88d-47b484314210}, !- Handle
  living zone|unit 2,                     !- Name
>>>>>>> 61ca453a
  ,                                       !- Multiplier
  ,                                       !- Ceiling Height {m}
  ,                                       !- Volume {m3}
  ,                                       !- Floor Area {m2}
  ,                                       !- Zone Inside Convection Algorithm
  ,                                       !- Zone Outside Convection Algorithm
  ,                                       !- Zone Conditioning Equipment List Name
<<<<<<< HEAD
  {872504ef-c20a-447f-8cc1-0d26a74f94d6}, !- Zone Air Inlet Port List
  {6b37243d-b44b-4d8c-b61a-c86e0b950614}, !- Zone Air Exhaust Port List
  {8be3c5e4-7ee9-4ed1-802a-968f13d800b1}, !- Zone Air Node Name
  {a4a85f98-4756-4bee-abdc-d7ff61a2ce95}, !- Zone Return Air Port List
=======
  {1a3f1cc5-aa25-4827-b23e-f252c0d1d4f4}, !- Zone Air Inlet Port List
  {975991a1-421c-487c-ba21-440fa3b9b6ce}, !- Zone Air Exhaust Port List
  {7f603266-cccc-437e-bd19-39c272530ae1}, !- Zone Air Node Name
  {ff145536-20a7-4f0a-af8c-b4a2554a13bd}, !- Zone Return Air Port List
>>>>>>> 61ca453a
  ,                                       !- Primary Daylighting Control Name
  ,                                       !- Fraction of Zone Controlled by Primary Daylighting Control
  ,                                       !- Secondary Daylighting Control Name
  ,                                       !- Fraction of Zone Controlled by Secondary Daylighting Control
  ,                                       !- Illuminance Map Name
  ,                                       !- Group Rendering Name
  ,                                       !- Thermostat Name
  No;                                     !- Use Ideal Air Loads

OS:Node,
<<<<<<< HEAD
  {85e48c32-8591-4aaf-9a07-c79c8fa13228}, !- Handle
  Node 2,                                 !- Name
  {8be3c5e4-7ee9-4ed1-802a-968f13d800b1}, !- Inlet Port
  ;                                       !- Outlet Port

OS:Connection,
  {8be3c5e4-7ee9-4ed1-802a-968f13d800b1}, !- Handle
  {848b36ad-e119-443c-b4ed-97312421adef}, !- Name
  {14524f8f-8dae-4c69-92ae-e117098d3fd2}, !- Source Object
  11,                                     !- Outlet Port
  {85e48c32-8591-4aaf-9a07-c79c8fa13228}, !- Target Object
  2;                                      !- Inlet Port

OS:PortList,
  {872504ef-c20a-447f-8cc1-0d26a74f94d6}, !- Handle
  {f37bcbf1-da0c-42af-950d-3de54e3c7c19}, !- Name
  {14524f8f-8dae-4c69-92ae-e117098d3fd2}; !- HVAC Component

OS:PortList,
  {6b37243d-b44b-4d8c-b61a-c86e0b950614}, !- Handle
  {cf8adb88-f2fb-42ee-9d3c-23ae37e70fc9}, !- Name
  {14524f8f-8dae-4c69-92ae-e117098d3fd2}; !- HVAC Component

OS:PortList,
  {a4a85f98-4756-4bee-abdc-d7ff61a2ce95}, !- Handle
  {e5ed3f86-7869-449c-b2c3-55a0c3ea2d35}, !- Name
  {14524f8f-8dae-4c69-92ae-e117098d3fd2}; !- HVAC Component

OS:Sizing:Zone,
  {6f19385a-e960-42c1-b96f-57baec703d9f}, !- Handle
  {14524f8f-8dae-4c69-92ae-e117098d3fd2}, !- Zone or ZoneList Name
=======
  {e3077e5e-2891-4c4a-abaa-b087ddcefcb7}, !- Handle
  Node 2,                                 !- Name
  {7f603266-cccc-437e-bd19-39c272530ae1}, !- Inlet Port
  ;                                       !- Outlet Port

OS:Connection,
  {7f603266-cccc-437e-bd19-39c272530ae1}, !- Handle
  {ef12853e-fdde-4ca7-89db-8362b557d266}, !- Name
  {6c573b1f-f062-4152-a88d-47b484314210}, !- Source Object
  11,                                     !- Outlet Port
  {e3077e5e-2891-4c4a-abaa-b087ddcefcb7}, !- Target Object
  2;                                      !- Inlet Port

OS:PortList,
  {1a3f1cc5-aa25-4827-b23e-f252c0d1d4f4}, !- Handle
  {b93253d5-b03f-4b90-9269-bc38db38c3f5}, !- Name
  {6c573b1f-f062-4152-a88d-47b484314210}; !- HVAC Component

OS:PortList,
  {975991a1-421c-487c-ba21-440fa3b9b6ce}, !- Handle
  {90bcb91e-2969-4062-809e-b775f13dd471}, !- Name
  {6c573b1f-f062-4152-a88d-47b484314210}; !- HVAC Component

OS:PortList,
  {ff145536-20a7-4f0a-af8c-b4a2554a13bd}, !- Handle
  {b1519777-9798-4c44-b3ce-24cca5df57ab}, !- Name
  {6c573b1f-f062-4152-a88d-47b484314210}; !- HVAC Component

OS:Sizing:Zone,
  {fa297efa-82cc-4563-8366-6ad2102040c7}, !- Handle
  {6c573b1f-f062-4152-a88d-47b484314210}, !- Zone or ZoneList Name
>>>>>>> 61ca453a
  SupplyAirTemperature,                   !- Zone Cooling Design Supply Air Temperature Input Method
  14,                                     !- Zone Cooling Design Supply Air Temperature {C}
  11.11,                                  !- Zone Cooling Design Supply Air Temperature Difference {deltaC}
  SupplyAirTemperature,                   !- Zone Heating Design Supply Air Temperature Input Method
  40,                                     !- Zone Heating Design Supply Air Temperature {C}
  11.11,                                  !- Zone Heating Design Supply Air Temperature Difference {deltaC}
  0.0085,                                 !- Zone Cooling Design Supply Air Humidity Ratio {kg-H2O/kg-air}
  0.008,                                  !- Zone Heating Design Supply Air Humidity Ratio {kg-H2O/kg-air}
  ,                                       !- Zone Heating Sizing Factor
  ,                                       !- Zone Cooling Sizing Factor
  DesignDay,                              !- Cooling Design Air Flow Method
  ,                                       !- Cooling Design Air Flow Rate {m3/s}
  ,                                       !- Cooling Minimum Air Flow per Zone Floor Area {m3/s-m2}
  ,                                       !- Cooling Minimum Air Flow {m3/s}
  ,                                       !- Cooling Minimum Air Flow Fraction
  DesignDay,                              !- Heating Design Air Flow Method
  ,                                       !- Heating Design Air Flow Rate {m3/s}
  ,                                       !- Heating Maximum Air Flow per Zone Floor Area {m3/s-m2}
  ,                                       !- Heating Maximum Air Flow {m3/s}
  ,                                       !- Heating Maximum Air Flow Fraction
  ,                                       !- Design Zone Air Distribution Effectiveness in Cooling Mode
  ,                                       !- Design Zone Air Distribution Effectiveness in Heating Mode
  No,                                     !- Account for Dedicated Outdoor Air System
  NeutralSupplyAir,                       !- Dedicated Outdoor Air System Control Strategy
  autosize,                               !- Dedicated Outdoor Air Low Setpoint Temperature for Design {C}
  autosize;                               !- Dedicated Outdoor Air High Setpoint Temperature for Design {C}

OS:ZoneHVAC:EquipmentList,
<<<<<<< HEAD
  {8ea8c524-477f-4c11-abda-d113db330256}, !- Handle
  Zone HVAC Equipment List 2,             !- Name
  {14524f8f-8dae-4c69-92ae-e117098d3fd2}; !- Thermal Zone

OS:Space,
  {a68bde3e-4c23-4ff7-94f3-fd4e4d251832}, !- Handle
  corridor space,                         !- Name
  {e843d7ba-e902-462b-ba2c-7eda41abdad6}, !- Space Type Name
=======
  {716642a0-b1e5-4e8a-b854-7f164642aabb}, !- Handle
  Zone HVAC Equipment List 2,             !- Name
  {6c573b1f-f062-4152-a88d-47b484314210}; !- Thermal Zone

OS:Space,
  {30226502-328c-4225-b548-55a9dd171137}, !- Handle
  living space|unit 2,                    !- Name
  {e62b2880-b736-415c-a032-5646cf5428da}, !- Space Type Name
>>>>>>> 61ca453a
  ,                                       !- Default Construction Set Name
  ,                                       !- Default Schedule Set Name
  ,                                       !- Direction of Relative North {deg}
  ,                                       !- X Origin {m}
  ,                                       !- Y Origin {m}
  ,                                       !- Z Origin {m}
  ,                                       !- Building Story Name
<<<<<<< HEAD
  {14524f8f-8dae-4c69-92ae-e117098d3fd2}; !- Thermal Zone Name

OS:Surface,
  {c9bf277c-267f-4ca4-91b7-4e9b10fc544a}, !- Handle
  Surface 7,                              !- Name
  Floor,                                  !- Surface Type
  ,                                       !- Construction Name
  {a68bde3e-4c23-4ff7-94f3-fd4e4d251832}, !- Space Name
=======
  {6c573b1f-f062-4152-a88d-47b484314210}, !- Thermal Zone Name
  ,                                       !- Part of Total Floor Area
  ,                                       !- Design Specification Outdoor Air Object Name
  {8198f5d5-2fb6-4bf4-82b6-f55ede40d972}; !- Building Unit Name

OS:Surface,
  {05ed344f-8c5a-4843-b3a0-d0f8ec93f531}, !- Handle
  Surface 7,                              !- Name
  Floor,                                  !- Surface Type
  ,                                       !- Construction Name
  {30226502-328c-4225-b548-55a9dd171137}, !- Space Name
>>>>>>> 61ca453a
  Foundation,                             !- Outside Boundary Condition
  ,                                       !- Outside Boundary Condition Object
  NoSun,                                  !- Sun Exposure
  NoWind,                                 !- Wind Exposure
  ,                                       !- View Factor to Ground
  ,                                       !- Number of Vertices
  0, 0, 0,                                !- X,Y,Z Vertex 1 {m}
  0, 1.524, 0,                            !- X,Y,Z Vertex 2 {m}
  6.46578440716979, 1.524, 0,             !- X,Y,Z Vertex 3 {m}
  6.46578440716979, 0, 0;                 !- X,Y,Z Vertex 4 {m}

OS:Surface,
<<<<<<< HEAD
  {9669b714-ecba-4542-a266-edab6c691ec8}, !- Handle
  Surface 8,                              !- Name
  Wall,                                   !- Surface Type
  ,                                       !- Construction Name
  {a68bde3e-4c23-4ff7-94f3-fd4e4d251832}, !- Space Name
=======
  {7ebe4206-f485-45cc-a668-7dda8a4bbc32}, !- Handle
  Surface 8,                              !- Name
  Wall,                                   !- Surface Type
  ,                                       !- Construction Name
  {30226502-328c-4225-b548-55a9dd171137}, !- Space Name
>>>>>>> 61ca453a
  Outdoors,                               !- Outside Boundary Condition
  ,                                       !- Outside Boundary Condition Object
  SunExposed,                             !- Sun Exposure
  WindExposed,                            !- Wind Exposure
  ,                                       !- View Factor to Ground
  ,                                       !- Number of Vertices
  0, 1.524, 2.4384,                       !- X,Y,Z Vertex 1 {m}
  0, 1.524, 0,                            !- X,Y,Z Vertex 2 {m}
  0, 0, 0,                                !- X,Y,Z Vertex 3 {m}
  0, 0, 2.4384;                           !- X,Y,Z Vertex 4 {m}

OS:Surface,
<<<<<<< HEAD
  {12dac45f-f557-4414-a16b-80938766dc8f}, !- Handle
  Surface 9,                              !- Name
  Wall,                                   !- Surface Type
  ,                                       !- Construction Name
  {a68bde3e-4c23-4ff7-94f3-fd4e4d251832}, !- Space Name
  Adiabatic,                              !- Outside Boundary Condition
=======
  {83213b83-0b14-47c3-ab2e-962e6e8f6108}, !- Handle
  Surface 9,                              !- Name
  Wall,                                   !- Surface Type
  ,                                       !- Construction Name
  {30226502-328c-4225-b548-55a9dd171137}, !- Space Name
  Outdoors,                               !- Outside Boundary Condition
>>>>>>> 61ca453a
  ,                                       !- Outside Boundary Condition Object
  NoSun,                                  !- Sun Exposure
  NoWind,                                 !- Wind Exposure
  ,                                       !- View Factor to Ground
  ,                                       !- Number of Vertices
  6.46578440716979, 1.524, 2.4384,        !- X,Y,Z Vertex 1 {m}
  6.46578440716979, 1.524, 0,             !- X,Y,Z Vertex 2 {m}
  0, 1.524, 0,                            !- X,Y,Z Vertex 3 {m}
  0, 1.524, 2.4384;                       !- X,Y,Z Vertex 4 {m}

OS:Surface,
<<<<<<< HEAD
  {85e08fa4-6aef-4b39-b042-01cadcf3120d}, !- Handle
  Surface 10,                             !- Name
  Wall,                                   !- Surface Type
  ,                                       !- Construction Name
  {a68bde3e-4c23-4ff7-94f3-fd4e4d251832}, !- Space Name
  Adiabatic,                              !- Outside Boundary Condition
  ,                                       !- Outside Boundary Condition Object
=======
  {fc4ad28d-0803-4d3b-9e56-46a114201b0d}, !- Handle
  Surface 10,                             !- Name
  Wall,                                   !- Surface Type
  ,                                       !- Construction Name
  {30226502-328c-4225-b548-55a9dd171137}, !- Space Name
  Surface,                                !- Outside Boundary Condition
  {539f02b7-9b22-4ef6-b16f-a1264ceff059}, !- Outside Boundary Condition Object
>>>>>>> 61ca453a
  NoSun,                                  !- Sun Exposure
  NoWind,                                 !- Wind Exposure
  ,                                       !- View Factor to Ground
  ,                                       !- Number of Vertices
  6.46578440716979, 0, 2.4384,            !- X,Y,Z Vertex 1 {m}
  6.46578440716979, 0, 0,                 !- X,Y,Z Vertex 2 {m}
  6.46578440716979, 1.524, 0,             !- X,Y,Z Vertex 3 {m}
  6.46578440716979, 1.524, 2.4384;        !- X,Y,Z Vertex 4 {m}

OS:Surface,
<<<<<<< HEAD
  {a0920ee1-2a7e-4369-9c4f-cc6a8d77e134}, !- Handle
  Surface 11,                             !- Name
  Wall,                                   !- Surface Type
  ,                                       !- Construction Name
  {a68bde3e-4c23-4ff7-94f3-fd4e4d251832}, !- Space Name
=======
  {872f3056-af0e-4c65-8b00-645af53891e9}, !- Handle
  Surface 11,                             !- Name
  Wall,                                   !- Surface Type
  ,                                       !- Construction Name
  {30226502-328c-4225-b548-55a9dd171137}, !- Space Name
>>>>>>> 61ca453a
  Adiabatic,                              !- Outside Boundary Condition
  ,                                       !- Outside Boundary Condition Object
  NoSun,                                  !- Sun Exposure
  NoWind,                                 !- Wind Exposure
  ,                                       !- View Factor to Ground
  ,                                       !- Number of Vertices
  0, 0, 2.4384,                           !- X,Y,Z Vertex 1 {m}
  0, 0, 0,                                !- X,Y,Z Vertex 2 {m}
  6.46578440716979, 0, 0,                 !- X,Y,Z Vertex 3 {m}
  6.46578440716979, 0, 2.4384;            !- X,Y,Z Vertex 4 {m}

OS:Surface,
<<<<<<< HEAD
  {96cd94da-9e87-46d7-8b1c-95b3d29eb8a7}, !- Handle
  Surface 12,                             !- Name
  RoofCeiling,                            !- Surface Type
  ,                                       !- Construction Name
  {a68bde3e-4c23-4ff7-94f3-fd4e4d251832}, !- Space Name
=======
  {105a725a-77c9-42b4-881a-e676022028f7}, !- Handle
  Surface 12,                             !- Name
  RoofCeiling,                            !- Surface Type
  ,                                       !- Construction Name
  {30226502-328c-4225-b548-55a9dd171137}, !- Space Name
>>>>>>> 61ca453a
  Outdoors,                               !- Outside Boundary Condition
  ,                                       !- Outside Boundary Condition Object
  SunExposed,                             !- Sun Exposure
  WindExposed,                            !- Wind Exposure
  ,                                       !- View Factor to Ground
  ,                                       !- Number of Vertices
<<<<<<< HEAD
  6.46578440716979, 0, 2.4384,            !- X,Y,Z Vertex 1 {m}
  6.46578440716979, 1.524, 2.4384,        !- X,Y,Z Vertex 2 {m}
  0, 1.524, 2.4384,                       !- X,Y,Z Vertex 3 {m}
  0, 0, 2.4384;                           !- X,Y,Z Vertex 4 {m}

OS:SpaceType,
  {e843d7ba-e902-462b-ba2c-7eda41abdad6}, !- Handle
  Space Type 2,                           !- Name
  ,                                       !- Default Construction Set Name
  ,                                       !- Default Schedule Set Name
  ,                                       !- Group Rendering Name
  ,                                       !- Design Specification Outdoor Air Object Name
  ,                                       !- Standards Template
  ,                                       !- Standards Building Type
  corridor;                               !- Standards Space Type

OS:BuildingUnit,
  {ddf1abff-bfbb-4dee-8dbe-0ebbb29bfaa6}, !- Handle
  unit 1,                                 !- Name
  ,                                       !- Rendering Color
  Residential;                            !- Building Unit Type

OS:AdditionalProperties,
  {b08d2128-fb61-4fbe-8e60-632d78c9686a}, !- Handle
  {ddf1abff-bfbb-4dee-8dbe-0ebbb29bfaa6}, !- Object Name
  NumberOfBedrooms,                       !- Feature Name 1
  Integer,                                !- Feature Data Type 1
  3,                                      !- Feature Value 1
  NumberOfBathrooms,                      !- Feature Name 2
  Double,                                 !- Feature Data Type 2
  2,                                      !- Feature Value 2
  NumberOfOccupants,                      !- Feature Name 3
  Double,                                 !- Feature Data Type 3
  3.3900000000000001;                     !- Feature Value 3

OS:External:File,
  {c208dd06-8af4-492e-a99f-3ef94ff9da74}, !- Handle
  8760.csv,                               !- Name
  8760.csv;                               !- File Name

OS:Schedule:Day,
  {f896e3e2-df03-4f31-a72d-29c3417a1a61}, !- Handle
  Schedule Day 1,                         !- Name
  ,                                       !- Schedule Type Limits Name
  ,                                       !- Interpolate to Timestep
  24,                                     !- Hour 1
  0,                                      !- Minute 1
  0;                                      !- Value Until Time 1

OS:Schedule:Day,
  {b5176059-6631-44c5-bb5e-e8b6a5776f04}, !- Handle
  Schedule Day 2,                         !- Name
  ,                                       !- Schedule Type Limits Name
  ,                                       !- Interpolate to Timestep
  24,                                     !- Hour 1
  0,                                      !- Minute 1
  1;                                      !- Value Until Time 1

OS:Schedule:File,
  {5092963a-10f5-4989-b9aa-b69482789ff5}, !- Handle
  occupants,                              !- Name
  {fcedb573-1e32-4865-b481-65d479e7a546}, !- Schedule Type Limits Name
  {c208dd06-8af4-492e-a99f-3ef94ff9da74}, !- External File Name
  1,                                      !- Column Number
  1,                                      !- Rows to Skip at Top
  8760,                                   !- Number of Hours of Data
  ,                                       !- Column Separator
  ,                                       !- Interpolate to Timestep
  60;                                     !- Minutes per Item

OS:Schedule:Ruleset,
  {f0a92474-89e5-40b6-91c0-d1c30904bf7b}, !- Handle
  Schedule Ruleset 1,                     !- Name
  {de7feedb-d399-4f9d-952f-ada424ad1981}, !- Schedule Type Limits Name
  {3ff0b6fa-ef49-43b1-bde1-72aaeaece7c0}; !- Default Day Schedule Name

OS:Schedule:Day,
  {3ff0b6fa-ef49-43b1-bde1-72aaeaece7c0}, !- Handle
  Schedule Day 3,                         !- Name
  {de7feedb-d399-4f9d-952f-ada424ad1981}, !- Schedule Type Limits Name
  ,                                       !- Interpolate to Timestep
  24,                                     !- Hour 1
  0,                                      !- Minute 1
  112.539290946133;                       !- Value Until Time 1

OS:People:Definition,
  {9e0acc20-27d5-4a41-9a45-34d601c5705b}, !- Handle
  res occupants|living space,             !- Name
  People,                                 !- Number of People Calculation Method
  3.39,                                   !- Number of People {people}
  ,                                       !- People per Space Floor Area {person/m2}
  ,                                       !- Space Floor Area per Person {m2/person}
  0.319734,                               !- Fraction Radiant
  0.573,                                  !- Sensible Heat Fraction
  0,                                      !- Carbon Dioxide Generation Rate {m3/s-W}
  No,                                     !- Enable ASHRAE 55 Comfort Warnings
  ZoneAveraged;                           !- Mean Radiant Temperature Calculation Type

OS:People,
  {6707208e-51ca-4059-b077-2f41a2b08538}, !- Handle
  res occupants|living space,             !- Name
  {9e0acc20-27d5-4a41-9a45-34d601c5705b}, !- People Definition Name
  {a75bcee6-978e-4253-baa9-a588f3beba84}, !- Space or SpaceType Name
  {5092963a-10f5-4989-b9aa-b69482789ff5}, !- Number of People Schedule Name
  {f0a92474-89e5-40b6-91c0-d1c30904bf7b}, !- Activity Level Schedule Name
  ,                                       !- Surface Name/Angle Factor List Name
  ,                                       !- Work Efficiency Schedule Name
  ,                                       !- Clothing Insulation Schedule Name
  ,                                       !- Air Velocity Schedule Name
  1;                                      !- Multiplier

OS:ScheduleTypeLimits,
  {de7feedb-d399-4f9d-952f-ada424ad1981}, !- Handle
  ActivityLevel,                          !- Name
  0,                                      !- Lower Limit Value
  ,                                       !- Upper Limit Value
  Continuous,                             !- Numeric Type
  ActivityLevel;                          !- Unit Type

OS:ScheduleTypeLimits,
  {fcedb573-1e32-4865-b481-65d479e7a546}, !- Handle
=======
  6.46578440716979, 3.048, 2.4384,        !- X,Y,Z Vertex 1 {m}
  6.46578440716979, 15.9795688143396, 2.4384, !- X,Y,Z Vertex 2 {m}
  0, 15.9795688143396, 2.4384,            !- X,Y,Z Vertex 3 {m}
  0, 3.048, 2.4384;                       !- X,Y,Z Vertex 4 {m}

OS:ThermalZone,
  {a11f935a-dd4b-458a-bde5-6d63b37fb128}, !- Handle
  living zone|unit 3,                     !- Name
  ,                                       !- Multiplier
  ,                                       !- Ceiling Height {m}
  ,                                       !- Volume {m3}
  ,                                       !- Floor Area {m2}
  ,                                       !- Zone Inside Convection Algorithm
  ,                                       !- Zone Outside Convection Algorithm
  ,                                       !- Zone Conditioning Equipment List Name
  {96af2887-7c2a-4ecb-a4da-ba3af90f78ab}, !- Zone Air Inlet Port List
  {284a2a2c-e447-4e66-a097-e6173f507a44}, !- Zone Air Exhaust Port List
  {37f7744e-f694-4bc6-b80c-7514ef496493}, !- Zone Air Node Name
  {681986e5-dcd1-4610-8ea7-27099e131ef7}, !- Zone Return Air Port List
  ,                                       !- Primary Daylighting Control Name
  ,                                       !- Fraction of Zone Controlled by Primary Daylighting Control
  ,                                       !- Secondary Daylighting Control Name
  ,                                       !- Fraction of Zone Controlled by Secondary Daylighting Control
  ,                                       !- Illuminance Map Name
  ,                                       !- Group Rendering Name
  ,                                       !- Thermostat Name
  No;                                     !- Use Ideal Air Loads

OS:Node,
  {0cd8a161-b0e1-4b17-a3a0-2cd905ab2646}, !- Handle
  Node 3,                                 !- Name
  {37f7744e-f694-4bc6-b80c-7514ef496493}, !- Inlet Port
  ;                                       !- Outlet Port

OS:Connection,
  {37f7744e-f694-4bc6-b80c-7514ef496493}, !- Handle
  {af8dfba0-50b9-410f-bad7-f0921e9e13eb}, !- Name
  {a11f935a-dd4b-458a-bde5-6d63b37fb128}, !- Source Object
  11,                                     !- Outlet Port
  {0cd8a161-b0e1-4b17-a3a0-2cd905ab2646}, !- Target Object
  2;                                      !- Inlet Port

OS:PortList,
  {96af2887-7c2a-4ecb-a4da-ba3af90f78ab}, !- Handle
  {b840c9d9-d873-472c-9a39-f6907a9e5fa2}, !- Name
  {a11f935a-dd4b-458a-bde5-6d63b37fb128}; !- HVAC Component

OS:PortList,
  {284a2a2c-e447-4e66-a097-e6173f507a44}, !- Handle
  {63fad6d4-ca3d-48d5-b41e-5bab2d36b616}, !- Name
  {a11f935a-dd4b-458a-bde5-6d63b37fb128}; !- HVAC Component

OS:PortList,
  {681986e5-dcd1-4610-8ea7-27099e131ef7}, !- Handle
  {f5cd299e-5dbd-4cb5-902d-0bc5a8a97fa7}, !- Name
  {a11f935a-dd4b-458a-bde5-6d63b37fb128}; !- HVAC Component

OS:Sizing:Zone,
  {352b9fba-1b34-4f69-b9b3-bf67d7d14e7d}, !- Handle
  {a11f935a-dd4b-458a-bde5-6d63b37fb128}, !- Zone or ZoneList Name
  SupplyAirTemperature,                   !- Zone Cooling Design Supply Air Temperature Input Method
  14,                                     !- Zone Cooling Design Supply Air Temperature {C}
  11.11,                                  !- Zone Cooling Design Supply Air Temperature Difference {deltaC}
  SupplyAirTemperature,                   !- Zone Heating Design Supply Air Temperature Input Method
  40,                                     !- Zone Heating Design Supply Air Temperature {C}
  11.11,                                  !- Zone Heating Design Supply Air Temperature Difference {deltaC}
  0.0085,                                 !- Zone Cooling Design Supply Air Humidity Ratio {kg-H2O/kg-air}
  0.008,                                  !- Zone Heating Design Supply Air Humidity Ratio {kg-H2O/kg-air}
  ,                                       !- Zone Heating Sizing Factor
  ,                                       !- Zone Cooling Sizing Factor
  DesignDay,                              !- Cooling Design Air Flow Method
  ,                                       !- Cooling Design Air Flow Rate {m3/s}
  ,                                       !- Cooling Minimum Air Flow per Zone Floor Area {m3/s-m2}
  ,                                       !- Cooling Minimum Air Flow {m3/s}
  ,                                       !- Cooling Minimum Air Flow Fraction
  DesignDay,                              !- Heating Design Air Flow Method
  ,                                       !- Heating Design Air Flow Rate {m3/s}
  ,                                       !- Heating Maximum Air Flow per Zone Floor Area {m3/s-m2}
  ,                                       !- Heating Maximum Air Flow {m3/s}
  ,                                       !- Heating Maximum Air Flow Fraction
  ,                                       !- Design Zone Air Distribution Effectiveness in Cooling Mode
  ,                                       !- Design Zone Air Distribution Effectiveness in Heating Mode
  No,                                     !- Account for Dedicated Outdoor Air System
  NeutralSupplyAir,                       !- Dedicated Outdoor Air System Control Strategy
  autosize,                               !- Dedicated Outdoor Air Low Setpoint Temperature for Design {C}
  autosize;                               !- Dedicated Outdoor Air High Setpoint Temperature for Design {C}

OS:ZoneHVAC:EquipmentList,
  {9a3b0734-7ae7-4044-917e-d1b878d49c7b}, !- Handle
  Zone HVAC Equipment List 3,             !- Name
  {a11f935a-dd4b-458a-bde5-6d63b37fb128}; !- Thermal Zone

OS:Space,
  {2e8bef14-8248-414b-9ff3-6e04e3c9ba9d}, !- Handle
  living space|unit 3|story 1,            !- Name
  {e62b2880-b736-415c-a032-5646cf5428da}, !- Space Type Name
  ,                                       !- Default Construction Set Name
  ,                                       !- Default Schedule Set Name
  -0,                                     !- Direction of Relative North {deg}
  0,                                      !- X Origin {m}
  0,                                      !- Y Origin {m}
  0,                                      !- Z Origin {m}
  ,                                       !- Building Story Name
  {a11f935a-dd4b-458a-bde5-6d63b37fb128}, !- Thermal Zone Name
  ,                                       !- Part of Total Floor Area
  ,                                       !- Design Specification Outdoor Air Object Name
  {dee86dea-9376-432a-98e2-946aaa9768af}; !- Building Unit Name

OS:Surface,
  {497ef830-a323-43ee-b3c3-20b53735726a}, !- Handle
  Surface 13,                             !- Name
  Wall,                                   !- Surface Type
  ,                                       !- Construction Name
  {2e8bef14-8248-414b-9ff3-6e04e3c9ba9d}, !- Space Name
  Adiabatic,                              !- Outside Boundary Condition
  ,                                       !- Outside Boundary Condition Object
  NoSun,                                  !- Sun Exposure
  NoWind,                                 !- Wind Exposure
  ,                                       !- View Factor to Ground
  ,                                       !- Number of Vertices
  12.9315688143396, 0, 2.4384,            !- X,Y,Z Vertex 1 {m}
  12.9315688143396, 0, 0,                 !- X,Y,Z Vertex 2 {m}
  6.46578440716979, 0, 0,                 !- X,Y,Z Vertex 3 {m}
  6.46578440716979, 0, 2.4384;            !- X,Y,Z Vertex 4 {m}

OS:Surface,
  {119ae39f-2718-451b-abd9-7482eb2c89c4}, !- Handle
  Surface 14,                             !- Name
  Wall,                                   !- Surface Type
  ,                                       !- Construction Name
  {2e8bef14-8248-414b-9ff3-6e04e3c9ba9d}, !- Space Name
  Surface,                                !- Outside Boundary Condition
  {507ddae7-2d00-4242-b275-a68c9475e976}, !- Outside Boundary Condition Object
  NoSun,                                  !- Sun Exposure
  NoWind,                                 !- Wind Exposure
  ,                                       !- View Factor to Ground
  ,                                       !- Number of Vertices
  12.9315688143396, -12.9315688143396, 2.4384, !- X,Y,Z Vertex 1 {m}
  12.9315688143396, -12.9315688143396, 0, !- X,Y,Z Vertex 2 {m}
  12.9315688143396, 0, 0,                 !- X,Y,Z Vertex 3 {m}
  12.9315688143396, 0, 2.4384;            !- X,Y,Z Vertex 4 {m}

OS:Surface,
  {db304341-8557-4dfb-95ea-bff2bb72014e}, !- Handle
  Surface 15,                             !- Name
  Wall,                                   !- Surface Type
  ,                                       !- Construction Name
  {2e8bef14-8248-414b-9ff3-6e04e3c9ba9d}, !- Space Name
  Outdoors,                               !- Outside Boundary Condition
  ,                                       !- Outside Boundary Condition Object
  SunExposed,                             !- Sun Exposure
  WindExposed,                            !- Wind Exposure
  ,                                       !- View Factor to Ground
  ,                                       !- Number of Vertices
  6.46578440716979, -12.9315688143396, 2.4384, !- X,Y,Z Vertex 1 {m}
  6.46578440716979, -12.9315688143396, 0, !- X,Y,Z Vertex 2 {m}
  12.9315688143396, -12.9315688143396, 0, !- X,Y,Z Vertex 3 {m}
  12.9315688143396, -12.9315688143396, 2.4384; !- X,Y,Z Vertex 4 {m}

OS:Surface,
  {56944dfa-748d-42bd-b4a2-1d9e2c5198db}, !- Handle
  Surface 16,                             !- Name
  Floor,                                  !- Surface Type
  ,                                       !- Construction Name
  {2e8bef14-8248-414b-9ff3-6e04e3c9ba9d}, !- Space Name
  Foundation,                             !- Outside Boundary Condition
  ,                                       !- Outside Boundary Condition Object
  NoSun,                                  !- Sun Exposure
  NoWind,                                 !- Wind Exposure
  ,                                       !- View Factor to Ground
  ,                                       !- Number of Vertices
  6.46578440716979, -12.9315688143396, 0, !- X,Y,Z Vertex 1 {m}
  6.46578440716979, 0, 0,                 !- X,Y,Z Vertex 2 {m}
  12.9315688143396, 0, 0,                 !- X,Y,Z Vertex 3 {m}
  12.9315688143396, -12.9315688143396, 0; !- X,Y,Z Vertex 4 {m}

OS:Surface,
  {a3357837-cdfe-4046-bd14-2af0abacaa5b}, !- Handle
  Surface 17,                             !- Name
  Wall,                                   !- Surface Type
  ,                                       !- Construction Name
  {2e8bef14-8248-414b-9ff3-6e04e3c9ba9d}, !- Space Name
  Surface,                                !- Outside Boundary Condition
  {aa638ad3-d2f6-452b-bec5-d1aacc866b26}, !- Outside Boundary Condition Object
  NoSun,                                  !- Sun Exposure
  NoWind,                                 !- Wind Exposure
  ,                                       !- View Factor to Ground
  ,                                       !- Number of Vertices
  6.46578440716979, 0, 2.4384,            !- X,Y,Z Vertex 1 {m}
  6.46578440716979, 0, 0,                 !- X,Y,Z Vertex 2 {m}
  6.46578440716979, -12.9315688143396, 0, !- X,Y,Z Vertex 3 {m}
  6.46578440716979, -12.9315688143396, 2.4384; !- X,Y,Z Vertex 4 {m}

OS:Surface,
  {f1cdbbd2-0b9c-4039-b4ec-20c8b478ba1b}, !- Handle
  Surface 18,                             !- Name
  RoofCeiling,                            !- Surface Type
  ,                                       !- Construction Name
  {2e8bef14-8248-414b-9ff3-6e04e3c9ba9d}, !- Space Name
  Outdoors,                               !- Outside Boundary Condition
  ,                                       !- Outside Boundary Condition Object
  SunExposed,                             !- Sun Exposure
  WindExposed,                            !- Wind Exposure
  ,                                       !- View Factor to Ground
  ,                                       !- Number of Vertices
  12.9315688143396, -12.9315688143396, 2.4384, !- X,Y,Z Vertex 1 {m}
  12.9315688143396, 0, 2.4384,            !- X,Y,Z Vertex 2 {m}
  6.46578440716979, 0, 2.4384,            !- X,Y,Z Vertex 3 {m}
  6.46578440716979, -12.9315688143396, 2.4384; !- X,Y,Z Vertex 4 {m}

OS:ThermalZone,
  {7dc10dec-7f03-4da1-ab18-d8ee72ab3a92}, !- Handle
  living zone|unit 4,                     !- Name
  ,                                       !- Multiplier
  ,                                       !- Ceiling Height {m}
  ,                                       !- Volume {m3}
  ,                                       !- Floor Area {m2}
  ,                                       !- Zone Inside Convection Algorithm
  ,                                       !- Zone Outside Convection Algorithm
  ,                                       !- Zone Conditioning Equipment List Name
  {207ee20f-020e-43cc-85ea-8735a86d6388}, !- Zone Air Inlet Port List
  {8bf88313-53c9-4ea1-801a-cca51f162f70}, !- Zone Air Exhaust Port List
  {2fc297c2-34a1-43c0-8168-ddbccda1b898}, !- Zone Air Node Name
  {9007fea5-09d4-44f4-b0b6-b4997fb59d47}, !- Zone Return Air Port List
  ,                                       !- Primary Daylighting Control Name
  ,                                       !- Fraction of Zone Controlled by Primary Daylighting Control
  ,                                       !- Secondary Daylighting Control Name
  ,                                       !- Fraction of Zone Controlled by Secondary Daylighting Control
  ,                                       !- Illuminance Map Name
  ,                                       !- Group Rendering Name
  ,                                       !- Thermostat Name
  No;                                     !- Use Ideal Air Loads

OS:Node,
  {2ea7c5c3-a72a-4fcc-bcd1-54330f59067e}, !- Handle
  Node 4,                                 !- Name
  {2fc297c2-34a1-43c0-8168-ddbccda1b898}, !- Inlet Port
  ;                                       !- Outlet Port

OS:Connection,
  {2fc297c2-34a1-43c0-8168-ddbccda1b898}, !- Handle
  {4d5e49d8-63bd-409f-b9b2-0368f1457ea5}, !- Name
  {7dc10dec-7f03-4da1-ab18-d8ee72ab3a92}, !- Source Object
  11,                                     !- Outlet Port
  {2ea7c5c3-a72a-4fcc-bcd1-54330f59067e}, !- Target Object
  2;                                      !- Inlet Port

OS:PortList,
  {207ee20f-020e-43cc-85ea-8735a86d6388}, !- Handle
  {de18e30b-3c2e-4720-85fb-a7efe9d7a68d}, !- Name
  {7dc10dec-7f03-4da1-ab18-d8ee72ab3a92}; !- HVAC Component

OS:PortList,
  {8bf88313-53c9-4ea1-801a-cca51f162f70}, !- Handle
  {180df14b-407b-4055-be40-c95642f5fc03}, !- Name
  {7dc10dec-7f03-4da1-ab18-d8ee72ab3a92}; !- HVAC Component

OS:PortList,
  {9007fea5-09d4-44f4-b0b6-b4997fb59d47}, !- Handle
  {e42df712-4362-45bf-91ad-e6226b0a015b}, !- Name
  {7dc10dec-7f03-4da1-ab18-d8ee72ab3a92}; !- HVAC Component

OS:Sizing:Zone,
  {f3433335-9248-46e4-8086-e579150dcb49}, !- Handle
  {7dc10dec-7f03-4da1-ab18-d8ee72ab3a92}, !- Zone or ZoneList Name
  SupplyAirTemperature,                   !- Zone Cooling Design Supply Air Temperature Input Method
  14,                                     !- Zone Cooling Design Supply Air Temperature {C}
  11.11,                                  !- Zone Cooling Design Supply Air Temperature Difference {deltaC}
  SupplyAirTemperature,                   !- Zone Heating Design Supply Air Temperature Input Method
  40,                                     !- Zone Heating Design Supply Air Temperature {C}
  11.11,                                  !- Zone Heating Design Supply Air Temperature Difference {deltaC}
  0.0085,                                 !- Zone Cooling Design Supply Air Humidity Ratio {kg-H2O/kg-air}
  0.008,                                  !- Zone Heating Design Supply Air Humidity Ratio {kg-H2O/kg-air}
  ,                                       !- Zone Heating Sizing Factor
  ,                                       !- Zone Cooling Sizing Factor
  DesignDay,                              !- Cooling Design Air Flow Method
  ,                                       !- Cooling Design Air Flow Rate {m3/s}
  ,                                       !- Cooling Minimum Air Flow per Zone Floor Area {m3/s-m2}
  ,                                       !- Cooling Minimum Air Flow {m3/s}
  ,                                       !- Cooling Minimum Air Flow Fraction
  DesignDay,                              !- Heating Design Air Flow Method
  ,                                       !- Heating Design Air Flow Rate {m3/s}
  ,                                       !- Heating Maximum Air Flow per Zone Floor Area {m3/s-m2}
  ,                                       !- Heating Maximum Air Flow {m3/s}
  ,                                       !- Heating Maximum Air Flow Fraction
  ,                                       !- Design Zone Air Distribution Effectiveness in Cooling Mode
  ,                                       !- Design Zone Air Distribution Effectiveness in Heating Mode
  No,                                     !- Account for Dedicated Outdoor Air System
  NeutralSupplyAir,                       !- Dedicated Outdoor Air System Control Strategy
  autosize,                               !- Dedicated Outdoor Air Low Setpoint Temperature for Design {C}
  autosize;                               !- Dedicated Outdoor Air High Setpoint Temperature for Design {C}

OS:ZoneHVAC:EquipmentList,
  {15a31c9c-b2f0-4d50-b70c-2410b07c97fe}, !- Handle
  Zone HVAC Equipment List 4,             !- Name
  {7dc10dec-7f03-4da1-ab18-d8ee72ab3a92}; !- Thermal Zone

OS:Space,
  {46b7d826-98a8-4029-acc0-a1ec8709b062}, !- Handle
  living space|unit 4|story 1,            !- Name
  {e62b2880-b736-415c-a032-5646cf5428da}, !- Space Type Name
  ,                                       !- Default Construction Set Name
  ,                                       !- Default Schedule Set Name
  -0,                                     !- Direction of Relative North {deg}
  0,                                      !- X Origin {m}
  0,                                      !- Y Origin {m}
  0,                                      !- Z Origin {m}
  ,                                       !- Building Story Name
  {7dc10dec-7f03-4da1-ab18-d8ee72ab3a92}, !- Thermal Zone Name
  ,                                       !- Part of Total Floor Area
  ,                                       !- Design Specification Outdoor Air Object Name
  {f7561ed1-4e99-4f0d-b6f8-104b8a4e5d11}; !- Building Unit Name

OS:Surface,
  {c13f4ce1-27e9-4d60-aff8-61f92ca639c0}, !- Handle
  Surface 19,                             !- Name
  Floor,                                  !- Surface Type
  ,                                       !- Construction Name
  {46b7d826-98a8-4029-acc0-a1ec8709b062}, !- Space Name
  Foundation,                             !- Outside Boundary Condition
  ,                                       !- Outside Boundary Condition Object
  NoSun,                                  !- Sun Exposure
  NoWind,                                 !- Wind Exposure
  ,                                       !- View Factor to Ground
  ,                                       !- Number of Vertices
  6.46578440716979, 3.048, 0,             !- X,Y,Z Vertex 1 {m}
  6.46578440716979, 15.9795688143396, 0,  !- X,Y,Z Vertex 2 {m}
  12.9315688143396, 15.9795688143396, 0,  !- X,Y,Z Vertex 3 {m}
  12.9315688143396, 3.048, 0;             !- X,Y,Z Vertex 4 {m}

OS:Surface,
  {539f02b7-9b22-4ef6-b16f-a1264ceff059}, !- Handle
  Surface 20,                             !- Name
  Wall,                                   !- Surface Type
  ,                                       !- Construction Name
  {46b7d826-98a8-4029-acc0-a1ec8709b062}, !- Space Name
  Surface,                                !- Outside Boundary Condition
  {fc4ad28d-0803-4d3b-9e56-46a114201b0d}, !- Outside Boundary Condition Object
  NoSun,                                  !- Sun Exposure
  NoWind,                                 !- Wind Exposure
  ,                                       !- View Factor to Ground
  ,                                       !- Number of Vertices
  6.46578440716979, 15.9795688143396, 2.4384, !- X,Y,Z Vertex 1 {m}
  6.46578440716979, 15.9795688143396, 0,  !- X,Y,Z Vertex 2 {m}
  6.46578440716979, 3.048, 0,             !- X,Y,Z Vertex 3 {m}
  6.46578440716979, 3.048, 2.4384;        !- X,Y,Z Vertex 4 {m}

OS:Surface,
  {af2e8428-d203-489a-8875-f92b7afea767}, !- Handle
  Surface 21,                             !- Name
  Wall,                                   !- Surface Type
  ,                                       !- Construction Name
  {46b7d826-98a8-4029-acc0-a1ec8709b062}, !- Space Name
  Outdoors,                               !- Outside Boundary Condition
  ,                                       !- Outside Boundary Condition Object
  SunExposed,                             !- Sun Exposure
  WindExposed,                            !- Wind Exposure
  ,                                       !- View Factor to Ground
  ,                                       !- Number of Vertices
  12.9315688143396, 15.9795688143396, 2.4384, !- X,Y,Z Vertex 1 {m}
  12.9315688143396, 15.9795688143396, 0,  !- X,Y,Z Vertex 2 {m}
  6.46578440716979, 15.9795688143396, 0,  !- X,Y,Z Vertex 3 {m}
  6.46578440716979, 15.9795688143396, 2.4384; !- X,Y,Z Vertex 4 {m}

OS:Surface,
  {81b87c95-a933-4eee-84a0-ef4b76d9b016}, !- Handle
  Surface 22,                             !- Name
  Wall,                                   !- Surface Type
  ,                                       !- Construction Name
  {46b7d826-98a8-4029-acc0-a1ec8709b062}, !- Space Name
  Surface,                                !- Outside Boundary Condition
  {4cf0642b-eef9-441b-bf34-edee54912fca}, !- Outside Boundary Condition Object
  NoSun,                                  !- Sun Exposure
  NoWind,                                 !- Wind Exposure
  ,                                       !- View Factor to Ground
  ,                                       !- Number of Vertices
  12.9315688143396, 3.048, 2.4384,        !- X,Y,Z Vertex 1 {m}
  12.9315688143396, 3.048, 0,             !- X,Y,Z Vertex 2 {m}
  12.9315688143396, 15.9795688143396, 0,  !- X,Y,Z Vertex 3 {m}
  12.9315688143396, 15.9795688143396, 2.4384; !- X,Y,Z Vertex 4 {m}

OS:Surface,
  {b5893f14-9fd9-4953-8db8-a1eed7164033}, !- Handle
  Surface 23,                             !- Name
  RoofCeiling,                            !- Surface Type
  ,                                       !- Construction Name
  {46b7d826-98a8-4029-acc0-a1ec8709b062}, !- Space Name
  Outdoors,                               !- Outside Boundary Condition
  ,                                       !- Outside Boundary Condition Object
  SunExposed,                             !- Sun Exposure
  WindExposed,                            !- Wind Exposure
  ,                                       !- View Factor to Ground
  ,                                       !- Number of Vertices
  12.9315688143396, 3.048, 2.4384,        !- X,Y,Z Vertex 1 {m}
  12.9315688143396, 15.9795688143396, 2.4384, !- X,Y,Z Vertex 2 {m}
  6.46578440716979, 15.9795688143396, 2.4384, !- X,Y,Z Vertex 3 {m}
  6.46578440716979, 3.048, 2.4384;        !- X,Y,Z Vertex 4 {m}

OS:Surface,
  {71f37410-4fdb-460c-8976-65df63080750}, !- Handle
  Surface 24,                             !- Name
  Wall,                                   !- Surface Type
  ,                                       !- Construction Name
  {46b7d826-98a8-4029-acc0-a1ec8709b062}, !- Space Name
  Adiabatic,                              !- Outside Boundary Condition
  ,                                       !- Outside Boundary Condition Object
  NoSun,                                  !- Sun Exposure
  NoWind,                                 !- Wind Exposure
  ,                                       !- View Factor to Ground
  ,                                       !- Number of Vertices
  6.46578440716979, 3.048, 2.4384,        !- X,Y,Z Vertex 1 {m}
  6.46578440716979, 3.048, 0,             !- X,Y,Z Vertex 2 {m}
  12.9315688143396, 3.048, 0,             !- X,Y,Z Vertex 3 {m}
  12.9315688143396, 3.048, 2.4384;        !- X,Y,Z Vertex 4 {m}

OS:ThermalZone,
  {2677e0c2-da8b-428a-ac84-4ef8d89c89b3}, !- Handle
  living zone|unit 5,                     !- Name
  ,                                       !- Multiplier
  ,                                       !- Ceiling Height {m}
  ,                                       !- Volume {m3}
  ,                                       !- Floor Area {m2}
  ,                                       !- Zone Inside Convection Algorithm
  ,                                       !- Zone Outside Convection Algorithm
  ,                                       !- Zone Conditioning Equipment List Name
  {e6961fdb-13d2-4d68-9428-65f871df5888}, !- Zone Air Inlet Port List
  {3e301262-ece5-47b3-b531-6c2ca7a59732}, !- Zone Air Exhaust Port List
  {5aa14d1b-0ec4-4cb4-820f-0b822497de36}, !- Zone Air Node Name
  {95d7e5e7-d8a1-4b22-8502-7ff0368e0234}, !- Zone Return Air Port List
  ,                                       !- Primary Daylighting Control Name
  ,                                       !- Fraction of Zone Controlled by Primary Daylighting Control
  ,                                       !- Secondary Daylighting Control Name
  ,                                       !- Fraction of Zone Controlled by Secondary Daylighting Control
  ,                                       !- Illuminance Map Name
  ,                                       !- Group Rendering Name
  ,                                       !- Thermostat Name
  No;                                     !- Use Ideal Air Loads

OS:Node,
  {325c9b10-8f4e-4c53-b692-876f39225c71}, !- Handle
  Node 5,                                 !- Name
  {5aa14d1b-0ec4-4cb4-820f-0b822497de36}, !- Inlet Port
  ;                                       !- Outlet Port

OS:Connection,
  {5aa14d1b-0ec4-4cb4-820f-0b822497de36}, !- Handle
  {81d417e6-7738-4718-9285-31cacf8e664f}, !- Name
  {2677e0c2-da8b-428a-ac84-4ef8d89c89b3}, !- Source Object
  11,                                     !- Outlet Port
  {325c9b10-8f4e-4c53-b692-876f39225c71}, !- Target Object
  2;                                      !- Inlet Port

OS:PortList,
  {e6961fdb-13d2-4d68-9428-65f871df5888}, !- Handle
  {5fdadff1-c87a-4006-9864-1dc7bb1ab9a6}, !- Name
  {2677e0c2-da8b-428a-ac84-4ef8d89c89b3}; !- HVAC Component

OS:PortList,
  {3e301262-ece5-47b3-b531-6c2ca7a59732}, !- Handle
  {df324baf-b9c3-4e3b-b784-ec1643548564}, !- Name
  {2677e0c2-da8b-428a-ac84-4ef8d89c89b3}; !- HVAC Component

OS:PortList,
  {95d7e5e7-d8a1-4b22-8502-7ff0368e0234}, !- Handle
  {4e6ed498-4db4-4530-8fb5-d395724a4bed}, !- Name
  {2677e0c2-da8b-428a-ac84-4ef8d89c89b3}; !- HVAC Component

OS:Sizing:Zone,
  {26f135ca-420e-4a64-b1b7-ee5def166166}, !- Handle
  {2677e0c2-da8b-428a-ac84-4ef8d89c89b3}, !- Zone or ZoneList Name
  SupplyAirTemperature,                   !- Zone Cooling Design Supply Air Temperature Input Method
  14,                                     !- Zone Cooling Design Supply Air Temperature {C}
  11.11,                                  !- Zone Cooling Design Supply Air Temperature Difference {deltaC}
  SupplyAirTemperature,                   !- Zone Heating Design Supply Air Temperature Input Method
  40,                                     !- Zone Heating Design Supply Air Temperature {C}
  11.11,                                  !- Zone Heating Design Supply Air Temperature Difference {deltaC}
  0.0085,                                 !- Zone Cooling Design Supply Air Humidity Ratio {kg-H2O/kg-air}
  0.008,                                  !- Zone Heating Design Supply Air Humidity Ratio {kg-H2O/kg-air}
  ,                                       !- Zone Heating Sizing Factor
  ,                                       !- Zone Cooling Sizing Factor
  DesignDay,                              !- Cooling Design Air Flow Method
  ,                                       !- Cooling Design Air Flow Rate {m3/s}
  ,                                       !- Cooling Minimum Air Flow per Zone Floor Area {m3/s-m2}
  ,                                       !- Cooling Minimum Air Flow {m3/s}
  ,                                       !- Cooling Minimum Air Flow Fraction
  DesignDay,                              !- Heating Design Air Flow Method
  ,                                       !- Heating Design Air Flow Rate {m3/s}
  ,                                       !- Heating Maximum Air Flow per Zone Floor Area {m3/s-m2}
  ,                                       !- Heating Maximum Air Flow {m3/s}
  ,                                       !- Heating Maximum Air Flow Fraction
  ,                                       !- Design Zone Air Distribution Effectiveness in Cooling Mode
  ,                                       !- Design Zone Air Distribution Effectiveness in Heating Mode
  No,                                     !- Account for Dedicated Outdoor Air System
  NeutralSupplyAir,                       !- Dedicated Outdoor Air System Control Strategy
  autosize,                               !- Dedicated Outdoor Air Low Setpoint Temperature for Design {C}
  autosize;                               !- Dedicated Outdoor Air High Setpoint Temperature for Design {C}

OS:ZoneHVAC:EquipmentList,
  {895675cc-b64c-4a6b-9893-e8549bb3df4f}, !- Handle
  Zone HVAC Equipment List 5,             !- Name
  {2677e0c2-da8b-428a-ac84-4ef8d89c89b3}; !- Thermal Zone

OS:Space,
  {b497609d-17cd-4054-8adb-d3c88ec22de8}, !- Handle
  living space|unit 5|story 1,            !- Name
  {e62b2880-b736-415c-a032-5646cf5428da}, !- Space Type Name
  ,                                       !- Default Construction Set Name
  ,                                       !- Default Schedule Set Name
  -0,                                     !- Direction of Relative North {deg}
  0,                                      !- X Origin {m}
  0,                                      !- Y Origin {m}
  0,                                      !- Z Origin {m}
  ,                                       !- Building Story Name
  {2677e0c2-da8b-428a-ac84-4ef8d89c89b3}, !- Thermal Zone Name
  ,                                       !- Part of Total Floor Area
  ,                                       !- Design Specification Outdoor Air Object Name
  {c4a26ea2-3595-4403-8565-849d0988a398}; !- Building Unit Name

OS:Surface,
  {68ca6fa2-4004-4b38-a64e-b211c2fbd950}, !- Handle
  Surface 25,                             !- Name
  Wall,                                   !- Surface Type
  ,                                       !- Construction Name
  {b497609d-17cd-4054-8adb-d3c88ec22de8}, !- Space Name
  Adiabatic,                              !- Outside Boundary Condition
  ,                                       !- Outside Boundary Condition Object
  NoSun,                                  !- Sun Exposure
  NoWind,                                 !- Wind Exposure
  ,                                       !- View Factor to Ground
  ,                                       !- Number of Vertices
  19.3973532215094, 0, 2.4384,            !- X,Y,Z Vertex 1 {m}
  19.3973532215094, 0, 0,                 !- X,Y,Z Vertex 2 {m}
  12.9315688143396, 0, 0,                 !- X,Y,Z Vertex 3 {m}
  12.9315688143396, 0, 2.4384;            !- X,Y,Z Vertex 4 {m}

OS:Surface,
  {a0ec8930-8ffd-46cf-8357-a7303ac0a478}, !- Handle
  Surface 26,                             !- Name
  Wall,                                   !- Surface Type
  ,                                       !- Construction Name
  {b497609d-17cd-4054-8adb-d3c88ec22de8}, !- Space Name
  Surface,                                !- Outside Boundary Condition
  {8a952135-994f-443a-b245-3fca7a3d4211}, !- Outside Boundary Condition Object
  NoSun,                                  !- Sun Exposure
  NoWind,                                 !- Wind Exposure
  ,                                       !- View Factor to Ground
  ,                                       !- Number of Vertices
  19.3973532215094, -12.9315688143396, 2.4384, !- X,Y,Z Vertex 1 {m}
  19.3973532215094, -12.9315688143396, 0, !- X,Y,Z Vertex 2 {m}
  19.3973532215094, 0, 0,                 !- X,Y,Z Vertex 3 {m}
  19.3973532215094, 0, 2.4384;            !- X,Y,Z Vertex 4 {m}

OS:Surface,
  {25a3fe0f-ef84-4560-a155-5cc54187a06b}, !- Handle
  Surface 27,                             !- Name
  Wall,                                   !- Surface Type
  ,                                       !- Construction Name
  {b497609d-17cd-4054-8adb-d3c88ec22de8}, !- Space Name
  Outdoors,                               !- Outside Boundary Condition
  ,                                       !- Outside Boundary Condition Object
  SunExposed,                             !- Sun Exposure
  WindExposed,                            !- Wind Exposure
  ,                                       !- View Factor to Ground
  ,                                       !- Number of Vertices
  12.9315688143396, -12.9315688143396, 2.4384, !- X,Y,Z Vertex 1 {m}
  12.9315688143396, -12.9315688143396, 0, !- X,Y,Z Vertex 2 {m}
  19.3973532215094, -12.9315688143396, 0, !- X,Y,Z Vertex 3 {m}
  19.3973532215094, -12.9315688143396, 2.4384; !- X,Y,Z Vertex 4 {m}

OS:Surface,
  {06c84b99-eb03-40fb-8baf-669d8eb001ce}, !- Handle
  Surface 28,                             !- Name
  Floor,                                  !- Surface Type
  ,                                       !- Construction Name
  {b497609d-17cd-4054-8adb-d3c88ec22de8}, !- Space Name
  Foundation,                             !- Outside Boundary Condition
  ,                                       !- Outside Boundary Condition Object
  NoSun,                                  !- Sun Exposure
  NoWind,                                 !- Wind Exposure
  ,                                       !- View Factor to Ground
  ,                                       !- Number of Vertices
  12.9315688143396, -12.9315688143396, 0, !- X,Y,Z Vertex 1 {m}
  12.9315688143396, 0, 0,                 !- X,Y,Z Vertex 2 {m}
  19.3973532215094, 0, 0,                 !- X,Y,Z Vertex 3 {m}
  19.3973532215094, -12.9315688143396, 0; !- X,Y,Z Vertex 4 {m}

OS:Surface,
  {507ddae7-2d00-4242-b275-a68c9475e976}, !- Handle
  Surface 29,                             !- Name
  Wall,                                   !- Surface Type
  ,                                       !- Construction Name
  {b497609d-17cd-4054-8adb-d3c88ec22de8}, !- Space Name
  Surface,                                !- Outside Boundary Condition
  {119ae39f-2718-451b-abd9-7482eb2c89c4}, !- Outside Boundary Condition Object
  NoSun,                                  !- Sun Exposure
  NoWind,                                 !- Wind Exposure
  ,                                       !- View Factor to Ground
  ,                                       !- Number of Vertices
  12.9315688143396, 0, 2.4384,            !- X,Y,Z Vertex 1 {m}
  12.9315688143396, 0, 0,                 !- X,Y,Z Vertex 2 {m}
  12.9315688143396, -12.9315688143396, 0, !- X,Y,Z Vertex 3 {m}
  12.9315688143396, -12.9315688143396, 2.4384; !- X,Y,Z Vertex 4 {m}

OS:Surface,
  {0e0fa19d-66c6-4ad3-b259-208c11c08dda}, !- Handle
  Surface 30,                             !- Name
  RoofCeiling,                            !- Surface Type
  ,                                       !- Construction Name
  {b497609d-17cd-4054-8adb-d3c88ec22de8}, !- Space Name
  Outdoors,                               !- Outside Boundary Condition
  ,                                       !- Outside Boundary Condition Object
  SunExposed,                             !- Sun Exposure
  WindExposed,                            !- Wind Exposure
  ,                                       !- View Factor to Ground
  ,                                       !- Number of Vertices
  19.3973532215094, -12.9315688143396, 2.4384, !- X,Y,Z Vertex 1 {m}
  19.3973532215094, 0, 2.4384,            !- X,Y,Z Vertex 2 {m}
  12.9315688143396, 0, 2.4384,            !- X,Y,Z Vertex 3 {m}
  12.9315688143396, -12.9315688143396, 2.4384; !- X,Y,Z Vertex 4 {m}

OS:ThermalZone,
  {74188ea3-6439-43ec-95e5-00e6bd117a59}, !- Handle
  living zone|unit 6,                     !- Name
  ,                                       !- Multiplier
  ,                                       !- Ceiling Height {m}
  ,                                       !- Volume {m3}
  ,                                       !- Floor Area {m2}
  ,                                       !- Zone Inside Convection Algorithm
  ,                                       !- Zone Outside Convection Algorithm
  ,                                       !- Zone Conditioning Equipment List Name
  {63015163-1c38-4ac5-813f-8502478bda4f}, !- Zone Air Inlet Port List
  {25fc6d41-8d30-4094-92c4-7aaebea42322}, !- Zone Air Exhaust Port List
  {1b2eb045-75fe-46a7-8b6d-91a41665cda6}, !- Zone Air Node Name
  {c31d54ca-e103-41a3-8fea-26578f4e6b4f}, !- Zone Return Air Port List
  ,                                       !- Primary Daylighting Control Name
  ,                                       !- Fraction of Zone Controlled by Primary Daylighting Control
  ,                                       !- Secondary Daylighting Control Name
  ,                                       !- Fraction of Zone Controlled by Secondary Daylighting Control
  ,                                       !- Illuminance Map Name
  ,                                       !- Group Rendering Name
  ,                                       !- Thermostat Name
  No;                                     !- Use Ideal Air Loads

OS:Node,
  {a008df9e-ac23-42a3-be21-8d41eae3a4f0}, !- Handle
  Node 6,                                 !- Name
  {1b2eb045-75fe-46a7-8b6d-91a41665cda6}, !- Inlet Port
  ;                                       !- Outlet Port

OS:Connection,
  {1b2eb045-75fe-46a7-8b6d-91a41665cda6}, !- Handle
  {86094a9b-434f-4bd2-9f8f-da0d450e2859}, !- Name
  {74188ea3-6439-43ec-95e5-00e6bd117a59}, !- Source Object
  11,                                     !- Outlet Port
  {a008df9e-ac23-42a3-be21-8d41eae3a4f0}, !- Target Object
  2;                                      !- Inlet Port

OS:PortList,
  {63015163-1c38-4ac5-813f-8502478bda4f}, !- Handle
  {48774abb-cd60-4a78-b35e-9f4e5edbaa56}, !- Name
  {74188ea3-6439-43ec-95e5-00e6bd117a59}; !- HVAC Component

OS:PortList,
  {25fc6d41-8d30-4094-92c4-7aaebea42322}, !- Handle
  {bd4cdf6b-8020-4450-b022-daedea74eb5f}, !- Name
  {74188ea3-6439-43ec-95e5-00e6bd117a59}; !- HVAC Component

OS:PortList,
  {c31d54ca-e103-41a3-8fea-26578f4e6b4f}, !- Handle
  {27b34829-ef58-44f3-bbfa-2635887e8de2}, !- Name
  {74188ea3-6439-43ec-95e5-00e6bd117a59}; !- HVAC Component

OS:Sizing:Zone,
  {d2b9b995-7685-4bd9-adb4-3fc1ab43b04b}, !- Handle
  {74188ea3-6439-43ec-95e5-00e6bd117a59}, !- Zone or ZoneList Name
  SupplyAirTemperature,                   !- Zone Cooling Design Supply Air Temperature Input Method
  14,                                     !- Zone Cooling Design Supply Air Temperature {C}
  11.11,                                  !- Zone Cooling Design Supply Air Temperature Difference {deltaC}
  SupplyAirTemperature,                   !- Zone Heating Design Supply Air Temperature Input Method
  40,                                     !- Zone Heating Design Supply Air Temperature {C}
  11.11,                                  !- Zone Heating Design Supply Air Temperature Difference {deltaC}
  0.0085,                                 !- Zone Cooling Design Supply Air Humidity Ratio {kg-H2O/kg-air}
  0.008,                                  !- Zone Heating Design Supply Air Humidity Ratio {kg-H2O/kg-air}
  ,                                       !- Zone Heating Sizing Factor
  ,                                       !- Zone Cooling Sizing Factor
  DesignDay,                              !- Cooling Design Air Flow Method
  ,                                       !- Cooling Design Air Flow Rate {m3/s}
  ,                                       !- Cooling Minimum Air Flow per Zone Floor Area {m3/s-m2}
  ,                                       !- Cooling Minimum Air Flow {m3/s}
  ,                                       !- Cooling Minimum Air Flow Fraction
  DesignDay,                              !- Heating Design Air Flow Method
  ,                                       !- Heating Design Air Flow Rate {m3/s}
  ,                                       !- Heating Maximum Air Flow per Zone Floor Area {m3/s-m2}
  ,                                       !- Heating Maximum Air Flow {m3/s}
  ,                                       !- Heating Maximum Air Flow Fraction
  ,                                       !- Design Zone Air Distribution Effectiveness in Cooling Mode
  ,                                       !- Design Zone Air Distribution Effectiveness in Heating Mode
  No,                                     !- Account for Dedicated Outdoor Air System
  NeutralSupplyAir,                       !- Dedicated Outdoor Air System Control Strategy
  autosize,                               !- Dedicated Outdoor Air Low Setpoint Temperature for Design {C}
  autosize;                               !- Dedicated Outdoor Air High Setpoint Temperature for Design {C}

OS:ZoneHVAC:EquipmentList,
  {e8c9a925-62c2-42f4-aaa6-9e624fabbfbd}, !- Handle
  Zone HVAC Equipment List 6,             !- Name
  {74188ea3-6439-43ec-95e5-00e6bd117a59}; !- Thermal Zone

OS:Space,
  {df3fc5c8-5de7-4052-959f-eedf48e6f379}, !- Handle
  living space|unit 6|story 1,            !- Name
  {e62b2880-b736-415c-a032-5646cf5428da}, !- Space Type Name
  ,                                       !- Default Construction Set Name
  ,                                       !- Default Schedule Set Name
  -0,                                     !- Direction of Relative North {deg}
  0,                                      !- X Origin {m}
  0,                                      !- Y Origin {m}
  0,                                      !- Z Origin {m}
  ,                                       !- Building Story Name
  {74188ea3-6439-43ec-95e5-00e6bd117a59}, !- Thermal Zone Name
  ,                                       !- Part of Total Floor Area
  ,                                       !- Design Specification Outdoor Air Object Name
  {00d0125f-887b-4e1d-8a70-1ed465299f66}; !- Building Unit Name

OS:Surface,
  {7d6c6213-c82f-4a0d-bec8-b936a92458c7}, !- Handle
  Surface 31,                             !- Name
  Floor,                                  !- Surface Type
  ,                                       !- Construction Name
  {df3fc5c8-5de7-4052-959f-eedf48e6f379}, !- Space Name
  Foundation,                             !- Outside Boundary Condition
  ,                                       !- Outside Boundary Condition Object
  NoSun,                                  !- Sun Exposure
  NoWind,                                 !- Wind Exposure
  ,                                       !- View Factor to Ground
  ,                                       !- Number of Vertices
  12.9315688143396, 3.048, 0,             !- X,Y,Z Vertex 1 {m}
  12.9315688143396, 15.9795688143396, 0,  !- X,Y,Z Vertex 2 {m}
  19.3973532215094, 15.9795688143396, 0,  !- X,Y,Z Vertex 3 {m}
  19.3973532215094, 3.048, 0;             !- X,Y,Z Vertex 4 {m}

OS:Surface,
  {4cf0642b-eef9-441b-bf34-edee54912fca}, !- Handle
  Surface 32,                             !- Name
  Wall,                                   !- Surface Type
  ,                                       !- Construction Name
  {df3fc5c8-5de7-4052-959f-eedf48e6f379}, !- Space Name
  Surface,                                !- Outside Boundary Condition
  {81b87c95-a933-4eee-84a0-ef4b76d9b016}, !- Outside Boundary Condition Object
  NoSun,                                  !- Sun Exposure
  NoWind,                                 !- Wind Exposure
  ,                                       !- View Factor to Ground
  ,                                       !- Number of Vertices
  12.9315688143396, 15.9795688143396, 2.4384, !- X,Y,Z Vertex 1 {m}
  12.9315688143396, 15.9795688143396, 0,  !- X,Y,Z Vertex 2 {m}
  12.9315688143396, 3.048, 0,             !- X,Y,Z Vertex 3 {m}
  12.9315688143396, 3.048, 2.4384;        !- X,Y,Z Vertex 4 {m}

OS:Surface,
  {ff919635-49b9-40b8-a7d2-dbde72a36566}, !- Handle
  Surface 33,                             !- Name
  Wall,                                   !- Surface Type
  ,                                       !- Construction Name
  {df3fc5c8-5de7-4052-959f-eedf48e6f379}, !- Space Name
  Outdoors,                               !- Outside Boundary Condition
  ,                                       !- Outside Boundary Condition Object
  SunExposed,                             !- Sun Exposure
  WindExposed,                            !- Wind Exposure
  ,                                       !- View Factor to Ground
  ,                                       !- Number of Vertices
  19.3973532215094, 15.9795688143396, 2.4384, !- X,Y,Z Vertex 1 {m}
  19.3973532215094, 15.9795688143396, 0,  !- X,Y,Z Vertex 2 {m}
  12.9315688143396, 15.9795688143396, 0,  !- X,Y,Z Vertex 3 {m}
  12.9315688143396, 15.9795688143396, 2.4384; !- X,Y,Z Vertex 4 {m}

OS:Surface,
  {eddc379e-f804-446a-9089-1896c44fad58}, !- Handle
  Surface 34,                             !- Name
  Wall,                                   !- Surface Type
  ,                                       !- Construction Name
  {df3fc5c8-5de7-4052-959f-eedf48e6f379}, !- Space Name
  Surface,                                !- Outside Boundary Condition
  {a896b5ee-bd94-4f33-b60b-c3c102478160}, !- Outside Boundary Condition Object
  NoSun,                                  !- Sun Exposure
  NoWind,                                 !- Wind Exposure
  ,                                       !- View Factor to Ground
  ,                                       !- Number of Vertices
  19.3973532215094, 3.048, 2.4384,        !- X,Y,Z Vertex 1 {m}
  19.3973532215094, 3.048, 0,             !- X,Y,Z Vertex 2 {m}
  19.3973532215094, 15.9795688143396, 0,  !- X,Y,Z Vertex 3 {m}
  19.3973532215094, 15.9795688143396, 2.4384; !- X,Y,Z Vertex 4 {m}

OS:Surface,
  {97790812-5fb5-4b2c-bdef-1c0184e8b6ac}, !- Handle
  Surface 35,                             !- Name
  RoofCeiling,                            !- Surface Type
  ,                                       !- Construction Name
  {df3fc5c8-5de7-4052-959f-eedf48e6f379}, !- Space Name
  Outdoors,                               !- Outside Boundary Condition
  ,                                       !- Outside Boundary Condition Object
  SunExposed,                             !- Sun Exposure
  WindExposed,                            !- Wind Exposure
  ,                                       !- View Factor to Ground
  ,                                       !- Number of Vertices
  19.3973532215094, 3.048, 2.4384,        !- X,Y,Z Vertex 1 {m}
  19.3973532215094, 15.9795688143396, 2.4384, !- X,Y,Z Vertex 2 {m}
  12.9315688143396, 15.9795688143396, 2.4384, !- X,Y,Z Vertex 3 {m}
  12.9315688143396, 3.048, 2.4384;        !- X,Y,Z Vertex 4 {m}

OS:Surface,
  {ab07ac82-80c9-4f86-9664-ad9e8a7af43c}, !- Handle
  Surface 36,                             !- Name
  Wall,                                   !- Surface Type
  ,                                       !- Construction Name
  {df3fc5c8-5de7-4052-959f-eedf48e6f379}, !- Space Name
  Adiabatic,                              !- Outside Boundary Condition
  ,                                       !- Outside Boundary Condition Object
  NoSun,                                  !- Sun Exposure
  NoWind,                                 !- Wind Exposure
  ,                                       !- View Factor to Ground
  ,                                       !- Number of Vertices
  12.9315688143396, 3.048, 2.4384,        !- X,Y,Z Vertex 1 {m}
  12.9315688143396, 3.048, 0,             !- X,Y,Z Vertex 2 {m}
  19.3973532215094, 3.048, 0,             !- X,Y,Z Vertex 3 {m}
  19.3973532215094, 3.048, 2.4384;        !- X,Y,Z Vertex 4 {m}

OS:ThermalZone,
  {d9a55e1a-f52d-452d-8aea-10860132f269}, !- Handle
  living zone|unit 7,                     !- Name
  ,                                       !- Multiplier
  ,                                       !- Ceiling Height {m}
  ,                                       !- Volume {m3}
  ,                                       !- Floor Area {m2}
  ,                                       !- Zone Inside Convection Algorithm
  ,                                       !- Zone Outside Convection Algorithm
  ,                                       !- Zone Conditioning Equipment List Name
  {199e854b-aaaf-499b-83fa-a9d94473ca06}, !- Zone Air Inlet Port List
  {e9e6f231-7bb6-466b-96fe-a7f13f942f2d}, !- Zone Air Exhaust Port List
  {e165135f-1507-4a88-ad8e-384fb291be60}, !- Zone Air Node Name
  {4977acfe-0589-45ef-9591-9262251937fc}, !- Zone Return Air Port List
  ,                                       !- Primary Daylighting Control Name
  ,                                       !- Fraction of Zone Controlled by Primary Daylighting Control
  ,                                       !- Secondary Daylighting Control Name
  ,                                       !- Fraction of Zone Controlled by Secondary Daylighting Control
  ,                                       !- Illuminance Map Name
  ,                                       !- Group Rendering Name
  ,                                       !- Thermostat Name
  No;                                     !- Use Ideal Air Loads

OS:Node,
  {6d80e495-5aba-4db3-8d1d-bca9decbbfdd}, !- Handle
  Node 7,                                 !- Name
  {e165135f-1507-4a88-ad8e-384fb291be60}, !- Inlet Port
  ;                                       !- Outlet Port

OS:Connection,
  {e165135f-1507-4a88-ad8e-384fb291be60}, !- Handle
  {8022a1c1-aa8f-4c6e-a411-1b7df5d7db73}, !- Name
  {d9a55e1a-f52d-452d-8aea-10860132f269}, !- Source Object
  11,                                     !- Outlet Port
  {6d80e495-5aba-4db3-8d1d-bca9decbbfdd}, !- Target Object
  2;                                      !- Inlet Port

OS:PortList,
  {199e854b-aaaf-499b-83fa-a9d94473ca06}, !- Handle
  {863a072e-f0e7-49d7-a51f-d356fa45a1d0}, !- Name
  {d9a55e1a-f52d-452d-8aea-10860132f269}; !- HVAC Component

OS:PortList,
  {e9e6f231-7bb6-466b-96fe-a7f13f942f2d}, !- Handle
  {9449fec3-9d2a-4093-afd8-384cd4e066a9}, !- Name
  {d9a55e1a-f52d-452d-8aea-10860132f269}; !- HVAC Component

OS:PortList,
  {4977acfe-0589-45ef-9591-9262251937fc}, !- Handle
  {435f0020-b2ec-41e0-b2a8-5605d97f9d1f}, !- Name
  {d9a55e1a-f52d-452d-8aea-10860132f269}; !- HVAC Component

OS:Sizing:Zone,
  {d8011e76-b4b9-4ee1-bda2-d693c4595fad}, !- Handle
  {d9a55e1a-f52d-452d-8aea-10860132f269}, !- Zone or ZoneList Name
  SupplyAirTemperature,                   !- Zone Cooling Design Supply Air Temperature Input Method
  14,                                     !- Zone Cooling Design Supply Air Temperature {C}
  11.11,                                  !- Zone Cooling Design Supply Air Temperature Difference {deltaC}
  SupplyAirTemperature,                   !- Zone Heating Design Supply Air Temperature Input Method
  40,                                     !- Zone Heating Design Supply Air Temperature {C}
  11.11,                                  !- Zone Heating Design Supply Air Temperature Difference {deltaC}
  0.0085,                                 !- Zone Cooling Design Supply Air Humidity Ratio {kg-H2O/kg-air}
  0.008,                                  !- Zone Heating Design Supply Air Humidity Ratio {kg-H2O/kg-air}
  ,                                       !- Zone Heating Sizing Factor
  ,                                       !- Zone Cooling Sizing Factor
  DesignDay,                              !- Cooling Design Air Flow Method
  ,                                       !- Cooling Design Air Flow Rate {m3/s}
  ,                                       !- Cooling Minimum Air Flow per Zone Floor Area {m3/s-m2}
  ,                                       !- Cooling Minimum Air Flow {m3/s}
  ,                                       !- Cooling Minimum Air Flow Fraction
  DesignDay,                              !- Heating Design Air Flow Method
  ,                                       !- Heating Design Air Flow Rate {m3/s}
  ,                                       !- Heating Maximum Air Flow per Zone Floor Area {m3/s-m2}
  ,                                       !- Heating Maximum Air Flow {m3/s}
  ,                                       !- Heating Maximum Air Flow Fraction
  ,                                       !- Design Zone Air Distribution Effectiveness in Cooling Mode
  ,                                       !- Design Zone Air Distribution Effectiveness in Heating Mode
  No,                                     !- Account for Dedicated Outdoor Air System
  NeutralSupplyAir,                       !- Dedicated Outdoor Air System Control Strategy
  autosize,                               !- Dedicated Outdoor Air Low Setpoint Temperature for Design {C}
  autosize;                               !- Dedicated Outdoor Air High Setpoint Temperature for Design {C}

OS:ZoneHVAC:EquipmentList,
  {3e248199-3bd5-44a9-8577-82a0bf489c88}, !- Handle
  Zone HVAC Equipment List 7,             !- Name
  {d9a55e1a-f52d-452d-8aea-10860132f269}; !- Thermal Zone

OS:Space,
  {1c198feb-98dc-453e-bc70-91a251fd8672}, !- Handle
  living space|unit 7|story 1,            !- Name
  {e62b2880-b736-415c-a032-5646cf5428da}, !- Space Type Name
  ,                                       !- Default Construction Set Name
  ,                                       !- Default Schedule Set Name
  -0,                                     !- Direction of Relative North {deg}
  0,                                      !- X Origin {m}
  0,                                      !- Y Origin {m}
  0,                                      !- Z Origin {m}
  ,                                       !- Building Story Name
  {d9a55e1a-f52d-452d-8aea-10860132f269}, !- Thermal Zone Name
  ,                                       !- Part of Total Floor Area
  ,                                       !- Design Specification Outdoor Air Object Name
  {87ba7da9-0801-49f5-9316-639ed821d925}; !- Building Unit Name

OS:Surface,
  {6c0b4fc4-db17-48de-9102-8433f9785362}, !- Handle
  Surface 37,                             !- Name
  Wall,                                   !- Surface Type
  ,                                       !- Construction Name
  {1c198feb-98dc-453e-bc70-91a251fd8672}, !- Space Name
  Adiabatic,                              !- Outside Boundary Condition
  ,                                       !- Outside Boundary Condition Object
  NoSun,                                  !- Sun Exposure
  NoWind,                                 !- Wind Exposure
  ,                                       !- View Factor to Ground
  ,                                       !- Number of Vertices
  25.8631376286792, 0, 2.4384,            !- X,Y,Z Vertex 1 {m}
  25.8631376286792, 0, 0,                 !- X,Y,Z Vertex 2 {m}
  19.3973532215094, 0, 0,                 !- X,Y,Z Vertex 3 {m}
  19.3973532215094, 0, 2.4384;            !- X,Y,Z Vertex 4 {m}

OS:Surface,
  {dac7631d-a26d-4ef5-8988-19c3ffd82969}, !- Handle
  Surface 38,                             !- Name
  Wall,                                   !- Surface Type
  ,                                       !- Construction Name
  {1c198feb-98dc-453e-bc70-91a251fd8672}, !- Space Name
  Outdoors,                               !- Outside Boundary Condition
  ,                                       !- Outside Boundary Condition Object
  SunExposed,                             !- Sun Exposure
  WindExposed,                            !- Wind Exposure
  ,                                       !- View Factor to Ground
  ,                                       !- Number of Vertices
  25.8631376286792, -12.9315688143396, 2.4384, !- X,Y,Z Vertex 1 {m}
  25.8631376286792, -12.9315688143396, 0, !- X,Y,Z Vertex 2 {m}
  25.8631376286792, 0, 0,                 !- X,Y,Z Vertex 3 {m}
  25.8631376286792, 0, 2.4384;            !- X,Y,Z Vertex 4 {m}

OS:Surface,
  {dd90bf45-7cd7-435b-9530-d05bb38d5085}, !- Handle
  Surface 39,                             !- Name
  Wall,                                   !- Surface Type
  ,                                       !- Construction Name
  {1c198feb-98dc-453e-bc70-91a251fd8672}, !- Space Name
  Outdoors,                               !- Outside Boundary Condition
  ,                                       !- Outside Boundary Condition Object
  SunExposed,                             !- Sun Exposure
  WindExposed,                            !- Wind Exposure
  ,                                       !- View Factor to Ground
  ,                                       !- Number of Vertices
  19.3973532215094, -12.9315688143396, 2.4384, !- X,Y,Z Vertex 1 {m}
  19.3973532215094, -12.9315688143396, 0, !- X,Y,Z Vertex 2 {m}
  25.8631376286792, -12.9315688143396, 0, !- X,Y,Z Vertex 3 {m}
  25.8631376286792, -12.9315688143396, 2.4384; !- X,Y,Z Vertex 4 {m}

OS:Surface,
  {40fe6007-d4ca-4329-91a2-e3f37c2f9f13}, !- Handle
  Surface 40,                             !- Name
  Floor,                                  !- Surface Type
  ,                                       !- Construction Name
  {1c198feb-98dc-453e-bc70-91a251fd8672}, !- Space Name
  Foundation,                             !- Outside Boundary Condition
  ,                                       !- Outside Boundary Condition Object
  NoSun,                                  !- Sun Exposure
  NoWind,                                 !- Wind Exposure
  ,                                       !- View Factor to Ground
  ,                                       !- Number of Vertices
  19.3973532215094, -12.9315688143396, 0, !- X,Y,Z Vertex 1 {m}
  19.3973532215094, 0, 0,                 !- X,Y,Z Vertex 2 {m}
  25.8631376286792, 0, 0,                 !- X,Y,Z Vertex 3 {m}
  25.8631376286792, -12.9315688143396, 0; !- X,Y,Z Vertex 4 {m}

OS:Surface,
  {8a952135-994f-443a-b245-3fca7a3d4211}, !- Handle
  Surface 41,                             !- Name
  Wall,                                   !- Surface Type
  ,                                       !- Construction Name
  {1c198feb-98dc-453e-bc70-91a251fd8672}, !- Space Name
  Surface,                                !- Outside Boundary Condition
  {a0ec8930-8ffd-46cf-8357-a7303ac0a478}, !- Outside Boundary Condition Object
  NoSun,                                  !- Sun Exposure
  NoWind,                                 !- Wind Exposure
  ,                                       !- View Factor to Ground
  ,                                       !- Number of Vertices
  19.3973532215094, 0, 2.4384,            !- X,Y,Z Vertex 1 {m}
  19.3973532215094, 0, 0,                 !- X,Y,Z Vertex 2 {m}
  19.3973532215094, -12.9315688143396, 0, !- X,Y,Z Vertex 3 {m}
  19.3973532215094, -12.9315688143396, 2.4384; !- X,Y,Z Vertex 4 {m}

OS:Surface,
  {6d1d952f-eb24-44a8-a3d6-2c84495436b1}, !- Handle
  Surface 42,                             !- Name
  RoofCeiling,                            !- Surface Type
  ,                                       !- Construction Name
  {1c198feb-98dc-453e-bc70-91a251fd8672}, !- Space Name
  Outdoors,                               !- Outside Boundary Condition
  ,                                       !- Outside Boundary Condition Object
  SunExposed,                             !- Sun Exposure
  WindExposed,                            !- Wind Exposure
  ,                                       !- View Factor to Ground
  ,                                       !- Number of Vertices
  25.8631376286792, -12.9315688143396, 2.4384, !- X,Y,Z Vertex 1 {m}
  25.8631376286792, 0, 2.4384,            !- X,Y,Z Vertex 2 {m}
  19.3973532215094, 0, 2.4384,            !- X,Y,Z Vertex 3 {m}
  19.3973532215094, -12.9315688143396, 2.4384; !- X,Y,Z Vertex 4 {m}

OS:ThermalZone,
  {1ed60b66-a08e-41eb-ade1-af2bf7f51eeb}, !- Handle
  living zone|unit 8,                     !- Name
  ,                                       !- Multiplier
  ,                                       !- Ceiling Height {m}
  ,                                       !- Volume {m3}
  ,                                       !- Floor Area {m2}
  ,                                       !- Zone Inside Convection Algorithm
  ,                                       !- Zone Outside Convection Algorithm
  ,                                       !- Zone Conditioning Equipment List Name
  {6c62f950-159d-45d0-972e-3ed50953f4b0}, !- Zone Air Inlet Port List
  {53769d29-5f59-4b41-9415-98b7e3cc97a9}, !- Zone Air Exhaust Port List
  {299ebb43-ee20-464e-ad52-1718b211579f}, !- Zone Air Node Name
  {4871482b-d7a9-46d4-88b6-345759aa6274}, !- Zone Return Air Port List
  ,                                       !- Primary Daylighting Control Name
  ,                                       !- Fraction of Zone Controlled by Primary Daylighting Control
  ,                                       !- Secondary Daylighting Control Name
  ,                                       !- Fraction of Zone Controlled by Secondary Daylighting Control
  ,                                       !- Illuminance Map Name
  ,                                       !- Group Rendering Name
  ,                                       !- Thermostat Name
  No;                                     !- Use Ideal Air Loads

OS:Node,
  {f7fd9d39-a227-4a01-ab0b-7b58a8b88269}, !- Handle
  Node 8,                                 !- Name
  {299ebb43-ee20-464e-ad52-1718b211579f}, !- Inlet Port
  ;                                       !- Outlet Port

OS:Connection,
  {299ebb43-ee20-464e-ad52-1718b211579f}, !- Handle
  {d018948b-c6d0-4843-a288-cc47e15cf561}, !- Name
  {1ed60b66-a08e-41eb-ade1-af2bf7f51eeb}, !- Source Object
  11,                                     !- Outlet Port
  {f7fd9d39-a227-4a01-ab0b-7b58a8b88269}, !- Target Object
  2;                                      !- Inlet Port

OS:PortList,
  {6c62f950-159d-45d0-972e-3ed50953f4b0}, !- Handle
  {976355fe-45c6-409a-99b5-ed26b0e898b4}, !- Name
  {1ed60b66-a08e-41eb-ade1-af2bf7f51eeb}; !- HVAC Component

OS:PortList,
  {53769d29-5f59-4b41-9415-98b7e3cc97a9}, !- Handle
  {b8030913-8b9b-4876-bf47-29c630cc31ad}, !- Name
  {1ed60b66-a08e-41eb-ade1-af2bf7f51eeb}; !- HVAC Component

OS:PortList,
  {4871482b-d7a9-46d4-88b6-345759aa6274}, !- Handle
  {b0906a65-b878-4f40-8490-889a12634398}, !- Name
  {1ed60b66-a08e-41eb-ade1-af2bf7f51eeb}; !- HVAC Component

OS:Sizing:Zone,
  {74a03dca-c4bf-42ac-82f1-055ba53fd9ab}, !- Handle
  {1ed60b66-a08e-41eb-ade1-af2bf7f51eeb}, !- Zone or ZoneList Name
  SupplyAirTemperature,                   !- Zone Cooling Design Supply Air Temperature Input Method
  14,                                     !- Zone Cooling Design Supply Air Temperature {C}
  11.11,                                  !- Zone Cooling Design Supply Air Temperature Difference {deltaC}
  SupplyAirTemperature,                   !- Zone Heating Design Supply Air Temperature Input Method
  40,                                     !- Zone Heating Design Supply Air Temperature {C}
  11.11,                                  !- Zone Heating Design Supply Air Temperature Difference {deltaC}
  0.0085,                                 !- Zone Cooling Design Supply Air Humidity Ratio {kg-H2O/kg-air}
  0.008,                                  !- Zone Heating Design Supply Air Humidity Ratio {kg-H2O/kg-air}
  ,                                       !- Zone Heating Sizing Factor
  ,                                       !- Zone Cooling Sizing Factor
  DesignDay,                              !- Cooling Design Air Flow Method
  ,                                       !- Cooling Design Air Flow Rate {m3/s}
  ,                                       !- Cooling Minimum Air Flow per Zone Floor Area {m3/s-m2}
  ,                                       !- Cooling Minimum Air Flow {m3/s}
  ,                                       !- Cooling Minimum Air Flow Fraction
  DesignDay,                              !- Heating Design Air Flow Method
  ,                                       !- Heating Design Air Flow Rate {m3/s}
  ,                                       !- Heating Maximum Air Flow per Zone Floor Area {m3/s-m2}
  ,                                       !- Heating Maximum Air Flow {m3/s}
  ,                                       !- Heating Maximum Air Flow Fraction
  ,                                       !- Design Zone Air Distribution Effectiveness in Cooling Mode
  ,                                       !- Design Zone Air Distribution Effectiveness in Heating Mode
  No,                                     !- Account for Dedicated Outdoor Air System
  NeutralSupplyAir,                       !- Dedicated Outdoor Air System Control Strategy
  autosize,                               !- Dedicated Outdoor Air Low Setpoint Temperature for Design {C}
  autosize;                               !- Dedicated Outdoor Air High Setpoint Temperature for Design {C}

OS:ZoneHVAC:EquipmentList,
  {543ee7f7-e8f8-47e0-9d22-07e7a7f90537}, !- Handle
  Zone HVAC Equipment List 8,             !- Name
  {1ed60b66-a08e-41eb-ade1-af2bf7f51eeb}; !- Thermal Zone

OS:Space,
  {55d6a137-b8c5-49ef-920e-b79758387e1f}, !- Handle
  living space|unit 8|story 1,            !- Name
  {e62b2880-b736-415c-a032-5646cf5428da}, !- Space Type Name
  ,                                       !- Default Construction Set Name
  ,                                       !- Default Schedule Set Name
  -0,                                     !- Direction of Relative North {deg}
  0,                                      !- X Origin {m}
  0,                                      !- Y Origin {m}
  0,                                      !- Z Origin {m}
  ,                                       !- Building Story Name
  {1ed60b66-a08e-41eb-ade1-af2bf7f51eeb}, !- Thermal Zone Name
  ,                                       !- Part of Total Floor Area
  ,                                       !- Design Specification Outdoor Air Object Name
  {832a2d21-9b5e-4b17-a6c8-5e105b97f1eb}; !- Building Unit Name

OS:Surface,
  {1bacbac2-098e-4ee3-8525-0a59fcb80be7}, !- Handle
  Surface 43,                             !- Name
  Floor,                                  !- Surface Type
  ,                                       !- Construction Name
  {55d6a137-b8c5-49ef-920e-b79758387e1f}, !- Space Name
  Foundation,                             !- Outside Boundary Condition
  ,                                       !- Outside Boundary Condition Object
  NoSun,                                  !- Sun Exposure
  NoWind,                                 !- Wind Exposure
  ,                                       !- View Factor to Ground
  ,                                       !- Number of Vertices
  19.3973532215094, 3.048, 0,             !- X,Y,Z Vertex 1 {m}
  19.3973532215094, 15.9795688143396, 0,  !- X,Y,Z Vertex 2 {m}
  25.8631376286792, 15.9795688143396, 0,  !- X,Y,Z Vertex 3 {m}
  25.8631376286792, 3.048, 0;             !- X,Y,Z Vertex 4 {m}

OS:Surface,
  {a896b5ee-bd94-4f33-b60b-c3c102478160}, !- Handle
  Surface 44,                             !- Name
  Wall,                                   !- Surface Type
  ,                                       !- Construction Name
  {55d6a137-b8c5-49ef-920e-b79758387e1f}, !- Space Name
  Surface,                                !- Outside Boundary Condition
  {eddc379e-f804-446a-9089-1896c44fad58}, !- Outside Boundary Condition Object
  NoSun,                                  !- Sun Exposure
  NoWind,                                 !- Wind Exposure
  ,                                       !- View Factor to Ground
  ,                                       !- Number of Vertices
  19.3973532215094, 15.9795688143396, 2.4384, !- X,Y,Z Vertex 1 {m}
  19.3973532215094, 15.9795688143396, 0,  !- X,Y,Z Vertex 2 {m}
  19.3973532215094, 3.048, 0,             !- X,Y,Z Vertex 3 {m}
  19.3973532215094, 3.048, 2.4384;        !- X,Y,Z Vertex 4 {m}

OS:Surface,
  {50ef2feb-77bd-4fb2-b854-d7b09965e257}, !- Handle
  Surface 45,                             !- Name
  Wall,                                   !- Surface Type
  ,                                       !- Construction Name
  {55d6a137-b8c5-49ef-920e-b79758387e1f}, !- Space Name
  Outdoors,                               !- Outside Boundary Condition
  ,                                       !- Outside Boundary Condition Object
  SunExposed,                             !- Sun Exposure
  WindExposed,                            !- Wind Exposure
  ,                                       !- View Factor to Ground
  ,                                       !- Number of Vertices
  25.8631376286792, 15.9795688143396, 2.4384, !- X,Y,Z Vertex 1 {m}
  25.8631376286792, 15.9795688143396, 0,  !- X,Y,Z Vertex 2 {m}
  19.3973532215094, 15.9795688143396, 0,  !- X,Y,Z Vertex 3 {m}
  19.3973532215094, 15.9795688143396, 2.4384; !- X,Y,Z Vertex 4 {m}

OS:Surface,
  {2c23731b-55a1-46f9-9f99-83c85760fc69}, !- Handle
  Surface 46,                             !- Name
  Wall,                                   !- Surface Type
  ,                                       !- Construction Name
  {55d6a137-b8c5-49ef-920e-b79758387e1f}, !- Space Name
  Outdoors,                               !- Outside Boundary Condition
  ,                                       !- Outside Boundary Condition Object
  SunExposed,                             !- Sun Exposure
  WindExposed,                            !- Wind Exposure
  ,                                       !- View Factor to Ground
  ,                                       !- Number of Vertices
  25.8631376286792, 3.048, 2.4384,        !- X,Y,Z Vertex 1 {m}
  25.8631376286792, 3.048, 0,             !- X,Y,Z Vertex 2 {m}
  25.8631376286792, 15.9795688143396, 0,  !- X,Y,Z Vertex 3 {m}
  25.8631376286792, 15.9795688143396, 2.4384; !- X,Y,Z Vertex 4 {m}

OS:Surface,
  {d44749b4-2dbd-4a6b-a7f5-50f50e88c2ee}, !- Handle
  Surface 47,                             !- Name
  RoofCeiling,                            !- Surface Type
  ,                                       !- Construction Name
  {55d6a137-b8c5-49ef-920e-b79758387e1f}, !- Space Name
  Outdoors,                               !- Outside Boundary Condition
  ,                                       !- Outside Boundary Condition Object
  SunExposed,                             !- Sun Exposure
  WindExposed,                            !- Wind Exposure
  ,                                       !- View Factor to Ground
  ,                                       !- Number of Vertices
  25.8631376286792, 3.048, 2.4384,        !- X,Y,Z Vertex 1 {m}
  25.8631376286792, 15.9795688143396, 2.4384, !- X,Y,Z Vertex 2 {m}
  19.3973532215094, 15.9795688143396, 2.4384, !- X,Y,Z Vertex 3 {m}
  19.3973532215094, 3.048, 2.4384;        !- X,Y,Z Vertex 4 {m}

OS:Surface,
  {fb3444ae-2e2b-4352-a04f-d410dcaaf847}, !- Handle
  Surface 48,                             !- Name
  Wall,                                   !- Surface Type
  ,                                       !- Construction Name
  {55d6a137-b8c5-49ef-920e-b79758387e1f}, !- Space Name
  Adiabatic,                              !- Outside Boundary Condition
  ,                                       !- Outside Boundary Condition Object
  NoSun,                                  !- Sun Exposure
  NoWind,                                 !- Wind Exposure
  ,                                       !- View Factor to Ground
  ,                                       !- Number of Vertices
  19.3973532215094, 3.048, 2.4384,        !- X,Y,Z Vertex 1 {m}
  19.3973532215094, 3.048, 0,             !- X,Y,Z Vertex 2 {m}
  25.8631376286792, 3.048, 0,             !- X,Y,Z Vertex 3 {m}
  25.8631376286792, 3.048, 2.4384;        !- X,Y,Z Vertex 4 {m}

OS:ThermalZone,
  {0610c799-7a48-48be-a995-158c8234d0e6}, !- Handle
  corridor zone,                          !- Name
  ,                                       !- Multiplier
  ,                                       !- Ceiling Height {m}
  ,                                       !- Volume {m3}
  ,                                       !- Floor Area {m2}
  ,                                       !- Zone Inside Convection Algorithm
  ,                                       !- Zone Outside Convection Algorithm
  ,                                       !- Zone Conditioning Equipment List Name
  {3add6760-ee15-49be-8356-989bec48e7ba}, !- Zone Air Inlet Port List
  {9c172ca3-c044-4ca4-b0fd-5870934687e0}, !- Zone Air Exhaust Port List
  {27e47ee7-341f-49b6-abeb-6161bdf1ec54}, !- Zone Air Node Name
  {074e2ce1-b813-41f1-8159-8f6d2e20854d}, !- Zone Return Air Port List
  ,                                       !- Primary Daylighting Control Name
  ,                                       !- Fraction of Zone Controlled by Primary Daylighting Control
  ,                                       !- Secondary Daylighting Control Name
  ,                                       !- Fraction of Zone Controlled by Secondary Daylighting Control
  ,                                       !- Illuminance Map Name
  ,                                       !- Group Rendering Name
  ,                                       !- Thermostat Name
  No;                                     !- Use Ideal Air Loads

OS:Node,
  {e1ff8053-39b4-4cb3-bd2d-c602dadaa07f}, !- Handle
  Node 9,                                 !- Name
  {27e47ee7-341f-49b6-abeb-6161bdf1ec54}, !- Inlet Port
  ;                                       !- Outlet Port

OS:Connection,
  {27e47ee7-341f-49b6-abeb-6161bdf1ec54}, !- Handle
  {d058cc6a-1978-47bb-bfaf-a8b1475bce07}, !- Name
  {0610c799-7a48-48be-a995-158c8234d0e6}, !- Source Object
  11,                                     !- Outlet Port
  {e1ff8053-39b4-4cb3-bd2d-c602dadaa07f}, !- Target Object
  2;                                      !- Inlet Port

OS:PortList,
  {3add6760-ee15-49be-8356-989bec48e7ba}, !- Handle
  {279e105a-17dc-4377-a4c7-bf6bf4e7ec2d}, !- Name
  {0610c799-7a48-48be-a995-158c8234d0e6}; !- HVAC Component

OS:PortList,
  {9c172ca3-c044-4ca4-b0fd-5870934687e0}, !- Handle
  {66db102b-aaed-41ce-9514-d017b1e746d0}, !- Name
  {0610c799-7a48-48be-a995-158c8234d0e6}; !- HVAC Component

OS:PortList,
  {074e2ce1-b813-41f1-8159-8f6d2e20854d}, !- Handle
  {3aa51eed-4ae2-4f00-8733-c250e3f367d2}, !- Name
  {0610c799-7a48-48be-a995-158c8234d0e6}; !- HVAC Component

OS:Sizing:Zone,
  {697113ff-4c1b-4bf8-8bf2-094c8db5fcfe}, !- Handle
  {0610c799-7a48-48be-a995-158c8234d0e6}, !- Zone or ZoneList Name
  SupplyAirTemperature,                   !- Zone Cooling Design Supply Air Temperature Input Method
  14,                                     !- Zone Cooling Design Supply Air Temperature {C}
  11.11,                                  !- Zone Cooling Design Supply Air Temperature Difference {deltaC}
  SupplyAirTemperature,                   !- Zone Heating Design Supply Air Temperature Input Method
  40,                                     !- Zone Heating Design Supply Air Temperature {C}
  11.11,                                  !- Zone Heating Design Supply Air Temperature Difference {deltaC}
  0.0085,                                 !- Zone Cooling Design Supply Air Humidity Ratio {kg-H2O/kg-air}
  0.008,                                  !- Zone Heating Design Supply Air Humidity Ratio {kg-H2O/kg-air}
  ,                                       !- Zone Heating Sizing Factor
  ,                                       !- Zone Cooling Sizing Factor
  DesignDay,                              !- Cooling Design Air Flow Method
  ,                                       !- Cooling Design Air Flow Rate {m3/s}
  ,                                       !- Cooling Minimum Air Flow per Zone Floor Area {m3/s-m2}
  ,                                       !- Cooling Minimum Air Flow {m3/s}
  ,                                       !- Cooling Minimum Air Flow Fraction
  DesignDay,                              !- Heating Design Air Flow Method
  ,                                       !- Heating Design Air Flow Rate {m3/s}
  ,                                       !- Heating Maximum Air Flow per Zone Floor Area {m3/s-m2}
  ,                                       !- Heating Maximum Air Flow {m3/s}
  ,                                       !- Heating Maximum Air Flow Fraction
  ,                                       !- Design Zone Air Distribution Effectiveness in Cooling Mode
  ,                                       !- Design Zone Air Distribution Effectiveness in Heating Mode
  No,                                     !- Account for Dedicated Outdoor Air System
  NeutralSupplyAir,                       !- Dedicated Outdoor Air System Control Strategy
  autosize,                               !- Dedicated Outdoor Air Low Setpoint Temperature for Design {C}
  autosize;                               !- Dedicated Outdoor Air High Setpoint Temperature for Design {C}

OS:ZoneHVAC:EquipmentList,
  {04691167-e31b-4d81-8c12-3072f76cbfc8}, !- Handle
  Zone HVAC Equipment List 9,             !- Name
  {0610c799-7a48-48be-a995-158c8234d0e6}; !- Thermal Zone

OS:Space,
  {8fffc8e4-182f-4a81-9dbf-d3ab421403e9}, !- Handle
  corridor space,                         !- Name
  {f93023d7-7018-4ba9-9555-27c6a14dec48}, !- Space Type Name
  ,                                       !- Default Construction Set Name
  ,                                       !- Default Schedule Set Name
  ,                                       !- Direction of Relative North {deg}
  ,                                       !- X Origin {m}
  ,                                       !- Y Origin {m}
  ,                                       !- Z Origin {m}
  ,                                       !- Building Story Name
  {0610c799-7a48-48be-a995-158c8234d0e6}; !- Thermal Zone Name

OS:Surface,
  {2494db0e-451e-4f1c-ad68-f1b6c4dd35ac}, !- Handle
  Surface 49,                             !- Name
  Floor,                                  !- Surface Type
  ,                                       !- Construction Name
  {8fffc8e4-182f-4a81-9dbf-d3ab421403e9}, !- Space Name
  Foundation,                             !- Outside Boundary Condition
  ,                                       !- Outside Boundary Condition Object
  NoSun,                                  !- Sun Exposure
  NoWind,                                 !- Wind Exposure
  ,                                       !- View Factor to Ground
  ,                                       !- Number of Vertices
  0, 0, 0,                                !- X,Y,Z Vertex 1 {m}
  0, 3.048, 0,                            !- X,Y,Z Vertex 2 {m}
  25.8631376286792, 3.048, 0,             !- X,Y,Z Vertex 3 {m}
  25.8631376286792, 0, 0;                 !- X,Y,Z Vertex 4 {m}

OS:Surface,
  {90aa98ef-42d6-4ee9-9de5-77b8a8010534}, !- Handle
  Surface 50,                             !- Name
  Wall,                                   !- Surface Type
  ,                                       !- Construction Name
  {8fffc8e4-182f-4a81-9dbf-d3ab421403e9}, !- Space Name
  Outdoors,                               !- Outside Boundary Condition
  ,                                       !- Outside Boundary Condition Object
  SunExposed,                             !- Sun Exposure
  WindExposed,                            !- Wind Exposure
  ,                                       !- View Factor to Ground
  ,                                       !- Number of Vertices
  0, 3.048, 2.4384,                       !- X,Y,Z Vertex 1 {m}
  0, 3.048, 0,                            !- X,Y,Z Vertex 2 {m}
  0, 0, 0,                                !- X,Y,Z Vertex 3 {m}
  0, 0, 2.4384;                           !- X,Y,Z Vertex 4 {m}

OS:Surface,
  {e0695e5f-e836-4537-80f5-c3a5ef11f7fe}, !- Handle
  Surface 51,                             !- Name
  Wall,                                   !- Surface Type
  ,                                       !- Construction Name
  {8fffc8e4-182f-4a81-9dbf-d3ab421403e9}, !- Space Name
  Adiabatic,                              !- Outside Boundary Condition
  ,                                       !- Outside Boundary Condition Object
  NoSun,                                  !- Sun Exposure
  NoWind,                                 !- Wind Exposure
  ,                                       !- View Factor to Ground
  ,                                       !- Number of Vertices
  6.46578440716979, 3.048, 2.4384,        !- X,Y,Z Vertex 1 {m}
  6.46578440716979, 3.048, 0,             !- X,Y,Z Vertex 2 {m}
  0, 3.048, 0,                            !- X,Y,Z Vertex 3 {m}
  0, 3.048, 2.4384;                       !- X,Y,Z Vertex 4 {m}

OS:Surface,
  {2a09bff7-c44e-4930-a747-d602ee37374d}, !- Handle
  Surface 52,                             !- Name
  Wall,                                   !- Surface Type
  ,                                       !- Construction Name
  {8fffc8e4-182f-4a81-9dbf-d3ab421403e9}, !- Space Name
  Outdoors,                               !- Outside Boundary Condition
  ,                                       !- Outside Boundary Condition Object
  SunExposed,                             !- Sun Exposure
  WindExposed,                            !- Wind Exposure
  ,                                       !- View Factor to Ground
  ,                                       !- Number of Vertices
  25.8631376286792, 0, 2.4384,            !- X,Y,Z Vertex 1 {m}
  25.8631376286792, 0, 0,                 !- X,Y,Z Vertex 2 {m}
  25.8631376286792, 3.048, 0,             !- X,Y,Z Vertex 3 {m}
  25.8631376286792, 3.048, 2.4384;        !- X,Y,Z Vertex 4 {m}

OS:Surface,
  {f4e3900f-c36a-482f-85a1-088647f45a20}, !- Handle
  Surface 53,                             !- Name
  Wall,                                   !- Surface Type
  ,                                       !- Construction Name
  {8fffc8e4-182f-4a81-9dbf-d3ab421403e9}, !- Space Name
  Adiabatic,                              !- Outside Boundary Condition
  ,                                       !- Outside Boundary Condition Object
  NoSun,                                  !- Sun Exposure
  NoWind,                                 !- Wind Exposure
  ,                                       !- View Factor to Ground
  ,                                       !- Number of Vertices
  0, 0, 2.4384,                           !- X,Y,Z Vertex 1 {m}
  0, 0, 0,                                !- X,Y,Z Vertex 2 {m}
  6.46578440716979, 0, 0,                 !- X,Y,Z Vertex 3 {m}
  6.46578440716979, 0, 2.4384;            !- X,Y,Z Vertex 4 {m}

OS:Surface,
  {5d5f6c51-abf5-4f2f-8cf1-6e64d5720eda}, !- Handle
  Surface 54,                             !- Name
  RoofCeiling,                            !- Surface Type
  ,                                       !- Construction Name
  {8fffc8e4-182f-4a81-9dbf-d3ab421403e9}, !- Space Name
  Outdoors,                               !- Outside Boundary Condition
  ,                                       !- Outside Boundary Condition Object
  SunExposed,                             !- Sun Exposure
  WindExposed,                            !- Wind Exposure
  ,                                       !- View Factor to Ground
  ,                                       !- Number of Vertices
  25.8631376286792, 0, 2.4384,            !- X,Y,Z Vertex 1 {m}
  25.8631376286792, 3.048, 2.4384,        !- X,Y,Z Vertex 2 {m}
  0, 3.048, 2.4384,                       !- X,Y,Z Vertex 3 {m}
  0, 0, 2.4384;                           !- X,Y,Z Vertex 4 {m}

OS:SpaceType,
  {f93023d7-7018-4ba9-9555-27c6a14dec48}, !- Handle
  Space Type 2,                           !- Name
  ,                                       !- Default Construction Set Name
  ,                                       !- Default Schedule Set Name
  ,                                       !- Group Rendering Name
  ,                                       !- Design Specification Outdoor Air Object Name
  ,                                       !- Standards Template
  ,                                       !- Standards Building Type
  corridor;                               !- Standards Space Type

OS:BuildingUnit,
  {be4323fb-50a7-4bb8-aa87-e2f7246f75a6}, !- Handle
  unit 1,                                 !- Name
  ,                                       !- Rendering Color
  Residential;                            !- Building Unit Type

OS:AdditionalProperties,
  {21bf0ea2-1bce-48ce-b482-f4b15590224d}, !- Handle
  {be4323fb-50a7-4bb8-aa87-e2f7246f75a6}, !- Object Name
  Units Represented,                      !- Feature Name 1
  Integer,                                !- Feature Data Type 1
  1,                                      !- Feature Value 1
  NumberOfBedrooms,                       !- Feature Name 2
  Integer,                                !- Feature Data Type 2
  3,                                      !- Feature Value 2
  NumberOfBathrooms,                      !- Feature Name 3
  Double,                                 !- Feature Data Type 3
  2,                                      !- Feature Value 3
  NumberOfOccupants,                      !- Feature Name 4
  Double,                                 !- Feature Data Type 4
  3.3900000000000001;                     !- Feature Value 4

OS:BuildingUnit,
  {8198f5d5-2fb6-4bf4-82b6-f55ede40d972}, !- Handle
  unit 2,                                 !- Name
  ,                                       !- Rendering Color
  Residential;                            !- Building Unit Type

OS:AdditionalProperties,
  {e350e6b8-f231-4e64-aa7d-de3fda64b1f5}, !- Handle
  {8198f5d5-2fb6-4bf4-82b6-f55ede40d972}, !- Object Name
  Units Represented,                      !- Feature Name 1
  Integer,                                !- Feature Data Type 1
  1,                                      !- Feature Value 1
  NumberOfBedrooms,                       !- Feature Name 2
  Integer,                                !- Feature Data Type 2
  3,                                      !- Feature Value 2
  NumberOfBathrooms,                      !- Feature Name 3
  Double,                                 !- Feature Data Type 3
  2,                                      !- Feature Value 3
  NumberOfOccupants,                      !- Feature Name 4
  Double,                                 !- Feature Data Type 4
  3.3900000000000001;                     !- Feature Value 4

OS:BuildingUnit,
  {dee86dea-9376-432a-98e2-946aaa9768af}, !- Handle
  unit 3,                                 !- Name
  ,                                       !- Rendering Color
  Residential;                            !- Building Unit Type

OS:AdditionalProperties,
  {e5194676-1484-4099-b0d1-ecb60f1bbb8b}, !- Handle
  {dee86dea-9376-432a-98e2-946aaa9768af}, !- Object Name
  Units Represented,                      !- Feature Name 1
  Integer,                                !- Feature Data Type 1
  1,                                      !- Feature Value 1
  NumberOfBedrooms,                       !- Feature Name 2
  Integer,                                !- Feature Data Type 2
  3,                                      !- Feature Value 2
  NumberOfBathrooms,                      !- Feature Name 3
  Double,                                 !- Feature Data Type 3
  2,                                      !- Feature Value 3
  NumberOfOccupants,                      !- Feature Name 4
  Double,                                 !- Feature Data Type 4
  3.3900000000000001;                     !- Feature Value 4

OS:BuildingUnit,
  {f7561ed1-4e99-4f0d-b6f8-104b8a4e5d11}, !- Handle
  unit 4,                                 !- Name
  ,                                       !- Rendering Color
  Residential;                            !- Building Unit Type

OS:AdditionalProperties,
  {277431f4-19c8-4731-9186-80fa6a3b8d35}, !- Handle
  {f7561ed1-4e99-4f0d-b6f8-104b8a4e5d11}, !- Object Name
  Units Represented,                      !- Feature Name 1
  Integer,                                !- Feature Data Type 1
  1,                                      !- Feature Value 1
  NumberOfBedrooms,                       !- Feature Name 2
  Integer,                                !- Feature Data Type 2
  3,                                      !- Feature Value 2
  NumberOfBathrooms,                      !- Feature Name 3
  Double,                                 !- Feature Data Type 3
  2,                                      !- Feature Value 3
  NumberOfOccupants,                      !- Feature Name 4
  Double,                                 !- Feature Data Type 4
  3.3900000000000001;                     !- Feature Value 4

OS:BuildingUnit,
  {c4a26ea2-3595-4403-8565-849d0988a398}, !- Handle
  unit 5,                                 !- Name
  ,                                       !- Rendering Color
  Residential;                            !- Building Unit Type

OS:AdditionalProperties,
  {4ce47f66-1213-4fee-87b8-f6996b3c4e78}, !- Handle
  {c4a26ea2-3595-4403-8565-849d0988a398}, !- Object Name
  Units Represented,                      !- Feature Name 1
  Integer,                                !- Feature Data Type 1
  1,                                      !- Feature Value 1
  NumberOfBedrooms,                       !- Feature Name 2
  Integer,                                !- Feature Data Type 2
  3,                                      !- Feature Value 2
  NumberOfBathrooms,                      !- Feature Name 3
  Double,                                 !- Feature Data Type 3
  2,                                      !- Feature Value 3
  NumberOfOccupants,                      !- Feature Name 4
  Double,                                 !- Feature Data Type 4
  3.3900000000000001;                     !- Feature Value 4

OS:BuildingUnit,
  {00d0125f-887b-4e1d-8a70-1ed465299f66}, !- Handle
  unit 6,                                 !- Name
  ,                                       !- Rendering Color
  Residential;                            !- Building Unit Type

OS:AdditionalProperties,
  {3e9c53c9-d3df-416c-9d82-508fadcffa38}, !- Handle
  {00d0125f-887b-4e1d-8a70-1ed465299f66}, !- Object Name
  Units Represented,                      !- Feature Name 1
  Integer,                                !- Feature Data Type 1
  1,                                      !- Feature Value 1
  NumberOfBedrooms,                       !- Feature Name 2
  Integer,                                !- Feature Data Type 2
  3,                                      !- Feature Value 2
  NumberOfBathrooms,                      !- Feature Name 3
  Double,                                 !- Feature Data Type 3
  2,                                      !- Feature Value 3
  NumberOfOccupants,                      !- Feature Name 4
  Double,                                 !- Feature Data Type 4
  3.3900000000000001;                     !- Feature Value 4

OS:BuildingUnit,
  {87ba7da9-0801-49f5-9316-639ed821d925}, !- Handle
  unit 7,                                 !- Name
  ,                                       !- Rendering Color
  Residential;                            !- Building Unit Type

OS:AdditionalProperties,
  {47a86bae-6297-47f4-a215-bcb8bd5199d3}, !- Handle
  {87ba7da9-0801-49f5-9316-639ed821d925}, !- Object Name
  Units Represented,                      !- Feature Name 1
  Integer,                                !- Feature Data Type 1
  1,                                      !- Feature Value 1
  NumberOfBedrooms,                       !- Feature Name 2
  Integer,                                !- Feature Data Type 2
  3,                                      !- Feature Value 2
  NumberOfBathrooms,                      !- Feature Name 3
  Double,                                 !- Feature Data Type 3
  2,                                      !- Feature Value 3
  NumberOfOccupants,                      !- Feature Name 4
  Double,                                 !- Feature Data Type 4
  3.3900000000000001;                     !- Feature Value 4

OS:BuildingUnit,
  {832a2d21-9b5e-4b17-a6c8-5e105b97f1eb}, !- Handle
  unit 8,                                 !- Name
  ,                                       !- Rendering Color
  Residential;                            !- Building Unit Type

OS:AdditionalProperties,
  {e4eae92c-b67d-41b2-a65a-7f2d2ebc1bd9}, !- Handle
  {832a2d21-9b5e-4b17-a6c8-5e105b97f1eb}, !- Object Name
  Units Represented,                      !- Feature Name 1
  Integer,                                !- Feature Data Type 1
  1,                                      !- Feature Value 1
  NumberOfBedrooms,                       !- Feature Name 2
  Integer,                                !- Feature Data Type 2
  3,                                      !- Feature Value 2
  NumberOfBathrooms,                      !- Feature Name 3
  Double,                                 !- Feature Data Type 3
  2,                                      !- Feature Value 3
  NumberOfOccupants,                      !- Feature Name 4
  Double,                                 !- Feature Data Type 4
  3.3900000000000001;                     !- Feature Value 4

OS:Surface,
  {7df18b91-5519-45b8-b6fd-d18600bfc402}, !- Handle
  Surface 55,                             !- Name
  Wall,                                   !- Surface Type
  ,                                       !- Construction Name
  {8fffc8e4-182f-4a81-9dbf-d3ab421403e9}, !- Space Name
  Adiabatic,                              !- Outside Boundary Condition
  ,                                       !- Outside Boundary Condition Object
  NoSun,                                  !- Sun Exposure
  NoWind,                                 !- Wind Exposure
  ,                                       !- View Factor to Ground
  ,                                       !- Number of Vertices
  12.9315688143396, 0, 2.4384,            !- X,Y,Z Vertex 1 {m}
  12.9315688143396, 0, 0,                 !- X,Y,Z Vertex 2 {m}
  19.3973532215094, 0, 0,                 !- X,Y,Z Vertex 3 {m}
  19.3973532215094, 0, 2.4384;            !- X,Y,Z Vertex 4 {m}

OS:Surface,
  {5fc219b6-c308-4e9b-9767-ff09a78598e8}, !- Handle
  Surface 56,                             !- Name
  Wall,                                   !- Surface Type
  ,                                       !- Construction Name
  {8fffc8e4-182f-4a81-9dbf-d3ab421403e9}, !- Space Name
  Adiabatic,                              !- Outside Boundary Condition
  ,                                       !- Outside Boundary Condition Object
  NoSun,                                  !- Sun Exposure
  NoWind,                                 !- Wind Exposure
  ,                                       !- View Factor to Ground
  ,                                       !- Number of Vertices
  19.3973532215094, 3.048, 2.4384,        !- X,Y,Z Vertex 1 {m}
  19.3973532215094, 3.048, 0,             !- X,Y,Z Vertex 2 {m}
  12.9315688143396, 3.048, 0,             !- X,Y,Z Vertex 3 {m}
  12.9315688143396, 3.048, 2.4384;        !- X,Y,Z Vertex 4 {m}

OS:Surface,
  {bde210ce-245c-4ad2-b2d5-be56d671a6b9}, !- Handle
  Surface 57,                             !- Name
  Wall,                                   !- Surface Type
  ,                                       !- Construction Name
  {8fffc8e4-182f-4a81-9dbf-d3ab421403e9}, !- Space Name
  Adiabatic,                              !- Outside Boundary Condition
  ,                                       !- Outside Boundary Condition Object
  NoSun,                                  !- Sun Exposure
  NoWind,                                 !- Wind Exposure
  ,                                       !- View Factor to Ground
  ,                                       !- Number of Vertices
  25.8631376286792, 3.048, 2.4384,        !- X,Y,Z Vertex 1 {m}
  25.8631376286792, 3.048, 0,             !- X,Y,Z Vertex 2 {m}
  19.3973532215094, 3.048, 0,             !- X,Y,Z Vertex 3 {m}
  19.3973532215094, 3.048, 2.4384;        !- X,Y,Z Vertex 4 {m}

OS:Surface,
  {bf102e92-9e6e-4313-a420-bff326d95b88}, !- Handle
  Surface 58,                             !- Name
  Wall,                                   !- Surface Type
  ,                                       !- Construction Name
  {8fffc8e4-182f-4a81-9dbf-d3ab421403e9}, !- Space Name
  Adiabatic,                              !- Outside Boundary Condition
  ,                                       !- Outside Boundary Condition Object
  NoSun,                                  !- Sun Exposure
  NoWind,                                 !- Wind Exposure
  ,                                       !- View Factor to Ground
  ,                                       !- Number of Vertices
  12.9315688143396, 3.048, 2.4384,        !- X,Y,Z Vertex 1 {m}
  12.9315688143396, 3.048, 0,             !- X,Y,Z Vertex 2 {m}
  6.46578440716979, 3.048, 0,             !- X,Y,Z Vertex 3 {m}
  6.46578440716979, 3.048, 2.4384;        !- X,Y,Z Vertex 4 {m}

OS:Surface,
  {31c514d1-e104-47f1-ba69-af64f3b857ed}, !- Handle
  Surface 59,                             !- Name
  Wall,                                   !- Surface Type
  ,                                       !- Construction Name
  {8fffc8e4-182f-4a81-9dbf-d3ab421403e9}, !- Space Name
  Adiabatic,                              !- Outside Boundary Condition
  ,                                       !- Outside Boundary Condition Object
  NoSun,                                  !- Sun Exposure
  NoWind,                                 !- Wind Exposure
  ,                                       !- View Factor to Ground
  ,                                       !- Number of Vertices
  6.46578440716979, 0, 2.4384,            !- X,Y,Z Vertex 1 {m}
  6.46578440716979, 0, 0,                 !- X,Y,Z Vertex 2 {m}
  12.9315688143396, 0, 0,                 !- X,Y,Z Vertex 3 {m}
  12.9315688143396, 0, 2.4384;            !- X,Y,Z Vertex 4 {m}

OS:Surface,
  {245abba2-dc2e-44a2-92ee-fc40bda8964c}, !- Handle
  Surface 60,                             !- Name
  Wall,                                   !- Surface Type
  ,                                       !- Construction Name
  {8fffc8e4-182f-4a81-9dbf-d3ab421403e9}, !- Space Name
  Adiabatic,                              !- Outside Boundary Condition
  ,                                       !- Outside Boundary Condition Object
  NoSun,                                  !- Sun Exposure
  NoWind,                                 !- Wind Exposure
  ,                                       !- View Factor to Ground
  ,                                       !- Number of Vertices
  19.3973532215094, 0, 2.4384,            !- X,Y,Z Vertex 1 {m}
  19.3973532215094, 0, 0,                 !- X,Y,Z Vertex 2 {m}
  25.8631376286792, 0, 0,                 !- X,Y,Z Vertex 3 {m}
  25.8631376286792, 0, 2.4384;            !- X,Y,Z Vertex 4 {m}

OS:External:File,
  {7ba756b6-e14c-4a54-be4d-6fff58846f3b}, !- Handle
  8760.csv,                               !- Name
  8760.csv;                               !- File Name

OS:Schedule:Day,
  {3285bf69-5176-48c5-9f12-31e131083018}, !- Handle
  Schedule Day 1,                         !- Name
  ,                                       !- Schedule Type Limits Name
  ,                                       !- Interpolate to Timestep
  24,                                     !- Hour 1
  0,                                      !- Minute 1
  0;                                      !- Value Until Time 1

OS:Schedule:Day,
  {5614fce0-3259-431d-902b-1ef2359360a7}, !- Handle
  Schedule Day 2,                         !- Name
  ,                                       !- Schedule Type Limits Name
  ,                                       !- Interpolate to Timestep
  24,                                     !- Hour 1
  0,                                      !- Minute 1
  1;                                      !- Value Until Time 1

OS:Schedule:File,
  {eb6474f2-6583-41d0-a226-9f917a4c2d55}, !- Handle
  occupants,                              !- Name
  {52c1e700-0d68-4ff9-aa47-1f6ee621c234}, !- Schedule Type Limits Name
  {7ba756b6-e14c-4a54-be4d-6fff58846f3b}, !- External File Name
  1,                                      !- Column Number
  1,                                      !- Rows to Skip at Top
  8760,                                   !- Number of Hours of Data
  ,                                       !- Column Separator
  ,                                       !- Interpolate to Timestep
  60;                                     !- Minutes per Item

OS:Schedule:Ruleset,
  {766597c7-05cc-4217-8b4f-3b8244146a12}, !- Handle
  Schedule Ruleset 1,                     !- Name
  {1f26a5bf-5573-4a29-9000-de7b6cdf9a1c}, !- Schedule Type Limits Name
  {91db72c7-b405-41d0-997e-fd99e6f3282a}; !- Default Day Schedule Name

OS:Schedule:Day,
  {91db72c7-b405-41d0-997e-fd99e6f3282a}, !- Handle
  Schedule Day 3,                         !- Name
  {1f26a5bf-5573-4a29-9000-de7b6cdf9a1c}, !- Schedule Type Limits Name
  ,                                       !- Interpolate to Timestep
  24,                                     !- Hour 1
  0,                                      !- Minute 1
  112.539290946133;                       !- Value Until Time 1

OS:People:Definition,
  {a62fdfcb-f594-4aab-95fd-e21996d49d19}, !- Handle
  res occupants|living space,             !- Name
  People,                                 !- Number of People Calculation Method
  3.39,                                   !- Number of People {people}
  ,                                       !- People per Space Floor Area {person/m2}
  ,                                       !- Space Floor Area per Person {m2/person}
  0.319734,                               !- Fraction Radiant
  0.573,                                  !- Sensible Heat Fraction
  0,                                      !- Carbon Dioxide Generation Rate {m3/s-W}
  No,                                     !- Enable ASHRAE 55 Comfort Warnings
  ZoneAveraged;                           !- Mean Radiant Temperature Calculation Type

OS:People,
  {468cb345-23c4-4ae6-afa9-10cdcec6fc5f}, !- Handle
  res occupants|living space,             !- Name
  {a62fdfcb-f594-4aab-95fd-e21996d49d19}, !- People Definition Name
  {c46b5a6a-5d06-4047-8790-40ac7ebe4772}, !- Space or SpaceType Name
  {eb6474f2-6583-41d0-a226-9f917a4c2d55}, !- Number of People Schedule Name
  {766597c7-05cc-4217-8b4f-3b8244146a12}, !- Activity Level Schedule Name
  ,                                       !- Surface Name/Angle Factor List Name
  ,                                       !- Work Efficiency Schedule Name
  ,                                       !- Clothing Insulation Schedule Name
  ,                                       !- Air Velocity Schedule Name
  1;                                      !- Multiplier

OS:ScheduleTypeLimits,
  {1f26a5bf-5573-4a29-9000-de7b6cdf9a1c}, !- Handle
  ActivityLevel,                          !- Name
  0,                                      !- Lower Limit Value
  ,                                       !- Upper Limit Value
  Continuous,                             !- Numeric Type
  ActivityLevel;                          !- Unit Type

OS:ScheduleTypeLimits,
  {52c1e700-0d68-4ff9-aa47-1f6ee621c234}, !- Handle
>>>>>>> 61ca453a
  Fractional,                             !- Name
  0,                                      !- Lower Limit Value
  1,                                      !- Upper Limit Value
  Continuous;                             !- Numeric Type
<<<<<<< HEAD

OS:PlantLoop,
  {cb7aa4c7-295d-4bd3-93ca-c6e1d1db4cfc}, !- Handle
  Domestic Hot Water Loop,                !- Name
=======

OS:Schedule:Day,
  {a9de7579-4014-4034-8440-85e45346fa96}, !- Handle
  Schedule Day 4,                         !- Name
  ,                                       !- Schedule Type Limits Name
  ,                                       !- Interpolate to Timestep
  24,                                     !- Hour 1
  0,                                      !- Minute 1
  0;                                      !- Value Until Time 1

OS:Schedule:Day,
  {05d04ec6-9040-4460-aa67-eea3106bd259}, !- Handle
  Schedule Day 5,                         !- Name
  ,                                       !- Schedule Type Limits Name
  ,                                       !- Interpolate to Timestep
  24,                                     !- Hour 1
  0,                                      !- Minute 1
  1;                                      !- Value Until Time 1

OS:People:Definition,
  {060c00aa-f7da-4191-ad70-90bbe179f91a}, !- Handle
  res occupants|unit 2|living space|unit 2, !- Name
  People,                                 !- Number of People Calculation Method
  3.39,                                   !- Number of People {people}
  ,                                       !- People per Space Floor Area {person/m2}
  ,                                       !- Space Floor Area per Person {m2/person}
  0.319734,                               !- Fraction Radiant
  0.573,                                  !- Sensible Heat Fraction
  0,                                      !- Carbon Dioxide Generation Rate {m3/s-W}
  No,                                     !- Enable ASHRAE 55 Comfort Warnings
  ZoneAveraged;                           !- Mean Radiant Temperature Calculation Type

OS:People,
  {f0cb944e-fd40-4dbd-98ec-806398df5eb5}, !- Handle
  res occupants|unit 2|living space|unit 2, !- Name
  {060c00aa-f7da-4191-ad70-90bbe179f91a}, !- People Definition Name
  {30226502-328c-4225-b548-55a9dd171137}, !- Space or SpaceType Name
  {eb6474f2-6583-41d0-a226-9f917a4c2d55}, !- Number of People Schedule Name
  {766597c7-05cc-4217-8b4f-3b8244146a12}, !- Activity Level Schedule Name
  ,                                       !- Surface Name/Angle Factor List Name
  ,                                       !- Work Efficiency Schedule Name
  ,                                       !- Clothing Insulation Schedule Name
  ,                                       !- Air Velocity Schedule Name
  1;                                      !- Multiplier

OS:Schedule:Day,
  {66c888e1-5954-4e45-ab0f-908e575fa4a7}, !- Handle
  Schedule Day 6,                         !- Name
  ,                                       !- Schedule Type Limits Name
  ,                                       !- Interpolate to Timestep
  24,                                     !- Hour 1
  0,                                      !- Minute 1
  0;                                      !- Value Until Time 1

OS:Schedule:Day,
  {164f2daa-8fe3-4a67-abab-8a751febe4de}, !- Handle
  Schedule Day 7,                         !- Name
  ,                                       !- Schedule Type Limits Name
  ,                                       !- Interpolate to Timestep
  24,                                     !- Hour 1
  0,                                      !- Minute 1
  1;                                      !- Value Until Time 1

OS:People:Definition,
  {f62c269b-2029-408f-ad78-4586ff0c9998}, !- Handle
  res occupants|unit 3|living space|unit 3|story 1, !- Name
  People,                                 !- Number of People Calculation Method
  3.39,                                   !- Number of People {people}
  ,                                       !- People per Space Floor Area {person/m2}
  ,                                       !- Space Floor Area per Person {m2/person}
  0.319734,                               !- Fraction Radiant
  0.573,                                  !- Sensible Heat Fraction
  0,                                      !- Carbon Dioxide Generation Rate {m3/s-W}
  No,                                     !- Enable ASHRAE 55 Comfort Warnings
  ZoneAveraged;                           !- Mean Radiant Temperature Calculation Type

OS:People,
  {100a12c7-0d5a-4b4d-9424-c9cb86d977cf}, !- Handle
  res occupants|unit 3|living space|unit 3|story 1, !- Name
  {f62c269b-2029-408f-ad78-4586ff0c9998}, !- People Definition Name
  {2e8bef14-8248-414b-9ff3-6e04e3c9ba9d}, !- Space or SpaceType Name
  {eb6474f2-6583-41d0-a226-9f917a4c2d55}, !- Number of People Schedule Name
  {766597c7-05cc-4217-8b4f-3b8244146a12}, !- Activity Level Schedule Name
  ,                                       !- Surface Name/Angle Factor List Name
  ,                                       !- Work Efficiency Schedule Name
  ,                                       !- Clothing Insulation Schedule Name
  ,                                       !- Air Velocity Schedule Name
  1;                                      !- Multiplier

OS:Schedule:Day,
  {13aa16bc-f70c-4fe4-8743-a3cea4176901}, !- Handle
  Schedule Day 8,                         !- Name
  ,                                       !- Schedule Type Limits Name
  ,                                       !- Interpolate to Timestep
  24,                                     !- Hour 1
  0,                                      !- Minute 1
  0;                                      !- Value Until Time 1

OS:Schedule:Day,
  {e87c9c03-bc89-4638-8ae3-9e888f9ae26a}, !- Handle
  Schedule Day 9,                         !- Name
  ,                                       !- Schedule Type Limits Name
  ,                                       !- Interpolate to Timestep
  24,                                     !- Hour 1
  0,                                      !- Minute 1
  1;                                      !- Value Until Time 1

OS:People:Definition,
  {128cf344-c10a-46d3-b823-477b5c9b555c}, !- Handle
  res occupants|unit 4|living space|unit 4|story 1, !- Name
  People,                                 !- Number of People Calculation Method
  3.39,                                   !- Number of People {people}
  ,                                       !- People per Space Floor Area {person/m2}
  ,                                       !- Space Floor Area per Person {m2/person}
  0.319734,                               !- Fraction Radiant
  0.573,                                  !- Sensible Heat Fraction
  0,                                      !- Carbon Dioxide Generation Rate {m3/s-W}
  No,                                     !- Enable ASHRAE 55 Comfort Warnings
  ZoneAveraged;                           !- Mean Radiant Temperature Calculation Type

OS:People,
  {bb1e0341-5872-4a98-88da-7210755fa11a}, !- Handle
  res occupants|unit 4|living space|unit 4|story 1, !- Name
  {128cf344-c10a-46d3-b823-477b5c9b555c}, !- People Definition Name
  {46b7d826-98a8-4029-acc0-a1ec8709b062}, !- Space or SpaceType Name
  {eb6474f2-6583-41d0-a226-9f917a4c2d55}, !- Number of People Schedule Name
  {766597c7-05cc-4217-8b4f-3b8244146a12}, !- Activity Level Schedule Name
  ,                                       !- Surface Name/Angle Factor List Name
  ,                                       !- Work Efficiency Schedule Name
  ,                                       !- Clothing Insulation Schedule Name
  ,                                       !- Air Velocity Schedule Name
  1;                                      !- Multiplier

OS:Schedule:Day,
  {104250dd-c77f-44cf-a60c-73fabfaacd67}, !- Handle
  Schedule Day 10,                        !- Name
  ,                                       !- Schedule Type Limits Name
  ,                                       !- Interpolate to Timestep
  24,                                     !- Hour 1
  0,                                      !- Minute 1
  0;                                      !- Value Until Time 1

OS:Schedule:Day,
  {64559a18-b66e-4064-87ec-7bc45f33e9d6}, !- Handle
  Schedule Day 11,                        !- Name
  ,                                       !- Schedule Type Limits Name
  ,                                       !- Interpolate to Timestep
  24,                                     !- Hour 1
  0,                                      !- Minute 1
  1;                                      !- Value Until Time 1

OS:People:Definition,
  {7d052c8a-ad79-42de-ab2b-58586d55c09f}, !- Handle
  res occupants|unit 5|living space|unit 5|story 1, !- Name
  People,                                 !- Number of People Calculation Method
  3.39,                                   !- Number of People {people}
  ,                                       !- People per Space Floor Area {person/m2}
  ,                                       !- Space Floor Area per Person {m2/person}
  0.319734,                               !- Fraction Radiant
  0.573,                                  !- Sensible Heat Fraction
  0,                                      !- Carbon Dioxide Generation Rate {m3/s-W}
  No,                                     !- Enable ASHRAE 55 Comfort Warnings
  ZoneAveraged;                           !- Mean Radiant Temperature Calculation Type

OS:People,
  {251e8dc2-978b-47f7-8df7-8151f0181f74}, !- Handle
  res occupants|unit 5|living space|unit 5|story 1, !- Name
  {7d052c8a-ad79-42de-ab2b-58586d55c09f}, !- People Definition Name
  {b497609d-17cd-4054-8adb-d3c88ec22de8}, !- Space or SpaceType Name
  {eb6474f2-6583-41d0-a226-9f917a4c2d55}, !- Number of People Schedule Name
  {766597c7-05cc-4217-8b4f-3b8244146a12}, !- Activity Level Schedule Name
  ,                                       !- Surface Name/Angle Factor List Name
  ,                                       !- Work Efficiency Schedule Name
  ,                                       !- Clothing Insulation Schedule Name
  ,                                       !- Air Velocity Schedule Name
  1;                                      !- Multiplier

OS:Schedule:Day,
  {5d0516c5-15a1-4aa9-a55b-a6c9e912f559}, !- Handle
  Schedule Day 12,                        !- Name
  ,                                       !- Schedule Type Limits Name
  ,                                       !- Interpolate to Timestep
  24,                                     !- Hour 1
  0,                                      !- Minute 1
  0;                                      !- Value Until Time 1

OS:Schedule:Day,
  {435703e5-5a25-4df1-ab78-9ab08257a699}, !- Handle
  Schedule Day 13,                        !- Name
  ,                                       !- Schedule Type Limits Name
  ,                                       !- Interpolate to Timestep
  24,                                     !- Hour 1
  0,                                      !- Minute 1
  1;                                      !- Value Until Time 1

OS:People:Definition,
  {5420a929-9028-4afc-956d-c72f0a471173}, !- Handle
  res occupants|unit 6|living space|unit 6|story 1, !- Name
  People,                                 !- Number of People Calculation Method
  3.39,                                   !- Number of People {people}
  ,                                       !- People per Space Floor Area {person/m2}
  ,                                       !- Space Floor Area per Person {m2/person}
  0.319734,                               !- Fraction Radiant
  0.573,                                  !- Sensible Heat Fraction
  0,                                      !- Carbon Dioxide Generation Rate {m3/s-W}
  No,                                     !- Enable ASHRAE 55 Comfort Warnings
  ZoneAveraged;                           !- Mean Radiant Temperature Calculation Type

OS:People,
  {ce064cf1-1cbf-4f86-a678-ef5ff231f2e3}, !- Handle
  res occupants|unit 6|living space|unit 6|story 1, !- Name
  {5420a929-9028-4afc-956d-c72f0a471173}, !- People Definition Name
  {df3fc5c8-5de7-4052-959f-eedf48e6f379}, !- Space or SpaceType Name
  {eb6474f2-6583-41d0-a226-9f917a4c2d55}, !- Number of People Schedule Name
  {766597c7-05cc-4217-8b4f-3b8244146a12}, !- Activity Level Schedule Name
  ,                                       !- Surface Name/Angle Factor List Name
  ,                                       !- Work Efficiency Schedule Name
  ,                                       !- Clothing Insulation Schedule Name
  ,                                       !- Air Velocity Schedule Name
  1;                                      !- Multiplier

OS:Schedule:Day,
  {0cb640b6-ad41-4c5c-9413-4c6d35720242}, !- Handle
  Schedule Day 14,                        !- Name
  ,                                       !- Schedule Type Limits Name
  ,                                       !- Interpolate to Timestep
  24,                                     !- Hour 1
  0,                                      !- Minute 1
  0;                                      !- Value Until Time 1

OS:Schedule:Day,
  {48b4eaed-707e-4c1c-aa0e-5fd08e236e40}, !- Handle
  Schedule Day 15,                        !- Name
  ,                                       !- Schedule Type Limits Name
  ,                                       !- Interpolate to Timestep
  24,                                     !- Hour 1
  0,                                      !- Minute 1
  1;                                      !- Value Until Time 1

OS:People:Definition,
  {56441ef3-1891-4f09-a72a-db63abfed410}, !- Handle
  res occupants|unit 7|living space|unit 7|story 1, !- Name
  People,                                 !- Number of People Calculation Method
  3.39,                                   !- Number of People {people}
  ,                                       !- People per Space Floor Area {person/m2}
  ,                                       !- Space Floor Area per Person {m2/person}
  0.319734,                               !- Fraction Radiant
  0.573,                                  !- Sensible Heat Fraction
  0,                                      !- Carbon Dioxide Generation Rate {m3/s-W}
  No,                                     !- Enable ASHRAE 55 Comfort Warnings
  ZoneAveraged;                           !- Mean Radiant Temperature Calculation Type

OS:People,
  {7a6273c3-0433-42b2-8c00-01a6671e8647}, !- Handle
  res occupants|unit 7|living space|unit 7|story 1, !- Name
  {56441ef3-1891-4f09-a72a-db63abfed410}, !- People Definition Name
  {1c198feb-98dc-453e-bc70-91a251fd8672}, !- Space or SpaceType Name
  {eb6474f2-6583-41d0-a226-9f917a4c2d55}, !- Number of People Schedule Name
  {766597c7-05cc-4217-8b4f-3b8244146a12}, !- Activity Level Schedule Name
  ,                                       !- Surface Name/Angle Factor List Name
  ,                                       !- Work Efficiency Schedule Name
  ,                                       !- Clothing Insulation Schedule Name
  ,                                       !- Air Velocity Schedule Name
  1;                                      !- Multiplier

OS:Schedule:Day,
  {ff55f529-b7ec-470c-9f92-6567417e19c8}, !- Handle
  Schedule Day 16,                        !- Name
  ,                                       !- Schedule Type Limits Name
  ,                                       !- Interpolate to Timestep
  24,                                     !- Hour 1
  0,                                      !- Minute 1
  0;                                      !- Value Until Time 1

OS:Schedule:Day,
  {b12a193b-4264-4e81-92ea-0d4718c16336}, !- Handle
  Schedule Day 17,                        !- Name
  ,                                       !- Schedule Type Limits Name
  ,                                       !- Interpolate to Timestep
  24,                                     !- Hour 1
  0,                                      !- Minute 1
  1;                                      !- Value Until Time 1

OS:People:Definition,
  {41d3fd8e-4305-49da-b2c4-46cef228fa18}, !- Handle
  res occupants|unit 8|living space|unit 8|story 1, !- Name
  People,                                 !- Number of People Calculation Method
  3.39,                                   !- Number of People {people}
  ,                                       !- People per Space Floor Area {person/m2}
  ,                                       !- Space Floor Area per Person {m2/person}
  0.319734,                               !- Fraction Radiant
  0.573,                                  !- Sensible Heat Fraction
  0,                                      !- Carbon Dioxide Generation Rate {m3/s-W}
  No,                                     !- Enable ASHRAE 55 Comfort Warnings
  ZoneAveraged;                           !- Mean Radiant Temperature Calculation Type

OS:People,
  {6342bf0b-bf75-4bd4-afb3-98b86c823511}, !- Handle
  res occupants|unit 8|living space|unit 8|story 1, !- Name
  {41d3fd8e-4305-49da-b2c4-46cef228fa18}, !- People Definition Name
  {55d6a137-b8c5-49ef-920e-b79758387e1f}, !- Space or SpaceType Name
  {eb6474f2-6583-41d0-a226-9f917a4c2d55}, !- Number of People Schedule Name
  {766597c7-05cc-4217-8b4f-3b8244146a12}, !- Activity Level Schedule Name
  ,                                       !- Surface Name/Angle Factor List Name
  ,                                       !- Work Efficiency Schedule Name
  ,                                       !- Clothing Insulation Schedule Name
  ,                                       !- Air Velocity Schedule Name
  1;                                      !- Multiplier

OS:PlantLoop,
  {70a2edf7-87ae-4de1-9592-fa4f030090f0}, !- Handle
  Domestic Hot Water Loop,                !- Name
  ,                                       !- Fluid Type
  0,                                      !- Glycol Concentration
  ,                                       !- User Defined Fluid Type
  ,                                       !- Plant Equipment Operation Heating Load
  ,                                       !- Plant Equipment Operation Cooling Load
  ,                                       !- Primary Plant Equipment Operation Scheme
  {f78a7e8a-b613-41e9-a007-424d68836ffc}, !- Loop Temperature Setpoint Node Name
  ,                                       !- Maximum Loop Temperature {C}
  ,                                       !- Minimum Loop Temperature {C}
  0.01,                                   !- Maximum Loop Flow Rate {m3/s}
  ,                                       !- Minimum Loop Flow Rate {m3/s}
  0.003,                                  !- Plant Loop Volume {m3}
  {d33f6a3c-4b60-477e-8db8-cb8e8b2c9ee0}, !- Plant Side Inlet Node Name
  {7bff15b7-96c0-4f96-8ede-e6fa4660ef01}, !- Plant Side Outlet Node Name
  ,                                       !- Plant Side Branch List Name
  {f8e1cd07-cc96-4a49-a9ee-8c404b1579df}, !- Demand Side Inlet Node Name
  {3770606c-6eb5-4eb9-bfea-527ff09a10a3}, !- Demand Side Outlet Node Name
  ,                                       !- Demand Side Branch List Name
  ,                                       !- Demand Side Connector List Name
  Optimal,                                !- Load Distribution Scheme
  {2af96946-2273-4a11-b028-45a37632b372}, !- Availability Manager List Name
  ,                                       !- Plant Loop Demand Calculation Scheme
  ,                                       !- Common Pipe Simulation
  ,                                       !- Pressure Simulation Type
  ,                                       !- Plant Equipment Operation Heating Load Schedule
  ,                                       !- Plant Equipment Operation Cooling Load Schedule
  ,                                       !- Primary Plant Equipment Operation Scheme Schedule
  ,                                       !- Component Setpoint Operation Scheme Schedule
  {0647d081-bbce-4cdf-b5a5-eb81560dd2f5}, !- Demand Mixer Name
  {b4b398a8-c53e-4d14-a7d1-9530d5711256}, !- Demand Splitter Name
  {974fd2e4-99d9-41bd-ba8c-b2081f6c100c}, !- Supply Mixer Name
  {7b5982ee-2054-4acf-bdb1-315c81ff6187}; !- Supply Splitter Name

OS:Node,
  {d4ae3248-28a5-4119-bb43-6a8d25de6cdc}, !- Handle
  Node 10,                                !- Name
  {d33f6a3c-4b60-477e-8db8-cb8e8b2c9ee0}, !- Inlet Port
  {fbfd65e5-c6ff-402f-9c54-d85d40cb5f3e}; !- Outlet Port

OS:Node,
  {f78a7e8a-b613-41e9-a007-424d68836ffc}, !- Handle
  Node 11,                                !- Name
  {3875f57e-8a3d-4a02-8b04-51f91fee8a58}, !- Inlet Port
  {7bff15b7-96c0-4f96-8ede-e6fa4660ef01}; !- Outlet Port

OS:Node,
  {b657fce3-ed17-4f92-92c2-06091eaa5a76}, !- Handle
  Node 12,                                !- Name
  {64d4a774-0e9b-4f3b-9659-46356035a7f9}, !- Inlet Port
  {892e507b-c5a4-45c6-b4b4-b395b5e31e8f}; !- Outlet Port

OS:Connector:Mixer,
  {974fd2e4-99d9-41bd-ba8c-b2081f6c100c}, !- Handle
  Connector Mixer 1,                      !- Name
  {026f374c-05b6-42a7-9eb1-870e26fba4fe}, !- Outlet Branch Name
  {b4e844dd-963b-44f2-8fa2-7b122684955a}, !- Inlet Branch Name 1
  {4fd55000-8c94-4560-98bb-66b0ada0f15e}; !- Inlet Branch Name 2

OS:Connector:Splitter,
  {7b5982ee-2054-4acf-bdb1-315c81ff6187}, !- Handle
  Connector Splitter 1,                   !- Name
  {92245470-9af2-497e-aed7-2ec57badc103}, !- Inlet Branch Name
  {64d4a774-0e9b-4f3b-9659-46356035a7f9}, !- Outlet Branch Name 1
  {4726e1c2-4504-40f7-94d1-878642689538}; !- Outlet Branch Name 2

OS:Connection,
  {d33f6a3c-4b60-477e-8db8-cb8e8b2c9ee0}, !- Handle
  {95e34e90-ef4d-437a-82af-c876f3b7eb38}, !- Name
  {70a2edf7-87ae-4de1-9592-fa4f030090f0}, !- Source Object
  14,                                     !- Outlet Port
  {d4ae3248-28a5-4119-bb43-6a8d25de6cdc}, !- Target Object
  2;                                      !- Inlet Port

OS:Connection,
  {64d4a774-0e9b-4f3b-9659-46356035a7f9}, !- Handle
  {c5d79c5d-4b77-4557-9d4c-89d4e1e6b385}, !- Name
  {7b5982ee-2054-4acf-bdb1-315c81ff6187}, !- Source Object
  3,                                      !- Outlet Port
  {b657fce3-ed17-4f92-92c2-06091eaa5a76}, !- Target Object
  2;                                      !- Inlet Port

OS:Connection,
  {7bff15b7-96c0-4f96-8ede-e6fa4660ef01}, !- Handle
  {a39b3bc7-cdf0-486c-9876-3cb70c6eb7d4}, !- Name
  {f78a7e8a-b613-41e9-a007-424d68836ffc}, !- Source Object
  3,                                      !- Outlet Port
  {70a2edf7-87ae-4de1-9592-fa4f030090f0}, !- Target Object
  15;                                     !- Inlet Port

OS:Node,
  {68048520-0478-4ed3-911a-0c4c1bccacbf}, !- Handle
  Node 13,                                !- Name
  {f8e1cd07-cc96-4a49-a9ee-8c404b1579df}, !- Inlet Port
  {7e080678-c2f6-443c-bbbd-85ab56ab3fa8}; !- Outlet Port

OS:Node,
  {246db3bf-657f-4dd6-816f-281d17786639}, !- Handle
  Node 14,                                !- Name
  {2f870b78-fea7-4cb6-ba9a-bf18e4d04c05}, !- Inlet Port
  {3770606c-6eb5-4eb9-bfea-527ff09a10a3}; !- Outlet Port

OS:Node,
  {f48f0f7d-8b91-4a86-a917-07119148fa98}, !- Handle
  Node 15,                                !- Name
  {9257b871-cadc-4427-8485-986ce3b362b1}, !- Inlet Port
  {04175bab-b081-47bb-aef3-b2ca16457802}; !- Outlet Port

OS:Connector:Mixer,
  {0647d081-bbce-4cdf-b5a5-eb81560dd2f5}, !- Handle
  Connector Mixer 2,                      !- Name
  {2f870b78-fea7-4cb6-ba9a-bf18e4d04c05}, !- Outlet Branch Name
  {04175bab-b081-47bb-aef3-b2ca16457802}; !- Inlet Branch Name 1

OS:Connector:Splitter,
  {b4b398a8-c53e-4d14-a7d1-9530d5711256}, !- Handle
  Connector Splitter 2,                   !- Name
  {7e080678-c2f6-443c-bbbd-85ab56ab3fa8}, !- Inlet Branch Name
  {9257b871-cadc-4427-8485-986ce3b362b1}; !- Outlet Branch Name 1

OS:Connection,
  {f8e1cd07-cc96-4a49-a9ee-8c404b1579df}, !- Handle
  {8401d242-37f6-4f88-a86a-3485f470b339}, !- Name
  {70a2edf7-87ae-4de1-9592-fa4f030090f0}, !- Source Object
  17,                                     !- Outlet Port
  {68048520-0478-4ed3-911a-0c4c1bccacbf}, !- Target Object
  2;                                      !- Inlet Port

OS:Connection,
  {7e080678-c2f6-443c-bbbd-85ab56ab3fa8}, !- Handle
  {5fabb322-d70f-4bb7-a72c-0f142964e389}, !- Name
  {68048520-0478-4ed3-911a-0c4c1bccacbf}, !- Source Object
  3,                                      !- Outlet Port
  {b4b398a8-c53e-4d14-a7d1-9530d5711256}, !- Target Object
  2;                                      !- Inlet Port

OS:Connection,
  {9257b871-cadc-4427-8485-986ce3b362b1}, !- Handle
  {2fadf71f-6ae5-48d2-a0c1-6cb4eba8f625}, !- Name
  {b4b398a8-c53e-4d14-a7d1-9530d5711256}, !- Source Object
  3,                                      !- Outlet Port
  {f48f0f7d-8b91-4a86-a917-07119148fa98}, !- Target Object
  2;                                      !- Inlet Port

OS:Connection,
  {04175bab-b081-47bb-aef3-b2ca16457802}, !- Handle
  {6c28b768-9e47-4627-922d-27003b223ea6}, !- Name
  {f48f0f7d-8b91-4a86-a917-07119148fa98}, !- Source Object
  3,                                      !- Outlet Port
  {0647d081-bbce-4cdf-b5a5-eb81560dd2f5}, !- Target Object
  3;                                      !- Inlet Port

OS:Connection,
  {2f870b78-fea7-4cb6-ba9a-bf18e4d04c05}, !- Handle
  {bdacc65f-23a3-47eb-b463-3b52539e6a39}, !- Name
  {0647d081-bbce-4cdf-b5a5-eb81560dd2f5}, !- Source Object
  2,                                      !- Outlet Port
  {246db3bf-657f-4dd6-816f-281d17786639}, !- Target Object
  2;                                      !- Inlet Port

OS:Connection,
  {3770606c-6eb5-4eb9-bfea-527ff09a10a3}, !- Handle
  {93223418-d256-4f9c-83de-2f4fbedb78c4}, !- Name
  {246db3bf-657f-4dd6-816f-281d17786639}, !- Source Object
  3,                                      !- Outlet Port
  {70a2edf7-87ae-4de1-9592-fa4f030090f0}, !- Target Object
  18;                                     !- Inlet Port

OS:Sizing:Plant,
  {3c79818c-6861-4256-896f-e35ac26fa644}, !- Handle
  {70a2edf7-87ae-4de1-9592-fa4f030090f0}, !- Plant or Condenser Loop Name
  Heating,                                !- Loop Type
  52.6666666666667,                       !- Design Loop Exit Temperature {C}
  5.55555555555556,                       !- Loop Design Temperature Difference {deltaC}
  NonCoincident,                          !- Sizing Option
  1,                                      !- Zone Timesteps in Averaging Window
  None;                                   !- Coincident Sizing Factor Mode

OS:AvailabilityManagerAssignmentList,
  {2af96946-2273-4a11-b028-45a37632b372}, !- Handle
  Plant Loop 1 AvailabilityManagerAssignmentList; !- Name

OS:Pipe:Adiabatic,
  {c7607be9-c5ed-4d9b-9b70-fe097a5fef67}, !- Handle
  Pipe Adiabatic 1,                       !- Name
  {892e507b-c5a4-45c6-b4b4-b395b5e31e8f}, !- Inlet Node Name
  {8482add3-2e6c-43bb-80c1-8d2dc66ae0d0}; !- Outlet Node Name

OS:Pipe:Adiabatic,
  {b8b94439-77cf-4dd1-a393-3b324fefe80f}, !- Handle
  Pipe Adiabatic 2,                       !- Name
  {19004a6f-e286-4afa-ab96-8385e53b5389}, !- Inlet Node Name
  {3875f57e-8a3d-4a02-8b04-51f91fee8a58}; !- Outlet Node Name

OS:Node,
  {1cecd2b8-2533-4fb9-a5f7-5d2c9862c95c}, !- Handle
  Node 16,                                !- Name
  {8482add3-2e6c-43bb-80c1-8d2dc66ae0d0}, !- Inlet Port
  {b4e844dd-963b-44f2-8fa2-7b122684955a}; !- Outlet Port

OS:Connection,
  {892e507b-c5a4-45c6-b4b4-b395b5e31e8f}, !- Handle
  {92c19b2d-4395-4c1e-9180-f39487c3c06e}, !- Name
  {b657fce3-ed17-4f92-92c2-06091eaa5a76}, !- Source Object
  3,                                      !- Outlet Port
  {c7607be9-c5ed-4d9b-9b70-fe097a5fef67}, !- Target Object
  2;                                      !- Inlet Port

OS:Connection,
  {8482add3-2e6c-43bb-80c1-8d2dc66ae0d0}, !- Handle
  {4cf22813-a4ee-4689-b3f4-58bc2a2707a3}, !- Name
  {c7607be9-c5ed-4d9b-9b70-fe097a5fef67}, !- Source Object
  3,                                      !- Outlet Port
  {1cecd2b8-2533-4fb9-a5f7-5d2c9862c95c}, !- Target Object
  2;                                      !- Inlet Port

OS:Connection,
  {b4e844dd-963b-44f2-8fa2-7b122684955a}, !- Handle
  {cb254b64-a6cc-4c4f-9ee8-1da186ce10fd}, !- Name
  {1cecd2b8-2533-4fb9-a5f7-5d2c9862c95c}, !- Source Object
  3,                                      !- Outlet Port
  {974fd2e4-99d9-41bd-ba8c-b2081f6c100c}, !- Target Object
  3;                                      !- Inlet Port

OS:Node,
  {06758ef6-eb7e-4467-aadc-777796d76156}, !- Handle
  Node 17,                                !- Name
  {026f374c-05b6-42a7-9eb1-870e26fba4fe}, !- Inlet Port
  {19004a6f-e286-4afa-ab96-8385e53b5389}; !- Outlet Port

OS:Connection,
  {026f374c-05b6-42a7-9eb1-870e26fba4fe}, !- Handle
  {0b2884ce-a1b0-414f-ab69-85ff63774ee4}, !- Name
  {974fd2e4-99d9-41bd-ba8c-b2081f6c100c}, !- Source Object
  2,                                      !- Outlet Port
  {06758ef6-eb7e-4467-aadc-777796d76156}, !- Target Object
  2;                                      !- Inlet Port

OS:Connection,
  {19004a6f-e286-4afa-ab96-8385e53b5389}, !- Handle
  {3b7de447-3345-4c0c-8fd1-9a4bb779ad16}, !- Name
  {06758ef6-eb7e-4467-aadc-777796d76156}, !- Source Object
  3,                                      !- Outlet Port
  {b8b94439-77cf-4dd1-a393-3b324fefe80f}, !- Target Object
  2;                                      !- Inlet Port

OS:Connection,
  {3875f57e-8a3d-4a02-8b04-51f91fee8a58}, !- Handle
  {c1d4906d-f604-4742-aba3-0b87271829e6}, !- Name
  {b8b94439-77cf-4dd1-a393-3b324fefe80f}, !- Source Object
  3,                                      !- Outlet Port
  {f78a7e8a-b613-41e9-a007-424d68836ffc}, !- Target Object
  2;                                      !- Inlet Port

OS:Pump:VariableSpeed,
  {1c2e8bcb-fee3-41f3-83a0-f10e759a7ee3}, !- Handle
  Pump Variable Speed 1,                  !- Name
  {fbfd65e5-c6ff-402f-9c54-d85d40cb5f3e}, !- Inlet Node Name
  {b72fee44-0ed1-4e28-86f0-e6ade6dc52dc}, !- Outlet Node Name
  0.01,                                   !- Rated Flow Rate {m3/s}
  1,                                      !- Rated Pump Head {Pa}
  0,                                      !- Rated Power Consumption {W}
  1,                                      !- Motor Efficiency
  0,                                      !- Fraction of Motor Inefficiencies to Fluid Stream
  0,                                      !- Coefficient 1 of the Part Load Performance Curve
  1,                                      !- Coefficient 2 of the Part Load Performance Curve
  0,                                      !- Coefficient 3 of the Part Load Performance Curve
  0,                                      !- Coefficient 4 of the Part Load Performance Curve
  ,                                       !- Minimum Flow Rate {m3/s}
  Intermittent,                           !- Pump Control Type
  ,                                       !- Pump Flow Rate Schedule Name
  ,                                       !- Pump Curve Name
  ,                                       !- Impeller Diameter {m}
  ,                                       !- VFD Control Type
  ,                                       !- Pump RPM Schedule Name
  ,                                       !- Minimum Pressure Schedule {Pa}
  ,                                       !- Maximum Pressure Schedule {Pa}
  ,                                       !- Minimum RPM Schedule {rev/min}
  ,                                       !- Maximum RPM Schedule {rev/min}
  ,                                       !- Zone Name
  0.5,                                    !- Skin Loss Radiative Fraction
  PowerPerFlowPerPressure,                !- Design Power Sizing Method
  348701.1,                               !- Design Electric Power per Unit Flow Rate {W/(m3/s)}
  1.282051282,                            !- Design Shaft Power per Unit Flow Rate per Unit Head {W-s/m3-Pa}
  0,                                      !- Design Minimum Flow Rate Fraction
  General;                                !- End-Use Subcategory

OS:Node,
  {83203704-4782-4c42-a9f7-f7f562f1a418}, !- Handle
  Node 18,                                !- Name
  {b72fee44-0ed1-4e28-86f0-e6ade6dc52dc}, !- Inlet Port
  {92245470-9af2-497e-aed7-2ec57badc103}; !- Outlet Port

OS:Connection,
  {fbfd65e5-c6ff-402f-9c54-d85d40cb5f3e}, !- Handle
  {23206486-531c-4d8a-8820-570c5629cfe2}, !- Name
  {d4ae3248-28a5-4119-bb43-6a8d25de6cdc}, !- Source Object
  3,                                      !- Outlet Port
  {1c2e8bcb-fee3-41f3-83a0-f10e759a7ee3}, !- Target Object
  2;                                      !- Inlet Port

OS:Connection,
  {b72fee44-0ed1-4e28-86f0-e6ade6dc52dc}, !- Handle
  {96f5f6c0-b371-4501-8ce0-189e5a3f2a43}, !- Name
  {1c2e8bcb-fee3-41f3-83a0-f10e759a7ee3}, !- Source Object
  3,                                      !- Outlet Port
  {83203704-4782-4c42-a9f7-f7f562f1a418}, !- Target Object
  2;                                      !- Inlet Port

OS:Connection,
  {92245470-9af2-497e-aed7-2ec57badc103}, !- Handle
  {f8f1226c-2487-4b60-8226-80c8bf31e3b8}, !- Name
  {83203704-4782-4c42-a9f7-f7f562f1a418}, !- Source Object
  3,                                      !- Outlet Port
  {7b5982ee-2054-4acf-bdb1-315c81ff6187}, !- Target Object
  2;                                      !- Inlet Port

OS:Schedule:Constant,
  {2df7018a-07a6-4a32-a528-849a0d37eb1a}, !- Handle
  dhw temp,                               !- Name
  {d4ca3c27-cc7c-40ab-9644-95e08fee69bc}, !- Schedule Type Limits Name
  52.6666666666667;                       !- Value

OS:SetpointManager:Scheduled,
  {c6f16cab-bb17-474d-8dbf-f5b8eaf6b185}, !- Handle
  Setpoint Manager Scheduled 1,           !- Name
  Temperature,                            !- Control Variable
  {2df7018a-07a6-4a32-a528-849a0d37eb1a}, !- Schedule Name
  {f78a7e8a-b613-41e9-a007-424d68836ffc}; !- Setpoint Node or NodeList Name

OS:ScheduleTypeLimits,
  {d4ca3c27-cc7c-40ab-9644-95e08fee69bc}, !- Handle
  Temperature,                            !- Name
  ,                                       !- Lower Limit Value
  ,                                       !- Upper Limit Value
  Continuous,                             !- Numeric Type
  Temperature;                            !- Unit Type

OS:WaterHeater:Mixed,
  {131fadee-9a0b-4df9-85e2-c226029d1c9d}, !- Handle
  res wh,                                 !- Name
  0.143845647790854,                      !- Tank Volume {m3}
  {0d0c4067-dd0e-4f58-b854-bf318c1d2b96}, !- Setpoint Temperature Schedule Name
  2,                                      !- Deadband Temperature Difference {deltaC}
  99,                                     !- Maximum Temperature Limit {C}
  Cycle,                                  !- Heater Control Type
  11722.8428068889,                       !- Heater Maximum Capacity {W}
  0,                                      !- Heater Minimum Capacity {W}
  ,                                       !- Heater Ignition Minimum Flow Rate {m3/s}
  ,                                       !- Heater Ignition Delay {s}
  NaturalGas,                             !- Heater Fuel Type
  0.773298241318794,                      !- Heater Thermal Efficiency
  ,                                       !- Part Load Factor Curve Name
  0,                                      !- Off Cycle Parasitic Fuel Consumption Rate {W}
  Electricity,                            !- Off Cycle Parasitic Fuel Type
  0,                                      !- Off Cycle Parasitic Heat Fraction to Tank
  0,                                      !- On Cycle Parasitic Fuel Consumption Rate {W}
  Electricity,                            !- On Cycle Parasitic Fuel Type
  0,                                      !- On Cycle Parasitic Heat Fraction to Tank
  ThermalZone,                            !- Ambient Temperature Indicator
  ,                                       !- Ambient Temperature Schedule Name
  {a771eb73-3af5-499c-8587-45d33ec5511e}, !- Ambient Temperature Thermal Zone Name
  ,                                       !- Ambient Temperature Outdoor Air Node Name
  4.15693173076374,                       !- Off Cycle Loss Coefficient to Ambient Temperature {W/K}
  0.64,                                   !- Off Cycle Loss Fraction to Thermal Zone
  4.15693173076374,                       !- On Cycle Loss Coefficient to Ambient Temperature {W/K}
  1,                                      !- On Cycle Loss Fraction to Thermal Zone
  ,                                       !- Peak Use Flow Rate {m3/s}
  ,                                       !- Use Flow Rate Fraction Schedule Name
  ,                                       !- Cold Water Supply Temperature Schedule Name
  {44ed8d23-7b22-4265-a3d4-1e2da8473beb}, !- Use Side Inlet Node Name
  {3c8e811a-878d-468a-a288-d9f7d7c8d844}, !- Use Side Outlet Node Name
  1,                                      !- Use Side Effectiveness
  ,                                       !- Source Side Inlet Node Name
  ,                                       !- Source Side Outlet Node Name
  1,                                      !- Source Side Effectiveness
  autosize,                               !- Use Side Design Flow Rate {m3/s}
  autosize,                               !- Source Side Design Flow Rate {m3/s}
  1.5,                                    !- Indirect Water Heating Recovery Time {hr}
  IndirectHeatPrimarySetpoint,            !- Source Side Flow Control Mode
  ,                                       !- Indirect Alternate Setpoint Temperature Schedule Name
  res wh;                                 !- End-Use Subcategory

OS:Schedule:Constant,
  {0d0c4067-dd0e-4f58-b854-bf318c1d2b96}, !- Handle
  WH Setpoint Temp,                       !- Name
  {d4ca3c27-cc7c-40ab-9644-95e08fee69bc}, !- Schedule Type Limits Name
  52.6666666666667;                       !- Value

OS:Node,
  {aaaa2024-0871-48c6-8802-e1a1f627d883}, !- Handle
  Node 19,                                !- Name
  {4726e1c2-4504-40f7-94d1-878642689538}, !- Inlet Port
  {44ed8d23-7b22-4265-a3d4-1e2da8473beb}; !- Outlet Port

OS:Connection,
  {4726e1c2-4504-40f7-94d1-878642689538}, !- Handle
  {ee9072f4-2998-48c0-9c96-e01f6fdeaba3}, !- Name
  {7b5982ee-2054-4acf-bdb1-315c81ff6187}, !- Source Object
  4,                                      !- Outlet Port
  {aaaa2024-0871-48c6-8802-e1a1f627d883}, !- Target Object
  2;                                      !- Inlet Port

OS:Node,
  {9041b098-0a6f-456d-b42d-d86a5496e732}, !- Handle
  Node 20,                                !- Name
  {3c8e811a-878d-468a-a288-d9f7d7c8d844}, !- Inlet Port
  {4fd55000-8c94-4560-98bb-66b0ada0f15e}; !- Outlet Port

OS:Connection,
  {44ed8d23-7b22-4265-a3d4-1e2da8473beb}, !- Handle
  {023ebc4d-2509-42cd-9b9e-981b5aa4cda2}, !- Name
  {aaaa2024-0871-48c6-8802-e1a1f627d883}, !- Source Object
  3,                                      !- Outlet Port
  {131fadee-9a0b-4df9-85e2-c226029d1c9d}, !- Target Object
  31;                                     !- Inlet Port

OS:Connection,
  {3c8e811a-878d-468a-a288-d9f7d7c8d844}, !- Handle
  {964ef087-4653-4afb-99a1-ca8b1a6e4f6f}, !- Name
  {131fadee-9a0b-4df9-85e2-c226029d1c9d}, !- Source Object
  32,                                     !- Outlet Port
  {9041b098-0a6f-456d-b42d-d86a5496e732}, !- Target Object
  2;                                      !- Inlet Port

OS:Connection,
  {4fd55000-8c94-4560-98bb-66b0ada0f15e}, !- Handle
  {019de844-8468-4157-aff8-c06a2baa10c8}, !- Name
  {9041b098-0a6f-456d-b42d-d86a5496e732}, !- Source Object
  3,                                      !- Outlet Port
  {974fd2e4-99d9-41bd-ba8c-b2081f6c100c}, !- Target Object
  4;                                      !- Inlet Port

OS:PlantLoop,
  {46a71fe0-f09b-4cfb-9160-8668f29fb6be}, !- Handle
  Domestic Hot Water Loop|unit 2,         !- Name
  ,                                       !- Fluid Type
  0,                                      !- Glycol Concentration
  ,                                       !- User Defined Fluid Type
  ,                                       !- Plant Equipment Operation Heating Load
  ,                                       !- Plant Equipment Operation Cooling Load
  ,                                       !- Primary Plant Equipment Operation Scheme
  {b8ccccfe-67ad-4472-a4f2-09db37977345}, !- Loop Temperature Setpoint Node Name
  ,                                       !- Maximum Loop Temperature {C}
  ,                                       !- Minimum Loop Temperature {C}
  0.01,                                   !- Maximum Loop Flow Rate {m3/s}
  ,                                       !- Minimum Loop Flow Rate {m3/s}
  0.003,                                  !- Plant Loop Volume {m3}
  {ff430282-2b18-4e0e-b2ec-f6be73f2b7b3}, !- Plant Side Inlet Node Name
  {b6214e93-da84-48cb-82ab-894eaa6145d8}, !- Plant Side Outlet Node Name
  ,                                       !- Plant Side Branch List Name
  {dad01894-e242-421a-be72-fffffced31ae}, !- Demand Side Inlet Node Name
  {50bcd567-4873-400a-911d-bf1e51d6182c}, !- Demand Side Outlet Node Name
  ,                                       !- Demand Side Branch List Name
  ,                                       !- Demand Side Connector List Name
  Optimal,                                !- Load Distribution Scheme
  {f6ff65d0-82be-4db1-b7ef-f94ee659519f}, !- Availability Manager List Name
  ,                                       !- Plant Loop Demand Calculation Scheme
  ,                                       !- Common Pipe Simulation
  ,                                       !- Pressure Simulation Type
  ,                                       !- Plant Equipment Operation Heating Load Schedule
  ,                                       !- Plant Equipment Operation Cooling Load Schedule
  ,                                       !- Primary Plant Equipment Operation Scheme Schedule
  ,                                       !- Component Setpoint Operation Scheme Schedule
  {23b741e8-856e-4349-9a96-6b31a6e9333e}, !- Demand Mixer Name
  {5057e986-0f57-4548-9d97-371093aa7fae}, !- Demand Splitter Name
  {fb5301cd-3ff7-4e8d-b1fc-e228d4552753}, !- Supply Mixer Name
  {ec5ded8c-b668-40ff-a378-310a5d091bcd}; !- Supply Splitter Name

OS:Node,
  {5050e70e-15cf-420f-ae2b-0b5fab2b991c}, !- Handle
  Node 21,                                !- Name
  {ff430282-2b18-4e0e-b2ec-f6be73f2b7b3}, !- Inlet Port
  {5a062947-509a-450a-a70e-3184dc6918ba}; !- Outlet Port

OS:Node,
  {b8ccccfe-67ad-4472-a4f2-09db37977345}, !- Handle
  Node 22,                                !- Name
  {1631a3d7-87f6-4d97-9324-b10bfdb36e07}, !- Inlet Port
  {b6214e93-da84-48cb-82ab-894eaa6145d8}; !- Outlet Port

OS:Node,
  {91abd8ea-2065-4f15-83ea-e81290fe1f73}, !- Handle
  Node 23,                                !- Name
  {3aba32bc-e179-414d-b372-68df608086fe}, !- Inlet Port
  {00dcf32d-3e0a-46e9-bc9e-8b624979425a}; !- Outlet Port

OS:Connector:Mixer,
  {fb5301cd-3ff7-4e8d-b1fc-e228d4552753}, !- Handle
  Connector Mixer 3,                      !- Name
  {74f7b5c4-141b-4d54-9c02-8f95bf0fde4b}, !- Outlet Branch Name
  {28fdbe45-17f1-4901-8b9f-e8f24fdcfad0}, !- Inlet Branch Name 1
  {a9f4364f-2dd7-46f9-b8f2-de2515b865d2}; !- Inlet Branch Name 2

OS:Connector:Splitter,
  {ec5ded8c-b668-40ff-a378-310a5d091bcd}, !- Handle
  Connector Splitter 3,                   !- Name
  {ffc86b85-977e-49f1-83cd-a0ce1a6312d4}, !- Inlet Branch Name
  {3aba32bc-e179-414d-b372-68df608086fe}, !- Outlet Branch Name 1
  {7f1d5f0a-15a3-4acb-8ee1-6984f3c72f98}; !- Outlet Branch Name 2

OS:Connection,
  {ff430282-2b18-4e0e-b2ec-f6be73f2b7b3}, !- Handle
  {1bc88b49-1248-4b12-a16f-1e510b1d759e}, !- Name
  {46a71fe0-f09b-4cfb-9160-8668f29fb6be}, !- Source Object
  14,                                     !- Outlet Port
  {5050e70e-15cf-420f-ae2b-0b5fab2b991c}, !- Target Object
  2;                                      !- Inlet Port

OS:Connection,
  {3aba32bc-e179-414d-b372-68df608086fe}, !- Handle
  {9c3ae383-58e9-43df-ac97-d2364486bf6f}, !- Name
  {ec5ded8c-b668-40ff-a378-310a5d091bcd}, !- Source Object
  3,                                      !- Outlet Port
  {91abd8ea-2065-4f15-83ea-e81290fe1f73}, !- Target Object
  2;                                      !- Inlet Port

OS:Connection,
  {b6214e93-da84-48cb-82ab-894eaa6145d8}, !- Handle
  {a684b7f0-9935-4bd2-b94a-fc6bab648c3c}, !- Name
  {b8ccccfe-67ad-4472-a4f2-09db37977345}, !- Source Object
  3,                                      !- Outlet Port
  {46a71fe0-f09b-4cfb-9160-8668f29fb6be}, !- Target Object
  15;                                     !- Inlet Port

OS:Node,
  {bc84d36f-8594-419b-83ce-f36f32703594}, !- Handle
  Node 24,                                !- Name
  {dad01894-e242-421a-be72-fffffced31ae}, !- Inlet Port
  {2ec6dcfc-b907-4dc1-9c4a-20106411e722}; !- Outlet Port

OS:Node,
  {a1e7c3dc-2fed-489a-9a5a-99003492087e}, !- Handle
  Node 25,                                !- Name
  {54ddd87d-a028-4341-b511-e859f921cb5e}, !- Inlet Port
  {50bcd567-4873-400a-911d-bf1e51d6182c}; !- Outlet Port

OS:Node,
  {b1402ac2-bec2-49d9-af69-a95ae325dd1c}, !- Handle
  Node 26,                                !- Name
  {2e11ed66-10d1-4b55-9911-06af30bfe490}, !- Inlet Port
  {021caae3-ea78-47c9-a375-bbbb6ac729fd}; !- Outlet Port

OS:Connector:Mixer,
  {23b741e8-856e-4349-9a96-6b31a6e9333e}, !- Handle
  Connector Mixer 4,                      !- Name
  {54ddd87d-a028-4341-b511-e859f921cb5e}, !- Outlet Branch Name
  {021caae3-ea78-47c9-a375-bbbb6ac729fd}; !- Inlet Branch Name 1

OS:Connector:Splitter,
  {5057e986-0f57-4548-9d97-371093aa7fae}, !- Handle
  Connector Splitter 4,                   !- Name
  {2ec6dcfc-b907-4dc1-9c4a-20106411e722}, !- Inlet Branch Name
  {2e11ed66-10d1-4b55-9911-06af30bfe490}; !- Outlet Branch Name 1

OS:Connection,
  {dad01894-e242-421a-be72-fffffced31ae}, !- Handle
  {8ecf862d-ae2d-4ea1-bc3c-10fb48ed9461}, !- Name
  {46a71fe0-f09b-4cfb-9160-8668f29fb6be}, !- Source Object
  17,                                     !- Outlet Port
  {bc84d36f-8594-419b-83ce-f36f32703594}, !- Target Object
  2;                                      !- Inlet Port

OS:Connection,
  {2ec6dcfc-b907-4dc1-9c4a-20106411e722}, !- Handle
  {f1931d59-5d9b-419c-81cf-1c2aae5637e4}, !- Name
  {bc84d36f-8594-419b-83ce-f36f32703594}, !- Source Object
  3,                                      !- Outlet Port
  {5057e986-0f57-4548-9d97-371093aa7fae}, !- Target Object
  2;                                      !- Inlet Port

OS:Connection,
  {2e11ed66-10d1-4b55-9911-06af30bfe490}, !- Handle
  {06365127-0890-417c-9609-95380c7857f8}, !- Name
  {5057e986-0f57-4548-9d97-371093aa7fae}, !- Source Object
  3,                                      !- Outlet Port
  {b1402ac2-bec2-49d9-af69-a95ae325dd1c}, !- Target Object
  2;                                      !- Inlet Port

OS:Connection,
  {021caae3-ea78-47c9-a375-bbbb6ac729fd}, !- Handle
  {8b4cec5c-62a0-4e3a-be3f-e5c5541ec25c}, !- Name
  {b1402ac2-bec2-49d9-af69-a95ae325dd1c}, !- Source Object
  3,                                      !- Outlet Port
  {23b741e8-856e-4349-9a96-6b31a6e9333e}, !- Target Object
  3;                                      !- Inlet Port

OS:Connection,
  {54ddd87d-a028-4341-b511-e859f921cb5e}, !- Handle
  {0014cc78-d6bc-4df5-a1d2-5ed4a117235a}, !- Name
  {23b741e8-856e-4349-9a96-6b31a6e9333e}, !- Source Object
  2,                                      !- Outlet Port
  {a1e7c3dc-2fed-489a-9a5a-99003492087e}, !- Target Object
  2;                                      !- Inlet Port

OS:Connection,
  {50bcd567-4873-400a-911d-bf1e51d6182c}, !- Handle
  {91d9fac8-ad4a-4524-a2a1-0430a2ad173d}, !- Name
  {a1e7c3dc-2fed-489a-9a5a-99003492087e}, !- Source Object
  3,                                      !- Outlet Port
  {46a71fe0-f09b-4cfb-9160-8668f29fb6be}, !- Target Object
  18;                                     !- Inlet Port

OS:Sizing:Plant,
  {03d2953c-9c4b-4bce-b630-865af6b269c7}, !- Handle
  {46a71fe0-f09b-4cfb-9160-8668f29fb6be}, !- Plant or Condenser Loop Name
  Heating,                                !- Loop Type
  52.6666666666667,                       !- Design Loop Exit Temperature {C}
  5.55555555555556,                       !- Loop Design Temperature Difference {deltaC}
  NonCoincident,                          !- Sizing Option
  1,                                      !- Zone Timesteps in Averaging Window
  None;                                   !- Coincident Sizing Factor Mode

OS:AvailabilityManagerAssignmentList,
  {f6ff65d0-82be-4db1-b7ef-f94ee659519f}, !- Handle
  Plant Loop 1 AvailabilityManagerAssignmentList 1; !- Name

OS:Pipe:Adiabatic,
  {95b156d0-070a-4129-8b16-b68f1f748ccd}, !- Handle
  Pipe Adiabatic 3,                       !- Name
  {00dcf32d-3e0a-46e9-bc9e-8b624979425a}, !- Inlet Node Name
  {e6777e18-51fe-43d7-a307-41f8a39a70cf}; !- Outlet Node Name

OS:Pipe:Adiabatic,
  {75282950-8204-4dd1-9c6e-5c56bb3efa1b}, !- Handle
  Pipe Adiabatic 4,                       !- Name
  {891170c2-f34c-441d-af23-1094aa20f191}, !- Inlet Node Name
  {1631a3d7-87f6-4d97-9324-b10bfdb36e07}; !- Outlet Node Name

OS:Node,
  {6930c6f9-d78d-4cc1-bd84-6fc19222b181}, !- Handle
  Node 27,                                !- Name
  {e6777e18-51fe-43d7-a307-41f8a39a70cf}, !- Inlet Port
  {28fdbe45-17f1-4901-8b9f-e8f24fdcfad0}; !- Outlet Port

OS:Connection,
  {00dcf32d-3e0a-46e9-bc9e-8b624979425a}, !- Handle
  {4b401a58-b79f-4518-a8a7-a6592aacb153}, !- Name
  {91abd8ea-2065-4f15-83ea-e81290fe1f73}, !- Source Object
  3,                                      !- Outlet Port
  {95b156d0-070a-4129-8b16-b68f1f748ccd}, !- Target Object
  2;                                      !- Inlet Port

OS:Connection,
  {e6777e18-51fe-43d7-a307-41f8a39a70cf}, !- Handle
  {28e76888-153a-4d1e-a646-1959c7fe235b}, !- Name
  {95b156d0-070a-4129-8b16-b68f1f748ccd}, !- Source Object
  3,                                      !- Outlet Port
  {6930c6f9-d78d-4cc1-bd84-6fc19222b181}, !- Target Object
  2;                                      !- Inlet Port

OS:Connection,
  {28fdbe45-17f1-4901-8b9f-e8f24fdcfad0}, !- Handle
  {0ef15806-7ef8-4d24-89ee-4535916ee508}, !- Name
  {6930c6f9-d78d-4cc1-bd84-6fc19222b181}, !- Source Object
  3,                                      !- Outlet Port
  {fb5301cd-3ff7-4e8d-b1fc-e228d4552753}, !- Target Object
  3;                                      !- Inlet Port

OS:Node,
  {5754a02f-45fc-4d94-8ec1-2ee7eb74483d}, !- Handle
  Node 28,                                !- Name
  {74f7b5c4-141b-4d54-9c02-8f95bf0fde4b}, !- Inlet Port
  {891170c2-f34c-441d-af23-1094aa20f191}; !- Outlet Port

OS:Connection,
  {74f7b5c4-141b-4d54-9c02-8f95bf0fde4b}, !- Handle
  {296b2e7a-c2af-4742-9cf6-d4cadce4a7e5}, !- Name
  {fb5301cd-3ff7-4e8d-b1fc-e228d4552753}, !- Source Object
  2,                                      !- Outlet Port
  {5754a02f-45fc-4d94-8ec1-2ee7eb74483d}, !- Target Object
  2;                                      !- Inlet Port

OS:Connection,
  {891170c2-f34c-441d-af23-1094aa20f191}, !- Handle
  {fe8c1ab2-b183-4969-a891-48a246763f9e}, !- Name
  {5754a02f-45fc-4d94-8ec1-2ee7eb74483d}, !- Source Object
  3,                                      !- Outlet Port
  {75282950-8204-4dd1-9c6e-5c56bb3efa1b}, !- Target Object
  2;                                      !- Inlet Port

OS:Connection,
  {1631a3d7-87f6-4d97-9324-b10bfdb36e07}, !- Handle
  {d5dea5e4-d1b5-4914-8f5d-443c90bbe6d5}, !- Name
  {75282950-8204-4dd1-9c6e-5c56bb3efa1b}, !- Source Object
  3,                                      !- Outlet Port
  {b8ccccfe-67ad-4472-a4f2-09db37977345}, !- Target Object
  2;                                      !- Inlet Port

OS:Pump:VariableSpeed,
  {f4c351a0-7bd8-4ccb-bc1b-90f4f96789e3}, !- Handle
  Pump Variable Speed 2,                  !- Name
  {5a062947-509a-450a-a70e-3184dc6918ba}, !- Inlet Node Name
  {4aca4a6e-c87e-453c-8952-8980559fbefb}, !- Outlet Node Name
  0.01,                                   !- Rated Flow Rate {m3/s}
  1,                                      !- Rated Pump Head {Pa}
  0,                                      !- Rated Power Consumption {W}
  1,                                      !- Motor Efficiency
  0,                                      !- Fraction of Motor Inefficiencies to Fluid Stream
  0,                                      !- Coefficient 1 of the Part Load Performance Curve
  1,                                      !- Coefficient 2 of the Part Load Performance Curve
  0,                                      !- Coefficient 3 of the Part Load Performance Curve
  0,                                      !- Coefficient 4 of the Part Load Performance Curve
  ,                                       !- Minimum Flow Rate {m3/s}
  Intermittent,                           !- Pump Control Type
  ,                                       !- Pump Flow Rate Schedule Name
  ,                                       !- Pump Curve Name
  ,                                       !- Impeller Diameter {m}
  ,                                       !- VFD Control Type
  ,                                       !- Pump RPM Schedule Name
  ,                                       !- Minimum Pressure Schedule {Pa}
  ,                                       !- Maximum Pressure Schedule {Pa}
  ,                                       !- Minimum RPM Schedule {rev/min}
  ,                                       !- Maximum RPM Schedule {rev/min}
  ,                                       !- Zone Name
  0.5,                                    !- Skin Loss Radiative Fraction
  PowerPerFlowPerPressure,                !- Design Power Sizing Method
  348701.1,                               !- Design Electric Power per Unit Flow Rate {W/(m3/s)}
  1.282051282,                            !- Design Shaft Power per Unit Flow Rate per Unit Head {W-s/m3-Pa}
  0,                                      !- Design Minimum Flow Rate Fraction
  General;                                !- End-Use Subcategory

OS:Node,
  {4016a86d-f1fc-4c06-816d-e1f5d4b63668}, !- Handle
  Node 29,                                !- Name
  {4aca4a6e-c87e-453c-8952-8980559fbefb}, !- Inlet Port
  {ffc86b85-977e-49f1-83cd-a0ce1a6312d4}; !- Outlet Port

OS:Connection,
  {5a062947-509a-450a-a70e-3184dc6918ba}, !- Handle
  {699e465b-01bb-4feb-ae51-0e103d85f0fa}, !- Name
  {5050e70e-15cf-420f-ae2b-0b5fab2b991c}, !- Source Object
  3,                                      !- Outlet Port
  {f4c351a0-7bd8-4ccb-bc1b-90f4f96789e3}, !- Target Object
  2;                                      !- Inlet Port

OS:Connection,
  {4aca4a6e-c87e-453c-8952-8980559fbefb}, !- Handle
  {43d484ec-b1e3-4e20-aabb-a13efc3e91c5}, !- Name
  {f4c351a0-7bd8-4ccb-bc1b-90f4f96789e3}, !- Source Object
  3,                                      !- Outlet Port
  {4016a86d-f1fc-4c06-816d-e1f5d4b63668}, !- Target Object
  2;                                      !- Inlet Port

OS:Connection,
  {ffc86b85-977e-49f1-83cd-a0ce1a6312d4}, !- Handle
  {436fe5e2-4290-4126-bba1-3211bd9be8a2}, !- Name
  {4016a86d-f1fc-4c06-816d-e1f5d4b63668}, !- Source Object
  3,                                      !- Outlet Port
  {ec5ded8c-b668-40ff-a378-310a5d091bcd}, !- Target Object
  2;                                      !- Inlet Port

OS:Schedule:Constant,
  {ce967cc5-bb11-4ec7-bdf8-e0850a18e965}, !- Handle
  dhw temp 1,                             !- Name
  {d4ca3c27-cc7c-40ab-9644-95e08fee69bc}, !- Schedule Type Limits Name
  52.6666666666667;                       !- Value

OS:SetpointManager:Scheduled,
  {872c0341-23d7-4026-95a2-6af6fcacac41}, !- Handle
  Setpoint Manager Scheduled 2,           !- Name
  Temperature,                            !- Control Variable
  {ce967cc5-bb11-4ec7-bdf8-e0850a18e965}, !- Schedule Name
  {b8ccccfe-67ad-4472-a4f2-09db37977345}; !- Setpoint Node or NodeList Name

OS:WaterHeater:Mixed,
  {27e51514-5915-4794-8270-31ee38f1de65}, !- Handle
  res wh|unit 2,                          !- Name
  0.143845647790854,                      !- Tank Volume {m3}
  {4dc4cbcd-6206-4e6e-8c5e-4689363e8f30}, !- Setpoint Temperature Schedule Name
  2,                                      !- Deadband Temperature Difference {deltaC}
  99,                                     !- Maximum Temperature Limit {C}
  Cycle,                                  !- Heater Control Type
  11722.8428068889,                       !- Heater Maximum Capacity {W}
  0,                                      !- Heater Minimum Capacity {W}
  ,                                       !- Heater Ignition Minimum Flow Rate {m3/s}
  ,                                       !- Heater Ignition Delay {s}
  NaturalGas,                             !- Heater Fuel Type
  0.773298241318794,                      !- Heater Thermal Efficiency
  ,                                       !- Part Load Factor Curve Name
  0,                                      !- Off Cycle Parasitic Fuel Consumption Rate {W}
  Electricity,                            !- Off Cycle Parasitic Fuel Type
  0,                                      !- Off Cycle Parasitic Heat Fraction to Tank
  0,                                      !- On Cycle Parasitic Fuel Consumption Rate {W}
  Electricity,                            !- On Cycle Parasitic Fuel Type
  0,                                      !- On Cycle Parasitic Heat Fraction to Tank
  ThermalZone,                            !- Ambient Temperature Indicator
  ,                                       !- Ambient Temperature Schedule Name
  {6c573b1f-f062-4152-a88d-47b484314210}, !- Ambient Temperature Thermal Zone Name
  ,                                       !- Ambient Temperature Outdoor Air Node Name
  4.15693173076374,                       !- Off Cycle Loss Coefficient to Ambient Temperature {W/K}
  0.64,                                   !- Off Cycle Loss Fraction to Thermal Zone
  4.15693173076374,                       !- On Cycle Loss Coefficient to Ambient Temperature {W/K}
  1,                                      !- On Cycle Loss Fraction to Thermal Zone
  ,                                       !- Peak Use Flow Rate {m3/s}
  ,                                       !- Use Flow Rate Fraction Schedule Name
  ,                                       !- Cold Water Supply Temperature Schedule Name
  {7e0bf05a-c2c2-4a0e-9bd1-0171ffb0c483}, !- Use Side Inlet Node Name
  {d95d36eb-d4a5-4c64-9375-c7a6be359379}, !- Use Side Outlet Node Name
  1,                                      !- Use Side Effectiveness
  ,                                       !- Source Side Inlet Node Name
  ,                                       !- Source Side Outlet Node Name
  1,                                      !- Source Side Effectiveness
  autosize,                               !- Use Side Design Flow Rate {m3/s}
  autosize,                               !- Source Side Design Flow Rate {m3/s}
  1.5,                                    !- Indirect Water Heating Recovery Time {hr}
  IndirectHeatPrimarySetpoint,            !- Source Side Flow Control Mode
  ,                                       !- Indirect Alternate Setpoint Temperature Schedule Name
  res wh|unit 2;                          !- End-Use Subcategory

OS:Schedule:Constant,
  {4dc4cbcd-6206-4e6e-8c5e-4689363e8f30}, !- Handle
  WH Setpoint Temp 1,                     !- Name
  {d4ca3c27-cc7c-40ab-9644-95e08fee69bc}, !- Schedule Type Limits Name
  52.6666666666667;                       !- Value

OS:Node,
  {2ec761cc-04ad-4fed-8bc4-f3b22c906336}, !- Handle
  Node 30,                                !- Name
  {7f1d5f0a-15a3-4acb-8ee1-6984f3c72f98}, !- Inlet Port
  {7e0bf05a-c2c2-4a0e-9bd1-0171ffb0c483}; !- Outlet Port

OS:Connection,
  {7f1d5f0a-15a3-4acb-8ee1-6984f3c72f98}, !- Handle
  {254e9a7d-57ca-48f0-8e63-8392135c4650}, !- Name
  {ec5ded8c-b668-40ff-a378-310a5d091bcd}, !- Source Object
  4,                                      !- Outlet Port
  {2ec761cc-04ad-4fed-8bc4-f3b22c906336}, !- Target Object
  2;                                      !- Inlet Port

OS:Node,
  {f363a7d3-adb6-48bf-a7f2-0c99f83ff9f4}, !- Handle
  Node 31,                                !- Name
  {d95d36eb-d4a5-4c64-9375-c7a6be359379}, !- Inlet Port
  {a9f4364f-2dd7-46f9-b8f2-de2515b865d2}; !- Outlet Port

OS:Connection,
  {7e0bf05a-c2c2-4a0e-9bd1-0171ffb0c483}, !- Handle
  {380cb194-51c4-4e28-93ba-1a34bc131e55}, !- Name
  {2ec761cc-04ad-4fed-8bc4-f3b22c906336}, !- Source Object
  3,                                      !- Outlet Port
  {27e51514-5915-4794-8270-31ee38f1de65}, !- Target Object
  31;                                     !- Inlet Port

OS:Connection,
  {d95d36eb-d4a5-4c64-9375-c7a6be359379}, !- Handle
  {3a0764d5-0779-4535-9e6f-44e20c81686b}, !- Name
  {27e51514-5915-4794-8270-31ee38f1de65}, !- Source Object
  32,                                     !- Outlet Port
  {f363a7d3-adb6-48bf-a7f2-0c99f83ff9f4}, !- Target Object
  2;                                      !- Inlet Port

OS:Connection,
  {a9f4364f-2dd7-46f9-b8f2-de2515b865d2}, !- Handle
  {f2f755d4-3e90-4311-92f6-6fc6f213a723}, !- Name
  {f363a7d3-adb6-48bf-a7f2-0c99f83ff9f4}, !- Source Object
  3,                                      !- Outlet Port
  {fb5301cd-3ff7-4e8d-b1fc-e228d4552753}, !- Target Object
  4;                                      !- Inlet Port

OS:PlantLoop,
  {9744d0c5-c61b-4afd-8e42-94d6db3f6a56}, !- Handle
  Domestic Hot Water Loop|unit 3,         !- Name
  ,                                       !- Fluid Type
  0,                                      !- Glycol Concentration
  ,                                       !- User Defined Fluid Type
  ,                                       !- Plant Equipment Operation Heating Load
  ,                                       !- Plant Equipment Operation Cooling Load
  ,                                       !- Primary Plant Equipment Operation Scheme
  {f5fa60e6-60e6-4614-b753-6d205d0a99fe}, !- Loop Temperature Setpoint Node Name
  ,                                       !- Maximum Loop Temperature {C}
  ,                                       !- Minimum Loop Temperature {C}
  0.01,                                   !- Maximum Loop Flow Rate {m3/s}
  ,                                       !- Minimum Loop Flow Rate {m3/s}
  0.003,                                  !- Plant Loop Volume {m3}
  {d77ba35e-a6e7-4111-9b05-08c607708b22}, !- Plant Side Inlet Node Name
  {c5bc8e99-e852-4b1f-8d2d-007a1d4e29cd}, !- Plant Side Outlet Node Name
  ,                                       !- Plant Side Branch List Name
  {a4176ed4-001f-4165-966f-ebb6f652f4f8}, !- Demand Side Inlet Node Name
  {3c394d29-25d1-4312-b17b-83f705a6e5f4}, !- Demand Side Outlet Node Name
  ,                                       !- Demand Side Branch List Name
  ,                                       !- Demand Side Connector List Name
  Optimal,                                !- Load Distribution Scheme
  {d2096d4a-08bb-4f37-9fbd-8e64b715f631}, !- Availability Manager List Name
  ,                                       !- Plant Loop Demand Calculation Scheme
  ,                                       !- Common Pipe Simulation
  ,                                       !- Pressure Simulation Type
  ,                                       !- Plant Equipment Operation Heating Load Schedule
  ,                                       !- Plant Equipment Operation Cooling Load Schedule
  ,                                       !- Primary Plant Equipment Operation Scheme Schedule
  ,                                       !- Component Setpoint Operation Scheme Schedule
  {b51879f8-a9e7-4b4c-98ea-a41eb79e7c31}, !- Demand Mixer Name
  {cb5ce007-568c-44f5-90cd-e10c0b1405ce}, !- Demand Splitter Name
  {22f13d30-0919-4c5f-ab05-778d9b6fb33f}, !- Supply Mixer Name
  {4f7ad8c7-dcbc-4bd4-b409-6c344568652a}; !- Supply Splitter Name

OS:Node,
  {19f764bd-f419-4f91-8155-94c1924b6a53}, !- Handle
  Node 32,                                !- Name
  {d77ba35e-a6e7-4111-9b05-08c607708b22}, !- Inlet Port
  {d641c268-c0cf-4576-85f0-99f484fceb23}; !- Outlet Port

OS:Node,
  {f5fa60e6-60e6-4614-b753-6d205d0a99fe}, !- Handle
  Node 33,                                !- Name
  {0f026862-e726-4b23-81d6-ea9f241347a7}, !- Inlet Port
  {c5bc8e99-e852-4b1f-8d2d-007a1d4e29cd}; !- Outlet Port

OS:Node,
  {9328d401-83db-4f88-96fe-2b9b1f1f8b5a}, !- Handle
  Node 34,                                !- Name
  {dd2c8681-aaab-44d7-9cf8-f6bd3270de99}, !- Inlet Port
  {15178bee-9e8c-4d48-80b8-b8ef56935100}; !- Outlet Port

OS:Connector:Mixer,
  {22f13d30-0919-4c5f-ab05-778d9b6fb33f}, !- Handle
  Connector Mixer 5,                      !- Name
  {e04b463e-9190-405c-a5b3-fb967e02eb63}, !- Outlet Branch Name
  {6ed41bf4-1d06-4b62-a247-f2d39b7af2e3}, !- Inlet Branch Name 1
  {712a7f91-e72b-45d2-879b-d573e139cff2}; !- Inlet Branch Name 2

OS:Connector:Splitter,
  {4f7ad8c7-dcbc-4bd4-b409-6c344568652a}, !- Handle
  Connector Splitter 5,                   !- Name
  {9bf6d57d-785b-4cd5-80a6-606da00cd122}, !- Inlet Branch Name
  {dd2c8681-aaab-44d7-9cf8-f6bd3270de99}, !- Outlet Branch Name 1
  {f095c99a-78ee-4cd1-8b92-84412dfb9b06}; !- Outlet Branch Name 2

OS:Connection,
  {d77ba35e-a6e7-4111-9b05-08c607708b22}, !- Handle
  {ed255b5b-c74b-4bb5-99cc-3b84c8f052ba}, !- Name
  {9744d0c5-c61b-4afd-8e42-94d6db3f6a56}, !- Source Object
  14,                                     !- Outlet Port
  {19f764bd-f419-4f91-8155-94c1924b6a53}, !- Target Object
  2;                                      !- Inlet Port

OS:Connection,
  {dd2c8681-aaab-44d7-9cf8-f6bd3270de99}, !- Handle
  {d77ef3e1-5cea-467e-b2db-843a839cb89e}, !- Name
  {4f7ad8c7-dcbc-4bd4-b409-6c344568652a}, !- Source Object
  3,                                      !- Outlet Port
  {9328d401-83db-4f88-96fe-2b9b1f1f8b5a}, !- Target Object
  2;                                      !- Inlet Port

OS:Connection,
  {c5bc8e99-e852-4b1f-8d2d-007a1d4e29cd}, !- Handle
  {87cddc6c-4133-46ae-94ff-3303f5f54eaa}, !- Name
  {f5fa60e6-60e6-4614-b753-6d205d0a99fe}, !- Source Object
  3,                                      !- Outlet Port
  {9744d0c5-c61b-4afd-8e42-94d6db3f6a56}, !- Target Object
  15;                                     !- Inlet Port

OS:Node,
  {9f928f2b-8928-468d-811a-cd3607450967}, !- Handle
  Node 35,                                !- Name
  {a4176ed4-001f-4165-966f-ebb6f652f4f8}, !- Inlet Port
  {17b98797-aac1-48be-ad21-03932d17f765}; !- Outlet Port

OS:Node,
  {a76462ac-6279-4c02-8e2d-d0f85872a643}, !- Handle
  Node 36,                                !- Name
  {c6f65dc1-d09b-4c84-9473-b1f3f5061b16}, !- Inlet Port
  {3c394d29-25d1-4312-b17b-83f705a6e5f4}; !- Outlet Port

OS:Node,
  {df102b38-1d8b-4e8e-a764-e9a00c01810f}, !- Handle
  Node 37,                                !- Name
  {54958c1c-2324-4e02-876c-1042c56b8fe4}, !- Inlet Port
  {4fc71229-a5b8-47af-a00a-bef3d4b777c4}; !- Outlet Port

OS:Connector:Mixer,
  {b51879f8-a9e7-4b4c-98ea-a41eb79e7c31}, !- Handle
  Connector Mixer 6,                      !- Name
  {c6f65dc1-d09b-4c84-9473-b1f3f5061b16}, !- Outlet Branch Name
  {4fc71229-a5b8-47af-a00a-bef3d4b777c4}; !- Inlet Branch Name 1

OS:Connector:Splitter,
  {cb5ce007-568c-44f5-90cd-e10c0b1405ce}, !- Handle
  Connector Splitter 6,                   !- Name
  {17b98797-aac1-48be-ad21-03932d17f765}, !- Inlet Branch Name
  {54958c1c-2324-4e02-876c-1042c56b8fe4}; !- Outlet Branch Name 1

OS:Connection,
  {a4176ed4-001f-4165-966f-ebb6f652f4f8}, !- Handle
  {9e0451cd-0140-4cad-9504-23a6dc8e8109}, !- Name
  {9744d0c5-c61b-4afd-8e42-94d6db3f6a56}, !- Source Object
  17,                                     !- Outlet Port
  {9f928f2b-8928-468d-811a-cd3607450967}, !- Target Object
  2;                                      !- Inlet Port

OS:Connection,
  {17b98797-aac1-48be-ad21-03932d17f765}, !- Handle
  {3f1f3864-e8ab-48fd-bf1e-e114ae4906d1}, !- Name
  {9f928f2b-8928-468d-811a-cd3607450967}, !- Source Object
  3,                                      !- Outlet Port
  {cb5ce007-568c-44f5-90cd-e10c0b1405ce}, !- Target Object
  2;                                      !- Inlet Port

OS:Connection,
  {54958c1c-2324-4e02-876c-1042c56b8fe4}, !- Handle
  {04dff503-e6e0-4b03-89ca-7209d6e00a8a}, !- Name
  {cb5ce007-568c-44f5-90cd-e10c0b1405ce}, !- Source Object
  3,                                      !- Outlet Port
  {df102b38-1d8b-4e8e-a764-e9a00c01810f}, !- Target Object
  2;                                      !- Inlet Port

OS:Connection,
  {4fc71229-a5b8-47af-a00a-bef3d4b777c4}, !- Handle
  {82233cea-8421-4ddd-8c5e-5178fa583412}, !- Name
  {df102b38-1d8b-4e8e-a764-e9a00c01810f}, !- Source Object
  3,                                      !- Outlet Port
  {b51879f8-a9e7-4b4c-98ea-a41eb79e7c31}, !- Target Object
  3;                                      !- Inlet Port

OS:Connection,
  {c6f65dc1-d09b-4c84-9473-b1f3f5061b16}, !- Handle
  {84b3be9b-5519-4380-b12c-c0b1545999a4}, !- Name
  {b51879f8-a9e7-4b4c-98ea-a41eb79e7c31}, !- Source Object
  2,                                      !- Outlet Port
  {a76462ac-6279-4c02-8e2d-d0f85872a643}, !- Target Object
  2;                                      !- Inlet Port

OS:Connection,
  {3c394d29-25d1-4312-b17b-83f705a6e5f4}, !- Handle
  {6f276946-f24d-4ddb-9da7-e92eaa3090a4}, !- Name
  {a76462ac-6279-4c02-8e2d-d0f85872a643}, !- Source Object
  3,                                      !- Outlet Port
  {9744d0c5-c61b-4afd-8e42-94d6db3f6a56}, !- Target Object
  18;                                     !- Inlet Port

OS:Sizing:Plant,
  {47bdc0e3-4dd0-45cd-86ce-df62836634fd}, !- Handle
  {9744d0c5-c61b-4afd-8e42-94d6db3f6a56}, !- Plant or Condenser Loop Name
  Heating,                                !- Loop Type
  52.6666666666667,                       !- Design Loop Exit Temperature {C}
  5.55555555555556,                       !- Loop Design Temperature Difference {deltaC}
  NonCoincident,                          !- Sizing Option
  1,                                      !- Zone Timesteps in Averaging Window
  None;                                   !- Coincident Sizing Factor Mode

OS:AvailabilityManagerAssignmentList,
  {d2096d4a-08bb-4f37-9fbd-8e64b715f631}, !- Handle
  Plant Loop 1 AvailabilityManagerAssignmentList 2; !- Name

OS:Pipe:Adiabatic,
  {a6f1f270-9439-4464-b69b-0a89d26b98e4}, !- Handle
  Pipe Adiabatic 5,                       !- Name
  {15178bee-9e8c-4d48-80b8-b8ef56935100}, !- Inlet Node Name
  {80a3942d-1f7b-41e9-b4b6-7144a6a8fdf9}; !- Outlet Node Name

OS:Pipe:Adiabatic,
  {a534be33-b310-454c-a18c-5849eea40c64}, !- Handle
  Pipe Adiabatic 6,                       !- Name
  {e2ef9e34-66c9-47cd-a6d8-37fe68649f44}, !- Inlet Node Name
  {0f026862-e726-4b23-81d6-ea9f241347a7}; !- Outlet Node Name

OS:Node,
  {55dcd26a-a362-4f9a-96b8-855f91e789b4}, !- Handle
  Node 38,                                !- Name
  {80a3942d-1f7b-41e9-b4b6-7144a6a8fdf9}, !- Inlet Port
  {6ed41bf4-1d06-4b62-a247-f2d39b7af2e3}; !- Outlet Port

OS:Connection,
  {15178bee-9e8c-4d48-80b8-b8ef56935100}, !- Handle
  {ed0db548-017b-42df-8fb5-24564d989cff}, !- Name
  {9328d401-83db-4f88-96fe-2b9b1f1f8b5a}, !- Source Object
  3,                                      !- Outlet Port
  {a6f1f270-9439-4464-b69b-0a89d26b98e4}, !- Target Object
  2;                                      !- Inlet Port

OS:Connection,
  {80a3942d-1f7b-41e9-b4b6-7144a6a8fdf9}, !- Handle
  {1cbe4bba-f85a-433a-ace1-dd54ab26c2b0}, !- Name
  {a6f1f270-9439-4464-b69b-0a89d26b98e4}, !- Source Object
  3,                                      !- Outlet Port
  {55dcd26a-a362-4f9a-96b8-855f91e789b4}, !- Target Object
  2;                                      !- Inlet Port

OS:Connection,
  {6ed41bf4-1d06-4b62-a247-f2d39b7af2e3}, !- Handle
  {bb8fe922-e06b-4e27-b034-3649eb555dbd}, !- Name
  {55dcd26a-a362-4f9a-96b8-855f91e789b4}, !- Source Object
  3,                                      !- Outlet Port
  {22f13d30-0919-4c5f-ab05-778d9b6fb33f}, !- Target Object
  3;                                      !- Inlet Port

OS:Node,
  {2fd382e4-2388-4038-8b40-7d4ba498e9af}, !- Handle
  Node 39,                                !- Name
  {e04b463e-9190-405c-a5b3-fb967e02eb63}, !- Inlet Port
  {e2ef9e34-66c9-47cd-a6d8-37fe68649f44}; !- Outlet Port

OS:Connection,
  {e04b463e-9190-405c-a5b3-fb967e02eb63}, !- Handle
  {0930aa34-d797-4d4e-8023-0e3e3dee51e3}, !- Name
  {22f13d30-0919-4c5f-ab05-778d9b6fb33f}, !- Source Object
  2,                                      !- Outlet Port
  {2fd382e4-2388-4038-8b40-7d4ba498e9af}, !- Target Object
  2;                                      !- Inlet Port

OS:Connection,
  {e2ef9e34-66c9-47cd-a6d8-37fe68649f44}, !- Handle
  {1cb10248-7df2-4a3b-bbad-d34b1a815643}, !- Name
  {2fd382e4-2388-4038-8b40-7d4ba498e9af}, !- Source Object
  3,                                      !- Outlet Port
  {a534be33-b310-454c-a18c-5849eea40c64}, !- Target Object
  2;                                      !- Inlet Port

OS:Connection,
  {0f026862-e726-4b23-81d6-ea9f241347a7}, !- Handle
  {bd74ad75-8ee3-4b92-b20c-48578a925d5b}, !- Name
  {a534be33-b310-454c-a18c-5849eea40c64}, !- Source Object
  3,                                      !- Outlet Port
  {f5fa60e6-60e6-4614-b753-6d205d0a99fe}, !- Target Object
  2;                                      !- Inlet Port

OS:Pump:VariableSpeed,
  {8967c1c0-1290-447d-b31b-8451a616b9eb}, !- Handle
  Pump Variable Speed 3,                  !- Name
  {d641c268-c0cf-4576-85f0-99f484fceb23}, !- Inlet Node Name
  {87e18856-918e-42e6-b4fb-00ec06a16986}, !- Outlet Node Name
  0.01,                                   !- Rated Flow Rate {m3/s}
  1,                                      !- Rated Pump Head {Pa}
  0,                                      !- Rated Power Consumption {W}
  1,                                      !- Motor Efficiency
  0,                                      !- Fraction of Motor Inefficiencies to Fluid Stream
  0,                                      !- Coefficient 1 of the Part Load Performance Curve
  1,                                      !- Coefficient 2 of the Part Load Performance Curve
  0,                                      !- Coefficient 3 of the Part Load Performance Curve
  0,                                      !- Coefficient 4 of the Part Load Performance Curve
  ,                                       !- Minimum Flow Rate {m3/s}
  Intermittent,                           !- Pump Control Type
  ,                                       !- Pump Flow Rate Schedule Name
  ,                                       !- Pump Curve Name
  ,                                       !- Impeller Diameter {m}
  ,                                       !- VFD Control Type
  ,                                       !- Pump RPM Schedule Name
  ,                                       !- Minimum Pressure Schedule {Pa}
  ,                                       !- Maximum Pressure Schedule {Pa}
  ,                                       !- Minimum RPM Schedule {rev/min}
  ,                                       !- Maximum RPM Schedule {rev/min}
  ,                                       !- Zone Name
  0.5,                                    !- Skin Loss Radiative Fraction
  PowerPerFlowPerPressure,                !- Design Power Sizing Method
  348701.1,                               !- Design Electric Power per Unit Flow Rate {W/(m3/s)}
  1.282051282,                            !- Design Shaft Power per Unit Flow Rate per Unit Head {W-s/m3-Pa}
  0,                                      !- Design Minimum Flow Rate Fraction
  General;                                !- End-Use Subcategory

OS:Node,
  {099dc295-6a0b-4387-ae44-8e1abaecfc24}, !- Handle
  Node 40,                                !- Name
  {87e18856-918e-42e6-b4fb-00ec06a16986}, !- Inlet Port
  {9bf6d57d-785b-4cd5-80a6-606da00cd122}; !- Outlet Port

OS:Connection,
  {d641c268-c0cf-4576-85f0-99f484fceb23}, !- Handle
  {00d958d8-7a02-4b8a-80b6-f245b09a3856}, !- Name
  {19f764bd-f419-4f91-8155-94c1924b6a53}, !- Source Object
  3,                                      !- Outlet Port
  {8967c1c0-1290-447d-b31b-8451a616b9eb}, !- Target Object
  2;                                      !- Inlet Port

OS:Connection,
  {87e18856-918e-42e6-b4fb-00ec06a16986}, !- Handle
  {950db8d1-7a1f-4e65-ab9d-419faad91cb7}, !- Name
  {8967c1c0-1290-447d-b31b-8451a616b9eb}, !- Source Object
  3,                                      !- Outlet Port
  {099dc295-6a0b-4387-ae44-8e1abaecfc24}, !- Target Object
  2;                                      !- Inlet Port

OS:Connection,
  {9bf6d57d-785b-4cd5-80a6-606da00cd122}, !- Handle
  {374b097a-9377-457b-827c-c87ee713569f}, !- Name
  {099dc295-6a0b-4387-ae44-8e1abaecfc24}, !- Source Object
  3,                                      !- Outlet Port
  {4f7ad8c7-dcbc-4bd4-b409-6c344568652a}, !- Target Object
  2;                                      !- Inlet Port

OS:Schedule:Constant,
  {49e05ba8-5b72-45fc-ae10-6d4e2d8159bb}, !- Handle
  dhw temp 2,                             !- Name
  {d4ca3c27-cc7c-40ab-9644-95e08fee69bc}, !- Schedule Type Limits Name
  52.6666666666667;                       !- Value

OS:SetpointManager:Scheduled,
  {6b494cc5-463a-4d72-9e47-87c8aba84f1e}, !- Handle
  Setpoint Manager Scheduled 3,           !- Name
  Temperature,                            !- Control Variable
  {49e05ba8-5b72-45fc-ae10-6d4e2d8159bb}, !- Schedule Name
  {f5fa60e6-60e6-4614-b753-6d205d0a99fe}; !- Setpoint Node or NodeList Name

OS:WaterHeater:Mixed,
  {8da904d8-04da-471d-954a-ab9e1a6a8766}, !- Handle
  res wh|unit 3,                          !- Name
  0.143845647790854,                      !- Tank Volume {m3}
  {4b058f99-4bdc-48d5-b2a0-c2690dc72106}, !- Setpoint Temperature Schedule Name
  2,                                      !- Deadband Temperature Difference {deltaC}
  99,                                     !- Maximum Temperature Limit {C}
  Cycle,                                  !- Heater Control Type
  11722.8428068889,                       !- Heater Maximum Capacity {W}
  0,                                      !- Heater Minimum Capacity {W}
  ,                                       !- Heater Ignition Minimum Flow Rate {m3/s}
  ,                                       !- Heater Ignition Delay {s}
  NaturalGas,                             !- Heater Fuel Type
  0.773298241318794,                      !- Heater Thermal Efficiency
  ,                                       !- Part Load Factor Curve Name
  0,                                      !- Off Cycle Parasitic Fuel Consumption Rate {W}
  Electricity,                            !- Off Cycle Parasitic Fuel Type
  0,                                      !- Off Cycle Parasitic Heat Fraction to Tank
  0,                                      !- On Cycle Parasitic Fuel Consumption Rate {W}
  Electricity,                            !- On Cycle Parasitic Fuel Type
  0,                                      !- On Cycle Parasitic Heat Fraction to Tank
  ThermalZone,                            !- Ambient Temperature Indicator
  ,                                       !- Ambient Temperature Schedule Name
  {a11f935a-dd4b-458a-bde5-6d63b37fb128}, !- Ambient Temperature Thermal Zone Name
  ,                                       !- Ambient Temperature Outdoor Air Node Name
  4.15693173076374,                       !- Off Cycle Loss Coefficient to Ambient Temperature {W/K}
  0.64,                                   !- Off Cycle Loss Fraction to Thermal Zone
  4.15693173076374,                       !- On Cycle Loss Coefficient to Ambient Temperature {W/K}
  1,                                      !- On Cycle Loss Fraction to Thermal Zone
  ,                                       !- Peak Use Flow Rate {m3/s}
  ,                                       !- Use Flow Rate Fraction Schedule Name
  ,                                       !- Cold Water Supply Temperature Schedule Name
  {bec6556f-28f3-4a9a-8e28-717ef42689bb}, !- Use Side Inlet Node Name
  {0786004e-83fc-46ed-be4c-7a974646b64c}, !- Use Side Outlet Node Name
  1,                                      !- Use Side Effectiveness
  ,                                       !- Source Side Inlet Node Name
  ,                                       !- Source Side Outlet Node Name
  1,                                      !- Source Side Effectiveness
  autosize,                               !- Use Side Design Flow Rate {m3/s}
  autosize,                               !- Source Side Design Flow Rate {m3/s}
  1.5,                                    !- Indirect Water Heating Recovery Time {hr}
  IndirectHeatPrimarySetpoint,            !- Source Side Flow Control Mode
  ,                                       !- Indirect Alternate Setpoint Temperature Schedule Name
  res wh|unit 3;                          !- End-Use Subcategory

OS:Schedule:Constant,
  {4b058f99-4bdc-48d5-b2a0-c2690dc72106}, !- Handle
  WH Setpoint Temp 2,                     !- Name
  {d4ca3c27-cc7c-40ab-9644-95e08fee69bc}, !- Schedule Type Limits Name
  52.6666666666667;                       !- Value

OS:Node,
  {ff34ca45-3960-4f18-bce9-cbd31d3541ce}, !- Handle
  Node 41,                                !- Name
  {f095c99a-78ee-4cd1-8b92-84412dfb9b06}, !- Inlet Port
  {bec6556f-28f3-4a9a-8e28-717ef42689bb}; !- Outlet Port

OS:Connection,
  {f095c99a-78ee-4cd1-8b92-84412dfb9b06}, !- Handle
  {7f42d63e-0fc1-48fe-aa6b-445f6157c1a0}, !- Name
  {4f7ad8c7-dcbc-4bd4-b409-6c344568652a}, !- Source Object
  4,                                      !- Outlet Port
  {ff34ca45-3960-4f18-bce9-cbd31d3541ce}, !- Target Object
  2;                                      !- Inlet Port

OS:Node,
  {ced59d54-3467-474d-853a-073408ac19f1}, !- Handle
  Node 42,                                !- Name
  {0786004e-83fc-46ed-be4c-7a974646b64c}, !- Inlet Port
  {712a7f91-e72b-45d2-879b-d573e139cff2}; !- Outlet Port

OS:Connection,
  {bec6556f-28f3-4a9a-8e28-717ef42689bb}, !- Handle
  {22194b89-e3bc-47ab-ad97-9a7d6ea6bd49}, !- Name
  {ff34ca45-3960-4f18-bce9-cbd31d3541ce}, !- Source Object
  3,                                      !- Outlet Port
  {8da904d8-04da-471d-954a-ab9e1a6a8766}, !- Target Object
  31;                                     !- Inlet Port

OS:Connection,
  {0786004e-83fc-46ed-be4c-7a974646b64c}, !- Handle
  {c284ab87-7934-4447-bfe5-1118b6e14639}, !- Name
  {8da904d8-04da-471d-954a-ab9e1a6a8766}, !- Source Object
  32,                                     !- Outlet Port
  {ced59d54-3467-474d-853a-073408ac19f1}, !- Target Object
  2;                                      !- Inlet Port

OS:Connection,
  {712a7f91-e72b-45d2-879b-d573e139cff2}, !- Handle
  {d2ebb10f-5679-48ce-8b0a-8fe94a8b6dec}, !- Name
  {ced59d54-3467-474d-853a-073408ac19f1}, !- Source Object
  3,                                      !- Outlet Port
  {22f13d30-0919-4c5f-ab05-778d9b6fb33f}, !- Target Object
  4;                                      !- Inlet Port

OS:PlantLoop,
  {3e2e519e-2eb0-48f7-81ae-7a2a864d94ac}, !- Handle
  Domestic Hot Water Loop|unit 4,         !- Name
  ,                                       !- Fluid Type
  0,                                      !- Glycol Concentration
  ,                                       !- User Defined Fluid Type
  ,                                       !- Plant Equipment Operation Heating Load
  ,                                       !- Plant Equipment Operation Cooling Load
  ,                                       !- Primary Plant Equipment Operation Scheme
  {9dc2ae92-802b-4664-9e28-93101047734d}, !- Loop Temperature Setpoint Node Name
  ,                                       !- Maximum Loop Temperature {C}
  ,                                       !- Minimum Loop Temperature {C}
  0.01,                                   !- Maximum Loop Flow Rate {m3/s}
  ,                                       !- Minimum Loop Flow Rate {m3/s}
  0.003,                                  !- Plant Loop Volume {m3}
  {02da391d-27c4-4c41-b478-bc92df6e2053}, !- Plant Side Inlet Node Name
  {21851c94-d3fa-4ed3-817d-035746950eb0}, !- Plant Side Outlet Node Name
  ,                                       !- Plant Side Branch List Name
  {f6253d12-1750-40b8-96c8-aeab51728a0b}, !- Demand Side Inlet Node Name
  {9fe108ff-f7b2-45be-912c-43bd25e65adc}, !- Demand Side Outlet Node Name
  ,                                       !- Demand Side Branch List Name
  ,                                       !- Demand Side Connector List Name
  Optimal,                                !- Load Distribution Scheme
  {dd2ce340-0863-4196-b426-4b34da2ceb0c}, !- Availability Manager List Name
  ,                                       !- Plant Loop Demand Calculation Scheme
  ,                                       !- Common Pipe Simulation
  ,                                       !- Pressure Simulation Type
  ,                                       !- Plant Equipment Operation Heating Load Schedule
  ,                                       !- Plant Equipment Operation Cooling Load Schedule
  ,                                       !- Primary Plant Equipment Operation Scheme Schedule
  ,                                       !- Component Setpoint Operation Scheme Schedule
  {c9e216be-de83-458c-9655-d5d7970ca418}, !- Demand Mixer Name
  {b250f944-90da-4de7-9008-2eeb7d08035f}, !- Demand Splitter Name
  {01cab869-31df-4bbf-8b95-6ac0c7bfce1d}, !- Supply Mixer Name
  {17cf46db-e396-4bf8-b2d3-01a3389f0a8e}; !- Supply Splitter Name

OS:Node,
  {fcb5d96c-cb96-48d0-abfe-8a0c12229830}, !- Handle
  Node 43,                                !- Name
  {02da391d-27c4-4c41-b478-bc92df6e2053}, !- Inlet Port
  {8e9faefe-84aa-4bd7-aad5-cc530bf7078c}; !- Outlet Port

OS:Node,
  {9dc2ae92-802b-4664-9e28-93101047734d}, !- Handle
  Node 44,                                !- Name
  {afbcefa9-1dc8-453e-b673-60670d05f242}, !- Inlet Port
  {21851c94-d3fa-4ed3-817d-035746950eb0}; !- Outlet Port

OS:Node,
  {f30c1e79-94ac-4a4a-91ba-2c050cdeecc8}, !- Handle
  Node 45,                                !- Name
  {d8f456e0-ee2d-4502-8017-40b3e04ada51}, !- Inlet Port
  {f4fbe641-42ff-4c37-b2ad-fdc75fc45a7d}; !- Outlet Port

OS:Connector:Mixer,
  {01cab869-31df-4bbf-8b95-6ac0c7bfce1d}, !- Handle
  Connector Mixer 7,                      !- Name
  {bda02cc4-be12-4c2d-92fc-c3d4edaf5160}, !- Outlet Branch Name
  {99fc05b0-945b-48bd-81b5-f36c102ca902}, !- Inlet Branch Name 1
  {38e0ed88-83a1-4943-8c2b-ca31c53c0dbd}; !- Inlet Branch Name 2

OS:Connector:Splitter,
  {17cf46db-e396-4bf8-b2d3-01a3389f0a8e}, !- Handle
  Connector Splitter 7,                   !- Name
  {e57e0f17-097a-4aed-9f13-1ff58cae2d24}, !- Inlet Branch Name
  {d8f456e0-ee2d-4502-8017-40b3e04ada51}, !- Outlet Branch Name 1
  {b2dadead-b7a4-4e6e-a439-ba8ad8d67146}; !- Outlet Branch Name 2

OS:Connection,
  {02da391d-27c4-4c41-b478-bc92df6e2053}, !- Handle
  {ffc7c12b-c197-4ade-adbe-07f65e8ba010}, !- Name
  {3e2e519e-2eb0-48f7-81ae-7a2a864d94ac}, !- Source Object
  14,                                     !- Outlet Port
  {fcb5d96c-cb96-48d0-abfe-8a0c12229830}, !- Target Object
  2;                                      !- Inlet Port

OS:Connection,
  {d8f456e0-ee2d-4502-8017-40b3e04ada51}, !- Handle
  {81aafd3d-0ec2-474c-8aa3-3f2348f0c8cc}, !- Name
  {17cf46db-e396-4bf8-b2d3-01a3389f0a8e}, !- Source Object
  3,                                      !- Outlet Port
  {f30c1e79-94ac-4a4a-91ba-2c050cdeecc8}, !- Target Object
  2;                                      !- Inlet Port

OS:Connection,
  {21851c94-d3fa-4ed3-817d-035746950eb0}, !- Handle
  {99fd070c-60fc-404a-a301-18a9f5841cd4}, !- Name
  {9dc2ae92-802b-4664-9e28-93101047734d}, !- Source Object
  3,                                      !- Outlet Port
  {3e2e519e-2eb0-48f7-81ae-7a2a864d94ac}, !- Target Object
  15;                                     !- Inlet Port

OS:Node,
  {cb564f30-c811-44f1-b3e3-43eaa9f55035}, !- Handle
  Node 46,                                !- Name
  {f6253d12-1750-40b8-96c8-aeab51728a0b}, !- Inlet Port
  {66182119-c575-427f-aca6-6552b02e674d}; !- Outlet Port

OS:Node,
  {146115f3-df71-4d72-99c1-5dc11d73d8fe}, !- Handle
  Node 47,                                !- Name
  {6cea15cb-05dc-40fe-b585-e907f8aa9436}, !- Inlet Port
  {9fe108ff-f7b2-45be-912c-43bd25e65adc}; !- Outlet Port

OS:Node,
  {5fac922d-e701-4124-b0a9-2e0daf267976}, !- Handle
  Node 48,                                !- Name
  {c3ff4990-f60b-4612-b3e5-ae97767a5797}, !- Inlet Port
  {7bab861a-2838-4f8d-8650-a6615003e01f}; !- Outlet Port

OS:Connector:Mixer,
  {c9e216be-de83-458c-9655-d5d7970ca418}, !- Handle
  Connector Mixer 8,                      !- Name
  {6cea15cb-05dc-40fe-b585-e907f8aa9436}, !- Outlet Branch Name
  {7bab861a-2838-4f8d-8650-a6615003e01f}; !- Inlet Branch Name 1

OS:Connector:Splitter,
  {b250f944-90da-4de7-9008-2eeb7d08035f}, !- Handle
  Connector Splitter 8,                   !- Name
  {66182119-c575-427f-aca6-6552b02e674d}, !- Inlet Branch Name
  {c3ff4990-f60b-4612-b3e5-ae97767a5797}; !- Outlet Branch Name 1

OS:Connection,
  {f6253d12-1750-40b8-96c8-aeab51728a0b}, !- Handle
  {efde8f87-70b5-4f49-b573-01cf98f044dc}, !- Name
  {3e2e519e-2eb0-48f7-81ae-7a2a864d94ac}, !- Source Object
  17,                                     !- Outlet Port
  {cb564f30-c811-44f1-b3e3-43eaa9f55035}, !- Target Object
  2;                                      !- Inlet Port

OS:Connection,
  {66182119-c575-427f-aca6-6552b02e674d}, !- Handle
  {5f9582b2-715b-43a4-b190-caad366af801}, !- Name
  {cb564f30-c811-44f1-b3e3-43eaa9f55035}, !- Source Object
  3,                                      !- Outlet Port
  {b250f944-90da-4de7-9008-2eeb7d08035f}, !- Target Object
  2;                                      !- Inlet Port

OS:Connection,
  {c3ff4990-f60b-4612-b3e5-ae97767a5797}, !- Handle
  {0faf6ae0-9e5b-4671-b009-09992f2d488c}, !- Name
  {b250f944-90da-4de7-9008-2eeb7d08035f}, !- Source Object
  3,                                      !- Outlet Port
  {5fac922d-e701-4124-b0a9-2e0daf267976}, !- Target Object
  2;                                      !- Inlet Port

OS:Connection,
  {7bab861a-2838-4f8d-8650-a6615003e01f}, !- Handle
  {8d34b311-9205-4fcd-a898-45e17bbef891}, !- Name
  {5fac922d-e701-4124-b0a9-2e0daf267976}, !- Source Object
  3,                                      !- Outlet Port
  {c9e216be-de83-458c-9655-d5d7970ca418}, !- Target Object
  3;                                      !- Inlet Port

OS:Connection,
  {6cea15cb-05dc-40fe-b585-e907f8aa9436}, !- Handle
  {127b2c30-06f0-4926-8771-d164d4455c15}, !- Name
  {c9e216be-de83-458c-9655-d5d7970ca418}, !- Source Object
  2,                                      !- Outlet Port
  {146115f3-df71-4d72-99c1-5dc11d73d8fe}, !- Target Object
  2;                                      !- Inlet Port

OS:Connection,
  {9fe108ff-f7b2-45be-912c-43bd25e65adc}, !- Handle
  {d44c591c-f2f5-4927-a95b-780cc3dea28d}, !- Name
  {146115f3-df71-4d72-99c1-5dc11d73d8fe}, !- Source Object
  3,                                      !- Outlet Port
  {3e2e519e-2eb0-48f7-81ae-7a2a864d94ac}, !- Target Object
  18;                                     !- Inlet Port

OS:Sizing:Plant,
  {af678b50-e756-47c3-bba0-3474199c709c}, !- Handle
  {3e2e519e-2eb0-48f7-81ae-7a2a864d94ac}, !- Plant or Condenser Loop Name
  Heating,                                !- Loop Type
  52.6666666666667,                       !- Design Loop Exit Temperature {C}
  5.55555555555556,                       !- Loop Design Temperature Difference {deltaC}
  NonCoincident,                          !- Sizing Option
  1,                                      !- Zone Timesteps in Averaging Window
  None;                                   !- Coincident Sizing Factor Mode

OS:AvailabilityManagerAssignmentList,
  {dd2ce340-0863-4196-b426-4b34da2ceb0c}, !- Handle
  Plant Loop 1 AvailabilityManagerAssignmentList 3; !- Name

OS:Pipe:Adiabatic,
  {e6ae09a5-5858-42f6-82b6-4c5347e58937}, !- Handle
  Pipe Adiabatic 7,                       !- Name
  {f4fbe641-42ff-4c37-b2ad-fdc75fc45a7d}, !- Inlet Node Name
  {9e44f383-1b08-4c9b-bbe2-719352167bb2}; !- Outlet Node Name

OS:Pipe:Adiabatic,
  {e9eb2ca4-1399-4f09-9839-a548e7288a37}, !- Handle
  Pipe Adiabatic 8,                       !- Name
  {bda94cd6-9862-4e40-bbd9-3506d51d85ea}, !- Inlet Node Name
  {afbcefa9-1dc8-453e-b673-60670d05f242}; !- Outlet Node Name

OS:Node,
  {b34ea9bd-0523-45ee-8fc3-e9fdcc71e2a6}, !- Handle
  Node 49,                                !- Name
  {9e44f383-1b08-4c9b-bbe2-719352167bb2}, !- Inlet Port
  {99fc05b0-945b-48bd-81b5-f36c102ca902}; !- Outlet Port

OS:Connection,
  {f4fbe641-42ff-4c37-b2ad-fdc75fc45a7d}, !- Handle
  {1cd682bf-e5b3-4e3c-8031-9de13aafcc3f}, !- Name
  {f30c1e79-94ac-4a4a-91ba-2c050cdeecc8}, !- Source Object
  3,                                      !- Outlet Port
  {e6ae09a5-5858-42f6-82b6-4c5347e58937}, !- Target Object
  2;                                      !- Inlet Port

OS:Connection,
  {9e44f383-1b08-4c9b-bbe2-719352167bb2}, !- Handle
  {7028e039-809d-49d9-8805-3d0f0c268cbc}, !- Name
  {e6ae09a5-5858-42f6-82b6-4c5347e58937}, !- Source Object
  3,                                      !- Outlet Port
  {b34ea9bd-0523-45ee-8fc3-e9fdcc71e2a6}, !- Target Object
  2;                                      !- Inlet Port

OS:Connection,
  {99fc05b0-945b-48bd-81b5-f36c102ca902}, !- Handle
  {d1c37624-4fb5-4fa8-a54c-166a93fe7b20}, !- Name
  {b34ea9bd-0523-45ee-8fc3-e9fdcc71e2a6}, !- Source Object
  3,                                      !- Outlet Port
  {01cab869-31df-4bbf-8b95-6ac0c7bfce1d}, !- Target Object
  3;                                      !- Inlet Port

OS:Node,
  {c31db1f3-2e21-4358-8c13-87c138fa86ce}, !- Handle
  Node 50,                                !- Name
  {bda02cc4-be12-4c2d-92fc-c3d4edaf5160}, !- Inlet Port
  {bda94cd6-9862-4e40-bbd9-3506d51d85ea}; !- Outlet Port

OS:Connection,
  {bda02cc4-be12-4c2d-92fc-c3d4edaf5160}, !- Handle
  {88397f4b-1ed9-44c2-9962-ea66e117357d}, !- Name
  {01cab869-31df-4bbf-8b95-6ac0c7bfce1d}, !- Source Object
  2,                                      !- Outlet Port
  {c31db1f3-2e21-4358-8c13-87c138fa86ce}, !- Target Object
  2;                                      !- Inlet Port

OS:Connection,
  {bda94cd6-9862-4e40-bbd9-3506d51d85ea}, !- Handle
  {3d355bd2-7c0b-4d5b-ba8e-fca065956ac5}, !- Name
  {c31db1f3-2e21-4358-8c13-87c138fa86ce}, !- Source Object
  3,                                      !- Outlet Port
  {e9eb2ca4-1399-4f09-9839-a548e7288a37}, !- Target Object
  2;                                      !- Inlet Port

OS:Connection,
  {afbcefa9-1dc8-453e-b673-60670d05f242}, !- Handle
  {8341952b-7630-494e-968f-5cce5f1c8982}, !- Name
  {e9eb2ca4-1399-4f09-9839-a548e7288a37}, !- Source Object
  3,                                      !- Outlet Port
  {9dc2ae92-802b-4664-9e28-93101047734d}, !- Target Object
  2;                                      !- Inlet Port

OS:Pump:VariableSpeed,
  {ae8bba26-f762-4331-bf11-9bef4b1b2021}, !- Handle
  Pump Variable Speed 4,                  !- Name
  {8e9faefe-84aa-4bd7-aad5-cc530bf7078c}, !- Inlet Node Name
  {f6a52eca-7e66-4859-9d3b-382180912de9}, !- Outlet Node Name
  0.01,                                   !- Rated Flow Rate {m3/s}
  1,                                      !- Rated Pump Head {Pa}
  0,                                      !- Rated Power Consumption {W}
  1,                                      !- Motor Efficiency
  0,                                      !- Fraction of Motor Inefficiencies to Fluid Stream
  0,                                      !- Coefficient 1 of the Part Load Performance Curve
  1,                                      !- Coefficient 2 of the Part Load Performance Curve
  0,                                      !- Coefficient 3 of the Part Load Performance Curve
  0,                                      !- Coefficient 4 of the Part Load Performance Curve
  ,                                       !- Minimum Flow Rate {m3/s}
  Intermittent,                           !- Pump Control Type
  ,                                       !- Pump Flow Rate Schedule Name
  ,                                       !- Pump Curve Name
  ,                                       !- Impeller Diameter {m}
  ,                                       !- VFD Control Type
  ,                                       !- Pump RPM Schedule Name
  ,                                       !- Minimum Pressure Schedule {Pa}
  ,                                       !- Maximum Pressure Schedule {Pa}
  ,                                       !- Minimum RPM Schedule {rev/min}
  ,                                       !- Maximum RPM Schedule {rev/min}
  ,                                       !- Zone Name
  0.5,                                    !- Skin Loss Radiative Fraction
  PowerPerFlowPerPressure,                !- Design Power Sizing Method
  348701.1,                               !- Design Electric Power per Unit Flow Rate {W/(m3/s)}
  1.282051282,                            !- Design Shaft Power per Unit Flow Rate per Unit Head {W-s/m3-Pa}
  0,                                      !- Design Minimum Flow Rate Fraction
  General;                                !- End-Use Subcategory

OS:Node,
  {b1871504-d11d-4996-9c83-e02ca7636eb5}, !- Handle
  Node 51,                                !- Name
  {f6a52eca-7e66-4859-9d3b-382180912de9}, !- Inlet Port
  {e57e0f17-097a-4aed-9f13-1ff58cae2d24}; !- Outlet Port

OS:Connection,
  {8e9faefe-84aa-4bd7-aad5-cc530bf7078c}, !- Handle
  {fe5c52ef-1fd1-4c80-81e3-14a9edc4358f}, !- Name
  {fcb5d96c-cb96-48d0-abfe-8a0c12229830}, !- Source Object
  3,                                      !- Outlet Port
  {ae8bba26-f762-4331-bf11-9bef4b1b2021}, !- Target Object
  2;                                      !- Inlet Port

OS:Connection,
  {f6a52eca-7e66-4859-9d3b-382180912de9}, !- Handle
  {66791256-da60-4a3b-802f-3ba03cc4c87a}, !- Name
  {ae8bba26-f762-4331-bf11-9bef4b1b2021}, !- Source Object
  3,                                      !- Outlet Port
  {b1871504-d11d-4996-9c83-e02ca7636eb5}, !- Target Object
  2;                                      !- Inlet Port

OS:Connection,
  {e57e0f17-097a-4aed-9f13-1ff58cae2d24}, !- Handle
  {a4e85bb9-d35d-4a24-9051-9372f185c5b0}, !- Name
  {b1871504-d11d-4996-9c83-e02ca7636eb5}, !- Source Object
  3,                                      !- Outlet Port
  {17cf46db-e396-4bf8-b2d3-01a3389f0a8e}, !- Target Object
  2;                                      !- Inlet Port

OS:Schedule:Constant,
  {077fcb97-c3aa-4825-98ff-5236f82b50ea}, !- Handle
  dhw temp 3,                             !- Name
  {d4ca3c27-cc7c-40ab-9644-95e08fee69bc}, !- Schedule Type Limits Name
  52.6666666666667;                       !- Value

OS:SetpointManager:Scheduled,
  {786315a4-f594-4a40-8739-51a4a22fb432}, !- Handle
  Setpoint Manager Scheduled 4,           !- Name
  Temperature,                            !- Control Variable
  {077fcb97-c3aa-4825-98ff-5236f82b50ea}, !- Schedule Name
  {9dc2ae92-802b-4664-9e28-93101047734d}; !- Setpoint Node or NodeList Name

OS:WaterHeater:Mixed,
  {48afb8e2-4ad7-4726-bae4-79b20121a867}, !- Handle
  res wh|unit 4,                          !- Name
  0.143845647790854,                      !- Tank Volume {m3}
  {519fbb0d-df50-42f1-a817-48eb1f314dcc}, !- Setpoint Temperature Schedule Name
  2,                                      !- Deadband Temperature Difference {deltaC}
  99,                                     !- Maximum Temperature Limit {C}
  Cycle,                                  !- Heater Control Type
  11722.8428068889,                       !- Heater Maximum Capacity {W}
  0,                                      !- Heater Minimum Capacity {W}
  ,                                       !- Heater Ignition Minimum Flow Rate {m3/s}
  ,                                       !- Heater Ignition Delay {s}
  NaturalGas,                             !- Heater Fuel Type
  0.773298241318794,                      !- Heater Thermal Efficiency
  ,                                       !- Part Load Factor Curve Name
  0,                                      !- Off Cycle Parasitic Fuel Consumption Rate {W}
  Electricity,                            !- Off Cycle Parasitic Fuel Type
  0,                                      !- Off Cycle Parasitic Heat Fraction to Tank
  0,                                      !- On Cycle Parasitic Fuel Consumption Rate {W}
  Electricity,                            !- On Cycle Parasitic Fuel Type
  0,                                      !- On Cycle Parasitic Heat Fraction to Tank
  ThermalZone,                            !- Ambient Temperature Indicator
  ,                                       !- Ambient Temperature Schedule Name
  {7dc10dec-7f03-4da1-ab18-d8ee72ab3a92}, !- Ambient Temperature Thermal Zone Name
  ,                                       !- Ambient Temperature Outdoor Air Node Name
  4.15693173076374,                       !- Off Cycle Loss Coefficient to Ambient Temperature {W/K}
  0.64,                                   !- Off Cycle Loss Fraction to Thermal Zone
  4.15693173076374,                       !- On Cycle Loss Coefficient to Ambient Temperature {W/K}
  1,                                      !- On Cycle Loss Fraction to Thermal Zone
  ,                                       !- Peak Use Flow Rate {m3/s}
  ,                                       !- Use Flow Rate Fraction Schedule Name
  ,                                       !- Cold Water Supply Temperature Schedule Name
  {7a8aa733-9ae8-41d5-99fc-dd7f54b79e91}, !- Use Side Inlet Node Name
  {9ac063a2-8677-489d-b189-175f990b88e3}, !- Use Side Outlet Node Name
  1,                                      !- Use Side Effectiveness
  ,                                       !- Source Side Inlet Node Name
  ,                                       !- Source Side Outlet Node Name
  1,                                      !- Source Side Effectiveness
  autosize,                               !- Use Side Design Flow Rate {m3/s}
  autosize,                               !- Source Side Design Flow Rate {m3/s}
  1.5,                                    !- Indirect Water Heating Recovery Time {hr}
  IndirectHeatPrimarySetpoint,            !- Source Side Flow Control Mode
  ,                                       !- Indirect Alternate Setpoint Temperature Schedule Name
  res wh|unit 4;                          !- End-Use Subcategory

OS:Schedule:Constant,
  {519fbb0d-df50-42f1-a817-48eb1f314dcc}, !- Handle
  WH Setpoint Temp 3,                     !- Name
  {d4ca3c27-cc7c-40ab-9644-95e08fee69bc}, !- Schedule Type Limits Name
  52.6666666666667;                       !- Value

OS:Node,
  {4e5b942b-c550-4b60-b957-d6c4d676bec7}, !- Handle
  Node 52,                                !- Name
  {b2dadead-b7a4-4e6e-a439-ba8ad8d67146}, !- Inlet Port
  {7a8aa733-9ae8-41d5-99fc-dd7f54b79e91}; !- Outlet Port

OS:Connection,
  {b2dadead-b7a4-4e6e-a439-ba8ad8d67146}, !- Handle
  {1a9d49e9-e943-457b-b8a9-7b4e777eaa56}, !- Name
  {17cf46db-e396-4bf8-b2d3-01a3389f0a8e}, !- Source Object
  4,                                      !- Outlet Port
  {4e5b942b-c550-4b60-b957-d6c4d676bec7}, !- Target Object
  2;                                      !- Inlet Port

OS:Node,
  {4f203709-1bf5-4fdc-8a4c-7b66422355e9}, !- Handle
  Node 53,                                !- Name
  {9ac063a2-8677-489d-b189-175f990b88e3}, !- Inlet Port
  {38e0ed88-83a1-4943-8c2b-ca31c53c0dbd}; !- Outlet Port

OS:Connection,
  {7a8aa733-9ae8-41d5-99fc-dd7f54b79e91}, !- Handle
  {6f4ee05f-66b8-4ac3-9f2e-c18a9f4affb4}, !- Name
  {4e5b942b-c550-4b60-b957-d6c4d676bec7}, !- Source Object
  3,                                      !- Outlet Port
  {48afb8e2-4ad7-4726-bae4-79b20121a867}, !- Target Object
  31;                                     !- Inlet Port

OS:Connection,
  {9ac063a2-8677-489d-b189-175f990b88e3}, !- Handle
  {c01c61e8-942e-4343-925c-5d5b0cf214c4}, !- Name
  {48afb8e2-4ad7-4726-bae4-79b20121a867}, !- Source Object
  32,                                     !- Outlet Port
  {4f203709-1bf5-4fdc-8a4c-7b66422355e9}, !- Target Object
  2;                                      !- Inlet Port

OS:Connection,
  {38e0ed88-83a1-4943-8c2b-ca31c53c0dbd}, !- Handle
  {f1983dcd-7c0e-4308-bbee-abb4f20ab8cf}, !- Name
  {4f203709-1bf5-4fdc-8a4c-7b66422355e9}, !- Source Object
  3,                                      !- Outlet Port
  {01cab869-31df-4bbf-8b95-6ac0c7bfce1d}, !- Target Object
  4;                                      !- Inlet Port

OS:PlantLoop,
  {3b968d51-f8fa-48cc-94ed-2b48863affb7}, !- Handle
  Domestic Hot Water Loop|unit 5,         !- Name
  ,                                       !- Fluid Type
  0,                                      !- Glycol Concentration
  ,                                       !- User Defined Fluid Type
  ,                                       !- Plant Equipment Operation Heating Load
  ,                                       !- Plant Equipment Operation Cooling Load
  ,                                       !- Primary Plant Equipment Operation Scheme
  {ff158fbe-8645-40c6-9b19-8d5b91953b94}, !- Loop Temperature Setpoint Node Name
  ,                                       !- Maximum Loop Temperature {C}
  ,                                       !- Minimum Loop Temperature {C}
  0.01,                                   !- Maximum Loop Flow Rate {m3/s}
  ,                                       !- Minimum Loop Flow Rate {m3/s}
  0.003,                                  !- Plant Loop Volume {m3}
  {97060809-6630-453a-9cc8-7bbc853ed310}, !- Plant Side Inlet Node Name
  {6fbbb8b6-2436-4cae-b9f8-f976ef3193a9}, !- Plant Side Outlet Node Name
  ,                                       !- Plant Side Branch List Name
  {1405c1d8-3109-49d9-8103-e9897af6d9bf}, !- Demand Side Inlet Node Name
  {808ccdbb-82a0-40e4-bbc6-632d4e6dcc91}, !- Demand Side Outlet Node Name
  ,                                       !- Demand Side Branch List Name
  ,                                       !- Demand Side Connector List Name
  Optimal,                                !- Load Distribution Scheme
  {16e0d1af-6ff2-4943-970b-72f52d2912ab}, !- Availability Manager List Name
  ,                                       !- Plant Loop Demand Calculation Scheme
  ,                                       !- Common Pipe Simulation
  ,                                       !- Pressure Simulation Type
  ,                                       !- Plant Equipment Operation Heating Load Schedule
  ,                                       !- Plant Equipment Operation Cooling Load Schedule
  ,                                       !- Primary Plant Equipment Operation Scheme Schedule
  ,                                       !- Component Setpoint Operation Scheme Schedule
  {d6cdd034-a0f1-470c-8825-ac7b36ea514e}, !- Demand Mixer Name
  {16368e8b-92df-4277-81b2-3174c8f3b1c1}, !- Demand Splitter Name
  {6b33d23c-5198-4b0b-886a-4d880f6bec44}, !- Supply Mixer Name
  {6f58938b-eb80-4304-b1ba-677a436a3eb5}; !- Supply Splitter Name

OS:Node,
  {71d78001-35c3-440d-9fa5-3e1116b045ca}, !- Handle
  Node 54,                                !- Name
  {97060809-6630-453a-9cc8-7bbc853ed310}, !- Inlet Port
  {71a2c715-cc3d-409f-91b7-ae84344337df}; !- Outlet Port

OS:Node,
  {ff158fbe-8645-40c6-9b19-8d5b91953b94}, !- Handle
  Node 55,                                !- Name
  {8482a447-a500-4780-afe6-62130748d608}, !- Inlet Port
  {6fbbb8b6-2436-4cae-b9f8-f976ef3193a9}; !- Outlet Port

OS:Node,
  {8f19b4fc-7c85-4a0e-81cf-e47415f7dedb}, !- Handle
  Node 56,                                !- Name
  {df4ef096-c552-498d-b714-36e40853ca44}, !- Inlet Port
  {399d6fef-071b-42ae-aee0-fce15f0a9db3}; !- Outlet Port

OS:Connector:Mixer,
  {6b33d23c-5198-4b0b-886a-4d880f6bec44}, !- Handle
  Connector Mixer 9,                      !- Name
  {88b6dcc0-936b-4cf2-a404-ef2baf7ae6ff}, !- Outlet Branch Name
  {f1169064-a041-477f-b58e-823edb2c5b77}, !- Inlet Branch Name 1
  {31a3b0e5-95ce-4f45-9092-8371f790f175}; !- Inlet Branch Name 2

OS:Connector:Splitter,
  {6f58938b-eb80-4304-b1ba-677a436a3eb5}, !- Handle
  Connector Splitter 9,                   !- Name
  {a0e683a1-8c7d-4ce3-9df4-37d09f492711}, !- Inlet Branch Name
  {df4ef096-c552-498d-b714-36e40853ca44}, !- Outlet Branch Name 1
  {de812480-f7fb-47cc-aea1-b33cff867909}; !- Outlet Branch Name 2

OS:Connection,
  {97060809-6630-453a-9cc8-7bbc853ed310}, !- Handle
  {3768989d-9936-4559-befd-24c67151acc2}, !- Name
  {3b968d51-f8fa-48cc-94ed-2b48863affb7}, !- Source Object
  14,                                     !- Outlet Port
  {71d78001-35c3-440d-9fa5-3e1116b045ca}, !- Target Object
  2;                                      !- Inlet Port

OS:Connection,
  {df4ef096-c552-498d-b714-36e40853ca44}, !- Handle
  {14c60d00-2934-4c56-899a-5b420e481eaa}, !- Name
  {6f58938b-eb80-4304-b1ba-677a436a3eb5}, !- Source Object
  3,                                      !- Outlet Port
  {8f19b4fc-7c85-4a0e-81cf-e47415f7dedb}, !- Target Object
  2;                                      !- Inlet Port

OS:Connection,
  {6fbbb8b6-2436-4cae-b9f8-f976ef3193a9}, !- Handle
  {8c96dd9a-6d9e-4f42-9db9-c6cb84ec3102}, !- Name
  {ff158fbe-8645-40c6-9b19-8d5b91953b94}, !- Source Object
  3,                                      !- Outlet Port
  {3b968d51-f8fa-48cc-94ed-2b48863affb7}, !- Target Object
  15;                                     !- Inlet Port

OS:Node,
  {1a7156c6-3da4-4cbb-8212-0e36eec0f916}, !- Handle
  Node 57,                                !- Name
  {1405c1d8-3109-49d9-8103-e9897af6d9bf}, !- Inlet Port
  {cec2a5f3-72f1-44c8-82f5-d647bcd360cd}; !- Outlet Port

OS:Node,
  {acc3a584-b758-41fa-9196-aa822dde86c3}, !- Handle
  Node 58,                                !- Name
  {a9051bfd-a3a4-4133-b337-2f518f42970c}, !- Inlet Port
  {808ccdbb-82a0-40e4-bbc6-632d4e6dcc91}; !- Outlet Port

OS:Node,
  {426aa6a3-a6f6-4266-9e0c-f7770d2dd3d2}, !- Handle
  Node 59,                                !- Name
  {4d65da6c-afa6-40bd-a804-42af27278f9c}, !- Inlet Port
  {3502a512-3ede-45fd-80fd-3d7133efad00}; !- Outlet Port

OS:Connector:Mixer,
  {d6cdd034-a0f1-470c-8825-ac7b36ea514e}, !- Handle
  Connector Mixer 10,                     !- Name
  {a9051bfd-a3a4-4133-b337-2f518f42970c}, !- Outlet Branch Name
  {3502a512-3ede-45fd-80fd-3d7133efad00}; !- Inlet Branch Name 1

OS:Connector:Splitter,
  {16368e8b-92df-4277-81b2-3174c8f3b1c1}, !- Handle
  Connector Splitter 10,                  !- Name
  {cec2a5f3-72f1-44c8-82f5-d647bcd360cd}, !- Inlet Branch Name
  {4d65da6c-afa6-40bd-a804-42af27278f9c}; !- Outlet Branch Name 1

OS:Connection,
  {1405c1d8-3109-49d9-8103-e9897af6d9bf}, !- Handle
  {f675a745-f260-4a35-bd37-1908bb806ca1}, !- Name
  {3b968d51-f8fa-48cc-94ed-2b48863affb7}, !- Source Object
  17,                                     !- Outlet Port
  {1a7156c6-3da4-4cbb-8212-0e36eec0f916}, !- Target Object
  2;                                      !- Inlet Port

OS:Connection,
  {cec2a5f3-72f1-44c8-82f5-d647bcd360cd}, !- Handle
  {fab2fb3c-cf8d-4059-95d2-de08e5cf66b6}, !- Name
  {1a7156c6-3da4-4cbb-8212-0e36eec0f916}, !- Source Object
  3,                                      !- Outlet Port
  {16368e8b-92df-4277-81b2-3174c8f3b1c1}, !- Target Object
  2;                                      !- Inlet Port

OS:Connection,
  {4d65da6c-afa6-40bd-a804-42af27278f9c}, !- Handle
  {529a18f3-263a-4105-a059-f36db1026829}, !- Name
  {16368e8b-92df-4277-81b2-3174c8f3b1c1}, !- Source Object
  3,                                      !- Outlet Port
  {426aa6a3-a6f6-4266-9e0c-f7770d2dd3d2}, !- Target Object
  2;                                      !- Inlet Port

OS:Connection,
  {3502a512-3ede-45fd-80fd-3d7133efad00}, !- Handle
  {d5bb5346-528d-4e35-adf3-224fe9ba28e3}, !- Name
  {426aa6a3-a6f6-4266-9e0c-f7770d2dd3d2}, !- Source Object
  3,                                      !- Outlet Port
  {d6cdd034-a0f1-470c-8825-ac7b36ea514e}, !- Target Object
  3;                                      !- Inlet Port

OS:Connection,
  {a9051bfd-a3a4-4133-b337-2f518f42970c}, !- Handle
  {02741f6c-ad25-48cb-892e-9eccd53e52a4}, !- Name
  {d6cdd034-a0f1-470c-8825-ac7b36ea514e}, !- Source Object
  2,                                      !- Outlet Port
  {acc3a584-b758-41fa-9196-aa822dde86c3}, !- Target Object
  2;                                      !- Inlet Port

OS:Connection,
  {808ccdbb-82a0-40e4-bbc6-632d4e6dcc91}, !- Handle
  {312a47a3-fda4-4427-b2a8-91c95049af7c}, !- Name
  {acc3a584-b758-41fa-9196-aa822dde86c3}, !- Source Object
  3,                                      !- Outlet Port
  {3b968d51-f8fa-48cc-94ed-2b48863affb7}, !- Target Object
  18;                                     !- Inlet Port

OS:Sizing:Plant,
  {62ce52c3-5434-4bb1-a387-b8bbf4c3aae7}, !- Handle
  {3b968d51-f8fa-48cc-94ed-2b48863affb7}, !- Plant or Condenser Loop Name
  Heating,                                !- Loop Type
  52.6666666666667,                       !- Design Loop Exit Temperature {C}
  5.55555555555556,                       !- Loop Design Temperature Difference {deltaC}
  NonCoincident,                          !- Sizing Option
  1,                                      !- Zone Timesteps in Averaging Window
  None;                                   !- Coincident Sizing Factor Mode

OS:AvailabilityManagerAssignmentList,
  {16e0d1af-6ff2-4943-970b-72f52d2912ab}, !- Handle
  Plant Loop 1 AvailabilityManagerAssignmentList 4; !- Name

OS:Pipe:Adiabatic,
  {9e1962ce-c160-4f6e-ae26-da86bdd8a5a9}, !- Handle
  Pipe Adiabatic 9,                       !- Name
  {399d6fef-071b-42ae-aee0-fce15f0a9db3}, !- Inlet Node Name
  {23ff3ef1-a6e5-4c1d-bc03-684a2ae898c1}; !- Outlet Node Name

OS:Pipe:Adiabatic,
  {51032bdf-e348-4ba4-9839-ae44fa7f50e7}, !- Handle
  Pipe Adiabatic 10,                      !- Name
  {e6687aa4-152c-4114-8e93-33db44221c7b}, !- Inlet Node Name
  {8482a447-a500-4780-afe6-62130748d608}; !- Outlet Node Name

OS:Node,
  {6d9d2e4a-123a-4f6f-b7f6-95990beda1b8}, !- Handle
  Node 60,                                !- Name
  {23ff3ef1-a6e5-4c1d-bc03-684a2ae898c1}, !- Inlet Port
  {f1169064-a041-477f-b58e-823edb2c5b77}; !- Outlet Port

OS:Connection,
  {399d6fef-071b-42ae-aee0-fce15f0a9db3}, !- Handle
  {4545ff3d-bf34-4ec9-9e61-ce9d1bcfe901}, !- Name
  {8f19b4fc-7c85-4a0e-81cf-e47415f7dedb}, !- Source Object
  3,                                      !- Outlet Port
  {9e1962ce-c160-4f6e-ae26-da86bdd8a5a9}, !- Target Object
  2;                                      !- Inlet Port

OS:Connection,
  {23ff3ef1-a6e5-4c1d-bc03-684a2ae898c1}, !- Handle
  {b94be2f8-92f8-4333-9998-d8d04f50cf5e}, !- Name
  {9e1962ce-c160-4f6e-ae26-da86bdd8a5a9}, !- Source Object
  3,                                      !- Outlet Port
  {6d9d2e4a-123a-4f6f-b7f6-95990beda1b8}, !- Target Object
  2;                                      !- Inlet Port

OS:Connection,
  {f1169064-a041-477f-b58e-823edb2c5b77}, !- Handle
  {c5576386-8f26-4a0d-ab08-dbe8c8f5dccf}, !- Name
  {6d9d2e4a-123a-4f6f-b7f6-95990beda1b8}, !- Source Object
  3,                                      !- Outlet Port
  {6b33d23c-5198-4b0b-886a-4d880f6bec44}, !- Target Object
  3;                                      !- Inlet Port

OS:Node,
  {dcd5be06-44b2-4b37-903d-097fddd344ca}, !- Handle
  Node 61,                                !- Name
  {88b6dcc0-936b-4cf2-a404-ef2baf7ae6ff}, !- Inlet Port
  {e6687aa4-152c-4114-8e93-33db44221c7b}; !- Outlet Port

OS:Connection,
  {88b6dcc0-936b-4cf2-a404-ef2baf7ae6ff}, !- Handle
  {97fa81b8-5d0c-418c-bc8b-d575d9dd0193}, !- Name
  {6b33d23c-5198-4b0b-886a-4d880f6bec44}, !- Source Object
  2,                                      !- Outlet Port
  {dcd5be06-44b2-4b37-903d-097fddd344ca}, !- Target Object
  2;                                      !- Inlet Port

OS:Connection,
  {e6687aa4-152c-4114-8e93-33db44221c7b}, !- Handle
  {2a901b17-8f38-47e8-bb68-55990b457994}, !- Name
  {dcd5be06-44b2-4b37-903d-097fddd344ca}, !- Source Object
  3,                                      !- Outlet Port
  {51032bdf-e348-4ba4-9839-ae44fa7f50e7}, !- Target Object
  2;                                      !- Inlet Port

OS:Connection,
  {8482a447-a500-4780-afe6-62130748d608}, !- Handle
  {ca55986f-5380-4af9-8181-f6bf81947db5}, !- Name
  {51032bdf-e348-4ba4-9839-ae44fa7f50e7}, !- Source Object
  3,                                      !- Outlet Port
  {ff158fbe-8645-40c6-9b19-8d5b91953b94}, !- Target Object
  2;                                      !- Inlet Port

OS:Pump:VariableSpeed,
  {040bd224-99a7-4b80-b0b7-8c5172e0c5d9}, !- Handle
  Pump Variable Speed 5,                  !- Name
  {71a2c715-cc3d-409f-91b7-ae84344337df}, !- Inlet Node Name
  {483392f9-e43f-4416-8de5-41deed73b1ed}, !- Outlet Node Name
  0.01,                                   !- Rated Flow Rate {m3/s}
  1,                                      !- Rated Pump Head {Pa}
  0,                                      !- Rated Power Consumption {W}
  1,                                      !- Motor Efficiency
  0,                                      !- Fraction of Motor Inefficiencies to Fluid Stream
  0,                                      !- Coefficient 1 of the Part Load Performance Curve
  1,                                      !- Coefficient 2 of the Part Load Performance Curve
  0,                                      !- Coefficient 3 of the Part Load Performance Curve
  0,                                      !- Coefficient 4 of the Part Load Performance Curve
  ,                                       !- Minimum Flow Rate {m3/s}
  Intermittent,                           !- Pump Control Type
  ,                                       !- Pump Flow Rate Schedule Name
  ,                                       !- Pump Curve Name
  ,                                       !- Impeller Diameter {m}
  ,                                       !- VFD Control Type
  ,                                       !- Pump RPM Schedule Name
  ,                                       !- Minimum Pressure Schedule {Pa}
  ,                                       !- Maximum Pressure Schedule {Pa}
  ,                                       !- Minimum RPM Schedule {rev/min}
  ,                                       !- Maximum RPM Schedule {rev/min}
  ,                                       !- Zone Name
  0.5,                                    !- Skin Loss Radiative Fraction
  PowerPerFlowPerPressure,                !- Design Power Sizing Method
  348701.1,                               !- Design Electric Power per Unit Flow Rate {W/(m3/s)}
  1.282051282,                            !- Design Shaft Power per Unit Flow Rate per Unit Head {W-s/m3-Pa}
  0,                                      !- Design Minimum Flow Rate Fraction
  General;                                !- End-Use Subcategory

OS:Node,
  {8efba502-7a84-49d0-8bac-7fb5d6a3c19c}, !- Handle
  Node 62,                                !- Name
  {483392f9-e43f-4416-8de5-41deed73b1ed}, !- Inlet Port
  {a0e683a1-8c7d-4ce3-9df4-37d09f492711}; !- Outlet Port

OS:Connection,
  {71a2c715-cc3d-409f-91b7-ae84344337df}, !- Handle
  {838f3a78-cf9b-4a8c-bcec-aa319cdeb872}, !- Name
  {71d78001-35c3-440d-9fa5-3e1116b045ca}, !- Source Object
  3,                                      !- Outlet Port
  {040bd224-99a7-4b80-b0b7-8c5172e0c5d9}, !- Target Object
  2;                                      !- Inlet Port

OS:Connection,
  {483392f9-e43f-4416-8de5-41deed73b1ed}, !- Handle
  {ad3c8491-4089-4824-9d5f-939aeeb95aad}, !- Name
  {040bd224-99a7-4b80-b0b7-8c5172e0c5d9}, !- Source Object
  3,                                      !- Outlet Port
  {8efba502-7a84-49d0-8bac-7fb5d6a3c19c}, !- Target Object
  2;                                      !- Inlet Port

OS:Connection,
  {a0e683a1-8c7d-4ce3-9df4-37d09f492711}, !- Handle
  {c5329c10-2aeb-41b9-9a1c-b50ae121cacf}, !- Name
  {8efba502-7a84-49d0-8bac-7fb5d6a3c19c}, !- Source Object
  3,                                      !- Outlet Port
  {6f58938b-eb80-4304-b1ba-677a436a3eb5}, !- Target Object
  2;                                      !- Inlet Port

OS:Schedule:Constant,
  {05b5412f-05a1-484d-9698-57da6bc18138}, !- Handle
  dhw temp 4,                             !- Name
  {d4ca3c27-cc7c-40ab-9644-95e08fee69bc}, !- Schedule Type Limits Name
  52.6666666666667;                       !- Value

OS:SetpointManager:Scheduled,
  {570dfb2a-ee98-466c-98f8-27f9d8c181b1}, !- Handle
  Setpoint Manager Scheduled 5,           !- Name
  Temperature,                            !- Control Variable
  {05b5412f-05a1-484d-9698-57da6bc18138}, !- Schedule Name
  {ff158fbe-8645-40c6-9b19-8d5b91953b94}; !- Setpoint Node or NodeList Name

OS:WaterHeater:Mixed,
  {27be2c1d-bb2e-47ab-ab0d-35d4656339dd}, !- Handle
  res wh|unit 5,                          !- Name
  0.143845647790854,                      !- Tank Volume {m3}
  {b0fc860f-716a-4c44-947f-1270cbd21021}, !- Setpoint Temperature Schedule Name
  2,                                      !- Deadband Temperature Difference {deltaC}
  99,                                     !- Maximum Temperature Limit {C}
  Cycle,                                  !- Heater Control Type
  11722.8428068889,                       !- Heater Maximum Capacity {W}
  0,                                      !- Heater Minimum Capacity {W}
  ,                                       !- Heater Ignition Minimum Flow Rate {m3/s}
  ,                                       !- Heater Ignition Delay {s}
  NaturalGas,                             !- Heater Fuel Type
  0.773298241318794,                      !- Heater Thermal Efficiency
  ,                                       !- Part Load Factor Curve Name
  0,                                      !- Off Cycle Parasitic Fuel Consumption Rate {W}
  Electricity,                            !- Off Cycle Parasitic Fuel Type
  0,                                      !- Off Cycle Parasitic Heat Fraction to Tank
  0,                                      !- On Cycle Parasitic Fuel Consumption Rate {W}
  Electricity,                            !- On Cycle Parasitic Fuel Type
  0,                                      !- On Cycle Parasitic Heat Fraction to Tank
  ThermalZone,                            !- Ambient Temperature Indicator
  ,                                       !- Ambient Temperature Schedule Name
  {2677e0c2-da8b-428a-ac84-4ef8d89c89b3}, !- Ambient Temperature Thermal Zone Name
  ,                                       !- Ambient Temperature Outdoor Air Node Name
  4.15693173076374,                       !- Off Cycle Loss Coefficient to Ambient Temperature {W/K}
  0.64,                                   !- Off Cycle Loss Fraction to Thermal Zone
  4.15693173076374,                       !- On Cycle Loss Coefficient to Ambient Temperature {W/K}
  1,                                      !- On Cycle Loss Fraction to Thermal Zone
  ,                                       !- Peak Use Flow Rate {m3/s}
  ,                                       !- Use Flow Rate Fraction Schedule Name
  ,                                       !- Cold Water Supply Temperature Schedule Name
  {e96eb601-9f91-4f8c-af00-19de04da4bc1}, !- Use Side Inlet Node Name
  {b323cf16-2cbb-49f0-8e58-709dc6be2c3a}, !- Use Side Outlet Node Name
  1,                                      !- Use Side Effectiveness
  ,                                       !- Source Side Inlet Node Name
  ,                                       !- Source Side Outlet Node Name
  1,                                      !- Source Side Effectiveness
  autosize,                               !- Use Side Design Flow Rate {m3/s}
  autosize,                               !- Source Side Design Flow Rate {m3/s}
  1.5,                                    !- Indirect Water Heating Recovery Time {hr}
  IndirectHeatPrimarySetpoint,            !- Source Side Flow Control Mode
  ,                                       !- Indirect Alternate Setpoint Temperature Schedule Name
  res wh|unit 5;                          !- End-Use Subcategory

OS:Schedule:Constant,
  {b0fc860f-716a-4c44-947f-1270cbd21021}, !- Handle
  WH Setpoint Temp 4,                     !- Name
  {d4ca3c27-cc7c-40ab-9644-95e08fee69bc}, !- Schedule Type Limits Name
  52.6666666666667;                       !- Value

OS:Node,
  {1898ab85-1a57-48dc-8eae-e292bd984686}, !- Handle
  Node 63,                                !- Name
  {de812480-f7fb-47cc-aea1-b33cff867909}, !- Inlet Port
  {e96eb601-9f91-4f8c-af00-19de04da4bc1}; !- Outlet Port

OS:Connection,
  {de812480-f7fb-47cc-aea1-b33cff867909}, !- Handle
  {5bc98cd8-0c42-440f-a940-fa8078977faa}, !- Name
  {6f58938b-eb80-4304-b1ba-677a436a3eb5}, !- Source Object
  4,                                      !- Outlet Port
  {1898ab85-1a57-48dc-8eae-e292bd984686}, !- Target Object
  2;                                      !- Inlet Port

OS:Node,
  {efed1b42-2f45-466f-ad18-c01ae4b8411b}, !- Handle
  Node 64,                                !- Name
  {b323cf16-2cbb-49f0-8e58-709dc6be2c3a}, !- Inlet Port
  {31a3b0e5-95ce-4f45-9092-8371f790f175}; !- Outlet Port

OS:Connection,
  {e96eb601-9f91-4f8c-af00-19de04da4bc1}, !- Handle
  {a7ba3e80-fd1f-49c8-8d5b-15d8ef76590e}, !- Name
  {1898ab85-1a57-48dc-8eae-e292bd984686}, !- Source Object
  3,                                      !- Outlet Port
  {27be2c1d-bb2e-47ab-ab0d-35d4656339dd}, !- Target Object
  31;                                     !- Inlet Port

OS:Connection,
  {b323cf16-2cbb-49f0-8e58-709dc6be2c3a}, !- Handle
  {2454a33f-8f3e-41cf-8179-afdcaaf9bf46}, !- Name
  {27be2c1d-bb2e-47ab-ab0d-35d4656339dd}, !- Source Object
  32,                                     !- Outlet Port
  {efed1b42-2f45-466f-ad18-c01ae4b8411b}, !- Target Object
  2;                                      !- Inlet Port

OS:Connection,
  {31a3b0e5-95ce-4f45-9092-8371f790f175}, !- Handle
  {430e737c-333d-4f3a-a6a1-e9c36bb7a63d}, !- Name
  {efed1b42-2f45-466f-ad18-c01ae4b8411b}, !- Source Object
  3,                                      !- Outlet Port
  {6b33d23c-5198-4b0b-886a-4d880f6bec44}, !- Target Object
  4;                                      !- Inlet Port

OS:PlantLoop,
  {bdc55bf3-4ee3-4143-be58-61c5f3ea6631}, !- Handle
  Domestic Hot Water Loop|unit 6,         !- Name
  ,                                       !- Fluid Type
  0,                                      !- Glycol Concentration
  ,                                       !- User Defined Fluid Type
  ,                                       !- Plant Equipment Operation Heating Load
  ,                                       !- Plant Equipment Operation Cooling Load
  ,                                       !- Primary Plant Equipment Operation Scheme
  {a639b518-60e3-4cae-8858-820ec89d9d37}, !- Loop Temperature Setpoint Node Name
  ,                                       !- Maximum Loop Temperature {C}
  ,                                       !- Minimum Loop Temperature {C}
  0.01,                                   !- Maximum Loop Flow Rate {m3/s}
  ,                                       !- Minimum Loop Flow Rate {m3/s}
  0.003,                                  !- Plant Loop Volume {m3}
  {652c00ea-ac60-4abf-b5b2-fdb2de28cba2}, !- Plant Side Inlet Node Name
  {5b868514-0b4a-4c7b-91d1-4b0d3e3b79bb}, !- Plant Side Outlet Node Name
  ,                                       !- Plant Side Branch List Name
  {40ea3b60-5d1b-46d9-b34e-dd7dc7e244aa}, !- Demand Side Inlet Node Name
  {7e0f8e92-5bc6-40dd-9e7a-98e9eb1d89fa}, !- Demand Side Outlet Node Name
  ,                                       !- Demand Side Branch List Name
  ,                                       !- Demand Side Connector List Name
  Optimal,                                !- Load Distribution Scheme
  {0d1817f7-76d9-43fe-8221-a097c2374b36}, !- Availability Manager List Name
  ,                                       !- Plant Loop Demand Calculation Scheme
  ,                                       !- Common Pipe Simulation
  ,                                       !- Pressure Simulation Type
  ,                                       !- Plant Equipment Operation Heating Load Schedule
  ,                                       !- Plant Equipment Operation Cooling Load Schedule
  ,                                       !- Primary Plant Equipment Operation Scheme Schedule
  ,                                       !- Component Setpoint Operation Scheme Schedule
  {a372f3fb-2294-41b3-a126-caf3647f7eaa}, !- Demand Mixer Name
  {d1329b9e-9955-403f-96af-f99d0feb9e4f}, !- Demand Splitter Name
  {24a6185a-eed4-4351-a759-4c6cd1a981e9}, !- Supply Mixer Name
  {e2034908-581f-4fb0-9d35-83b626842a58}; !- Supply Splitter Name

OS:Node,
  {92d31e45-5039-480d-ab5c-7c9581c8002e}, !- Handle
  Node 65,                                !- Name
  {652c00ea-ac60-4abf-b5b2-fdb2de28cba2}, !- Inlet Port
  {a4af698e-df17-4aa0-8e7d-533e3c8a7b39}; !- Outlet Port

OS:Node,
  {a639b518-60e3-4cae-8858-820ec89d9d37}, !- Handle
  Node 66,                                !- Name
  {69b6df44-e50a-45f8-a94d-7d240b55e937}, !- Inlet Port
  {5b868514-0b4a-4c7b-91d1-4b0d3e3b79bb}; !- Outlet Port

OS:Node,
  {caeff07a-d2d5-47f0-ac6d-40b6d50e98e5}, !- Handle
  Node 67,                                !- Name
  {232b45c5-8531-4166-b5c1-c7e7b43b6181}, !- Inlet Port
  {e98062a1-c0e6-4e02-92b2-36b01e46f08f}; !- Outlet Port

OS:Connector:Mixer,
  {24a6185a-eed4-4351-a759-4c6cd1a981e9}, !- Handle
  Connector Mixer 11,                     !- Name
  {04bbfa08-6014-467d-991b-8d62b92b44d3}, !- Outlet Branch Name
  {6ecf5cab-b57e-4273-82c1-5e7c7ee5d74b}, !- Inlet Branch Name 1
  {3fa51362-2f05-454f-9453-75bb4928ce4c}; !- Inlet Branch Name 2

OS:Connector:Splitter,
  {e2034908-581f-4fb0-9d35-83b626842a58}, !- Handle
  Connector Splitter 11,                  !- Name
  {5b88e2eb-113e-4f66-b4e9-b156e7faa585}, !- Inlet Branch Name
  {232b45c5-8531-4166-b5c1-c7e7b43b6181}, !- Outlet Branch Name 1
  {bed75fa8-75b4-40df-9990-e39cd58f369c}; !- Outlet Branch Name 2

OS:Connection,
  {652c00ea-ac60-4abf-b5b2-fdb2de28cba2}, !- Handle
  {b325ca22-8339-4e80-b2a6-cea7960c45bb}, !- Name
  {bdc55bf3-4ee3-4143-be58-61c5f3ea6631}, !- Source Object
  14,                                     !- Outlet Port
  {92d31e45-5039-480d-ab5c-7c9581c8002e}, !- Target Object
  2;                                      !- Inlet Port

OS:Connection,
  {232b45c5-8531-4166-b5c1-c7e7b43b6181}, !- Handle
  {f0b109e2-7509-4ea8-9b76-f264f7b45aa0}, !- Name
  {e2034908-581f-4fb0-9d35-83b626842a58}, !- Source Object
  3,                                      !- Outlet Port
  {caeff07a-d2d5-47f0-ac6d-40b6d50e98e5}, !- Target Object
  2;                                      !- Inlet Port

OS:Connection,
  {5b868514-0b4a-4c7b-91d1-4b0d3e3b79bb}, !- Handle
  {326a1b59-3606-4d63-85e3-372e22626af5}, !- Name
  {a639b518-60e3-4cae-8858-820ec89d9d37}, !- Source Object
  3,                                      !- Outlet Port
  {bdc55bf3-4ee3-4143-be58-61c5f3ea6631}, !- Target Object
  15;                                     !- Inlet Port

OS:Node,
  {bac35e3a-e704-46eb-9d5c-9dfc4fd04c27}, !- Handle
  Node 68,                                !- Name
  {40ea3b60-5d1b-46d9-b34e-dd7dc7e244aa}, !- Inlet Port
  {90cad61c-fb75-4de0-8eaa-7f9ec808bc14}; !- Outlet Port

OS:Node,
  {218d7216-99d0-4167-9b03-0cfa927c84ad}, !- Handle
  Node 69,                                !- Name
  {647d3af7-1d8c-4686-b09e-6ee31c33582f}, !- Inlet Port
  {7e0f8e92-5bc6-40dd-9e7a-98e9eb1d89fa}; !- Outlet Port

OS:Node,
  {bb4e0989-e1af-4121-b6f4-993d35ab142f}, !- Handle
  Node 70,                                !- Name
  {b80d751d-a44a-4d3a-8a9f-f5f852f06ac7}, !- Inlet Port
  {b62fb30b-7c99-4fe1-bd76-fe34edb42b22}; !- Outlet Port

OS:Connector:Mixer,
  {a372f3fb-2294-41b3-a126-caf3647f7eaa}, !- Handle
  Connector Mixer 12,                     !- Name
  {647d3af7-1d8c-4686-b09e-6ee31c33582f}, !- Outlet Branch Name
  {b62fb30b-7c99-4fe1-bd76-fe34edb42b22}; !- Inlet Branch Name 1

OS:Connector:Splitter,
  {d1329b9e-9955-403f-96af-f99d0feb9e4f}, !- Handle
  Connector Splitter 12,                  !- Name
  {90cad61c-fb75-4de0-8eaa-7f9ec808bc14}, !- Inlet Branch Name
  {b80d751d-a44a-4d3a-8a9f-f5f852f06ac7}; !- Outlet Branch Name 1

OS:Connection,
  {40ea3b60-5d1b-46d9-b34e-dd7dc7e244aa}, !- Handle
  {e7e9307a-9657-4da6-96ae-1cc7d1da8e1d}, !- Name
  {bdc55bf3-4ee3-4143-be58-61c5f3ea6631}, !- Source Object
  17,                                     !- Outlet Port
  {bac35e3a-e704-46eb-9d5c-9dfc4fd04c27}, !- Target Object
  2;                                      !- Inlet Port

OS:Connection,
  {90cad61c-fb75-4de0-8eaa-7f9ec808bc14}, !- Handle
  {1e47191d-d0ea-4c6f-a66c-12352b21ff64}, !- Name
  {bac35e3a-e704-46eb-9d5c-9dfc4fd04c27}, !- Source Object
  3,                                      !- Outlet Port
  {d1329b9e-9955-403f-96af-f99d0feb9e4f}, !- Target Object
  2;                                      !- Inlet Port

OS:Connection,
  {b80d751d-a44a-4d3a-8a9f-f5f852f06ac7}, !- Handle
  {fd9ecabc-76b2-487b-8bf6-710aa505d460}, !- Name
  {d1329b9e-9955-403f-96af-f99d0feb9e4f}, !- Source Object
  3,                                      !- Outlet Port
  {bb4e0989-e1af-4121-b6f4-993d35ab142f}, !- Target Object
  2;                                      !- Inlet Port

OS:Connection,
  {b62fb30b-7c99-4fe1-bd76-fe34edb42b22}, !- Handle
  {ffe0df96-1e14-429e-b727-3b022c74b298}, !- Name
  {bb4e0989-e1af-4121-b6f4-993d35ab142f}, !- Source Object
  3,                                      !- Outlet Port
  {a372f3fb-2294-41b3-a126-caf3647f7eaa}, !- Target Object
  3;                                      !- Inlet Port

OS:Connection,
  {647d3af7-1d8c-4686-b09e-6ee31c33582f}, !- Handle
  {673db186-3538-4941-b2e0-645a0a4c7599}, !- Name
  {a372f3fb-2294-41b3-a126-caf3647f7eaa}, !- Source Object
  2,                                      !- Outlet Port
  {218d7216-99d0-4167-9b03-0cfa927c84ad}, !- Target Object
  2;                                      !- Inlet Port

OS:Connection,
  {7e0f8e92-5bc6-40dd-9e7a-98e9eb1d89fa}, !- Handle
  {a67bed91-e9b4-4853-9123-1a3a5c6c930a}, !- Name
  {218d7216-99d0-4167-9b03-0cfa927c84ad}, !- Source Object
  3,                                      !- Outlet Port
  {bdc55bf3-4ee3-4143-be58-61c5f3ea6631}, !- Target Object
  18;                                     !- Inlet Port

OS:Sizing:Plant,
  {0996ba9f-a54b-41ca-8b4c-b5c03e524cd4}, !- Handle
  {bdc55bf3-4ee3-4143-be58-61c5f3ea6631}, !- Plant or Condenser Loop Name
  Heating,                                !- Loop Type
  52.6666666666667,                       !- Design Loop Exit Temperature {C}
  5.55555555555556,                       !- Loop Design Temperature Difference {deltaC}
  NonCoincident,                          !- Sizing Option
  1,                                      !- Zone Timesteps in Averaging Window
  None;                                   !- Coincident Sizing Factor Mode

OS:AvailabilityManagerAssignmentList,
  {0d1817f7-76d9-43fe-8221-a097c2374b36}, !- Handle
  Plant Loop 1 AvailabilityManagerAssignmentList 5; !- Name

OS:Pipe:Adiabatic,
  {8e0ee8cc-08d2-47f9-9f67-deed3d85813b}, !- Handle
  Pipe Adiabatic 11,                      !- Name
  {e98062a1-c0e6-4e02-92b2-36b01e46f08f}, !- Inlet Node Name
  {a49217ac-18fd-4cde-9ae3-4bcd7df2810d}; !- Outlet Node Name

OS:Pipe:Adiabatic,
  {5661910e-24e1-43af-96d6-18a20d4390fd}, !- Handle
  Pipe Adiabatic 12,                      !- Name
  {fe9e541c-a7cc-4c59-a269-3afea3d86ae9}, !- Inlet Node Name
  {69b6df44-e50a-45f8-a94d-7d240b55e937}; !- Outlet Node Name

OS:Node,
  {114c4181-5180-4c6c-a554-d5ab59f77580}, !- Handle
  Node 71,                                !- Name
  {a49217ac-18fd-4cde-9ae3-4bcd7df2810d}, !- Inlet Port
  {6ecf5cab-b57e-4273-82c1-5e7c7ee5d74b}; !- Outlet Port

OS:Connection,
  {e98062a1-c0e6-4e02-92b2-36b01e46f08f}, !- Handle
  {d053d220-aeef-4514-a028-403f9937c6aa}, !- Name
  {caeff07a-d2d5-47f0-ac6d-40b6d50e98e5}, !- Source Object
  3,                                      !- Outlet Port
  {8e0ee8cc-08d2-47f9-9f67-deed3d85813b}, !- Target Object
  2;                                      !- Inlet Port

OS:Connection,
  {a49217ac-18fd-4cde-9ae3-4bcd7df2810d}, !- Handle
  {5c422301-32a4-4aec-92b4-70d240edd263}, !- Name
  {8e0ee8cc-08d2-47f9-9f67-deed3d85813b}, !- Source Object
  3,                                      !- Outlet Port
  {114c4181-5180-4c6c-a554-d5ab59f77580}, !- Target Object
  2;                                      !- Inlet Port

OS:Connection,
  {6ecf5cab-b57e-4273-82c1-5e7c7ee5d74b}, !- Handle
  {176aa67b-39cc-434a-9e5e-52cc061e12b8}, !- Name
  {114c4181-5180-4c6c-a554-d5ab59f77580}, !- Source Object
  3,                                      !- Outlet Port
  {24a6185a-eed4-4351-a759-4c6cd1a981e9}, !- Target Object
  3;                                      !- Inlet Port

OS:Node,
  {521f58d8-577e-41a3-afa8-b19af7715340}, !- Handle
  Node 72,                                !- Name
  {04bbfa08-6014-467d-991b-8d62b92b44d3}, !- Inlet Port
  {fe9e541c-a7cc-4c59-a269-3afea3d86ae9}; !- Outlet Port

OS:Connection,
  {04bbfa08-6014-467d-991b-8d62b92b44d3}, !- Handle
  {09e8d03e-52bd-48e6-be35-216ab17eca65}, !- Name
  {24a6185a-eed4-4351-a759-4c6cd1a981e9}, !- Source Object
  2,                                      !- Outlet Port
  {521f58d8-577e-41a3-afa8-b19af7715340}, !- Target Object
  2;                                      !- Inlet Port

OS:Connection,
  {fe9e541c-a7cc-4c59-a269-3afea3d86ae9}, !- Handle
  {f9db3402-4208-4d06-a155-d96d5dbe3d9a}, !- Name
  {521f58d8-577e-41a3-afa8-b19af7715340}, !- Source Object
  3,                                      !- Outlet Port
  {5661910e-24e1-43af-96d6-18a20d4390fd}, !- Target Object
  2;                                      !- Inlet Port

OS:Connection,
  {69b6df44-e50a-45f8-a94d-7d240b55e937}, !- Handle
  {f2cf1afe-a68a-456f-a474-3191f815a08d}, !- Name
  {5661910e-24e1-43af-96d6-18a20d4390fd}, !- Source Object
  3,                                      !- Outlet Port
  {a639b518-60e3-4cae-8858-820ec89d9d37}, !- Target Object
  2;                                      !- Inlet Port

OS:Pump:VariableSpeed,
  {7c6bedec-ea8c-4a5f-a03f-49074b4a1da4}, !- Handle
  Pump Variable Speed 6,                  !- Name
  {a4af698e-df17-4aa0-8e7d-533e3c8a7b39}, !- Inlet Node Name
  {5472b3eb-4592-45bd-b57f-bf8e5e73141e}, !- Outlet Node Name
  0.01,                                   !- Rated Flow Rate {m3/s}
  1,                                      !- Rated Pump Head {Pa}
  0,                                      !- Rated Power Consumption {W}
  1,                                      !- Motor Efficiency
  0,                                      !- Fraction of Motor Inefficiencies to Fluid Stream
  0,                                      !- Coefficient 1 of the Part Load Performance Curve
  1,                                      !- Coefficient 2 of the Part Load Performance Curve
  0,                                      !- Coefficient 3 of the Part Load Performance Curve
  0,                                      !- Coefficient 4 of the Part Load Performance Curve
  ,                                       !- Minimum Flow Rate {m3/s}
  Intermittent,                           !- Pump Control Type
  ,                                       !- Pump Flow Rate Schedule Name
  ,                                       !- Pump Curve Name
  ,                                       !- Impeller Diameter {m}
  ,                                       !- VFD Control Type
  ,                                       !- Pump RPM Schedule Name
  ,                                       !- Minimum Pressure Schedule {Pa}
  ,                                       !- Maximum Pressure Schedule {Pa}
  ,                                       !- Minimum RPM Schedule {rev/min}
  ,                                       !- Maximum RPM Schedule {rev/min}
  ,                                       !- Zone Name
  0.5,                                    !- Skin Loss Radiative Fraction
  PowerPerFlowPerPressure,                !- Design Power Sizing Method
  348701.1,                               !- Design Electric Power per Unit Flow Rate {W/(m3/s)}
  1.282051282,                            !- Design Shaft Power per Unit Flow Rate per Unit Head {W-s/m3-Pa}
  0,                                      !- Design Minimum Flow Rate Fraction
  General;                                !- End-Use Subcategory

OS:Node,
  {157f7152-761f-4344-8ac9-8a2f67ce5f35}, !- Handle
  Node 73,                                !- Name
  {5472b3eb-4592-45bd-b57f-bf8e5e73141e}, !- Inlet Port
  {5b88e2eb-113e-4f66-b4e9-b156e7faa585}; !- Outlet Port

OS:Connection,
  {a4af698e-df17-4aa0-8e7d-533e3c8a7b39}, !- Handle
  {28dfa439-e479-4d0d-94d8-8b7c12ecceef}, !- Name
  {92d31e45-5039-480d-ab5c-7c9581c8002e}, !- Source Object
  3,                                      !- Outlet Port
  {7c6bedec-ea8c-4a5f-a03f-49074b4a1da4}, !- Target Object
  2;                                      !- Inlet Port

OS:Connection,
  {5472b3eb-4592-45bd-b57f-bf8e5e73141e}, !- Handle
  {ebd3505f-8f82-457c-8422-aa8d8b123438}, !- Name
  {7c6bedec-ea8c-4a5f-a03f-49074b4a1da4}, !- Source Object
  3,                                      !- Outlet Port
  {157f7152-761f-4344-8ac9-8a2f67ce5f35}, !- Target Object
  2;                                      !- Inlet Port

OS:Connection,
  {5b88e2eb-113e-4f66-b4e9-b156e7faa585}, !- Handle
  {081aa959-3263-4e1b-a60d-b540fb80e093}, !- Name
  {157f7152-761f-4344-8ac9-8a2f67ce5f35}, !- Source Object
  3,                                      !- Outlet Port
  {e2034908-581f-4fb0-9d35-83b626842a58}, !- Target Object
  2;                                      !- Inlet Port

OS:Schedule:Constant,
  {b28ca0e2-599a-4403-8613-d17bf00d8d8c}, !- Handle
  dhw temp 5,                             !- Name
  {d4ca3c27-cc7c-40ab-9644-95e08fee69bc}, !- Schedule Type Limits Name
  52.6666666666667;                       !- Value

OS:SetpointManager:Scheduled,
  {bb7b779b-769b-4721-b3f9-afbf11763cf6}, !- Handle
  Setpoint Manager Scheduled 6,           !- Name
  Temperature,                            !- Control Variable
  {b28ca0e2-599a-4403-8613-d17bf00d8d8c}, !- Schedule Name
  {a639b518-60e3-4cae-8858-820ec89d9d37}; !- Setpoint Node or NodeList Name

OS:WaterHeater:Mixed,
  {e08d26f4-a5ed-4ebe-811d-4fa31f38a363}, !- Handle
  res wh|unit 6,                          !- Name
  0.143845647790854,                      !- Tank Volume {m3}
  {32e6ce7b-0493-4abf-ae02-7d035c95c668}, !- Setpoint Temperature Schedule Name
  2,                                      !- Deadband Temperature Difference {deltaC}
  99,                                     !- Maximum Temperature Limit {C}
  Cycle,                                  !- Heater Control Type
  11722.8428068889,                       !- Heater Maximum Capacity {W}
  0,                                      !- Heater Minimum Capacity {W}
  ,                                       !- Heater Ignition Minimum Flow Rate {m3/s}
  ,                                       !- Heater Ignition Delay {s}
  NaturalGas,                             !- Heater Fuel Type
  0.773298241318794,                      !- Heater Thermal Efficiency
  ,                                       !- Part Load Factor Curve Name
  0,                                      !- Off Cycle Parasitic Fuel Consumption Rate {W}
  Electricity,                            !- Off Cycle Parasitic Fuel Type
  0,                                      !- Off Cycle Parasitic Heat Fraction to Tank
  0,                                      !- On Cycle Parasitic Fuel Consumption Rate {W}
  Electricity,                            !- On Cycle Parasitic Fuel Type
  0,                                      !- On Cycle Parasitic Heat Fraction to Tank
  ThermalZone,                            !- Ambient Temperature Indicator
  ,                                       !- Ambient Temperature Schedule Name
  {74188ea3-6439-43ec-95e5-00e6bd117a59}, !- Ambient Temperature Thermal Zone Name
  ,                                       !- Ambient Temperature Outdoor Air Node Name
  4.15693173076374,                       !- Off Cycle Loss Coefficient to Ambient Temperature {W/K}
  0.64,                                   !- Off Cycle Loss Fraction to Thermal Zone
  4.15693173076374,                       !- On Cycle Loss Coefficient to Ambient Temperature {W/K}
  1,                                      !- On Cycle Loss Fraction to Thermal Zone
  ,                                       !- Peak Use Flow Rate {m3/s}
  ,                                       !- Use Flow Rate Fraction Schedule Name
  ,                                       !- Cold Water Supply Temperature Schedule Name
  {cdfc1901-d692-428b-aac3-57902360ebb1}, !- Use Side Inlet Node Name
  {e373bb83-ada4-42df-aaf2-d9e6e866f6dd}, !- Use Side Outlet Node Name
  1,                                      !- Use Side Effectiveness
  ,                                       !- Source Side Inlet Node Name
  ,                                       !- Source Side Outlet Node Name
  1,                                      !- Source Side Effectiveness
  autosize,                               !- Use Side Design Flow Rate {m3/s}
  autosize,                               !- Source Side Design Flow Rate {m3/s}
  1.5,                                    !- Indirect Water Heating Recovery Time {hr}
  IndirectHeatPrimarySetpoint,            !- Source Side Flow Control Mode
  ,                                       !- Indirect Alternate Setpoint Temperature Schedule Name
  res wh|unit 6;                          !- End-Use Subcategory

OS:Schedule:Constant,
  {32e6ce7b-0493-4abf-ae02-7d035c95c668}, !- Handle
  WH Setpoint Temp 5,                     !- Name
  {d4ca3c27-cc7c-40ab-9644-95e08fee69bc}, !- Schedule Type Limits Name
  52.6666666666667;                       !- Value

OS:Node,
  {bb686d87-d570-44cc-8909-3f4dd0375cee}, !- Handle
  Node 74,                                !- Name
  {bed75fa8-75b4-40df-9990-e39cd58f369c}, !- Inlet Port
  {cdfc1901-d692-428b-aac3-57902360ebb1}; !- Outlet Port

OS:Connection,
  {bed75fa8-75b4-40df-9990-e39cd58f369c}, !- Handle
  {9d9a95a2-7ebc-4912-897f-fd9d9e969087}, !- Name
  {e2034908-581f-4fb0-9d35-83b626842a58}, !- Source Object
  4,                                      !- Outlet Port
  {bb686d87-d570-44cc-8909-3f4dd0375cee}, !- Target Object
  2;                                      !- Inlet Port

OS:Node,
  {6fad0120-69a1-49cd-9771-8ded7c1db281}, !- Handle
  Node 75,                                !- Name
  {e373bb83-ada4-42df-aaf2-d9e6e866f6dd}, !- Inlet Port
  {3fa51362-2f05-454f-9453-75bb4928ce4c}; !- Outlet Port

OS:Connection,
  {cdfc1901-d692-428b-aac3-57902360ebb1}, !- Handle
  {8d52d36e-8709-4ab5-b3a6-733e775b321b}, !- Name
  {bb686d87-d570-44cc-8909-3f4dd0375cee}, !- Source Object
  3,                                      !- Outlet Port
  {e08d26f4-a5ed-4ebe-811d-4fa31f38a363}, !- Target Object
  31;                                     !- Inlet Port

OS:Connection,
  {e373bb83-ada4-42df-aaf2-d9e6e866f6dd}, !- Handle
  {00dfdde1-773c-4f0d-aded-8fdf89329bf4}, !- Name
  {e08d26f4-a5ed-4ebe-811d-4fa31f38a363}, !- Source Object
  32,                                     !- Outlet Port
  {6fad0120-69a1-49cd-9771-8ded7c1db281}, !- Target Object
  2;                                      !- Inlet Port

OS:Connection,
  {3fa51362-2f05-454f-9453-75bb4928ce4c}, !- Handle
  {06d1936a-4edb-43d2-94d1-6651304759a2}, !- Name
  {6fad0120-69a1-49cd-9771-8ded7c1db281}, !- Source Object
  3,                                      !- Outlet Port
  {24a6185a-eed4-4351-a759-4c6cd1a981e9}, !- Target Object
  4;                                      !- Inlet Port

OS:PlantLoop,
  {be19fc5c-7382-4b1f-a56e-94c21fe85611}, !- Handle
  Domestic Hot Water Loop|unit 7,         !- Name
  ,                                       !- Fluid Type
  0,                                      !- Glycol Concentration
  ,                                       !- User Defined Fluid Type
  ,                                       !- Plant Equipment Operation Heating Load
  ,                                       !- Plant Equipment Operation Cooling Load
  ,                                       !- Primary Plant Equipment Operation Scheme
  {c0e53bde-018e-41bd-b2d9-4993f674455a}, !- Loop Temperature Setpoint Node Name
  ,                                       !- Maximum Loop Temperature {C}
  ,                                       !- Minimum Loop Temperature {C}
  0.01,                                   !- Maximum Loop Flow Rate {m3/s}
  ,                                       !- Minimum Loop Flow Rate {m3/s}
  0.003,                                  !- Plant Loop Volume {m3}
  {19480f23-1d83-48ed-904f-00b21e5e1b3b}, !- Plant Side Inlet Node Name
  {8aaf9b02-74c7-4162-b702-60c031d4afb5}, !- Plant Side Outlet Node Name
  ,                                       !- Plant Side Branch List Name
  {a5751550-ffd4-48d8-be90-327ed76df633}, !- Demand Side Inlet Node Name
  {d47a8c39-7c8d-41df-bef0-30dfa2af9494}, !- Demand Side Outlet Node Name
  ,                                       !- Demand Side Branch List Name
  ,                                       !- Demand Side Connector List Name
  Optimal,                                !- Load Distribution Scheme
  {ce26c70a-351e-41a8-99ae-02c11e15dfbf}, !- Availability Manager List Name
  ,                                       !- Plant Loop Demand Calculation Scheme
  ,                                       !- Common Pipe Simulation
  ,                                       !- Pressure Simulation Type
  ,                                       !- Plant Equipment Operation Heating Load Schedule
  ,                                       !- Plant Equipment Operation Cooling Load Schedule
  ,                                       !- Primary Plant Equipment Operation Scheme Schedule
  ,                                       !- Component Setpoint Operation Scheme Schedule
  {2c7289e9-7c4a-4b4c-9233-1b6adb6ceb1f}, !- Demand Mixer Name
  {5e106f7a-7a44-4d80-8977-fbb5fba32328}, !- Demand Splitter Name
  {80e506e8-ae2f-4cb4-afd6-d49863c9427f}, !- Supply Mixer Name
  {3af0811e-3e5b-4f7a-aadf-45dca03ef4c1}; !- Supply Splitter Name

OS:Node,
  {1b9417be-89a1-4107-b4b4-2ef9f525d321}, !- Handle
  Node 76,                                !- Name
  {19480f23-1d83-48ed-904f-00b21e5e1b3b}, !- Inlet Port
  {55c29f11-380f-487a-9867-12e870bfeda2}; !- Outlet Port

OS:Node,
  {c0e53bde-018e-41bd-b2d9-4993f674455a}, !- Handle
  Node 77,                                !- Name
  {6ee83af3-bf1c-40c1-bc67-f9b510519782}, !- Inlet Port
  {8aaf9b02-74c7-4162-b702-60c031d4afb5}; !- Outlet Port

OS:Node,
  {36f8c6f8-0c38-4723-911c-1240605eb348}, !- Handle
  Node 78,                                !- Name
  {8c853c24-c87d-42ee-8bb4-c57611e03a0e}, !- Inlet Port
  {da27c0e9-ba55-4830-b519-4f0f1d498f7a}; !- Outlet Port

OS:Connector:Mixer,
  {80e506e8-ae2f-4cb4-afd6-d49863c9427f}, !- Handle
  Connector Mixer 13,                     !- Name
  {b0222a4f-d046-4c6c-9cf8-7b9a68e788d0}, !- Outlet Branch Name
  {54b798f3-038a-45fc-94c3-1ca8f6104b26}, !- Inlet Branch Name 1
  {6970f748-39e6-4348-9f47-92b076c06826}; !- Inlet Branch Name 2

OS:Connector:Splitter,
  {3af0811e-3e5b-4f7a-aadf-45dca03ef4c1}, !- Handle
  Connector Splitter 13,                  !- Name
  {0745eee5-c6b9-4524-857f-33f2a1ddd623}, !- Inlet Branch Name
  {8c853c24-c87d-42ee-8bb4-c57611e03a0e}, !- Outlet Branch Name 1
  {01303bcc-1cb3-47db-9a1b-99d30380341b}; !- Outlet Branch Name 2

OS:Connection,
  {19480f23-1d83-48ed-904f-00b21e5e1b3b}, !- Handle
  {8ca1b3f3-06a4-4266-aab7-e986c70786d1}, !- Name
  {be19fc5c-7382-4b1f-a56e-94c21fe85611}, !- Source Object
  14,                                     !- Outlet Port
  {1b9417be-89a1-4107-b4b4-2ef9f525d321}, !- Target Object
  2;                                      !- Inlet Port

OS:Connection,
  {8c853c24-c87d-42ee-8bb4-c57611e03a0e}, !- Handle
  {395c6f56-503c-426d-9ce6-f7c01379f36d}, !- Name
  {3af0811e-3e5b-4f7a-aadf-45dca03ef4c1}, !- Source Object
  3,                                      !- Outlet Port
  {36f8c6f8-0c38-4723-911c-1240605eb348}, !- Target Object
  2;                                      !- Inlet Port

OS:Connection,
  {8aaf9b02-74c7-4162-b702-60c031d4afb5}, !- Handle
  {9d927812-78ca-486a-a1fb-9aeba0ea7a80}, !- Name
  {c0e53bde-018e-41bd-b2d9-4993f674455a}, !- Source Object
  3,                                      !- Outlet Port
  {be19fc5c-7382-4b1f-a56e-94c21fe85611}, !- Target Object
  15;                                     !- Inlet Port

OS:Node,
  {60d61fdc-2dec-40c3-82bc-b7a17df2f2a2}, !- Handle
  Node 79,                                !- Name
  {a5751550-ffd4-48d8-be90-327ed76df633}, !- Inlet Port
  {fab1356a-f1d6-4aba-b618-ec88bc440b8e}; !- Outlet Port

OS:Node,
  {f1ec2588-4b18-4f8d-9ad2-8a9038367851}, !- Handle
  Node 80,                                !- Name
  {a5207422-cc86-4ba2-8f0d-8e4b78b1be16}, !- Inlet Port
  {d47a8c39-7c8d-41df-bef0-30dfa2af9494}; !- Outlet Port

OS:Node,
  {e3ff5e8a-7efb-46cc-bc56-84891a3c5965}, !- Handle
  Node 81,                                !- Name
  {c96f664d-4c30-4cb8-82c6-3c1a39d6f508}, !- Inlet Port
  {55c2babd-a80f-4cec-a0e1-0e9e0889d5f5}; !- Outlet Port

OS:Connector:Mixer,
  {2c7289e9-7c4a-4b4c-9233-1b6adb6ceb1f}, !- Handle
  Connector Mixer 14,                     !- Name
  {a5207422-cc86-4ba2-8f0d-8e4b78b1be16}, !- Outlet Branch Name
  {55c2babd-a80f-4cec-a0e1-0e9e0889d5f5}; !- Inlet Branch Name 1

OS:Connector:Splitter,
  {5e106f7a-7a44-4d80-8977-fbb5fba32328}, !- Handle
  Connector Splitter 14,                  !- Name
  {fab1356a-f1d6-4aba-b618-ec88bc440b8e}, !- Inlet Branch Name
  {c96f664d-4c30-4cb8-82c6-3c1a39d6f508}; !- Outlet Branch Name 1

OS:Connection,
  {a5751550-ffd4-48d8-be90-327ed76df633}, !- Handle
  {2485bfff-4e03-4539-8a8a-db3416763946}, !- Name
  {be19fc5c-7382-4b1f-a56e-94c21fe85611}, !- Source Object
  17,                                     !- Outlet Port
  {60d61fdc-2dec-40c3-82bc-b7a17df2f2a2}, !- Target Object
  2;                                      !- Inlet Port

OS:Connection,
  {fab1356a-f1d6-4aba-b618-ec88bc440b8e}, !- Handle
  {98f345db-4da3-4775-b576-3a6093a05f9f}, !- Name
  {60d61fdc-2dec-40c3-82bc-b7a17df2f2a2}, !- Source Object
  3,                                      !- Outlet Port
  {5e106f7a-7a44-4d80-8977-fbb5fba32328}, !- Target Object
  2;                                      !- Inlet Port

OS:Connection,
  {c96f664d-4c30-4cb8-82c6-3c1a39d6f508}, !- Handle
  {1cd8194a-c3af-4f0a-8286-8c01ab243d26}, !- Name
  {5e106f7a-7a44-4d80-8977-fbb5fba32328}, !- Source Object
  3,                                      !- Outlet Port
  {e3ff5e8a-7efb-46cc-bc56-84891a3c5965}, !- Target Object
  2;                                      !- Inlet Port

OS:Connection,
  {55c2babd-a80f-4cec-a0e1-0e9e0889d5f5}, !- Handle
  {1b334439-a9a5-4204-bda1-ea75584869e9}, !- Name
  {e3ff5e8a-7efb-46cc-bc56-84891a3c5965}, !- Source Object
  3,                                      !- Outlet Port
  {2c7289e9-7c4a-4b4c-9233-1b6adb6ceb1f}, !- Target Object
  3;                                      !- Inlet Port

OS:Connection,
  {a5207422-cc86-4ba2-8f0d-8e4b78b1be16}, !- Handle
  {07ccf67f-a899-41a0-bc2f-40243c4795f6}, !- Name
  {2c7289e9-7c4a-4b4c-9233-1b6adb6ceb1f}, !- Source Object
  2,                                      !- Outlet Port
  {f1ec2588-4b18-4f8d-9ad2-8a9038367851}, !- Target Object
  2;                                      !- Inlet Port

OS:Connection,
  {d47a8c39-7c8d-41df-bef0-30dfa2af9494}, !- Handle
  {7ec3a9e5-04eb-40cb-b6fa-01cb8da68f24}, !- Name
  {f1ec2588-4b18-4f8d-9ad2-8a9038367851}, !- Source Object
  3,                                      !- Outlet Port
  {be19fc5c-7382-4b1f-a56e-94c21fe85611}, !- Target Object
  18;                                     !- Inlet Port

OS:Sizing:Plant,
  {2a903a9f-2ecb-4237-b390-d6ddd1bc3f2b}, !- Handle
  {be19fc5c-7382-4b1f-a56e-94c21fe85611}, !- Plant or Condenser Loop Name
  Heating,                                !- Loop Type
  52.6666666666667,                       !- Design Loop Exit Temperature {C}
  5.55555555555556,                       !- Loop Design Temperature Difference {deltaC}
  NonCoincident,                          !- Sizing Option
  1,                                      !- Zone Timesteps in Averaging Window
  None;                                   !- Coincident Sizing Factor Mode

OS:AvailabilityManagerAssignmentList,
  {ce26c70a-351e-41a8-99ae-02c11e15dfbf}, !- Handle
  Plant Loop 1 AvailabilityManagerAssignmentList 6; !- Name

OS:Pipe:Adiabatic,
  {c336298b-94b9-4396-bd29-3a23fe4856eb}, !- Handle
  Pipe Adiabatic 13,                      !- Name
  {da27c0e9-ba55-4830-b519-4f0f1d498f7a}, !- Inlet Node Name
  {083aa5c2-8e57-41ab-8ab0-a9d972ddf666}; !- Outlet Node Name

OS:Pipe:Adiabatic,
  {83d10027-d1e0-469a-9c5c-b4377d0c0dee}, !- Handle
  Pipe Adiabatic 14,                      !- Name
  {64fb4cd4-19b4-44d6-8491-03c643d4c36b}, !- Inlet Node Name
  {6ee83af3-bf1c-40c1-bc67-f9b510519782}; !- Outlet Node Name

OS:Node,
  {2e9e3f05-6e51-4fff-889e-d8a02e5c18de}, !- Handle
  Node 82,                                !- Name
  {083aa5c2-8e57-41ab-8ab0-a9d972ddf666}, !- Inlet Port
  {54b798f3-038a-45fc-94c3-1ca8f6104b26}; !- Outlet Port

OS:Connection,
  {da27c0e9-ba55-4830-b519-4f0f1d498f7a}, !- Handle
  {fdc883a5-fb08-410e-9352-b815b3d1fbac}, !- Name
  {36f8c6f8-0c38-4723-911c-1240605eb348}, !- Source Object
  3,                                      !- Outlet Port
  {c336298b-94b9-4396-bd29-3a23fe4856eb}, !- Target Object
  2;                                      !- Inlet Port

OS:Connection,
  {083aa5c2-8e57-41ab-8ab0-a9d972ddf666}, !- Handle
  {74aa714b-0052-4763-8ad0-462195cc4450}, !- Name
  {c336298b-94b9-4396-bd29-3a23fe4856eb}, !- Source Object
  3,                                      !- Outlet Port
  {2e9e3f05-6e51-4fff-889e-d8a02e5c18de}, !- Target Object
  2;                                      !- Inlet Port

OS:Connection,
  {54b798f3-038a-45fc-94c3-1ca8f6104b26}, !- Handle
  {481ff974-ca92-4e8d-81a8-c19a67aaae65}, !- Name
  {2e9e3f05-6e51-4fff-889e-d8a02e5c18de}, !- Source Object
  3,                                      !- Outlet Port
  {80e506e8-ae2f-4cb4-afd6-d49863c9427f}, !- Target Object
  3;                                      !- Inlet Port

OS:Node,
  {d1031bf6-006f-4871-933d-10c5b69835d5}, !- Handle
  Node 83,                                !- Name
  {b0222a4f-d046-4c6c-9cf8-7b9a68e788d0}, !- Inlet Port
  {64fb4cd4-19b4-44d6-8491-03c643d4c36b}; !- Outlet Port

OS:Connection,
  {b0222a4f-d046-4c6c-9cf8-7b9a68e788d0}, !- Handle
  {a76b6bc0-63f8-44c6-b9b7-96d945e83ea2}, !- Name
  {80e506e8-ae2f-4cb4-afd6-d49863c9427f}, !- Source Object
  2,                                      !- Outlet Port
  {d1031bf6-006f-4871-933d-10c5b69835d5}, !- Target Object
  2;                                      !- Inlet Port

OS:Connection,
  {64fb4cd4-19b4-44d6-8491-03c643d4c36b}, !- Handle
  {5dd3c56f-a566-4fca-8537-e4c8d557e891}, !- Name
  {d1031bf6-006f-4871-933d-10c5b69835d5}, !- Source Object
  3,                                      !- Outlet Port
  {83d10027-d1e0-469a-9c5c-b4377d0c0dee}, !- Target Object
  2;                                      !- Inlet Port

OS:Connection,
  {6ee83af3-bf1c-40c1-bc67-f9b510519782}, !- Handle
  {43b6d6d4-804a-403c-801e-6fda86020360}, !- Name
  {83d10027-d1e0-469a-9c5c-b4377d0c0dee}, !- Source Object
  3,                                      !- Outlet Port
  {c0e53bde-018e-41bd-b2d9-4993f674455a}, !- Target Object
  2;                                      !- Inlet Port

OS:Pump:VariableSpeed,
  {428e8b2a-0d29-44f2-8c23-2033a4921211}, !- Handle
  Pump Variable Speed 7,                  !- Name
  {55c29f11-380f-487a-9867-12e870bfeda2}, !- Inlet Node Name
  {053a4175-2aa6-471d-bbbd-61c44fe79860}, !- Outlet Node Name
  0.01,                                   !- Rated Flow Rate {m3/s}
  1,                                      !- Rated Pump Head {Pa}
  0,                                      !- Rated Power Consumption {W}
  1,                                      !- Motor Efficiency
  0,                                      !- Fraction of Motor Inefficiencies to Fluid Stream
  0,                                      !- Coefficient 1 of the Part Load Performance Curve
  1,                                      !- Coefficient 2 of the Part Load Performance Curve
  0,                                      !- Coefficient 3 of the Part Load Performance Curve
  0,                                      !- Coefficient 4 of the Part Load Performance Curve
  ,                                       !- Minimum Flow Rate {m3/s}
  Intermittent,                           !- Pump Control Type
  ,                                       !- Pump Flow Rate Schedule Name
  ,                                       !- Pump Curve Name
  ,                                       !- Impeller Diameter {m}
  ,                                       !- VFD Control Type
  ,                                       !- Pump RPM Schedule Name
  ,                                       !- Minimum Pressure Schedule {Pa}
  ,                                       !- Maximum Pressure Schedule {Pa}
  ,                                       !- Minimum RPM Schedule {rev/min}
  ,                                       !- Maximum RPM Schedule {rev/min}
  ,                                       !- Zone Name
  0.5,                                    !- Skin Loss Radiative Fraction
  PowerPerFlowPerPressure,                !- Design Power Sizing Method
  348701.1,                               !- Design Electric Power per Unit Flow Rate {W/(m3/s)}
  1.282051282,                            !- Design Shaft Power per Unit Flow Rate per Unit Head {W-s/m3-Pa}
  0,                                      !- Design Minimum Flow Rate Fraction
  General;                                !- End-Use Subcategory

OS:Node,
  {f8ae2953-1e2e-47d1-8005-1b63685f5a98}, !- Handle
  Node 84,                                !- Name
  {053a4175-2aa6-471d-bbbd-61c44fe79860}, !- Inlet Port
  {0745eee5-c6b9-4524-857f-33f2a1ddd623}; !- Outlet Port

OS:Connection,
  {55c29f11-380f-487a-9867-12e870bfeda2}, !- Handle
  {ab92f10b-ea0c-4928-8b36-d76fa67a9187}, !- Name
  {1b9417be-89a1-4107-b4b4-2ef9f525d321}, !- Source Object
  3,                                      !- Outlet Port
  {428e8b2a-0d29-44f2-8c23-2033a4921211}, !- Target Object
  2;                                      !- Inlet Port

OS:Connection,
  {053a4175-2aa6-471d-bbbd-61c44fe79860}, !- Handle
  {426ad539-afeb-4cfb-9cd4-8f4dc0ea6668}, !- Name
  {428e8b2a-0d29-44f2-8c23-2033a4921211}, !- Source Object
  3,                                      !- Outlet Port
  {f8ae2953-1e2e-47d1-8005-1b63685f5a98}, !- Target Object
  2;                                      !- Inlet Port

OS:Connection,
  {0745eee5-c6b9-4524-857f-33f2a1ddd623}, !- Handle
  {eb74e5a0-d517-4b61-a877-f61ada724063}, !- Name
  {f8ae2953-1e2e-47d1-8005-1b63685f5a98}, !- Source Object
  3,                                      !- Outlet Port
  {3af0811e-3e5b-4f7a-aadf-45dca03ef4c1}, !- Target Object
  2;                                      !- Inlet Port

OS:Schedule:Constant,
  {c9f36628-b0d6-4436-9484-bd57f6992d1d}, !- Handle
  dhw temp 6,                             !- Name
  {d4ca3c27-cc7c-40ab-9644-95e08fee69bc}, !- Schedule Type Limits Name
  52.6666666666667;                       !- Value

OS:SetpointManager:Scheduled,
  {7d1870c4-5760-47c7-b18b-837bc7dfc1b4}, !- Handle
  Setpoint Manager Scheduled 7,           !- Name
  Temperature,                            !- Control Variable
  {c9f36628-b0d6-4436-9484-bd57f6992d1d}, !- Schedule Name
  {c0e53bde-018e-41bd-b2d9-4993f674455a}; !- Setpoint Node or NodeList Name

OS:WaterHeater:Mixed,
  {40d6a5fd-b0dd-499f-b613-36657a7a5951}, !- Handle
  res wh|unit 7,                          !- Name
  0.143845647790854,                      !- Tank Volume {m3}
  {7f5752ff-a3c0-4aba-8a91-5e213d307cbf}, !- Setpoint Temperature Schedule Name
  2,                                      !- Deadband Temperature Difference {deltaC}
  99,                                     !- Maximum Temperature Limit {C}
  Cycle,                                  !- Heater Control Type
  11722.8428068889,                       !- Heater Maximum Capacity {W}
  0,                                      !- Heater Minimum Capacity {W}
  ,                                       !- Heater Ignition Minimum Flow Rate {m3/s}
  ,                                       !- Heater Ignition Delay {s}
  NaturalGas,                             !- Heater Fuel Type
  0.773298241318794,                      !- Heater Thermal Efficiency
  ,                                       !- Part Load Factor Curve Name
  0,                                      !- Off Cycle Parasitic Fuel Consumption Rate {W}
  Electricity,                            !- Off Cycle Parasitic Fuel Type
  0,                                      !- Off Cycle Parasitic Heat Fraction to Tank
  0,                                      !- On Cycle Parasitic Fuel Consumption Rate {W}
  Electricity,                            !- On Cycle Parasitic Fuel Type
  0,                                      !- On Cycle Parasitic Heat Fraction to Tank
  ThermalZone,                            !- Ambient Temperature Indicator
  ,                                       !- Ambient Temperature Schedule Name
  {d9a55e1a-f52d-452d-8aea-10860132f269}, !- Ambient Temperature Thermal Zone Name
  ,                                       !- Ambient Temperature Outdoor Air Node Name
  4.15693173076374,                       !- Off Cycle Loss Coefficient to Ambient Temperature {W/K}
  0.64,                                   !- Off Cycle Loss Fraction to Thermal Zone
  4.15693173076374,                       !- On Cycle Loss Coefficient to Ambient Temperature {W/K}
  1,                                      !- On Cycle Loss Fraction to Thermal Zone
  ,                                       !- Peak Use Flow Rate {m3/s}
  ,                                       !- Use Flow Rate Fraction Schedule Name
  ,                                       !- Cold Water Supply Temperature Schedule Name
  {6de24133-3e54-441c-b85d-6e4aeaa58d5f}, !- Use Side Inlet Node Name
  {bda6561e-0c3a-4541-960d-de861af32e83}, !- Use Side Outlet Node Name
  1,                                      !- Use Side Effectiveness
  ,                                       !- Source Side Inlet Node Name
  ,                                       !- Source Side Outlet Node Name
  1,                                      !- Source Side Effectiveness
  autosize,                               !- Use Side Design Flow Rate {m3/s}
  autosize,                               !- Source Side Design Flow Rate {m3/s}
  1.5,                                    !- Indirect Water Heating Recovery Time {hr}
  IndirectHeatPrimarySetpoint,            !- Source Side Flow Control Mode
  ,                                       !- Indirect Alternate Setpoint Temperature Schedule Name
  res wh|unit 7;                          !- End-Use Subcategory

OS:Schedule:Constant,
  {7f5752ff-a3c0-4aba-8a91-5e213d307cbf}, !- Handle
  WH Setpoint Temp 6,                     !- Name
  {d4ca3c27-cc7c-40ab-9644-95e08fee69bc}, !- Schedule Type Limits Name
  52.6666666666667;                       !- Value

OS:Node,
  {40dab269-51f3-4830-8f4f-774775b9d831}, !- Handle
  Node 85,                                !- Name
  {01303bcc-1cb3-47db-9a1b-99d30380341b}, !- Inlet Port
  {6de24133-3e54-441c-b85d-6e4aeaa58d5f}; !- Outlet Port

OS:Connection,
  {01303bcc-1cb3-47db-9a1b-99d30380341b}, !- Handle
  {4d9ee7a1-8435-4bee-9dec-c74a837cb16a}, !- Name
  {3af0811e-3e5b-4f7a-aadf-45dca03ef4c1}, !- Source Object
  4,                                      !- Outlet Port
  {40dab269-51f3-4830-8f4f-774775b9d831}, !- Target Object
  2;                                      !- Inlet Port

OS:Node,
  {d7626600-6e91-4ba3-8765-c7499c3da74f}, !- Handle
  Node 86,                                !- Name
  {bda6561e-0c3a-4541-960d-de861af32e83}, !- Inlet Port
  {6970f748-39e6-4348-9f47-92b076c06826}; !- Outlet Port

OS:Connection,
  {6de24133-3e54-441c-b85d-6e4aeaa58d5f}, !- Handle
  {5e44de5e-c7e7-4068-ae5c-e567d7917f3a}, !- Name
  {40dab269-51f3-4830-8f4f-774775b9d831}, !- Source Object
  3,                                      !- Outlet Port
  {40d6a5fd-b0dd-499f-b613-36657a7a5951}, !- Target Object
  31;                                     !- Inlet Port

OS:Connection,
  {bda6561e-0c3a-4541-960d-de861af32e83}, !- Handle
  {8d277107-c6cd-4631-8f3f-8b98fbf307c3}, !- Name
  {40d6a5fd-b0dd-499f-b613-36657a7a5951}, !- Source Object
  32,                                     !- Outlet Port
  {d7626600-6e91-4ba3-8765-c7499c3da74f}, !- Target Object
  2;                                      !- Inlet Port

OS:Connection,
  {6970f748-39e6-4348-9f47-92b076c06826}, !- Handle
  {ff4a2d16-0108-40d6-9309-e77c8cb63738}, !- Name
  {d7626600-6e91-4ba3-8765-c7499c3da74f}, !- Source Object
  3,                                      !- Outlet Port
  {80e506e8-ae2f-4cb4-afd6-d49863c9427f}, !- Target Object
  4;                                      !- Inlet Port

OS:PlantLoop,
  {85aab0f6-ffb9-4d38-a552-1279ebe486a4}, !- Handle
  Domestic Hot Water Loop|unit 8,         !- Name
>>>>>>> 61ca453a
  ,                                       !- Fluid Type
  0,                                      !- Glycol Concentration
  ,                                       !- User Defined Fluid Type
  ,                                       !- Plant Equipment Operation Heating Load
  ,                                       !- Plant Equipment Operation Cooling Load
  ,                                       !- Primary Plant Equipment Operation Scheme
<<<<<<< HEAD
  {2b5ed6fb-55b1-4b52-a661-1496ac858144}, !- Loop Temperature Setpoint Node Name
=======
  {cf6c3be6-44e1-451e-8e93-46f649578aa4}, !- Loop Temperature Setpoint Node Name
>>>>>>> 61ca453a
  ,                                       !- Maximum Loop Temperature {C}
  ,                                       !- Minimum Loop Temperature {C}
  0.01,                                   !- Maximum Loop Flow Rate {m3/s}
  ,                                       !- Minimum Loop Flow Rate {m3/s}
  0.003,                                  !- Plant Loop Volume {m3}
<<<<<<< HEAD
  {c81d1db4-ab37-480a-af35-55472a3d6c91}, !- Plant Side Inlet Node Name
  {feb3e4a7-3ee8-499b-afe2-0d811181a21a}, !- Plant Side Outlet Node Name
  ,                                       !- Plant Side Branch List Name
  {4ac416dc-972d-4f18-b161-cc5de1998832}, !- Demand Side Inlet Node Name
  {35fd5f59-9261-40a1-9c40-5090b07763b5}, !- Demand Side Outlet Node Name
  ,                                       !- Demand Side Branch List Name
  ,                                       !- Demand Side Connector List Name
  Optimal,                                !- Load Distribution Scheme
  {9946d637-9657-4a2b-8442-495728a5e567}, !- Availability Manager List Name
=======
  {8e540d75-9ef1-4134-be7b-ba10cc581442}, !- Plant Side Inlet Node Name
  {5e8fb0ad-211e-4451-88b8-2584ddd5d61c}, !- Plant Side Outlet Node Name
  ,                                       !- Plant Side Branch List Name
  {46b2d128-3ff9-48f1-81d0-5de9a4a49ab5}, !- Demand Side Inlet Node Name
  {19cc915a-c27b-4e82-8d8d-10aa92da1749}, !- Demand Side Outlet Node Name
  ,                                       !- Demand Side Branch List Name
  ,                                       !- Demand Side Connector List Name
  Optimal,                                !- Load Distribution Scheme
  {27ba6216-63c9-4c4c-b168-5e4b394e865b}, !- Availability Manager List Name
>>>>>>> 61ca453a
  ,                                       !- Plant Loop Demand Calculation Scheme
  ,                                       !- Common Pipe Simulation
  ,                                       !- Pressure Simulation Type
  ,                                       !- Plant Equipment Operation Heating Load Schedule
  ,                                       !- Plant Equipment Operation Cooling Load Schedule
  ,                                       !- Primary Plant Equipment Operation Scheme Schedule
  ,                                       !- Component Setpoint Operation Scheme Schedule
<<<<<<< HEAD
  {32db290f-9014-4045-827f-dd044945ae9b}, !- Demand Mixer Name
  {3d5d881c-f415-41dc-8509-48bfd6ebe61b}, !- Demand Splitter Name
  {a8c03c98-d34e-47a1-af06-1157ed11706d}, !- Supply Mixer Name
  {2b7d7638-5dca-43a6-a43b-4077c8ac8d20}; !- Supply Splitter Name

OS:Node,
  {0d700787-4e82-4382-add9-478d4cec6c2f}, !- Handle
  Node 3,                                 !- Name
  {c81d1db4-ab37-480a-af35-55472a3d6c91}, !- Inlet Port
  {1eac755a-a208-4334-92d2-ca31569887af}; !- Outlet Port

OS:Node,
  {2b5ed6fb-55b1-4b52-a661-1496ac858144}, !- Handle
  Node 4,                                 !- Name
  {5492d4de-193d-43f6-85c5-55657581f258}, !- Inlet Port
  {feb3e4a7-3ee8-499b-afe2-0d811181a21a}; !- Outlet Port

OS:Node,
  {4563c365-9c86-4cc4-8b14-e08e8140b7bd}, !- Handle
  Node 5,                                 !- Name
  {a43093f1-13df-467e-93ce-8aed5a03150b}, !- Inlet Port
  {821129fe-6177-4442-9f89-d1f0e84cd54f}; !- Outlet Port

OS:Connector:Mixer,
  {a8c03c98-d34e-47a1-af06-1157ed11706d}, !- Handle
  Connector Mixer 1,                      !- Name
  {52118fec-40ca-45f4-a7df-b6b70e8d1233}, !- Outlet Branch Name
  {29398554-8626-4ba8-ae17-95bd6e0798db}, !- Inlet Branch Name 1
  {998fbc58-ca89-4e3a-a399-39c0e85df546}; !- Inlet Branch Name 2

OS:Connector:Splitter,
  {2b7d7638-5dca-43a6-a43b-4077c8ac8d20}, !- Handle
  Connector Splitter 1,                   !- Name
  {c75810e8-008d-488f-ab3e-1d97f1112faa}, !- Inlet Branch Name
  {a43093f1-13df-467e-93ce-8aed5a03150b}, !- Outlet Branch Name 1
  {ffe4c413-9dc8-41a7-85da-5d851b38796b}; !- Outlet Branch Name 2

OS:Connection,
  {c81d1db4-ab37-480a-af35-55472a3d6c91}, !- Handle
  {32509b43-89d8-4c1d-94ef-3a54eced67ee}, !- Name
  {cb7aa4c7-295d-4bd3-93ca-c6e1d1db4cfc}, !- Source Object
  14,                                     !- Outlet Port
  {0d700787-4e82-4382-add9-478d4cec6c2f}, !- Target Object
  2;                                      !- Inlet Port

OS:Connection,
  {a43093f1-13df-467e-93ce-8aed5a03150b}, !- Handle
  {d21dbcd9-ebc3-4e45-8181-3bb7ab4f2e49}, !- Name
  {2b7d7638-5dca-43a6-a43b-4077c8ac8d20}, !- Source Object
  3,                                      !- Outlet Port
  {4563c365-9c86-4cc4-8b14-e08e8140b7bd}, !- Target Object
  2;                                      !- Inlet Port

OS:Connection,
  {feb3e4a7-3ee8-499b-afe2-0d811181a21a}, !- Handle
  {de7f5b8e-6f15-41d6-aebf-f3812b2f6c02}, !- Name
  {2b5ed6fb-55b1-4b52-a661-1496ac858144}, !- Source Object
  3,                                      !- Outlet Port
  {cb7aa4c7-295d-4bd3-93ca-c6e1d1db4cfc}, !- Target Object
  15;                                     !- Inlet Port

OS:Node,
  {79cd09c6-2152-425a-bf31-dc325d1ff89c}, !- Handle
  Node 6,                                 !- Name
  {4ac416dc-972d-4f18-b161-cc5de1998832}, !- Inlet Port
  {3f96c14d-a22c-4b73-8d7c-d677fbab7dfc}; !- Outlet Port

OS:Node,
  {d9cb16b7-bf51-4b9d-8994-179353d62b20}, !- Handle
  Node 7,                                 !- Name
  {13137cd2-5989-4727-9c9e-8b619916bbeb}, !- Inlet Port
  {35fd5f59-9261-40a1-9c40-5090b07763b5}; !- Outlet Port

OS:Node,
  {8a5e0e55-e8ca-4496-99bc-c7addc8d0356}, !- Handle
  Node 8,                                 !- Name
  {ae9b8637-b857-41ce-b35d-42ab0aacee3f}, !- Inlet Port
  {956ecf0d-3da3-4ed0-bbc0-837ded546d48}; !- Outlet Port

OS:Connector:Mixer,
  {32db290f-9014-4045-827f-dd044945ae9b}, !- Handle
  Connector Mixer 2,                      !- Name
  {13137cd2-5989-4727-9c9e-8b619916bbeb}, !- Outlet Branch Name
  {956ecf0d-3da3-4ed0-bbc0-837ded546d48}; !- Inlet Branch Name 1

OS:Connector:Splitter,
  {3d5d881c-f415-41dc-8509-48bfd6ebe61b}, !- Handle
  Connector Splitter 2,                   !- Name
  {3f96c14d-a22c-4b73-8d7c-d677fbab7dfc}, !- Inlet Branch Name
  {ae9b8637-b857-41ce-b35d-42ab0aacee3f}; !- Outlet Branch Name 1

OS:Connection,
  {4ac416dc-972d-4f18-b161-cc5de1998832}, !- Handle
  {64e5ba0e-17c1-410e-91b7-6b0b06d3e5ca}, !- Name
  {cb7aa4c7-295d-4bd3-93ca-c6e1d1db4cfc}, !- Source Object
  17,                                     !- Outlet Port
  {79cd09c6-2152-425a-bf31-dc325d1ff89c}, !- Target Object
  2;                                      !- Inlet Port

OS:Connection,
  {3f96c14d-a22c-4b73-8d7c-d677fbab7dfc}, !- Handle
  {d0443194-4f7d-4f64-b51c-83f4e9d2e4d1}, !- Name
  {79cd09c6-2152-425a-bf31-dc325d1ff89c}, !- Source Object
  3,                                      !- Outlet Port
  {3d5d881c-f415-41dc-8509-48bfd6ebe61b}, !- Target Object
  2;                                      !- Inlet Port

OS:Connection,
  {ae9b8637-b857-41ce-b35d-42ab0aacee3f}, !- Handle
  {44cec494-042c-47a4-b34f-2679189f4e96}, !- Name
  {3d5d881c-f415-41dc-8509-48bfd6ebe61b}, !- Source Object
  3,                                      !- Outlet Port
  {8a5e0e55-e8ca-4496-99bc-c7addc8d0356}, !- Target Object
  2;                                      !- Inlet Port

OS:Connection,
  {956ecf0d-3da3-4ed0-bbc0-837ded546d48}, !- Handle
  {21773c9d-ea7c-40f4-819f-b357406da4bf}, !- Name
  {8a5e0e55-e8ca-4496-99bc-c7addc8d0356}, !- Source Object
  3,                                      !- Outlet Port
  {32db290f-9014-4045-827f-dd044945ae9b}, !- Target Object
  3;                                      !- Inlet Port

OS:Connection,
  {13137cd2-5989-4727-9c9e-8b619916bbeb}, !- Handle
  {771df6a4-6e35-447f-b9d9-d4ec14a56757}, !- Name
  {32db290f-9014-4045-827f-dd044945ae9b}, !- Source Object
  2,                                      !- Outlet Port
  {d9cb16b7-bf51-4b9d-8994-179353d62b20}, !- Target Object
  2;                                      !- Inlet Port

OS:Connection,
  {35fd5f59-9261-40a1-9c40-5090b07763b5}, !- Handle
  {49eea972-cde2-4255-954b-f738676b43fe}, !- Name
  {d9cb16b7-bf51-4b9d-8994-179353d62b20}, !- Source Object
  3,                                      !- Outlet Port
  {cb7aa4c7-295d-4bd3-93ca-c6e1d1db4cfc}, !- Target Object
  18;                                     !- Inlet Port

OS:Sizing:Plant,
  {0486af19-f4f5-4fa3-9b63-b8748a297640}, !- Handle
  {cb7aa4c7-295d-4bd3-93ca-c6e1d1db4cfc}, !- Plant or Condenser Loop Name
=======
  {3869a286-cddb-4f1a-8368-0db479b281b0}, !- Demand Mixer Name
  {77617f47-4987-4c2a-8c2c-e0442031d4a1}, !- Demand Splitter Name
  {09dd84a9-fc9d-4a06-aabf-f3ed07d265a3}, !- Supply Mixer Name
  {1f546c93-a3ac-4d01-9be4-31f6318959ba}; !- Supply Splitter Name

OS:Node,
  {dfc1bed3-c3d2-455d-9542-70e39a30abb4}, !- Handle
  Node 87,                                !- Name
  {8e540d75-9ef1-4134-be7b-ba10cc581442}, !- Inlet Port
  {70332a36-2c6d-44c9-8079-5e3110a03320}; !- Outlet Port

OS:Node,
  {cf6c3be6-44e1-451e-8e93-46f649578aa4}, !- Handle
  Node 88,                                !- Name
  {eb41ee11-c09d-4c70-98e0-0222a2526354}, !- Inlet Port
  {5e8fb0ad-211e-4451-88b8-2584ddd5d61c}; !- Outlet Port

OS:Node,
  {79aa0f8f-248b-4828-bf47-b8522515f9a0}, !- Handle
  Node 89,                                !- Name
  {dbf0a7fc-829f-481a-8eba-b89a1268ba4d}, !- Inlet Port
  {c3da2a90-3656-4466-bfb0-b874dd473651}; !- Outlet Port

OS:Connector:Mixer,
  {09dd84a9-fc9d-4a06-aabf-f3ed07d265a3}, !- Handle
  Connector Mixer 15,                     !- Name
  {20822054-f7a4-4669-844e-d96a44eee383}, !- Outlet Branch Name
  {36a7398f-d485-4954-bb0d-cf3a2ec31ced}, !- Inlet Branch Name 1
  {d8892c5d-eadf-4724-951c-61e8b1bf78c3}; !- Inlet Branch Name 2

OS:Connector:Splitter,
  {1f546c93-a3ac-4d01-9be4-31f6318959ba}, !- Handle
  Connector Splitter 15,                  !- Name
  {0af25fea-c94e-4253-b536-fc25891ebaae}, !- Inlet Branch Name
  {dbf0a7fc-829f-481a-8eba-b89a1268ba4d}, !- Outlet Branch Name 1
  {b8429e4b-0fb2-4f72-9bc1-f6b8c9d03873}; !- Outlet Branch Name 2

OS:Connection,
  {8e540d75-9ef1-4134-be7b-ba10cc581442}, !- Handle
  {73b66748-759e-43ca-9a27-1a9debedcbb2}, !- Name
  {85aab0f6-ffb9-4d38-a552-1279ebe486a4}, !- Source Object
  14,                                     !- Outlet Port
  {dfc1bed3-c3d2-455d-9542-70e39a30abb4}, !- Target Object
  2;                                      !- Inlet Port

OS:Connection,
  {dbf0a7fc-829f-481a-8eba-b89a1268ba4d}, !- Handle
  {6601c53a-db6a-48ae-9e46-0e3c4b8853d5}, !- Name
  {1f546c93-a3ac-4d01-9be4-31f6318959ba}, !- Source Object
  3,                                      !- Outlet Port
  {79aa0f8f-248b-4828-bf47-b8522515f9a0}, !- Target Object
  2;                                      !- Inlet Port

OS:Connection,
  {5e8fb0ad-211e-4451-88b8-2584ddd5d61c}, !- Handle
  {42d42bab-f719-4018-8759-f145b20dda17}, !- Name
  {cf6c3be6-44e1-451e-8e93-46f649578aa4}, !- Source Object
  3,                                      !- Outlet Port
  {85aab0f6-ffb9-4d38-a552-1279ebe486a4}, !- Target Object
  15;                                     !- Inlet Port

OS:Node,
  {fe3add42-5452-4813-bae8-a39c4b42d5fe}, !- Handle
  Node 90,                                !- Name
  {46b2d128-3ff9-48f1-81d0-5de9a4a49ab5}, !- Inlet Port
  {b100e0b8-b6bb-42ea-9466-2a8047dfb44b}; !- Outlet Port

OS:Node,
  {702cd08d-efb2-4893-bfa7-61d71dce67da}, !- Handle
  Node 91,                                !- Name
  {fe1f9a14-997d-4ea9-b655-c4bb2172bd3b}, !- Inlet Port
  {19cc915a-c27b-4e82-8d8d-10aa92da1749}; !- Outlet Port

OS:Node,
  {4fbb7aee-8c5a-4dfd-a77c-d113dc112c2e}, !- Handle
  Node 92,                                !- Name
  {7a8bffd6-47cc-44b3-8cac-1a685d2bafcd}, !- Inlet Port
  {8858383b-5bf9-4d60-8915-baa168833616}; !- Outlet Port

OS:Connector:Mixer,
  {3869a286-cddb-4f1a-8368-0db479b281b0}, !- Handle
  Connector Mixer 16,                     !- Name
  {fe1f9a14-997d-4ea9-b655-c4bb2172bd3b}, !- Outlet Branch Name
  {8858383b-5bf9-4d60-8915-baa168833616}; !- Inlet Branch Name 1

OS:Connector:Splitter,
  {77617f47-4987-4c2a-8c2c-e0442031d4a1}, !- Handle
  Connector Splitter 16,                  !- Name
  {b100e0b8-b6bb-42ea-9466-2a8047dfb44b}, !- Inlet Branch Name
  {7a8bffd6-47cc-44b3-8cac-1a685d2bafcd}; !- Outlet Branch Name 1

OS:Connection,
  {46b2d128-3ff9-48f1-81d0-5de9a4a49ab5}, !- Handle
  {0b00d687-759f-4057-a4b9-9fc6e7ff316a}, !- Name
  {85aab0f6-ffb9-4d38-a552-1279ebe486a4}, !- Source Object
  17,                                     !- Outlet Port
  {fe3add42-5452-4813-bae8-a39c4b42d5fe}, !- Target Object
  2;                                      !- Inlet Port

OS:Connection,
  {b100e0b8-b6bb-42ea-9466-2a8047dfb44b}, !- Handle
  {225ae3ac-a740-4fb4-b3fa-f49270ca4565}, !- Name
  {fe3add42-5452-4813-bae8-a39c4b42d5fe}, !- Source Object
  3,                                      !- Outlet Port
  {77617f47-4987-4c2a-8c2c-e0442031d4a1}, !- Target Object
  2;                                      !- Inlet Port

OS:Connection,
  {7a8bffd6-47cc-44b3-8cac-1a685d2bafcd}, !- Handle
  {041a0a10-0568-4420-89ed-aeb9f1c77502}, !- Name
  {77617f47-4987-4c2a-8c2c-e0442031d4a1}, !- Source Object
  3,                                      !- Outlet Port
  {4fbb7aee-8c5a-4dfd-a77c-d113dc112c2e}, !- Target Object
  2;                                      !- Inlet Port

OS:Connection,
  {8858383b-5bf9-4d60-8915-baa168833616}, !- Handle
  {24935992-8918-4109-b665-afb5a42cc625}, !- Name
  {4fbb7aee-8c5a-4dfd-a77c-d113dc112c2e}, !- Source Object
  3,                                      !- Outlet Port
  {3869a286-cddb-4f1a-8368-0db479b281b0}, !- Target Object
  3;                                      !- Inlet Port

OS:Connection,
  {fe1f9a14-997d-4ea9-b655-c4bb2172bd3b}, !- Handle
  {a7262f10-94a1-403d-b82e-4c810ce5e260}, !- Name
  {3869a286-cddb-4f1a-8368-0db479b281b0}, !- Source Object
  2,                                      !- Outlet Port
  {702cd08d-efb2-4893-bfa7-61d71dce67da}, !- Target Object
  2;                                      !- Inlet Port

OS:Connection,
  {19cc915a-c27b-4e82-8d8d-10aa92da1749}, !- Handle
  {0dd0afce-07ab-4145-93e7-a995c67efab1}, !- Name
  {702cd08d-efb2-4893-bfa7-61d71dce67da}, !- Source Object
  3,                                      !- Outlet Port
  {85aab0f6-ffb9-4d38-a552-1279ebe486a4}, !- Target Object
  18;                                     !- Inlet Port

OS:Sizing:Plant,
  {96ec74a5-e17e-4f2a-9922-dd85dcf99b53}, !- Handle
  {85aab0f6-ffb9-4d38-a552-1279ebe486a4}, !- Plant or Condenser Loop Name
>>>>>>> 61ca453a
  Heating,                                !- Loop Type
  52.6666666666667,                       !- Design Loop Exit Temperature {C}
  5.55555555555556,                       !- Loop Design Temperature Difference {deltaC}
  NonCoincident,                          !- Sizing Option
  1,                                      !- Zone Timesteps in Averaging Window
  None;                                   !- Coincident Sizing Factor Mode

OS:AvailabilityManagerAssignmentList,
<<<<<<< HEAD
  {9946d637-9657-4a2b-8442-495728a5e567}, !- Handle
  Plant Loop 1 AvailabilityManagerAssignmentList; !- Name

OS:Pipe:Adiabatic,
  {dd360a24-bfa6-4302-82b4-fdd6dd30dd5b}, !- Handle
  Pipe Adiabatic 1,                       !- Name
  {821129fe-6177-4442-9f89-d1f0e84cd54f}, !- Inlet Node Name
  {9e14ca0c-99d9-4bc9-b11a-949551ba912e}; !- Outlet Node Name

OS:Pipe:Adiabatic,
  {1add3855-95e7-4c32-94c8-7596c5fd4af0}, !- Handle
  Pipe Adiabatic 2,                       !- Name
  {ef8c7a2d-e45e-4569-b0c8-79f9d04ddea4}, !- Inlet Node Name
  {5492d4de-193d-43f6-85c5-55657581f258}; !- Outlet Node Name

OS:Node,
  {f756e331-f921-4b99-922d-949c849df2f8}, !- Handle
  Node 9,                                 !- Name
  {9e14ca0c-99d9-4bc9-b11a-949551ba912e}, !- Inlet Port
  {29398554-8626-4ba8-ae17-95bd6e0798db}; !- Outlet Port

OS:Connection,
  {821129fe-6177-4442-9f89-d1f0e84cd54f}, !- Handle
  {67d9c7f7-276b-4882-923f-b1da287391b1}, !- Name
  {4563c365-9c86-4cc4-8b14-e08e8140b7bd}, !- Source Object
  3,                                      !- Outlet Port
  {dd360a24-bfa6-4302-82b4-fdd6dd30dd5b}, !- Target Object
  2;                                      !- Inlet Port

OS:Connection,
  {9e14ca0c-99d9-4bc9-b11a-949551ba912e}, !- Handle
  {925de63f-5de2-46a8-918a-566f4893f355}, !- Name
  {dd360a24-bfa6-4302-82b4-fdd6dd30dd5b}, !- Source Object
  3,                                      !- Outlet Port
  {f756e331-f921-4b99-922d-949c849df2f8}, !- Target Object
  2;                                      !- Inlet Port

OS:Connection,
  {29398554-8626-4ba8-ae17-95bd6e0798db}, !- Handle
  {5017216e-7574-46ee-b280-082cdca6824d}, !- Name
  {f756e331-f921-4b99-922d-949c849df2f8}, !- Source Object
  3,                                      !- Outlet Port
  {a8c03c98-d34e-47a1-af06-1157ed11706d}, !- Target Object
  3;                                      !- Inlet Port

OS:Node,
  {9f4796b1-a62b-455b-a17f-192024fba39d}, !- Handle
  Node 10,                                !- Name
  {52118fec-40ca-45f4-a7df-b6b70e8d1233}, !- Inlet Port
  {ef8c7a2d-e45e-4569-b0c8-79f9d04ddea4}; !- Outlet Port

OS:Connection,
  {52118fec-40ca-45f4-a7df-b6b70e8d1233}, !- Handle
  {b9da9c5a-6880-438e-b7d3-af7c22010bfb}, !- Name
  {a8c03c98-d34e-47a1-af06-1157ed11706d}, !- Source Object
  2,                                      !- Outlet Port
  {9f4796b1-a62b-455b-a17f-192024fba39d}, !- Target Object
  2;                                      !- Inlet Port

OS:Connection,
  {ef8c7a2d-e45e-4569-b0c8-79f9d04ddea4}, !- Handle
  {7207e7b6-66a4-4bd0-ad78-b15521d54a29}, !- Name
  {9f4796b1-a62b-455b-a17f-192024fba39d}, !- Source Object
  3,                                      !- Outlet Port
  {1add3855-95e7-4c32-94c8-7596c5fd4af0}, !- Target Object
  2;                                      !- Inlet Port

OS:Connection,
  {5492d4de-193d-43f6-85c5-55657581f258}, !- Handle
  {a8b1e031-fe5e-4883-9986-0bb969785571}, !- Name
  {1add3855-95e7-4c32-94c8-7596c5fd4af0}, !- Source Object
  3,                                      !- Outlet Port
  {2b5ed6fb-55b1-4b52-a661-1496ac858144}, !- Target Object
  2;                                      !- Inlet Port

OS:Pump:VariableSpeed,
  {4e0edfda-f72f-4527-adcd-1e776f0e4228}, !- Handle
  Pump Variable Speed 1,                  !- Name
  {1eac755a-a208-4334-92d2-ca31569887af}, !- Inlet Node Name
  {16591ae5-49de-475a-9a55-7d39a87b270d}, !- Outlet Node Name
=======
  {27ba6216-63c9-4c4c-b168-5e4b394e865b}, !- Handle
  Plant Loop 1 AvailabilityManagerAssignmentList 7; !- Name

OS:Pipe:Adiabatic,
  {a00d8d8a-e84f-456b-9704-fd3efd398d8a}, !- Handle
  Pipe Adiabatic 15,                      !- Name
  {c3da2a90-3656-4466-bfb0-b874dd473651}, !- Inlet Node Name
  {6e056656-6773-4a53-80ff-ecc0fbb3bb44}; !- Outlet Node Name

OS:Pipe:Adiabatic,
  {e01a1a2d-1847-4a30-b787-e760a6dc834a}, !- Handle
  Pipe Adiabatic 16,                      !- Name
  {1b7787c0-f877-4757-b2a8-741799abc127}, !- Inlet Node Name
  {eb41ee11-c09d-4c70-98e0-0222a2526354}; !- Outlet Node Name

OS:Node,
  {66294032-f456-4413-a507-91853cabe653}, !- Handle
  Node 93,                                !- Name
  {6e056656-6773-4a53-80ff-ecc0fbb3bb44}, !- Inlet Port
  {36a7398f-d485-4954-bb0d-cf3a2ec31ced}; !- Outlet Port

OS:Connection,
  {c3da2a90-3656-4466-bfb0-b874dd473651}, !- Handle
  {aad447cb-cdce-4b9e-96e7-5cacaed287e3}, !- Name
  {79aa0f8f-248b-4828-bf47-b8522515f9a0}, !- Source Object
  3,                                      !- Outlet Port
  {a00d8d8a-e84f-456b-9704-fd3efd398d8a}, !- Target Object
  2;                                      !- Inlet Port

OS:Connection,
  {6e056656-6773-4a53-80ff-ecc0fbb3bb44}, !- Handle
  {568af272-07a5-48bb-b97f-4d95b96985c9}, !- Name
  {a00d8d8a-e84f-456b-9704-fd3efd398d8a}, !- Source Object
  3,                                      !- Outlet Port
  {66294032-f456-4413-a507-91853cabe653}, !- Target Object
  2;                                      !- Inlet Port

OS:Connection,
  {36a7398f-d485-4954-bb0d-cf3a2ec31ced}, !- Handle
  {7e4f81aa-da4a-4e15-9b6d-7361f828b129}, !- Name
  {66294032-f456-4413-a507-91853cabe653}, !- Source Object
  3,                                      !- Outlet Port
  {09dd84a9-fc9d-4a06-aabf-f3ed07d265a3}, !- Target Object
  3;                                      !- Inlet Port

OS:Node,
  {447cdf72-f9ec-472f-916d-d888600be7a3}, !- Handle
  Node 94,                                !- Name
  {20822054-f7a4-4669-844e-d96a44eee383}, !- Inlet Port
  {1b7787c0-f877-4757-b2a8-741799abc127}; !- Outlet Port

OS:Connection,
  {20822054-f7a4-4669-844e-d96a44eee383}, !- Handle
  {b4bc2428-e548-4e3b-9a9c-1c90961de4bd}, !- Name
  {09dd84a9-fc9d-4a06-aabf-f3ed07d265a3}, !- Source Object
  2,                                      !- Outlet Port
  {447cdf72-f9ec-472f-916d-d888600be7a3}, !- Target Object
  2;                                      !- Inlet Port

OS:Connection,
  {1b7787c0-f877-4757-b2a8-741799abc127}, !- Handle
  {752dc66f-cbe4-4fde-acb5-4c3d71f73694}, !- Name
  {447cdf72-f9ec-472f-916d-d888600be7a3}, !- Source Object
  3,                                      !- Outlet Port
  {e01a1a2d-1847-4a30-b787-e760a6dc834a}, !- Target Object
  2;                                      !- Inlet Port

OS:Connection,
  {eb41ee11-c09d-4c70-98e0-0222a2526354}, !- Handle
  {7e01b6ba-68ee-428d-bea2-e217570faa64}, !- Name
  {e01a1a2d-1847-4a30-b787-e760a6dc834a}, !- Source Object
  3,                                      !- Outlet Port
  {cf6c3be6-44e1-451e-8e93-46f649578aa4}, !- Target Object
  2;                                      !- Inlet Port

OS:Pump:VariableSpeed,
  {c6d12779-a8fa-48de-a653-1b59ef95dda7}, !- Handle
  Pump Variable Speed 8,                  !- Name
  {70332a36-2c6d-44c9-8079-5e3110a03320}, !- Inlet Node Name
  {70c772b2-facc-4069-817f-a523d4a404bf}, !- Outlet Node Name
>>>>>>> 61ca453a
  0.01,                                   !- Rated Flow Rate {m3/s}
  1,                                      !- Rated Pump Head {Pa}
  0,                                      !- Rated Power Consumption {W}
  1,                                      !- Motor Efficiency
  0,                                      !- Fraction of Motor Inefficiencies to Fluid Stream
  0,                                      !- Coefficient 1 of the Part Load Performance Curve
  1,                                      !- Coefficient 2 of the Part Load Performance Curve
  0,                                      !- Coefficient 3 of the Part Load Performance Curve
  0,                                      !- Coefficient 4 of the Part Load Performance Curve
  ,                                       !- Minimum Flow Rate {m3/s}
  Intermittent,                           !- Pump Control Type
  ,                                       !- Pump Flow Rate Schedule Name
  ,                                       !- Pump Curve Name
  ,                                       !- Impeller Diameter {m}
  ,                                       !- VFD Control Type
  ,                                       !- Pump RPM Schedule Name
  ,                                       !- Minimum Pressure Schedule {Pa}
  ,                                       !- Maximum Pressure Schedule {Pa}
  ,                                       !- Minimum RPM Schedule {rev/min}
  ,                                       !- Maximum RPM Schedule {rev/min}
  ,                                       !- Zone Name
  0.5,                                    !- Skin Loss Radiative Fraction
  PowerPerFlowPerPressure,                !- Design Power Sizing Method
  348701.1,                               !- Design Electric Power per Unit Flow Rate {W/(m3/s)}
  1.282051282,                            !- Design Shaft Power per Unit Flow Rate per Unit Head {W-s/m3-Pa}
  0,                                      !- Design Minimum Flow Rate Fraction
  General;                                !- End-Use Subcategory

OS:Node,
<<<<<<< HEAD
  {ba306315-0c9f-4227-b4f0-d57b3f41d918}, !- Handle
  Node 11,                                !- Name
  {16591ae5-49de-475a-9a55-7d39a87b270d}, !- Inlet Port
  {c75810e8-008d-488f-ab3e-1d97f1112faa}; !- Outlet Port

OS:Connection,
  {1eac755a-a208-4334-92d2-ca31569887af}, !- Handle
  {c1f31332-c4c7-4d1c-9575-618cf2065bda}, !- Name
  {0d700787-4e82-4382-add9-478d4cec6c2f}, !- Source Object
  3,                                      !- Outlet Port
  {4e0edfda-f72f-4527-adcd-1e776f0e4228}, !- Target Object
  2;                                      !- Inlet Port

OS:Connection,
  {16591ae5-49de-475a-9a55-7d39a87b270d}, !- Handle
  {49f0a74d-bb6f-4e96-82a6-40d3680aa0a0}, !- Name
  {4e0edfda-f72f-4527-adcd-1e776f0e4228}, !- Source Object
  3,                                      !- Outlet Port
  {ba306315-0c9f-4227-b4f0-d57b3f41d918}, !- Target Object
  2;                                      !- Inlet Port

OS:Connection,
  {c75810e8-008d-488f-ab3e-1d97f1112faa}, !- Handle
  {464fc4f0-7b01-47d9-a063-1372ab1d8510}, !- Name
  {ba306315-0c9f-4227-b4f0-d57b3f41d918}, !- Source Object
  3,                                      !- Outlet Port
  {2b7d7638-5dca-43a6-a43b-4077c8ac8d20}, !- Target Object
  2;                                      !- Inlet Port

OS:Schedule:Constant,
  {0f5928b0-26b3-427e-aa76-181a15e31bcf}, !- Handle
  dhw temp,                               !- Name
  {47930b84-62b7-4839-881d-c6c15169123a}, !- Schedule Type Limits Name
  52.6666666666667;                       !- Value

OS:SetpointManager:Scheduled,
  {52e692b0-3769-4b1d-9f6d-abe8e89692fb}, !- Handle
  Setpoint Manager Scheduled 1,           !- Name
  Temperature,                            !- Control Variable
  {0f5928b0-26b3-427e-aa76-181a15e31bcf}, !- Schedule Name
  {2b5ed6fb-55b1-4b52-a661-1496ac858144}; !- Setpoint Node or NodeList Name

OS:ScheduleTypeLimits,
  {47930b84-62b7-4839-881d-c6c15169123a}, !- Handle
  Temperature,                            !- Name
  ,                                       !- Lower Limit Value
  ,                                       !- Upper Limit Value
  Continuous,                             !- Numeric Type
  Temperature;                            !- Unit Type

OS:WaterHeater:Mixed,
  {c29ff8d0-23a6-437b-a1ca-c05bb4b6e9d8}, !- Handle
  res wh,                                 !- Name
  0.143845647790854,                      !- Tank Volume {m3}
  {c1d5c20d-4acc-4ea7-9d56-de8ebed4b23f}, !- Setpoint Temperature Schedule Name
=======
  {8ed95306-e177-47ca-ab23-24769f9f4ff9}, !- Handle
  Node 95,                                !- Name
  {70c772b2-facc-4069-817f-a523d4a404bf}, !- Inlet Port
  {0af25fea-c94e-4253-b536-fc25891ebaae}; !- Outlet Port

OS:Connection,
  {70332a36-2c6d-44c9-8079-5e3110a03320}, !- Handle
  {d875e391-23a4-4679-a18a-37f387cc6248}, !- Name
  {dfc1bed3-c3d2-455d-9542-70e39a30abb4}, !- Source Object
  3,                                      !- Outlet Port
  {c6d12779-a8fa-48de-a653-1b59ef95dda7}, !- Target Object
  2;                                      !- Inlet Port

OS:Connection,
  {70c772b2-facc-4069-817f-a523d4a404bf}, !- Handle
  {5039deba-9f36-486c-bbcf-720d7c7c5601}, !- Name
  {c6d12779-a8fa-48de-a653-1b59ef95dda7}, !- Source Object
  3,                                      !- Outlet Port
  {8ed95306-e177-47ca-ab23-24769f9f4ff9}, !- Target Object
  2;                                      !- Inlet Port

OS:Connection,
  {0af25fea-c94e-4253-b536-fc25891ebaae}, !- Handle
  {b0fda10a-9633-4cb6-9cee-08471fa09163}, !- Name
  {8ed95306-e177-47ca-ab23-24769f9f4ff9}, !- Source Object
  3,                                      !- Outlet Port
  {1f546c93-a3ac-4d01-9be4-31f6318959ba}, !- Target Object
  2;                                      !- Inlet Port

OS:Schedule:Constant,
  {851e9d23-b7f4-46a8-ac94-5db19b745d37}, !- Handle
  dhw temp 7,                             !- Name
  {d4ca3c27-cc7c-40ab-9644-95e08fee69bc}, !- Schedule Type Limits Name
  52.6666666666667;                       !- Value

OS:SetpointManager:Scheduled,
  {0f5a076f-e106-4652-a514-42e260c24979}, !- Handle
  Setpoint Manager Scheduled 8,           !- Name
  Temperature,                            !- Control Variable
  {851e9d23-b7f4-46a8-ac94-5db19b745d37}, !- Schedule Name
  {cf6c3be6-44e1-451e-8e93-46f649578aa4}; !- Setpoint Node or NodeList Name

OS:WaterHeater:Mixed,
  {4ac8761f-c573-4045-b3e3-4c645d15dbd7}, !- Handle
  res wh|unit 8,                          !- Name
  0.143845647790854,                      !- Tank Volume {m3}
  {179e9b02-02ac-4f05-b746-a349a17fdaa6}, !- Setpoint Temperature Schedule Name
>>>>>>> 61ca453a
  2,                                      !- Deadband Temperature Difference {deltaC}
  99,                                     !- Maximum Temperature Limit {C}
  Cycle,                                  !- Heater Control Type
  11722.8428068889,                       !- Heater Maximum Capacity {W}
  0,                                      !- Heater Minimum Capacity {W}
  ,                                       !- Heater Ignition Minimum Flow Rate {m3/s}
  ,                                       !- Heater Ignition Delay {s}
  NaturalGas,                             !- Heater Fuel Type
  0.773298241318794,                      !- Heater Thermal Efficiency
  ,                                       !- Part Load Factor Curve Name
  0,                                      !- Off Cycle Parasitic Fuel Consumption Rate {W}
  Electricity,                            !- Off Cycle Parasitic Fuel Type
  0,                                      !- Off Cycle Parasitic Heat Fraction to Tank
  0,                                      !- On Cycle Parasitic Fuel Consumption Rate {W}
  Electricity,                            !- On Cycle Parasitic Fuel Type
  0,                                      !- On Cycle Parasitic Heat Fraction to Tank
  ThermalZone,                            !- Ambient Temperature Indicator
  ,                                       !- Ambient Temperature Schedule Name
<<<<<<< HEAD
  {29757536-bc26-4cc1-87e8-798924d8e0f4}, !- Ambient Temperature Thermal Zone Name
=======
  {1ed60b66-a08e-41eb-ade1-af2bf7f51eeb}, !- Ambient Temperature Thermal Zone Name
>>>>>>> 61ca453a
  ,                                       !- Ambient Temperature Outdoor Air Node Name
  4.15693173076374,                       !- Off Cycle Loss Coefficient to Ambient Temperature {W/K}
  0.64,                                   !- Off Cycle Loss Fraction to Thermal Zone
  4.15693173076374,                       !- On Cycle Loss Coefficient to Ambient Temperature {W/K}
  1,                                      !- On Cycle Loss Fraction to Thermal Zone
  ,                                       !- Peak Use Flow Rate {m3/s}
  ,                                       !- Use Flow Rate Fraction Schedule Name
  ,                                       !- Cold Water Supply Temperature Schedule Name
<<<<<<< HEAD
  {059a5602-83e4-4c97-b773-81ea8a6deb08}, !- Use Side Inlet Node Name
  {4a79f2d5-96ea-45f8-846e-fcbb438cdbdd}, !- Use Side Outlet Node Name
=======
  {6c54b200-a9f2-4036-b0e5-16167e5390e5}, !- Use Side Inlet Node Name
  {c214ecad-deba-4647-9890-6dc590e4c586}, !- Use Side Outlet Node Name
>>>>>>> 61ca453a
  1,                                      !- Use Side Effectiveness
  ,                                       !- Source Side Inlet Node Name
  ,                                       !- Source Side Outlet Node Name
  1,                                      !- Source Side Effectiveness
  autosize,                               !- Use Side Design Flow Rate {m3/s}
  autosize,                               !- Source Side Design Flow Rate {m3/s}
  1.5,                                    !- Indirect Water Heating Recovery Time {hr}
  IndirectHeatPrimarySetpoint,            !- Source Side Flow Control Mode
  ,                                       !- Indirect Alternate Setpoint Temperature Schedule Name
  res wh;                                 !- End-Use Subcategory

OS:Schedule:Constant,
<<<<<<< HEAD
  {c1d5c20d-4acc-4ea7-9d56-de8ebed4b23f}, !- Handle
  WH Setpoint Temp,                       !- Name
  {47930b84-62b7-4839-881d-c6c15169123a}, !- Schedule Type Limits Name
  52.6666666666667;                       !- Value

OS:Node,
  {d7f04ba7-3511-4c94-880a-580e75b35e10}, !- Handle
  Node 12,                                !- Name
  {ffe4c413-9dc8-41a7-85da-5d851b38796b}, !- Inlet Port
  {059a5602-83e4-4c97-b773-81ea8a6deb08}; !- Outlet Port

OS:Connection,
  {ffe4c413-9dc8-41a7-85da-5d851b38796b}, !- Handle
  {06c0022d-8155-4896-b48d-e009cc9e311c}, !- Name
  {2b7d7638-5dca-43a6-a43b-4077c8ac8d20}, !- Source Object
  4,                                      !- Outlet Port
  {d7f04ba7-3511-4c94-880a-580e75b35e10}, !- Target Object
  2;                                      !- Inlet Port

OS:Node,
  {01921fc8-af74-49db-8cfa-fe121cb93f86}, !- Handle
  Node 13,                                !- Name
  {4a79f2d5-96ea-45f8-846e-fcbb438cdbdd}, !- Inlet Port
  {998fbc58-ca89-4e3a-a399-39c0e85df546}; !- Outlet Port

OS:Connection,
  {059a5602-83e4-4c97-b773-81ea8a6deb08}, !- Handle
  {78a428eb-e046-475a-ad00-f6e2d9acffd0}, !- Name
  {d7f04ba7-3511-4c94-880a-580e75b35e10}, !- Source Object
  3,                                      !- Outlet Port
  {c29ff8d0-23a6-437b-a1ca-c05bb4b6e9d8}, !- Target Object
  31;                                     !- Inlet Port

OS:Connection,
  {4a79f2d5-96ea-45f8-846e-fcbb438cdbdd}, !- Handle
  {d6954a72-691d-4b5d-9964-80e27587a75f}, !- Name
  {c29ff8d0-23a6-437b-a1ca-c05bb4b6e9d8}, !- Source Object
  32,                                     !- Outlet Port
  {01921fc8-af74-49db-8cfa-fe121cb93f86}, !- Target Object
  2;                                      !- Inlet Port

OS:Connection,
  {998fbc58-ca89-4e3a-a399-39c0e85df546}, !- Handle
  {bb5ecbf1-52db-4e02-bf6c-b7d662e2bb43}, !- Name
  {01921fc8-af74-49db-8cfa-fe121cb93f86}, !- Source Object
  3,                                      !- Outlet Port
  {a8c03c98-d34e-47a1-af06-1157ed11706d}, !- Target Object
=======
  {179e9b02-02ac-4f05-b746-a349a17fdaa6}, !- Handle
  WH Setpoint Temp 7,                     !- Name
  {d4ca3c27-cc7c-40ab-9644-95e08fee69bc}, !- Schedule Type Limits Name
  52.6666666666667;                       !- Value

OS:Node,
  {4263c1d1-4904-48f8-9225-4c9011161c28}, !- Handle
  Node 96,                                !- Name
  {b8429e4b-0fb2-4f72-9bc1-f6b8c9d03873}, !- Inlet Port
  {6c54b200-a9f2-4036-b0e5-16167e5390e5}; !- Outlet Port

OS:Connection,
  {b8429e4b-0fb2-4f72-9bc1-f6b8c9d03873}, !- Handle
  {367c5cc3-bbe2-4c22-aee3-4c4894a21e85}, !- Name
  {1f546c93-a3ac-4d01-9be4-31f6318959ba}, !- Source Object
  4,                                      !- Outlet Port
  {4263c1d1-4904-48f8-9225-4c9011161c28}, !- Target Object
  2;                                      !- Inlet Port

OS:Node,
  {a6cb2f7c-d8f3-415b-9764-38c3b2333345}, !- Handle
  Node 97,                                !- Name
  {c214ecad-deba-4647-9890-6dc590e4c586}, !- Inlet Port
  {d8892c5d-eadf-4724-951c-61e8b1bf78c3}; !- Outlet Port

OS:Connection,
  {6c54b200-a9f2-4036-b0e5-16167e5390e5}, !- Handle
  {1f6e9a25-6327-41d6-a8b1-bbdae031dbe6}, !- Name
  {4263c1d1-4904-48f8-9225-4c9011161c28}, !- Source Object
  3,                                      !- Outlet Port
  {4ac8761f-c573-4045-b3e3-4c645d15dbd7}, !- Target Object
  31;                                     !- Inlet Port

OS:Connection,
  {c214ecad-deba-4647-9890-6dc590e4c586}, !- Handle
  {e733e6ea-cf58-493e-ba5e-3b63a968c582}, !- Name
  {4ac8761f-c573-4045-b3e3-4c645d15dbd7}, !- Source Object
  32,                                     !- Outlet Port
  {a6cb2f7c-d8f3-415b-9764-38c3b2333345}, !- Target Object
  2;                                      !- Inlet Port

OS:Connection,
  {d8892c5d-eadf-4724-951c-61e8b1bf78c3}, !- Handle
  {b744b121-76cd-4e62-92fa-088f4a0397c4}, !- Name
  {a6cb2f7c-d8f3-415b-9764-38c3b2333345}, !- Source Object
  3,                                      !- Outlet Port
  {09dd84a9-fc9d-4a06-aabf-f3ed07d265a3}, !- Target Object
>>>>>>> 61ca453a
  4;                                      !- Inlet Port
<|MERGE_RESOLUTION|>--- conflicted
+++ resolved
@@ -1,73 +1,41 @@
 !- NOTE: Auto-generated from /test/osw_files/MF_8units_1story_SL_3Beds_2Baths_Denver_WHTank.osw
 
 OS:Version,
-<<<<<<< HEAD
-  {3938cef2-72cb-4d1b-b7d9-380386ee6bd7}, !- Handle
+  {bf3374dc-ede3-464a-be29-caf3f34e52fb}, !- Handle
   2.9.0;                                  !- Version Identifier
 
 OS:SimulationControl,
-  {48f9fb02-dca9-45ea-ac5c-115979a33906}, !- Handle
-=======
-  {8458f167-ad0d-4f90-a89d-0f5e506b9759}, !- Handle
-  2.9.0;                                  !- Version Identifier
-
-OS:SimulationControl,
-  {651ae61b-3d54-4580-befb-3ea4b32f58e2}, !- Handle
->>>>>>> 61ca453a
+  {0f2ea22b-019a-4810-b5a2-bff4bdc4a10c}, !- Handle
   ,                                       !- Do Zone Sizing Calculation
   ,                                       !- Do System Sizing Calculation
   ,                                       !- Do Plant Sizing Calculation
   No;                                     !- Run Simulation for Sizing Periods
 
 OS:Timestep,
-<<<<<<< HEAD
-  {fb94b52c-5ca1-4ac4-adcc-200a0b3db5c1}, !- Handle
+  {f168d89b-5932-45a7-86f3-9f61b11f8f9f}, !- Handle
   6;                                      !- Number of Timesteps per Hour
 
 OS:ShadowCalculation,
-  {4a623c2c-86e7-40f9-be61-d952afc27608}, !- Handle
-=======
-  {b4d2dc96-3627-4629-b0ec-9c1cdd6bcd61}, !- Handle
-  6;                                      !- Number of Timesteps per Hour
-
-OS:ShadowCalculation,
-  {afff1505-4669-400a-aff7-b0114cf4ada3}, !- Handle
->>>>>>> 61ca453a
+  {85eafb39-404f-402a-ae5c-ca56ffe1ec3f}, !- Handle
   20,                                     !- Calculation Frequency
   200;                                    !- Maximum Figures in Shadow Overlap Calculations
 
 OS:SurfaceConvectionAlgorithm:Outside,
-<<<<<<< HEAD
-  {46ddc8be-7cb0-4228-a540-1d6d3d433e8b}, !- Handle
+  {3ac055e8-20f7-4306-8071-ee1811837e70}, !- Handle
   DOE-2;                                  !- Algorithm
 
 OS:SurfaceConvectionAlgorithm:Inside,
-  {6b60f053-5ae5-4741-8902-d04821af55d2}, !- Handle
+  {93be97b7-41e9-4e94-8ac8-b746265896ee}, !- Handle
   TARP;                                   !- Algorithm
 
 OS:ZoneCapacitanceMultiplier:ResearchSpecial,
-  {c857ebe4-e98c-43f7-9349-f83309ddb3f4}, !- Handle
-=======
-  {cbb9149e-0c11-4f57-8f3d-ab613dc393cf}, !- Handle
-  DOE-2;                                  !- Algorithm
-
-OS:SurfaceConvectionAlgorithm:Inside,
-  {ec2e1986-1ff4-428d-95b7-c6d06ce30ac7}, !- Handle
-  TARP;                                   !- Algorithm
-
-OS:ZoneCapacitanceMultiplier:ResearchSpecial,
-  {2d5bd315-bbf8-4799-acef-266f67ab09b1}, !- Handle
->>>>>>> 61ca453a
+  {f2d50e80-0080-4ce2-bc24-430879a3efc7}, !- Handle
   ,                                       !- Temperature Capacity Multiplier
   15,                                     !- Humidity Capacity Multiplier
   ;                                       !- Carbon Dioxide Capacity Multiplier
 
 OS:RunPeriod,
-<<<<<<< HEAD
-  {04ea45fa-94e3-442d-89ed-a7bb98554bdd}, !- Handle
-=======
-  {f3fc1710-4985-4214-a8da-388d15f83988}, !- Handle
->>>>>>> 61ca453a
+  {4f818cbc-51c8-4719-b03c-7e4e60ce842f}, !- Handle
   Run Period 1,                           !- Name
   1,                                      !- Begin Month
   1,                                      !- Begin Day of Month
@@ -81,21 +49,13 @@
   ;                                       !- Number of Times Runperiod to be Repeated
 
 OS:YearDescription,
-<<<<<<< HEAD
-  {99522ae5-132b-40fe-822e-679bfce2b68d}, !- Handle
-=======
-  {1eac1916-2a3c-45e2-bc9f-50fb0fa33a1b}, !- Handle
->>>>>>> 61ca453a
+  {f8b5b1f7-d318-4d06-a919-aa8be22c35bb}, !- Handle
   2007,                                   !- Calendar Year
   ,                                       !- Day of Week for Start Day
   ;                                       !- Is Leap Year
 
 OS:WeatherFile,
-<<<<<<< HEAD
-  {5a5eea95-2146-4c88-a7c9-83e914a46211}, !- Handle
-=======
-  {ceeddfd6-7552-48a0-9a98-6945a1da59bd}, !- Handle
->>>>>>> 61ca453a
+  {7600f49b-2ea2-4a01-833b-2a4831f96ea2}, !- Handle
   Denver Intl Ap,                         !- City
   CO,                                     !- State Province Region
   USA,                                    !- Country
@@ -109,13 +69,8 @@
   E23378AA;                               !- Checksum
 
 OS:AdditionalProperties,
-<<<<<<< HEAD
-  {f1c77325-5e90-4cc0-84b4-3b3f44fb59cd}, !- Handle
-  {5a5eea95-2146-4c88-a7c9-83e914a46211}, !- Object Name
-=======
-  {830538b5-aa9a-4f27-b1f0-414667944272}, !- Handle
-  {ceeddfd6-7552-48a0-9a98-6945a1da59bd}, !- Object Name
->>>>>>> 61ca453a
+  {f0b7836b-25d3-4907-95b7-23edbe69065b}, !- Handle
+  {7600f49b-2ea2-4a01-833b-2a4831f96ea2}, !- Object Name
   EPWHeaderCity,                          !- Feature Name 1
   String,                                 !- Feature Data Type 1
   Denver Intl Ap,                         !- Feature Value 1
@@ -223,11 +178,7 @@
   84;                                     !- Feature Value 35
 
 OS:Site,
-<<<<<<< HEAD
-  {4dfec1ec-a8c3-40ce-9f4f-3e7bc0843d5c}, !- Handle
-=======
-  {c6a180e1-163f-4f88-a669-1292fc907d28}, !- Handle
->>>>>>> 61ca453a
+  {771300f1-f5da-4bc4-b66c-e28aeee0f835}, !- Handle
   Denver Intl Ap_CO_USA,                  !- Name
   39.83,                                  !- Latitude {deg}
   -104.65,                                !- Longitude {deg}
@@ -236,11 +187,7 @@
   ;                                       !- Terrain
 
 OS:ClimateZones,
-<<<<<<< HEAD
-  {de701ce3-edc8-44d0-839f-218caf1c8fb7}, !- Handle
-=======
-  {49602c46-26b3-4831-9126-4c41651a5162}, !- Handle
->>>>>>> 61ca453a
+  {bad7ab5a-2416-4acd-bf53-7a06906f4438}, !- Handle
   ,                                       !- Active Institution
   ,                                       !- Active Year
   ,                                       !- Climate Zone Institution Name 1
@@ -253,31 +200,19 @@
   Cold;                                   !- Climate Zone Value 2
 
 OS:Site:WaterMainsTemperature,
-<<<<<<< HEAD
-  {e23193da-42b7-4608-a4a5-e25935b61b65}, !- Handle
-=======
-  {3c011b2d-7d08-4d7c-8077-5c05ca113dad}, !- Handle
->>>>>>> 61ca453a
+  {8bef3f17-5b6a-405e-9884-0fb353ca2a49}, !- Handle
   Correlation,                            !- Calculation Method
   ,                                       !- Temperature Schedule Name
   10.8753424657535,                       !- Annual Average Outdoor Air Temperature {C}
   23.1524007936508;                       !- Maximum Difference In Monthly Average Outdoor Air Temperatures {deltaC}
 
 OS:RunPeriodControl:DaylightSavingTime,
-<<<<<<< HEAD
-  {b9bf6034-ae6a-4ec1-ae39-80df3f1f6794}, !- Handle
-=======
-  {ad3ede9c-435d-4ab1-b83e-eeaf3ed309c7}, !- Handle
->>>>>>> 61ca453a
+  {0b9a9d8a-241f-41b7-9777-af9e1c223af4}, !- Handle
   4/7,                                    !- Start Date
   10/26;                                  !- End Date
 
 OS:Site:GroundTemperature:Deep,
-<<<<<<< HEAD
-  {321bcd22-f793-4156-b08a-f6c781ded19c}, !- Handle
-=======
-  {f903e941-f43c-464a-a621-ea763dab6f27}, !- Handle
->>>>>>> 61ca453a
+  {ec82d645-3e52-4854-9410-a1d464ad43d5}, !- Handle
   10.8753424657535,                       !- January Deep Ground Temperature {C}
   10.8753424657535,                       !- February Deep Ground Temperature {C}
   10.8753424657535,                       !- March Deep Ground Temperature {C}
@@ -292,11 +227,7 @@
   10.8753424657535;                       !- December Deep Ground Temperature {C}
 
 OS:Building,
-<<<<<<< HEAD
-  {73b0f93d-cb43-46f0-a512-c4804959c8b6}, !- Handle
-=======
-  {1b92e5e7-8d12-493e-bd5c-d3ec6cbf23ea}, !- Handle
->>>>>>> 61ca453a
+  {a35eb2bf-25d5-4cbf-8b81-017bda5e3c87}, !- Handle
   Building 1,                             !- Name
   ,                                       !- Building Sector Type
   0,                                      !- North Axis {deg}
@@ -311,15 +242,9 @@
   8;                                      !- Standards Number of Living Units
 
 OS:AdditionalProperties,
-<<<<<<< HEAD
-  {63d9fb8c-1cbc-4e46-9cc0-6e35a8193205}, !- Handle
-  {73b0f93d-cb43-46f0-a512-c4804959c8b6}, !- Object Name
+  {725739db-1212-4704-9124-965c5e5570f9}, !- Handle
+  {a35eb2bf-25d5-4cbf-8b81-017bda5e3c87}, !- Object Name
   num_units,                              !- Feature Name 1
-=======
-  {6b139cde-74d9-44e9-8b2b-3524acbc4415}, !- Handle
-  {1b92e5e7-8d12-493e-bd5c-d3ec6cbf23ea}, !- Object Name
-  Total Units Represented,                !- Feature Name 1
->>>>>>> 61ca453a
   Integer,                                !- Feature Data Type 1
   8,                                      !- Feature Value 1
   has_rear_units,                         !- Feature Name 2
@@ -348,11 +273,7 @@
   true;                                   !- Feature Value 9
 
 OS:ThermalZone,
-<<<<<<< HEAD
-  {29757536-bc26-4cc1-87e8-798924d8e0f4}, !- Handle
-=======
-  {a771eb73-3af5-499c-8587-45d33ec5511e}, !- Handle
->>>>>>> 61ca453a
+  {2037ef82-4e3f-44c5-83f0-c0a00a61b49d}, !- Handle
   living zone,                            !- Name
   ,                                       !- Multiplier
   ,                                       !- Ceiling Height {m}
@@ -361,17 +282,10 @@
   ,                                       !- Zone Inside Convection Algorithm
   ,                                       !- Zone Outside Convection Algorithm
   ,                                       !- Zone Conditioning Equipment List Name
-<<<<<<< HEAD
-  {8d455996-5293-4665-bbed-945751ac69f9}, !- Zone Air Inlet Port List
-  {57bb5dec-d9c0-469a-bb7d-c3bbfdb1cbc2}, !- Zone Air Exhaust Port List
-  {93a27fca-92ce-4d17-ad98-969d306f366d}, !- Zone Air Node Name
-  {20a8311f-02cb-4b98-81f3-442fb404be98}, !- Zone Return Air Port List
-=======
-  {b215fa5f-51d5-48ca-a72f-51f2035660a2}, !- Zone Air Inlet Port List
-  {3a0673ed-b2fb-42d0-b9d9-827624b3d0b3}, !- Zone Air Exhaust Port List
-  {c5b8b73a-28dc-499e-94ee-ed82bfaf1de4}, !- Zone Air Node Name
-  {bc09c761-c929-43a2-8a0b-eb97c22c36db}, !- Zone Return Air Port List
->>>>>>> 61ca453a
+  {19285f3d-d340-4630-b690-0347942a3905}, !- Zone Air Inlet Port List
+  {789132d4-3427-41f5-b336-b4c5b9efa523}, !- Zone Air Exhaust Port List
+  {3eb29a37-85d9-4438-b9ae-e9578a670cf5}, !- Zone Air Node Name
+  {67376284-1ec2-4cc2-9597-bd49c846b571}, !- Zone Return Air Port List
   ,                                       !- Primary Daylighting Control Name
   ,                                       !- Fraction of Zone Controlled by Primary Daylighting Control
   ,                                       !- Secondary Daylighting Control Name
@@ -382,71 +296,37 @@
   No;                                     !- Use Ideal Air Loads
 
 OS:Node,
-<<<<<<< HEAD
-  {cb90ce63-5a8e-4db3-b133-0f314a603d77}, !- Handle
+  {8c9af2b9-c7ea-464f-b89b-994edf2e77a5}, !- Handle
   Node 1,                                 !- Name
-  {93a27fca-92ce-4d17-ad98-969d306f366d}, !- Inlet Port
+  {3eb29a37-85d9-4438-b9ae-e9578a670cf5}, !- Inlet Port
   ;                                       !- Outlet Port
 
 OS:Connection,
-  {93a27fca-92ce-4d17-ad98-969d306f366d}, !- Handle
-  {67af18b8-a4e9-4ea7-b7d5-7616a372234e}, !- Name
-  {29757536-bc26-4cc1-87e8-798924d8e0f4}, !- Source Object
+  {3eb29a37-85d9-4438-b9ae-e9578a670cf5}, !- Handle
+  {059b6f89-5e75-45f8-a773-25c690e53d9f}, !- Name
+  {2037ef82-4e3f-44c5-83f0-c0a00a61b49d}, !- Source Object
   11,                                     !- Outlet Port
-  {cb90ce63-5a8e-4db3-b133-0f314a603d77}, !- Target Object
+  {8c9af2b9-c7ea-464f-b89b-994edf2e77a5}, !- Target Object
   2;                                      !- Inlet Port
 
 OS:PortList,
-  {8d455996-5293-4665-bbed-945751ac69f9}, !- Handle
-  {e560342d-036d-42cf-8b90-1553fc19430b}, !- Name
-  {29757536-bc26-4cc1-87e8-798924d8e0f4}; !- HVAC Component
+  {19285f3d-d340-4630-b690-0347942a3905}, !- Handle
+  {6194d308-35a9-40cf-ad23-a7f7670b544f}, !- Name
+  {2037ef82-4e3f-44c5-83f0-c0a00a61b49d}; !- HVAC Component
 
 OS:PortList,
-  {57bb5dec-d9c0-469a-bb7d-c3bbfdb1cbc2}, !- Handle
-  {348377a8-67fb-4f3c-85b8-f6b7f9b7882f}, !- Name
-  {29757536-bc26-4cc1-87e8-798924d8e0f4}; !- HVAC Component
+  {789132d4-3427-41f5-b336-b4c5b9efa523}, !- Handle
+  {fb90d2fe-1887-4f73-88ac-df13a8ef1608}, !- Name
+  {2037ef82-4e3f-44c5-83f0-c0a00a61b49d}; !- HVAC Component
 
 OS:PortList,
-  {20a8311f-02cb-4b98-81f3-442fb404be98}, !- Handle
-  {ea268674-b6ae-4c63-b9fb-13310d18d95f}, !- Name
-  {29757536-bc26-4cc1-87e8-798924d8e0f4}; !- HVAC Component
+  {67376284-1ec2-4cc2-9597-bd49c846b571}, !- Handle
+  {35093f8b-bf0f-4a57-8a31-a0f67a99284a}, !- Name
+  {2037ef82-4e3f-44c5-83f0-c0a00a61b49d}; !- HVAC Component
 
 OS:Sizing:Zone,
-  {0fb6800c-cf82-461d-b720-cf54e0c47c86}, !- Handle
-  {29757536-bc26-4cc1-87e8-798924d8e0f4}, !- Zone or ZoneList Name
-=======
-  {9f23080c-772f-4498-b3a7-86d2d9380258}, !- Handle
-  Node 1,                                 !- Name
-  {c5b8b73a-28dc-499e-94ee-ed82bfaf1de4}, !- Inlet Port
-  ;                                       !- Outlet Port
-
-OS:Connection,
-  {c5b8b73a-28dc-499e-94ee-ed82bfaf1de4}, !- Handle
-  {1a887af6-95af-4b0b-a193-84d6b632f86a}, !- Name
-  {a771eb73-3af5-499c-8587-45d33ec5511e}, !- Source Object
-  11,                                     !- Outlet Port
-  {9f23080c-772f-4498-b3a7-86d2d9380258}, !- Target Object
-  2;                                      !- Inlet Port
-
-OS:PortList,
-  {b215fa5f-51d5-48ca-a72f-51f2035660a2}, !- Handle
-  {4db13df8-ff8c-4d7d-a470-0d5f4869659b}, !- Name
-  {a771eb73-3af5-499c-8587-45d33ec5511e}; !- HVAC Component
-
-OS:PortList,
-  {3a0673ed-b2fb-42d0-b9d9-827624b3d0b3}, !- Handle
-  {914be575-93ce-4606-b336-9b4fe9b5c8cf}, !- Name
-  {a771eb73-3af5-499c-8587-45d33ec5511e}; !- HVAC Component
-
-OS:PortList,
-  {bc09c761-c929-43a2-8a0b-eb97c22c36db}, !- Handle
-  {e6fb9589-6475-4119-bbc4-2847266455ee}, !- Name
-  {a771eb73-3af5-499c-8587-45d33ec5511e}; !- HVAC Component
-
-OS:Sizing:Zone,
-  {e6ad1bd0-8f57-4e39-8f5d-27ddaec1b283}, !- Handle
-  {a771eb73-3af5-499c-8587-45d33ec5511e}, !- Zone or ZoneList Name
->>>>>>> 61ca453a
+  {75cebb83-fca5-4d5f-b1ab-d2c7325202d1}, !- Handle
+  {2037ef82-4e3f-44c5-83f0-c0a00a61b49d}, !- Zone or ZoneList Name
   SupplyAirTemperature,                   !- Zone Cooling Design Supply Air Temperature Input Method
   14,                                     !- Zone Cooling Design Supply Air Temperature {C}
   11.11,                                  !- Zone Cooling Design Supply Air Temperature Difference {deltaC}
@@ -475,25 +355,14 @@
   autosize;                               !- Dedicated Outdoor Air High Setpoint Temperature for Design {C}
 
 OS:ZoneHVAC:EquipmentList,
-<<<<<<< HEAD
-  {42c24c45-45b1-447f-a83d-879367328df8}, !- Handle
+  {0c6d0772-4292-462a-ac79-7f9482fd9c86}, !- Handle
   Zone HVAC Equipment List 1,             !- Name
-  {29757536-bc26-4cc1-87e8-798924d8e0f4}; !- Thermal Zone
+  {2037ef82-4e3f-44c5-83f0-c0a00a61b49d}; !- Thermal Zone
 
 OS:Space,
-  {a75bcee6-978e-4253-baa9-a588f3beba84}, !- Handle
+  {3b641dc7-764a-4988-9b77-e77f617dde82}, !- Handle
   living space,                           !- Name
-  {213b0410-7fdf-4aeb-8e8e-2181c0b69cbe}, !- Space Type Name
-=======
-  {27a7159b-a31b-4b75-937f-64b987d3c8cf}, !- Handle
-  Zone HVAC Equipment List 1,             !- Name
-  {a771eb73-3af5-499c-8587-45d33ec5511e}; !- Thermal Zone
-
-OS:Space,
-  {c46b5a6a-5d06-4047-8790-40ac7ebe4772}, !- Handle
-  living space,                           !- Name
-  {e62b2880-b736-415c-a032-5646cf5428da}, !- Space Type Name
->>>>>>> 61ca453a
+  {54596c7a-2371-4376-8fbd-42b1dc3eec5e}, !- Space Type Name
   ,                                       !- Default Construction Set Name
   ,                                       !- Default Schedule Set Name
   ,                                       !- Direction of Relative North {deg}
@@ -501,31 +370,17 @@
   ,                                       !- Y Origin {m}
   ,                                       !- Z Origin {m}
   ,                                       !- Building Story Name
-<<<<<<< HEAD
-  {29757536-bc26-4cc1-87e8-798924d8e0f4}, !- Thermal Zone Name
+  {2037ef82-4e3f-44c5-83f0-c0a00a61b49d}, !- Thermal Zone Name
   ,                                       !- Part of Total Floor Area
   ,                                       !- Design Specification Outdoor Air Object Name
-  {ddf1abff-bfbb-4dee-8dbe-0ebbb29bfaa6}; !- Building Unit Name
+  {e89bb75b-3305-4e97-8692-5a5d80afaa50}; !- Building Unit Name
 
 OS:Surface,
-  {0936135d-5c63-479c-ba99-6bfc2c68cebb}, !- Handle
+  {3f77c721-c2dd-4e7b-b7ce-bc56511a9ddc}, !- Handle
   Surface 1,                              !- Name
   Floor,                                  !- Surface Type
   ,                                       !- Construction Name
-  {a75bcee6-978e-4253-baa9-a588f3beba84}, !- Space Name
-=======
-  {a771eb73-3af5-499c-8587-45d33ec5511e}, !- Thermal Zone Name
-  ,                                       !- Part of Total Floor Area
-  ,                                       !- Design Specification Outdoor Air Object Name
-  {be4323fb-50a7-4bb8-aa87-e2f7246f75a6}; !- Building Unit Name
-
-OS:Surface,
-  {580832f7-9e0d-41d6-a4a5-9f4d7ba0fe63}, !- Handle
-  Surface 1,                              !- Name
-  Floor,                                  !- Surface Type
-  ,                                       !- Construction Name
-  {c46b5a6a-5d06-4047-8790-40ac7ebe4772}, !- Space Name
->>>>>>> 61ca453a
+  {3b641dc7-764a-4988-9b77-e77f617dde82}, !- Space Name
   Foundation,                             !- Outside Boundary Condition
   ,                                       !- Outside Boundary Condition Object
   NoSun,                                  !- Sun Exposure
@@ -538,19 +393,11 @@
   6.46578440716979, -12.9315688143396, 0; !- X,Y,Z Vertex 4 {m}
 
 OS:Surface,
-<<<<<<< HEAD
-  {ed95effe-a182-4805-93fa-1bdf83bce24d}, !- Handle
+  {35bb3696-161e-4cf2-98d0-2d15f230b69d}, !- Handle
   Surface 2,                              !- Name
   Wall,                                   !- Surface Type
   ,                                       !- Construction Name
-  {a75bcee6-978e-4253-baa9-a588f3beba84}, !- Space Name
-=======
-  {653b6a1f-c723-420e-9f4f-11ab9241d6bd}, !- Handle
-  Surface 2,                              !- Name
-  Wall,                                   !- Surface Type
-  ,                                       !- Construction Name
-  {c46b5a6a-5d06-4047-8790-40ac7ebe4772}, !- Space Name
->>>>>>> 61ca453a
+  {3b641dc7-764a-4988-9b77-e77f617dde82}, !- Space Name
   Outdoors,                               !- Outside Boundary Condition
   ,                                       !- Outside Boundary Condition Object
   SunExposed,                             !- Sun Exposure
@@ -563,19 +410,11 @@
   0, -12.9315688143396, 2.4384;           !- X,Y,Z Vertex 4 {m}
 
 OS:Surface,
-<<<<<<< HEAD
-  {19f210ea-4e09-4f41-b58e-477809ab13f7}, !- Handle
+  {916562a1-80ab-432e-9545-eb29f3684580}, !- Handle
   Surface 3,                              !- Name
   Wall,                                   !- Surface Type
   ,                                       !- Construction Name
-  {a75bcee6-978e-4253-baa9-a588f3beba84}, !- Space Name
-=======
-  {49973e6b-5e55-4d3f-8b49-f5bd5a082f93}, !- Handle
-  Surface 3,                              !- Name
-  Wall,                                   !- Surface Type
-  ,                                       !- Construction Name
-  {c46b5a6a-5d06-4047-8790-40ac7ebe4772}, !- Space Name
->>>>>>> 61ca453a
+  {3b641dc7-764a-4988-9b77-e77f617dde82}, !- Space Name
   Adiabatic,                              !- Outside Boundary Condition
   ,                                       !- Outside Boundary Condition Object
   NoSun,                                  !- Sun Exposure
@@ -588,23 +427,13 @@
   0, 0, 2.4384;                           !- X,Y,Z Vertex 4 {m}
 
 OS:Surface,
-<<<<<<< HEAD
-  {4783b2ee-570d-4e61-9653-459c4890c715}, !- Handle
+  {a410371a-e702-40bd-951d-6da0fd6bb878}, !- Handle
   Surface 4,                              !- Name
   Wall,                                   !- Surface Type
   ,                                       !- Construction Name
-  {a75bcee6-978e-4253-baa9-a588f3beba84}, !- Space Name
+  {3b641dc7-764a-4988-9b77-e77f617dde82}, !- Space Name
   Adiabatic,                              !- Outside Boundary Condition
   ,                                       !- Outside Boundary Condition Object
-=======
-  {aa638ad3-d2f6-452b-bec5-d1aacc866b26}, !- Handle
-  Surface 4,                              !- Name
-  Wall,                                   !- Surface Type
-  ,                                       !- Construction Name
-  {c46b5a6a-5d06-4047-8790-40ac7ebe4772}, !- Space Name
-  Surface,                                !- Outside Boundary Condition
-  {a3357837-cdfe-4046-bd14-2af0abacaa5b}, !- Outside Boundary Condition Object
->>>>>>> 61ca453a
   NoSun,                                  !- Sun Exposure
   NoWind,                                 !- Wind Exposure
   ,                                       !- View Factor to Ground
@@ -615,19 +444,11 @@
   6.46578440716979, 0, 2.4384;            !- X,Y,Z Vertex 4 {m}
 
 OS:Surface,
-<<<<<<< HEAD
-  {88429de1-29e8-4b92-a72b-3fb334e7da3d}, !- Handle
+  {1e8076a1-0577-4386-9449-62953e4172f1}, !- Handle
   Surface 5,                              !- Name
   Wall,                                   !- Surface Type
   ,                                       !- Construction Name
-  {a75bcee6-978e-4253-baa9-a588f3beba84}, !- Space Name
-=======
-  {bed24207-b781-41fb-b04e-ad36e0c24486}, !- Handle
-  Surface 5,                              !- Name
-  Wall,                                   !- Surface Type
-  ,                                       !- Construction Name
-  {c46b5a6a-5d06-4047-8790-40ac7ebe4772}, !- Space Name
->>>>>>> 61ca453a
+  {3b641dc7-764a-4988-9b77-e77f617dde82}, !- Space Name
   Outdoors,                               !- Outside Boundary Condition
   ,                                       !- Outside Boundary Condition Object
   SunExposed,                             !- Sun Exposure
@@ -640,19 +461,11 @@
   6.46578440716979, -12.9315688143396, 2.4384; !- X,Y,Z Vertex 4 {m}
 
 OS:Surface,
-<<<<<<< HEAD
-  {26a075e1-0663-4ca1-90a4-f8d536f15915}, !- Handle
+  {1923763b-4ba9-4adc-b291-57a241930618}, !- Handle
   Surface 6,                              !- Name
   RoofCeiling,                            !- Surface Type
   ,                                       !- Construction Name
-  {a75bcee6-978e-4253-baa9-a588f3beba84}, !- Space Name
-=======
-  {374bd11f-4eb9-41c1-81fd-9eb68b46b8bc}, !- Handle
-  Surface 6,                              !- Name
-  RoofCeiling,                            !- Surface Type
-  ,                                       !- Construction Name
-  {c46b5a6a-5d06-4047-8790-40ac7ebe4772}, !- Space Name
->>>>>>> 61ca453a
+  {3b641dc7-764a-4988-9b77-e77f617dde82}, !- Space Name
   Outdoors,                               !- Outside Boundary Condition
   ,                                       !- Outside Boundary Condition Object
   SunExposed,                             !- Sun Exposure
@@ -665,11 +478,7 @@
   0, -12.9315688143396, 2.4384;           !- X,Y,Z Vertex 4 {m}
 
 OS:SpaceType,
-<<<<<<< HEAD
-  {213b0410-7fdf-4aeb-8e8e-2181c0b69cbe}, !- Handle
-=======
-  {e62b2880-b736-415c-a032-5646cf5428da}, !- Handle
->>>>>>> 61ca453a
+  {54596c7a-2371-4376-8fbd-42b1dc3eec5e}, !- Handle
   Space Type 1,                           !- Name
   ,                                       !- Default Construction Set Name
   ,                                       !- Default Schedule Set Name
@@ -680,13 +489,8 @@
   living;                                 !- Standards Space Type
 
 OS:ThermalZone,
-<<<<<<< HEAD
-  {14524f8f-8dae-4c69-92ae-e117098d3fd2}, !- Handle
+  {84bf54af-e382-4614-abf0-79ad31070ef8}, !- Handle
   corridor zone,                          !- Name
-=======
-  {6c573b1f-f062-4152-a88d-47b484314210}, !- Handle
-  living zone|unit 2,                     !- Name
->>>>>>> 61ca453a
   ,                                       !- Multiplier
   ,                                       !- Ceiling Height {m}
   ,                                       !- Volume {m3}
@@ -694,17 +498,10 @@
   ,                                       !- Zone Inside Convection Algorithm
   ,                                       !- Zone Outside Convection Algorithm
   ,                                       !- Zone Conditioning Equipment List Name
-<<<<<<< HEAD
-  {872504ef-c20a-447f-8cc1-0d26a74f94d6}, !- Zone Air Inlet Port List
-  {6b37243d-b44b-4d8c-b61a-c86e0b950614}, !- Zone Air Exhaust Port List
-  {8be3c5e4-7ee9-4ed1-802a-968f13d800b1}, !- Zone Air Node Name
-  {a4a85f98-4756-4bee-abdc-d7ff61a2ce95}, !- Zone Return Air Port List
-=======
-  {1a3f1cc5-aa25-4827-b23e-f252c0d1d4f4}, !- Zone Air Inlet Port List
-  {975991a1-421c-487c-ba21-440fa3b9b6ce}, !- Zone Air Exhaust Port List
-  {7f603266-cccc-437e-bd19-39c272530ae1}, !- Zone Air Node Name
-  {ff145536-20a7-4f0a-af8c-b4a2554a13bd}, !- Zone Return Air Port List
->>>>>>> 61ca453a
+  {27c9f8ed-bd76-4913-a80d-1bf02d1f78a4}, !- Zone Air Inlet Port List
+  {a6de529c-d8f4-4fdd-b784-5a3f56c5dfd6}, !- Zone Air Exhaust Port List
+  {9b1cd90e-5368-4972-874a-42d10078aa3f}, !- Zone Air Node Name
+  {1e1d9aaf-7e05-40bd-a369-e3fa0af0986c}, !- Zone Return Air Port List
   ,                                       !- Primary Daylighting Control Name
   ,                                       !- Fraction of Zone Controlled by Primary Daylighting Control
   ,                                       !- Secondary Daylighting Control Name
@@ -715,71 +512,37 @@
   No;                                     !- Use Ideal Air Loads
 
 OS:Node,
-<<<<<<< HEAD
-  {85e48c32-8591-4aaf-9a07-c79c8fa13228}, !- Handle
+  {3fb055f2-f395-48af-8c32-193b453692e1}, !- Handle
   Node 2,                                 !- Name
-  {8be3c5e4-7ee9-4ed1-802a-968f13d800b1}, !- Inlet Port
+  {9b1cd90e-5368-4972-874a-42d10078aa3f}, !- Inlet Port
   ;                                       !- Outlet Port
 
 OS:Connection,
-  {8be3c5e4-7ee9-4ed1-802a-968f13d800b1}, !- Handle
-  {848b36ad-e119-443c-b4ed-97312421adef}, !- Name
-  {14524f8f-8dae-4c69-92ae-e117098d3fd2}, !- Source Object
+  {9b1cd90e-5368-4972-874a-42d10078aa3f}, !- Handle
+  {7d02296c-53d8-4974-9a52-4eecb0307893}, !- Name
+  {84bf54af-e382-4614-abf0-79ad31070ef8}, !- Source Object
   11,                                     !- Outlet Port
-  {85e48c32-8591-4aaf-9a07-c79c8fa13228}, !- Target Object
+  {3fb055f2-f395-48af-8c32-193b453692e1}, !- Target Object
   2;                                      !- Inlet Port
 
 OS:PortList,
-  {872504ef-c20a-447f-8cc1-0d26a74f94d6}, !- Handle
-  {f37bcbf1-da0c-42af-950d-3de54e3c7c19}, !- Name
-  {14524f8f-8dae-4c69-92ae-e117098d3fd2}; !- HVAC Component
+  {27c9f8ed-bd76-4913-a80d-1bf02d1f78a4}, !- Handle
+  {dcc03bf7-cb66-4335-8c22-f243fbd6fc58}, !- Name
+  {84bf54af-e382-4614-abf0-79ad31070ef8}; !- HVAC Component
 
 OS:PortList,
-  {6b37243d-b44b-4d8c-b61a-c86e0b950614}, !- Handle
-  {cf8adb88-f2fb-42ee-9d3c-23ae37e70fc9}, !- Name
-  {14524f8f-8dae-4c69-92ae-e117098d3fd2}; !- HVAC Component
+  {a6de529c-d8f4-4fdd-b784-5a3f56c5dfd6}, !- Handle
+  {43fd700e-aed3-45e2-8747-78fe5ba0aa80}, !- Name
+  {84bf54af-e382-4614-abf0-79ad31070ef8}; !- HVAC Component
 
 OS:PortList,
-  {a4a85f98-4756-4bee-abdc-d7ff61a2ce95}, !- Handle
-  {e5ed3f86-7869-449c-b2c3-55a0c3ea2d35}, !- Name
-  {14524f8f-8dae-4c69-92ae-e117098d3fd2}; !- HVAC Component
+  {1e1d9aaf-7e05-40bd-a369-e3fa0af0986c}, !- Handle
+  {0dfc621e-6ef6-46a5-989e-798f38fe41c2}, !- Name
+  {84bf54af-e382-4614-abf0-79ad31070ef8}; !- HVAC Component
 
 OS:Sizing:Zone,
-  {6f19385a-e960-42c1-b96f-57baec703d9f}, !- Handle
-  {14524f8f-8dae-4c69-92ae-e117098d3fd2}, !- Zone or ZoneList Name
-=======
-  {e3077e5e-2891-4c4a-abaa-b087ddcefcb7}, !- Handle
-  Node 2,                                 !- Name
-  {7f603266-cccc-437e-bd19-39c272530ae1}, !- Inlet Port
-  ;                                       !- Outlet Port
-
-OS:Connection,
-  {7f603266-cccc-437e-bd19-39c272530ae1}, !- Handle
-  {ef12853e-fdde-4ca7-89db-8362b557d266}, !- Name
-  {6c573b1f-f062-4152-a88d-47b484314210}, !- Source Object
-  11,                                     !- Outlet Port
-  {e3077e5e-2891-4c4a-abaa-b087ddcefcb7}, !- Target Object
-  2;                                      !- Inlet Port
-
-OS:PortList,
-  {1a3f1cc5-aa25-4827-b23e-f252c0d1d4f4}, !- Handle
-  {b93253d5-b03f-4b90-9269-bc38db38c3f5}, !- Name
-  {6c573b1f-f062-4152-a88d-47b484314210}; !- HVAC Component
-
-OS:PortList,
-  {975991a1-421c-487c-ba21-440fa3b9b6ce}, !- Handle
-  {90bcb91e-2969-4062-809e-b775f13dd471}, !- Name
-  {6c573b1f-f062-4152-a88d-47b484314210}; !- HVAC Component
-
-OS:PortList,
-  {ff145536-20a7-4f0a-af8c-b4a2554a13bd}, !- Handle
-  {b1519777-9798-4c44-b3ce-24cca5df57ab}, !- Name
-  {6c573b1f-f062-4152-a88d-47b484314210}; !- HVAC Component
-
-OS:Sizing:Zone,
-  {fa297efa-82cc-4563-8366-6ad2102040c7}, !- Handle
-  {6c573b1f-f062-4152-a88d-47b484314210}, !- Zone or ZoneList Name
->>>>>>> 61ca453a
+  {852b4b66-9a66-4037-b462-f4bffd4b31d2}, !- Handle
+  {84bf54af-e382-4614-abf0-79ad31070ef8}, !- Zone or ZoneList Name
   SupplyAirTemperature,                   !- Zone Cooling Design Supply Air Temperature Input Method
   14,                                     !- Zone Cooling Design Supply Air Temperature {C}
   11.11,                                  !- Zone Cooling Design Supply Air Temperature Difference {deltaC}
@@ -808,25 +571,14 @@
   autosize;                               !- Dedicated Outdoor Air High Setpoint Temperature for Design {C}
 
 OS:ZoneHVAC:EquipmentList,
-<<<<<<< HEAD
-  {8ea8c524-477f-4c11-abda-d113db330256}, !- Handle
+  {b9077408-ecd5-4885-ab3b-87c8d5ab5998}, !- Handle
   Zone HVAC Equipment List 2,             !- Name
-  {14524f8f-8dae-4c69-92ae-e117098d3fd2}; !- Thermal Zone
+  {84bf54af-e382-4614-abf0-79ad31070ef8}; !- Thermal Zone
 
 OS:Space,
-  {a68bde3e-4c23-4ff7-94f3-fd4e4d251832}, !- Handle
+  {7b328017-8731-4b7c-a50a-380d13b2dc69}, !- Handle
   corridor space,                         !- Name
-  {e843d7ba-e902-462b-ba2c-7eda41abdad6}, !- Space Type Name
-=======
-  {716642a0-b1e5-4e8a-b854-7f164642aabb}, !- Handle
-  Zone HVAC Equipment List 2,             !- Name
-  {6c573b1f-f062-4152-a88d-47b484314210}; !- Thermal Zone
-
-OS:Space,
-  {30226502-328c-4225-b548-55a9dd171137}, !- Handle
-  living space|unit 2,                    !- Name
-  {e62b2880-b736-415c-a032-5646cf5428da}, !- Space Type Name
->>>>>>> 61ca453a
+  {3719e8a1-4f2d-47e1-95b8-e9ad9be60d50}, !- Space Type Name
   ,                                       !- Default Construction Set Name
   ,                                       !- Default Schedule Set Name
   ,                                       !- Direction of Relative North {deg}
@@ -834,28 +586,14 @@
   ,                                       !- Y Origin {m}
   ,                                       !- Z Origin {m}
   ,                                       !- Building Story Name
-<<<<<<< HEAD
-  {14524f8f-8dae-4c69-92ae-e117098d3fd2}; !- Thermal Zone Name
+  {84bf54af-e382-4614-abf0-79ad31070ef8}; !- Thermal Zone Name
 
 OS:Surface,
-  {c9bf277c-267f-4ca4-91b7-4e9b10fc544a}, !- Handle
+  {638d6187-a443-4b80-a265-1854b8df9656}, !- Handle
   Surface 7,                              !- Name
   Floor,                                  !- Surface Type
   ,                                       !- Construction Name
-  {a68bde3e-4c23-4ff7-94f3-fd4e4d251832}, !- Space Name
-=======
-  {6c573b1f-f062-4152-a88d-47b484314210}, !- Thermal Zone Name
-  ,                                       !- Part of Total Floor Area
-  ,                                       !- Design Specification Outdoor Air Object Name
-  {8198f5d5-2fb6-4bf4-82b6-f55ede40d972}; !- Building Unit Name
-
-OS:Surface,
-  {05ed344f-8c5a-4843-b3a0-d0f8ec93f531}, !- Handle
-  Surface 7,                              !- Name
-  Floor,                                  !- Surface Type
-  ,                                       !- Construction Name
-  {30226502-328c-4225-b548-55a9dd171137}, !- Space Name
->>>>>>> 61ca453a
+  {7b328017-8731-4b7c-a50a-380d13b2dc69}, !- Space Name
   Foundation,                             !- Outside Boundary Condition
   ,                                       !- Outside Boundary Condition Object
   NoSun,                                  !- Sun Exposure
@@ -868,19 +606,11 @@
   6.46578440716979, 0, 0;                 !- X,Y,Z Vertex 4 {m}
 
 OS:Surface,
-<<<<<<< HEAD
-  {9669b714-ecba-4542-a266-edab6c691ec8}, !- Handle
+  {f3182c76-aad9-47e0-86a7-e85242f32a94}, !- Handle
   Surface 8,                              !- Name
   Wall,                                   !- Surface Type
   ,                                       !- Construction Name
-  {a68bde3e-4c23-4ff7-94f3-fd4e4d251832}, !- Space Name
-=======
-  {7ebe4206-f485-45cc-a668-7dda8a4bbc32}, !- Handle
-  Surface 8,                              !- Name
-  Wall,                                   !- Surface Type
-  ,                                       !- Construction Name
-  {30226502-328c-4225-b548-55a9dd171137}, !- Space Name
->>>>>>> 61ca453a
+  {7b328017-8731-4b7c-a50a-380d13b2dc69}, !- Space Name
   Outdoors,                               !- Outside Boundary Condition
   ,                                       !- Outside Boundary Condition Object
   SunExposed,                             !- Sun Exposure
@@ -893,21 +623,12 @@
   0, 0, 2.4384;                           !- X,Y,Z Vertex 4 {m}
 
 OS:Surface,
-<<<<<<< HEAD
-  {12dac45f-f557-4414-a16b-80938766dc8f}, !- Handle
+  {ae099399-3cff-45e2-a373-c77c87e82b6c}, !- Handle
   Surface 9,                              !- Name
   Wall,                                   !- Surface Type
   ,                                       !- Construction Name
-  {a68bde3e-4c23-4ff7-94f3-fd4e4d251832}, !- Space Name
+  {7b328017-8731-4b7c-a50a-380d13b2dc69}, !- Space Name
   Adiabatic,                              !- Outside Boundary Condition
-=======
-  {83213b83-0b14-47c3-ab2e-962e6e8f6108}, !- Handle
-  Surface 9,                              !- Name
-  Wall,                                   !- Surface Type
-  ,                                       !- Construction Name
-  {30226502-328c-4225-b548-55a9dd171137}, !- Space Name
-  Outdoors,                               !- Outside Boundary Condition
->>>>>>> 61ca453a
   ,                                       !- Outside Boundary Condition Object
   NoSun,                                  !- Sun Exposure
   NoWind,                                 !- Wind Exposure
@@ -919,23 +640,13 @@
   0, 1.524, 2.4384;                       !- X,Y,Z Vertex 4 {m}
 
 OS:Surface,
-<<<<<<< HEAD
-  {85e08fa4-6aef-4b39-b042-01cadcf3120d}, !- Handle
+  {a3500e0e-ceba-4853-b199-7631fceab015}, !- Handle
   Surface 10,                             !- Name
   Wall,                                   !- Surface Type
   ,                                       !- Construction Name
-  {a68bde3e-4c23-4ff7-94f3-fd4e4d251832}, !- Space Name
+  {7b328017-8731-4b7c-a50a-380d13b2dc69}, !- Space Name
   Adiabatic,                              !- Outside Boundary Condition
   ,                                       !- Outside Boundary Condition Object
-=======
-  {fc4ad28d-0803-4d3b-9e56-46a114201b0d}, !- Handle
-  Surface 10,                             !- Name
-  Wall,                                   !- Surface Type
-  ,                                       !- Construction Name
-  {30226502-328c-4225-b548-55a9dd171137}, !- Space Name
-  Surface,                                !- Outside Boundary Condition
-  {539f02b7-9b22-4ef6-b16f-a1264ceff059}, !- Outside Boundary Condition Object
->>>>>>> 61ca453a
   NoSun,                                  !- Sun Exposure
   NoWind,                                 !- Wind Exposure
   ,                                       !- View Factor to Ground
@@ -946,19 +657,11 @@
   6.46578440716979, 1.524, 2.4384;        !- X,Y,Z Vertex 4 {m}
 
 OS:Surface,
-<<<<<<< HEAD
-  {a0920ee1-2a7e-4369-9c4f-cc6a8d77e134}, !- Handle
+  {56acf1b7-3283-469a-b406-823e71d74ae8}, !- Handle
   Surface 11,                             !- Name
   Wall,                                   !- Surface Type
   ,                                       !- Construction Name
-  {a68bde3e-4c23-4ff7-94f3-fd4e4d251832}, !- Space Name
-=======
-  {872f3056-af0e-4c65-8b00-645af53891e9}, !- Handle
-  Surface 11,                             !- Name
-  Wall,                                   !- Surface Type
-  ,                                       !- Construction Name
-  {30226502-328c-4225-b548-55a9dd171137}, !- Space Name
->>>>>>> 61ca453a
+  {7b328017-8731-4b7c-a50a-380d13b2dc69}, !- Space Name
   Adiabatic,                              !- Outside Boundary Condition
   ,                                       !- Outside Boundary Condition Object
   NoSun,                                  !- Sun Exposure
@@ -971,33 +674,24 @@
   6.46578440716979, 0, 2.4384;            !- X,Y,Z Vertex 4 {m}
 
 OS:Surface,
-<<<<<<< HEAD
-  {96cd94da-9e87-46d7-8b1c-95b3d29eb8a7}, !- Handle
+  {600e6328-29c6-43d1-b208-db6d2d44fc62}, !- Handle
   Surface 12,                             !- Name
   RoofCeiling,                            !- Surface Type
   ,                                       !- Construction Name
-  {a68bde3e-4c23-4ff7-94f3-fd4e4d251832}, !- Space Name
-=======
-  {105a725a-77c9-42b4-881a-e676022028f7}, !- Handle
-  Surface 12,                             !- Name
-  RoofCeiling,                            !- Surface Type
-  ,                                       !- Construction Name
-  {30226502-328c-4225-b548-55a9dd171137}, !- Space Name
->>>>>>> 61ca453a
+  {7b328017-8731-4b7c-a50a-380d13b2dc69}, !- Space Name
   Outdoors,                               !- Outside Boundary Condition
   ,                                       !- Outside Boundary Condition Object
   SunExposed,                             !- Sun Exposure
   WindExposed,                            !- Wind Exposure
   ,                                       !- View Factor to Ground
   ,                                       !- Number of Vertices
-<<<<<<< HEAD
   6.46578440716979, 0, 2.4384,            !- X,Y,Z Vertex 1 {m}
   6.46578440716979, 1.524, 2.4384,        !- X,Y,Z Vertex 2 {m}
   0, 1.524, 2.4384,                       !- X,Y,Z Vertex 3 {m}
   0, 0, 2.4384;                           !- X,Y,Z Vertex 4 {m}
 
 OS:SpaceType,
-  {e843d7ba-e902-462b-ba2c-7eda41abdad6}, !- Handle
+  {3719e8a1-4f2d-47e1-95b8-e9ad9be60d50}, !- Handle
   Space Type 2,                           !- Name
   ,                                       !- Default Construction Set Name
   ,                                       !- Default Schedule Set Name
@@ -1008,14 +702,14 @@
   corridor;                               !- Standards Space Type
 
 OS:BuildingUnit,
-  {ddf1abff-bfbb-4dee-8dbe-0ebbb29bfaa6}, !- Handle
+  {e89bb75b-3305-4e97-8692-5a5d80afaa50}, !- Handle
   unit 1,                                 !- Name
   ,                                       !- Rendering Color
   Residential;                            !- Building Unit Type
 
 OS:AdditionalProperties,
-  {b08d2128-fb61-4fbe-8e60-632d78c9686a}, !- Handle
-  {ddf1abff-bfbb-4dee-8dbe-0ebbb29bfaa6}, !- Object Name
+  {420f1370-3e7f-42e0-a847-b9483965014f}, !- Handle
+  {e89bb75b-3305-4e97-8692-5a5d80afaa50}, !- Object Name
   NumberOfBedrooms,                       !- Feature Name 1
   Integer,                                !- Feature Data Type 1
   3,                                      !- Feature Value 1
@@ -1027,12 +721,12 @@
   3.3900000000000001;                     !- Feature Value 3
 
 OS:External:File,
-  {c208dd06-8af4-492e-a99f-3ef94ff9da74}, !- Handle
+  {b35c2e70-9af5-43eb-9583-9527d6ca0d3a}, !- Handle
   8760.csv,                               !- Name
   8760.csv;                               !- File Name
 
 OS:Schedule:Day,
-  {f896e3e2-df03-4f31-a72d-29c3417a1a61}, !- Handle
+  {09fef25f-4bc1-40af-bb24-775cf00b031b}, !- Handle
   Schedule Day 1,                         !- Name
   ,                                       !- Schedule Type Limits Name
   ,                                       !- Interpolate to Timestep
@@ -1041,7 +735,7 @@
   0;                                      !- Value Until Time 1
 
 OS:Schedule:Day,
-  {b5176059-6631-44c5-bb5e-e8b6a5776f04}, !- Handle
+  {47e207e3-ebb0-4502-916d-eec469383cdc}, !- Handle
   Schedule Day 2,                         !- Name
   ,                                       !- Schedule Type Limits Name
   ,                                       !- Interpolate to Timestep
@@ -1050,10 +744,10 @@
   1;                                      !- Value Until Time 1
 
 OS:Schedule:File,
-  {5092963a-10f5-4989-b9aa-b69482789ff5}, !- Handle
+  {621a0a69-55b6-45df-85f7-e9e92fb32b81}, !- Handle
   occupants,                              !- Name
-  {fcedb573-1e32-4865-b481-65d479e7a546}, !- Schedule Type Limits Name
-  {c208dd06-8af4-492e-a99f-3ef94ff9da74}, !- External File Name
+  {0c525039-5e18-4c9b-84ab-7d84ec84d50f}, !- Schedule Type Limits Name
+  {b35c2e70-9af5-43eb-9583-9527d6ca0d3a}, !- External File Name
   1,                                      !- Column Number
   1,                                      !- Rows to Skip at Top
   8760,                                   !- Number of Hours of Data
@@ -1062,22 +756,22 @@
   60;                                     !- Minutes per Item
 
 OS:Schedule:Ruleset,
-  {f0a92474-89e5-40b6-91c0-d1c30904bf7b}, !- Handle
+  {943c859c-21df-43c7-a40a-448217b21e25}, !- Handle
   Schedule Ruleset 1,                     !- Name
-  {de7feedb-d399-4f9d-952f-ada424ad1981}, !- Schedule Type Limits Name
-  {3ff0b6fa-ef49-43b1-bde1-72aaeaece7c0}; !- Default Day Schedule Name
+  {ec15bae8-96dc-45b5-b957-849e6b3c1602}, !- Schedule Type Limits Name
+  {9c2b99ee-550c-45f4-94d5-c6d683f37842}; !- Default Day Schedule Name
 
 OS:Schedule:Day,
-  {3ff0b6fa-ef49-43b1-bde1-72aaeaece7c0}, !- Handle
+  {9c2b99ee-550c-45f4-94d5-c6d683f37842}, !- Handle
   Schedule Day 3,                         !- Name
-  {de7feedb-d399-4f9d-952f-ada424ad1981}, !- Schedule Type Limits Name
+  {ec15bae8-96dc-45b5-b957-849e6b3c1602}, !- Schedule Type Limits Name
   ,                                       !- Interpolate to Timestep
   24,                                     !- Hour 1
   0,                                      !- Minute 1
   112.539290946133;                       !- Value Until Time 1
 
 OS:People:Definition,
-  {9e0acc20-27d5-4a41-9a45-34d601c5705b}, !- Handle
+  {63a74d36-af47-4096-99b3-ab48069c911e}, !- Handle
   res occupants|living space,             !- Name
   People,                                 !- Number of People Calculation Method
   3.39,                                   !- Number of People {people}
@@ -1090,12 +784,12 @@
   ZoneAveraged;                           !- Mean Radiant Temperature Calculation Type
 
 OS:People,
-  {6707208e-51ca-4059-b077-2f41a2b08538}, !- Handle
+  {6cb4b7fc-c4e3-4034-adab-688484e5b197}, !- Handle
   res occupants|living space,             !- Name
-  {9e0acc20-27d5-4a41-9a45-34d601c5705b}, !- People Definition Name
-  {a75bcee6-978e-4253-baa9-a588f3beba84}, !- Space or SpaceType Name
-  {5092963a-10f5-4989-b9aa-b69482789ff5}, !- Number of People Schedule Name
-  {f0a92474-89e5-40b6-91c0-d1c30904bf7b}, !- Activity Level Schedule Name
+  {63a74d36-af47-4096-99b3-ab48069c911e}, !- People Definition Name
+  {3b641dc7-764a-4988-9b77-e77f617dde82}, !- Space or SpaceType Name
+  {621a0a69-55b6-45df-85f7-e9e92fb32b81}, !- Number of People Schedule Name
+  {943c859c-21df-43c7-a40a-448217b21e25}, !- Activity Level Schedule Name
   ,                                       !- Surface Name/Angle Factor List Name
   ,                                       !- Work Efficiency Schedule Name
   ,                                       !- Clothing Insulation Schedule Name
@@ -1103,7 +797,7 @@
   1;                                      !- Multiplier
 
 OS:ScheduleTypeLimits,
-  {de7feedb-d399-4f9d-952f-ada424ad1981}, !- Handle
+  {ec15bae8-96dc-45b5-b957-849e6b3c1602}, !- Handle
   ActivityLevel,                          !- Name
   0,                                      !- Lower Limit Value
   ,                                       !- Upper Limit Value
@@ -1111,2142 +805,14 @@
   ActivityLevel;                          !- Unit Type
 
 OS:ScheduleTypeLimits,
-  {fcedb573-1e32-4865-b481-65d479e7a546}, !- Handle
-=======
-  6.46578440716979, 3.048, 2.4384,        !- X,Y,Z Vertex 1 {m}
-  6.46578440716979, 15.9795688143396, 2.4384, !- X,Y,Z Vertex 2 {m}
-  0, 15.9795688143396, 2.4384,            !- X,Y,Z Vertex 3 {m}
-  0, 3.048, 2.4384;                       !- X,Y,Z Vertex 4 {m}
-
-OS:ThermalZone,
-  {a11f935a-dd4b-458a-bde5-6d63b37fb128}, !- Handle
-  living zone|unit 3,                     !- Name
-  ,                                       !- Multiplier
-  ,                                       !- Ceiling Height {m}
-  ,                                       !- Volume {m3}
-  ,                                       !- Floor Area {m2}
-  ,                                       !- Zone Inside Convection Algorithm
-  ,                                       !- Zone Outside Convection Algorithm
-  ,                                       !- Zone Conditioning Equipment List Name
-  {96af2887-7c2a-4ecb-a4da-ba3af90f78ab}, !- Zone Air Inlet Port List
-  {284a2a2c-e447-4e66-a097-e6173f507a44}, !- Zone Air Exhaust Port List
-  {37f7744e-f694-4bc6-b80c-7514ef496493}, !- Zone Air Node Name
-  {681986e5-dcd1-4610-8ea7-27099e131ef7}, !- Zone Return Air Port List
-  ,                                       !- Primary Daylighting Control Name
-  ,                                       !- Fraction of Zone Controlled by Primary Daylighting Control
-  ,                                       !- Secondary Daylighting Control Name
-  ,                                       !- Fraction of Zone Controlled by Secondary Daylighting Control
-  ,                                       !- Illuminance Map Name
-  ,                                       !- Group Rendering Name
-  ,                                       !- Thermostat Name
-  No;                                     !- Use Ideal Air Loads
-
-OS:Node,
-  {0cd8a161-b0e1-4b17-a3a0-2cd905ab2646}, !- Handle
-  Node 3,                                 !- Name
-  {37f7744e-f694-4bc6-b80c-7514ef496493}, !- Inlet Port
-  ;                                       !- Outlet Port
-
-OS:Connection,
-  {37f7744e-f694-4bc6-b80c-7514ef496493}, !- Handle
-  {af8dfba0-50b9-410f-bad7-f0921e9e13eb}, !- Name
-  {a11f935a-dd4b-458a-bde5-6d63b37fb128}, !- Source Object
-  11,                                     !- Outlet Port
-  {0cd8a161-b0e1-4b17-a3a0-2cd905ab2646}, !- Target Object
-  2;                                      !- Inlet Port
-
-OS:PortList,
-  {96af2887-7c2a-4ecb-a4da-ba3af90f78ab}, !- Handle
-  {b840c9d9-d873-472c-9a39-f6907a9e5fa2}, !- Name
-  {a11f935a-dd4b-458a-bde5-6d63b37fb128}; !- HVAC Component
-
-OS:PortList,
-  {284a2a2c-e447-4e66-a097-e6173f507a44}, !- Handle
-  {63fad6d4-ca3d-48d5-b41e-5bab2d36b616}, !- Name
-  {a11f935a-dd4b-458a-bde5-6d63b37fb128}; !- HVAC Component
-
-OS:PortList,
-  {681986e5-dcd1-4610-8ea7-27099e131ef7}, !- Handle
-  {f5cd299e-5dbd-4cb5-902d-0bc5a8a97fa7}, !- Name
-  {a11f935a-dd4b-458a-bde5-6d63b37fb128}; !- HVAC Component
-
-OS:Sizing:Zone,
-  {352b9fba-1b34-4f69-b9b3-bf67d7d14e7d}, !- Handle
-  {a11f935a-dd4b-458a-bde5-6d63b37fb128}, !- Zone or ZoneList Name
-  SupplyAirTemperature,                   !- Zone Cooling Design Supply Air Temperature Input Method
-  14,                                     !- Zone Cooling Design Supply Air Temperature {C}
-  11.11,                                  !- Zone Cooling Design Supply Air Temperature Difference {deltaC}
-  SupplyAirTemperature,                   !- Zone Heating Design Supply Air Temperature Input Method
-  40,                                     !- Zone Heating Design Supply Air Temperature {C}
-  11.11,                                  !- Zone Heating Design Supply Air Temperature Difference {deltaC}
-  0.0085,                                 !- Zone Cooling Design Supply Air Humidity Ratio {kg-H2O/kg-air}
-  0.008,                                  !- Zone Heating Design Supply Air Humidity Ratio {kg-H2O/kg-air}
-  ,                                       !- Zone Heating Sizing Factor
-  ,                                       !- Zone Cooling Sizing Factor
-  DesignDay,                              !- Cooling Design Air Flow Method
-  ,                                       !- Cooling Design Air Flow Rate {m3/s}
-  ,                                       !- Cooling Minimum Air Flow per Zone Floor Area {m3/s-m2}
-  ,                                       !- Cooling Minimum Air Flow {m3/s}
-  ,                                       !- Cooling Minimum Air Flow Fraction
-  DesignDay,                              !- Heating Design Air Flow Method
-  ,                                       !- Heating Design Air Flow Rate {m3/s}
-  ,                                       !- Heating Maximum Air Flow per Zone Floor Area {m3/s-m2}
-  ,                                       !- Heating Maximum Air Flow {m3/s}
-  ,                                       !- Heating Maximum Air Flow Fraction
-  ,                                       !- Design Zone Air Distribution Effectiveness in Cooling Mode
-  ,                                       !- Design Zone Air Distribution Effectiveness in Heating Mode
-  No,                                     !- Account for Dedicated Outdoor Air System
-  NeutralSupplyAir,                       !- Dedicated Outdoor Air System Control Strategy
-  autosize,                               !- Dedicated Outdoor Air Low Setpoint Temperature for Design {C}
-  autosize;                               !- Dedicated Outdoor Air High Setpoint Temperature for Design {C}
-
-OS:ZoneHVAC:EquipmentList,
-  {9a3b0734-7ae7-4044-917e-d1b878d49c7b}, !- Handle
-  Zone HVAC Equipment List 3,             !- Name
-  {a11f935a-dd4b-458a-bde5-6d63b37fb128}; !- Thermal Zone
-
-OS:Space,
-  {2e8bef14-8248-414b-9ff3-6e04e3c9ba9d}, !- Handle
-  living space|unit 3|story 1,            !- Name
-  {e62b2880-b736-415c-a032-5646cf5428da}, !- Space Type Name
-  ,                                       !- Default Construction Set Name
-  ,                                       !- Default Schedule Set Name
-  -0,                                     !- Direction of Relative North {deg}
-  0,                                      !- X Origin {m}
-  0,                                      !- Y Origin {m}
-  0,                                      !- Z Origin {m}
-  ,                                       !- Building Story Name
-  {a11f935a-dd4b-458a-bde5-6d63b37fb128}, !- Thermal Zone Name
-  ,                                       !- Part of Total Floor Area
-  ,                                       !- Design Specification Outdoor Air Object Name
-  {dee86dea-9376-432a-98e2-946aaa9768af}; !- Building Unit Name
-
-OS:Surface,
-  {497ef830-a323-43ee-b3c3-20b53735726a}, !- Handle
-  Surface 13,                             !- Name
-  Wall,                                   !- Surface Type
-  ,                                       !- Construction Name
-  {2e8bef14-8248-414b-9ff3-6e04e3c9ba9d}, !- Space Name
-  Adiabatic,                              !- Outside Boundary Condition
-  ,                                       !- Outside Boundary Condition Object
-  NoSun,                                  !- Sun Exposure
-  NoWind,                                 !- Wind Exposure
-  ,                                       !- View Factor to Ground
-  ,                                       !- Number of Vertices
-  12.9315688143396, 0, 2.4384,            !- X,Y,Z Vertex 1 {m}
-  12.9315688143396, 0, 0,                 !- X,Y,Z Vertex 2 {m}
-  6.46578440716979, 0, 0,                 !- X,Y,Z Vertex 3 {m}
-  6.46578440716979, 0, 2.4384;            !- X,Y,Z Vertex 4 {m}
-
-OS:Surface,
-  {119ae39f-2718-451b-abd9-7482eb2c89c4}, !- Handle
-  Surface 14,                             !- Name
-  Wall,                                   !- Surface Type
-  ,                                       !- Construction Name
-  {2e8bef14-8248-414b-9ff3-6e04e3c9ba9d}, !- Space Name
-  Surface,                                !- Outside Boundary Condition
-  {507ddae7-2d00-4242-b275-a68c9475e976}, !- Outside Boundary Condition Object
-  NoSun,                                  !- Sun Exposure
-  NoWind,                                 !- Wind Exposure
-  ,                                       !- View Factor to Ground
-  ,                                       !- Number of Vertices
-  12.9315688143396, -12.9315688143396, 2.4384, !- X,Y,Z Vertex 1 {m}
-  12.9315688143396, -12.9315688143396, 0, !- X,Y,Z Vertex 2 {m}
-  12.9315688143396, 0, 0,                 !- X,Y,Z Vertex 3 {m}
-  12.9315688143396, 0, 2.4384;            !- X,Y,Z Vertex 4 {m}
-
-OS:Surface,
-  {db304341-8557-4dfb-95ea-bff2bb72014e}, !- Handle
-  Surface 15,                             !- Name
-  Wall,                                   !- Surface Type
-  ,                                       !- Construction Name
-  {2e8bef14-8248-414b-9ff3-6e04e3c9ba9d}, !- Space Name
-  Outdoors,                               !- Outside Boundary Condition
-  ,                                       !- Outside Boundary Condition Object
-  SunExposed,                             !- Sun Exposure
-  WindExposed,                            !- Wind Exposure
-  ,                                       !- View Factor to Ground
-  ,                                       !- Number of Vertices
-  6.46578440716979, -12.9315688143396, 2.4384, !- X,Y,Z Vertex 1 {m}
-  6.46578440716979, -12.9315688143396, 0, !- X,Y,Z Vertex 2 {m}
-  12.9315688143396, -12.9315688143396, 0, !- X,Y,Z Vertex 3 {m}
-  12.9315688143396, -12.9315688143396, 2.4384; !- X,Y,Z Vertex 4 {m}
-
-OS:Surface,
-  {56944dfa-748d-42bd-b4a2-1d9e2c5198db}, !- Handle
-  Surface 16,                             !- Name
-  Floor,                                  !- Surface Type
-  ,                                       !- Construction Name
-  {2e8bef14-8248-414b-9ff3-6e04e3c9ba9d}, !- Space Name
-  Foundation,                             !- Outside Boundary Condition
-  ,                                       !- Outside Boundary Condition Object
-  NoSun,                                  !- Sun Exposure
-  NoWind,                                 !- Wind Exposure
-  ,                                       !- View Factor to Ground
-  ,                                       !- Number of Vertices
-  6.46578440716979, -12.9315688143396, 0, !- X,Y,Z Vertex 1 {m}
-  6.46578440716979, 0, 0,                 !- X,Y,Z Vertex 2 {m}
-  12.9315688143396, 0, 0,                 !- X,Y,Z Vertex 3 {m}
-  12.9315688143396, -12.9315688143396, 0; !- X,Y,Z Vertex 4 {m}
-
-OS:Surface,
-  {a3357837-cdfe-4046-bd14-2af0abacaa5b}, !- Handle
-  Surface 17,                             !- Name
-  Wall,                                   !- Surface Type
-  ,                                       !- Construction Name
-  {2e8bef14-8248-414b-9ff3-6e04e3c9ba9d}, !- Space Name
-  Surface,                                !- Outside Boundary Condition
-  {aa638ad3-d2f6-452b-bec5-d1aacc866b26}, !- Outside Boundary Condition Object
-  NoSun,                                  !- Sun Exposure
-  NoWind,                                 !- Wind Exposure
-  ,                                       !- View Factor to Ground
-  ,                                       !- Number of Vertices
-  6.46578440716979, 0, 2.4384,            !- X,Y,Z Vertex 1 {m}
-  6.46578440716979, 0, 0,                 !- X,Y,Z Vertex 2 {m}
-  6.46578440716979, -12.9315688143396, 0, !- X,Y,Z Vertex 3 {m}
-  6.46578440716979, -12.9315688143396, 2.4384; !- X,Y,Z Vertex 4 {m}
-
-OS:Surface,
-  {f1cdbbd2-0b9c-4039-b4ec-20c8b478ba1b}, !- Handle
-  Surface 18,                             !- Name
-  RoofCeiling,                            !- Surface Type
-  ,                                       !- Construction Name
-  {2e8bef14-8248-414b-9ff3-6e04e3c9ba9d}, !- Space Name
-  Outdoors,                               !- Outside Boundary Condition
-  ,                                       !- Outside Boundary Condition Object
-  SunExposed,                             !- Sun Exposure
-  WindExposed,                            !- Wind Exposure
-  ,                                       !- View Factor to Ground
-  ,                                       !- Number of Vertices
-  12.9315688143396, -12.9315688143396, 2.4384, !- X,Y,Z Vertex 1 {m}
-  12.9315688143396, 0, 2.4384,            !- X,Y,Z Vertex 2 {m}
-  6.46578440716979, 0, 2.4384,            !- X,Y,Z Vertex 3 {m}
-  6.46578440716979, -12.9315688143396, 2.4384; !- X,Y,Z Vertex 4 {m}
-
-OS:ThermalZone,
-  {7dc10dec-7f03-4da1-ab18-d8ee72ab3a92}, !- Handle
-  living zone|unit 4,                     !- Name
-  ,                                       !- Multiplier
-  ,                                       !- Ceiling Height {m}
-  ,                                       !- Volume {m3}
-  ,                                       !- Floor Area {m2}
-  ,                                       !- Zone Inside Convection Algorithm
-  ,                                       !- Zone Outside Convection Algorithm
-  ,                                       !- Zone Conditioning Equipment List Name
-  {207ee20f-020e-43cc-85ea-8735a86d6388}, !- Zone Air Inlet Port List
-  {8bf88313-53c9-4ea1-801a-cca51f162f70}, !- Zone Air Exhaust Port List
-  {2fc297c2-34a1-43c0-8168-ddbccda1b898}, !- Zone Air Node Name
-  {9007fea5-09d4-44f4-b0b6-b4997fb59d47}, !- Zone Return Air Port List
-  ,                                       !- Primary Daylighting Control Name
-  ,                                       !- Fraction of Zone Controlled by Primary Daylighting Control
-  ,                                       !- Secondary Daylighting Control Name
-  ,                                       !- Fraction of Zone Controlled by Secondary Daylighting Control
-  ,                                       !- Illuminance Map Name
-  ,                                       !- Group Rendering Name
-  ,                                       !- Thermostat Name
-  No;                                     !- Use Ideal Air Loads
-
-OS:Node,
-  {2ea7c5c3-a72a-4fcc-bcd1-54330f59067e}, !- Handle
-  Node 4,                                 !- Name
-  {2fc297c2-34a1-43c0-8168-ddbccda1b898}, !- Inlet Port
-  ;                                       !- Outlet Port
-
-OS:Connection,
-  {2fc297c2-34a1-43c0-8168-ddbccda1b898}, !- Handle
-  {4d5e49d8-63bd-409f-b9b2-0368f1457ea5}, !- Name
-  {7dc10dec-7f03-4da1-ab18-d8ee72ab3a92}, !- Source Object
-  11,                                     !- Outlet Port
-  {2ea7c5c3-a72a-4fcc-bcd1-54330f59067e}, !- Target Object
-  2;                                      !- Inlet Port
-
-OS:PortList,
-  {207ee20f-020e-43cc-85ea-8735a86d6388}, !- Handle
-  {de18e30b-3c2e-4720-85fb-a7efe9d7a68d}, !- Name
-  {7dc10dec-7f03-4da1-ab18-d8ee72ab3a92}; !- HVAC Component
-
-OS:PortList,
-  {8bf88313-53c9-4ea1-801a-cca51f162f70}, !- Handle
-  {180df14b-407b-4055-be40-c95642f5fc03}, !- Name
-  {7dc10dec-7f03-4da1-ab18-d8ee72ab3a92}; !- HVAC Component
-
-OS:PortList,
-  {9007fea5-09d4-44f4-b0b6-b4997fb59d47}, !- Handle
-  {e42df712-4362-45bf-91ad-e6226b0a015b}, !- Name
-  {7dc10dec-7f03-4da1-ab18-d8ee72ab3a92}; !- HVAC Component
-
-OS:Sizing:Zone,
-  {f3433335-9248-46e4-8086-e579150dcb49}, !- Handle
-  {7dc10dec-7f03-4da1-ab18-d8ee72ab3a92}, !- Zone or ZoneList Name
-  SupplyAirTemperature,                   !- Zone Cooling Design Supply Air Temperature Input Method
-  14,                                     !- Zone Cooling Design Supply Air Temperature {C}
-  11.11,                                  !- Zone Cooling Design Supply Air Temperature Difference {deltaC}
-  SupplyAirTemperature,                   !- Zone Heating Design Supply Air Temperature Input Method
-  40,                                     !- Zone Heating Design Supply Air Temperature {C}
-  11.11,                                  !- Zone Heating Design Supply Air Temperature Difference {deltaC}
-  0.0085,                                 !- Zone Cooling Design Supply Air Humidity Ratio {kg-H2O/kg-air}
-  0.008,                                  !- Zone Heating Design Supply Air Humidity Ratio {kg-H2O/kg-air}
-  ,                                       !- Zone Heating Sizing Factor
-  ,                                       !- Zone Cooling Sizing Factor
-  DesignDay,                              !- Cooling Design Air Flow Method
-  ,                                       !- Cooling Design Air Flow Rate {m3/s}
-  ,                                       !- Cooling Minimum Air Flow per Zone Floor Area {m3/s-m2}
-  ,                                       !- Cooling Minimum Air Flow {m3/s}
-  ,                                       !- Cooling Minimum Air Flow Fraction
-  DesignDay,                              !- Heating Design Air Flow Method
-  ,                                       !- Heating Design Air Flow Rate {m3/s}
-  ,                                       !- Heating Maximum Air Flow per Zone Floor Area {m3/s-m2}
-  ,                                       !- Heating Maximum Air Flow {m3/s}
-  ,                                       !- Heating Maximum Air Flow Fraction
-  ,                                       !- Design Zone Air Distribution Effectiveness in Cooling Mode
-  ,                                       !- Design Zone Air Distribution Effectiveness in Heating Mode
-  No,                                     !- Account for Dedicated Outdoor Air System
-  NeutralSupplyAir,                       !- Dedicated Outdoor Air System Control Strategy
-  autosize,                               !- Dedicated Outdoor Air Low Setpoint Temperature for Design {C}
-  autosize;                               !- Dedicated Outdoor Air High Setpoint Temperature for Design {C}
-
-OS:ZoneHVAC:EquipmentList,
-  {15a31c9c-b2f0-4d50-b70c-2410b07c97fe}, !- Handle
-  Zone HVAC Equipment List 4,             !- Name
-  {7dc10dec-7f03-4da1-ab18-d8ee72ab3a92}; !- Thermal Zone
-
-OS:Space,
-  {46b7d826-98a8-4029-acc0-a1ec8709b062}, !- Handle
-  living space|unit 4|story 1,            !- Name
-  {e62b2880-b736-415c-a032-5646cf5428da}, !- Space Type Name
-  ,                                       !- Default Construction Set Name
-  ,                                       !- Default Schedule Set Name
-  -0,                                     !- Direction of Relative North {deg}
-  0,                                      !- X Origin {m}
-  0,                                      !- Y Origin {m}
-  0,                                      !- Z Origin {m}
-  ,                                       !- Building Story Name
-  {7dc10dec-7f03-4da1-ab18-d8ee72ab3a92}, !- Thermal Zone Name
-  ,                                       !- Part of Total Floor Area
-  ,                                       !- Design Specification Outdoor Air Object Name
-  {f7561ed1-4e99-4f0d-b6f8-104b8a4e5d11}; !- Building Unit Name
-
-OS:Surface,
-  {c13f4ce1-27e9-4d60-aff8-61f92ca639c0}, !- Handle
-  Surface 19,                             !- Name
-  Floor,                                  !- Surface Type
-  ,                                       !- Construction Name
-  {46b7d826-98a8-4029-acc0-a1ec8709b062}, !- Space Name
-  Foundation,                             !- Outside Boundary Condition
-  ,                                       !- Outside Boundary Condition Object
-  NoSun,                                  !- Sun Exposure
-  NoWind,                                 !- Wind Exposure
-  ,                                       !- View Factor to Ground
-  ,                                       !- Number of Vertices
-  6.46578440716979, 3.048, 0,             !- X,Y,Z Vertex 1 {m}
-  6.46578440716979, 15.9795688143396, 0,  !- X,Y,Z Vertex 2 {m}
-  12.9315688143396, 15.9795688143396, 0,  !- X,Y,Z Vertex 3 {m}
-  12.9315688143396, 3.048, 0;             !- X,Y,Z Vertex 4 {m}
-
-OS:Surface,
-  {539f02b7-9b22-4ef6-b16f-a1264ceff059}, !- Handle
-  Surface 20,                             !- Name
-  Wall,                                   !- Surface Type
-  ,                                       !- Construction Name
-  {46b7d826-98a8-4029-acc0-a1ec8709b062}, !- Space Name
-  Surface,                                !- Outside Boundary Condition
-  {fc4ad28d-0803-4d3b-9e56-46a114201b0d}, !- Outside Boundary Condition Object
-  NoSun,                                  !- Sun Exposure
-  NoWind,                                 !- Wind Exposure
-  ,                                       !- View Factor to Ground
-  ,                                       !- Number of Vertices
-  6.46578440716979, 15.9795688143396, 2.4384, !- X,Y,Z Vertex 1 {m}
-  6.46578440716979, 15.9795688143396, 0,  !- X,Y,Z Vertex 2 {m}
-  6.46578440716979, 3.048, 0,             !- X,Y,Z Vertex 3 {m}
-  6.46578440716979, 3.048, 2.4384;        !- X,Y,Z Vertex 4 {m}
-
-OS:Surface,
-  {af2e8428-d203-489a-8875-f92b7afea767}, !- Handle
-  Surface 21,                             !- Name
-  Wall,                                   !- Surface Type
-  ,                                       !- Construction Name
-  {46b7d826-98a8-4029-acc0-a1ec8709b062}, !- Space Name
-  Outdoors,                               !- Outside Boundary Condition
-  ,                                       !- Outside Boundary Condition Object
-  SunExposed,                             !- Sun Exposure
-  WindExposed,                            !- Wind Exposure
-  ,                                       !- View Factor to Ground
-  ,                                       !- Number of Vertices
-  12.9315688143396, 15.9795688143396, 2.4384, !- X,Y,Z Vertex 1 {m}
-  12.9315688143396, 15.9795688143396, 0,  !- X,Y,Z Vertex 2 {m}
-  6.46578440716979, 15.9795688143396, 0,  !- X,Y,Z Vertex 3 {m}
-  6.46578440716979, 15.9795688143396, 2.4384; !- X,Y,Z Vertex 4 {m}
-
-OS:Surface,
-  {81b87c95-a933-4eee-84a0-ef4b76d9b016}, !- Handle
-  Surface 22,                             !- Name
-  Wall,                                   !- Surface Type
-  ,                                       !- Construction Name
-  {46b7d826-98a8-4029-acc0-a1ec8709b062}, !- Space Name
-  Surface,                                !- Outside Boundary Condition
-  {4cf0642b-eef9-441b-bf34-edee54912fca}, !- Outside Boundary Condition Object
-  NoSun,                                  !- Sun Exposure
-  NoWind,                                 !- Wind Exposure
-  ,                                       !- View Factor to Ground
-  ,                                       !- Number of Vertices
-  12.9315688143396, 3.048, 2.4384,        !- X,Y,Z Vertex 1 {m}
-  12.9315688143396, 3.048, 0,             !- X,Y,Z Vertex 2 {m}
-  12.9315688143396, 15.9795688143396, 0,  !- X,Y,Z Vertex 3 {m}
-  12.9315688143396, 15.9795688143396, 2.4384; !- X,Y,Z Vertex 4 {m}
-
-OS:Surface,
-  {b5893f14-9fd9-4953-8db8-a1eed7164033}, !- Handle
-  Surface 23,                             !- Name
-  RoofCeiling,                            !- Surface Type
-  ,                                       !- Construction Name
-  {46b7d826-98a8-4029-acc0-a1ec8709b062}, !- Space Name
-  Outdoors,                               !- Outside Boundary Condition
-  ,                                       !- Outside Boundary Condition Object
-  SunExposed,                             !- Sun Exposure
-  WindExposed,                            !- Wind Exposure
-  ,                                       !- View Factor to Ground
-  ,                                       !- Number of Vertices
-  12.9315688143396, 3.048, 2.4384,        !- X,Y,Z Vertex 1 {m}
-  12.9315688143396, 15.9795688143396, 2.4384, !- X,Y,Z Vertex 2 {m}
-  6.46578440716979, 15.9795688143396, 2.4384, !- X,Y,Z Vertex 3 {m}
-  6.46578440716979, 3.048, 2.4384;        !- X,Y,Z Vertex 4 {m}
-
-OS:Surface,
-  {71f37410-4fdb-460c-8976-65df63080750}, !- Handle
-  Surface 24,                             !- Name
-  Wall,                                   !- Surface Type
-  ,                                       !- Construction Name
-  {46b7d826-98a8-4029-acc0-a1ec8709b062}, !- Space Name
-  Adiabatic,                              !- Outside Boundary Condition
-  ,                                       !- Outside Boundary Condition Object
-  NoSun,                                  !- Sun Exposure
-  NoWind,                                 !- Wind Exposure
-  ,                                       !- View Factor to Ground
-  ,                                       !- Number of Vertices
-  6.46578440716979, 3.048, 2.4384,        !- X,Y,Z Vertex 1 {m}
-  6.46578440716979, 3.048, 0,             !- X,Y,Z Vertex 2 {m}
-  12.9315688143396, 3.048, 0,             !- X,Y,Z Vertex 3 {m}
-  12.9315688143396, 3.048, 2.4384;        !- X,Y,Z Vertex 4 {m}
-
-OS:ThermalZone,
-  {2677e0c2-da8b-428a-ac84-4ef8d89c89b3}, !- Handle
-  living zone|unit 5,                     !- Name
-  ,                                       !- Multiplier
-  ,                                       !- Ceiling Height {m}
-  ,                                       !- Volume {m3}
-  ,                                       !- Floor Area {m2}
-  ,                                       !- Zone Inside Convection Algorithm
-  ,                                       !- Zone Outside Convection Algorithm
-  ,                                       !- Zone Conditioning Equipment List Name
-  {e6961fdb-13d2-4d68-9428-65f871df5888}, !- Zone Air Inlet Port List
-  {3e301262-ece5-47b3-b531-6c2ca7a59732}, !- Zone Air Exhaust Port List
-  {5aa14d1b-0ec4-4cb4-820f-0b822497de36}, !- Zone Air Node Name
-  {95d7e5e7-d8a1-4b22-8502-7ff0368e0234}, !- Zone Return Air Port List
-  ,                                       !- Primary Daylighting Control Name
-  ,                                       !- Fraction of Zone Controlled by Primary Daylighting Control
-  ,                                       !- Secondary Daylighting Control Name
-  ,                                       !- Fraction of Zone Controlled by Secondary Daylighting Control
-  ,                                       !- Illuminance Map Name
-  ,                                       !- Group Rendering Name
-  ,                                       !- Thermostat Name
-  No;                                     !- Use Ideal Air Loads
-
-OS:Node,
-  {325c9b10-8f4e-4c53-b692-876f39225c71}, !- Handle
-  Node 5,                                 !- Name
-  {5aa14d1b-0ec4-4cb4-820f-0b822497de36}, !- Inlet Port
-  ;                                       !- Outlet Port
-
-OS:Connection,
-  {5aa14d1b-0ec4-4cb4-820f-0b822497de36}, !- Handle
-  {81d417e6-7738-4718-9285-31cacf8e664f}, !- Name
-  {2677e0c2-da8b-428a-ac84-4ef8d89c89b3}, !- Source Object
-  11,                                     !- Outlet Port
-  {325c9b10-8f4e-4c53-b692-876f39225c71}, !- Target Object
-  2;                                      !- Inlet Port
-
-OS:PortList,
-  {e6961fdb-13d2-4d68-9428-65f871df5888}, !- Handle
-  {5fdadff1-c87a-4006-9864-1dc7bb1ab9a6}, !- Name
-  {2677e0c2-da8b-428a-ac84-4ef8d89c89b3}; !- HVAC Component
-
-OS:PortList,
-  {3e301262-ece5-47b3-b531-6c2ca7a59732}, !- Handle
-  {df324baf-b9c3-4e3b-b784-ec1643548564}, !- Name
-  {2677e0c2-da8b-428a-ac84-4ef8d89c89b3}; !- HVAC Component
-
-OS:PortList,
-  {95d7e5e7-d8a1-4b22-8502-7ff0368e0234}, !- Handle
-  {4e6ed498-4db4-4530-8fb5-d395724a4bed}, !- Name
-  {2677e0c2-da8b-428a-ac84-4ef8d89c89b3}; !- HVAC Component
-
-OS:Sizing:Zone,
-  {26f135ca-420e-4a64-b1b7-ee5def166166}, !- Handle
-  {2677e0c2-da8b-428a-ac84-4ef8d89c89b3}, !- Zone or ZoneList Name
-  SupplyAirTemperature,                   !- Zone Cooling Design Supply Air Temperature Input Method
-  14,                                     !- Zone Cooling Design Supply Air Temperature {C}
-  11.11,                                  !- Zone Cooling Design Supply Air Temperature Difference {deltaC}
-  SupplyAirTemperature,                   !- Zone Heating Design Supply Air Temperature Input Method
-  40,                                     !- Zone Heating Design Supply Air Temperature {C}
-  11.11,                                  !- Zone Heating Design Supply Air Temperature Difference {deltaC}
-  0.0085,                                 !- Zone Cooling Design Supply Air Humidity Ratio {kg-H2O/kg-air}
-  0.008,                                  !- Zone Heating Design Supply Air Humidity Ratio {kg-H2O/kg-air}
-  ,                                       !- Zone Heating Sizing Factor
-  ,                                       !- Zone Cooling Sizing Factor
-  DesignDay,                              !- Cooling Design Air Flow Method
-  ,                                       !- Cooling Design Air Flow Rate {m3/s}
-  ,                                       !- Cooling Minimum Air Flow per Zone Floor Area {m3/s-m2}
-  ,                                       !- Cooling Minimum Air Flow {m3/s}
-  ,                                       !- Cooling Minimum Air Flow Fraction
-  DesignDay,                              !- Heating Design Air Flow Method
-  ,                                       !- Heating Design Air Flow Rate {m3/s}
-  ,                                       !- Heating Maximum Air Flow per Zone Floor Area {m3/s-m2}
-  ,                                       !- Heating Maximum Air Flow {m3/s}
-  ,                                       !- Heating Maximum Air Flow Fraction
-  ,                                       !- Design Zone Air Distribution Effectiveness in Cooling Mode
-  ,                                       !- Design Zone Air Distribution Effectiveness in Heating Mode
-  No,                                     !- Account for Dedicated Outdoor Air System
-  NeutralSupplyAir,                       !- Dedicated Outdoor Air System Control Strategy
-  autosize,                               !- Dedicated Outdoor Air Low Setpoint Temperature for Design {C}
-  autosize;                               !- Dedicated Outdoor Air High Setpoint Temperature for Design {C}
-
-OS:ZoneHVAC:EquipmentList,
-  {895675cc-b64c-4a6b-9893-e8549bb3df4f}, !- Handle
-  Zone HVAC Equipment List 5,             !- Name
-  {2677e0c2-da8b-428a-ac84-4ef8d89c89b3}; !- Thermal Zone
-
-OS:Space,
-  {b497609d-17cd-4054-8adb-d3c88ec22de8}, !- Handle
-  living space|unit 5|story 1,            !- Name
-  {e62b2880-b736-415c-a032-5646cf5428da}, !- Space Type Name
-  ,                                       !- Default Construction Set Name
-  ,                                       !- Default Schedule Set Name
-  -0,                                     !- Direction of Relative North {deg}
-  0,                                      !- X Origin {m}
-  0,                                      !- Y Origin {m}
-  0,                                      !- Z Origin {m}
-  ,                                       !- Building Story Name
-  {2677e0c2-da8b-428a-ac84-4ef8d89c89b3}, !- Thermal Zone Name
-  ,                                       !- Part of Total Floor Area
-  ,                                       !- Design Specification Outdoor Air Object Name
-  {c4a26ea2-3595-4403-8565-849d0988a398}; !- Building Unit Name
-
-OS:Surface,
-  {68ca6fa2-4004-4b38-a64e-b211c2fbd950}, !- Handle
-  Surface 25,                             !- Name
-  Wall,                                   !- Surface Type
-  ,                                       !- Construction Name
-  {b497609d-17cd-4054-8adb-d3c88ec22de8}, !- Space Name
-  Adiabatic,                              !- Outside Boundary Condition
-  ,                                       !- Outside Boundary Condition Object
-  NoSun,                                  !- Sun Exposure
-  NoWind,                                 !- Wind Exposure
-  ,                                       !- View Factor to Ground
-  ,                                       !- Number of Vertices
-  19.3973532215094, 0, 2.4384,            !- X,Y,Z Vertex 1 {m}
-  19.3973532215094, 0, 0,                 !- X,Y,Z Vertex 2 {m}
-  12.9315688143396, 0, 0,                 !- X,Y,Z Vertex 3 {m}
-  12.9315688143396, 0, 2.4384;            !- X,Y,Z Vertex 4 {m}
-
-OS:Surface,
-  {a0ec8930-8ffd-46cf-8357-a7303ac0a478}, !- Handle
-  Surface 26,                             !- Name
-  Wall,                                   !- Surface Type
-  ,                                       !- Construction Name
-  {b497609d-17cd-4054-8adb-d3c88ec22de8}, !- Space Name
-  Surface,                                !- Outside Boundary Condition
-  {8a952135-994f-443a-b245-3fca7a3d4211}, !- Outside Boundary Condition Object
-  NoSun,                                  !- Sun Exposure
-  NoWind,                                 !- Wind Exposure
-  ,                                       !- View Factor to Ground
-  ,                                       !- Number of Vertices
-  19.3973532215094, -12.9315688143396, 2.4384, !- X,Y,Z Vertex 1 {m}
-  19.3973532215094, -12.9315688143396, 0, !- X,Y,Z Vertex 2 {m}
-  19.3973532215094, 0, 0,                 !- X,Y,Z Vertex 3 {m}
-  19.3973532215094, 0, 2.4384;            !- X,Y,Z Vertex 4 {m}
-
-OS:Surface,
-  {25a3fe0f-ef84-4560-a155-5cc54187a06b}, !- Handle
-  Surface 27,                             !- Name
-  Wall,                                   !- Surface Type
-  ,                                       !- Construction Name
-  {b497609d-17cd-4054-8adb-d3c88ec22de8}, !- Space Name
-  Outdoors,                               !- Outside Boundary Condition
-  ,                                       !- Outside Boundary Condition Object
-  SunExposed,                             !- Sun Exposure
-  WindExposed,                            !- Wind Exposure
-  ,                                       !- View Factor to Ground
-  ,                                       !- Number of Vertices
-  12.9315688143396, -12.9315688143396, 2.4384, !- X,Y,Z Vertex 1 {m}
-  12.9315688143396, -12.9315688143396, 0, !- X,Y,Z Vertex 2 {m}
-  19.3973532215094, -12.9315688143396, 0, !- X,Y,Z Vertex 3 {m}
-  19.3973532215094, -12.9315688143396, 2.4384; !- X,Y,Z Vertex 4 {m}
-
-OS:Surface,
-  {06c84b99-eb03-40fb-8baf-669d8eb001ce}, !- Handle
-  Surface 28,                             !- Name
-  Floor,                                  !- Surface Type
-  ,                                       !- Construction Name
-  {b497609d-17cd-4054-8adb-d3c88ec22de8}, !- Space Name
-  Foundation,                             !- Outside Boundary Condition
-  ,                                       !- Outside Boundary Condition Object
-  NoSun,                                  !- Sun Exposure
-  NoWind,                                 !- Wind Exposure
-  ,                                       !- View Factor to Ground
-  ,                                       !- Number of Vertices
-  12.9315688143396, -12.9315688143396, 0, !- X,Y,Z Vertex 1 {m}
-  12.9315688143396, 0, 0,                 !- X,Y,Z Vertex 2 {m}
-  19.3973532215094, 0, 0,                 !- X,Y,Z Vertex 3 {m}
-  19.3973532215094, -12.9315688143396, 0; !- X,Y,Z Vertex 4 {m}
-
-OS:Surface,
-  {507ddae7-2d00-4242-b275-a68c9475e976}, !- Handle
-  Surface 29,                             !- Name
-  Wall,                                   !- Surface Type
-  ,                                       !- Construction Name
-  {b497609d-17cd-4054-8adb-d3c88ec22de8}, !- Space Name
-  Surface,                                !- Outside Boundary Condition
-  {119ae39f-2718-451b-abd9-7482eb2c89c4}, !- Outside Boundary Condition Object
-  NoSun,                                  !- Sun Exposure
-  NoWind,                                 !- Wind Exposure
-  ,                                       !- View Factor to Ground
-  ,                                       !- Number of Vertices
-  12.9315688143396, 0, 2.4384,            !- X,Y,Z Vertex 1 {m}
-  12.9315688143396, 0, 0,                 !- X,Y,Z Vertex 2 {m}
-  12.9315688143396, -12.9315688143396, 0, !- X,Y,Z Vertex 3 {m}
-  12.9315688143396, -12.9315688143396, 2.4384; !- X,Y,Z Vertex 4 {m}
-
-OS:Surface,
-  {0e0fa19d-66c6-4ad3-b259-208c11c08dda}, !- Handle
-  Surface 30,                             !- Name
-  RoofCeiling,                            !- Surface Type
-  ,                                       !- Construction Name
-  {b497609d-17cd-4054-8adb-d3c88ec22de8}, !- Space Name
-  Outdoors,                               !- Outside Boundary Condition
-  ,                                       !- Outside Boundary Condition Object
-  SunExposed,                             !- Sun Exposure
-  WindExposed,                            !- Wind Exposure
-  ,                                       !- View Factor to Ground
-  ,                                       !- Number of Vertices
-  19.3973532215094, -12.9315688143396, 2.4384, !- X,Y,Z Vertex 1 {m}
-  19.3973532215094, 0, 2.4384,            !- X,Y,Z Vertex 2 {m}
-  12.9315688143396, 0, 2.4384,            !- X,Y,Z Vertex 3 {m}
-  12.9315688143396, -12.9315688143396, 2.4384; !- X,Y,Z Vertex 4 {m}
-
-OS:ThermalZone,
-  {74188ea3-6439-43ec-95e5-00e6bd117a59}, !- Handle
-  living zone|unit 6,                     !- Name
-  ,                                       !- Multiplier
-  ,                                       !- Ceiling Height {m}
-  ,                                       !- Volume {m3}
-  ,                                       !- Floor Area {m2}
-  ,                                       !- Zone Inside Convection Algorithm
-  ,                                       !- Zone Outside Convection Algorithm
-  ,                                       !- Zone Conditioning Equipment List Name
-  {63015163-1c38-4ac5-813f-8502478bda4f}, !- Zone Air Inlet Port List
-  {25fc6d41-8d30-4094-92c4-7aaebea42322}, !- Zone Air Exhaust Port List
-  {1b2eb045-75fe-46a7-8b6d-91a41665cda6}, !- Zone Air Node Name
-  {c31d54ca-e103-41a3-8fea-26578f4e6b4f}, !- Zone Return Air Port List
-  ,                                       !- Primary Daylighting Control Name
-  ,                                       !- Fraction of Zone Controlled by Primary Daylighting Control
-  ,                                       !- Secondary Daylighting Control Name
-  ,                                       !- Fraction of Zone Controlled by Secondary Daylighting Control
-  ,                                       !- Illuminance Map Name
-  ,                                       !- Group Rendering Name
-  ,                                       !- Thermostat Name
-  No;                                     !- Use Ideal Air Loads
-
-OS:Node,
-  {a008df9e-ac23-42a3-be21-8d41eae3a4f0}, !- Handle
-  Node 6,                                 !- Name
-  {1b2eb045-75fe-46a7-8b6d-91a41665cda6}, !- Inlet Port
-  ;                                       !- Outlet Port
-
-OS:Connection,
-  {1b2eb045-75fe-46a7-8b6d-91a41665cda6}, !- Handle
-  {86094a9b-434f-4bd2-9f8f-da0d450e2859}, !- Name
-  {74188ea3-6439-43ec-95e5-00e6bd117a59}, !- Source Object
-  11,                                     !- Outlet Port
-  {a008df9e-ac23-42a3-be21-8d41eae3a4f0}, !- Target Object
-  2;                                      !- Inlet Port
-
-OS:PortList,
-  {63015163-1c38-4ac5-813f-8502478bda4f}, !- Handle
-  {48774abb-cd60-4a78-b35e-9f4e5edbaa56}, !- Name
-  {74188ea3-6439-43ec-95e5-00e6bd117a59}; !- HVAC Component
-
-OS:PortList,
-  {25fc6d41-8d30-4094-92c4-7aaebea42322}, !- Handle
-  {bd4cdf6b-8020-4450-b022-daedea74eb5f}, !- Name
-  {74188ea3-6439-43ec-95e5-00e6bd117a59}; !- HVAC Component
-
-OS:PortList,
-  {c31d54ca-e103-41a3-8fea-26578f4e6b4f}, !- Handle
-  {27b34829-ef58-44f3-bbfa-2635887e8de2}, !- Name
-  {74188ea3-6439-43ec-95e5-00e6bd117a59}; !- HVAC Component
-
-OS:Sizing:Zone,
-  {d2b9b995-7685-4bd9-adb4-3fc1ab43b04b}, !- Handle
-  {74188ea3-6439-43ec-95e5-00e6bd117a59}, !- Zone or ZoneList Name
-  SupplyAirTemperature,                   !- Zone Cooling Design Supply Air Temperature Input Method
-  14,                                     !- Zone Cooling Design Supply Air Temperature {C}
-  11.11,                                  !- Zone Cooling Design Supply Air Temperature Difference {deltaC}
-  SupplyAirTemperature,                   !- Zone Heating Design Supply Air Temperature Input Method
-  40,                                     !- Zone Heating Design Supply Air Temperature {C}
-  11.11,                                  !- Zone Heating Design Supply Air Temperature Difference {deltaC}
-  0.0085,                                 !- Zone Cooling Design Supply Air Humidity Ratio {kg-H2O/kg-air}
-  0.008,                                  !- Zone Heating Design Supply Air Humidity Ratio {kg-H2O/kg-air}
-  ,                                       !- Zone Heating Sizing Factor
-  ,                                       !- Zone Cooling Sizing Factor
-  DesignDay,                              !- Cooling Design Air Flow Method
-  ,                                       !- Cooling Design Air Flow Rate {m3/s}
-  ,                                       !- Cooling Minimum Air Flow per Zone Floor Area {m3/s-m2}
-  ,                                       !- Cooling Minimum Air Flow {m3/s}
-  ,                                       !- Cooling Minimum Air Flow Fraction
-  DesignDay,                              !- Heating Design Air Flow Method
-  ,                                       !- Heating Design Air Flow Rate {m3/s}
-  ,                                       !- Heating Maximum Air Flow per Zone Floor Area {m3/s-m2}
-  ,                                       !- Heating Maximum Air Flow {m3/s}
-  ,                                       !- Heating Maximum Air Flow Fraction
-  ,                                       !- Design Zone Air Distribution Effectiveness in Cooling Mode
-  ,                                       !- Design Zone Air Distribution Effectiveness in Heating Mode
-  No,                                     !- Account for Dedicated Outdoor Air System
-  NeutralSupplyAir,                       !- Dedicated Outdoor Air System Control Strategy
-  autosize,                               !- Dedicated Outdoor Air Low Setpoint Temperature for Design {C}
-  autosize;                               !- Dedicated Outdoor Air High Setpoint Temperature for Design {C}
-
-OS:ZoneHVAC:EquipmentList,
-  {e8c9a925-62c2-42f4-aaa6-9e624fabbfbd}, !- Handle
-  Zone HVAC Equipment List 6,             !- Name
-  {74188ea3-6439-43ec-95e5-00e6bd117a59}; !- Thermal Zone
-
-OS:Space,
-  {df3fc5c8-5de7-4052-959f-eedf48e6f379}, !- Handle
-  living space|unit 6|story 1,            !- Name
-  {e62b2880-b736-415c-a032-5646cf5428da}, !- Space Type Name
-  ,                                       !- Default Construction Set Name
-  ,                                       !- Default Schedule Set Name
-  -0,                                     !- Direction of Relative North {deg}
-  0,                                      !- X Origin {m}
-  0,                                      !- Y Origin {m}
-  0,                                      !- Z Origin {m}
-  ,                                       !- Building Story Name
-  {74188ea3-6439-43ec-95e5-00e6bd117a59}, !- Thermal Zone Name
-  ,                                       !- Part of Total Floor Area
-  ,                                       !- Design Specification Outdoor Air Object Name
-  {00d0125f-887b-4e1d-8a70-1ed465299f66}; !- Building Unit Name
-
-OS:Surface,
-  {7d6c6213-c82f-4a0d-bec8-b936a92458c7}, !- Handle
-  Surface 31,                             !- Name
-  Floor,                                  !- Surface Type
-  ,                                       !- Construction Name
-  {df3fc5c8-5de7-4052-959f-eedf48e6f379}, !- Space Name
-  Foundation,                             !- Outside Boundary Condition
-  ,                                       !- Outside Boundary Condition Object
-  NoSun,                                  !- Sun Exposure
-  NoWind,                                 !- Wind Exposure
-  ,                                       !- View Factor to Ground
-  ,                                       !- Number of Vertices
-  12.9315688143396, 3.048, 0,             !- X,Y,Z Vertex 1 {m}
-  12.9315688143396, 15.9795688143396, 0,  !- X,Y,Z Vertex 2 {m}
-  19.3973532215094, 15.9795688143396, 0,  !- X,Y,Z Vertex 3 {m}
-  19.3973532215094, 3.048, 0;             !- X,Y,Z Vertex 4 {m}
-
-OS:Surface,
-  {4cf0642b-eef9-441b-bf34-edee54912fca}, !- Handle
-  Surface 32,                             !- Name
-  Wall,                                   !- Surface Type
-  ,                                       !- Construction Name
-  {df3fc5c8-5de7-4052-959f-eedf48e6f379}, !- Space Name
-  Surface,                                !- Outside Boundary Condition
-  {81b87c95-a933-4eee-84a0-ef4b76d9b016}, !- Outside Boundary Condition Object
-  NoSun,                                  !- Sun Exposure
-  NoWind,                                 !- Wind Exposure
-  ,                                       !- View Factor to Ground
-  ,                                       !- Number of Vertices
-  12.9315688143396, 15.9795688143396, 2.4384, !- X,Y,Z Vertex 1 {m}
-  12.9315688143396, 15.9795688143396, 0,  !- X,Y,Z Vertex 2 {m}
-  12.9315688143396, 3.048, 0,             !- X,Y,Z Vertex 3 {m}
-  12.9315688143396, 3.048, 2.4384;        !- X,Y,Z Vertex 4 {m}
-
-OS:Surface,
-  {ff919635-49b9-40b8-a7d2-dbde72a36566}, !- Handle
-  Surface 33,                             !- Name
-  Wall,                                   !- Surface Type
-  ,                                       !- Construction Name
-  {df3fc5c8-5de7-4052-959f-eedf48e6f379}, !- Space Name
-  Outdoors,                               !- Outside Boundary Condition
-  ,                                       !- Outside Boundary Condition Object
-  SunExposed,                             !- Sun Exposure
-  WindExposed,                            !- Wind Exposure
-  ,                                       !- View Factor to Ground
-  ,                                       !- Number of Vertices
-  19.3973532215094, 15.9795688143396, 2.4384, !- X,Y,Z Vertex 1 {m}
-  19.3973532215094, 15.9795688143396, 0,  !- X,Y,Z Vertex 2 {m}
-  12.9315688143396, 15.9795688143396, 0,  !- X,Y,Z Vertex 3 {m}
-  12.9315688143396, 15.9795688143396, 2.4384; !- X,Y,Z Vertex 4 {m}
-
-OS:Surface,
-  {eddc379e-f804-446a-9089-1896c44fad58}, !- Handle
-  Surface 34,                             !- Name
-  Wall,                                   !- Surface Type
-  ,                                       !- Construction Name
-  {df3fc5c8-5de7-4052-959f-eedf48e6f379}, !- Space Name
-  Surface,                                !- Outside Boundary Condition
-  {a896b5ee-bd94-4f33-b60b-c3c102478160}, !- Outside Boundary Condition Object
-  NoSun,                                  !- Sun Exposure
-  NoWind,                                 !- Wind Exposure
-  ,                                       !- View Factor to Ground
-  ,                                       !- Number of Vertices
-  19.3973532215094, 3.048, 2.4384,        !- X,Y,Z Vertex 1 {m}
-  19.3973532215094, 3.048, 0,             !- X,Y,Z Vertex 2 {m}
-  19.3973532215094, 15.9795688143396, 0,  !- X,Y,Z Vertex 3 {m}
-  19.3973532215094, 15.9795688143396, 2.4384; !- X,Y,Z Vertex 4 {m}
-
-OS:Surface,
-  {97790812-5fb5-4b2c-bdef-1c0184e8b6ac}, !- Handle
-  Surface 35,                             !- Name
-  RoofCeiling,                            !- Surface Type
-  ,                                       !- Construction Name
-  {df3fc5c8-5de7-4052-959f-eedf48e6f379}, !- Space Name
-  Outdoors,                               !- Outside Boundary Condition
-  ,                                       !- Outside Boundary Condition Object
-  SunExposed,                             !- Sun Exposure
-  WindExposed,                            !- Wind Exposure
-  ,                                       !- View Factor to Ground
-  ,                                       !- Number of Vertices
-  19.3973532215094, 3.048, 2.4384,        !- X,Y,Z Vertex 1 {m}
-  19.3973532215094, 15.9795688143396, 2.4384, !- X,Y,Z Vertex 2 {m}
-  12.9315688143396, 15.9795688143396, 2.4384, !- X,Y,Z Vertex 3 {m}
-  12.9315688143396, 3.048, 2.4384;        !- X,Y,Z Vertex 4 {m}
-
-OS:Surface,
-  {ab07ac82-80c9-4f86-9664-ad9e8a7af43c}, !- Handle
-  Surface 36,                             !- Name
-  Wall,                                   !- Surface Type
-  ,                                       !- Construction Name
-  {df3fc5c8-5de7-4052-959f-eedf48e6f379}, !- Space Name
-  Adiabatic,                              !- Outside Boundary Condition
-  ,                                       !- Outside Boundary Condition Object
-  NoSun,                                  !- Sun Exposure
-  NoWind,                                 !- Wind Exposure
-  ,                                       !- View Factor to Ground
-  ,                                       !- Number of Vertices
-  12.9315688143396, 3.048, 2.4384,        !- X,Y,Z Vertex 1 {m}
-  12.9315688143396, 3.048, 0,             !- X,Y,Z Vertex 2 {m}
-  19.3973532215094, 3.048, 0,             !- X,Y,Z Vertex 3 {m}
-  19.3973532215094, 3.048, 2.4384;        !- X,Y,Z Vertex 4 {m}
-
-OS:ThermalZone,
-  {d9a55e1a-f52d-452d-8aea-10860132f269}, !- Handle
-  living zone|unit 7,                     !- Name
-  ,                                       !- Multiplier
-  ,                                       !- Ceiling Height {m}
-  ,                                       !- Volume {m3}
-  ,                                       !- Floor Area {m2}
-  ,                                       !- Zone Inside Convection Algorithm
-  ,                                       !- Zone Outside Convection Algorithm
-  ,                                       !- Zone Conditioning Equipment List Name
-  {199e854b-aaaf-499b-83fa-a9d94473ca06}, !- Zone Air Inlet Port List
-  {e9e6f231-7bb6-466b-96fe-a7f13f942f2d}, !- Zone Air Exhaust Port List
-  {e165135f-1507-4a88-ad8e-384fb291be60}, !- Zone Air Node Name
-  {4977acfe-0589-45ef-9591-9262251937fc}, !- Zone Return Air Port List
-  ,                                       !- Primary Daylighting Control Name
-  ,                                       !- Fraction of Zone Controlled by Primary Daylighting Control
-  ,                                       !- Secondary Daylighting Control Name
-  ,                                       !- Fraction of Zone Controlled by Secondary Daylighting Control
-  ,                                       !- Illuminance Map Name
-  ,                                       !- Group Rendering Name
-  ,                                       !- Thermostat Name
-  No;                                     !- Use Ideal Air Loads
-
-OS:Node,
-  {6d80e495-5aba-4db3-8d1d-bca9decbbfdd}, !- Handle
-  Node 7,                                 !- Name
-  {e165135f-1507-4a88-ad8e-384fb291be60}, !- Inlet Port
-  ;                                       !- Outlet Port
-
-OS:Connection,
-  {e165135f-1507-4a88-ad8e-384fb291be60}, !- Handle
-  {8022a1c1-aa8f-4c6e-a411-1b7df5d7db73}, !- Name
-  {d9a55e1a-f52d-452d-8aea-10860132f269}, !- Source Object
-  11,                                     !- Outlet Port
-  {6d80e495-5aba-4db3-8d1d-bca9decbbfdd}, !- Target Object
-  2;                                      !- Inlet Port
-
-OS:PortList,
-  {199e854b-aaaf-499b-83fa-a9d94473ca06}, !- Handle
-  {863a072e-f0e7-49d7-a51f-d356fa45a1d0}, !- Name
-  {d9a55e1a-f52d-452d-8aea-10860132f269}; !- HVAC Component
-
-OS:PortList,
-  {e9e6f231-7bb6-466b-96fe-a7f13f942f2d}, !- Handle
-  {9449fec3-9d2a-4093-afd8-384cd4e066a9}, !- Name
-  {d9a55e1a-f52d-452d-8aea-10860132f269}; !- HVAC Component
-
-OS:PortList,
-  {4977acfe-0589-45ef-9591-9262251937fc}, !- Handle
-  {435f0020-b2ec-41e0-b2a8-5605d97f9d1f}, !- Name
-  {d9a55e1a-f52d-452d-8aea-10860132f269}; !- HVAC Component
-
-OS:Sizing:Zone,
-  {d8011e76-b4b9-4ee1-bda2-d693c4595fad}, !- Handle
-  {d9a55e1a-f52d-452d-8aea-10860132f269}, !- Zone or ZoneList Name
-  SupplyAirTemperature,                   !- Zone Cooling Design Supply Air Temperature Input Method
-  14,                                     !- Zone Cooling Design Supply Air Temperature {C}
-  11.11,                                  !- Zone Cooling Design Supply Air Temperature Difference {deltaC}
-  SupplyAirTemperature,                   !- Zone Heating Design Supply Air Temperature Input Method
-  40,                                     !- Zone Heating Design Supply Air Temperature {C}
-  11.11,                                  !- Zone Heating Design Supply Air Temperature Difference {deltaC}
-  0.0085,                                 !- Zone Cooling Design Supply Air Humidity Ratio {kg-H2O/kg-air}
-  0.008,                                  !- Zone Heating Design Supply Air Humidity Ratio {kg-H2O/kg-air}
-  ,                                       !- Zone Heating Sizing Factor
-  ,                                       !- Zone Cooling Sizing Factor
-  DesignDay,                              !- Cooling Design Air Flow Method
-  ,                                       !- Cooling Design Air Flow Rate {m3/s}
-  ,                                       !- Cooling Minimum Air Flow per Zone Floor Area {m3/s-m2}
-  ,                                       !- Cooling Minimum Air Flow {m3/s}
-  ,                                       !- Cooling Minimum Air Flow Fraction
-  DesignDay,                              !- Heating Design Air Flow Method
-  ,                                       !- Heating Design Air Flow Rate {m3/s}
-  ,                                       !- Heating Maximum Air Flow per Zone Floor Area {m3/s-m2}
-  ,                                       !- Heating Maximum Air Flow {m3/s}
-  ,                                       !- Heating Maximum Air Flow Fraction
-  ,                                       !- Design Zone Air Distribution Effectiveness in Cooling Mode
-  ,                                       !- Design Zone Air Distribution Effectiveness in Heating Mode
-  No,                                     !- Account for Dedicated Outdoor Air System
-  NeutralSupplyAir,                       !- Dedicated Outdoor Air System Control Strategy
-  autosize,                               !- Dedicated Outdoor Air Low Setpoint Temperature for Design {C}
-  autosize;                               !- Dedicated Outdoor Air High Setpoint Temperature for Design {C}
-
-OS:ZoneHVAC:EquipmentList,
-  {3e248199-3bd5-44a9-8577-82a0bf489c88}, !- Handle
-  Zone HVAC Equipment List 7,             !- Name
-  {d9a55e1a-f52d-452d-8aea-10860132f269}; !- Thermal Zone
-
-OS:Space,
-  {1c198feb-98dc-453e-bc70-91a251fd8672}, !- Handle
-  living space|unit 7|story 1,            !- Name
-  {e62b2880-b736-415c-a032-5646cf5428da}, !- Space Type Name
-  ,                                       !- Default Construction Set Name
-  ,                                       !- Default Schedule Set Name
-  -0,                                     !- Direction of Relative North {deg}
-  0,                                      !- X Origin {m}
-  0,                                      !- Y Origin {m}
-  0,                                      !- Z Origin {m}
-  ,                                       !- Building Story Name
-  {d9a55e1a-f52d-452d-8aea-10860132f269}, !- Thermal Zone Name
-  ,                                       !- Part of Total Floor Area
-  ,                                       !- Design Specification Outdoor Air Object Name
-  {87ba7da9-0801-49f5-9316-639ed821d925}; !- Building Unit Name
-
-OS:Surface,
-  {6c0b4fc4-db17-48de-9102-8433f9785362}, !- Handle
-  Surface 37,                             !- Name
-  Wall,                                   !- Surface Type
-  ,                                       !- Construction Name
-  {1c198feb-98dc-453e-bc70-91a251fd8672}, !- Space Name
-  Adiabatic,                              !- Outside Boundary Condition
-  ,                                       !- Outside Boundary Condition Object
-  NoSun,                                  !- Sun Exposure
-  NoWind,                                 !- Wind Exposure
-  ,                                       !- View Factor to Ground
-  ,                                       !- Number of Vertices
-  25.8631376286792, 0, 2.4384,            !- X,Y,Z Vertex 1 {m}
-  25.8631376286792, 0, 0,                 !- X,Y,Z Vertex 2 {m}
-  19.3973532215094, 0, 0,                 !- X,Y,Z Vertex 3 {m}
-  19.3973532215094, 0, 2.4384;            !- X,Y,Z Vertex 4 {m}
-
-OS:Surface,
-  {dac7631d-a26d-4ef5-8988-19c3ffd82969}, !- Handle
-  Surface 38,                             !- Name
-  Wall,                                   !- Surface Type
-  ,                                       !- Construction Name
-  {1c198feb-98dc-453e-bc70-91a251fd8672}, !- Space Name
-  Outdoors,                               !- Outside Boundary Condition
-  ,                                       !- Outside Boundary Condition Object
-  SunExposed,                             !- Sun Exposure
-  WindExposed,                            !- Wind Exposure
-  ,                                       !- View Factor to Ground
-  ,                                       !- Number of Vertices
-  25.8631376286792, -12.9315688143396, 2.4384, !- X,Y,Z Vertex 1 {m}
-  25.8631376286792, -12.9315688143396, 0, !- X,Y,Z Vertex 2 {m}
-  25.8631376286792, 0, 0,                 !- X,Y,Z Vertex 3 {m}
-  25.8631376286792, 0, 2.4384;            !- X,Y,Z Vertex 4 {m}
-
-OS:Surface,
-  {dd90bf45-7cd7-435b-9530-d05bb38d5085}, !- Handle
-  Surface 39,                             !- Name
-  Wall,                                   !- Surface Type
-  ,                                       !- Construction Name
-  {1c198feb-98dc-453e-bc70-91a251fd8672}, !- Space Name
-  Outdoors,                               !- Outside Boundary Condition
-  ,                                       !- Outside Boundary Condition Object
-  SunExposed,                             !- Sun Exposure
-  WindExposed,                            !- Wind Exposure
-  ,                                       !- View Factor to Ground
-  ,                                       !- Number of Vertices
-  19.3973532215094, -12.9315688143396, 2.4384, !- X,Y,Z Vertex 1 {m}
-  19.3973532215094, -12.9315688143396, 0, !- X,Y,Z Vertex 2 {m}
-  25.8631376286792, -12.9315688143396, 0, !- X,Y,Z Vertex 3 {m}
-  25.8631376286792, -12.9315688143396, 2.4384; !- X,Y,Z Vertex 4 {m}
-
-OS:Surface,
-  {40fe6007-d4ca-4329-91a2-e3f37c2f9f13}, !- Handle
-  Surface 40,                             !- Name
-  Floor,                                  !- Surface Type
-  ,                                       !- Construction Name
-  {1c198feb-98dc-453e-bc70-91a251fd8672}, !- Space Name
-  Foundation,                             !- Outside Boundary Condition
-  ,                                       !- Outside Boundary Condition Object
-  NoSun,                                  !- Sun Exposure
-  NoWind,                                 !- Wind Exposure
-  ,                                       !- View Factor to Ground
-  ,                                       !- Number of Vertices
-  19.3973532215094, -12.9315688143396, 0, !- X,Y,Z Vertex 1 {m}
-  19.3973532215094, 0, 0,                 !- X,Y,Z Vertex 2 {m}
-  25.8631376286792, 0, 0,                 !- X,Y,Z Vertex 3 {m}
-  25.8631376286792, -12.9315688143396, 0; !- X,Y,Z Vertex 4 {m}
-
-OS:Surface,
-  {8a952135-994f-443a-b245-3fca7a3d4211}, !- Handle
-  Surface 41,                             !- Name
-  Wall,                                   !- Surface Type
-  ,                                       !- Construction Name
-  {1c198feb-98dc-453e-bc70-91a251fd8672}, !- Space Name
-  Surface,                                !- Outside Boundary Condition
-  {a0ec8930-8ffd-46cf-8357-a7303ac0a478}, !- Outside Boundary Condition Object
-  NoSun,                                  !- Sun Exposure
-  NoWind,                                 !- Wind Exposure
-  ,                                       !- View Factor to Ground
-  ,                                       !- Number of Vertices
-  19.3973532215094, 0, 2.4384,            !- X,Y,Z Vertex 1 {m}
-  19.3973532215094, 0, 0,                 !- X,Y,Z Vertex 2 {m}
-  19.3973532215094, -12.9315688143396, 0, !- X,Y,Z Vertex 3 {m}
-  19.3973532215094, -12.9315688143396, 2.4384; !- X,Y,Z Vertex 4 {m}
-
-OS:Surface,
-  {6d1d952f-eb24-44a8-a3d6-2c84495436b1}, !- Handle
-  Surface 42,                             !- Name
-  RoofCeiling,                            !- Surface Type
-  ,                                       !- Construction Name
-  {1c198feb-98dc-453e-bc70-91a251fd8672}, !- Space Name
-  Outdoors,                               !- Outside Boundary Condition
-  ,                                       !- Outside Boundary Condition Object
-  SunExposed,                             !- Sun Exposure
-  WindExposed,                            !- Wind Exposure
-  ,                                       !- View Factor to Ground
-  ,                                       !- Number of Vertices
-  25.8631376286792, -12.9315688143396, 2.4384, !- X,Y,Z Vertex 1 {m}
-  25.8631376286792, 0, 2.4384,            !- X,Y,Z Vertex 2 {m}
-  19.3973532215094, 0, 2.4384,            !- X,Y,Z Vertex 3 {m}
-  19.3973532215094, -12.9315688143396, 2.4384; !- X,Y,Z Vertex 4 {m}
-
-OS:ThermalZone,
-  {1ed60b66-a08e-41eb-ade1-af2bf7f51eeb}, !- Handle
-  living zone|unit 8,                     !- Name
-  ,                                       !- Multiplier
-  ,                                       !- Ceiling Height {m}
-  ,                                       !- Volume {m3}
-  ,                                       !- Floor Area {m2}
-  ,                                       !- Zone Inside Convection Algorithm
-  ,                                       !- Zone Outside Convection Algorithm
-  ,                                       !- Zone Conditioning Equipment List Name
-  {6c62f950-159d-45d0-972e-3ed50953f4b0}, !- Zone Air Inlet Port List
-  {53769d29-5f59-4b41-9415-98b7e3cc97a9}, !- Zone Air Exhaust Port List
-  {299ebb43-ee20-464e-ad52-1718b211579f}, !- Zone Air Node Name
-  {4871482b-d7a9-46d4-88b6-345759aa6274}, !- Zone Return Air Port List
-  ,                                       !- Primary Daylighting Control Name
-  ,                                       !- Fraction of Zone Controlled by Primary Daylighting Control
-  ,                                       !- Secondary Daylighting Control Name
-  ,                                       !- Fraction of Zone Controlled by Secondary Daylighting Control
-  ,                                       !- Illuminance Map Name
-  ,                                       !- Group Rendering Name
-  ,                                       !- Thermostat Name
-  No;                                     !- Use Ideal Air Loads
-
-OS:Node,
-  {f7fd9d39-a227-4a01-ab0b-7b58a8b88269}, !- Handle
-  Node 8,                                 !- Name
-  {299ebb43-ee20-464e-ad52-1718b211579f}, !- Inlet Port
-  ;                                       !- Outlet Port
-
-OS:Connection,
-  {299ebb43-ee20-464e-ad52-1718b211579f}, !- Handle
-  {d018948b-c6d0-4843-a288-cc47e15cf561}, !- Name
-  {1ed60b66-a08e-41eb-ade1-af2bf7f51eeb}, !- Source Object
-  11,                                     !- Outlet Port
-  {f7fd9d39-a227-4a01-ab0b-7b58a8b88269}, !- Target Object
-  2;                                      !- Inlet Port
-
-OS:PortList,
-  {6c62f950-159d-45d0-972e-3ed50953f4b0}, !- Handle
-  {976355fe-45c6-409a-99b5-ed26b0e898b4}, !- Name
-  {1ed60b66-a08e-41eb-ade1-af2bf7f51eeb}; !- HVAC Component
-
-OS:PortList,
-  {53769d29-5f59-4b41-9415-98b7e3cc97a9}, !- Handle
-  {b8030913-8b9b-4876-bf47-29c630cc31ad}, !- Name
-  {1ed60b66-a08e-41eb-ade1-af2bf7f51eeb}; !- HVAC Component
-
-OS:PortList,
-  {4871482b-d7a9-46d4-88b6-345759aa6274}, !- Handle
-  {b0906a65-b878-4f40-8490-889a12634398}, !- Name
-  {1ed60b66-a08e-41eb-ade1-af2bf7f51eeb}; !- HVAC Component
-
-OS:Sizing:Zone,
-  {74a03dca-c4bf-42ac-82f1-055ba53fd9ab}, !- Handle
-  {1ed60b66-a08e-41eb-ade1-af2bf7f51eeb}, !- Zone or ZoneList Name
-  SupplyAirTemperature,                   !- Zone Cooling Design Supply Air Temperature Input Method
-  14,                                     !- Zone Cooling Design Supply Air Temperature {C}
-  11.11,                                  !- Zone Cooling Design Supply Air Temperature Difference {deltaC}
-  SupplyAirTemperature,                   !- Zone Heating Design Supply Air Temperature Input Method
-  40,                                     !- Zone Heating Design Supply Air Temperature {C}
-  11.11,                                  !- Zone Heating Design Supply Air Temperature Difference {deltaC}
-  0.0085,                                 !- Zone Cooling Design Supply Air Humidity Ratio {kg-H2O/kg-air}
-  0.008,                                  !- Zone Heating Design Supply Air Humidity Ratio {kg-H2O/kg-air}
-  ,                                       !- Zone Heating Sizing Factor
-  ,                                       !- Zone Cooling Sizing Factor
-  DesignDay,                              !- Cooling Design Air Flow Method
-  ,                                       !- Cooling Design Air Flow Rate {m3/s}
-  ,                                       !- Cooling Minimum Air Flow per Zone Floor Area {m3/s-m2}
-  ,                                       !- Cooling Minimum Air Flow {m3/s}
-  ,                                       !- Cooling Minimum Air Flow Fraction
-  DesignDay,                              !- Heating Design Air Flow Method
-  ,                                       !- Heating Design Air Flow Rate {m3/s}
-  ,                                       !- Heating Maximum Air Flow per Zone Floor Area {m3/s-m2}
-  ,                                       !- Heating Maximum Air Flow {m3/s}
-  ,                                       !- Heating Maximum Air Flow Fraction
-  ,                                       !- Design Zone Air Distribution Effectiveness in Cooling Mode
-  ,                                       !- Design Zone Air Distribution Effectiveness in Heating Mode
-  No,                                     !- Account for Dedicated Outdoor Air System
-  NeutralSupplyAir,                       !- Dedicated Outdoor Air System Control Strategy
-  autosize,                               !- Dedicated Outdoor Air Low Setpoint Temperature for Design {C}
-  autosize;                               !- Dedicated Outdoor Air High Setpoint Temperature for Design {C}
-
-OS:ZoneHVAC:EquipmentList,
-  {543ee7f7-e8f8-47e0-9d22-07e7a7f90537}, !- Handle
-  Zone HVAC Equipment List 8,             !- Name
-  {1ed60b66-a08e-41eb-ade1-af2bf7f51eeb}; !- Thermal Zone
-
-OS:Space,
-  {55d6a137-b8c5-49ef-920e-b79758387e1f}, !- Handle
-  living space|unit 8|story 1,            !- Name
-  {e62b2880-b736-415c-a032-5646cf5428da}, !- Space Type Name
-  ,                                       !- Default Construction Set Name
-  ,                                       !- Default Schedule Set Name
-  -0,                                     !- Direction of Relative North {deg}
-  0,                                      !- X Origin {m}
-  0,                                      !- Y Origin {m}
-  0,                                      !- Z Origin {m}
-  ,                                       !- Building Story Name
-  {1ed60b66-a08e-41eb-ade1-af2bf7f51eeb}, !- Thermal Zone Name
-  ,                                       !- Part of Total Floor Area
-  ,                                       !- Design Specification Outdoor Air Object Name
-  {832a2d21-9b5e-4b17-a6c8-5e105b97f1eb}; !- Building Unit Name
-
-OS:Surface,
-  {1bacbac2-098e-4ee3-8525-0a59fcb80be7}, !- Handle
-  Surface 43,                             !- Name
-  Floor,                                  !- Surface Type
-  ,                                       !- Construction Name
-  {55d6a137-b8c5-49ef-920e-b79758387e1f}, !- Space Name
-  Foundation,                             !- Outside Boundary Condition
-  ,                                       !- Outside Boundary Condition Object
-  NoSun,                                  !- Sun Exposure
-  NoWind,                                 !- Wind Exposure
-  ,                                       !- View Factor to Ground
-  ,                                       !- Number of Vertices
-  19.3973532215094, 3.048, 0,             !- X,Y,Z Vertex 1 {m}
-  19.3973532215094, 15.9795688143396, 0,  !- X,Y,Z Vertex 2 {m}
-  25.8631376286792, 15.9795688143396, 0,  !- X,Y,Z Vertex 3 {m}
-  25.8631376286792, 3.048, 0;             !- X,Y,Z Vertex 4 {m}
-
-OS:Surface,
-  {a896b5ee-bd94-4f33-b60b-c3c102478160}, !- Handle
-  Surface 44,                             !- Name
-  Wall,                                   !- Surface Type
-  ,                                       !- Construction Name
-  {55d6a137-b8c5-49ef-920e-b79758387e1f}, !- Space Name
-  Surface,                                !- Outside Boundary Condition
-  {eddc379e-f804-446a-9089-1896c44fad58}, !- Outside Boundary Condition Object
-  NoSun,                                  !- Sun Exposure
-  NoWind,                                 !- Wind Exposure
-  ,                                       !- View Factor to Ground
-  ,                                       !- Number of Vertices
-  19.3973532215094, 15.9795688143396, 2.4384, !- X,Y,Z Vertex 1 {m}
-  19.3973532215094, 15.9795688143396, 0,  !- X,Y,Z Vertex 2 {m}
-  19.3973532215094, 3.048, 0,             !- X,Y,Z Vertex 3 {m}
-  19.3973532215094, 3.048, 2.4384;        !- X,Y,Z Vertex 4 {m}
-
-OS:Surface,
-  {50ef2feb-77bd-4fb2-b854-d7b09965e257}, !- Handle
-  Surface 45,                             !- Name
-  Wall,                                   !- Surface Type
-  ,                                       !- Construction Name
-  {55d6a137-b8c5-49ef-920e-b79758387e1f}, !- Space Name
-  Outdoors,                               !- Outside Boundary Condition
-  ,                                       !- Outside Boundary Condition Object
-  SunExposed,                             !- Sun Exposure
-  WindExposed,                            !- Wind Exposure
-  ,                                       !- View Factor to Ground
-  ,                                       !- Number of Vertices
-  25.8631376286792, 15.9795688143396, 2.4384, !- X,Y,Z Vertex 1 {m}
-  25.8631376286792, 15.9795688143396, 0,  !- X,Y,Z Vertex 2 {m}
-  19.3973532215094, 15.9795688143396, 0,  !- X,Y,Z Vertex 3 {m}
-  19.3973532215094, 15.9795688143396, 2.4384; !- X,Y,Z Vertex 4 {m}
-
-OS:Surface,
-  {2c23731b-55a1-46f9-9f99-83c85760fc69}, !- Handle
-  Surface 46,                             !- Name
-  Wall,                                   !- Surface Type
-  ,                                       !- Construction Name
-  {55d6a137-b8c5-49ef-920e-b79758387e1f}, !- Space Name
-  Outdoors,                               !- Outside Boundary Condition
-  ,                                       !- Outside Boundary Condition Object
-  SunExposed,                             !- Sun Exposure
-  WindExposed,                            !- Wind Exposure
-  ,                                       !- View Factor to Ground
-  ,                                       !- Number of Vertices
-  25.8631376286792, 3.048, 2.4384,        !- X,Y,Z Vertex 1 {m}
-  25.8631376286792, 3.048, 0,             !- X,Y,Z Vertex 2 {m}
-  25.8631376286792, 15.9795688143396, 0,  !- X,Y,Z Vertex 3 {m}
-  25.8631376286792, 15.9795688143396, 2.4384; !- X,Y,Z Vertex 4 {m}
-
-OS:Surface,
-  {d44749b4-2dbd-4a6b-a7f5-50f50e88c2ee}, !- Handle
-  Surface 47,                             !- Name
-  RoofCeiling,                            !- Surface Type
-  ,                                       !- Construction Name
-  {55d6a137-b8c5-49ef-920e-b79758387e1f}, !- Space Name
-  Outdoors,                               !- Outside Boundary Condition
-  ,                                       !- Outside Boundary Condition Object
-  SunExposed,                             !- Sun Exposure
-  WindExposed,                            !- Wind Exposure
-  ,                                       !- View Factor to Ground
-  ,                                       !- Number of Vertices
-  25.8631376286792, 3.048, 2.4384,        !- X,Y,Z Vertex 1 {m}
-  25.8631376286792, 15.9795688143396, 2.4384, !- X,Y,Z Vertex 2 {m}
-  19.3973532215094, 15.9795688143396, 2.4384, !- X,Y,Z Vertex 3 {m}
-  19.3973532215094, 3.048, 2.4384;        !- X,Y,Z Vertex 4 {m}
-
-OS:Surface,
-  {fb3444ae-2e2b-4352-a04f-d410dcaaf847}, !- Handle
-  Surface 48,                             !- Name
-  Wall,                                   !- Surface Type
-  ,                                       !- Construction Name
-  {55d6a137-b8c5-49ef-920e-b79758387e1f}, !- Space Name
-  Adiabatic,                              !- Outside Boundary Condition
-  ,                                       !- Outside Boundary Condition Object
-  NoSun,                                  !- Sun Exposure
-  NoWind,                                 !- Wind Exposure
-  ,                                       !- View Factor to Ground
-  ,                                       !- Number of Vertices
-  19.3973532215094, 3.048, 2.4384,        !- X,Y,Z Vertex 1 {m}
-  19.3973532215094, 3.048, 0,             !- X,Y,Z Vertex 2 {m}
-  25.8631376286792, 3.048, 0,             !- X,Y,Z Vertex 3 {m}
-  25.8631376286792, 3.048, 2.4384;        !- X,Y,Z Vertex 4 {m}
-
-OS:ThermalZone,
-  {0610c799-7a48-48be-a995-158c8234d0e6}, !- Handle
-  corridor zone,                          !- Name
-  ,                                       !- Multiplier
-  ,                                       !- Ceiling Height {m}
-  ,                                       !- Volume {m3}
-  ,                                       !- Floor Area {m2}
-  ,                                       !- Zone Inside Convection Algorithm
-  ,                                       !- Zone Outside Convection Algorithm
-  ,                                       !- Zone Conditioning Equipment List Name
-  {3add6760-ee15-49be-8356-989bec48e7ba}, !- Zone Air Inlet Port List
-  {9c172ca3-c044-4ca4-b0fd-5870934687e0}, !- Zone Air Exhaust Port List
-  {27e47ee7-341f-49b6-abeb-6161bdf1ec54}, !- Zone Air Node Name
-  {074e2ce1-b813-41f1-8159-8f6d2e20854d}, !- Zone Return Air Port List
-  ,                                       !- Primary Daylighting Control Name
-  ,                                       !- Fraction of Zone Controlled by Primary Daylighting Control
-  ,                                       !- Secondary Daylighting Control Name
-  ,                                       !- Fraction of Zone Controlled by Secondary Daylighting Control
-  ,                                       !- Illuminance Map Name
-  ,                                       !- Group Rendering Name
-  ,                                       !- Thermostat Name
-  No;                                     !- Use Ideal Air Loads
-
-OS:Node,
-  {e1ff8053-39b4-4cb3-bd2d-c602dadaa07f}, !- Handle
-  Node 9,                                 !- Name
-  {27e47ee7-341f-49b6-abeb-6161bdf1ec54}, !- Inlet Port
-  ;                                       !- Outlet Port
-
-OS:Connection,
-  {27e47ee7-341f-49b6-abeb-6161bdf1ec54}, !- Handle
-  {d058cc6a-1978-47bb-bfaf-a8b1475bce07}, !- Name
-  {0610c799-7a48-48be-a995-158c8234d0e6}, !- Source Object
-  11,                                     !- Outlet Port
-  {e1ff8053-39b4-4cb3-bd2d-c602dadaa07f}, !- Target Object
-  2;                                      !- Inlet Port
-
-OS:PortList,
-  {3add6760-ee15-49be-8356-989bec48e7ba}, !- Handle
-  {279e105a-17dc-4377-a4c7-bf6bf4e7ec2d}, !- Name
-  {0610c799-7a48-48be-a995-158c8234d0e6}; !- HVAC Component
-
-OS:PortList,
-  {9c172ca3-c044-4ca4-b0fd-5870934687e0}, !- Handle
-  {66db102b-aaed-41ce-9514-d017b1e746d0}, !- Name
-  {0610c799-7a48-48be-a995-158c8234d0e6}; !- HVAC Component
-
-OS:PortList,
-  {074e2ce1-b813-41f1-8159-8f6d2e20854d}, !- Handle
-  {3aa51eed-4ae2-4f00-8733-c250e3f367d2}, !- Name
-  {0610c799-7a48-48be-a995-158c8234d0e6}; !- HVAC Component
-
-OS:Sizing:Zone,
-  {697113ff-4c1b-4bf8-8bf2-094c8db5fcfe}, !- Handle
-  {0610c799-7a48-48be-a995-158c8234d0e6}, !- Zone or ZoneList Name
-  SupplyAirTemperature,                   !- Zone Cooling Design Supply Air Temperature Input Method
-  14,                                     !- Zone Cooling Design Supply Air Temperature {C}
-  11.11,                                  !- Zone Cooling Design Supply Air Temperature Difference {deltaC}
-  SupplyAirTemperature,                   !- Zone Heating Design Supply Air Temperature Input Method
-  40,                                     !- Zone Heating Design Supply Air Temperature {C}
-  11.11,                                  !- Zone Heating Design Supply Air Temperature Difference {deltaC}
-  0.0085,                                 !- Zone Cooling Design Supply Air Humidity Ratio {kg-H2O/kg-air}
-  0.008,                                  !- Zone Heating Design Supply Air Humidity Ratio {kg-H2O/kg-air}
-  ,                                       !- Zone Heating Sizing Factor
-  ,                                       !- Zone Cooling Sizing Factor
-  DesignDay,                              !- Cooling Design Air Flow Method
-  ,                                       !- Cooling Design Air Flow Rate {m3/s}
-  ,                                       !- Cooling Minimum Air Flow per Zone Floor Area {m3/s-m2}
-  ,                                       !- Cooling Minimum Air Flow {m3/s}
-  ,                                       !- Cooling Minimum Air Flow Fraction
-  DesignDay,                              !- Heating Design Air Flow Method
-  ,                                       !- Heating Design Air Flow Rate {m3/s}
-  ,                                       !- Heating Maximum Air Flow per Zone Floor Area {m3/s-m2}
-  ,                                       !- Heating Maximum Air Flow {m3/s}
-  ,                                       !- Heating Maximum Air Flow Fraction
-  ,                                       !- Design Zone Air Distribution Effectiveness in Cooling Mode
-  ,                                       !- Design Zone Air Distribution Effectiveness in Heating Mode
-  No,                                     !- Account for Dedicated Outdoor Air System
-  NeutralSupplyAir,                       !- Dedicated Outdoor Air System Control Strategy
-  autosize,                               !- Dedicated Outdoor Air Low Setpoint Temperature for Design {C}
-  autosize;                               !- Dedicated Outdoor Air High Setpoint Temperature for Design {C}
-
-OS:ZoneHVAC:EquipmentList,
-  {04691167-e31b-4d81-8c12-3072f76cbfc8}, !- Handle
-  Zone HVAC Equipment List 9,             !- Name
-  {0610c799-7a48-48be-a995-158c8234d0e6}; !- Thermal Zone
-
-OS:Space,
-  {8fffc8e4-182f-4a81-9dbf-d3ab421403e9}, !- Handle
-  corridor space,                         !- Name
-  {f93023d7-7018-4ba9-9555-27c6a14dec48}, !- Space Type Name
-  ,                                       !- Default Construction Set Name
-  ,                                       !- Default Schedule Set Name
-  ,                                       !- Direction of Relative North {deg}
-  ,                                       !- X Origin {m}
-  ,                                       !- Y Origin {m}
-  ,                                       !- Z Origin {m}
-  ,                                       !- Building Story Name
-  {0610c799-7a48-48be-a995-158c8234d0e6}; !- Thermal Zone Name
-
-OS:Surface,
-  {2494db0e-451e-4f1c-ad68-f1b6c4dd35ac}, !- Handle
-  Surface 49,                             !- Name
-  Floor,                                  !- Surface Type
-  ,                                       !- Construction Name
-  {8fffc8e4-182f-4a81-9dbf-d3ab421403e9}, !- Space Name
-  Foundation,                             !- Outside Boundary Condition
-  ,                                       !- Outside Boundary Condition Object
-  NoSun,                                  !- Sun Exposure
-  NoWind,                                 !- Wind Exposure
-  ,                                       !- View Factor to Ground
-  ,                                       !- Number of Vertices
-  0, 0, 0,                                !- X,Y,Z Vertex 1 {m}
-  0, 3.048, 0,                            !- X,Y,Z Vertex 2 {m}
-  25.8631376286792, 3.048, 0,             !- X,Y,Z Vertex 3 {m}
-  25.8631376286792, 0, 0;                 !- X,Y,Z Vertex 4 {m}
-
-OS:Surface,
-  {90aa98ef-42d6-4ee9-9de5-77b8a8010534}, !- Handle
-  Surface 50,                             !- Name
-  Wall,                                   !- Surface Type
-  ,                                       !- Construction Name
-  {8fffc8e4-182f-4a81-9dbf-d3ab421403e9}, !- Space Name
-  Outdoors,                               !- Outside Boundary Condition
-  ,                                       !- Outside Boundary Condition Object
-  SunExposed,                             !- Sun Exposure
-  WindExposed,                            !- Wind Exposure
-  ,                                       !- View Factor to Ground
-  ,                                       !- Number of Vertices
-  0, 3.048, 2.4384,                       !- X,Y,Z Vertex 1 {m}
-  0, 3.048, 0,                            !- X,Y,Z Vertex 2 {m}
-  0, 0, 0,                                !- X,Y,Z Vertex 3 {m}
-  0, 0, 2.4384;                           !- X,Y,Z Vertex 4 {m}
-
-OS:Surface,
-  {e0695e5f-e836-4537-80f5-c3a5ef11f7fe}, !- Handle
-  Surface 51,                             !- Name
-  Wall,                                   !- Surface Type
-  ,                                       !- Construction Name
-  {8fffc8e4-182f-4a81-9dbf-d3ab421403e9}, !- Space Name
-  Adiabatic,                              !- Outside Boundary Condition
-  ,                                       !- Outside Boundary Condition Object
-  NoSun,                                  !- Sun Exposure
-  NoWind,                                 !- Wind Exposure
-  ,                                       !- View Factor to Ground
-  ,                                       !- Number of Vertices
-  6.46578440716979, 3.048, 2.4384,        !- X,Y,Z Vertex 1 {m}
-  6.46578440716979, 3.048, 0,             !- X,Y,Z Vertex 2 {m}
-  0, 3.048, 0,                            !- X,Y,Z Vertex 3 {m}
-  0, 3.048, 2.4384;                       !- X,Y,Z Vertex 4 {m}
-
-OS:Surface,
-  {2a09bff7-c44e-4930-a747-d602ee37374d}, !- Handle
-  Surface 52,                             !- Name
-  Wall,                                   !- Surface Type
-  ,                                       !- Construction Name
-  {8fffc8e4-182f-4a81-9dbf-d3ab421403e9}, !- Space Name
-  Outdoors,                               !- Outside Boundary Condition
-  ,                                       !- Outside Boundary Condition Object
-  SunExposed,                             !- Sun Exposure
-  WindExposed,                            !- Wind Exposure
-  ,                                       !- View Factor to Ground
-  ,                                       !- Number of Vertices
-  25.8631376286792, 0, 2.4384,            !- X,Y,Z Vertex 1 {m}
-  25.8631376286792, 0, 0,                 !- X,Y,Z Vertex 2 {m}
-  25.8631376286792, 3.048, 0,             !- X,Y,Z Vertex 3 {m}
-  25.8631376286792, 3.048, 2.4384;        !- X,Y,Z Vertex 4 {m}
-
-OS:Surface,
-  {f4e3900f-c36a-482f-85a1-088647f45a20}, !- Handle
-  Surface 53,                             !- Name
-  Wall,                                   !- Surface Type
-  ,                                       !- Construction Name
-  {8fffc8e4-182f-4a81-9dbf-d3ab421403e9}, !- Space Name
-  Adiabatic,                              !- Outside Boundary Condition
-  ,                                       !- Outside Boundary Condition Object
-  NoSun,                                  !- Sun Exposure
-  NoWind,                                 !- Wind Exposure
-  ,                                       !- View Factor to Ground
-  ,                                       !- Number of Vertices
-  0, 0, 2.4384,                           !- X,Y,Z Vertex 1 {m}
-  0, 0, 0,                                !- X,Y,Z Vertex 2 {m}
-  6.46578440716979, 0, 0,                 !- X,Y,Z Vertex 3 {m}
-  6.46578440716979, 0, 2.4384;            !- X,Y,Z Vertex 4 {m}
-
-OS:Surface,
-  {5d5f6c51-abf5-4f2f-8cf1-6e64d5720eda}, !- Handle
-  Surface 54,                             !- Name
-  RoofCeiling,                            !- Surface Type
-  ,                                       !- Construction Name
-  {8fffc8e4-182f-4a81-9dbf-d3ab421403e9}, !- Space Name
-  Outdoors,                               !- Outside Boundary Condition
-  ,                                       !- Outside Boundary Condition Object
-  SunExposed,                             !- Sun Exposure
-  WindExposed,                            !- Wind Exposure
-  ,                                       !- View Factor to Ground
-  ,                                       !- Number of Vertices
-  25.8631376286792, 0, 2.4384,            !- X,Y,Z Vertex 1 {m}
-  25.8631376286792, 3.048, 2.4384,        !- X,Y,Z Vertex 2 {m}
-  0, 3.048, 2.4384,                       !- X,Y,Z Vertex 3 {m}
-  0, 0, 2.4384;                           !- X,Y,Z Vertex 4 {m}
-
-OS:SpaceType,
-  {f93023d7-7018-4ba9-9555-27c6a14dec48}, !- Handle
-  Space Type 2,                           !- Name
-  ,                                       !- Default Construction Set Name
-  ,                                       !- Default Schedule Set Name
-  ,                                       !- Group Rendering Name
-  ,                                       !- Design Specification Outdoor Air Object Name
-  ,                                       !- Standards Template
-  ,                                       !- Standards Building Type
-  corridor;                               !- Standards Space Type
-
-OS:BuildingUnit,
-  {be4323fb-50a7-4bb8-aa87-e2f7246f75a6}, !- Handle
-  unit 1,                                 !- Name
-  ,                                       !- Rendering Color
-  Residential;                            !- Building Unit Type
-
-OS:AdditionalProperties,
-  {21bf0ea2-1bce-48ce-b482-f4b15590224d}, !- Handle
-  {be4323fb-50a7-4bb8-aa87-e2f7246f75a6}, !- Object Name
-  Units Represented,                      !- Feature Name 1
-  Integer,                                !- Feature Data Type 1
-  1,                                      !- Feature Value 1
-  NumberOfBedrooms,                       !- Feature Name 2
-  Integer,                                !- Feature Data Type 2
-  3,                                      !- Feature Value 2
-  NumberOfBathrooms,                      !- Feature Name 3
-  Double,                                 !- Feature Data Type 3
-  2,                                      !- Feature Value 3
-  NumberOfOccupants,                      !- Feature Name 4
-  Double,                                 !- Feature Data Type 4
-  3.3900000000000001;                     !- Feature Value 4
-
-OS:BuildingUnit,
-  {8198f5d5-2fb6-4bf4-82b6-f55ede40d972}, !- Handle
-  unit 2,                                 !- Name
-  ,                                       !- Rendering Color
-  Residential;                            !- Building Unit Type
-
-OS:AdditionalProperties,
-  {e350e6b8-f231-4e64-aa7d-de3fda64b1f5}, !- Handle
-  {8198f5d5-2fb6-4bf4-82b6-f55ede40d972}, !- Object Name
-  Units Represented,                      !- Feature Name 1
-  Integer,                                !- Feature Data Type 1
-  1,                                      !- Feature Value 1
-  NumberOfBedrooms,                       !- Feature Name 2
-  Integer,                                !- Feature Data Type 2
-  3,                                      !- Feature Value 2
-  NumberOfBathrooms,                      !- Feature Name 3
-  Double,                                 !- Feature Data Type 3
-  2,                                      !- Feature Value 3
-  NumberOfOccupants,                      !- Feature Name 4
-  Double,                                 !- Feature Data Type 4
-  3.3900000000000001;                     !- Feature Value 4
-
-OS:BuildingUnit,
-  {dee86dea-9376-432a-98e2-946aaa9768af}, !- Handle
-  unit 3,                                 !- Name
-  ,                                       !- Rendering Color
-  Residential;                            !- Building Unit Type
-
-OS:AdditionalProperties,
-  {e5194676-1484-4099-b0d1-ecb60f1bbb8b}, !- Handle
-  {dee86dea-9376-432a-98e2-946aaa9768af}, !- Object Name
-  Units Represented,                      !- Feature Name 1
-  Integer,                                !- Feature Data Type 1
-  1,                                      !- Feature Value 1
-  NumberOfBedrooms,                       !- Feature Name 2
-  Integer,                                !- Feature Data Type 2
-  3,                                      !- Feature Value 2
-  NumberOfBathrooms,                      !- Feature Name 3
-  Double,                                 !- Feature Data Type 3
-  2,                                      !- Feature Value 3
-  NumberOfOccupants,                      !- Feature Name 4
-  Double,                                 !- Feature Data Type 4
-  3.3900000000000001;                     !- Feature Value 4
-
-OS:BuildingUnit,
-  {f7561ed1-4e99-4f0d-b6f8-104b8a4e5d11}, !- Handle
-  unit 4,                                 !- Name
-  ,                                       !- Rendering Color
-  Residential;                            !- Building Unit Type
-
-OS:AdditionalProperties,
-  {277431f4-19c8-4731-9186-80fa6a3b8d35}, !- Handle
-  {f7561ed1-4e99-4f0d-b6f8-104b8a4e5d11}, !- Object Name
-  Units Represented,                      !- Feature Name 1
-  Integer,                                !- Feature Data Type 1
-  1,                                      !- Feature Value 1
-  NumberOfBedrooms,                       !- Feature Name 2
-  Integer,                                !- Feature Data Type 2
-  3,                                      !- Feature Value 2
-  NumberOfBathrooms,                      !- Feature Name 3
-  Double,                                 !- Feature Data Type 3
-  2,                                      !- Feature Value 3
-  NumberOfOccupants,                      !- Feature Name 4
-  Double,                                 !- Feature Data Type 4
-  3.3900000000000001;                     !- Feature Value 4
-
-OS:BuildingUnit,
-  {c4a26ea2-3595-4403-8565-849d0988a398}, !- Handle
-  unit 5,                                 !- Name
-  ,                                       !- Rendering Color
-  Residential;                            !- Building Unit Type
-
-OS:AdditionalProperties,
-  {4ce47f66-1213-4fee-87b8-f6996b3c4e78}, !- Handle
-  {c4a26ea2-3595-4403-8565-849d0988a398}, !- Object Name
-  Units Represented,                      !- Feature Name 1
-  Integer,                                !- Feature Data Type 1
-  1,                                      !- Feature Value 1
-  NumberOfBedrooms,                       !- Feature Name 2
-  Integer,                                !- Feature Data Type 2
-  3,                                      !- Feature Value 2
-  NumberOfBathrooms,                      !- Feature Name 3
-  Double,                                 !- Feature Data Type 3
-  2,                                      !- Feature Value 3
-  NumberOfOccupants,                      !- Feature Name 4
-  Double,                                 !- Feature Data Type 4
-  3.3900000000000001;                     !- Feature Value 4
-
-OS:BuildingUnit,
-  {00d0125f-887b-4e1d-8a70-1ed465299f66}, !- Handle
-  unit 6,                                 !- Name
-  ,                                       !- Rendering Color
-  Residential;                            !- Building Unit Type
-
-OS:AdditionalProperties,
-  {3e9c53c9-d3df-416c-9d82-508fadcffa38}, !- Handle
-  {00d0125f-887b-4e1d-8a70-1ed465299f66}, !- Object Name
-  Units Represented,                      !- Feature Name 1
-  Integer,                                !- Feature Data Type 1
-  1,                                      !- Feature Value 1
-  NumberOfBedrooms,                       !- Feature Name 2
-  Integer,                                !- Feature Data Type 2
-  3,                                      !- Feature Value 2
-  NumberOfBathrooms,                      !- Feature Name 3
-  Double,                                 !- Feature Data Type 3
-  2,                                      !- Feature Value 3
-  NumberOfOccupants,                      !- Feature Name 4
-  Double,                                 !- Feature Data Type 4
-  3.3900000000000001;                     !- Feature Value 4
-
-OS:BuildingUnit,
-  {87ba7da9-0801-49f5-9316-639ed821d925}, !- Handle
-  unit 7,                                 !- Name
-  ,                                       !- Rendering Color
-  Residential;                            !- Building Unit Type
-
-OS:AdditionalProperties,
-  {47a86bae-6297-47f4-a215-bcb8bd5199d3}, !- Handle
-  {87ba7da9-0801-49f5-9316-639ed821d925}, !- Object Name
-  Units Represented,                      !- Feature Name 1
-  Integer,                                !- Feature Data Type 1
-  1,                                      !- Feature Value 1
-  NumberOfBedrooms,                       !- Feature Name 2
-  Integer,                                !- Feature Data Type 2
-  3,                                      !- Feature Value 2
-  NumberOfBathrooms,                      !- Feature Name 3
-  Double,                                 !- Feature Data Type 3
-  2,                                      !- Feature Value 3
-  NumberOfOccupants,                      !- Feature Name 4
-  Double,                                 !- Feature Data Type 4
-  3.3900000000000001;                     !- Feature Value 4
-
-OS:BuildingUnit,
-  {832a2d21-9b5e-4b17-a6c8-5e105b97f1eb}, !- Handle
-  unit 8,                                 !- Name
-  ,                                       !- Rendering Color
-  Residential;                            !- Building Unit Type
-
-OS:AdditionalProperties,
-  {e4eae92c-b67d-41b2-a65a-7f2d2ebc1bd9}, !- Handle
-  {832a2d21-9b5e-4b17-a6c8-5e105b97f1eb}, !- Object Name
-  Units Represented,                      !- Feature Name 1
-  Integer,                                !- Feature Data Type 1
-  1,                                      !- Feature Value 1
-  NumberOfBedrooms,                       !- Feature Name 2
-  Integer,                                !- Feature Data Type 2
-  3,                                      !- Feature Value 2
-  NumberOfBathrooms,                      !- Feature Name 3
-  Double,                                 !- Feature Data Type 3
-  2,                                      !- Feature Value 3
-  NumberOfOccupants,                      !- Feature Name 4
-  Double,                                 !- Feature Data Type 4
-  3.3900000000000001;                     !- Feature Value 4
-
-OS:Surface,
-  {7df18b91-5519-45b8-b6fd-d18600bfc402}, !- Handle
-  Surface 55,                             !- Name
-  Wall,                                   !- Surface Type
-  ,                                       !- Construction Name
-  {8fffc8e4-182f-4a81-9dbf-d3ab421403e9}, !- Space Name
-  Adiabatic,                              !- Outside Boundary Condition
-  ,                                       !- Outside Boundary Condition Object
-  NoSun,                                  !- Sun Exposure
-  NoWind,                                 !- Wind Exposure
-  ,                                       !- View Factor to Ground
-  ,                                       !- Number of Vertices
-  12.9315688143396, 0, 2.4384,            !- X,Y,Z Vertex 1 {m}
-  12.9315688143396, 0, 0,                 !- X,Y,Z Vertex 2 {m}
-  19.3973532215094, 0, 0,                 !- X,Y,Z Vertex 3 {m}
-  19.3973532215094, 0, 2.4384;            !- X,Y,Z Vertex 4 {m}
-
-OS:Surface,
-  {5fc219b6-c308-4e9b-9767-ff09a78598e8}, !- Handle
-  Surface 56,                             !- Name
-  Wall,                                   !- Surface Type
-  ,                                       !- Construction Name
-  {8fffc8e4-182f-4a81-9dbf-d3ab421403e9}, !- Space Name
-  Adiabatic,                              !- Outside Boundary Condition
-  ,                                       !- Outside Boundary Condition Object
-  NoSun,                                  !- Sun Exposure
-  NoWind,                                 !- Wind Exposure
-  ,                                       !- View Factor to Ground
-  ,                                       !- Number of Vertices
-  19.3973532215094, 3.048, 2.4384,        !- X,Y,Z Vertex 1 {m}
-  19.3973532215094, 3.048, 0,             !- X,Y,Z Vertex 2 {m}
-  12.9315688143396, 3.048, 0,             !- X,Y,Z Vertex 3 {m}
-  12.9315688143396, 3.048, 2.4384;        !- X,Y,Z Vertex 4 {m}
-
-OS:Surface,
-  {bde210ce-245c-4ad2-b2d5-be56d671a6b9}, !- Handle
-  Surface 57,                             !- Name
-  Wall,                                   !- Surface Type
-  ,                                       !- Construction Name
-  {8fffc8e4-182f-4a81-9dbf-d3ab421403e9}, !- Space Name
-  Adiabatic,                              !- Outside Boundary Condition
-  ,                                       !- Outside Boundary Condition Object
-  NoSun,                                  !- Sun Exposure
-  NoWind,                                 !- Wind Exposure
-  ,                                       !- View Factor to Ground
-  ,                                       !- Number of Vertices
-  25.8631376286792, 3.048, 2.4384,        !- X,Y,Z Vertex 1 {m}
-  25.8631376286792, 3.048, 0,             !- X,Y,Z Vertex 2 {m}
-  19.3973532215094, 3.048, 0,             !- X,Y,Z Vertex 3 {m}
-  19.3973532215094, 3.048, 2.4384;        !- X,Y,Z Vertex 4 {m}
-
-OS:Surface,
-  {bf102e92-9e6e-4313-a420-bff326d95b88}, !- Handle
-  Surface 58,                             !- Name
-  Wall,                                   !- Surface Type
-  ,                                       !- Construction Name
-  {8fffc8e4-182f-4a81-9dbf-d3ab421403e9}, !- Space Name
-  Adiabatic,                              !- Outside Boundary Condition
-  ,                                       !- Outside Boundary Condition Object
-  NoSun,                                  !- Sun Exposure
-  NoWind,                                 !- Wind Exposure
-  ,                                       !- View Factor to Ground
-  ,                                       !- Number of Vertices
-  12.9315688143396, 3.048, 2.4384,        !- X,Y,Z Vertex 1 {m}
-  12.9315688143396, 3.048, 0,             !- X,Y,Z Vertex 2 {m}
-  6.46578440716979, 3.048, 0,             !- X,Y,Z Vertex 3 {m}
-  6.46578440716979, 3.048, 2.4384;        !- X,Y,Z Vertex 4 {m}
-
-OS:Surface,
-  {31c514d1-e104-47f1-ba69-af64f3b857ed}, !- Handle
-  Surface 59,                             !- Name
-  Wall,                                   !- Surface Type
-  ,                                       !- Construction Name
-  {8fffc8e4-182f-4a81-9dbf-d3ab421403e9}, !- Space Name
-  Adiabatic,                              !- Outside Boundary Condition
-  ,                                       !- Outside Boundary Condition Object
-  NoSun,                                  !- Sun Exposure
-  NoWind,                                 !- Wind Exposure
-  ,                                       !- View Factor to Ground
-  ,                                       !- Number of Vertices
-  6.46578440716979, 0, 2.4384,            !- X,Y,Z Vertex 1 {m}
-  6.46578440716979, 0, 0,                 !- X,Y,Z Vertex 2 {m}
-  12.9315688143396, 0, 0,                 !- X,Y,Z Vertex 3 {m}
-  12.9315688143396, 0, 2.4384;            !- X,Y,Z Vertex 4 {m}
-
-OS:Surface,
-  {245abba2-dc2e-44a2-92ee-fc40bda8964c}, !- Handle
-  Surface 60,                             !- Name
-  Wall,                                   !- Surface Type
-  ,                                       !- Construction Name
-  {8fffc8e4-182f-4a81-9dbf-d3ab421403e9}, !- Space Name
-  Adiabatic,                              !- Outside Boundary Condition
-  ,                                       !- Outside Boundary Condition Object
-  NoSun,                                  !- Sun Exposure
-  NoWind,                                 !- Wind Exposure
-  ,                                       !- View Factor to Ground
-  ,                                       !- Number of Vertices
-  19.3973532215094, 0, 2.4384,            !- X,Y,Z Vertex 1 {m}
-  19.3973532215094, 0, 0,                 !- X,Y,Z Vertex 2 {m}
-  25.8631376286792, 0, 0,                 !- X,Y,Z Vertex 3 {m}
-  25.8631376286792, 0, 2.4384;            !- X,Y,Z Vertex 4 {m}
-
-OS:External:File,
-  {7ba756b6-e14c-4a54-be4d-6fff58846f3b}, !- Handle
-  8760.csv,                               !- Name
-  8760.csv;                               !- File Name
-
-OS:Schedule:Day,
-  {3285bf69-5176-48c5-9f12-31e131083018}, !- Handle
-  Schedule Day 1,                         !- Name
-  ,                                       !- Schedule Type Limits Name
-  ,                                       !- Interpolate to Timestep
-  24,                                     !- Hour 1
-  0,                                      !- Minute 1
-  0;                                      !- Value Until Time 1
-
-OS:Schedule:Day,
-  {5614fce0-3259-431d-902b-1ef2359360a7}, !- Handle
-  Schedule Day 2,                         !- Name
-  ,                                       !- Schedule Type Limits Name
-  ,                                       !- Interpolate to Timestep
-  24,                                     !- Hour 1
-  0,                                      !- Minute 1
-  1;                                      !- Value Until Time 1
-
-OS:Schedule:File,
-  {eb6474f2-6583-41d0-a226-9f917a4c2d55}, !- Handle
-  occupants,                              !- Name
-  {52c1e700-0d68-4ff9-aa47-1f6ee621c234}, !- Schedule Type Limits Name
-  {7ba756b6-e14c-4a54-be4d-6fff58846f3b}, !- External File Name
-  1,                                      !- Column Number
-  1,                                      !- Rows to Skip at Top
-  8760,                                   !- Number of Hours of Data
-  ,                                       !- Column Separator
-  ,                                       !- Interpolate to Timestep
-  60;                                     !- Minutes per Item
-
-OS:Schedule:Ruleset,
-  {766597c7-05cc-4217-8b4f-3b8244146a12}, !- Handle
-  Schedule Ruleset 1,                     !- Name
-  {1f26a5bf-5573-4a29-9000-de7b6cdf9a1c}, !- Schedule Type Limits Name
-  {91db72c7-b405-41d0-997e-fd99e6f3282a}; !- Default Day Schedule Name
-
-OS:Schedule:Day,
-  {91db72c7-b405-41d0-997e-fd99e6f3282a}, !- Handle
-  Schedule Day 3,                         !- Name
-  {1f26a5bf-5573-4a29-9000-de7b6cdf9a1c}, !- Schedule Type Limits Name
-  ,                                       !- Interpolate to Timestep
-  24,                                     !- Hour 1
-  0,                                      !- Minute 1
-  112.539290946133;                       !- Value Until Time 1
-
-OS:People:Definition,
-  {a62fdfcb-f594-4aab-95fd-e21996d49d19}, !- Handle
-  res occupants|living space,             !- Name
-  People,                                 !- Number of People Calculation Method
-  3.39,                                   !- Number of People {people}
-  ,                                       !- People per Space Floor Area {person/m2}
-  ,                                       !- Space Floor Area per Person {m2/person}
-  0.319734,                               !- Fraction Radiant
-  0.573,                                  !- Sensible Heat Fraction
-  0,                                      !- Carbon Dioxide Generation Rate {m3/s-W}
-  No,                                     !- Enable ASHRAE 55 Comfort Warnings
-  ZoneAveraged;                           !- Mean Radiant Temperature Calculation Type
-
-OS:People,
-  {468cb345-23c4-4ae6-afa9-10cdcec6fc5f}, !- Handle
-  res occupants|living space,             !- Name
-  {a62fdfcb-f594-4aab-95fd-e21996d49d19}, !- People Definition Name
-  {c46b5a6a-5d06-4047-8790-40ac7ebe4772}, !- Space or SpaceType Name
-  {eb6474f2-6583-41d0-a226-9f917a4c2d55}, !- Number of People Schedule Name
-  {766597c7-05cc-4217-8b4f-3b8244146a12}, !- Activity Level Schedule Name
-  ,                                       !- Surface Name/Angle Factor List Name
-  ,                                       !- Work Efficiency Schedule Name
-  ,                                       !- Clothing Insulation Schedule Name
-  ,                                       !- Air Velocity Schedule Name
-  1;                                      !- Multiplier
-
-OS:ScheduleTypeLimits,
-  {1f26a5bf-5573-4a29-9000-de7b6cdf9a1c}, !- Handle
-  ActivityLevel,                          !- Name
-  0,                                      !- Lower Limit Value
-  ,                                       !- Upper Limit Value
-  Continuous,                             !- Numeric Type
-  ActivityLevel;                          !- Unit Type
-
-OS:ScheduleTypeLimits,
-  {52c1e700-0d68-4ff9-aa47-1f6ee621c234}, !- Handle
->>>>>>> 61ca453a
+  {0c525039-5e18-4c9b-84ab-7d84ec84d50f}, !- Handle
   Fractional,                             !- Name
   0,                                      !- Lower Limit Value
   1,                                      !- Upper Limit Value
   Continuous;                             !- Numeric Type
-<<<<<<< HEAD
 
 OS:PlantLoop,
-  {cb7aa4c7-295d-4bd3-93ca-c6e1d1db4cfc}, !- Handle
-  Domestic Hot Water Loop,                !- Name
-=======
-
-OS:Schedule:Day,
-  {a9de7579-4014-4034-8440-85e45346fa96}, !- Handle
-  Schedule Day 4,                         !- Name
-  ,                                       !- Schedule Type Limits Name
-  ,                                       !- Interpolate to Timestep
-  24,                                     !- Hour 1
-  0,                                      !- Minute 1
-  0;                                      !- Value Until Time 1
-
-OS:Schedule:Day,
-  {05d04ec6-9040-4460-aa67-eea3106bd259}, !- Handle
-  Schedule Day 5,                         !- Name
-  ,                                       !- Schedule Type Limits Name
-  ,                                       !- Interpolate to Timestep
-  24,                                     !- Hour 1
-  0,                                      !- Minute 1
-  1;                                      !- Value Until Time 1
-
-OS:People:Definition,
-  {060c00aa-f7da-4191-ad70-90bbe179f91a}, !- Handle
-  res occupants|unit 2|living space|unit 2, !- Name
-  People,                                 !- Number of People Calculation Method
-  3.39,                                   !- Number of People {people}
-  ,                                       !- People per Space Floor Area {person/m2}
-  ,                                       !- Space Floor Area per Person {m2/person}
-  0.319734,                               !- Fraction Radiant
-  0.573,                                  !- Sensible Heat Fraction
-  0,                                      !- Carbon Dioxide Generation Rate {m3/s-W}
-  No,                                     !- Enable ASHRAE 55 Comfort Warnings
-  ZoneAveraged;                           !- Mean Radiant Temperature Calculation Type
-
-OS:People,
-  {f0cb944e-fd40-4dbd-98ec-806398df5eb5}, !- Handle
-  res occupants|unit 2|living space|unit 2, !- Name
-  {060c00aa-f7da-4191-ad70-90bbe179f91a}, !- People Definition Name
-  {30226502-328c-4225-b548-55a9dd171137}, !- Space or SpaceType Name
-  {eb6474f2-6583-41d0-a226-9f917a4c2d55}, !- Number of People Schedule Name
-  {766597c7-05cc-4217-8b4f-3b8244146a12}, !- Activity Level Schedule Name
-  ,                                       !- Surface Name/Angle Factor List Name
-  ,                                       !- Work Efficiency Schedule Name
-  ,                                       !- Clothing Insulation Schedule Name
-  ,                                       !- Air Velocity Schedule Name
-  1;                                      !- Multiplier
-
-OS:Schedule:Day,
-  {66c888e1-5954-4e45-ab0f-908e575fa4a7}, !- Handle
-  Schedule Day 6,                         !- Name
-  ,                                       !- Schedule Type Limits Name
-  ,                                       !- Interpolate to Timestep
-  24,                                     !- Hour 1
-  0,                                      !- Minute 1
-  0;                                      !- Value Until Time 1
-
-OS:Schedule:Day,
-  {164f2daa-8fe3-4a67-abab-8a751febe4de}, !- Handle
-  Schedule Day 7,                         !- Name
-  ,                                       !- Schedule Type Limits Name
-  ,                                       !- Interpolate to Timestep
-  24,                                     !- Hour 1
-  0,                                      !- Minute 1
-  1;                                      !- Value Until Time 1
-
-OS:People:Definition,
-  {f62c269b-2029-408f-ad78-4586ff0c9998}, !- Handle
-  res occupants|unit 3|living space|unit 3|story 1, !- Name
-  People,                                 !- Number of People Calculation Method
-  3.39,                                   !- Number of People {people}
-  ,                                       !- People per Space Floor Area {person/m2}
-  ,                                       !- Space Floor Area per Person {m2/person}
-  0.319734,                               !- Fraction Radiant
-  0.573,                                  !- Sensible Heat Fraction
-  0,                                      !- Carbon Dioxide Generation Rate {m3/s-W}
-  No,                                     !- Enable ASHRAE 55 Comfort Warnings
-  ZoneAveraged;                           !- Mean Radiant Temperature Calculation Type
-
-OS:People,
-  {100a12c7-0d5a-4b4d-9424-c9cb86d977cf}, !- Handle
-  res occupants|unit 3|living space|unit 3|story 1, !- Name
-  {f62c269b-2029-408f-ad78-4586ff0c9998}, !- People Definition Name
-  {2e8bef14-8248-414b-9ff3-6e04e3c9ba9d}, !- Space or SpaceType Name
-  {eb6474f2-6583-41d0-a226-9f917a4c2d55}, !- Number of People Schedule Name
-  {766597c7-05cc-4217-8b4f-3b8244146a12}, !- Activity Level Schedule Name
-  ,                                       !- Surface Name/Angle Factor List Name
-  ,                                       !- Work Efficiency Schedule Name
-  ,                                       !- Clothing Insulation Schedule Name
-  ,                                       !- Air Velocity Schedule Name
-  1;                                      !- Multiplier
-
-OS:Schedule:Day,
-  {13aa16bc-f70c-4fe4-8743-a3cea4176901}, !- Handle
-  Schedule Day 8,                         !- Name
-  ,                                       !- Schedule Type Limits Name
-  ,                                       !- Interpolate to Timestep
-  24,                                     !- Hour 1
-  0,                                      !- Minute 1
-  0;                                      !- Value Until Time 1
-
-OS:Schedule:Day,
-  {e87c9c03-bc89-4638-8ae3-9e888f9ae26a}, !- Handle
-  Schedule Day 9,                         !- Name
-  ,                                       !- Schedule Type Limits Name
-  ,                                       !- Interpolate to Timestep
-  24,                                     !- Hour 1
-  0,                                      !- Minute 1
-  1;                                      !- Value Until Time 1
-
-OS:People:Definition,
-  {128cf344-c10a-46d3-b823-477b5c9b555c}, !- Handle
-  res occupants|unit 4|living space|unit 4|story 1, !- Name
-  People,                                 !- Number of People Calculation Method
-  3.39,                                   !- Number of People {people}
-  ,                                       !- People per Space Floor Area {person/m2}
-  ,                                       !- Space Floor Area per Person {m2/person}
-  0.319734,                               !- Fraction Radiant
-  0.573,                                  !- Sensible Heat Fraction
-  0,                                      !- Carbon Dioxide Generation Rate {m3/s-W}
-  No,                                     !- Enable ASHRAE 55 Comfort Warnings
-  ZoneAveraged;                           !- Mean Radiant Temperature Calculation Type
-
-OS:People,
-  {bb1e0341-5872-4a98-88da-7210755fa11a}, !- Handle
-  res occupants|unit 4|living space|unit 4|story 1, !- Name
-  {128cf344-c10a-46d3-b823-477b5c9b555c}, !- People Definition Name
-  {46b7d826-98a8-4029-acc0-a1ec8709b062}, !- Space or SpaceType Name
-  {eb6474f2-6583-41d0-a226-9f917a4c2d55}, !- Number of People Schedule Name
-  {766597c7-05cc-4217-8b4f-3b8244146a12}, !- Activity Level Schedule Name
-  ,                                       !- Surface Name/Angle Factor List Name
-  ,                                       !- Work Efficiency Schedule Name
-  ,                                       !- Clothing Insulation Schedule Name
-  ,                                       !- Air Velocity Schedule Name
-  1;                                      !- Multiplier
-
-OS:Schedule:Day,
-  {104250dd-c77f-44cf-a60c-73fabfaacd67}, !- Handle
-  Schedule Day 10,                        !- Name
-  ,                                       !- Schedule Type Limits Name
-  ,                                       !- Interpolate to Timestep
-  24,                                     !- Hour 1
-  0,                                      !- Minute 1
-  0;                                      !- Value Until Time 1
-
-OS:Schedule:Day,
-  {64559a18-b66e-4064-87ec-7bc45f33e9d6}, !- Handle
-  Schedule Day 11,                        !- Name
-  ,                                       !- Schedule Type Limits Name
-  ,                                       !- Interpolate to Timestep
-  24,                                     !- Hour 1
-  0,                                      !- Minute 1
-  1;                                      !- Value Until Time 1
-
-OS:People:Definition,
-  {7d052c8a-ad79-42de-ab2b-58586d55c09f}, !- Handle
-  res occupants|unit 5|living space|unit 5|story 1, !- Name
-  People,                                 !- Number of People Calculation Method
-  3.39,                                   !- Number of People {people}
-  ,                                       !- People per Space Floor Area {person/m2}
-  ,                                       !- Space Floor Area per Person {m2/person}
-  0.319734,                               !- Fraction Radiant
-  0.573,                                  !- Sensible Heat Fraction
-  0,                                      !- Carbon Dioxide Generation Rate {m3/s-W}
-  No,                                     !- Enable ASHRAE 55 Comfort Warnings
-  ZoneAveraged;                           !- Mean Radiant Temperature Calculation Type
-
-OS:People,
-  {251e8dc2-978b-47f7-8df7-8151f0181f74}, !- Handle
-  res occupants|unit 5|living space|unit 5|story 1, !- Name
-  {7d052c8a-ad79-42de-ab2b-58586d55c09f}, !- People Definition Name
-  {b497609d-17cd-4054-8adb-d3c88ec22de8}, !- Space or SpaceType Name
-  {eb6474f2-6583-41d0-a226-9f917a4c2d55}, !- Number of People Schedule Name
-  {766597c7-05cc-4217-8b4f-3b8244146a12}, !- Activity Level Schedule Name
-  ,                                       !- Surface Name/Angle Factor List Name
-  ,                                       !- Work Efficiency Schedule Name
-  ,                                       !- Clothing Insulation Schedule Name
-  ,                                       !- Air Velocity Schedule Name
-  1;                                      !- Multiplier
-
-OS:Schedule:Day,
-  {5d0516c5-15a1-4aa9-a55b-a6c9e912f559}, !- Handle
-  Schedule Day 12,                        !- Name
-  ,                                       !- Schedule Type Limits Name
-  ,                                       !- Interpolate to Timestep
-  24,                                     !- Hour 1
-  0,                                      !- Minute 1
-  0;                                      !- Value Until Time 1
-
-OS:Schedule:Day,
-  {435703e5-5a25-4df1-ab78-9ab08257a699}, !- Handle
-  Schedule Day 13,                        !- Name
-  ,                                       !- Schedule Type Limits Name
-  ,                                       !- Interpolate to Timestep
-  24,                                     !- Hour 1
-  0,                                      !- Minute 1
-  1;                                      !- Value Until Time 1
-
-OS:People:Definition,
-  {5420a929-9028-4afc-956d-c72f0a471173}, !- Handle
-  res occupants|unit 6|living space|unit 6|story 1, !- Name
-  People,                                 !- Number of People Calculation Method
-  3.39,                                   !- Number of People {people}
-  ,                                       !- People per Space Floor Area {person/m2}
-  ,                                       !- Space Floor Area per Person {m2/person}
-  0.319734,                               !- Fraction Radiant
-  0.573,                                  !- Sensible Heat Fraction
-  0,                                      !- Carbon Dioxide Generation Rate {m3/s-W}
-  No,                                     !- Enable ASHRAE 55 Comfort Warnings
-  ZoneAveraged;                           !- Mean Radiant Temperature Calculation Type
-
-OS:People,
-  {ce064cf1-1cbf-4f86-a678-ef5ff231f2e3}, !- Handle
-  res occupants|unit 6|living space|unit 6|story 1, !- Name
-  {5420a929-9028-4afc-956d-c72f0a471173}, !- People Definition Name
-  {df3fc5c8-5de7-4052-959f-eedf48e6f379}, !- Space or SpaceType Name
-  {eb6474f2-6583-41d0-a226-9f917a4c2d55}, !- Number of People Schedule Name
-  {766597c7-05cc-4217-8b4f-3b8244146a12}, !- Activity Level Schedule Name
-  ,                                       !- Surface Name/Angle Factor List Name
-  ,                                       !- Work Efficiency Schedule Name
-  ,                                       !- Clothing Insulation Schedule Name
-  ,                                       !- Air Velocity Schedule Name
-  1;                                      !- Multiplier
-
-OS:Schedule:Day,
-  {0cb640b6-ad41-4c5c-9413-4c6d35720242}, !- Handle
-  Schedule Day 14,                        !- Name
-  ,                                       !- Schedule Type Limits Name
-  ,                                       !- Interpolate to Timestep
-  24,                                     !- Hour 1
-  0,                                      !- Minute 1
-  0;                                      !- Value Until Time 1
-
-OS:Schedule:Day,
-  {48b4eaed-707e-4c1c-aa0e-5fd08e236e40}, !- Handle
-  Schedule Day 15,                        !- Name
-  ,                                       !- Schedule Type Limits Name
-  ,                                       !- Interpolate to Timestep
-  24,                                     !- Hour 1
-  0,                                      !- Minute 1
-  1;                                      !- Value Until Time 1
-
-OS:People:Definition,
-  {56441ef3-1891-4f09-a72a-db63abfed410}, !- Handle
-  res occupants|unit 7|living space|unit 7|story 1, !- Name
-  People,                                 !- Number of People Calculation Method
-  3.39,                                   !- Number of People {people}
-  ,                                       !- People per Space Floor Area {person/m2}
-  ,                                       !- Space Floor Area per Person {m2/person}
-  0.319734,                               !- Fraction Radiant
-  0.573,                                  !- Sensible Heat Fraction
-  0,                                      !- Carbon Dioxide Generation Rate {m3/s-W}
-  No,                                     !- Enable ASHRAE 55 Comfort Warnings
-  ZoneAveraged;                           !- Mean Radiant Temperature Calculation Type
-
-OS:People,
-  {7a6273c3-0433-42b2-8c00-01a6671e8647}, !- Handle
-  res occupants|unit 7|living space|unit 7|story 1, !- Name
-  {56441ef3-1891-4f09-a72a-db63abfed410}, !- People Definition Name
-  {1c198feb-98dc-453e-bc70-91a251fd8672}, !- Space or SpaceType Name
-  {eb6474f2-6583-41d0-a226-9f917a4c2d55}, !- Number of People Schedule Name
-  {766597c7-05cc-4217-8b4f-3b8244146a12}, !- Activity Level Schedule Name
-  ,                                       !- Surface Name/Angle Factor List Name
-  ,                                       !- Work Efficiency Schedule Name
-  ,                                       !- Clothing Insulation Schedule Name
-  ,                                       !- Air Velocity Schedule Name
-  1;                                      !- Multiplier
-
-OS:Schedule:Day,
-  {ff55f529-b7ec-470c-9f92-6567417e19c8}, !- Handle
-  Schedule Day 16,                        !- Name
-  ,                                       !- Schedule Type Limits Name
-  ,                                       !- Interpolate to Timestep
-  24,                                     !- Hour 1
-  0,                                      !- Minute 1
-  0;                                      !- Value Until Time 1
-
-OS:Schedule:Day,
-  {b12a193b-4264-4e81-92ea-0d4718c16336}, !- Handle
-  Schedule Day 17,                        !- Name
-  ,                                       !- Schedule Type Limits Name
-  ,                                       !- Interpolate to Timestep
-  24,                                     !- Hour 1
-  0,                                      !- Minute 1
-  1;                                      !- Value Until Time 1
-
-OS:People:Definition,
-  {41d3fd8e-4305-49da-b2c4-46cef228fa18}, !- Handle
-  res occupants|unit 8|living space|unit 8|story 1, !- Name
-  People,                                 !- Number of People Calculation Method
-  3.39,                                   !- Number of People {people}
-  ,                                       !- People per Space Floor Area {person/m2}
-  ,                                       !- Space Floor Area per Person {m2/person}
-  0.319734,                               !- Fraction Radiant
-  0.573,                                  !- Sensible Heat Fraction
-  0,                                      !- Carbon Dioxide Generation Rate {m3/s-W}
-  No,                                     !- Enable ASHRAE 55 Comfort Warnings
-  ZoneAveraged;                           !- Mean Radiant Temperature Calculation Type
-
-OS:People,
-  {6342bf0b-bf75-4bd4-afb3-98b86c823511}, !- Handle
-  res occupants|unit 8|living space|unit 8|story 1, !- Name
-  {41d3fd8e-4305-49da-b2c4-46cef228fa18}, !- People Definition Name
-  {55d6a137-b8c5-49ef-920e-b79758387e1f}, !- Space or SpaceType Name
-  {eb6474f2-6583-41d0-a226-9f917a4c2d55}, !- Number of People Schedule Name
-  {766597c7-05cc-4217-8b4f-3b8244146a12}, !- Activity Level Schedule Name
-  ,                                       !- Surface Name/Angle Factor List Name
-  ,                                       !- Work Efficiency Schedule Name
-  ,                                       !- Clothing Insulation Schedule Name
-  ,                                       !- Air Velocity Schedule Name
-  1;                                      !- Multiplier
-
-OS:PlantLoop,
-  {70a2edf7-87ae-4de1-9592-fa4f030090f0}, !- Handle
+  {587037d1-25c7-4a32-9500-01804fd1eb86}, !- Handle
   Domestic Hot Water Loop,                !- Name
   ,                                       !- Fluid Type
   0,                                      !- Glycol Concentration
@@ -3254,21 +820,21 @@
   ,                                       !- Plant Equipment Operation Heating Load
   ,                                       !- Plant Equipment Operation Cooling Load
   ,                                       !- Primary Plant Equipment Operation Scheme
-  {f78a7e8a-b613-41e9-a007-424d68836ffc}, !- Loop Temperature Setpoint Node Name
+  {e976eecb-7de8-412e-8dc6-6d05f8bb19f3}, !- Loop Temperature Setpoint Node Name
   ,                                       !- Maximum Loop Temperature {C}
   ,                                       !- Minimum Loop Temperature {C}
   0.01,                                   !- Maximum Loop Flow Rate {m3/s}
   ,                                       !- Minimum Loop Flow Rate {m3/s}
   0.003,                                  !- Plant Loop Volume {m3}
-  {d33f6a3c-4b60-477e-8db8-cb8e8b2c9ee0}, !- Plant Side Inlet Node Name
-  {7bff15b7-96c0-4f96-8ede-e6fa4660ef01}, !- Plant Side Outlet Node Name
+  {f6200663-ee5f-4b61-9978-cceb742bc9b6}, !- Plant Side Inlet Node Name
+  {0d4d11eb-75fd-4b8b-9f85-6ba699b50afa}, !- Plant Side Outlet Node Name
   ,                                       !- Plant Side Branch List Name
-  {f8e1cd07-cc96-4a49-a9ee-8c404b1579df}, !- Demand Side Inlet Node Name
-  {3770606c-6eb5-4eb9-bfea-527ff09a10a3}, !- Demand Side Outlet Node Name
+  {76ec88e4-cef1-482c-98d8-d118645c2549}, !- Demand Side Inlet Node Name
+  {853f9718-bba8-49a2-986b-7c7863e2ba3c}, !- Demand Side Outlet Node Name
   ,                                       !- Demand Side Branch List Name
   ,                                       !- Demand Side Connector List Name
   Optimal,                                !- Load Distribution Scheme
-  {2af96946-2273-4a11-b028-45a37632b372}, !- Availability Manager List Name
+  {07a00222-be44-4443-ab7b-b32a05c2e50e}, !- Availability Manager List Name
   ,                                       !- Plant Loop Demand Calculation Scheme
   ,                                       !- Common Pipe Simulation
   ,                                       !- Pressure Simulation Type
@@ -3276,148 +842,148 @@
   ,                                       !- Plant Equipment Operation Cooling Load Schedule
   ,                                       !- Primary Plant Equipment Operation Scheme Schedule
   ,                                       !- Component Setpoint Operation Scheme Schedule
-  {0647d081-bbce-4cdf-b5a5-eb81560dd2f5}, !- Demand Mixer Name
-  {b4b398a8-c53e-4d14-a7d1-9530d5711256}, !- Demand Splitter Name
-  {974fd2e4-99d9-41bd-ba8c-b2081f6c100c}, !- Supply Mixer Name
-  {7b5982ee-2054-4acf-bdb1-315c81ff6187}; !- Supply Splitter Name
+  {07191f63-a164-43e7-9995-8e85aeebb299}, !- Demand Mixer Name
+  {d8e63010-2b90-4307-8d32-60efcec5c05c}, !- Demand Splitter Name
+  {c996bc67-7b02-46ad-84cb-75a0796a9b0d}, !- Supply Mixer Name
+  {4aecc193-b052-4fd9-a8f1-515e05af86c1}; !- Supply Splitter Name
 
 OS:Node,
-  {d4ae3248-28a5-4119-bb43-6a8d25de6cdc}, !- Handle
-  Node 10,                                !- Name
-  {d33f6a3c-4b60-477e-8db8-cb8e8b2c9ee0}, !- Inlet Port
-  {fbfd65e5-c6ff-402f-9c54-d85d40cb5f3e}; !- Outlet Port
+  {988f9274-4dad-4e89-bdcd-c3da693a5891}, !- Handle
+  Node 3,                                 !- Name
+  {f6200663-ee5f-4b61-9978-cceb742bc9b6}, !- Inlet Port
+  {49af3a0f-c917-4ad5-9b10-fb019802dda0}; !- Outlet Port
 
 OS:Node,
-  {f78a7e8a-b613-41e9-a007-424d68836ffc}, !- Handle
-  Node 11,                                !- Name
-  {3875f57e-8a3d-4a02-8b04-51f91fee8a58}, !- Inlet Port
-  {7bff15b7-96c0-4f96-8ede-e6fa4660ef01}; !- Outlet Port
+  {e976eecb-7de8-412e-8dc6-6d05f8bb19f3}, !- Handle
+  Node 4,                                 !- Name
+  {a7f697d8-679e-469c-84b7-0d110535030b}, !- Inlet Port
+  {0d4d11eb-75fd-4b8b-9f85-6ba699b50afa}; !- Outlet Port
 
 OS:Node,
-  {b657fce3-ed17-4f92-92c2-06091eaa5a76}, !- Handle
-  Node 12,                                !- Name
-  {64d4a774-0e9b-4f3b-9659-46356035a7f9}, !- Inlet Port
-  {892e507b-c5a4-45c6-b4b4-b395b5e31e8f}; !- Outlet Port
+  {d51edc92-1621-43ec-b406-dedcb29929bf}, !- Handle
+  Node 5,                                 !- Name
+  {93587baa-e478-4a15-b5fb-13734aaa7cf2}, !- Inlet Port
+  {416af7a3-3b62-4fd2-9388-7b981001c65c}; !- Outlet Port
 
 OS:Connector:Mixer,
-  {974fd2e4-99d9-41bd-ba8c-b2081f6c100c}, !- Handle
+  {c996bc67-7b02-46ad-84cb-75a0796a9b0d}, !- Handle
   Connector Mixer 1,                      !- Name
-  {026f374c-05b6-42a7-9eb1-870e26fba4fe}, !- Outlet Branch Name
-  {b4e844dd-963b-44f2-8fa2-7b122684955a}, !- Inlet Branch Name 1
-  {4fd55000-8c94-4560-98bb-66b0ada0f15e}; !- Inlet Branch Name 2
+  {67715a0a-204c-4f49-bfe9-d7a5127b8371}, !- Outlet Branch Name
+  {cd3c4a6d-e185-430f-9e8e-5c07577f9756}, !- Inlet Branch Name 1
+  {05ebed51-c30f-4044-aa93-2255262a37a9}; !- Inlet Branch Name 2
 
 OS:Connector:Splitter,
-  {7b5982ee-2054-4acf-bdb1-315c81ff6187}, !- Handle
+  {4aecc193-b052-4fd9-a8f1-515e05af86c1}, !- Handle
   Connector Splitter 1,                   !- Name
-  {92245470-9af2-497e-aed7-2ec57badc103}, !- Inlet Branch Name
-  {64d4a774-0e9b-4f3b-9659-46356035a7f9}, !- Outlet Branch Name 1
-  {4726e1c2-4504-40f7-94d1-878642689538}; !- Outlet Branch Name 2
-
-OS:Connection,
-  {d33f6a3c-4b60-477e-8db8-cb8e8b2c9ee0}, !- Handle
-  {95e34e90-ef4d-437a-82af-c876f3b7eb38}, !- Name
-  {70a2edf7-87ae-4de1-9592-fa4f030090f0}, !- Source Object
+  {42360e58-3853-492f-957e-9d7da3a0e38d}, !- Inlet Branch Name
+  {93587baa-e478-4a15-b5fb-13734aaa7cf2}, !- Outlet Branch Name 1
+  {a1eb6875-91e1-40f6-9b48-3337ce3b27f3}; !- Outlet Branch Name 2
+
+OS:Connection,
+  {f6200663-ee5f-4b61-9978-cceb742bc9b6}, !- Handle
+  {1e105cb5-ebb0-4e0e-b472-9035f54bbbe9}, !- Name
+  {587037d1-25c7-4a32-9500-01804fd1eb86}, !- Source Object
   14,                                     !- Outlet Port
-  {d4ae3248-28a5-4119-bb43-6a8d25de6cdc}, !- Target Object
-  2;                                      !- Inlet Port
-
-OS:Connection,
-  {64d4a774-0e9b-4f3b-9659-46356035a7f9}, !- Handle
-  {c5d79c5d-4b77-4557-9d4c-89d4e1e6b385}, !- Name
-  {7b5982ee-2054-4acf-bdb1-315c81ff6187}, !- Source Object
-  3,                                      !- Outlet Port
-  {b657fce3-ed17-4f92-92c2-06091eaa5a76}, !- Target Object
-  2;                                      !- Inlet Port
-
-OS:Connection,
-  {7bff15b7-96c0-4f96-8ede-e6fa4660ef01}, !- Handle
-  {a39b3bc7-cdf0-486c-9876-3cb70c6eb7d4}, !- Name
-  {f78a7e8a-b613-41e9-a007-424d68836ffc}, !- Source Object
-  3,                                      !- Outlet Port
-  {70a2edf7-87ae-4de1-9592-fa4f030090f0}, !- Target Object
+  {988f9274-4dad-4e89-bdcd-c3da693a5891}, !- Target Object
+  2;                                      !- Inlet Port
+
+OS:Connection,
+  {93587baa-e478-4a15-b5fb-13734aaa7cf2}, !- Handle
+  {22b9e68d-5014-4104-b701-4154303e1114}, !- Name
+  {4aecc193-b052-4fd9-a8f1-515e05af86c1}, !- Source Object
+  3,                                      !- Outlet Port
+  {d51edc92-1621-43ec-b406-dedcb29929bf}, !- Target Object
+  2;                                      !- Inlet Port
+
+OS:Connection,
+  {0d4d11eb-75fd-4b8b-9f85-6ba699b50afa}, !- Handle
+  {0f8a7aeb-1bd5-4839-a55e-54d2760166f9}, !- Name
+  {e976eecb-7de8-412e-8dc6-6d05f8bb19f3}, !- Source Object
+  3,                                      !- Outlet Port
+  {587037d1-25c7-4a32-9500-01804fd1eb86}, !- Target Object
   15;                                     !- Inlet Port
 
 OS:Node,
-  {68048520-0478-4ed3-911a-0c4c1bccacbf}, !- Handle
-  Node 13,                                !- Name
-  {f8e1cd07-cc96-4a49-a9ee-8c404b1579df}, !- Inlet Port
-  {7e080678-c2f6-443c-bbbd-85ab56ab3fa8}; !- Outlet Port
+  {c69034b3-2c6d-4caf-968e-238df97a54de}, !- Handle
+  Node 6,                                 !- Name
+  {76ec88e4-cef1-482c-98d8-d118645c2549}, !- Inlet Port
+  {d87b70f4-72a8-4e96-ab50-e4321a913f4b}; !- Outlet Port
 
 OS:Node,
-  {246db3bf-657f-4dd6-816f-281d17786639}, !- Handle
-  Node 14,                                !- Name
-  {2f870b78-fea7-4cb6-ba9a-bf18e4d04c05}, !- Inlet Port
-  {3770606c-6eb5-4eb9-bfea-527ff09a10a3}; !- Outlet Port
+  {2e36d343-2610-4dc4-91cc-16b6318ea06f}, !- Handle
+  Node 7,                                 !- Name
+  {f1bd2d6f-d605-43bd-895e-7dc23aaf80c4}, !- Inlet Port
+  {853f9718-bba8-49a2-986b-7c7863e2ba3c}; !- Outlet Port
 
 OS:Node,
-  {f48f0f7d-8b91-4a86-a917-07119148fa98}, !- Handle
-  Node 15,                                !- Name
-  {9257b871-cadc-4427-8485-986ce3b362b1}, !- Inlet Port
-  {04175bab-b081-47bb-aef3-b2ca16457802}; !- Outlet Port
+  {72cf25b9-b1a8-4d3c-9bb2-c949fdd9129a}, !- Handle
+  Node 8,                                 !- Name
+  {d677a041-4dc0-4c80-b21e-d307cbef999f}, !- Inlet Port
+  {a73effaf-b254-4cf8-8977-46cfcecc3e82}; !- Outlet Port
 
 OS:Connector:Mixer,
-  {0647d081-bbce-4cdf-b5a5-eb81560dd2f5}, !- Handle
+  {07191f63-a164-43e7-9995-8e85aeebb299}, !- Handle
   Connector Mixer 2,                      !- Name
-  {2f870b78-fea7-4cb6-ba9a-bf18e4d04c05}, !- Outlet Branch Name
-  {04175bab-b081-47bb-aef3-b2ca16457802}; !- Inlet Branch Name 1
+  {f1bd2d6f-d605-43bd-895e-7dc23aaf80c4}, !- Outlet Branch Name
+  {a73effaf-b254-4cf8-8977-46cfcecc3e82}; !- Inlet Branch Name 1
 
 OS:Connector:Splitter,
-  {b4b398a8-c53e-4d14-a7d1-9530d5711256}, !- Handle
+  {d8e63010-2b90-4307-8d32-60efcec5c05c}, !- Handle
   Connector Splitter 2,                   !- Name
-  {7e080678-c2f6-443c-bbbd-85ab56ab3fa8}, !- Inlet Branch Name
-  {9257b871-cadc-4427-8485-986ce3b362b1}; !- Outlet Branch Name 1
-
-OS:Connection,
-  {f8e1cd07-cc96-4a49-a9ee-8c404b1579df}, !- Handle
-  {8401d242-37f6-4f88-a86a-3485f470b339}, !- Name
-  {70a2edf7-87ae-4de1-9592-fa4f030090f0}, !- Source Object
+  {d87b70f4-72a8-4e96-ab50-e4321a913f4b}, !- Inlet Branch Name
+  {d677a041-4dc0-4c80-b21e-d307cbef999f}; !- Outlet Branch Name 1
+
+OS:Connection,
+  {76ec88e4-cef1-482c-98d8-d118645c2549}, !- Handle
+  {8e1c3810-4bce-45d5-8a5c-727971680025}, !- Name
+  {587037d1-25c7-4a32-9500-01804fd1eb86}, !- Source Object
   17,                                     !- Outlet Port
-  {68048520-0478-4ed3-911a-0c4c1bccacbf}, !- Target Object
-  2;                                      !- Inlet Port
-
-OS:Connection,
-  {7e080678-c2f6-443c-bbbd-85ab56ab3fa8}, !- Handle
-  {5fabb322-d70f-4bb7-a72c-0f142964e389}, !- Name
-  {68048520-0478-4ed3-911a-0c4c1bccacbf}, !- Source Object
-  3,                                      !- Outlet Port
-  {b4b398a8-c53e-4d14-a7d1-9530d5711256}, !- Target Object
-  2;                                      !- Inlet Port
-
-OS:Connection,
-  {9257b871-cadc-4427-8485-986ce3b362b1}, !- Handle
-  {2fadf71f-6ae5-48d2-a0c1-6cb4eba8f625}, !- Name
-  {b4b398a8-c53e-4d14-a7d1-9530d5711256}, !- Source Object
-  3,                                      !- Outlet Port
-  {f48f0f7d-8b91-4a86-a917-07119148fa98}, !- Target Object
-  2;                                      !- Inlet Port
-
-OS:Connection,
-  {04175bab-b081-47bb-aef3-b2ca16457802}, !- Handle
-  {6c28b768-9e47-4627-922d-27003b223ea6}, !- Name
-  {f48f0f7d-8b91-4a86-a917-07119148fa98}, !- Source Object
-  3,                                      !- Outlet Port
-  {0647d081-bbce-4cdf-b5a5-eb81560dd2f5}, !- Target Object
+  {c69034b3-2c6d-4caf-968e-238df97a54de}, !- Target Object
+  2;                                      !- Inlet Port
+
+OS:Connection,
+  {d87b70f4-72a8-4e96-ab50-e4321a913f4b}, !- Handle
+  {f7590df5-a09f-44c7-b6cc-ca4c8b1c2537}, !- Name
+  {c69034b3-2c6d-4caf-968e-238df97a54de}, !- Source Object
+  3,                                      !- Outlet Port
+  {d8e63010-2b90-4307-8d32-60efcec5c05c}, !- Target Object
+  2;                                      !- Inlet Port
+
+OS:Connection,
+  {d677a041-4dc0-4c80-b21e-d307cbef999f}, !- Handle
+  {355b2e06-1720-48cd-92d6-3c32e56e8874}, !- Name
+  {d8e63010-2b90-4307-8d32-60efcec5c05c}, !- Source Object
+  3,                                      !- Outlet Port
+  {72cf25b9-b1a8-4d3c-9bb2-c949fdd9129a}, !- Target Object
+  2;                                      !- Inlet Port
+
+OS:Connection,
+  {a73effaf-b254-4cf8-8977-46cfcecc3e82}, !- Handle
+  {567f4e5c-27db-452d-ba2d-b47eaecb91a9}, !- Name
+  {72cf25b9-b1a8-4d3c-9bb2-c949fdd9129a}, !- Source Object
+  3,                                      !- Outlet Port
+  {07191f63-a164-43e7-9995-8e85aeebb299}, !- Target Object
   3;                                      !- Inlet Port
 
 OS:Connection,
-  {2f870b78-fea7-4cb6-ba9a-bf18e4d04c05}, !- Handle
-  {bdacc65f-23a3-47eb-b463-3b52539e6a39}, !- Name
-  {0647d081-bbce-4cdf-b5a5-eb81560dd2f5}, !- Source Object
+  {f1bd2d6f-d605-43bd-895e-7dc23aaf80c4}, !- Handle
+  {40bb4519-5e0b-44cf-a6d0-497c6d068efc}, !- Name
+  {07191f63-a164-43e7-9995-8e85aeebb299}, !- Source Object
   2,                                      !- Outlet Port
-  {246db3bf-657f-4dd6-816f-281d17786639}, !- Target Object
-  2;                                      !- Inlet Port
-
-OS:Connection,
-  {3770606c-6eb5-4eb9-bfea-527ff09a10a3}, !- Handle
-  {93223418-d256-4f9c-83de-2f4fbedb78c4}, !- Name
-  {246db3bf-657f-4dd6-816f-281d17786639}, !- Source Object
-  3,                                      !- Outlet Port
-  {70a2edf7-87ae-4de1-9592-fa4f030090f0}, !- Target Object
+  {2e36d343-2610-4dc4-91cc-16b6318ea06f}, !- Target Object
+  2;                                      !- Inlet Port
+
+OS:Connection,
+  {853f9718-bba8-49a2-986b-7c7863e2ba3c}, !- Handle
+  {de6c35f1-da6a-4172-947c-f43ab139f701}, !- Name
+  {2e36d343-2610-4dc4-91cc-16b6318ea06f}, !- Source Object
+  3,                                      !- Outlet Port
+  {587037d1-25c7-4a32-9500-01804fd1eb86}, !- Target Object
   18;                                     !- Inlet Port
 
 OS:Sizing:Plant,
-  {3c79818c-6861-4256-896f-e35ac26fa644}, !- Handle
-  {70a2edf7-87ae-4de1-9592-fa4f030090f0}, !- Plant or Condenser Loop Name
+  {c4343764-0684-404a-8223-8adbda06371e}, !- Handle
+  {587037d1-25c7-4a32-9500-01804fd1eb86}, !- Plant or Condenser Loop Name
   Heating,                                !- Loop Type
   52.6666666666667,                       !- Design Loop Exit Temperature {C}
   5.55555555555556,                       !- Loop Design Temperature Difference {deltaC}
@@ -3426,86 +992,86 @@
   None;                                   !- Coincident Sizing Factor Mode
 
 OS:AvailabilityManagerAssignmentList,
-  {2af96946-2273-4a11-b028-45a37632b372}, !- Handle
+  {07a00222-be44-4443-ab7b-b32a05c2e50e}, !- Handle
   Plant Loop 1 AvailabilityManagerAssignmentList; !- Name
 
 OS:Pipe:Adiabatic,
-  {c7607be9-c5ed-4d9b-9b70-fe097a5fef67}, !- Handle
+  {6f4d5004-5155-4dc4-b178-a29f8ea807da}, !- Handle
   Pipe Adiabatic 1,                       !- Name
-  {892e507b-c5a4-45c6-b4b4-b395b5e31e8f}, !- Inlet Node Name
-  {8482add3-2e6c-43bb-80c1-8d2dc66ae0d0}; !- Outlet Node Name
+  {416af7a3-3b62-4fd2-9388-7b981001c65c}, !- Inlet Node Name
+  {82d01be6-8e6f-42b2-8591-6a3cea3b6cd1}; !- Outlet Node Name
 
 OS:Pipe:Adiabatic,
-  {b8b94439-77cf-4dd1-a393-3b324fefe80f}, !- Handle
+  {c3dba3f8-d4d3-454a-bc5b-ce12aaa1f7ba}, !- Handle
   Pipe Adiabatic 2,                       !- Name
-  {19004a6f-e286-4afa-ab96-8385e53b5389}, !- Inlet Node Name
-  {3875f57e-8a3d-4a02-8b04-51f91fee8a58}; !- Outlet Node Name
+  {3a42485c-2249-4ae4-a676-8f49685bf8b9}, !- Inlet Node Name
+  {a7f697d8-679e-469c-84b7-0d110535030b}; !- Outlet Node Name
 
 OS:Node,
-  {1cecd2b8-2533-4fb9-a5f7-5d2c9862c95c}, !- Handle
-  Node 16,                                !- Name
-  {8482add3-2e6c-43bb-80c1-8d2dc66ae0d0}, !- Inlet Port
-  {b4e844dd-963b-44f2-8fa2-7b122684955a}; !- Outlet Port
-
-OS:Connection,
-  {892e507b-c5a4-45c6-b4b4-b395b5e31e8f}, !- Handle
-  {92c19b2d-4395-4c1e-9180-f39487c3c06e}, !- Name
-  {b657fce3-ed17-4f92-92c2-06091eaa5a76}, !- Source Object
-  3,                                      !- Outlet Port
-  {c7607be9-c5ed-4d9b-9b70-fe097a5fef67}, !- Target Object
-  2;                                      !- Inlet Port
-
-OS:Connection,
-  {8482add3-2e6c-43bb-80c1-8d2dc66ae0d0}, !- Handle
-  {4cf22813-a4ee-4689-b3f4-58bc2a2707a3}, !- Name
-  {c7607be9-c5ed-4d9b-9b70-fe097a5fef67}, !- Source Object
-  3,                                      !- Outlet Port
-  {1cecd2b8-2533-4fb9-a5f7-5d2c9862c95c}, !- Target Object
-  2;                                      !- Inlet Port
-
-OS:Connection,
-  {b4e844dd-963b-44f2-8fa2-7b122684955a}, !- Handle
-  {cb254b64-a6cc-4c4f-9ee8-1da186ce10fd}, !- Name
-  {1cecd2b8-2533-4fb9-a5f7-5d2c9862c95c}, !- Source Object
-  3,                                      !- Outlet Port
-  {974fd2e4-99d9-41bd-ba8c-b2081f6c100c}, !- Target Object
+  {cebae00e-9f39-48f2-b152-c47fcc965f59}, !- Handle
+  Node 9,                                 !- Name
+  {82d01be6-8e6f-42b2-8591-6a3cea3b6cd1}, !- Inlet Port
+  {cd3c4a6d-e185-430f-9e8e-5c07577f9756}; !- Outlet Port
+
+OS:Connection,
+  {416af7a3-3b62-4fd2-9388-7b981001c65c}, !- Handle
+  {441a575a-8250-43f5-a02b-50ceb4e65f60}, !- Name
+  {d51edc92-1621-43ec-b406-dedcb29929bf}, !- Source Object
+  3,                                      !- Outlet Port
+  {6f4d5004-5155-4dc4-b178-a29f8ea807da}, !- Target Object
+  2;                                      !- Inlet Port
+
+OS:Connection,
+  {82d01be6-8e6f-42b2-8591-6a3cea3b6cd1}, !- Handle
+  {c36e95e9-8560-471f-93ee-7f04bc6909a3}, !- Name
+  {6f4d5004-5155-4dc4-b178-a29f8ea807da}, !- Source Object
+  3,                                      !- Outlet Port
+  {cebae00e-9f39-48f2-b152-c47fcc965f59}, !- Target Object
+  2;                                      !- Inlet Port
+
+OS:Connection,
+  {cd3c4a6d-e185-430f-9e8e-5c07577f9756}, !- Handle
+  {144fcf84-2b71-4de8-96cd-495f853e18f0}, !- Name
+  {cebae00e-9f39-48f2-b152-c47fcc965f59}, !- Source Object
+  3,                                      !- Outlet Port
+  {c996bc67-7b02-46ad-84cb-75a0796a9b0d}, !- Target Object
   3;                                      !- Inlet Port
 
 OS:Node,
-  {06758ef6-eb7e-4467-aadc-777796d76156}, !- Handle
-  Node 17,                                !- Name
-  {026f374c-05b6-42a7-9eb1-870e26fba4fe}, !- Inlet Port
-  {19004a6f-e286-4afa-ab96-8385e53b5389}; !- Outlet Port
-
-OS:Connection,
-  {026f374c-05b6-42a7-9eb1-870e26fba4fe}, !- Handle
-  {0b2884ce-a1b0-414f-ab69-85ff63774ee4}, !- Name
-  {974fd2e4-99d9-41bd-ba8c-b2081f6c100c}, !- Source Object
+  {4b180222-c792-48d3-96eb-87256470d5fe}, !- Handle
+  Node 10,                                !- Name
+  {67715a0a-204c-4f49-bfe9-d7a5127b8371}, !- Inlet Port
+  {3a42485c-2249-4ae4-a676-8f49685bf8b9}; !- Outlet Port
+
+OS:Connection,
+  {67715a0a-204c-4f49-bfe9-d7a5127b8371}, !- Handle
+  {f1007978-6129-42bb-bca9-8b559b3a34d5}, !- Name
+  {c996bc67-7b02-46ad-84cb-75a0796a9b0d}, !- Source Object
   2,                                      !- Outlet Port
-  {06758ef6-eb7e-4467-aadc-777796d76156}, !- Target Object
-  2;                                      !- Inlet Port
-
-OS:Connection,
-  {19004a6f-e286-4afa-ab96-8385e53b5389}, !- Handle
-  {3b7de447-3345-4c0c-8fd1-9a4bb779ad16}, !- Name
-  {06758ef6-eb7e-4467-aadc-777796d76156}, !- Source Object
-  3,                                      !- Outlet Port
-  {b8b94439-77cf-4dd1-a393-3b324fefe80f}, !- Target Object
-  2;                                      !- Inlet Port
-
-OS:Connection,
-  {3875f57e-8a3d-4a02-8b04-51f91fee8a58}, !- Handle
-  {c1d4906d-f604-4742-aba3-0b87271829e6}, !- Name
-  {b8b94439-77cf-4dd1-a393-3b324fefe80f}, !- Source Object
-  3,                                      !- Outlet Port
-  {f78a7e8a-b613-41e9-a007-424d68836ffc}, !- Target Object
+  {4b180222-c792-48d3-96eb-87256470d5fe}, !- Target Object
+  2;                                      !- Inlet Port
+
+OS:Connection,
+  {3a42485c-2249-4ae4-a676-8f49685bf8b9}, !- Handle
+  {0698b02e-8293-4c19-a50f-5444cf04237a}, !- Name
+  {4b180222-c792-48d3-96eb-87256470d5fe}, !- Source Object
+  3,                                      !- Outlet Port
+  {c3dba3f8-d4d3-454a-bc5b-ce12aaa1f7ba}, !- Target Object
+  2;                                      !- Inlet Port
+
+OS:Connection,
+  {a7f697d8-679e-469c-84b7-0d110535030b}, !- Handle
+  {d252e098-866c-4205-b0a7-3de08330af5e}, !- Name
+  {c3dba3f8-d4d3-454a-bc5b-ce12aaa1f7ba}, !- Source Object
+  3,                                      !- Outlet Port
+  {e976eecb-7de8-412e-8dc6-6d05f8bb19f3}, !- Target Object
   2;                                      !- Inlet Port
 
 OS:Pump:VariableSpeed,
-  {1c2e8bcb-fee3-41f3-83a0-f10e759a7ee3}, !- Handle
+  {7e694ceb-8957-4602-9427-496cdb026652}, !- Handle
   Pump Variable Speed 1,                  !- Name
-  {fbfd65e5-c6ff-402f-9c54-d85d40cb5f3e}, !- Inlet Node Name
-  {b72fee44-0ed1-4e28-86f0-e6ade6dc52dc}, !- Outlet Node Name
+  {49af3a0f-c917-4ad5-9b10-fb019802dda0}, !- Inlet Node Name
+  {378c42e9-4fbb-4bc1-9d10-8a6d5f7ac792}, !- Outlet Node Name
   0.01,                                   !- Rated Flow Rate {m3/s}
   1,                                      !- Rated Pump Head {Pa}
   0,                                      !- Rated Power Consumption {W}
@@ -3535,50 +1101,50 @@
   General;                                !- End-Use Subcategory
 
 OS:Node,
-  {83203704-4782-4c42-a9f7-f7f562f1a418}, !- Handle
-  Node 18,                                !- Name
-  {b72fee44-0ed1-4e28-86f0-e6ade6dc52dc}, !- Inlet Port
-  {92245470-9af2-497e-aed7-2ec57badc103}; !- Outlet Port
-
-OS:Connection,
-  {fbfd65e5-c6ff-402f-9c54-d85d40cb5f3e}, !- Handle
-  {23206486-531c-4d8a-8820-570c5629cfe2}, !- Name
-  {d4ae3248-28a5-4119-bb43-6a8d25de6cdc}, !- Source Object
-  3,                                      !- Outlet Port
-  {1c2e8bcb-fee3-41f3-83a0-f10e759a7ee3}, !- Target Object
-  2;                                      !- Inlet Port
-
-OS:Connection,
-  {b72fee44-0ed1-4e28-86f0-e6ade6dc52dc}, !- Handle
-  {96f5f6c0-b371-4501-8ce0-189e5a3f2a43}, !- Name
-  {1c2e8bcb-fee3-41f3-83a0-f10e759a7ee3}, !- Source Object
-  3,                                      !- Outlet Port
-  {83203704-4782-4c42-a9f7-f7f562f1a418}, !- Target Object
-  2;                                      !- Inlet Port
-
-OS:Connection,
-  {92245470-9af2-497e-aed7-2ec57badc103}, !- Handle
-  {f8f1226c-2487-4b60-8226-80c8bf31e3b8}, !- Name
-  {83203704-4782-4c42-a9f7-f7f562f1a418}, !- Source Object
-  3,                                      !- Outlet Port
-  {7b5982ee-2054-4acf-bdb1-315c81ff6187}, !- Target Object
+  {f1c3f038-fd94-4cbc-af51-f0d1610c531e}, !- Handle
+  Node 11,                                !- Name
+  {378c42e9-4fbb-4bc1-9d10-8a6d5f7ac792}, !- Inlet Port
+  {42360e58-3853-492f-957e-9d7da3a0e38d}; !- Outlet Port
+
+OS:Connection,
+  {49af3a0f-c917-4ad5-9b10-fb019802dda0}, !- Handle
+  {69112c62-469d-4391-9874-4fe63b0727c3}, !- Name
+  {988f9274-4dad-4e89-bdcd-c3da693a5891}, !- Source Object
+  3,                                      !- Outlet Port
+  {7e694ceb-8957-4602-9427-496cdb026652}, !- Target Object
+  2;                                      !- Inlet Port
+
+OS:Connection,
+  {378c42e9-4fbb-4bc1-9d10-8a6d5f7ac792}, !- Handle
+  {0cf04f34-9e8d-44ad-9f4e-025267102f41}, !- Name
+  {7e694ceb-8957-4602-9427-496cdb026652}, !- Source Object
+  3,                                      !- Outlet Port
+  {f1c3f038-fd94-4cbc-af51-f0d1610c531e}, !- Target Object
+  2;                                      !- Inlet Port
+
+OS:Connection,
+  {42360e58-3853-492f-957e-9d7da3a0e38d}, !- Handle
+  {99b5e7c4-374e-403a-b192-00b23f904475}, !- Name
+  {f1c3f038-fd94-4cbc-af51-f0d1610c531e}, !- Source Object
+  3,                                      !- Outlet Port
+  {4aecc193-b052-4fd9-a8f1-515e05af86c1}, !- Target Object
   2;                                      !- Inlet Port
 
 OS:Schedule:Constant,
-  {2df7018a-07a6-4a32-a528-849a0d37eb1a}, !- Handle
+  {d3a5f2e6-f1a3-41bd-81ce-1c2c72416e4c}, !- Handle
   dhw temp,                               !- Name
-  {d4ca3c27-cc7c-40ab-9644-95e08fee69bc}, !- Schedule Type Limits Name
+  {28d20d87-7650-4cfe-9407-31cb6cd97bfd}, !- Schedule Type Limits Name
   52.6666666666667;                       !- Value
 
 OS:SetpointManager:Scheduled,
-  {c6f16cab-bb17-474d-8dbf-f5b8eaf6b185}, !- Handle
+  {53885737-3d87-4b39-86a4-0ce7efc06a2b}, !- Handle
   Setpoint Manager Scheduled 1,           !- Name
   Temperature,                            !- Control Variable
-  {2df7018a-07a6-4a32-a528-849a0d37eb1a}, !- Schedule Name
-  {f78a7e8a-b613-41e9-a007-424d68836ffc}; !- Setpoint Node or NodeList Name
+  {d3a5f2e6-f1a3-41bd-81ce-1c2c72416e4c}, !- Schedule Name
+  {e976eecb-7de8-412e-8dc6-6d05f8bb19f3}; !- Setpoint Node or NodeList Name
 
 OS:ScheduleTypeLimits,
-  {d4ca3c27-cc7c-40ab-9644-95e08fee69bc}, !- Handle
+  {28d20d87-7650-4cfe-9407-31cb6cd97bfd}, !- Handle
   Temperature,                            !- Name
   ,                                       !- Lower Limit Value
   ,                                       !- Upper Limit Value
@@ -3586,10 +1152,10 @@
   Temperature;                            !- Unit Type
 
 OS:WaterHeater:Mixed,
-  {131fadee-9a0b-4df9-85e2-c226029d1c9d}, !- Handle
+  {2510e23a-286a-46f4-af6e-c14af4e88474}, !- Handle
   res wh,                                 !- Name
   0.143845647790854,                      !- Tank Volume {m3}
-  {0d0c4067-dd0e-4f58-b854-bf318c1d2b96}, !- Setpoint Temperature Schedule Name
+  {6f997c4c-08eb-49cf-815c-c76ab67985bf}, !- Setpoint Temperature Schedule Name
   2,                                      !- Deadband Temperature Difference {deltaC}
   99,                                     !- Maximum Temperature Limit {C}
   Cycle,                                  !- Heater Control Type
@@ -3608,7 +1174,7 @@
   0,                                      !- On Cycle Parasitic Heat Fraction to Tank
   ThermalZone,                            !- Ambient Temperature Indicator
   ,                                       !- Ambient Temperature Schedule Name
-  {a771eb73-3af5-499c-8587-45d33ec5511e}, !- Ambient Temperature Thermal Zone Name
+  {2037ef82-4e3f-44c5-83f0-c0a00a61b49d}, !- Ambient Temperature Thermal Zone Name
   ,                                       !- Ambient Temperature Outdoor Air Node Name
   4.15693173076374,                       !- Off Cycle Loss Coefficient to Ambient Temperature {W/K}
   0.64,                                   !- Off Cycle Loss Fraction to Thermal Zone
@@ -3617,8 +1183,8 @@
   ,                                       !- Peak Use Flow Rate {m3/s}
   ,                                       !- Use Flow Rate Fraction Schedule Name
   ,                                       !- Cold Water Supply Temperature Schedule Name
-  {44ed8d23-7b22-4265-a3d4-1e2da8473beb}, !- Use Side Inlet Node Name
-  {3c8e811a-878d-468a-a288-d9f7d7c8d844}, !- Use Side Outlet Node Name
+  {5d368254-e8ed-4caf-812d-0e468b424870}, !- Use Side Inlet Node Name
+  {d3a2e41d-c41e-4247-9a4b-a06559fb2a03}, !- Use Side Outlet Node Name
   1,                                      !- Use Side Effectiveness
   ,                                       !- Source Side Inlet Node Name
   ,                                       !- Source Side Outlet Node Name
@@ -3631,3402 +1197,51 @@
   res wh;                                 !- End-Use Subcategory
 
 OS:Schedule:Constant,
-  {0d0c4067-dd0e-4f58-b854-bf318c1d2b96}, !- Handle
+  {6f997c4c-08eb-49cf-815c-c76ab67985bf}, !- Handle
   WH Setpoint Temp,                       !- Name
-  {d4ca3c27-cc7c-40ab-9644-95e08fee69bc}, !- Schedule Type Limits Name
+  {28d20d87-7650-4cfe-9407-31cb6cd97bfd}, !- Schedule Type Limits Name
   52.6666666666667;                       !- Value
 
 OS:Node,
-  {aaaa2024-0871-48c6-8802-e1a1f627d883}, !- Handle
-  Node 19,                                !- Name
-  {4726e1c2-4504-40f7-94d1-878642689538}, !- Inlet Port
-  {44ed8d23-7b22-4265-a3d4-1e2da8473beb}; !- Outlet Port
-
-OS:Connection,
-  {4726e1c2-4504-40f7-94d1-878642689538}, !- Handle
-  {ee9072f4-2998-48c0-9c96-e01f6fdeaba3}, !- Name
-  {7b5982ee-2054-4acf-bdb1-315c81ff6187}, !- Source Object
+  {ef1fa990-48cc-4550-b85e-451f7ea53454}, !- Handle
+  Node 12,                                !- Name
+  {a1eb6875-91e1-40f6-9b48-3337ce3b27f3}, !- Inlet Port
+  {5d368254-e8ed-4caf-812d-0e468b424870}; !- Outlet Port
+
+OS:Connection,
+  {a1eb6875-91e1-40f6-9b48-3337ce3b27f3}, !- Handle
+  {ff455f9f-bb2e-45f0-b398-7a5d326edde7}, !- Name
+  {4aecc193-b052-4fd9-a8f1-515e05af86c1}, !- Source Object
   4,                                      !- Outlet Port
-  {aaaa2024-0871-48c6-8802-e1a1f627d883}, !- Target Object
+  {ef1fa990-48cc-4550-b85e-451f7ea53454}, !- Target Object
   2;                                      !- Inlet Port
 
 OS:Node,
-  {9041b098-0a6f-456d-b42d-d86a5496e732}, !- Handle
-  Node 20,                                !- Name
-  {3c8e811a-878d-468a-a288-d9f7d7c8d844}, !- Inlet Port
-  {4fd55000-8c94-4560-98bb-66b0ada0f15e}; !- Outlet Port
-
-OS:Connection,
-  {44ed8d23-7b22-4265-a3d4-1e2da8473beb}, !- Handle
-  {023ebc4d-2509-42cd-9b9e-981b5aa4cda2}, !- Name
-  {aaaa2024-0871-48c6-8802-e1a1f627d883}, !- Source Object
-  3,                                      !- Outlet Port
-  {131fadee-9a0b-4df9-85e2-c226029d1c9d}, !- Target Object
+  {123c43ce-8762-423f-8585-169efc170892}, !- Handle
+  Node 13,                                !- Name
+  {d3a2e41d-c41e-4247-9a4b-a06559fb2a03}, !- Inlet Port
+  {05ebed51-c30f-4044-aa93-2255262a37a9}; !- Outlet Port
+
+OS:Connection,
+  {5d368254-e8ed-4caf-812d-0e468b424870}, !- Handle
+  {4ff257b4-d404-4723-ac61-77b533d06c00}, !- Name
+  {ef1fa990-48cc-4550-b85e-451f7ea53454}, !- Source Object
+  3,                                      !- Outlet Port
+  {2510e23a-286a-46f4-af6e-c14af4e88474}, !- Target Object
   31;                                     !- Inlet Port
 
 OS:Connection,
-  {3c8e811a-878d-468a-a288-d9f7d7c8d844}, !- Handle
-  {964ef087-4653-4afb-99a1-ca8b1a6e4f6f}, !- Name
-  {131fadee-9a0b-4df9-85e2-c226029d1c9d}, !- Source Object
+  {d3a2e41d-c41e-4247-9a4b-a06559fb2a03}, !- Handle
+  {270b7279-b077-4162-beb6-c14e5ce475c9}, !- Name
+  {2510e23a-286a-46f4-af6e-c14af4e88474}, !- Source Object
   32,                                     !- Outlet Port
-  {9041b098-0a6f-456d-b42d-d86a5496e732}, !- Target Object
-  2;                                      !- Inlet Port
-
-OS:Connection,
-  {4fd55000-8c94-4560-98bb-66b0ada0f15e}, !- Handle
-  {019de844-8468-4157-aff8-c06a2baa10c8}, !- Name
-  {9041b098-0a6f-456d-b42d-d86a5496e732}, !- Source Object
-  3,                                      !- Outlet Port
-  {974fd2e4-99d9-41bd-ba8c-b2081f6c100c}, !- Target Object
+  {123c43ce-8762-423f-8585-169efc170892}, !- Target Object
+  2;                                      !- Inlet Port
+
+OS:Connection,
+  {05ebed51-c30f-4044-aa93-2255262a37a9}, !- Handle
+  {787607e8-bd79-4f88-a061-b68a3ec82f3f}, !- Name
+  {123c43ce-8762-423f-8585-169efc170892}, !- Source Object
+  3,                                      !- Outlet Port
+  {c996bc67-7b02-46ad-84cb-75a0796a9b0d}, !- Target Object
   4;                                      !- Inlet Port
-
-OS:PlantLoop,
-  {46a71fe0-f09b-4cfb-9160-8668f29fb6be}, !- Handle
-  Domestic Hot Water Loop|unit 2,         !- Name
-  ,                                       !- Fluid Type
-  0,                                      !- Glycol Concentration
-  ,                                       !- User Defined Fluid Type
-  ,                                       !- Plant Equipment Operation Heating Load
-  ,                                       !- Plant Equipment Operation Cooling Load
-  ,                                       !- Primary Plant Equipment Operation Scheme
-  {b8ccccfe-67ad-4472-a4f2-09db37977345}, !- Loop Temperature Setpoint Node Name
-  ,                                       !- Maximum Loop Temperature {C}
-  ,                                       !- Minimum Loop Temperature {C}
-  0.01,                                   !- Maximum Loop Flow Rate {m3/s}
-  ,                                       !- Minimum Loop Flow Rate {m3/s}
-  0.003,                                  !- Plant Loop Volume {m3}
-  {ff430282-2b18-4e0e-b2ec-f6be73f2b7b3}, !- Plant Side Inlet Node Name
-  {b6214e93-da84-48cb-82ab-894eaa6145d8}, !- Plant Side Outlet Node Name
-  ,                                       !- Plant Side Branch List Name
-  {dad01894-e242-421a-be72-fffffced31ae}, !- Demand Side Inlet Node Name
-  {50bcd567-4873-400a-911d-bf1e51d6182c}, !- Demand Side Outlet Node Name
-  ,                                       !- Demand Side Branch List Name
-  ,                                       !- Demand Side Connector List Name
-  Optimal,                                !- Load Distribution Scheme
-  {f6ff65d0-82be-4db1-b7ef-f94ee659519f}, !- Availability Manager List Name
-  ,                                       !- Plant Loop Demand Calculation Scheme
-  ,                                       !- Common Pipe Simulation
-  ,                                       !- Pressure Simulation Type
-  ,                                       !- Plant Equipment Operation Heating Load Schedule
-  ,                                       !- Plant Equipment Operation Cooling Load Schedule
-  ,                                       !- Primary Plant Equipment Operation Scheme Schedule
-  ,                                       !- Component Setpoint Operation Scheme Schedule
-  {23b741e8-856e-4349-9a96-6b31a6e9333e}, !- Demand Mixer Name
-  {5057e986-0f57-4548-9d97-371093aa7fae}, !- Demand Splitter Name
-  {fb5301cd-3ff7-4e8d-b1fc-e228d4552753}, !- Supply Mixer Name
-  {ec5ded8c-b668-40ff-a378-310a5d091bcd}; !- Supply Splitter Name
-
-OS:Node,
-  {5050e70e-15cf-420f-ae2b-0b5fab2b991c}, !- Handle
-  Node 21,                                !- Name
-  {ff430282-2b18-4e0e-b2ec-f6be73f2b7b3}, !- Inlet Port
-  {5a062947-509a-450a-a70e-3184dc6918ba}; !- Outlet Port
-
-OS:Node,
-  {b8ccccfe-67ad-4472-a4f2-09db37977345}, !- Handle
-  Node 22,                                !- Name
-  {1631a3d7-87f6-4d97-9324-b10bfdb36e07}, !- Inlet Port
-  {b6214e93-da84-48cb-82ab-894eaa6145d8}; !- Outlet Port
-
-OS:Node,
-  {91abd8ea-2065-4f15-83ea-e81290fe1f73}, !- Handle
-  Node 23,                                !- Name
-  {3aba32bc-e179-414d-b372-68df608086fe}, !- Inlet Port
-  {00dcf32d-3e0a-46e9-bc9e-8b624979425a}; !- Outlet Port
-
-OS:Connector:Mixer,
-  {fb5301cd-3ff7-4e8d-b1fc-e228d4552753}, !- Handle
-  Connector Mixer 3,                      !- Name
-  {74f7b5c4-141b-4d54-9c02-8f95bf0fde4b}, !- Outlet Branch Name
-  {28fdbe45-17f1-4901-8b9f-e8f24fdcfad0}, !- Inlet Branch Name 1
-  {a9f4364f-2dd7-46f9-b8f2-de2515b865d2}; !- Inlet Branch Name 2
-
-OS:Connector:Splitter,
-  {ec5ded8c-b668-40ff-a378-310a5d091bcd}, !- Handle
-  Connector Splitter 3,                   !- Name
-  {ffc86b85-977e-49f1-83cd-a0ce1a6312d4}, !- Inlet Branch Name
-  {3aba32bc-e179-414d-b372-68df608086fe}, !- Outlet Branch Name 1
-  {7f1d5f0a-15a3-4acb-8ee1-6984f3c72f98}; !- Outlet Branch Name 2
-
-OS:Connection,
-  {ff430282-2b18-4e0e-b2ec-f6be73f2b7b3}, !- Handle
-  {1bc88b49-1248-4b12-a16f-1e510b1d759e}, !- Name
-  {46a71fe0-f09b-4cfb-9160-8668f29fb6be}, !- Source Object
-  14,                                     !- Outlet Port
-  {5050e70e-15cf-420f-ae2b-0b5fab2b991c}, !- Target Object
-  2;                                      !- Inlet Port
-
-OS:Connection,
-  {3aba32bc-e179-414d-b372-68df608086fe}, !- Handle
-  {9c3ae383-58e9-43df-ac97-d2364486bf6f}, !- Name
-  {ec5ded8c-b668-40ff-a378-310a5d091bcd}, !- Source Object
-  3,                                      !- Outlet Port
-  {91abd8ea-2065-4f15-83ea-e81290fe1f73}, !- Target Object
-  2;                                      !- Inlet Port
-
-OS:Connection,
-  {b6214e93-da84-48cb-82ab-894eaa6145d8}, !- Handle
-  {a684b7f0-9935-4bd2-b94a-fc6bab648c3c}, !- Name
-  {b8ccccfe-67ad-4472-a4f2-09db37977345}, !- Source Object
-  3,                                      !- Outlet Port
-  {46a71fe0-f09b-4cfb-9160-8668f29fb6be}, !- Target Object
-  15;                                     !- Inlet Port
-
-OS:Node,
-  {bc84d36f-8594-419b-83ce-f36f32703594}, !- Handle
-  Node 24,                                !- Name
-  {dad01894-e242-421a-be72-fffffced31ae}, !- Inlet Port
-  {2ec6dcfc-b907-4dc1-9c4a-20106411e722}; !- Outlet Port
-
-OS:Node,
-  {a1e7c3dc-2fed-489a-9a5a-99003492087e}, !- Handle
-  Node 25,                                !- Name
-  {54ddd87d-a028-4341-b511-e859f921cb5e}, !- Inlet Port
-  {50bcd567-4873-400a-911d-bf1e51d6182c}; !- Outlet Port
-
-OS:Node,
-  {b1402ac2-bec2-49d9-af69-a95ae325dd1c}, !- Handle
-  Node 26,                                !- Name
-  {2e11ed66-10d1-4b55-9911-06af30bfe490}, !- Inlet Port
-  {021caae3-ea78-47c9-a375-bbbb6ac729fd}; !- Outlet Port
-
-OS:Connector:Mixer,
-  {23b741e8-856e-4349-9a96-6b31a6e9333e}, !- Handle
-  Connector Mixer 4,                      !- Name
-  {54ddd87d-a028-4341-b511-e859f921cb5e}, !- Outlet Branch Name
-  {021caae3-ea78-47c9-a375-bbbb6ac729fd}; !- Inlet Branch Name 1
-
-OS:Connector:Splitter,
-  {5057e986-0f57-4548-9d97-371093aa7fae}, !- Handle
-  Connector Splitter 4,                   !- Name
-  {2ec6dcfc-b907-4dc1-9c4a-20106411e722}, !- Inlet Branch Name
-  {2e11ed66-10d1-4b55-9911-06af30bfe490}; !- Outlet Branch Name 1
-
-OS:Connection,
-  {dad01894-e242-421a-be72-fffffced31ae}, !- Handle
-  {8ecf862d-ae2d-4ea1-bc3c-10fb48ed9461}, !- Name
-  {46a71fe0-f09b-4cfb-9160-8668f29fb6be}, !- Source Object
-  17,                                     !- Outlet Port
-  {bc84d36f-8594-419b-83ce-f36f32703594}, !- Target Object
-  2;                                      !- Inlet Port
-
-OS:Connection,
-  {2ec6dcfc-b907-4dc1-9c4a-20106411e722}, !- Handle
-  {f1931d59-5d9b-419c-81cf-1c2aae5637e4}, !- Name
-  {bc84d36f-8594-419b-83ce-f36f32703594}, !- Source Object
-  3,                                      !- Outlet Port
-  {5057e986-0f57-4548-9d97-371093aa7fae}, !- Target Object
-  2;                                      !- Inlet Port
-
-OS:Connection,
-  {2e11ed66-10d1-4b55-9911-06af30bfe490}, !- Handle
-  {06365127-0890-417c-9609-95380c7857f8}, !- Name
-  {5057e986-0f57-4548-9d97-371093aa7fae}, !- Source Object
-  3,                                      !- Outlet Port
-  {b1402ac2-bec2-49d9-af69-a95ae325dd1c}, !- Target Object
-  2;                                      !- Inlet Port
-
-OS:Connection,
-  {021caae3-ea78-47c9-a375-bbbb6ac729fd}, !- Handle
-  {8b4cec5c-62a0-4e3a-be3f-e5c5541ec25c}, !- Name
-  {b1402ac2-bec2-49d9-af69-a95ae325dd1c}, !- Source Object
-  3,                                      !- Outlet Port
-  {23b741e8-856e-4349-9a96-6b31a6e9333e}, !- Target Object
-  3;                                      !- Inlet Port
-
-OS:Connection,
-  {54ddd87d-a028-4341-b511-e859f921cb5e}, !- Handle
-  {0014cc78-d6bc-4df5-a1d2-5ed4a117235a}, !- Name
-  {23b741e8-856e-4349-9a96-6b31a6e9333e}, !- Source Object
-  2,                                      !- Outlet Port
-  {a1e7c3dc-2fed-489a-9a5a-99003492087e}, !- Target Object
-  2;                                      !- Inlet Port
-
-OS:Connection,
-  {50bcd567-4873-400a-911d-bf1e51d6182c}, !- Handle
-  {91d9fac8-ad4a-4524-a2a1-0430a2ad173d}, !- Name
-  {a1e7c3dc-2fed-489a-9a5a-99003492087e}, !- Source Object
-  3,                                      !- Outlet Port
-  {46a71fe0-f09b-4cfb-9160-8668f29fb6be}, !- Target Object
-  18;                                     !- Inlet Port
-
-OS:Sizing:Plant,
-  {03d2953c-9c4b-4bce-b630-865af6b269c7}, !- Handle
-  {46a71fe0-f09b-4cfb-9160-8668f29fb6be}, !- Plant or Condenser Loop Name
-  Heating,                                !- Loop Type
-  52.6666666666667,                       !- Design Loop Exit Temperature {C}
-  5.55555555555556,                       !- Loop Design Temperature Difference {deltaC}
-  NonCoincident,                          !- Sizing Option
-  1,                                      !- Zone Timesteps in Averaging Window
-  None;                                   !- Coincident Sizing Factor Mode
-
-OS:AvailabilityManagerAssignmentList,
-  {f6ff65d0-82be-4db1-b7ef-f94ee659519f}, !- Handle
-  Plant Loop 1 AvailabilityManagerAssignmentList 1; !- Name
-
-OS:Pipe:Adiabatic,
-  {95b156d0-070a-4129-8b16-b68f1f748ccd}, !- Handle
-  Pipe Adiabatic 3,                       !- Name
-  {00dcf32d-3e0a-46e9-bc9e-8b624979425a}, !- Inlet Node Name
-  {e6777e18-51fe-43d7-a307-41f8a39a70cf}; !- Outlet Node Name
-
-OS:Pipe:Adiabatic,
-  {75282950-8204-4dd1-9c6e-5c56bb3efa1b}, !- Handle
-  Pipe Adiabatic 4,                       !- Name
-  {891170c2-f34c-441d-af23-1094aa20f191}, !- Inlet Node Name
-  {1631a3d7-87f6-4d97-9324-b10bfdb36e07}; !- Outlet Node Name
-
-OS:Node,
-  {6930c6f9-d78d-4cc1-bd84-6fc19222b181}, !- Handle
-  Node 27,                                !- Name
-  {e6777e18-51fe-43d7-a307-41f8a39a70cf}, !- Inlet Port
-  {28fdbe45-17f1-4901-8b9f-e8f24fdcfad0}; !- Outlet Port
-
-OS:Connection,
-  {00dcf32d-3e0a-46e9-bc9e-8b624979425a}, !- Handle
-  {4b401a58-b79f-4518-a8a7-a6592aacb153}, !- Name
-  {91abd8ea-2065-4f15-83ea-e81290fe1f73}, !- Source Object
-  3,                                      !- Outlet Port
-  {95b156d0-070a-4129-8b16-b68f1f748ccd}, !- Target Object
-  2;                                      !- Inlet Port
-
-OS:Connection,
-  {e6777e18-51fe-43d7-a307-41f8a39a70cf}, !- Handle
-  {28e76888-153a-4d1e-a646-1959c7fe235b}, !- Name
-  {95b156d0-070a-4129-8b16-b68f1f748ccd}, !- Source Object
-  3,                                      !- Outlet Port
-  {6930c6f9-d78d-4cc1-bd84-6fc19222b181}, !- Target Object
-  2;                                      !- Inlet Port
-
-OS:Connection,
-  {28fdbe45-17f1-4901-8b9f-e8f24fdcfad0}, !- Handle
-  {0ef15806-7ef8-4d24-89ee-4535916ee508}, !- Name
-  {6930c6f9-d78d-4cc1-bd84-6fc19222b181}, !- Source Object
-  3,                                      !- Outlet Port
-  {fb5301cd-3ff7-4e8d-b1fc-e228d4552753}, !- Target Object
-  3;                                      !- Inlet Port
-
-OS:Node,
-  {5754a02f-45fc-4d94-8ec1-2ee7eb74483d}, !- Handle
-  Node 28,                                !- Name
-  {74f7b5c4-141b-4d54-9c02-8f95bf0fde4b}, !- Inlet Port
-  {891170c2-f34c-441d-af23-1094aa20f191}; !- Outlet Port
-
-OS:Connection,
-  {74f7b5c4-141b-4d54-9c02-8f95bf0fde4b}, !- Handle
-  {296b2e7a-c2af-4742-9cf6-d4cadce4a7e5}, !- Name
-  {fb5301cd-3ff7-4e8d-b1fc-e228d4552753}, !- Source Object
-  2,                                      !- Outlet Port
-  {5754a02f-45fc-4d94-8ec1-2ee7eb74483d}, !- Target Object
-  2;                                      !- Inlet Port
-
-OS:Connection,
-  {891170c2-f34c-441d-af23-1094aa20f191}, !- Handle
-  {fe8c1ab2-b183-4969-a891-48a246763f9e}, !- Name
-  {5754a02f-45fc-4d94-8ec1-2ee7eb74483d}, !- Source Object
-  3,                                      !- Outlet Port
-  {75282950-8204-4dd1-9c6e-5c56bb3efa1b}, !- Target Object
-  2;                                      !- Inlet Port
-
-OS:Connection,
-  {1631a3d7-87f6-4d97-9324-b10bfdb36e07}, !- Handle
-  {d5dea5e4-d1b5-4914-8f5d-443c90bbe6d5}, !- Name
-  {75282950-8204-4dd1-9c6e-5c56bb3efa1b}, !- Source Object
-  3,                                      !- Outlet Port
-  {b8ccccfe-67ad-4472-a4f2-09db37977345}, !- Target Object
-  2;                                      !- Inlet Port
-
-OS:Pump:VariableSpeed,
-  {f4c351a0-7bd8-4ccb-bc1b-90f4f96789e3}, !- Handle
-  Pump Variable Speed 2,                  !- Name
-  {5a062947-509a-450a-a70e-3184dc6918ba}, !- Inlet Node Name
-  {4aca4a6e-c87e-453c-8952-8980559fbefb}, !- Outlet Node Name
-  0.01,                                   !- Rated Flow Rate {m3/s}
-  1,                                      !- Rated Pump Head {Pa}
-  0,                                      !- Rated Power Consumption {W}
-  1,                                      !- Motor Efficiency
-  0,                                      !- Fraction of Motor Inefficiencies to Fluid Stream
-  0,                                      !- Coefficient 1 of the Part Load Performance Curve
-  1,                                      !- Coefficient 2 of the Part Load Performance Curve
-  0,                                      !- Coefficient 3 of the Part Load Performance Curve
-  0,                                      !- Coefficient 4 of the Part Load Performance Curve
-  ,                                       !- Minimum Flow Rate {m3/s}
-  Intermittent,                           !- Pump Control Type
-  ,                                       !- Pump Flow Rate Schedule Name
-  ,                                       !- Pump Curve Name
-  ,                                       !- Impeller Diameter {m}
-  ,                                       !- VFD Control Type
-  ,                                       !- Pump RPM Schedule Name
-  ,                                       !- Minimum Pressure Schedule {Pa}
-  ,                                       !- Maximum Pressure Schedule {Pa}
-  ,                                       !- Minimum RPM Schedule {rev/min}
-  ,                                       !- Maximum RPM Schedule {rev/min}
-  ,                                       !- Zone Name
-  0.5,                                    !- Skin Loss Radiative Fraction
-  PowerPerFlowPerPressure,                !- Design Power Sizing Method
-  348701.1,                               !- Design Electric Power per Unit Flow Rate {W/(m3/s)}
-  1.282051282,                            !- Design Shaft Power per Unit Flow Rate per Unit Head {W-s/m3-Pa}
-  0,                                      !- Design Minimum Flow Rate Fraction
-  General;                                !- End-Use Subcategory
-
-OS:Node,
-  {4016a86d-f1fc-4c06-816d-e1f5d4b63668}, !- Handle
-  Node 29,                                !- Name
-  {4aca4a6e-c87e-453c-8952-8980559fbefb}, !- Inlet Port
-  {ffc86b85-977e-49f1-83cd-a0ce1a6312d4}; !- Outlet Port
-
-OS:Connection,
-  {5a062947-509a-450a-a70e-3184dc6918ba}, !- Handle
-  {699e465b-01bb-4feb-ae51-0e103d85f0fa}, !- Name
-  {5050e70e-15cf-420f-ae2b-0b5fab2b991c}, !- Source Object
-  3,                                      !- Outlet Port
-  {f4c351a0-7bd8-4ccb-bc1b-90f4f96789e3}, !- Target Object
-  2;                                      !- Inlet Port
-
-OS:Connection,
-  {4aca4a6e-c87e-453c-8952-8980559fbefb}, !- Handle
-  {43d484ec-b1e3-4e20-aabb-a13efc3e91c5}, !- Name
-  {f4c351a0-7bd8-4ccb-bc1b-90f4f96789e3}, !- Source Object
-  3,                                      !- Outlet Port
-  {4016a86d-f1fc-4c06-816d-e1f5d4b63668}, !- Target Object
-  2;                                      !- Inlet Port
-
-OS:Connection,
-  {ffc86b85-977e-49f1-83cd-a0ce1a6312d4}, !- Handle
-  {436fe5e2-4290-4126-bba1-3211bd9be8a2}, !- Name
-  {4016a86d-f1fc-4c06-816d-e1f5d4b63668}, !- Source Object
-  3,                                      !- Outlet Port
-  {ec5ded8c-b668-40ff-a378-310a5d091bcd}, !- Target Object
-  2;                                      !- Inlet Port
-
-OS:Schedule:Constant,
-  {ce967cc5-bb11-4ec7-bdf8-e0850a18e965}, !- Handle
-  dhw temp 1,                             !- Name
-  {d4ca3c27-cc7c-40ab-9644-95e08fee69bc}, !- Schedule Type Limits Name
-  52.6666666666667;                       !- Value
-
-OS:SetpointManager:Scheduled,
-  {872c0341-23d7-4026-95a2-6af6fcacac41}, !- Handle
-  Setpoint Manager Scheduled 2,           !- Name
-  Temperature,                            !- Control Variable
-  {ce967cc5-bb11-4ec7-bdf8-e0850a18e965}, !- Schedule Name
-  {b8ccccfe-67ad-4472-a4f2-09db37977345}; !- Setpoint Node or NodeList Name
-
-OS:WaterHeater:Mixed,
-  {27e51514-5915-4794-8270-31ee38f1de65}, !- Handle
-  res wh|unit 2,                          !- Name
-  0.143845647790854,                      !- Tank Volume {m3}
-  {4dc4cbcd-6206-4e6e-8c5e-4689363e8f30}, !- Setpoint Temperature Schedule Name
-  2,                                      !- Deadband Temperature Difference {deltaC}
-  99,                                     !- Maximum Temperature Limit {C}
-  Cycle,                                  !- Heater Control Type
-  11722.8428068889,                       !- Heater Maximum Capacity {W}
-  0,                                      !- Heater Minimum Capacity {W}
-  ,                                       !- Heater Ignition Minimum Flow Rate {m3/s}
-  ,                                       !- Heater Ignition Delay {s}
-  NaturalGas,                             !- Heater Fuel Type
-  0.773298241318794,                      !- Heater Thermal Efficiency
-  ,                                       !- Part Load Factor Curve Name
-  0,                                      !- Off Cycle Parasitic Fuel Consumption Rate {W}
-  Electricity,                            !- Off Cycle Parasitic Fuel Type
-  0,                                      !- Off Cycle Parasitic Heat Fraction to Tank
-  0,                                      !- On Cycle Parasitic Fuel Consumption Rate {W}
-  Electricity,                            !- On Cycle Parasitic Fuel Type
-  0,                                      !- On Cycle Parasitic Heat Fraction to Tank
-  ThermalZone,                            !- Ambient Temperature Indicator
-  ,                                       !- Ambient Temperature Schedule Name
-  {6c573b1f-f062-4152-a88d-47b484314210}, !- Ambient Temperature Thermal Zone Name
-  ,                                       !- Ambient Temperature Outdoor Air Node Name
-  4.15693173076374,                       !- Off Cycle Loss Coefficient to Ambient Temperature {W/K}
-  0.64,                                   !- Off Cycle Loss Fraction to Thermal Zone
-  4.15693173076374,                       !- On Cycle Loss Coefficient to Ambient Temperature {W/K}
-  1,                                      !- On Cycle Loss Fraction to Thermal Zone
-  ,                                       !- Peak Use Flow Rate {m3/s}
-  ,                                       !- Use Flow Rate Fraction Schedule Name
-  ,                                       !- Cold Water Supply Temperature Schedule Name
-  {7e0bf05a-c2c2-4a0e-9bd1-0171ffb0c483}, !- Use Side Inlet Node Name
-  {d95d36eb-d4a5-4c64-9375-c7a6be359379}, !- Use Side Outlet Node Name
-  1,                                      !- Use Side Effectiveness
-  ,                                       !- Source Side Inlet Node Name
-  ,                                       !- Source Side Outlet Node Name
-  1,                                      !- Source Side Effectiveness
-  autosize,                               !- Use Side Design Flow Rate {m3/s}
-  autosize,                               !- Source Side Design Flow Rate {m3/s}
-  1.5,                                    !- Indirect Water Heating Recovery Time {hr}
-  IndirectHeatPrimarySetpoint,            !- Source Side Flow Control Mode
-  ,                                       !- Indirect Alternate Setpoint Temperature Schedule Name
-  res wh|unit 2;                          !- End-Use Subcategory
-
-OS:Schedule:Constant,
-  {4dc4cbcd-6206-4e6e-8c5e-4689363e8f30}, !- Handle
-  WH Setpoint Temp 1,                     !- Name
-  {d4ca3c27-cc7c-40ab-9644-95e08fee69bc}, !- Schedule Type Limits Name
-  52.6666666666667;                       !- Value
-
-OS:Node,
-  {2ec761cc-04ad-4fed-8bc4-f3b22c906336}, !- Handle
-  Node 30,                                !- Name
-  {7f1d5f0a-15a3-4acb-8ee1-6984f3c72f98}, !- Inlet Port
-  {7e0bf05a-c2c2-4a0e-9bd1-0171ffb0c483}; !- Outlet Port
-
-OS:Connection,
-  {7f1d5f0a-15a3-4acb-8ee1-6984f3c72f98}, !- Handle
-  {254e9a7d-57ca-48f0-8e63-8392135c4650}, !- Name
-  {ec5ded8c-b668-40ff-a378-310a5d091bcd}, !- Source Object
-  4,                                      !- Outlet Port
-  {2ec761cc-04ad-4fed-8bc4-f3b22c906336}, !- Target Object
-  2;                                      !- Inlet Port
-
-OS:Node,
-  {f363a7d3-adb6-48bf-a7f2-0c99f83ff9f4}, !- Handle
-  Node 31,                                !- Name
-  {d95d36eb-d4a5-4c64-9375-c7a6be359379}, !- Inlet Port
-  {a9f4364f-2dd7-46f9-b8f2-de2515b865d2}; !- Outlet Port
-
-OS:Connection,
-  {7e0bf05a-c2c2-4a0e-9bd1-0171ffb0c483}, !- Handle
-  {380cb194-51c4-4e28-93ba-1a34bc131e55}, !- Name
-  {2ec761cc-04ad-4fed-8bc4-f3b22c906336}, !- Source Object
-  3,                                      !- Outlet Port
-  {27e51514-5915-4794-8270-31ee38f1de65}, !- Target Object
-  31;                                     !- Inlet Port
-
-OS:Connection,
-  {d95d36eb-d4a5-4c64-9375-c7a6be359379}, !- Handle
-  {3a0764d5-0779-4535-9e6f-44e20c81686b}, !- Name
-  {27e51514-5915-4794-8270-31ee38f1de65}, !- Source Object
-  32,                                     !- Outlet Port
-  {f363a7d3-adb6-48bf-a7f2-0c99f83ff9f4}, !- Target Object
-  2;                                      !- Inlet Port
-
-OS:Connection,
-  {a9f4364f-2dd7-46f9-b8f2-de2515b865d2}, !- Handle
-  {f2f755d4-3e90-4311-92f6-6fc6f213a723}, !- Name
-  {f363a7d3-adb6-48bf-a7f2-0c99f83ff9f4}, !- Source Object
-  3,                                      !- Outlet Port
-  {fb5301cd-3ff7-4e8d-b1fc-e228d4552753}, !- Target Object
-  4;                                      !- Inlet Port
-
-OS:PlantLoop,
-  {9744d0c5-c61b-4afd-8e42-94d6db3f6a56}, !- Handle
-  Domestic Hot Water Loop|unit 3,         !- Name
-  ,                                       !- Fluid Type
-  0,                                      !- Glycol Concentration
-  ,                                       !- User Defined Fluid Type
-  ,                                       !- Plant Equipment Operation Heating Load
-  ,                                       !- Plant Equipment Operation Cooling Load
-  ,                                       !- Primary Plant Equipment Operation Scheme
-  {f5fa60e6-60e6-4614-b753-6d205d0a99fe}, !- Loop Temperature Setpoint Node Name
-  ,                                       !- Maximum Loop Temperature {C}
-  ,                                       !- Minimum Loop Temperature {C}
-  0.01,                                   !- Maximum Loop Flow Rate {m3/s}
-  ,                                       !- Minimum Loop Flow Rate {m3/s}
-  0.003,                                  !- Plant Loop Volume {m3}
-  {d77ba35e-a6e7-4111-9b05-08c607708b22}, !- Plant Side Inlet Node Name
-  {c5bc8e99-e852-4b1f-8d2d-007a1d4e29cd}, !- Plant Side Outlet Node Name
-  ,                                       !- Plant Side Branch List Name
-  {a4176ed4-001f-4165-966f-ebb6f652f4f8}, !- Demand Side Inlet Node Name
-  {3c394d29-25d1-4312-b17b-83f705a6e5f4}, !- Demand Side Outlet Node Name
-  ,                                       !- Demand Side Branch List Name
-  ,                                       !- Demand Side Connector List Name
-  Optimal,                                !- Load Distribution Scheme
-  {d2096d4a-08bb-4f37-9fbd-8e64b715f631}, !- Availability Manager List Name
-  ,                                       !- Plant Loop Demand Calculation Scheme
-  ,                                       !- Common Pipe Simulation
-  ,                                       !- Pressure Simulation Type
-  ,                                       !- Plant Equipment Operation Heating Load Schedule
-  ,                                       !- Plant Equipment Operation Cooling Load Schedule
-  ,                                       !- Primary Plant Equipment Operation Scheme Schedule
-  ,                                       !- Component Setpoint Operation Scheme Schedule
-  {b51879f8-a9e7-4b4c-98ea-a41eb79e7c31}, !- Demand Mixer Name
-  {cb5ce007-568c-44f5-90cd-e10c0b1405ce}, !- Demand Splitter Name
-  {22f13d30-0919-4c5f-ab05-778d9b6fb33f}, !- Supply Mixer Name
-  {4f7ad8c7-dcbc-4bd4-b409-6c344568652a}; !- Supply Splitter Name
-
-OS:Node,
-  {19f764bd-f419-4f91-8155-94c1924b6a53}, !- Handle
-  Node 32,                                !- Name
-  {d77ba35e-a6e7-4111-9b05-08c607708b22}, !- Inlet Port
-  {d641c268-c0cf-4576-85f0-99f484fceb23}; !- Outlet Port
-
-OS:Node,
-  {f5fa60e6-60e6-4614-b753-6d205d0a99fe}, !- Handle
-  Node 33,                                !- Name
-  {0f026862-e726-4b23-81d6-ea9f241347a7}, !- Inlet Port
-  {c5bc8e99-e852-4b1f-8d2d-007a1d4e29cd}; !- Outlet Port
-
-OS:Node,
-  {9328d401-83db-4f88-96fe-2b9b1f1f8b5a}, !- Handle
-  Node 34,                                !- Name
-  {dd2c8681-aaab-44d7-9cf8-f6bd3270de99}, !- Inlet Port
-  {15178bee-9e8c-4d48-80b8-b8ef56935100}; !- Outlet Port
-
-OS:Connector:Mixer,
-  {22f13d30-0919-4c5f-ab05-778d9b6fb33f}, !- Handle
-  Connector Mixer 5,                      !- Name
-  {e04b463e-9190-405c-a5b3-fb967e02eb63}, !- Outlet Branch Name
-  {6ed41bf4-1d06-4b62-a247-f2d39b7af2e3}, !- Inlet Branch Name 1
-  {712a7f91-e72b-45d2-879b-d573e139cff2}; !- Inlet Branch Name 2
-
-OS:Connector:Splitter,
-  {4f7ad8c7-dcbc-4bd4-b409-6c344568652a}, !- Handle
-  Connector Splitter 5,                   !- Name
-  {9bf6d57d-785b-4cd5-80a6-606da00cd122}, !- Inlet Branch Name
-  {dd2c8681-aaab-44d7-9cf8-f6bd3270de99}, !- Outlet Branch Name 1
-  {f095c99a-78ee-4cd1-8b92-84412dfb9b06}; !- Outlet Branch Name 2
-
-OS:Connection,
-  {d77ba35e-a6e7-4111-9b05-08c607708b22}, !- Handle
-  {ed255b5b-c74b-4bb5-99cc-3b84c8f052ba}, !- Name
-  {9744d0c5-c61b-4afd-8e42-94d6db3f6a56}, !- Source Object
-  14,                                     !- Outlet Port
-  {19f764bd-f419-4f91-8155-94c1924b6a53}, !- Target Object
-  2;                                      !- Inlet Port
-
-OS:Connection,
-  {dd2c8681-aaab-44d7-9cf8-f6bd3270de99}, !- Handle
-  {d77ef3e1-5cea-467e-b2db-843a839cb89e}, !- Name
-  {4f7ad8c7-dcbc-4bd4-b409-6c344568652a}, !- Source Object
-  3,                                      !- Outlet Port
-  {9328d401-83db-4f88-96fe-2b9b1f1f8b5a}, !- Target Object
-  2;                                      !- Inlet Port
-
-OS:Connection,
-  {c5bc8e99-e852-4b1f-8d2d-007a1d4e29cd}, !- Handle
-  {87cddc6c-4133-46ae-94ff-3303f5f54eaa}, !- Name
-  {f5fa60e6-60e6-4614-b753-6d205d0a99fe}, !- Source Object
-  3,                                      !- Outlet Port
-  {9744d0c5-c61b-4afd-8e42-94d6db3f6a56}, !- Target Object
-  15;                                     !- Inlet Port
-
-OS:Node,
-  {9f928f2b-8928-468d-811a-cd3607450967}, !- Handle
-  Node 35,                                !- Name
-  {a4176ed4-001f-4165-966f-ebb6f652f4f8}, !- Inlet Port
-  {17b98797-aac1-48be-ad21-03932d17f765}; !- Outlet Port
-
-OS:Node,
-  {a76462ac-6279-4c02-8e2d-d0f85872a643}, !- Handle
-  Node 36,                                !- Name
-  {c6f65dc1-d09b-4c84-9473-b1f3f5061b16}, !- Inlet Port
-  {3c394d29-25d1-4312-b17b-83f705a6e5f4}; !- Outlet Port
-
-OS:Node,
-  {df102b38-1d8b-4e8e-a764-e9a00c01810f}, !- Handle
-  Node 37,                                !- Name
-  {54958c1c-2324-4e02-876c-1042c56b8fe4}, !- Inlet Port
-  {4fc71229-a5b8-47af-a00a-bef3d4b777c4}; !- Outlet Port
-
-OS:Connector:Mixer,
-  {b51879f8-a9e7-4b4c-98ea-a41eb79e7c31}, !- Handle
-  Connector Mixer 6,                      !- Name
-  {c6f65dc1-d09b-4c84-9473-b1f3f5061b16}, !- Outlet Branch Name
-  {4fc71229-a5b8-47af-a00a-bef3d4b777c4}; !- Inlet Branch Name 1
-
-OS:Connector:Splitter,
-  {cb5ce007-568c-44f5-90cd-e10c0b1405ce}, !- Handle
-  Connector Splitter 6,                   !- Name
-  {17b98797-aac1-48be-ad21-03932d17f765}, !- Inlet Branch Name
-  {54958c1c-2324-4e02-876c-1042c56b8fe4}; !- Outlet Branch Name 1
-
-OS:Connection,
-  {a4176ed4-001f-4165-966f-ebb6f652f4f8}, !- Handle
-  {9e0451cd-0140-4cad-9504-23a6dc8e8109}, !- Name
-  {9744d0c5-c61b-4afd-8e42-94d6db3f6a56}, !- Source Object
-  17,                                     !- Outlet Port
-  {9f928f2b-8928-468d-811a-cd3607450967}, !- Target Object
-  2;                                      !- Inlet Port
-
-OS:Connection,
-  {17b98797-aac1-48be-ad21-03932d17f765}, !- Handle
-  {3f1f3864-e8ab-48fd-bf1e-e114ae4906d1}, !- Name
-  {9f928f2b-8928-468d-811a-cd3607450967}, !- Source Object
-  3,                                      !- Outlet Port
-  {cb5ce007-568c-44f5-90cd-e10c0b1405ce}, !- Target Object
-  2;                                      !- Inlet Port
-
-OS:Connection,
-  {54958c1c-2324-4e02-876c-1042c56b8fe4}, !- Handle
-  {04dff503-e6e0-4b03-89ca-7209d6e00a8a}, !- Name
-  {cb5ce007-568c-44f5-90cd-e10c0b1405ce}, !- Source Object
-  3,                                      !- Outlet Port
-  {df102b38-1d8b-4e8e-a764-e9a00c01810f}, !- Target Object
-  2;                                      !- Inlet Port
-
-OS:Connection,
-  {4fc71229-a5b8-47af-a00a-bef3d4b777c4}, !- Handle
-  {82233cea-8421-4ddd-8c5e-5178fa583412}, !- Name
-  {df102b38-1d8b-4e8e-a764-e9a00c01810f}, !- Source Object
-  3,                                      !- Outlet Port
-  {b51879f8-a9e7-4b4c-98ea-a41eb79e7c31}, !- Target Object
-  3;                                      !- Inlet Port
-
-OS:Connection,
-  {c6f65dc1-d09b-4c84-9473-b1f3f5061b16}, !- Handle
-  {84b3be9b-5519-4380-b12c-c0b1545999a4}, !- Name
-  {b51879f8-a9e7-4b4c-98ea-a41eb79e7c31}, !- Source Object
-  2,                                      !- Outlet Port
-  {a76462ac-6279-4c02-8e2d-d0f85872a643}, !- Target Object
-  2;                                      !- Inlet Port
-
-OS:Connection,
-  {3c394d29-25d1-4312-b17b-83f705a6e5f4}, !- Handle
-  {6f276946-f24d-4ddb-9da7-e92eaa3090a4}, !- Name
-  {a76462ac-6279-4c02-8e2d-d0f85872a643}, !- Source Object
-  3,                                      !- Outlet Port
-  {9744d0c5-c61b-4afd-8e42-94d6db3f6a56}, !- Target Object
-  18;                                     !- Inlet Port
-
-OS:Sizing:Plant,
-  {47bdc0e3-4dd0-45cd-86ce-df62836634fd}, !- Handle
-  {9744d0c5-c61b-4afd-8e42-94d6db3f6a56}, !- Plant or Condenser Loop Name
-  Heating,                                !- Loop Type
-  52.6666666666667,                       !- Design Loop Exit Temperature {C}
-  5.55555555555556,                       !- Loop Design Temperature Difference {deltaC}
-  NonCoincident,                          !- Sizing Option
-  1,                                      !- Zone Timesteps in Averaging Window
-  None;                                   !- Coincident Sizing Factor Mode
-
-OS:AvailabilityManagerAssignmentList,
-  {d2096d4a-08bb-4f37-9fbd-8e64b715f631}, !- Handle
-  Plant Loop 1 AvailabilityManagerAssignmentList 2; !- Name
-
-OS:Pipe:Adiabatic,
-  {a6f1f270-9439-4464-b69b-0a89d26b98e4}, !- Handle
-  Pipe Adiabatic 5,                       !- Name
-  {15178bee-9e8c-4d48-80b8-b8ef56935100}, !- Inlet Node Name
-  {80a3942d-1f7b-41e9-b4b6-7144a6a8fdf9}; !- Outlet Node Name
-
-OS:Pipe:Adiabatic,
-  {a534be33-b310-454c-a18c-5849eea40c64}, !- Handle
-  Pipe Adiabatic 6,                       !- Name
-  {e2ef9e34-66c9-47cd-a6d8-37fe68649f44}, !- Inlet Node Name
-  {0f026862-e726-4b23-81d6-ea9f241347a7}; !- Outlet Node Name
-
-OS:Node,
-  {55dcd26a-a362-4f9a-96b8-855f91e789b4}, !- Handle
-  Node 38,                                !- Name
-  {80a3942d-1f7b-41e9-b4b6-7144a6a8fdf9}, !- Inlet Port
-  {6ed41bf4-1d06-4b62-a247-f2d39b7af2e3}; !- Outlet Port
-
-OS:Connection,
-  {15178bee-9e8c-4d48-80b8-b8ef56935100}, !- Handle
-  {ed0db548-017b-42df-8fb5-24564d989cff}, !- Name
-  {9328d401-83db-4f88-96fe-2b9b1f1f8b5a}, !- Source Object
-  3,                                      !- Outlet Port
-  {a6f1f270-9439-4464-b69b-0a89d26b98e4}, !- Target Object
-  2;                                      !- Inlet Port
-
-OS:Connection,
-  {80a3942d-1f7b-41e9-b4b6-7144a6a8fdf9}, !- Handle
-  {1cbe4bba-f85a-433a-ace1-dd54ab26c2b0}, !- Name
-  {a6f1f270-9439-4464-b69b-0a89d26b98e4}, !- Source Object
-  3,                                      !- Outlet Port
-  {55dcd26a-a362-4f9a-96b8-855f91e789b4}, !- Target Object
-  2;                                      !- Inlet Port
-
-OS:Connection,
-  {6ed41bf4-1d06-4b62-a247-f2d39b7af2e3}, !- Handle
-  {bb8fe922-e06b-4e27-b034-3649eb555dbd}, !- Name
-  {55dcd26a-a362-4f9a-96b8-855f91e789b4}, !- Source Object
-  3,                                      !- Outlet Port
-  {22f13d30-0919-4c5f-ab05-778d9b6fb33f}, !- Target Object
-  3;                                      !- Inlet Port
-
-OS:Node,
-  {2fd382e4-2388-4038-8b40-7d4ba498e9af}, !- Handle
-  Node 39,                                !- Name
-  {e04b463e-9190-405c-a5b3-fb967e02eb63}, !- Inlet Port
-  {e2ef9e34-66c9-47cd-a6d8-37fe68649f44}; !- Outlet Port
-
-OS:Connection,
-  {e04b463e-9190-405c-a5b3-fb967e02eb63}, !- Handle
-  {0930aa34-d797-4d4e-8023-0e3e3dee51e3}, !- Name
-  {22f13d30-0919-4c5f-ab05-778d9b6fb33f}, !- Source Object
-  2,                                      !- Outlet Port
-  {2fd382e4-2388-4038-8b40-7d4ba498e9af}, !- Target Object
-  2;                                      !- Inlet Port
-
-OS:Connection,
-  {e2ef9e34-66c9-47cd-a6d8-37fe68649f44}, !- Handle
-  {1cb10248-7df2-4a3b-bbad-d34b1a815643}, !- Name
-  {2fd382e4-2388-4038-8b40-7d4ba498e9af}, !- Source Object
-  3,                                      !- Outlet Port
-  {a534be33-b310-454c-a18c-5849eea40c64}, !- Target Object
-  2;                                      !- Inlet Port
-
-OS:Connection,
-  {0f026862-e726-4b23-81d6-ea9f241347a7}, !- Handle
-  {bd74ad75-8ee3-4b92-b20c-48578a925d5b}, !- Name
-  {a534be33-b310-454c-a18c-5849eea40c64}, !- Source Object
-  3,                                      !- Outlet Port
-  {f5fa60e6-60e6-4614-b753-6d205d0a99fe}, !- Target Object
-  2;                                      !- Inlet Port
-
-OS:Pump:VariableSpeed,
-  {8967c1c0-1290-447d-b31b-8451a616b9eb}, !- Handle
-  Pump Variable Speed 3,                  !- Name
-  {d641c268-c0cf-4576-85f0-99f484fceb23}, !- Inlet Node Name
-  {87e18856-918e-42e6-b4fb-00ec06a16986}, !- Outlet Node Name
-  0.01,                                   !- Rated Flow Rate {m3/s}
-  1,                                      !- Rated Pump Head {Pa}
-  0,                                      !- Rated Power Consumption {W}
-  1,                                      !- Motor Efficiency
-  0,                                      !- Fraction of Motor Inefficiencies to Fluid Stream
-  0,                                      !- Coefficient 1 of the Part Load Performance Curve
-  1,                                      !- Coefficient 2 of the Part Load Performance Curve
-  0,                                      !- Coefficient 3 of the Part Load Performance Curve
-  0,                                      !- Coefficient 4 of the Part Load Performance Curve
-  ,                                       !- Minimum Flow Rate {m3/s}
-  Intermittent,                           !- Pump Control Type
-  ,                                       !- Pump Flow Rate Schedule Name
-  ,                                       !- Pump Curve Name
-  ,                                       !- Impeller Diameter {m}
-  ,                                       !- VFD Control Type
-  ,                                       !- Pump RPM Schedule Name
-  ,                                       !- Minimum Pressure Schedule {Pa}
-  ,                                       !- Maximum Pressure Schedule {Pa}
-  ,                                       !- Minimum RPM Schedule {rev/min}
-  ,                                       !- Maximum RPM Schedule {rev/min}
-  ,                                       !- Zone Name
-  0.5,                                    !- Skin Loss Radiative Fraction
-  PowerPerFlowPerPressure,                !- Design Power Sizing Method
-  348701.1,                               !- Design Electric Power per Unit Flow Rate {W/(m3/s)}
-  1.282051282,                            !- Design Shaft Power per Unit Flow Rate per Unit Head {W-s/m3-Pa}
-  0,                                      !- Design Minimum Flow Rate Fraction
-  General;                                !- End-Use Subcategory
-
-OS:Node,
-  {099dc295-6a0b-4387-ae44-8e1abaecfc24}, !- Handle
-  Node 40,                                !- Name
-  {87e18856-918e-42e6-b4fb-00ec06a16986}, !- Inlet Port
-  {9bf6d57d-785b-4cd5-80a6-606da00cd122}; !- Outlet Port
-
-OS:Connection,
-  {d641c268-c0cf-4576-85f0-99f484fceb23}, !- Handle
-  {00d958d8-7a02-4b8a-80b6-f245b09a3856}, !- Name
-  {19f764bd-f419-4f91-8155-94c1924b6a53}, !- Source Object
-  3,                                      !- Outlet Port
-  {8967c1c0-1290-447d-b31b-8451a616b9eb}, !- Target Object
-  2;                                      !- Inlet Port
-
-OS:Connection,
-  {87e18856-918e-42e6-b4fb-00ec06a16986}, !- Handle
-  {950db8d1-7a1f-4e65-ab9d-419faad91cb7}, !- Name
-  {8967c1c0-1290-447d-b31b-8451a616b9eb}, !- Source Object
-  3,                                      !- Outlet Port
-  {099dc295-6a0b-4387-ae44-8e1abaecfc24}, !- Target Object
-  2;                                      !- Inlet Port
-
-OS:Connection,
-  {9bf6d57d-785b-4cd5-80a6-606da00cd122}, !- Handle
-  {374b097a-9377-457b-827c-c87ee713569f}, !- Name
-  {099dc295-6a0b-4387-ae44-8e1abaecfc24}, !- Source Object
-  3,                                      !- Outlet Port
-  {4f7ad8c7-dcbc-4bd4-b409-6c344568652a}, !- Target Object
-  2;                                      !- Inlet Port
-
-OS:Schedule:Constant,
-  {49e05ba8-5b72-45fc-ae10-6d4e2d8159bb}, !- Handle
-  dhw temp 2,                             !- Name
-  {d4ca3c27-cc7c-40ab-9644-95e08fee69bc}, !- Schedule Type Limits Name
-  52.6666666666667;                       !- Value
-
-OS:SetpointManager:Scheduled,
-  {6b494cc5-463a-4d72-9e47-87c8aba84f1e}, !- Handle
-  Setpoint Manager Scheduled 3,           !- Name
-  Temperature,                            !- Control Variable
-  {49e05ba8-5b72-45fc-ae10-6d4e2d8159bb}, !- Schedule Name
-  {f5fa60e6-60e6-4614-b753-6d205d0a99fe}; !- Setpoint Node or NodeList Name
-
-OS:WaterHeater:Mixed,
-  {8da904d8-04da-471d-954a-ab9e1a6a8766}, !- Handle
-  res wh|unit 3,                          !- Name
-  0.143845647790854,                      !- Tank Volume {m3}
-  {4b058f99-4bdc-48d5-b2a0-c2690dc72106}, !- Setpoint Temperature Schedule Name
-  2,                                      !- Deadband Temperature Difference {deltaC}
-  99,                                     !- Maximum Temperature Limit {C}
-  Cycle,                                  !- Heater Control Type
-  11722.8428068889,                       !- Heater Maximum Capacity {W}
-  0,                                      !- Heater Minimum Capacity {W}
-  ,                                       !- Heater Ignition Minimum Flow Rate {m3/s}
-  ,                                       !- Heater Ignition Delay {s}
-  NaturalGas,                             !- Heater Fuel Type
-  0.773298241318794,                      !- Heater Thermal Efficiency
-  ,                                       !- Part Load Factor Curve Name
-  0,                                      !- Off Cycle Parasitic Fuel Consumption Rate {W}
-  Electricity,                            !- Off Cycle Parasitic Fuel Type
-  0,                                      !- Off Cycle Parasitic Heat Fraction to Tank
-  0,                                      !- On Cycle Parasitic Fuel Consumption Rate {W}
-  Electricity,                            !- On Cycle Parasitic Fuel Type
-  0,                                      !- On Cycle Parasitic Heat Fraction to Tank
-  ThermalZone,                            !- Ambient Temperature Indicator
-  ,                                       !- Ambient Temperature Schedule Name
-  {a11f935a-dd4b-458a-bde5-6d63b37fb128}, !- Ambient Temperature Thermal Zone Name
-  ,                                       !- Ambient Temperature Outdoor Air Node Name
-  4.15693173076374,                       !- Off Cycle Loss Coefficient to Ambient Temperature {W/K}
-  0.64,                                   !- Off Cycle Loss Fraction to Thermal Zone
-  4.15693173076374,                       !- On Cycle Loss Coefficient to Ambient Temperature {W/K}
-  1,                                      !- On Cycle Loss Fraction to Thermal Zone
-  ,                                       !- Peak Use Flow Rate {m3/s}
-  ,                                       !- Use Flow Rate Fraction Schedule Name
-  ,                                       !- Cold Water Supply Temperature Schedule Name
-  {bec6556f-28f3-4a9a-8e28-717ef42689bb}, !- Use Side Inlet Node Name
-  {0786004e-83fc-46ed-be4c-7a974646b64c}, !- Use Side Outlet Node Name
-  1,                                      !- Use Side Effectiveness
-  ,                                       !- Source Side Inlet Node Name
-  ,                                       !- Source Side Outlet Node Name
-  1,                                      !- Source Side Effectiveness
-  autosize,                               !- Use Side Design Flow Rate {m3/s}
-  autosize,                               !- Source Side Design Flow Rate {m3/s}
-  1.5,                                    !- Indirect Water Heating Recovery Time {hr}
-  IndirectHeatPrimarySetpoint,            !- Source Side Flow Control Mode
-  ,                                       !- Indirect Alternate Setpoint Temperature Schedule Name
-  res wh|unit 3;                          !- End-Use Subcategory
-
-OS:Schedule:Constant,
-  {4b058f99-4bdc-48d5-b2a0-c2690dc72106}, !- Handle
-  WH Setpoint Temp 2,                     !- Name
-  {d4ca3c27-cc7c-40ab-9644-95e08fee69bc}, !- Schedule Type Limits Name
-  52.6666666666667;                       !- Value
-
-OS:Node,
-  {ff34ca45-3960-4f18-bce9-cbd31d3541ce}, !- Handle
-  Node 41,                                !- Name
-  {f095c99a-78ee-4cd1-8b92-84412dfb9b06}, !- Inlet Port
-  {bec6556f-28f3-4a9a-8e28-717ef42689bb}; !- Outlet Port
-
-OS:Connection,
-  {f095c99a-78ee-4cd1-8b92-84412dfb9b06}, !- Handle
-  {7f42d63e-0fc1-48fe-aa6b-445f6157c1a0}, !- Name
-  {4f7ad8c7-dcbc-4bd4-b409-6c344568652a}, !- Source Object
-  4,                                      !- Outlet Port
-  {ff34ca45-3960-4f18-bce9-cbd31d3541ce}, !- Target Object
-  2;                                      !- Inlet Port
-
-OS:Node,
-  {ced59d54-3467-474d-853a-073408ac19f1}, !- Handle
-  Node 42,                                !- Name
-  {0786004e-83fc-46ed-be4c-7a974646b64c}, !- Inlet Port
-  {712a7f91-e72b-45d2-879b-d573e139cff2}; !- Outlet Port
-
-OS:Connection,
-  {bec6556f-28f3-4a9a-8e28-717ef42689bb}, !- Handle
-  {22194b89-e3bc-47ab-ad97-9a7d6ea6bd49}, !- Name
-  {ff34ca45-3960-4f18-bce9-cbd31d3541ce}, !- Source Object
-  3,                                      !- Outlet Port
-  {8da904d8-04da-471d-954a-ab9e1a6a8766}, !- Target Object
-  31;                                     !- Inlet Port
-
-OS:Connection,
-  {0786004e-83fc-46ed-be4c-7a974646b64c}, !- Handle
-  {c284ab87-7934-4447-bfe5-1118b6e14639}, !- Name
-  {8da904d8-04da-471d-954a-ab9e1a6a8766}, !- Source Object
-  32,                                     !- Outlet Port
-  {ced59d54-3467-474d-853a-073408ac19f1}, !- Target Object
-  2;                                      !- Inlet Port
-
-OS:Connection,
-  {712a7f91-e72b-45d2-879b-d573e139cff2}, !- Handle
-  {d2ebb10f-5679-48ce-8b0a-8fe94a8b6dec}, !- Name
-  {ced59d54-3467-474d-853a-073408ac19f1}, !- Source Object
-  3,                                      !- Outlet Port
-  {22f13d30-0919-4c5f-ab05-778d9b6fb33f}, !- Target Object
-  4;                                      !- Inlet Port
-
-OS:PlantLoop,
-  {3e2e519e-2eb0-48f7-81ae-7a2a864d94ac}, !- Handle
-  Domestic Hot Water Loop|unit 4,         !- Name
-  ,                                       !- Fluid Type
-  0,                                      !- Glycol Concentration
-  ,                                       !- User Defined Fluid Type
-  ,                                       !- Plant Equipment Operation Heating Load
-  ,                                       !- Plant Equipment Operation Cooling Load
-  ,                                       !- Primary Plant Equipment Operation Scheme
-  {9dc2ae92-802b-4664-9e28-93101047734d}, !- Loop Temperature Setpoint Node Name
-  ,                                       !- Maximum Loop Temperature {C}
-  ,                                       !- Minimum Loop Temperature {C}
-  0.01,                                   !- Maximum Loop Flow Rate {m3/s}
-  ,                                       !- Minimum Loop Flow Rate {m3/s}
-  0.003,                                  !- Plant Loop Volume {m3}
-  {02da391d-27c4-4c41-b478-bc92df6e2053}, !- Plant Side Inlet Node Name
-  {21851c94-d3fa-4ed3-817d-035746950eb0}, !- Plant Side Outlet Node Name
-  ,                                       !- Plant Side Branch List Name
-  {f6253d12-1750-40b8-96c8-aeab51728a0b}, !- Demand Side Inlet Node Name
-  {9fe108ff-f7b2-45be-912c-43bd25e65adc}, !- Demand Side Outlet Node Name
-  ,                                       !- Demand Side Branch List Name
-  ,                                       !- Demand Side Connector List Name
-  Optimal,                                !- Load Distribution Scheme
-  {dd2ce340-0863-4196-b426-4b34da2ceb0c}, !- Availability Manager List Name
-  ,                                       !- Plant Loop Demand Calculation Scheme
-  ,                                       !- Common Pipe Simulation
-  ,                                       !- Pressure Simulation Type
-  ,                                       !- Plant Equipment Operation Heating Load Schedule
-  ,                                       !- Plant Equipment Operation Cooling Load Schedule
-  ,                                       !- Primary Plant Equipment Operation Scheme Schedule
-  ,                                       !- Component Setpoint Operation Scheme Schedule
-  {c9e216be-de83-458c-9655-d5d7970ca418}, !- Demand Mixer Name
-  {b250f944-90da-4de7-9008-2eeb7d08035f}, !- Demand Splitter Name
-  {01cab869-31df-4bbf-8b95-6ac0c7bfce1d}, !- Supply Mixer Name
-  {17cf46db-e396-4bf8-b2d3-01a3389f0a8e}; !- Supply Splitter Name
-
-OS:Node,
-  {fcb5d96c-cb96-48d0-abfe-8a0c12229830}, !- Handle
-  Node 43,                                !- Name
-  {02da391d-27c4-4c41-b478-bc92df6e2053}, !- Inlet Port
-  {8e9faefe-84aa-4bd7-aad5-cc530bf7078c}; !- Outlet Port
-
-OS:Node,
-  {9dc2ae92-802b-4664-9e28-93101047734d}, !- Handle
-  Node 44,                                !- Name
-  {afbcefa9-1dc8-453e-b673-60670d05f242}, !- Inlet Port
-  {21851c94-d3fa-4ed3-817d-035746950eb0}; !- Outlet Port
-
-OS:Node,
-  {f30c1e79-94ac-4a4a-91ba-2c050cdeecc8}, !- Handle
-  Node 45,                                !- Name
-  {d8f456e0-ee2d-4502-8017-40b3e04ada51}, !- Inlet Port
-  {f4fbe641-42ff-4c37-b2ad-fdc75fc45a7d}; !- Outlet Port
-
-OS:Connector:Mixer,
-  {01cab869-31df-4bbf-8b95-6ac0c7bfce1d}, !- Handle
-  Connector Mixer 7,                      !- Name
-  {bda02cc4-be12-4c2d-92fc-c3d4edaf5160}, !- Outlet Branch Name
-  {99fc05b0-945b-48bd-81b5-f36c102ca902}, !- Inlet Branch Name 1
-  {38e0ed88-83a1-4943-8c2b-ca31c53c0dbd}; !- Inlet Branch Name 2
-
-OS:Connector:Splitter,
-  {17cf46db-e396-4bf8-b2d3-01a3389f0a8e}, !- Handle
-  Connector Splitter 7,                   !- Name
-  {e57e0f17-097a-4aed-9f13-1ff58cae2d24}, !- Inlet Branch Name
-  {d8f456e0-ee2d-4502-8017-40b3e04ada51}, !- Outlet Branch Name 1
-  {b2dadead-b7a4-4e6e-a439-ba8ad8d67146}; !- Outlet Branch Name 2
-
-OS:Connection,
-  {02da391d-27c4-4c41-b478-bc92df6e2053}, !- Handle
-  {ffc7c12b-c197-4ade-adbe-07f65e8ba010}, !- Name
-  {3e2e519e-2eb0-48f7-81ae-7a2a864d94ac}, !- Source Object
-  14,                                     !- Outlet Port
-  {fcb5d96c-cb96-48d0-abfe-8a0c12229830}, !- Target Object
-  2;                                      !- Inlet Port
-
-OS:Connection,
-  {d8f456e0-ee2d-4502-8017-40b3e04ada51}, !- Handle
-  {81aafd3d-0ec2-474c-8aa3-3f2348f0c8cc}, !- Name
-  {17cf46db-e396-4bf8-b2d3-01a3389f0a8e}, !- Source Object
-  3,                                      !- Outlet Port
-  {f30c1e79-94ac-4a4a-91ba-2c050cdeecc8}, !- Target Object
-  2;                                      !- Inlet Port
-
-OS:Connection,
-  {21851c94-d3fa-4ed3-817d-035746950eb0}, !- Handle
-  {99fd070c-60fc-404a-a301-18a9f5841cd4}, !- Name
-  {9dc2ae92-802b-4664-9e28-93101047734d}, !- Source Object
-  3,                                      !- Outlet Port
-  {3e2e519e-2eb0-48f7-81ae-7a2a864d94ac}, !- Target Object
-  15;                                     !- Inlet Port
-
-OS:Node,
-  {cb564f30-c811-44f1-b3e3-43eaa9f55035}, !- Handle
-  Node 46,                                !- Name
-  {f6253d12-1750-40b8-96c8-aeab51728a0b}, !- Inlet Port
-  {66182119-c575-427f-aca6-6552b02e674d}; !- Outlet Port
-
-OS:Node,
-  {146115f3-df71-4d72-99c1-5dc11d73d8fe}, !- Handle
-  Node 47,                                !- Name
-  {6cea15cb-05dc-40fe-b585-e907f8aa9436}, !- Inlet Port
-  {9fe108ff-f7b2-45be-912c-43bd25e65adc}; !- Outlet Port
-
-OS:Node,
-  {5fac922d-e701-4124-b0a9-2e0daf267976}, !- Handle
-  Node 48,                                !- Name
-  {c3ff4990-f60b-4612-b3e5-ae97767a5797}, !- Inlet Port
-  {7bab861a-2838-4f8d-8650-a6615003e01f}; !- Outlet Port
-
-OS:Connector:Mixer,
-  {c9e216be-de83-458c-9655-d5d7970ca418}, !- Handle
-  Connector Mixer 8,                      !- Name
-  {6cea15cb-05dc-40fe-b585-e907f8aa9436}, !- Outlet Branch Name
-  {7bab861a-2838-4f8d-8650-a6615003e01f}; !- Inlet Branch Name 1
-
-OS:Connector:Splitter,
-  {b250f944-90da-4de7-9008-2eeb7d08035f}, !- Handle
-  Connector Splitter 8,                   !- Name
-  {66182119-c575-427f-aca6-6552b02e674d}, !- Inlet Branch Name
-  {c3ff4990-f60b-4612-b3e5-ae97767a5797}; !- Outlet Branch Name 1
-
-OS:Connection,
-  {f6253d12-1750-40b8-96c8-aeab51728a0b}, !- Handle
-  {efde8f87-70b5-4f49-b573-01cf98f044dc}, !- Name
-  {3e2e519e-2eb0-48f7-81ae-7a2a864d94ac}, !- Source Object
-  17,                                     !- Outlet Port
-  {cb564f30-c811-44f1-b3e3-43eaa9f55035}, !- Target Object
-  2;                                      !- Inlet Port
-
-OS:Connection,
-  {66182119-c575-427f-aca6-6552b02e674d}, !- Handle
-  {5f9582b2-715b-43a4-b190-caad366af801}, !- Name
-  {cb564f30-c811-44f1-b3e3-43eaa9f55035}, !- Source Object
-  3,                                      !- Outlet Port
-  {b250f944-90da-4de7-9008-2eeb7d08035f}, !- Target Object
-  2;                                      !- Inlet Port
-
-OS:Connection,
-  {c3ff4990-f60b-4612-b3e5-ae97767a5797}, !- Handle
-  {0faf6ae0-9e5b-4671-b009-09992f2d488c}, !- Name
-  {b250f944-90da-4de7-9008-2eeb7d08035f}, !- Source Object
-  3,                                      !- Outlet Port
-  {5fac922d-e701-4124-b0a9-2e0daf267976}, !- Target Object
-  2;                                      !- Inlet Port
-
-OS:Connection,
-  {7bab861a-2838-4f8d-8650-a6615003e01f}, !- Handle
-  {8d34b311-9205-4fcd-a898-45e17bbef891}, !- Name
-  {5fac922d-e701-4124-b0a9-2e0daf267976}, !- Source Object
-  3,                                      !- Outlet Port
-  {c9e216be-de83-458c-9655-d5d7970ca418}, !- Target Object
-  3;                                      !- Inlet Port
-
-OS:Connection,
-  {6cea15cb-05dc-40fe-b585-e907f8aa9436}, !- Handle
-  {127b2c30-06f0-4926-8771-d164d4455c15}, !- Name
-  {c9e216be-de83-458c-9655-d5d7970ca418}, !- Source Object
-  2,                                      !- Outlet Port
-  {146115f3-df71-4d72-99c1-5dc11d73d8fe}, !- Target Object
-  2;                                      !- Inlet Port
-
-OS:Connection,
-  {9fe108ff-f7b2-45be-912c-43bd25e65adc}, !- Handle
-  {d44c591c-f2f5-4927-a95b-780cc3dea28d}, !- Name
-  {146115f3-df71-4d72-99c1-5dc11d73d8fe}, !- Source Object
-  3,                                      !- Outlet Port
-  {3e2e519e-2eb0-48f7-81ae-7a2a864d94ac}, !- Target Object
-  18;                                     !- Inlet Port
-
-OS:Sizing:Plant,
-  {af678b50-e756-47c3-bba0-3474199c709c}, !- Handle
-  {3e2e519e-2eb0-48f7-81ae-7a2a864d94ac}, !- Plant or Condenser Loop Name
-  Heating,                                !- Loop Type
-  52.6666666666667,                       !- Design Loop Exit Temperature {C}
-  5.55555555555556,                       !- Loop Design Temperature Difference {deltaC}
-  NonCoincident,                          !- Sizing Option
-  1,                                      !- Zone Timesteps in Averaging Window
-  None;                                   !- Coincident Sizing Factor Mode
-
-OS:AvailabilityManagerAssignmentList,
-  {dd2ce340-0863-4196-b426-4b34da2ceb0c}, !- Handle
-  Plant Loop 1 AvailabilityManagerAssignmentList 3; !- Name
-
-OS:Pipe:Adiabatic,
-  {e6ae09a5-5858-42f6-82b6-4c5347e58937}, !- Handle
-  Pipe Adiabatic 7,                       !- Name
-  {f4fbe641-42ff-4c37-b2ad-fdc75fc45a7d}, !- Inlet Node Name
-  {9e44f383-1b08-4c9b-bbe2-719352167bb2}; !- Outlet Node Name
-
-OS:Pipe:Adiabatic,
-  {e9eb2ca4-1399-4f09-9839-a548e7288a37}, !- Handle
-  Pipe Adiabatic 8,                       !- Name
-  {bda94cd6-9862-4e40-bbd9-3506d51d85ea}, !- Inlet Node Name
-  {afbcefa9-1dc8-453e-b673-60670d05f242}; !- Outlet Node Name
-
-OS:Node,
-  {b34ea9bd-0523-45ee-8fc3-e9fdcc71e2a6}, !- Handle
-  Node 49,                                !- Name
-  {9e44f383-1b08-4c9b-bbe2-719352167bb2}, !- Inlet Port
-  {99fc05b0-945b-48bd-81b5-f36c102ca902}; !- Outlet Port
-
-OS:Connection,
-  {f4fbe641-42ff-4c37-b2ad-fdc75fc45a7d}, !- Handle
-  {1cd682bf-e5b3-4e3c-8031-9de13aafcc3f}, !- Name
-  {f30c1e79-94ac-4a4a-91ba-2c050cdeecc8}, !- Source Object
-  3,                                      !- Outlet Port
-  {e6ae09a5-5858-42f6-82b6-4c5347e58937}, !- Target Object
-  2;                                      !- Inlet Port
-
-OS:Connection,
-  {9e44f383-1b08-4c9b-bbe2-719352167bb2}, !- Handle
-  {7028e039-809d-49d9-8805-3d0f0c268cbc}, !- Name
-  {e6ae09a5-5858-42f6-82b6-4c5347e58937}, !- Source Object
-  3,                                      !- Outlet Port
-  {b34ea9bd-0523-45ee-8fc3-e9fdcc71e2a6}, !- Target Object
-  2;                                      !- Inlet Port
-
-OS:Connection,
-  {99fc05b0-945b-48bd-81b5-f36c102ca902}, !- Handle
-  {d1c37624-4fb5-4fa8-a54c-166a93fe7b20}, !- Name
-  {b34ea9bd-0523-45ee-8fc3-e9fdcc71e2a6}, !- Source Object
-  3,                                      !- Outlet Port
-  {01cab869-31df-4bbf-8b95-6ac0c7bfce1d}, !- Target Object
-  3;                                      !- Inlet Port
-
-OS:Node,
-  {c31db1f3-2e21-4358-8c13-87c138fa86ce}, !- Handle
-  Node 50,                                !- Name
-  {bda02cc4-be12-4c2d-92fc-c3d4edaf5160}, !- Inlet Port
-  {bda94cd6-9862-4e40-bbd9-3506d51d85ea}; !- Outlet Port
-
-OS:Connection,
-  {bda02cc4-be12-4c2d-92fc-c3d4edaf5160}, !- Handle
-  {88397f4b-1ed9-44c2-9962-ea66e117357d}, !- Name
-  {01cab869-31df-4bbf-8b95-6ac0c7bfce1d}, !- Source Object
-  2,                                      !- Outlet Port
-  {c31db1f3-2e21-4358-8c13-87c138fa86ce}, !- Target Object
-  2;                                      !- Inlet Port
-
-OS:Connection,
-  {bda94cd6-9862-4e40-bbd9-3506d51d85ea}, !- Handle
-  {3d355bd2-7c0b-4d5b-ba8e-fca065956ac5}, !- Name
-  {c31db1f3-2e21-4358-8c13-87c138fa86ce}, !- Source Object
-  3,                                      !- Outlet Port
-  {e9eb2ca4-1399-4f09-9839-a548e7288a37}, !- Target Object
-  2;                                      !- Inlet Port
-
-OS:Connection,
-  {afbcefa9-1dc8-453e-b673-60670d05f242}, !- Handle
-  {8341952b-7630-494e-968f-5cce5f1c8982}, !- Name
-  {e9eb2ca4-1399-4f09-9839-a548e7288a37}, !- Source Object
-  3,                                      !- Outlet Port
-  {9dc2ae92-802b-4664-9e28-93101047734d}, !- Target Object
-  2;                                      !- Inlet Port
-
-OS:Pump:VariableSpeed,
-  {ae8bba26-f762-4331-bf11-9bef4b1b2021}, !- Handle
-  Pump Variable Speed 4,                  !- Name
-  {8e9faefe-84aa-4bd7-aad5-cc530bf7078c}, !- Inlet Node Name
-  {f6a52eca-7e66-4859-9d3b-382180912de9}, !- Outlet Node Name
-  0.01,                                   !- Rated Flow Rate {m3/s}
-  1,                                      !- Rated Pump Head {Pa}
-  0,                                      !- Rated Power Consumption {W}
-  1,                                      !- Motor Efficiency
-  0,                                      !- Fraction of Motor Inefficiencies to Fluid Stream
-  0,                                      !- Coefficient 1 of the Part Load Performance Curve
-  1,                                      !- Coefficient 2 of the Part Load Performance Curve
-  0,                                      !- Coefficient 3 of the Part Load Performance Curve
-  0,                                      !- Coefficient 4 of the Part Load Performance Curve
-  ,                                       !- Minimum Flow Rate {m3/s}
-  Intermittent,                           !- Pump Control Type
-  ,                                       !- Pump Flow Rate Schedule Name
-  ,                                       !- Pump Curve Name
-  ,                                       !- Impeller Diameter {m}
-  ,                                       !- VFD Control Type
-  ,                                       !- Pump RPM Schedule Name
-  ,                                       !- Minimum Pressure Schedule {Pa}
-  ,                                       !- Maximum Pressure Schedule {Pa}
-  ,                                       !- Minimum RPM Schedule {rev/min}
-  ,                                       !- Maximum RPM Schedule {rev/min}
-  ,                                       !- Zone Name
-  0.5,                                    !- Skin Loss Radiative Fraction
-  PowerPerFlowPerPressure,                !- Design Power Sizing Method
-  348701.1,                               !- Design Electric Power per Unit Flow Rate {W/(m3/s)}
-  1.282051282,                            !- Design Shaft Power per Unit Flow Rate per Unit Head {W-s/m3-Pa}
-  0,                                      !- Design Minimum Flow Rate Fraction
-  General;                                !- End-Use Subcategory
-
-OS:Node,
-  {b1871504-d11d-4996-9c83-e02ca7636eb5}, !- Handle
-  Node 51,                                !- Name
-  {f6a52eca-7e66-4859-9d3b-382180912de9}, !- Inlet Port
-  {e57e0f17-097a-4aed-9f13-1ff58cae2d24}; !- Outlet Port
-
-OS:Connection,
-  {8e9faefe-84aa-4bd7-aad5-cc530bf7078c}, !- Handle
-  {fe5c52ef-1fd1-4c80-81e3-14a9edc4358f}, !- Name
-  {fcb5d96c-cb96-48d0-abfe-8a0c12229830}, !- Source Object
-  3,                                      !- Outlet Port
-  {ae8bba26-f762-4331-bf11-9bef4b1b2021}, !- Target Object
-  2;                                      !- Inlet Port
-
-OS:Connection,
-  {f6a52eca-7e66-4859-9d3b-382180912de9}, !- Handle
-  {66791256-da60-4a3b-802f-3ba03cc4c87a}, !- Name
-  {ae8bba26-f762-4331-bf11-9bef4b1b2021}, !- Source Object
-  3,                                      !- Outlet Port
-  {b1871504-d11d-4996-9c83-e02ca7636eb5}, !- Target Object
-  2;                                      !- Inlet Port
-
-OS:Connection,
-  {e57e0f17-097a-4aed-9f13-1ff58cae2d24}, !- Handle
-  {a4e85bb9-d35d-4a24-9051-9372f185c5b0}, !- Name
-  {b1871504-d11d-4996-9c83-e02ca7636eb5}, !- Source Object
-  3,                                      !- Outlet Port
-  {17cf46db-e396-4bf8-b2d3-01a3389f0a8e}, !- Target Object
-  2;                                      !- Inlet Port
-
-OS:Schedule:Constant,
-  {077fcb97-c3aa-4825-98ff-5236f82b50ea}, !- Handle
-  dhw temp 3,                             !- Name
-  {d4ca3c27-cc7c-40ab-9644-95e08fee69bc}, !- Schedule Type Limits Name
-  52.6666666666667;                       !- Value
-
-OS:SetpointManager:Scheduled,
-  {786315a4-f594-4a40-8739-51a4a22fb432}, !- Handle
-  Setpoint Manager Scheduled 4,           !- Name
-  Temperature,                            !- Control Variable
-  {077fcb97-c3aa-4825-98ff-5236f82b50ea}, !- Schedule Name
-  {9dc2ae92-802b-4664-9e28-93101047734d}; !- Setpoint Node or NodeList Name
-
-OS:WaterHeater:Mixed,
-  {48afb8e2-4ad7-4726-bae4-79b20121a867}, !- Handle
-  res wh|unit 4,                          !- Name
-  0.143845647790854,                      !- Tank Volume {m3}
-  {519fbb0d-df50-42f1-a817-48eb1f314dcc}, !- Setpoint Temperature Schedule Name
-  2,                                      !- Deadband Temperature Difference {deltaC}
-  99,                                     !- Maximum Temperature Limit {C}
-  Cycle,                                  !- Heater Control Type
-  11722.8428068889,                       !- Heater Maximum Capacity {W}
-  0,                                      !- Heater Minimum Capacity {W}
-  ,                                       !- Heater Ignition Minimum Flow Rate {m3/s}
-  ,                                       !- Heater Ignition Delay {s}
-  NaturalGas,                             !- Heater Fuel Type
-  0.773298241318794,                      !- Heater Thermal Efficiency
-  ,                                       !- Part Load Factor Curve Name
-  0,                                      !- Off Cycle Parasitic Fuel Consumption Rate {W}
-  Electricity,                            !- Off Cycle Parasitic Fuel Type
-  0,                                      !- Off Cycle Parasitic Heat Fraction to Tank
-  0,                                      !- On Cycle Parasitic Fuel Consumption Rate {W}
-  Electricity,                            !- On Cycle Parasitic Fuel Type
-  0,                                      !- On Cycle Parasitic Heat Fraction to Tank
-  ThermalZone,                            !- Ambient Temperature Indicator
-  ,                                       !- Ambient Temperature Schedule Name
-  {7dc10dec-7f03-4da1-ab18-d8ee72ab3a92}, !- Ambient Temperature Thermal Zone Name
-  ,                                       !- Ambient Temperature Outdoor Air Node Name
-  4.15693173076374,                       !- Off Cycle Loss Coefficient to Ambient Temperature {W/K}
-  0.64,                                   !- Off Cycle Loss Fraction to Thermal Zone
-  4.15693173076374,                       !- On Cycle Loss Coefficient to Ambient Temperature {W/K}
-  1,                                      !- On Cycle Loss Fraction to Thermal Zone
-  ,                                       !- Peak Use Flow Rate {m3/s}
-  ,                                       !- Use Flow Rate Fraction Schedule Name
-  ,                                       !- Cold Water Supply Temperature Schedule Name
-  {7a8aa733-9ae8-41d5-99fc-dd7f54b79e91}, !- Use Side Inlet Node Name
-  {9ac063a2-8677-489d-b189-175f990b88e3}, !- Use Side Outlet Node Name
-  1,                                      !- Use Side Effectiveness
-  ,                                       !- Source Side Inlet Node Name
-  ,                                       !- Source Side Outlet Node Name
-  1,                                      !- Source Side Effectiveness
-  autosize,                               !- Use Side Design Flow Rate {m3/s}
-  autosize,                               !- Source Side Design Flow Rate {m3/s}
-  1.5,                                    !- Indirect Water Heating Recovery Time {hr}
-  IndirectHeatPrimarySetpoint,            !- Source Side Flow Control Mode
-  ,                                       !- Indirect Alternate Setpoint Temperature Schedule Name
-  res wh|unit 4;                          !- End-Use Subcategory
-
-OS:Schedule:Constant,
-  {519fbb0d-df50-42f1-a817-48eb1f314dcc}, !- Handle
-  WH Setpoint Temp 3,                     !- Name
-  {d4ca3c27-cc7c-40ab-9644-95e08fee69bc}, !- Schedule Type Limits Name
-  52.6666666666667;                       !- Value
-
-OS:Node,
-  {4e5b942b-c550-4b60-b957-d6c4d676bec7}, !- Handle
-  Node 52,                                !- Name
-  {b2dadead-b7a4-4e6e-a439-ba8ad8d67146}, !- Inlet Port
-  {7a8aa733-9ae8-41d5-99fc-dd7f54b79e91}; !- Outlet Port
-
-OS:Connection,
-  {b2dadead-b7a4-4e6e-a439-ba8ad8d67146}, !- Handle
-  {1a9d49e9-e943-457b-b8a9-7b4e777eaa56}, !- Name
-  {17cf46db-e396-4bf8-b2d3-01a3389f0a8e}, !- Source Object
-  4,                                      !- Outlet Port
-  {4e5b942b-c550-4b60-b957-d6c4d676bec7}, !- Target Object
-  2;                                      !- Inlet Port
-
-OS:Node,
-  {4f203709-1bf5-4fdc-8a4c-7b66422355e9}, !- Handle
-  Node 53,                                !- Name
-  {9ac063a2-8677-489d-b189-175f990b88e3}, !- Inlet Port
-  {38e0ed88-83a1-4943-8c2b-ca31c53c0dbd}; !- Outlet Port
-
-OS:Connection,
-  {7a8aa733-9ae8-41d5-99fc-dd7f54b79e91}, !- Handle
-  {6f4ee05f-66b8-4ac3-9f2e-c18a9f4affb4}, !- Name
-  {4e5b942b-c550-4b60-b957-d6c4d676bec7}, !- Source Object
-  3,                                      !- Outlet Port
-  {48afb8e2-4ad7-4726-bae4-79b20121a867}, !- Target Object
-  31;                                     !- Inlet Port
-
-OS:Connection,
-  {9ac063a2-8677-489d-b189-175f990b88e3}, !- Handle
-  {c01c61e8-942e-4343-925c-5d5b0cf214c4}, !- Name
-  {48afb8e2-4ad7-4726-bae4-79b20121a867}, !- Source Object
-  32,                                     !- Outlet Port
-  {4f203709-1bf5-4fdc-8a4c-7b66422355e9}, !- Target Object
-  2;                                      !- Inlet Port
-
-OS:Connection,
-  {38e0ed88-83a1-4943-8c2b-ca31c53c0dbd}, !- Handle
-  {f1983dcd-7c0e-4308-bbee-abb4f20ab8cf}, !- Name
-  {4f203709-1bf5-4fdc-8a4c-7b66422355e9}, !- Source Object
-  3,                                      !- Outlet Port
-  {01cab869-31df-4bbf-8b95-6ac0c7bfce1d}, !- Target Object
-  4;                                      !- Inlet Port
-
-OS:PlantLoop,
-  {3b968d51-f8fa-48cc-94ed-2b48863affb7}, !- Handle
-  Domestic Hot Water Loop|unit 5,         !- Name
-  ,                                       !- Fluid Type
-  0,                                      !- Glycol Concentration
-  ,                                       !- User Defined Fluid Type
-  ,                                       !- Plant Equipment Operation Heating Load
-  ,                                       !- Plant Equipment Operation Cooling Load
-  ,                                       !- Primary Plant Equipment Operation Scheme
-  {ff158fbe-8645-40c6-9b19-8d5b91953b94}, !- Loop Temperature Setpoint Node Name
-  ,                                       !- Maximum Loop Temperature {C}
-  ,                                       !- Minimum Loop Temperature {C}
-  0.01,                                   !- Maximum Loop Flow Rate {m3/s}
-  ,                                       !- Minimum Loop Flow Rate {m3/s}
-  0.003,                                  !- Plant Loop Volume {m3}
-  {97060809-6630-453a-9cc8-7bbc853ed310}, !- Plant Side Inlet Node Name
-  {6fbbb8b6-2436-4cae-b9f8-f976ef3193a9}, !- Plant Side Outlet Node Name
-  ,                                       !- Plant Side Branch List Name
-  {1405c1d8-3109-49d9-8103-e9897af6d9bf}, !- Demand Side Inlet Node Name
-  {808ccdbb-82a0-40e4-bbc6-632d4e6dcc91}, !- Demand Side Outlet Node Name
-  ,                                       !- Demand Side Branch List Name
-  ,                                       !- Demand Side Connector List Name
-  Optimal,                                !- Load Distribution Scheme
-  {16e0d1af-6ff2-4943-970b-72f52d2912ab}, !- Availability Manager List Name
-  ,                                       !- Plant Loop Demand Calculation Scheme
-  ,                                       !- Common Pipe Simulation
-  ,                                       !- Pressure Simulation Type
-  ,                                       !- Plant Equipment Operation Heating Load Schedule
-  ,                                       !- Plant Equipment Operation Cooling Load Schedule
-  ,                                       !- Primary Plant Equipment Operation Scheme Schedule
-  ,                                       !- Component Setpoint Operation Scheme Schedule
-  {d6cdd034-a0f1-470c-8825-ac7b36ea514e}, !- Demand Mixer Name
-  {16368e8b-92df-4277-81b2-3174c8f3b1c1}, !- Demand Splitter Name
-  {6b33d23c-5198-4b0b-886a-4d880f6bec44}, !- Supply Mixer Name
-  {6f58938b-eb80-4304-b1ba-677a436a3eb5}; !- Supply Splitter Name
-
-OS:Node,
-  {71d78001-35c3-440d-9fa5-3e1116b045ca}, !- Handle
-  Node 54,                                !- Name
-  {97060809-6630-453a-9cc8-7bbc853ed310}, !- Inlet Port
-  {71a2c715-cc3d-409f-91b7-ae84344337df}; !- Outlet Port
-
-OS:Node,
-  {ff158fbe-8645-40c6-9b19-8d5b91953b94}, !- Handle
-  Node 55,                                !- Name
-  {8482a447-a500-4780-afe6-62130748d608}, !- Inlet Port
-  {6fbbb8b6-2436-4cae-b9f8-f976ef3193a9}; !- Outlet Port
-
-OS:Node,
-  {8f19b4fc-7c85-4a0e-81cf-e47415f7dedb}, !- Handle
-  Node 56,                                !- Name
-  {df4ef096-c552-498d-b714-36e40853ca44}, !- Inlet Port
-  {399d6fef-071b-42ae-aee0-fce15f0a9db3}; !- Outlet Port
-
-OS:Connector:Mixer,
-  {6b33d23c-5198-4b0b-886a-4d880f6bec44}, !- Handle
-  Connector Mixer 9,                      !- Name
-  {88b6dcc0-936b-4cf2-a404-ef2baf7ae6ff}, !- Outlet Branch Name
-  {f1169064-a041-477f-b58e-823edb2c5b77}, !- Inlet Branch Name 1
-  {31a3b0e5-95ce-4f45-9092-8371f790f175}; !- Inlet Branch Name 2
-
-OS:Connector:Splitter,
-  {6f58938b-eb80-4304-b1ba-677a436a3eb5}, !- Handle
-  Connector Splitter 9,                   !- Name
-  {a0e683a1-8c7d-4ce3-9df4-37d09f492711}, !- Inlet Branch Name
-  {df4ef096-c552-498d-b714-36e40853ca44}, !- Outlet Branch Name 1
-  {de812480-f7fb-47cc-aea1-b33cff867909}; !- Outlet Branch Name 2
-
-OS:Connection,
-  {97060809-6630-453a-9cc8-7bbc853ed310}, !- Handle
-  {3768989d-9936-4559-befd-24c67151acc2}, !- Name
-  {3b968d51-f8fa-48cc-94ed-2b48863affb7}, !- Source Object
-  14,                                     !- Outlet Port
-  {71d78001-35c3-440d-9fa5-3e1116b045ca}, !- Target Object
-  2;                                      !- Inlet Port
-
-OS:Connection,
-  {df4ef096-c552-498d-b714-36e40853ca44}, !- Handle
-  {14c60d00-2934-4c56-899a-5b420e481eaa}, !- Name
-  {6f58938b-eb80-4304-b1ba-677a436a3eb5}, !- Source Object
-  3,                                      !- Outlet Port
-  {8f19b4fc-7c85-4a0e-81cf-e47415f7dedb}, !- Target Object
-  2;                                      !- Inlet Port
-
-OS:Connection,
-  {6fbbb8b6-2436-4cae-b9f8-f976ef3193a9}, !- Handle
-  {8c96dd9a-6d9e-4f42-9db9-c6cb84ec3102}, !- Name
-  {ff158fbe-8645-40c6-9b19-8d5b91953b94}, !- Source Object
-  3,                                      !- Outlet Port
-  {3b968d51-f8fa-48cc-94ed-2b48863affb7}, !- Target Object
-  15;                                     !- Inlet Port
-
-OS:Node,
-  {1a7156c6-3da4-4cbb-8212-0e36eec0f916}, !- Handle
-  Node 57,                                !- Name
-  {1405c1d8-3109-49d9-8103-e9897af6d9bf}, !- Inlet Port
-  {cec2a5f3-72f1-44c8-82f5-d647bcd360cd}; !- Outlet Port
-
-OS:Node,
-  {acc3a584-b758-41fa-9196-aa822dde86c3}, !- Handle
-  Node 58,                                !- Name
-  {a9051bfd-a3a4-4133-b337-2f518f42970c}, !- Inlet Port
-  {808ccdbb-82a0-40e4-bbc6-632d4e6dcc91}; !- Outlet Port
-
-OS:Node,
-  {426aa6a3-a6f6-4266-9e0c-f7770d2dd3d2}, !- Handle
-  Node 59,                                !- Name
-  {4d65da6c-afa6-40bd-a804-42af27278f9c}, !- Inlet Port
-  {3502a512-3ede-45fd-80fd-3d7133efad00}; !- Outlet Port
-
-OS:Connector:Mixer,
-  {d6cdd034-a0f1-470c-8825-ac7b36ea514e}, !- Handle
-  Connector Mixer 10,                     !- Name
-  {a9051bfd-a3a4-4133-b337-2f518f42970c}, !- Outlet Branch Name
-  {3502a512-3ede-45fd-80fd-3d7133efad00}; !- Inlet Branch Name 1
-
-OS:Connector:Splitter,
-  {16368e8b-92df-4277-81b2-3174c8f3b1c1}, !- Handle
-  Connector Splitter 10,                  !- Name
-  {cec2a5f3-72f1-44c8-82f5-d647bcd360cd}, !- Inlet Branch Name
-  {4d65da6c-afa6-40bd-a804-42af27278f9c}; !- Outlet Branch Name 1
-
-OS:Connection,
-  {1405c1d8-3109-49d9-8103-e9897af6d9bf}, !- Handle
-  {f675a745-f260-4a35-bd37-1908bb806ca1}, !- Name
-  {3b968d51-f8fa-48cc-94ed-2b48863affb7}, !- Source Object
-  17,                                     !- Outlet Port
-  {1a7156c6-3da4-4cbb-8212-0e36eec0f916}, !- Target Object
-  2;                                      !- Inlet Port
-
-OS:Connection,
-  {cec2a5f3-72f1-44c8-82f5-d647bcd360cd}, !- Handle
-  {fab2fb3c-cf8d-4059-95d2-de08e5cf66b6}, !- Name
-  {1a7156c6-3da4-4cbb-8212-0e36eec0f916}, !- Source Object
-  3,                                      !- Outlet Port
-  {16368e8b-92df-4277-81b2-3174c8f3b1c1}, !- Target Object
-  2;                                      !- Inlet Port
-
-OS:Connection,
-  {4d65da6c-afa6-40bd-a804-42af27278f9c}, !- Handle
-  {529a18f3-263a-4105-a059-f36db1026829}, !- Name
-  {16368e8b-92df-4277-81b2-3174c8f3b1c1}, !- Source Object
-  3,                                      !- Outlet Port
-  {426aa6a3-a6f6-4266-9e0c-f7770d2dd3d2}, !- Target Object
-  2;                                      !- Inlet Port
-
-OS:Connection,
-  {3502a512-3ede-45fd-80fd-3d7133efad00}, !- Handle
-  {d5bb5346-528d-4e35-adf3-224fe9ba28e3}, !- Name
-  {426aa6a3-a6f6-4266-9e0c-f7770d2dd3d2}, !- Source Object
-  3,                                      !- Outlet Port
-  {d6cdd034-a0f1-470c-8825-ac7b36ea514e}, !- Target Object
-  3;                                      !- Inlet Port
-
-OS:Connection,
-  {a9051bfd-a3a4-4133-b337-2f518f42970c}, !- Handle
-  {02741f6c-ad25-48cb-892e-9eccd53e52a4}, !- Name
-  {d6cdd034-a0f1-470c-8825-ac7b36ea514e}, !- Source Object
-  2,                                      !- Outlet Port
-  {acc3a584-b758-41fa-9196-aa822dde86c3}, !- Target Object
-  2;                                      !- Inlet Port
-
-OS:Connection,
-  {808ccdbb-82a0-40e4-bbc6-632d4e6dcc91}, !- Handle
-  {312a47a3-fda4-4427-b2a8-91c95049af7c}, !- Name
-  {acc3a584-b758-41fa-9196-aa822dde86c3}, !- Source Object
-  3,                                      !- Outlet Port
-  {3b968d51-f8fa-48cc-94ed-2b48863affb7}, !- Target Object
-  18;                                     !- Inlet Port
-
-OS:Sizing:Plant,
-  {62ce52c3-5434-4bb1-a387-b8bbf4c3aae7}, !- Handle
-  {3b968d51-f8fa-48cc-94ed-2b48863affb7}, !- Plant or Condenser Loop Name
-  Heating,                                !- Loop Type
-  52.6666666666667,                       !- Design Loop Exit Temperature {C}
-  5.55555555555556,                       !- Loop Design Temperature Difference {deltaC}
-  NonCoincident,                          !- Sizing Option
-  1,                                      !- Zone Timesteps in Averaging Window
-  None;                                   !- Coincident Sizing Factor Mode
-
-OS:AvailabilityManagerAssignmentList,
-  {16e0d1af-6ff2-4943-970b-72f52d2912ab}, !- Handle
-  Plant Loop 1 AvailabilityManagerAssignmentList 4; !- Name
-
-OS:Pipe:Adiabatic,
-  {9e1962ce-c160-4f6e-ae26-da86bdd8a5a9}, !- Handle
-  Pipe Adiabatic 9,                       !- Name
-  {399d6fef-071b-42ae-aee0-fce15f0a9db3}, !- Inlet Node Name
-  {23ff3ef1-a6e5-4c1d-bc03-684a2ae898c1}; !- Outlet Node Name
-
-OS:Pipe:Adiabatic,
-  {51032bdf-e348-4ba4-9839-ae44fa7f50e7}, !- Handle
-  Pipe Adiabatic 10,                      !- Name
-  {e6687aa4-152c-4114-8e93-33db44221c7b}, !- Inlet Node Name
-  {8482a447-a500-4780-afe6-62130748d608}; !- Outlet Node Name
-
-OS:Node,
-  {6d9d2e4a-123a-4f6f-b7f6-95990beda1b8}, !- Handle
-  Node 60,                                !- Name
-  {23ff3ef1-a6e5-4c1d-bc03-684a2ae898c1}, !- Inlet Port
-  {f1169064-a041-477f-b58e-823edb2c5b77}; !- Outlet Port
-
-OS:Connection,
-  {399d6fef-071b-42ae-aee0-fce15f0a9db3}, !- Handle
-  {4545ff3d-bf34-4ec9-9e61-ce9d1bcfe901}, !- Name
-  {8f19b4fc-7c85-4a0e-81cf-e47415f7dedb}, !- Source Object
-  3,                                      !- Outlet Port
-  {9e1962ce-c160-4f6e-ae26-da86bdd8a5a9}, !- Target Object
-  2;                                      !- Inlet Port
-
-OS:Connection,
-  {23ff3ef1-a6e5-4c1d-bc03-684a2ae898c1}, !- Handle
-  {b94be2f8-92f8-4333-9998-d8d04f50cf5e}, !- Name
-  {9e1962ce-c160-4f6e-ae26-da86bdd8a5a9}, !- Source Object
-  3,                                      !- Outlet Port
-  {6d9d2e4a-123a-4f6f-b7f6-95990beda1b8}, !- Target Object
-  2;                                      !- Inlet Port
-
-OS:Connection,
-  {f1169064-a041-477f-b58e-823edb2c5b77}, !- Handle
-  {c5576386-8f26-4a0d-ab08-dbe8c8f5dccf}, !- Name
-  {6d9d2e4a-123a-4f6f-b7f6-95990beda1b8}, !- Source Object
-  3,                                      !- Outlet Port
-  {6b33d23c-5198-4b0b-886a-4d880f6bec44}, !- Target Object
-  3;                                      !- Inlet Port
-
-OS:Node,
-  {dcd5be06-44b2-4b37-903d-097fddd344ca}, !- Handle
-  Node 61,                                !- Name
-  {88b6dcc0-936b-4cf2-a404-ef2baf7ae6ff}, !- Inlet Port
-  {e6687aa4-152c-4114-8e93-33db44221c7b}; !- Outlet Port
-
-OS:Connection,
-  {88b6dcc0-936b-4cf2-a404-ef2baf7ae6ff}, !- Handle
-  {97fa81b8-5d0c-418c-bc8b-d575d9dd0193}, !- Name
-  {6b33d23c-5198-4b0b-886a-4d880f6bec44}, !- Source Object
-  2,                                      !- Outlet Port
-  {dcd5be06-44b2-4b37-903d-097fddd344ca}, !- Target Object
-  2;                                      !- Inlet Port
-
-OS:Connection,
-  {e6687aa4-152c-4114-8e93-33db44221c7b}, !- Handle
-  {2a901b17-8f38-47e8-bb68-55990b457994}, !- Name
-  {dcd5be06-44b2-4b37-903d-097fddd344ca}, !- Source Object
-  3,                                      !- Outlet Port
-  {51032bdf-e348-4ba4-9839-ae44fa7f50e7}, !- Target Object
-  2;                                      !- Inlet Port
-
-OS:Connection,
-  {8482a447-a500-4780-afe6-62130748d608}, !- Handle
-  {ca55986f-5380-4af9-8181-f6bf81947db5}, !- Name
-  {51032bdf-e348-4ba4-9839-ae44fa7f50e7}, !- Source Object
-  3,                                      !- Outlet Port
-  {ff158fbe-8645-40c6-9b19-8d5b91953b94}, !- Target Object
-  2;                                      !- Inlet Port
-
-OS:Pump:VariableSpeed,
-  {040bd224-99a7-4b80-b0b7-8c5172e0c5d9}, !- Handle
-  Pump Variable Speed 5,                  !- Name
-  {71a2c715-cc3d-409f-91b7-ae84344337df}, !- Inlet Node Name
-  {483392f9-e43f-4416-8de5-41deed73b1ed}, !- Outlet Node Name
-  0.01,                                   !- Rated Flow Rate {m3/s}
-  1,                                      !- Rated Pump Head {Pa}
-  0,                                      !- Rated Power Consumption {W}
-  1,                                      !- Motor Efficiency
-  0,                                      !- Fraction of Motor Inefficiencies to Fluid Stream
-  0,                                      !- Coefficient 1 of the Part Load Performance Curve
-  1,                                      !- Coefficient 2 of the Part Load Performance Curve
-  0,                                      !- Coefficient 3 of the Part Load Performance Curve
-  0,                                      !- Coefficient 4 of the Part Load Performance Curve
-  ,                                       !- Minimum Flow Rate {m3/s}
-  Intermittent,                           !- Pump Control Type
-  ,                                       !- Pump Flow Rate Schedule Name
-  ,                                       !- Pump Curve Name
-  ,                                       !- Impeller Diameter {m}
-  ,                                       !- VFD Control Type
-  ,                                       !- Pump RPM Schedule Name
-  ,                                       !- Minimum Pressure Schedule {Pa}
-  ,                                       !- Maximum Pressure Schedule {Pa}
-  ,                                       !- Minimum RPM Schedule {rev/min}
-  ,                                       !- Maximum RPM Schedule {rev/min}
-  ,                                       !- Zone Name
-  0.5,                                    !- Skin Loss Radiative Fraction
-  PowerPerFlowPerPressure,                !- Design Power Sizing Method
-  348701.1,                               !- Design Electric Power per Unit Flow Rate {W/(m3/s)}
-  1.282051282,                            !- Design Shaft Power per Unit Flow Rate per Unit Head {W-s/m3-Pa}
-  0,                                      !- Design Minimum Flow Rate Fraction
-  General;                                !- End-Use Subcategory
-
-OS:Node,
-  {8efba502-7a84-49d0-8bac-7fb5d6a3c19c}, !- Handle
-  Node 62,                                !- Name
-  {483392f9-e43f-4416-8de5-41deed73b1ed}, !- Inlet Port
-  {a0e683a1-8c7d-4ce3-9df4-37d09f492711}; !- Outlet Port
-
-OS:Connection,
-  {71a2c715-cc3d-409f-91b7-ae84344337df}, !- Handle
-  {838f3a78-cf9b-4a8c-bcec-aa319cdeb872}, !- Name
-  {71d78001-35c3-440d-9fa5-3e1116b045ca}, !- Source Object
-  3,                                      !- Outlet Port
-  {040bd224-99a7-4b80-b0b7-8c5172e0c5d9}, !- Target Object
-  2;                                      !- Inlet Port
-
-OS:Connection,
-  {483392f9-e43f-4416-8de5-41deed73b1ed}, !- Handle
-  {ad3c8491-4089-4824-9d5f-939aeeb95aad}, !- Name
-  {040bd224-99a7-4b80-b0b7-8c5172e0c5d9}, !- Source Object
-  3,                                      !- Outlet Port
-  {8efba502-7a84-49d0-8bac-7fb5d6a3c19c}, !- Target Object
-  2;                                      !- Inlet Port
-
-OS:Connection,
-  {a0e683a1-8c7d-4ce3-9df4-37d09f492711}, !- Handle
-  {c5329c10-2aeb-41b9-9a1c-b50ae121cacf}, !- Name
-  {8efba502-7a84-49d0-8bac-7fb5d6a3c19c}, !- Source Object
-  3,                                      !- Outlet Port
-  {6f58938b-eb80-4304-b1ba-677a436a3eb5}, !- Target Object
-  2;                                      !- Inlet Port
-
-OS:Schedule:Constant,
-  {05b5412f-05a1-484d-9698-57da6bc18138}, !- Handle
-  dhw temp 4,                             !- Name
-  {d4ca3c27-cc7c-40ab-9644-95e08fee69bc}, !- Schedule Type Limits Name
-  52.6666666666667;                       !- Value
-
-OS:SetpointManager:Scheduled,
-  {570dfb2a-ee98-466c-98f8-27f9d8c181b1}, !- Handle
-  Setpoint Manager Scheduled 5,           !- Name
-  Temperature,                            !- Control Variable
-  {05b5412f-05a1-484d-9698-57da6bc18138}, !- Schedule Name
-  {ff158fbe-8645-40c6-9b19-8d5b91953b94}; !- Setpoint Node or NodeList Name
-
-OS:WaterHeater:Mixed,
-  {27be2c1d-bb2e-47ab-ab0d-35d4656339dd}, !- Handle
-  res wh|unit 5,                          !- Name
-  0.143845647790854,                      !- Tank Volume {m3}
-  {b0fc860f-716a-4c44-947f-1270cbd21021}, !- Setpoint Temperature Schedule Name
-  2,                                      !- Deadband Temperature Difference {deltaC}
-  99,                                     !- Maximum Temperature Limit {C}
-  Cycle,                                  !- Heater Control Type
-  11722.8428068889,                       !- Heater Maximum Capacity {W}
-  0,                                      !- Heater Minimum Capacity {W}
-  ,                                       !- Heater Ignition Minimum Flow Rate {m3/s}
-  ,                                       !- Heater Ignition Delay {s}
-  NaturalGas,                             !- Heater Fuel Type
-  0.773298241318794,                      !- Heater Thermal Efficiency
-  ,                                       !- Part Load Factor Curve Name
-  0,                                      !- Off Cycle Parasitic Fuel Consumption Rate {W}
-  Electricity,                            !- Off Cycle Parasitic Fuel Type
-  0,                                      !- Off Cycle Parasitic Heat Fraction to Tank
-  0,                                      !- On Cycle Parasitic Fuel Consumption Rate {W}
-  Electricity,                            !- On Cycle Parasitic Fuel Type
-  0,                                      !- On Cycle Parasitic Heat Fraction to Tank
-  ThermalZone,                            !- Ambient Temperature Indicator
-  ,                                       !- Ambient Temperature Schedule Name
-  {2677e0c2-da8b-428a-ac84-4ef8d89c89b3}, !- Ambient Temperature Thermal Zone Name
-  ,                                       !- Ambient Temperature Outdoor Air Node Name
-  4.15693173076374,                       !- Off Cycle Loss Coefficient to Ambient Temperature {W/K}
-  0.64,                                   !- Off Cycle Loss Fraction to Thermal Zone
-  4.15693173076374,                       !- On Cycle Loss Coefficient to Ambient Temperature {W/K}
-  1,                                      !- On Cycle Loss Fraction to Thermal Zone
-  ,                                       !- Peak Use Flow Rate {m3/s}
-  ,                                       !- Use Flow Rate Fraction Schedule Name
-  ,                                       !- Cold Water Supply Temperature Schedule Name
-  {e96eb601-9f91-4f8c-af00-19de04da4bc1}, !- Use Side Inlet Node Name
-  {b323cf16-2cbb-49f0-8e58-709dc6be2c3a}, !- Use Side Outlet Node Name
-  1,                                      !- Use Side Effectiveness
-  ,                                       !- Source Side Inlet Node Name
-  ,                                       !- Source Side Outlet Node Name
-  1,                                      !- Source Side Effectiveness
-  autosize,                               !- Use Side Design Flow Rate {m3/s}
-  autosize,                               !- Source Side Design Flow Rate {m3/s}
-  1.5,                                    !- Indirect Water Heating Recovery Time {hr}
-  IndirectHeatPrimarySetpoint,            !- Source Side Flow Control Mode
-  ,                                       !- Indirect Alternate Setpoint Temperature Schedule Name
-  res wh|unit 5;                          !- End-Use Subcategory
-
-OS:Schedule:Constant,
-  {b0fc860f-716a-4c44-947f-1270cbd21021}, !- Handle
-  WH Setpoint Temp 4,                     !- Name
-  {d4ca3c27-cc7c-40ab-9644-95e08fee69bc}, !- Schedule Type Limits Name
-  52.6666666666667;                       !- Value
-
-OS:Node,
-  {1898ab85-1a57-48dc-8eae-e292bd984686}, !- Handle
-  Node 63,                                !- Name
-  {de812480-f7fb-47cc-aea1-b33cff867909}, !- Inlet Port
-  {e96eb601-9f91-4f8c-af00-19de04da4bc1}; !- Outlet Port
-
-OS:Connection,
-  {de812480-f7fb-47cc-aea1-b33cff867909}, !- Handle
-  {5bc98cd8-0c42-440f-a940-fa8078977faa}, !- Name
-  {6f58938b-eb80-4304-b1ba-677a436a3eb5}, !- Source Object
-  4,                                      !- Outlet Port
-  {1898ab85-1a57-48dc-8eae-e292bd984686}, !- Target Object
-  2;                                      !- Inlet Port
-
-OS:Node,
-  {efed1b42-2f45-466f-ad18-c01ae4b8411b}, !- Handle
-  Node 64,                                !- Name
-  {b323cf16-2cbb-49f0-8e58-709dc6be2c3a}, !- Inlet Port
-  {31a3b0e5-95ce-4f45-9092-8371f790f175}; !- Outlet Port
-
-OS:Connection,
-  {e96eb601-9f91-4f8c-af00-19de04da4bc1}, !- Handle
-  {a7ba3e80-fd1f-49c8-8d5b-15d8ef76590e}, !- Name
-  {1898ab85-1a57-48dc-8eae-e292bd984686}, !- Source Object
-  3,                                      !- Outlet Port
-  {27be2c1d-bb2e-47ab-ab0d-35d4656339dd}, !- Target Object
-  31;                                     !- Inlet Port
-
-OS:Connection,
-  {b323cf16-2cbb-49f0-8e58-709dc6be2c3a}, !- Handle
-  {2454a33f-8f3e-41cf-8179-afdcaaf9bf46}, !- Name
-  {27be2c1d-bb2e-47ab-ab0d-35d4656339dd}, !- Source Object
-  32,                                     !- Outlet Port
-  {efed1b42-2f45-466f-ad18-c01ae4b8411b}, !- Target Object
-  2;                                      !- Inlet Port
-
-OS:Connection,
-  {31a3b0e5-95ce-4f45-9092-8371f790f175}, !- Handle
-  {430e737c-333d-4f3a-a6a1-e9c36bb7a63d}, !- Name
-  {efed1b42-2f45-466f-ad18-c01ae4b8411b}, !- Source Object
-  3,                                      !- Outlet Port
-  {6b33d23c-5198-4b0b-886a-4d880f6bec44}, !- Target Object
-  4;                                      !- Inlet Port
-
-OS:PlantLoop,
-  {bdc55bf3-4ee3-4143-be58-61c5f3ea6631}, !- Handle
-  Domestic Hot Water Loop|unit 6,         !- Name
-  ,                                       !- Fluid Type
-  0,                                      !- Glycol Concentration
-  ,                                       !- User Defined Fluid Type
-  ,                                       !- Plant Equipment Operation Heating Load
-  ,                                       !- Plant Equipment Operation Cooling Load
-  ,                                       !- Primary Plant Equipment Operation Scheme
-  {a639b518-60e3-4cae-8858-820ec89d9d37}, !- Loop Temperature Setpoint Node Name
-  ,                                       !- Maximum Loop Temperature {C}
-  ,                                       !- Minimum Loop Temperature {C}
-  0.01,                                   !- Maximum Loop Flow Rate {m3/s}
-  ,                                       !- Minimum Loop Flow Rate {m3/s}
-  0.003,                                  !- Plant Loop Volume {m3}
-  {652c00ea-ac60-4abf-b5b2-fdb2de28cba2}, !- Plant Side Inlet Node Name
-  {5b868514-0b4a-4c7b-91d1-4b0d3e3b79bb}, !- Plant Side Outlet Node Name
-  ,                                       !- Plant Side Branch List Name
-  {40ea3b60-5d1b-46d9-b34e-dd7dc7e244aa}, !- Demand Side Inlet Node Name
-  {7e0f8e92-5bc6-40dd-9e7a-98e9eb1d89fa}, !- Demand Side Outlet Node Name
-  ,                                       !- Demand Side Branch List Name
-  ,                                       !- Demand Side Connector List Name
-  Optimal,                                !- Load Distribution Scheme
-  {0d1817f7-76d9-43fe-8221-a097c2374b36}, !- Availability Manager List Name
-  ,                                       !- Plant Loop Demand Calculation Scheme
-  ,                                       !- Common Pipe Simulation
-  ,                                       !- Pressure Simulation Type
-  ,                                       !- Plant Equipment Operation Heating Load Schedule
-  ,                                       !- Plant Equipment Operation Cooling Load Schedule
-  ,                                       !- Primary Plant Equipment Operation Scheme Schedule
-  ,                                       !- Component Setpoint Operation Scheme Schedule
-  {a372f3fb-2294-41b3-a126-caf3647f7eaa}, !- Demand Mixer Name
-  {d1329b9e-9955-403f-96af-f99d0feb9e4f}, !- Demand Splitter Name
-  {24a6185a-eed4-4351-a759-4c6cd1a981e9}, !- Supply Mixer Name
-  {e2034908-581f-4fb0-9d35-83b626842a58}; !- Supply Splitter Name
-
-OS:Node,
-  {92d31e45-5039-480d-ab5c-7c9581c8002e}, !- Handle
-  Node 65,                                !- Name
-  {652c00ea-ac60-4abf-b5b2-fdb2de28cba2}, !- Inlet Port
-  {a4af698e-df17-4aa0-8e7d-533e3c8a7b39}; !- Outlet Port
-
-OS:Node,
-  {a639b518-60e3-4cae-8858-820ec89d9d37}, !- Handle
-  Node 66,                                !- Name
-  {69b6df44-e50a-45f8-a94d-7d240b55e937}, !- Inlet Port
-  {5b868514-0b4a-4c7b-91d1-4b0d3e3b79bb}; !- Outlet Port
-
-OS:Node,
-  {caeff07a-d2d5-47f0-ac6d-40b6d50e98e5}, !- Handle
-  Node 67,                                !- Name
-  {232b45c5-8531-4166-b5c1-c7e7b43b6181}, !- Inlet Port
-  {e98062a1-c0e6-4e02-92b2-36b01e46f08f}; !- Outlet Port
-
-OS:Connector:Mixer,
-  {24a6185a-eed4-4351-a759-4c6cd1a981e9}, !- Handle
-  Connector Mixer 11,                     !- Name
-  {04bbfa08-6014-467d-991b-8d62b92b44d3}, !- Outlet Branch Name
-  {6ecf5cab-b57e-4273-82c1-5e7c7ee5d74b}, !- Inlet Branch Name 1
-  {3fa51362-2f05-454f-9453-75bb4928ce4c}; !- Inlet Branch Name 2
-
-OS:Connector:Splitter,
-  {e2034908-581f-4fb0-9d35-83b626842a58}, !- Handle
-  Connector Splitter 11,                  !- Name
-  {5b88e2eb-113e-4f66-b4e9-b156e7faa585}, !- Inlet Branch Name
-  {232b45c5-8531-4166-b5c1-c7e7b43b6181}, !- Outlet Branch Name 1
-  {bed75fa8-75b4-40df-9990-e39cd58f369c}; !- Outlet Branch Name 2
-
-OS:Connection,
-  {652c00ea-ac60-4abf-b5b2-fdb2de28cba2}, !- Handle
-  {b325ca22-8339-4e80-b2a6-cea7960c45bb}, !- Name
-  {bdc55bf3-4ee3-4143-be58-61c5f3ea6631}, !- Source Object
-  14,                                     !- Outlet Port
-  {92d31e45-5039-480d-ab5c-7c9581c8002e}, !- Target Object
-  2;                                      !- Inlet Port
-
-OS:Connection,
-  {232b45c5-8531-4166-b5c1-c7e7b43b6181}, !- Handle
-  {f0b109e2-7509-4ea8-9b76-f264f7b45aa0}, !- Name
-  {e2034908-581f-4fb0-9d35-83b626842a58}, !- Source Object
-  3,                                      !- Outlet Port
-  {caeff07a-d2d5-47f0-ac6d-40b6d50e98e5}, !- Target Object
-  2;                                      !- Inlet Port
-
-OS:Connection,
-  {5b868514-0b4a-4c7b-91d1-4b0d3e3b79bb}, !- Handle
-  {326a1b59-3606-4d63-85e3-372e22626af5}, !- Name
-  {a639b518-60e3-4cae-8858-820ec89d9d37}, !- Source Object
-  3,                                      !- Outlet Port
-  {bdc55bf3-4ee3-4143-be58-61c5f3ea6631}, !- Target Object
-  15;                                     !- Inlet Port
-
-OS:Node,
-  {bac35e3a-e704-46eb-9d5c-9dfc4fd04c27}, !- Handle
-  Node 68,                                !- Name
-  {40ea3b60-5d1b-46d9-b34e-dd7dc7e244aa}, !- Inlet Port
-  {90cad61c-fb75-4de0-8eaa-7f9ec808bc14}; !- Outlet Port
-
-OS:Node,
-  {218d7216-99d0-4167-9b03-0cfa927c84ad}, !- Handle
-  Node 69,                                !- Name
-  {647d3af7-1d8c-4686-b09e-6ee31c33582f}, !- Inlet Port
-  {7e0f8e92-5bc6-40dd-9e7a-98e9eb1d89fa}; !- Outlet Port
-
-OS:Node,
-  {bb4e0989-e1af-4121-b6f4-993d35ab142f}, !- Handle
-  Node 70,                                !- Name
-  {b80d751d-a44a-4d3a-8a9f-f5f852f06ac7}, !- Inlet Port
-  {b62fb30b-7c99-4fe1-bd76-fe34edb42b22}; !- Outlet Port
-
-OS:Connector:Mixer,
-  {a372f3fb-2294-41b3-a126-caf3647f7eaa}, !- Handle
-  Connector Mixer 12,                     !- Name
-  {647d3af7-1d8c-4686-b09e-6ee31c33582f}, !- Outlet Branch Name
-  {b62fb30b-7c99-4fe1-bd76-fe34edb42b22}; !- Inlet Branch Name 1
-
-OS:Connector:Splitter,
-  {d1329b9e-9955-403f-96af-f99d0feb9e4f}, !- Handle
-  Connector Splitter 12,                  !- Name
-  {90cad61c-fb75-4de0-8eaa-7f9ec808bc14}, !- Inlet Branch Name
-  {b80d751d-a44a-4d3a-8a9f-f5f852f06ac7}; !- Outlet Branch Name 1
-
-OS:Connection,
-  {40ea3b60-5d1b-46d9-b34e-dd7dc7e244aa}, !- Handle
-  {e7e9307a-9657-4da6-96ae-1cc7d1da8e1d}, !- Name
-  {bdc55bf3-4ee3-4143-be58-61c5f3ea6631}, !- Source Object
-  17,                                     !- Outlet Port
-  {bac35e3a-e704-46eb-9d5c-9dfc4fd04c27}, !- Target Object
-  2;                                      !- Inlet Port
-
-OS:Connection,
-  {90cad61c-fb75-4de0-8eaa-7f9ec808bc14}, !- Handle
-  {1e47191d-d0ea-4c6f-a66c-12352b21ff64}, !- Name
-  {bac35e3a-e704-46eb-9d5c-9dfc4fd04c27}, !- Source Object
-  3,                                      !- Outlet Port
-  {d1329b9e-9955-403f-96af-f99d0feb9e4f}, !- Target Object
-  2;                                      !- Inlet Port
-
-OS:Connection,
-  {b80d751d-a44a-4d3a-8a9f-f5f852f06ac7}, !- Handle
-  {fd9ecabc-76b2-487b-8bf6-710aa505d460}, !- Name
-  {d1329b9e-9955-403f-96af-f99d0feb9e4f}, !- Source Object
-  3,                                      !- Outlet Port
-  {bb4e0989-e1af-4121-b6f4-993d35ab142f}, !- Target Object
-  2;                                      !- Inlet Port
-
-OS:Connection,
-  {b62fb30b-7c99-4fe1-bd76-fe34edb42b22}, !- Handle
-  {ffe0df96-1e14-429e-b727-3b022c74b298}, !- Name
-  {bb4e0989-e1af-4121-b6f4-993d35ab142f}, !- Source Object
-  3,                                      !- Outlet Port
-  {a372f3fb-2294-41b3-a126-caf3647f7eaa}, !- Target Object
-  3;                                      !- Inlet Port
-
-OS:Connection,
-  {647d3af7-1d8c-4686-b09e-6ee31c33582f}, !- Handle
-  {673db186-3538-4941-b2e0-645a0a4c7599}, !- Name
-  {a372f3fb-2294-41b3-a126-caf3647f7eaa}, !- Source Object
-  2,                                      !- Outlet Port
-  {218d7216-99d0-4167-9b03-0cfa927c84ad}, !- Target Object
-  2;                                      !- Inlet Port
-
-OS:Connection,
-  {7e0f8e92-5bc6-40dd-9e7a-98e9eb1d89fa}, !- Handle
-  {a67bed91-e9b4-4853-9123-1a3a5c6c930a}, !- Name
-  {218d7216-99d0-4167-9b03-0cfa927c84ad}, !- Source Object
-  3,                                      !- Outlet Port
-  {bdc55bf3-4ee3-4143-be58-61c5f3ea6631}, !- Target Object
-  18;                                     !- Inlet Port
-
-OS:Sizing:Plant,
-  {0996ba9f-a54b-41ca-8b4c-b5c03e524cd4}, !- Handle
-  {bdc55bf3-4ee3-4143-be58-61c5f3ea6631}, !- Plant or Condenser Loop Name
-  Heating,                                !- Loop Type
-  52.6666666666667,                       !- Design Loop Exit Temperature {C}
-  5.55555555555556,                       !- Loop Design Temperature Difference {deltaC}
-  NonCoincident,                          !- Sizing Option
-  1,                                      !- Zone Timesteps in Averaging Window
-  None;                                   !- Coincident Sizing Factor Mode
-
-OS:AvailabilityManagerAssignmentList,
-  {0d1817f7-76d9-43fe-8221-a097c2374b36}, !- Handle
-  Plant Loop 1 AvailabilityManagerAssignmentList 5; !- Name
-
-OS:Pipe:Adiabatic,
-  {8e0ee8cc-08d2-47f9-9f67-deed3d85813b}, !- Handle
-  Pipe Adiabatic 11,                      !- Name
-  {e98062a1-c0e6-4e02-92b2-36b01e46f08f}, !- Inlet Node Name
-  {a49217ac-18fd-4cde-9ae3-4bcd7df2810d}; !- Outlet Node Name
-
-OS:Pipe:Adiabatic,
-  {5661910e-24e1-43af-96d6-18a20d4390fd}, !- Handle
-  Pipe Adiabatic 12,                      !- Name
-  {fe9e541c-a7cc-4c59-a269-3afea3d86ae9}, !- Inlet Node Name
-  {69b6df44-e50a-45f8-a94d-7d240b55e937}; !- Outlet Node Name
-
-OS:Node,
-  {114c4181-5180-4c6c-a554-d5ab59f77580}, !- Handle
-  Node 71,                                !- Name
-  {a49217ac-18fd-4cde-9ae3-4bcd7df2810d}, !- Inlet Port
-  {6ecf5cab-b57e-4273-82c1-5e7c7ee5d74b}; !- Outlet Port
-
-OS:Connection,
-  {e98062a1-c0e6-4e02-92b2-36b01e46f08f}, !- Handle
-  {d053d220-aeef-4514-a028-403f9937c6aa}, !- Name
-  {caeff07a-d2d5-47f0-ac6d-40b6d50e98e5}, !- Source Object
-  3,                                      !- Outlet Port
-  {8e0ee8cc-08d2-47f9-9f67-deed3d85813b}, !- Target Object
-  2;                                      !- Inlet Port
-
-OS:Connection,
-  {a49217ac-18fd-4cde-9ae3-4bcd7df2810d}, !- Handle
-  {5c422301-32a4-4aec-92b4-70d240edd263}, !- Name
-  {8e0ee8cc-08d2-47f9-9f67-deed3d85813b}, !- Source Object
-  3,                                      !- Outlet Port
-  {114c4181-5180-4c6c-a554-d5ab59f77580}, !- Target Object
-  2;                                      !- Inlet Port
-
-OS:Connection,
-  {6ecf5cab-b57e-4273-82c1-5e7c7ee5d74b}, !- Handle
-  {176aa67b-39cc-434a-9e5e-52cc061e12b8}, !- Name
-  {114c4181-5180-4c6c-a554-d5ab59f77580}, !- Source Object
-  3,                                      !- Outlet Port
-  {24a6185a-eed4-4351-a759-4c6cd1a981e9}, !- Target Object
-  3;                                      !- Inlet Port
-
-OS:Node,
-  {521f58d8-577e-41a3-afa8-b19af7715340}, !- Handle
-  Node 72,                                !- Name
-  {04bbfa08-6014-467d-991b-8d62b92b44d3}, !- Inlet Port
-  {fe9e541c-a7cc-4c59-a269-3afea3d86ae9}; !- Outlet Port
-
-OS:Connection,
-  {04bbfa08-6014-467d-991b-8d62b92b44d3}, !- Handle
-  {09e8d03e-52bd-48e6-be35-216ab17eca65}, !- Name
-  {24a6185a-eed4-4351-a759-4c6cd1a981e9}, !- Source Object
-  2,                                      !- Outlet Port
-  {521f58d8-577e-41a3-afa8-b19af7715340}, !- Target Object
-  2;                                      !- Inlet Port
-
-OS:Connection,
-  {fe9e541c-a7cc-4c59-a269-3afea3d86ae9}, !- Handle
-  {f9db3402-4208-4d06-a155-d96d5dbe3d9a}, !- Name
-  {521f58d8-577e-41a3-afa8-b19af7715340}, !- Source Object
-  3,                                      !- Outlet Port
-  {5661910e-24e1-43af-96d6-18a20d4390fd}, !- Target Object
-  2;                                      !- Inlet Port
-
-OS:Connection,
-  {69b6df44-e50a-45f8-a94d-7d240b55e937}, !- Handle
-  {f2cf1afe-a68a-456f-a474-3191f815a08d}, !- Name
-  {5661910e-24e1-43af-96d6-18a20d4390fd}, !- Source Object
-  3,                                      !- Outlet Port
-  {a639b518-60e3-4cae-8858-820ec89d9d37}, !- Target Object
-  2;                                      !- Inlet Port
-
-OS:Pump:VariableSpeed,
-  {7c6bedec-ea8c-4a5f-a03f-49074b4a1da4}, !- Handle
-  Pump Variable Speed 6,                  !- Name
-  {a4af698e-df17-4aa0-8e7d-533e3c8a7b39}, !- Inlet Node Name
-  {5472b3eb-4592-45bd-b57f-bf8e5e73141e}, !- Outlet Node Name
-  0.01,                                   !- Rated Flow Rate {m3/s}
-  1,                                      !- Rated Pump Head {Pa}
-  0,                                      !- Rated Power Consumption {W}
-  1,                                      !- Motor Efficiency
-  0,                                      !- Fraction of Motor Inefficiencies to Fluid Stream
-  0,                                      !- Coefficient 1 of the Part Load Performance Curve
-  1,                                      !- Coefficient 2 of the Part Load Performance Curve
-  0,                                      !- Coefficient 3 of the Part Load Performance Curve
-  0,                                      !- Coefficient 4 of the Part Load Performance Curve
-  ,                                       !- Minimum Flow Rate {m3/s}
-  Intermittent,                           !- Pump Control Type
-  ,                                       !- Pump Flow Rate Schedule Name
-  ,                                       !- Pump Curve Name
-  ,                                       !- Impeller Diameter {m}
-  ,                                       !- VFD Control Type
-  ,                                       !- Pump RPM Schedule Name
-  ,                                       !- Minimum Pressure Schedule {Pa}
-  ,                                       !- Maximum Pressure Schedule {Pa}
-  ,                                       !- Minimum RPM Schedule {rev/min}
-  ,                                       !- Maximum RPM Schedule {rev/min}
-  ,                                       !- Zone Name
-  0.5,                                    !- Skin Loss Radiative Fraction
-  PowerPerFlowPerPressure,                !- Design Power Sizing Method
-  348701.1,                               !- Design Electric Power per Unit Flow Rate {W/(m3/s)}
-  1.282051282,                            !- Design Shaft Power per Unit Flow Rate per Unit Head {W-s/m3-Pa}
-  0,                                      !- Design Minimum Flow Rate Fraction
-  General;                                !- End-Use Subcategory
-
-OS:Node,
-  {157f7152-761f-4344-8ac9-8a2f67ce5f35}, !- Handle
-  Node 73,                                !- Name
-  {5472b3eb-4592-45bd-b57f-bf8e5e73141e}, !- Inlet Port
-  {5b88e2eb-113e-4f66-b4e9-b156e7faa585}; !- Outlet Port
-
-OS:Connection,
-  {a4af698e-df17-4aa0-8e7d-533e3c8a7b39}, !- Handle
-  {28dfa439-e479-4d0d-94d8-8b7c12ecceef}, !- Name
-  {92d31e45-5039-480d-ab5c-7c9581c8002e}, !- Source Object
-  3,                                      !- Outlet Port
-  {7c6bedec-ea8c-4a5f-a03f-49074b4a1da4}, !- Target Object
-  2;                                      !- Inlet Port
-
-OS:Connection,
-  {5472b3eb-4592-45bd-b57f-bf8e5e73141e}, !- Handle
-  {ebd3505f-8f82-457c-8422-aa8d8b123438}, !- Name
-  {7c6bedec-ea8c-4a5f-a03f-49074b4a1da4}, !- Source Object
-  3,                                      !- Outlet Port
-  {157f7152-761f-4344-8ac9-8a2f67ce5f35}, !- Target Object
-  2;                                      !- Inlet Port
-
-OS:Connection,
-  {5b88e2eb-113e-4f66-b4e9-b156e7faa585}, !- Handle
-  {081aa959-3263-4e1b-a60d-b540fb80e093}, !- Name
-  {157f7152-761f-4344-8ac9-8a2f67ce5f35}, !- Source Object
-  3,                                      !- Outlet Port
-  {e2034908-581f-4fb0-9d35-83b626842a58}, !- Target Object
-  2;                                      !- Inlet Port
-
-OS:Schedule:Constant,
-  {b28ca0e2-599a-4403-8613-d17bf00d8d8c}, !- Handle
-  dhw temp 5,                             !- Name
-  {d4ca3c27-cc7c-40ab-9644-95e08fee69bc}, !- Schedule Type Limits Name
-  52.6666666666667;                       !- Value
-
-OS:SetpointManager:Scheduled,
-  {bb7b779b-769b-4721-b3f9-afbf11763cf6}, !- Handle
-  Setpoint Manager Scheduled 6,           !- Name
-  Temperature,                            !- Control Variable
-  {b28ca0e2-599a-4403-8613-d17bf00d8d8c}, !- Schedule Name
-  {a639b518-60e3-4cae-8858-820ec89d9d37}; !- Setpoint Node or NodeList Name
-
-OS:WaterHeater:Mixed,
-  {e08d26f4-a5ed-4ebe-811d-4fa31f38a363}, !- Handle
-  res wh|unit 6,                          !- Name
-  0.143845647790854,                      !- Tank Volume {m3}
-  {32e6ce7b-0493-4abf-ae02-7d035c95c668}, !- Setpoint Temperature Schedule Name
-  2,                                      !- Deadband Temperature Difference {deltaC}
-  99,                                     !- Maximum Temperature Limit {C}
-  Cycle,                                  !- Heater Control Type
-  11722.8428068889,                       !- Heater Maximum Capacity {W}
-  0,                                      !- Heater Minimum Capacity {W}
-  ,                                       !- Heater Ignition Minimum Flow Rate {m3/s}
-  ,                                       !- Heater Ignition Delay {s}
-  NaturalGas,                             !- Heater Fuel Type
-  0.773298241318794,                      !- Heater Thermal Efficiency
-  ,                                       !- Part Load Factor Curve Name
-  0,                                      !- Off Cycle Parasitic Fuel Consumption Rate {W}
-  Electricity,                            !- Off Cycle Parasitic Fuel Type
-  0,                                      !- Off Cycle Parasitic Heat Fraction to Tank
-  0,                                      !- On Cycle Parasitic Fuel Consumption Rate {W}
-  Electricity,                            !- On Cycle Parasitic Fuel Type
-  0,                                      !- On Cycle Parasitic Heat Fraction to Tank
-  ThermalZone,                            !- Ambient Temperature Indicator
-  ,                                       !- Ambient Temperature Schedule Name
-  {74188ea3-6439-43ec-95e5-00e6bd117a59}, !- Ambient Temperature Thermal Zone Name
-  ,                                       !- Ambient Temperature Outdoor Air Node Name
-  4.15693173076374,                       !- Off Cycle Loss Coefficient to Ambient Temperature {W/K}
-  0.64,                                   !- Off Cycle Loss Fraction to Thermal Zone
-  4.15693173076374,                       !- On Cycle Loss Coefficient to Ambient Temperature {W/K}
-  1,                                      !- On Cycle Loss Fraction to Thermal Zone
-  ,                                       !- Peak Use Flow Rate {m3/s}
-  ,                                       !- Use Flow Rate Fraction Schedule Name
-  ,                                       !- Cold Water Supply Temperature Schedule Name
-  {cdfc1901-d692-428b-aac3-57902360ebb1}, !- Use Side Inlet Node Name
-  {e373bb83-ada4-42df-aaf2-d9e6e866f6dd}, !- Use Side Outlet Node Name
-  1,                                      !- Use Side Effectiveness
-  ,                                       !- Source Side Inlet Node Name
-  ,                                       !- Source Side Outlet Node Name
-  1,                                      !- Source Side Effectiveness
-  autosize,                               !- Use Side Design Flow Rate {m3/s}
-  autosize,                               !- Source Side Design Flow Rate {m3/s}
-  1.5,                                    !- Indirect Water Heating Recovery Time {hr}
-  IndirectHeatPrimarySetpoint,            !- Source Side Flow Control Mode
-  ,                                       !- Indirect Alternate Setpoint Temperature Schedule Name
-  res wh|unit 6;                          !- End-Use Subcategory
-
-OS:Schedule:Constant,
-  {32e6ce7b-0493-4abf-ae02-7d035c95c668}, !- Handle
-  WH Setpoint Temp 5,                     !- Name
-  {d4ca3c27-cc7c-40ab-9644-95e08fee69bc}, !- Schedule Type Limits Name
-  52.6666666666667;                       !- Value
-
-OS:Node,
-  {bb686d87-d570-44cc-8909-3f4dd0375cee}, !- Handle
-  Node 74,                                !- Name
-  {bed75fa8-75b4-40df-9990-e39cd58f369c}, !- Inlet Port
-  {cdfc1901-d692-428b-aac3-57902360ebb1}; !- Outlet Port
-
-OS:Connection,
-  {bed75fa8-75b4-40df-9990-e39cd58f369c}, !- Handle
-  {9d9a95a2-7ebc-4912-897f-fd9d9e969087}, !- Name
-  {e2034908-581f-4fb0-9d35-83b626842a58}, !- Source Object
-  4,                                      !- Outlet Port
-  {bb686d87-d570-44cc-8909-3f4dd0375cee}, !- Target Object
-  2;                                      !- Inlet Port
-
-OS:Node,
-  {6fad0120-69a1-49cd-9771-8ded7c1db281}, !- Handle
-  Node 75,                                !- Name
-  {e373bb83-ada4-42df-aaf2-d9e6e866f6dd}, !- Inlet Port
-  {3fa51362-2f05-454f-9453-75bb4928ce4c}; !- Outlet Port
-
-OS:Connection,
-  {cdfc1901-d692-428b-aac3-57902360ebb1}, !- Handle
-  {8d52d36e-8709-4ab5-b3a6-733e775b321b}, !- Name
-  {bb686d87-d570-44cc-8909-3f4dd0375cee}, !- Source Object
-  3,                                      !- Outlet Port
-  {e08d26f4-a5ed-4ebe-811d-4fa31f38a363}, !- Target Object
-  31;                                     !- Inlet Port
-
-OS:Connection,
-  {e373bb83-ada4-42df-aaf2-d9e6e866f6dd}, !- Handle
-  {00dfdde1-773c-4f0d-aded-8fdf89329bf4}, !- Name
-  {e08d26f4-a5ed-4ebe-811d-4fa31f38a363}, !- Source Object
-  32,                                     !- Outlet Port
-  {6fad0120-69a1-49cd-9771-8ded7c1db281}, !- Target Object
-  2;                                      !- Inlet Port
-
-OS:Connection,
-  {3fa51362-2f05-454f-9453-75bb4928ce4c}, !- Handle
-  {06d1936a-4edb-43d2-94d1-6651304759a2}, !- Name
-  {6fad0120-69a1-49cd-9771-8ded7c1db281}, !- Source Object
-  3,                                      !- Outlet Port
-  {24a6185a-eed4-4351-a759-4c6cd1a981e9}, !- Target Object
-  4;                                      !- Inlet Port
-
-OS:PlantLoop,
-  {be19fc5c-7382-4b1f-a56e-94c21fe85611}, !- Handle
-  Domestic Hot Water Loop|unit 7,         !- Name
-  ,                                       !- Fluid Type
-  0,                                      !- Glycol Concentration
-  ,                                       !- User Defined Fluid Type
-  ,                                       !- Plant Equipment Operation Heating Load
-  ,                                       !- Plant Equipment Operation Cooling Load
-  ,                                       !- Primary Plant Equipment Operation Scheme
-  {c0e53bde-018e-41bd-b2d9-4993f674455a}, !- Loop Temperature Setpoint Node Name
-  ,                                       !- Maximum Loop Temperature {C}
-  ,                                       !- Minimum Loop Temperature {C}
-  0.01,                                   !- Maximum Loop Flow Rate {m3/s}
-  ,                                       !- Minimum Loop Flow Rate {m3/s}
-  0.003,                                  !- Plant Loop Volume {m3}
-  {19480f23-1d83-48ed-904f-00b21e5e1b3b}, !- Plant Side Inlet Node Name
-  {8aaf9b02-74c7-4162-b702-60c031d4afb5}, !- Plant Side Outlet Node Name
-  ,                                       !- Plant Side Branch List Name
-  {a5751550-ffd4-48d8-be90-327ed76df633}, !- Demand Side Inlet Node Name
-  {d47a8c39-7c8d-41df-bef0-30dfa2af9494}, !- Demand Side Outlet Node Name
-  ,                                       !- Demand Side Branch List Name
-  ,                                       !- Demand Side Connector List Name
-  Optimal,                                !- Load Distribution Scheme
-  {ce26c70a-351e-41a8-99ae-02c11e15dfbf}, !- Availability Manager List Name
-  ,                                       !- Plant Loop Demand Calculation Scheme
-  ,                                       !- Common Pipe Simulation
-  ,                                       !- Pressure Simulation Type
-  ,                                       !- Plant Equipment Operation Heating Load Schedule
-  ,                                       !- Plant Equipment Operation Cooling Load Schedule
-  ,                                       !- Primary Plant Equipment Operation Scheme Schedule
-  ,                                       !- Component Setpoint Operation Scheme Schedule
-  {2c7289e9-7c4a-4b4c-9233-1b6adb6ceb1f}, !- Demand Mixer Name
-  {5e106f7a-7a44-4d80-8977-fbb5fba32328}, !- Demand Splitter Name
-  {80e506e8-ae2f-4cb4-afd6-d49863c9427f}, !- Supply Mixer Name
-  {3af0811e-3e5b-4f7a-aadf-45dca03ef4c1}; !- Supply Splitter Name
-
-OS:Node,
-  {1b9417be-89a1-4107-b4b4-2ef9f525d321}, !- Handle
-  Node 76,                                !- Name
-  {19480f23-1d83-48ed-904f-00b21e5e1b3b}, !- Inlet Port
-  {55c29f11-380f-487a-9867-12e870bfeda2}; !- Outlet Port
-
-OS:Node,
-  {c0e53bde-018e-41bd-b2d9-4993f674455a}, !- Handle
-  Node 77,                                !- Name
-  {6ee83af3-bf1c-40c1-bc67-f9b510519782}, !- Inlet Port
-  {8aaf9b02-74c7-4162-b702-60c031d4afb5}; !- Outlet Port
-
-OS:Node,
-  {36f8c6f8-0c38-4723-911c-1240605eb348}, !- Handle
-  Node 78,                                !- Name
-  {8c853c24-c87d-42ee-8bb4-c57611e03a0e}, !- Inlet Port
-  {da27c0e9-ba55-4830-b519-4f0f1d498f7a}; !- Outlet Port
-
-OS:Connector:Mixer,
-  {80e506e8-ae2f-4cb4-afd6-d49863c9427f}, !- Handle
-  Connector Mixer 13,                     !- Name
-  {b0222a4f-d046-4c6c-9cf8-7b9a68e788d0}, !- Outlet Branch Name
-  {54b798f3-038a-45fc-94c3-1ca8f6104b26}, !- Inlet Branch Name 1
-  {6970f748-39e6-4348-9f47-92b076c06826}; !- Inlet Branch Name 2
-
-OS:Connector:Splitter,
-  {3af0811e-3e5b-4f7a-aadf-45dca03ef4c1}, !- Handle
-  Connector Splitter 13,                  !- Name
-  {0745eee5-c6b9-4524-857f-33f2a1ddd623}, !- Inlet Branch Name
-  {8c853c24-c87d-42ee-8bb4-c57611e03a0e}, !- Outlet Branch Name 1
-  {01303bcc-1cb3-47db-9a1b-99d30380341b}; !- Outlet Branch Name 2
-
-OS:Connection,
-  {19480f23-1d83-48ed-904f-00b21e5e1b3b}, !- Handle
-  {8ca1b3f3-06a4-4266-aab7-e986c70786d1}, !- Name
-  {be19fc5c-7382-4b1f-a56e-94c21fe85611}, !- Source Object
-  14,                                     !- Outlet Port
-  {1b9417be-89a1-4107-b4b4-2ef9f525d321}, !- Target Object
-  2;                                      !- Inlet Port
-
-OS:Connection,
-  {8c853c24-c87d-42ee-8bb4-c57611e03a0e}, !- Handle
-  {395c6f56-503c-426d-9ce6-f7c01379f36d}, !- Name
-  {3af0811e-3e5b-4f7a-aadf-45dca03ef4c1}, !- Source Object
-  3,                                      !- Outlet Port
-  {36f8c6f8-0c38-4723-911c-1240605eb348}, !- Target Object
-  2;                                      !- Inlet Port
-
-OS:Connection,
-  {8aaf9b02-74c7-4162-b702-60c031d4afb5}, !- Handle
-  {9d927812-78ca-486a-a1fb-9aeba0ea7a80}, !- Name
-  {c0e53bde-018e-41bd-b2d9-4993f674455a}, !- Source Object
-  3,                                      !- Outlet Port
-  {be19fc5c-7382-4b1f-a56e-94c21fe85611}, !- Target Object
-  15;                                     !- Inlet Port
-
-OS:Node,
-  {60d61fdc-2dec-40c3-82bc-b7a17df2f2a2}, !- Handle
-  Node 79,                                !- Name
-  {a5751550-ffd4-48d8-be90-327ed76df633}, !- Inlet Port
-  {fab1356a-f1d6-4aba-b618-ec88bc440b8e}; !- Outlet Port
-
-OS:Node,
-  {f1ec2588-4b18-4f8d-9ad2-8a9038367851}, !- Handle
-  Node 80,                                !- Name
-  {a5207422-cc86-4ba2-8f0d-8e4b78b1be16}, !- Inlet Port
-  {d47a8c39-7c8d-41df-bef0-30dfa2af9494}; !- Outlet Port
-
-OS:Node,
-  {e3ff5e8a-7efb-46cc-bc56-84891a3c5965}, !- Handle
-  Node 81,                                !- Name
-  {c96f664d-4c30-4cb8-82c6-3c1a39d6f508}, !- Inlet Port
-  {55c2babd-a80f-4cec-a0e1-0e9e0889d5f5}; !- Outlet Port
-
-OS:Connector:Mixer,
-  {2c7289e9-7c4a-4b4c-9233-1b6adb6ceb1f}, !- Handle
-  Connector Mixer 14,                     !- Name
-  {a5207422-cc86-4ba2-8f0d-8e4b78b1be16}, !- Outlet Branch Name
-  {55c2babd-a80f-4cec-a0e1-0e9e0889d5f5}; !- Inlet Branch Name 1
-
-OS:Connector:Splitter,
-  {5e106f7a-7a44-4d80-8977-fbb5fba32328}, !- Handle
-  Connector Splitter 14,                  !- Name
-  {fab1356a-f1d6-4aba-b618-ec88bc440b8e}, !- Inlet Branch Name
-  {c96f664d-4c30-4cb8-82c6-3c1a39d6f508}; !- Outlet Branch Name 1
-
-OS:Connection,
-  {a5751550-ffd4-48d8-be90-327ed76df633}, !- Handle
-  {2485bfff-4e03-4539-8a8a-db3416763946}, !- Name
-  {be19fc5c-7382-4b1f-a56e-94c21fe85611}, !- Source Object
-  17,                                     !- Outlet Port
-  {60d61fdc-2dec-40c3-82bc-b7a17df2f2a2}, !- Target Object
-  2;                                      !- Inlet Port
-
-OS:Connection,
-  {fab1356a-f1d6-4aba-b618-ec88bc440b8e}, !- Handle
-  {98f345db-4da3-4775-b576-3a6093a05f9f}, !- Name
-  {60d61fdc-2dec-40c3-82bc-b7a17df2f2a2}, !- Source Object
-  3,                                      !- Outlet Port
-  {5e106f7a-7a44-4d80-8977-fbb5fba32328}, !- Target Object
-  2;                                      !- Inlet Port
-
-OS:Connection,
-  {c96f664d-4c30-4cb8-82c6-3c1a39d6f508}, !- Handle
-  {1cd8194a-c3af-4f0a-8286-8c01ab243d26}, !- Name
-  {5e106f7a-7a44-4d80-8977-fbb5fba32328}, !- Source Object
-  3,                                      !- Outlet Port
-  {e3ff5e8a-7efb-46cc-bc56-84891a3c5965}, !- Target Object
-  2;                                      !- Inlet Port
-
-OS:Connection,
-  {55c2babd-a80f-4cec-a0e1-0e9e0889d5f5}, !- Handle
-  {1b334439-a9a5-4204-bda1-ea75584869e9}, !- Name
-  {e3ff5e8a-7efb-46cc-bc56-84891a3c5965}, !- Source Object
-  3,                                      !- Outlet Port
-  {2c7289e9-7c4a-4b4c-9233-1b6adb6ceb1f}, !- Target Object
-  3;                                      !- Inlet Port
-
-OS:Connection,
-  {a5207422-cc86-4ba2-8f0d-8e4b78b1be16}, !- Handle
-  {07ccf67f-a899-41a0-bc2f-40243c4795f6}, !- Name
-  {2c7289e9-7c4a-4b4c-9233-1b6adb6ceb1f}, !- Source Object
-  2,                                      !- Outlet Port
-  {f1ec2588-4b18-4f8d-9ad2-8a9038367851}, !- Target Object
-  2;                                      !- Inlet Port
-
-OS:Connection,
-  {d47a8c39-7c8d-41df-bef0-30dfa2af9494}, !- Handle
-  {7ec3a9e5-04eb-40cb-b6fa-01cb8da68f24}, !- Name
-  {f1ec2588-4b18-4f8d-9ad2-8a9038367851}, !- Source Object
-  3,                                      !- Outlet Port
-  {be19fc5c-7382-4b1f-a56e-94c21fe85611}, !- Target Object
-  18;                                     !- Inlet Port
-
-OS:Sizing:Plant,
-  {2a903a9f-2ecb-4237-b390-d6ddd1bc3f2b}, !- Handle
-  {be19fc5c-7382-4b1f-a56e-94c21fe85611}, !- Plant or Condenser Loop Name
-  Heating,                                !- Loop Type
-  52.6666666666667,                       !- Design Loop Exit Temperature {C}
-  5.55555555555556,                       !- Loop Design Temperature Difference {deltaC}
-  NonCoincident,                          !- Sizing Option
-  1,                                      !- Zone Timesteps in Averaging Window
-  None;                                   !- Coincident Sizing Factor Mode
-
-OS:AvailabilityManagerAssignmentList,
-  {ce26c70a-351e-41a8-99ae-02c11e15dfbf}, !- Handle
-  Plant Loop 1 AvailabilityManagerAssignmentList 6; !- Name
-
-OS:Pipe:Adiabatic,
-  {c336298b-94b9-4396-bd29-3a23fe4856eb}, !- Handle
-  Pipe Adiabatic 13,                      !- Name
-  {da27c0e9-ba55-4830-b519-4f0f1d498f7a}, !- Inlet Node Name
-  {083aa5c2-8e57-41ab-8ab0-a9d972ddf666}; !- Outlet Node Name
-
-OS:Pipe:Adiabatic,
-  {83d10027-d1e0-469a-9c5c-b4377d0c0dee}, !- Handle
-  Pipe Adiabatic 14,                      !- Name
-  {64fb4cd4-19b4-44d6-8491-03c643d4c36b}, !- Inlet Node Name
-  {6ee83af3-bf1c-40c1-bc67-f9b510519782}; !- Outlet Node Name
-
-OS:Node,
-  {2e9e3f05-6e51-4fff-889e-d8a02e5c18de}, !- Handle
-  Node 82,                                !- Name
-  {083aa5c2-8e57-41ab-8ab0-a9d972ddf666}, !- Inlet Port
-  {54b798f3-038a-45fc-94c3-1ca8f6104b26}; !- Outlet Port
-
-OS:Connection,
-  {da27c0e9-ba55-4830-b519-4f0f1d498f7a}, !- Handle
-  {fdc883a5-fb08-410e-9352-b815b3d1fbac}, !- Name
-  {36f8c6f8-0c38-4723-911c-1240605eb348}, !- Source Object
-  3,                                      !- Outlet Port
-  {c336298b-94b9-4396-bd29-3a23fe4856eb}, !- Target Object
-  2;                                      !- Inlet Port
-
-OS:Connection,
-  {083aa5c2-8e57-41ab-8ab0-a9d972ddf666}, !- Handle
-  {74aa714b-0052-4763-8ad0-462195cc4450}, !- Name
-  {c336298b-94b9-4396-bd29-3a23fe4856eb}, !- Source Object
-  3,                                      !- Outlet Port
-  {2e9e3f05-6e51-4fff-889e-d8a02e5c18de}, !- Target Object
-  2;                                      !- Inlet Port
-
-OS:Connection,
-  {54b798f3-038a-45fc-94c3-1ca8f6104b26}, !- Handle
-  {481ff974-ca92-4e8d-81a8-c19a67aaae65}, !- Name
-  {2e9e3f05-6e51-4fff-889e-d8a02e5c18de}, !- Source Object
-  3,                                      !- Outlet Port
-  {80e506e8-ae2f-4cb4-afd6-d49863c9427f}, !- Target Object
-  3;                                      !- Inlet Port
-
-OS:Node,
-  {d1031bf6-006f-4871-933d-10c5b69835d5}, !- Handle
-  Node 83,                                !- Name
-  {b0222a4f-d046-4c6c-9cf8-7b9a68e788d0}, !- Inlet Port
-  {64fb4cd4-19b4-44d6-8491-03c643d4c36b}; !- Outlet Port
-
-OS:Connection,
-  {b0222a4f-d046-4c6c-9cf8-7b9a68e788d0}, !- Handle
-  {a76b6bc0-63f8-44c6-b9b7-96d945e83ea2}, !- Name
-  {80e506e8-ae2f-4cb4-afd6-d49863c9427f}, !- Source Object
-  2,                                      !- Outlet Port
-  {d1031bf6-006f-4871-933d-10c5b69835d5}, !- Target Object
-  2;                                      !- Inlet Port
-
-OS:Connection,
-  {64fb4cd4-19b4-44d6-8491-03c643d4c36b}, !- Handle
-  {5dd3c56f-a566-4fca-8537-e4c8d557e891}, !- Name
-  {d1031bf6-006f-4871-933d-10c5b69835d5}, !- Source Object
-  3,                                      !- Outlet Port
-  {83d10027-d1e0-469a-9c5c-b4377d0c0dee}, !- Target Object
-  2;                                      !- Inlet Port
-
-OS:Connection,
-  {6ee83af3-bf1c-40c1-bc67-f9b510519782}, !- Handle
-  {43b6d6d4-804a-403c-801e-6fda86020360}, !- Name
-  {83d10027-d1e0-469a-9c5c-b4377d0c0dee}, !- Source Object
-  3,                                      !- Outlet Port
-  {c0e53bde-018e-41bd-b2d9-4993f674455a}, !- Target Object
-  2;                                      !- Inlet Port
-
-OS:Pump:VariableSpeed,
-  {428e8b2a-0d29-44f2-8c23-2033a4921211}, !- Handle
-  Pump Variable Speed 7,                  !- Name
-  {55c29f11-380f-487a-9867-12e870bfeda2}, !- Inlet Node Name
-  {053a4175-2aa6-471d-bbbd-61c44fe79860}, !- Outlet Node Name
-  0.01,                                   !- Rated Flow Rate {m3/s}
-  1,                                      !- Rated Pump Head {Pa}
-  0,                                      !- Rated Power Consumption {W}
-  1,                                      !- Motor Efficiency
-  0,                                      !- Fraction of Motor Inefficiencies to Fluid Stream
-  0,                                      !- Coefficient 1 of the Part Load Performance Curve
-  1,                                      !- Coefficient 2 of the Part Load Performance Curve
-  0,                                      !- Coefficient 3 of the Part Load Performance Curve
-  0,                                      !- Coefficient 4 of the Part Load Performance Curve
-  ,                                       !- Minimum Flow Rate {m3/s}
-  Intermittent,                           !- Pump Control Type
-  ,                                       !- Pump Flow Rate Schedule Name
-  ,                                       !- Pump Curve Name
-  ,                                       !- Impeller Diameter {m}
-  ,                                       !- VFD Control Type
-  ,                                       !- Pump RPM Schedule Name
-  ,                                       !- Minimum Pressure Schedule {Pa}
-  ,                                       !- Maximum Pressure Schedule {Pa}
-  ,                                       !- Minimum RPM Schedule {rev/min}
-  ,                                       !- Maximum RPM Schedule {rev/min}
-  ,                                       !- Zone Name
-  0.5,                                    !- Skin Loss Radiative Fraction
-  PowerPerFlowPerPressure,                !- Design Power Sizing Method
-  348701.1,                               !- Design Electric Power per Unit Flow Rate {W/(m3/s)}
-  1.282051282,                            !- Design Shaft Power per Unit Flow Rate per Unit Head {W-s/m3-Pa}
-  0,                                      !- Design Minimum Flow Rate Fraction
-  General;                                !- End-Use Subcategory
-
-OS:Node,
-  {f8ae2953-1e2e-47d1-8005-1b63685f5a98}, !- Handle
-  Node 84,                                !- Name
-  {053a4175-2aa6-471d-bbbd-61c44fe79860}, !- Inlet Port
-  {0745eee5-c6b9-4524-857f-33f2a1ddd623}; !- Outlet Port
-
-OS:Connection,
-  {55c29f11-380f-487a-9867-12e870bfeda2}, !- Handle
-  {ab92f10b-ea0c-4928-8b36-d76fa67a9187}, !- Name
-  {1b9417be-89a1-4107-b4b4-2ef9f525d321}, !- Source Object
-  3,                                      !- Outlet Port
-  {428e8b2a-0d29-44f2-8c23-2033a4921211}, !- Target Object
-  2;                                      !- Inlet Port
-
-OS:Connection,
-  {053a4175-2aa6-471d-bbbd-61c44fe79860}, !- Handle
-  {426ad539-afeb-4cfb-9cd4-8f4dc0ea6668}, !- Name
-  {428e8b2a-0d29-44f2-8c23-2033a4921211}, !- Source Object
-  3,                                      !- Outlet Port
-  {f8ae2953-1e2e-47d1-8005-1b63685f5a98}, !- Target Object
-  2;                                      !- Inlet Port
-
-OS:Connection,
-  {0745eee5-c6b9-4524-857f-33f2a1ddd623}, !- Handle
-  {eb74e5a0-d517-4b61-a877-f61ada724063}, !- Name
-  {f8ae2953-1e2e-47d1-8005-1b63685f5a98}, !- Source Object
-  3,                                      !- Outlet Port
-  {3af0811e-3e5b-4f7a-aadf-45dca03ef4c1}, !- Target Object
-  2;                                      !- Inlet Port
-
-OS:Schedule:Constant,
-  {c9f36628-b0d6-4436-9484-bd57f6992d1d}, !- Handle
-  dhw temp 6,                             !- Name
-  {d4ca3c27-cc7c-40ab-9644-95e08fee69bc}, !- Schedule Type Limits Name
-  52.6666666666667;                       !- Value
-
-OS:SetpointManager:Scheduled,
-  {7d1870c4-5760-47c7-b18b-837bc7dfc1b4}, !- Handle
-  Setpoint Manager Scheduled 7,           !- Name
-  Temperature,                            !- Control Variable
-  {c9f36628-b0d6-4436-9484-bd57f6992d1d}, !- Schedule Name
-  {c0e53bde-018e-41bd-b2d9-4993f674455a}; !- Setpoint Node or NodeList Name
-
-OS:WaterHeater:Mixed,
-  {40d6a5fd-b0dd-499f-b613-36657a7a5951}, !- Handle
-  res wh|unit 7,                          !- Name
-  0.143845647790854,                      !- Tank Volume {m3}
-  {7f5752ff-a3c0-4aba-8a91-5e213d307cbf}, !- Setpoint Temperature Schedule Name
-  2,                                      !- Deadband Temperature Difference {deltaC}
-  99,                                     !- Maximum Temperature Limit {C}
-  Cycle,                                  !- Heater Control Type
-  11722.8428068889,                       !- Heater Maximum Capacity {W}
-  0,                                      !- Heater Minimum Capacity {W}
-  ,                                       !- Heater Ignition Minimum Flow Rate {m3/s}
-  ,                                       !- Heater Ignition Delay {s}
-  NaturalGas,                             !- Heater Fuel Type
-  0.773298241318794,                      !- Heater Thermal Efficiency
-  ,                                       !- Part Load Factor Curve Name
-  0,                                      !- Off Cycle Parasitic Fuel Consumption Rate {W}
-  Electricity,                            !- Off Cycle Parasitic Fuel Type
-  0,                                      !- Off Cycle Parasitic Heat Fraction to Tank
-  0,                                      !- On Cycle Parasitic Fuel Consumption Rate {W}
-  Electricity,                            !- On Cycle Parasitic Fuel Type
-  0,                                      !- On Cycle Parasitic Heat Fraction to Tank
-  ThermalZone,                            !- Ambient Temperature Indicator
-  ,                                       !- Ambient Temperature Schedule Name
-  {d9a55e1a-f52d-452d-8aea-10860132f269}, !- Ambient Temperature Thermal Zone Name
-  ,                                       !- Ambient Temperature Outdoor Air Node Name
-  4.15693173076374,                       !- Off Cycle Loss Coefficient to Ambient Temperature {W/K}
-  0.64,                                   !- Off Cycle Loss Fraction to Thermal Zone
-  4.15693173076374,                       !- On Cycle Loss Coefficient to Ambient Temperature {W/K}
-  1,                                      !- On Cycle Loss Fraction to Thermal Zone
-  ,                                       !- Peak Use Flow Rate {m3/s}
-  ,                                       !- Use Flow Rate Fraction Schedule Name
-  ,                                       !- Cold Water Supply Temperature Schedule Name
-  {6de24133-3e54-441c-b85d-6e4aeaa58d5f}, !- Use Side Inlet Node Name
-  {bda6561e-0c3a-4541-960d-de861af32e83}, !- Use Side Outlet Node Name
-  1,                                      !- Use Side Effectiveness
-  ,                                       !- Source Side Inlet Node Name
-  ,                                       !- Source Side Outlet Node Name
-  1,                                      !- Source Side Effectiveness
-  autosize,                               !- Use Side Design Flow Rate {m3/s}
-  autosize,                               !- Source Side Design Flow Rate {m3/s}
-  1.5,                                    !- Indirect Water Heating Recovery Time {hr}
-  IndirectHeatPrimarySetpoint,            !- Source Side Flow Control Mode
-  ,                                       !- Indirect Alternate Setpoint Temperature Schedule Name
-  res wh|unit 7;                          !- End-Use Subcategory
-
-OS:Schedule:Constant,
-  {7f5752ff-a3c0-4aba-8a91-5e213d307cbf}, !- Handle
-  WH Setpoint Temp 6,                     !- Name
-  {d4ca3c27-cc7c-40ab-9644-95e08fee69bc}, !- Schedule Type Limits Name
-  52.6666666666667;                       !- Value
-
-OS:Node,
-  {40dab269-51f3-4830-8f4f-774775b9d831}, !- Handle
-  Node 85,                                !- Name
-  {01303bcc-1cb3-47db-9a1b-99d30380341b}, !- Inlet Port
-  {6de24133-3e54-441c-b85d-6e4aeaa58d5f}; !- Outlet Port
-
-OS:Connection,
-  {01303bcc-1cb3-47db-9a1b-99d30380341b}, !- Handle
-  {4d9ee7a1-8435-4bee-9dec-c74a837cb16a}, !- Name
-  {3af0811e-3e5b-4f7a-aadf-45dca03ef4c1}, !- Source Object
-  4,                                      !- Outlet Port
-  {40dab269-51f3-4830-8f4f-774775b9d831}, !- Target Object
-  2;                                      !- Inlet Port
-
-OS:Node,
-  {d7626600-6e91-4ba3-8765-c7499c3da74f}, !- Handle
-  Node 86,                                !- Name
-  {bda6561e-0c3a-4541-960d-de861af32e83}, !- Inlet Port
-  {6970f748-39e6-4348-9f47-92b076c06826}; !- Outlet Port
-
-OS:Connection,
-  {6de24133-3e54-441c-b85d-6e4aeaa58d5f}, !- Handle
-  {5e44de5e-c7e7-4068-ae5c-e567d7917f3a}, !- Name
-  {40dab269-51f3-4830-8f4f-774775b9d831}, !- Source Object
-  3,                                      !- Outlet Port
-  {40d6a5fd-b0dd-499f-b613-36657a7a5951}, !- Target Object
-  31;                                     !- Inlet Port
-
-OS:Connection,
-  {bda6561e-0c3a-4541-960d-de861af32e83}, !- Handle
-  {8d277107-c6cd-4631-8f3f-8b98fbf307c3}, !- Name
-  {40d6a5fd-b0dd-499f-b613-36657a7a5951}, !- Source Object
-  32,                                     !- Outlet Port
-  {d7626600-6e91-4ba3-8765-c7499c3da74f}, !- Target Object
-  2;                                      !- Inlet Port
-
-OS:Connection,
-  {6970f748-39e6-4348-9f47-92b076c06826}, !- Handle
-  {ff4a2d16-0108-40d6-9309-e77c8cb63738}, !- Name
-  {d7626600-6e91-4ba3-8765-c7499c3da74f}, !- Source Object
-  3,                                      !- Outlet Port
-  {80e506e8-ae2f-4cb4-afd6-d49863c9427f}, !- Target Object
-  4;                                      !- Inlet Port
-
-OS:PlantLoop,
-  {85aab0f6-ffb9-4d38-a552-1279ebe486a4}, !- Handle
-  Domestic Hot Water Loop|unit 8,         !- Name
->>>>>>> 61ca453a
-  ,                                       !- Fluid Type
-  0,                                      !- Glycol Concentration
-  ,                                       !- User Defined Fluid Type
-  ,                                       !- Plant Equipment Operation Heating Load
-  ,                                       !- Plant Equipment Operation Cooling Load
-  ,                                       !- Primary Plant Equipment Operation Scheme
-<<<<<<< HEAD
-  {2b5ed6fb-55b1-4b52-a661-1496ac858144}, !- Loop Temperature Setpoint Node Name
-=======
-  {cf6c3be6-44e1-451e-8e93-46f649578aa4}, !- Loop Temperature Setpoint Node Name
->>>>>>> 61ca453a
-  ,                                       !- Maximum Loop Temperature {C}
-  ,                                       !- Minimum Loop Temperature {C}
-  0.01,                                   !- Maximum Loop Flow Rate {m3/s}
-  ,                                       !- Minimum Loop Flow Rate {m3/s}
-  0.003,                                  !- Plant Loop Volume {m3}
-<<<<<<< HEAD
-  {c81d1db4-ab37-480a-af35-55472a3d6c91}, !- Plant Side Inlet Node Name
-  {feb3e4a7-3ee8-499b-afe2-0d811181a21a}, !- Plant Side Outlet Node Name
-  ,                                       !- Plant Side Branch List Name
-  {4ac416dc-972d-4f18-b161-cc5de1998832}, !- Demand Side Inlet Node Name
-  {35fd5f59-9261-40a1-9c40-5090b07763b5}, !- Demand Side Outlet Node Name
-  ,                                       !- Demand Side Branch List Name
-  ,                                       !- Demand Side Connector List Name
-  Optimal,                                !- Load Distribution Scheme
-  {9946d637-9657-4a2b-8442-495728a5e567}, !- Availability Manager List Name
-=======
-  {8e540d75-9ef1-4134-be7b-ba10cc581442}, !- Plant Side Inlet Node Name
-  {5e8fb0ad-211e-4451-88b8-2584ddd5d61c}, !- Plant Side Outlet Node Name
-  ,                                       !- Plant Side Branch List Name
-  {46b2d128-3ff9-48f1-81d0-5de9a4a49ab5}, !- Demand Side Inlet Node Name
-  {19cc915a-c27b-4e82-8d8d-10aa92da1749}, !- Demand Side Outlet Node Name
-  ,                                       !- Demand Side Branch List Name
-  ,                                       !- Demand Side Connector List Name
-  Optimal,                                !- Load Distribution Scheme
-  {27ba6216-63c9-4c4c-b168-5e4b394e865b}, !- Availability Manager List Name
->>>>>>> 61ca453a
-  ,                                       !- Plant Loop Demand Calculation Scheme
-  ,                                       !- Common Pipe Simulation
-  ,                                       !- Pressure Simulation Type
-  ,                                       !- Plant Equipment Operation Heating Load Schedule
-  ,                                       !- Plant Equipment Operation Cooling Load Schedule
-  ,                                       !- Primary Plant Equipment Operation Scheme Schedule
-  ,                                       !- Component Setpoint Operation Scheme Schedule
-<<<<<<< HEAD
-  {32db290f-9014-4045-827f-dd044945ae9b}, !- Demand Mixer Name
-  {3d5d881c-f415-41dc-8509-48bfd6ebe61b}, !- Demand Splitter Name
-  {a8c03c98-d34e-47a1-af06-1157ed11706d}, !- Supply Mixer Name
-  {2b7d7638-5dca-43a6-a43b-4077c8ac8d20}; !- Supply Splitter Name
-
-OS:Node,
-  {0d700787-4e82-4382-add9-478d4cec6c2f}, !- Handle
-  Node 3,                                 !- Name
-  {c81d1db4-ab37-480a-af35-55472a3d6c91}, !- Inlet Port
-  {1eac755a-a208-4334-92d2-ca31569887af}; !- Outlet Port
-
-OS:Node,
-  {2b5ed6fb-55b1-4b52-a661-1496ac858144}, !- Handle
-  Node 4,                                 !- Name
-  {5492d4de-193d-43f6-85c5-55657581f258}, !- Inlet Port
-  {feb3e4a7-3ee8-499b-afe2-0d811181a21a}; !- Outlet Port
-
-OS:Node,
-  {4563c365-9c86-4cc4-8b14-e08e8140b7bd}, !- Handle
-  Node 5,                                 !- Name
-  {a43093f1-13df-467e-93ce-8aed5a03150b}, !- Inlet Port
-  {821129fe-6177-4442-9f89-d1f0e84cd54f}; !- Outlet Port
-
-OS:Connector:Mixer,
-  {a8c03c98-d34e-47a1-af06-1157ed11706d}, !- Handle
-  Connector Mixer 1,                      !- Name
-  {52118fec-40ca-45f4-a7df-b6b70e8d1233}, !- Outlet Branch Name
-  {29398554-8626-4ba8-ae17-95bd6e0798db}, !- Inlet Branch Name 1
-  {998fbc58-ca89-4e3a-a399-39c0e85df546}; !- Inlet Branch Name 2
-
-OS:Connector:Splitter,
-  {2b7d7638-5dca-43a6-a43b-4077c8ac8d20}, !- Handle
-  Connector Splitter 1,                   !- Name
-  {c75810e8-008d-488f-ab3e-1d97f1112faa}, !- Inlet Branch Name
-  {a43093f1-13df-467e-93ce-8aed5a03150b}, !- Outlet Branch Name 1
-  {ffe4c413-9dc8-41a7-85da-5d851b38796b}; !- Outlet Branch Name 2
-
-OS:Connection,
-  {c81d1db4-ab37-480a-af35-55472a3d6c91}, !- Handle
-  {32509b43-89d8-4c1d-94ef-3a54eced67ee}, !- Name
-  {cb7aa4c7-295d-4bd3-93ca-c6e1d1db4cfc}, !- Source Object
-  14,                                     !- Outlet Port
-  {0d700787-4e82-4382-add9-478d4cec6c2f}, !- Target Object
-  2;                                      !- Inlet Port
-
-OS:Connection,
-  {a43093f1-13df-467e-93ce-8aed5a03150b}, !- Handle
-  {d21dbcd9-ebc3-4e45-8181-3bb7ab4f2e49}, !- Name
-  {2b7d7638-5dca-43a6-a43b-4077c8ac8d20}, !- Source Object
-  3,                                      !- Outlet Port
-  {4563c365-9c86-4cc4-8b14-e08e8140b7bd}, !- Target Object
-  2;                                      !- Inlet Port
-
-OS:Connection,
-  {feb3e4a7-3ee8-499b-afe2-0d811181a21a}, !- Handle
-  {de7f5b8e-6f15-41d6-aebf-f3812b2f6c02}, !- Name
-  {2b5ed6fb-55b1-4b52-a661-1496ac858144}, !- Source Object
-  3,                                      !- Outlet Port
-  {cb7aa4c7-295d-4bd3-93ca-c6e1d1db4cfc}, !- Target Object
-  15;                                     !- Inlet Port
-
-OS:Node,
-  {79cd09c6-2152-425a-bf31-dc325d1ff89c}, !- Handle
-  Node 6,                                 !- Name
-  {4ac416dc-972d-4f18-b161-cc5de1998832}, !- Inlet Port
-  {3f96c14d-a22c-4b73-8d7c-d677fbab7dfc}; !- Outlet Port
-
-OS:Node,
-  {d9cb16b7-bf51-4b9d-8994-179353d62b20}, !- Handle
-  Node 7,                                 !- Name
-  {13137cd2-5989-4727-9c9e-8b619916bbeb}, !- Inlet Port
-  {35fd5f59-9261-40a1-9c40-5090b07763b5}; !- Outlet Port
-
-OS:Node,
-  {8a5e0e55-e8ca-4496-99bc-c7addc8d0356}, !- Handle
-  Node 8,                                 !- Name
-  {ae9b8637-b857-41ce-b35d-42ab0aacee3f}, !- Inlet Port
-  {956ecf0d-3da3-4ed0-bbc0-837ded546d48}; !- Outlet Port
-
-OS:Connector:Mixer,
-  {32db290f-9014-4045-827f-dd044945ae9b}, !- Handle
-  Connector Mixer 2,                      !- Name
-  {13137cd2-5989-4727-9c9e-8b619916bbeb}, !- Outlet Branch Name
-  {956ecf0d-3da3-4ed0-bbc0-837ded546d48}; !- Inlet Branch Name 1
-
-OS:Connector:Splitter,
-  {3d5d881c-f415-41dc-8509-48bfd6ebe61b}, !- Handle
-  Connector Splitter 2,                   !- Name
-  {3f96c14d-a22c-4b73-8d7c-d677fbab7dfc}, !- Inlet Branch Name
-  {ae9b8637-b857-41ce-b35d-42ab0aacee3f}; !- Outlet Branch Name 1
-
-OS:Connection,
-  {4ac416dc-972d-4f18-b161-cc5de1998832}, !- Handle
-  {64e5ba0e-17c1-410e-91b7-6b0b06d3e5ca}, !- Name
-  {cb7aa4c7-295d-4bd3-93ca-c6e1d1db4cfc}, !- Source Object
-  17,                                     !- Outlet Port
-  {79cd09c6-2152-425a-bf31-dc325d1ff89c}, !- Target Object
-  2;                                      !- Inlet Port
-
-OS:Connection,
-  {3f96c14d-a22c-4b73-8d7c-d677fbab7dfc}, !- Handle
-  {d0443194-4f7d-4f64-b51c-83f4e9d2e4d1}, !- Name
-  {79cd09c6-2152-425a-bf31-dc325d1ff89c}, !- Source Object
-  3,                                      !- Outlet Port
-  {3d5d881c-f415-41dc-8509-48bfd6ebe61b}, !- Target Object
-  2;                                      !- Inlet Port
-
-OS:Connection,
-  {ae9b8637-b857-41ce-b35d-42ab0aacee3f}, !- Handle
-  {44cec494-042c-47a4-b34f-2679189f4e96}, !- Name
-  {3d5d881c-f415-41dc-8509-48bfd6ebe61b}, !- Source Object
-  3,                                      !- Outlet Port
-  {8a5e0e55-e8ca-4496-99bc-c7addc8d0356}, !- Target Object
-  2;                                      !- Inlet Port
-
-OS:Connection,
-  {956ecf0d-3da3-4ed0-bbc0-837ded546d48}, !- Handle
-  {21773c9d-ea7c-40f4-819f-b357406da4bf}, !- Name
-  {8a5e0e55-e8ca-4496-99bc-c7addc8d0356}, !- Source Object
-  3,                                      !- Outlet Port
-  {32db290f-9014-4045-827f-dd044945ae9b}, !- Target Object
-  3;                                      !- Inlet Port
-
-OS:Connection,
-  {13137cd2-5989-4727-9c9e-8b619916bbeb}, !- Handle
-  {771df6a4-6e35-447f-b9d9-d4ec14a56757}, !- Name
-  {32db290f-9014-4045-827f-dd044945ae9b}, !- Source Object
-  2,                                      !- Outlet Port
-  {d9cb16b7-bf51-4b9d-8994-179353d62b20}, !- Target Object
-  2;                                      !- Inlet Port
-
-OS:Connection,
-  {35fd5f59-9261-40a1-9c40-5090b07763b5}, !- Handle
-  {49eea972-cde2-4255-954b-f738676b43fe}, !- Name
-  {d9cb16b7-bf51-4b9d-8994-179353d62b20}, !- Source Object
-  3,                                      !- Outlet Port
-  {cb7aa4c7-295d-4bd3-93ca-c6e1d1db4cfc}, !- Target Object
-  18;                                     !- Inlet Port
-
-OS:Sizing:Plant,
-  {0486af19-f4f5-4fa3-9b63-b8748a297640}, !- Handle
-  {cb7aa4c7-295d-4bd3-93ca-c6e1d1db4cfc}, !- Plant or Condenser Loop Name
-=======
-  {3869a286-cddb-4f1a-8368-0db479b281b0}, !- Demand Mixer Name
-  {77617f47-4987-4c2a-8c2c-e0442031d4a1}, !- Demand Splitter Name
-  {09dd84a9-fc9d-4a06-aabf-f3ed07d265a3}, !- Supply Mixer Name
-  {1f546c93-a3ac-4d01-9be4-31f6318959ba}; !- Supply Splitter Name
-
-OS:Node,
-  {dfc1bed3-c3d2-455d-9542-70e39a30abb4}, !- Handle
-  Node 87,                                !- Name
-  {8e540d75-9ef1-4134-be7b-ba10cc581442}, !- Inlet Port
-  {70332a36-2c6d-44c9-8079-5e3110a03320}; !- Outlet Port
-
-OS:Node,
-  {cf6c3be6-44e1-451e-8e93-46f649578aa4}, !- Handle
-  Node 88,                                !- Name
-  {eb41ee11-c09d-4c70-98e0-0222a2526354}, !- Inlet Port
-  {5e8fb0ad-211e-4451-88b8-2584ddd5d61c}; !- Outlet Port
-
-OS:Node,
-  {79aa0f8f-248b-4828-bf47-b8522515f9a0}, !- Handle
-  Node 89,                                !- Name
-  {dbf0a7fc-829f-481a-8eba-b89a1268ba4d}, !- Inlet Port
-  {c3da2a90-3656-4466-bfb0-b874dd473651}; !- Outlet Port
-
-OS:Connector:Mixer,
-  {09dd84a9-fc9d-4a06-aabf-f3ed07d265a3}, !- Handle
-  Connector Mixer 15,                     !- Name
-  {20822054-f7a4-4669-844e-d96a44eee383}, !- Outlet Branch Name
-  {36a7398f-d485-4954-bb0d-cf3a2ec31ced}, !- Inlet Branch Name 1
-  {d8892c5d-eadf-4724-951c-61e8b1bf78c3}; !- Inlet Branch Name 2
-
-OS:Connector:Splitter,
-  {1f546c93-a3ac-4d01-9be4-31f6318959ba}, !- Handle
-  Connector Splitter 15,                  !- Name
-  {0af25fea-c94e-4253-b536-fc25891ebaae}, !- Inlet Branch Name
-  {dbf0a7fc-829f-481a-8eba-b89a1268ba4d}, !- Outlet Branch Name 1
-  {b8429e4b-0fb2-4f72-9bc1-f6b8c9d03873}; !- Outlet Branch Name 2
-
-OS:Connection,
-  {8e540d75-9ef1-4134-be7b-ba10cc581442}, !- Handle
-  {73b66748-759e-43ca-9a27-1a9debedcbb2}, !- Name
-  {85aab0f6-ffb9-4d38-a552-1279ebe486a4}, !- Source Object
-  14,                                     !- Outlet Port
-  {dfc1bed3-c3d2-455d-9542-70e39a30abb4}, !- Target Object
-  2;                                      !- Inlet Port
-
-OS:Connection,
-  {dbf0a7fc-829f-481a-8eba-b89a1268ba4d}, !- Handle
-  {6601c53a-db6a-48ae-9e46-0e3c4b8853d5}, !- Name
-  {1f546c93-a3ac-4d01-9be4-31f6318959ba}, !- Source Object
-  3,                                      !- Outlet Port
-  {79aa0f8f-248b-4828-bf47-b8522515f9a0}, !- Target Object
-  2;                                      !- Inlet Port
-
-OS:Connection,
-  {5e8fb0ad-211e-4451-88b8-2584ddd5d61c}, !- Handle
-  {42d42bab-f719-4018-8759-f145b20dda17}, !- Name
-  {cf6c3be6-44e1-451e-8e93-46f649578aa4}, !- Source Object
-  3,                                      !- Outlet Port
-  {85aab0f6-ffb9-4d38-a552-1279ebe486a4}, !- Target Object
-  15;                                     !- Inlet Port
-
-OS:Node,
-  {fe3add42-5452-4813-bae8-a39c4b42d5fe}, !- Handle
-  Node 90,                                !- Name
-  {46b2d128-3ff9-48f1-81d0-5de9a4a49ab5}, !- Inlet Port
-  {b100e0b8-b6bb-42ea-9466-2a8047dfb44b}; !- Outlet Port
-
-OS:Node,
-  {702cd08d-efb2-4893-bfa7-61d71dce67da}, !- Handle
-  Node 91,                                !- Name
-  {fe1f9a14-997d-4ea9-b655-c4bb2172bd3b}, !- Inlet Port
-  {19cc915a-c27b-4e82-8d8d-10aa92da1749}; !- Outlet Port
-
-OS:Node,
-  {4fbb7aee-8c5a-4dfd-a77c-d113dc112c2e}, !- Handle
-  Node 92,                                !- Name
-  {7a8bffd6-47cc-44b3-8cac-1a685d2bafcd}, !- Inlet Port
-  {8858383b-5bf9-4d60-8915-baa168833616}; !- Outlet Port
-
-OS:Connector:Mixer,
-  {3869a286-cddb-4f1a-8368-0db479b281b0}, !- Handle
-  Connector Mixer 16,                     !- Name
-  {fe1f9a14-997d-4ea9-b655-c4bb2172bd3b}, !- Outlet Branch Name
-  {8858383b-5bf9-4d60-8915-baa168833616}; !- Inlet Branch Name 1
-
-OS:Connector:Splitter,
-  {77617f47-4987-4c2a-8c2c-e0442031d4a1}, !- Handle
-  Connector Splitter 16,                  !- Name
-  {b100e0b8-b6bb-42ea-9466-2a8047dfb44b}, !- Inlet Branch Name
-  {7a8bffd6-47cc-44b3-8cac-1a685d2bafcd}; !- Outlet Branch Name 1
-
-OS:Connection,
-  {46b2d128-3ff9-48f1-81d0-5de9a4a49ab5}, !- Handle
-  {0b00d687-759f-4057-a4b9-9fc6e7ff316a}, !- Name
-  {85aab0f6-ffb9-4d38-a552-1279ebe486a4}, !- Source Object
-  17,                                     !- Outlet Port
-  {fe3add42-5452-4813-bae8-a39c4b42d5fe}, !- Target Object
-  2;                                      !- Inlet Port
-
-OS:Connection,
-  {b100e0b8-b6bb-42ea-9466-2a8047dfb44b}, !- Handle
-  {225ae3ac-a740-4fb4-b3fa-f49270ca4565}, !- Name
-  {fe3add42-5452-4813-bae8-a39c4b42d5fe}, !- Source Object
-  3,                                      !- Outlet Port
-  {77617f47-4987-4c2a-8c2c-e0442031d4a1}, !- Target Object
-  2;                                      !- Inlet Port
-
-OS:Connection,
-  {7a8bffd6-47cc-44b3-8cac-1a685d2bafcd}, !- Handle
-  {041a0a10-0568-4420-89ed-aeb9f1c77502}, !- Name
-  {77617f47-4987-4c2a-8c2c-e0442031d4a1}, !- Source Object
-  3,                                      !- Outlet Port
-  {4fbb7aee-8c5a-4dfd-a77c-d113dc112c2e}, !- Target Object
-  2;                                      !- Inlet Port
-
-OS:Connection,
-  {8858383b-5bf9-4d60-8915-baa168833616}, !- Handle
-  {24935992-8918-4109-b665-afb5a42cc625}, !- Name
-  {4fbb7aee-8c5a-4dfd-a77c-d113dc112c2e}, !- Source Object
-  3,                                      !- Outlet Port
-  {3869a286-cddb-4f1a-8368-0db479b281b0}, !- Target Object
-  3;                                      !- Inlet Port
-
-OS:Connection,
-  {fe1f9a14-997d-4ea9-b655-c4bb2172bd3b}, !- Handle
-  {a7262f10-94a1-403d-b82e-4c810ce5e260}, !- Name
-  {3869a286-cddb-4f1a-8368-0db479b281b0}, !- Source Object
-  2,                                      !- Outlet Port
-  {702cd08d-efb2-4893-bfa7-61d71dce67da}, !- Target Object
-  2;                                      !- Inlet Port
-
-OS:Connection,
-  {19cc915a-c27b-4e82-8d8d-10aa92da1749}, !- Handle
-  {0dd0afce-07ab-4145-93e7-a995c67efab1}, !- Name
-  {702cd08d-efb2-4893-bfa7-61d71dce67da}, !- Source Object
-  3,                                      !- Outlet Port
-  {85aab0f6-ffb9-4d38-a552-1279ebe486a4}, !- Target Object
-  18;                                     !- Inlet Port
-
-OS:Sizing:Plant,
-  {96ec74a5-e17e-4f2a-9922-dd85dcf99b53}, !- Handle
-  {85aab0f6-ffb9-4d38-a552-1279ebe486a4}, !- Plant or Condenser Loop Name
->>>>>>> 61ca453a
-  Heating,                                !- Loop Type
-  52.6666666666667,                       !- Design Loop Exit Temperature {C}
-  5.55555555555556,                       !- Loop Design Temperature Difference {deltaC}
-  NonCoincident,                          !- Sizing Option
-  1,                                      !- Zone Timesteps in Averaging Window
-  None;                                   !- Coincident Sizing Factor Mode
-
-OS:AvailabilityManagerAssignmentList,
-<<<<<<< HEAD
-  {9946d637-9657-4a2b-8442-495728a5e567}, !- Handle
-  Plant Loop 1 AvailabilityManagerAssignmentList; !- Name
-
-OS:Pipe:Adiabatic,
-  {dd360a24-bfa6-4302-82b4-fdd6dd30dd5b}, !- Handle
-  Pipe Adiabatic 1,                       !- Name
-  {821129fe-6177-4442-9f89-d1f0e84cd54f}, !- Inlet Node Name
-  {9e14ca0c-99d9-4bc9-b11a-949551ba912e}; !- Outlet Node Name
-
-OS:Pipe:Adiabatic,
-  {1add3855-95e7-4c32-94c8-7596c5fd4af0}, !- Handle
-  Pipe Adiabatic 2,                       !- Name
-  {ef8c7a2d-e45e-4569-b0c8-79f9d04ddea4}, !- Inlet Node Name
-  {5492d4de-193d-43f6-85c5-55657581f258}; !- Outlet Node Name
-
-OS:Node,
-  {f756e331-f921-4b99-922d-949c849df2f8}, !- Handle
-  Node 9,                                 !- Name
-  {9e14ca0c-99d9-4bc9-b11a-949551ba912e}, !- Inlet Port
-  {29398554-8626-4ba8-ae17-95bd6e0798db}; !- Outlet Port
-
-OS:Connection,
-  {821129fe-6177-4442-9f89-d1f0e84cd54f}, !- Handle
-  {67d9c7f7-276b-4882-923f-b1da287391b1}, !- Name
-  {4563c365-9c86-4cc4-8b14-e08e8140b7bd}, !- Source Object
-  3,                                      !- Outlet Port
-  {dd360a24-bfa6-4302-82b4-fdd6dd30dd5b}, !- Target Object
-  2;                                      !- Inlet Port
-
-OS:Connection,
-  {9e14ca0c-99d9-4bc9-b11a-949551ba912e}, !- Handle
-  {925de63f-5de2-46a8-918a-566f4893f355}, !- Name
-  {dd360a24-bfa6-4302-82b4-fdd6dd30dd5b}, !- Source Object
-  3,                                      !- Outlet Port
-  {f756e331-f921-4b99-922d-949c849df2f8}, !- Target Object
-  2;                                      !- Inlet Port
-
-OS:Connection,
-  {29398554-8626-4ba8-ae17-95bd6e0798db}, !- Handle
-  {5017216e-7574-46ee-b280-082cdca6824d}, !- Name
-  {f756e331-f921-4b99-922d-949c849df2f8}, !- Source Object
-  3,                                      !- Outlet Port
-  {a8c03c98-d34e-47a1-af06-1157ed11706d}, !- Target Object
-  3;                                      !- Inlet Port
-
-OS:Node,
-  {9f4796b1-a62b-455b-a17f-192024fba39d}, !- Handle
-  Node 10,                                !- Name
-  {52118fec-40ca-45f4-a7df-b6b70e8d1233}, !- Inlet Port
-  {ef8c7a2d-e45e-4569-b0c8-79f9d04ddea4}; !- Outlet Port
-
-OS:Connection,
-  {52118fec-40ca-45f4-a7df-b6b70e8d1233}, !- Handle
-  {b9da9c5a-6880-438e-b7d3-af7c22010bfb}, !- Name
-  {a8c03c98-d34e-47a1-af06-1157ed11706d}, !- Source Object
-  2,                                      !- Outlet Port
-  {9f4796b1-a62b-455b-a17f-192024fba39d}, !- Target Object
-  2;                                      !- Inlet Port
-
-OS:Connection,
-  {ef8c7a2d-e45e-4569-b0c8-79f9d04ddea4}, !- Handle
-  {7207e7b6-66a4-4bd0-ad78-b15521d54a29}, !- Name
-  {9f4796b1-a62b-455b-a17f-192024fba39d}, !- Source Object
-  3,                                      !- Outlet Port
-  {1add3855-95e7-4c32-94c8-7596c5fd4af0}, !- Target Object
-  2;                                      !- Inlet Port
-
-OS:Connection,
-  {5492d4de-193d-43f6-85c5-55657581f258}, !- Handle
-  {a8b1e031-fe5e-4883-9986-0bb969785571}, !- Name
-  {1add3855-95e7-4c32-94c8-7596c5fd4af0}, !- Source Object
-  3,                                      !- Outlet Port
-  {2b5ed6fb-55b1-4b52-a661-1496ac858144}, !- Target Object
-  2;                                      !- Inlet Port
-
-OS:Pump:VariableSpeed,
-  {4e0edfda-f72f-4527-adcd-1e776f0e4228}, !- Handle
-  Pump Variable Speed 1,                  !- Name
-  {1eac755a-a208-4334-92d2-ca31569887af}, !- Inlet Node Name
-  {16591ae5-49de-475a-9a55-7d39a87b270d}, !- Outlet Node Name
-=======
-  {27ba6216-63c9-4c4c-b168-5e4b394e865b}, !- Handle
-  Plant Loop 1 AvailabilityManagerAssignmentList 7; !- Name
-
-OS:Pipe:Adiabatic,
-  {a00d8d8a-e84f-456b-9704-fd3efd398d8a}, !- Handle
-  Pipe Adiabatic 15,                      !- Name
-  {c3da2a90-3656-4466-bfb0-b874dd473651}, !- Inlet Node Name
-  {6e056656-6773-4a53-80ff-ecc0fbb3bb44}; !- Outlet Node Name
-
-OS:Pipe:Adiabatic,
-  {e01a1a2d-1847-4a30-b787-e760a6dc834a}, !- Handle
-  Pipe Adiabatic 16,                      !- Name
-  {1b7787c0-f877-4757-b2a8-741799abc127}, !- Inlet Node Name
-  {eb41ee11-c09d-4c70-98e0-0222a2526354}; !- Outlet Node Name
-
-OS:Node,
-  {66294032-f456-4413-a507-91853cabe653}, !- Handle
-  Node 93,                                !- Name
-  {6e056656-6773-4a53-80ff-ecc0fbb3bb44}, !- Inlet Port
-  {36a7398f-d485-4954-bb0d-cf3a2ec31ced}; !- Outlet Port
-
-OS:Connection,
-  {c3da2a90-3656-4466-bfb0-b874dd473651}, !- Handle
-  {aad447cb-cdce-4b9e-96e7-5cacaed287e3}, !- Name
-  {79aa0f8f-248b-4828-bf47-b8522515f9a0}, !- Source Object
-  3,                                      !- Outlet Port
-  {a00d8d8a-e84f-456b-9704-fd3efd398d8a}, !- Target Object
-  2;                                      !- Inlet Port
-
-OS:Connection,
-  {6e056656-6773-4a53-80ff-ecc0fbb3bb44}, !- Handle
-  {568af272-07a5-48bb-b97f-4d95b96985c9}, !- Name
-  {a00d8d8a-e84f-456b-9704-fd3efd398d8a}, !- Source Object
-  3,                                      !- Outlet Port
-  {66294032-f456-4413-a507-91853cabe653}, !- Target Object
-  2;                                      !- Inlet Port
-
-OS:Connection,
-  {36a7398f-d485-4954-bb0d-cf3a2ec31ced}, !- Handle
-  {7e4f81aa-da4a-4e15-9b6d-7361f828b129}, !- Name
-  {66294032-f456-4413-a507-91853cabe653}, !- Source Object
-  3,                                      !- Outlet Port
-  {09dd84a9-fc9d-4a06-aabf-f3ed07d265a3}, !- Target Object
-  3;                                      !- Inlet Port
-
-OS:Node,
-  {447cdf72-f9ec-472f-916d-d888600be7a3}, !- Handle
-  Node 94,                                !- Name
-  {20822054-f7a4-4669-844e-d96a44eee383}, !- Inlet Port
-  {1b7787c0-f877-4757-b2a8-741799abc127}; !- Outlet Port
-
-OS:Connection,
-  {20822054-f7a4-4669-844e-d96a44eee383}, !- Handle
-  {b4bc2428-e548-4e3b-9a9c-1c90961de4bd}, !- Name
-  {09dd84a9-fc9d-4a06-aabf-f3ed07d265a3}, !- Source Object
-  2,                                      !- Outlet Port
-  {447cdf72-f9ec-472f-916d-d888600be7a3}, !- Target Object
-  2;                                      !- Inlet Port
-
-OS:Connection,
-  {1b7787c0-f877-4757-b2a8-741799abc127}, !- Handle
-  {752dc66f-cbe4-4fde-acb5-4c3d71f73694}, !- Name
-  {447cdf72-f9ec-472f-916d-d888600be7a3}, !- Source Object
-  3,                                      !- Outlet Port
-  {e01a1a2d-1847-4a30-b787-e760a6dc834a}, !- Target Object
-  2;                                      !- Inlet Port
-
-OS:Connection,
-  {eb41ee11-c09d-4c70-98e0-0222a2526354}, !- Handle
-  {7e01b6ba-68ee-428d-bea2-e217570faa64}, !- Name
-  {e01a1a2d-1847-4a30-b787-e760a6dc834a}, !- Source Object
-  3,                                      !- Outlet Port
-  {cf6c3be6-44e1-451e-8e93-46f649578aa4}, !- Target Object
-  2;                                      !- Inlet Port
-
-OS:Pump:VariableSpeed,
-  {c6d12779-a8fa-48de-a653-1b59ef95dda7}, !- Handle
-  Pump Variable Speed 8,                  !- Name
-  {70332a36-2c6d-44c9-8079-5e3110a03320}, !- Inlet Node Name
-  {70c772b2-facc-4069-817f-a523d4a404bf}, !- Outlet Node Name
->>>>>>> 61ca453a
-  0.01,                                   !- Rated Flow Rate {m3/s}
-  1,                                      !- Rated Pump Head {Pa}
-  0,                                      !- Rated Power Consumption {W}
-  1,                                      !- Motor Efficiency
-  0,                                      !- Fraction of Motor Inefficiencies to Fluid Stream
-  0,                                      !- Coefficient 1 of the Part Load Performance Curve
-  1,                                      !- Coefficient 2 of the Part Load Performance Curve
-  0,                                      !- Coefficient 3 of the Part Load Performance Curve
-  0,                                      !- Coefficient 4 of the Part Load Performance Curve
-  ,                                       !- Minimum Flow Rate {m3/s}
-  Intermittent,                           !- Pump Control Type
-  ,                                       !- Pump Flow Rate Schedule Name
-  ,                                       !- Pump Curve Name
-  ,                                       !- Impeller Diameter {m}
-  ,                                       !- VFD Control Type
-  ,                                       !- Pump RPM Schedule Name
-  ,                                       !- Minimum Pressure Schedule {Pa}
-  ,                                       !- Maximum Pressure Schedule {Pa}
-  ,                                       !- Minimum RPM Schedule {rev/min}
-  ,                                       !- Maximum RPM Schedule {rev/min}
-  ,                                       !- Zone Name
-  0.5,                                    !- Skin Loss Radiative Fraction
-  PowerPerFlowPerPressure,                !- Design Power Sizing Method
-  348701.1,                               !- Design Electric Power per Unit Flow Rate {W/(m3/s)}
-  1.282051282,                            !- Design Shaft Power per Unit Flow Rate per Unit Head {W-s/m3-Pa}
-  0,                                      !- Design Minimum Flow Rate Fraction
-  General;                                !- End-Use Subcategory
-
-OS:Node,
-<<<<<<< HEAD
-  {ba306315-0c9f-4227-b4f0-d57b3f41d918}, !- Handle
-  Node 11,                                !- Name
-  {16591ae5-49de-475a-9a55-7d39a87b270d}, !- Inlet Port
-  {c75810e8-008d-488f-ab3e-1d97f1112faa}; !- Outlet Port
-
-OS:Connection,
-  {1eac755a-a208-4334-92d2-ca31569887af}, !- Handle
-  {c1f31332-c4c7-4d1c-9575-618cf2065bda}, !- Name
-  {0d700787-4e82-4382-add9-478d4cec6c2f}, !- Source Object
-  3,                                      !- Outlet Port
-  {4e0edfda-f72f-4527-adcd-1e776f0e4228}, !- Target Object
-  2;                                      !- Inlet Port
-
-OS:Connection,
-  {16591ae5-49de-475a-9a55-7d39a87b270d}, !- Handle
-  {49f0a74d-bb6f-4e96-82a6-40d3680aa0a0}, !- Name
-  {4e0edfda-f72f-4527-adcd-1e776f0e4228}, !- Source Object
-  3,                                      !- Outlet Port
-  {ba306315-0c9f-4227-b4f0-d57b3f41d918}, !- Target Object
-  2;                                      !- Inlet Port
-
-OS:Connection,
-  {c75810e8-008d-488f-ab3e-1d97f1112faa}, !- Handle
-  {464fc4f0-7b01-47d9-a063-1372ab1d8510}, !- Name
-  {ba306315-0c9f-4227-b4f0-d57b3f41d918}, !- Source Object
-  3,                                      !- Outlet Port
-  {2b7d7638-5dca-43a6-a43b-4077c8ac8d20}, !- Target Object
-  2;                                      !- Inlet Port
-
-OS:Schedule:Constant,
-  {0f5928b0-26b3-427e-aa76-181a15e31bcf}, !- Handle
-  dhw temp,                               !- Name
-  {47930b84-62b7-4839-881d-c6c15169123a}, !- Schedule Type Limits Name
-  52.6666666666667;                       !- Value
-
-OS:SetpointManager:Scheduled,
-  {52e692b0-3769-4b1d-9f6d-abe8e89692fb}, !- Handle
-  Setpoint Manager Scheduled 1,           !- Name
-  Temperature,                            !- Control Variable
-  {0f5928b0-26b3-427e-aa76-181a15e31bcf}, !- Schedule Name
-  {2b5ed6fb-55b1-4b52-a661-1496ac858144}; !- Setpoint Node or NodeList Name
-
-OS:ScheduleTypeLimits,
-  {47930b84-62b7-4839-881d-c6c15169123a}, !- Handle
-  Temperature,                            !- Name
-  ,                                       !- Lower Limit Value
-  ,                                       !- Upper Limit Value
-  Continuous,                             !- Numeric Type
-  Temperature;                            !- Unit Type
-
-OS:WaterHeater:Mixed,
-  {c29ff8d0-23a6-437b-a1ca-c05bb4b6e9d8}, !- Handle
-  res wh,                                 !- Name
-  0.143845647790854,                      !- Tank Volume {m3}
-  {c1d5c20d-4acc-4ea7-9d56-de8ebed4b23f}, !- Setpoint Temperature Schedule Name
-=======
-  {8ed95306-e177-47ca-ab23-24769f9f4ff9}, !- Handle
-  Node 95,                                !- Name
-  {70c772b2-facc-4069-817f-a523d4a404bf}, !- Inlet Port
-  {0af25fea-c94e-4253-b536-fc25891ebaae}; !- Outlet Port
-
-OS:Connection,
-  {70332a36-2c6d-44c9-8079-5e3110a03320}, !- Handle
-  {d875e391-23a4-4679-a18a-37f387cc6248}, !- Name
-  {dfc1bed3-c3d2-455d-9542-70e39a30abb4}, !- Source Object
-  3,                                      !- Outlet Port
-  {c6d12779-a8fa-48de-a653-1b59ef95dda7}, !- Target Object
-  2;                                      !- Inlet Port
-
-OS:Connection,
-  {70c772b2-facc-4069-817f-a523d4a404bf}, !- Handle
-  {5039deba-9f36-486c-bbcf-720d7c7c5601}, !- Name
-  {c6d12779-a8fa-48de-a653-1b59ef95dda7}, !- Source Object
-  3,                                      !- Outlet Port
-  {8ed95306-e177-47ca-ab23-24769f9f4ff9}, !- Target Object
-  2;                                      !- Inlet Port
-
-OS:Connection,
-  {0af25fea-c94e-4253-b536-fc25891ebaae}, !- Handle
-  {b0fda10a-9633-4cb6-9cee-08471fa09163}, !- Name
-  {8ed95306-e177-47ca-ab23-24769f9f4ff9}, !- Source Object
-  3,                                      !- Outlet Port
-  {1f546c93-a3ac-4d01-9be4-31f6318959ba}, !- Target Object
-  2;                                      !- Inlet Port
-
-OS:Schedule:Constant,
-  {851e9d23-b7f4-46a8-ac94-5db19b745d37}, !- Handle
-  dhw temp 7,                             !- Name
-  {d4ca3c27-cc7c-40ab-9644-95e08fee69bc}, !- Schedule Type Limits Name
-  52.6666666666667;                       !- Value
-
-OS:SetpointManager:Scheduled,
-  {0f5a076f-e106-4652-a514-42e260c24979}, !- Handle
-  Setpoint Manager Scheduled 8,           !- Name
-  Temperature,                            !- Control Variable
-  {851e9d23-b7f4-46a8-ac94-5db19b745d37}, !- Schedule Name
-  {cf6c3be6-44e1-451e-8e93-46f649578aa4}; !- Setpoint Node or NodeList Name
-
-OS:WaterHeater:Mixed,
-  {4ac8761f-c573-4045-b3e3-4c645d15dbd7}, !- Handle
-  res wh|unit 8,                          !- Name
-  0.143845647790854,                      !- Tank Volume {m3}
-  {179e9b02-02ac-4f05-b746-a349a17fdaa6}, !- Setpoint Temperature Schedule Name
->>>>>>> 61ca453a
-  2,                                      !- Deadband Temperature Difference {deltaC}
-  99,                                     !- Maximum Temperature Limit {C}
-  Cycle,                                  !- Heater Control Type
-  11722.8428068889,                       !- Heater Maximum Capacity {W}
-  0,                                      !- Heater Minimum Capacity {W}
-  ,                                       !- Heater Ignition Minimum Flow Rate {m3/s}
-  ,                                       !- Heater Ignition Delay {s}
-  NaturalGas,                             !- Heater Fuel Type
-  0.773298241318794,                      !- Heater Thermal Efficiency
-  ,                                       !- Part Load Factor Curve Name
-  0,                                      !- Off Cycle Parasitic Fuel Consumption Rate {W}
-  Electricity,                            !- Off Cycle Parasitic Fuel Type
-  0,                                      !- Off Cycle Parasitic Heat Fraction to Tank
-  0,                                      !- On Cycle Parasitic Fuel Consumption Rate {W}
-  Electricity,                            !- On Cycle Parasitic Fuel Type
-  0,                                      !- On Cycle Parasitic Heat Fraction to Tank
-  ThermalZone,                            !- Ambient Temperature Indicator
-  ,                                       !- Ambient Temperature Schedule Name
-<<<<<<< HEAD
-  {29757536-bc26-4cc1-87e8-798924d8e0f4}, !- Ambient Temperature Thermal Zone Name
-=======
-  {1ed60b66-a08e-41eb-ade1-af2bf7f51eeb}, !- Ambient Temperature Thermal Zone Name
->>>>>>> 61ca453a
-  ,                                       !- Ambient Temperature Outdoor Air Node Name
-  4.15693173076374,                       !- Off Cycle Loss Coefficient to Ambient Temperature {W/K}
-  0.64,                                   !- Off Cycle Loss Fraction to Thermal Zone
-  4.15693173076374,                       !- On Cycle Loss Coefficient to Ambient Temperature {W/K}
-  1,                                      !- On Cycle Loss Fraction to Thermal Zone
-  ,                                       !- Peak Use Flow Rate {m3/s}
-  ,                                       !- Use Flow Rate Fraction Schedule Name
-  ,                                       !- Cold Water Supply Temperature Schedule Name
-<<<<<<< HEAD
-  {059a5602-83e4-4c97-b773-81ea8a6deb08}, !- Use Side Inlet Node Name
-  {4a79f2d5-96ea-45f8-846e-fcbb438cdbdd}, !- Use Side Outlet Node Name
-=======
-  {6c54b200-a9f2-4036-b0e5-16167e5390e5}, !- Use Side Inlet Node Name
-  {c214ecad-deba-4647-9890-6dc590e4c586}, !- Use Side Outlet Node Name
->>>>>>> 61ca453a
-  1,                                      !- Use Side Effectiveness
-  ,                                       !- Source Side Inlet Node Name
-  ,                                       !- Source Side Outlet Node Name
-  1,                                      !- Source Side Effectiveness
-  autosize,                               !- Use Side Design Flow Rate {m3/s}
-  autosize,                               !- Source Side Design Flow Rate {m3/s}
-  1.5,                                    !- Indirect Water Heating Recovery Time {hr}
-  IndirectHeatPrimarySetpoint,            !- Source Side Flow Control Mode
-  ,                                       !- Indirect Alternate Setpoint Temperature Schedule Name
-  res wh;                                 !- End-Use Subcategory
-
-OS:Schedule:Constant,
-<<<<<<< HEAD
-  {c1d5c20d-4acc-4ea7-9d56-de8ebed4b23f}, !- Handle
-  WH Setpoint Temp,                       !- Name
-  {47930b84-62b7-4839-881d-c6c15169123a}, !- Schedule Type Limits Name
-  52.6666666666667;                       !- Value
-
-OS:Node,
-  {d7f04ba7-3511-4c94-880a-580e75b35e10}, !- Handle
-  Node 12,                                !- Name
-  {ffe4c413-9dc8-41a7-85da-5d851b38796b}, !- Inlet Port
-  {059a5602-83e4-4c97-b773-81ea8a6deb08}; !- Outlet Port
-
-OS:Connection,
-  {ffe4c413-9dc8-41a7-85da-5d851b38796b}, !- Handle
-  {06c0022d-8155-4896-b48d-e009cc9e311c}, !- Name
-  {2b7d7638-5dca-43a6-a43b-4077c8ac8d20}, !- Source Object
-  4,                                      !- Outlet Port
-  {d7f04ba7-3511-4c94-880a-580e75b35e10}, !- Target Object
-  2;                                      !- Inlet Port
-
-OS:Node,
-  {01921fc8-af74-49db-8cfa-fe121cb93f86}, !- Handle
-  Node 13,                                !- Name
-  {4a79f2d5-96ea-45f8-846e-fcbb438cdbdd}, !- Inlet Port
-  {998fbc58-ca89-4e3a-a399-39c0e85df546}; !- Outlet Port
-
-OS:Connection,
-  {059a5602-83e4-4c97-b773-81ea8a6deb08}, !- Handle
-  {78a428eb-e046-475a-ad00-f6e2d9acffd0}, !- Name
-  {d7f04ba7-3511-4c94-880a-580e75b35e10}, !- Source Object
-  3,                                      !- Outlet Port
-  {c29ff8d0-23a6-437b-a1ca-c05bb4b6e9d8}, !- Target Object
-  31;                                     !- Inlet Port
-
-OS:Connection,
-  {4a79f2d5-96ea-45f8-846e-fcbb438cdbdd}, !- Handle
-  {d6954a72-691d-4b5d-9964-80e27587a75f}, !- Name
-  {c29ff8d0-23a6-437b-a1ca-c05bb4b6e9d8}, !- Source Object
-  32,                                     !- Outlet Port
-  {01921fc8-af74-49db-8cfa-fe121cb93f86}, !- Target Object
-  2;                                      !- Inlet Port
-
-OS:Connection,
-  {998fbc58-ca89-4e3a-a399-39c0e85df546}, !- Handle
-  {bb5ecbf1-52db-4e02-bf6c-b7d662e2bb43}, !- Name
-  {01921fc8-af74-49db-8cfa-fe121cb93f86}, !- Source Object
-  3,                                      !- Outlet Port
-  {a8c03c98-d34e-47a1-af06-1157ed11706d}, !- Target Object
-=======
-  {179e9b02-02ac-4f05-b746-a349a17fdaa6}, !- Handle
-  WH Setpoint Temp 7,                     !- Name
-  {d4ca3c27-cc7c-40ab-9644-95e08fee69bc}, !- Schedule Type Limits Name
-  52.6666666666667;                       !- Value
-
-OS:Node,
-  {4263c1d1-4904-48f8-9225-4c9011161c28}, !- Handle
-  Node 96,                                !- Name
-  {b8429e4b-0fb2-4f72-9bc1-f6b8c9d03873}, !- Inlet Port
-  {6c54b200-a9f2-4036-b0e5-16167e5390e5}; !- Outlet Port
-
-OS:Connection,
-  {b8429e4b-0fb2-4f72-9bc1-f6b8c9d03873}, !- Handle
-  {367c5cc3-bbe2-4c22-aee3-4c4894a21e85}, !- Name
-  {1f546c93-a3ac-4d01-9be4-31f6318959ba}, !- Source Object
-  4,                                      !- Outlet Port
-  {4263c1d1-4904-48f8-9225-4c9011161c28}, !- Target Object
-  2;                                      !- Inlet Port
-
-OS:Node,
-  {a6cb2f7c-d8f3-415b-9764-38c3b2333345}, !- Handle
-  Node 97,                                !- Name
-  {c214ecad-deba-4647-9890-6dc590e4c586}, !- Inlet Port
-  {d8892c5d-eadf-4724-951c-61e8b1bf78c3}; !- Outlet Port
-
-OS:Connection,
-  {6c54b200-a9f2-4036-b0e5-16167e5390e5}, !- Handle
-  {1f6e9a25-6327-41d6-a8b1-bbdae031dbe6}, !- Name
-  {4263c1d1-4904-48f8-9225-4c9011161c28}, !- Source Object
-  3,                                      !- Outlet Port
-  {4ac8761f-c573-4045-b3e3-4c645d15dbd7}, !- Target Object
-  31;                                     !- Inlet Port
-
-OS:Connection,
-  {c214ecad-deba-4647-9890-6dc590e4c586}, !- Handle
-  {e733e6ea-cf58-493e-ba5e-3b63a968c582}, !- Name
-  {4ac8761f-c573-4045-b3e3-4c645d15dbd7}, !- Source Object
-  32,                                     !- Outlet Port
-  {a6cb2f7c-d8f3-415b-9764-38c3b2333345}, !- Target Object
-  2;                                      !- Inlet Port
-
-OS:Connection,
-  {d8892c5d-eadf-4724-951c-61e8b1bf78c3}, !- Handle
-  {b744b121-76cd-4e62-92fa-088f4a0397c4}, !- Name
-  {a6cb2f7c-d8f3-415b-9764-38c3b2333345}, !- Source Object
-  3,                                      !- Outlet Port
-  {09dd84a9-fc9d-4a06-aabf-f3ed07d265a3}, !- Target Object
->>>>>>> 61ca453a
-  4;                                      !- Inlet Port
