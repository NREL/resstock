--- conflicted
+++ resolved
@@ -1,73 +1,41 @@
 !- NOTE: Auto-generated from /test/osw_files/MF_8units_1story_SL_3Beds_2Baths_Denver_WHTank.osw
 
 OS:Version,
-<<<<<<< HEAD
-  {d406d50b-5530-48a7-b3cf-90ddea9e5700}, !- Handle
+  {11a69ab0-76ee-4c5d-8383-c06f249f0e17}, !- Handle
   2.9.0;                                  !- Version Identifier
 
 OS:SimulationControl,
-  {e4e3f458-0d77-4b3f-8c8d-e66686e3976f}, !- Handle
-=======
-  {9de1ecd3-8132-41f7-b286-e93e315783cc}, !- Handle
-  2.9.0;                                  !- Version Identifier
-
-OS:SimulationControl,
-  {f875272c-78d9-4e5d-8132-fc1f99117d8d}, !- Handle
->>>>>>> 67460ca1
+  {4fac0271-670b-4109-a27e-8e8b8bb4eaa3}, !- Handle
   ,                                       !- Do Zone Sizing Calculation
   ,                                       !- Do System Sizing Calculation
   ,                                       !- Do Plant Sizing Calculation
   No;                                     !- Run Simulation for Sizing Periods
 
 OS:Timestep,
-<<<<<<< HEAD
-  {b2e6db7f-5b5a-4189-bd30-5a0a2d739cc2}, !- Handle
+  {b83f0940-c69f-4db2-b340-539dd6df7b5f}, !- Handle
   6;                                      !- Number of Timesteps per Hour
 
 OS:ShadowCalculation,
-  {5c23e25a-17d6-48f4-b450-42257fb89625}, !- Handle
-=======
-  {ce12926d-29f1-461e-bda1-eb26e587e7a5}, !- Handle
-  6;                                      !- Number of Timesteps per Hour
-
-OS:ShadowCalculation,
-  {31aafccf-6144-4a40-9c5d-1d18404a4a1e}, !- Handle
->>>>>>> 67460ca1
+  {76561619-9649-44fd-b593-f355513f386b}, !- Handle
   20,                                     !- Calculation Frequency
   200;                                    !- Maximum Figures in Shadow Overlap Calculations
 
 OS:SurfaceConvectionAlgorithm:Outside,
-<<<<<<< HEAD
-  {c8583246-cadc-42fe-b0ec-d228bdd77b89}, !- Handle
+  {1ffd0568-b678-4efc-ba6e-d4cc625a947e}, !- Handle
   DOE-2;                                  !- Algorithm
 
 OS:SurfaceConvectionAlgorithm:Inside,
-  {543420bc-8ae0-4596-a82e-0c5961250488}, !- Handle
+  {2e2bfdac-de5a-44a8-bacb-f13aac5d2ca2}, !- Handle
   TARP;                                   !- Algorithm
 
 OS:ZoneCapacitanceMultiplier:ResearchSpecial,
-  {bfbdf915-3bd1-4716-9607-8d3af137321b}, !- Handle
-=======
-  {084c11cc-e0ed-4757-bc26-f6ed8ac2d5bb}, !- Handle
-  DOE-2;                                  !- Algorithm
-
-OS:SurfaceConvectionAlgorithm:Inside,
-  {c66b3750-97a4-468a-a8ce-b997e8349111}, !- Handle
-  TARP;                                   !- Algorithm
-
-OS:ZoneCapacitanceMultiplier:ResearchSpecial,
-  {e209ab19-19b9-420a-b197-715a8aff553c}, !- Handle
->>>>>>> 67460ca1
+  {e70f4e35-6195-468e-b32b-97927d4af4ee}, !- Handle
   ,                                       !- Temperature Capacity Multiplier
   15,                                     !- Humidity Capacity Multiplier
   ;                                       !- Carbon Dioxide Capacity Multiplier
 
 OS:RunPeriod,
-<<<<<<< HEAD
-  {f1e3274c-ef40-4f30-a1de-fa88dbd27410}, !- Handle
-=======
-  {447a959c-d195-49a0-aaa8-7aabafb1db4c}, !- Handle
->>>>>>> 67460ca1
+  {d27ed638-446d-4468-b58b-3246ec4f3c36}, !- Handle
   Run Period 1,                           !- Name
   1,                                      !- Begin Month
   1,                                      !- Begin Day of Month
@@ -81,21 +49,13 @@
   ;                                       !- Number of Times Runperiod to be Repeated
 
 OS:YearDescription,
-<<<<<<< HEAD
-  {943ce57d-0e72-471c-9c34-960c8d9235e7}, !- Handle
-=======
-  {2bf348b6-a561-4ab7-90d2-5abe6fe58019}, !- Handle
->>>>>>> 67460ca1
+  {f04101d1-63e1-462e-bcbe-cc5155709cd0}, !- Handle
   2007,                                   !- Calendar Year
   ,                                       !- Day of Week for Start Day
   ;                                       !- Is Leap Year
 
 OS:WeatherFile,
-<<<<<<< HEAD
-  {0e540b76-6fec-4bcc-aae8-3d807f9aaf8f}, !- Handle
-=======
-  {861cf588-4ce8-4d3c-aaa7-028b050cef82}, !- Handle
->>>>>>> 67460ca1
+  {eba8bc2e-f9ec-4840-a40b-db25ba8c5da7}, !- Handle
   Denver Intl Ap,                         !- City
   CO,                                     !- State Province Region
   USA,                                    !- Country
@@ -109,13 +69,8 @@
   E23378AA;                               !- Checksum
 
 OS:AdditionalProperties,
-<<<<<<< HEAD
-  {9647b46f-e2ae-496a-b075-7f3f6ed1edf5}, !- Handle
-  {0e540b76-6fec-4bcc-aae8-3d807f9aaf8f}, !- Object Name
-=======
-  {12247b73-64cc-40e5-a698-0a516ca165be}, !- Handle
-  {861cf588-4ce8-4d3c-aaa7-028b050cef82}, !- Object Name
->>>>>>> 67460ca1
+  {3620e9dd-bfbe-4ac4-936d-59b98798c82a}, !- Handle
+  {eba8bc2e-f9ec-4840-a40b-db25ba8c5da7}, !- Object Name
   EPWHeaderCity,                          !- Feature Name 1
   String,                                 !- Feature Data Type 1
   Denver Intl Ap,                         !- Feature Value 1
@@ -223,11 +178,7 @@
   84;                                     !- Feature Value 35
 
 OS:Site,
-<<<<<<< HEAD
-  {75b2ff27-cde4-409a-bcf8-4fbcde42b7fd}, !- Handle
-=======
-  {15f98223-1ba3-4aa3-b829-119be5feac16}, !- Handle
->>>>>>> 67460ca1
+  {5b54bf16-cc69-4473-96da-86139c73b0f5}, !- Handle
   Denver Intl Ap_CO_USA,                  !- Name
   39.83,                                  !- Latitude {deg}
   -104.65,                                !- Longitude {deg}
@@ -236,11 +187,7 @@
   ;                                       !- Terrain
 
 OS:ClimateZones,
-<<<<<<< HEAD
-  {3e8ef5f5-d148-42c1-b9e5-396c7d5f4b90}, !- Handle
-=======
-  {3ec80559-331a-4962-be96-bf62a642376d}, !- Handle
->>>>>>> 67460ca1
+  {83755c63-c98f-4713-bb49-340d7fe4fd83}, !- Handle
   ,                                       !- Active Institution
   ,                                       !- Active Year
   ,                                       !- Climate Zone Institution Name 1
@@ -253,31 +200,19 @@
   Cold;                                   !- Climate Zone Value 2
 
 OS:Site:WaterMainsTemperature,
-<<<<<<< HEAD
-  {0af8adb8-b148-4188-8355-c721dd269f27}, !- Handle
-=======
-  {efb78506-a057-402d-aac1-bb588e6c033b}, !- Handle
->>>>>>> 67460ca1
+  {b0eb1159-33f9-436d-ba3a-a3b6d308e062}, !- Handle
   Correlation,                            !- Calculation Method
   ,                                       !- Temperature Schedule Name
   10.8753424657535,                       !- Annual Average Outdoor Air Temperature {C}
   23.1524007936508;                       !- Maximum Difference In Monthly Average Outdoor Air Temperatures {deltaC}
 
 OS:RunPeriodControl:DaylightSavingTime,
-<<<<<<< HEAD
-  {d6b05551-19cb-4783-9f1f-bff2c69b30dd}, !- Handle
-=======
-  {59958565-6e18-4e65-a051-d36f7e18770f}, !- Handle
->>>>>>> 67460ca1
+  {15ca67f7-dc80-4c4a-8bb6-b446e8b69f6a}, !- Handle
   3/12,                                   !- Start Date
   11/5;                                   !- End Date
 
 OS:Site:GroundTemperature:Deep,
-<<<<<<< HEAD
-  {515ea46d-0fb5-422e-a66c-0aaea2557f5d}, !- Handle
-=======
-  {27cec74f-2939-4339-a266-6a0075404de5}, !- Handle
->>>>>>> 67460ca1
+  {b01c3c6a-006f-4432-b0bc-63a7d2ce3f1b}, !- Handle
   10.8753424657535,                       !- January Deep Ground Temperature {C}
   10.8753424657535,                       !- February Deep Ground Temperature {C}
   10.8753424657535,                       !- March Deep Ground Temperature {C}
@@ -292,11 +227,7 @@
   10.8753424657535;                       !- December Deep Ground Temperature {C}
 
 OS:Building,
-<<<<<<< HEAD
-  {e894c288-0137-4a9c-af66-8efd04440f9e}, !- Handle
-=======
-  {0adc38a6-96df-4b87-bedb-3899e168b45c}, !- Handle
->>>>>>> 67460ca1
+  {f56698f3-5a06-4cf0-8457-d3a6c7018617}, !- Handle
   Building 1,                             !- Name
   ,                                       !- Building Sector Type
   0,                                      !- North Axis {deg}
@@ -311,13 +242,8 @@
   8;                                      !- Standards Number of Living Units
 
 OS:AdditionalProperties,
-<<<<<<< HEAD
-  {47be0f73-3ab2-4ff1-91f8-2b68c151d1b0}, !- Handle
-  {e894c288-0137-4a9c-af66-8efd04440f9e}, !- Object Name
-=======
-  {0cda69cb-f379-493b-9b90-81f8f29b2c50}, !- Handle
-  {0adc38a6-96df-4b87-bedb-3899e168b45c}, !- Object Name
->>>>>>> 67460ca1
+  {92e66ab0-d514-4730-a32b-551cd7afc75a}, !- Handle
+  {f56698f3-5a06-4cf0-8457-d3a6c7018617}, !- Object Name
   num_units,                              !- Feature Name 1
   Integer,                                !- Feature Data Type 1
   8,                                      !- Feature Value 1
@@ -347,11 +273,7 @@
   true;                                   !- Feature Value 9
 
 OS:ThermalZone,
-<<<<<<< HEAD
-  {073297a6-fe3b-4777-9425-da3b38e54931}, !- Handle
-=======
-  {1e8fc169-998e-42cc-aeb7-f86b62eafb14}, !- Handle
->>>>>>> 67460ca1
+  {622f3962-b147-4051-a00a-35922438055f}, !- Handle
   living zone,                            !- Name
   ,                                       !- Multiplier
   ,                                       !- Ceiling Height {m}
@@ -360,17 +282,10 @@
   ,                                       !- Zone Inside Convection Algorithm
   ,                                       !- Zone Outside Convection Algorithm
   ,                                       !- Zone Conditioning Equipment List Name
-<<<<<<< HEAD
-  {1346d640-2ec3-43c4-960e-ca0f01c65ebe}, !- Zone Air Inlet Port List
-  {b393bab5-b3e7-4f16-9dc9-d6460f4af99b}, !- Zone Air Exhaust Port List
-  {a0ccd106-a3b3-4ba8-98d4-5c1e30cb2747}, !- Zone Air Node Name
-  {96dbf80a-e042-46bd-bbbc-15eee6e3bd4e}, !- Zone Return Air Port List
-=======
-  {282f3621-c5db-4ae1-ad08-9a6197f590c3}, !- Zone Air Inlet Port List
-  {022b2f7a-a004-4230-a6ad-4d65accf549c}, !- Zone Air Exhaust Port List
-  {4fcf8da2-f6fc-4c5e-9ed8-3e20ead2a6cc}, !- Zone Air Node Name
-  {4b6a058f-a408-4365-9bed-393e92de7e92}, !- Zone Return Air Port List
->>>>>>> 67460ca1
+  {8940c7fb-f707-48fb-8009-8d1a03386f51}, !- Zone Air Inlet Port List
+  {92b40010-03b9-4569-ae68-262c74da7f82}, !- Zone Air Exhaust Port List
+  {a85fd502-0e5f-476a-a68d-3cfe1dccc04c}, !- Zone Air Node Name
+  {ff33d534-0b3e-48e3-bc8d-abf77ac9bf30}, !- Zone Return Air Port List
   ,                                       !- Primary Daylighting Control Name
   ,                                       !- Fraction of Zone Controlled by Primary Daylighting Control
   ,                                       !- Secondary Daylighting Control Name
@@ -381,71 +296,37 @@
   No;                                     !- Use Ideal Air Loads
 
 OS:Node,
-<<<<<<< HEAD
-  {f9b14e20-3dd5-4014-a7b4-5960c2efc3ec}, !- Handle
+  {21843c27-133b-4993-8649-735b626605c6}, !- Handle
   Node 1,                                 !- Name
-  {a0ccd106-a3b3-4ba8-98d4-5c1e30cb2747}, !- Inlet Port
+  {a85fd502-0e5f-476a-a68d-3cfe1dccc04c}, !- Inlet Port
   ;                                       !- Outlet Port
 
 OS:Connection,
-  {a0ccd106-a3b3-4ba8-98d4-5c1e30cb2747}, !- Handle
-  {415205da-61da-4fef-8416-66d592f98425}, !- Name
-  {073297a6-fe3b-4777-9425-da3b38e54931}, !- Source Object
+  {a85fd502-0e5f-476a-a68d-3cfe1dccc04c}, !- Handle
+  {5bf099bc-5746-470a-b14b-1bc0c4679eb9}, !- Name
+  {622f3962-b147-4051-a00a-35922438055f}, !- Source Object
   11,                                     !- Outlet Port
-  {f9b14e20-3dd5-4014-a7b4-5960c2efc3ec}, !- Target Object
+  {21843c27-133b-4993-8649-735b626605c6}, !- Target Object
   2;                                      !- Inlet Port
 
 OS:PortList,
-  {1346d640-2ec3-43c4-960e-ca0f01c65ebe}, !- Handle
-  {2aee2e92-74cf-43de-ba59-9ee82ed6cff3}, !- Name
-  {073297a6-fe3b-4777-9425-da3b38e54931}; !- HVAC Component
+  {8940c7fb-f707-48fb-8009-8d1a03386f51}, !- Handle
+  {559c3768-fd0d-45bb-8980-b12eadac7c46}, !- Name
+  {622f3962-b147-4051-a00a-35922438055f}; !- HVAC Component
 
 OS:PortList,
-  {b393bab5-b3e7-4f16-9dc9-d6460f4af99b}, !- Handle
-  {7dea3b64-ca19-4f76-839d-276ff1626ce4}, !- Name
-  {073297a6-fe3b-4777-9425-da3b38e54931}; !- HVAC Component
+  {92b40010-03b9-4569-ae68-262c74da7f82}, !- Handle
+  {8af3d674-dee3-45ad-bf8b-21e982e21e47}, !- Name
+  {622f3962-b147-4051-a00a-35922438055f}; !- HVAC Component
 
 OS:PortList,
-  {96dbf80a-e042-46bd-bbbc-15eee6e3bd4e}, !- Handle
-  {cba3c473-fff6-4391-ba73-08e2cd4ffdaa}, !- Name
-  {073297a6-fe3b-4777-9425-da3b38e54931}; !- HVAC Component
+  {ff33d534-0b3e-48e3-bc8d-abf77ac9bf30}, !- Handle
+  {aea33251-1f75-4b84-bb6a-3686c7d18ffc}, !- Name
+  {622f3962-b147-4051-a00a-35922438055f}; !- HVAC Component
 
 OS:Sizing:Zone,
-  {5d687815-4973-4c33-9bbf-ada81f9582d0}, !- Handle
-  {073297a6-fe3b-4777-9425-da3b38e54931}, !- Zone or ZoneList Name
-=======
-  {578846aa-829b-461a-83ef-4d9c7ac85abc}, !- Handle
-  Node 1,                                 !- Name
-  {4fcf8da2-f6fc-4c5e-9ed8-3e20ead2a6cc}, !- Inlet Port
-  ;                                       !- Outlet Port
-
-OS:Connection,
-  {4fcf8da2-f6fc-4c5e-9ed8-3e20ead2a6cc}, !- Handle
-  {1b012cea-a90d-4342-bbf8-7771ec8428fe}, !- Name
-  {1e8fc169-998e-42cc-aeb7-f86b62eafb14}, !- Source Object
-  11,                                     !- Outlet Port
-  {578846aa-829b-461a-83ef-4d9c7ac85abc}, !- Target Object
-  2;                                      !- Inlet Port
-
-OS:PortList,
-  {282f3621-c5db-4ae1-ad08-9a6197f590c3}, !- Handle
-  {0ae96c33-e8ba-455d-9459-55add2b70097}, !- Name
-  {1e8fc169-998e-42cc-aeb7-f86b62eafb14}; !- HVAC Component
-
-OS:PortList,
-  {022b2f7a-a004-4230-a6ad-4d65accf549c}, !- Handle
-  {40f795cc-c7b9-47d0-beba-9e761ac673b8}, !- Name
-  {1e8fc169-998e-42cc-aeb7-f86b62eafb14}; !- HVAC Component
-
-OS:PortList,
-  {4b6a058f-a408-4365-9bed-393e92de7e92}, !- Handle
-  {2923dd5d-6f7b-4995-a210-ec9d72c6300a}, !- Name
-  {1e8fc169-998e-42cc-aeb7-f86b62eafb14}; !- HVAC Component
-
-OS:Sizing:Zone,
-  {934e8eda-52b0-47fc-b684-8d67915f4541}, !- Handle
-  {1e8fc169-998e-42cc-aeb7-f86b62eafb14}, !- Zone or ZoneList Name
->>>>>>> 67460ca1
+  {14c2b3c0-0803-4042-93cb-4fd0e7574068}, !- Handle
+  {622f3962-b147-4051-a00a-35922438055f}, !- Zone or ZoneList Name
   SupplyAirTemperature,                   !- Zone Cooling Design Supply Air Temperature Input Method
   14,                                     !- Zone Cooling Design Supply Air Temperature {C}
   11.11,                                  !- Zone Cooling Design Supply Air Temperature Difference {deltaC}
@@ -474,25 +355,14 @@
   autosize;                               !- Dedicated Outdoor Air High Setpoint Temperature for Design {C}
 
 OS:ZoneHVAC:EquipmentList,
-<<<<<<< HEAD
-  {13ed63ac-6b76-4b0d-907d-f1f53002d851}, !- Handle
+  {f6cde9ec-899f-4246-9801-ff9e2fc9e6f6}, !- Handle
   Zone HVAC Equipment List 1,             !- Name
-  {073297a6-fe3b-4777-9425-da3b38e54931}; !- Thermal Zone
+  {622f3962-b147-4051-a00a-35922438055f}; !- Thermal Zone
 
 OS:Space,
-  {537ba43c-dff2-49b2-9e11-8575de34e492}, !- Handle
+  {291737ad-fdcc-4095-a889-b8e7ed8a6edf}, !- Handle
   living space,                           !- Name
-  {f9944c7e-7179-4df7-8cb5-96808bf4f518}, !- Space Type Name
-=======
-  {c29f4917-ef4a-4259-a46f-0fc62341489f}, !- Handle
-  Zone HVAC Equipment List 1,             !- Name
-  {1e8fc169-998e-42cc-aeb7-f86b62eafb14}; !- Thermal Zone
-
-OS:Space,
-  {dc811a1b-ad3a-42c4-a8c6-f61715ef4901}, !- Handle
-  living space,                           !- Name
-  {5685adff-0776-486a-a501-bc3152e0fcd2}, !- Space Type Name
->>>>>>> 67460ca1
+  {f97b52e7-11ce-4ccf-be00-5ab0939b152d}, !- Space Type Name
   ,                                       !- Default Construction Set Name
   ,                                       !- Default Schedule Set Name
   ,                                       !- Direction of Relative North {deg}
@@ -500,31 +370,17 @@
   ,                                       !- Y Origin {m}
   ,                                       !- Z Origin {m}
   ,                                       !- Building Story Name
-<<<<<<< HEAD
-  {073297a6-fe3b-4777-9425-da3b38e54931}, !- Thermal Zone Name
+  {622f3962-b147-4051-a00a-35922438055f}, !- Thermal Zone Name
   ,                                       !- Part of Total Floor Area
   ,                                       !- Design Specification Outdoor Air Object Name
-  {d395528f-11e4-45a9-84b8-30c65ce8f646}; !- Building Unit Name
+  {11293ba3-9366-4f56-8c55-0acf2387108a}; !- Building Unit Name
 
 OS:Surface,
-  {b08cecb9-d3bb-44de-a1de-f4f2932d3bf6}, !- Handle
+  {7a56cdaf-d577-4462-92fb-8f7865d3a6d9}, !- Handle
   Surface 1,                              !- Name
   Floor,                                  !- Surface Type
   ,                                       !- Construction Name
-  {537ba43c-dff2-49b2-9e11-8575de34e492}, !- Space Name
-=======
-  {1e8fc169-998e-42cc-aeb7-f86b62eafb14}, !- Thermal Zone Name
-  ,                                       !- Part of Total Floor Area
-  ,                                       !- Design Specification Outdoor Air Object Name
-  {e41439ba-876f-443f-b580-60e06ea1c489}; !- Building Unit Name
-
-OS:Surface,
-  {4cc23996-dbaf-4474-8bbf-57997915d6e9}, !- Handle
-  Surface 1,                              !- Name
-  Floor,                                  !- Surface Type
-  ,                                       !- Construction Name
-  {dc811a1b-ad3a-42c4-a8c6-f61715ef4901}, !- Space Name
->>>>>>> 67460ca1
+  {291737ad-fdcc-4095-a889-b8e7ed8a6edf}, !- Space Name
   Foundation,                             !- Outside Boundary Condition
   ,                                       !- Outside Boundary Condition Object
   NoSun,                                  !- Sun Exposure
@@ -537,19 +393,11 @@
   6.46578440716979, -12.9315688143396, 0; !- X,Y,Z Vertex 4 {m}
 
 OS:Surface,
-<<<<<<< HEAD
-  {6e3d2f04-c5ea-42f1-8758-6fbb66b548e8}, !- Handle
+  {5bee90c1-7fd2-4d4b-a2dd-0b1a340c0135}, !- Handle
   Surface 2,                              !- Name
   Wall,                                   !- Surface Type
   ,                                       !- Construction Name
-  {537ba43c-dff2-49b2-9e11-8575de34e492}, !- Space Name
-=======
-  {7e9566aa-7d1d-4f33-8651-ca4964f79a6b}, !- Handle
-  Surface 2,                              !- Name
-  Wall,                                   !- Surface Type
-  ,                                       !- Construction Name
-  {dc811a1b-ad3a-42c4-a8c6-f61715ef4901}, !- Space Name
->>>>>>> 67460ca1
+  {291737ad-fdcc-4095-a889-b8e7ed8a6edf}, !- Space Name
   Outdoors,                               !- Outside Boundary Condition
   ,                                       !- Outside Boundary Condition Object
   SunExposed,                             !- Sun Exposure
@@ -562,19 +410,11 @@
   0, -12.9315688143396, 2.4384;           !- X,Y,Z Vertex 4 {m}
 
 OS:Surface,
-<<<<<<< HEAD
-  {cc897750-ede0-4e73-8612-1fe5229ce693}, !- Handle
+  {eb507c8e-ae6b-4d8e-8e03-e38bfc08a700}, !- Handle
   Surface 3,                              !- Name
   Wall,                                   !- Surface Type
   ,                                       !- Construction Name
-  {537ba43c-dff2-49b2-9e11-8575de34e492}, !- Space Name
-=======
-  {b0ee44c5-0ac1-412e-ab0f-2ed5f5577d83}, !- Handle
-  Surface 3,                              !- Name
-  Wall,                                   !- Surface Type
-  ,                                       !- Construction Name
-  {dc811a1b-ad3a-42c4-a8c6-f61715ef4901}, !- Space Name
->>>>>>> 67460ca1
+  {291737ad-fdcc-4095-a889-b8e7ed8a6edf}, !- Space Name
   Adiabatic,                              !- Outside Boundary Condition
   ,                                       !- Outside Boundary Condition Object
   NoSun,                                  !- Sun Exposure
@@ -587,19 +427,11 @@
   0, 0, 2.4384;                           !- X,Y,Z Vertex 4 {m}
 
 OS:Surface,
-<<<<<<< HEAD
-  {8ad4a717-84bc-4ca8-9174-c9410c63498d}, !- Handle
+  {1d507a87-a873-4006-b4e2-f83b7bbbbaf7}, !- Handle
   Surface 4,                              !- Name
   Wall,                                   !- Surface Type
   ,                                       !- Construction Name
-  {537ba43c-dff2-49b2-9e11-8575de34e492}, !- Space Name
-=======
-  {2400de29-bbaf-4d40-9907-edbe32197ae9}, !- Handle
-  Surface 4,                              !- Name
-  Wall,                                   !- Surface Type
-  ,                                       !- Construction Name
-  {dc811a1b-ad3a-42c4-a8c6-f61715ef4901}, !- Space Name
->>>>>>> 67460ca1
+  {291737ad-fdcc-4095-a889-b8e7ed8a6edf}, !- Space Name
   Adiabatic,                              !- Outside Boundary Condition
   ,                                       !- Outside Boundary Condition Object
   NoSun,                                  !- Sun Exposure
@@ -612,19 +444,11 @@
   6.46578440716979, 0, 2.4384;            !- X,Y,Z Vertex 4 {m}
 
 OS:Surface,
-<<<<<<< HEAD
-  {de35190a-8d18-4c2a-adf6-801fe1a609d8}, !- Handle
+  {88d4f9d2-611f-4780-ba52-5c09b3b7848c}, !- Handle
   Surface 5,                              !- Name
   Wall,                                   !- Surface Type
   ,                                       !- Construction Name
-  {537ba43c-dff2-49b2-9e11-8575de34e492}, !- Space Name
-=======
-  {0c173788-0742-46c1-a2f6-b8b61d93d856}, !- Handle
-  Surface 5,                              !- Name
-  Wall,                                   !- Surface Type
-  ,                                       !- Construction Name
-  {dc811a1b-ad3a-42c4-a8c6-f61715ef4901}, !- Space Name
->>>>>>> 67460ca1
+  {291737ad-fdcc-4095-a889-b8e7ed8a6edf}, !- Space Name
   Outdoors,                               !- Outside Boundary Condition
   ,                                       !- Outside Boundary Condition Object
   SunExposed,                             !- Sun Exposure
@@ -637,19 +461,11 @@
   6.46578440716979, -12.9315688143396, 2.4384; !- X,Y,Z Vertex 4 {m}
 
 OS:Surface,
-<<<<<<< HEAD
-  {59d930fb-23a2-404c-be98-c231c21bdc17}, !- Handle
+  {c7ca0cd8-5de7-4a09-a5fd-b8802af773e0}, !- Handle
   Surface 6,                              !- Name
   RoofCeiling,                            !- Surface Type
   ,                                       !- Construction Name
-  {537ba43c-dff2-49b2-9e11-8575de34e492}, !- Space Name
-=======
-  {2b67c432-df2c-4c6f-9e48-78e6a43fcd95}, !- Handle
-  Surface 6,                              !- Name
-  RoofCeiling,                            !- Surface Type
-  ,                                       !- Construction Name
-  {dc811a1b-ad3a-42c4-a8c6-f61715ef4901}, !- Space Name
->>>>>>> 67460ca1
+  {291737ad-fdcc-4095-a889-b8e7ed8a6edf}, !- Space Name
   Outdoors,                               !- Outside Boundary Condition
   ,                                       !- Outside Boundary Condition Object
   SunExposed,                             !- Sun Exposure
@@ -662,11 +478,7 @@
   0, -12.9315688143396, 2.4384;           !- X,Y,Z Vertex 4 {m}
 
 OS:SpaceType,
-<<<<<<< HEAD
-  {f9944c7e-7179-4df7-8cb5-96808bf4f518}, !- Handle
-=======
-  {5685adff-0776-486a-a501-bc3152e0fcd2}, !- Handle
->>>>>>> 67460ca1
+  {f97b52e7-11ce-4ccf-be00-5ab0939b152d}, !- Handle
   Space Type 1,                           !- Name
   ,                                       !- Default Construction Set Name
   ,                                       !- Default Schedule Set Name
@@ -677,11 +489,7 @@
   living;                                 !- Standards Space Type
 
 OS:ThermalZone,
-<<<<<<< HEAD
-  {53253032-2bcc-4345-a283-9d7940d48235}, !- Handle
-=======
-  {e38f3164-1799-4331-81b1-efb72a64a11e}, !- Handle
->>>>>>> 67460ca1
+  {5a4dbbea-75f1-46a1-b031-03871fb5f9ba}, !- Handle
   corridor zone,                          !- Name
   ,                                       !- Multiplier
   ,                                       !- Ceiling Height {m}
@@ -690,17 +498,10 @@
   ,                                       !- Zone Inside Convection Algorithm
   ,                                       !- Zone Outside Convection Algorithm
   ,                                       !- Zone Conditioning Equipment List Name
-<<<<<<< HEAD
-  {1f61eb69-4440-4614-833f-ad3f2b1e9468}, !- Zone Air Inlet Port List
-  {b8978006-6755-491e-9073-1dd61e12e0ce}, !- Zone Air Exhaust Port List
-  {690673b7-137e-4731-b7be-85e380494fa8}, !- Zone Air Node Name
-  {64e7f43f-88f1-4103-8b9f-28b5d2b7fa5e}, !- Zone Return Air Port List
-=======
-  {168af803-a3d1-481a-bb4f-7c535cdb6374}, !- Zone Air Inlet Port List
-  {9b777e10-b9bb-4013-80b3-5b750a8e98e2}, !- Zone Air Exhaust Port List
-  {126580a5-7752-4408-8001-1a7158cd8172}, !- Zone Air Node Name
-  {87d91c5a-8322-4684-86da-8db9c0559fca}, !- Zone Return Air Port List
->>>>>>> 67460ca1
+  {41e548fe-96ec-4066-8d3b-382c716b6bdc}, !- Zone Air Inlet Port List
+  {1af606fb-dfd5-424a-a07c-e8a7f6d06e5b}, !- Zone Air Exhaust Port List
+  {8ba3d88f-7aab-4fa3-a9bb-6751bb050404}, !- Zone Air Node Name
+  {760e1950-5126-4e6a-acd0-6e67ac0dbc64}, !- Zone Return Air Port List
   ,                                       !- Primary Daylighting Control Name
   ,                                       !- Fraction of Zone Controlled by Primary Daylighting Control
   ,                                       !- Secondary Daylighting Control Name
@@ -711,71 +512,37 @@
   No;                                     !- Use Ideal Air Loads
 
 OS:Node,
-<<<<<<< HEAD
-  {22b6404a-826b-4269-b4ac-1049c27c619f}, !- Handle
+  {f6afc9c6-f0a6-439d-bac3-942d0063006e}, !- Handle
   Node 2,                                 !- Name
-  {690673b7-137e-4731-b7be-85e380494fa8}, !- Inlet Port
+  {8ba3d88f-7aab-4fa3-a9bb-6751bb050404}, !- Inlet Port
   ;                                       !- Outlet Port
 
 OS:Connection,
-  {690673b7-137e-4731-b7be-85e380494fa8}, !- Handle
-  {f1abc812-675d-46e6-9c4a-0a86e4fdc6d5}, !- Name
-  {53253032-2bcc-4345-a283-9d7940d48235}, !- Source Object
+  {8ba3d88f-7aab-4fa3-a9bb-6751bb050404}, !- Handle
+  {d00ed0cd-78b9-43c6-a7b9-7d1975297e63}, !- Name
+  {5a4dbbea-75f1-46a1-b031-03871fb5f9ba}, !- Source Object
   11,                                     !- Outlet Port
-  {22b6404a-826b-4269-b4ac-1049c27c619f}, !- Target Object
+  {f6afc9c6-f0a6-439d-bac3-942d0063006e}, !- Target Object
   2;                                      !- Inlet Port
 
 OS:PortList,
-  {1f61eb69-4440-4614-833f-ad3f2b1e9468}, !- Handle
-  {04875ee9-affb-4833-b899-3f8aff57207b}, !- Name
-  {53253032-2bcc-4345-a283-9d7940d48235}; !- HVAC Component
+  {41e548fe-96ec-4066-8d3b-382c716b6bdc}, !- Handle
+  {b3a25c57-571b-4064-aa5f-5f9d81d7296d}, !- Name
+  {5a4dbbea-75f1-46a1-b031-03871fb5f9ba}; !- HVAC Component
 
 OS:PortList,
-  {b8978006-6755-491e-9073-1dd61e12e0ce}, !- Handle
-  {ad7f73ac-ac72-4435-84e5-e959299deb6d}, !- Name
-  {53253032-2bcc-4345-a283-9d7940d48235}; !- HVAC Component
+  {1af606fb-dfd5-424a-a07c-e8a7f6d06e5b}, !- Handle
+  {dd88bd94-71ac-4719-8a5c-e026adb180c6}, !- Name
+  {5a4dbbea-75f1-46a1-b031-03871fb5f9ba}; !- HVAC Component
 
 OS:PortList,
-  {64e7f43f-88f1-4103-8b9f-28b5d2b7fa5e}, !- Handle
-  {99fa2b49-8fe4-4d50-9e24-99ac1d272f12}, !- Name
-  {53253032-2bcc-4345-a283-9d7940d48235}; !- HVAC Component
+  {760e1950-5126-4e6a-acd0-6e67ac0dbc64}, !- Handle
+  {cd9ff37a-0e40-425c-8bd8-2835f0a67cec}, !- Name
+  {5a4dbbea-75f1-46a1-b031-03871fb5f9ba}; !- HVAC Component
 
 OS:Sizing:Zone,
-  {4c58a50b-227d-4595-9ce7-9fc34bc4c832}, !- Handle
-  {53253032-2bcc-4345-a283-9d7940d48235}, !- Zone or ZoneList Name
-=======
-  {6a4ff46f-8078-4c25-833f-9b08f9dea6db}, !- Handle
-  Node 2,                                 !- Name
-  {126580a5-7752-4408-8001-1a7158cd8172}, !- Inlet Port
-  ;                                       !- Outlet Port
-
-OS:Connection,
-  {126580a5-7752-4408-8001-1a7158cd8172}, !- Handle
-  {dad8134c-dda8-4138-bf6b-f69a6fcf8c5b}, !- Name
-  {e38f3164-1799-4331-81b1-efb72a64a11e}, !- Source Object
-  11,                                     !- Outlet Port
-  {6a4ff46f-8078-4c25-833f-9b08f9dea6db}, !- Target Object
-  2;                                      !- Inlet Port
-
-OS:PortList,
-  {168af803-a3d1-481a-bb4f-7c535cdb6374}, !- Handle
-  {7e445e3e-4a42-4716-9a7d-c062d4c850ce}, !- Name
-  {e38f3164-1799-4331-81b1-efb72a64a11e}; !- HVAC Component
-
-OS:PortList,
-  {9b777e10-b9bb-4013-80b3-5b750a8e98e2}, !- Handle
-  {0adf3f54-8860-4eff-8646-25bde0c0c51a}, !- Name
-  {e38f3164-1799-4331-81b1-efb72a64a11e}; !- HVAC Component
-
-OS:PortList,
-  {87d91c5a-8322-4684-86da-8db9c0559fca}, !- Handle
-  {89f0b8ad-cdea-4be1-9881-bc2b6057542e}, !- Name
-  {e38f3164-1799-4331-81b1-efb72a64a11e}; !- HVAC Component
-
-OS:Sizing:Zone,
-  {9a50d030-3954-4c39-a9cb-5df23e98819c}, !- Handle
-  {e38f3164-1799-4331-81b1-efb72a64a11e}, !- Zone or ZoneList Name
->>>>>>> 67460ca1
+  {479691f4-7ee4-4ede-9c98-69b253d7e54b}, !- Handle
+  {5a4dbbea-75f1-46a1-b031-03871fb5f9ba}, !- Zone or ZoneList Name
   SupplyAirTemperature,                   !- Zone Cooling Design Supply Air Temperature Input Method
   14,                                     !- Zone Cooling Design Supply Air Temperature {C}
   11.11,                                  !- Zone Cooling Design Supply Air Temperature Difference {deltaC}
@@ -804,25 +571,14 @@
   autosize;                               !- Dedicated Outdoor Air High Setpoint Temperature for Design {C}
 
 OS:ZoneHVAC:EquipmentList,
-<<<<<<< HEAD
-  {b9a8720e-23c5-4ead-aa06-411e50586112}, !- Handle
+  {5b9bb439-03ee-46b1-84d8-f4e2275bd18d}, !- Handle
   Zone HVAC Equipment List 2,             !- Name
-  {53253032-2bcc-4345-a283-9d7940d48235}; !- Thermal Zone
+  {5a4dbbea-75f1-46a1-b031-03871fb5f9ba}; !- Thermal Zone
 
 OS:Space,
-  {03fa7b6d-72b7-44ae-adaa-6e91946a2c02}, !- Handle
+  {41d41740-44b4-42de-884c-23ead02588d1}, !- Handle
   corridor space,                         !- Name
-  {d1fb0062-040f-4556-91a8-ff8a78a5bd90}, !- Space Type Name
-=======
-  {82aa89ee-fed1-4fc1-92a0-88e40c3e0462}, !- Handle
-  Zone HVAC Equipment List 2,             !- Name
-  {e38f3164-1799-4331-81b1-efb72a64a11e}; !- Thermal Zone
-
-OS:Space,
-  {551d8d21-991d-4a0e-83b8-33d8fc24cd00}, !- Handle
-  corridor space,                         !- Name
-  {6778a06a-8b7a-496e-bc7d-f3b6d176611f}, !- Space Type Name
->>>>>>> 67460ca1
+  {11db7ed3-78e5-40dc-ade6-f399d654b116}, !- Space Type Name
   ,                                       !- Default Construction Set Name
   ,                                       !- Default Schedule Set Name
   ,                                       !- Direction of Relative North {deg}
@@ -830,25 +586,14 @@
   ,                                       !- Y Origin {m}
   ,                                       !- Z Origin {m}
   ,                                       !- Building Story Name
-<<<<<<< HEAD
-  {53253032-2bcc-4345-a283-9d7940d48235}; !- Thermal Zone Name
+  {5a4dbbea-75f1-46a1-b031-03871fb5f9ba}; !- Thermal Zone Name
 
 OS:Surface,
-  {6f8a448a-aa9f-44ba-bd06-7b36604bc1c1}, !- Handle
+  {eff6985a-7d6d-40ab-b9c1-8845947ef16e}, !- Handle
   Surface 7,                              !- Name
   Floor,                                  !- Surface Type
   ,                                       !- Construction Name
-  {03fa7b6d-72b7-44ae-adaa-6e91946a2c02}, !- Space Name
-=======
-  {e38f3164-1799-4331-81b1-efb72a64a11e}; !- Thermal Zone Name
-
-OS:Surface,
-  {af19c942-ef3c-4a1e-b4fb-7931d3e1dd25}, !- Handle
-  Surface 7,                              !- Name
-  Floor,                                  !- Surface Type
-  ,                                       !- Construction Name
-  {551d8d21-991d-4a0e-83b8-33d8fc24cd00}, !- Space Name
->>>>>>> 67460ca1
+  {41d41740-44b4-42de-884c-23ead02588d1}, !- Space Name
   Foundation,                             !- Outside Boundary Condition
   ,                                       !- Outside Boundary Condition Object
   NoSun,                                  !- Sun Exposure
@@ -861,19 +606,11 @@
   6.46578440716979, 0, 0;                 !- X,Y,Z Vertex 4 {m}
 
 OS:Surface,
-<<<<<<< HEAD
-  {afeacc56-591c-4536-8120-79e6067116d8}, !- Handle
+  {b432d43c-353f-4931-9195-66fd253d1f7d}, !- Handle
   Surface 8,                              !- Name
   Wall,                                   !- Surface Type
   ,                                       !- Construction Name
-  {03fa7b6d-72b7-44ae-adaa-6e91946a2c02}, !- Space Name
-=======
-  {255ca3ec-c7f7-4cfe-abce-abbe512bfaab}, !- Handle
-  Surface 8,                              !- Name
-  Wall,                                   !- Surface Type
-  ,                                       !- Construction Name
-  {551d8d21-991d-4a0e-83b8-33d8fc24cd00}, !- Space Name
->>>>>>> 67460ca1
+  {41d41740-44b4-42de-884c-23ead02588d1}, !- Space Name
   Outdoors,                               !- Outside Boundary Condition
   ,                                       !- Outside Boundary Condition Object
   SunExposed,                             !- Sun Exposure
@@ -886,19 +623,11 @@
   0, 0, 2.4384;                           !- X,Y,Z Vertex 4 {m}
 
 OS:Surface,
-<<<<<<< HEAD
-  {e8d1d9dd-4dc7-4a7d-b5a3-cf9fcf93cdd3}, !- Handle
+  {fbec03f3-0e2a-4535-a9d3-0e7be941ee0a}, !- Handle
   Surface 9,                              !- Name
   Wall,                                   !- Surface Type
   ,                                       !- Construction Name
-  {03fa7b6d-72b7-44ae-adaa-6e91946a2c02}, !- Space Name
-=======
-  {cfb87baf-5358-4e04-a816-6aee08efd05d}, !- Handle
-  Surface 9,                              !- Name
-  Wall,                                   !- Surface Type
-  ,                                       !- Construction Name
-  {551d8d21-991d-4a0e-83b8-33d8fc24cd00}, !- Space Name
->>>>>>> 67460ca1
+  {41d41740-44b4-42de-884c-23ead02588d1}, !- Space Name
   Adiabatic,                              !- Outside Boundary Condition
   ,                                       !- Outside Boundary Condition Object
   NoSun,                                  !- Sun Exposure
@@ -911,19 +640,11 @@
   0, 1.524, 2.4384;                       !- X,Y,Z Vertex 4 {m}
 
 OS:Surface,
-<<<<<<< HEAD
-  {0f28ba01-aaaf-4919-b441-dbf8b6d81938}, !- Handle
+  {e20d1eaa-227d-4f76-8c5b-d357b28b6275}, !- Handle
   Surface 10,                             !- Name
   Wall,                                   !- Surface Type
   ,                                       !- Construction Name
-  {03fa7b6d-72b7-44ae-adaa-6e91946a2c02}, !- Space Name
-=======
-  {64f69f16-4fa9-4940-835c-d2852b282119}, !- Handle
-  Surface 10,                             !- Name
-  Wall,                                   !- Surface Type
-  ,                                       !- Construction Name
-  {551d8d21-991d-4a0e-83b8-33d8fc24cd00}, !- Space Name
->>>>>>> 67460ca1
+  {41d41740-44b4-42de-884c-23ead02588d1}, !- Space Name
   Adiabatic,                              !- Outside Boundary Condition
   ,                                       !- Outside Boundary Condition Object
   NoSun,                                  !- Sun Exposure
@@ -936,19 +657,11 @@
   6.46578440716979, 1.524, 2.4384;        !- X,Y,Z Vertex 4 {m}
 
 OS:Surface,
-<<<<<<< HEAD
-  {237f1258-792b-4055-8826-a723b31c31d5}, !- Handle
+  {70f2d1ac-4a2d-45bc-aa61-965593083064}, !- Handle
   Surface 11,                             !- Name
   Wall,                                   !- Surface Type
   ,                                       !- Construction Name
-  {03fa7b6d-72b7-44ae-adaa-6e91946a2c02}, !- Space Name
-=======
-  {dc019369-fe8a-4555-bd28-0ff2ce08b15b}, !- Handle
-  Surface 11,                             !- Name
-  Wall,                                   !- Surface Type
-  ,                                       !- Construction Name
-  {551d8d21-991d-4a0e-83b8-33d8fc24cd00}, !- Space Name
->>>>>>> 67460ca1
+  {41d41740-44b4-42de-884c-23ead02588d1}, !- Space Name
   Adiabatic,                              !- Outside Boundary Condition
   ,                                       !- Outside Boundary Condition Object
   NoSun,                                  !- Sun Exposure
@@ -961,19 +674,11 @@
   6.46578440716979, 0, 2.4384;            !- X,Y,Z Vertex 4 {m}
 
 OS:Surface,
-<<<<<<< HEAD
-  {f3bdf29b-bd69-4460-a717-9e10e442c8e3}, !- Handle
+  {503b862a-670e-48ed-9ea8-d748642f27a7}, !- Handle
   Surface 12,                             !- Name
   RoofCeiling,                            !- Surface Type
   ,                                       !- Construction Name
-  {03fa7b6d-72b7-44ae-adaa-6e91946a2c02}, !- Space Name
-=======
-  {530c5216-1c67-4d2a-9e36-fcfab2421a05}, !- Handle
-  Surface 12,                             !- Name
-  RoofCeiling,                            !- Surface Type
-  ,                                       !- Construction Name
-  {551d8d21-991d-4a0e-83b8-33d8fc24cd00}, !- Space Name
->>>>>>> 67460ca1
+  {41d41740-44b4-42de-884c-23ead02588d1}, !- Space Name
   Outdoors,                               !- Outside Boundary Condition
   ,                                       !- Outside Boundary Condition Object
   SunExposed,                             !- Sun Exposure
@@ -986,11 +691,7 @@
   0, 0, 2.4384;                           !- X,Y,Z Vertex 4 {m}
 
 OS:SpaceType,
-<<<<<<< HEAD
-  {d1fb0062-040f-4556-91a8-ff8a78a5bd90}, !- Handle
-=======
-  {6778a06a-8b7a-496e-bc7d-f3b6d176611f}, !- Handle
->>>>>>> 67460ca1
+  {11db7ed3-78e5-40dc-ade6-f399d654b116}, !- Handle
   Space Type 2,                           !- Name
   ,                                       !- Default Construction Set Name
   ,                                       !- Default Schedule Set Name
@@ -1001,23 +702,14 @@
   corridor;                               !- Standards Space Type
 
 OS:BuildingUnit,
-<<<<<<< HEAD
-  {d395528f-11e4-45a9-84b8-30c65ce8f646}, !- Handle
-=======
-  {e41439ba-876f-443f-b580-60e06ea1c489}, !- Handle
->>>>>>> 67460ca1
+  {11293ba3-9366-4f56-8c55-0acf2387108a}, !- Handle
   unit 1,                                 !- Name
   ,                                       !- Rendering Color
   Residential;                            !- Building Unit Type
 
 OS:AdditionalProperties,
-<<<<<<< HEAD
-  {518ca1bc-6b3b-4c3f-a63e-d6978a82b8cf}, !- Handle
-  {d395528f-11e4-45a9-84b8-30c65ce8f646}, !- Object Name
-=======
-  {7016571f-4579-45c6-ba5e-27581fdac5d6}, !- Handle
-  {e41439ba-876f-443f-b580-60e06ea1c489}, !- Object Name
->>>>>>> 67460ca1
+  {b7866014-5a1c-477c-9d04-441bcf0fbde1}, !- Handle
+  {11293ba3-9366-4f56-8c55-0acf2387108a}, !- Object Name
   NumberOfBedrooms,                       !- Feature Name 1
   Integer,                                !- Feature Data Type 1
   3,                                      !- Feature Value 1
@@ -1029,20 +721,12 @@
   3.3900000000000001;                     !- Feature Value 3
 
 OS:External:File,
-<<<<<<< HEAD
-  {1f7ba565-c3d2-4d46-8a93-18c895eb3d4c}, !- Handle
-=======
-  {08f2d386-fcbb-4336-9853-7ebd42685e8d}, !- Handle
->>>>>>> 67460ca1
+  {95dcf498-d7ad-4af2-9cd2-da692542c1ab}, !- Handle
   8760.csv,                               !- Name
   8760.csv;                               !- File Name
 
 OS:Schedule:Day,
-<<<<<<< HEAD
-  {7a3897a5-8ca4-49d5-8907-d62dd971dae2}, !- Handle
-=======
-  {b65c8c53-258d-4cc4-bc9b-6c63c4b591ca}, !- Handle
->>>>>>> 67460ca1
+  {aebbb7a8-430a-43f7-bcf9-4b17d7248f89}, !- Handle
   Schedule Day 1,                         !- Name
   ,                                       !- Schedule Type Limits Name
   ,                                       !- Interpolate to Timestep
@@ -1051,11 +735,7 @@
   0;                                      !- Value Until Time 1
 
 OS:Schedule:Day,
-<<<<<<< HEAD
-  {a32244ed-a173-43f6-bef8-b7d802434a3e}, !- Handle
-=======
-  {dafd3606-200e-4920-80ca-5682ca70333a}, !- Handle
->>>>>>> 67460ca1
+  {8151b824-5780-42ae-b62d-3d0d4f7f4d00}, !- Handle
   Schedule Day 2,                         !- Name
   ,                                       !- Schedule Type Limits Name
   ,                                       !- Interpolate to Timestep
@@ -1064,17 +744,10 @@
   1;                                      !- Value Until Time 1
 
 OS:Schedule:File,
-<<<<<<< HEAD
-  {2c022ed8-339c-4bcc-a09f-3096bf78d8c0}, !- Handle
+  {f050e204-1c8a-4f53-ae0a-5cfdf5666b80}, !- Handle
   occupants,                              !- Name
-  {1d1bf3a2-eaec-422e-9780-a3a7b182283c}, !- Schedule Type Limits Name
-  {1f7ba565-c3d2-4d46-8a93-18c895eb3d4c}, !- External File Name
-=======
-  {d824cd10-9faf-4348-ae49-fab57e5f8109}, !- Handle
-  occupants,                              !- Name
-  {ee9bb240-72eb-428c-842d-03f3c94b53e0}, !- Schedule Type Limits Name
-  {08f2d386-fcbb-4336-9853-7ebd42685e8d}, !- External File Name
->>>>>>> 67460ca1
+  {63843b96-8865-4587-a9a2-c5fd063828fb}, !- Schedule Type Limits Name
+  {95dcf498-d7ad-4af2-9cd2-da692542c1ab}, !- External File Name
   1,                                      !- Column Number
   1,                                      !- Rows to Skip at Top
   8760,                                   !- Number of Hours of Data
@@ -1083,38 +756,22 @@
   60;                                     !- Minutes per Item
 
 OS:Schedule:Ruleset,
-<<<<<<< HEAD
-  {aef7dece-a22f-4341-90dd-ded18427969a}, !- Handle
+  {c042353b-a3c0-4a7f-9487-3d5f0717c79b}, !- Handle
   Schedule Ruleset 1,                     !- Name
-  {ce6ab1f7-7a9f-453d-ba42-bdc6d783c7ba}, !- Schedule Type Limits Name
-  {e03c50ee-cbf7-44ff-918e-870a49867eec}; !- Default Day Schedule Name
+  {df4454f5-108b-4a76-998f-155b0bd7e306}, !- Schedule Type Limits Name
+  {6238bc26-3924-46bc-9445-0256b73de69f}; !- Default Day Schedule Name
 
 OS:Schedule:Day,
-  {e03c50ee-cbf7-44ff-918e-870a49867eec}, !- Handle
+  {6238bc26-3924-46bc-9445-0256b73de69f}, !- Handle
   Schedule Day 3,                         !- Name
-  {ce6ab1f7-7a9f-453d-ba42-bdc6d783c7ba}, !- Schedule Type Limits Name
-=======
-  {30795c58-de2d-467f-bb9f-d4a7ed0dc249}, !- Handle
-  Schedule Ruleset 1,                     !- Name
-  {2a7a36fe-ba7c-46d8-964c-50fdf69e2f76}, !- Schedule Type Limits Name
-  {099b35bc-4535-432e-a59b-ca469e24f15f}; !- Default Day Schedule Name
-
-OS:Schedule:Day,
-  {099b35bc-4535-432e-a59b-ca469e24f15f}, !- Handle
-  Schedule Day 3,                         !- Name
-  {2a7a36fe-ba7c-46d8-964c-50fdf69e2f76}, !- Schedule Type Limits Name
->>>>>>> 67460ca1
+  {df4454f5-108b-4a76-998f-155b0bd7e306}, !- Schedule Type Limits Name
   ,                                       !- Interpolate to Timestep
   24,                                     !- Hour 1
   0,                                      !- Minute 1
   112.539290946133;                       !- Value Until Time 1
 
 OS:People:Definition,
-<<<<<<< HEAD
-  {b67c6ede-a231-4939-8018-458f9f742ea9}, !- Handle
-=======
-  {d4b6e0d7-3d29-42cd-b10c-90814d04a0ba}, !- Handle
->>>>>>> 67460ca1
+  {90acbb1b-fae8-4b6c-bffa-509b80881902}, !- Handle
   res occupants|living space,             !- Name
   People,                                 !- Number of People Calculation Method
   3.39,                                   !- Number of People {people}
@@ -1127,21 +784,12 @@
   ZoneAveraged;                           !- Mean Radiant Temperature Calculation Type
 
 OS:People,
-<<<<<<< HEAD
-  {da7aea1c-b7f0-4a1b-9e07-8d662d48ec61}, !- Handle
+  {fc9ef9ea-4b75-4621-bb21-0e015ed0c1b7}, !- Handle
   res occupants|living space,             !- Name
-  {b67c6ede-a231-4939-8018-458f9f742ea9}, !- People Definition Name
-  {537ba43c-dff2-49b2-9e11-8575de34e492}, !- Space or SpaceType Name
-  {2c022ed8-339c-4bcc-a09f-3096bf78d8c0}, !- Number of People Schedule Name
-  {aef7dece-a22f-4341-90dd-ded18427969a}, !- Activity Level Schedule Name
-=======
-  {7dd2303b-7708-497d-b42e-f4a0d65a5349}, !- Handle
-  res occupants|living space,             !- Name
-  {d4b6e0d7-3d29-42cd-b10c-90814d04a0ba}, !- People Definition Name
-  {dc811a1b-ad3a-42c4-a8c6-f61715ef4901}, !- Space or SpaceType Name
-  {d824cd10-9faf-4348-ae49-fab57e5f8109}, !- Number of People Schedule Name
-  {30795c58-de2d-467f-bb9f-d4a7ed0dc249}, !- Activity Level Schedule Name
->>>>>>> 67460ca1
+  {90acbb1b-fae8-4b6c-bffa-509b80881902}, !- People Definition Name
+  {291737ad-fdcc-4095-a889-b8e7ed8a6edf}, !- Space or SpaceType Name
+  {f050e204-1c8a-4f53-ae0a-5cfdf5666b80}, !- Number of People Schedule Name
+  {c042353b-a3c0-4a7f-9487-3d5f0717c79b}, !- Activity Level Schedule Name
   ,                                       !- Surface Name/Angle Factor List Name
   ,                                       !- Work Efficiency Schedule Name
   ,                                       !- Clothing Insulation Schedule Name
@@ -1149,11 +797,7 @@
   1;                                      !- Multiplier
 
 OS:ScheduleTypeLimits,
-<<<<<<< HEAD
-  {ce6ab1f7-7a9f-453d-ba42-bdc6d783c7ba}, !- Handle
-=======
-  {2a7a36fe-ba7c-46d8-964c-50fdf69e2f76}, !- Handle
->>>>>>> 67460ca1
+  {df4454f5-108b-4a76-998f-155b0bd7e306}, !- Handle
   ActivityLevel,                          !- Name
   0,                                      !- Lower Limit Value
   ,                                       !- Upper Limit Value
@@ -1161,22 +805,14 @@
   ActivityLevel;                          !- Unit Type
 
 OS:ScheduleTypeLimits,
-<<<<<<< HEAD
-  {1d1bf3a2-eaec-422e-9780-a3a7b182283c}, !- Handle
-=======
-  {ee9bb240-72eb-428c-842d-03f3c94b53e0}, !- Handle
->>>>>>> 67460ca1
+  {63843b96-8865-4587-a9a2-c5fd063828fb}, !- Handle
   Fractional,                             !- Name
   0,                                      !- Lower Limit Value
   1,                                      !- Upper Limit Value
   Continuous;                             !- Numeric Type
 
 OS:PlantLoop,
-<<<<<<< HEAD
-  {433e0432-1860-45ee-aeb0-11c90a7f21ec}, !- Handle
-=======
-  {ddb11e6c-f041-4ee7-b6b5-454160b262e3}, !- Handle
->>>>>>> 67460ca1
+  {1c1a6dc6-7a1a-4fce-9365-8ee16ef781e3}, !- Handle
   Domestic Hot Water Loop,                !- Name
   ,                                       !- Fluid Type
   0,                                      !- Glycol Concentration
@@ -1184,37 +820,21 @@
   ,                                       !- Plant Equipment Operation Heating Load
   ,                                       !- Plant Equipment Operation Cooling Load
   ,                                       !- Primary Plant Equipment Operation Scheme
-<<<<<<< HEAD
-  {dcd4925f-aa3a-48d4-b275-fd3f1b4a315b}, !- Loop Temperature Setpoint Node Name
-=======
-  {7abdb74b-b30c-4341-bd32-2257b72eba1c}, !- Loop Temperature Setpoint Node Name
->>>>>>> 67460ca1
+  {44e061e2-1a83-477b-af27-482033c9a9b1}, !- Loop Temperature Setpoint Node Name
   ,                                       !- Maximum Loop Temperature {C}
   ,                                       !- Minimum Loop Temperature {C}
   0.01,                                   !- Maximum Loop Flow Rate {m3/s}
   ,                                       !- Minimum Loop Flow Rate {m3/s}
   0.003,                                  !- Plant Loop Volume {m3}
-<<<<<<< HEAD
-  {6f794e0d-3796-4293-9cf3-8a9cc92249df}, !- Plant Side Inlet Node Name
-  {18a164d0-ec79-45ca-9be4-95a58b121577}, !- Plant Side Outlet Node Name
+  {f550f376-a869-4923-b848-51abe972a4e0}, !- Plant Side Inlet Node Name
+  {9d4db7d9-967e-462e-afe1-abbd23133bb1}, !- Plant Side Outlet Node Name
   ,                                       !- Plant Side Branch List Name
-  {fa700e00-1207-45b6-8eba-c5792ec2ea8d}, !- Demand Side Inlet Node Name
-  {8cde563a-37ef-4261-b2c5-705231ce46f5}, !- Demand Side Outlet Node Name
+  {959f40e6-ed18-430a-af18-ae3c40c83934}, !- Demand Side Inlet Node Name
+  {272c5d1c-bea0-44a3-9c2d-e7278b3e8b40}, !- Demand Side Outlet Node Name
   ,                                       !- Demand Side Branch List Name
   ,                                       !- Demand Side Connector List Name
   Optimal,                                !- Load Distribution Scheme
-  {f422e6ae-2e4e-42c3-8689-6c9f1998d3e9}, !- Availability Manager List Name
-=======
-  {7235f69a-15eb-4b51-bb45-a525a96b2afd}, !- Plant Side Inlet Node Name
-  {f5c0d5a7-43a9-4be9-bc10-c9d6c327dd66}, !- Plant Side Outlet Node Name
-  ,                                       !- Plant Side Branch List Name
-  {442724fe-57d5-4d0f-b21b-227385024956}, !- Demand Side Inlet Node Name
-  {82997b3f-1a04-486b-91fc-41dc6a8baa32}, !- Demand Side Outlet Node Name
-  ,                                       !- Demand Side Branch List Name
-  ,                                       !- Demand Side Connector List Name
-  Optimal,                                !- Load Distribution Scheme
-  {995cae0e-6419-4125-8d8e-3df6c125f40a}, !- Availability Manager List Name
->>>>>>> 67460ca1
+  {4623955f-fb26-4eea-ba1f-c0dbe59baae5}, !- Availability Manager List Name
   ,                                       !- Plant Loop Demand Calculation Scheme
   ,                                       !- Common Pipe Simulation
   ,                                       !- Pressure Simulation Type
@@ -1222,293 +842,148 @@
   ,                                       !- Plant Equipment Operation Cooling Load Schedule
   ,                                       !- Primary Plant Equipment Operation Scheme Schedule
   ,                                       !- Component Setpoint Operation Scheme Schedule
-<<<<<<< HEAD
-  {38a220ad-e3ad-4693-ad60-dcec5df2b860}, !- Demand Mixer Name
-  {d085b035-4bf6-4b31-bb07-19253a8f6156}, !- Demand Splitter Name
-  {0923e415-937e-454e-b947-2cc578e1cff6}, !- Supply Mixer Name
-  {60f29f01-d004-470f-a155-695442fab7c3}; !- Supply Splitter Name
+  {bfe186d1-dedc-4de3-b52f-5d942ed88b81}, !- Demand Mixer Name
+  {93dbe5b0-fe8a-480f-b923-54cf1c936927}, !- Demand Splitter Name
+  {21b6bf8a-3c4c-496f-a3ff-edc465704255}, !- Supply Mixer Name
+  {29641679-6495-455d-91cf-ae7e38b2bddc}; !- Supply Splitter Name
 
 OS:Node,
-  {85070711-b08f-47ef-a077-f42c6b60ca60}, !- Handle
+  {7bc40384-f4f1-4449-aecd-956faa4e498b}, !- Handle
   Node 3,                                 !- Name
-  {6f794e0d-3796-4293-9cf3-8a9cc92249df}, !- Inlet Port
-  {d0c6bd8a-61ad-477a-8076-48884d6c99d1}; !- Outlet Port
+  {f550f376-a869-4923-b848-51abe972a4e0}, !- Inlet Port
+  {c4ba750a-b964-4dda-87d6-83f0a295ab4c}; !- Outlet Port
 
 OS:Node,
-  {dcd4925f-aa3a-48d4-b275-fd3f1b4a315b}, !- Handle
+  {44e061e2-1a83-477b-af27-482033c9a9b1}, !- Handle
   Node 4,                                 !- Name
-  {887399ba-715d-450c-b5c6-97dbe386c306}, !- Inlet Port
-  {18a164d0-ec79-45ca-9be4-95a58b121577}; !- Outlet Port
+  {06fc8461-9f2d-4e9a-8359-4203b362e394}, !- Inlet Port
+  {9d4db7d9-967e-462e-afe1-abbd23133bb1}; !- Outlet Port
 
 OS:Node,
-  {2468aa7f-fd78-4377-affa-bd2a99c517c7}, !- Handle
+  {01c61884-fa93-451d-be3d-8ecd8c98c361}, !- Handle
   Node 5,                                 !- Name
-  {2617a05a-c579-434b-9055-5def1a34cf44}, !- Inlet Port
-  {baf0600b-abc2-4f4f-b0a6-32f1ebc87d90}; !- Outlet Port
+  {2602c9f8-a62f-47a8-9e82-ee6c519fa2ee}, !- Inlet Port
+  {f657f10c-8ebe-421a-b7d2-c03d5611057e}; !- Outlet Port
 
 OS:Connector:Mixer,
-  {0923e415-937e-454e-b947-2cc578e1cff6}, !- Handle
+  {21b6bf8a-3c4c-496f-a3ff-edc465704255}, !- Handle
   Connector Mixer 1,                      !- Name
-  {c897c872-bb62-4888-a910-4c92e6a19c5d}, !- Outlet Branch Name
-  {f774c356-1885-4501-a8a4-eba7a85df8b1}, !- Inlet Branch Name 1
-  {692caf7f-76a6-4a03-a9f4-fd761961dcc8}; !- Inlet Branch Name 2
+  {32ca8a94-1c25-4209-9826-2097dedc0f8d}, !- Outlet Branch Name
+  {e5c51603-1f2c-45a3-aacb-fa869e029451}, !- Inlet Branch Name 1
+  {b9f53cb4-3387-4fda-b79a-97592e23e465}; !- Inlet Branch Name 2
 
 OS:Connector:Splitter,
-  {60f29f01-d004-470f-a155-695442fab7c3}, !- Handle
+  {29641679-6495-455d-91cf-ae7e38b2bddc}, !- Handle
   Connector Splitter 1,                   !- Name
-  {fa7db7d6-3810-42ba-878d-a69d2535ce61}, !- Inlet Branch Name
-  {2617a05a-c579-434b-9055-5def1a34cf44}, !- Outlet Branch Name 1
-  {2d699d44-bcb4-424a-94e3-fe27f8a76076}; !- Outlet Branch Name 2
-
-OS:Connection,
-  {6f794e0d-3796-4293-9cf3-8a9cc92249df}, !- Handle
-  {daf98ee9-afcf-4cc1-8086-070801e3fc7a}, !- Name
-  {433e0432-1860-45ee-aeb0-11c90a7f21ec}, !- Source Object
+  {4c1ed687-f46b-4ecf-8f76-245f8cd7d1bb}, !- Inlet Branch Name
+  {2602c9f8-a62f-47a8-9e82-ee6c519fa2ee}, !- Outlet Branch Name 1
+  {9b1adb2d-6536-4bab-9265-a438d19ff913}; !- Outlet Branch Name 2
+
+OS:Connection,
+  {f550f376-a869-4923-b848-51abe972a4e0}, !- Handle
+  {43348478-fd79-4f11-b5d5-8d7a16f0583c}, !- Name
+  {1c1a6dc6-7a1a-4fce-9365-8ee16ef781e3}, !- Source Object
   14,                                     !- Outlet Port
-  {85070711-b08f-47ef-a077-f42c6b60ca60}, !- Target Object
-  2;                                      !- Inlet Port
-
-OS:Connection,
-  {2617a05a-c579-434b-9055-5def1a34cf44}, !- Handle
-  {08b9f760-8773-4856-ab95-3210e27462f7}, !- Name
-  {60f29f01-d004-470f-a155-695442fab7c3}, !- Source Object
-  3,                                      !- Outlet Port
-  {2468aa7f-fd78-4377-affa-bd2a99c517c7}, !- Target Object
-  2;                                      !- Inlet Port
-
-OS:Connection,
-  {18a164d0-ec79-45ca-9be4-95a58b121577}, !- Handle
-  {0ef3a080-bba4-4980-ab2c-f4183d24e939}, !- Name
-  {dcd4925f-aa3a-48d4-b275-fd3f1b4a315b}, !- Source Object
-  3,                                      !- Outlet Port
-  {433e0432-1860-45ee-aeb0-11c90a7f21ec}, !- Target Object
+  {7bc40384-f4f1-4449-aecd-956faa4e498b}, !- Target Object
+  2;                                      !- Inlet Port
+
+OS:Connection,
+  {2602c9f8-a62f-47a8-9e82-ee6c519fa2ee}, !- Handle
+  {90deea92-8c42-4356-855b-a507dd063894}, !- Name
+  {29641679-6495-455d-91cf-ae7e38b2bddc}, !- Source Object
+  3,                                      !- Outlet Port
+  {01c61884-fa93-451d-be3d-8ecd8c98c361}, !- Target Object
+  2;                                      !- Inlet Port
+
+OS:Connection,
+  {9d4db7d9-967e-462e-afe1-abbd23133bb1}, !- Handle
+  {d7778cff-c3ea-48c6-af0b-80cc606ad02a}, !- Name
+  {44e061e2-1a83-477b-af27-482033c9a9b1}, !- Source Object
+  3,                                      !- Outlet Port
+  {1c1a6dc6-7a1a-4fce-9365-8ee16ef781e3}, !- Target Object
   15;                                     !- Inlet Port
 
 OS:Node,
-  {d8d31963-e7ea-4b4c-b658-5c4e9c16ce81}, !- Handle
+  {eb02bd95-fd38-490c-a9e7-fb19f2461a19}, !- Handle
   Node 6,                                 !- Name
-  {fa700e00-1207-45b6-8eba-c5792ec2ea8d}, !- Inlet Port
-  {a6491c3c-a225-4413-99aa-c5a0865f263d}; !- Outlet Port
+  {959f40e6-ed18-430a-af18-ae3c40c83934}, !- Inlet Port
+  {3447739d-32b1-4b4d-b311-bc19a6768656}; !- Outlet Port
 
 OS:Node,
-  {717d7f23-0c77-404e-b1c3-b1a708fb1e97}, !- Handle
+  {06615401-44a1-415a-9ba6-6931a90e1db5}, !- Handle
   Node 7,                                 !- Name
-  {09645a41-2b50-4ad9-8503-339f32e22dfc}, !- Inlet Port
-  {8cde563a-37ef-4261-b2c5-705231ce46f5}; !- Outlet Port
+  {2c64b441-66df-4ca6-bf0e-7fe9e2b44d44}, !- Inlet Port
+  {272c5d1c-bea0-44a3-9c2d-e7278b3e8b40}; !- Outlet Port
 
 OS:Node,
-  {1d55f736-0afc-4930-a4bc-a2e64aa1a13f}, !- Handle
+  {9c3a9aa9-0fc8-4fd0-940c-4bc04a7575f3}, !- Handle
   Node 8,                                 !- Name
-  {de3661b2-47e1-48d8-bf45-b274551d8efa}, !- Inlet Port
-  {cf3aa3d0-d8e2-4433-94df-0e9c3e9d8722}; !- Outlet Port
+  {a5371bec-a07b-407e-a39d-8c87551ef221}, !- Inlet Port
+  {d131af6d-18fe-4e78-b57c-c4ba155b6257}; !- Outlet Port
 
 OS:Connector:Mixer,
-  {38a220ad-e3ad-4693-ad60-dcec5df2b860}, !- Handle
+  {bfe186d1-dedc-4de3-b52f-5d942ed88b81}, !- Handle
   Connector Mixer 2,                      !- Name
-  {09645a41-2b50-4ad9-8503-339f32e22dfc}, !- Outlet Branch Name
-  {cf3aa3d0-d8e2-4433-94df-0e9c3e9d8722}; !- Inlet Branch Name 1
+  {2c64b441-66df-4ca6-bf0e-7fe9e2b44d44}, !- Outlet Branch Name
+  {d131af6d-18fe-4e78-b57c-c4ba155b6257}; !- Inlet Branch Name 1
 
 OS:Connector:Splitter,
-  {d085b035-4bf6-4b31-bb07-19253a8f6156}, !- Handle
+  {93dbe5b0-fe8a-480f-b923-54cf1c936927}, !- Handle
   Connector Splitter 2,                   !- Name
-  {a6491c3c-a225-4413-99aa-c5a0865f263d}, !- Inlet Branch Name
-  {de3661b2-47e1-48d8-bf45-b274551d8efa}; !- Outlet Branch Name 1
-
-OS:Connection,
-  {fa700e00-1207-45b6-8eba-c5792ec2ea8d}, !- Handle
-  {4e4ae575-f84c-407e-925e-e7b8e4af1913}, !- Name
-  {433e0432-1860-45ee-aeb0-11c90a7f21ec}, !- Source Object
+  {3447739d-32b1-4b4d-b311-bc19a6768656}, !- Inlet Branch Name
+  {a5371bec-a07b-407e-a39d-8c87551ef221}; !- Outlet Branch Name 1
+
+OS:Connection,
+  {959f40e6-ed18-430a-af18-ae3c40c83934}, !- Handle
+  {fcc29620-afbb-4c89-9d9b-8c5032800465}, !- Name
+  {1c1a6dc6-7a1a-4fce-9365-8ee16ef781e3}, !- Source Object
   17,                                     !- Outlet Port
-  {d8d31963-e7ea-4b4c-b658-5c4e9c16ce81}, !- Target Object
-  2;                                      !- Inlet Port
-
-OS:Connection,
-  {a6491c3c-a225-4413-99aa-c5a0865f263d}, !- Handle
-  {130d7a1c-0870-48a8-8839-a1cd9c926087}, !- Name
-  {d8d31963-e7ea-4b4c-b658-5c4e9c16ce81}, !- Source Object
-  3,                                      !- Outlet Port
-  {d085b035-4bf6-4b31-bb07-19253a8f6156}, !- Target Object
-  2;                                      !- Inlet Port
-
-OS:Connection,
-  {de3661b2-47e1-48d8-bf45-b274551d8efa}, !- Handle
-  {fde954bd-0b48-49cb-bd35-6fcb6d584706}, !- Name
-  {d085b035-4bf6-4b31-bb07-19253a8f6156}, !- Source Object
-  3,                                      !- Outlet Port
-  {1d55f736-0afc-4930-a4bc-a2e64aa1a13f}, !- Target Object
-  2;                                      !- Inlet Port
-
-OS:Connection,
-  {cf3aa3d0-d8e2-4433-94df-0e9c3e9d8722}, !- Handle
-  {201d88f3-035b-4228-b8b6-292850e9177b}, !- Name
-  {1d55f736-0afc-4930-a4bc-a2e64aa1a13f}, !- Source Object
-  3,                                      !- Outlet Port
-  {38a220ad-e3ad-4693-ad60-dcec5df2b860}, !- Target Object
+  {eb02bd95-fd38-490c-a9e7-fb19f2461a19}, !- Target Object
+  2;                                      !- Inlet Port
+
+OS:Connection,
+  {3447739d-32b1-4b4d-b311-bc19a6768656}, !- Handle
+  {44bcc026-08a3-4253-9ebf-cb8b5908e1a0}, !- Name
+  {eb02bd95-fd38-490c-a9e7-fb19f2461a19}, !- Source Object
+  3,                                      !- Outlet Port
+  {93dbe5b0-fe8a-480f-b923-54cf1c936927}, !- Target Object
+  2;                                      !- Inlet Port
+
+OS:Connection,
+  {a5371bec-a07b-407e-a39d-8c87551ef221}, !- Handle
+  {4e6b2fd6-05c8-4511-8c93-867f1ed0a6c3}, !- Name
+  {93dbe5b0-fe8a-480f-b923-54cf1c936927}, !- Source Object
+  3,                                      !- Outlet Port
+  {9c3a9aa9-0fc8-4fd0-940c-4bc04a7575f3}, !- Target Object
+  2;                                      !- Inlet Port
+
+OS:Connection,
+  {d131af6d-18fe-4e78-b57c-c4ba155b6257}, !- Handle
+  {02f36555-397d-45a6-acdc-8454fa6f6bc7}, !- Name
+  {9c3a9aa9-0fc8-4fd0-940c-4bc04a7575f3}, !- Source Object
+  3,                                      !- Outlet Port
+  {bfe186d1-dedc-4de3-b52f-5d942ed88b81}, !- Target Object
   3;                                      !- Inlet Port
 
 OS:Connection,
-  {09645a41-2b50-4ad9-8503-339f32e22dfc}, !- Handle
-  {1a10f132-7c26-40c9-bea8-8ab997296ae4}, !- Name
-  {38a220ad-e3ad-4693-ad60-dcec5df2b860}, !- Source Object
+  {2c64b441-66df-4ca6-bf0e-7fe9e2b44d44}, !- Handle
+  {ec4c2713-f6f2-4a41-ad76-aca17cb3d081}, !- Name
+  {bfe186d1-dedc-4de3-b52f-5d942ed88b81}, !- Source Object
   2,                                      !- Outlet Port
-  {717d7f23-0c77-404e-b1c3-b1a708fb1e97}, !- Target Object
-  2;                                      !- Inlet Port
-
-OS:Connection,
-  {8cde563a-37ef-4261-b2c5-705231ce46f5}, !- Handle
-  {762deb7b-9715-456e-bf3c-cb864bc69203}, !- Name
-  {717d7f23-0c77-404e-b1c3-b1a708fb1e97}, !- Source Object
-  3,                                      !- Outlet Port
-  {433e0432-1860-45ee-aeb0-11c90a7f21ec}, !- Target Object
+  {06615401-44a1-415a-9ba6-6931a90e1db5}, !- Target Object
+  2;                                      !- Inlet Port
+
+OS:Connection,
+  {272c5d1c-bea0-44a3-9c2d-e7278b3e8b40}, !- Handle
+  {b6e8a7f5-3f7d-415d-87cf-48758b1bec29}, !- Name
+  {06615401-44a1-415a-9ba6-6931a90e1db5}, !- Source Object
+  3,                                      !- Outlet Port
+  {1c1a6dc6-7a1a-4fce-9365-8ee16ef781e3}, !- Target Object
   18;                                     !- Inlet Port
 
 OS:Sizing:Plant,
-  {5102b1f1-c5a5-4de5-aad5-1ecb5d62a597}, !- Handle
-  {433e0432-1860-45ee-aeb0-11c90a7f21ec}, !- Plant or Condenser Loop Name
-=======
-  {54bf036e-ed2f-4755-baf1-7b82417c49ba}, !- Demand Mixer Name
-  {f5647211-5872-4f52-bd8d-d53967f6ccca}, !- Demand Splitter Name
-  {72c230b7-c148-44af-895b-4b35b7f9cae6}, !- Supply Mixer Name
-  {ab7209dd-38df-4ca0-8c65-ad66f85dbc5c}; !- Supply Splitter Name
-
-OS:Node,
-  {821de93a-f750-4a62-b953-b18bb6a3094f}, !- Handle
-  Node 3,                                 !- Name
-  {7235f69a-15eb-4b51-bb45-a525a96b2afd}, !- Inlet Port
-  {f8e0d550-e984-42fa-8c15-473428748024}; !- Outlet Port
-
-OS:Node,
-  {7abdb74b-b30c-4341-bd32-2257b72eba1c}, !- Handle
-  Node 4,                                 !- Name
-  {ab62750a-f259-45c8-94ad-0a1f850056b2}, !- Inlet Port
-  {f5c0d5a7-43a9-4be9-bc10-c9d6c327dd66}; !- Outlet Port
-
-OS:Node,
-  {e842529c-5385-47b6-815e-75f9fa7add0a}, !- Handle
-  Node 5,                                 !- Name
-  {e9860458-a6e2-4ef6-b3a6-671ccbf56728}, !- Inlet Port
-  {ae8d39e3-6ae4-4815-9322-dd5081b4fd00}; !- Outlet Port
-
-OS:Connector:Mixer,
-  {72c230b7-c148-44af-895b-4b35b7f9cae6}, !- Handle
-  Connector Mixer 1,                      !- Name
-  {bbd82619-88fa-41dd-b34c-fb9a72bc2ac4}, !- Outlet Branch Name
-  {c5e201e8-93f2-4386-8018-c16f0073a2d8}, !- Inlet Branch Name 1
-  {8b316463-43da-4109-9c87-ad379915c24a}; !- Inlet Branch Name 2
-
-OS:Connector:Splitter,
-  {ab7209dd-38df-4ca0-8c65-ad66f85dbc5c}, !- Handle
-  Connector Splitter 1,                   !- Name
-  {c6d4d3c0-bf5f-4c7f-821d-f5128652eb46}, !- Inlet Branch Name
-  {e9860458-a6e2-4ef6-b3a6-671ccbf56728}, !- Outlet Branch Name 1
-  {df2f8282-44e7-4f89-8e42-d0a466ed1555}; !- Outlet Branch Name 2
-
-OS:Connection,
-  {7235f69a-15eb-4b51-bb45-a525a96b2afd}, !- Handle
-  {e8f965eb-e0e6-4b7d-98f4-b3e433bd9ef0}, !- Name
-  {ddb11e6c-f041-4ee7-b6b5-454160b262e3}, !- Source Object
-  14,                                     !- Outlet Port
-  {821de93a-f750-4a62-b953-b18bb6a3094f}, !- Target Object
-  2;                                      !- Inlet Port
-
-OS:Connection,
-  {e9860458-a6e2-4ef6-b3a6-671ccbf56728}, !- Handle
-  {dc0e680a-bc6f-46b0-9619-244c51a147e0}, !- Name
-  {ab7209dd-38df-4ca0-8c65-ad66f85dbc5c}, !- Source Object
-  3,                                      !- Outlet Port
-  {e842529c-5385-47b6-815e-75f9fa7add0a}, !- Target Object
-  2;                                      !- Inlet Port
-
-OS:Connection,
-  {f5c0d5a7-43a9-4be9-bc10-c9d6c327dd66}, !- Handle
-  {66c68634-17a5-48f6-bbc2-471463b8c7a3}, !- Name
-  {7abdb74b-b30c-4341-bd32-2257b72eba1c}, !- Source Object
-  3,                                      !- Outlet Port
-  {ddb11e6c-f041-4ee7-b6b5-454160b262e3}, !- Target Object
-  15;                                     !- Inlet Port
-
-OS:Node,
-  {926de1b3-f26a-4ba8-a3f9-0ab39c3390ec}, !- Handle
-  Node 6,                                 !- Name
-  {442724fe-57d5-4d0f-b21b-227385024956}, !- Inlet Port
-  {2d310995-6bcc-42c3-9673-0a1b3f8fc5d3}; !- Outlet Port
-
-OS:Node,
-  {0cb028ac-e50a-4586-843e-3c769b1c9f24}, !- Handle
-  Node 7,                                 !- Name
-  {3b5f64bc-5064-49c8-9418-a29eb5743865}, !- Inlet Port
-  {82997b3f-1a04-486b-91fc-41dc6a8baa32}; !- Outlet Port
-
-OS:Node,
-  {bad42801-4b46-44fa-8a9f-99ef126fc1ec}, !- Handle
-  Node 8,                                 !- Name
-  {75d76081-69ef-455c-9a21-7034635941d8}, !- Inlet Port
-  {af228e93-f48a-416b-a481-e0ddaa6b949b}; !- Outlet Port
-
-OS:Connector:Mixer,
-  {54bf036e-ed2f-4755-baf1-7b82417c49ba}, !- Handle
-  Connector Mixer 2,                      !- Name
-  {3b5f64bc-5064-49c8-9418-a29eb5743865}, !- Outlet Branch Name
-  {af228e93-f48a-416b-a481-e0ddaa6b949b}; !- Inlet Branch Name 1
-
-OS:Connector:Splitter,
-  {f5647211-5872-4f52-bd8d-d53967f6ccca}, !- Handle
-  Connector Splitter 2,                   !- Name
-  {2d310995-6bcc-42c3-9673-0a1b3f8fc5d3}, !- Inlet Branch Name
-  {75d76081-69ef-455c-9a21-7034635941d8}; !- Outlet Branch Name 1
-
-OS:Connection,
-  {442724fe-57d5-4d0f-b21b-227385024956}, !- Handle
-  {a63728a3-1f61-4171-8a10-32e54b79a6b7}, !- Name
-  {ddb11e6c-f041-4ee7-b6b5-454160b262e3}, !- Source Object
-  17,                                     !- Outlet Port
-  {926de1b3-f26a-4ba8-a3f9-0ab39c3390ec}, !- Target Object
-  2;                                      !- Inlet Port
-
-OS:Connection,
-  {2d310995-6bcc-42c3-9673-0a1b3f8fc5d3}, !- Handle
-  {a4fc0fc6-2f55-49ab-bd17-97106f67a914}, !- Name
-  {926de1b3-f26a-4ba8-a3f9-0ab39c3390ec}, !- Source Object
-  3,                                      !- Outlet Port
-  {f5647211-5872-4f52-bd8d-d53967f6ccca}, !- Target Object
-  2;                                      !- Inlet Port
-
-OS:Connection,
-  {75d76081-69ef-455c-9a21-7034635941d8}, !- Handle
-  {ea2057e1-fbc6-4348-bb58-ad530b82ba2c}, !- Name
-  {f5647211-5872-4f52-bd8d-d53967f6ccca}, !- Source Object
-  3,                                      !- Outlet Port
-  {bad42801-4b46-44fa-8a9f-99ef126fc1ec}, !- Target Object
-  2;                                      !- Inlet Port
-
-OS:Connection,
-  {af228e93-f48a-416b-a481-e0ddaa6b949b}, !- Handle
-  {345f4c56-9870-4ae6-95c7-bb68442249b7}, !- Name
-  {bad42801-4b46-44fa-8a9f-99ef126fc1ec}, !- Source Object
-  3,                                      !- Outlet Port
-  {54bf036e-ed2f-4755-baf1-7b82417c49ba}, !- Target Object
-  3;                                      !- Inlet Port
-
-OS:Connection,
-  {3b5f64bc-5064-49c8-9418-a29eb5743865}, !- Handle
-  {7d83ef51-896b-46aa-a6db-fc1e72509b23}, !- Name
-  {54bf036e-ed2f-4755-baf1-7b82417c49ba}, !- Source Object
-  2,                                      !- Outlet Port
-  {0cb028ac-e50a-4586-843e-3c769b1c9f24}, !- Target Object
-  2;                                      !- Inlet Port
-
-OS:Connection,
-  {82997b3f-1a04-486b-91fc-41dc6a8baa32}, !- Handle
-  {4954e6aa-61a4-44dc-87ae-0e14e90ec576}, !- Name
-  {0cb028ac-e50a-4586-843e-3c769b1c9f24}, !- Source Object
-  3,                                      !- Outlet Port
-  {ddb11e6c-f041-4ee7-b6b5-454160b262e3}, !- Target Object
-  18;                                     !- Inlet Port
-
-OS:Sizing:Plant,
-  {b33739b3-79ca-4756-96a9-5169cdd67e08}, !- Handle
-  {ddb11e6c-f041-4ee7-b6b5-454160b262e3}, !- Plant or Condenser Loop Name
->>>>>>> 67460ca1
+  {7d17fc5e-d01a-41f0-bbaa-49065d72f62b}, !- Handle
+  {1c1a6dc6-7a1a-4fce-9365-8ee16ef781e3}, !- Plant or Condenser Loop Name
   Heating,                                !- Loop Type
   51.6666666666667,                       !- Design Loop Exit Temperature {C}
   5.55555555555556,                       !- Loop Design Temperature Difference {deltaC}
@@ -1517,169 +992,86 @@
   None;                                   !- Coincident Sizing Factor Mode
 
 OS:AvailabilityManagerAssignmentList,
-<<<<<<< HEAD
-  {f422e6ae-2e4e-42c3-8689-6c9f1998d3e9}, !- Handle
+  {4623955f-fb26-4eea-ba1f-c0dbe59baae5}, !- Handle
   Plant Loop 1 AvailabilityManagerAssignmentList; !- Name
 
 OS:Pipe:Adiabatic,
-  {d0fb3eac-f41f-452b-8260-e75c07fa9039}, !- Handle
+  {7d606079-c0c9-4dbe-a730-686a7feaf8fe}, !- Handle
   Pipe Adiabatic 1,                       !- Name
-  {baf0600b-abc2-4f4f-b0a6-32f1ebc87d90}, !- Inlet Node Name
-  {07a9c9b6-36d9-4fda-8443-23413b51d464}; !- Outlet Node Name
+  {f657f10c-8ebe-421a-b7d2-c03d5611057e}, !- Inlet Node Name
+  {c24fcdeb-8e04-4b34-8b13-fec8f70d5842}; !- Outlet Node Name
 
 OS:Pipe:Adiabatic,
-  {9064a81c-04e3-482a-b07f-3be0538d4726}, !- Handle
+  {03200ad6-5bb0-452d-b532-358bc5316e41}, !- Handle
   Pipe Adiabatic 2,                       !- Name
-  {7f6e9097-fe9f-499c-8c0c-c03f4949079e}, !- Inlet Node Name
-  {887399ba-715d-450c-b5c6-97dbe386c306}; !- Outlet Node Name
+  {d78942c1-1660-4907-9065-3f089cbcf19e}, !- Inlet Node Name
+  {06fc8461-9f2d-4e9a-8359-4203b362e394}; !- Outlet Node Name
 
 OS:Node,
-  {9ee1b06b-ef9b-41d1-8f8b-6979db52802a}, !- Handle
+  {e25ac795-c28d-4fd6-86ae-c5e1f0516ae3}, !- Handle
   Node 9,                                 !- Name
-  {07a9c9b6-36d9-4fda-8443-23413b51d464}, !- Inlet Port
-  {f774c356-1885-4501-a8a4-eba7a85df8b1}; !- Outlet Port
-
-OS:Connection,
-  {baf0600b-abc2-4f4f-b0a6-32f1ebc87d90}, !- Handle
-  {a87b18e5-3d06-45d6-bd67-6c77a3ec77c1}, !- Name
-  {2468aa7f-fd78-4377-affa-bd2a99c517c7}, !- Source Object
-  3,                                      !- Outlet Port
-  {d0fb3eac-f41f-452b-8260-e75c07fa9039}, !- Target Object
-  2;                                      !- Inlet Port
-
-OS:Connection,
-  {07a9c9b6-36d9-4fda-8443-23413b51d464}, !- Handle
-  {fc8f5d54-9159-47fd-a673-5ca47459269f}, !- Name
-  {d0fb3eac-f41f-452b-8260-e75c07fa9039}, !- Source Object
-  3,                                      !- Outlet Port
-  {9ee1b06b-ef9b-41d1-8f8b-6979db52802a}, !- Target Object
-  2;                                      !- Inlet Port
-
-OS:Connection,
-  {f774c356-1885-4501-a8a4-eba7a85df8b1}, !- Handle
-  {b7267c53-f356-41e6-9bcb-419a3fe05ec8}, !- Name
-  {9ee1b06b-ef9b-41d1-8f8b-6979db52802a}, !- Source Object
-  3,                                      !- Outlet Port
-  {0923e415-937e-454e-b947-2cc578e1cff6}, !- Target Object
+  {c24fcdeb-8e04-4b34-8b13-fec8f70d5842}, !- Inlet Port
+  {e5c51603-1f2c-45a3-aacb-fa869e029451}; !- Outlet Port
+
+OS:Connection,
+  {f657f10c-8ebe-421a-b7d2-c03d5611057e}, !- Handle
+  {f1da1412-9c52-47ec-a501-9a49cacae749}, !- Name
+  {01c61884-fa93-451d-be3d-8ecd8c98c361}, !- Source Object
+  3,                                      !- Outlet Port
+  {7d606079-c0c9-4dbe-a730-686a7feaf8fe}, !- Target Object
+  2;                                      !- Inlet Port
+
+OS:Connection,
+  {c24fcdeb-8e04-4b34-8b13-fec8f70d5842}, !- Handle
+  {4fb05ff0-7313-40a3-8ac0-8ed3381901a5}, !- Name
+  {7d606079-c0c9-4dbe-a730-686a7feaf8fe}, !- Source Object
+  3,                                      !- Outlet Port
+  {e25ac795-c28d-4fd6-86ae-c5e1f0516ae3}, !- Target Object
+  2;                                      !- Inlet Port
+
+OS:Connection,
+  {e5c51603-1f2c-45a3-aacb-fa869e029451}, !- Handle
+  {cbc9e91e-2f1e-48ef-9379-3462a02bb12e}, !- Name
+  {e25ac795-c28d-4fd6-86ae-c5e1f0516ae3}, !- Source Object
+  3,                                      !- Outlet Port
+  {21b6bf8a-3c4c-496f-a3ff-edc465704255}, !- Target Object
   3;                                      !- Inlet Port
 
 OS:Node,
-  {74a45fa8-5ee0-49e9-bd2d-dba956b72b42}, !- Handle
+  {f3c7d82a-21fd-4020-b7d1-2111c75f0652}, !- Handle
   Node 10,                                !- Name
-  {c897c872-bb62-4888-a910-4c92e6a19c5d}, !- Inlet Port
-  {7f6e9097-fe9f-499c-8c0c-c03f4949079e}; !- Outlet Port
-
-OS:Connection,
-  {c897c872-bb62-4888-a910-4c92e6a19c5d}, !- Handle
-  {509559bc-3c58-4936-a46c-1092b6e200b1}, !- Name
-  {0923e415-937e-454e-b947-2cc578e1cff6}, !- Source Object
+  {32ca8a94-1c25-4209-9826-2097dedc0f8d}, !- Inlet Port
+  {d78942c1-1660-4907-9065-3f089cbcf19e}; !- Outlet Port
+
+OS:Connection,
+  {32ca8a94-1c25-4209-9826-2097dedc0f8d}, !- Handle
+  {40b7a909-208a-40b8-9ffc-e1c954041ca6}, !- Name
+  {21b6bf8a-3c4c-496f-a3ff-edc465704255}, !- Source Object
   2,                                      !- Outlet Port
-  {74a45fa8-5ee0-49e9-bd2d-dba956b72b42}, !- Target Object
-  2;                                      !- Inlet Port
-
-OS:Connection,
-  {7f6e9097-fe9f-499c-8c0c-c03f4949079e}, !- Handle
-  {6d78a1fb-b699-4d69-9e34-8cff87bf7028}, !- Name
-  {74a45fa8-5ee0-49e9-bd2d-dba956b72b42}, !- Source Object
-  3,                                      !- Outlet Port
-  {9064a81c-04e3-482a-b07f-3be0538d4726}, !- Target Object
-  2;                                      !- Inlet Port
-
-OS:Connection,
-  {887399ba-715d-450c-b5c6-97dbe386c306}, !- Handle
-  {33ce5961-84eb-4bdf-82e8-7f2a2bd21a36}, !- Name
-  {9064a81c-04e3-482a-b07f-3be0538d4726}, !- Source Object
-  3,                                      !- Outlet Port
-  {dcd4925f-aa3a-48d4-b275-fd3f1b4a315b}, !- Target Object
+  {f3c7d82a-21fd-4020-b7d1-2111c75f0652}, !- Target Object
+  2;                                      !- Inlet Port
+
+OS:Connection,
+  {d78942c1-1660-4907-9065-3f089cbcf19e}, !- Handle
+  {ad3a85de-d322-4ad5-9b08-040225b51d0f}, !- Name
+  {f3c7d82a-21fd-4020-b7d1-2111c75f0652}, !- Source Object
+  3,                                      !- Outlet Port
+  {03200ad6-5bb0-452d-b532-358bc5316e41}, !- Target Object
+  2;                                      !- Inlet Port
+
+OS:Connection,
+  {06fc8461-9f2d-4e9a-8359-4203b362e394}, !- Handle
+  {725b6984-f5db-4f41-a395-9fdbf700408e}, !- Name
+  {03200ad6-5bb0-452d-b532-358bc5316e41}, !- Source Object
+  3,                                      !- Outlet Port
+  {44e061e2-1a83-477b-af27-482033c9a9b1}, !- Target Object
   2;                                      !- Inlet Port
 
 OS:Pump:VariableSpeed,
-  {297a1788-f6aa-4380-95ba-2ef8df789d5c}, !- Handle
+  {69bf9163-4479-49ba-85d5-edc48d2fe191}, !- Handle
   Pump Variable Speed 1,                  !- Name
-  {d0c6bd8a-61ad-477a-8076-48884d6c99d1}, !- Inlet Node Name
-  {d5951346-d689-49fa-b149-76faf9205e8e}, !- Outlet Node Name
-=======
-  {995cae0e-6419-4125-8d8e-3df6c125f40a}, !- Handle
-  Plant Loop 1 AvailabilityManagerAssignmentList; !- Name
-
-OS:Pipe:Adiabatic,
-  {a4270f6e-f19a-4afd-8dc4-2fb7a3c88abe}, !- Handle
-  Pipe Adiabatic 1,                       !- Name
-  {ae8d39e3-6ae4-4815-9322-dd5081b4fd00}, !- Inlet Node Name
-  {ebf571af-80a6-4ddf-9ea1-793e180ab719}; !- Outlet Node Name
-
-OS:Pipe:Adiabatic,
-  {ae25e37c-c0a1-43e6-8c26-f92cb1449703}, !- Handle
-  Pipe Adiabatic 2,                       !- Name
-  {26ce661c-8af9-4442-b217-96729a4c65e3}, !- Inlet Node Name
-  {ab62750a-f259-45c8-94ad-0a1f850056b2}; !- Outlet Node Name
-
-OS:Node,
-  {df5eed6d-d593-47a6-9a91-f3f9f84ff0c8}, !- Handle
-  Node 9,                                 !- Name
-  {ebf571af-80a6-4ddf-9ea1-793e180ab719}, !- Inlet Port
-  {c5e201e8-93f2-4386-8018-c16f0073a2d8}; !- Outlet Port
-
-OS:Connection,
-  {ae8d39e3-6ae4-4815-9322-dd5081b4fd00}, !- Handle
-  {bb39f2ae-6547-43d8-95c1-284d7fc0b892}, !- Name
-  {e842529c-5385-47b6-815e-75f9fa7add0a}, !- Source Object
-  3,                                      !- Outlet Port
-  {a4270f6e-f19a-4afd-8dc4-2fb7a3c88abe}, !- Target Object
-  2;                                      !- Inlet Port
-
-OS:Connection,
-  {ebf571af-80a6-4ddf-9ea1-793e180ab719}, !- Handle
-  {b9b12c98-789e-4cf5-af66-eec590f86e82}, !- Name
-  {a4270f6e-f19a-4afd-8dc4-2fb7a3c88abe}, !- Source Object
-  3,                                      !- Outlet Port
-  {df5eed6d-d593-47a6-9a91-f3f9f84ff0c8}, !- Target Object
-  2;                                      !- Inlet Port
-
-OS:Connection,
-  {c5e201e8-93f2-4386-8018-c16f0073a2d8}, !- Handle
-  {3f31dd70-3274-449f-84bc-9789bd92cc8e}, !- Name
-  {df5eed6d-d593-47a6-9a91-f3f9f84ff0c8}, !- Source Object
-  3,                                      !- Outlet Port
-  {72c230b7-c148-44af-895b-4b35b7f9cae6}, !- Target Object
-  3;                                      !- Inlet Port
-
-OS:Node,
-  {1c8f8900-4669-4d87-bcf4-ad565b445c1b}, !- Handle
-  Node 10,                                !- Name
-  {bbd82619-88fa-41dd-b34c-fb9a72bc2ac4}, !- Inlet Port
-  {26ce661c-8af9-4442-b217-96729a4c65e3}; !- Outlet Port
-
-OS:Connection,
-  {bbd82619-88fa-41dd-b34c-fb9a72bc2ac4}, !- Handle
-  {04fdf92e-149f-44e1-bc68-f69eed6c4bbb}, !- Name
-  {72c230b7-c148-44af-895b-4b35b7f9cae6}, !- Source Object
-  2,                                      !- Outlet Port
-  {1c8f8900-4669-4d87-bcf4-ad565b445c1b}, !- Target Object
-  2;                                      !- Inlet Port
-
-OS:Connection,
-  {26ce661c-8af9-4442-b217-96729a4c65e3}, !- Handle
-  {0a853314-c647-4f59-8823-692126a3b705}, !- Name
-  {1c8f8900-4669-4d87-bcf4-ad565b445c1b}, !- Source Object
-  3,                                      !- Outlet Port
-  {ae25e37c-c0a1-43e6-8c26-f92cb1449703}, !- Target Object
-  2;                                      !- Inlet Port
-
-OS:Connection,
-  {ab62750a-f259-45c8-94ad-0a1f850056b2}, !- Handle
-  {46c032e3-3672-425c-b8db-15dfb6afbbf7}, !- Name
-  {ae25e37c-c0a1-43e6-8c26-f92cb1449703}, !- Source Object
-  3,                                      !- Outlet Port
-  {7abdb74b-b30c-4341-bd32-2257b72eba1c}, !- Target Object
-  2;                                      !- Inlet Port
-
-OS:Pump:VariableSpeed,
-  {18d9a953-69a6-498e-b6de-da8af2d2f003}, !- Handle
-  Pump Variable Speed 1,                  !- Name
-  {f8e0d550-e984-42fa-8c15-473428748024}, !- Inlet Node Name
-  {6dab8acb-fbec-49d6-9ec5-741542cf7ea2}, !- Outlet Node Name
->>>>>>> 67460ca1
+  {c4ba750a-b964-4dda-87d6-83f0a295ab4c}, !- Inlet Node Name
+  {acb7182b-3968-4590-9052-7a73805ebcfc}, !- Outlet Node Name
   0.01,                                   !- Rated Flow Rate {m3/s}
   1,                                      !- Rated Pump Head {Pa}
   0,                                      !- Rated Power Consumption {W}
@@ -1709,97 +1101,50 @@
   General;                                !- End-Use Subcategory
 
 OS:Node,
-<<<<<<< HEAD
-  {2384d969-2db1-4940-8273-d42e4c92997c}, !- Handle
+  {224bc72e-d5e8-47e8-80cf-9cb5ab7a5e20}, !- Handle
   Node 11,                                !- Name
-  {d5951346-d689-49fa-b149-76faf9205e8e}, !- Inlet Port
-  {fa7db7d6-3810-42ba-878d-a69d2535ce61}; !- Outlet Port
-
-OS:Connection,
-  {d0c6bd8a-61ad-477a-8076-48884d6c99d1}, !- Handle
-  {63ad9b67-1d74-4798-a7c3-53d8ff555530}, !- Name
-  {85070711-b08f-47ef-a077-f42c6b60ca60}, !- Source Object
-  3,                                      !- Outlet Port
-  {297a1788-f6aa-4380-95ba-2ef8df789d5c}, !- Target Object
-  2;                                      !- Inlet Port
-
-OS:Connection,
-  {d5951346-d689-49fa-b149-76faf9205e8e}, !- Handle
-  {5338c2d3-7b28-4faf-b07d-4bd979c86129}, !- Name
-  {297a1788-f6aa-4380-95ba-2ef8df789d5c}, !- Source Object
-  3,                                      !- Outlet Port
-  {2384d969-2db1-4940-8273-d42e4c92997c}, !- Target Object
-  2;                                      !- Inlet Port
-
-OS:Connection,
-  {fa7db7d6-3810-42ba-878d-a69d2535ce61}, !- Handle
-  {3b003a6a-de4a-4b2f-9ef9-af3d13923406}, !- Name
-  {2384d969-2db1-4940-8273-d42e4c92997c}, !- Source Object
-  3,                                      !- Outlet Port
-  {60f29f01-d004-470f-a155-695442fab7c3}, !- Target Object
+  {acb7182b-3968-4590-9052-7a73805ebcfc}, !- Inlet Port
+  {4c1ed687-f46b-4ecf-8f76-245f8cd7d1bb}; !- Outlet Port
+
+OS:Connection,
+  {c4ba750a-b964-4dda-87d6-83f0a295ab4c}, !- Handle
+  {ed689eae-1732-40c0-a286-8e1849eb7891}, !- Name
+  {7bc40384-f4f1-4449-aecd-956faa4e498b}, !- Source Object
+  3,                                      !- Outlet Port
+  {69bf9163-4479-49ba-85d5-edc48d2fe191}, !- Target Object
+  2;                                      !- Inlet Port
+
+OS:Connection,
+  {acb7182b-3968-4590-9052-7a73805ebcfc}, !- Handle
+  {c58a4f4d-5381-42c2-9df2-291bb58d2f12}, !- Name
+  {69bf9163-4479-49ba-85d5-edc48d2fe191}, !- Source Object
+  3,                                      !- Outlet Port
+  {224bc72e-d5e8-47e8-80cf-9cb5ab7a5e20}, !- Target Object
+  2;                                      !- Inlet Port
+
+OS:Connection,
+  {4c1ed687-f46b-4ecf-8f76-245f8cd7d1bb}, !- Handle
+  {4735e527-5d6f-4bb6-8bac-f8afa892a810}, !- Name
+  {224bc72e-d5e8-47e8-80cf-9cb5ab7a5e20}, !- Source Object
+  3,                                      !- Outlet Port
+  {29641679-6495-455d-91cf-ae7e38b2bddc}, !- Target Object
   2;                                      !- Inlet Port
 
 OS:Schedule:Constant,
-  {31cf6c9a-eb19-4599-8b20-69a8e9c62aa4}, !- Handle
+  {7f53885f-5676-4046-91b6-378c58f91c91}, !- Handle
   dhw temp,                               !- Name
-  {4b616473-7fb3-468d-b3c3-6b80dd564572}, !- Schedule Type Limits Name
+  {7dc1e5b2-a969-40d2-97c9-b65a345c58d7}, !- Schedule Type Limits Name
   51.6666666666667;                       !- Value
 
 OS:SetpointManager:Scheduled,
-  {b2e31df0-11ee-4238-86a0-534d21fcb41d}, !- Handle
+  {16f34763-d204-46ed-b7fe-3b4c1399c47b}, !- Handle
   Setpoint Manager Scheduled 1,           !- Name
   Temperature,                            !- Control Variable
-  {31cf6c9a-eb19-4599-8b20-69a8e9c62aa4}, !- Schedule Name
-  {dcd4925f-aa3a-48d4-b275-fd3f1b4a315b}; !- Setpoint Node or NodeList Name
+  {7f53885f-5676-4046-91b6-378c58f91c91}, !- Schedule Name
+  {44e061e2-1a83-477b-af27-482033c9a9b1}; !- Setpoint Node or NodeList Name
 
 OS:ScheduleTypeLimits,
-  {4b616473-7fb3-468d-b3c3-6b80dd564572}, !- Handle
-=======
-  {68587074-06e5-4974-a248-9c9d8739a3b2}, !- Handle
-  Node 11,                                !- Name
-  {6dab8acb-fbec-49d6-9ec5-741542cf7ea2}, !- Inlet Port
-  {c6d4d3c0-bf5f-4c7f-821d-f5128652eb46}; !- Outlet Port
-
-OS:Connection,
-  {f8e0d550-e984-42fa-8c15-473428748024}, !- Handle
-  {26272079-5fcb-4cb8-8006-ff38c2a11720}, !- Name
-  {821de93a-f750-4a62-b953-b18bb6a3094f}, !- Source Object
-  3,                                      !- Outlet Port
-  {18d9a953-69a6-498e-b6de-da8af2d2f003}, !- Target Object
-  2;                                      !- Inlet Port
-
-OS:Connection,
-  {6dab8acb-fbec-49d6-9ec5-741542cf7ea2}, !- Handle
-  {d69c7db1-d0ee-436c-830a-12538a709f12}, !- Name
-  {18d9a953-69a6-498e-b6de-da8af2d2f003}, !- Source Object
-  3,                                      !- Outlet Port
-  {68587074-06e5-4974-a248-9c9d8739a3b2}, !- Target Object
-  2;                                      !- Inlet Port
-
-OS:Connection,
-  {c6d4d3c0-bf5f-4c7f-821d-f5128652eb46}, !- Handle
-  {0f3350c9-2ac6-44a9-a564-12faa9974e25}, !- Name
-  {68587074-06e5-4974-a248-9c9d8739a3b2}, !- Source Object
-  3,                                      !- Outlet Port
-  {ab7209dd-38df-4ca0-8c65-ad66f85dbc5c}, !- Target Object
-  2;                                      !- Inlet Port
-
-OS:Schedule:Constant,
-  {f52858b9-4db8-4348-9d15-0ebb1bae616d}, !- Handle
-  dhw temp,                               !- Name
-  {200c023f-01f8-4283-b83a-e052065f6e00}, !- Schedule Type Limits Name
-  52.6666666666667;                       !- Value
-
-OS:SetpointManager:Scheduled,
-  {6af68115-f127-4c59-99c6-2c3fb11b9501}, !- Handle
-  Setpoint Manager Scheduled 1,           !- Name
-  Temperature,                            !- Control Variable
-  {f52858b9-4db8-4348-9d15-0ebb1bae616d}, !- Schedule Name
-  {7abdb74b-b30c-4341-bd32-2257b72eba1c}; !- Setpoint Node or NodeList Name
-
-OS:ScheduleTypeLimits,
-  {200c023f-01f8-4283-b83a-e052065f6e00}, !- Handle
->>>>>>> 67460ca1
+  {7dc1e5b2-a969-40d2-97c9-b65a345c58d7}, !- Handle
   Temperature,                            !- Name
   ,                                       !- Lower Limit Value
   ,                                       !- Upper Limit Value
@@ -1807,17 +1152,10 @@
   Temperature;                            !- Unit Type
 
 OS:WaterHeater:Mixed,
-<<<<<<< HEAD
-  {40ef4da0-fb4b-482e-b1d0-15e1bf6602eb}, !- Handle
+  {7645f525-3fa3-472b-b772-ded2996288a4}, !- Handle
   res wh,                                 !- Name
   0.143845647790854,                      !- Tank Volume {m3}
-  {b9dc33af-e2d8-48bd-83de-b02519e91156}, !- Setpoint Temperature Schedule Name
-=======
-  {250ada3b-3398-47fe-a101-8499ed6dd1cb}, !- Handle
-  res wh,                                 !- Name
-  0.143845647790854,                      !- Tank Volume {m3}
-  {1c7670ed-9dd1-4274-82b0-aa7261b5f4af}, !- Setpoint Temperature Schedule Name
->>>>>>> 67460ca1
+  {966df0f8-d7d3-4f4c-9c22-e43553b7cd3c}, !- Setpoint Temperature Schedule Name
   2,                                      !- Deadband Temperature Difference {deltaC}
   99,                                     !- Maximum Temperature Limit {C}
   Cycle,                                  !- Heater Control Type
@@ -1836,11 +1174,7 @@
   0,                                      !- On Cycle Parasitic Heat Fraction to Tank
   ThermalZone,                            !- Ambient Temperature Indicator
   ,                                       !- Ambient Temperature Schedule Name
-<<<<<<< HEAD
-  {073297a6-fe3b-4777-9425-da3b38e54931}, !- Ambient Temperature Thermal Zone Name
-=======
-  {1e8fc169-998e-42cc-aeb7-f86b62eafb14}, !- Ambient Temperature Thermal Zone Name
->>>>>>> 67460ca1
+  {622f3962-b147-4051-a00a-35922438055f}, !- Ambient Temperature Thermal Zone Name
   ,                                       !- Ambient Temperature Outdoor Air Node Name
   4.15693173076374,                       !- Off Cycle Loss Coefficient to Ambient Temperature {W/K}
   0.64,                                   !- Off Cycle Loss Fraction to Thermal Zone
@@ -1849,13 +1183,8 @@
   ,                                       !- Peak Use Flow Rate {m3/s}
   ,                                       !- Use Flow Rate Fraction Schedule Name
   ,                                       !- Cold Water Supply Temperature Schedule Name
-<<<<<<< HEAD
-  {d79ede70-b34a-49aa-8460-17435b65abac}, !- Use Side Inlet Node Name
-  {98bb0a9e-277a-4bc0-ad16-a26f58c1c3bf}, !- Use Side Outlet Node Name
-=======
-  {0b642c3a-3d8e-4aa7-9427-32f75e851573}, !- Use Side Inlet Node Name
-  {e8c3e076-59d5-4223-be56-6f9865700d96}, !- Use Side Outlet Node Name
->>>>>>> 67460ca1
+  {66d22718-eabf-4f8b-b043-acd7fa3aafa2}, !- Use Side Inlet Node Name
+  {6d7af18e-3681-4f58-a515-620fc427fa06}, !- Use Side Outlet Node Name
   1,                                      !- Use Side Effectiveness
   ,                                       !- Source Side Inlet Node Name
   ,                                       !- Source Side Outlet Node Name
@@ -1868,101 +1197,51 @@
   General;                                !- End-Use Subcategory
 
 OS:Schedule:Constant,
-<<<<<<< HEAD
-  {b9dc33af-e2d8-48bd-83de-b02519e91156}, !- Handle
+  {966df0f8-d7d3-4f4c-9c22-e43553b7cd3c}, !- Handle
   WH Setpoint Temp,                       !- Name
-  {4b616473-7fb3-468d-b3c3-6b80dd564572}, !- Schedule Type Limits Name
+  {7dc1e5b2-a969-40d2-97c9-b65a345c58d7}, !- Schedule Type Limits Name
   51.6666666666667;                       !- Value
 
 OS:Node,
-  {c9d38994-6b5a-418c-aef0-b0f0430f0ac7}, !- Handle
+  {b2c996e0-3635-4fd5-a057-e5af27629e56}, !- Handle
   Node 12,                                !- Name
-  {2d699d44-bcb4-424a-94e3-fe27f8a76076}, !- Inlet Port
-  {d79ede70-b34a-49aa-8460-17435b65abac}; !- Outlet Port
-
-OS:Connection,
-  {2d699d44-bcb4-424a-94e3-fe27f8a76076}, !- Handle
-  {442f9d97-7fa2-45e9-a7a4-96334aa35d24}, !- Name
-  {60f29f01-d004-470f-a155-695442fab7c3}, !- Source Object
+  {9b1adb2d-6536-4bab-9265-a438d19ff913}, !- Inlet Port
+  {66d22718-eabf-4f8b-b043-acd7fa3aafa2}; !- Outlet Port
+
+OS:Connection,
+  {9b1adb2d-6536-4bab-9265-a438d19ff913}, !- Handle
+  {a0a7d5b4-47a9-4e2d-a261-3bd35992ca23}, !- Name
+  {29641679-6495-455d-91cf-ae7e38b2bddc}, !- Source Object
   4,                                      !- Outlet Port
-  {c9d38994-6b5a-418c-aef0-b0f0430f0ac7}, !- Target Object
+  {b2c996e0-3635-4fd5-a057-e5af27629e56}, !- Target Object
   2;                                      !- Inlet Port
 
 OS:Node,
-  {bf8a7d39-7ec8-42ea-b9c0-de4ce740b45f}, !- Handle
+  {0de4792a-abca-464a-986c-caea124454b5}, !- Handle
   Node 13,                                !- Name
-  {98bb0a9e-277a-4bc0-ad16-a26f58c1c3bf}, !- Inlet Port
-  {692caf7f-76a6-4a03-a9f4-fd761961dcc8}; !- Outlet Port
-
-OS:Connection,
-  {d79ede70-b34a-49aa-8460-17435b65abac}, !- Handle
-  {d5ec6474-83e8-4b78-ab3c-04ed557db731}, !- Name
-  {c9d38994-6b5a-418c-aef0-b0f0430f0ac7}, !- Source Object
-  3,                                      !- Outlet Port
-  {40ef4da0-fb4b-482e-b1d0-15e1bf6602eb}, !- Target Object
+  {6d7af18e-3681-4f58-a515-620fc427fa06}, !- Inlet Port
+  {b9f53cb4-3387-4fda-b79a-97592e23e465}; !- Outlet Port
+
+OS:Connection,
+  {66d22718-eabf-4f8b-b043-acd7fa3aafa2}, !- Handle
+  {52120707-f2eb-4dce-9fec-e2dcf4f0b1d8}, !- Name
+  {b2c996e0-3635-4fd5-a057-e5af27629e56}, !- Source Object
+  3,                                      !- Outlet Port
+  {7645f525-3fa3-472b-b772-ded2996288a4}, !- Target Object
   31;                                     !- Inlet Port
 
 OS:Connection,
-  {98bb0a9e-277a-4bc0-ad16-a26f58c1c3bf}, !- Handle
-  {40f8ae01-f2b1-4622-a3c2-dfbca48a9793}, !- Name
-  {40ef4da0-fb4b-482e-b1d0-15e1bf6602eb}, !- Source Object
+  {6d7af18e-3681-4f58-a515-620fc427fa06}, !- Handle
+  {7abf95dc-ca60-4ba4-ae77-9d755301b1ae}, !- Name
+  {7645f525-3fa3-472b-b772-ded2996288a4}, !- Source Object
   32,                                     !- Outlet Port
-  {bf8a7d39-7ec8-42ea-b9c0-de4ce740b45f}, !- Target Object
-  2;                                      !- Inlet Port
-
-OS:Connection,
-  {692caf7f-76a6-4a03-a9f4-fd761961dcc8}, !- Handle
-  {12825b5f-2a74-4298-a4ea-8d2b6caafdd5}, !- Name
-  {bf8a7d39-7ec8-42ea-b9c0-de4ce740b45f}, !- Source Object
-  3,                                      !- Outlet Port
-  {0923e415-937e-454e-b947-2cc578e1cff6}, !- Target Object
-=======
-  {1c7670ed-9dd1-4274-82b0-aa7261b5f4af}, !- Handle
-  WH Setpoint Temp,                       !- Name
-  {200c023f-01f8-4283-b83a-e052065f6e00}, !- Schedule Type Limits Name
-  52.6666666666667;                       !- Value
-
-OS:Node,
-  {b0b66dd0-7767-48df-9a1f-ba7754c60422}, !- Handle
-  Node 12,                                !- Name
-  {df2f8282-44e7-4f89-8e42-d0a466ed1555}, !- Inlet Port
-  {0b642c3a-3d8e-4aa7-9427-32f75e851573}; !- Outlet Port
-
-OS:Connection,
-  {df2f8282-44e7-4f89-8e42-d0a466ed1555}, !- Handle
-  {d79690f3-3907-4cac-8d18-d1cd74898797}, !- Name
-  {ab7209dd-38df-4ca0-8c65-ad66f85dbc5c}, !- Source Object
-  4,                                      !- Outlet Port
-  {b0b66dd0-7767-48df-9a1f-ba7754c60422}, !- Target Object
-  2;                                      !- Inlet Port
-
-OS:Node,
-  {0064ebd1-a0d7-427e-8763-3e68522553b6}, !- Handle
-  Node 13,                                !- Name
-  {e8c3e076-59d5-4223-be56-6f9865700d96}, !- Inlet Port
-  {8b316463-43da-4109-9c87-ad379915c24a}; !- Outlet Port
-
-OS:Connection,
-  {0b642c3a-3d8e-4aa7-9427-32f75e851573}, !- Handle
-  {d9632e0c-0e24-407b-8fbe-f8116e4c94fa}, !- Name
-  {b0b66dd0-7767-48df-9a1f-ba7754c60422}, !- Source Object
-  3,                                      !- Outlet Port
-  {250ada3b-3398-47fe-a101-8499ed6dd1cb}, !- Target Object
-  31;                                     !- Inlet Port
-
-OS:Connection,
-  {e8c3e076-59d5-4223-be56-6f9865700d96}, !- Handle
-  {c2498b2e-29fe-4c9f-8ae3-088e64ae5e4a}, !- Name
-  {250ada3b-3398-47fe-a101-8499ed6dd1cb}, !- Source Object
-  32,                                     !- Outlet Port
-  {0064ebd1-a0d7-427e-8763-3e68522553b6}, !- Target Object
-  2;                                      !- Inlet Port
-
-OS:Connection,
-  {8b316463-43da-4109-9c87-ad379915c24a}, !- Handle
-  {7e26128c-3195-456e-8f91-c412f44bb302}, !- Name
-  {0064ebd1-a0d7-427e-8763-3e68522553b6}, !- Source Object
-  3,                                      !- Outlet Port
-  {72c230b7-c148-44af-895b-4b35b7f9cae6}, !- Target Object
->>>>>>> 67460ca1
+  {0de4792a-abca-464a-986c-caea124454b5}, !- Target Object
+  2;                                      !- Inlet Port
+
+OS:Connection,
+  {b9f53cb4-3387-4fda-b79a-97592e23e465}, !- Handle
+  {85a13f6e-fb44-4fbb-9cb7-5a514f579d9b}, !- Name
+  {0de4792a-abca-464a-986c-caea124454b5}, !- Source Object
+  3,                                      !- Outlet Port
+  {21b6bf8a-3c4c-496f-a3ff-edc465704255}, !- Target Object
   4;                                      !- Inlet Port
