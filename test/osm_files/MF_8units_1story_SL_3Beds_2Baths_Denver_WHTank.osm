!- NOTE: Auto-generated from /test/osw_files/MF_8units_1story_SL_3Beds_2Baths_Denver_WHTank.osw

OS:Version,
<<<<<<< HEAD
  {9175c6ed-8b1b-4786-afe8-4fb40dbe4645}, !- Handle
  2.9.0;                                  !- Version Identifier

OS:SimulationControl,
  {4d5051d1-9d67-4bb1-b68e-0399862fb8fb}, !- Handle
=======
  {270d0df0-167b-4b1f-9914-58cd6d9b4dff}, !- Handle
  2.9.0;                                  !- Version Identifier

OS:SimulationControl,
  {1f793cfa-f18b-4585-97c4-7af933121bfb}, !- Handle
>>>>>>> 2c92e5b7
  ,                                       !- Do Zone Sizing Calculation
  ,                                       !- Do System Sizing Calculation
  ,                                       !- Do Plant Sizing Calculation
  No;                                     !- Run Simulation for Sizing Periods

OS:Timestep,
<<<<<<< HEAD
  {71dd5ccc-6d41-4b00-8f57-cf4402f40713}, !- Handle
  6;                                      !- Number of Timesteps per Hour

OS:ShadowCalculation,
  {0c0d185c-6cd6-4151-84d0-a3a3fc364335}, !- Handle
=======
  {5668f302-4f5f-4b76-afc1-f5a3ab0c6633}, !- Handle
  6;                                      !- Number of Timesteps per Hour

OS:ShadowCalculation,
  {819d0565-81da-4c1d-bf4c-1c33dfa335ed}, !- Handle
>>>>>>> 2c92e5b7
  20,                                     !- Calculation Frequency
  200;                                    !- Maximum Figures in Shadow Overlap Calculations

OS:SurfaceConvectionAlgorithm:Outside,
<<<<<<< HEAD
  {0ea3c87a-3aa4-43b6-b65e-309b9dc6357c}, !- Handle
  DOE-2;                                  !- Algorithm

OS:SurfaceConvectionAlgorithm:Inside,
  {5f9e4d5b-8aa2-4cfe-be9a-d44b476e36b6}, !- Handle
  TARP;                                   !- Algorithm

OS:ZoneCapacitanceMultiplier:ResearchSpecial,
  {70751f3f-4208-428f-b44d-48c850abf0e7}, !- Handle
=======
  {fc18016d-5bbe-4055-9a09-5a8f4a02b744}, !- Handle
  DOE-2;                                  !- Algorithm

OS:SurfaceConvectionAlgorithm:Inside,
  {c4ce18ae-3427-43ea-aa45-4eb4d22dcf1d}, !- Handle
  TARP;                                   !- Algorithm

OS:ZoneCapacitanceMultiplier:ResearchSpecial,
  {60efd0c3-dee8-4a57-bafe-1df2b5f361e9}, !- Handle
>>>>>>> 2c92e5b7
  ,                                       !- Temperature Capacity Multiplier
  15,                                     !- Humidity Capacity Multiplier
  ;                                       !- Carbon Dioxide Capacity Multiplier

OS:RunPeriod,
<<<<<<< HEAD
  {ebe52746-6bdc-4eae-a6dc-a05a4084ea87}, !- Handle
=======
  {a748ef4f-c556-4c8f-9ee6-0bd6075cb545}, !- Handle
>>>>>>> 2c92e5b7
  Run Period 1,                           !- Name
  1,                                      !- Begin Month
  1,                                      !- Begin Day of Month
  12,                                     !- End Month
  31,                                     !- End Day of Month
  ,                                       !- Use Weather File Holidays and Special Days
  ,                                       !- Use Weather File Daylight Saving Period
  ,                                       !- Apply Weekend Holiday Rule
  ,                                       !- Use Weather File Rain Indicators
  ,                                       !- Use Weather File Snow Indicators
  ;                                       !- Number of Times Runperiod to be Repeated

OS:YearDescription,
<<<<<<< HEAD
  {7b303354-79a7-4ff1-8407-6595df382112}, !- Handle
=======
  {f7d68e62-7948-4a0e-8da4-fd72ceb0b79d}, !- Handle
>>>>>>> 2c92e5b7
  2007,                                   !- Calendar Year
  ,                                       !- Day of Week for Start Day
  ;                                       !- Is Leap Year

OS:WeatherFile,
<<<<<<< HEAD
  {5070215f-2b6b-46f3-b128-e8cdb3bbd79b}, !- Handle
=======
  {1b344364-bdfb-4177-9a0f-fc7b5fcaedaa}, !- Handle
>>>>>>> 2c92e5b7
  Denver Intl Ap,                         !- City
  CO,                                     !- State Province Region
  USA,                                    !- Country
  TMY3,                                   !- Data Source
  725650,                                 !- WMO Number
  39.83,                                  !- Latitude {deg}
  -104.65,                                !- Longitude {deg}
  -7,                                     !- Time Zone {hr}
  1650,                                   !- Elevation {m}
  file:../weather/USA_CO_Denver.Intl.AP.725650_TMY3.epw, !- Url
  E23378AA;                               !- Checksum

OS:AdditionalProperties,
<<<<<<< HEAD
  {9fa094fa-d02d-4be2-ab67-01c6e49cd7aa}, !- Handle
  {5070215f-2b6b-46f3-b128-e8cdb3bbd79b}, !- Object Name
=======
  {e3c582dc-2ff2-4c79-9f5e-c6304e3178dd}, !- Handle
  {1b344364-bdfb-4177-9a0f-fc7b5fcaedaa}, !- Object Name
>>>>>>> 2c92e5b7
  EPWHeaderCity,                          !- Feature Name 1
  String,                                 !- Feature Data Type 1
  Denver Intl Ap,                         !- Feature Value 1
  EPWHeaderState,                         !- Feature Name 2
  String,                                 !- Feature Data Type 2
  CO,                                     !- Feature Value 2
  EPWHeaderCountry,                       !- Feature Name 3
  String,                                 !- Feature Data Type 3
  USA,                                    !- Feature Value 3
  EPWHeaderDataSource,                    !- Feature Name 4
  String,                                 !- Feature Data Type 4
  TMY3,                                   !- Feature Value 4
  EPWHeaderStation,                       !- Feature Name 5
  String,                                 !- Feature Data Type 5
  725650,                                 !- Feature Value 5
  EPWHeaderLatitude,                      !- Feature Name 6
  Double,                                 !- Feature Data Type 6
  39.829999999999998,                     !- Feature Value 6
  EPWHeaderLongitude,                     !- Feature Name 7
  Double,                                 !- Feature Data Type 7
  -104.65000000000001,                    !- Feature Value 7
  EPWHeaderTimezone,                      !- Feature Name 8
  Double,                                 !- Feature Data Type 8
  -7,                                     !- Feature Value 8
  EPWHeaderAltitude,                      !- Feature Name 9
  Double,                                 !- Feature Data Type 9
  5413.3858267716532,                     !- Feature Value 9
  EPWHeaderLocalPressure,                 !- Feature Name 10
  Double,                                 !- Feature Data Type 10
  0.81937567683596546,                    !- Feature Value 10
  EPWHeaderRecordsPerHour,                !- Feature Name 11
  Double,                                 !- Feature Data Type 11
  0,                                      !- Feature Value 11
  EPWDataAnnualAvgDrybulb,                !- Feature Name 12
  Double,                                 !- Feature Data Type 12
  51.575616438356228,                     !- Feature Value 12
  EPWDataAnnualMinDrybulb,                !- Feature Name 13
  Double,                                 !- Feature Data Type 13
  -2.9200000000000017,                    !- Feature Value 13
  EPWDataAnnualMaxDrybulb,                !- Feature Name 14
  Double,                                 !- Feature Data Type 14
  104,                                    !- Feature Value 14
  EPWDataCDD50F,                          !- Feature Name 15
  Double,                                 !- Feature Data Type 15
  3072.2925000000005,                     !- Feature Value 15
  EPWDataCDD65F,                          !- Feature Name 16
  Double,                                 !- Feature Data Type 16
  883.62000000000035,                     !- Feature Value 16
  EPWDataHDD50F,                          !- Feature Name 17
  Double,                                 !- Feature Data Type 17
  2497.1925000000001,                     !- Feature Value 17
  EPWDataHDD65F,                          !- Feature Name 18
  Double,                                 !- Feature Data Type 18
  5783.5200000000013,                     !- Feature Value 18
  EPWDataAnnualAvgWindspeed,              !- Feature Name 19
  Double,                                 !- Feature Data Type 19
  3.9165296803649667,                     !- Feature Value 19
  EPWDataMonthlyAvgDrybulbs,              !- Feature Name 20
  String,                                 !- Feature Data Type 20
  33.4191935483871&#4431.90142857142857&#4443.02620967741937&#4442.48624999999999&#4459.877741935483854&#4473.57574999999997&#4472.07975806451608&#4472.70008064516134&#4466.49200000000006&#4450.079112903225806&#4437.218250000000005&#4434.582177419354835, !- Feature Value 20
  EPWDataGroundMonthlyTemps,              !- Feature Name 21
  String,                                 !- Feature Data Type 21
  44.08306285945173&#4440.89570904991865&#4440.64045432632048&#4442.153016571250646&#4448.225111118704206&#4454.268919273837525&#4459.508577937551024&#4462.82777283423508&#4463.10975667174995&#4460.41014950381947&#4455.304105212311526&#4449.445696474514364, !- Feature Value 21
  EPWDataWSF,                             !- Feature Name 22
  Double,                                 !- Feature Data Type 22
  0.58999999999999997,                    !- Feature Value 22
  EPWDataMonthlyAvgDailyHighDrybulbs,     !- Feature Name 23
  String,                                 !- Feature Data Type 23
  47.41032258064516&#4446.58642857142857&#4455.15032258064517&#4453.708&#4472.80193548387098&#4488.67600000000002&#4486.1858064516129&#4485.87225806451613&#4482.082&#4463.18064516129033&#4448.73400000000001&#4448.87935483870968, !- Feature Value 23
  EPWDataMonthlyAvgDailyLowDrybulbs,      !- Feature Name 24
  String,                                 !- Feature Data Type 24
  19.347741935483874&#4419.856428571428573&#4430.316129032258065&#4431.112&#4447.41612903225806&#4457.901999999999994&#4459.063870967741934&#4460.956774193548384&#4452.352000000000004&#4438.41612903225806&#4427.002000000000002&#4423.02903225806451, !- Feature Value 24
  EPWDesignHeatingDrybulb,                !- Feature Name 25
  Double,                                 !- Feature Data Type 25
  12.02,                                  !- Feature Value 25
  EPWDesignHeatingWindspeed,              !- Feature Name 26
  Double,                                 !- Feature Data Type 26
  2.8062500000000004,                     !- Feature Value 26
  EPWDesignCoolingDrybulb,                !- Feature Name 27
  Double,                                 !- Feature Data Type 27
  91.939999999999998,                     !- Feature Value 27
  EPWDesignCoolingWetbulb,                !- Feature Name 28
  Double,                                 !- Feature Data Type 28
  59.95131430195849,                      !- Feature Value 28
  EPWDesignCoolingHumidityRatio,          !- Feature Name 29
  Double,                                 !- Feature Data Type 29
  0.0059161086834698092,                  !- Feature Value 29
  EPWDesignCoolingWindspeed,              !- Feature Name 30
  Double,                                 !- Feature Data Type 30
  3.7999999999999989,                     !- Feature Value 30
  EPWDesignDailyTemperatureRange,         !- Feature Name 31
  Double,                                 !- Feature Data Type 31
  24.915483870967748,                     !- Feature Value 31
  EPWDesignDehumidDrybulb,                !- Feature Name 32
  Double,                                 !- Feature Data Type 32
  67.996785714285721,                     !- Feature Value 32
  EPWDesignDehumidHumidityRatio,          !- Feature Name 33
  Double,                                 !- Feature Data Type 33
  0.012133744170488724,                   !- Feature Value 33
  EPWDesignCoolingDirectNormal,           !- Feature Name 34
  Double,                                 !- Feature Data Type 34
  985,                                    !- Feature Value 34
  EPWDesignCoolingDiffuseHorizontal,      !- Feature Name 35
  Double,                                 !- Feature Data Type 35
  84;                                     !- Feature Value 35

OS:Site,
<<<<<<< HEAD
  {a311f7ef-6134-4d21-ab51-59c48adfc1e3}, !- Handle
=======
  {f1f15a12-cb03-4fe9-8a56-4f6439145603}, !- Handle
>>>>>>> 2c92e5b7
  Denver Intl Ap_CO_USA,                  !- Name
  39.83,                                  !- Latitude {deg}
  -104.65,                                !- Longitude {deg}
  -7,                                     !- Time Zone {hr}
  1650,                                   !- Elevation {m}
  ;                                       !- Terrain

OS:ClimateZones,
<<<<<<< HEAD
  {ac810b02-f78d-4dfc-aff3-196b7f251209}, !- Handle
=======
  {2fbabe79-c76d-4f99-864e-d34da087d642}, !- Handle
>>>>>>> 2c92e5b7
  ,                                       !- Active Institution
  ,                                       !- Active Year
  ,                                       !- Climate Zone Institution Name 1
  ,                                       !- Climate Zone Document Name 1
  ,                                       !- Climate Zone Document Year 1
  ,                                       !- Climate Zone Value 1
  Building America,                       !- Climate Zone Institution Name 2
  ,                                       !- Climate Zone Document Name 2
  0,                                      !- Climate Zone Document Year 2
  Cold;                                   !- Climate Zone Value 2

OS:Site:WaterMainsTemperature,
<<<<<<< HEAD
  {c1e697a6-cfaf-464d-92a5-7de96338d7ce}, !- Handle
=======
  {88928417-d4fb-47d4-b164-3052c32468a9}, !- Handle
>>>>>>> 2c92e5b7
  Correlation,                            !- Calculation Method
  ,                                       !- Temperature Schedule Name
  10.8753424657535,                       !- Annual Average Outdoor Air Temperature {C}
  23.1524007936508;                       !- Maximum Difference In Monthly Average Outdoor Air Temperatures {deltaC}

OS:RunPeriodControl:DaylightSavingTime,
<<<<<<< HEAD
  {022acb95-2af5-47d4-8ff9-eb2b96ebd63a}, !- Handle
=======
  {9fbf2a50-e658-4649-b79b-4ee5bc4cddff}, !- Handle
>>>>>>> 2c92e5b7
  4/7,                                    !- Start Date
  10/26;                                  !- End Date

OS:Site:GroundTemperature:Deep,
<<<<<<< HEAD
  {28a0b975-3488-4ec6-9e0a-75dd5946dc15}, !- Handle
=======
  {33cdf998-b91b-4717-b57a-673e75ea3633}, !- Handle
>>>>>>> 2c92e5b7
  10.8753424657535,                       !- January Deep Ground Temperature {C}
  10.8753424657535,                       !- February Deep Ground Temperature {C}
  10.8753424657535,                       !- March Deep Ground Temperature {C}
  10.8753424657535,                       !- April Deep Ground Temperature {C}
  10.8753424657535,                       !- May Deep Ground Temperature {C}
  10.8753424657535,                       !- June Deep Ground Temperature {C}
  10.8753424657535,                       !- July Deep Ground Temperature {C}
  10.8753424657535,                       !- August Deep Ground Temperature {C}
  10.8753424657535,                       !- September Deep Ground Temperature {C}
  10.8753424657535,                       !- October Deep Ground Temperature {C}
  10.8753424657535,                       !- November Deep Ground Temperature {C}
  10.8753424657535;                       !- December Deep Ground Temperature {C}

OS:Building,
<<<<<<< HEAD
  {a780912d-a582-4958-b54e-2dc69b50c4f4}, !- Handle
=======
  {e197eae4-25b1-4925-9d67-f59d5c166dc8}, !- Handle
>>>>>>> 2c92e5b7
  Building 1,                             !- Name
  ,                                       !- Building Sector Type
  0,                                      !- North Axis {deg}
  ,                                       !- Nominal Floor to Floor Height {m}
  ,                                       !- Space Type Name
  ,                                       !- Default Construction Set Name
  ,                                       !- Default Schedule Set Name
  1,                                      !- Standards Number of Stories
  1,                                      !- Standards Number of Above Ground Stories
  ,                                       !- Standards Template
  multifamily,                            !- Standards Building Type
  8;                                      !- Standards Number of Living Units

OS:AdditionalProperties,
<<<<<<< HEAD
  {dc8b96af-ddac-47c7-9507-264a0d268978}, !- Handle
  {a780912d-a582-4958-b54e-2dc69b50c4f4}, !- Object Name
  num_units,                              !- Feature Name 1
=======
  {7d6c0b14-0519-4510-8749-45c72cfffe4d}, !- Handle
  {e197eae4-25b1-4925-9d67-f59d5c166dc8}, !- Object Name
  Total Units Represented,                !- Feature Name 1
>>>>>>> 2c92e5b7
  Integer,                                !- Feature Data Type 1
  8,                                      !- Feature Value 1
  has_rear_units,                         !- Feature Name 2
  Boolean,                                !- Feature Data Type 2
  true,                                   !- Feature Value 2
  num_floors,                             !- Feature Name 3
  Integer,                                !- Feature Data Type 3
  1,                                      !- Feature Value 3
  horz_location,                          !- Feature Name 4
  String,                                 !- Feature Data Type 4
  Left,                                   !- Feature Value 4
  level,                                  !- Feature Name 5
  String,                                 !- Feature Data Type 5
  Bottom,                                 !- Feature Value 5
  found_type,                             !- Feature Name 6
  String,                                 !- Feature Data Type 6
  slab,                                   !- Feature Value 6
  corridor_width,                         !- Feature Name 7
  Double,                                 !- Feature Data Type 7
  3.048,                                  !- Feature Value 7
  corridor_position,                      !- Feature Name 8
  String,                                 !- Feature Data Type 8
  Double-Loaded Interior,                 !- Feature Value 8
  has_water_heater_flue,                  !- Feature Name 9
  Boolean,                                !- Feature Data Type 9
  true;                                   !- Feature Value 9

OS:ThermalZone,
<<<<<<< HEAD
  {6ff43294-4edd-4ae9-9919-6b27e03f0541}, !- Handle
=======
  {d6b8307a-523c-4cc6-afae-9721061cac11}, !- Handle
>>>>>>> 2c92e5b7
  living zone,                            !- Name
  ,                                       !- Multiplier
  ,                                       !- Ceiling Height {m}
  ,                                       !- Volume {m3}
  ,                                       !- Floor Area {m2}
  ,                                       !- Zone Inside Convection Algorithm
  ,                                       !- Zone Outside Convection Algorithm
  ,                                       !- Zone Conditioning Equipment List Name
<<<<<<< HEAD
  {3d8b0217-d3e9-4d71-94fd-cb150a291d80}, !- Zone Air Inlet Port List
  {470fbfad-50da-48cc-82bb-5510dc97b95e}, !- Zone Air Exhaust Port List
  {19632884-b20c-43b6-9db0-7482112a0eca}, !- Zone Air Node Name
  {09fb4a5f-5faf-4c60-9132-1ff28a91ef6d}, !- Zone Return Air Port List
=======
  {3c4aebed-f720-4727-a9d9-16e8f0742e7e}, !- Zone Air Inlet Port List
  {2d6186a2-cc85-4b1f-8411-09a4c5e4d06e}, !- Zone Air Exhaust Port List
  {150f54fe-4722-4784-a72f-3dc15af0f587}, !- Zone Air Node Name
  {f4c93534-8c30-41df-9c9b-f85a8332b668}, !- Zone Return Air Port List
>>>>>>> 2c92e5b7
  ,                                       !- Primary Daylighting Control Name
  ,                                       !- Fraction of Zone Controlled by Primary Daylighting Control
  ,                                       !- Secondary Daylighting Control Name
  ,                                       !- Fraction of Zone Controlled by Secondary Daylighting Control
  ,                                       !- Illuminance Map Name
  ,                                       !- Group Rendering Name
  ,                                       !- Thermostat Name
  No;                                     !- Use Ideal Air Loads

OS:Node,
<<<<<<< HEAD
  {18e4a255-2a74-45ff-b9e5-c695e5bb37e9}, !- Handle
  Node 1,                                 !- Name
  {19632884-b20c-43b6-9db0-7482112a0eca}, !- Inlet Port
  ;                                       !- Outlet Port

OS:Connection,
  {19632884-b20c-43b6-9db0-7482112a0eca}, !- Handle
  {7b62a0af-6d4f-4bbd-8e04-678be2ea3942}, !- Name
  {6ff43294-4edd-4ae9-9919-6b27e03f0541}, !- Source Object
  11,                                     !- Outlet Port
  {18e4a255-2a74-45ff-b9e5-c695e5bb37e9}, !- Target Object
  2;                                      !- Inlet Port

OS:PortList,
  {3d8b0217-d3e9-4d71-94fd-cb150a291d80}, !- Handle
  {29855401-f52b-4aab-98c2-63656231e721}, !- Name
  {6ff43294-4edd-4ae9-9919-6b27e03f0541}; !- HVAC Component

OS:PortList,
  {470fbfad-50da-48cc-82bb-5510dc97b95e}, !- Handle
  {161d4692-5dae-41c0-9068-b18bb3d7a393}, !- Name
  {6ff43294-4edd-4ae9-9919-6b27e03f0541}; !- HVAC Component

OS:PortList,
  {09fb4a5f-5faf-4c60-9132-1ff28a91ef6d}, !- Handle
  {76b5363b-9e14-47b6-8a09-5bc8cb85ed91}, !- Name
  {6ff43294-4edd-4ae9-9919-6b27e03f0541}; !- HVAC Component

OS:Sizing:Zone,
  {c552ebe9-c21a-40ae-9c1e-0c3f34349856}, !- Handle
  {6ff43294-4edd-4ae9-9919-6b27e03f0541}, !- Zone or ZoneList Name
=======
  {11768365-2c77-41b9-9816-5e8b6fe39692}, !- Handle
  Node 1,                                 !- Name
  {150f54fe-4722-4784-a72f-3dc15af0f587}, !- Inlet Port
  ;                                       !- Outlet Port

OS:Connection,
  {150f54fe-4722-4784-a72f-3dc15af0f587}, !- Handle
  {33f1978b-ac3a-4d29-b7c7-c201449eb833}, !- Name
  {d6b8307a-523c-4cc6-afae-9721061cac11}, !- Source Object
  11,                                     !- Outlet Port
  {11768365-2c77-41b9-9816-5e8b6fe39692}, !- Target Object
  2;                                      !- Inlet Port

OS:PortList,
  {3c4aebed-f720-4727-a9d9-16e8f0742e7e}, !- Handle
  {519d955c-4f48-4bd9-b7e3-588c4c7caa88}, !- Name
  {d6b8307a-523c-4cc6-afae-9721061cac11}; !- HVAC Component

OS:PortList,
  {2d6186a2-cc85-4b1f-8411-09a4c5e4d06e}, !- Handle
  {5a49417b-8184-4516-8cce-c4dc3c633009}, !- Name
  {d6b8307a-523c-4cc6-afae-9721061cac11}; !- HVAC Component

OS:PortList,
  {f4c93534-8c30-41df-9c9b-f85a8332b668}, !- Handle
  {c3f876fb-2140-498c-91d4-53b89fcc381b}, !- Name
  {d6b8307a-523c-4cc6-afae-9721061cac11}; !- HVAC Component

OS:Sizing:Zone,
  {2ca71170-b72e-47ea-8a66-083e3ca429d2}, !- Handle
  {d6b8307a-523c-4cc6-afae-9721061cac11}, !- Zone or ZoneList Name
>>>>>>> 2c92e5b7
  SupplyAirTemperature,                   !- Zone Cooling Design Supply Air Temperature Input Method
  14,                                     !- Zone Cooling Design Supply Air Temperature {C}
  11.11,                                  !- Zone Cooling Design Supply Air Temperature Difference {deltaC}
  SupplyAirTemperature,                   !- Zone Heating Design Supply Air Temperature Input Method
  40,                                     !- Zone Heating Design Supply Air Temperature {C}
  11.11,                                  !- Zone Heating Design Supply Air Temperature Difference {deltaC}
  0.0085,                                 !- Zone Cooling Design Supply Air Humidity Ratio {kg-H2O/kg-air}
  0.008,                                  !- Zone Heating Design Supply Air Humidity Ratio {kg-H2O/kg-air}
  ,                                       !- Zone Heating Sizing Factor
  ,                                       !- Zone Cooling Sizing Factor
  DesignDay,                              !- Cooling Design Air Flow Method
  ,                                       !- Cooling Design Air Flow Rate {m3/s}
  ,                                       !- Cooling Minimum Air Flow per Zone Floor Area {m3/s-m2}
  ,                                       !- Cooling Minimum Air Flow {m3/s}
  ,                                       !- Cooling Minimum Air Flow Fraction
  DesignDay,                              !- Heating Design Air Flow Method
  ,                                       !- Heating Design Air Flow Rate {m3/s}
  ,                                       !- Heating Maximum Air Flow per Zone Floor Area {m3/s-m2}
  ,                                       !- Heating Maximum Air Flow {m3/s}
  ,                                       !- Heating Maximum Air Flow Fraction
  ,                                       !- Design Zone Air Distribution Effectiveness in Cooling Mode
  ,                                       !- Design Zone Air Distribution Effectiveness in Heating Mode
  No,                                     !- Account for Dedicated Outdoor Air System
  NeutralSupplyAir,                       !- Dedicated Outdoor Air System Control Strategy
  autosize,                               !- Dedicated Outdoor Air Low Setpoint Temperature for Design {C}
  autosize;                               !- Dedicated Outdoor Air High Setpoint Temperature for Design {C}

OS:ZoneHVAC:EquipmentList,
<<<<<<< HEAD
  {042b2660-57c7-4817-8fca-a1febeae5cdf}, !- Handle
  Zone HVAC Equipment List 1,             !- Name
  {6ff43294-4edd-4ae9-9919-6b27e03f0541}; !- Thermal Zone

OS:Space,
  {ec8a4808-4254-46d0-b3b4-c0f023559ebf}, !- Handle
  living space,                           !- Name
  {9421c1ca-84bb-4dfc-a916-5a0506f4fd7b}, !- Space Type Name
=======
  {84eef581-2e50-45ce-9dca-bcf63ad03586}, !- Handle
  Zone HVAC Equipment List 1,             !- Name
  {d6b8307a-523c-4cc6-afae-9721061cac11}; !- Thermal Zone

OS:Space,
  {cbb54176-d4af-4dd7-9f30-b51674c9258d}, !- Handle
  living space,                           !- Name
  {26fe0ed5-896a-4532-b0e8-ac92a36b1cd1}, !- Space Type Name
>>>>>>> 2c92e5b7
  ,                                       !- Default Construction Set Name
  ,                                       !- Default Schedule Set Name
  ,                                       !- Direction of Relative North {deg}
  ,                                       !- X Origin {m}
  ,                                       !- Y Origin {m}
  ,                                       !- Z Origin {m}
  ,                                       !- Building Story Name
<<<<<<< HEAD
  {6ff43294-4edd-4ae9-9919-6b27e03f0541}, !- Thermal Zone Name
  ,                                       !- Part of Total Floor Area
  ,                                       !- Design Specification Outdoor Air Object Name
  {e853f184-1c70-4d3b-b384-c5985ff1dacf}; !- Building Unit Name

OS:Surface,
  {ce150708-c637-45f3-a54a-40db2c7c2690}, !- Handle
  Surface 1,                              !- Name
  Floor,                                  !- Surface Type
  ,                                       !- Construction Name
  {ec8a4808-4254-46d0-b3b4-c0f023559ebf}, !- Space Name
=======
  {d6b8307a-523c-4cc6-afae-9721061cac11}, !- Thermal Zone Name
  ,                                       !- Part of Total Floor Area
  ,                                       !- Design Specification Outdoor Air Object Name
  {cf5bfad5-3b0e-4757-96c1-4109b7c3dea6}; !- Building Unit Name

OS:Surface,
  {3e4b3548-aa9b-4768-8f58-1e8f4252f14b}, !- Handle
  Surface 1,                              !- Name
  Floor,                                  !- Surface Type
  ,                                       !- Construction Name
  {cbb54176-d4af-4dd7-9f30-b51674c9258d}, !- Space Name
>>>>>>> 2c92e5b7
  Foundation,                             !- Outside Boundary Condition
  ,                                       !- Outside Boundary Condition Object
  NoSun,                                  !- Sun Exposure
  NoWind,                                 !- Wind Exposure
  ,                                       !- View Factor to Ground
  ,                                       !- Number of Vertices
  0, -12.9315688143396, 0,                !- X,Y,Z Vertex 1 {m}
  0, 0, 0,                                !- X,Y,Z Vertex 2 {m}
  6.46578440716979, 0, 0,                 !- X,Y,Z Vertex 3 {m}
  6.46578440716979, -12.9315688143396, 0; !- X,Y,Z Vertex 4 {m}

OS:Surface,
<<<<<<< HEAD
  {6d23a3ad-e648-4ad0-abd2-a8859f4dba51}, !- Handle
  Surface 2,                              !- Name
  Wall,                                   !- Surface Type
  ,                                       !- Construction Name
  {ec8a4808-4254-46d0-b3b4-c0f023559ebf}, !- Space Name
=======
  {2cedd41b-ae67-4fed-87fc-cb0ee43d3fd4}, !- Handle
  Surface 2,                              !- Name
  Wall,                                   !- Surface Type
  ,                                       !- Construction Name
  {cbb54176-d4af-4dd7-9f30-b51674c9258d}, !- Space Name
>>>>>>> 2c92e5b7
  Outdoors,                               !- Outside Boundary Condition
  ,                                       !- Outside Boundary Condition Object
  SunExposed,                             !- Sun Exposure
  WindExposed,                            !- Wind Exposure
  ,                                       !- View Factor to Ground
  ,                                       !- Number of Vertices
  0, 0, 2.4384,                           !- X,Y,Z Vertex 1 {m}
  0, 0, 0,                                !- X,Y,Z Vertex 2 {m}
  0, -12.9315688143396, 0,                !- X,Y,Z Vertex 3 {m}
  0, -12.9315688143396, 2.4384;           !- X,Y,Z Vertex 4 {m}

OS:Surface,
<<<<<<< HEAD
  {83594994-aae1-4492-a816-3772bc7b2097}, !- Handle
  Surface 3,                              !- Name
  Wall,                                   !- Surface Type
  ,                                       !- Construction Name
  {ec8a4808-4254-46d0-b3b4-c0f023559ebf}, !- Space Name
=======
  {d7d61605-b258-46df-b194-01aa07b8751f}, !- Handle
  Surface 3,                              !- Name
  Wall,                                   !- Surface Type
  ,                                       !- Construction Name
  {cbb54176-d4af-4dd7-9f30-b51674c9258d}, !- Space Name
>>>>>>> 2c92e5b7
  Adiabatic,                              !- Outside Boundary Condition
  ,                                       !- Outside Boundary Condition Object
  NoSun,                                  !- Sun Exposure
  NoWind,                                 !- Wind Exposure
  ,                                       !- View Factor to Ground
  ,                                       !- Number of Vertices
  6.46578440716979, 0, 2.4384,            !- X,Y,Z Vertex 1 {m}
  6.46578440716979, 0, 0,                 !- X,Y,Z Vertex 2 {m}
  0, 0, 0,                                !- X,Y,Z Vertex 3 {m}
  0, 0, 2.4384;                           !- X,Y,Z Vertex 4 {m}

OS:Surface,
<<<<<<< HEAD
  {ed799fcf-4942-40f6-95a8-d83c9017cbcf}, !- Handle
  Surface 4,                              !- Name
  Wall,                                   !- Surface Type
  ,                                       !- Construction Name
  {ec8a4808-4254-46d0-b3b4-c0f023559ebf}, !- Space Name
  Adiabatic,                              !- Outside Boundary Condition
  ,                                       !- Outside Boundary Condition Object
=======
  {754419e5-f236-4c4d-aaac-9218162854fe}, !- Handle
  Surface 4,                              !- Name
  Wall,                                   !- Surface Type
  ,                                       !- Construction Name
  {cbb54176-d4af-4dd7-9f30-b51674c9258d}, !- Space Name
  Surface,                                !- Outside Boundary Condition
  {f5a27ca8-6f04-4f42-84f0-8f60f1a870a1}, !- Outside Boundary Condition Object
>>>>>>> 2c92e5b7
  NoSun,                                  !- Sun Exposure
  NoWind,                                 !- Wind Exposure
  ,                                       !- View Factor to Ground
  ,                                       !- Number of Vertices
  6.46578440716979, -12.9315688143396, 2.4384, !- X,Y,Z Vertex 1 {m}
  6.46578440716979, -12.9315688143396, 0, !- X,Y,Z Vertex 2 {m}
  6.46578440716979, 0, 0,                 !- X,Y,Z Vertex 3 {m}
  6.46578440716979, 0, 2.4384;            !- X,Y,Z Vertex 4 {m}

OS:Surface,
<<<<<<< HEAD
  {4e639a96-1e26-4533-b67f-21960d954e32}, !- Handle
  Surface 5,                              !- Name
  Wall,                                   !- Surface Type
  ,                                       !- Construction Name
  {ec8a4808-4254-46d0-b3b4-c0f023559ebf}, !- Space Name
=======
  {04566b60-d06d-4b97-86be-70a1fba8f2bc}, !- Handle
  Surface 5,                              !- Name
  Wall,                                   !- Surface Type
  ,                                       !- Construction Name
  {cbb54176-d4af-4dd7-9f30-b51674c9258d}, !- Space Name
>>>>>>> 2c92e5b7
  Outdoors,                               !- Outside Boundary Condition
  ,                                       !- Outside Boundary Condition Object
  SunExposed,                             !- Sun Exposure
  WindExposed,                            !- Wind Exposure
  ,                                       !- View Factor to Ground
  ,                                       !- Number of Vertices
  0, -12.9315688143396, 2.4384,           !- X,Y,Z Vertex 1 {m}
  0, -12.9315688143396, 0,                !- X,Y,Z Vertex 2 {m}
  6.46578440716979, -12.9315688143396, 0, !- X,Y,Z Vertex 3 {m}
  6.46578440716979, -12.9315688143396, 2.4384; !- X,Y,Z Vertex 4 {m}

OS:Surface,
<<<<<<< HEAD
  {81681506-b5e0-4d86-a945-839590ad81dc}, !- Handle
  Surface 6,                              !- Name
  RoofCeiling,                            !- Surface Type
  ,                                       !- Construction Name
  {ec8a4808-4254-46d0-b3b4-c0f023559ebf}, !- Space Name
=======
  {a394f2a1-f9f8-491c-9e42-8e2ff7ac5828}, !- Handle
  Surface 6,                              !- Name
  RoofCeiling,                            !- Surface Type
  ,                                       !- Construction Name
  {cbb54176-d4af-4dd7-9f30-b51674c9258d}, !- Space Name
>>>>>>> 2c92e5b7
  Outdoors,                               !- Outside Boundary Condition
  ,                                       !- Outside Boundary Condition Object
  SunExposed,                             !- Sun Exposure
  WindExposed,                            !- Wind Exposure
  ,                                       !- View Factor to Ground
  ,                                       !- Number of Vertices
  6.46578440716979, -12.9315688143396, 2.4384, !- X,Y,Z Vertex 1 {m}
  6.46578440716979, 0, 2.4384,            !- X,Y,Z Vertex 2 {m}
  0, 0, 2.4384,                           !- X,Y,Z Vertex 3 {m}
  0, -12.9315688143396, 2.4384;           !- X,Y,Z Vertex 4 {m}

OS:SpaceType,
<<<<<<< HEAD
  {9421c1ca-84bb-4dfc-a916-5a0506f4fd7b}, !- Handle
=======
  {26fe0ed5-896a-4532-b0e8-ac92a36b1cd1}, !- Handle
>>>>>>> 2c92e5b7
  Space Type 1,                           !- Name
  ,                                       !- Default Construction Set Name
  ,                                       !- Default Schedule Set Name
  ,                                       !- Group Rendering Name
  ,                                       !- Design Specification Outdoor Air Object Name
  ,                                       !- Standards Template
  ,                                       !- Standards Building Type
  living;                                 !- Standards Space Type

OS:ThermalZone,
<<<<<<< HEAD
  {587beebf-bcb5-43c3-9a8d-de6cceb44c1c}, !- Handle
  corridor zone,                          !- Name
=======
  {c5a57020-ad59-4321-95a9-238dafb53d99}, !- Handle
  living zone|unit 2,                     !- Name
>>>>>>> 2c92e5b7
  ,                                       !- Multiplier
  ,                                       !- Ceiling Height {m}
  ,                                       !- Volume {m3}
  ,                                       !- Floor Area {m2}
  ,                                       !- Zone Inside Convection Algorithm
  ,                                       !- Zone Outside Convection Algorithm
  ,                                       !- Zone Conditioning Equipment List Name
<<<<<<< HEAD
  {783c7c02-6212-4a61-b765-fe3dcc21394f}, !- Zone Air Inlet Port List
  {7d7073f9-27da-4aaf-b14c-2ae773319abd}, !- Zone Air Exhaust Port List
  {8ea4efb9-2e18-4f7e-bdc8-e7e69a69dbfe}, !- Zone Air Node Name
  {42f1443b-df3e-4f02-a28f-daf6d6bb7a39}, !- Zone Return Air Port List
=======
  {f5290a5c-5b10-4791-be78-afa72e076674}, !- Zone Air Inlet Port List
  {083f95d4-8a8e-41f4-a479-6ff69f5bbc37}, !- Zone Air Exhaust Port List
  {59e6c884-6908-4d6e-8f80-e98f9f853358}, !- Zone Air Node Name
  {42188798-b400-4171-a14b-6b1f1918e409}, !- Zone Return Air Port List
>>>>>>> 2c92e5b7
  ,                                       !- Primary Daylighting Control Name
  ,                                       !- Fraction of Zone Controlled by Primary Daylighting Control
  ,                                       !- Secondary Daylighting Control Name
  ,                                       !- Fraction of Zone Controlled by Secondary Daylighting Control
  ,                                       !- Illuminance Map Name
  ,                                       !- Group Rendering Name
  ,                                       !- Thermostat Name
  No;                                     !- Use Ideal Air Loads

OS:Node,
<<<<<<< HEAD
  {34678a52-45c8-415d-91ba-d2e7d9a2e7f0}, !- Handle
  Node 2,                                 !- Name
  {8ea4efb9-2e18-4f7e-bdc8-e7e69a69dbfe}, !- Inlet Port
  ;                                       !- Outlet Port

OS:Connection,
  {8ea4efb9-2e18-4f7e-bdc8-e7e69a69dbfe}, !- Handle
  {03a8774a-ac0a-41ee-be30-a31d48934705}, !- Name
  {587beebf-bcb5-43c3-9a8d-de6cceb44c1c}, !- Source Object
  11,                                     !- Outlet Port
  {34678a52-45c8-415d-91ba-d2e7d9a2e7f0}, !- Target Object
  2;                                      !- Inlet Port

OS:PortList,
  {783c7c02-6212-4a61-b765-fe3dcc21394f}, !- Handle
  {fd96eb13-1218-4743-8f56-5c6d4e644243}, !- Name
  {587beebf-bcb5-43c3-9a8d-de6cceb44c1c}; !- HVAC Component

OS:PortList,
  {7d7073f9-27da-4aaf-b14c-2ae773319abd}, !- Handle
  {83efc251-fb68-40b3-b896-54a850c1c875}, !- Name
  {587beebf-bcb5-43c3-9a8d-de6cceb44c1c}; !- HVAC Component

OS:PortList,
  {42f1443b-df3e-4f02-a28f-daf6d6bb7a39}, !- Handle
  {dd0ce827-ab08-4d35-9c18-9571fa6a9802}, !- Name
  {587beebf-bcb5-43c3-9a8d-de6cceb44c1c}; !- HVAC Component

OS:Sizing:Zone,
  {6886464b-1208-4681-8427-35776b0da68b}, !- Handle
  {587beebf-bcb5-43c3-9a8d-de6cceb44c1c}, !- Zone or ZoneList Name
=======
  {2d19713b-1579-43bb-a7cc-2d345a75f86f}, !- Handle
  Node 2,                                 !- Name
  {59e6c884-6908-4d6e-8f80-e98f9f853358}, !- Inlet Port
  ;                                       !- Outlet Port

OS:Connection,
  {59e6c884-6908-4d6e-8f80-e98f9f853358}, !- Handle
  {7c6b5e1d-1c74-4341-b030-621134362adf}, !- Name
  {c5a57020-ad59-4321-95a9-238dafb53d99}, !- Source Object
  11,                                     !- Outlet Port
  {2d19713b-1579-43bb-a7cc-2d345a75f86f}, !- Target Object
  2;                                      !- Inlet Port

OS:PortList,
  {f5290a5c-5b10-4791-be78-afa72e076674}, !- Handle
  {4ca58f70-84c7-4723-bfc2-b5019b5879c3}, !- Name
  {c5a57020-ad59-4321-95a9-238dafb53d99}; !- HVAC Component

OS:PortList,
  {083f95d4-8a8e-41f4-a479-6ff69f5bbc37}, !- Handle
  {e793ef3f-8b1d-412f-8bd1-991de78b4e70}, !- Name
  {c5a57020-ad59-4321-95a9-238dafb53d99}; !- HVAC Component

OS:PortList,
  {42188798-b400-4171-a14b-6b1f1918e409}, !- Handle
  {160e06ed-cb0c-4f77-8b20-638cd0a1a6fd}, !- Name
  {c5a57020-ad59-4321-95a9-238dafb53d99}; !- HVAC Component

OS:Sizing:Zone,
  {e225b8af-39b0-4e9a-b03c-827a886ffe6e}, !- Handle
  {c5a57020-ad59-4321-95a9-238dafb53d99}, !- Zone or ZoneList Name
>>>>>>> 2c92e5b7
  SupplyAirTemperature,                   !- Zone Cooling Design Supply Air Temperature Input Method
  14,                                     !- Zone Cooling Design Supply Air Temperature {C}
  11.11,                                  !- Zone Cooling Design Supply Air Temperature Difference {deltaC}
  SupplyAirTemperature,                   !- Zone Heating Design Supply Air Temperature Input Method
  40,                                     !- Zone Heating Design Supply Air Temperature {C}
  11.11,                                  !- Zone Heating Design Supply Air Temperature Difference {deltaC}
  0.0085,                                 !- Zone Cooling Design Supply Air Humidity Ratio {kg-H2O/kg-air}
  0.008,                                  !- Zone Heating Design Supply Air Humidity Ratio {kg-H2O/kg-air}
  ,                                       !- Zone Heating Sizing Factor
  ,                                       !- Zone Cooling Sizing Factor
  DesignDay,                              !- Cooling Design Air Flow Method
  ,                                       !- Cooling Design Air Flow Rate {m3/s}
  ,                                       !- Cooling Minimum Air Flow per Zone Floor Area {m3/s-m2}
  ,                                       !- Cooling Minimum Air Flow {m3/s}
  ,                                       !- Cooling Minimum Air Flow Fraction
  DesignDay,                              !- Heating Design Air Flow Method
  ,                                       !- Heating Design Air Flow Rate {m3/s}
  ,                                       !- Heating Maximum Air Flow per Zone Floor Area {m3/s-m2}
  ,                                       !- Heating Maximum Air Flow {m3/s}
  ,                                       !- Heating Maximum Air Flow Fraction
  ,                                       !- Design Zone Air Distribution Effectiveness in Cooling Mode
  ,                                       !- Design Zone Air Distribution Effectiveness in Heating Mode
  No,                                     !- Account for Dedicated Outdoor Air System
  NeutralSupplyAir,                       !- Dedicated Outdoor Air System Control Strategy
  autosize,                               !- Dedicated Outdoor Air Low Setpoint Temperature for Design {C}
  autosize;                               !- Dedicated Outdoor Air High Setpoint Temperature for Design {C}

OS:ZoneHVAC:EquipmentList,
<<<<<<< HEAD
  {ca735938-ed08-4556-8c5d-36069a03677e}, !- Handle
  Zone HVAC Equipment List 2,             !- Name
  {587beebf-bcb5-43c3-9a8d-de6cceb44c1c}; !- Thermal Zone

OS:Space,
  {370f74f2-177d-492a-a41c-6c3de3663809}, !- Handle
  corridor space,                         !- Name
  {b789d7f3-6ac8-4703-8c9b-03027148552d}, !- Space Type Name
=======
  {19e5ce3e-0ca2-4630-b0f1-2d2ddf3a4fe2}, !- Handle
  Zone HVAC Equipment List 2,             !- Name
  {c5a57020-ad59-4321-95a9-238dafb53d99}; !- Thermal Zone

OS:Space,
  {1f413de4-487e-46fd-a814-94397ac429db}, !- Handle
  living space|unit 2,                    !- Name
  {26fe0ed5-896a-4532-b0e8-ac92a36b1cd1}, !- Space Type Name
>>>>>>> 2c92e5b7
  ,                                       !- Default Construction Set Name
  ,                                       !- Default Schedule Set Name
  ,                                       !- Direction of Relative North {deg}
  ,                                       !- X Origin {m}
  ,                                       !- Y Origin {m}
  ,                                       !- Z Origin {m}
  ,                                       !- Building Story Name
<<<<<<< HEAD
  {587beebf-bcb5-43c3-9a8d-de6cceb44c1c}; !- Thermal Zone Name

OS:Surface,
  {1f169b9a-736e-4035-bb27-761f3fd0bc59}, !- Handle
  Surface 7,                              !- Name
  Floor,                                  !- Surface Type
  ,                                       !- Construction Name
  {370f74f2-177d-492a-a41c-6c3de3663809}, !- Space Name
=======
  {c5a57020-ad59-4321-95a9-238dafb53d99}, !- Thermal Zone Name
  ,                                       !- Part of Total Floor Area
  ,                                       !- Design Specification Outdoor Air Object Name
  {b4174fd1-8aac-4c35-a8d7-b1cb71893016}; !- Building Unit Name

OS:Surface,
  {9f3f7d69-7fe7-4ccf-954c-ef60a79de7b9}, !- Handle
  Surface 7,                              !- Name
  Floor,                                  !- Surface Type
  ,                                       !- Construction Name
  {1f413de4-487e-46fd-a814-94397ac429db}, !- Space Name
>>>>>>> 2c92e5b7
  Foundation,                             !- Outside Boundary Condition
  ,                                       !- Outside Boundary Condition Object
  NoSun,                                  !- Sun Exposure
  NoWind,                                 !- Wind Exposure
  ,                                       !- View Factor to Ground
  ,                                       !- Number of Vertices
  0, 0, 0,                                !- X,Y,Z Vertex 1 {m}
  0, 1.524, 0,                            !- X,Y,Z Vertex 2 {m}
  6.46578440716979, 1.524, 0,             !- X,Y,Z Vertex 3 {m}
  6.46578440716979, 0, 0;                 !- X,Y,Z Vertex 4 {m}

OS:Surface,
<<<<<<< HEAD
  {90c9af03-35bd-450d-a97a-b9c58dee66da}, !- Handle
  Surface 8,                              !- Name
  Wall,                                   !- Surface Type
  ,                                       !- Construction Name
  {370f74f2-177d-492a-a41c-6c3de3663809}, !- Space Name
=======
  {9418469d-f699-48f4-9bfe-77682bc08906}, !- Handle
  Surface 8,                              !- Name
  Wall,                                   !- Surface Type
  ,                                       !- Construction Name
  {1f413de4-487e-46fd-a814-94397ac429db}, !- Space Name
>>>>>>> 2c92e5b7
  Outdoors,                               !- Outside Boundary Condition
  ,                                       !- Outside Boundary Condition Object
  SunExposed,                             !- Sun Exposure
  WindExposed,                            !- Wind Exposure
  ,                                       !- View Factor to Ground
  ,                                       !- Number of Vertices
  0, 1.524, 2.4384,                       !- X,Y,Z Vertex 1 {m}
  0, 1.524, 0,                            !- X,Y,Z Vertex 2 {m}
  0, 0, 0,                                !- X,Y,Z Vertex 3 {m}
  0, 0, 2.4384;                           !- X,Y,Z Vertex 4 {m}

OS:Surface,
<<<<<<< HEAD
  {2c419ccc-c43e-4e51-8437-e95af9956bd1}, !- Handle
  Surface 9,                              !- Name
  Wall,                                   !- Surface Type
  ,                                       !- Construction Name
  {370f74f2-177d-492a-a41c-6c3de3663809}, !- Space Name
  Adiabatic,                              !- Outside Boundary Condition
=======
  {dc90a826-cebc-4130-b80a-e01ea4e9d200}, !- Handle
  Surface 9,                              !- Name
  Wall,                                   !- Surface Type
  ,                                       !- Construction Name
  {1f413de4-487e-46fd-a814-94397ac429db}, !- Space Name
  Outdoors,                               !- Outside Boundary Condition
>>>>>>> 2c92e5b7
  ,                                       !- Outside Boundary Condition Object
  NoSun,                                  !- Sun Exposure
  NoWind,                                 !- Wind Exposure
  ,                                       !- View Factor to Ground
  ,                                       !- Number of Vertices
  6.46578440716979, 1.524, 2.4384,        !- X,Y,Z Vertex 1 {m}
  6.46578440716979, 1.524, 0,             !- X,Y,Z Vertex 2 {m}
  0, 1.524, 0,                            !- X,Y,Z Vertex 3 {m}
  0, 1.524, 2.4384;                       !- X,Y,Z Vertex 4 {m}

OS:Surface,
<<<<<<< HEAD
  {ef9f3028-9f8b-47c4-9aec-1ca962390ec3}, !- Handle
  Surface 10,                             !- Name
  Wall,                                   !- Surface Type
  ,                                       !- Construction Name
  {370f74f2-177d-492a-a41c-6c3de3663809}, !- Space Name
  Adiabatic,                              !- Outside Boundary Condition
  ,                                       !- Outside Boundary Condition Object
=======
  {94d78c26-0854-4d2b-ad16-8b3883cee194}, !- Handle
  Surface 10,                             !- Name
  Wall,                                   !- Surface Type
  ,                                       !- Construction Name
  {1f413de4-487e-46fd-a814-94397ac429db}, !- Space Name
  Surface,                                !- Outside Boundary Condition
  {2c351090-2e79-43f3-8ca3-8e37653794f5}, !- Outside Boundary Condition Object
>>>>>>> 2c92e5b7
  NoSun,                                  !- Sun Exposure
  NoWind,                                 !- Wind Exposure
  ,                                       !- View Factor to Ground
  ,                                       !- Number of Vertices
  6.46578440716979, 0, 2.4384,            !- X,Y,Z Vertex 1 {m}
  6.46578440716979, 0, 0,                 !- X,Y,Z Vertex 2 {m}
  6.46578440716979, 1.524, 0,             !- X,Y,Z Vertex 3 {m}
  6.46578440716979, 1.524, 2.4384;        !- X,Y,Z Vertex 4 {m}

OS:Surface,
<<<<<<< HEAD
  {321ef0aa-9ae8-4322-b9e8-7991b99f3b2a}, !- Handle
  Surface 11,                             !- Name
  Wall,                                   !- Surface Type
  ,                                       !- Construction Name
  {370f74f2-177d-492a-a41c-6c3de3663809}, !- Space Name
=======
  {cb3181c1-56bd-4957-9824-798cfd397ce3}, !- Handle
  Surface 11,                             !- Name
  Wall,                                   !- Surface Type
  ,                                       !- Construction Name
  {1f413de4-487e-46fd-a814-94397ac429db}, !- Space Name
>>>>>>> 2c92e5b7
  Adiabatic,                              !- Outside Boundary Condition
  ,                                       !- Outside Boundary Condition Object
  NoSun,                                  !- Sun Exposure
  NoWind,                                 !- Wind Exposure
  ,                                       !- View Factor to Ground
  ,                                       !- Number of Vertices
  0, 0, 2.4384,                           !- X,Y,Z Vertex 1 {m}
  0, 0, 0,                                !- X,Y,Z Vertex 2 {m}
  6.46578440716979, 0, 0,                 !- X,Y,Z Vertex 3 {m}
  6.46578440716979, 0, 2.4384;            !- X,Y,Z Vertex 4 {m}

OS:Surface,
<<<<<<< HEAD
  {3e407b44-3da4-4fa4-86e6-58c2114de25b}, !- Handle
  Surface 12,                             !- Name
  RoofCeiling,                            !- Surface Type
  ,                                       !- Construction Name
  {370f74f2-177d-492a-a41c-6c3de3663809}, !- Space Name
=======
  {b2fba557-edca-4359-bac0-bbf2f14a7bce}, !- Handle
  Surface 12,                             !- Name
  RoofCeiling,                            !- Surface Type
  ,                                       !- Construction Name
  {1f413de4-487e-46fd-a814-94397ac429db}, !- Space Name
>>>>>>> 2c92e5b7
  Outdoors,                               !- Outside Boundary Condition
  ,                                       !- Outside Boundary Condition Object
  SunExposed,                             !- Sun Exposure
  WindExposed,                            !- Wind Exposure
  ,                                       !- View Factor to Ground
  ,                                       !- Number of Vertices
<<<<<<< HEAD
  6.46578440716979, 0, 2.4384,            !- X,Y,Z Vertex 1 {m}
  6.46578440716979, 1.524, 2.4384,        !- X,Y,Z Vertex 2 {m}
  0, 1.524, 2.4384,                       !- X,Y,Z Vertex 3 {m}
  0, 0, 2.4384;                           !- X,Y,Z Vertex 4 {m}

OS:SpaceType,
  {b789d7f3-6ac8-4703-8c9b-03027148552d}, !- Handle
  Space Type 2,                           !- Name
  ,                                       !- Default Construction Set Name
  ,                                       !- Default Schedule Set Name
  ,                                       !- Group Rendering Name
  ,                                       !- Design Specification Outdoor Air Object Name
  ,                                       !- Standards Template
  ,                                       !- Standards Building Type
  corridor;                               !- Standards Space Type

OS:BuildingUnit,
  {e853f184-1c70-4d3b-b384-c5985ff1dacf}, !- Handle
  unit 1,                                 !- Name
  ,                                       !- Rendering Color
  Residential;                            !- Building Unit Type

OS:AdditionalProperties,
  {bf8ce806-5beb-46b6-ac00-c3d170297344}, !- Handle
  {e853f184-1c70-4d3b-b384-c5985ff1dacf}, !- Object Name
  NumberOfBedrooms,                       !- Feature Name 1
  Integer,                                !- Feature Data Type 1
  3,                                      !- Feature Value 1
  NumberOfBathrooms,                      !- Feature Name 2
  Double,                                 !- Feature Data Type 2
  2,                                      !- Feature Value 2
  NumberOfOccupants,                      !- Feature Name 3
  Double,                                 !- Feature Data Type 3
  3.3900000000000001;                     !- Feature Value 3

OS:External:File,
  {8c10a322-b2a0-4fec-bb23-d2ab6e66e16f}, !- Handle
  8760.csv,                               !- Name
  8760.csv;                               !- File Name

OS:Schedule:Day,
  {daccfb90-7896-44ec-a336-f719bd7c48b5}, !- Handle
  Schedule Day 1,                         !- Name
  ,                                       !- Schedule Type Limits Name
  ,                                       !- Interpolate to Timestep
  24,                                     !- Hour 1
  0,                                      !- Minute 1
  0;                                      !- Value Until Time 1

OS:Schedule:Day,
  {c47fed99-f88b-4956-8faf-3d845cb37ded}, !- Handle
  Schedule Day 2,                         !- Name
  ,                                       !- Schedule Type Limits Name
  ,                                       !- Interpolate to Timestep
  24,                                     !- Hour 1
  0,                                      !- Minute 1
  1;                                      !- Value Until Time 1

OS:Schedule:File,
  {ec33c80b-2469-4b9a-8d89-853c65e91096}, !- Handle
  occupants,                              !- Name
  {029f9f57-3e60-4d26-811d-4fede68b6b13}, !- Schedule Type Limits Name
  {8c10a322-b2a0-4fec-bb23-d2ab6e66e16f}, !- External File Name
  1,                                      !- Column Number
  1,                                      !- Rows to Skip at Top
  8760,                                   !- Number of Hours of Data
  ,                                       !- Column Separator
  ,                                       !- Interpolate to Timestep
  60;                                     !- Minutes per Item

OS:Schedule:Ruleset,
  {f28151ff-d104-4e86-81b8-c9ab5b36656a}, !- Handle
  Schedule Ruleset 1,                     !- Name
  {6affd349-6b44-42f3-af97-f3de84224006}, !- Schedule Type Limits Name
  {883cd933-0f01-4f5a-97e2-ce0a03da9b82}; !- Default Day Schedule Name

OS:Schedule:Day,
  {883cd933-0f01-4f5a-97e2-ce0a03da9b82}, !- Handle
  Schedule Day 3,                         !- Name
  {6affd349-6b44-42f3-af97-f3de84224006}, !- Schedule Type Limits Name
  ,                                       !- Interpolate to Timestep
  24,                                     !- Hour 1
  0,                                      !- Minute 1
  112.539290946133;                       !- Value Until Time 1

OS:People:Definition,
  {15f308ae-dc92-40f7-be79-4490642dddc0}, !- Handle
  res occupants|living space,             !- Name
  People,                                 !- Number of People Calculation Method
  3.39,                                   !- Number of People {people}
  ,                                       !- People per Space Floor Area {person/m2}
  ,                                       !- Space Floor Area per Person {m2/person}
  0.319734,                               !- Fraction Radiant
  0.573,                                  !- Sensible Heat Fraction
  0,                                      !- Carbon Dioxide Generation Rate {m3/s-W}
  No,                                     !- Enable ASHRAE 55 Comfort Warnings
  ZoneAveraged;                           !- Mean Radiant Temperature Calculation Type

OS:People,
  {d51a1317-0133-4add-b79e-2aa29b19e74a}, !- Handle
  res occupants|living space,             !- Name
  {15f308ae-dc92-40f7-be79-4490642dddc0}, !- People Definition Name
  {ec8a4808-4254-46d0-b3b4-c0f023559ebf}, !- Space or SpaceType Name
  {ec33c80b-2469-4b9a-8d89-853c65e91096}, !- Number of People Schedule Name
  {f28151ff-d104-4e86-81b8-c9ab5b36656a}, !- Activity Level Schedule Name
  ,                                       !- Surface Name/Angle Factor List Name
  ,                                       !- Work Efficiency Schedule Name
  ,                                       !- Clothing Insulation Schedule Name
  ,                                       !- Air Velocity Schedule Name
  1;                                      !- Multiplier

OS:ScheduleTypeLimits,
  {6affd349-6b44-42f3-af97-f3de84224006}, !- Handle
  ActivityLevel,                          !- Name
  0,                                      !- Lower Limit Value
  ,                                       !- Upper Limit Value
  Continuous,                             !- Numeric Type
  ActivityLevel;                          !- Unit Type

OS:ScheduleTypeLimits,
  {029f9f57-3e60-4d26-811d-4fede68b6b13}, !- Handle
=======
  6.46578440716979, 3.048, 2.4384,        !- X,Y,Z Vertex 1 {m}
  6.46578440716979, 15.9795688143396, 2.4384, !- X,Y,Z Vertex 2 {m}
  0, 15.9795688143396, 2.4384,            !- X,Y,Z Vertex 3 {m}
  0, 3.048, 2.4384;                       !- X,Y,Z Vertex 4 {m}

OS:ThermalZone,
  {485da0e7-82bb-4810-875b-4f685fb4f1a2}, !- Handle
  living zone|unit 3,                     !- Name
  ,                                       !- Multiplier
  ,                                       !- Ceiling Height {m}
  ,                                       !- Volume {m3}
  ,                                       !- Floor Area {m2}
  ,                                       !- Zone Inside Convection Algorithm
  ,                                       !- Zone Outside Convection Algorithm
  ,                                       !- Zone Conditioning Equipment List Name
  {c1bbb994-60ff-4755-b9df-310c4ac7923a}, !- Zone Air Inlet Port List
  {4c5aec84-a692-460a-a159-6dc1a15b2791}, !- Zone Air Exhaust Port List
  {37f7029d-253b-4538-96b0-a4561e6a1c8e}, !- Zone Air Node Name
  {bbca05a2-9e1a-424c-abbb-5d58b5fe0c5c}, !- Zone Return Air Port List
  ,                                       !- Primary Daylighting Control Name
  ,                                       !- Fraction of Zone Controlled by Primary Daylighting Control
  ,                                       !- Secondary Daylighting Control Name
  ,                                       !- Fraction of Zone Controlled by Secondary Daylighting Control
  ,                                       !- Illuminance Map Name
  ,                                       !- Group Rendering Name
  ,                                       !- Thermostat Name
  No;                                     !- Use Ideal Air Loads

OS:Node,
  {f70ec587-fd2b-4e39-b904-98e0aedecab4}, !- Handle
  Node 3,                                 !- Name
  {37f7029d-253b-4538-96b0-a4561e6a1c8e}, !- Inlet Port
  ;                                       !- Outlet Port

OS:Connection,
  {37f7029d-253b-4538-96b0-a4561e6a1c8e}, !- Handle
  {d56f8fda-bcf3-4386-aede-399bdbeb9bd3}, !- Name
  {485da0e7-82bb-4810-875b-4f685fb4f1a2}, !- Source Object
  11,                                     !- Outlet Port
  {f70ec587-fd2b-4e39-b904-98e0aedecab4}, !- Target Object
  2;                                      !- Inlet Port

OS:PortList,
  {c1bbb994-60ff-4755-b9df-310c4ac7923a}, !- Handle
  {bce38456-a1ef-456e-82d2-a8a6e8fb6310}, !- Name
  {485da0e7-82bb-4810-875b-4f685fb4f1a2}; !- HVAC Component

OS:PortList,
  {4c5aec84-a692-460a-a159-6dc1a15b2791}, !- Handle
  {432e265f-ca96-499f-80ee-1a0e3eaad2e4}, !- Name
  {485da0e7-82bb-4810-875b-4f685fb4f1a2}; !- HVAC Component

OS:PortList,
  {bbca05a2-9e1a-424c-abbb-5d58b5fe0c5c}, !- Handle
  {73bc4e3d-f1c7-4030-99b8-28476fdbdbf8}, !- Name
  {485da0e7-82bb-4810-875b-4f685fb4f1a2}; !- HVAC Component

OS:Sizing:Zone,
  {4b618c59-4ff3-4c9d-a232-ae19610e2feb}, !- Handle
  {485da0e7-82bb-4810-875b-4f685fb4f1a2}, !- Zone or ZoneList Name
  SupplyAirTemperature,                   !- Zone Cooling Design Supply Air Temperature Input Method
  14,                                     !- Zone Cooling Design Supply Air Temperature {C}
  11.11,                                  !- Zone Cooling Design Supply Air Temperature Difference {deltaC}
  SupplyAirTemperature,                   !- Zone Heating Design Supply Air Temperature Input Method
  40,                                     !- Zone Heating Design Supply Air Temperature {C}
  11.11,                                  !- Zone Heating Design Supply Air Temperature Difference {deltaC}
  0.0085,                                 !- Zone Cooling Design Supply Air Humidity Ratio {kg-H2O/kg-air}
  0.008,                                  !- Zone Heating Design Supply Air Humidity Ratio {kg-H2O/kg-air}
  ,                                       !- Zone Heating Sizing Factor
  ,                                       !- Zone Cooling Sizing Factor
  DesignDay,                              !- Cooling Design Air Flow Method
  ,                                       !- Cooling Design Air Flow Rate {m3/s}
  ,                                       !- Cooling Minimum Air Flow per Zone Floor Area {m3/s-m2}
  ,                                       !- Cooling Minimum Air Flow {m3/s}
  ,                                       !- Cooling Minimum Air Flow Fraction
  DesignDay,                              !- Heating Design Air Flow Method
  ,                                       !- Heating Design Air Flow Rate {m3/s}
  ,                                       !- Heating Maximum Air Flow per Zone Floor Area {m3/s-m2}
  ,                                       !- Heating Maximum Air Flow {m3/s}
  ,                                       !- Heating Maximum Air Flow Fraction
  ,                                       !- Design Zone Air Distribution Effectiveness in Cooling Mode
  ,                                       !- Design Zone Air Distribution Effectiveness in Heating Mode
  No,                                     !- Account for Dedicated Outdoor Air System
  NeutralSupplyAir,                       !- Dedicated Outdoor Air System Control Strategy
  autosize,                               !- Dedicated Outdoor Air Low Setpoint Temperature for Design {C}
  autosize;                               !- Dedicated Outdoor Air High Setpoint Temperature for Design {C}

OS:ZoneHVAC:EquipmentList,
  {035f6bf1-1859-4730-8822-615cb49681ea}, !- Handle
  Zone HVAC Equipment List 3,             !- Name
  {485da0e7-82bb-4810-875b-4f685fb4f1a2}; !- Thermal Zone

OS:Space,
  {0cd17cba-adba-4259-a78e-67741af95814}, !- Handle
  living space|unit 3|story 1,            !- Name
  {26fe0ed5-896a-4532-b0e8-ac92a36b1cd1}, !- Space Type Name
  ,                                       !- Default Construction Set Name
  ,                                       !- Default Schedule Set Name
  -0,                                     !- Direction of Relative North {deg}
  0,                                      !- X Origin {m}
  0,                                      !- Y Origin {m}
  0,                                      !- Z Origin {m}
  ,                                       !- Building Story Name
  {485da0e7-82bb-4810-875b-4f685fb4f1a2}, !- Thermal Zone Name
  ,                                       !- Part of Total Floor Area
  ,                                       !- Design Specification Outdoor Air Object Name
  {81bd7288-9a23-4b85-8f66-0e3e5327da35}; !- Building Unit Name

OS:Surface,
  {428a640a-3980-4c38-8a0a-102f74e1298c}, !- Handle
  Surface 13,                             !- Name
  Wall,                                   !- Surface Type
  ,                                       !- Construction Name
  {0cd17cba-adba-4259-a78e-67741af95814}, !- Space Name
  Outdoors,                               !- Outside Boundary Condition
  ,                                       !- Outside Boundary Condition Object
  SunExposed,                             !- Sun Exposure
  WindExposed,                            !- Wind Exposure
  ,                                       !- View Factor to Ground
  ,                                       !- Number of Vertices
  6.46578440716979, -12.9315688143396, 2.4384, !- X,Y,Z Vertex 1 {m}
  6.46578440716979, -12.9315688143396, 0, !- X,Y,Z Vertex 2 {m}
  12.9315688143396, -12.9315688143396, 0, !- X,Y,Z Vertex 3 {m}
  12.9315688143396, -12.9315688143396, 2.4384; !- X,Y,Z Vertex 4 {m}

OS:Surface,
  {3427d2c7-c60a-4776-a05b-c949e69f40a9}, !- Handle
  Surface 14,                             !- Name
  RoofCeiling,                            !- Surface Type
  ,                                       !- Construction Name
  {0cd17cba-adba-4259-a78e-67741af95814}, !- Space Name
  Outdoors,                               !- Outside Boundary Condition
  ,                                       !- Outside Boundary Condition Object
  SunExposed,                             !- Sun Exposure
  WindExposed,                            !- Wind Exposure
  ,                                       !- View Factor to Ground
  ,                                       !- Number of Vertices
  12.9315688143396, -12.9315688143396, 2.4384, !- X,Y,Z Vertex 1 {m}
  12.9315688143396, 0, 2.4384,            !- X,Y,Z Vertex 2 {m}
  6.46578440716979, 0, 2.4384,            !- X,Y,Z Vertex 3 {m}
  6.46578440716979, -12.9315688143396, 2.4384; !- X,Y,Z Vertex 4 {m}

OS:Surface,
  {cffef6da-ac88-49e1-a3c2-3995ffb8cfa0}, !- Handle
  Surface 15,                             !- Name
  Floor,                                  !- Surface Type
  ,                                       !- Construction Name
  {0cd17cba-adba-4259-a78e-67741af95814}, !- Space Name
  Foundation,                             !- Outside Boundary Condition
  ,                                       !- Outside Boundary Condition Object
  NoSun,                                  !- Sun Exposure
  NoWind,                                 !- Wind Exposure
  ,                                       !- View Factor to Ground
  ,                                       !- Number of Vertices
  6.46578440716979, -12.9315688143396, 0, !- X,Y,Z Vertex 1 {m}
  6.46578440716979, 0, 0,                 !- X,Y,Z Vertex 2 {m}
  12.9315688143396, 0, 0,                 !- X,Y,Z Vertex 3 {m}
  12.9315688143396, -12.9315688143396, 0; !- X,Y,Z Vertex 4 {m}

OS:Surface,
  {c66d9805-c6b9-4590-8f31-14598c155ae9}, !- Handle
  Surface 16,                             !- Name
  Wall,                                   !- Surface Type
  ,                                       !- Construction Name
  {0cd17cba-adba-4259-a78e-67741af95814}, !- Space Name
  Surface,                                !- Outside Boundary Condition
  {798829f5-2499-4ba4-be82-02fbf7f316c2}, !- Outside Boundary Condition Object
  NoSun,                                  !- Sun Exposure
  NoWind,                                 !- Wind Exposure
  ,                                       !- View Factor to Ground
  ,                                       !- Number of Vertices
  12.9315688143396, -12.9315688143396, 2.4384, !- X,Y,Z Vertex 1 {m}
  12.9315688143396, -12.9315688143396, 0, !- X,Y,Z Vertex 2 {m}
  12.9315688143396, 0, 0,                 !- X,Y,Z Vertex 3 {m}
  12.9315688143396, 0, 2.4384;            !- X,Y,Z Vertex 4 {m}

OS:Surface,
  {f5a27ca8-6f04-4f42-84f0-8f60f1a870a1}, !- Handle
  Surface 17,                             !- Name
  Wall,                                   !- Surface Type
  ,                                       !- Construction Name
  {0cd17cba-adba-4259-a78e-67741af95814}, !- Space Name
  Surface,                                !- Outside Boundary Condition
  {754419e5-f236-4c4d-aaac-9218162854fe}, !- Outside Boundary Condition Object
  NoSun,                                  !- Sun Exposure
  NoWind,                                 !- Wind Exposure
  ,                                       !- View Factor to Ground
  ,                                       !- Number of Vertices
  6.46578440716979, 0, 2.4384,            !- X,Y,Z Vertex 1 {m}
  6.46578440716979, 0, 0,                 !- X,Y,Z Vertex 2 {m}
  6.46578440716979, -12.9315688143396, 0, !- X,Y,Z Vertex 3 {m}
  6.46578440716979, -12.9315688143396, 2.4384; !- X,Y,Z Vertex 4 {m}

OS:Surface,
  {f5226a33-6aa4-4d50-b0ee-090774bae5e1}, !- Handle
  Surface 18,                             !- Name
  Wall,                                   !- Surface Type
  ,                                       !- Construction Name
  {0cd17cba-adba-4259-a78e-67741af95814}, !- Space Name
  Adiabatic,                              !- Outside Boundary Condition
  ,                                       !- Outside Boundary Condition Object
  NoSun,                                  !- Sun Exposure
  NoWind,                                 !- Wind Exposure
  ,                                       !- View Factor to Ground
  ,                                       !- Number of Vertices
  12.9315688143396, 0, 2.4384,            !- X,Y,Z Vertex 1 {m}
  12.9315688143396, 0, 0,                 !- X,Y,Z Vertex 2 {m}
  6.46578440716979, 0, 0,                 !- X,Y,Z Vertex 3 {m}
  6.46578440716979, 0, 2.4384;            !- X,Y,Z Vertex 4 {m}

OS:ThermalZone,
  {c50919e3-d484-4f0a-8b69-244d43d020c3}, !- Handle
  living zone|unit 4,                     !- Name
  ,                                       !- Multiplier
  ,                                       !- Ceiling Height {m}
  ,                                       !- Volume {m3}
  ,                                       !- Floor Area {m2}
  ,                                       !- Zone Inside Convection Algorithm
  ,                                       !- Zone Outside Convection Algorithm
  ,                                       !- Zone Conditioning Equipment List Name
  {bb24d34b-605e-4089-aa56-ea25af175a21}, !- Zone Air Inlet Port List
  {c443d710-ec77-4a93-bbd3-bd65a7b42af7}, !- Zone Air Exhaust Port List
  {815d30b4-51e3-47da-81df-48e48c243596}, !- Zone Air Node Name
  {dff1569e-e338-4064-b8a9-173dc726a5f1}, !- Zone Return Air Port List
  ,                                       !- Primary Daylighting Control Name
  ,                                       !- Fraction of Zone Controlled by Primary Daylighting Control
  ,                                       !- Secondary Daylighting Control Name
  ,                                       !- Fraction of Zone Controlled by Secondary Daylighting Control
  ,                                       !- Illuminance Map Name
  ,                                       !- Group Rendering Name
  ,                                       !- Thermostat Name
  No;                                     !- Use Ideal Air Loads

OS:Node,
  {cd56707c-0ec0-437e-afee-5c78b76e18b6}, !- Handle
  Node 4,                                 !- Name
  {815d30b4-51e3-47da-81df-48e48c243596}, !- Inlet Port
  ;                                       !- Outlet Port

OS:Connection,
  {815d30b4-51e3-47da-81df-48e48c243596}, !- Handle
  {6ea64bd3-b3e5-4f20-973e-482bce32c824}, !- Name
  {c50919e3-d484-4f0a-8b69-244d43d020c3}, !- Source Object
  11,                                     !- Outlet Port
  {cd56707c-0ec0-437e-afee-5c78b76e18b6}, !- Target Object
  2;                                      !- Inlet Port

OS:PortList,
  {bb24d34b-605e-4089-aa56-ea25af175a21}, !- Handle
  {4a0f093d-270b-43d7-bc0c-090406975f9e}, !- Name
  {c50919e3-d484-4f0a-8b69-244d43d020c3}; !- HVAC Component

OS:PortList,
  {c443d710-ec77-4a93-bbd3-bd65a7b42af7}, !- Handle
  {f82ac434-aa93-4758-bfa9-d641dfc6d269}, !- Name
  {c50919e3-d484-4f0a-8b69-244d43d020c3}; !- HVAC Component

OS:PortList,
  {dff1569e-e338-4064-b8a9-173dc726a5f1}, !- Handle
  {20e26d6e-2d69-4760-808d-eb6308230ed7}, !- Name
  {c50919e3-d484-4f0a-8b69-244d43d020c3}; !- HVAC Component

OS:Sizing:Zone,
  {0ea42156-458c-41c2-bd0e-df2d3cd6eb6b}, !- Handle
  {c50919e3-d484-4f0a-8b69-244d43d020c3}, !- Zone or ZoneList Name
  SupplyAirTemperature,                   !- Zone Cooling Design Supply Air Temperature Input Method
  14,                                     !- Zone Cooling Design Supply Air Temperature {C}
  11.11,                                  !- Zone Cooling Design Supply Air Temperature Difference {deltaC}
  SupplyAirTemperature,                   !- Zone Heating Design Supply Air Temperature Input Method
  40,                                     !- Zone Heating Design Supply Air Temperature {C}
  11.11,                                  !- Zone Heating Design Supply Air Temperature Difference {deltaC}
  0.0085,                                 !- Zone Cooling Design Supply Air Humidity Ratio {kg-H2O/kg-air}
  0.008,                                  !- Zone Heating Design Supply Air Humidity Ratio {kg-H2O/kg-air}
  ,                                       !- Zone Heating Sizing Factor
  ,                                       !- Zone Cooling Sizing Factor
  DesignDay,                              !- Cooling Design Air Flow Method
  ,                                       !- Cooling Design Air Flow Rate {m3/s}
  ,                                       !- Cooling Minimum Air Flow per Zone Floor Area {m3/s-m2}
  ,                                       !- Cooling Minimum Air Flow {m3/s}
  ,                                       !- Cooling Minimum Air Flow Fraction
  DesignDay,                              !- Heating Design Air Flow Method
  ,                                       !- Heating Design Air Flow Rate {m3/s}
  ,                                       !- Heating Maximum Air Flow per Zone Floor Area {m3/s-m2}
  ,                                       !- Heating Maximum Air Flow {m3/s}
  ,                                       !- Heating Maximum Air Flow Fraction
  ,                                       !- Design Zone Air Distribution Effectiveness in Cooling Mode
  ,                                       !- Design Zone Air Distribution Effectiveness in Heating Mode
  No,                                     !- Account for Dedicated Outdoor Air System
  NeutralSupplyAir,                       !- Dedicated Outdoor Air System Control Strategy
  autosize,                               !- Dedicated Outdoor Air Low Setpoint Temperature for Design {C}
  autosize;                               !- Dedicated Outdoor Air High Setpoint Temperature for Design {C}

OS:ZoneHVAC:EquipmentList,
  {f5425ddf-f76a-4e2b-a603-49a23d03f173}, !- Handle
  Zone HVAC Equipment List 4,             !- Name
  {c50919e3-d484-4f0a-8b69-244d43d020c3}; !- Thermal Zone

OS:Space,
  {4a665ba6-edb4-4e2a-b86a-e5e6fc526772}, !- Handle
  living space|unit 4|story 1,            !- Name
  {26fe0ed5-896a-4532-b0e8-ac92a36b1cd1}, !- Space Type Name
  ,                                       !- Default Construction Set Name
  ,                                       !- Default Schedule Set Name
  -0,                                     !- Direction of Relative North {deg}
  0,                                      !- X Origin {m}
  0,                                      !- Y Origin {m}
  0,                                      !- Z Origin {m}
  ,                                       !- Building Story Name
  {c50919e3-d484-4f0a-8b69-244d43d020c3}, !- Thermal Zone Name
  ,                                       !- Part of Total Floor Area
  ,                                       !- Design Specification Outdoor Air Object Name
  {5a9f730b-29f1-4be7-a9e4-f62c612105cd}; !- Building Unit Name

OS:Surface,
  {11ed8744-b28d-4413-9f89-767b6820f38c}, !- Handle
  Surface 19,                             !- Name
  Floor,                                  !- Surface Type
  ,                                       !- Construction Name
  {4a665ba6-edb4-4e2a-b86a-e5e6fc526772}, !- Space Name
  Foundation,                             !- Outside Boundary Condition
  ,                                       !- Outside Boundary Condition Object
  NoSun,                                  !- Sun Exposure
  NoWind,                                 !- Wind Exposure
  ,                                       !- View Factor to Ground
  ,                                       !- Number of Vertices
  6.46578440716979, 3.048, 0,             !- X,Y,Z Vertex 1 {m}
  6.46578440716979, 15.9795688143396, 0,  !- X,Y,Z Vertex 2 {m}
  12.9315688143396, 15.9795688143396, 0,  !- X,Y,Z Vertex 3 {m}
  12.9315688143396, 3.048, 0;             !- X,Y,Z Vertex 4 {m}

OS:Surface,
  {2c351090-2e79-43f3-8ca3-8e37653794f5}, !- Handle
  Surface 20,                             !- Name
  Wall,                                   !- Surface Type
  ,                                       !- Construction Name
  {4a665ba6-edb4-4e2a-b86a-e5e6fc526772}, !- Space Name
  Surface,                                !- Outside Boundary Condition
  {94d78c26-0854-4d2b-ad16-8b3883cee194}, !- Outside Boundary Condition Object
  NoSun,                                  !- Sun Exposure
  NoWind,                                 !- Wind Exposure
  ,                                       !- View Factor to Ground
  ,                                       !- Number of Vertices
  6.46578440716979, 15.9795688143396, 2.4384, !- X,Y,Z Vertex 1 {m}
  6.46578440716979, 15.9795688143396, 0,  !- X,Y,Z Vertex 2 {m}
  6.46578440716979, 3.048, 0,             !- X,Y,Z Vertex 3 {m}
  6.46578440716979, 3.048, 2.4384;        !- X,Y,Z Vertex 4 {m}

OS:Surface,
  {5c44e11d-6077-48dd-a470-e12d453a0b48}, !- Handle
  Surface 21,                             !- Name
  Wall,                                   !- Surface Type
  ,                                       !- Construction Name
  {4a665ba6-edb4-4e2a-b86a-e5e6fc526772}, !- Space Name
  Outdoors,                               !- Outside Boundary Condition
  ,                                       !- Outside Boundary Condition Object
  SunExposed,                             !- Sun Exposure
  WindExposed,                            !- Wind Exposure
  ,                                       !- View Factor to Ground
  ,                                       !- Number of Vertices
  12.9315688143396, 15.9795688143396, 2.4384, !- X,Y,Z Vertex 1 {m}
  12.9315688143396, 15.9795688143396, 0,  !- X,Y,Z Vertex 2 {m}
  6.46578440716979, 15.9795688143396, 0,  !- X,Y,Z Vertex 3 {m}
  6.46578440716979, 15.9795688143396, 2.4384; !- X,Y,Z Vertex 4 {m}

OS:Surface,
  {7256006d-2755-4669-adc0-cea172639276}, !- Handle
  Surface 22,                             !- Name
  Wall,                                   !- Surface Type
  ,                                       !- Construction Name
  {4a665ba6-edb4-4e2a-b86a-e5e6fc526772}, !- Space Name
  Surface,                                !- Outside Boundary Condition
  {1daf583b-af92-4635-9d72-509d9adb72f3}, !- Outside Boundary Condition Object
  NoSun,                                  !- Sun Exposure
  NoWind,                                 !- Wind Exposure
  ,                                       !- View Factor to Ground
  ,                                       !- Number of Vertices
  12.9315688143396, 3.048, 2.4384,        !- X,Y,Z Vertex 1 {m}
  12.9315688143396, 3.048, 0,             !- X,Y,Z Vertex 2 {m}
  12.9315688143396, 15.9795688143396, 0,  !- X,Y,Z Vertex 3 {m}
  12.9315688143396, 15.9795688143396, 2.4384; !- X,Y,Z Vertex 4 {m}

OS:Surface,
  {ee4896b4-7833-4f3c-97ed-459d957af946}, !- Handle
  Surface 23,                             !- Name
  Wall,                                   !- Surface Type
  ,                                       !- Construction Name
  {4a665ba6-edb4-4e2a-b86a-e5e6fc526772}, !- Space Name
  Adiabatic,                              !- Outside Boundary Condition
  ,                                       !- Outside Boundary Condition Object
  NoSun,                                  !- Sun Exposure
  NoWind,                                 !- Wind Exposure
  ,                                       !- View Factor to Ground
  ,                                       !- Number of Vertices
  6.46578440716979, 3.048, 2.4384,        !- X,Y,Z Vertex 1 {m}
  6.46578440716979, 3.048, 0,             !- X,Y,Z Vertex 2 {m}
  12.9315688143396, 3.048, 0,             !- X,Y,Z Vertex 3 {m}
  12.9315688143396, 3.048, 2.4384;        !- X,Y,Z Vertex 4 {m}

OS:Surface,
  {98aa7040-8c4a-4dd8-8c4f-46bb9dc00849}, !- Handle
  Surface 24,                             !- Name
  RoofCeiling,                            !- Surface Type
  ,                                       !- Construction Name
  {4a665ba6-edb4-4e2a-b86a-e5e6fc526772}, !- Space Name
  Outdoors,                               !- Outside Boundary Condition
  ,                                       !- Outside Boundary Condition Object
  SunExposed,                             !- Sun Exposure
  WindExposed,                            !- Wind Exposure
  ,                                       !- View Factor to Ground
  ,                                       !- Number of Vertices
  12.9315688143396, 3.048, 2.4384,        !- X,Y,Z Vertex 1 {m}
  12.9315688143396, 15.9795688143396, 2.4384, !- X,Y,Z Vertex 2 {m}
  6.46578440716979, 15.9795688143396, 2.4384, !- X,Y,Z Vertex 3 {m}
  6.46578440716979, 3.048, 2.4384;        !- X,Y,Z Vertex 4 {m}

OS:ThermalZone,
  {745f65d1-afbf-41a7-b4f0-a6392184530f}, !- Handle
  living zone|unit 5,                     !- Name
  ,                                       !- Multiplier
  ,                                       !- Ceiling Height {m}
  ,                                       !- Volume {m3}
  ,                                       !- Floor Area {m2}
  ,                                       !- Zone Inside Convection Algorithm
  ,                                       !- Zone Outside Convection Algorithm
  ,                                       !- Zone Conditioning Equipment List Name
  {22cfc437-22dd-4cdd-8465-7fb0d6cc2e34}, !- Zone Air Inlet Port List
  {38404877-01d9-4cf4-80e9-83a6b25d6f4f}, !- Zone Air Exhaust Port List
  {f8b9a4e4-1ee3-4214-b89c-617fbe9ef1d5}, !- Zone Air Node Name
  {66748ca9-53f6-4e63-8602-60ed759ac062}, !- Zone Return Air Port List
  ,                                       !- Primary Daylighting Control Name
  ,                                       !- Fraction of Zone Controlled by Primary Daylighting Control
  ,                                       !- Secondary Daylighting Control Name
  ,                                       !- Fraction of Zone Controlled by Secondary Daylighting Control
  ,                                       !- Illuminance Map Name
  ,                                       !- Group Rendering Name
  ,                                       !- Thermostat Name
  No;                                     !- Use Ideal Air Loads

OS:Node,
  {3ac34f24-e044-46d3-8e4b-bb7ba4101a0a}, !- Handle
  Node 5,                                 !- Name
  {f8b9a4e4-1ee3-4214-b89c-617fbe9ef1d5}, !- Inlet Port
  ;                                       !- Outlet Port

OS:Connection,
  {f8b9a4e4-1ee3-4214-b89c-617fbe9ef1d5}, !- Handle
  {bd650f97-dbfd-47c4-9668-dbfb9a27e48a}, !- Name
  {745f65d1-afbf-41a7-b4f0-a6392184530f}, !- Source Object
  11,                                     !- Outlet Port
  {3ac34f24-e044-46d3-8e4b-bb7ba4101a0a}, !- Target Object
  2;                                      !- Inlet Port

OS:PortList,
  {22cfc437-22dd-4cdd-8465-7fb0d6cc2e34}, !- Handle
  {d74a4638-30e3-488e-9943-6661de633254}, !- Name
  {745f65d1-afbf-41a7-b4f0-a6392184530f}; !- HVAC Component

OS:PortList,
  {38404877-01d9-4cf4-80e9-83a6b25d6f4f}, !- Handle
  {8b30cd84-9cc9-4526-bae3-a9a90cf34ea3}, !- Name
  {745f65d1-afbf-41a7-b4f0-a6392184530f}; !- HVAC Component

OS:PortList,
  {66748ca9-53f6-4e63-8602-60ed759ac062}, !- Handle
  {59a49a37-cc63-4684-b147-344f7b6d31a2}, !- Name
  {745f65d1-afbf-41a7-b4f0-a6392184530f}; !- HVAC Component

OS:Sizing:Zone,
  {321d7703-c3c5-463a-bba0-dbbc9708ecd5}, !- Handle
  {745f65d1-afbf-41a7-b4f0-a6392184530f}, !- Zone or ZoneList Name
  SupplyAirTemperature,                   !- Zone Cooling Design Supply Air Temperature Input Method
  14,                                     !- Zone Cooling Design Supply Air Temperature {C}
  11.11,                                  !- Zone Cooling Design Supply Air Temperature Difference {deltaC}
  SupplyAirTemperature,                   !- Zone Heating Design Supply Air Temperature Input Method
  40,                                     !- Zone Heating Design Supply Air Temperature {C}
  11.11,                                  !- Zone Heating Design Supply Air Temperature Difference {deltaC}
  0.0085,                                 !- Zone Cooling Design Supply Air Humidity Ratio {kg-H2O/kg-air}
  0.008,                                  !- Zone Heating Design Supply Air Humidity Ratio {kg-H2O/kg-air}
  ,                                       !- Zone Heating Sizing Factor
  ,                                       !- Zone Cooling Sizing Factor
  DesignDay,                              !- Cooling Design Air Flow Method
  ,                                       !- Cooling Design Air Flow Rate {m3/s}
  ,                                       !- Cooling Minimum Air Flow per Zone Floor Area {m3/s-m2}
  ,                                       !- Cooling Minimum Air Flow {m3/s}
  ,                                       !- Cooling Minimum Air Flow Fraction
  DesignDay,                              !- Heating Design Air Flow Method
  ,                                       !- Heating Design Air Flow Rate {m3/s}
  ,                                       !- Heating Maximum Air Flow per Zone Floor Area {m3/s-m2}
  ,                                       !- Heating Maximum Air Flow {m3/s}
  ,                                       !- Heating Maximum Air Flow Fraction
  ,                                       !- Design Zone Air Distribution Effectiveness in Cooling Mode
  ,                                       !- Design Zone Air Distribution Effectiveness in Heating Mode
  No,                                     !- Account for Dedicated Outdoor Air System
  NeutralSupplyAir,                       !- Dedicated Outdoor Air System Control Strategy
  autosize,                               !- Dedicated Outdoor Air Low Setpoint Temperature for Design {C}
  autosize;                               !- Dedicated Outdoor Air High Setpoint Temperature for Design {C}

OS:ZoneHVAC:EquipmentList,
  {576749fb-5cec-43e5-95ab-a5b9ece2ec81}, !- Handle
  Zone HVAC Equipment List 5,             !- Name
  {745f65d1-afbf-41a7-b4f0-a6392184530f}; !- Thermal Zone

OS:Space,
  {3d0af115-e00f-48c6-b769-e205f75feb06}, !- Handle
  living space|unit 5|story 1,            !- Name
  {26fe0ed5-896a-4532-b0e8-ac92a36b1cd1}, !- Space Type Name
  ,                                       !- Default Construction Set Name
  ,                                       !- Default Schedule Set Name
  -0,                                     !- Direction of Relative North {deg}
  0,                                      !- X Origin {m}
  0,                                      !- Y Origin {m}
  0,                                      !- Z Origin {m}
  ,                                       !- Building Story Name
  {745f65d1-afbf-41a7-b4f0-a6392184530f}, !- Thermal Zone Name
  ,                                       !- Part of Total Floor Area
  ,                                       !- Design Specification Outdoor Air Object Name
  {c86c7b51-4cbd-4022-81f6-f697b64e0464}; !- Building Unit Name

OS:Surface,
  {1eaad157-7763-4936-9f1c-8706d54d23ae}, !- Handle
  Surface 25,                             !- Name
  Wall,                                   !- Surface Type
  ,                                       !- Construction Name
  {3d0af115-e00f-48c6-b769-e205f75feb06}, !- Space Name
  Outdoors,                               !- Outside Boundary Condition
  ,                                       !- Outside Boundary Condition Object
  SunExposed,                             !- Sun Exposure
  WindExposed,                            !- Wind Exposure
  ,                                       !- View Factor to Ground
  ,                                       !- Number of Vertices
  12.9315688143396, -12.9315688143396, 2.4384, !- X,Y,Z Vertex 1 {m}
  12.9315688143396, -12.9315688143396, 0, !- X,Y,Z Vertex 2 {m}
  19.3973532215094, -12.9315688143396, 0, !- X,Y,Z Vertex 3 {m}
  19.3973532215094, -12.9315688143396, 2.4384; !- X,Y,Z Vertex 4 {m}

OS:Surface,
  {c51582be-757b-4d35-b069-7d0710cf17e9}, !- Handle
  Surface 26,                             !- Name
  RoofCeiling,                            !- Surface Type
  ,                                       !- Construction Name
  {3d0af115-e00f-48c6-b769-e205f75feb06}, !- Space Name
  Outdoors,                               !- Outside Boundary Condition
  ,                                       !- Outside Boundary Condition Object
  SunExposed,                             !- Sun Exposure
  WindExposed,                            !- Wind Exposure
  ,                                       !- View Factor to Ground
  ,                                       !- Number of Vertices
  19.3973532215094, -12.9315688143396, 2.4384, !- X,Y,Z Vertex 1 {m}
  19.3973532215094, 0, 2.4384,            !- X,Y,Z Vertex 2 {m}
  12.9315688143396, 0, 2.4384,            !- X,Y,Z Vertex 3 {m}
  12.9315688143396, -12.9315688143396, 2.4384; !- X,Y,Z Vertex 4 {m}

OS:Surface,
  {08cf14b0-dfb0-4164-a6db-a95e71bebeb0}, !- Handle
  Surface 27,                             !- Name
  Floor,                                  !- Surface Type
  ,                                       !- Construction Name
  {3d0af115-e00f-48c6-b769-e205f75feb06}, !- Space Name
  Foundation,                             !- Outside Boundary Condition
  ,                                       !- Outside Boundary Condition Object
  NoSun,                                  !- Sun Exposure
  NoWind,                                 !- Wind Exposure
  ,                                       !- View Factor to Ground
  ,                                       !- Number of Vertices
  12.9315688143396, -12.9315688143396, 0, !- X,Y,Z Vertex 1 {m}
  12.9315688143396, 0, 0,                 !- X,Y,Z Vertex 2 {m}
  19.3973532215094, 0, 0,                 !- X,Y,Z Vertex 3 {m}
  19.3973532215094, -12.9315688143396, 0; !- X,Y,Z Vertex 4 {m}

OS:Surface,
  {8bce91b0-c237-4cf4-9669-945dd5d5698e}, !- Handle
  Surface 28,                             !- Name
  Wall,                                   !- Surface Type
  ,                                       !- Construction Name
  {3d0af115-e00f-48c6-b769-e205f75feb06}, !- Space Name
  Surface,                                !- Outside Boundary Condition
  {2f57a596-c29c-4e87-af39-ef96a3e99edd}, !- Outside Boundary Condition Object
  NoSun,                                  !- Sun Exposure
  NoWind,                                 !- Wind Exposure
  ,                                       !- View Factor to Ground
  ,                                       !- Number of Vertices
  19.3973532215094, -12.9315688143396, 2.4384, !- X,Y,Z Vertex 1 {m}
  19.3973532215094, -12.9315688143396, 0, !- X,Y,Z Vertex 2 {m}
  19.3973532215094, 0, 0,                 !- X,Y,Z Vertex 3 {m}
  19.3973532215094, 0, 2.4384;            !- X,Y,Z Vertex 4 {m}

OS:Surface,
  {798829f5-2499-4ba4-be82-02fbf7f316c2}, !- Handle
  Surface 29,                             !- Name
  Wall,                                   !- Surface Type
  ,                                       !- Construction Name
  {3d0af115-e00f-48c6-b769-e205f75feb06}, !- Space Name
  Surface,                                !- Outside Boundary Condition
  {c66d9805-c6b9-4590-8f31-14598c155ae9}, !- Outside Boundary Condition Object
  NoSun,                                  !- Sun Exposure
  NoWind,                                 !- Wind Exposure
  ,                                       !- View Factor to Ground
  ,                                       !- Number of Vertices
  12.9315688143396, 0, 2.4384,            !- X,Y,Z Vertex 1 {m}
  12.9315688143396, 0, 0,                 !- X,Y,Z Vertex 2 {m}
  12.9315688143396, -12.9315688143396, 0, !- X,Y,Z Vertex 3 {m}
  12.9315688143396, -12.9315688143396, 2.4384; !- X,Y,Z Vertex 4 {m}

OS:Surface,
  {155f39a7-020a-49d1-a1ff-bbdcb0cfb19b}, !- Handle
  Surface 30,                             !- Name
  Wall,                                   !- Surface Type
  ,                                       !- Construction Name
  {3d0af115-e00f-48c6-b769-e205f75feb06}, !- Space Name
  Adiabatic,                              !- Outside Boundary Condition
  ,                                       !- Outside Boundary Condition Object
  NoSun,                                  !- Sun Exposure
  NoWind,                                 !- Wind Exposure
  ,                                       !- View Factor to Ground
  ,                                       !- Number of Vertices
  19.3973532215094, 0, 2.4384,            !- X,Y,Z Vertex 1 {m}
  19.3973532215094, 0, 0,                 !- X,Y,Z Vertex 2 {m}
  12.9315688143396, 0, 0,                 !- X,Y,Z Vertex 3 {m}
  12.9315688143396, 0, 2.4384;            !- X,Y,Z Vertex 4 {m}

OS:ThermalZone,
  {a216db98-5b54-43c8-8c51-750a9805143f}, !- Handle
  living zone|unit 6,                     !- Name
  ,                                       !- Multiplier
  ,                                       !- Ceiling Height {m}
  ,                                       !- Volume {m3}
  ,                                       !- Floor Area {m2}
  ,                                       !- Zone Inside Convection Algorithm
  ,                                       !- Zone Outside Convection Algorithm
  ,                                       !- Zone Conditioning Equipment List Name
  {fb632720-7329-45e5-8677-5591e7b8e21d}, !- Zone Air Inlet Port List
  {ad239c65-4c5f-44e4-8b8b-07af337e9d86}, !- Zone Air Exhaust Port List
  {7b770189-da9c-40eb-823a-bb3d09f88527}, !- Zone Air Node Name
  {5a5b7cca-b80f-4c78-b4f0-aa3767f3c375}, !- Zone Return Air Port List
  ,                                       !- Primary Daylighting Control Name
  ,                                       !- Fraction of Zone Controlled by Primary Daylighting Control
  ,                                       !- Secondary Daylighting Control Name
  ,                                       !- Fraction of Zone Controlled by Secondary Daylighting Control
  ,                                       !- Illuminance Map Name
  ,                                       !- Group Rendering Name
  ,                                       !- Thermostat Name
  No;                                     !- Use Ideal Air Loads

OS:Node,
  {fed1e79d-9c2e-43be-adab-e887f6ddbdf6}, !- Handle
  Node 6,                                 !- Name
  {7b770189-da9c-40eb-823a-bb3d09f88527}, !- Inlet Port
  ;                                       !- Outlet Port

OS:Connection,
  {7b770189-da9c-40eb-823a-bb3d09f88527}, !- Handle
  {fec84e5d-d67f-4473-8beb-78da8513a715}, !- Name
  {a216db98-5b54-43c8-8c51-750a9805143f}, !- Source Object
  11,                                     !- Outlet Port
  {fed1e79d-9c2e-43be-adab-e887f6ddbdf6}, !- Target Object
  2;                                      !- Inlet Port

OS:PortList,
  {fb632720-7329-45e5-8677-5591e7b8e21d}, !- Handle
  {1a1ee1d5-cc41-4498-b855-5870be8a4623}, !- Name
  {a216db98-5b54-43c8-8c51-750a9805143f}; !- HVAC Component

OS:PortList,
  {ad239c65-4c5f-44e4-8b8b-07af337e9d86}, !- Handle
  {c2524236-58ac-49a6-9b78-011a51d828c6}, !- Name
  {a216db98-5b54-43c8-8c51-750a9805143f}; !- HVAC Component

OS:PortList,
  {5a5b7cca-b80f-4c78-b4f0-aa3767f3c375}, !- Handle
  {a55ab415-3977-4c13-ba90-15eab4f8ffbd}, !- Name
  {a216db98-5b54-43c8-8c51-750a9805143f}; !- HVAC Component

OS:Sizing:Zone,
  {fc88262a-b542-4d01-be14-cfd4347646d6}, !- Handle
  {a216db98-5b54-43c8-8c51-750a9805143f}, !- Zone or ZoneList Name
  SupplyAirTemperature,                   !- Zone Cooling Design Supply Air Temperature Input Method
  14,                                     !- Zone Cooling Design Supply Air Temperature {C}
  11.11,                                  !- Zone Cooling Design Supply Air Temperature Difference {deltaC}
  SupplyAirTemperature,                   !- Zone Heating Design Supply Air Temperature Input Method
  40,                                     !- Zone Heating Design Supply Air Temperature {C}
  11.11,                                  !- Zone Heating Design Supply Air Temperature Difference {deltaC}
  0.0085,                                 !- Zone Cooling Design Supply Air Humidity Ratio {kg-H2O/kg-air}
  0.008,                                  !- Zone Heating Design Supply Air Humidity Ratio {kg-H2O/kg-air}
  ,                                       !- Zone Heating Sizing Factor
  ,                                       !- Zone Cooling Sizing Factor
  DesignDay,                              !- Cooling Design Air Flow Method
  ,                                       !- Cooling Design Air Flow Rate {m3/s}
  ,                                       !- Cooling Minimum Air Flow per Zone Floor Area {m3/s-m2}
  ,                                       !- Cooling Minimum Air Flow {m3/s}
  ,                                       !- Cooling Minimum Air Flow Fraction
  DesignDay,                              !- Heating Design Air Flow Method
  ,                                       !- Heating Design Air Flow Rate {m3/s}
  ,                                       !- Heating Maximum Air Flow per Zone Floor Area {m3/s-m2}
  ,                                       !- Heating Maximum Air Flow {m3/s}
  ,                                       !- Heating Maximum Air Flow Fraction
  ,                                       !- Design Zone Air Distribution Effectiveness in Cooling Mode
  ,                                       !- Design Zone Air Distribution Effectiveness in Heating Mode
  No,                                     !- Account for Dedicated Outdoor Air System
  NeutralSupplyAir,                       !- Dedicated Outdoor Air System Control Strategy
  autosize,                               !- Dedicated Outdoor Air Low Setpoint Temperature for Design {C}
  autosize;                               !- Dedicated Outdoor Air High Setpoint Temperature for Design {C}

OS:ZoneHVAC:EquipmentList,
  {5ab19727-7806-445a-8286-9fa5989bc9e6}, !- Handle
  Zone HVAC Equipment List 6,             !- Name
  {a216db98-5b54-43c8-8c51-750a9805143f}; !- Thermal Zone

OS:Space,
  {40009c90-47c7-4bfd-81b6-4a15a11fd328}, !- Handle
  living space|unit 6|story 1,            !- Name
  {26fe0ed5-896a-4532-b0e8-ac92a36b1cd1}, !- Space Type Name
  ,                                       !- Default Construction Set Name
  ,                                       !- Default Schedule Set Name
  -0,                                     !- Direction of Relative North {deg}
  0,                                      !- X Origin {m}
  0,                                      !- Y Origin {m}
  0,                                      !- Z Origin {m}
  ,                                       !- Building Story Name
  {a216db98-5b54-43c8-8c51-750a9805143f}, !- Thermal Zone Name
  ,                                       !- Part of Total Floor Area
  ,                                       !- Design Specification Outdoor Air Object Name
  {d2d67557-8317-47fc-b4d2-a29df03d7cca}; !- Building Unit Name

OS:Surface,
  {c005f8f7-114e-4e53-9cb2-2aa0c58de860}, !- Handle
  Surface 31,                             !- Name
  Floor,                                  !- Surface Type
  ,                                       !- Construction Name
  {40009c90-47c7-4bfd-81b6-4a15a11fd328}, !- Space Name
  Foundation,                             !- Outside Boundary Condition
  ,                                       !- Outside Boundary Condition Object
  NoSun,                                  !- Sun Exposure
  NoWind,                                 !- Wind Exposure
  ,                                       !- View Factor to Ground
  ,                                       !- Number of Vertices
  12.9315688143396, 3.048, 0,             !- X,Y,Z Vertex 1 {m}
  12.9315688143396, 15.9795688143396, 0,  !- X,Y,Z Vertex 2 {m}
  19.3973532215094, 15.9795688143396, 0,  !- X,Y,Z Vertex 3 {m}
  19.3973532215094, 3.048, 0;             !- X,Y,Z Vertex 4 {m}

OS:Surface,
  {1daf583b-af92-4635-9d72-509d9adb72f3}, !- Handle
  Surface 32,                             !- Name
  Wall,                                   !- Surface Type
  ,                                       !- Construction Name
  {40009c90-47c7-4bfd-81b6-4a15a11fd328}, !- Space Name
  Surface,                                !- Outside Boundary Condition
  {7256006d-2755-4669-adc0-cea172639276}, !- Outside Boundary Condition Object
  NoSun,                                  !- Sun Exposure
  NoWind,                                 !- Wind Exposure
  ,                                       !- View Factor to Ground
  ,                                       !- Number of Vertices
  12.9315688143396, 15.9795688143396, 2.4384, !- X,Y,Z Vertex 1 {m}
  12.9315688143396, 15.9795688143396, 0,  !- X,Y,Z Vertex 2 {m}
  12.9315688143396, 3.048, 0,             !- X,Y,Z Vertex 3 {m}
  12.9315688143396, 3.048, 2.4384;        !- X,Y,Z Vertex 4 {m}

OS:Surface,
  {14c5a842-846c-4118-8f6a-ff31902b8028}, !- Handle
  Surface 33,                             !- Name
  Wall,                                   !- Surface Type
  ,                                       !- Construction Name
  {40009c90-47c7-4bfd-81b6-4a15a11fd328}, !- Space Name
  Outdoors,                               !- Outside Boundary Condition
  ,                                       !- Outside Boundary Condition Object
  SunExposed,                             !- Sun Exposure
  WindExposed,                            !- Wind Exposure
  ,                                       !- View Factor to Ground
  ,                                       !- Number of Vertices
  19.3973532215094, 15.9795688143396, 2.4384, !- X,Y,Z Vertex 1 {m}
  19.3973532215094, 15.9795688143396, 0,  !- X,Y,Z Vertex 2 {m}
  12.9315688143396, 15.9795688143396, 0,  !- X,Y,Z Vertex 3 {m}
  12.9315688143396, 15.9795688143396, 2.4384; !- X,Y,Z Vertex 4 {m}

OS:Surface,
  {60f5221f-eebe-4120-8204-b634d6bbff7a}, !- Handle
  Surface 34,                             !- Name
  Wall,                                   !- Surface Type
  ,                                       !- Construction Name
  {40009c90-47c7-4bfd-81b6-4a15a11fd328}, !- Space Name
  Surface,                                !- Outside Boundary Condition
  {4dd99c3a-f0a2-415f-b661-2173004301a5}, !- Outside Boundary Condition Object
  NoSun,                                  !- Sun Exposure
  NoWind,                                 !- Wind Exposure
  ,                                       !- View Factor to Ground
  ,                                       !- Number of Vertices
  19.3973532215094, 3.048, 2.4384,        !- X,Y,Z Vertex 1 {m}
  19.3973532215094, 3.048, 0,             !- X,Y,Z Vertex 2 {m}
  19.3973532215094, 15.9795688143396, 0,  !- X,Y,Z Vertex 3 {m}
  19.3973532215094, 15.9795688143396, 2.4384; !- X,Y,Z Vertex 4 {m}

OS:Surface,
  {becfdb2b-949d-4b56-8e28-cb83213ec3cf}, !- Handle
  Surface 35,                             !- Name
  Wall,                                   !- Surface Type
  ,                                       !- Construction Name
  {40009c90-47c7-4bfd-81b6-4a15a11fd328}, !- Space Name
  Adiabatic,                              !- Outside Boundary Condition
  ,                                       !- Outside Boundary Condition Object
  NoSun,                                  !- Sun Exposure
  NoWind,                                 !- Wind Exposure
  ,                                       !- View Factor to Ground
  ,                                       !- Number of Vertices
  12.9315688143396, 3.048, 2.4384,        !- X,Y,Z Vertex 1 {m}
  12.9315688143396, 3.048, 0,             !- X,Y,Z Vertex 2 {m}
  19.3973532215094, 3.048, 0,             !- X,Y,Z Vertex 3 {m}
  19.3973532215094, 3.048, 2.4384;        !- X,Y,Z Vertex 4 {m}

OS:Surface,
  {35092fbc-6d00-412a-9c8f-35d54f4c5de1}, !- Handle
  Surface 36,                             !- Name
  RoofCeiling,                            !- Surface Type
  ,                                       !- Construction Name
  {40009c90-47c7-4bfd-81b6-4a15a11fd328}, !- Space Name
  Outdoors,                               !- Outside Boundary Condition
  ,                                       !- Outside Boundary Condition Object
  SunExposed,                             !- Sun Exposure
  WindExposed,                            !- Wind Exposure
  ,                                       !- View Factor to Ground
  ,                                       !- Number of Vertices
  19.3973532215094, 3.048, 2.4384,        !- X,Y,Z Vertex 1 {m}
  19.3973532215094, 15.9795688143396, 2.4384, !- X,Y,Z Vertex 2 {m}
  12.9315688143396, 15.9795688143396, 2.4384, !- X,Y,Z Vertex 3 {m}
  12.9315688143396, 3.048, 2.4384;        !- X,Y,Z Vertex 4 {m}

OS:ThermalZone,
  {d31b2fde-ad42-4683-9e38-d994fad61aa1}, !- Handle
  living zone|unit 7,                     !- Name
  ,                                       !- Multiplier
  ,                                       !- Ceiling Height {m}
  ,                                       !- Volume {m3}
  ,                                       !- Floor Area {m2}
  ,                                       !- Zone Inside Convection Algorithm
  ,                                       !- Zone Outside Convection Algorithm
  ,                                       !- Zone Conditioning Equipment List Name
  {cf5b8d50-dd8f-4b77-b25f-3a74984cccaa}, !- Zone Air Inlet Port List
  {246e001e-1a38-4442-9bbb-99704ae68040}, !- Zone Air Exhaust Port List
  {b090b904-5fba-4ee8-8aea-88026505e45b}, !- Zone Air Node Name
  {ad783f77-d456-4394-ab74-040c75063d2a}, !- Zone Return Air Port List
  ,                                       !- Primary Daylighting Control Name
  ,                                       !- Fraction of Zone Controlled by Primary Daylighting Control
  ,                                       !- Secondary Daylighting Control Name
  ,                                       !- Fraction of Zone Controlled by Secondary Daylighting Control
  ,                                       !- Illuminance Map Name
  ,                                       !- Group Rendering Name
  ,                                       !- Thermostat Name
  No;                                     !- Use Ideal Air Loads

OS:Node,
  {40bcd4fb-2148-485c-a5ce-aef29cef1907}, !- Handle
  Node 7,                                 !- Name
  {b090b904-5fba-4ee8-8aea-88026505e45b}, !- Inlet Port
  ;                                       !- Outlet Port

OS:Connection,
  {b090b904-5fba-4ee8-8aea-88026505e45b}, !- Handle
  {db3ead95-bfd5-4e0e-93dc-46a5a5d811e9}, !- Name
  {d31b2fde-ad42-4683-9e38-d994fad61aa1}, !- Source Object
  11,                                     !- Outlet Port
  {40bcd4fb-2148-485c-a5ce-aef29cef1907}, !- Target Object
  2;                                      !- Inlet Port

OS:PortList,
  {cf5b8d50-dd8f-4b77-b25f-3a74984cccaa}, !- Handle
  {cc13864e-8c65-41e6-ab6c-6bc9d8143da9}, !- Name
  {d31b2fde-ad42-4683-9e38-d994fad61aa1}; !- HVAC Component

OS:PortList,
  {246e001e-1a38-4442-9bbb-99704ae68040}, !- Handle
  {7c332f60-38ff-4349-b68d-09c46237bb15}, !- Name
  {d31b2fde-ad42-4683-9e38-d994fad61aa1}; !- HVAC Component

OS:PortList,
  {ad783f77-d456-4394-ab74-040c75063d2a}, !- Handle
  {e98cb6b1-567e-4d48-9705-d0422f37f8d8}, !- Name
  {d31b2fde-ad42-4683-9e38-d994fad61aa1}; !- HVAC Component

OS:Sizing:Zone,
  {f00a4729-3c7d-4368-a586-c5373ec10562}, !- Handle
  {d31b2fde-ad42-4683-9e38-d994fad61aa1}, !- Zone or ZoneList Name
  SupplyAirTemperature,                   !- Zone Cooling Design Supply Air Temperature Input Method
  14,                                     !- Zone Cooling Design Supply Air Temperature {C}
  11.11,                                  !- Zone Cooling Design Supply Air Temperature Difference {deltaC}
  SupplyAirTemperature,                   !- Zone Heating Design Supply Air Temperature Input Method
  40,                                     !- Zone Heating Design Supply Air Temperature {C}
  11.11,                                  !- Zone Heating Design Supply Air Temperature Difference {deltaC}
  0.0085,                                 !- Zone Cooling Design Supply Air Humidity Ratio {kg-H2O/kg-air}
  0.008,                                  !- Zone Heating Design Supply Air Humidity Ratio {kg-H2O/kg-air}
  ,                                       !- Zone Heating Sizing Factor
  ,                                       !- Zone Cooling Sizing Factor
  DesignDay,                              !- Cooling Design Air Flow Method
  ,                                       !- Cooling Design Air Flow Rate {m3/s}
  ,                                       !- Cooling Minimum Air Flow per Zone Floor Area {m3/s-m2}
  ,                                       !- Cooling Minimum Air Flow {m3/s}
  ,                                       !- Cooling Minimum Air Flow Fraction
  DesignDay,                              !- Heating Design Air Flow Method
  ,                                       !- Heating Design Air Flow Rate {m3/s}
  ,                                       !- Heating Maximum Air Flow per Zone Floor Area {m3/s-m2}
  ,                                       !- Heating Maximum Air Flow {m3/s}
  ,                                       !- Heating Maximum Air Flow Fraction
  ,                                       !- Design Zone Air Distribution Effectiveness in Cooling Mode
  ,                                       !- Design Zone Air Distribution Effectiveness in Heating Mode
  No,                                     !- Account for Dedicated Outdoor Air System
  NeutralSupplyAir,                       !- Dedicated Outdoor Air System Control Strategy
  autosize,                               !- Dedicated Outdoor Air Low Setpoint Temperature for Design {C}
  autosize;                               !- Dedicated Outdoor Air High Setpoint Temperature for Design {C}

OS:ZoneHVAC:EquipmentList,
  {d8f7e4d3-ba42-403b-84f2-91d026a9cb38}, !- Handle
  Zone HVAC Equipment List 7,             !- Name
  {d31b2fde-ad42-4683-9e38-d994fad61aa1}; !- Thermal Zone

OS:Space,
  {7cfb103a-ed35-4afc-ab06-82c98b41db0e}, !- Handle
  living space|unit 7|story 1,            !- Name
  {26fe0ed5-896a-4532-b0e8-ac92a36b1cd1}, !- Space Type Name
  ,                                       !- Default Construction Set Name
  ,                                       !- Default Schedule Set Name
  -0,                                     !- Direction of Relative North {deg}
  0,                                      !- X Origin {m}
  0,                                      !- Y Origin {m}
  0,                                      !- Z Origin {m}
  ,                                       !- Building Story Name
  {d31b2fde-ad42-4683-9e38-d994fad61aa1}, !- Thermal Zone Name
  ,                                       !- Part of Total Floor Area
  ,                                       !- Design Specification Outdoor Air Object Name
  {8f99d280-6172-4b88-95ca-53b6e3aab4d5}; !- Building Unit Name

OS:Surface,
  {42103b8b-c360-4ad8-854e-06efb16707a9}, !- Handle
  Surface 37,                             !- Name
  Wall,                                   !- Surface Type
  ,                                       !- Construction Name
  {7cfb103a-ed35-4afc-ab06-82c98b41db0e}, !- Space Name
  Outdoors,                               !- Outside Boundary Condition
  ,                                       !- Outside Boundary Condition Object
  SunExposed,                             !- Sun Exposure
  WindExposed,                            !- Wind Exposure
  ,                                       !- View Factor to Ground
  ,                                       !- Number of Vertices
  19.3973532215094, -12.9315688143396, 2.4384, !- X,Y,Z Vertex 1 {m}
  19.3973532215094, -12.9315688143396, 0, !- X,Y,Z Vertex 2 {m}
  25.8631376286792, -12.9315688143396, 0, !- X,Y,Z Vertex 3 {m}
  25.8631376286792, -12.9315688143396, 2.4384; !- X,Y,Z Vertex 4 {m}

OS:Surface,
  {2e47ec03-f3df-406c-8230-3c1dc9d111fe}, !- Handle
  Surface 38,                             !- Name
  RoofCeiling,                            !- Surface Type
  ,                                       !- Construction Name
  {7cfb103a-ed35-4afc-ab06-82c98b41db0e}, !- Space Name
  Outdoors,                               !- Outside Boundary Condition
  ,                                       !- Outside Boundary Condition Object
  SunExposed,                             !- Sun Exposure
  WindExposed,                            !- Wind Exposure
  ,                                       !- View Factor to Ground
  ,                                       !- Number of Vertices
  25.8631376286792, -12.9315688143396, 2.4384, !- X,Y,Z Vertex 1 {m}
  25.8631376286792, 0, 2.4384,            !- X,Y,Z Vertex 2 {m}
  19.3973532215094, 0, 2.4384,            !- X,Y,Z Vertex 3 {m}
  19.3973532215094, -12.9315688143396, 2.4384; !- X,Y,Z Vertex 4 {m}

OS:Surface,
  {e81d6444-0a52-4f9a-8145-8038b79506cb}, !- Handle
  Surface 39,                             !- Name
  Floor,                                  !- Surface Type
  ,                                       !- Construction Name
  {7cfb103a-ed35-4afc-ab06-82c98b41db0e}, !- Space Name
  Foundation,                             !- Outside Boundary Condition
  ,                                       !- Outside Boundary Condition Object
  NoSun,                                  !- Sun Exposure
  NoWind,                                 !- Wind Exposure
  ,                                       !- View Factor to Ground
  ,                                       !- Number of Vertices
  19.3973532215094, -12.9315688143396, 0, !- X,Y,Z Vertex 1 {m}
  19.3973532215094, 0, 0,                 !- X,Y,Z Vertex 2 {m}
  25.8631376286792, 0, 0,                 !- X,Y,Z Vertex 3 {m}
  25.8631376286792, -12.9315688143396, 0; !- X,Y,Z Vertex 4 {m}

OS:Surface,
  {89b1f821-a7d5-4938-9e7a-6804adab777b}, !- Handle
  Surface 40,                             !- Name
  Wall,                                   !- Surface Type
  ,                                       !- Construction Name
  {7cfb103a-ed35-4afc-ab06-82c98b41db0e}, !- Space Name
  Outdoors,                               !- Outside Boundary Condition
  ,                                       !- Outside Boundary Condition Object
  SunExposed,                             !- Sun Exposure
  WindExposed,                            !- Wind Exposure
  ,                                       !- View Factor to Ground
  ,                                       !- Number of Vertices
  25.8631376286792, -12.9315688143396, 2.4384, !- X,Y,Z Vertex 1 {m}
  25.8631376286792, -12.9315688143396, 0, !- X,Y,Z Vertex 2 {m}
  25.8631376286792, 0, 0,                 !- X,Y,Z Vertex 3 {m}
  25.8631376286792, 0, 2.4384;            !- X,Y,Z Vertex 4 {m}

OS:Surface,
  {2f57a596-c29c-4e87-af39-ef96a3e99edd}, !- Handle
  Surface 41,                             !- Name
  Wall,                                   !- Surface Type
  ,                                       !- Construction Name
  {7cfb103a-ed35-4afc-ab06-82c98b41db0e}, !- Space Name
  Surface,                                !- Outside Boundary Condition
  {8bce91b0-c237-4cf4-9669-945dd5d5698e}, !- Outside Boundary Condition Object
  NoSun,                                  !- Sun Exposure
  NoWind,                                 !- Wind Exposure
  ,                                       !- View Factor to Ground
  ,                                       !- Number of Vertices
  19.3973532215094, 0, 2.4384,            !- X,Y,Z Vertex 1 {m}
  19.3973532215094, 0, 0,                 !- X,Y,Z Vertex 2 {m}
  19.3973532215094, -12.9315688143396, 0, !- X,Y,Z Vertex 3 {m}
  19.3973532215094, -12.9315688143396, 2.4384; !- X,Y,Z Vertex 4 {m}

OS:Surface,
  {36ca854b-1988-4b3b-9ee3-d34021cef4a3}, !- Handle
  Surface 42,                             !- Name
  Wall,                                   !- Surface Type
  ,                                       !- Construction Name
  {7cfb103a-ed35-4afc-ab06-82c98b41db0e}, !- Space Name
  Adiabatic,                              !- Outside Boundary Condition
  ,                                       !- Outside Boundary Condition Object
  NoSun,                                  !- Sun Exposure
  NoWind,                                 !- Wind Exposure
  ,                                       !- View Factor to Ground
  ,                                       !- Number of Vertices
  25.8631376286792, 0, 2.4384,            !- X,Y,Z Vertex 1 {m}
  25.8631376286792, 0, 0,                 !- X,Y,Z Vertex 2 {m}
  19.3973532215094, 0, 0,                 !- X,Y,Z Vertex 3 {m}
  19.3973532215094, 0, 2.4384;            !- X,Y,Z Vertex 4 {m}

OS:ThermalZone,
  {02a7f320-548a-4b65-99d4-abda982c38f5}, !- Handle
  living zone|unit 8,                     !- Name
  ,                                       !- Multiplier
  ,                                       !- Ceiling Height {m}
  ,                                       !- Volume {m3}
  ,                                       !- Floor Area {m2}
  ,                                       !- Zone Inside Convection Algorithm
  ,                                       !- Zone Outside Convection Algorithm
  ,                                       !- Zone Conditioning Equipment List Name
  {f6ed42f4-2fb5-4dd8-8267-e26ef66ff183}, !- Zone Air Inlet Port List
  {b9f0e8a4-7275-4c99-9d17-e53c6a4fe2d5}, !- Zone Air Exhaust Port List
  {b9d27142-42e4-4843-a893-824ae832fcf7}, !- Zone Air Node Name
  {70fa3a7a-885e-4614-a5dd-fab8b23c7899}, !- Zone Return Air Port List
  ,                                       !- Primary Daylighting Control Name
  ,                                       !- Fraction of Zone Controlled by Primary Daylighting Control
  ,                                       !- Secondary Daylighting Control Name
  ,                                       !- Fraction of Zone Controlled by Secondary Daylighting Control
  ,                                       !- Illuminance Map Name
  ,                                       !- Group Rendering Name
  ,                                       !- Thermostat Name
  No;                                     !- Use Ideal Air Loads

OS:Node,
  {971d300d-4117-44c1-a83b-710f037e755a}, !- Handle
  Node 8,                                 !- Name
  {b9d27142-42e4-4843-a893-824ae832fcf7}, !- Inlet Port
  ;                                       !- Outlet Port

OS:Connection,
  {b9d27142-42e4-4843-a893-824ae832fcf7}, !- Handle
  {65b7077f-4f48-4fa7-901c-29fc763963af}, !- Name
  {02a7f320-548a-4b65-99d4-abda982c38f5}, !- Source Object
  11,                                     !- Outlet Port
  {971d300d-4117-44c1-a83b-710f037e755a}, !- Target Object
  2;                                      !- Inlet Port

OS:PortList,
  {f6ed42f4-2fb5-4dd8-8267-e26ef66ff183}, !- Handle
  {a4794520-0029-458e-a98d-33b597e8f33d}, !- Name
  {02a7f320-548a-4b65-99d4-abda982c38f5}; !- HVAC Component

OS:PortList,
  {b9f0e8a4-7275-4c99-9d17-e53c6a4fe2d5}, !- Handle
  {3605717f-f0c6-415f-9146-ec023bbdd4b2}, !- Name
  {02a7f320-548a-4b65-99d4-abda982c38f5}; !- HVAC Component

OS:PortList,
  {70fa3a7a-885e-4614-a5dd-fab8b23c7899}, !- Handle
  {6930bc0f-a590-4647-b67d-36234771432a}, !- Name
  {02a7f320-548a-4b65-99d4-abda982c38f5}; !- HVAC Component

OS:Sizing:Zone,
  {cf632c64-d624-42a6-8ff3-5e2856205eeb}, !- Handle
  {02a7f320-548a-4b65-99d4-abda982c38f5}, !- Zone or ZoneList Name
  SupplyAirTemperature,                   !- Zone Cooling Design Supply Air Temperature Input Method
  14,                                     !- Zone Cooling Design Supply Air Temperature {C}
  11.11,                                  !- Zone Cooling Design Supply Air Temperature Difference {deltaC}
  SupplyAirTemperature,                   !- Zone Heating Design Supply Air Temperature Input Method
  40,                                     !- Zone Heating Design Supply Air Temperature {C}
  11.11,                                  !- Zone Heating Design Supply Air Temperature Difference {deltaC}
  0.0085,                                 !- Zone Cooling Design Supply Air Humidity Ratio {kg-H2O/kg-air}
  0.008,                                  !- Zone Heating Design Supply Air Humidity Ratio {kg-H2O/kg-air}
  ,                                       !- Zone Heating Sizing Factor
  ,                                       !- Zone Cooling Sizing Factor
  DesignDay,                              !- Cooling Design Air Flow Method
  ,                                       !- Cooling Design Air Flow Rate {m3/s}
  ,                                       !- Cooling Minimum Air Flow per Zone Floor Area {m3/s-m2}
  ,                                       !- Cooling Minimum Air Flow {m3/s}
  ,                                       !- Cooling Minimum Air Flow Fraction
  DesignDay,                              !- Heating Design Air Flow Method
  ,                                       !- Heating Design Air Flow Rate {m3/s}
  ,                                       !- Heating Maximum Air Flow per Zone Floor Area {m3/s-m2}
  ,                                       !- Heating Maximum Air Flow {m3/s}
  ,                                       !- Heating Maximum Air Flow Fraction
  ,                                       !- Design Zone Air Distribution Effectiveness in Cooling Mode
  ,                                       !- Design Zone Air Distribution Effectiveness in Heating Mode
  No,                                     !- Account for Dedicated Outdoor Air System
  NeutralSupplyAir,                       !- Dedicated Outdoor Air System Control Strategy
  autosize,                               !- Dedicated Outdoor Air Low Setpoint Temperature for Design {C}
  autosize;                               !- Dedicated Outdoor Air High Setpoint Temperature for Design {C}

OS:ZoneHVAC:EquipmentList,
  {71607905-4bb4-4002-b656-16699d06db83}, !- Handle
  Zone HVAC Equipment List 8,             !- Name
  {02a7f320-548a-4b65-99d4-abda982c38f5}; !- Thermal Zone

OS:Space,
  {ea086cbf-600a-4b94-9811-9397819a0f54}, !- Handle
  living space|unit 8|story 1,            !- Name
  {26fe0ed5-896a-4532-b0e8-ac92a36b1cd1}, !- Space Type Name
  ,                                       !- Default Construction Set Name
  ,                                       !- Default Schedule Set Name
  -0,                                     !- Direction of Relative North {deg}
  0,                                      !- X Origin {m}
  0,                                      !- Y Origin {m}
  0,                                      !- Z Origin {m}
  ,                                       !- Building Story Name
  {02a7f320-548a-4b65-99d4-abda982c38f5}, !- Thermal Zone Name
  ,                                       !- Part of Total Floor Area
  ,                                       !- Design Specification Outdoor Air Object Name
  {c922979c-9bde-437c-b01f-9974e0e7331d}; !- Building Unit Name

OS:Surface,
  {5c81287a-6158-4842-9422-1260393c64b2}, !- Handle
  Surface 43,                             !- Name
  Floor,                                  !- Surface Type
  ,                                       !- Construction Name
  {ea086cbf-600a-4b94-9811-9397819a0f54}, !- Space Name
  Foundation,                             !- Outside Boundary Condition
  ,                                       !- Outside Boundary Condition Object
  NoSun,                                  !- Sun Exposure
  NoWind,                                 !- Wind Exposure
  ,                                       !- View Factor to Ground
  ,                                       !- Number of Vertices
  19.3973532215094, 3.048, 0,             !- X,Y,Z Vertex 1 {m}
  19.3973532215094, 15.9795688143396, 0,  !- X,Y,Z Vertex 2 {m}
  25.8631376286792, 15.9795688143396, 0,  !- X,Y,Z Vertex 3 {m}
  25.8631376286792, 3.048, 0;             !- X,Y,Z Vertex 4 {m}

OS:Surface,
  {4dd99c3a-f0a2-415f-b661-2173004301a5}, !- Handle
  Surface 44,                             !- Name
  Wall,                                   !- Surface Type
  ,                                       !- Construction Name
  {ea086cbf-600a-4b94-9811-9397819a0f54}, !- Space Name
  Surface,                                !- Outside Boundary Condition
  {60f5221f-eebe-4120-8204-b634d6bbff7a}, !- Outside Boundary Condition Object
  NoSun,                                  !- Sun Exposure
  NoWind,                                 !- Wind Exposure
  ,                                       !- View Factor to Ground
  ,                                       !- Number of Vertices
  19.3973532215094, 15.9795688143396, 2.4384, !- X,Y,Z Vertex 1 {m}
  19.3973532215094, 15.9795688143396, 0,  !- X,Y,Z Vertex 2 {m}
  19.3973532215094, 3.048, 0,             !- X,Y,Z Vertex 3 {m}
  19.3973532215094, 3.048, 2.4384;        !- X,Y,Z Vertex 4 {m}

OS:Surface,
  {84b46af6-126a-4ebe-8462-73aef8321993}, !- Handle
  Surface 45,                             !- Name
  Wall,                                   !- Surface Type
  ,                                       !- Construction Name
  {ea086cbf-600a-4b94-9811-9397819a0f54}, !- Space Name
  Outdoors,                               !- Outside Boundary Condition
  ,                                       !- Outside Boundary Condition Object
  SunExposed,                             !- Sun Exposure
  WindExposed,                            !- Wind Exposure
  ,                                       !- View Factor to Ground
  ,                                       !- Number of Vertices
  25.8631376286792, 15.9795688143396, 2.4384, !- X,Y,Z Vertex 1 {m}
  25.8631376286792, 15.9795688143396, 0,  !- X,Y,Z Vertex 2 {m}
  19.3973532215094, 15.9795688143396, 0,  !- X,Y,Z Vertex 3 {m}
  19.3973532215094, 15.9795688143396, 2.4384; !- X,Y,Z Vertex 4 {m}

OS:Surface,
  {6da42cd6-7f56-44aa-8839-b056270f8c2c}, !- Handle
  Surface 46,                             !- Name
  Wall,                                   !- Surface Type
  ,                                       !- Construction Name
  {ea086cbf-600a-4b94-9811-9397819a0f54}, !- Space Name
  Outdoors,                               !- Outside Boundary Condition
  ,                                       !- Outside Boundary Condition Object
  SunExposed,                             !- Sun Exposure
  WindExposed,                            !- Wind Exposure
  ,                                       !- View Factor to Ground
  ,                                       !- Number of Vertices
  25.8631376286792, 3.048, 2.4384,        !- X,Y,Z Vertex 1 {m}
  25.8631376286792, 3.048, 0,             !- X,Y,Z Vertex 2 {m}
  25.8631376286792, 15.9795688143396, 0,  !- X,Y,Z Vertex 3 {m}
  25.8631376286792, 15.9795688143396, 2.4384; !- X,Y,Z Vertex 4 {m}

OS:Surface,
  {489b1404-8180-4cb1-b1bf-b19e94feaddd}, !- Handle
  Surface 47,                             !- Name
  Wall,                                   !- Surface Type
  ,                                       !- Construction Name
  {ea086cbf-600a-4b94-9811-9397819a0f54}, !- Space Name
  Adiabatic,                              !- Outside Boundary Condition
  ,                                       !- Outside Boundary Condition Object
  NoSun,                                  !- Sun Exposure
  NoWind,                                 !- Wind Exposure
  ,                                       !- View Factor to Ground
  ,                                       !- Number of Vertices
  19.3973532215094, 3.048, 2.4384,        !- X,Y,Z Vertex 1 {m}
  19.3973532215094, 3.048, 0,             !- X,Y,Z Vertex 2 {m}
  25.8631376286792, 3.048, 0,             !- X,Y,Z Vertex 3 {m}
  25.8631376286792, 3.048, 2.4384;        !- X,Y,Z Vertex 4 {m}

OS:Surface,
  {6a7fabe2-d9d1-44d2-8265-7743cc90f1e9}, !- Handle
  Surface 48,                             !- Name
  RoofCeiling,                            !- Surface Type
  ,                                       !- Construction Name
  {ea086cbf-600a-4b94-9811-9397819a0f54}, !- Space Name
  Outdoors,                               !- Outside Boundary Condition
  ,                                       !- Outside Boundary Condition Object
  SunExposed,                             !- Sun Exposure
  WindExposed,                            !- Wind Exposure
  ,                                       !- View Factor to Ground
  ,                                       !- Number of Vertices
  25.8631376286792, 3.048, 2.4384,        !- X,Y,Z Vertex 1 {m}
  25.8631376286792, 15.9795688143396, 2.4384, !- X,Y,Z Vertex 2 {m}
  19.3973532215094, 15.9795688143396, 2.4384, !- X,Y,Z Vertex 3 {m}
  19.3973532215094, 3.048, 2.4384;        !- X,Y,Z Vertex 4 {m}

OS:ThermalZone,
  {9d4bca97-4738-426e-8209-a5159f9c715c}, !- Handle
  corridor zone,                          !- Name
  ,                                       !- Multiplier
  ,                                       !- Ceiling Height {m}
  ,                                       !- Volume {m3}
  ,                                       !- Floor Area {m2}
  ,                                       !- Zone Inside Convection Algorithm
  ,                                       !- Zone Outside Convection Algorithm
  ,                                       !- Zone Conditioning Equipment List Name
  {aca9bf21-bc48-4c00-ad2b-796df8b4b0d7}, !- Zone Air Inlet Port List
  {8f60299a-da36-45e0-8d85-1663c48a409a}, !- Zone Air Exhaust Port List
  {2e2dbb45-3bc7-4e86-ac1a-f45c72dc0c7b}, !- Zone Air Node Name
  {51ecc334-fa13-44c7-8dc9-7e762424a81b}, !- Zone Return Air Port List
  ,                                       !- Primary Daylighting Control Name
  ,                                       !- Fraction of Zone Controlled by Primary Daylighting Control
  ,                                       !- Secondary Daylighting Control Name
  ,                                       !- Fraction of Zone Controlled by Secondary Daylighting Control
  ,                                       !- Illuminance Map Name
  ,                                       !- Group Rendering Name
  ,                                       !- Thermostat Name
  No;                                     !- Use Ideal Air Loads

OS:Node,
  {b0e347c4-cd52-4f25-ba48-6e29d6108152}, !- Handle
  Node 9,                                 !- Name
  {2e2dbb45-3bc7-4e86-ac1a-f45c72dc0c7b}, !- Inlet Port
  ;                                       !- Outlet Port

OS:Connection,
  {2e2dbb45-3bc7-4e86-ac1a-f45c72dc0c7b}, !- Handle
  {56673aab-deef-46c8-9e0b-5c78ed5678b1}, !- Name
  {9d4bca97-4738-426e-8209-a5159f9c715c}, !- Source Object
  11,                                     !- Outlet Port
  {b0e347c4-cd52-4f25-ba48-6e29d6108152}, !- Target Object
  2;                                      !- Inlet Port

OS:PortList,
  {aca9bf21-bc48-4c00-ad2b-796df8b4b0d7}, !- Handle
  {3f001ba4-abe1-4b0e-8eae-9b49b5875ebd}, !- Name
  {9d4bca97-4738-426e-8209-a5159f9c715c}; !- HVAC Component

OS:PortList,
  {8f60299a-da36-45e0-8d85-1663c48a409a}, !- Handle
  {4c401e9a-4a08-45c4-969e-f72cc57daf9f}, !- Name
  {9d4bca97-4738-426e-8209-a5159f9c715c}; !- HVAC Component

OS:PortList,
  {51ecc334-fa13-44c7-8dc9-7e762424a81b}, !- Handle
  {83cf96dc-2e1c-4f30-84a3-ff5904344998}, !- Name
  {9d4bca97-4738-426e-8209-a5159f9c715c}; !- HVAC Component

OS:Sizing:Zone,
  {c858f782-e255-4812-b08b-e00e7d31a547}, !- Handle
  {9d4bca97-4738-426e-8209-a5159f9c715c}, !- Zone or ZoneList Name
  SupplyAirTemperature,                   !- Zone Cooling Design Supply Air Temperature Input Method
  14,                                     !- Zone Cooling Design Supply Air Temperature {C}
  11.11,                                  !- Zone Cooling Design Supply Air Temperature Difference {deltaC}
  SupplyAirTemperature,                   !- Zone Heating Design Supply Air Temperature Input Method
  40,                                     !- Zone Heating Design Supply Air Temperature {C}
  11.11,                                  !- Zone Heating Design Supply Air Temperature Difference {deltaC}
  0.0085,                                 !- Zone Cooling Design Supply Air Humidity Ratio {kg-H2O/kg-air}
  0.008,                                  !- Zone Heating Design Supply Air Humidity Ratio {kg-H2O/kg-air}
  ,                                       !- Zone Heating Sizing Factor
  ,                                       !- Zone Cooling Sizing Factor
  DesignDay,                              !- Cooling Design Air Flow Method
  ,                                       !- Cooling Design Air Flow Rate {m3/s}
  ,                                       !- Cooling Minimum Air Flow per Zone Floor Area {m3/s-m2}
  ,                                       !- Cooling Minimum Air Flow {m3/s}
  ,                                       !- Cooling Minimum Air Flow Fraction
  DesignDay,                              !- Heating Design Air Flow Method
  ,                                       !- Heating Design Air Flow Rate {m3/s}
  ,                                       !- Heating Maximum Air Flow per Zone Floor Area {m3/s-m2}
  ,                                       !- Heating Maximum Air Flow {m3/s}
  ,                                       !- Heating Maximum Air Flow Fraction
  ,                                       !- Design Zone Air Distribution Effectiveness in Cooling Mode
  ,                                       !- Design Zone Air Distribution Effectiveness in Heating Mode
  No,                                     !- Account for Dedicated Outdoor Air System
  NeutralSupplyAir,                       !- Dedicated Outdoor Air System Control Strategy
  autosize,                               !- Dedicated Outdoor Air Low Setpoint Temperature for Design {C}
  autosize;                               !- Dedicated Outdoor Air High Setpoint Temperature for Design {C}

OS:ZoneHVAC:EquipmentList,
  {f171507a-22ac-4024-be74-04404564bb25}, !- Handle
  Zone HVAC Equipment List 9,             !- Name
  {9d4bca97-4738-426e-8209-a5159f9c715c}; !- Thermal Zone

OS:Space,
  {21abfda9-86ba-485e-8a7a-307bc264ed36}, !- Handle
  corridor space,                         !- Name
  {506a4e4c-916a-4458-8ff5-79d6ad8045b3}, !- Space Type Name
  ,                                       !- Default Construction Set Name
  ,                                       !- Default Schedule Set Name
  ,                                       !- Direction of Relative North {deg}
  ,                                       !- X Origin {m}
  ,                                       !- Y Origin {m}
  ,                                       !- Z Origin {m}
  ,                                       !- Building Story Name
  {9d4bca97-4738-426e-8209-a5159f9c715c}; !- Thermal Zone Name

OS:Surface,
  {05d70657-d16e-40e3-a713-aefb8fca804e}, !- Handle
  Surface 49,                             !- Name
  Floor,                                  !- Surface Type
  ,                                       !- Construction Name
  {21abfda9-86ba-485e-8a7a-307bc264ed36}, !- Space Name
  Foundation,                             !- Outside Boundary Condition
  ,                                       !- Outside Boundary Condition Object
  NoSun,                                  !- Sun Exposure
  NoWind,                                 !- Wind Exposure
  ,                                       !- View Factor to Ground
  ,                                       !- Number of Vertices
  0, 0, 0,                                !- X,Y,Z Vertex 1 {m}
  0, 3.048, 0,                            !- X,Y,Z Vertex 2 {m}
  25.8631376286792, 3.048, 0,             !- X,Y,Z Vertex 3 {m}
  25.8631376286792, 0, 0;                 !- X,Y,Z Vertex 4 {m}

OS:Surface,
  {a11e373f-dcf4-48c8-87d3-ddb93b6d0653}, !- Handle
  Surface 50,                             !- Name
  Wall,                                   !- Surface Type
  ,                                       !- Construction Name
  {21abfda9-86ba-485e-8a7a-307bc264ed36}, !- Space Name
  Outdoors,                               !- Outside Boundary Condition
  ,                                       !- Outside Boundary Condition Object
  SunExposed,                             !- Sun Exposure
  WindExposed,                            !- Wind Exposure
  ,                                       !- View Factor to Ground
  ,                                       !- Number of Vertices
  0, 3.048, 2.4384,                       !- X,Y,Z Vertex 1 {m}
  0, 3.048, 0,                            !- X,Y,Z Vertex 2 {m}
  0, 0, 0,                                !- X,Y,Z Vertex 3 {m}
  0, 0, 2.4384;                           !- X,Y,Z Vertex 4 {m}

OS:Surface,
  {895049d8-2fea-434b-8498-49f9f9edd6e7}, !- Handle
  Surface 51,                             !- Name
  Wall,                                   !- Surface Type
  ,                                       !- Construction Name
  {21abfda9-86ba-485e-8a7a-307bc264ed36}, !- Space Name
  Adiabatic,                              !- Outside Boundary Condition
  ,                                       !- Outside Boundary Condition Object
  NoSun,                                  !- Sun Exposure
  NoWind,                                 !- Wind Exposure
  ,                                       !- View Factor to Ground
  ,                                       !- Number of Vertices
  6.46578440716979, 3.048, 2.4384,        !- X,Y,Z Vertex 1 {m}
  6.46578440716979, 3.048, 0,             !- X,Y,Z Vertex 2 {m}
  0, 3.048, 0,                            !- X,Y,Z Vertex 3 {m}
  0, 3.048, 2.4384;                       !- X,Y,Z Vertex 4 {m}

OS:Surface,
  {6505fd38-fca4-4013-bc25-33abf0867dea}, !- Handle
  Surface 52,                             !- Name
  Wall,                                   !- Surface Type
  ,                                       !- Construction Name
  {21abfda9-86ba-485e-8a7a-307bc264ed36}, !- Space Name
  Outdoors,                               !- Outside Boundary Condition
  ,                                       !- Outside Boundary Condition Object
  SunExposed,                             !- Sun Exposure
  WindExposed,                            !- Wind Exposure
  ,                                       !- View Factor to Ground
  ,                                       !- Number of Vertices
  25.8631376286792, 0, 2.4384,            !- X,Y,Z Vertex 1 {m}
  25.8631376286792, 0, 0,                 !- X,Y,Z Vertex 2 {m}
  25.8631376286792, 3.048, 0,             !- X,Y,Z Vertex 3 {m}
  25.8631376286792, 3.048, 2.4384;        !- X,Y,Z Vertex 4 {m}

OS:Surface,
  {878c5474-8634-464e-bbf3-9040be0d3ca9}, !- Handle
  Surface 53,                             !- Name
  Wall,                                   !- Surface Type
  ,                                       !- Construction Name
  {21abfda9-86ba-485e-8a7a-307bc264ed36}, !- Space Name
  Adiabatic,                              !- Outside Boundary Condition
  ,                                       !- Outside Boundary Condition Object
  NoSun,                                  !- Sun Exposure
  NoWind,                                 !- Wind Exposure
  ,                                       !- View Factor to Ground
  ,                                       !- Number of Vertices
  0, 0, 2.4384,                           !- X,Y,Z Vertex 1 {m}
  0, 0, 0,                                !- X,Y,Z Vertex 2 {m}
  6.46578440716979, 0, 0,                 !- X,Y,Z Vertex 3 {m}
  6.46578440716979, 0, 2.4384;            !- X,Y,Z Vertex 4 {m}

OS:Surface,
  {99f9f6d8-d7e9-46be-8282-63b950d9bed4}, !- Handle
  Surface 54,                             !- Name
  RoofCeiling,                            !- Surface Type
  ,                                       !- Construction Name
  {21abfda9-86ba-485e-8a7a-307bc264ed36}, !- Space Name
  Outdoors,                               !- Outside Boundary Condition
  ,                                       !- Outside Boundary Condition Object
  SunExposed,                             !- Sun Exposure
  WindExposed,                            !- Wind Exposure
  ,                                       !- View Factor to Ground
  ,                                       !- Number of Vertices
  25.8631376286792, 0, 2.4384,            !- X,Y,Z Vertex 1 {m}
  25.8631376286792, 3.048, 2.4384,        !- X,Y,Z Vertex 2 {m}
  0, 3.048, 2.4384,                       !- X,Y,Z Vertex 3 {m}
  0, 0, 2.4384;                           !- X,Y,Z Vertex 4 {m}

OS:SpaceType,
  {506a4e4c-916a-4458-8ff5-79d6ad8045b3}, !- Handle
  Space Type 2,                           !- Name
  ,                                       !- Default Construction Set Name
  ,                                       !- Default Schedule Set Name
  ,                                       !- Group Rendering Name
  ,                                       !- Design Specification Outdoor Air Object Name
  ,                                       !- Standards Template
  ,                                       !- Standards Building Type
  corridor;                               !- Standards Space Type

OS:BuildingUnit,
  {cf5bfad5-3b0e-4757-96c1-4109b7c3dea6}, !- Handle
  unit 1,                                 !- Name
  ,                                       !- Rendering Color
  Residential;                            !- Building Unit Type

OS:AdditionalProperties,
  {662ce5e6-07d8-45da-afe9-494c7686b7d1}, !- Handle
  {cf5bfad5-3b0e-4757-96c1-4109b7c3dea6}, !- Object Name
  Units Represented,                      !- Feature Name 1
  Integer,                                !- Feature Data Type 1
  1,                                      !- Feature Value 1
  NumberOfBedrooms,                       !- Feature Name 2
  Integer,                                !- Feature Data Type 2
  3,                                      !- Feature Value 2
  NumberOfBathrooms,                      !- Feature Name 3
  Double,                                 !- Feature Data Type 3
  2,                                      !- Feature Value 3
  NumberOfOccupants,                      !- Feature Name 4
  Double,                                 !- Feature Data Type 4
  3.3900000000000001;                     !- Feature Value 4

OS:BuildingUnit,
  {b4174fd1-8aac-4c35-a8d7-b1cb71893016}, !- Handle
  unit 2,                                 !- Name
  ,                                       !- Rendering Color
  Residential;                            !- Building Unit Type

OS:AdditionalProperties,
  {d837af81-275a-408d-9544-5453d7ae649b}, !- Handle
  {b4174fd1-8aac-4c35-a8d7-b1cb71893016}, !- Object Name
  Units Represented,                      !- Feature Name 1
  Integer,                                !- Feature Data Type 1
  1,                                      !- Feature Value 1
  NumberOfBedrooms,                       !- Feature Name 2
  Integer,                                !- Feature Data Type 2
  3,                                      !- Feature Value 2
  NumberOfBathrooms,                      !- Feature Name 3
  Double,                                 !- Feature Data Type 3
  2,                                      !- Feature Value 3
  NumberOfOccupants,                      !- Feature Name 4
  Double,                                 !- Feature Data Type 4
  3.3900000000000001;                     !- Feature Value 4

OS:BuildingUnit,
  {81bd7288-9a23-4b85-8f66-0e3e5327da35}, !- Handle
  unit 3,                                 !- Name
  ,                                       !- Rendering Color
  Residential;                            !- Building Unit Type

OS:AdditionalProperties,
  {ff3e62cb-1d95-4df6-a297-1cf18b8cd6a8}, !- Handle
  {81bd7288-9a23-4b85-8f66-0e3e5327da35}, !- Object Name
  Units Represented,                      !- Feature Name 1
  Integer,                                !- Feature Data Type 1
  1,                                      !- Feature Value 1
  NumberOfBedrooms,                       !- Feature Name 2
  Integer,                                !- Feature Data Type 2
  3,                                      !- Feature Value 2
  NumberOfBathrooms,                      !- Feature Name 3
  Double,                                 !- Feature Data Type 3
  2,                                      !- Feature Value 3
  NumberOfOccupants,                      !- Feature Name 4
  Double,                                 !- Feature Data Type 4
  3.3900000000000001;                     !- Feature Value 4

OS:BuildingUnit,
  {5a9f730b-29f1-4be7-a9e4-f62c612105cd}, !- Handle
  unit 4,                                 !- Name
  ,                                       !- Rendering Color
  Residential;                            !- Building Unit Type

OS:AdditionalProperties,
  {72440c71-24b2-4b7c-aa35-3753d0542b95}, !- Handle
  {5a9f730b-29f1-4be7-a9e4-f62c612105cd}, !- Object Name
  Units Represented,                      !- Feature Name 1
  Integer,                                !- Feature Data Type 1
  1,                                      !- Feature Value 1
  NumberOfBedrooms,                       !- Feature Name 2
  Integer,                                !- Feature Data Type 2
  3,                                      !- Feature Value 2
  NumberOfBathrooms,                      !- Feature Name 3
  Double,                                 !- Feature Data Type 3
  2,                                      !- Feature Value 3
  NumberOfOccupants,                      !- Feature Name 4
  Double,                                 !- Feature Data Type 4
  3.3900000000000001;                     !- Feature Value 4

OS:BuildingUnit,
  {c86c7b51-4cbd-4022-81f6-f697b64e0464}, !- Handle
  unit 5,                                 !- Name
  ,                                       !- Rendering Color
  Residential;                            !- Building Unit Type

OS:AdditionalProperties,
  {4e24be1f-66d6-4965-948e-61f81b6610c1}, !- Handle
  {c86c7b51-4cbd-4022-81f6-f697b64e0464}, !- Object Name
  Units Represented,                      !- Feature Name 1
  Integer,                                !- Feature Data Type 1
  1,                                      !- Feature Value 1
  NumberOfBedrooms,                       !- Feature Name 2
  Integer,                                !- Feature Data Type 2
  3,                                      !- Feature Value 2
  NumberOfBathrooms,                      !- Feature Name 3
  Double,                                 !- Feature Data Type 3
  2,                                      !- Feature Value 3
  NumberOfOccupants,                      !- Feature Name 4
  Double,                                 !- Feature Data Type 4
  3.3900000000000001;                     !- Feature Value 4

OS:BuildingUnit,
  {d2d67557-8317-47fc-b4d2-a29df03d7cca}, !- Handle
  unit 6,                                 !- Name
  ,                                       !- Rendering Color
  Residential;                            !- Building Unit Type

OS:AdditionalProperties,
  {1109a70e-85ad-4b4c-b8cb-465ba15a0e5f}, !- Handle
  {d2d67557-8317-47fc-b4d2-a29df03d7cca}, !- Object Name
  Units Represented,                      !- Feature Name 1
  Integer,                                !- Feature Data Type 1
  1,                                      !- Feature Value 1
  NumberOfBedrooms,                       !- Feature Name 2
  Integer,                                !- Feature Data Type 2
  3,                                      !- Feature Value 2
  NumberOfBathrooms,                      !- Feature Name 3
  Double,                                 !- Feature Data Type 3
  2,                                      !- Feature Value 3
  NumberOfOccupants,                      !- Feature Name 4
  Double,                                 !- Feature Data Type 4
  3.3900000000000001;                     !- Feature Value 4

OS:BuildingUnit,
  {8f99d280-6172-4b88-95ca-53b6e3aab4d5}, !- Handle
  unit 7,                                 !- Name
  ,                                       !- Rendering Color
  Residential;                            !- Building Unit Type

OS:AdditionalProperties,
  {8d41b11e-9fac-4674-907b-ac5e9584c73c}, !- Handle
  {8f99d280-6172-4b88-95ca-53b6e3aab4d5}, !- Object Name
  Units Represented,                      !- Feature Name 1
  Integer,                                !- Feature Data Type 1
  1,                                      !- Feature Value 1
  NumberOfBedrooms,                       !- Feature Name 2
  Integer,                                !- Feature Data Type 2
  3,                                      !- Feature Value 2
  NumberOfBathrooms,                      !- Feature Name 3
  Double,                                 !- Feature Data Type 3
  2,                                      !- Feature Value 3
  NumberOfOccupants,                      !- Feature Name 4
  Double,                                 !- Feature Data Type 4
  3.3900000000000001;                     !- Feature Value 4

OS:BuildingUnit,
  {c922979c-9bde-437c-b01f-9974e0e7331d}, !- Handle
  unit 8,                                 !- Name
  ,                                       !- Rendering Color
  Residential;                            !- Building Unit Type

OS:AdditionalProperties,
  {0ced3edd-dfcd-45e3-a0b5-b1d99126dc9e}, !- Handle
  {c922979c-9bde-437c-b01f-9974e0e7331d}, !- Object Name
  Units Represented,                      !- Feature Name 1
  Integer,                                !- Feature Data Type 1
  1,                                      !- Feature Value 1
  NumberOfBedrooms,                       !- Feature Name 2
  Integer,                                !- Feature Data Type 2
  3,                                      !- Feature Value 2
  NumberOfBathrooms,                      !- Feature Name 3
  Double,                                 !- Feature Data Type 3
  2,                                      !- Feature Value 3
  NumberOfOccupants,                      !- Feature Name 4
  Double,                                 !- Feature Data Type 4
  3.3900000000000001;                     !- Feature Value 4

OS:Surface,
  {f902a1b6-881b-41aa-942e-fcf2579f213c}, !- Handle
  Surface 55,                             !- Name
  Wall,                                   !- Surface Type
  ,                                       !- Construction Name
  {21abfda9-86ba-485e-8a7a-307bc264ed36}, !- Space Name
  Adiabatic,                              !- Outside Boundary Condition
  ,                                       !- Outside Boundary Condition Object
  NoSun,                                  !- Sun Exposure
  NoWind,                                 !- Wind Exposure
  ,                                       !- View Factor to Ground
  ,                                       !- Number of Vertices
  12.9315688143396, 0, 2.4384,            !- X,Y,Z Vertex 1 {m}
  12.9315688143396, 0, 0,                 !- X,Y,Z Vertex 2 {m}
  19.3973532215094, 0, 0,                 !- X,Y,Z Vertex 3 {m}
  19.3973532215094, 0, 2.4384;            !- X,Y,Z Vertex 4 {m}

OS:Surface,
  {51826829-6753-437f-8a5f-6498bbb912f2}, !- Handle
  Surface 56,                             !- Name
  Wall,                                   !- Surface Type
  ,                                       !- Construction Name
  {21abfda9-86ba-485e-8a7a-307bc264ed36}, !- Space Name
  Adiabatic,                              !- Outside Boundary Condition
  ,                                       !- Outside Boundary Condition Object
  NoSun,                                  !- Sun Exposure
  NoWind,                                 !- Wind Exposure
  ,                                       !- View Factor to Ground
  ,                                       !- Number of Vertices
  19.3973532215094, 3.048, 2.4384,        !- X,Y,Z Vertex 1 {m}
  19.3973532215094, 3.048, 0,             !- X,Y,Z Vertex 2 {m}
  12.9315688143396, 3.048, 0,             !- X,Y,Z Vertex 3 {m}
  12.9315688143396, 3.048, 2.4384;        !- X,Y,Z Vertex 4 {m}

OS:Surface,
  {8ad96428-c5e6-4f66-a8d5-5e5519e17827}, !- Handle
  Surface 57,                             !- Name
  Wall,                                   !- Surface Type
  ,                                       !- Construction Name
  {21abfda9-86ba-485e-8a7a-307bc264ed36}, !- Space Name
  Adiabatic,                              !- Outside Boundary Condition
  ,                                       !- Outside Boundary Condition Object
  NoSun,                                  !- Sun Exposure
  NoWind,                                 !- Wind Exposure
  ,                                       !- View Factor to Ground
  ,                                       !- Number of Vertices
  6.46578440716979, 0, 2.4384,            !- X,Y,Z Vertex 1 {m}
  6.46578440716979, 0, 0,                 !- X,Y,Z Vertex 2 {m}
  12.9315688143396, 0, 0,                 !- X,Y,Z Vertex 3 {m}
  12.9315688143396, 0, 2.4384;            !- X,Y,Z Vertex 4 {m}

OS:Surface,
  {1094ae12-1f72-44de-a329-8f23e60ef81f}, !- Handle
  Surface 58,                             !- Name
  Wall,                                   !- Surface Type
  ,                                       !- Construction Name
  {21abfda9-86ba-485e-8a7a-307bc264ed36}, !- Space Name
  Adiabatic,                              !- Outside Boundary Condition
  ,                                       !- Outside Boundary Condition Object
  NoSun,                                  !- Sun Exposure
  NoWind,                                 !- Wind Exposure
  ,                                       !- View Factor to Ground
  ,                                       !- Number of Vertices
  19.3973532215094, 0, 2.4384,            !- X,Y,Z Vertex 1 {m}
  19.3973532215094, 0, 0,                 !- X,Y,Z Vertex 2 {m}
  25.8631376286792, 0, 0,                 !- X,Y,Z Vertex 3 {m}
  25.8631376286792, 0, 2.4384;            !- X,Y,Z Vertex 4 {m}

OS:Surface,
  {be9f99c2-4e62-4a98-8668-53dac0d063a6}, !- Handle
  Surface 59,                             !- Name
  Wall,                                   !- Surface Type
  ,                                       !- Construction Name
  {21abfda9-86ba-485e-8a7a-307bc264ed36}, !- Space Name
  Adiabatic,                              !- Outside Boundary Condition
  ,                                       !- Outside Boundary Condition Object
  NoSun,                                  !- Sun Exposure
  NoWind,                                 !- Wind Exposure
  ,                                       !- View Factor to Ground
  ,                                       !- Number of Vertices
  25.8631376286792, 3.048, 2.4384,        !- X,Y,Z Vertex 1 {m}
  25.8631376286792, 3.048, 0,             !- X,Y,Z Vertex 2 {m}
  19.3973532215094, 3.048, 0,             !- X,Y,Z Vertex 3 {m}
  19.3973532215094, 3.048, 2.4384;        !- X,Y,Z Vertex 4 {m}

OS:Surface,
  {2e59c986-fdaa-4426-9833-576fe93f4b44}, !- Handle
  Surface 60,                             !- Name
  Wall,                                   !- Surface Type
  ,                                       !- Construction Name
  {21abfda9-86ba-485e-8a7a-307bc264ed36}, !- Space Name
  Adiabatic,                              !- Outside Boundary Condition
  ,                                       !- Outside Boundary Condition Object
  NoSun,                                  !- Sun Exposure
  NoWind,                                 !- Wind Exposure
  ,                                       !- View Factor to Ground
  ,                                       !- Number of Vertices
  12.9315688143396, 3.048, 2.4384,        !- X,Y,Z Vertex 1 {m}
  12.9315688143396, 3.048, 0,             !- X,Y,Z Vertex 2 {m}
  6.46578440716979, 3.048, 0,             !- X,Y,Z Vertex 3 {m}
  6.46578440716979, 3.048, 2.4384;        !- X,Y,Z Vertex 4 {m}

OS:External:File,
  {5367efb8-d28f-4384-aa83-b70fce10f6a8}, !- Handle
  8760.csv,                               !- Name
  8760.csv;                               !- File Name

OS:Schedule:Day,
  {cb5d0ecd-23a6-4f73-a454-b2c9511562b8}, !- Handle
  Schedule Day 1,                         !- Name
  ,                                       !- Schedule Type Limits Name
  ,                                       !- Interpolate to Timestep
  24,                                     !- Hour 1
  0,                                      !- Minute 1
  0;                                      !- Value Until Time 1

OS:Schedule:Day,
  {5b84ca6d-f4eb-4fbf-90f7-24c29b9e28c7}, !- Handle
  Schedule Day 2,                         !- Name
  ,                                       !- Schedule Type Limits Name
  ,                                       !- Interpolate to Timestep
  24,                                     !- Hour 1
  0,                                      !- Minute 1
  1;                                      !- Value Until Time 1

OS:Schedule:File,
  {80352dc2-4fac-44da-b628-37aab4979f12}, !- Handle
  occupants,                              !- Name
  {272aa316-c830-4cc5-b5ba-fa2a04377758}, !- Schedule Type Limits Name
  {5367efb8-d28f-4384-aa83-b70fce10f6a8}, !- External File Name
  1,                                      !- Column Number
  1,                                      !- Rows to Skip at Top
  8760,                                   !- Number of Hours of Data
  ,                                       !- Column Separator
  ,                                       !- Interpolate to Timestep
  60;                                     !- Minutes per Item

OS:Schedule:Ruleset,
  {ba6fbc4d-f2d4-4884-b4a0-3ae37d682120}, !- Handle
  Schedule Ruleset 1,                     !- Name
  {0b3b9aec-7e52-4af0-b6fd-dd391563f4b7}, !- Schedule Type Limits Name
  {0c6fba76-d15b-43f0-94b6-61b73d1eb142}; !- Default Day Schedule Name

OS:Schedule:Day,
  {0c6fba76-d15b-43f0-94b6-61b73d1eb142}, !- Handle
  Schedule Day 3,                         !- Name
  {0b3b9aec-7e52-4af0-b6fd-dd391563f4b7}, !- Schedule Type Limits Name
  ,                                       !- Interpolate to Timestep
  24,                                     !- Hour 1
  0,                                      !- Minute 1
  112.539290946133;                       !- Value Until Time 1

OS:People:Definition,
  {9d7c5152-7b73-4080-988d-9ed65f006d06}, !- Handle
  res occupants|living space,             !- Name
  People,                                 !- Number of People Calculation Method
  3.39,                                   !- Number of People {people}
  ,                                       !- People per Space Floor Area {person/m2}
  ,                                       !- Space Floor Area per Person {m2/person}
  0.319734,                               !- Fraction Radiant
  0.573,                                  !- Sensible Heat Fraction
  0,                                      !- Carbon Dioxide Generation Rate {m3/s-W}
  No,                                     !- Enable ASHRAE 55 Comfort Warnings
  ZoneAveraged;                           !- Mean Radiant Temperature Calculation Type

OS:People,
  {725173b7-6f09-4b06-ac91-80af097664ca}, !- Handle
  res occupants|living space,             !- Name
  {9d7c5152-7b73-4080-988d-9ed65f006d06}, !- People Definition Name
  {cbb54176-d4af-4dd7-9f30-b51674c9258d}, !- Space or SpaceType Name
  {80352dc2-4fac-44da-b628-37aab4979f12}, !- Number of People Schedule Name
  {ba6fbc4d-f2d4-4884-b4a0-3ae37d682120}, !- Activity Level Schedule Name
  ,                                       !- Surface Name/Angle Factor List Name
  ,                                       !- Work Efficiency Schedule Name
  ,                                       !- Clothing Insulation Schedule Name
  ,                                       !- Air Velocity Schedule Name
  1;                                      !- Multiplier

OS:ScheduleTypeLimits,
  {0b3b9aec-7e52-4af0-b6fd-dd391563f4b7}, !- Handle
  ActivityLevel,                          !- Name
  0,                                      !- Lower Limit Value
  ,                                       !- Upper Limit Value
  Continuous,                             !- Numeric Type
  ActivityLevel;                          !- Unit Type

OS:ScheduleTypeLimits,
  {272aa316-c830-4cc5-b5ba-fa2a04377758}, !- Handle
>>>>>>> 2c92e5b7
  Fractional,                             !- Name
  0,                                      !- Lower Limit Value
  1,                                      !- Upper Limit Value
  Continuous;                             !- Numeric Type
<<<<<<< HEAD

OS:PlantLoop,
  {83b1ed14-6798-4cac-8931-9dc97fb9752e}, !- Handle
  Domestic Hot Water Loop,                !- Name
=======

OS:Schedule:Day,
  {15c20d72-6b4d-464f-a8c2-3845afb54821}, !- Handle
  Schedule Day 4,                         !- Name
  ,                                       !- Schedule Type Limits Name
  ,                                       !- Interpolate to Timestep
  24,                                     !- Hour 1
  0,                                      !- Minute 1
  0;                                      !- Value Until Time 1

OS:Schedule:Day,
  {a676f7c1-7294-4a28-8e81-166b420f7665}, !- Handle
  Schedule Day 5,                         !- Name
  ,                                       !- Schedule Type Limits Name
  ,                                       !- Interpolate to Timestep
  24,                                     !- Hour 1
  0,                                      !- Minute 1
  1;                                      !- Value Until Time 1

OS:People:Definition,
  {811902c9-d284-4bd9-9f84-7674065164df}, !- Handle
  res occupants|unit 2|living space|unit 2, !- Name
  People,                                 !- Number of People Calculation Method
  3.39,                                   !- Number of People {people}
  ,                                       !- People per Space Floor Area {person/m2}
  ,                                       !- Space Floor Area per Person {m2/person}
  0.319734,                               !- Fraction Radiant
  0.573,                                  !- Sensible Heat Fraction
  0,                                      !- Carbon Dioxide Generation Rate {m3/s-W}
  No,                                     !- Enable ASHRAE 55 Comfort Warnings
  ZoneAveraged;                           !- Mean Radiant Temperature Calculation Type

OS:People,
  {a54dd3d9-9ae0-409b-b6c2-2caf88f85e4d}, !- Handle
  res occupants|unit 2|living space|unit 2, !- Name
  {811902c9-d284-4bd9-9f84-7674065164df}, !- People Definition Name
  {1f413de4-487e-46fd-a814-94397ac429db}, !- Space or SpaceType Name
  {80352dc2-4fac-44da-b628-37aab4979f12}, !- Number of People Schedule Name
  {ba6fbc4d-f2d4-4884-b4a0-3ae37d682120}, !- Activity Level Schedule Name
  ,                                       !- Surface Name/Angle Factor List Name
  ,                                       !- Work Efficiency Schedule Name
  ,                                       !- Clothing Insulation Schedule Name
  ,                                       !- Air Velocity Schedule Name
  1;                                      !- Multiplier

OS:Schedule:Day,
  {483de0c9-f68e-417f-b2f1-f7abe90ed7ef}, !- Handle
  Schedule Day 6,                         !- Name
  ,                                       !- Schedule Type Limits Name
  ,                                       !- Interpolate to Timestep
  24,                                     !- Hour 1
  0,                                      !- Minute 1
  0;                                      !- Value Until Time 1

OS:Schedule:Day,
  {85caa286-b915-4442-a0c0-75667b161ba3}, !- Handle
  Schedule Day 7,                         !- Name
  ,                                       !- Schedule Type Limits Name
  ,                                       !- Interpolate to Timestep
  24,                                     !- Hour 1
  0,                                      !- Minute 1
  1;                                      !- Value Until Time 1

OS:People:Definition,
  {e4f9e48d-ee10-4131-908b-6691392e4c08}, !- Handle
  res occupants|unit 3|living space|unit 3|story 1, !- Name
  People,                                 !- Number of People Calculation Method
  3.39,                                   !- Number of People {people}
  ,                                       !- People per Space Floor Area {person/m2}
  ,                                       !- Space Floor Area per Person {m2/person}
  0.319734,                               !- Fraction Radiant
  0.573,                                  !- Sensible Heat Fraction
  0,                                      !- Carbon Dioxide Generation Rate {m3/s-W}
  No,                                     !- Enable ASHRAE 55 Comfort Warnings
  ZoneAveraged;                           !- Mean Radiant Temperature Calculation Type

OS:People,
  {ac066df2-5078-4d3e-9b55-6d313aa40b10}, !- Handle
  res occupants|unit 3|living space|unit 3|story 1, !- Name
  {e4f9e48d-ee10-4131-908b-6691392e4c08}, !- People Definition Name
  {0cd17cba-adba-4259-a78e-67741af95814}, !- Space or SpaceType Name
  {80352dc2-4fac-44da-b628-37aab4979f12}, !- Number of People Schedule Name
  {ba6fbc4d-f2d4-4884-b4a0-3ae37d682120}, !- Activity Level Schedule Name
  ,                                       !- Surface Name/Angle Factor List Name
  ,                                       !- Work Efficiency Schedule Name
  ,                                       !- Clothing Insulation Schedule Name
  ,                                       !- Air Velocity Schedule Name
  1;                                      !- Multiplier

OS:Schedule:Day,
  {608e69f0-58d7-4452-96cd-bf54a79eee9c}, !- Handle
  Schedule Day 8,                         !- Name
  ,                                       !- Schedule Type Limits Name
  ,                                       !- Interpolate to Timestep
  24,                                     !- Hour 1
  0,                                      !- Minute 1
  0;                                      !- Value Until Time 1

OS:Schedule:Day,
  {7c790dd8-1d1a-4b70-a4b9-51461b91a07d}, !- Handle
  Schedule Day 9,                         !- Name
  ,                                       !- Schedule Type Limits Name
  ,                                       !- Interpolate to Timestep
  24,                                     !- Hour 1
  0,                                      !- Minute 1
  1;                                      !- Value Until Time 1

OS:People:Definition,
  {6f498a46-e59c-44bb-a61b-6e8e7a1717c9}, !- Handle
  res occupants|unit 4|living space|unit 4|story 1, !- Name
  People,                                 !- Number of People Calculation Method
  3.39,                                   !- Number of People {people}
  ,                                       !- People per Space Floor Area {person/m2}
  ,                                       !- Space Floor Area per Person {m2/person}
  0.319734,                               !- Fraction Radiant
  0.573,                                  !- Sensible Heat Fraction
  0,                                      !- Carbon Dioxide Generation Rate {m3/s-W}
  No,                                     !- Enable ASHRAE 55 Comfort Warnings
  ZoneAveraged;                           !- Mean Radiant Temperature Calculation Type

OS:People,
  {81ded0d2-7c27-4165-ac7b-516113cf7fc6}, !- Handle
  res occupants|unit 4|living space|unit 4|story 1, !- Name
  {6f498a46-e59c-44bb-a61b-6e8e7a1717c9}, !- People Definition Name
  {4a665ba6-edb4-4e2a-b86a-e5e6fc526772}, !- Space or SpaceType Name
  {80352dc2-4fac-44da-b628-37aab4979f12}, !- Number of People Schedule Name
  {ba6fbc4d-f2d4-4884-b4a0-3ae37d682120}, !- Activity Level Schedule Name
  ,                                       !- Surface Name/Angle Factor List Name
  ,                                       !- Work Efficiency Schedule Name
  ,                                       !- Clothing Insulation Schedule Name
  ,                                       !- Air Velocity Schedule Name
  1;                                      !- Multiplier

OS:Schedule:Day,
  {a755d707-ce81-464a-b5fb-a80533278f91}, !- Handle
  Schedule Day 10,                        !- Name
  ,                                       !- Schedule Type Limits Name
  ,                                       !- Interpolate to Timestep
  24,                                     !- Hour 1
  0,                                      !- Minute 1
  0;                                      !- Value Until Time 1

OS:Schedule:Day,
  {0fd6ff13-d7df-45aa-8194-3f2d551e50ed}, !- Handle
  Schedule Day 11,                        !- Name
  ,                                       !- Schedule Type Limits Name
  ,                                       !- Interpolate to Timestep
  24,                                     !- Hour 1
  0,                                      !- Minute 1
  1;                                      !- Value Until Time 1

OS:People:Definition,
  {61c5447d-4560-4e87-968c-63db7d0ea279}, !- Handle
  res occupants|unit 5|living space|unit 5|story 1, !- Name
  People,                                 !- Number of People Calculation Method
  3.39,                                   !- Number of People {people}
  ,                                       !- People per Space Floor Area {person/m2}
  ,                                       !- Space Floor Area per Person {m2/person}
  0.319734,                               !- Fraction Radiant
  0.573,                                  !- Sensible Heat Fraction
  0,                                      !- Carbon Dioxide Generation Rate {m3/s-W}
  No,                                     !- Enable ASHRAE 55 Comfort Warnings
  ZoneAveraged;                           !- Mean Radiant Temperature Calculation Type

OS:People,
  {ee611259-b9d2-46a9-bb21-e71c992cc5d1}, !- Handle
  res occupants|unit 5|living space|unit 5|story 1, !- Name
  {61c5447d-4560-4e87-968c-63db7d0ea279}, !- People Definition Name
  {3d0af115-e00f-48c6-b769-e205f75feb06}, !- Space or SpaceType Name
  {80352dc2-4fac-44da-b628-37aab4979f12}, !- Number of People Schedule Name
  {ba6fbc4d-f2d4-4884-b4a0-3ae37d682120}, !- Activity Level Schedule Name
  ,                                       !- Surface Name/Angle Factor List Name
  ,                                       !- Work Efficiency Schedule Name
  ,                                       !- Clothing Insulation Schedule Name
  ,                                       !- Air Velocity Schedule Name
  1;                                      !- Multiplier

OS:Schedule:Day,
  {66e6037c-7403-4b23-aab1-a8587a1b9d68}, !- Handle
  Schedule Day 12,                        !- Name
  ,                                       !- Schedule Type Limits Name
  ,                                       !- Interpolate to Timestep
  24,                                     !- Hour 1
  0,                                      !- Minute 1
  0;                                      !- Value Until Time 1

OS:Schedule:Day,
  {e7098f7a-80fd-4fca-bd74-36c44c815f4a}, !- Handle
  Schedule Day 13,                        !- Name
  ,                                       !- Schedule Type Limits Name
  ,                                       !- Interpolate to Timestep
  24,                                     !- Hour 1
  0,                                      !- Minute 1
  1;                                      !- Value Until Time 1

OS:People:Definition,
  {9c4b5f7e-7b3d-42b2-8943-2a262cf547ac}, !- Handle
  res occupants|unit 6|living space|unit 6|story 1, !- Name
  People,                                 !- Number of People Calculation Method
  3.39,                                   !- Number of People {people}
  ,                                       !- People per Space Floor Area {person/m2}
  ,                                       !- Space Floor Area per Person {m2/person}
  0.319734,                               !- Fraction Radiant
  0.573,                                  !- Sensible Heat Fraction
  0,                                      !- Carbon Dioxide Generation Rate {m3/s-W}
  No,                                     !- Enable ASHRAE 55 Comfort Warnings
  ZoneAveraged;                           !- Mean Radiant Temperature Calculation Type

OS:People,
  {ef82c3ac-c6ad-46de-9372-47d930464d4b}, !- Handle
  res occupants|unit 6|living space|unit 6|story 1, !- Name
  {9c4b5f7e-7b3d-42b2-8943-2a262cf547ac}, !- People Definition Name
  {40009c90-47c7-4bfd-81b6-4a15a11fd328}, !- Space or SpaceType Name
  {80352dc2-4fac-44da-b628-37aab4979f12}, !- Number of People Schedule Name
  {ba6fbc4d-f2d4-4884-b4a0-3ae37d682120}, !- Activity Level Schedule Name
  ,                                       !- Surface Name/Angle Factor List Name
  ,                                       !- Work Efficiency Schedule Name
  ,                                       !- Clothing Insulation Schedule Name
  ,                                       !- Air Velocity Schedule Name
  1;                                      !- Multiplier

OS:Schedule:Day,
  {72d454c4-ecde-446b-8c38-58e482a218e8}, !- Handle
  Schedule Day 14,                        !- Name
  ,                                       !- Schedule Type Limits Name
  ,                                       !- Interpolate to Timestep
  24,                                     !- Hour 1
  0,                                      !- Minute 1
  0;                                      !- Value Until Time 1

OS:Schedule:Day,
  {ffd2b271-8012-4265-a655-e60c6636724f}, !- Handle
  Schedule Day 15,                        !- Name
  ,                                       !- Schedule Type Limits Name
  ,                                       !- Interpolate to Timestep
  24,                                     !- Hour 1
  0,                                      !- Minute 1
  1;                                      !- Value Until Time 1

OS:People:Definition,
  {77ed7dcb-2226-4cb6-a293-d502434d66c2}, !- Handle
  res occupants|unit 7|living space|unit 7|story 1, !- Name
  People,                                 !- Number of People Calculation Method
  3.39,                                   !- Number of People {people}
  ,                                       !- People per Space Floor Area {person/m2}
  ,                                       !- Space Floor Area per Person {m2/person}
  0.319734,                               !- Fraction Radiant
  0.573,                                  !- Sensible Heat Fraction
  0,                                      !- Carbon Dioxide Generation Rate {m3/s-W}
  No,                                     !- Enable ASHRAE 55 Comfort Warnings
  ZoneAveraged;                           !- Mean Radiant Temperature Calculation Type

OS:People,
  {373ba136-07d6-47ae-989d-12ea9bccc208}, !- Handle
  res occupants|unit 7|living space|unit 7|story 1, !- Name
  {77ed7dcb-2226-4cb6-a293-d502434d66c2}, !- People Definition Name
  {7cfb103a-ed35-4afc-ab06-82c98b41db0e}, !- Space or SpaceType Name
  {80352dc2-4fac-44da-b628-37aab4979f12}, !- Number of People Schedule Name
  {ba6fbc4d-f2d4-4884-b4a0-3ae37d682120}, !- Activity Level Schedule Name
  ,                                       !- Surface Name/Angle Factor List Name
  ,                                       !- Work Efficiency Schedule Name
  ,                                       !- Clothing Insulation Schedule Name
  ,                                       !- Air Velocity Schedule Name
  1;                                      !- Multiplier

OS:Schedule:Day,
  {f9a06480-628b-4a99-a24c-36e932bba7ed}, !- Handle
  Schedule Day 16,                        !- Name
  ,                                       !- Schedule Type Limits Name
  ,                                       !- Interpolate to Timestep
  24,                                     !- Hour 1
  0,                                      !- Minute 1
  0;                                      !- Value Until Time 1

OS:Schedule:Day,
  {e3b0eaf4-5dd8-45f6-96cb-c30d5a0f4a3e}, !- Handle
  Schedule Day 17,                        !- Name
  ,                                       !- Schedule Type Limits Name
  ,                                       !- Interpolate to Timestep
  24,                                     !- Hour 1
  0,                                      !- Minute 1
  1;                                      !- Value Until Time 1

OS:People:Definition,
  {dc5ce8e0-e00f-446f-8e0f-05ec8ba2d2b9}, !- Handle
  res occupants|unit 8|living space|unit 8|story 1, !- Name
  People,                                 !- Number of People Calculation Method
  3.39,                                   !- Number of People {people}
  ,                                       !- People per Space Floor Area {person/m2}
  ,                                       !- Space Floor Area per Person {m2/person}
  0.319734,                               !- Fraction Radiant
  0.573,                                  !- Sensible Heat Fraction
  0,                                      !- Carbon Dioxide Generation Rate {m3/s-W}
  No,                                     !- Enable ASHRAE 55 Comfort Warnings
  ZoneAveraged;                           !- Mean Radiant Temperature Calculation Type

OS:People,
  {8092c01c-125c-44c1-89d7-b1cd0c8cc8e7}, !- Handle
  res occupants|unit 8|living space|unit 8|story 1, !- Name
  {dc5ce8e0-e00f-446f-8e0f-05ec8ba2d2b9}, !- People Definition Name
  {ea086cbf-600a-4b94-9811-9397819a0f54}, !- Space or SpaceType Name
  {80352dc2-4fac-44da-b628-37aab4979f12}, !- Number of People Schedule Name
  {ba6fbc4d-f2d4-4884-b4a0-3ae37d682120}, !- Activity Level Schedule Name
  ,                                       !- Surface Name/Angle Factor List Name
  ,                                       !- Work Efficiency Schedule Name
  ,                                       !- Clothing Insulation Schedule Name
  ,                                       !- Air Velocity Schedule Name
  1;                                      !- Multiplier

OS:PlantLoop,
  {27ee74c5-c602-4d38-9a5d-430a52853cd9}, !- Handle
  Domestic Hot Water Loop,                !- Name
  ,                                       !- Fluid Type
  0,                                      !- Glycol Concentration
  ,                                       !- User Defined Fluid Type
  ,                                       !- Plant Equipment Operation Heating Load
  ,                                       !- Plant Equipment Operation Cooling Load
  ,                                       !- Primary Plant Equipment Operation Scheme
  {7a1c6abf-e48e-4fd9-a9a7-49c91be865e2}, !- Loop Temperature Setpoint Node Name
  ,                                       !- Maximum Loop Temperature {C}
  ,                                       !- Minimum Loop Temperature {C}
  0.01,                                   !- Maximum Loop Flow Rate {m3/s}
  ,                                       !- Minimum Loop Flow Rate {m3/s}
  0.003,                                  !- Plant Loop Volume {m3}
  {2b216cf7-e897-4522-85be-19b2e8f4e968}, !- Plant Side Inlet Node Name
  {9c46a951-c2b8-4e62-bfae-1097f7804a07}, !- Plant Side Outlet Node Name
  ,                                       !- Plant Side Branch List Name
  {50579624-4e3d-4e81-8f48-f4505b2ef35b}, !- Demand Side Inlet Node Name
  {2766c300-fbd4-41a2-8a03-0a5cf3923e7c}, !- Demand Side Outlet Node Name
  ,                                       !- Demand Side Branch List Name
  ,                                       !- Demand Side Connector List Name
  Optimal,                                !- Load Distribution Scheme
  {a46f446c-35ef-42c6-9f8a-262ca8b600dc}, !- Availability Manager List Name
  ,                                       !- Plant Loop Demand Calculation Scheme
  ,                                       !- Common Pipe Simulation
  ,                                       !- Pressure Simulation Type
  ,                                       !- Plant Equipment Operation Heating Load Schedule
  ,                                       !- Plant Equipment Operation Cooling Load Schedule
  ,                                       !- Primary Plant Equipment Operation Scheme Schedule
  ,                                       !- Component Setpoint Operation Scheme Schedule
  {ff6738fc-8120-4936-b098-cf9f1f241bc0}, !- Demand Mixer Name
  {8d7dc224-b7e7-497a-a0d2-16e14fe6669c}, !- Demand Splitter Name
  {2af3100e-0458-4cd8-bdff-5cb40ef1633e}, !- Supply Mixer Name
  {35a0bb74-eec9-4143-93e1-4e353b7188b7}; !- Supply Splitter Name

OS:Node,
  {da31da4a-06ff-4646-803c-b92562040b9e}, !- Handle
  Node 10,                                !- Name
  {2b216cf7-e897-4522-85be-19b2e8f4e968}, !- Inlet Port
  {ffdaf365-9895-4e7d-90c4-5dcce0a674a2}; !- Outlet Port

OS:Node,
  {7a1c6abf-e48e-4fd9-a9a7-49c91be865e2}, !- Handle
  Node 11,                                !- Name
  {9dc3f208-38c8-4000-8165-9fcdb7bb1334}, !- Inlet Port
  {9c46a951-c2b8-4e62-bfae-1097f7804a07}; !- Outlet Port

OS:Node,
  {7f0415ea-d122-4adc-b2b4-d8f578d83a39}, !- Handle
  Node 12,                                !- Name
  {ba9bdd08-b0bc-4fc7-a8c3-fac2d5d01685}, !- Inlet Port
  {9855cebc-89c4-473e-a523-9e74d722a5f6}; !- Outlet Port

OS:Connector:Mixer,
  {2af3100e-0458-4cd8-bdff-5cb40ef1633e}, !- Handle
  Connector Mixer 1,                      !- Name
  {7c18802b-1873-45ef-8b81-9355648cc59e}, !- Outlet Branch Name
  {96e70fef-7540-42b1-8df4-c3926ff3b980}, !- Inlet Branch Name 1
  {09478ae2-260f-45e2-aefc-069344c30485}; !- Inlet Branch Name 2

OS:Connector:Splitter,
  {35a0bb74-eec9-4143-93e1-4e353b7188b7}, !- Handle
  Connector Splitter 1,                   !- Name
  {8f15e89e-a465-4e84-b455-dcce81a8e123}, !- Inlet Branch Name
  {ba9bdd08-b0bc-4fc7-a8c3-fac2d5d01685}, !- Outlet Branch Name 1
  {b38bf178-cd98-43cb-a62f-7d81f57954db}; !- Outlet Branch Name 2

OS:Connection,
  {2b216cf7-e897-4522-85be-19b2e8f4e968}, !- Handle
  {4f2f5f51-2028-475e-b34e-d2106f6cc583}, !- Name
  {27ee74c5-c602-4d38-9a5d-430a52853cd9}, !- Source Object
  14,                                     !- Outlet Port
  {da31da4a-06ff-4646-803c-b92562040b9e}, !- Target Object
  2;                                      !- Inlet Port

OS:Connection,
  {ba9bdd08-b0bc-4fc7-a8c3-fac2d5d01685}, !- Handle
  {f7803238-3100-4bea-90da-af545e20e093}, !- Name
  {35a0bb74-eec9-4143-93e1-4e353b7188b7}, !- Source Object
  3,                                      !- Outlet Port
  {7f0415ea-d122-4adc-b2b4-d8f578d83a39}, !- Target Object
  2;                                      !- Inlet Port

OS:Connection,
  {9c46a951-c2b8-4e62-bfae-1097f7804a07}, !- Handle
  {7a04dfc2-d178-46a4-91b6-0e834d355e34}, !- Name
  {7a1c6abf-e48e-4fd9-a9a7-49c91be865e2}, !- Source Object
  3,                                      !- Outlet Port
  {27ee74c5-c602-4d38-9a5d-430a52853cd9}, !- Target Object
  15;                                     !- Inlet Port

OS:Node,
  {875360c2-97f0-4938-b08e-5587e21b1bc2}, !- Handle
  Node 13,                                !- Name
  {50579624-4e3d-4e81-8f48-f4505b2ef35b}, !- Inlet Port
  {e43e3b9f-69d1-4853-bede-3457de9e5cb8}; !- Outlet Port

OS:Node,
  {83b54773-2cac-44e3-b7c4-b80559b05d6a}, !- Handle
  Node 14,                                !- Name
  {94e5f779-1a1c-4ede-b33d-947c31ed8da6}, !- Inlet Port
  {2766c300-fbd4-41a2-8a03-0a5cf3923e7c}; !- Outlet Port

OS:Node,
  {2ad91438-577e-4733-a2b8-88782f233ac5}, !- Handle
  Node 15,                                !- Name
  {c0fd8ac4-a9fc-4ee6-8520-d606ef99b413}, !- Inlet Port
  {45c478db-e399-4600-9231-58fa0cef08ec}; !- Outlet Port

OS:Connector:Mixer,
  {ff6738fc-8120-4936-b098-cf9f1f241bc0}, !- Handle
  Connector Mixer 2,                      !- Name
  {94e5f779-1a1c-4ede-b33d-947c31ed8da6}, !- Outlet Branch Name
  {45c478db-e399-4600-9231-58fa0cef08ec}; !- Inlet Branch Name 1

OS:Connector:Splitter,
  {8d7dc224-b7e7-497a-a0d2-16e14fe6669c}, !- Handle
  Connector Splitter 2,                   !- Name
  {e43e3b9f-69d1-4853-bede-3457de9e5cb8}, !- Inlet Branch Name
  {c0fd8ac4-a9fc-4ee6-8520-d606ef99b413}; !- Outlet Branch Name 1

OS:Connection,
  {50579624-4e3d-4e81-8f48-f4505b2ef35b}, !- Handle
  {37401c6f-246b-4cdd-86d6-919f94b8035a}, !- Name
  {27ee74c5-c602-4d38-9a5d-430a52853cd9}, !- Source Object
  17,                                     !- Outlet Port
  {875360c2-97f0-4938-b08e-5587e21b1bc2}, !- Target Object
  2;                                      !- Inlet Port

OS:Connection,
  {e43e3b9f-69d1-4853-bede-3457de9e5cb8}, !- Handle
  {81f7512e-7d3b-4f07-9559-d95fc0439aaa}, !- Name
  {875360c2-97f0-4938-b08e-5587e21b1bc2}, !- Source Object
  3,                                      !- Outlet Port
  {8d7dc224-b7e7-497a-a0d2-16e14fe6669c}, !- Target Object
  2;                                      !- Inlet Port

OS:Connection,
  {c0fd8ac4-a9fc-4ee6-8520-d606ef99b413}, !- Handle
  {26b8b388-c661-4b25-999a-0129229a64e9}, !- Name
  {8d7dc224-b7e7-497a-a0d2-16e14fe6669c}, !- Source Object
  3,                                      !- Outlet Port
  {2ad91438-577e-4733-a2b8-88782f233ac5}, !- Target Object
  2;                                      !- Inlet Port

OS:Connection,
  {45c478db-e399-4600-9231-58fa0cef08ec}, !- Handle
  {ab2e5523-993d-46bc-baaa-977cb5d157a4}, !- Name
  {2ad91438-577e-4733-a2b8-88782f233ac5}, !- Source Object
  3,                                      !- Outlet Port
  {ff6738fc-8120-4936-b098-cf9f1f241bc0}, !- Target Object
  3;                                      !- Inlet Port

OS:Connection,
  {94e5f779-1a1c-4ede-b33d-947c31ed8da6}, !- Handle
  {b8ed3449-0560-4be7-bcc6-49de914407f2}, !- Name
  {ff6738fc-8120-4936-b098-cf9f1f241bc0}, !- Source Object
  2,                                      !- Outlet Port
  {83b54773-2cac-44e3-b7c4-b80559b05d6a}, !- Target Object
  2;                                      !- Inlet Port

OS:Connection,
  {2766c300-fbd4-41a2-8a03-0a5cf3923e7c}, !- Handle
  {28b732b5-0050-4c28-9c95-6aee35619807}, !- Name
  {83b54773-2cac-44e3-b7c4-b80559b05d6a}, !- Source Object
  3,                                      !- Outlet Port
  {27ee74c5-c602-4d38-9a5d-430a52853cd9}, !- Target Object
  18;                                     !- Inlet Port

OS:Sizing:Plant,
  {e7dcf90d-dafa-4f5b-a9e0-780bdfb4501e}, !- Handle
  {27ee74c5-c602-4d38-9a5d-430a52853cd9}, !- Plant or Condenser Loop Name
  Heating,                                !- Loop Type
  52.6666666666667,                       !- Design Loop Exit Temperature {C}
  5.55555555555556,                       !- Loop Design Temperature Difference {deltaC}
  NonCoincident,                          !- Sizing Option
  1,                                      !- Zone Timesteps in Averaging Window
  None;                                   !- Coincident Sizing Factor Mode

OS:AvailabilityManagerAssignmentList,
  {a46f446c-35ef-42c6-9f8a-262ca8b600dc}, !- Handle
  Plant Loop 1 AvailabilityManagerAssignmentList; !- Name

OS:Pipe:Adiabatic,
  {7a5a50c0-d8e6-4870-87cb-5c679b1ba747}, !- Handle
  Pipe Adiabatic 1,                       !- Name
  {9855cebc-89c4-473e-a523-9e74d722a5f6}, !- Inlet Node Name
  {114ad29b-8703-499c-9095-d733b8cd931a}; !- Outlet Node Name

OS:Pipe:Adiabatic,
  {94e60af7-a02f-4d9f-a2d4-639ef93b1787}, !- Handle
  Pipe Adiabatic 2,                       !- Name
  {79f65657-c707-4178-89ee-765ad570c484}, !- Inlet Node Name
  {9dc3f208-38c8-4000-8165-9fcdb7bb1334}; !- Outlet Node Name

OS:Node,
  {8eac8b7a-129b-4514-ac62-5ac09eb684a9}, !- Handle
  Node 16,                                !- Name
  {114ad29b-8703-499c-9095-d733b8cd931a}, !- Inlet Port
  {96e70fef-7540-42b1-8df4-c3926ff3b980}; !- Outlet Port

OS:Connection,
  {9855cebc-89c4-473e-a523-9e74d722a5f6}, !- Handle
  {a4fdda65-5fa6-4df3-8f54-314afd38287d}, !- Name
  {7f0415ea-d122-4adc-b2b4-d8f578d83a39}, !- Source Object
  3,                                      !- Outlet Port
  {7a5a50c0-d8e6-4870-87cb-5c679b1ba747}, !- Target Object
  2;                                      !- Inlet Port

OS:Connection,
  {114ad29b-8703-499c-9095-d733b8cd931a}, !- Handle
  {55a50eef-b215-4c39-bde1-487e45fad5cb}, !- Name
  {7a5a50c0-d8e6-4870-87cb-5c679b1ba747}, !- Source Object
  3,                                      !- Outlet Port
  {8eac8b7a-129b-4514-ac62-5ac09eb684a9}, !- Target Object
  2;                                      !- Inlet Port

OS:Connection,
  {96e70fef-7540-42b1-8df4-c3926ff3b980}, !- Handle
  {cc698223-e618-4861-bd03-acf2ec5c1e20}, !- Name
  {8eac8b7a-129b-4514-ac62-5ac09eb684a9}, !- Source Object
  3,                                      !- Outlet Port
  {2af3100e-0458-4cd8-bdff-5cb40ef1633e}, !- Target Object
  3;                                      !- Inlet Port

OS:Node,
  {9d3bd3f0-4e28-48b5-ac96-cd8408668c86}, !- Handle
  Node 17,                                !- Name
  {7c18802b-1873-45ef-8b81-9355648cc59e}, !- Inlet Port
  {79f65657-c707-4178-89ee-765ad570c484}; !- Outlet Port

OS:Connection,
  {7c18802b-1873-45ef-8b81-9355648cc59e}, !- Handle
  {6e45213d-64f0-4e09-b4ed-ebeee7c38583}, !- Name
  {2af3100e-0458-4cd8-bdff-5cb40ef1633e}, !- Source Object
  2,                                      !- Outlet Port
  {9d3bd3f0-4e28-48b5-ac96-cd8408668c86}, !- Target Object
  2;                                      !- Inlet Port

OS:Connection,
  {79f65657-c707-4178-89ee-765ad570c484}, !- Handle
  {86ec6b0f-9aed-42fc-8c26-6140361ecef2}, !- Name
  {9d3bd3f0-4e28-48b5-ac96-cd8408668c86}, !- Source Object
  3,                                      !- Outlet Port
  {94e60af7-a02f-4d9f-a2d4-639ef93b1787}, !- Target Object
  2;                                      !- Inlet Port

OS:Connection,
  {9dc3f208-38c8-4000-8165-9fcdb7bb1334}, !- Handle
  {5196c394-0e23-4ba7-b2d2-5cfd9fd886f9}, !- Name
  {94e60af7-a02f-4d9f-a2d4-639ef93b1787}, !- Source Object
  3,                                      !- Outlet Port
  {7a1c6abf-e48e-4fd9-a9a7-49c91be865e2}, !- Target Object
  2;                                      !- Inlet Port

OS:Pump:VariableSpeed,
  {02d18642-bec5-4058-8391-ee25eebba0e4}, !- Handle
  Pump Variable Speed 1,                  !- Name
  {ffdaf365-9895-4e7d-90c4-5dcce0a674a2}, !- Inlet Node Name
  {43b2d6dc-d9f2-4cc9-a227-79757c4b4622}, !- Outlet Node Name
  0.01,                                   !- Rated Flow Rate {m3/s}
  1,                                      !- Rated Pump Head {Pa}
  0,                                      !- Rated Power Consumption {W}
  1,                                      !- Motor Efficiency
  0,                                      !- Fraction of Motor Inefficiencies to Fluid Stream
  0,                                      !- Coefficient 1 of the Part Load Performance Curve
  1,                                      !- Coefficient 2 of the Part Load Performance Curve
  0,                                      !- Coefficient 3 of the Part Load Performance Curve
  0,                                      !- Coefficient 4 of the Part Load Performance Curve
  ,                                       !- Minimum Flow Rate {m3/s}
  Intermittent,                           !- Pump Control Type
  ,                                       !- Pump Flow Rate Schedule Name
  ,                                       !- Pump Curve Name
  ,                                       !- Impeller Diameter {m}
  ,                                       !- VFD Control Type
  ,                                       !- Pump RPM Schedule Name
  ,                                       !- Minimum Pressure Schedule {Pa}
  ,                                       !- Maximum Pressure Schedule {Pa}
  ,                                       !- Minimum RPM Schedule {rev/min}
  ,                                       !- Maximum RPM Schedule {rev/min}
  ,                                       !- Zone Name
  0.5,                                    !- Skin Loss Radiative Fraction
  PowerPerFlowPerPressure,                !- Design Power Sizing Method
  348701.1,                               !- Design Electric Power per Unit Flow Rate {W/(m3/s)}
  1.282051282,                            !- Design Shaft Power per Unit Flow Rate per Unit Head {W-s/m3-Pa}
  0,                                      !- Design Minimum Flow Rate Fraction
  General;                                !- End-Use Subcategory

OS:Node,
  {667fd0fa-9c50-4aac-a221-cdac938ea596}, !- Handle
  Node 18,                                !- Name
  {43b2d6dc-d9f2-4cc9-a227-79757c4b4622}, !- Inlet Port
  {8f15e89e-a465-4e84-b455-dcce81a8e123}; !- Outlet Port

OS:Connection,
  {ffdaf365-9895-4e7d-90c4-5dcce0a674a2}, !- Handle
  {64f2c1ae-21e5-407b-9c83-dad49e821e65}, !- Name
  {da31da4a-06ff-4646-803c-b92562040b9e}, !- Source Object
  3,                                      !- Outlet Port
  {02d18642-bec5-4058-8391-ee25eebba0e4}, !- Target Object
  2;                                      !- Inlet Port

OS:Connection,
  {43b2d6dc-d9f2-4cc9-a227-79757c4b4622}, !- Handle
  {952a6652-8009-41c9-a767-fe2f3510ce41}, !- Name
  {02d18642-bec5-4058-8391-ee25eebba0e4}, !- Source Object
  3,                                      !- Outlet Port
  {667fd0fa-9c50-4aac-a221-cdac938ea596}, !- Target Object
  2;                                      !- Inlet Port

OS:Connection,
  {8f15e89e-a465-4e84-b455-dcce81a8e123}, !- Handle
  {3d9a4df1-fce0-42b3-9ede-488b455faa82}, !- Name
  {667fd0fa-9c50-4aac-a221-cdac938ea596}, !- Source Object
  3,                                      !- Outlet Port
  {35a0bb74-eec9-4143-93e1-4e353b7188b7}, !- Target Object
  2;                                      !- Inlet Port

OS:Schedule:Constant,
  {3d71d3a6-2553-47a9-a5d8-fb893d7c537f}, !- Handle
  dhw temp,                               !- Name
  {440d9106-9187-4b29-9c31-b2001c7188f7}, !- Schedule Type Limits Name
  52.6666666666667;                       !- Value

OS:SetpointManager:Scheduled,
  {49bef495-d3d8-403a-8e84-570c9ba38102}, !- Handle
  Setpoint Manager Scheduled 1,           !- Name
  Temperature,                            !- Control Variable
  {3d71d3a6-2553-47a9-a5d8-fb893d7c537f}, !- Schedule Name
  {7a1c6abf-e48e-4fd9-a9a7-49c91be865e2}; !- Setpoint Node or NodeList Name

OS:ScheduleTypeLimits,
  {440d9106-9187-4b29-9c31-b2001c7188f7}, !- Handle
  Temperature,                            !- Name
  ,                                       !- Lower Limit Value
  ,                                       !- Upper Limit Value
  Continuous,                             !- Numeric Type
  Temperature;                            !- Unit Type

OS:WaterHeater:Mixed,
  {bfa8a53e-6c3b-4af0-90a2-63c9a1f4e2ac}, !- Handle
  res wh,                                 !- Name
  0.143845647790854,                      !- Tank Volume {m3}
  {f0327737-43e4-45bd-9e50-7378a6e8be62}, !- Setpoint Temperature Schedule Name
  2,                                      !- Deadband Temperature Difference {deltaC}
  99,                                     !- Maximum Temperature Limit {C}
  Cycle,                                  !- Heater Control Type
  11722.8428068889,                       !- Heater Maximum Capacity {W}
  0,                                      !- Heater Minimum Capacity {W}
  ,                                       !- Heater Ignition Minimum Flow Rate {m3/s}
  ,                                       !- Heater Ignition Delay {s}
  NaturalGas,                             !- Heater Fuel Type
  0.773298241318794,                      !- Heater Thermal Efficiency
  ,                                       !- Part Load Factor Curve Name
  0,                                      !- Off Cycle Parasitic Fuel Consumption Rate {W}
  Electricity,                            !- Off Cycle Parasitic Fuel Type
  0,                                      !- Off Cycle Parasitic Heat Fraction to Tank
  0,                                      !- On Cycle Parasitic Fuel Consumption Rate {W}
  Electricity,                            !- On Cycle Parasitic Fuel Type
  0,                                      !- On Cycle Parasitic Heat Fraction to Tank
  ThermalZone,                            !- Ambient Temperature Indicator
  ,                                       !- Ambient Temperature Schedule Name
  {d6b8307a-523c-4cc6-afae-9721061cac11}, !- Ambient Temperature Thermal Zone Name
  ,                                       !- Ambient Temperature Outdoor Air Node Name
  4.15693173076374,                       !- Off Cycle Loss Coefficient to Ambient Temperature {W/K}
  0.64,                                   !- Off Cycle Loss Fraction to Thermal Zone
  4.15693173076374,                       !- On Cycle Loss Coefficient to Ambient Temperature {W/K}
  1,                                      !- On Cycle Loss Fraction to Thermal Zone
  ,                                       !- Peak Use Flow Rate {m3/s}
  ,                                       !- Use Flow Rate Fraction Schedule Name
  ,                                       !- Cold Water Supply Temperature Schedule Name
  {97bc2e05-0503-4b18-ac4d-89835485a9b0}, !- Use Side Inlet Node Name
  {3004f3be-3cc8-4152-8986-da61f1599582}, !- Use Side Outlet Node Name
  1,                                      !- Use Side Effectiveness
  ,                                       !- Source Side Inlet Node Name
  ,                                       !- Source Side Outlet Node Name
  1,                                      !- Source Side Effectiveness
  autosize,                               !- Use Side Design Flow Rate {m3/s}
  autosize,                               !- Source Side Design Flow Rate {m3/s}
  1.5,                                    !- Indirect Water Heating Recovery Time {hr}
  IndirectHeatPrimarySetpoint,            !- Source Side Flow Control Mode
  ,                                       !- Indirect Alternate Setpoint Temperature Schedule Name
  res wh;                                 !- End-Use Subcategory

OS:Schedule:Constant,
  {f0327737-43e4-45bd-9e50-7378a6e8be62}, !- Handle
  WH Setpoint Temp,                       !- Name
  {440d9106-9187-4b29-9c31-b2001c7188f7}, !- Schedule Type Limits Name
  52.6666666666667;                       !- Value

OS:Node,
  {e98226cb-96e5-495c-9483-56eb982569d2}, !- Handle
  Node 19,                                !- Name
  {b38bf178-cd98-43cb-a62f-7d81f57954db}, !- Inlet Port
  {97bc2e05-0503-4b18-ac4d-89835485a9b0}; !- Outlet Port

OS:Connection,
  {b38bf178-cd98-43cb-a62f-7d81f57954db}, !- Handle
  {733d767e-225d-46d4-a833-8a4899734ce1}, !- Name
  {35a0bb74-eec9-4143-93e1-4e353b7188b7}, !- Source Object
  4,                                      !- Outlet Port
  {e98226cb-96e5-495c-9483-56eb982569d2}, !- Target Object
  2;                                      !- Inlet Port

OS:Node,
  {7fb6b7cc-ea4c-4c3e-8344-f83fc293877a}, !- Handle
  Node 20,                                !- Name
  {3004f3be-3cc8-4152-8986-da61f1599582}, !- Inlet Port
  {09478ae2-260f-45e2-aefc-069344c30485}; !- Outlet Port

OS:Connection,
  {97bc2e05-0503-4b18-ac4d-89835485a9b0}, !- Handle
  {8ae6e625-305c-49c7-96d1-a4f1353be780}, !- Name
  {e98226cb-96e5-495c-9483-56eb982569d2}, !- Source Object
  3,                                      !- Outlet Port
  {bfa8a53e-6c3b-4af0-90a2-63c9a1f4e2ac}, !- Target Object
  31;                                     !- Inlet Port

OS:Connection,
  {3004f3be-3cc8-4152-8986-da61f1599582}, !- Handle
  {9addda29-d47f-4231-9320-a9534fd18f9e}, !- Name
  {bfa8a53e-6c3b-4af0-90a2-63c9a1f4e2ac}, !- Source Object
  32,                                     !- Outlet Port
  {7fb6b7cc-ea4c-4c3e-8344-f83fc293877a}, !- Target Object
  2;                                      !- Inlet Port

OS:Connection,
  {09478ae2-260f-45e2-aefc-069344c30485}, !- Handle
  {1fbcdd86-939c-4f59-bdd0-8df91d7183db}, !- Name
  {7fb6b7cc-ea4c-4c3e-8344-f83fc293877a}, !- Source Object
  3,                                      !- Outlet Port
  {2af3100e-0458-4cd8-bdff-5cb40ef1633e}, !- Target Object
  4;                                      !- Inlet Port

OS:PlantLoop,
  {59f08dfd-3fcd-4dd6-b9a5-a3bf65bfe66a}, !- Handle
  Domestic Hot Water Loop|unit 2,         !- Name
  ,                                       !- Fluid Type
  0,                                      !- Glycol Concentration
  ,                                       !- User Defined Fluid Type
  ,                                       !- Plant Equipment Operation Heating Load
  ,                                       !- Plant Equipment Operation Cooling Load
  ,                                       !- Primary Plant Equipment Operation Scheme
  {9eebb5d0-33e6-428e-98d7-b960ded82cd7}, !- Loop Temperature Setpoint Node Name
  ,                                       !- Maximum Loop Temperature {C}
  ,                                       !- Minimum Loop Temperature {C}
  0.01,                                   !- Maximum Loop Flow Rate {m3/s}
  ,                                       !- Minimum Loop Flow Rate {m3/s}
  0.003,                                  !- Plant Loop Volume {m3}
  {00034185-d993-4f42-8d35-b8f8c2c37b64}, !- Plant Side Inlet Node Name
  {29459e1e-b671-4359-a1ba-34cff58fd404}, !- Plant Side Outlet Node Name
  ,                                       !- Plant Side Branch List Name
  {d6177226-cc68-4e7b-b37c-4900a651d646}, !- Demand Side Inlet Node Name
  {67384dd5-279d-4f26-bffe-b49aaeb85f33}, !- Demand Side Outlet Node Name
  ,                                       !- Demand Side Branch List Name
  ,                                       !- Demand Side Connector List Name
  Optimal,                                !- Load Distribution Scheme
  {83c690f1-4f2d-4334-9553-b0c7b9ed25f0}, !- Availability Manager List Name
  ,                                       !- Plant Loop Demand Calculation Scheme
  ,                                       !- Common Pipe Simulation
  ,                                       !- Pressure Simulation Type
  ,                                       !- Plant Equipment Operation Heating Load Schedule
  ,                                       !- Plant Equipment Operation Cooling Load Schedule
  ,                                       !- Primary Plant Equipment Operation Scheme Schedule
  ,                                       !- Component Setpoint Operation Scheme Schedule
  {a3466b44-afdc-4265-95f0-3fad0e5654d8}, !- Demand Mixer Name
  {6c8b175d-ff2c-4cb2-a6d8-7a5f176bc6de}, !- Demand Splitter Name
  {0f2183e0-e171-499b-b309-97baa303b91e}, !- Supply Mixer Name
  {14b57773-e28d-46b8-928c-2bda92709dd1}; !- Supply Splitter Name

OS:Node,
  {493e77dc-cba1-403f-a12c-6a0ea57d719b}, !- Handle
  Node 21,                                !- Name
  {00034185-d993-4f42-8d35-b8f8c2c37b64}, !- Inlet Port
  {36de8526-7817-4327-9f3a-b75aa19f5c62}; !- Outlet Port

OS:Node,
  {9eebb5d0-33e6-428e-98d7-b960ded82cd7}, !- Handle
  Node 22,                                !- Name
  {db8aaeac-75cc-4b9b-8323-dcc98d3c427c}, !- Inlet Port
  {29459e1e-b671-4359-a1ba-34cff58fd404}; !- Outlet Port

OS:Node,
  {b3ac8add-aa41-4ac7-862a-35432f9f889f}, !- Handle
  Node 23,                                !- Name
  {0c69fff8-34ce-43b7-85df-cb245cf6a8cc}, !- Inlet Port
  {8c87cf50-d31e-4a3b-a3bf-0c59f7db5339}; !- Outlet Port

OS:Connector:Mixer,
  {0f2183e0-e171-499b-b309-97baa303b91e}, !- Handle
  Connector Mixer 3,                      !- Name
  {10b0e3ab-0956-44f6-b4ce-67b523931bd2}, !- Outlet Branch Name
  {ee3b0fca-9282-41c2-a70c-25e0b8fe1d08}, !- Inlet Branch Name 1
  {1e519280-ac7b-4b62-965a-705616a51438}; !- Inlet Branch Name 2

OS:Connector:Splitter,
  {14b57773-e28d-46b8-928c-2bda92709dd1}, !- Handle
  Connector Splitter 3,                   !- Name
  {68498bf5-1dc3-4d4b-995b-f520052951c7}, !- Inlet Branch Name
  {0c69fff8-34ce-43b7-85df-cb245cf6a8cc}, !- Outlet Branch Name 1
  {c1859c5e-2b2e-4d57-82c2-71eeccaf79d8}; !- Outlet Branch Name 2

OS:Connection,
  {00034185-d993-4f42-8d35-b8f8c2c37b64}, !- Handle
  {7d5792f3-e06c-4fb7-97d4-21af2c189c8a}, !- Name
  {59f08dfd-3fcd-4dd6-b9a5-a3bf65bfe66a}, !- Source Object
  14,                                     !- Outlet Port
  {493e77dc-cba1-403f-a12c-6a0ea57d719b}, !- Target Object
  2;                                      !- Inlet Port

OS:Connection,
  {0c69fff8-34ce-43b7-85df-cb245cf6a8cc}, !- Handle
  {2111d47f-ef4c-40c3-894e-dd1f3261ffc3}, !- Name
  {14b57773-e28d-46b8-928c-2bda92709dd1}, !- Source Object
  3,                                      !- Outlet Port
  {b3ac8add-aa41-4ac7-862a-35432f9f889f}, !- Target Object
  2;                                      !- Inlet Port

OS:Connection,
  {29459e1e-b671-4359-a1ba-34cff58fd404}, !- Handle
  {487017ed-d3e5-47cd-b689-af2300c3e8ba}, !- Name
  {9eebb5d0-33e6-428e-98d7-b960ded82cd7}, !- Source Object
  3,                                      !- Outlet Port
  {59f08dfd-3fcd-4dd6-b9a5-a3bf65bfe66a}, !- Target Object
  15;                                     !- Inlet Port

OS:Node,
  {7f39dfbd-42ca-42d1-8a25-9066e8cb533c}, !- Handle
  Node 24,                                !- Name
  {d6177226-cc68-4e7b-b37c-4900a651d646}, !- Inlet Port
  {b7d879ad-6c3c-4c00-ae4a-c7dbb0bcd44e}; !- Outlet Port

OS:Node,
  {357b641f-c7e3-4f82-8124-a23889074a33}, !- Handle
  Node 25,                                !- Name
  {26899756-022a-489d-b6c3-94bc036b684f}, !- Inlet Port
  {67384dd5-279d-4f26-bffe-b49aaeb85f33}; !- Outlet Port

OS:Node,
  {4d55dbee-e854-40a0-8b5d-5e7894e683a3}, !- Handle
  Node 26,                                !- Name
  {1affe158-45a6-455d-b4c4-48465aa09b6f}, !- Inlet Port
  {b16d14e3-e3d9-4653-bb45-4c823340db19}; !- Outlet Port

OS:Connector:Mixer,
  {a3466b44-afdc-4265-95f0-3fad0e5654d8}, !- Handle
  Connector Mixer 4,                      !- Name
  {26899756-022a-489d-b6c3-94bc036b684f}, !- Outlet Branch Name
  {b16d14e3-e3d9-4653-bb45-4c823340db19}; !- Inlet Branch Name 1

OS:Connector:Splitter,
  {6c8b175d-ff2c-4cb2-a6d8-7a5f176bc6de}, !- Handle
  Connector Splitter 4,                   !- Name
  {b7d879ad-6c3c-4c00-ae4a-c7dbb0bcd44e}, !- Inlet Branch Name
  {1affe158-45a6-455d-b4c4-48465aa09b6f}; !- Outlet Branch Name 1

OS:Connection,
  {d6177226-cc68-4e7b-b37c-4900a651d646}, !- Handle
  {9db44249-b359-42c4-aacf-c3738658572d}, !- Name
  {59f08dfd-3fcd-4dd6-b9a5-a3bf65bfe66a}, !- Source Object
  17,                                     !- Outlet Port
  {7f39dfbd-42ca-42d1-8a25-9066e8cb533c}, !- Target Object
  2;                                      !- Inlet Port

OS:Connection,
  {b7d879ad-6c3c-4c00-ae4a-c7dbb0bcd44e}, !- Handle
  {69825be0-06a9-434a-aa49-092ca831ff39}, !- Name
  {7f39dfbd-42ca-42d1-8a25-9066e8cb533c}, !- Source Object
  3,                                      !- Outlet Port
  {6c8b175d-ff2c-4cb2-a6d8-7a5f176bc6de}, !- Target Object
  2;                                      !- Inlet Port

OS:Connection,
  {1affe158-45a6-455d-b4c4-48465aa09b6f}, !- Handle
  {64089e99-e347-4e94-9587-938da49f6d73}, !- Name
  {6c8b175d-ff2c-4cb2-a6d8-7a5f176bc6de}, !- Source Object
  3,                                      !- Outlet Port
  {4d55dbee-e854-40a0-8b5d-5e7894e683a3}, !- Target Object
  2;                                      !- Inlet Port

OS:Connection,
  {b16d14e3-e3d9-4653-bb45-4c823340db19}, !- Handle
  {c86c9ed7-f2da-4740-87e4-d5b5c968ea18}, !- Name
  {4d55dbee-e854-40a0-8b5d-5e7894e683a3}, !- Source Object
  3,                                      !- Outlet Port
  {a3466b44-afdc-4265-95f0-3fad0e5654d8}, !- Target Object
  3;                                      !- Inlet Port

OS:Connection,
  {26899756-022a-489d-b6c3-94bc036b684f}, !- Handle
  {2d411211-1025-4935-acb8-079463f0bdd0}, !- Name
  {a3466b44-afdc-4265-95f0-3fad0e5654d8}, !- Source Object
  2,                                      !- Outlet Port
  {357b641f-c7e3-4f82-8124-a23889074a33}, !- Target Object
  2;                                      !- Inlet Port

OS:Connection,
  {67384dd5-279d-4f26-bffe-b49aaeb85f33}, !- Handle
  {389d47b2-9d2d-42aa-9616-7cedd456c4ec}, !- Name
  {357b641f-c7e3-4f82-8124-a23889074a33}, !- Source Object
  3,                                      !- Outlet Port
  {59f08dfd-3fcd-4dd6-b9a5-a3bf65bfe66a}, !- Target Object
  18;                                     !- Inlet Port

OS:Sizing:Plant,
  {b6a89dc7-8ed3-43dd-9211-f496020eb354}, !- Handle
  {59f08dfd-3fcd-4dd6-b9a5-a3bf65bfe66a}, !- Plant or Condenser Loop Name
  Heating,                                !- Loop Type
  52.6666666666667,                       !- Design Loop Exit Temperature {C}
  5.55555555555556,                       !- Loop Design Temperature Difference {deltaC}
  NonCoincident,                          !- Sizing Option
  1,                                      !- Zone Timesteps in Averaging Window
  None;                                   !- Coincident Sizing Factor Mode

OS:AvailabilityManagerAssignmentList,
  {83c690f1-4f2d-4334-9553-b0c7b9ed25f0}, !- Handle
  Plant Loop 1 AvailabilityManagerAssignmentList 1; !- Name

OS:Pipe:Adiabatic,
  {102490da-e184-49ea-9b2e-eeabad7f664d}, !- Handle
  Pipe Adiabatic 3,                       !- Name
  {8c87cf50-d31e-4a3b-a3bf-0c59f7db5339}, !- Inlet Node Name
  {edb758bc-eb25-4748-a08c-c6f4f65d74f1}; !- Outlet Node Name

OS:Pipe:Adiabatic,
  {6180a464-78ef-42b3-b0ce-5cb01f7404cf}, !- Handle
  Pipe Adiabatic 4,                       !- Name
  {67c5a38c-eff5-492a-af60-230fe78df35b}, !- Inlet Node Name
  {db8aaeac-75cc-4b9b-8323-dcc98d3c427c}; !- Outlet Node Name

OS:Node,
  {f904a825-8cbf-41aa-b82b-740c3ee00748}, !- Handle
  Node 27,                                !- Name
  {edb758bc-eb25-4748-a08c-c6f4f65d74f1}, !- Inlet Port
  {ee3b0fca-9282-41c2-a70c-25e0b8fe1d08}; !- Outlet Port

OS:Connection,
  {8c87cf50-d31e-4a3b-a3bf-0c59f7db5339}, !- Handle
  {bd7bf008-8160-4761-9a8a-cebdfee5721e}, !- Name
  {b3ac8add-aa41-4ac7-862a-35432f9f889f}, !- Source Object
  3,                                      !- Outlet Port
  {102490da-e184-49ea-9b2e-eeabad7f664d}, !- Target Object
  2;                                      !- Inlet Port

OS:Connection,
  {edb758bc-eb25-4748-a08c-c6f4f65d74f1}, !- Handle
  {100632cd-88ac-4957-899f-a3b99f46b8ee}, !- Name
  {102490da-e184-49ea-9b2e-eeabad7f664d}, !- Source Object
  3,                                      !- Outlet Port
  {f904a825-8cbf-41aa-b82b-740c3ee00748}, !- Target Object
  2;                                      !- Inlet Port

OS:Connection,
  {ee3b0fca-9282-41c2-a70c-25e0b8fe1d08}, !- Handle
  {87705db3-0d96-43e1-9f1f-a496765ad476}, !- Name
  {f904a825-8cbf-41aa-b82b-740c3ee00748}, !- Source Object
  3,                                      !- Outlet Port
  {0f2183e0-e171-499b-b309-97baa303b91e}, !- Target Object
  3;                                      !- Inlet Port

OS:Node,
  {41c46149-857e-4daa-9bd5-15a2d22308b3}, !- Handle
  Node 28,                                !- Name
  {10b0e3ab-0956-44f6-b4ce-67b523931bd2}, !- Inlet Port
  {67c5a38c-eff5-492a-af60-230fe78df35b}; !- Outlet Port

OS:Connection,
  {10b0e3ab-0956-44f6-b4ce-67b523931bd2}, !- Handle
  {45d1cea1-60d3-47f0-a71c-357208267a8f}, !- Name
  {0f2183e0-e171-499b-b309-97baa303b91e}, !- Source Object
  2,                                      !- Outlet Port
  {41c46149-857e-4daa-9bd5-15a2d22308b3}, !- Target Object
  2;                                      !- Inlet Port

OS:Connection,
  {67c5a38c-eff5-492a-af60-230fe78df35b}, !- Handle
  {1c08e4d0-a0d5-4968-a55a-e8b08ea9a364}, !- Name
  {41c46149-857e-4daa-9bd5-15a2d22308b3}, !- Source Object
  3,                                      !- Outlet Port
  {6180a464-78ef-42b3-b0ce-5cb01f7404cf}, !- Target Object
  2;                                      !- Inlet Port

OS:Connection,
  {db8aaeac-75cc-4b9b-8323-dcc98d3c427c}, !- Handle
  {e52c4592-4e72-48bc-9989-115e888172c9}, !- Name
  {6180a464-78ef-42b3-b0ce-5cb01f7404cf}, !- Source Object
  3,                                      !- Outlet Port
  {9eebb5d0-33e6-428e-98d7-b960ded82cd7}, !- Target Object
  2;                                      !- Inlet Port

OS:Pump:VariableSpeed,
  {d846532b-6f9d-4d66-980d-7824a8193c3e}, !- Handle
  Pump Variable Speed 2,                  !- Name
  {36de8526-7817-4327-9f3a-b75aa19f5c62}, !- Inlet Node Name
  {2e7d3f77-9434-4faa-94ff-8c6c90d11e3a}, !- Outlet Node Name
  0.01,                                   !- Rated Flow Rate {m3/s}
  1,                                      !- Rated Pump Head {Pa}
  0,                                      !- Rated Power Consumption {W}
  1,                                      !- Motor Efficiency
  0,                                      !- Fraction of Motor Inefficiencies to Fluid Stream
  0,                                      !- Coefficient 1 of the Part Load Performance Curve
  1,                                      !- Coefficient 2 of the Part Load Performance Curve
  0,                                      !- Coefficient 3 of the Part Load Performance Curve
  0,                                      !- Coefficient 4 of the Part Load Performance Curve
  ,                                       !- Minimum Flow Rate {m3/s}
  Intermittent,                           !- Pump Control Type
  ,                                       !- Pump Flow Rate Schedule Name
  ,                                       !- Pump Curve Name
  ,                                       !- Impeller Diameter {m}
  ,                                       !- VFD Control Type
  ,                                       !- Pump RPM Schedule Name
  ,                                       !- Minimum Pressure Schedule {Pa}
  ,                                       !- Maximum Pressure Schedule {Pa}
  ,                                       !- Minimum RPM Schedule {rev/min}
  ,                                       !- Maximum RPM Schedule {rev/min}
  ,                                       !- Zone Name
  0.5,                                    !- Skin Loss Radiative Fraction
  PowerPerFlowPerPressure,                !- Design Power Sizing Method
  348701.1,                               !- Design Electric Power per Unit Flow Rate {W/(m3/s)}
  1.282051282,                            !- Design Shaft Power per Unit Flow Rate per Unit Head {W-s/m3-Pa}
  0,                                      !- Design Minimum Flow Rate Fraction
  General;                                !- End-Use Subcategory

OS:Node,
  {6e014712-da6b-4693-b564-8bad40555fdb}, !- Handle
  Node 29,                                !- Name
  {2e7d3f77-9434-4faa-94ff-8c6c90d11e3a}, !- Inlet Port
  {68498bf5-1dc3-4d4b-995b-f520052951c7}; !- Outlet Port

OS:Connection,
  {36de8526-7817-4327-9f3a-b75aa19f5c62}, !- Handle
  {1cb69a6c-72ec-46ad-9ca6-c09781964b69}, !- Name
  {493e77dc-cba1-403f-a12c-6a0ea57d719b}, !- Source Object
  3,                                      !- Outlet Port
  {d846532b-6f9d-4d66-980d-7824a8193c3e}, !- Target Object
  2;                                      !- Inlet Port

OS:Connection,
  {2e7d3f77-9434-4faa-94ff-8c6c90d11e3a}, !- Handle
  {75aa13e7-4fb6-46c9-8f09-f0f9d01d5567}, !- Name
  {d846532b-6f9d-4d66-980d-7824a8193c3e}, !- Source Object
  3,                                      !- Outlet Port
  {6e014712-da6b-4693-b564-8bad40555fdb}, !- Target Object
  2;                                      !- Inlet Port

OS:Connection,
  {68498bf5-1dc3-4d4b-995b-f520052951c7}, !- Handle
  {233d6cbd-0692-41f7-97ca-bb2b57d492a3}, !- Name
  {6e014712-da6b-4693-b564-8bad40555fdb}, !- Source Object
  3,                                      !- Outlet Port
  {14b57773-e28d-46b8-928c-2bda92709dd1}, !- Target Object
  2;                                      !- Inlet Port

OS:Schedule:Constant,
  {d6d99bd2-85c6-4498-92c2-97f1630212c4}, !- Handle
  dhw temp 1,                             !- Name
  {440d9106-9187-4b29-9c31-b2001c7188f7}, !- Schedule Type Limits Name
  52.6666666666667;                       !- Value

OS:SetpointManager:Scheduled,
  {6522dbb6-6865-496d-b405-f475dc019f54}, !- Handle
  Setpoint Manager Scheduled 2,           !- Name
  Temperature,                            !- Control Variable
  {d6d99bd2-85c6-4498-92c2-97f1630212c4}, !- Schedule Name
  {9eebb5d0-33e6-428e-98d7-b960ded82cd7}; !- Setpoint Node or NodeList Name

OS:WaterHeater:Mixed,
  {a3a92d88-03ef-4d21-b6c1-d97e7d550d91}, !- Handle
  res wh|unit 2,                          !- Name
  0.143845647790854,                      !- Tank Volume {m3}
  {6211af42-381a-4da7-a137-7b82cf3fd7e2}, !- Setpoint Temperature Schedule Name
  2,                                      !- Deadband Temperature Difference {deltaC}
  99,                                     !- Maximum Temperature Limit {C}
  Cycle,                                  !- Heater Control Type
  11722.8428068889,                       !- Heater Maximum Capacity {W}
  0,                                      !- Heater Minimum Capacity {W}
  ,                                       !- Heater Ignition Minimum Flow Rate {m3/s}
  ,                                       !- Heater Ignition Delay {s}
  NaturalGas,                             !- Heater Fuel Type
  0.773298241318794,                      !- Heater Thermal Efficiency
  ,                                       !- Part Load Factor Curve Name
  0,                                      !- Off Cycle Parasitic Fuel Consumption Rate {W}
  Electricity,                            !- Off Cycle Parasitic Fuel Type
  0,                                      !- Off Cycle Parasitic Heat Fraction to Tank
  0,                                      !- On Cycle Parasitic Fuel Consumption Rate {W}
  Electricity,                            !- On Cycle Parasitic Fuel Type
  0,                                      !- On Cycle Parasitic Heat Fraction to Tank
  ThermalZone,                            !- Ambient Temperature Indicator
  ,                                       !- Ambient Temperature Schedule Name
  {c5a57020-ad59-4321-95a9-238dafb53d99}, !- Ambient Temperature Thermal Zone Name
  ,                                       !- Ambient Temperature Outdoor Air Node Name
  4.15693173076374,                       !- Off Cycle Loss Coefficient to Ambient Temperature {W/K}
  0.64,                                   !- Off Cycle Loss Fraction to Thermal Zone
  4.15693173076374,                       !- On Cycle Loss Coefficient to Ambient Temperature {W/K}
  1,                                      !- On Cycle Loss Fraction to Thermal Zone
  ,                                       !- Peak Use Flow Rate {m3/s}
  ,                                       !- Use Flow Rate Fraction Schedule Name
  ,                                       !- Cold Water Supply Temperature Schedule Name
  {77ac67c7-bca0-4321-934d-6d24cd2cb90a}, !- Use Side Inlet Node Name
  {809f9909-d7b2-4ddd-8e08-88af6731e117}, !- Use Side Outlet Node Name
  1,                                      !- Use Side Effectiveness
  ,                                       !- Source Side Inlet Node Name
  ,                                       !- Source Side Outlet Node Name
  1,                                      !- Source Side Effectiveness
  autosize,                               !- Use Side Design Flow Rate {m3/s}
  autosize,                               !- Source Side Design Flow Rate {m3/s}
  1.5,                                    !- Indirect Water Heating Recovery Time {hr}
  IndirectHeatPrimarySetpoint,            !- Source Side Flow Control Mode
  ,                                       !- Indirect Alternate Setpoint Temperature Schedule Name
  res wh|unit 2;                          !- End-Use Subcategory

OS:Schedule:Constant,
  {6211af42-381a-4da7-a137-7b82cf3fd7e2}, !- Handle
  WH Setpoint Temp 1,                     !- Name
  {440d9106-9187-4b29-9c31-b2001c7188f7}, !- Schedule Type Limits Name
  52.6666666666667;                       !- Value

OS:Node,
  {63176476-5d4b-46eb-b630-e934316f6b7a}, !- Handle
  Node 30,                                !- Name
  {c1859c5e-2b2e-4d57-82c2-71eeccaf79d8}, !- Inlet Port
  {77ac67c7-bca0-4321-934d-6d24cd2cb90a}; !- Outlet Port

OS:Connection,
  {c1859c5e-2b2e-4d57-82c2-71eeccaf79d8}, !- Handle
  {798a8633-9ef0-4d35-b37f-e8bf0fb7e0d6}, !- Name
  {14b57773-e28d-46b8-928c-2bda92709dd1}, !- Source Object
  4,                                      !- Outlet Port
  {63176476-5d4b-46eb-b630-e934316f6b7a}, !- Target Object
  2;                                      !- Inlet Port

OS:Node,
  {c72e3a34-944a-471e-89c6-9d3c6841e8fc}, !- Handle
  Node 31,                                !- Name
  {809f9909-d7b2-4ddd-8e08-88af6731e117}, !- Inlet Port
  {1e519280-ac7b-4b62-965a-705616a51438}; !- Outlet Port

OS:Connection,
  {77ac67c7-bca0-4321-934d-6d24cd2cb90a}, !- Handle
  {38d9375a-0c5b-482c-a30c-91bafc0b6162}, !- Name
  {63176476-5d4b-46eb-b630-e934316f6b7a}, !- Source Object
  3,                                      !- Outlet Port
  {a3a92d88-03ef-4d21-b6c1-d97e7d550d91}, !- Target Object
  31;                                     !- Inlet Port

OS:Connection,
  {809f9909-d7b2-4ddd-8e08-88af6731e117}, !- Handle
  {3914a956-1a80-4db4-9750-079c18fe4197}, !- Name
  {a3a92d88-03ef-4d21-b6c1-d97e7d550d91}, !- Source Object
  32,                                     !- Outlet Port
  {c72e3a34-944a-471e-89c6-9d3c6841e8fc}, !- Target Object
  2;                                      !- Inlet Port

OS:Connection,
  {1e519280-ac7b-4b62-965a-705616a51438}, !- Handle
  {309154c8-c6f5-4fbf-9dda-a46de08f8d46}, !- Name
  {c72e3a34-944a-471e-89c6-9d3c6841e8fc}, !- Source Object
  3,                                      !- Outlet Port
  {0f2183e0-e171-499b-b309-97baa303b91e}, !- Target Object
  4;                                      !- Inlet Port

OS:PlantLoop,
  {e5088b62-96fc-4039-8adf-acb60efad8c3}, !- Handle
  Domestic Hot Water Loop|unit 3,         !- Name
  ,                                       !- Fluid Type
  0,                                      !- Glycol Concentration
  ,                                       !- User Defined Fluid Type
  ,                                       !- Plant Equipment Operation Heating Load
  ,                                       !- Plant Equipment Operation Cooling Load
  ,                                       !- Primary Plant Equipment Operation Scheme
  {a51a5242-975f-444a-9be1-4354950e247e}, !- Loop Temperature Setpoint Node Name
  ,                                       !- Maximum Loop Temperature {C}
  ,                                       !- Minimum Loop Temperature {C}
  0.01,                                   !- Maximum Loop Flow Rate {m3/s}
  ,                                       !- Minimum Loop Flow Rate {m3/s}
  0.003,                                  !- Plant Loop Volume {m3}
  {734d5567-8a03-4739-81b3-c5111be6e98d}, !- Plant Side Inlet Node Name
  {a9988658-3d24-44e7-a67c-c795dfb063d0}, !- Plant Side Outlet Node Name
  ,                                       !- Plant Side Branch List Name
  {24303864-66c6-42f3-8fb8-99e1f1d018ac}, !- Demand Side Inlet Node Name
  {718f99a3-5fe4-43dd-9280-b82f4138a08c}, !- Demand Side Outlet Node Name
  ,                                       !- Demand Side Branch List Name
  ,                                       !- Demand Side Connector List Name
  Optimal,                                !- Load Distribution Scheme
  {46f51168-1255-4277-928e-cd787e27a9cb}, !- Availability Manager List Name
  ,                                       !- Plant Loop Demand Calculation Scheme
  ,                                       !- Common Pipe Simulation
  ,                                       !- Pressure Simulation Type
  ,                                       !- Plant Equipment Operation Heating Load Schedule
  ,                                       !- Plant Equipment Operation Cooling Load Schedule
  ,                                       !- Primary Plant Equipment Operation Scheme Schedule
  ,                                       !- Component Setpoint Operation Scheme Schedule
  {d813f864-3ea3-4a75-916e-730457c52058}, !- Demand Mixer Name
  {786a1d10-470f-47fa-a85a-b21d6bad726b}, !- Demand Splitter Name
  {b4bd4c39-e5e1-45e8-9e03-c8139cc2e462}, !- Supply Mixer Name
  {6d94c79b-b200-4d2e-85a1-27dade226230}; !- Supply Splitter Name

OS:Node,
  {808ba500-c19e-46ef-b507-d8009b1e2629}, !- Handle
  Node 32,                                !- Name
  {734d5567-8a03-4739-81b3-c5111be6e98d}, !- Inlet Port
  {efb5174c-6433-4bb8-8d04-5b6059d92f07}; !- Outlet Port

OS:Node,
  {a51a5242-975f-444a-9be1-4354950e247e}, !- Handle
  Node 33,                                !- Name
  {2c1d0ff6-ee87-4dfd-94a0-1cd7a9fbc88e}, !- Inlet Port
  {a9988658-3d24-44e7-a67c-c795dfb063d0}; !- Outlet Port

OS:Node,
  {e69b2ff1-eade-4f20-97ce-76da006ea9c7}, !- Handle
  Node 34,                                !- Name
  {6783be0e-8c52-4f31-b053-6efdf53aacc2}, !- Inlet Port
  {952c2e80-2d39-4484-ac62-089d6c18c2ed}; !- Outlet Port

OS:Connector:Mixer,
  {b4bd4c39-e5e1-45e8-9e03-c8139cc2e462}, !- Handle
  Connector Mixer 5,                      !- Name
  {716600c9-afb2-45d7-a231-c16705bc235d}, !- Outlet Branch Name
  {ee19c284-ce2e-4028-99ce-2860d55f1f52}, !- Inlet Branch Name 1
  {77a16b71-38ba-4d5e-89cb-8ce4728a2e25}; !- Inlet Branch Name 2

OS:Connector:Splitter,
  {6d94c79b-b200-4d2e-85a1-27dade226230}, !- Handle
  Connector Splitter 5,                   !- Name
  {a15df0e7-b0ac-451d-8e0a-bd34818cffce}, !- Inlet Branch Name
  {6783be0e-8c52-4f31-b053-6efdf53aacc2}, !- Outlet Branch Name 1
  {06c78195-35c6-492e-ab81-1f2becb1e856}; !- Outlet Branch Name 2

OS:Connection,
  {734d5567-8a03-4739-81b3-c5111be6e98d}, !- Handle
  {cbd6bd92-752c-4514-b19d-f0f6755e8bc2}, !- Name
  {e5088b62-96fc-4039-8adf-acb60efad8c3}, !- Source Object
  14,                                     !- Outlet Port
  {808ba500-c19e-46ef-b507-d8009b1e2629}, !- Target Object
  2;                                      !- Inlet Port

OS:Connection,
  {6783be0e-8c52-4f31-b053-6efdf53aacc2}, !- Handle
  {2b32b333-c44a-4b67-8d5c-2cf93da17160}, !- Name
  {6d94c79b-b200-4d2e-85a1-27dade226230}, !- Source Object
  3,                                      !- Outlet Port
  {e69b2ff1-eade-4f20-97ce-76da006ea9c7}, !- Target Object
  2;                                      !- Inlet Port

OS:Connection,
  {a9988658-3d24-44e7-a67c-c795dfb063d0}, !- Handle
  {a75d9d58-23b0-4046-8170-b53663bb012a}, !- Name
  {a51a5242-975f-444a-9be1-4354950e247e}, !- Source Object
  3,                                      !- Outlet Port
  {e5088b62-96fc-4039-8adf-acb60efad8c3}, !- Target Object
  15;                                     !- Inlet Port

OS:Node,
  {28db8e2a-efcb-47f8-bd57-9ce1b9854f10}, !- Handle
  Node 35,                                !- Name
  {24303864-66c6-42f3-8fb8-99e1f1d018ac}, !- Inlet Port
  {3cd8634b-0c12-4c0b-a232-6e7a91ae8b44}; !- Outlet Port

OS:Node,
  {085fe0f3-63cb-4d80-99d7-2735b7438f5d}, !- Handle
  Node 36,                                !- Name
  {d6310075-d79a-4878-bc34-7b2feb13cf6d}, !- Inlet Port
  {718f99a3-5fe4-43dd-9280-b82f4138a08c}; !- Outlet Port

OS:Node,
  {c4ed5b6c-04b0-4169-a5d0-ae94cd9fd8df}, !- Handle
  Node 37,                                !- Name
  {7688dadf-f886-495f-b99f-e20378000e69}, !- Inlet Port
  {bfc88b91-e280-4ffb-bfea-a45398c37343}; !- Outlet Port

OS:Connector:Mixer,
  {d813f864-3ea3-4a75-916e-730457c52058}, !- Handle
  Connector Mixer 6,                      !- Name
  {d6310075-d79a-4878-bc34-7b2feb13cf6d}, !- Outlet Branch Name
  {bfc88b91-e280-4ffb-bfea-a45398c37343}; !- Inlet Branch Name 1

OS:Connector:Splitter,
  {786a1d10-470f-47fa-a85a-b21d6bad726b}, !- Handle
  Connector Splitter 6,                   !- Name
  {3cd8634b-0c12-4c0b-a232-6e7a91ae8b44}, !- Inlet Branch Name
  {7688dadf-f886-495f-b99f-e20378000e69}; !- Outlet Branch Name 1

OS:Connection,
  {24303864-66c6-42f3-8fb8-99e1f1d018ac}, !- Handle
  {d773d6ba-d089-4689-9641-4f4c68babeb9}, !- Name
  {e5088b62-96fc-4039-8adf-acb60efad8c3}, !- Source Object
  17,                                     !- Outlet Port
  {28db8e2a-efcb-47f8-bd57-9ce1b9854f10}, !- Target Object
  2;                                      !- Inlet Port

OS:Connection,
  {3cd8634b-0c12-4c0b-a232-6e7a91ae8b44}, !- Handle
  {4384036d-a677-4760-a4fe-00aa1810e958}, !- Name
  {28db8e2a-efcb-47f8-bd57-9ce1b9854f10}, !- Source Object
  3,                                      !- Outlet Port
  {786a1d10-470f-47fa-a85a-b21d6bad726b}, !- Target Object
  2;                                      !- Inlet Port

OS:Connection,
  {7688dadf-f886-495f-b99f-e20378000e69}, !- Handle
  {bc1adb7c-80d6-4b1b-ab9f-e610fcd9074f}, !- Name
  {786a1d10-470f-47fa-a85a-b21d6bad726b}, !- Source Object
  3,                                      !- Outlet Port
  {c4ed5b6c-04b0-4169-a5d0-ae94cd9fd8df}, !- Target Object
  2;                                      !- Inlet Port

OS:Connection,
  {bfc88b91-e280-4ffb-bfea-a45398c37343}, !- Handle
  {df6d6131-76f8-4a6d-8d39-c3b3dbca20a0}, !- Name
  {c4ed5b6c-04b0-4169-a5d0-ae94cd9fd8df}, !- Source Object
  3,                                      !- Outlet Port
  {d813f864-3ea3-4a75-916e-730457c52058}, !- Target Object
  3;                                      !- Inlet Port

OS:Connection,
  {d6310075-d79a-4878-bc34-7b2feb13cf6d}, !- Handle
  {981d12a6-2811-433d-b8a3-0dcc791625b1}, !- Name
  {d813f864-3ea3-4a75-916e-730457c52058}, !- Source Object
  2,                                      !- Outlet Port
  {085fe0f3-63cb-4d80-99d7-2735b7438f5d}, !- Target Object
  2;                                      !- Inlet Port

OS:Connection,
  {718f99a3-5fe4-43dd-9280-b82f4138a08c}, !- Handle
  {447eb511-1196-4067-be1c-07ee288a6bd0}, !- Name
  {085fe0f3-63cb-4d80-99d7-2735b7438f5d}, !- Source Object
  3,                                      !- Outlet Port
  {e5088b62-96fc-4039-8adf-acb60efad8c3}, !- Target Object
  18;                                     !- Inlet Port

OS:Sizing:Plant,
  {62cf55f4-6d8c-4334-82a6-b56cc00197ac}, !- Handle
  {e5088b62-96fc-4039-8adf-acb60efad8c3}, !- Plant or Condenser Loop Name
  Heating,                                !- Loop Type
  52.6666666666667,                       !- Design Loop Exit Temperature {C}
  5.55555555555556,                       !- Loop Design Temperature Difference {deltaC}
  NonCoincident,                          !- Sizing Option
  1,                                      !- Zone Timesteps in Averaging Window
  None;                                   !- Coincident Sizing Factor Mode

OS:AvailabilityManagerAssignmentList,
  {46f51168-1255-4277-928e-cd787e27a9cb}, !- Handle
  Plant Loop 1 AvailabilityManagerAssignmentList 2; !- Name

OS:Pipe:Adiabatic,
  {4ff4b252-5dd4-4705-8e4e-18fec389626f}, !- Handle
  Pipe Adiabatic 5,                       !- Name
  {952c2e80-2d39-4484-ac62-089d6c18c2ed}, !- Inlet Node Name
  {cba248a0-ef3c-4bd4-ac34-51742090a009}; !- Outlet Node Name

OS:Pipe:Adiabatic,
  {06c78472-11ff-4d58-8921-17f40f94600d}, !- Handle
  Pipe Adiabatic 6,                       !- Name
  {1e37a2c4-33f5-4bce-bd02-28b2b1bc72fb}, !- Inlet Node Name
  {2c1d0ff6-ee87-4dfd-94a0-1cd7a9fbc88e}; !- Outlet Node Name

OS:Node,
  {83af8b7c-bc5b-48b7-a793-d744bc39c5dc}, !- Handle
  Node 38,                                !- Name
  {cba248a0-ef3c-4bd4-ac34-51742090a009}, !- Inlet Port
  {ee19c284-ce2e-4028-99ce-2860d55f1f52}; !- Outlet Port

OS:Connection,
  {952c2e80-2d39-4484-ac62-089d6c18c2ed}, !- Handle
  {cae56539-4a4f-46a6-8fbc-a8869fb4b10e}, !- Name
  {e69b2ff1-eade-4f20-97ce-76da006ea9c7}, !- Source Object
  3,                                      !- Outlet Port
  {4ff4b252-5dd4-4705-8e4e-18fec389626f}, !- Target Object
  2;                                      !- Inlet Port

OS:Connection,
  {cba248a0-ef3c-4bd4-ac34-51742090a009}, !- Handle
  {783ae45b-ad2d-48e3-a8d7-dbf5c0777c78}, !- Name
  {4ff4b252-5dd4-4705-8e4e-18fec389626f}, !- Source Object
  3,                                      !- Outlet Port
  {83af8b7c-bc5b-48b7-a793-d744bc39c5dc}, !- Target Object
  2;                                      !- Inlet Port

OS:Connection,
  {ee19c284-ce2e-4028-99ce-2860d55f1f52}, !- Handle
  {68064808-d198-426c-ae2f-14283b5487bc}, !- Name
  {83af8b7c-bc5b-48b7-a793-d744bc39c5dc}, !- Source Object
  3,                                      !- Outlet Port
  {b4bd4c39-e5e1-45e8-9e03-c8139cc2e462}, !- Target Object
  3;                                      !- Inlet Port

OS:Node,
  {151650b8-caba-44d0-bb9e-fbf4f471100d}, !- Handle
  Node 39,                                !- Name
  {716600c9-afb2-45d7-a231-c16705bc235d}, !- Inlet Port
  {1e37a2c4-33f5-4bce-bd02-28b2b1bc72fb}; !- Outlet Port

OS:Connection,
  {716600c9-afb2-45d7-a231-c16705bc235d}, !- Handle
  {06a7c10d-5b1d-4780-bed2-45a5a96a581a}, !- Name
  {b4bd4c39-e5e1-45e8-9e03-c8139cc2e462}, !- Source Object
  2,                                      !- Outlet Port
  {151650b8-caba-44d0-bb9e-fbf4f471100d}, !- Target Object
  2;                                      !- Inlet Port

OS:Connection,
  {1e37a2c4-33f5-4bce-bd02-28b2b1bc72fb}, !- Handle
  {0f9a4970-492a-4018-a6a2-72efe6b86c68}, !- Name
  {151650b8-caba-44d0-bb9e-fbf4f471100d}, !- Source Object
  3,                                      !- Outlet Port
  {06c78472-11ff-4d58-8921-17f40f94600d}, !- Target Object
  2;                                      !- Inlet Port

OS:Connection,
  {2c1d0ff6-ee87-4dfd-94a0-1cd7a9fbc88e}, !- Handle
  {a5bf1cad-9e7d-4fea-ae0c-9fe06130ca00}, !- Name
  {06c78472-11ff-4d58-8921-17f40f94600d}, !- Source Object
  3,                                      !- Outlet Port
  {a51a5242-975f-444a-9be1-4354950e247e}, !- Target Object
  2;                                      !- Inlet Port

OS:Pump:VariableSpeed,
  {13eb9e26-d0c3-43d8-9634-77b2d322d541}, !- Handle
  Pump Variable Speed 3,                  !- Name
  {efb5174c-6433-4bb8-8d04-5b6059d92f07}, !- Inlet Node Name
  {e7a7c604-302d-4fac-89cb-d73ffc844a5b}, !- Outlet Node Name
  0.01,                                   !- Rated Flow Rate {m3/s}
  1,                                      !- Rated Pump Head {Pa}
  0,                                      !- Rated Power Consumption {W}
  1,                                      !- Motor Efficiency
  0,                                      !- Fraction of Motor Inefficiencies to Fluid Stream
  0,                                      !- Coefficient 1 of the Part Load Performance Curve
  1,                                      !- Coefficient 2 of the Part Load Performance Curve
  0,                                      !- Coefficient 3 of the Part Load Performance Curve
  0,                                      !- Coefficient 4 of the Part Load Performance Curve
  ,                                       !- Minimum Flow Rate {m3/s}
  Intermittent,                           !- Pump Control Type
  ,                                       !- Pump Flow Rate Schedule Name
  ,                                       !- Pump Curve Name
  ,                                       !- Impeller Diameter {m}
  ,                                       !- VFD Control Type
  ,                                       !- Pump RPM Schedule Name
  ,                                       !- Minimum Pressure Schedule {Pa}
  ,                                       !- Maximum Pressure Schedule {Pa}
  ,                                       !- Minimum RPM Schedule {rev/min}
  ,                                       !- Maximum RPM Schedule {rev/min}
  ,                                       !- Zone Name
  0.5,                                    !- Skin Loss Radiative Fraction
  PowerPerFlowPerPressure,                !- Design Power Sizing Method
  348701.1,                               !- Design Electric Power per Unit Flow Rate {W/(m3/s)}
  1.282051282,                            !- Design Shaft Power per Unit Flow Rate per Unit Head {W-s/m3-Pa}
  0,                                      !- Design Minimum Flow Rate Fraction
  General;                                !- End-Use Subcategory

OS:Node,
  {d6a6503a-2e5a-423f-b60a-1e70af834feb}, !- Handle
  Node 40,                                !- Name
  {e7a7c604-302d-4fac-89cb-d73ffc844a5b}, !- Inlet Port
  {a15df0e7-b0ac-451d-8e0a-bd34818cffce}; !- Outlet Port

OS:Connection,
  {efb5174c-6433-4bb8-8d04-5b6059d92f07}, !- Handle
  {d5f86c5a-2fc0-448b-9850-96e2ab861c8b}, !- Name
  {808ba500-c19e-46ef-b507-d8009b1e2629}, !- Source Object
  3,                                      !- Outlet Port
  {13eb9e26-d0c3-43d8-9634-77b2d322d541}, !- Target Object
  2;                                      !- Inlet Port

OS:Connection,
  {e7a7c604-302d-4fac-89cb-d73ffc844a5b}, !- Handle
  {55c0c294-2b0b-4683-8eb7-bc98eacf1aa1}, !- Name
  {13eb9e26-d0c3-43d8-9634-77b2d322d541}, !- Source Object
  3,                                      !- Outlet Port
  {d6a6503a-2e5a-423f-b60a-1e70af834feb}, !- Target Object
  2;                                      !- Inlet Port

OS:Connection,
  {a15df0e7-b0ac-451d-8e0a-bd34818cffce}, !- Handle
  {08e03ad3-38f8-463c-bc35-e71725899df3}, !- Name
  {d6a6503a-2e5a-423f-b60a-1e70af834feb}, !- Source Object
  3,                                      !- Outlet Port
  {6d94c79b-b200-4d2e-85a1-27dade226230}, !- Target Object
  2;                                      !- Inlet Port

OS:Schedule:Constant,
  {50d9d9e6-bdf1-48df-a74f-936f032b4728}, !- Handle
  dhw temp 2,                             !- Name
  {440d9106-9187-4b29-9c31-b2001c7188f7}, !- Schedule Type Limits Name
  52.6666666666667;                       !- Value

OS:SetpointManager:Scheduled,
  {92b226d1-e05c-46fd-9c9c-97a81cf544e0}, !- Handle
  Setpoint Manager Scheduled 3,           !- Name
  Temperature,                            !- Control Variable
  {50d9d9e6-bdf1-48df-a74f-936f032b4728}, !- Schedule Name
  {a51a5242-975f-444a-9be1-4354950e247e}; !- Setpoint Node or NodeList Name

OS:WaterHeater:Mixed,
  {95b5d5f7-4f77-41f1-8a08-43b9bb92352a}, !- Handle
  res wh|unit 3,                          !- Name
  0.143845647790854,                      !- Tank Volume {m3}
  {1d146a3e-503e-4e04-ac8a-2c0e9f83ba47}, !- Setpoint Temperature Schedule Name
  2,                                      !- Deadband Temperature Difference {deltaC}
  99,                                     !- Maximum Temperature Limit {C}
  Cycle,                                  !- Heater Control Type
  11722.8428068889,                       !- Heater Maximum Capacity {W}
  0,                                      !- Heater Minimum Capacity {W}
  ,                                       !- Heater Ignition Minimum Flow Rate {m3/s}
  ,                                       !- Heater Ignition Delay {s}
  NaturalGas,                             !- Heater Fuel Type
  0.773298241318794,                      !- Heater Thermal Efficiency
  ,                                       !- Part Load Factor Curve Name
  0,                                      !- Off Cycle Parasitic Fuel Consumption Rate {W}
  Electricity,                            !- Off Cycle Parasitic Fuel Type
  0,                                      !- Off Cycle Parasitic Heat Fraction to Tank
  0,                                      !- On Cycle Parasitic Fuel Consumption Rate {W}
  Electricity,                            !- On Cycle Parasitic Fuel Type
  0,                                      !- On Cycle Parasitic Heat Fraction to Tank
  ThermalZone,                            !- Ambient Temperature Indicator
  ,                                       !- Ambient Temperature Schedule Name
  {485da0e7-82bb-4810-875b-4f685fb4f1a2}, !- Ambient Temperature Thermal Zone Name
  ,                                       !- Ambient Temperature Outdoor Air Node Name
  4.15693173076374,                       !- Off Cycle Loss Coefficient to Ambient Temperature {W/K}
  0.64,                                   !- Off Cycle Loss Fraction to Thermal Zone
  4.15693173076374,                       !- On Cycle Loss Coefficient to Ambient Temperature {W/K}
  1,                                      !- On Cycle Loss Fraction to Thermal Zone
  ,                                       !- Peak Use Flow Rate {m3/s}
  ,                                       !- Use Flow Rate Fraction Schedule Name
  ,                                       !- Cold Water Supply Temperature Schedule Name
  {b2609a95-267f-4ba4-a63c-e8b595acf258}, !- Use Side Inlet Node Name
  {6b3fa8d9-7549-44d5-a758-4cffcb2d3d68}, !- Use Side Outlet Node Name
  1,                                      !- Use Side Effectiveness
  ,                                       !- Source Side Inlet Node Name
  ,                                       !- Source Side Outlet Node Name
  1,                                      !- Source Side Effectiveness
  autosize,                               !- Use Side Design Flow Rate {m3/s}
  autosize,                               !- Source Side Design Flow Rate {m3/s}
  1.5,                                    !- Indirect Water Heating Recovery Time {hr}
  IndirectHeatPrimarySetpoint,            !- Source Side Flow Control Mode
  ,                                       !- Indirect Alternate Setpoint Temperature Schedule Name
  res wh|unit 3;                          !- End-Use Subcategory

OS:Schedule:Constant,
  {1d146a3e-503e-4e04-ac8a-2c0e9f83ba47}, !- Handle
  WH Setpoint Temp 2,                     !- Name
  {440d9106-9187-4b29-9c31-b2001c7188f7}, !- Schedule Type Limits Name
  52.6666666666667;                       !- Value

OS:Node,
  {2dcf0247-4694-4f07-bec1-170efea35bc1}, !- Handle
  Node 41,                                !- Name
  {06c78195-35c6-492e-ab81-1f2becb1e856}, !- Inlet Port
  {b2609a95-267f-4ba4-a63c-e8b595acf258}; !- Outlet Port

OS:Connection,
  {06c78195-35c6-492e-ab81-1f2becb1e856}, !- Handle
  {ee98fa33-2878-4cf1-883b-ecc539a1b33b}, !- Name
  {6d94c79b-b200-4d2e-85a1-27dade226230}, !- Source Object
  4,                                      !- Outlet Port
  {2dcf0247-4694-4f07-bec1-170efea35bc1}, !- Target Object
  2;                                      !- Inlet Port

OS:Node,
  {282ebbe8-da5d-4ebc-b67c-6afa17c08444}, !- Handle
  Node 42,                                !- Name
  {6b3fa8d9-7549-44d5-a758-4cffcb2d3d68}, !- Inlet Port
  {77a16b71-38ba-4d5e-89cb-8ce4728a2e25}; !- Outlet Port

OS:Connection,
  {b2609a95-267f-4ba4-a63c-e8b595acf258}, !- Handle
  {8fdd2170-9c7d-437a-81b9-bac1aa79abfa}, !- Name
  {2dcf0247-4694-4f07-bec1-170efea35bc1}, !- Source Object
  3,                                      !- Outlet Port
  {95b5d5f7-4f77-41f1-8a08-43b9bb92352a}, !- Target Object
  31;                                     !- Inlet Port

OS:Connection,
  {6b3fa8d9-7549-44d5-a758-4cffcb2d3d68}, !- Handle
  {bf9f741c-00a8-4f44-acc9-dd303653fa7e}, !- Name
  {95b5d5f7-4f77-41f1-8a08-43b9bb92352a}, !- Source Object
  32,                                     !- Outlet Port
  {282ebbe8-da5d-4ebc-b67c-6afa17c08444}, !- Target Object
  2;                                      !- Inlet Port

OS:Connection,
  {77a16b71-38ba-4d5e-89cb-8ce4728a2e25}, !- Handle
  {172dcc33-8930-4fd5-87d1-63b687a0a59a}, !- Name
  {282ebbe8-da5d-4ebc-b67c-6afa17c08444}, !- Source Object
  3,                                      !- Outlet Port
  {b4bd4c39-e5e1-45e8-9e03-c8139cc2e462}, !- Target Object
  4;                                      !- Inlet Port

OS:PlantLoop,
  {f433b0bd-fd21-4958-aea8-3fb9f399db85}, !- Handle
  Domestic Hot Water Loop|unit 4,         !- Name
  ,                                       !- Fluid Type
  0,                                      !- Glycol Concentration
  ,                                       !- User Defined Fluid Type
  ,                                       !- Plant Equipment Operation Heating Load
  ,                                       !- Plant Equipment Operation Cooling Load
  ,                                       !- Primary Plant Equipment Operation Scheme
  {e8062e92-e1ad-47e9-acee-8706a7304692}, !- Loop Temperature Setpoint Node Name
  ,                                       !- Maximum Loop Temperature {C}
  ,                                       !- Minimum Loop Temperature {C}
  0.01,                                   !- Maximum Loop Flow Rate {m3/s}
  ,                                       !- Minimum Loop Flow Rate {m3/s}
  0.003,                                  !- Plant Loop Volume {m3}
  {8bf98746-2154-4f16-bc13-b7282a5727d7}, !- Plant Side Inlet Node Name
  {02f79d70-184c-49a3-9edd-661a96f1e02d}, !- Plant Side Outlet Node Name
  ,                                       !- Plant Side Branch List Name
  {819a7d30-4a3f-4ed1-b926-09a09e10012b}, !- Demand Side Inlet Node Name
  {119a90ee-703f-43a3-b774-45c96f7c8ca1}, !- Demand Side Outlet Node Name
  ,                                       !- Demand Side Branch List Name
  ,                                       !- Demand Side Connector List Name
  Optimal,                                !- Load Distribution Scheme
  {57abe79f-d597-40d2-80d8-3cc384b7ef72}, !- Availability Manager List Name
  ,                                       !- Plant Loop Demand Calculation Scheme
  ,                                       !- Common Pipe Simulation
  ,                                       !- Pressure Simulation Type
  ,                                       !- Plant Equipment Operation Heating Load Schedule
  ,                                       !- Plant Equipment Operation Cooling Load Schedule
  ,                                       !- Primary Plant Equipment Operation Scheme Schedule
  ,                                       !- Component Setpoint Operation Scheme Schedule
  {b2d4891d-194a-407c-b40e-ca7560a0ff5b}, !- Demand Mixer Name
  {d05c7b85-ecdb-40e5-80ef-c6768d5ec2ac}, !- Demand Splitter Name
  {2cce725b-6b51-4409-99fe-27f2da802b8f}, !- Supply Mixer Name
  {c4df12ac-7ba0-45b2-a724-7481c3f44b8d}; !- Supply Splitter Name

OS:Node,
  {a8c68ba3-81b9-412b-a181-b3937a258945}, !- Handle
  Node 43,                                !- Name
  {8bf98746-2154-4f16-bc13-b7282a5727d7}, !- Inlet Port
  {13a00242-f679-438f-b473-761d3347ab72}; !- Outlet Port

OS:Node,
  {e8062e92-e1ad-47e9-acee-8706a7304692}, !- Handle
  Node 44,                                !- Name
  {9a535703-8e95-47e2-b965-0a63e989f1be}, !- Inlet Port
  {02f79d70-184c-49a3-9edd-661a96f1e02d}; !- Outlet Port

OS:Node,
  {c3709e61-e620-474a-b4e5-7c06ae701782}, !- Handle
  Node 45,                                !- Name
  {a89e175c-3b23-4ca9-8599-fcffcb20f3a0}, !- Inlet Port
  {f9a047f6-802e-45e2-8010-84d45dc34274}; !- Outlet Port

OS:Connector:Mixer,
  {2cce725b-6b51-4409-99fe-27f2da802b8f}, !- Handle
  Connector Mixer 7,                      !- Name
  {8913bde1-120c-4a48-955d-70769246d0ee}, !- Outlet Branch Name
  {f9ad8cca-623d-4079-a8ec-10d2c1339eb1}, !- Inlet Branch Name 1
  {bb1a5db0-69ab-4d6b-983f-a7da8c1385cf}; !- Inlet Branch Name 2

OS:Connector:Splitter,
  {c4df12ac-7ba0-45b2-a724-7481c3f44b8d}, !- Handle
  Connector Splitter 7,                   !- Name
  {66e771e0-15f3-4272-9a4d-ca4a8205e77c}, !- Inlet Branch Name
  {a89e175c-3b23-4ca9-8599-fcffcb20f3a0}, !- Outlet Branch Name 1
  {6cdec630-c106-4ffc-9656-6bfac9b6f4bd}; !- Outlet Branch Name 2

OS:Connection,
  {8bf98746-2154-4f16-bc13-b7282a5727d7}, !- Handle
  {78671f5d-c26c-4451-81d3-89887860c082}, !- Name
  {f433b0bd-fd21-4958-aea8-3fb9f399db85}, !- Source Object
  14,                                     !- Outlet Port
  {a8c68ba3-81b9-412b-a181-b3937a258945}, !- Target Object
  2;                                      !- Inlet Port

OS:Connection,
  {a89e175c-3b23-4ca9-8599-fcffcb20f3a0}, !- Handle
  {25239bfd-73a4-4692-84f0-86368533c3e3}, !- Name
  {c4df12ac-7ba0-45b2-a724-7481c3f44b8d}, !- Source Object
  3,                                      !- Outlet Port
  {c3709e61-e620-474a-b4e5-7c06ae701782}, !- Target Object
  2;                                      !- Inlet Port

OS:Connection,
  {02f79d70-184c-49a3-9edd-661a96f1e02d}, !- Handle
  {3f8de05f-5bd1-4f7d-b34a-f63a6c7fa7a4}, !- Name
  {e8062e92-e1ad-47e9-acee-8706a7304692}, !- Source Object
  3,                                      !- Outlet Port
  {f433b0bd-fd21-4958-aea8-3fb9f399db85}, !- Target Object
  15;                                     !- Inlet Port

OS:Node,
  {d4c949ac-936c-4982-89f7-0c89434a3a3c}, !- Handle
  Node 46,                                !- Name
  {819a7d30-4a3f-4ed1-b926-09a09e10012b}, !- Inlet Port
  {0663a443-1e1e-4ef2-a886-ca02876f57d5}; !- Outlet Port

OS:Node,
  {fca5ad51-7d89-4f14-b6c9-a42df1030136}, !- Handle
  Node 47,                                !- Name
  {728b257c-558a-42b9-8bca-9e99c6eb2d17}, !- Inlet Port
  {119a90ee-703f-43a3-b774-45c96f7c8ca1}; !- Outlet Port

OS:Node,
  {326c12cf-a1f5-4d22-ae71-8b10d2242fa5}, !- Handle
  Node 48,                                !- Name
  {2a9c8a33-7281-4435-842a-4618bda4f809}, !- Inlet Port
  {bf12d432-fb21-4b82-9f6e-ad4717a14b9e}; !- Outlet Port

OS:Connector:Mixer,
  {b2d4891d-194a-407c-b40e-ca7560a0ff5b}, !- Handle
  Connector Mixer 8,                      !- Name
  {728b257c-558a-42b9-8bca-9e99c6eb2d17}, !- Outlet Branch Name
  {bf12d432-fb21-4b82-9f6e-ad4717a14b9e}; !- Inlet Branch Name 1

OS:Connector:Splitter,
  {d05c7b85-ecdb-40e5-80ef-c6768d5ec2ac}, !- Handle
  Connector Splitter 8,                   !- Name
  {0663a443-1e1e-4ef2-a886-ca02876f57d5}, !- Inlet Branch Name
  {2a9c8a33-7281-4435-842a-4618bda4f809}; !- Outlet Branch Name 1

OS:Connection,
  {819a7d30-4a3f-4ed1-b926-09a09e10012b}, !- Handle
  {f726088a-76e0-4860-9003-bf01bab4c39f}, !- Name
  {f433b0bd-fd21-4958-aea8-3fb9f399db85}, !- Source Object
  17,                                     !- Outlet Port
  {d4c949ac-936c-4982-89f7-0c89434a3a3c}, !- Target Object
  2;                                      !- Inlet Port

OS:Connection,
  {0663a443-1e1e-4ef2-a886-ca02876f57d5}, !- Handle
  {95d4fc74-8a24-471c-9c13-563222942e23}, !- Name
  {d4c949ac-936c-4982-89f7-0c89434a3a3c}, !- Source Object
  3,                                      !- Outlet Port
  {d05c7b85-ecdb-40e5-80ef-c6768d5ec2ac}, !- Target Object
  2;                                      !- Inlet Port

OS:Connection,
  {2a9c8a33-7281-4435-842a-4618bda4f809}, !- Handle
  {7696c710-3109-417a-b5bf-b3b03505be42}, !- Name
  {d05c7b85-ecdb-40e5-80ef-c6768d5ec2ac}, !- Source Object
  3,                                      !- Outlet Port
  {326c12cf-a1f5-4d22-ae71-8b10d2242fa5}, !- Target Object
  2;                                      !- Inlet Port

OS:Connection,
  {bf12d432-fb21-4b82-9f6e-ad4717a14b9e}, !- Handle
  {a805a68f-4912-4257-b6bd-d224e6b6f93c}, !- Name
  {326c12cf-a1f5-4d22-ae71-8b10d2242fa5}, !- Source Object
  3,                                      !- Outlet Port
  {b2d4891d-194a-407c-b40e-ca7560a0ff5b}, !- Target Object
  3;                                      !- Inlet Port

OS:Connection,
  {728b257c-558a-42b9-8bca-9e99c6eb2d17}, !- Handle
  {e60a8f18-28b6-4161-9561-c8734ba8fcbd}, !- Name
  {b2d4891d-194a-407c-b40e-ca7560a0ff5b}, !- Source Object
  2,                                      !- Outlet Port
  {fca5ad51-7d89-4f14-b6c9-a42df1030136}, !- Target Object
  2;                                      !- Inlet Port

OS:Connection,
  {119a90ee-703f-43a3-b774-45c96f7c8ca1}, !- Handle
  {93b8a2f5-bb76-4793-b2f4-4820c00a0ccc}, !- Name
  {fca5ad51-7d89-4f14-b6c9-a42df1030136}, !- Source Object
  3,                                      !- Outlet Port
  {f433b0bd-fd21-4958-aea8-3fb9f399db85}, !- Target Object
  18;                                     !- Inlet Port

OS:Sizing:Plant,
  {e5d996bc-531e-44ea-afb5-48a5cd96cabc}, !- Handle
  {f433b0bd-fd21-4958-aea8-3fb9f399db85}, !- Plant or Condenser Loop Name
  Heating,                                !- Loop Type
  52.6666666666667,                       !- Design Loop Exit Temperature {C}
  5.55555555555556,                       !- Loop Design Temperature Difference {deltaC}
  NonCoincident,                          !- Sizing Option
  1,                                      !- Zone Timesteps in Averaging Window
  None;                                   !- Coincident Sizing Factor Mode

OS:AvailabilityManagerAssignmentList,
  {57abe79f-d597-40d2-80d8-3cc384b7ef72}, !- Handle
  Plant Loop 1 AvailabilityManagerAssignmentList 3; !- Name

OS:Pipe:Adiabatic,
  {aff7e74c-12e6-4222-8dfa-5f92decaed34}, !- Handle
  Pipe Adiabatic 7,                       !- Name
  {f9a047f6-802e-45e2-8010-84d45dc34274}, !- Inlet Node Name
  {c9ae49bb-6228-41d6-abf9-6ff61123273d}; !- Outlet Node Name

OS:Pipe:Adiabatic,
  {f376d19a-9225-4a0e-b670-9cc29b859927}, !- Handle
  Pipe Adiabatic 8,                       !- Name
  {46e87d28-35f5-4b83-a146-0eb9844466bc}, !- Inlet Node Name
  {9a535703-8e95-47e2-b965-0a63e989f1be}; !- Outlet Node Name

OS:Node,
  {5e615f53-bede-45ee-9352-8f78773afa90}, !- Handle
  Node 49,                                !- Name
  {c9ae49bb-6228-41d6-abf9-6ff61123273d}, !- Inlet Port
  {f9ad8cca-623d-4079-a8ec-10d2c1339eb1}; !- Outlet Port

OS:Connection,
  {f9a047f6-802e-45e2-8010-84d45dc34274}, !- Handle
  {85ac495a-485b-406d-a021-43c0a5544103}, !- Name
  {c3709e61-e620-474a-b4e5-7c06ae701782}, !- Source Object
  3,                                      !- Outlet Port
  {aff7e74c-12e6-4222-8dfa-5f92decaed34}, !- Target Object
  2;                                      !- Inlet Port

OS:Connection,
  {c9ae49bb-6228-41d6-abf9-6ff61123273d}, !- Handle
  {6aa3c845-4172-4457-ad49-ad4afec89f0a}, !- Name
  {aff7e74c-12e6-4222-8dfa-5f92decaed34}, !- Source Object
  3,                                      !- Outlet Port
  {5e615f53-bede-45ee-9352-8f78773afa90}, !- Target Object
  2;                                      !- Inlet Port

OS:Connection,
  {f9ad8cca-623d-4079-a8ec-10d2c1339eb1}, !- Handle
  {2b19e46c-6197-4fed-a1e0-282407a243ac}, !- Name
  {5e615f53-bede-45ee-9352-8f78773afa90}, !- Source Object
  3,                                      !- Outlet Port
  {2cce725b-6b51-4409-99fe-27f2da802b8f}, !- Target Object
  3;                                      !- Inlet Port

OS:Node,
  {11a73ff8-b9ff-4caa-aae0-57f735ade94f}, !- Handle
  Node 50,                                !- Name
  {8913bde1-120c-4a48-955d-70769246d0ee}, !- Inlet Port
  {46e87d28-35f5-4b83-a146-0eb9844466bc}; !- Outlet Port

OS:Connection,
  {8913bde1-120c-4a48-955d-70769246d0ee}, !- Handle
  {32bf14ed-1482-4864-b950-0c8686629b74}, !- Name
  {2cce725b-6b51-4409-99fe-27f2da802b8f}, !- Source Object
  2,                                      !- Outlet Port
  {11a73ff8-b9ff-4caa-aae0-57f735ade94f}, !- Target Object
  2;                                      !- Inlet Port

OS:Connection,
  {46e87d28-35f5-4b83-a146-0eb9844466bc}, !- Handle
  {d2bbf8c2-2ba0-43ef-9a7b-86114479bd11}, !- Name
  {11a73ff8-b9ff-4caa-aae0-57f735ade94f}, !- Source Object
  3,                                      !- Outlet Port
  {f376d19a-9225-4a0e-b670-9cc29b859927}, !- Target Object
  2;                                      !- Inlet Port

OS:Connection,
  {9a535703-8e95-47e2-b965-0a63e989f1be}, !- Handle
  {b21f2ed4-d844-44c0-81b3-3cfc197ec378}, !- Name
  {f376d19a-9225-4a0e-b670-9cc29b859927}, !- Source Object
  3,                                      !- Outlet Port
  {e8062e92-e1ad-47e9-acee-8706a7304692}, !- Target Object
  2;                                      !- Inlet Port

OS:Pump:VariableSpeed,
  {7393408b-fb5b-4aa4-9ca6-eb3f49a345c4}, !- Handle
  Pump Variable Speed 4,                  !- Name
  {13a00242-f679-438f-b473-761d3347ab72}, !- Inlet Node Name
  {c183f069-fe8c-4be2-8a59-706b95f0a577}, !- Outlet Node Name
  0.01,                                   !- Rated Flow Rate {m3/s}
  1,                                      !- Rated Pump Head {Pa}
  0,                                      !- Rated Power Consumption {W}
  1,                                      !- Motor Efficiency
  0,                                      !- Fraction of Motor Inefficiencies to Fluid Stream
  0,                                      !- Coefficient 1 of the Part Load Performance Curve
  1,                                      !- Coefficient 2 of the Part Load Performance Curve
  0,                                      !- Coefficient 3 of the Part Load Performance Curve
  0,                                      !- Coefficient 4 of the Part Load Performance Curve
  ,                                       !- Minimum Flow Rate {m3/s}
  Intermittent,                           !- Pump Control Type
  ,                                       !- Pump Flow Rate Schedule Name
  ,                                       !- Pump Curve Name
  ,                                       !- Impeller Diameter {m}
  ,                                       !- VFD Control Type
  ,                                       !- Pump RPM Schedule Name
  ,                                       !- Minimum Pressure Schedule {Pa}
  ,                                       !- Maximum Pressure Schedule {Pa}
  ,                                       !- Minimum RPM Schedule {rev/min}
  ,                                       !- Maximum RPM Schedule {rev/min}
  ,                                       !- Zone Name
  0.5,                                    !- Skin Loss Radiative Fraction
  PowerPerFlowPerPressure,                !- Design Power Sizing Method
  348701.1,                               !- Design Electric Power per Unit Flow Rate {W/(m3/s)}
  1.282051282,                            !- Design Shaft Power per Unit Flow Rate per Unit Head {W-s/m3-Pa}
  0,                                      !- Design Minimum Flow Rate Fraction
  General;                                !- End-Use Subcategory

OS:Node,
  {aa4a2cf9-b791-4f73-b71f-0cc44672c2ee}, !- Handle
  Node 51,                                !- Name
  {c183f069-fe8c-4be2-8a59-706b95f0a577}, !- Inlet Port
  {66e771e0-15f3-4272-9a4d-ca4a8205e77c}; !- Outlet Port

OS:Connection,
  {13a00242-f679-438f-b473-761d3347ab72}, !- Handle
  {db5b2e00-f635-4d9d-b56e-5b2066a2bf16}, !- Name
  {a8c68ba3-81b9-412b-a181-b3937a258945}, !- Source Object
  3,                                      !- Outlet Port
  {7393408b-fb5b-4aa4-9ca6-eb3f49a345c4}, !- Target Object
  2;                                      !- Inlet Port

OS:Connection,
  {c183f069-fe8c-4be2-8a59-706b95f0a577}, !- Handle
  {7b2a6fdd-9bad-4ec0-be41-8c43edbeaab2}, !- Name
  {7393408b-fb5b-4aa4-9ca6-eb3f49a345c4}, !- Source Object
  3,                                      !- Outlet Port
  {aa4a2cf9-b791-4f73-b71f-0cc44672c2ee}, !- Target Object
  2;                                      !- Inlet Port

OS:Connection,
  {66e771e0-15f3-4272-9a4d-ca4a8205e77c}, !- Handle
  {89200fa3-5340-4be4-b4a5-565c472ef8d4}, !- Name
  {aa4a2cf9-b791-4f73-b71f-0cc44672c2ee}, !- Source Object
  3,                                      !- Outlet Port
  {c4df12ac-7ba0-45b2-a724-7481c3f44b8d}, !- Target Object
  2;                                      !- Inlet Port

OS:Schedule:Constant,
  {025e9077-1c42-46b8-83fa-7d937d349d5c}, !- Handle
  dhw temp 3,                             !- Name
  {440d9106-9187-4b29-9c31-b2001c7188f7}, !- Schedule Type Limits Name
  52.6666666666667;                       !- Value

OS:SetpointManager:Scheduled,
  {cff72119-9c7e-4f88-8145-b6a01a1043b2}, !- Handle
  Setpoint Manager Scheduled 4,           !- Name
  Temperature,                            !- Control Variable
  {025e9077-1c42-46b8-83fa-7d937d349d5c}, !- Schedule Name
  {e8062e92-e1ad-47e9-acee-8706a7304692}; !- Setpoint Node or NodeList Name

OS:WaterHeater:Mixed,
  {2f79e34b-e6f9-4388-bfda-2c10c6b4402c}, !- Handle
  res wh|unit 4,                          !- Name
  0.143845647790854,                      !- Tank Volume {m3}
  {d7856674-2a66-497c-b659-59bfc73a06c3}, !- Setpoint Temperature Schedule Name
  2,                                      !- Deadband Temperature Difference {deltaC}
  99,                                     !- Maximum Temperature Limit {C}
  Cycle,                                  !- Heater Control Type
  11722.8428068889,                       !- Heater Maximum Capacity {W}
  0,                                      !- Heater Minimum Capacity {W}
  ,                                       !- Heater Ignition Minimum Flow Rate {m3/s}
  ,                                       !- Heater Ignition Delay {s}
  NaturalGas,                             !- Heater Fuel Type
  0.773298241318794,                      !- Heater Thermal Efficiency
  ,                                       !- Part Load Factor Curve Name
  0,                                      !- Off Cycle Parasitic Fuel Consumption Rate {W}
  Electricity,                            !- Off Cycle Parasitic Fuel Type
  0,                                      !- Off Cycle Parasitic Heat Fraction to Tank
  0,                                      !- On Cycle Parasitic Fuel Consumption Rate {W}
  Electricity,                            !- On Cycle Parasitic Fuel Type
  0,                                      !- On Cycle Parasitic Heat Fraction to Tank
  ThermalZone,                            !- Ambient Temperature Indicator
  ,                                       !- Ambient Temperature Schedule Name
  {c50919e3-d484-4f0a-8b69-244d43d020c3}, !- Ambient Temperature Thermal Zone Name
  ,                                       !- Ambient Temperature Outdoor Air Node Name
  4.15693173076374,                       !- Off Cycle Loss Coefficient to Ambient Temperature {W/K}
  0.64,                                   !- Off Cycle Loss Fraction to Thermal Zone
  4.15693173076374,                       !- On Cycle Loss Coefficient to Ambient Temperature {W/K}
  1,                                      !- On Cycle Loss Fraction to Thermal Zone
  ,                                       !- Peak Use Flow Rate {m3/s}
  ,                                       !- Use Flow Rate Fraction Schedule Name
  ,                                       !- Cold Water Supply Temperature Schedule Name
  {72e1a3aa-f55b-4fe5-b3f0-aade2d9818c8}, !- Use Side Inlet Node Name
  {91f3d911-59fe-4996-a8c1-21ea2962ac19}, !- Use Side Outlet Node Name
  1,                                      !- Use Side Effectiveness
  ,                                       !- Source Side Inlet Node Name
  ,                                       !- Source Side Outlet Node Name
  1,                                      !- Source Side Effectiveness
  autosize,                               !- Use Side Design Flow Rate {m3/s}
  autosize,                               !- Source Side Design Flow Rate {m3/s}
  1.5,                                    !- Indirect Water Heating Recovery Time {hr}
  IndirectHeatPrimarySetpoint,            !- Source Side Flow Control Mode
  ,                                       !- Indirect Alternate Setpoint Temperature Schedule Name
  res wh|unit 4;                          !- End-Use Subcategory

OS:Schedule:Constant,
  {d7856674-2a66-497c-b659-59bfc73a06c3}, !- Handle
  WH Setpoint Temp 3,                     !- Name
  {440d9106-9187-4b29-9c31-b2001c7188f7}, !- Schedule Type Limits Name
  52.6666666666667;                       !- Value

OS:Node,
  {543160b3-86a3-4fb8-82f2-2d9855a64cef}, !- Handle
  Node 52,                                !- Name
  {6cdec630-c106-4ffc-9656-6bfac9b6f4bd}, !- Inlet Port
  {72e1a3aa-f55b-4fe5-b3f0-aade2d9818c8}; !- Outlet Port

OS:Connection,
  {6cdec630-c106-4ffc-9656-6bfac9b6f4bd}, !- Handle
  {67a25864-420a-417d-a74f-756a37783913}, !- Name
  {c4df12ac-7ba0-45b2-a724-7481c3f44b8d}, !- Source Object
  4,                                      !- Outlet Port
  {543160b3-86a3-4fb8-82f2-2d9855a64cef}, !- Target Object
  2;                                      !- Inlet Port

OS:Node,
  {fd941266-3882-4693-8f7a-a3ea50935b73}, !- Handle
  Node 53,                                !- Name
  {91f3d911-59fe-4996-a8c1-21ea2962ac19}, !- Inlet Port
  {bb1a5db0-69ab-4d6b-983f-a7da8c1385cf}; !- Outlet Port

OS:Connection,
  {72e1a3aa-f55b-4fe5-b3f0-aade2d9818c8}, !- Handle
  {38d409a5-e7fe-429a-b8b7-2e0dcbed12d7}, !- Name
  {543160b3-86a3-4fb8-82f2-2d9855a64cef}, !- Source Object
  3,                                      !- Outlet Port
  {2f79e34b-e6f9-4388-bfda-2c10c6b4402c}, !- Target Object
  31;                                     !- Inlet Port

OS:Connection,
  {91f3d911-59fe-4996-a8c1-21ea2962ac19}, !- Handle
  {290086dc-34bb-40c1-94b2-9bc2231aeb67}, !- Name
  {2f79e34b-e6f9-4388-bfda-2c10c6b4402c}, !- Source Object
  32,                                     !- Outlet Port
  {fd941266-3882-4693-8f7a-a3ea50935b73}, !- Target Object
  2;                                      !- Inlet Port

OS:Connection,
  {bb1a5db0-69ab-4d6b-983f-a7da8c1385cf}, !- Handle
  {31b9bb0c-661d-43b2-8e32-607db7fc4044}, !- Name
  {fd941266-3882-4693-8f7a-a3ea50935b73}, !- Source Object
  3,                                      !- Outlet Port
  {2cce725b-6b51-4409-99fe-27f2da802b8f}, !- Target Object
  4;                                      !- Inlet Port

OS:PlantLoop,
  {74ab3f00-4d63-4855-9ead-d03597843830}, !- Handle
  Domestic Hot Water Loop|unit 5,         !- Name
  ,                                       !- Fluid Type
  0,                                      !- Glycol Concentration
  ,                                       !- User Defined Fluid Type
  ,                                       !- Plant Equipment Operation Heating Load
  ,                                       !- Plant Equipment Operation Cooling Load
  ,                                       !- Primary Plant Equipment Operation Scheme
  {797a7422-52c1-4a55-85d7-e8b98d0bfbfa}, !- Loop Temperature Setpoint Node Name
  ,                                       !- Maximum Loop Temperature {C}
  ,                                       !- Minimum Loop Temperature {C}
  0.01,                                   !- Maximum Loop Flow Rate {m3/s}
  ,                                       !- Minimum Loop Flow Rate {m3/s}
  0.003,                                  !- Plant Loop Volume {m3}
  {c7a4a328-ab9e-4669-9686-bec9b42cfdb6}, !- Plant Side Inlet Node Name
  {d2d8ec12-93be-4360-9493-02e12e98b788}, !- Plant Side Outlet Node Name
  ,                                       !- Plant Side Branch List Name
  {004987f4-f0a8-4524-89c0-81a775f8c2bf}, !- Demand Side Inlet Node Name
  {7c6bd246-0556-4fde-ab58-a8c766c6ac71}, !- Demand Side Outlet Node Name
  ,                                       !- Demand Side Branch List Name
  ,                                       !- Demand Side Connector List Name
  Optimal,                                !- Load Distribution Scheme
  {f2fdbe6d-8607-4111-9259-527e2c921f38}, !- Availability Manager List Name
  ,                                       !- Plant Loop Demand Calculation Scheme
  ,                                       !- Common Pipe Simulation
  ,                                       !- Pressure Simulation Type
  ,                                       !- Plant Equipment Operation Heating Load Schedule
  ,                                       !- Plant Equipment Operation Cooling Load Schedule
  ,                                       !- Primary Plant Equipment Operation Scheme Schedule
  ,                                       !- Component Setpoint Operation Scheme Schedule
  {5424b3b9-8006-438a-b6d3-cb5e12956a2c}, !- Demand Mixer Name
  {8bda6cbf-2aec-45bf-9e87-addd6a803d91}, !- Demand Splitter Name
  {c92739cd-bd1a-4de8-ab8c-079fd534d43b}, !- Supply Mixer Name
  {f105f0b1-748e-4d94-bf85-26e5b9dd6d21}; !- Supply Splitter Name

OS:Node,
  {1f6c487e-0335-4ce5-8ba6-5ac7e22c3ef3}, !- Handle
  Node 54,                                !- Name
  {c7a4a328-ab9e-4669-9686-bec9b42cfdb6}, !- Inlet Port
  {19c3c6ea-dc4b-4068-8c37-5271f4dfe6b3}; !- Outlet Port

OS:Node,
  {797a7422-52c1-4a55-85d7-e8b98d0bfbfa}, !- Handle
  Node 55,                                !- Name
  {947bdf93-5659-4343-8e29-5a452ff42279}, !- Inlet Port
  {d2d8ec12-93be-4360-9493-02e12e98b788}; !- Outlet Port

OS:Node,
  {ff343523-878c-430b-bbee-7c2890025ea9}, !- Handle
  Node 56,                                !- Name
  {c6357cc8-efff-49a3-977f-9edb91ee9f6e}, !- Inlet Port
  {32ba2da6-ed61-4527-8fe3-7636c8b98b62}; !- Outlet Port

OS:Connector:Mixer,
  {c92739cd-bd1a-4de8-ab8c-079fd534d43b}, !- Handle
  Connector Mixer 9,                      !- Name
  {4c21cd08-ee55-4ddb-b044-66936f02bae6}, !- Outlet Branch Name
  {b591895b-99f1-42d5-b42b-8ded8f3b3187}, !- Inlet Branch Name 1
  {45c7532b-1306-4117-9aa9-d039a354df26}; !- Inlet Branch Name 2

OS:Connector:Splitter,
  {f105f0b1-748e-4d94-bf85-26e5b9dd6d21}, !- Handle
  Connector Splitter 9,                   !- Name
  {e58d1c51-7544-450b-8880-5ac9b837ecfb}, !- Inlet Branch Name
  {c6357cc8-efff-49a3-977f-9edb91ee9f6e}, !- Outlet Branch Name 1
  {8996a7e8-7d8f-4164-8c18-0a66b864e163}; !- Outlet Branch Name 2

OS:Connection,
  {c7a4a328-ab9e-4669-9686-bec9b42cfdb6}, !- Handle
  {9d2b11a0-1134-47d5-a01f-047717ae83f4}, !- Name
  {74ab3f00-4d63-4855-9ead-d03597843830}, !- Source Object
  14,                                     !- Outlet Port
  {1f6c487e-0335-4ce5-8ba6-5ac7e22c3ef3}, !- Target Object
  2;                                      !- Inlet Port

OS:Connection,
  {c6357cc8-efff-49a3-977f-9edb91ee9f6e}, !- Handle
  {8ff2a8a8-9d21-4e4d-8c6d-03e820897e01}, !- Name
  {f105f0b1-748e-4d94-bf85-26e5b9dd6d21}, !- Source Object
  3,                                      !- Outlet Port
  {ff343523-878c-430b-bbee-7c2890025ea9}, !- Target Object
  2;                                      !- Inlet Port

OS:Connection,
  {d2d8ec12-93be-4360-9493-02e12e98b788}, !- Handle
  {508b8a17-e4fd-4710-b5ad-0f3dbeb7067c}, !- Name
  {797a7422-52c1-4a55-85d7-e8b98d0bfbfa}, !- Source Object
  3,                                      !- Outlet Port
  {74ab3f00-4d63-4855-9ead-d03597843830}, !- Target Object
  15;                                     !- Inlet Port

OS:Node,
  {d9494cdc-6e53-4a5c-a9b5-c97e84513086}, !- Handle
  Node 57,                                !- Name
  {004987f4-f0a8-4524-89c0-81a775f8c2bf}, !- Inlet Port
  {9ac714e2-a9f7-4eba-9228-005e594e6f2e}; !- Outlet Port

OS:Node,
  {985d0298-13f9-4051-91c2-a7c7c5e50c2b}, !- Handle
  Node 58,                                !- Name
  {99a51374-889f-4d90-95ae-5a8353e8dd00}, !- Inlet Port
  {7c6bd246-0556-4fde-ab58-a8c766c6ac71}; !- Outlet Port

OS:Node,
  {dfe5d7a5-bc22-4e3b-a04f-89d7d372b6c9}, !- Handle
  Node 59,                                !- Name
  {a6e82b38-1524-4716-9f79-b5f0f3696c21}, !- Inlet Port
  {7ff20577-3d99-4190-bd65-dd0e5c51d348}; !- Outlet Port

OS:Connector:Mixer,
  {5424b3b9-8006-438a-b6d3-cb5e12956a2c}, !- Handle
  Connector Mixer 10,                     !- Name
  {99a51374-889f-4d90-95ae-5a8353e8dd00}, !- Outlet Branch Name
  {7ff20577-3d99-4190-bd65-dd0e5c51d348}; !- Inlet Branch Name 1

OS:Connector:Splitter,
  {8bda6cbf-2aec-45bf-9e87-addd6a803d91}, !- Handle
  Connector Splitter 10,                  !- Name
  {9ac714e2-a9f7-4eba-9228-005e594e6f2e}, !- Inlet Branch Name
  {a6e82b38-1524-4716-9f79-b5f0f3696c21}; !- Outlet Branch Name 1

OS:Connection,
  {004987f4-f0a8-4524-89c0-81a775f8c2bf}, !- Handle
  {430617fa-cbc6-47fc-93cd-78eee92d9d6b}, !- Name
  {74ab3f00-4d63-4855-9ead-d03597843830}, !- Source Object
  17,                                     !- Outlet Port
  {d9494cdc-6e53-4a5c-a9b5-c97e84513086}, !- Target Object
  2;                                      !- Inlet Port

OS:Connection,
  {9ac714e2-a9f7-4eba-9228-005e594e6f2e}, !- Handle
  {e2fa497f-a196-4883-9a35-6d69e1be1f14}, !- Name
  {d9494cdc-6e53-4a5c-a9b5-c97e84513086}, !- Source Object
  3,                                      !- Outlet Port
  {8bda6cbf-2aec-45bf-9e87-addd6a803d91}, !- Target Object
  2;                                      !- Inlet Port

OS:Connection,
  {a6e82b38-1524-4716-9f79-b5f0f3696c21}, !- Handle
  {62ff747b-ee9f-4020-8754-3997615533f9}, !- Name
  {8bda6cbf-2aec-45bf-9e87-addd6a803d91}, !- Source Object
  3,                                      !- Outlet Port
  {dfe5d7a5-bc22-4e3b-a04f-89d7d372b6c9}, !- Target Object
  2;                                      !- Inlet Port

OS:Connection,
  {7ff20577-3d99-4190-bd65-dd0e5c51d348}, !- Handle
  {089adb9a-c746-4608-bee1-09382f2e47cc}, !- Name
  {dfe5d7a5-bc22-4e3b-a04f-89d7d372b6c9}, !- Source Object
  3,                                      !- Outlet Port
  {5424b3b9-8006-438a-b6d3-cb5e12956a2c}, !- Target Object
  3;                                      !- Inlet Port

OS:Connection,
  {99a51374-889f-4d90-95ae-5a8353e8dd00}, !- Handle
  {72eeceed-8690-463e-96dd-b20b441685d4}, !- Name
  {5424b3b9-8006-438a-b6d3-cb5e12956a2c}, !- Source Object
  2,                                      !- Outlet Port
  {985d0298-13f9-4051-91c2-a7c7c5e50c2b}, !- Target Object
  2;                                      !- Inlet Port

OS:Connection,
  {7c6bd246-0556-4fde-ab58-a8c766c6ac71}, !- Handle
  {d2610511-11f4-40c3-adf8-8fd9cb7947f9}, !- Name
  {985d0298-13f9-4051-91c2-a7c7c5e50c2b}, !- Source Object
  3,                                      !- Outlet Port
  {74ab3f00-4d63-4855-9ead-d03597843830}, !- Target Object
  18;                                     !- Inlet Port

OS:Sizing:Plant,
  {2a31ecf2-e08f-4a19-aaa8-41d7fbf210e5}, !- Handle
  {74ab3f00-4d63-4855-9ead-d03597843830}, !- Plant or Condenser Loop Name
  Heating,                                !- Loop Type
  52.6666666666667,                       !- Design Loop Exit Temperature {C}
  5.55555555555556,                       !- Loop Design Temperature Difference {deltaC}
  NonCoincident,                          !- Sizing Option
  1,                                      !- Zone Timesteps in Averaging Window
  None;                                   !- Coincident Sizing Factor Mode

OS:AvailabilityManagerAssignmentList,
  {f2fdbe6d-8607-4111-9259-527e2c921f38}, !- Handle
  Plant Loop 1 AvailabilityManagerAssignmentList 4; !- Name

OS:Pipe:Adiabatic,
  {9b789716-3251-4ba9-a8c4-02648bc09696}, !- Handle
  Pipe Adiabatic 9,                       !- Name
  {32ba2da6-ed61-4527-8fe3-7636c8b98b62}, !- Inlet Node Name
  {afe006a0-a7ca-4d4c-9a65-04af39fde2d6}; !- Outlet Node Name

OS:Pipe:Adiabatic,
  {4fd2d78c-8286-4e74-b0ca-c511bc1bc6a2}, !- Handle
  Pipe Adiabatic 10,                      !- Name
  {d639ec4a-551c-4fe3-8fdd-39ed7b02ab54}, !- Inlet Node Name
  {947bdf93-5659-4343-8e29-5a452ff42279}; !- Outlet Node Name

OS:Node,
  {f15c1e5d-64d8-481e-87b8-0c9c6e863a0b}, !- Handle
  Node 60,                                !- Name
  {afe006a0-a7ca-4d4c-9a65-04af39fde2d6}, !- Inlet Port
  {b591895b-99f1-42d5-b42b-8ded8f3b3187}; !- Outlet Port

OS:Connection,
  {32ba2da6-ed61-4527-8fe3-7636c8b98b62}, !- Handle
  {78336424-c0f0-4d0b-8819-aef683c3cdd8}, !- Name
  {ff343523-878c-430b-bbee-7c2890025ea9}, !- Source Object
  3,                                      !- Outlet Port
  {9b789716-3251-4ba9-a8c4-02648bc09696}, !- Target Object
  2;                                      !- Inlet Port

OS:Connection,
  {afe006a0-a7ca-4d4c-9a65-04af39fde2d6}, !- Handle
  {7e4bf246-623a-4d2b-aba9-0d808377b25e}, !- Name
  {9b789716-3251-4ba9-a8c4-02648bc09696}, !- Source Object
  3,                                      !- Outlet Port
  {f15c1e5d-64d8-481e-87b8-0c9c6e863a0b}, !- Target Object
  2;                                      !- Inlet Port

OS:Connection,
  {b591895b-99f1-42d5-b42b-8ded8f3b3187}, !- Handle
  {ac529089-396c-4cca-9949-34b575ecb5ab}, !- Name
  {f15c1e5d-64d8-481e-87b8-0c9c6e863a0b}, !- Source Object
  3,                                      !- Outlet Port
  {c92739cd-bd1a-4de8-ab8c-079fd534d43b}, !- Target Object
  3;                                      !- Inlet Port

OS:Node,
  {65621d1d-e512-41ab-afbc-a410759b0939}, !- Handle
  Node 61,                                !- Name
  {4c21cd08-ee55-4ddb-b044-66936f02bae6}, !- Inlet Port
  {d639ec4a-551c-4fe3-8fdd-39ed7b02ab54}; !- Outlet Port

OS:Connection,
  {4c21cd08-ee55-4ddb-b044-66936f02bae6}, !- Handle
  {ba0f26fc-d8cd-4cdf-88e4-1221c88f5fd7}, !- Name
  {c92739cd-bd1a-4de8-ab8c-079fd534d43b}, !- Source Object
  2,                                      !- Outlet Port
  {65621d1d-e512-41ab-afbc-a410759b0939}, !- Target Object
  2;                                      !- Inlet Port

OS:Connection,
  {d639ec4a-551c-4fe3-8fdd-39ed7b02ab54}, !- Handle
  {bd463335-44fb-4374-a322-77ee17bdd2a9}, !- Name
  {65621d1d-e512-41ab-afbc-a410759b0939}, !- Source Object
  3,                                      !- Outlet Port
  {4fd2d78c-8286-4e74-b0ca-c511bc1bc6a2}, !- Target Object
  2;                                      !- Inlet Port

OS:Connection,
  {947bdf93-5659-4343-8e29-5a452ff42279}, !- Handle
  {e64f7b6b-4b68-4aa5-abb3-a27a30115f7e}, !- Name
  {4fd2d78c-8286-4e74-b0ca-c511bc1bc6a2}, !- Source Object
  3,                                      !- Outlet Port
  {797a7422-52c1-4a55-85d7-e8b98d0bfbfa}, !- Target Object
  2;                                      !- Inlet Port

OS:Pump:VariableSpeed,
  {d7bcce93-7a4b-49bb-a4bc-4bd08cea831e}, !- Handle
  Pump Variable Speed 5,                  !- Name
  {19c3c6ea-dc4b-4068-8c37-5271f4dfe6b3}, !- Inlet Node Name
  {676e498c-e69a-42fb-ab03-ddad5c63701f}, !- Outlet Node Name
  0.01,                                   !- Rated Flow Rate {m3/s}
  1,                                      !- Rated Pump Head {Pa}
  0,                                      !- Rated Power Consumption {W}
  1,                                      !- Motor Efficiency
  0,                                      !- Fraction of Motor Inefficiencies to Fluid Stream
  0,                                      !- Coefficient 1 of the Part Load Performance Curve
  1,                                      !- Coefficient 2 of the Part Load Performance Curve
  0,                                      !- Coefficient 3 of the Part Load Performance Curve
  0,                                      !- Coefficient 4 of the Part Load Performance Curve
  ,                                       !- Minimum Flow Rate {m3/s}
  Intermittent,                           !- Pump Control Type
  ,                                       !- Pump Flow Rate Schedule Name
  ,                                       !- Pump Curve Name
  ,                                       !- Impeller Diameter {m}
  ,                                       !- VFD Control Type
  ,                                       !- Pump RPM Schedule Name
  ,                                       !- Minimum Pressure Schedule {Pa}
  ,                                       !- Maximum Pressure Schedule {Pa}
  ,                                       !- Minimum RPM Schedule {rev/min}
  ,                                       !- Maximum RPM Schedule {rev/min}
  ,                                       !- Zone Name
  0.5,                                    !- Skin Loss Radiative Fraction
  PowerPerFlowPerPressure,                !- Design Power Sizing Method
  348701.1,                               !- Design Electric Power per Unit Flow Rate {W/(m3/s)}
  1.282051282,                            !- Design Shaft Power per Unit Flow Rate per Unit Head {W-s/m3-Pa}
  0,                                      !- Design Minimum Flow Rate Fraction
  General;                                !- End-Use Subcategory

OS:Node,
  {b938808a-2a85-4e85-a515-97894f4d8026}, !- Handle
  Node 62,                                !- Name
  {676e498c-e69a-42fb-ab03-ddad5c63701f}, !- Inlet Port
  {e58d1c51-7544-450b-8880-5ac9b837ecfb}; !- Outlet Port

OS:Connection,
  {19c3c6ea-dc4b-4068-8c37-5271f4dfe6b3}, !- Handle
  {f0871fc0-8387-40e6-998b-ee3e7b64adf9}, !- Name
  {1f6c487e-0335-4ce5-8ba6-5ac7e22c3ef3}, !- Source Object
  3,                                      !- Outlet Port
  {d7bcce93-7a4b-49bb-a4bc-4bd08cea831e}, !- Target Object
  2;                                      !- Inlet Port

OS:Connection,
  {676e498c-e69a-42fb-ab03-ddad5c63701f}, !- Handle
  {a45bae40-6adb-46f8-b4cc-093b945fe83a}, !- Name
  {d7bcce93-7a4b-49bb-a4bc-4bd08cea831e}, !- Source Object
  3,                                      !- Outlet Port
  {b938808a-2a85-4e85-a515-97894f4d8026}, !- Target Object
  2;                                      !- Inlet Port

OS:Connection,
  {e58d1c51-7544-450b-8880-5ac9b837ecfb}, !- Handle
  {6a2111c9-6491-4237-9bb0-ad6a867a7113}, !- Name
  {b938808a-2a85-4e85-a515-97894f4d8026}, !- Source Object
  3,                                      !- Outlet Port
  {f105f0b1-748e-4d94-bf85-26e5b9dd6d21}, !- Target Object
  2;                                      !- Inlet Port

OS:Schedule:Constant,
  {0815492f-04fa-4c22-a878-432863ff9d3c}, !- Handle
  dhw temp 4,                             !- Name
  {440d9106-9187-4b29-9c31-b2001c7188f7}, !- Schedule Type Limits Name
  52.6666666666667;                       !- Value

OS:SetpointManager:Scheduled,
  {ecf84a21-ef7f-4c0b-8e3d-b798cd1731c3}, !- Handle
  Setpoint Manager Scheduled 5,           !- Name
  Temperature,                            !- Control Variable
  {0815492f-04fa-4c22-a878-432863ff9d3c}, !- Schedule Name
  {797a7422-52c1-4a55-85d7-e8b98d0bfbfa}; !- Setpoint Node or NodeList Name

OS:WaterHeater:Mixed,
  {cd84e418-e80e-4b82-80ea-6e63b779b975}, !- Handle
  res wh|unit 5,                          !- Name
  0.143845647790854,                      !- Tank Volume {m3}
  {48a8fb0c-f8d7-42dc-9d44-238a539c53d0}, !- Setpoint Temperature Schedule Name
  2,                                      !- Deadband Temperature Difference {deltaC}
  99,                                     !- Maximum Temperature Limit {C}
  Cycle,                                  !- Heater Control Type
  11722.8428068889,                       !- Heater Maximum Capacity {W}
  0,                                      !- Heater Minimum Capacity {W}
  ,                                       !- Heater Ignition Minimum Flow Rate {m3/s}
  ,                                       !- Heater Ignition Delay {s}
  NaturalGas,                             !- Heater Fuel Type
  0.773298241318794,                      !- Heater Thermal Efficiency
  ,                                       !- Part Load Factor Curve Name
  0,                                      !- Off Cycle Parasitic Fuel Consumption Rate {W}
  Electricity,                            !- Off Cycle Parasitic Fuel Type
  0,                                      !- Off Cycle Parasitic Heat Fraction to Tank
  0,                                      !- On Cycle Parasitic Fuel Consumption Rate {W}
  Electricity,                            !- On Cycle Parasitic Fuel Type
  0,                                      !- On Cycle Parasitic Heat Fraction to Tank
  ThermalZone,                            !- Ambient Temperature Indicator
  ,                                       !- Ambient Temperature Schedule Name
  {745f65d1-afbf-41a7-b4f0-a6392184530f}, !- Ambient Temperature Thermal Zone Name
  ,                                       !- Ambient Temperature Outdoor Air Node Name
  4.15693173076374,                       !- Off Cycle Loss Coefficient to Ambient Temperature {W/K}
  0.64,                                   !- Off Cycle Loss Fraction to Thermal Zone
  4.15693173076374,                       !- On Cycle Loss Coefficient to Ambient Temperature {W/K}
  1,                                      !- On Cycle Loss Fraction to Thermal Zone
  ,                                       !- Peak Use Flow Rate {m3/s}
  ,                                       !- Use Flow Rate Fraction Schedule Name
  ,                                       !- Cold Water Supply Temperature Schedule Name
  {3126e898-90ad-410e-a42d-99fa0d6e1001}, !- Use Side Inlet Node Name
  {2aa8d3fb-9c3f-4487-a581-68d8623247de}, !- Use Side Outlet Node Name
  1,                                      !- Use Side Effectiveness
  ,                                       !- Source Side Inlet Node Name
  ,                                       !- Source Side Outlet Node Name
  1,                                      !- Source Side Effectiveness
  autosize,                               !- Use Side Design Flow Rate {m3/s}
  autosize,                               !- Source Side Design Flow Rate {m3/s}
  1.5,                                    !- Indirect Water Heating Recovery Time {hr}
  IndirectHeatPrimarySetpoint,            !- Source Side Flow Control Mode
  ,                                       !- Indirect Alternate Setpoint Temperature Schedule Name
  res wh|unit 5;                          !- End-Use Subcategory

OS:Schedule:Constant,
  {48a8fb0c-f8d7-42dc-9d44-238a539c53d0}, !- Handle
  WH Setpoint Temp 4,                     !- Name
  {440d9106-9187-4b29-9c31-b2001c7188f7}, !- Schedule Type Limits Name
  52.6666666666667;                       !- Value

OS:Node,
  {ee212ab1-110b-4a43-b80d-fecac9ffc53f}, !- Handle
  Node 63,                                !- Name
  {8996a7e8-7d8f-4164-8c18-0a66b864e163}, !- Inlet Port
  {3126e898-90ad-410e-a42d-99fa0d6e1001}; !- Outlet Port

OS:Connection,
  {8996a7e8-7d8f-4164-8c18-0a66b864e163}, !- Handle
  {1e7ec1ef-a380-4dab-b17e-0b6bc3ee2e62}, !- Name
  {f105f0b1-748e-4d94-bf85-26e5b9dd6d21}, !- Source Object
  4,                                      !- Outlet Port
  {ee212ab1-110b-4a43-b80d-fecac9ffc53f}, !- Target Object
  2;                                      !- Inlet Port

OS:Node,
  {836edf23-d495-4058-9b0e-25111637065b}, !- Handle
  Node 64,                                !- Name
  {2aa8d3fb-9c3f-4487-a581-68d8623247de}, !- Inlet Port
  {45c7532b-1306-4117-9aa9-d039a354df26}; !- Outlet Port

OS:Connection,
  {3126e898-90ad-410e-a42d-99fa0d6e1001}, !- Handle
  {1fa50684-8bb9-4f6e-baa4-5cd81830bbbb}, !- Name
  {ee212ab1-110b-4a43-b80d-fecac9ffc53f}, !- Source Object
  3,                                      !- Outlet Port
  {cd84e418-e80e-4b82-80ea-6e63b779b975}, !- Target Object
  31;                                     !- Inlet Port

OS:Connection,
  {2aa8d3fb-9c3f-4487-a581-68d8623247de}, !- Handle
  {db5827d9-6016-4578-83eb-0b581cb0e76e}, !- Name
  {cd84e418-e80e-4b82-80ea-6e63b779b975}, !- Source Object
  32,                                     !- Outlet Port
  {836edf23-d495-4058-9b0e-25111637065b}, !- Target Object
  2;                                      !- Inlet Port

OS:Connection,
  {45c7532b-1306-4117-9aa9-d039a354df26}, !- Handle
  {ba947064-9a04-4116-8d3c-129f30115704}, !- Name
  {836edf23-d495-4058-9b0e-25111637065b}, !- Source Object
  3,                                      !- Outlet Port
  {c92739cd-bd1a-4de8-ab8c-079fd534d43b}, !- Target Object
  4;                                      !- Inlet Port

OS:PlantLoop,
  {3eb01dfd-5891-4443-af60-aed7869ad90d}, !- Handle
  Domestic Hot Water Loop|unit 6,         !- Name
  ,                                       !- Fluid Type
  0,                                      !- Glycol Concentration
  ,                                       !- User Defined Fluid Type
  ,                                       !- Plant Equipment Operation Heating Load
  ,                                       !- Plant Equipment Operation Cooling Load
  ,                                       !- Primary Plant Equipment Operation Scheme
  {0bda026b-2044-4f5e-b4e6-d9163beab6bb}, !- Loop Temperature Setpoint Node Name
  ,                                       !- Maximum Loop Temperature {C}
  ,                                       !- Minimum Loop Temperature {C}
  0.01,                                   !- Maximum Loop Flow Rate {m3/s}
  ,                                       !- Minimum Loop Flow Rate {m3/s}
  0.003,                                  !- Plant Loop Volume {m3}
  {a2e88345-a204-412e-b924-ef9caf890dae}, !- Plant Side Inlet Node Name
  {ed4df5c9-df7c-4eed-9499-e42ff871ba85}, !- Plant Side Outlet Node Name
  ,                                       !- Plant Side Branch List Name
  {c7d4d145-141d-442f-af2a-a9bb90d51bb1}, !- Demand Side Inlet Node Name
  {6f50d271-1905-4d01-8768-cb7c578f0457}, !- Demand Side Outlet Node Name
  ,                                       !- Demand Side Branch List Name
  ,                                       !- Demand Side Connector List Name
  Optimal,                                !- Load Distribution Scheme
  {f19e0217-6c83-42e4-af9c-adc747ba56f6}, !- Availability Manager List Name
  ,                                       !- Plant Loop Demand Calculation Scheme
  ,                                       !- Common Pipe Simulation
  ,                                       !- Pressure Simulation Type
  ,                                       !- Plant Equipment Operation Heating Load Schedule
  ,                                       !- Plant Equipment Operation Cooling Load Schedule
  ,                                       !- Primary Plant Equipment Operation Scheme Schedule
  ,                                       !- Component Setpoint Operation Scheme Schedule
  {affbc7ab-2e6a-4364-84b8-b630ec8791c7}, !- Demand Mixer Name
  {e123f463-980b-41ef-8833-1abee2f94371}, !- Demand Splitter Name
  {a6c62fae-641e-4804-840a-f00dc4b1714c}, !- Supply Mixer Name
  {8a57f8ac-72e3-4b9a-a597-5be5d659edd2}; !- Supply Splitter Name

OS:Node,
  {c78a8d9c-702e-446d-a071-c0346d9cb68c}, !- Handle
  Node 65,                                !- Name
  {a2e88345-a204-412e-b924-ef9caf890dae}, !- Inlet Port
  {ce7eb6b5-b96b-44e5-8b87-f7d438bd86e2}; !- Outlet Port

OS:Node,
  {0bda026b-2044-4f5e-b4e6-d9163beab6bb}, !- Handle
  Node 66,                                !- Name
  {ad61d9f8-80e9-45fe-ba2b-5efcb4ab619c}, !- Inlet Port
  {ed4df5c9-df7c-4eed-9499-e42ff871ba85}; !- Outlet Port

OS:Node,
  {49b1e8d4-f6b0-4152-803e-d6a2140bc17f}, !- Handle
  Node 67,                                !- Name
  {a39a9e2d-fdb1-4168-bb0d-add9600dfdf6}, !- Inlet Port
  {6e40a2a6-fa08-4a63-b69b-e6054e474e93}; !- Outlet Port

OS:Connector:Mixer,
  {a6c62fae-641e-4804-840a-f00dc4b1714c}, !- Handle
  Connector Mixer 11,                     !- Name
  {899e70f6-66e4-49ab-b218-ac3ae846e5b1}, !- Outlet Branch Name
  {e5ba9d86-60b1-4e94-9e92-80b65960c2a6}, !- Inlet Branch Name 1
  {281c5efc-73ad-4546-bddd-f8735e6ad615}; !- Inlet Branch Name 2

OS:Connector:Splitter,
  {8a57f8ac-72e3-4b9a-a597-5be5d659edd2}, !- Handle
  Connector Splitter 11,                  !- Name
  {fd39ad54-fa68-479b-9da5-994d27421bd7}, !- Inlet Branch Name
  {a39a9e2d-fdb1-4168-bb0d-add9600dfdf6}, !- Outlet Branch Name 1
  {f633c7d1-c403-4374-9451-0d39cf065eab}; !- Outlet Branch Name 2

OS:Connection,
  {a2e88345-a204-412e-b924-ef9caf890dae}, !- Handle
  {4cde4d16-9bb3-4657-a69e-7151127d0a90}, !- Name
  {3eb01dfd-5891-4443-af60-aed7869ad90d}, !- Source Object
  14,                                     !- Outlet Port
  {c78a8d9c-702e-446d-a071-c0346d9cb68c}, !- Target Object
  2;                                      !- Inlet Port

OS:Connection,
  {a39a9e2d-fdb1-4168-bb0d-add9600dfdf6}, !- Handle
  {dde1a3f7-aaef-482f-8493-b5d14047cffc}, !- Name
  {8a57f8ac-72e3-4b9a-a597-5be5d659edd2}, !- Source Object
  3,                                      !- Outlet Port
  {49b1e8d4-f6b0-4152-803e-d6a2140bc17f}, !- Target Object
  2;                                      !- Inlet Port

OS:Connection,
  {ed4df5c9-df7c-4eed-9499-e42ff871ba85}, !- Handle
  {064cdb1e-628e-4103-be4a-975c50d36586}, !- Name
  {0bda026b-2044-4f5e-b4e6-d9163beab6bb}, !- Source Object
  3,                                      !- Outlet Port
  {3eb01dfd-5891-4443-af60-aed7869ad90d}, !- Target Object
  15;                                     !- Inlet Port

OS:Node,
  {a1458d52-57ae-48cd-8e00-4b20e2996481}, !- Handle
  Node 68,                                !- Name
  {c7d4d145-141d-442f-af2a-a9bb90d51bb1}, !- Inlet Port
  {3ce72d09-9b40-4a67-925a-41aa5a6a1d97}; !- Outlet Port

OS:Node,
  {b2f2fa6b-544d-4b0d-8e4a-9f1d1e423e64}, !- Handle
  Node 69,                                !- Name
  {e255166d-7a84-461a-bb3d-d4fbcbb0c69b}, !- Inlet Port
  {6f50d271-1905-4d01-8768-cb7c578f0457}; !- Outlet Port

OS:Node,
  {5ce58bae-83c5-415d-aa88-5cf405406b9d}, !- Handle
  Node 70,                                !- Name
  {9a6f01ae-ce4d-40df-b15e-86041218c57c}, !- Inlet Port
  {474fc80c-0c3a-402b-b174-50ca64cd3d6c}; !- Outlet Port

OS:Connector:Mixer,
  {affbc7ab-2e6a-4364-84b8-b630ec8791c7}, !- Handle
  Connector Mixer 12,                     !- Name
  {e255166d-7a84-461a-bb3d-d4fbcbb0c69b}, !- Outlet Branch Name
  {474fc80c-0c3a-402b-b174-50ca64cd3d6c}; !- Inlet Branch Name 1

OS:Connector:Splitter,
  {e123f463-980b-41ef-8833-1abee2f94371}, !- Handle
  Connector Splitter 12,                  !- Name
  {3ce72d09-9b40-4a67-925a-41aa5a6a1d97}, !- Inlet Branch Name
  {9a6f01ae-ce4d-40df-b15e-86041218c57c}; !- Outlet Branch Name 1

OS:Connection,
  {c7d4d145-141d-442f-af2a-a9bb90d51bb1}, !- Handle
  {d5e9c43d-58d6-4f75-a54c-0d599f50c2f0}, !- Name
  {3eb01dfd-5891-4443-af60-aed7869ad90d}, !- Source Object
  17,                                     !- Outlet Port
  {a1458d52-57ae-48cd-8e00-4b20e2996481}, !- Target Object
  2;                                      !- Inlet Port

OS:Connection,
  {3ce72d09-9b40-4a67-925a-41aa5a6a1d97}, !- Handle
  {d4932821-c7be-4e50-8aec-a782879b19df}, !- Name
  {a1458d52-57ae-48cd-8e00-4b20e2996481}, !- Source Object
  3,                                      !- Outlet Port
  {e123f463-980b-41ef-8833-1abee2f94371}, !- Target Object
  2;                                      !- Inlet Port

OS:Connection,
  {9a6f01ae-ce4d-40df-b15e-86041218c57c}, !- Handle
  {e40eb649-aca4-4a7b-a867-34a5adc3175c}, !- Name
  {e123f463-980b-41ef-8833-1abee2f94371}, !- Source Object
  3,                                      !- Outlet Port
  {5ce58bae-83c5-415d-aa88-5cf405406b9d}, !- Target Object
  2;                                      !- Inlet Port

OS:Connection,
  {474fc80c-0c3a-402b-b174-50ca64cd3d6c}, !- Handle
  {94d2c84e-e1ce-4650-95f3-bf70664b8fcf}, !- Name
  {5ce58bae-83c5-415d-aa88-5cf405406b9d}, !- Source Object
  3,                                      !- Outlet Port
  {affbc7ab-2e6a-4364-84b8-b630ec8791c7}, !- Target Object
  3;                                      !- Inlet Port

OS:Connection,
  {e255166d-7a84-461a-bb3d-d4fbcbb0c69b}, !- Handle
  {23e199b1-a233-47c5-b2d5-2dcf56f71997}, !- Name
  {affbc7ab-2e6a-4364-84b8-b630ec8791c7}, !- Source Object
  2,                                      !- Outlet Port
  {b2f2fa6b-544d-4b0d-8e4a-9f1d1e423e64}, !- Target Object
  2;                                      !- Inlet Port

OS:Connection,
  {6f50d271-1905-4d01-8768-cb7c578f0457}, !- Handle
  {75a502a9-0230-457f-94a3-ab4d83d95e03}, !- Name
  {b2f2fa6b-544d-4b0d-8e4a-9f1d1e423e64}, !- Source Object
  3,                                      !- Outlet Port
  {3eb01dfd-5891-4443-af60-aed7869ad90d}, !- Target Object
  18;                                     !- Inlet Port

OS:Sizing:Plant,
  {f935e6aa-73c4-4c96-b06c-80307eabdda9}, !- Handle
  {3eb01dfd-5891-4443-af60-aed7869ad90d}, !- Plant or Condenser Loop Name
  Heating,                                !- Loop Type
  52.6666666666667,                       !- Design Loop Exit Temperature {C}
  5.55555555555556,                       !- Loop Design Temperature Difference {deltaC}
  NonCoincident,                          !- Sizing Option
  1,                                      !- Zone Timesteps in Averaging Window
  None;                                   !- Coincident Sizing Factor Mode

OS:AvailabilityManagerAssignmentList,
  {f19e0217-6c83-42e4-af9c-adc747ba56f6}, !- Handle
  Plant Loop 1 AvailabilityManagerAssignmentList 5; !- Name

OS:Pipe:Adiabatic,
  {da3bf837-a87d-4c84-8377-b7eb59e0ef3f}, !- Handle
  Pipe Adiabatic 11,                      !- Name
  {6e40a2a6-fa08-4a63-b69b-e6054e474e93}, !- Inlet Node Name
  {8b5a8cf9-bac8-4d9d-bec6-3a0a703e8103}; !- Outlet Node Name

OS:Pipe:Adiabatic,
  {ba501b48-181f-424c-9abf-3835f9679355}, !- Handle
  Pipe Adiabatic 12,                      !- Name
  {190201d9-daab-429a-a364-0619f22adb40}, !- Inlet Node Name
  {ad61d9f8-80e9-45fe-ba2b-5efcb4ab619c}; !- Outlet Node Name

OS:Node,
  {52e275b3-b162-4e50-8326-3b7b5753f383}, !- Handle
  Node 71,                                !- Name
  {8b5a8cf9-bac8-4d9d-bec6-3a0a703e8103}, !- Inlet Port
  {e5ba9d86-60b1-4e94-9e92-80b65960c2a6}; !- Outlet Port

OS:Connection,
  {6e40a2a6-fa08-4a63-b69b-e6054e474e93}, !- Handle
  {e682ce66-6cb8-4432-9750-7b4911c660ed}, !- Name
  {49b1e8d4-f6b0-4152-803e-d6a2140bc17f}, !- Source Object
  3,                                      !- Outlet Port
  {da3bf837-a87d-4c84-8377-b7eb59e0ef3f}, !- Target Object
  2;                                      !- Inlet Port

OS:Connection,
  {8b5a8cf9-bac8-4d9d-bec6-3a0a703e8103}, !- Handle
  {dc6407d2-8895-460c-a068-f469aab6124f}, !- Name
  {da3bf837-a87d-4c84-8377-b7eb59e0ef3f}, !- Source Object
  3,                                      !- Outlet Port
  {52e275b3-b162-4e50-8326-3b7b5753f383}, !- Target Object
  2;                                      !- Inlet Port

OS:Connection,
  {e5ba9d86-60b1-4e94-9e92-80b65960c2a6}, !- Handle
  {7cd5ebd3-a11d-4e8e-beba-92b4293e5550}, !- Name
  {52e275b3-b162-4e50-8326-3b7b5753f383}, !- Source Object
  3,                                      !- Outlet Port
  {a6c62fae-641e-4804-840a-f00dc4b1714c}, !- Target Object
  3;                                      !- Inlet Port

OS:Node,
  {ae883e2f-3c8e-48f3-aae7-5628829f213b}, !- Handle
  Node 72,                                !- Name
  {899e70f6-66e4-49ab-b218-ac3ae846e5b1}, !- Inlet Port
  {190201d9-daab-429a-a364-0619f22adb40}; !- Outlet Port

OS:Connection,
  {899e70f6-66e4-49ab-b218-ac3ae846e5b1}, !- Handle
  {fc6a90fc-ec1c-4457-be1e-f4d0c9794e1d}, !- Name
  {a6c62fae-641e-4804-840a-f00dc4b1714c}, !- Source Object
  2,                                      !- Outlet Port
  {ae883e2f-3c8e-48f3-aae7-5628829f213b}, !- Target Object
  2;                                      !- Inlet Port

OS:Connection,
  {190201d9-daab-429a-a364-0619f22adb40}, !- Handle
  {fae41468-bc81-44fe-b6cd-15cc7d388549}, !- Name
  {ae883e2f-3c8e-48f3-aae7-5628829f213b}, !- Source Object
  3,                                      !- Outlet Port
  {ba501b48-181f-424c-9abf-3835f9679355}, !- Target Object
  2;                                      !- Inlet Port

OS:Connection,
  {ad61d9f8-80e9-45fe-ba2b-5efcb4ab619c}, !- Handle
  {3796e8a7-ba4c-4821-919f-bc123fda26cb}, !- Name
  {ba501b48-181f-424c-9abf-3835f9679355}, !- Source Object
  3,                                      !- Outlet Port
  {0bda026b-2044-4f5e-b4e6-d9163beab6bb}, !- Target Object
  2;                                      !- Inlet Port

OS:Pump:VariableSpeed,
  {3f5a4ebc-87ba-4df8-ac4a-920ae84fe088}, !- Handle
  Pump Variable Speed 6,                  !- Name
  {ce7eb6b5-b96b-44e5-8b87-f7d438bd86e2}, !- Inlet Node Name
  {3bce605c-1e2e-49d0-a97d-d8dc333e1a8a}, !- Outlet Node Name
  0.01,                                   !- Rated Flow Rate {m3/s}
  1,                                      !- Rated Pump Head {Pa}
  0,                                      !- Rated Power Consumption {W}
  1,                                      !- Motor Efficiency
  0,                                      !- Fraction of Motor Inefficiencies to Fluid Stream
  0,                                      !- Coefficient 1 of the Part Load Performance Curve
  1,                                      !- Coefficient 2 of the Part Load Performance Curve
  0,                                      !- Coefficient 3 of the Part Load Performance Curve
  0,                                      !- Coefficient 4 of the Part Load Performance Curve
  ,                                       !- Minimum Flow Rate {m3/s}
  Intermittent,                           !- Pump Control Type
  ,                                       !- Pump Flow Rate Schedule Name
  ,                                       !- Pump Curve Name
  ,                                       !- Impeller Diameter {m}
  ,                                       !- VFD Control Type
  ,                                       !- Pump RPM Schedule Name
  ,                                       !- Minimum Pressure Schedule {Pa}
  ,                                       !- Maximum Pressure Schedule {Pa}
  ,                                       !- Minimum RPM Schedule {rev/min}
  ,                                       !- Maximum RPM Schedule {rev/min}
  ,                                       !- Zone Name
  0.5,                                    !- Skin Loss Radiative Fraction
  PowerPerFlowPerPressure,                !- Design Power Sizing Method
  348701.1,                               !- Design Electric Power per Unit Flow Rate {W/(m3/s)}
  1.282051282,                            !- Design Shaft Power per Unit Flow Rate per Unit Head {W-s/m3-Pa}
  0,                                      !- Design Minimum Flow Rate Fraction
  General;                                !- End-Use Subcategory

OS:Node,
  {8f6544cf-9c14-4573-af6f-1472750d8f2c}, !- Handle
  Node 73,                                !- Name
  {3bce605c-1e2e-49d0-a97d-d8dc333e1a8a}, !- Inlet Port
  {fd39ad54-fa68-479b-9da5-994d27421bd7}; !- Outlet Port

OS:Connection,
  {ce7eb6b5-b96b-44e5-8b87-f7d438bd86e2}, !- Handle
  {476b5288-e0fd-413f-825e-ba27de73aae8}, !- Name
  {c78a8d9c-702e-446d-a071-c0346d9cb68c}, !- Source Object
  3,                                      !- Outlet Port
  {3f5a4ebc-87ba-4df8-ac4a-920ae84fe088}, !- Target Object
  2;                                      !- Inlet Port

OS:Connection,
  {3bce605c-1e2e-49d0-a97d-d8dc333e1a8a}, !- Handle
  {315d8d49-cb49-4eb5-b176-89b9bf85c036}, !- Name
  {3f5a4ebc-87ba-4df8-ac4a-920ae84fe088}, !- Source Object
  3,                                      !- Outlet Port
  {8f6544cf-9c14-4573-af6f-1472750d8f2c}, !- Target Object
  2;                                      !- Inlet Port

OS:Connection,
  {fd39ad54-fa68-479b-9da5-994d27421bd7}, !- Handle
  {60db86fa-abc5-4607-9b00-ca541fb2273d}, !- Name
  {8f6544cf-9c14-4573-af6f-1472750d8f2c}, !- Source Object
  3,                                      !- Outlet Port
  {8a57f8ac-72e3-4b9a-a597-5be5d659edd2}, !- Target Object
  2;                                      !- Inlet Port

OS:Schedule:Constant,
  {11a2b2d5-fc47-4b3e-9eed-e2f3b4034724}, !- Handle
  dhw temp 5,                             !- Name
  {440d9106-9187-4b29-9c31-b2001c7188f7}, !- Schedule Type Limits Name
  52.6666666666667;                       !- Value

OS:SetpointManager:Scheduled,
  {55cbfe6a-49ab-4059-9bc7-49e6b6449ef9}, !- Handle
  Setpoint Manager Scheduled 6,           !- Name
  Temperature,                            !- Control Variable
  {11a2b2d5-fc47-4b3e-9eed-e2f3b4034724}, !- Schedule Name
  {0bda026b-2044-4f5e-b4e6-d9163beab6bb}; !- Setpoint Node or NodeList Name

OS:WaterHeater:Mixed,
  {732b8480-38fe-49ed-80b3-9081c0d77a53}, !- Handle
  res wh|unit 6,                          !- Name
  0.143845647790854,                      !- Tank Volume {m3}
  {923e8821-7780-4173-8e2f-67693dd8faf5}, !- Setpoint Temperature Schedule Name
  2,                                      !- Deadband Temperature Difference {deltaC}
  99,                                     !- Maximum Temperature Limit {C}
  Cycle,                                  !- Heater Control Type
  11722.8428068889,                       !- Heater Maximum Capacity {W}
  0,                                      !- Heater Minimum Capacity {W}
  ,                                       !- Heater Ignition Minimum Flow Rate {m3/s}
  ,                                       !- Heater Ignition Delay {s}
  NaturalGas,                             !- Heater Fuel Type
  0.773298241318794,                      !- Heater Thermal Efficiency
  ,                                       !- Part Load Factor Curve Name
  0,                                      !- Off Cycle Parasitic Fuel Consumption Rate {W}
  Electricity,                            !- Off Cycle Parasitic Fuel Type
  0,                                      !- Off Cycle Parasitic Heat Fraction to Tank
  0,                                      !- On Cycle Parasitic Fuel Consumption Rate {W}
  Electricity,                            !- On Cycle Parasitic Fuel Type
  0,                                      !- On Cycle Parasitic Heat Fraction to Tank
  ThermalZone,                            !- Ambient Temperature Indicator
  ,                                       !- Ambient Temperature Schedule Name
  {a216db98-5b54-43c8-8c51-750a9805143f}, !- Ambient Temperature Thermal Zone Name
  ,                                       !- Ambient Temperature Outdoor Air Node Name
  4.15693173076374,                       !- Off Cycle Loss Coefficient to Ambient Temperature {W/K}
  0.64,                                   !- Off Cycle Loss Fraction to Thermal Zone
  4.15693173076374,                       !- On Cycle Loss Coefficient to Ambient Temperature {W/K}
  1,                                      !- On Cycle Loss Fraction to Thermal Zone
  ,                                       !- Peak Use Flow Rate {m3/s}
  ,                                       !- Use Flow Rate Fraction Schedule Name
  ,                                       !- Cold Water Supply Temperature Schedule Name
  {94e1d5e0-ff24-4ec9-988e-0a3483b6c906}, !- Use Side Inlet Node Name
  {ce7977d3-639a-45ff-b51a-d14aab1279c1}, !- Use Side Outlet Node Name
  1,                                      !- Use Side Effectiveness
  ,                                       !- Source Side Inlet Node Name
  ,                                       !- Source Side Outlet Node Name
  1,                                      !- Source Side Effectiveness
  autosize,                               !- Use Side Design Flow Rate {m3/s}
  autosize,                               !- Source Side Design Flow Rate {m3/s}
  1.5,                                    !- Indirect Water Heating Recovery Time {hr}
  IndirectHeatPrimarySetpoint,            !- Source Side Flow Control Mode
  ,                                       !- Indirect Alternate Setpoint Temperature Schedule Name
  res wh|unit 6;                          !- End-Use Subcategory

OS:Schedule:Constant,
  {923e8821-7780-4173-8e2f-67693dd8faf5}, !- Handle
  WH Setpoint Temp 5,                     !- Name
  {440d9106-9187-4b29-9c31-b2001c7188f7}, !- Schedule Type Limits Name
  52.6666666666667;                       !- Value

OS:Node,
  {35b7c4b3-3460-45b3-adc4-f678d1e2aa96}, !- Handle
  Node 74,                                !- Name
  {f633c7d1-c403-4374-9451-0d39cf065eab}, !- Inlet Port
  {94e1d5e0-ff24-4ec9-988e-0a3483b6c906}; !- Outlet Port

OS:Connection,
  {f633c7d1-c403-4374-9451-0d39cf065eab}, !- Handle
  {7718457b-d0cc-4062-bf4e-d402ae1385a2}, !- Name
  {8a57f8ac-72e3-4b9a-a597-5be5d659edd2}, !- Source Object
  4,                                      !- Outlet Port
  {35b7c4b3-3460-45b3-adc4-f678d1e2aa96}, !- Target Object
  2;                                      !- Inlet Port

OS:Node,
  {6926ae60-acdd-47dc-874f-8852e9d35e4d}, !- Handle
  Node 75,                                !- Name
  {ce7977d3-639a-45ff-b51a-d14aab1279c1}, !- Inlet Port
  {281c5efc-73ad-4546-bddd-f8735e6ad615}; !- Outlet Port

OS:Connection,
  {94e1d5e0-ff24-4ec9-988e-0a3483b6c906}, !- Handle
  {eec4284f-7610-43f4-8d04-6bab87626618}, !- Name
  {35b7c4b3-3460-45b3-adc4-f678d1e2aa96}, !- Source Object
  3,                                      !- Outlet Port
  {732b8480-38fe-49ed-80b3-9081c0d77a53}, !- Target Object
  31;                                     !- Inlet Port

OS:Connection,
  {ce7977d3-639a-45ff-b51a-d14aab1279c1}, !- Handle
  {f9be1384-2c93-4ae5-8b27-23d988b48236}, !- Name
  {732b8480-38fe-49ed-80b3-9081c0d77a53}, !- Source Object
  32,                                     !- Outlet Port
  {6926ae60-acdd-47dc-874f-8852e9d35e4d}, !- Target Object
  2;                                      !- Inlet Port

OS:Connection,
  {281c5efc-73ad-4546-bddd-f8735e6ad615}, !- Handle
  {b2e15527-6716-48a6-8d9c-717e272773c1}, !- Name
  {6926ae60-acdd-47dc-874f-8852e9d35e4d}, !- Source Object
  3,                                      !- Outlet Port
  {a6c62fae-641e-4804-840a-f00dc4b1714c}, !- Target Object
  4;                                      !- Inlet Port

OS:PlantLoop,
  {c2c0c667-4621-47a9-b031-059c12da565b}, !- Handle
  Domestic Hot Water Loop|unit 7,         !- Name
  ,                                       !- Fluid Type
  0,                                      !- Glycol Concentration
  ,                                       !- User Defined Fluid Type
  ,                                       !- Plant Equipment Operation Heating Load
  ,                                       !- Plant Equipment Operation Cooling Load
  ,                                       !- Primary Plant Equipment Operation Scheme
  {05b87059-97cc-4d2b-a898-3132a7e1b8dc}, !- Loop Temperature Setpoint Node Name
  ,                                       !- Maximum Loop Temperature {C}
  ,                                       !- Minimum Loop Temperature {C}
  0.01,                                   !- Maximum Loop Flow Rate {m3/s}
  ,                                       !- Minimum Loop Flow Rate {m3/s}
  0.003,                                  !- Plant Loop Volume {m3}
  {9a04cfc1-b6f0-41d0-a95a-b4d098e4cb93}, !- Plant Side Inlet Node Name
  {34ed65b8-f3b9-46b3-b6d1-26b655b1b9f7}, !- Plant Side Outlet Node Name
  ,                                       !- Plant Side Branch List Name
  {cc832927-9a40-49e5-928e-0278aaf685ea}, !- Demand Side Inlet Node Name
  {ae3aba7e-6974-4cea-9943-f4abc1bc86c7}, !- Demand Side Outlet Node Name
  ,                                       !- Demand Side Branch List Name
  ,                                       !- Demand Side Connector List Name
  Optimal,                                !- Load Distribution Scheme
  {093cf796-78d7-4f0a-8af0-52155dd85335}, !- Availability Manager List Name
  ,                                       !- Plant Loop Demand Calculation Scheme
  ,                                       !- Common Pipe Simulation
  ,                                       !- Pressure Simulation Type
  ,                                       !- Plant Equipment Operation Heating Load Schedule
  ,                                       !- Plant Equipment Operation Cooling Load Schedule
  ,                                       !- Primary Plant Equipment Operation Scheme Schedule
  ,                                       !- Component Setpoint Operation Scheme Schedule
  {b86fee11-d56b-43f7-8b65-57d89d706d39}, !- Demand Mixer Name
  {c2f0ba1d-cf7b-4cea-acb7-9c9675c7a1aa}, !- Demand Splitter Name
  {1c1aa296-fc93-4ba4-9f5a-eee8751bab54}, !- Supply Mixer Name
  {2edff55f-de32-4094-8375-ba023912a20f}; !- Supply Splitter Name

OS:Node,
  {103fc10b-7482-4281-b89d-2effaf1c9de4}, !- Handle
  Node 76,                                !- Name
  {9a04cfc1-b6f0-41d0-a95a-b4d098e4cb93}, !- Inlet Port
  {87581352-b340-467f-aafa-08b3f5b2fb05}; !- Outlet Port

OS:Node,
  {05b87059-97cc-4d2b-a898-3132a7e1b8dc}, !- Handle
  Node 77,                                !- Name
  {4ed344af-d15a-4732-99f8-d6fbe440a9d5}, !- Inlet Port
  {34ed65b8-f3b9-46b3-b6d1-26b655b1b9f7}; !- Outlet Port

OS:Node,
  {935a6de9-d8c9-459e-97e5-cbb3f4997b18}, !- Handle
  Node 78,                                !- Name
  {386623c1-be48-44a4-865a-844a6fb61585}, !- Inlet Port
  {e72afda4-7a39-4a9d-a740-af6054e73b76}; !- Outlet Port

OS:Connector:Mixer,
  {1c1aa296-fc93-4ba4-9f5a-eee8751bab54}, !- Handle
  Connector Mixer 13,                     !- Name
  {81e0904f-2f57-48fb-b0a6-58c2b34da95d}, !- Outlet Branch Name
  {172e66f3-943c-4a50-bf1c-76dc90919341}, !- Inlet Branch Name 1
  {1e62602c-6f59-4c1b-a5b9-9c48ede1f44e}; !- Inlet Branch Name 2

OS:Connector:Splitter,
  {2edff55f-de32-4094-8375-ba023912a20f}, !- Handle
  Connector Splitter 13,                  !- Name
  {413370ba-f638-496e-b3f9-8b586cffa055}, !- Inlet Branch Name
  {386623c1-be48-44a4-865a-844a6fb61585}, !- Outlet Branch Name 1
  {96a44285-4ec8-410e-9125-0373045f957e}; !- Outlet Branch Name 2

OS:Connection,
  {9a04cfc1-b6f0-41d0-a95a-b4d098e4cb93}, !- Handle
  {7628b0b9-d8ad-47a8-816a-0428563c4431}, !- Name
  {c2c0c667-4621-47a9-b031-059c12da565b}, !- Source Object
  14,                                     !- Outlet Port
  {103fc10b-7482-4281-b89d-2effaf1c9de4}, !- Target Object
  2;                                      !- Inlet Port

OS:Connection,
  {386623c1-be48-44a4-865a-844a6fb61585}, !- Handle
  {36004658-0dea-4aef-a7f0-2a77910e6673}, !- Name
  {2edff55f-de32-4094-8375-ba023912a20f}, !- Source Object
  3,                                      !- Outlet Port
  {935a6de9-d8c9-459e-97e5-cbb3f4997b18}, !- Target Object
  2;                                      !- Inlet Port

OS:Connection,
  {34ed65b8-f3b9-46b3-b6d1-26b655b1b9f7}, !- Handle
  {1b99d27e-6d79-460f-aa5d-b1098d41b78f}, !- Name
  {05b87059-97cc-4d2b-a898-3132a7e1b8dc}, !- Source Object
  3,                                      !- Outlet Port
  {c2c0c667-4621-47a9-b031-059c12da565b}, !- Target Object
  15;                                     !- Inlet Port

OS:Node,
  {1ff27164-e75c-426a-bc4a-a2de1d495590}, !- Handle
  Node 79,                                !- Name
  {cc832927-9a40-49e5-928e-0278aaf685ea}, !- Inlet Port
  {066540e9-aa53-40e8-b28b-5f874b8f16a1}; !- Outlet Port

OS:Node,
  {4d37a334-7b40-445c-bcbb-cc3d9307a72a}, !- Handle
  Node 80,                                !- Name
  {44b2c3e6-1bdb-471b-b540-ee302f2cdf7a}, !- Inlet Port
  {ae3aba7e-6974-4cea-9943-f4abc1bc86c7}; !- Outlet Port

OS:Node,
  {c7349ed1-fb7a-49b0-bdfb-7ca8f6ff7fbd}, !- Handle
  Node 81,                                !- Name
  {1a8e941c-2712-4e11-92ff-a97ffdd36329}, !- Inlet Port
  {ab59ff94-1b41-4e2b-b6f7-c087d569f567}; !- Outlet Port

OS:Connector:Mixer,
  {b86fee11-d56b-43f7-8b65-57d89d706d39}, !- Handle
  Connector Mixer 14,                     !- Name
  {44b2c3e6-1bdb-471b-b540-ee302f2cdf7a}, !- Outlet Branch Name
  {ab59ff94-1b41-4e2b-b6f7-c087d569f567}; !- Inlet Branch Name 1

OS:Connector:Splitter,
  {c2f0ba1d-cf7b-4cea-acb7-9c9675c7a1aa}, !- Handle
  Connector Splitter 14,                  !- Name
  {066540e9-aa53-40e8-b28b-5f874b8f16a1}, !- Inlet Branch Name
  {1a8e941c-2712-4e11-92ff-a97ffdd36329}; !- Outlet Branch Name 1

OS:Connection,
  {cc832927-9a40-49e5-928e-0278aaf685ea}, !- Handle
  {7e8fcffa-c98c-4337-bc02-bdf14a81b37e}, !- Name
  {c2c0c667-4621-47a9-b031-059c12da565b}, !- Source Object
  17,                                     !- Outlet Port
  {1ff27164-e75c-426a-bc4a-a2de1d495590}, !- Target Object
  2;                                      !- Inlet Port

OS:Connection,
  {066540e9-aa53-40e8-b28b-5f874b8f16a1}, !- Handle
  {e7dba514-c33a-4781-9a5c-b039c8d61b08}, !- Name
  {1ff27164-e75c-426a-bc4a-a2de1d495590}, !- Source Object
  3,                                      !- Outlet Port
  {c2f0ba1d-cf7b-4cea-acb7-9c9675c7a1aa}, !- Target Object
  2;                                      !- Inlet Port

OS:Connection,
  {1a8e941c-2712-4e11-92ff-a97ffdd36329}, !- Handle
  {c26dad0f-fd65-411f-b3b9-07c7842d059e}, !- Name
  {c2f0ba1d-cf7b-4cea-acb7-9c9675c7a1aa}, !- Source Object
  3,                                      !- Outlet Port
  {c7349ed1-fb7a-49b0-bdfb-7ca8f6ff7fbd}, !- Target Object
  2;                                      !- Inlet Port

OS:Connection,
  {ab59ff94-1b41-4e2b-b6f7-c087d569f567}, !- Handle
  {72595b4c-2df3-4843-a9ba-08578bbe7c85}, !- Name
  {c7349ed1-fb7a-49b0-bdfb-7ca8f6ff7fbd}, !- Source Object
  3,                                      !- Outlet Port
  {b86fee11-d56b-43f7-8b65-57d89d706d39}, !- Target Object
  3;                                      !- Inlet Port

OS:Connection,
  {44b2c3e6-1bdb-471b-b540-ee302f2cdf7a}, !- Handle
  {ff3dd2ff-50d9-443d-876a-e805ad517dad}, !- Name
  {b86fee11-d56b-43f7-8b65-57d89d706d39}, !- Source Object
  2,                                      !- Outlet Port
  {4d37a334-7b40-445c-bcbb-cc3d9307a72a}, !- Target Object
  2;                                      !- Inlet Port

OS:Connection,
  {ae3aba7e-6974-4cea-9943-f4abc1bc86c7}, !- Handle
  {fdc62e46-4994-4485-aebb-4f909941deb5}, !- Name
  {4d37a334-7b40-445c-bcbb-cc3d9307a72a}, !- Source Object
  3,                                      !- Outlet Port
  {c2c0c667-4621-47a9-b031-059c12da565b}, !- Target Object
  18;                                     !- Inlet Port

OS:Sizing:Plant,
  {94044f27-f79e-453f-be84-322294c4811e}, !- Handle
  {c2c0c667-4621-47a9-b031-059c12da565b}, !- Plant or Condenser Loop Name
  Heating,                                !- Loop Type
  52.6666666666667,                       !- Design Loop Exit Temperature {C}
  5.55555555555556,                       !- Loop Design Temperature Difference {deltaC}
  NonCoincident,                          !- Sizing Option
  1,                                      !- Zone Timesteps in Averaging Window
  None;                                   !- Coincident Sizing Factor Mode

OS:AvailabilityManagerAssignmentList,
  {093cf796-78d7-4f0a-8af0-52155dd85335}, !- Handle
  Plant Loop 1 AvailabilityManagerAssignmentList 6; !- Name

OS:Pipe:Adiabatic,
  {15f21a00-54b6-4a03-b03a-67ff6e5ba64f}, !- Handle
  Pipe Adiabatic 13,                      !- Name
  {e72afda4-7a39-4a9d-a740-af6054e73b76}, !- Inlet Node Name
  {502591d5-12ae-4009-9ac7-fde10e683a10}; !- Outlet Node Name

OS:Pipe:Adiabatic,
  {4fa36601-e1bf-4dd6-9c40-86d7075f43cf}, !- Handle
  Pipe Adiabatic 14,                      !- Name
  {2f594951-fd9b-48d8-8eac-391c43e7ede3}, !- Inlet Node Name
  {4ed344af-d15a-4732-99f8-d6fbe440a9d5}; !- Outlet Node Name

OS:Node,
  {31873cb9-2c32-4752-a411-082ab668a11b}, !- Handle
  Node 82,                                !- Name
  {502591d5-12ae-4009-9ac7-fde10e683a10}, !- Inlet Port
  {172e66f3-943c-4a50-bf1c-76dc90919341}; !- Outlet Port

OS:Connection,
  {e72afda4-7a39-4a9d-a740-af6054e73b76}, !- Handle
  {bdf398ca-2841-4ef2-9133-bbbd4eea3a40}, !- Name
  {935a6de9-d8c9-459e-97e5-cbb3f4997b18}, !- Source Object
  3,                                      !- Outlet Port
  {15f21a00-54b6-4a03-b03a-67ff6e5ba64f}, !- Target Object
  2;                                      !- Inlet Port

OS:Connection,
  {502591d5-12ae-4009-9ac7-fde10e683a10}, !- Handle
  {7b63ec3f-d176-4883-97a7-f7a9451c8872}, !- Name
  {15f21a00-54b6-4a03-b03a-67ff6e5ba64f}, !- Source Object
  3,                                      !- Outlet Port
  {31873cb9-2c32-4752-a411-082ab668a11b}, !- Target Object
  2;                                      !- Inlet Port

OS:Connection,
  {172e66f3-943c-4a50-bf1c-76dc90919341}, !- Handle
  {14e9fe9c-fcfc-49a6-b130-ad5aa11670a9}, !- Name
  {31873cb9-2c32-4752-a411-082ab668a11b}, !- Source Object
  3,                                      !- Outlet Port
  {1c1aa296-fc93-4ba4-9f5a-eee8751bab54}, !- Target Object
  3;                                      !- Inlet Port

OS:Node,
  {821ccf6a-3a04-4368-ab3c-3bcc425b1d9a}, !- Handle
  Node 83,                                !- Name
  {81e0904f-2f57-48fb-b0a6-58c2b34da95d}, !- Inlet Port
  {2f594951-fd9b-48d8-8eac-391c43e7ede3}; !- Outlet Port

OS:Connection,
  {81e0904f-2f57-48fb-b0a6-58c2b34da95d}, !- Handle
  {1a7617b0-d0fe-4a78-93d7-20f227372583}, !- Name
  {1c1aa296-fc93-4ba4-9f5a-eee8751bab54}, !- Source Object
  2,                                      !- Outlet Port
  {821ccf6a-3a04-4368-ab3c-3bcc425b1d9a}, !- Target Object
  2;                                      !- Inlet Port

OS:Connection,
  {2f594951-fd9b-48d8-8eac-391c43e7ede3}, !- Handle
  {4ac9c21f-259b-4e3a-b825-2e693f647b6a}, !- Name
  {821ccf6a-3a04-4368-ab3c-3bcc425b1d9a}, !- Source Object
  3,                                      !- Outlet Port
  {4fa36601-e1bf-4dd6-9c40-86d7075f43cf}, !- Target Object
  2;                                      !- Inlet Port

OS:Connection,
  {4ed344af-d15a-4732-99f8-d6fbe440a9d5}, !- Handle
  {206b827a-7463-48cc-9efa-71e8dbec7fe8}, !- Name
  {4fa36601-e1bf-4dd6-9c40-86d7075f43cf}, !- Source Object
  3,                                      !- Outlet Port
  {05b87059-97cc-4d2b-a898-3132a7e1b8dc}, !- Target Object
  2;                                      !- Inlet Port

OS:Pump:VariableSpeed,
  {22543999-5cc4-4049-98f2-fe4c825f1182}, !- Handle
  Pump Variable Speed 7,                  !- Name
  {87581352-b340-467f-aafa-08b3f5b2fb05}, !- Inlet Node Name
  {745fd813-b6b9-4171-a575-5275eb537f3a}, !- Outlet Node Name
  0.01,                                   !- Rated Flow Rate {m3/s}
  1,                                      !- Rated Pump Head {Pa}
  0,                                      !- Rated Power Consumption {W}
  1,                                      !- Motor Efficiency
  0,                                      !- Fraction of Motor Inefficiencies to Fluid Stream
  0,                                      !- Coefficient 1 of the Part Load Performance Curve
  1,                                      !- Coefficient 2 of the Part Load Performance Curve
  0,                                      !- Coefficient 3 of the Part Load Performance Curve
  0,                                      !- Coefficient 4 of the Part Load Performance Curve
  ,                                       !- Minimum Flow Rate {m3/s}
  Intermittent,                           !- Pump Control Type
  ,                                       !- Pump Flow Rate Schedule Name
  ,                                       !- Pump Curve Name
  ,                                       !- Impeller Diameter {m}
  ,                                       !- VFD Control Type
  ,                                       !- Pump RPM Schedule Name
  ,                                       !- Minimum Pressure Schedule {Pa}
  ,                                       !- Maximum Pressure Schedule {Pa}
  ,                                       !- Minimum RPM Schedule {rev/min}
  ,                                       !- Maximum RPM Schedule {rev/min}
  ,                                       !- Zone Name
  0.5,                                    !- Skin Loss Radiative Fraction
  PowerPerFlowPerPressure,                !- Design Power Sizing Method
  348701.1,                               !- Design Electric Power per Unit Flow Rate {W/(m3/s)}
  1.282051282,                            !- Design Shaft Power per Unit Flow Rate per Unit Head {W-s/m3-Pa}
  0,                                      !- Design Minimum Flow Rate Fraction
  General;                                !- End-Use Subcategory

OS:Node,
  {34940fa6-1681-481e-a192-0312247f8fde}, !- Handle
  Node 84,                                !- Name
  {745fd813-b6b9-4171-a575-5275eb537f3a}, !- Inlet Port
  {413370ba-f638-496e-b3f9-8b586cffa055}; !- Outlet Port

OS:Connection,
  {87581352-b340-467f-aafa-08b3f5b2fb05}, !- Handle
  {d74c10c1-c5ec-4943-a688-d7268fa7a00a}, !- Name
  {103fc10b-7482-4281-b89d-2effaf1c9de4}, !- Source Object
  3,                                      !- Outlet Port
  {22543999-5cc4-4049-98f2-fe4c825f1182}, !- Target Object
  2;                                      !- Inlet Port

OS:Connection,
  {745fd813-b6b9-4171-a575-5275eb537f3a}, !- Handle
  {afd345d1-d472-449d-b7a1-7ac364ae9c3f}, !- Name
  {22543999-5cc4-4049-98f2-fe4c825f1182}, !- Source Object
  3,                                      !- Outlet Port
  {34940fa6-1681-481e-a192-0312247f8fde}, !- Target Object
  2;                                      !- Inlet Port

OS:Connection,
  {413370ba-f638-496e-b3f9-8b586cffa055}, !- Handle
  {1e3a5f05-3121-4998-82e8-e689f907bc62}, !- Name
  {34940fa6-1681-481e-a192-0312247f8fde}, !- Source Object
  3,                                      !- Outlet Port
  {2edff55f-de32-4094-8375-ba023912a20f}, !- Target Object
  2;                                      !- Inlet Port

OS:Schedule:Constant,
  {e902cd11-0e32-482a-b358-83ad4e471590}, !- Handle
  dhw temp 6,                             !- Name
  {440d9106-9187-4b29-9c31-b2001c7188f7}, !- Schedule Type Limits Name
  52.6666666666667;                       !- Value

OS:SetpointManager:Scheduled,
  {28663b6c-54a6-4c1c-bd62-4c4592e64fa0}, !- Handle
  Setpoint Manager Scheduled 7,           !- Name
  Temperature,                            !- Control Variable
  {e902cd11-0e32-482a-b358-83ad4e471590}, !- Schedule Name
  {05b87059-97cc-4d2b-a898-3132a7e1b8dc}; !- Setpoint Node or NodeList Name

OS:WaterHeater:Mixed,
  {5cb38a4f-7167-4f78-8918-3012fb804986}, !- Handle
  res wh|unit 7,                          !- Name
  0.143845647790854,                      !- Tank Volume {m3}
  {56524c15-350c-4861-bb59-05ab003d5f70}, !- Setpoint Temperature Schedule Name
  2,                                      !- Deadband Temperature Difference {deltaC}
  99,                                     !- Maximum Temperature Limit {C}
  Cycle,                                  !- Heater Control Type
  11722.8428068889,                       !- Heater Maximum Capacity {W}
  0,                                      !- Heater Minimum Capacity {W}
  ,                                       !- Heater Ignition Minimum Flow Rate {m3/s}
  ,                                       !- Heater Ignition Delay {s}
  NaturalGas,                             !- Heater Fuel Type
  0.773298241318794,                      !- Heater Thermal Efficiency
  ,                                       !- Part Load Factor Curve Name
  0,                                      !- Off Cycle Parasitic Fuel Consumption Rate {W}
  Electricity,                            !- Off Cycle Parasitic Fuel Type
  0,                                      !- Off Cycle Parasitic Heat Fraction to Tank
  0,                                      !- On Cycle Parasitic Fuel Consumption Rate {W}
  Electricity,                            !- On Cycle Parasitic Fuel Type
  0,                                      !- On Cycle Parasitic Heat Fraction to Tank
  ThermalZone,                            !- Ambient Temperature Indicator
  ,                                       !- Ambient Temperature Schedule Name
  {d31b2fde-ad42-4683-9e38-d994fad61aa1}, !- Ambient Temperature Thermal Zone Name
  ,                                       !- Ambient Temperature Outdoor Air Node Name
  4.15693173076374,                       !- Off Cycle Loss Coefficient to Ambient Temperature {W/K}
  0.64,                                   !- Off Cycle Loss Fraction to Thermal Zone
  4.15693173076374,                       !- On Cycle Loss Coefficient to Ambient Temperature {W/K}
  1,                                      !- On Cycle Loss Fraction to Thermal Zone
  ,                                       !- Peak Use Flow Rate {m3/s}
  ,                                       !- Use Flow Rate Fraction Schedule Name
  ,                                       !- Cold Water Supply Temperature Schedule Name
  {953c4d16-7333-4ef4-b71b-7a26a80ab740}, !- Use Side Inlet Node Name
  {95923c71-83e1-481c-ac79-5b03fdc65fd4}, !- Use Side Outlet Node Name
  1,                                      !- Use Side Effectiveness
  ,                                       !- Source Side Inlet Node Name
  ,                                       !- Source Side Outlet Node Name
  1,                                      !- Source Side Effectiveness
  autosize,                               !- Use Side Design Flow Rate {m3/s}
  autosize,                               !- Source Side Design Flow Rate {m3/s}
  1.5,                                    !- Indirect Water Heating Recovery Time {hr}
  IndirectHeatPrimarySetpoint,            !- Source Side Flow Control Mode
  ,                                       !- Indirect Alternate Setpoint Temperature Schedule Name
  res wh|unit 7;                          !- End-Use Subcategory

OS:Schedule:Constant,
  {56524c15-350c-4861-bb59-05ab003d5f70}, !- Handle
  WH Setpoint Temp 6,                     !- Name
  {440d9106-9187-4b29-9c31-b2001c7188f7}, !- Schedule Type Limits Name
  52.6666666666667;                       !- Value

OS:Node,
  {a63eaf2d-272a-4823-8230-44ea2f07f292}, !- Handle
  Node 85,                                !- Name
  {96a44285-4ec8-410e-9125-0373045f957e}, !- Inlet Port
  {953c4d16-7333-4ef4-b71b-7a26a80ab740}; !- Outlet Port

OS:Connection,
  {96a44285-4ec8-410e-9125-0373045f957e}, !- Handle
  {f5c005b7-8fd2-4f00-939b-93c263fc0127}, !- Name
  {2edff55f-de32-4094-8375-ba023912a20f}, !- Source Object
  4,                                      !- Outlet Port
  {a63eaf2d-272a-4823-8230-44ea2f07f292}, !- Target Object
  2;                                      !- Inlet Port

OS:Node,
  {a9e5f7bc-39c6-45ff-bf06-e536dbe3d1e3}, !- Handle
  Node 86,                                !- Name
  {95923c71-83e1-481c-ac79-5b03fdc65fd4}, !- Inlet Port
  {1e62602c-6f59-4c1b-a5b9-9c48ede1f44e}; !- Outlet Port

OS:Connection,
  {953c4d16-7333-4ef4-b71b-7a26a80ab740}, !- Handle
  {c0187267-f7c4-4001-b8bf-e6eed84f33ef}, !- Name
  {a63eaf2d-272a-4823-8230-44ea2f07f292}, !- Source Object
  3,                                      !- Outlet Port
  {5cb38a4f-7167-4f78-8918-3012fb804986}, !- Target Object
  31;                                     !- Inlet Port

OS:Connection,
  {95923c71-83e1-481c-ac79-5b03fdc65fd4}, !- Handle
  {0b07c130-7601-449c-9154-a88d56843e49}, !- Name
  {5cb38a4f-7167-4f78-8918-3012fb804986}, !- Source Object
  32,                                     !- Outlet Port
  {a9e5f7bc-39c6-45ff-bf06-e536dbe3d1e3}, !- Target Object
  2;                                      !- Inlet Port

OS:Connection,
  {1e62602c-6f59-4c1b-a5b9-9c48ede1f44e}, !- Handle
  {0049a177-774d-4ccb-b1ed-6e767658556c}, !- Name
  {a9e5f7bc-39c6-45ff-bf06-e536dbe3d1e3}, !- Source Object
  3,                                      !- Outlet Port
  {1c1aa296-fc93-4ba4-9f5a-eee8751bab54}, !- Target Object
  4;                                      !- Inlet Port

OS:PlantLoop,
  {5cd24f47-0ea0-46bd-bc83-83dd712bfec6}, !- Handle
  Domestic Hot Water Loop|unit 8,         !- Name
>>>>>>> 2c92e5b7
  ,                                       !- Fluid Type
  0,                                      !- Glycol Concentration
  ,                                       !- User Defined Fluid Type
  ,                                       !- Plant Equipment Operation Heating Load
  ,                                       !- Plant Equipment Operation Cooling Load
  ,                                       !- Primary Plant Equipment Operation Scheme
<<<<<<< HEAD
  {9af5dc1c-96e1-4f3c-b95e-8a57f2353aab}, !- Loop Temperature Setpoint Node Name
=======
  {73149a3f-b57d-4872-85d7-c46b5a7486fb}, !- Loop Temperature Setpoint Node Name
>>>>>>> 2c92e5b7
  ,                                       !- Maximum Loop Temperature {C}
  ,                                       !- Minimum Loop Temperature {C}
  0.01,                                   !- Maximum Loop Flow Rate {m3/s}
  ,                                       !- Minimum Loop Flow Rate {m3/s}
  0.003,                                  !- Plant Loop Volume {m3}
<<<<<<< HEAD
  {1927df2a-95b5-457b-934c-6534a1572fa9}, !- Plant Side Inlet Node Name
  {ae40e773-909e-4d7b-9c3b-9c06ab54e682}, !- Plant Side Outlet Node Name
  ,                                       !- Plant Side Branch List Name
  {9551c6e1-3f0d-4399-9ff6-d22503ce4cc4}, !- Demand Side Inlet Node Name
  {e5facf76-8f8f-40a8-9a26-bc660d41fc9c}, !- Demand Side Outlet Node Name
  ,                                       !- Demand Side Branch List Name
  ,                                       !- Demand Side Connector List Name
  Optimal,                                !- Load Distribution Scheme
  {8058d7e9-f7c5-43c9-ac9f-a0d83cecdfad}, !- Availability Manager List Name
=======
  {8a385b89-806e-41a6-b123-4950f41e0254}, !- Plant Side Inlet Node Name
  {4312d05a-51ab-4db3-8a48-098e9e910c4a}, !- Plant Side Outlet Node Name
  ,                                       !- Plant Side Branch List Name
  {66cb6b65-265e-4c85-86fc-818428896b6d}, !- Demand Side Inlet Node Name
  {100adc98-84cd-4a46-b921-76a2ce61940c}, !- Demand Side Outlet Node Name
  ,                                       !- Demand Side Branch List Name
  ,                                       !- Demand Side Connector List Name
  Optimal,                                !- Load Distribution Scheme
  {77981703-b713-42ea-91ad-5604212efa91}, !- Availability Manager List Name
>>>>>>> 2c92e5b7
  ,                                       !- Plant Loop Demand Calculation Scheme
  ,                                       !- Common Pipe Simulation
  ,                                       !- Pressure Simulation Type
  ,                                       !- Plant Equipment Operation Heating Load Schedule
  ,                                       !- Plant Equipment Operation Cooling Load Schedule
  ,                                       !- Primary Plant Equipment Operation Scheme Schedule
  ,                                       !- Component Setpoint Operation Scheme Schedule
<<<<<<< HEAD
  {5d848a05-d1cd-4f8d-8f7d-2589bb5b0937}, !- Demand Mixer Name
  {7bfeb8b5-69e1-4dc1-aeb3-674de5f15c1d}, !- Demand Splitter Name
  {4a3dc4e6-d63c-45e1-94a2-e4bd6a5d6dc1}, !- Supply Mixer Name
  {56e28ec7-ef8b-4670-b5ff-76de003c9156}; !- Supply Splitter Name

OS:Node,
  {129c14da-9f42-4381-9cfe-de3a0a2a23ed}, !- Handle
  Node 3,                                 !- Name
  {1927df2a-95b5-457b-934c-6534a1572fa9}, !- Inlet Port
  {1839242d-f9d5-4f19-8c22-366affbc9d4a}; !- Outlet Port

OS:Node,
  {9af5dc1c-96e1-4f3c-b95e-8a57f2353aab}, !- Handle
  Node 4,                                 !- Name
  {0cc0602f-5940-4782-be21-96c3f1ae8387}, !- Inlet Port
  {ae40e773-909e-4d7b-9c3b-9c06ab54e682}; !- Outlet Port

OS:Node,
  {9eb8be0e-8621-4aed-a956-d76407bd81ad}, !- Handle
  Node 5,                                 !- Name
  {9e8065a1-e8f5-4e1b-af7a-dcb58313feef}, !- Inlet Port
  {1aec12ca-2836-45c4-94e5-b94ee16f43ab}; !- Outlet Port

OS:Connector:Mixer,
  {4a3dc4e6-d63c-45e1-94a2-e4bd6a5d6dc1}, !- Handle
  Connector Mixer 1,                      !- Name
  {b695efcb-dfdb-43a3-88d6-8567670258af}, !- Outlet Branch Name
  {e0bba821-e678-45e8-a9c7-7678490e1941}, !- Inlet Branch Name 1
  {bb8aea4a-003e-4bdd-957b-d2165b26728f}; !- Inlet Branch Name 2

OS:Connector:Splitter,
  {56e28ec7-ef8b-4670-b5ff-76de003c9156}, !- Handle
  Connector Splitter 1,                   !- Name
  {b6747267-afa6-4b56-8028-aadf8169a67d}, !- Inlet Branch Name
  {9e8065a1-e8f5-4e1b-af7a-dcb58313feef}, !- Outlet Branch Name 1
  {c3db3098-26ed-4d39-b723-e6edeedbfb19}; !- Outlet Branch Name 2

OS:Connection,
  {1927df2a-95b5-457b-934c-6534a1572fa9}, !- Handle
  {9dd7313e-68ea-4c50-87b7-e617464bc784}, !- Name
  {83b1ed14-6798-4cac-8931-9dc97fb9752e}, !- Source Object
  14,                                     !- Outlet Port
  {129c14da-9f42-4381-9cfe-de3a0a2a23ed}, !- Target Object
  2;                                      !- Inlet Port

OS:Connection,
  {9e8065a1-e8f5-4e1b-af7a-dcb58313feef}, !- Handle
  {14174dfd-7ea2-4632-8119-bc94b4e88106}, !- Name
  {56e28ec7-ef8b-4670-b5ff-76de003c9156}, !- Source Object
  3,                                      !- Outlet Port
  {9eb8be0e-8621-4aed-a956-d76407bd81ad}, !- Target Object
  2;                                      !- Inlet Port

OS:Connection,
  {ae40e773-909e-4d7b-9c3b-9c06ab54e682}, !- Handle
  {a2037995-a8b9-4d83-9b58-10c6534e2db1}, !- Name
  {9af5dc1c-96e1-4f3c-b95e-8a57f2353aab}, !- Source Object
  3,                                      !- Outlet Port
  {83b1ed14-6798-4cac-8931-9dc97fb9752e}, !- Target Object
  15;                                     !- Inlet Port

OS:Node,
  {de33e9bf-016f-4fa3-aeaa-fb8f89b1f3f7}, !- Handle
  Node 6,                                 !- Name
  {9551c6e1-3f0d-4399-9ff6-d22503ce4cc4}, !- Inlet Port
  {9d8dc3de-9f7d-46e8-b3c3-b4b85b8c1b43}; !- Outlet Port

OS:Node,
  {d87d4db9-3cc9-4600-b474-2597e63a4948}, !- Handle
  Node 7,                                 !- Name
  {c3117e2c-7525-47af-b621-96eff32c8d5c}, !- Inlet Port
  {e5facf76-8f8f-40a8-9a26-bc660d41fc9c}; !- Outlet Port

OS:Node,
  {f9dedbbd-072c-4aa9-978a-1c7a6bfb0ec8}, !- Handle
  Node 8,                                 !- Name
  {c16296d9-2d5f-43ad-84cd-64eb74a38a1c}, !- Inlet Port
  {6e4b8507-cee6-4663-b1fe-286e666bab1c}; !- Outlet Port

OS:Connector:Mixer,
  {5d848a05-d1cd-4f8d-8f7d-2589bb5b0937}, !- Handle
  Connector Mixer 2,                      !- Name
  {c3117e2c-7525-47af-b621-96eff32c8d5c}, !- Outlet Branch Name
  {6e4b8507-cee6-4663-b1fe-286e666bab1c}; !- Inlet Branch Name 1

OS:Connector:Splitter,
  {7bfeb8b5-69e1-4dc1-aeb3-674de5f15c1d}, !- Handle
  Connector Splitter 2,                   !- Name
  {9d8dc3de-9f7d-46e8-b3c3-b4b85b8c1b43}, !- Inlet Branch Name
  {c16296d9-2d5f-43ad-84cd-64eb74a38a1c}; !- Outlet Branch Name 1

OS:Connection,
  {9551c6e1-3f0d-4399-9ff6-d22503ce4cc4}, !- Handle
  {6b7a30b5-c7dc-4d21-b844-ba58f419a8de}, !- Name
  {83b1ed14-6798-4cac-8931-9dc97fb9752e}, !- Source Object
  17,                                     !- Outlet Port
  {de33e9bf-016f-4fa3-aeaa-fb8f89b1f3f7}, !- Target Object
  2;                                      !- Inlet Port

OS:Connection,
  {9d8dc3de-9f7d-46e8-b3c3-b4b85b8c1b43}, !- Handle
  {d2829d2c-0e81-4a3f-a264-7cc6c1c09bdf}, !- Name
  {de33e9bf-016f-4fa3-aeaa-fb8f89b1f3f7}, !- Source Object
  3,                                      !- Outlet Port
  {7bfeb8b5-69e1-4dc1-aeb3-674de5f15c1d}, !- Target Object
  2;                                      !- Inlet Port

OS:Connection,
  {c16296d9-2d5f-43ad-84cd-64eb74a38a1c}, !- Handle
  {8835c290-8bec-4a75-8697-bc77becce70c}, !- Name
  {7bfeb8b5-69e1-4dc1-aeb3-674de5f15c1d}, !- Source Object
  3,                                      !- Outlet Port
  {f9dedbbd-072c-4aa9-978a-1c7a6bfb0ec8}, !- Target Object
  2;                                      !- Inlet Port

OS:Connection,
  {6e4b8507-cee6-4663-b1fe-286e666bab1c}, !- Handle
  {b8b17762-e93b-4463-b6d4-a77242e54bd6}, !- Name
  {f9dedbbd-072c-4aa9-978a-1c7a6bfb0ec8}, !- Source Object
  3,                                      !- Outlet Port
  {5d848a05-d1cd-4f8d-8f7d-2589bb5b0937}, !- Target Object
  3;                                      !- Inlet Port

OS:Connection,
  {c3117e2c-7525-47af-b621-96eff32c8d5c}, !- Handle
  {ffdcfca1-b749-4502-bf7c-7ad2e3df3ddb}, !- Name
  {5d848a05-d1cd-4f8d-8f7d-2589bb5b0937}, !- Source Object
  2,                                      !- Outlet Port
  {d87d4db9-3cc9-4600-b474-2597e63a4948}, !- Target Object
  2;                                      !- Inlet Port

OS:Connection,
  {e5facf76-8f8f-40a8-9a26-bc660d41fc9c}, !- Handle
  {5263303d-6c89-4fca-9305-84fc21e127a9}, !- Name
  {d87d4db9-3cc9-4600-b474-2597e63a4948}, !- Source Object
  3,                                      !- Outlet Port
  {83b1ed14-6798-4cac-8931-9dc97fb9752e}, !- Target Object
  18;                                     !- Inlet Port

OS:Sizing:Plant,
  {be2bb5c7-9afb-45ab-9570-0040244338df}, !- Handle
  {83b1ed14-6798-4cac-8931-9dc97fb9752e}, !- Plant or Condenser Loop Name
=======
  {06d51c82-7cb4-4d1a-8597-1e7bfb110324}, !- Demand Mixer Name
  {550cb57a-5b3e-4aad-abec-560feac3ff93}, !- Demand Splitter Name
  {ff1d1bb5-2f34-45a3-b8e5-3bf84aac3b13}, !- Supply Mixer Name
  {41eed9a7-b6bc-4a3d-af64-9390cf82aa77}; !- Supply Splitter Name

OS:Node,
  {28b3e9b1-6290-4d7c-a844-6d1e2f4c19a1}, !- Handle
  Node 87,                                !- Name
  {8a385b89-806e-41a6-b123-4950f41e0254}, !- Inlet Port
  {2167f23e-3191-4564-bd4a-550c49dbeb16}; !- Outlet Port

OS:Node,
  {73149a3f-b57d-4872-85d7-c46b5a7486fb}, !- Handle
  Node 88,                                !- Name
  {6dff6518-2ae2-4ef3-9de5-4c25d81e4415}, !- Inlet Port
  {4312d05a-51ab-4db3-8a48-098e9e910c4a}; !- Outlet Port

OS:Node,
  {7d5b5f59-7c92-4d3c-94b2-c4a3110c2199}, !- Handle
  Node 89,                                !- Name
  {ee85d004-886d-4b45-80b9-bd48b7cdea15}, !- Inlet Port
  {4cd53acb-d761-4567-be35-b575187d1ca7}; !- Outlet Port

OS:Connector:Mixer,
  {ff1d1bb5-2f34-45a3-b8e5-3bf84aac3b13}, !- Handle
  Connector Mixer 15,                     !- Name
  {c2db584f-e9a9-4fce-8d55-2b519baf9f42}, !- Outlet Branch Name
  {dbf7921b-c977-421e-a469-5fa919f30d95}, !- Inlet Branch Name 1
  {c00d64e2-9475-48a2-b9c1-bb5f6a220013}; !- Inlet Branch Name 2

OS:Connector:Splitter,
  {41eed9a7-b6bc-4a3d-af64-9390cf82aa77}, !- Handle
  Connector Splitter 15,                  !- Name
  {425c0315-e581-48e0-ac59-c9366ff1558c}, !- Inlet Branch Name
  {ee85d004-886d-4b45-80b9-bd48b7cdea15}, !- Outlet Branch Name 1
  {c8b39a83-29c1-449a-bba4-d4d9caa8d2ae}; !- Outlet Branch Name 2

OS:Connection,
  {8a385b89-806e-41a6-b123-4950f41e0254}, !- Handle
  {32ddd83f-0cdd-4e4e-9d91-7c8e92ef8ba3}, !- Name
  {5cd24f47-0ea0-46bd-bc83-83dd712bfec6}, !- Source Object
  14,                                     !- Outlet Port
  {28b3e9b1-6290-4d7c-a844-6d1e2f4c19a1}, !- Target Object
  2;                                      !- Inlet Port

OS:Connection,
  {ee85d004-886d-4b45-80b9-bd48b7cdea15}, !- Handle
  {30c44caa-f7df-40f1-9ddd-1aff3cbec49c}, !- Name
  {41eed9a7-b6bc-4a3d-af64-9390cf82aa77}, !- Source Object
  3,                                      !- Outlet Port
  {7d5b5f59-7c92-4d3c-94b2-c4a3110c2199}, !- Target Object
  2;                                      !- Inlet Port

OS:Connection,
  {4312d05a-51ab-4db3-8a48-098e9e910c4a}, !- Handle
  {6f9c3f24-9d71-4a59-aa71-badc41d8ef6c}, !- Name
  {73149a3f-b57d-4872-85d7-c46b5a7486fb}, !- Source Object
  3,                                      !- Outlet Port
  {5cd24f47-0ea0-46bd-bc83-83dd712bfec6}, !- Target Object
  15;                                     !- Inlet Port

OS:Node,
  {3561bb22-51d2-4e4f-8d0f-decce1f12720}, !- Handle
  Node 90,                                !- Name
  {66cb6b65-265e-4c85-86fc-818428896b6d}, !- Inlet Port
  {d0c73dc7-8c72-4a81-9edb-8610a5d960c7}; !- Outlet Port

OS:Node,
  {3982c361-4373-4f0d-be4e-ad94be25fcdb}, !- Handle
  Node 91,                                !- Name
  {6c0deaf2-2dbc-4c04-8245-48a9e3b44974}, !- Inlet Port
  {100adc98-84cd-4a46-b921-76a2ce61940c}; !- Outlet Port

OS:Node,
  {ebb9bdbd-0e17-4b96-9a4d-f472e76d0429}, !- Handle
  Node 92,                                !- Name
  {4cc0dd1b-fedb-46ec-ba1b-db4190bf69d9}, !- Inlet Port
  {080eb25c-f557-48ed-b540-c74798af3ff6}; !- Outlet Port

OS:Connector:Mixer,
  {06d51c82-7cb4-4d1a-8597-1e7bfb110324}, !- Handle
  Connector Mixer 16,                     !- Name
  {6c0deaf2-2dbc-4c04-8245-48a9e3b44974}, !- Outlet Branch Name
  {080eb25c-f557-48ed-b540-c74798af3ff6}; !- Inlet Branch Name 1

OS:Connector:Splitter,
  {550cb57a-5b3e-4aad-abec-560feac3ff93}, !- Handle
  Connector Splitter 16,                  !- Name
  {d0c73dc7-8c72-4a81-9edb-8610a5d960c7}, !- Inlet Branch Name
  {4cc0dd1b-fedb-46ec-ba1b-db4190bf69d9}; !- Outlet Branch Name 1

OS:Connection,
  {66cb6b65-265e-4c85-86fc-818428896b6d}, !- Handle
  {7bca5d03-7862-4b04-84f5-41861caea10e}, !- Name
  {5cd24f47-0ea0-46bd-bc83-83dd712bfec6}, !- Source Object
  17,                                     !- Outlet Port
  {3561bb22-51d2-4e4f-8d0f-decce1f12720}, !- Target Object
  2;                                      !- Inlet Port

OS:Connection,
  {d0c73dc7-8c72-4a81-9edb-8610a5d960c7}, !- Handle
  {890f2321-b6ef-495f-89fd-b2c18069a26f}, !- Name
  {3561bb22-51d2-4e4f-8d0f-decce1f12720}, !- Source Object
  3,                                      !- Outlet Port
  {550cb57a-5b3e-4aad-abec-560feac3ff93}, !- Target Object
  2;                                      !- Inlet Port

OS:Connection,
  {4cc0dd1b-fedb-46ec-ba1b-db4190bf69d9}, !- Handle
  {eaa9f3a3-79a7-4535-a3da-c2f44ea43e0e}, !- Name
  {550cb57a-5b3e-4aad-abec-560feac3ff93}, !- Source Object
  3,                                      !- Outlet Port
  {ebb9bdbd-0e17-4b96-9a4d-f472e76d0429}, !- Target Object
  2;                                      !- Inlet Port

OS:Connection,
  {080eb25c-f557-48ed-b540-c74798af3ff6}, !- Handle
  {175ef584-44c6-4499-b85c-172c58ca416f}, !- Name
  {ebb9bdbd-0e17-4b96-9a4d-f472e76d0429}, !- Source Object
  3,                                      !- Outlet Port
  {06d51c82-7cb4-4d1a-8597-1e7bfb110324}, !- Target Object
  3;                                      !- Inlet Port

OS:Connection,
  {6c0deaf2-2dbc-4c04-8245-48a9e3b44974}, !- Handle
  {44503562-cece-4ba7-a9da-5dda81035cfe}, !- Name
  {06d51c82-7cb4-4d1a-8597-1e7bfb110324}, !- Source Object
  2,                                      !- Outlet Port
  {3982c361-4373-4f0d-be4e-ad94be25fcdb}, !- Target Object
  2;                                      !- Inlet Port

OS:Connection,
  {100adc98-84cd-4a46-b921-76a2ce61940c}, !- Handle
  {7ead7b9b-279c-4444-906e-b6d76c0a4147}, !- Name
  {3982c361-4373-4f0d-be4e-ad94be25fcdb}, !- Source Object
  3,                                      !- Outlet Port
  {5cd24f47-0ea0-46bd-bc83-83dd712bfec6}, !- Target Object
  18;                                     !- Inlet Port

OS:Sizing:Plant,
  {2a5f3dd2-6ae9-4980-acb3-0e75435d35bb}, !- Handle
  {5cd24f47-0ea0-46bd-bc83-83dd712bfec6}, !- Plant or Condenser Loop Name
>>>>>>> 2c92e5b7
  Heating,                                !- Loop Type
  52.6666666666667,                       !- Design Loop Exit Temperature {C}
  5.55555555555556,                       !- Loop Design Temperature Difference {deltaC}
  NonCoincident,                          !- Sizing Option
  1,                                      !- Zone Timesteps in Averaging Window
  None;                                   !- Coincident Sizing Factor Mode

OS:AvailabilityManagerAssignmentList,
<<<<<<< HEAD
  {8058d7e9-f7c5-43c9-ac9f-a0d83cecdfad}, !- Handle
  Plant Loop 1 AvailabilityManagerAssignmentList; !- Name

OS:Pipe:Adiabatic,
  {ae430334-f743-4086-8935-96eb269cbb7f}, !- Handle
  Pipe Adiabatic 1,                       !- Name
  {1aec12ca-2836-45c4-94e5-b94ee16f43ab}, !- Inlet Node Name
  {4a715857-b330-4935-9338-7b005418558b}; !- Outlet Node Name

OS:Pipe:Adiabatic,
  {ecbca9d8-24ba-4a81-a765-abc4da4f4680}, !- Handle
  Pipe Adiabatic 2,                       !- Name
  {ef3daea9-2442-4198-81c0-dc0fd751fa27}, !- Inlet Node Name
  {0cc0602f-5940-4782-be21-96c3f1ae8387}; !- Outlet Node Name

OS:Node,
  {68aa2398-e650-4f6d-b96a-78768d06d659}, !- Handle
  Node 9,                                 !- Name
  {4a715857-b330-4935-9338-7b005418558b}, !- Inlet Port
  {e0bba821-e678-45e8-a9c7-7678490e1941}; !- Outlet Port

OS:Connection,
  {1aec12ca-2836-45c4-94e5-b94ee16f43ab}, !- Handle
  {59cc860e-728a-4f1e-9d7a-eeb5fdff29aa}, !- Name
  {9eb8be0e-8621-4aed-a956-d76407bd81ad}, !- Source Object
  3,                                      !- Outlet Port
  {ae430334-f743-4086-8935-96eb269cbb7f}, !- Target Object
  2;                                      !- Inlet Port

OS:Connection,
  {4a715857-b330-4935-9338-7b005418558b}, !- Handle
  {5dda7799-2784-4089-9ff7-21c6754eb148}, !- Name
  {ae430334-f743-4086-8935-96eb269cbb7f}, !- Source Object
  3,                                      !- Outlet Port
  {68aa2398-e650-4f6d-b96a-78768d06d659}, !- Target Object
  2;                                      !- Inlet Port

OS:Connection,
  {e0bba821-e678-45e8-a9c7-7678490e1941}, !- Handle
  {8480b334-05b9-4e5f-b800-9a6bb22926ba}, !- Name
  {68aa2398-e650-4f6d-b96a-78768d06d659}, !- Source Object
  3,                                      !- Outlet Port
  {4a3dc4e6-d63c-45e1-94a2-e4bd6a5d6dc1}, !- Target Object
  3;                                      !- Inlet Port

OS:Node,
  {b5ecad08-f711-4f4d-a507-7d7754107a05}, !- Handle
  Node 10,                                !- Name
  {b695efcb-dfdb-43a3-88d6-8567670258af}, !- Inlet Port
  {ef3daea9-2442-4198-81c0-dc0fd751fa27}; !- Outlet Port

OS:Connection,
  {b695efcb-dfdb-43a3-88d6-8567670258af}, !- Handle
  {ee148e3d-0c38-419d-846d-4eb491381642}, !- Name
  {4a3dc4e6-d63c-45e1-94a2-e4bd6a5d6dc1}, !- Source Object
  2,                                      !- Outlet Port
  {b5ecad08-f711-4f4d-a507-7d7754107a05}, !- Target Object
  2;                                      !- Inlet Port

OS:Connection,
  {ef3daea9-2442-4198-81c0-dc0fd751fa27}, !- Handle
  {c8c33149-e99e-4333-99f5-977d5ba096bd}, !- Name
  {b5ecad08-f711-4f4d-a507-7d7754107a05}, !- Source Object
  3,                                      !- Outlet Port
  {ecbca9d8-24ba-4a81-a765-abc4da4f4680}, !- Target Object
  2;                                      !- Inlet Port

OS:Connection,
  {0cc0602f-5940-4782-be21-96c3f1ae8387}, !- Handle
  {868a70e9-8a5f-4d43-be29-d5eee52ff0f7}, !- Name
  {ecbca9d8-24ba-4a81-a765-abc4da4f4680}, !- Source Object
  3,                                      !- Outlet Port
  {9af5dc1c-96e1-4f3c-b95e-8a57f2353aab}, !- Target Object
  2;                                      !- Inlet Port

OS:Pump:VariableSpeed,
  {42999f6c-9ceb-4d39-aa93-5db2cdbc2c0d}, !- Handle
  Pump Variable Speed 1,                  !- Name
  {1839242d-f9d5-4f19-8c22-366affbc9d4a}, !- Inlet Node Name
  {4edd9ea1-8e81-4157-bf52-bf8533d30e7a}, !- Outlet Node Name
=======
  {77981703-b713-42ea-91ad-5604212efa91}, !- Handle
  Plant Loop 1 AvailabilityManagerAssignmentList 7; !- Name

OS:Pipe:Adiabatic,
  {0667e886-2e04-4965-a1bf-102adc94461c}, !- Handle
  Pipe Adiabatic 15,                      !- Name
  {4cd53acb-d761-4567-be35-b575187d1ca7}, !- Inlet Node Name
  {dacba531-ba6b-4b02-95e9-6bd1ddc68f7b}; !- Outlet Node Name

OS:Pipe:Adiabatic,
  {213c4862-ee33-44ec-9f17-0f4b1137fed7}, !- Handle
  Pipe Adiabatic 16,                      !- Name
  {294a01ff-b1fa-42c3-8712-965d5d7dfea5}, !- Inlet Node Name
  {6dff6518-2ae2-4ef3-9de5-4c25d81e4415}; !- Outlet Node Name

OS:Node,
  {e8e8f275-6be9-4e8d-8080-6724d3ecec08}, !- Handle
  Node 93,                                !- Name
  {dacba531-ba6b-4b02-95e9-6bd1ddc68f7b}, !- Inlet Port
  {dbf7921b-c977-421e-a469-5fa919f30d95}; !- Outlet Port

OS:Connection,
  {4cd53acb-d761-4567-be35-b575187d1ca7}, !- Handle
  {bebec05c-01b4-4ec1-9aef-7105ed6a6e10}, !- Name
  {7d5b5f59-7c92-4d3c-94b2-c4a3110c2199}, !- Source Object
  3,                                      !- Outlet Port
  {0667e886-2e04-4965-a1bf-102adc94461c}, !- Target Object
  2;                                      !- Inlet Port

OS:Connection,
  {dacba531-ba6b-4b02-95e9-6bd1ddc68f7b}, !- Handle
  {c5ff2a36-4a82-402f-b9c7-441084efc757}, !- Name
  {0667e886-2e04-4965-a1bf-102adc94461c}, !- Source Object
  3,                                      !- Outlet Port
  {e8e8f275-6be9-4e8d-8080-6724d3ecec08}, !- Target Object
  2;                                      !- Inlet Port

OS:Connection,
  {dbf7921b-c977-421e-a469-5fa919f30d95}, !- Handle
  {4e2751ee-a936-4ac4-bf0c-26b4b1f4a6b0}, !- Name
  {e8e8f275-6be9-4e8d-8080-6724d3ecec08}, !- Source Object
  3,                                      !- Outlet Port
  {ff1d1bb5-2f34-45a3-b8e5-3bf84aac3b13}, !- Target Object
  3;                                      !- Inlet Port

OS:Node,
  {c9a3553c-bd55-4d1a-9d8a-ee197868d75e}, !- Handle
  Node 94,                                !- Name
  {c2db584f-e9a9-4fce-8d55-2b519baf9f42}, !- Inlet Port
  {294a01ff-b1fa-42c3-8712-965d5d7dfea5}; !- Outlet Port

OS:Connection,
  {c2db584f-e9a9-4fce-8d55-2b519baf9f42}, !- Handle
  {a2b6df61-8d7c-4a2c-a080-0f8728b02a4c}, !- Name
  {ff1d1bb5-2f34-45a3-b8e5-3bf84aac3b13}, !- Source Object
  2,                                      !- Outlet Port
  {c9a3553c-bd55-4d1a-9d8a-ee197868d75e}, !- Target Object
  2;                                      !- Inlet Port

OS:Connection,
  {294a01ff-b1fa-42c3-8712-965d5d7dfea5}, !- Handle
  {eaa54a77-2a37-40e5-badd-ab3464df5f04}, !- Name
  {c9a3553c-bd55-4d1a-9d8a-ee197868d75e}, !- Source Object
  3,                                      !- Outlet Port
  {213c4862-ee33-44ec-9f17-0f4b1137fed7}, !- Target Object
  2;                                      !- Inlet Port

OS:Connection,
  {6dff6518-2ae2-4ef3-9de5-4c25d81e4415}, !- Handle
  {e5a17f98-4578-464a-8da8-82b189156cac}, !- Name
  {213c4862-ee33-44ec-9f17-0f4b1137fed7}, !- Source Object
  3,                                      !- Outlet Port
  {73149a3f-b57d-4872-85d7-c46b5a7486fb}, !- Target Object
  2;                                      !- Inlet Port

OS:Pump:VariableSpeed,
  {ce2ed2ab-4277-4d0f-9e77-44a24568811f}, !- Handle
  Pump Variable Speed 8,                  !- Name
  {2167f23e-3191-4564-bd4a-550c49dbeb16}, !- Inlet Node Name
  {8d60c363-f4d8-47b6-98f2-8b919d5ca6e5}, !- Outlet Node Name
>>>>>>> 2c92e5b7
  0.01,                                   !- Rated Flow Rate {m3/s}
  1,                                      !- Rated Pump Head {Pa}
  0,                                      !- Rated Power Consumption {W}
  1,                                      !- Motor Efficiency
  0,                                      !- Fraction of Motor Inefficiencies to Fluid Stream
  0,                                      !- Coefficient 1 of the Part Load Performance Curve
  1,                                      !- Coefficient 2 of the Part Load Performance Curve
  0,                                      !- Coefficient 3 of the Part Load Performance Curve
  0,                                      !- Coefficient 4 of the Part Load Performance Curve
  ,                                       !- Minimum Flow Rate {m3/s}
  Intermittent,                           !- Pump Control Type
  ,                                       !- Pump Flow Rate Schedule Name
  ,                                       !- Pump Curve Name
  ,                                       !- Impeller Diameter {m}
  ,                                       !- VFD Control Type
  ,                                       !- Pump RPM Schedule Name
  ,                                       !- Minimum Pressure Schedule {Pa}
  ,                                       !- Maximum Pressure Schedule {Pa}
  ,                                       !- Minimum RPM Schedule {rev/min}
  ,                                       !- Maximum RPM Schedule {rev/min}
  ,                                       !- Zone Name
  0.5,                                    !- Skin Loss Radiative Fraction
  PowerPerFlowPerPressure,                !- Design Power Sizing Method
  348701.1,                               !- Design Electric Power per Unit Flow Rate {W/(m3/s)}
  1.282051282,                            !- Design Shaft Power per Unit Flow Rate per Unit Head {W-s/m3-Pa}
  0,                                      !- Design Minimum Flow Rate Fraction
  General;                                !- End-Use Subcategory

OS:Node,
<<<<<<< HEAD
  {e81e0b13-1cc4-4b1a-b525-dddc321ff6e1}, !- Handle
  Node 11,                                !- Name
  {4edd9ea1-8e81-4157-bf52-bf8533d30e7a}, !- Inlet Port
  {b6747267-afa6-4b56-8028-aadf8169a67d}; !- Outlet Port

OS:Connection,
  {1839242d-f9d5-4f19-8c22-366affbc9d4a}, !- Handle
  {1e1e3b79-ec7f-46f3-aba4-6e0bd41a99ef}, !- Name
  {129c14da-9f42-4381-9cfe-de3a0a2a23ed}, !- Source Object
  3,                                      !- Outlet Port
  {42999f6c-9ceb-4d39-aa93-5db2cdbc2c0d}, !- Target Object
  2;                                      !- Inlet Port

OS:Connection,
  {4edd9ea1-8e81-4157-bf52-bf8533d30e7a}, !- Handle
  {c8ddf0ef-45c4-4e51-80f4-50c867fdb58d}, !- Name
  {42999f6c-9ceb-4d39-aa93-5db2cdbc2c0d}, !- Source Object
  3,                                      !- Outlet Port
  {e81e0b13-1cc4-4b1a-b525-dddc321ff6e1}, !- Target Object
  2;                                      !- Inlet Port

OS:Connection,
  {b6747267-afa6-4b56-8028-aadf8169a67d}, !- Handle
  {dc60418c-cd70-4bbf-88c6-6ee0575059b2}, !- Name
  {e81e0b13-1cc4-4b1a-b525-dddc321ff6e1}, !- Source Object
  3,                                      !- Outlet Port
  {56e28ec7-ef8b-4670-b5ff-76de003c9156}, !- Target Object
  2;                                      !- Inlet Port

OS:Schedule:Constant,
  {e1a2419c-d35c-40c2-8216-c56ec26dddf4}, !- Handle
  dhw temp,                               !- Name
  {7a720309-d489-4e3d-8054-431cd4881f81}, !- Schedule Type Limits Name
  52.6666666666667;                       !- Value

OS:SetpointManager:Scheduled,
  {db7878d0-3a4e-475c-b2c1-df1a595d2b4f}, !- Handle
  Setpoint Manager Scheduled 1,           !- Name
  Temperature,                            !- Control Variable
  {e1a2419c-d35c-40c2-8216-c56ec26dddf4}, !- Schedule Name
  {9af5dc1c-96e1-4f3c-b95e-8a57f2353aab}; !- Setpoint Node or NodeList Name

OS:ScheduleTypeLimits,
  {7a720309-d489-4e3d-8054-431cd4881f81}, !- Handle
  Temperature,                            !- Name
  ,                                       !- Lower Limit Value
  ,                                       !- Upper Limit Value
  Continuous,                             !- Numeric Type
  Temperature;                            !- Unit Type

OS:WaterHeater:Mixed,
  {031540a7-b2d7-4841-b709-8c37ff9d16b3}, !- Handle
  res wh,                                 !- Name
  0.143845647790854,                      !- Tank Volume {m3}
  {68eb28c6-e537-4516-a00d-e62d894690b4}, !- Setpoint Temperature Schedule Name
=======
  {aa090ddf-38e0-4c29-8651-780a3245fe42}, !- Handle
  Node 95,                                !- Name
  {8d60c363-f4d8-47b6-98f2-8b919d5ca6e5}, !- Inlet Port
  {425c0315-e581-48e0-ac59-c9366ff1558c}; !- Outlet Port

OS:Connection,
  {2167f23e-3191-4564-bd4a-550c49dbeb16}, !- Handle
  {ea299492-f290-455e-b934-62ff7de5c24a}, !- Name
  {28b3e9b1-6290-4d7c-a844-6d1e2f4c19a1}, !- Source Object
  3,                                      !- Outlet Port
  {ce2ed2ab-4277-4d0f-9e77-44a24568811f}, !- Target Object
  2;                                      !- Inlet Port

OS:Connection,
  {8d60c363-f4d8-47b6-98f2-8b919d5ca6e5}, !- Handle
  {ee32895c-8659-4039-a992-3c752393a9f1}, !- Name
  {ce2ed2ab-4277-4d0f-9e77-44a24568811f}, !- Source Object
  3,                                      !- Outlet Port
  {aa090ddf-38e0-4c29-8651-780a3245fe42}, !- Target Object
  2;                                      !- Inlet Port

OS:Connection,
  {425c0315-e581-48e0-ac59-c9366ff1558c}, !- Handle
  {33cabef0-5a12-47ce-9ea4-e9b1fbc2778a}, !- Name
  {aa090ddf-38e0-4c29-8651-780a3245fe42}, !- Source Object
  3,                                      !- Outlet Port
  {41eed9a7-b6bc-4a3d-af64-9390cf82aa77}, !- Target Object
  2;                                      !- Inlet Port

OS:Schedule:Constant,
  {0c14e711-5156-48c0-aed6-69ebaaa6817c}, !- Handle
  dhw temp 7,                             !- Name
  {440d9106-9187-4b29-9c31-b2001c7188f7}, !- Schedule Type Limits Name
  52.6666666666667;                       !- Value

OS:SetpointManager:Scheduled,
  {17bb5278-e2ae-4367-82dc-59b409187c70}, !- Handle
  Setpoint Manager Scheduled 8,           !- Name
  Temperature,                            !- Control Variable
  {0c14e711-5156-48c0-aed6-69ebaaa6817c}, !- Schedule Name
  {73149a3f-b57d-4872-85d7-c46b5a7486fb}; !- Setpoint Node or NodeList Name

OS:WaterHeater:Mixed,
  {37ef1b17-b073-41b6-b22a-fbd2273408ca}, !- Handle
  res wh|unit 8,                          !- Name
  0.143845647790854,                      !- Tank Volume {m3}
  {4d9d2eee-9b94-432b-a374-b35f61bdbe70}, !- Setpoint Temperature Schedule Name
>>>>>>> 2c92e5b7
  2,                                      !- Deadband Temperature Difference {deltaC}
  99,                                     !- Maximum Temperature Limit {C}
  Cycle,                                  !- Heater Control Type
  11722.8428068889,                       !- Heater Maximum Capacity {W}
  0,                                      !- Heater Minimum Capacity {W}
  ,                                       !- Heater Ignition Minimum Flow Rate {m3/s}
  ,                                       !- Heater Ignition Delay {s}
  NaturalGas,                             !- Heater Fuel Type
  0.773298241318794,                      !- Heater Thermal Efficiency
  ,                                       !- Part Load Factor Curve Name
  0,                                      !- Off Cycle Parasitic Fuel Consumption Rate {W}
  Electricity,                            !- Off Cycle Parasitic Fuel Type
  0,                                      !- Off Cycle Parasitic Heat Fraction to Tank
  0,                                      !- On Cycle Parasitic Fuel Consumption Rate {W}
  Electricity,                            !- On Cycle Parasitic Fuel Type
  0,                                      !- On Cycle Parasitic Heat Fraction to Tank
  ThermalZone,                            !- Ambient Temperature Indicator
  ,                                       !- Ambient Temperature Schedule Name
<<<<<<< HEAD
  {6ff43294-4edd-4ae9-9919-6b27e03f0541}, !- Ambient Temperature Thermal Zone Name
=======
  {02a7f320-548a-4b65-99d4-abda982c38f5}, !- Ambient Temperature Thermal Zone Name
>>>>>>> 2c92e5b7
  ,                                       !- Ambient Temperature Outdoor Air Node Name
  4.15693173076374,                       !- Off Cycle Loss Coefficient to Ambient Temperature {W/K}
  0.64,                                   !- Off Cycle Loss Fraction to Thermal Zone
  4.15693173076374,                       !- On Cycle Loss Coefficient to Ambient Temperature {W/K}
  1,                                      !- On Cycle Loss Fraction to Thermal Zone
  ,                                       !- Peak Use Flow Rate {m3/s}
  ,                                       !- Use Flow Rate Fraction Schedule Name
  ,                                       !- Cold Water Supply Temperature Schedule Name
<<<<<<< HEAD
  {eb197f2d-5d2a-46c0-89c9-8054b0b0152e}, !- Use Side Inlet Node Name
  {3361dae3-1c7d-4ed2-96bc-6b556113cbc3}, !- Use Side Outlet Node Name
=======
  {f05400bd-6708-4093-b69d-da36a8b76f16}, !- Use Side Inlet Node Name
  {4b2f6feb-c66b-4ecb-a902-4fcca4f515ae}, !- Use Side Outlet Node Name
>>>>>>> 2c92e5b7
  1,                                      !- Use Side Effectiveness
  ,                                       !- Source Side Inlet Node Name
  ,                                       !- Source Side Outlet Node Name
  1,                                      !- Source Side Effectiveness
  autosize,                               !- Use Side Design Flow Rate {m3/s}
  autosize,                               !- Source Side Design Flow Rate {m3/s}
  1.5,                                    !- Indirect Water Heating Recovery Time {hr}
  IndirectHeatPrimarySetpoint,            !- Source Side Flow Control Mode
  ,                                       !- Indirect Alternate Setpoint Temperature Schedule Name
  res wh;                                 !- End-Use Subcategory

OS:Schedule:Constant,
<<<<<<< HEAD
  {68eb28c6-e537-4516-a00d-e62d894690b4}, !- Handle
  WH Setpoint Temp,                       !- Name
  {7a720309-d489-4e3d-8054-431cd4881f81}, !- Schedule Type Limits Name
  52.6666666666667;                       !- Value

OS:Node,
  {b89f5456-9e27-41f8-afc3-6abff03230d2}, !- Handle
  Node 12,                                !- Name
  {c3db3098-26ed-4d39-b723-e6edeedbfb19}, !- Inlet Port
  {eb197f2d-5d2a-46c0-89c9-8054b0b0152e}; !- Outlet Port

OS:Connection,
  {c3db3098-26ed-4d39-b723-e6edeedbfb19}, !- Handle
  {c6574d76-423a-4436-859e-51b57d57afaf}, !- Name
  {56e28ec7-ef8b-4670-b5ff-76de003c9156}, !- Source Object
  4,                                      !- Outlet Port
  {b89f5456-9e27-41f8-afc3-6abff03230d2}, !- Target Object
  2;                                      !- Inlet Port

OS:Node,
  {9421c00f-a1e9-4721-9a99-1b918943e07c}, !- Handle
  Node 13,                                !- Name
  {3361dae3-1c7d-4ed2-96bc-6b556113cbc3}, !- Inlet Port
  {bb8aea4a-003e-4bdd-957b-d2165b26728f}; !- Outlet Port

OS:Connection,
  {eb197f2d-5d2a-46c0-89c9-8054b0b0152e}, !- Handle
  {bee60671-72a8-4f7f-933f-1ffac1b317e7}, !- Name
  {b89f5456-9e27-41f8-afc3-6abff03230d2}, !- Source Object
  3,                                      !- Outlet Port
  {031540a7-b2d7-4841-b709-8c37ff9d16b3}, !- Target Object
  31;                                     !- Inlet Port

OS:Connection,
  {3361dae3-1c7d-4ed2-96bc-6b556113cbc3}, !- Handle
  {79c04908-9218-440d-b530-c8a1e5769177}, !- Name
  {031540a7-b2d7-4841-b709-8c37ff9d16b3}, !- Source Object
  32,                                     !- Outlet Port
  {9421c00f-a1e9-4721-9a99-1b918943e07c}, !- Target Object
  2;                                      !- Inlet Port

OS:Connection,
  {bb8aea4a-003e-4bdd-957b-d2165b26728f}, !- Handle
  {0663bde7-63af-4554-8ab7-80381224426e}, !- Name
  {9421c00f-a1e9-4721-9a99-1b918943e07c}, !- Source Object
  3,                                      !- Outlet Port
  {4a3dc4e6-d63c-45e1-94a2-e4bd6a5d6dc1}, !- Target Object
=======
  {4d9d2eee-9b94-432b-a374-b35f61bdbe70}, !- Handle
  WH Setpoint Temp 7,                     !- Name
  {440d9106-9187-4b29-9c31-b2001c7188f7}, !- Schedule Type Limits Name
  52.6666666666667;                       !- Value

OS:Node,
  {362e5807-acc7-40b6-a7cc-48dbb4aaf1eb}, !- Handle
  Node 96,                                !- Name
  {c8b39a83-29c1-449a-bba4-d4d9caa8d2ae}, !- Inlet Port
  {f05400bd-6708-4093-b69d-da36a8b76f16}; !- Outlet Port

OS:Connection,
  {c8b39a83-29c1-449a-bba4-d4d9caa8d2ae}, !- Handle
  {54d40836-9329-4b3f-8836-3a11b4be7610}, !- Name
  {41eed9a7-b6bc-4a3d-af64-9390cf82aa77}, !- Source Object
  4,                                      !- Outlet Port
  {362e5807-acc7-40b6-a7cc-48dbb4aaf1eb}, !- Target Object
  2;                                      !- Inlet Port

OS:Node,
  {cd77fb5e-98e3-428b-9cee-7aa2e90dfe86}, !- Handle
  Node 97,                                !- Name
  {4b2f6feb-c66b-4ecb-a902-4fcca4f515ae}, !- Inlet Port
  {c00d64e2-9475-48a2-b9c1-bb5f6a220013}; !- Outlet Port

OS:Connection,
  {f05400bd-6708-4093-b69d-da36a8b76f16}, !- Handle
  {630c37dc-0547-472e-8a29-0fa1d8115816}, !- Name
  {362e5807-acc7-40b6-a7cc-48dbb4aaf1eb}, !- Source Object
  3,                                      !- Outlet Port
  {37ef1b17-b073-41b6-b22a-fbd2273408ca}, !- Target Object
  31;                                     !- Inlet Port

OS:Connection,
  {4b2f6feb-c66b-4ecb-a902-4fcca4f515ae}, !- Handle
  {5e6747fc-0d09-4326-8b48-944b1c86ea9c}, !- Name
  {37ef1b17-b073-41b6-b22a-fbd2273408ca}, !- Source Object
  32,                                     !- Outlet Port
  {cd77fb5e-98e3-428b-9cee-7aa2e90dfe86}, !- Target Object
  2;                                      !- Inlet Port

OS:Connection,
  {c00d64e2-9475-48a2-b9c1-bb5f6a220013}, !- Handle
  {6fdbb67a-a477-4c74-a9d8-8e1f78727ed1}, !- Name
  {cd77fb5e-98e3-428b-9cee-7aa2e90dfe86}, !- Source Object
  3,                                      !- Outlet Port
  {ff1d1bb5-2f34-45a3-b8e5-3bf84aac3b13}, !- Target Object
>>>>>>> 2c92e5b7
  4;                                      !- Inlet Port
<|MERGE_RESOLUTION|>--- conflicted
+++ resolved
@@ -1,73 +1,41 @@
 !- NOTE: Auto-generated from /test/osw_files/MF_8units_1story_SL_3Beds_2Baths_Denver_WHTank.osw
 
 OS:Version,
-<<<<<<< HEAD
-  {9175c6ed-8b1b-4786-afe8-4fb40dbe4645}, !- Handle
+  {22d2cfaf-3676-417f-8569-c361a5887cf1}, !- Handle
   2.9.0;                                  !- Version Identifier
 
 OS:SimulationControl,
-  {4d5051d1-9d67-4bb1-b68e-0399862fb8fb}, !- Handle
-=======
-  {270d0df0-167b-4b1f-9914-58cd6d9b4dff}, !- Handle
-  2.9.0;                                  !- Version Identifier
-
-OS:SimulationControl,
-  {1f793cfa-f18b-4585-97c4-7af933121bfb}, !- Handle
->>>>>>> 2c92e5b7
+  {30dad455-5793-4f8d-9fbf-bcc66555d7b9}, !- Handle
   ,                                       !- Do Zone Sizing Calculation
   ,                                       !- Do System Sizing Calculation
   ,                                       !- Do Plant Sizing Calculation
   No;                                     !- Run Simulation for Sizing Periods
 
 OS:Timestep,
-<<<<<<< HEAD
-  {71dd5ccc-6d41-4b00-8f57-cf4402f40713}, !- Handle
+  {e2a2f5df-bc06-4ea3-9f7d-9d5c0a7b0846}, !- Handle
   6;                                      !- Number of Timesteps per Hour
 
 OS:ShadowCalculation,
-  {0c0d185c-6cd6-4151-84d0-a3a3fc364335}, !- Handle
-=======
-  {5668f302-4f5f-4b76-afc1-f5a3ab0c6633}, !- Handle
-  6;                                      !- Number of Timesteps per Hour
-
-OS:ShadowCalculation,
-  {819d0565-81da-4c1d-bf4c-1c33dfa335ed}, !- Handle
->>>>>>> 2c92e5b7
+  {d21d2ef8-3d72-4b00-8a8a-943924c9ebad}, !- Handle
   20,                                     !- Calculation Frequency
   200;                                    !- Maximum Figures in Shadow Overlap Calculations
 
 OS:SurfaceConvectionAlgorithm:Outside,
-<<<<<<< HEAD
-  {0ea3c87a-3aa4-43b6-b65e-309b9dc6357c}, !- Handle
+  {ac00f8b5-51f5-4056-986b-30d08459e9ad}, !- Handle
   DOE-2;                                  !- Algorithm
 
 OS:SurfaceConvectionAlgorithm:Inside,
-  {5f9e4d5b-8aa2-4cfe-be9a-d44b476e36b6}, !- Handle
+  {48b54d2f-8fdf-429f-b8ba-d55b922612e8}, !- Handle
   TARP;                                   !- Algorithm
 
 OS:ZoneCapacitanceMultiplier:ResearchSpecial,
-  {70751f3f-4208-428f-b44d-48c850abf0e7}, !- Handle
-=======
-  {fc18016d-5bbe-4055-9a09-5a8f4a02b744}, !- Handle
-  DOE-2;                                  !- Algorithm
-
-OS:SurfaceConvectionAlgorithm:Inside,
-  {c4ce18ae-3427-43ea-aa45-4eb4d22dcf1d}, !- Handle
-  TARP;                                   !- Algorithm
-
-OS:ZoneCapacitanceMultiplier:ResearchSpecial,
-  {60efd0c3-dee8-4a57-bafe-1df2b5f361e9}, !- Handle
->>>>>>> 2c92e5b7
+  {4bab827b-f655-4a8a-ba22-5c3115c959fe}, !- Handle
   ,                                       !- Temperature Capacity Multiplier
   15,                                     !- Humidity Capacity Multiplier
   ;                                       !- Carbon Dioxide Capacity Multiplier
 
 OS:RunPeriod,
-<<<<<<< HEAD
-  {ebe52746-6bdc-4eae-a6dc-a05a4084ea87}, !- Handle
-=======
-  {a748ef4f-c556-4c8f-9ee6-0bd6075cb545}, !- Handle
->>>>>>> 2c92e5b7
+  {eb69eace-92d3-4a6b-9017-690576f8df96}, !- Handle
   Run Period 1,                           !- Name
   1,                                      !- Begin Month
   1,                                      !- Begin Day of Month
@@ -81,21 +49,13 @@
   ;                                       !- Number of Times Runperiod to be Repeated
 
 OS:YearDescription,
-<<<<<<< HEAD
-  {7b303354-79a7-4ff1-8407-6595df382112}, !- Handle
-=======
-  {f7d68e62-7948-4a0e-8da4-fd72ceb0b79d}, !- Handle
->>>>>>> 2c92e5b7
+  {40d1c198-79ca-443d-908d-dffbc5778e95}, !- Handle
   2007,                                   !- Calendar Year
   ,                                       !- Day of Week for Start Day
   ;                                       !- Is Leap Year
 
 OS:WeatherFile,
-<<<<<<< HEAD
-  {5070215f-2b6b-46f3-b128-e8cdb3bbd79b}, !- Handle
-=======
-  {1b344364-bdfb-4177-9a0f-fc7b5fcaedaa}, !- Handle
->>>>>>> 2c92e5b7
+  {de0fff3a-d150-475f-94cb-594c5bab4258}, !- Handle
   Denver Intl Ap,                         !- City
   CO,                                     !- State Province Region
   USA,                                    !- Country
@@ -109,13 +69,8 @@
   E23378AA;                               !- Checksum
 
 OS:AdditionalProperties,
-<<<<<<< HEAD
-  {9fa094fa-d02d-4be2-ab67-01c6e49cd7aa}, !- Handle
-  {5070215f-2b6b-46f3-b128-e8cdb3bbd79b}, !- Object Name
-=======
-  {e3c582dc-2ff2-4c79-9f5e-c6304e3178dd}, !- Handle
-  {1b344364-bdfb-4177-9a0f-fc7b5fcaedaa}, !- Object Name
->>>>>>> 2c92e5b7
+  {b5a29a75-8267-4fca-8cb2-4e0295507f36}, !- Handle
+  {de0fff3a-d150-475f-94cb-594c5bab4258}, !- Object Name
   EPWHeaderCity,                          !- Feature Name 1
   String,                                 !- Feature Data Type 1
   Denver Intl Ap,                         !- Feature Value 1
@@ -223,11 +178,7 @@
   84;                                     !- Feature Value 35
 
 OS:Site,
-<<<<<<< HEAD
-  {a311f7ef-6134-4d21-ab51-59c48adfc1e3}, !- Handle
-=======
-  {f1f15a12-cb03-4fe9-8a56-4f6439145603}, !- Handle
->>>>>>> 2c92e5b7
+  {a94aaa9f-c6aa-4533-9939-468713a20fe4}, !- Handle
   Denver Intl Ap_CO_USA,                  !- Name
   39.83,                                  !- Latitude {deg}
   -104.65,                                !- Longitude {deg}
@@ -236,11 +187,7 @@
   ;                                       !- Terrain
 
 OS:ClimateZones,
-<<<<<<< HEAD
-  {ac810b02-f78d-4dfc-aff3-196b7f251209}, !- Handle
-=======
-  {2fbabe79-c76d-4f99-864e-d34da087d642}, !- Handle
->>>>>>> 2c92e5b7
+  {4a6a0e4a-a1cb-4dbf-88f1-d735fc387410}, !- Handle
   ,                                       !- Active Institution
   ,                                       !- Active Year
   ,                                       !- Climate Zone Institution Name 1
@@ -253,31 +200,19 @@
   Cold;                                   !- Climate Zone Value 2
 
 OS:Site:WaterMainsTemperature,
-<<<<<<< HEAD
-  {c1e697a6-cfaf-464d-92a5-7de96338d7ce}, !- Handle
-=======
-  {88928417-d4fb-47d4-b164-3052c32468a9}, !- Handle
->>>>>>> 2c92e5b7
+  {77c41eeb-1392-4594-bed7-301cdc52d70f}, !- Handle
   Correlation,                            !- Calculation Method
   ,                                       !- Temperature Schedule Name
   10.8753424657535,                       !- Annual Average Outdoor Air Temperature {C}
   23.1524007936508;                       !- Maximum Difference In Monthly Average Outdoor Air Temperatures {deltaC}
 
 OS:RunPeriodControl:DaylightSavingTime,
-<<<<<<< HEAD
-  {022acb95-2af5-47d4-8ff9-eb2b96ebd63a}, !- Handle
-=======
-  {9fbf2a50-e658-4649-b79b-4ee5bc4cddff}, !- Handle
->>>>>>> 2c92e5b7
+  {ae59af31-3ebb-4c5e-9444-2ad48276a7f2}, !- Handle
   4/7,                                    !- Start Date
   10/26;                                  !- End Date
 
 OS:Site:GroundTemperature:Deep,
-<<<<<<< HEAD
-  {28a0b975-3488-4ec6-9e0a-75dd5946dc15}, !- Handle
-=======
-  {33cdf998-b91b-4717-b57a-673e75ea3633}, !- Handle
->>>>>>> 2c92e5b7
+  {806af8a9-d58e-4af6-a56c-180876b67aca}, !- Handle
   10.8753424657535,                       !- January Deep Ground Temperature {C}
   10.8753424657535,                       !- February Deep Ground Temperature {C}
   10.8753424657535,                       !- March Deep Ground Temperature {C}
@@ -292,11 +227,7 @@
   10.8753424657535;                       !- December Deep Ground Temperature {C}
 
 OS:Building,
-<<<<<<< HEAD
-  {a780912d-a582-4958-b54e-2dc69b50c4f4}, !- Handle
-=======
-  {e197eae4-25b1-4925-9d67-f59d5c166dc8}, !- Handle
->>>>>>> 2c92e5b7
+  {184c3dfc-4f02-47eb-be44-dc10226c1ba2}, !- Handle
   Building 1,                             !- Name
   ,                                       !- Building Sector Type
   0,                                      !- North Axis {deg}
@@ -311,15 +242,9 @@
   8;                                      !- Standards Number of Living Units
 
 OS:AdditionalProperties,
-<<<<<<< HEAD
-  {dc8b96af-ddac-47c7-9507-264a0d268978}, !- Handle
-  {a780912d-a582-4958-b54e-2dc69b50c4f4}, !- Object Name
+  {e64ee985-4014-4042-baa9-c2f6103a1d98}, !- Handle
+  {184c3dfc-4f02-47eb-be44-dc10226c1ba2}, !- Object Name
   num_units,                              !- Feature Name 1
-=======
-  {7d6c0b14-0519-4510-8749-45c72cfffe4d}, !- Handle
-  {e197eae4-25b1-4925-9d67-f59d5c166dc8}, !- Object Name
-  Total Units Represented,                !- Feature Name 1
->>>>>>> 2c92e5b7
   Integer,                                !- Feature Data Type 1
   8,                                      !- Feature Value 1
   has_rear_units,                         !- Feature Name 2
@@ -348,11 +273,7 @@
   true;                                   !- Feature Value 9
 
 OS:ThermalZone,
-<<<<<<< HEAD
-  {6ff43294-4edd-4ae9-9919-6b27e03f0541}, !- Handle
-=======
-  {d6b8307a-523c-4cc6-afae-9721061cac11}, !- Handle
->>>>>>> 2c92e5b7
+  {05215f95-1a35-46fa-bccc-c56ab9088a74}, !- Handle
   living zone,                            !- Name
   ,                                       !- Multiplier
   ,                                       !- Ceiling Height {m}
@@ -361,17 +282,10 @@
   ,                                       !- Zone Inside Convection Algorithm
   ,                                       !- Zone Outside Convection Algorithm
   ,                                       !- Zone Conditioning Equipment List Name
-<<<<<<< HEAD
-  {3d8b0217-d3e9-4d71-94fd-cb150a291d80}, !- Zone Air Inlet Port List
-  {470fbfad-50da-48cc-82bb-5510dc97b95e}, !- Zone Air Exhaust Port List
-  {19632884-b20c-43b6-9db0-7482112a0eca}, !- Zone Air Node Name
-  {09fb4a5f-5faf-4c60-9132-1ff28a91ef6d}, !- Zone Return Air Port List
-=======
-  {3c4aebed-f720-4727-a9d9-16e8f0742e7e}, !- Zone Air Inlet Port List
-  {2d6186a2-cc85-4b1f-8411-09a4c5e4d06e}, !- Zone Air Exhaust Port List
-  {150f54fe-4722-4784-a72f-3dc15af0f587}, !- Zone Air Node Name
-  {f4c93534-8c30-41df-9c9b-f85a8332b668}, !- Zone Return Air Port List
->>>>>>> 2c92e5b7
+  {88d4727a-8167-42b4-9bf0-de6c06d39311}, !- Zone Air Inlet Port List
+  {4320272d-1284-49f2-a47b-15f1d31404cb}, !- Zone Air Exhaust Port List
+  {7bb8ce6e-eb03-416e-a8f3-b6c2bf10cc07}, !- Zone Air Node Name
+  {506d8ae4-e1e8-4ea7-b610-d95d0252caef}, !- Zone Return Air Port List
   ,                                       !- Primary Daylighting Control Name
   ,                                       !- Fraction of Zone Controlled by Primary Daylighting Control
   ,                                       !- Secondary Daylighting Control Name
@@ -382,71 +296,37 @@
   No;                                     !- Use Ideal Air Loads
 
 OS:Node,
-<<<<<<< HEAD
-  {18e4a255-2a74-45ff-b9e5-c695e5bb37e9}, !- Handle
+  {68fb8ec0-6991-4560-9383-43c252354762}, !- Handle
   Node 1,                                 !- Name
-  {19632884-b20c-43b6-9db0-7482112a0eca}, !- Inlet Port
+  {7bb8ce6e-eb03-416e-a8f3-b6c2bf10cc07}, !- Inlet Port
   ;                                       !- Outlet Port
 
 OS:Connection,
-  {19632884-b20c-43b6-9db0-7482112a0eca}, !- Handle
-  {7b62a0af-6d4f-4bbd-8e04-678be2ea3942}, !- Name
-  {6ff43294-4edd-4ae9-9919-6b27e03f0541}, !- Source Object
+  {7bb8ce6e-eb03-416e-a8f3-b6c2bf10cc07}, !- Handle
+  {3784844a-31e3-4773-aa5a-979316230b00}, !- Name
+  {05215f95-1a35-46fa-bccc-c56ab9088a74}, !- Source Object
   11,                                     !- Outlet Port
-  {18e4a255-2a74-45ff-b9e5-c695e5bb37e9}, !- Target Object
+  {68fb8ec0-6991-4560-9383-43c252354762}, !- Target Object
   2;                                      !- Inlet Port
 
 OS:PortList,
-  {3d8b0217-d3e9-4d71-94fd-cb150a291d80}, !- Handle
-  {29855401-f52b-4aab-98c2-63656231e721}, !- Name
-  {6ff43294-4edd-4ae9-9919-6b27e03f0541}; !- HVAC Component
+  {88d4727a-8167-42b4-9bf0-de6c06d39311}, !- Handle
+  {ee513f06-8bfe-4b81-90cd-41d86d23fc1e}, !- Name
+  {05215f95-1a35-46fa-bccc-c56ab9088a74}; !- HVAC Component
 
 OS:PortList,
-  {470fbfad-50da-48cc-82bb-5510dc97b95e}, !- Handle
-  {161d4692-5dae-41c0-9068-b18bb3d7a393}, !- Name
-  {6ff43294-4edd-4ae9-9919-6b27e03f0541}; !- HVAC Component
+  {4320272d-1284-49f2-a47b-15f1d31404cb}, !- Handle
+  {8ddf3535-4271-48e8-a339-9a04743341de}, !- Name
+  {05215f95-1a35-46fa-bccc-c56ab9088a74}; !- HVAC Component
 
 OS:PortList,
-  {09fb4a5f-5faf-4c60-9132-1ff28a91ef6d}, !- Handle
-  {76b5363b-9e14-47b6-8a09-5bc8cb85ed91}, !- Name
-  {6ff43294-4edd-4ae9-9919-6b27e03f0541}; !- HVAC Component
+  {506d8ae4-e1e8-4ea7-b610-d95d0252caef}, !- Handle
+  {965481a6-0eb9-40c2-9db9-3540c011ac4e}, !- Name
+  {05215f95-1a35-46fa-bccc-c56ab9088a74}; !- HVAC Component
 
 OS:Sizing:Zone,
-  {c552ebe9-c21a-40ae-9c1e-0c3f34349856}, !- Handle
-  {6ff43294-4edd-4ae9-9919-6b27e03f0541}, !- Zone or ZoneList Name
-=======
-  {11768365-2c77-41b9-9816-5e8b6fe39692}, !- Handle
-  Node 1,                                 !- Name
-  {150f54fe-4722-4784-a72f-3dc15af0f587}, !- Inlet Port
-  ;                                       !- Outlet Port
-
-OS:Connection,
-  {150f54fe-4722-4784-a72f-3dc15af0f587}, !- Handle
-  {33f1978b-ac3a-4d29-b7c7-c201449eb833}, !- Name
-  {d6b8307a-523c-4cc6-afae-9721061cac11}, !- Source Object
-  11,                                     !- Outlet Port
-  {11768365-2c77-41b9-9816-5e8b6fe39692}, !- Target Object
-  2;                                      !- Inlet Port
-
-OS:PortList,
-  {3c4aebed-f720-4727-a9d9-16e8f0742e7e}, !- Handle
-  {519d955c-4f48-4bd9-b7e3-588c4c7caa88}, !- Name
-  {d6b8307a-523c-4cc6-afae-9721061cac11}; !- HVAC Component
-
-OS:PortList,
-  {2d6186a2-cc85-4b1f-8411-09a4c5e4d06e}, !- Handle
-  {5a49417b-8184-4516-8cce-c4dc3c633009}, !- Name
-  {d6b8307a-523c-4cc6-afae-9721061cac11}; !- HVAC Component
-
-OS:PortList,
-  {f4c93534-8c30-41df-9c9b-f85a8332b668}, !- Handle
-  {c3f876fb-2140-498c-91d4-53b89fcc381b}, !- Name
-  {d6b8307a-523c-4cc6-afae-9721061cac11}; !- HVAC Component
-
-OS:Sizing:Zone,
-  {2ca71170-b72e-47ea-8a66-083e3ca429d2}, !- Handle
-  {d6b8307a-523c-4cc6-afae-9721061cac11}, !- Zone or ZoneList Name
->>>>>>> 2c92e5b7
+  {69757e81-6d91-4c93-809d-5ec4617eefb2}, !- Handle
+  {05215f95-1a35-46fa-bccc-c56ab9088a74}, !- Zone or ZoneList Name
   SupplyAirTemperature,                   !- Zone Cooling Design Supply Air Temperature Input Method
   14,                                     !- Zone Cooling Design Supply Air Temperature {C}
   11.11,                                  !- Zone Cooling Design Supply Air Temperature Difference {deltaC}
@@ -475,25 +355,14 @@
   autosize;                               !- Dedicated Outdoor Air High Setpoint Temperature for Design {C}
 
 OS:ZoneHVAC:EquipmentList,
-<<<<<<< HEAD
-  {042b2660-57c7-4817-8fca-a1febeae5cdf}, !- Handle
+  {c53d5e52-5d02-4abd-85af-2a320571dda2}, !- Handle
   Zone HVAC Equipment List 1,             !- Name
-  {6ff43294-4edd-4ae9-9919-6b27e03f0541}; !- Thermal Zone
+  {05215f95-1a35-46fa-bccc-c56ab9088a74}; !- Thermal Zone
 
 OS:Space,
-  {ec8a4808-4254-46d0-b3b4-c0f023559ebf}, !- Handle
+  {6a6a7126-98a0-4593-bff6-2584e0b71b27}, !- Handle
   living space,                           !- Name
-  {9421c1ca-84bb-4dfc-a916-5a0506f4fd7b}, !- Space Type Name
-=======
-  {84eef581-2e50-45ce-9dca-bcf63ad03586}, !- Handle
-  Zone HVAC Equipment List 1,             !- Name
-  {d6b8307a-523c-4cc6-afae-9721061cac11}; !- Thermal Zone
-
-OS:Space,
-  {cbb54176-d4af-4dd7-9f30-b51674c9258d}, !- Handle
-  living space,                           !- Name
-  {26fe0ed5-896a-4532-b0e8-ac92a36b1cd1}, !- Space Type Name
->>>>>>> 2c92e5b7
+  {cce862fa-da58-4852-96c2-f671986ba076}, !- Space Type Name
   ,                                       !- Default Construction Set Name
   ,                                       !- Default Schedule Set Name
   ,                                       !- Direction of Relative North {deg}
@@ -501,31 +370,17 @@
   ,                                       !- Y Origin {m}
   ,                                       !- Z Origin {m}
   ,                                       !- Building Story Name
-<<<<<<< HEAD
-  {6ff43294-4edd-4ae9-9919-6b27e03f0541}, !- Thermal Zone Name
+  {05215f95-1a35-46fa-bccc-c56ab9088a74}, !- Thermal Zone Name
   ,                                       !- Part of Total Floor Area
   ,                                       !- Design Specification Outdoor Air Object Name
-  {e853f184-1c70-4d3b-b384-c5985ff1dacf}; !- Building Unit Name
+  {d972b30a-8a5b-460b-8c86-fe01ad7fa94d}; !- Building Unit Name
 
 OS:Surface,
-  {ce150708-c637-45f3-a54a-40db2c7c2690}, !- Handle
+  {1694f074-4edf-4937-9381-358e18dc916c}, !- Handle
   Surface 1,                              !- Name
   Floor,                                  !- Surface Type
   ,                                       !- Construction Name
-  {ec8a4808-4254-46d0-b3b4-c0f023559ebf}, !- Space Name
-=======
-  {d6b8307a-523c-4cc6-afae-9721061cac11}, !- Thermal Zone Name
-  ,                                       !- Part of Total Floor Area
-  ,                                       !- Design Specification Outdoor Air Object Name
-  {cf5bfad5-3b0e-4757-96c1-4109b7c3dea6}; !- Building Unit Name
-
-OS:Surface,
-  {3e4b3548-aa9b-4768-8f58-1e8f4252f14b}, !- Handle
-  Surface 1,                              !- Name
-  Floor,                                  !- Surface Type
-  ,                                       !- Construction Name
-  {cbb54176-d4af-4dd7-9f30-b51674c9258d}, !- Space Name
->>>>>>> 2c92e5b7
+  {6a6a7126-98a0-4593-bff6-2584e0b71b27}, !- Space Name
   Foundation,                             !- Outside Boundary Condition
   ,                                       !- Outside Boundary Condition Object
   NoSun,                                  !- Sun Exposure
@@ -538,19 +393,11 @@
   6.46578440716979, -12.9315688143396, 0; !- X,Y,Z Vertex 4 {m}
 
 OS:Surface,
-<<<<<<< HEAD
-  {6d23a3ad-e648-4ad0-abd2-a8859f4dba51}, !- Handle
+  {67dffd53-1176-4efa-b431-4ee988a98c43}, !- Handle
   Surface 2,                              !- Name
   Wall,                                   !- Surface Type
   ,                                       !- Construction Name
-  {ec8a4808-4254-46d0-b3b4-c0f023559ebf}, !- Space Name
-=======
-  {2cedd41b-ae67-4fed-87fc-cb0ee43d3fd4}, !- Handle
-  Surface 2,                              !- Name
-  Wall,                                   !- Surface Type
-  ,                                       !- Construction Name
-  {cbb54176-d4af-4dd7-9f30-b51674c9258d}, !- Space Name
->>>>>>> 2c92e5b7
+  {6a6a7126-98a0-4593-bff6-2584e0b71b27}, !- Space Name
   Outdoors,                               !- Outside Boundary Condition
   ,                                       !- Outside Boundary Condition Object
   SunExposed,                             !- Sun Exposure
@@ -563,19 +410,11 @@
   0, -12.9315688143396, 2.4384;           !- X,Y,Z Vertex 4 {m}
 
 OS:Surface,
-<<<<<<< HEAD
-  {83594994-aae1-4492-a816-3772bc7b2097}, !- Handle
+  {c09993e8-616a-4281-95d6-c3aad1026528}, !- Handle
   Surface 3,                              !- Name
   Wall,                                   !- Surface Type
   ,                                       !- Construction Name
-  {ec8a4808-4254-46d0-b3b4-c0f023559ebf}, !- Space Name
-=======
-  {d7d61605-b258-46df-b194-01aa07b8751f}, !- Handle
-  Surface 3,                              !- Name
-  Wall,                                   !- Surface Type
-  ,                                       !- Construction Name
-  {cbb54176-d4af-4dd7-9f30-b51674c9258d}, !- Space Name
->>>>>>> 2c92e5b7
+  {6a6a7126-98a0-4593-bff6-2584e0b71b27}, !- Space Name
   Adiabatic,                              !- Outside Boundary Condition
   ,                                       !- Outside Boundary Condition Object
   NoSun,                                  !- Sun Exposure
@@ -588,23 +427,13 @@
   0, 0, 2.4384;                           !- X,Y,Z Vertex 4 {m}
 
 OS:Surface,
-<<<<<<< HEAD
-  {ed799fcf-4942-40f6-95a8-d83c9017cbcf}, !- Handle
+  {82f57f2e-bc0f-41ba-8ff0-dc0e76a2dc49}, !- Handle
   Surface 4,                              !- Name
   Wall,                                   !- Surface Type
   ,                                       !- Construction Name
-  {ec8a4808-4254-46d0-b3b4-c0f023559ebf}, !- Space Name
+  {6a6a7126-98a0-4593-bff6-2584e0b71b27}, !- Space Name
   Adiabatic,                              !- Outside Boundary Condition
   ,                                       !- Outside Boundary Condition Object
-=======
-  {754419e5-f236-4c4d-aaac-9218162854fe}, !- Handle
-  Surface 4,                              !- Name
-  Wall,                                   !- Surface Type
-  ,                                       !- Construction Name
-  {cbb54176-d4af-4dd7-9f30-b51674c9258d}, !- Space Name
-  Surface,                                !- Outside Boundary Condition
-  {f5a27ca8-6f04-4f42-84f0-8f60f1a870a1}, !- Outside Boundary Condition Object
->>>>>>> 2c92e5b7
   NoSun,                                  !- Sun Exposure
   NoWind,                                 !- Wind Exposure
   ,                                       !- View Factor to Ground
@@ -615,19 +444,11 @@
   6.46578440716979, 0, 2.4384;            !- X,Y,Z Vertex 4 {m}
 
 OS:Surface,
-<<<<<<< HEAD
-  {4e639a96-1e26-4533-b67f-21960d954e32}, !- Handle
+  {c615ae42-c5cf-4bf7-ac1d-7b7bee33748f}, !- Handle
   Surface 5,                              !- Name
   Wall,                                   !- Surface Type
   ,                                       !- Construction Name
-  {ec8a4808-4254-46d0-b3b4-c0f023559ebf}, !- Space Name
-=======
-  {04566b60-d06d-4b97-86be-70a1fba8f2bc}, !- Handle
-  Surface 5,                              !- Name
-  Wall,                                   !- Surface Type
-  ,                                       !- Construction Name
-  {cbb54176-d4af-4dd7-9f30-b51674c9258d}, !- Space Name
->>>>>>> 2c92e5b7
+  {6a6a7126-98a0-4593-bff6-2584e0b71b27}, !- Space Name
   Outdoors,                               !- Outside Boundary Condition
   ,                                       !- Outside Boundary Condition Object
   SunExposed,                             !- Sun Exposure
@@ -640,19 +461,11 @@
   6.46578440716979, -12.9315688143396, 2.4384; !- X,Y,Z Vertex 4 {m}
 
 OS:Surface,
-<<<<<<< HEAD
-  {81681506-b5e0-4d86-a945-839590ad81dc}, !- Handle
+  {30cab410-241f-41e4-96d9-248d6b122530}, !- Handle
   Surface 6,                              !- Name
   RoofCeiling,                            !- Surface Type
   ,                                       !- Construction Name
-  {ec8a4808-4254-46d0-b3b4-c0f023559ebf}, !- Space Name
-=======
-  {a394f2a1-f9f8-491c-9e42-8e2ff7ac5828}, !- Handle
-  Surface 6,                              !- Name
-  RoofCeiling,                            !- Surface Type
-  ,                                       !- Construction Name
-  {cbb54176-d4af-4dd7-9f30-b51674c9258d}, !- Space Name
->>>>>>> 2c92e5b7
+  {6a6a7126-98a0-4593-bff6-2584e0b71b27}, !- Space Name
   Outdoors,                               !- Outside Boundary Condition
   ,                                       !- Outside Boundary Condition Object
   SunExposed,                             !- Sun Exposure
@@ -665,11 +478,7 @@
   0, -12.9315688143396, 2.4384;           !- X,Y,Z Vertex 4 {m}
 
 OS:SpaceType,
-<<<<<<< HEAD
-  {9421c1ca-84bb-4dfc-a916-5a0506f4fd7b}, !- Handle
-=======
-  {26fe0ed5-896a-4532-b0e8-ac92a36b1cd1}, !- Handle
->>>>>>> 2c92e5b7
+  {cce862fa-da58-4852-96c2-f671986ba076}, !- Handle
   Space Type 1,                           !- Name
   ,                                       !- Default Construction Set Name
   ,                                       !- Default Schedule Set Name
@@ -680,13 +489,8 @@
   living;                                 !- Standards Space Type
 
 OS:ThermalZone,
-<<<<<<< HEAD
-  {587beebf-bcb5-43c3-9a8d-de6cceb44c1c}, !- Handle
+  {aba565d4-d488-45e5-ac0b-c7d18ba13cd5}, !- Handle
   corridor zone,                          !- Name
-=======
-  {c5a57020-ad59-4321-95a9-238dafb53d99}, !- Handle
-  living zone|unit 2,                     !- Name
->>>>>>> 2c92e5b7
   ,                                       !- Multiplier
   ,                                       !- Ceiling Height {m}
   ,                                       !- Volume {m3}
@@ -694,17 +498,10 @@
   ,                                       !- Zone Inside Convection Algorithm
   ,                                       !- Zone Outside Convection Algorithm
   ,                                       !- Zone Conditioning Equipment List Name
-<<<<<<< HEAD
-  {783c7c02-6212-4a61-b765-fe3dcc21394f}, !- Zone Air Inlet Port List
-  {7d7073f9-27da-4aaf-b14c-2ae773319abd}, !- Zone Air Exhaust Port List
-  {8ea4efb9-2e18-4f7e-bdc8-e7e69a69dbfe}, !- Zone Air Node Name
-  {42f1443b-df3e-4f02-a28f-daf6d6bb7a39}, !- Zone Return Air Port List
-=======
-  {f5290a5c-5b10-4791-be78-afa72e076674}, !- Zone Air Inlet Port List
-  {083f95d4-8a8e-41f4-a479-6ff69f5bbc37}, !- Zone Air Exhaust Port List
-  {59e6c884-6908-4d6e-8f80-e98f9f853358}, !- Zone Air Node Name
-  {42188798-b400-4171-a14b-6b1f1918e409}, !- Zone Return Air Port List
->>>>>>> 2c92e5b7
+  {cc849d94-31b5-4add-9544-d46d270c5f88}, !- Zone Air Inlet Port List
+  {c87fc934-14c4-4c20-a785-588b5d45c7f9}, !- Zone Air Exhaust Port List
+  {3fbb39d9-bb41-4880-b40a-2e3eab923e6d}, !- Zone Air Node Name
+  {e0ef3df5-1f00-45fd-a7a5-8adab2a3db63}, !- Zone Return Air Port List
   ,                                       !- Primary Daylighting Control Name
   ,                                       !- Fraction of Zone Controlled by Primary Daylighting Control
   ,                                       !- Secondary Daylighting Control Name
@@ -715,71 +512,37 @@
   No;                                     !- Use Ideal Air Loads
 
 OS:Node,
-<<<<<<< HEAD
-  {34678a52-45c8-415d-91ba-d2e7d9a2e7f0}, !- Handle
+  {31c05b31-3d06-46f0-a547-286fb8b7e79d}, !- Handle
   Node 2,                                 !- Name
-  {8ea4efb9-2e18-4f7e-bdc8-e7e69a69dbfe}, !- Inlet Port
+  {3fbb39d9-bb41-4880-b40a-2e3eab923e6d}, !- Inlet Port
   ;                                       !- Outlet Port
 
 OS:Connection,
-  {8ea4efb9-2e18-4f7e-bdc8-e7e69a69dbfe}, !- Handle
-  {03a8774a-ac0a-41ee-be30-a31d48934705}, !- Name
-  {587beebf-bcb5-43c3-9a8d-de6cceb44c1c}, !- Source Object
+  {3fbb39d9-bb41-4880-b40a-2e3eab923e6d}, !- Handle
+  {e601a516-a989-4b32-a55f-3040849316e5}, !- Name
+  {aba565d4-d488-45e5-ac0b-c7d18ba13cd5}, !- Source Object
   11,                                     !- Outlet Port
-  {34678a52-45c8-415d-91ba-d2e7d9a2e7f0}, !- Target Object
+  {31c05b31-3d06-46f0-a547-286fb8b7e79d}, !- Target Object
   2;                                      !- Inlet Port
 
 OS:PortList,
-  {783c7c02-6212-4a61-b765-fe3dcc21394f}, !- Handle
-  {fd96eb13-1218-4743-8f56-5c6d4e644243}, !- Name
-  {587beebf-bcb5-43c3-9a8d-de6cceb44c1c}; !- HVAC Component
+  {cc849d94-31b5-4add-9544-d46d270c5f88}, !- Handle
+  {a173de83-b3b3-42da-a897-c370edbd3f89}, !- Name
+  {aba565d4-d488-45e5-ac0b-c7d18ba13cd5}; !- HVAC Component
 
 OS:PortList,
-  {7d7073f9-27da-4aaf-b14c-2ae773319abd}, !- Handle
-  {83efc251-fb68-40b3-b896-54a850c1c875}, !- Name
-  {587beebf-bcb5-43c3-9a8d-de6cceb44c1c}; !- HVAC Component
+  {c87fc934-14c4-4c20-a785-588b5d45c7f9}, !- Handle
+  {007a2688-f9d8-4b33-b334-3ae99ecda17f}, !- Name
+  {aba565d4-d488-45e5-ac0b-c7d18ba13cd5}; !- HVAC Component
 
 OS:PortList,
-  {42f1443b-df3e-4f02-a28f-daf6d6bb7a39}, !- Handle
-  {dd0ce827-ab08-4d35-9c18-9571fa6a9802}, !- Name
-  {587beebf-bcb5-43c3-9a8d-de6cceb44c1c}; !- HVAC Component
+  {e0ef3df5-1f00-45fd-a7a5-8adab2a3db63}, !- Handle
+  {0e8b31e1-93c5-4109-a128-216cd42b7f17}, !- Name
+  {aba565d4-d488-45e5-ac0b-c7d18ba13cd5}; !- HVAC Component
 
 OS:Sizing:Zone,
-  {6886464b-1208-4681-8427-35776b0da68b}, !- Handle
-  {587beebf-bcb5-43c3-9a8d-de6cceb44c1c}, !- Zone or ZoneList Name
-=======
-  {2d19713b-1579-43bb-a7cc-2d345a75f86f}, !- Handle
-  Node 2,                                 !- Name
-  {59e6c884-6908-4d6e-8f80-e98f9f853358}, !- Inlet Port
-  ;                                       !- Outlet Port
-
-OS:Connection,
-  {59e6c884-6908-4d6e-8f80-e98f9f853358}, !- Handle
-  {7c6b5e1d-1c74-4341-b030-621134362adf}, !- Name
-  {c5a57020-ad59-4321-95a9-238dafb53d99}, !- Source Object
-  11,                                     !- Outlet Port
-  {2d19713b-1579-43bb-a7cc-2d345a75f86f}, !- Target Object
-  2;                                      !- Inlet Port
-
-OS:PortList,
-  {f5290a5c-5b10-4791-be78-afa72e076674}, !- Handle
-  {4ca58f70-84c7-4723-bfc2-b5019b5879c3}, !- Name
-  {c5a57020-ad59-4321-95a9-238dafb53d99}; !- HVAC Component
-
-OS:PortList,
-  {083f95d4-8a8e-41f4-a479-6ff69f5bbc37}, !- Handle
-  {e793ef3f-8b1d-412f-8bd1-991de78b4e70}, !- Name
-  {c5a57020-ad59-4321-95a9-238dafb53d99}; !- HVAC Component
-
-OS:PortList,
-  {42188798-b400-4171-a14b-6b1f1918e409}, !- Handle
-  {160e06ed-cb0c-4f77-8b20-638cd0a1a6fd}, !- Name
-  {c5a57020-ad59-4321-95a9-238dafb53d99}; !- HVAC Component
-
-OS:Sizing:Zone,
-  {e225b8af-39b0-4e9a-b03c-827a886ffe6e}, !- Handle
-  {c5a57020-ad59-4321-95a9-238dafb53d99}, !- Zone or ZoneList Name
->>>>>>> 2c92e5b7
+  {c1d368b9-dd31-4877-8a8d-851e3bc78d5f}, !- Handle
+  {aba565d4-d488-45e5-ac0b-c7d18ba13cd5}, !- Zone or ZoneList Name
   SupplyAirTemperature,                   !- Zone Cooling Design Supply Air Temperature Input Method
   14,                                     !- Zone Cooling Design Supply Air Temperature {C}
   11.11,                                  !- Zone Cooling Design Supply Air Temperature Difference {deltaC}
@@ -808,25 +571,14 @@
   autosize;                               !- Dedicated Outdoor Air High Setpoint Temperature for Design {C}
 
 OS:ZoneHVAC:EquipmentList,
-<<<<<<< HEAD
-  {ca735938-ed08-4556-8c5d-36069a03677e}, !- Handle
+  {961b7b5e-8db4-4bb8-a91e-fc38e1e3084e}, !- Handle
   Zone HVAC Equipment List 2,             !- Name
-  {587beebf-bcb5-43c3-9a8d-de6cceb44c1c}; !- Thermal Zone
+  {aba565d4-d488-45e5-ac0b-c7d18ba13cd5}; !- Thermal Zone
 
 OS:Space,
-  {370f74f2-177d-492a-a41c-6c3de3663809}, !- Handle
+  {c25279b6-11c5-4c3d-a4f8-cc6de98c1f4f}, !- Handle
   corridor space,                         !- Name
-  {b789d7f3-6ac8-4703-8c9b-03027148552d}, !- Space Type Name
-=======
-  {19e5ce3e-0ca2-4630-b0f1-2d2ddf3a4fe2}, !- Handle
-  Zone HVAC Equipment List 2,             !- Name
-  {c5a57020-ad59-4321-95a9-238dafb53d99}; !- Thermal Zone
-
-OS:Space,
-  {1f413de4-487e-46fd-a814-94397ac429db}, !- Handle
-  living space|unit 2,                    !- Name
-  {26fe0ed5-896a-4532-b0e8-ac92a36b1cd1}, !- Space Type Name
->>>>>>> 2c92e5b7
+  {ed713aa1-c82a-4053-b4e1-2b3ec0ddc5c4}, !- Space Type Name
   ,                                       !- Default Construction Set Name
   ,                                       !- Default Schedule Set Name
   ,                                       !- Direction of Relative North {deg}
@@ -834,28 +586,14 @@
   ,                                       !- Y Origin {m}
   ,                                       !- Z Origin {m}
   ,                                       !- Building Story Name
-<<<<<<< HEAD
-  {587beebf-bcb5-43c3-9a8d-de6cceb44c1c}; !- Thermal Zone Name
+  {aba565d4-d488-45e5-ac0b-c7d18ba13cd5}; !- Thermal Zone Name
 
 OS:Surface,
-  {1f169b9a-736e-4035-bb27-761f3fd0bc59}, !- Handle
+  {d5a04869-0261-4330-8357-9c0b013902ff}, !- Handle
   Surface 7,                              !- Name
   Floor,                                  !- Surface Type
   ,                                       !- Construction Name
-  {370f74f2-177d-492a-a41c-6c3de3663809}, !- Space Name
-=======
-  {c5a57020-ad59-4321-95a9-238dafb53d99}, !- Thermal Zone Name
-  ,                                       !- Part of Total Floor Area
-  ,                                       !- Design Specification Outdoor Air Object Name
-  {b4174fd1-8aac-4c35-a8d7-b1cb71893016}; !- Building Unit Name
-
-OS:Surface,
-  {9f3f7d69-7fe7-4ccf-954c-ef60a79de7b9}, !- Handle
-  Surface 7,                              !- Name
-  Floor,                                  !- Surface Type
-  ,                                       !- Construction Name
-  {1f413de4-487e-46fd-a814-94397ac429db}, !- Space Name
->>>>>>> 2c92e5b7
+  {c25279b6-11c5-4c3d-a4f8-cc6de98c1f4f}, !- Space Name
   Foundation,                             !- Outside Boundary Condition
   ,                                       !- Outside Boundary Condition Object
   NoSun,                                  !- Sun Exposure
@@ -868,19 +606,11 @@
   6.46578440716979, 0, 0;                 !- X,Y,Z Vertex 4 {m}
 
 OS:Surface,
-<<<<<<< HEAD
-  {90c9af03-35bd-450d-a97a-b9c58dee66da}, !- Handle
+  {7d3f4ea3-7145-461e-83ec-b4cc664e3dce}, !- Handle
   Surface 8,                              !- Name
   Wall,                                   !- Surface Type
   ,                                       !- Construction Name
-  {370f74f2-177d-492a-a41c-6c3de3663809}, !- Space Name
-=======
-  {9418469d-f699-48f4-9bfe-77682bc08906}, !- Handle
-  Surface 8,                              !- Name
-  Wall,                                   !- Surface Type
-  ,                                       !- Construction Name
-  {1f413de4-487e-46fd-a814-94397ac429db}, !- Space Name
->>>>>>> 2c92e5b7
+  {c25279b6-11c5-4c3d-a4f8-cc6de98c1f4f}, !- Space Name
   Outdoors,                               !- Outside Boundary Condition
   ,                                       !- Outside Boundary Condition Object
   SunExposed,                             !- Sun Exposure
@@ -893,21 +623,12 @@
   0, 0, 2.4384;                           !- X,Y,Z Vertex 4 {m}
 
 OS:Surface,
-<<<<<<< HEAD
-  {2c419ccc-c43e-4e51-8437-e95af9956bd1}, !- Handle
+  {c7992b5f-66c8-4580-b6e8-b72c8620cd3b}, !- Handle
   Surface 9,                              !- Name
   Wall,                                   !- Surface Type
   ,                                       !- Construction Name
-  {370f74f2-177d-492a-a41c-6c3de3663809}, !- Space Name
+  {c25279b6-11c5-4c3d-a4f8-cc6de98c1f4f}, !- Space Name
   Adiabatic,                              !- Outside Boundary Condition
-=======
-  {dc90a826-cebc-4130-b80a-e01ea4e9d200}, !- Handle
-  Surface 9,                              !- Name
-  Wall,                                   !- Surface Type
-  ,                                       !- Construction Name
-  {1f413de4-487e-46fd-a814-94397ac429db}, !- Space Name
-  Outdoors,                               !- Outside Boundary Condition
->>>>>>> 2c92e5b7
   ,                                       !- Outside Boundary Condition Object
   NoSun,                                  !- Sun Exposure
   NoWind,                                 !- Wind Exposure
@@ -919,23 +640,13 @@
   0, 1.524, 2.4384;                       !- X,Y,Z Vertex 4 {m}
 
 OS:Surface,
-<<<<<<< HEAD
-  {ef9f3028-9f8b-47c4-9aec-1ca962390ec3}, !- Handle
+  {04125d88-e164-4344-b216-4d601130634f}, !- Handle
   Surface 10,                             !- Name
   Wall,                                   !- Surface Type
   ,                                       !- Construction Name
-  {370f74f2-177d-492a-a41c-6c3de3663809}, !- Space Name
+  {c25279b6-11c5-4c3d-a4f8-cc6de98c1f4f}, !- Space Name
   Adiabatic,                              !- Outside Boundary Condition
   ,                                       !- Outside Boundary Condition Object
-=======
-  {94d78c26-0854-4d2b-ad16-8b3883cee194}, !- Handle
-  Surface 10,                             !- Name
-  Wall,                                   !- Surface Type
-  ,                                       !- Construction Name
-  {1f413de4-487e-46fd-a814-94397ac429db}, !- Space Name
-  Surface,                                !- Outside Boundary Condition
-  {2c351090-2e79-43f3-8ca3-8e37653794f5}, !- Outside Boundary Condition Object
->>>>>>> 2c92e5b7
   NoSun,                                  !- Sun Exposure
   NoWind,                                 !- Wind Exposure
   ,                                       !- View Factor to Ground
@@ -946,19 +657,11 @@
   6.46578440716979, 1.524, 2.4384;        !- X,Y,Z Vertex 4 {m}
 
 OS:Surface,
-<<<<<<< HEAD
-  {321ef0aa-9ae8-4322-b9e8-7991b99f3b2a}, !- Handle
+  {6317646e-07e0-4319-b235-019d984c5b61}, !- Handle
   Surface 11,                             !- Name
   Wall,                                   !- Surface Type
   ,                                       !- Construction Name
-  {370f74f2-177d-492a-a41c-6c3de3663809}, !- Space Name
-=======
-  {cb3181c1-56bd-4957-9824-798cfd397ce3}, !- Handle
-  Surface 11,                             !- Name
-  Wall,                                   !- Surface Type
-  ,                                       !- Construction Name
-  {1f413de4-487e-46fd-a814-94397ac429db}, !- Space Name
->>>>>>> 2c92e5b7
+  {c25279b6-11c5-4c3d-a4f8-cc6de98c1f4f}, !- Space Name
   Adiabatic,                              !- Outside Boundary Condition
   ,                                       !- Outside Boundary Condition Object
   NoSun,                                  !- Sun Exposure
@@ -971,33 +674,24 @@
   6.46578440716979, 0, 2.4384;            !- X,Y,Z Vertex 4 {m}
 
 OS:Surface,
-<<<<<<< HEAD
-  {3e407b44-3da4-4fa4-86e6-58c2114de25b}, !- Handle
+  {674ad8eb-0bc0-47e0-9ed9-9be079ddb154}, !- Handle
   Surface 12,                             !- Name
   RoofCeiling,                            !- Surface Type
   ,                                       !- Construction Name
-  {370f74f2-177d-492a-a41c-6c3de3663809}, !- Space Name
-=======
-  {b2fba557-edca-4359-bac0-bbf2f14a7bce}, !- Handle
-  Surface 12,                             !- Name
-  RoofCeiling,                            !- Surface Type
-  ,                                       !- Construction Name
-  {1f413de4-487e-46fd-a814-94397ac429db}, !- Space Name
->>>>>>> 2c92e5b7
+  {c25279b6-11c5-4c3d-a4f8-cc6de98c1f4f}, !- Space Name
   Outdoors,                               !- Outside Boundary Condition
   ,                                       !- Outside Boundary Condition Object
   SunExposed,                             !- Sun Exposure
   WindExposed,                            !- Wind Exposure
   ,                                       !- View Factor to Ground
   ,                                       !- Number of Vertices
-<<<<<<< HEAD
   6.46578440716979, 0, 2.4384,            !- X,Y,Z Vertex 1 {m}
   6.46578440716979, 1.524, 2.4384,        !- X,Y,Z Vertex 2 {m}
   0, 1.524, 2.4384,                       !- X,Y,Z Vertex 3 {m}
   0, 0, 2.4384;                           !- X,Y,Z Vertex 4 {m}
 
 OS:SpaceType,
-  {b789d7f3-6ac8-4703-8c9b-03027148552d}, !- Handle
+  {ed713aa1-c82a-4053-b4e1-2b3ec0ddc5c4}, !- Handle
   Space Type 2,                           !- Name
   ,                                       !- Default Construction Set Name
   ,                                       !- Default Schedule Set Name
@@ -1008,14 +702,14 @@
   corridor;                               !- Standards Space Type
 
 OS:BuildingUnit,
-  {e853f184-1c70-4d3b-b384-c5985ff1dacf}, !- Handle
+  {d972b30a-8a5b-460b-8c86-fe01ad7fa94d}, !- Handle
   unit 1,                                 !- Name
   ,                                       !- Rendering Color
   Residential;                            !- Building Unit Type
 
 OS:AdditionalProperties,
-  {bf8ce806-5beb-46b6-ac00-c3d170297344}, !- Handle
-  {e853f184-1c70-4d3b-b384-c5985ff1dacf}, !- Object Name
+  {8fd9741a-3615-4864-a8d7-434d21d6d13f}, !- Handle
+  {d972b30a-8a5b-460b-8c86-fe01ad7fa94d}, !- Object Name
   NumberOfBedrooms,                       !- Feature Name 1
   Integer,                                !- Feature Data Type 1
   3,                                      !- Feature Value 1
@@ -1027,12 +721,12 @@
   3.3900000000000001;                     !- Feature Value 3
 
 OS:External:File,
-  {8c10a322-b2a0-4fec-bb23-d2ab6e66e16f}, !- Handle
+  {80332fa4-588d-4aca-8275-f8ecc6ba91d0}, !- Handle
   8760.csv,                               !- Name
   8760.csv;                               !- File Name
 
 OS:Schedule:Day,
-  {daccfb90-7896-44ec-a336-f719bd7c48b5}, !- Handle
+  {66e1d556-1d84-4c92-847a-27e417a26c8d}, !- Handle
   Schedule Day 1,                         !- Name
   ,                                       !- Schedule Type Limits Name
   ,                                       !- Interpolate to Timestep
@@ -1041,7 +735,7 @@
   0;                                      !- Value Until Time 1
 
 OS:Schedule:Day,
-  {c47fed99-f88b-4956-8faf-3d845cb37ded}, !- Handle
+  {b9f3374e-5118-4172-b2b5-f6be9ecd04f1}, !- Handle
   Schedule Day 2,                         !- Name
   ,                                       !- Schedule Type Limits Name
   ,                                       !- Interpolate to Timestep
@@ -1050,10 +744,10 @@
   1;                                      !- Value Until Time 1
 
 OS:Schedule:File,
-  {ec33c80b-2469-4b9a-8d89-853c65e91096}, !- Handle
+  {966a977e-a80c-464e-aa6d-58aba9920ec6}, !- Handle
   occupants,                              !- Name
-  {029f9f57-3e60-4d26-811d-4fede68b6b13}, !- Schedule Type Limits Name
-  {8c10a322-b2a0-4fec-bb23-d2ab6e66e16f}, !- External File Name
+  {ddb3cf87-3752-4590-9033-031fb80642ad}, !- Schedule Type Limits Name
+  {80332fa4-588d-4aca-8275-f8ecc6ba91d0}, !- External File Name
   1,                                      !- Column Number
   1,                                      !- Rows to Skip at Top
   8760,                                   !- Number of Hours of Data
@@ -1062,22 +756,22 @@
   60;                                     !- Minutes per Item
 
 OS:Schedule:Ruleset,
-  {f28151ff-d104-4e86-81b8-c9ab5b36656a}, !- Handle
+  {95282abf-bf80-464d-80bc-cac784cd9808}, !- Handle
   Schedule Ruleset 1,                     !- Name
-  {6affd349-6b44-42f3-af97-f3de84224006}, !- Schedule Type Limits Name
-  {883cd933-0f01-4f5a-97e2-ce0a03da9b82}; !- Default Day Schedule Name
+  {7303f249-6b67-457d-b8bf-55a458aa981d}, !- Schedule Type Limits Name
+  {ccaa7054-b88e-4ad7-acc4-9c146c731b17}; !- Default Day Schedule Name
 
 OS:Schedule:Day,
-  {883cd933-0f01-4f5a-97e2-ce0a03da9b82}, !- Handle
+  {ccaa7054-b88e-4ad7-acc4-9c146c731b17}, !- Handle
   Schedule Day 3,                         !- Name
-  {6affd349-6b44-42f3-af97-f3de84224006}, !- Schedule Type Limits Name
+  {7303f249-6b67-457d-b8bf-55a458aa981d}, !- Schedule Type Limits Name
   ,                                       !- Interpolate to Timestep
   24,                                     !- Hour 1
   0,                                      !- Minute 1
   112.539290946133;                       !- Value Until Time 1
 
 OS:People:Definition,
-  {15f308ae-dc92-40f7-be79-4490642dddc0}, !- Handle
+  {1811eeb5-ebad-4aab-b8b3-40f075197d6a}, !- Handle
   res occupants|living space,             !- Name
   People,                                 !- Number of People Calculation Method
   3.39,                                   !- Number of People {people}
@@ -1090,12 +784,12 @@
   ZoneAveraged;                           !- Mean Radiant Temperature Calculation Type
 
 OS:People,
-  {d51a1317-0133-4add-b79e-2aa29b19e74a}, !- Handle
+  {abae04c0-f481-4015-aa4c-d193e9c0d9ba}, !- Handle
   res occupants|living space,             !- Name
-  {15f308ae-dc92-40f7-be79-4490642dddc0}, !- People Definition Name
-  {ec8a4808-4254-46d0-b3b4-c0f023559ebf}, !- Space or SpaceType Name
-  {ec33c80b-2469-4b9a-8d89-853c65e91096}, !- Number of People Schedule Name
-  {f28151ff-d104-4e86-81b8-c9ab5b36656a}, !- Activity Level Schedule Name
+  {1811eeb5-ebad-4aab-b8b3-40f075197d6a}, !- People Definition Name
+  {6a6a7126-98a0-4593-bff6-2584e0b71b27}, !- Space or SpaceType Name
+  {966a977e-a80c-464e-aa6d-58aba9920ec6}, !- Number of People Schedule Name
+  {95282abf-bf80-464d-80bc-cac784cd9808}, !- Activity Level Schedule Name
   ,                                       !- Surface Name/Angle Factor List Name
   ,                                       !- Work Efficiency Schedule Name
   ,                                       !- Clothing Insulation Schedule Name
@@ -1103,7 +797,7 @@
   1;                                      !- Multiplier
 
 OS:ScheduleTypeLimits,
-  {6affd349-6b44-42f3-af97-f3de84224006}, !- Handle
+  {7303f249-6b67-457d-b8bf-55a458aa981d}, !- Handle
   ActivityLevel,                          !- Name
   0,                                      !- Lower Limit Value
   ,                                       !- Upper Limit Value
@@ -1111,2142 +805,14 @@
   ActivityLevel;                          !- Unit Type
 
 OS:ScheduleTypeLimits,
-  {029f9f57-3e60-4d26-811d-4fede68b6b13}, !- Handle
-=======
-  6.46578440716979, 3.048, 2.4384,        !- X,Y,Z Vertex 1 {m}
-  6.46578440716979, 15.9795688143396, 2.4384, !- X,Y,Z Vertex 2 {m}
-  0, 15.9795688143396, 2.4384,            !- X,Y,Z Vertex 3 {m}
-  0, 3.048, 2.4384;                       !- X,Y,Z Vertex 4 {m}
-
-OS:ThermalZone,
-  {485da0e7-82bb-4810-875b-4f685fb4f1a2}, !- Handle
-  living zone|unit 3,                     !- Name
-  ,                                       !- Multiplier
-  ,                                       !- Ceiling Height {m}
-  ,                                       !- Volume {m3}
-  ,                                       !- Floor Area {m2}
-  ,                                       !- Zone Inside Convection Algorithm
-  ,                                       !- Zone Outside Convection Algorithm
-  ,                                       !- Zone Conditioning Equipment List Name
-  {c1bbb994-60ff-4755-b9df-310c4ac7923a}, !- Zone Air Inlet Port List
-  {4c5aec84-a692-460a-a159-6dc1a15b2791}, !- Zone Air Exhaust Port List
-  {37f7029d-253b-4538-96b0-a4561e6a1c8e}, !- Zone Air Node Name
-  {bbca05a2-9e1a-424c-abbb-5d58b5fe0c5c}, !- Zone Return Air Port List
-  ,                                       !- Primary Daylighting Control Name
-  ,                                       !- Fraction of Zone Controlled by Primary Daylighting Control
-  ,                                       !- Secondary Daylighting Control Name
-  ,                                       !- Fraction of Zone Controlled by Secondary Daylighting Control
-  ,                                       !- Illuminance Map Name
-  ,                                       !- Group Rendering Name
-  ,                                       !- Thermostat Name
-  No;                                     !- Use Ideal Air Loads
-
-OS:Node,
-  {f70ec587-fd2b-4e39-b904-98e0aedecab4}, !- Handle
-  Node 3,                                 !- Name
-  {37f7029d-253b-4538-96b0-a4561e6a1c8e}, !- Inlet Port
-  ;                                       !- Outlet Port
-
-OS:Connection,
-  {37f7029d-253b-4538-96b0-a4561e6a1c8e}, !- Handle
-  {d56f8fda-bcf3-4386-aede-399bdbeb9bd3}, !- Name
-  {485da0e7-82bb-4810-875b-4f685fb4f1a2}, !- Source Object
-  11,                                     !- Outlet Port
-  {f70ec587-fd2b-4e39-b904-98e0aedecab4}, !- Target Object
-  2;                                      !- Inlet Port
-
-OS:PortList,
-  {c1bbb994-60ff-4755-b9df-310c4ac7923a}, !- Handle
-  {bce38456-a1ef-456e-82d2-a8a6e8fb6310}, !- Name
-  {485da0e7-82bb-4810-875b-4f685fb4f1a2}; !- HVAC Component
-
-OS:PortList,
-  {4c5aec84-a692-460a-a159-6dc1a15b2791}, !- Handle
-  {432e265f-ca96-499f-80ee-1a0e3eaad2e4}, !- Name
-  {485da0e7-82bb-4810-875b-4f685fb4f1a2}; !- HVAC Component
-
-OS:PortList,
-  {bbca05a2-9e1a-424c-abbb-5d58b5fe0c5c}, !- Handle
-  {73bc4e3d-f1c7-4030-99b8-28476fdbdbf8}, !- Name
-  {485da0e7-82bb-4810-875b-4f685fb4f1a2}; !- HVAC Component
-
-OS:Sizing:Zone,
-  {4b618c59-4ff3-4c9d-a232-ae19610e2feb}, !- Handle
-  {485da0e7-82bb-4810-875b-4f685fb4f1a2}, !- Zone or ZoneList Name
-  SupplyAirTemperature,                   !- Zone Cooling Design Supply Air Temperature Input Method
-  14,                                     !- Zone Cooling Design Supply Air Temperature {C}
-  11.11,                                  !- Zone Cooling Design Supply Air Temperature Difference {deltaC}
-  SupplyAirTemperature,                   !- Zone Heating Design Supply Air Temperature Input Method
-  40,                                     !- Zone Heating Design Supply Air Temperature {C}
-  11.11,                                  !- Zone Heating Design Supply Air Temperature Difference {deltaC}
-  0.0085,                                 !- Zone Cooling Design Supply Air Humidity Ratio {kg-H2O/kg-air}
-  0.008,                                  !- Zone Heating Design Supply Air Humidity Ratio {kg-H2O/kg-air}
-  ,                                       !- Zone Heating Sizing Factor
-  ,                                       !- Zone Cooling Sizing Factor
-  DesignDay,                              !- Cooling Design Air Flow Method
-  ,                                       !- Cooling Design Air Flow Rate {m3/s}
-  ,                                       !- Cooling Minimum Air Flow per Zone Floor Area {m3/s-m2}
-  ,                                       !- Cooling Minimum Air Flow {m3/s}
-  ,                                       !- Cooling Minimum Air Flow Fraction
-  DesignDay,                              !- Heating Design Air Flow Method
-  ,                                       !- Heating Design Air Flow Rate {m3/s}
-  ,                                       !- Heating Maximum Air Flow per Zone Floor Area {m3/s-m2}
-  ,                                       !- Heating Maximum Air Flow {m3/s}
-  ,                                       !- Heating Maximum Air Flow Fraction
-  ,                                       !- Design Zone Air Distribution Effectiveness in Cooling Mode
-  ,                                       !- Design Zone Air Distribution Effectiveness in Heating Mode
-  No,                                     !- Account for Dedicated Outdoor Air System
-  NeutralSupplyAir,                       !- Dedicated Outdoor Air System Control Strategy
-  autosize,                               !- Dedicated Outdoor Air Low Setpoint Temperature for Design {C}
-  autosize;                               !- Dedicated Outdoor Air High Setpoint Temperature for Design {C}
-
-OS:ZoneHVAC:EquipmentList,
-  {035f6bf1-1859-4730-8822-615cb49681ea}, !- Handle
-  Zone HVAC Equipment List 3,             !- Name
-  {485da0e7-82bb-4810-875b-4f685fb4f1a2}; !- Thermal Zone
-
-OS:Space,
-  {0cd17cba-adba-4259-a78e-67741af95814}, !- Handle
-  living space|unit 3|story 1,            !- Name
-  {26fe0ed5-896a-4532-b0e8-ac92a36b1cd1}, !- Space Type Name
-  ,                                       !- Default Construction Set Name
-  ,                                       !- Default Schedule Set Name
-  -0,                                     !- Direction of Relative North {deg}
-  0,                                      !- X Origin {m}
-  0,                                      !- Y Origin {m}
-  0,                                      !- Z Origin {m}
-  ,                                       !- Building Story Name
-  {485da0e7-82bb-4810-875b-4f685fb4f1a2}, !- Thermal Zone Name
-  ,                                       !- Part of Total Floor Area
-  ,                                       !- Design Specification Outdoor Air Object Name
-  {81bd7288-9a23-4b85-8f66-0e3e5327da35}; !- Building Unit Name
-
-OS:Surface,
-  {428a640a-3980-4c38-8a0a-102f74e1298c}, !- Handle
-  Surface 13,                             !- Name
-  Wall,                                   !- Surface Type
-  ,                                       !- Construction Name
-  {0cd17cba-adba-4259-a78e-67741af95814}, !- Space Name
-  Outdoors,                               !- Outside Boundary Condition
-  ,                                       !- Outside Boundary Condition Object
-  SunExposed,                             !- Sun Exposure
-  WindExposed,                            !- Wind Exposure
-  ,                                       !- View Factor to Ground
-  ,                                       !- Number of Vertices
-  6.46578440716979, -12.9315688143396, 2.4384, !- X,Y,Z Vertex 1 {m}
-  6.46578440716979, -12.9315688143396, 0, !- X,Y,Z Vertex 2 {m}
-  12.9315688143396, -12.9315688143396, 0, !- X,Y,Z Vertex 3 {m}
-  12.9315688143396, -12.9315688143396, 2.4384; !- X,Y,Z Vertex 4 {m}
-
-OS:Surface,
-  {3427d2c7-c60a-4776-a05b-c949e69f40a9}, !- Handle
-  Surface 14,                             !- Name
-  RoofCeiling,                            !- Surface Type
-  ,                                       !- Construction Name
-  {0cd17cba-adba-4259-a78e-67741af95814}, !- Space Name
-  Outdoors,                               !- Outside Boundary Condition
-  ,                                       !- Outside Boundary Condition Object
-  SunExposed,                             !- Sun Exposure
-  WindExposed,                            !- Wind Exposure
-  ,                                       !- View Factor to Ground
-  ,                                       !- Number of Vertices
-  12.9315688143396, -12.9315688143396, 2.4384, !- X,Y,Z Vertex 1 {m}
-  12.9315688143396, 0, 2.4384,            !- X,Y,Z Vertex 2 {m}
-  6.46578440716979, 0, 2.4384,            !- X,Y,Z Vertex 3 {m}
-  6.46578440716979, -12.9315688143396, 2.4384; !- X,Y,Z Vertex 4 {m}
-
-OS:Surface,
-  {cffef6da-ac88-49e1-a3c2-3995ffb8cfa0}, !- Handle
-  Surface 15,                             !- Name
-  Floor,                                  !- Surface Type
-  ,                                       !- Construction Name
-  {0cd17cba-adba-4259-a78e-67741af95814}, !- Space Name
-  Foundation,                             !- Outside Boundary Condition
-  ,                                       !- Outside Boundary Condition Object
-  NoSun,                                  !- Sun Exposure
-  NoWind,                                 !- Wind Exposure
-  ,                                       !- View Factor to Ground
-  ,                                       !- Number of Vertices
-  6.46578440716979, -12.9315688143396, 0, !- X,Y,Z Vertex 1 {m}
-  6.46578440716979, 0, 0,                 !- X,Y,Z Vertex 2 {m}
-  12.9315688143396, 0, 0,                 !- X,Y,Z Vertex 3 {m}
-  12.9315688143396, -12.9315688143396, 0; !- X,Y,Z Vertex 4 {m}
-
-OS:Surface,
-  {c66d9805-c6b9-4590-8f31-14598c155ae9}, !- Handle
-  Surface 16,                             !- Name
-  Wall,                                   !- Surface Type
-  ,                                       !- Construction Name
-  {0cd17cba-adba-4259-a78e-67741af95814}, !- Space Name
-  Surface,                                !- Outside Boundary Condition
-  {798829f5-2499-4ba4-be82-02fbf7f316c2}, !- Outside Boundary Condition Object
-  NoSun,                                  !- Sun Exposure
-  NoWind,                                 !- Wind Exposure
-  ,                                       !- View Factor to Ground
-  ,                                       !- Number of Vertices
-  12.9315688143396, -12.9315688143396, 2.4384, !- X,Y,Z Vertex 1 {m}
-  12.9315688143396, -12.9315688143396, 0, !- X,Y,Z Vertex 2 {m}
-  12.9315688143396, 0, 0,                 !- X,Y,Z Vertex 3 {m}
-  12.9315688143396, 0, 2.4384;            !- X,Y,Z Vertex 4 {m}
-
-OS:Surface,
-  {f5a27ca8-6f04-4f42-84f0-8f60f1a870a1}, !- Handle
-  Surface 17,                             !- Name
-  Wall,                                   !- Surface Type
-  ,                                       !- Construction Name
-  {0cd17cba-adba-4259-a78e-67741af95814}, !- Space Name
-  Surface,                                !- Outside Boundary Condition
-  {754419e5-f236-4c4d-aaac-9218162854fe}, !- Outside Boundary Condition Object
-  NoSun,                                  !- Sun Exposure
-  NoWind,                                 !- Wind Exposure
-  ,                                       !- View Factor to Ground
-  ,                                       !- Number of Vertices
-  6.46578440716979, 0, 2.4384,            !- X,Y,Z Vertex 1 {m}
-  6.46578440716979, 0, 0,                 !- X,Y,Z Vertex 2 {m}
-  6.46578440716979, -12.9315688143396, 0, !- X,Y,Z Vertex 3 {m}
-  6.46578440716979, -12.9315688143396, 2.4384; !- X,Y,Z Vertex 4 {m}
-
-OS:Surface,
-  {f5226a33-6aa4-4d50-b0ee-090774bae5e1}, !- Handle
-  Surface 18,                             !- Name
-  Wall,                                   !- Surface Type
-  ,                                       !- Construction Name
-  {0cd17cba-adba-4259-a78e-67741af95814}, !- Space Name
-  Adiabatic,                              !- Outside Boundary Condition
-  ,                                       !- Outside Boundary Condition Object
-  NoSun,                                  !- Sun Exposure
-  NoWind,                                 !- Wind Exposure
-  ,                                       !- View Factor to Ground
-  ,                                       !- Number of Vertices
-  12.9315688143396, 0, 2.4384,            !- X,Y,Z Vertex 1 {m}
-  12.9315688143396, 0, 0,                 !- X,Y,Z Vertex 2 {m}
-  6.46578440716979, 0, 0,                 !- X,Y,Z Vertex 3 {m}
-  6.46578440716979, 0, 2.4384;            !- X,Y,Z Vertex 4 {m}
-
-OS:ThermalZone,
-  {c50919e3-d484-4f0a-8b69-244d43d020c3}, !- Handle
-  living zone|unit 4,                     !- Name
-  ,                                       !- Multiplier
-  ,                                       !- Ceiling Height {m}
-  ,                                       !- Volume {m3}
-  ,                                       !- Floor Area {m2}
-  ,                                       !- Zone Inside Convection Algorithm
-  ,                                       !- Zone Outside Convection Algorithm
-  ,                                       !- Zone Conditioning Equipment List Name
-  {bb24d34b-605e-4089-aa56-ea25af175a21}, !- Zone Air Inlet Port List
-  {c443d710-ec77-4a93-bbd3-bd65a7b42af7}, !- Zone Air Exhaust Port List
-  {815d30b4-51e3-47da-81df-48e48c243596}, !- Zone Air Node Name
-  {dff1569e-e338-4064-b8a9-173dc726a5f1}, !- Zone Return Air Port List
-  ,                                       !- Primary Daylighting Control Name
-  ,                                       !- Fraction of Zone Controlled by Primary Daylighting Control
-  ,                                       !- Secondary Daylighting Control Name
-  ,                                       !- Fraction of Zone Controlled by Secondary Daylighting Control
-  ,                                       !- Illuminance Map Name
-  ,                                       !- Group Rendering Name
-  ,                                       !- Thermostat Name
-  No;                                     !- Use Ideal Air Loads
-
-OS:Node,
-  {cd56707c-0ec0-437e-afee-5c78b76e18b6}, !- Handle
-  Node 4,                                 !- Name
-  {815d30b4-51e3-47da-81df-48e48c243596}, !- Inlet Port
-  ;                                       !- Outlet Port
-
-OS:Connection,
-  {815d30b4-51e3-47da-81df-48e48c243596}, !- Handle
-  {6ea64bd3-b3e5-4f20-973e-482bce32c824}, !- Name
-  {c50919e3-d484-4f0a-8b69-244d43d020c3}, !- Source Object
-  11,                                     !- Outlet Port
-  {cd56707c-0ec0-437e-afee-5c78b76e18b6}, !- Target Object
-  2;                                      !- Inlet Port
-
-OS:PortList,
-  {bb24d34b-605e-4089-aa56-ea25af175a21}, !- Handle
-  {4a0f093d-270b-43d7-bc0c-090406975f9e}, !- Name
-  {c50919e3-d484-4f0a-8b69-244d43d020c3}; !- HVAC Component
-
-OS:PortList,
-  {c443d710-ec77-4a93-bbd3-bd65a7b42af7}, !- Handle
-  {f82ac434-aa93-4758-bfa9-d641dfc6d269}, !- Name
-  {c50919e3-d484-4f0a-8b69-244d43d020c3}; !- HVAC Component
-
-OS:PortList,
-  {dff1569e-e338-4064-b8a9-173dc726a5f1}, !- Handle
-  {20e26d6e-2d69-4760-808d-eb6308230ed7}, !- Name
-  {c50919e3-d484-4f0a-8b69-244d43d020c3}; !- HVAC Component
-
-OS:Sizing:Zone,
-  {0ea42156-458c-41c2-bd0e-df2d3cd6eb6b}, !- Handle
-  {c50919e3-d484-4f0a-8b69-244d43d020c3}, !- Zone or ZoneList Name
-  SupplyAirTemperature,                   !- Zone Cooling Design Supply Air Temperature Input Method
-  14,                                     !- Zone Cooling Design Supply Air Temperature {C}
-  11.11,                                  !- Zone Cooling Design Supply Air Temperature Difference {deltaC}
-  SupplyAirTemperature,                   !- Zone Heating Design Supply Air Temperature Input Method
-  40,                                     !- Zone Heating Design Supply Air Temperature {C}
-  11.11,                                  !- Zone Heating Design Supply Air Temperature Difference {deltaC}
-  0.0085,                                 !- Zone Cooling Design Supply Air Humidity Ratio {kg-H2O/kg-air}
-  0.008,                                  !- Zone Heating Design Supply Air Humidity Ratio {kg-H2O/kg-air}
-  ,                                       !- Zone Heating Sizing Factor
-  ,                                       !- Zone Cooling Sizing Factor
-  DesignDay,                              !- Cooling Design Air Flow Method
-  ,                                       !- Cooling Design Air Flow Rate {m3/s}
-  ,                                       !- Cooling Minimum Air Flow per Zone Floor Area {m3/s-m2}
-  ,                                       !- Cooling Minimum Air Flow {m3/s}
-  ,                                       !- Cooling Minimum Air Flow Fraction
-  DesignDay,                              !- Heating Design Air Flow Method
-  ,                                       !- Heating Design Air Flow Rate {m3/s}
-  ,                                       !- Heating Maximum Air Flow per Zone Floor Area {m3/s-m2}
-  ,                                       !- Heating Maximum Air Flow {m3/s}
-  ,                                       !- Heating Maximum Air Flow Fraction
-  ,                                       !- Design Zone Air Distribution Effectiveness in Cooling Mode
-  ,                                       !- Design Zone Air Distribution Effectiveness in Heating Mode
-  No,                                     !- Account for Dedicated Outdoor Air System
-  NeutralSupplyAir,                       !- Dedicated Outdoor Air System Control Strategy
-  autosize,                               !- Dedicated Outdoor Air Low Setpoint Temperature for Design {C}
-  autosize;                               !- Dedicated Outdoor Air High Setpoint Temperature for Design {C}
-
-OS:ZoneHVAC:EquipmentList,
-  {f5425ddf-f76a-4e2b-a603-49a23d03f173}, !- Handle
-  Zone HVAC Equipment List 4,             !- Name
-  {c50919e3-d484-4f0a-8b69-244d43d020c3}; !- Thermal Zone
-
-OS:Space,
-  {4a665ba6-edb4-4e2a-b86a-e5e6fc526772}, !- Handle
-  living space|unit 4|story 1,            !- Name
-  {26fe0ed5-896a-4532-b0e8-ac92a36b1cd1}, !- Space Type Name
-  ,                                       !- Default Construction Set Name
-  ,                                       !- Default Schedule Set Name
-  -0,                                     !- Direction of Relative North {deg}
-  0,                                      !- X Origin {m}
-  0,                                      !- Y Origin {m}
-  0,                                      !- Z Origin {m}
-  ,                                       !- Building Story Name
-  {c50919e3-d484-4f0a-8b69-244d43d020c3}, !- Thermal Zone Name
-  ,                                       !- Part of Total Floor Area
-  ,                                       !- Design Specification Outdoor Air Object Name
-  {5a9f730b-29f1-4be7-a9e4-f62c612105cd}; !- Building Unit Name
-
-OS:Surface,
-  {11ed8744-b28d-4413-9f89-767b6820f38c}, !- Handle
-  Surface 19,                             !- Name
-  Floor,                                  !- Surface Type
-  ,                                       !- Construction Name
-  {4a665ba6-edb4-4e2a-b86a-e5e6fc526772}, !- Space Name
-  Foundation,                             !- Outside Boundary Condition
-  ,                                       !- Outside Boundary Condition Object
-  NoSun,                                  !- Sun Exposure
-  NoWind,                                 !- Wind Exposure
-  ,                                       !- View Factor to Ground
-  ,                                       !- Number of Vertices
-  6.46578440716979, 3.048, 0,             !- X,Y,Z Vertex 1 {m}
-  6.46578440716979, 15.9795688143396, 0,  !- X,Y,Z Vertex 2 {m}
-  12.9315688143396, 15.9795688143396, 0,  !- X,Y,Z Vertex 3 {m}
-  12.9315688143396, 3.048, 0;             !- X,Y,Z Vertex 4 {m}
-
-OS:Surface,
-  {2c351090-2e79-43f3-8ca3-8e37653794f5}, !- Handle
-  Surface 20,                             !- Name
-  Wall,                                   !- Surface Type
-  ,                                       !- Construction Name
-  {4a665ba6-edb4-4e2a-b86a-e5e6fc526772}, !- Space Name
-  Surface,                                !- Outside Boundary Condition
-  {94d78c26-0854-4d2b-ad16-8b3883cee194}, !- Outside Boundary Condition Object
-  NoSun,                                  !- Sun Exposure
-  NoWind,                                 !- Wind Exposure
-  ,                                       !- View Factor to Ground
-  ,                                       !- Number of Vertices
-  6.46578440716979, 15.9795688143396, 2.4384, !- X,Y,Z Vertex 1 {m}
-  6.46578440716979, 15.9795688143396, 0,  !- X,Y,Z Vertex 2 {m}
-  6.46578440716979, 3.048, 0,             !- X,Y,Z Vertex 3 {m}
-  6.46578440716979, 3.048, 2.4384;        !- X,Y,Z Vertex 4 {m}
-
-OS:Surface,
-  {5c44e11d-6077-48dd-a470-e12d453a0b48}, !- Handle
-  Surface 21,                             !- Name
-  Wall,                                   !- Surface Type
-  ,                                       !- Construction Name
-  {4a665ba6-edb4-4e2a-b86a-e5e6fc526772}, !- Space Name
-  Outdoors,                               !- Outside Boundary Condition
-  ,                                       !- Outside Boundary Condition Object
-  SunExposed,                             !- Sun Exposure
-  WindExposed,                            !- Wind Exposure
-  ,                                       !- View Factor to Ground
-  ,                                       !- Number of Vertices
-  12.9315688143396, 15.9795688143396, 2.4384, !- X,Y,Z Vertex 1 {m}
-  12.9315688143396, 15.9795688143396, 0,  !- X,Y,Z Vertex 2 {m}
-  6.46578440716979, 15.9795688143396, 0,  !- X,Y,Z Vertex 3 {m}
-  6.46578440716979, 15.9795688143396, 2.4384; !- X,Y,Z Vertex 4 {m}
-
-OS:Surface,
-  {7256006d-2755-4669-adc0-cea172639276}, !- Handle
-  Surface 22,                             !- Name
-  Wall,                                   !- Surface Type
-  ,                                       !- Construction Name
-  {4a665ba6-edb4-4e2a-b86a-e5e6fc526772}, !- Space Name
-  Surface,                                !- Outside Boundary Condition
-  {1daf583b-af92-4635-9d72-509d9adb72f3}, !- Outside Boundary Condition Object
-  NoSun,                                  !- Sun Exposure
-  NoWind,                                 !- Wind Exposure
-  ,                                       !- View Factor to Ground
-  ,                                       !- Number of Vertices
-  12.9315688143396, 3.048, 2.4384,        !- X,Y,Z Vertex 1 {m}
-  12.9315688143396, 3.048, 0,             !- X,Y,Z Vertex 2 {m}
-  12.9315688143396, 15.9795688143396, 0,  !- X,Y,Z Vertex 3 {m}
-  12.9315688143396, 15.9795688143396, 2.4384; !- X,Y,Z Vertex 4 {m}
-
-OS:Surface,
-  {ee4896b4-7833-4f3c-97ed-459d957af946}, !- Handle
-  Surface 23,                             !- Name
-  Wall,                                   !- Surface Type
-  ,                                       !- Construction Name
-  {4a665ba6-edb4-4e2a-b86a-e5e6fc526772}, !- Space Name
-  Adiabatic,                              !- Outside Boundary Condition
-  ,                                       !- Outside Boundary Condition Object
-  NoSun,                                  !- Sun Exposure
-  NoWind,                                 !- Wind Exposure
-  ,                                       !- View Factor to Ground
-  ,                                       !- Number of Vertices
-  6.46578440716979, 3.048, 2.4384,        !- X,Y,Z Vertex 1 {m}
-  6.46578440716979, 3.048, 0,             !- X,Y,Z Vertex 2 {m}
-  12.9315688143396, 3.048, 0,             !- X,Y,Z Vertex 3 {m}
-  12.9315688143396, 3.048, 2.4384;        !- X,Y,Z Vertex 4 {m}
-
-OS:Surface,
-  {98aa7040-8c4a-4dd8-8c4f-46bb9dc00849}, !- Handle
-  Surface 24,                             !- Name
-  RoofCeiling,                            !- Surface Type
-  ,                                       !- Construction Name
-  {4a665ba6-edb4-4e2a-b86a-e5e6fc526772}, !- Space Name
-  Outdoors,                               !- Outside Boundary Condition
-  ,                                       !- Outside Boundary Condition Object
-  SunExposed,                             !- Sun Exposure
-  WindExposed,                            !- Wind Exposure
-  ,                                       !- View Factor to Ground
-  ,                                       !- Number of Vertices
-  12.9315688143396, 3.048, 2.4384,        !- X,Y,Z Vertex 1 {m}
-  12.9315688143396, 15.9795688143396, 2.4384, !- X,Y,Z Vertex 2 {m}
-  6.46578440716979, 15.9795688143396, 2.4384, !- X,Y,Z Vertex 3 {m}
-  6.46578440716979, 3.048, 2.4384;        !- X,Y,Z Vertex 4 {m}
-
-OS:ThermalZone,
-  {745f65d1-afbf-41a7-b4f0-a6392184530f}, !- Handle
-  living zone|unit 5,                     !- Name
-  ,                                       !- Multiplier
-  ,                                       !- Ceiling Height {m}
-  ,                                       !- Volume {m3}
-  ,                                       !- Floor Area {m2}
-  ,                                       !- Zone Inside Convection Algorithm
-  ,                                       !- Zone Outside Convection Algorithm
-  ,                                       !- Zone Conditioning Equipment List Name
-  {22cfc437-22dd-4cdd-8465-7fb0d6cc2e34}, !- Zone Air Inlet Port List
-  {38404877-01d9-4cf4-80e9-83a6b25d6f4f}, !- Zone Air Exhaust Port List
-  {f8b9a4e4-1ee3-4214-b89c-617fbe9ef1d5}, !- Zone Air Node Name
-  {66748ca9-53f6-4e63-8602-60ed759ac062}, !- Zone Return Air Port List
-  ,                                       !- Primary Daylighting Control Name
-  ,                                       !- Fraction of Zone Controlled by Primary Daylighting Control
-  ,                                       !- Secondary Daylighting Control Name
-  ,                                       !- Fraction of Zone Controlled by Secondary Daylighting Control
-  ,                                       !- Illuminance Map Name
-  ,                                       !- Group Rendering Name
-  ,                                       !- Thermostat Name
-  No;                                     !- Use Ideal Air Loads
-
-OS:Node,
-  {3ac34f24-e044-46d3-8e4b-bb7ba4101a0a}, !- Handle
-  Node 5,                                 !- Name
-  {f8b9a4e4-1ee3-4214-b89c-617fbe9ef1d5}, !- Inlet Port
-  ;                                       !- Outlet Port
-
-OS:Connection,
-  {f8b9a4e4-1ee3-4214-b89c-617fbe9ef1d5}, !- Handle
-  {bd650f97-dbfd-47c4-9668-dbfb9a27e48a}, !- Name
-  {745f65d1-afbf-41a7-b4f0-a6392184530f}, !- Source Object
-  11,                                     !- Outlet Port
-  {3ac34f24-e044-46d3-8e4b-bb7ba4101a0a}, !- Target Object
-  2;                                      !- Inlet Port
-
-OS:PortList,
-  {22cfc437-22dd-4cdd-8465-7fb0d6cc2e34}, !- Handle
-  {d74a4638-30e3-488e-9943-6661de633254}, !- Name
-  {745f65d1-afbf-41a7-b4f0-a6392184530f}; !- HVAC Component
-
-OS:PortList,
-  {38404877-01d9-4cf4-80e9-83a6b25d6f4f}, !- Handle
-  {8b30cd84-9cc9-4526-bae3-a9a90cf34ea3}, !- Name
-  {745f65d1-afbf-41a7-b4f0-a6392184530f}; !- HVAC Component
-
-OS:PortList,
-  {66748ca9-53f6-4e63-8602-60ed759ac062}, !- Handle
-  {59a49a37-cc63-4684-b147-344f7b6d31a2}, !- Name
-  {745f65d1-afbf-41a7-b4f0-a6392184530f}; !- HVAC Component
-
-OS:Sizing:Zone,
-  {321d7703-c3c5-463a-bba0-dbbc9708ecd5}, !- Handle
-  {745f65d1-afbf-41a7-b4f0-a6392184530f}, !- Zone or ZoneList Name
-  SupplyAirTemperature,                   !- Zone Cooling Design Supply Air Temperature Input Method
-  14,                                     !- Zone Cooling Design Supply Air Temperature {C}
-  11.11,                                  !- Zone Cooling Design Supply Air Temperature Difference {deltaC}
-  SupplyAirTemperature,                   !- Zone Heating Design Supply Air Temperature Input Method
-  40,                                     !- Zone Heating Design Supply Air Temperature {C}
-  11.11,                                  !- Zone Heating Design Supply Air Temperature Difference {deltaC}
-  0.0085,                                 !- Zone Cooling Design Supply Air Humidity Ratio {kg-H2O/kg-air}
-  0.008,                                  !- Zone Heating Design Supply Air Humidity Ratio {kg-H2O/kg-air}
-  ,                                       !- Zone Heating Sizing Factor
-  ,                                       !- Zone Cooling Sizing Factor
-  DesignDay,                              !- Cooling Design Air Flow Method
-  ,                                       !- Cooling Design Air Flow Rate {m3/s}
-  ,                                       !- Cooling Minimum Air Flow per Zone Floor Area {m3/s-m2}
-  ,                                       !- Cooling Minimum Air Flow {m3/s}
-  ,                                       !- Cooling Minimum Air Flow Fraction
-  DesignDay,                              !- Heating Design Air Flow Method
-  ,                                       !- Heating Design Air Flow Rate {m3/s}
-  ,                                       !- Heating Maximum Air Flow per Zone Floor Area {m3/s-m2}
-  ,                                       !- Heating Maximum Air Flow {m3/s}
-  ,                                       !- Heating Maximum Air Flow Fraction
-  ,                                       !- Design Zone Air Distribution Effectiveness in Cooling Mode
-  ,                                       !- Design Zone Air Distribution Effectiveness in Heating Mode
-  No,                                     !- Account for Dedicated Outdoor Air System
-  NeutralSupplyAir,                       !- Dedicated Outdoor Air System Control Strategy
-  autosize,                               !- Dedicated Outdoor Air Low Setpoint Temperature for Design {C}
-  autosize;                               !- Dedicated Outdoor Air High Setpoint Temperature for Design {C}
-
-OS:ZoneHVAC:EquipmentList,
-  {576749fb-5cec-43e5-95ab-a5b9ece2ec81}, !- Handle
-  Zone HVAC Equipment List 5,             !- Name
-  {745f65d1-afbf-41a7-b4f0-a6392184530f}; !- Thermal Zone
-
-OS:Space,
-  {3d0af115-e00f-48c6-b769-e205f75feb06}, !- Handle
-  living space|unit 5|story 1,            !- Name
-  {26fe0ed5-896a-4532-b0e8-ac92a36b1cd1}, !- Space Type Name
-  ,                                       !- Default Construction Set Name
-  ,                                       !- Default Schedule Set Name
-  -0,                                     !- Direction of Relative North {deg}
-  0,                                      !- X Origin {m}
-  0,                                      !- Y Origin {m}
-  0,                                      !- Z Origin {m}
-  ,                                       !- Building Story Name
-  {745f65d1-afbf-41a7-b4f0-a6392184530f}, !- Thermal Zone Name
-  ,                                       !- Part of Total Floor Area
-  ,                                       !- Design Specification Outdoor Air Object Name
-  {c86c7b51-4cbd-4022-81f6-f697b64e0464}; !- Building Unit Name
-
-OS:Surface,
-  {1eaad157-7763-4936-9f1c-8706d54d23ae}, !- Handle
-  Surface 25,                             !- Name
-  Wall,                                   !- Surface Type
-  ,                                       !- Construction Name
-  {3d0af115-e00f-48c6-b769-e205f75feb06}, !- Space Name
-  Outdoors,                               !- Outside Boundary Condition
-  ,                                       !- Outside Boundary Condition Object
-  SunExposed,                             !- Sun Exposure
-  WindExposed,                            !- Wind Exposure
-  ,                                       !- View Factor to Ground
-  ,                                       !- Number of Vertices
-  12.9315688143396, -12.9315688143396, 2.4384, !- X,Y,Z Vertex 1 {m}
-  12.9315688143396, -12.9315688143396, 0, !- X,Y,Z Vertex 2 {m}
-  19.3973532215094, -12.9315688143396, 0, !- X,Y,Z Vertex 3 {m}
-  19.3973532215094, -12.9315688143396, 2.4384; !- X,Y,Z Vertex 4 {m}
-
-OS:Surface,
-  {c51582be-757b-4d35-b069-7d0710cf17e9}, !- Handle
-  Surface 26,                             !- Name
-  RoofCeiling,                            !- Surface Type
-  ,                                       !- Construction Name
-  {3d0af115-e00f-48c6-b769-e205f75feb06}, !- Space Name
-  Outdoors,                               !- Outside Boundary Condition
-  ,                                       !- Outside Boundary Condition Object
-  SunExposed,                             !- Sun Exposure
-  WindExposed,                            !- Wind Exposure
-  ,                                       !- View Factor to Ground
-  ,                                       !- Number of Vertices
-  19.3973532215094, -12.9315688143396, 2.4384, !- X,Y,Z Vertex 1 {m}
-  19.3973532215094, 0, 2.4384,            !- X,Y,Z Vertex 2 {m}
-  12.9315688143396, 0, 2.4384,            !- X,Y,Z Vertex 3 {m}
-  12.9315688143396, -12.9315688143396, 2.4384; !- X,Y,Z Vertex 4 {m}
-
-OS:Surface,
-  {08cf14b0-dfb0-4164-a6db-a95e71bebeb0}, !- Handle
-  Surface 27,                             !- Name
-  Floor,                                  !- Surface Type
-  ,                                       !- Construction Name
-  {3d0af115-e00f-48c6-b769-e205f75feb06}, !- Space Name
-  Foundation,                             !- Outside Boundary Condition
-  ,                                       !- Outside Boundary Condition Object
-  NoSun,                                  !- Sun Exposure
-  NoWind,                                 !- Wind Exposure
-  ,                                       !- View Factor to Ground
-  ,                                       !- Number of Vertices
-  12.9315688143396, -12.9315688143396, 0, !- X,Y,Z Vertex 1 {m}
-  12.9315688143396, 0, 0,                 !- X,Y,Z Vertex 2 {m}
-  19.3973532215094, 0, 0,                 !- X,Y,Z Vertex 3 {m}
-  19.3973532215094, -12.9315688143396, 0; !- X,Y,Z Vertex 4 {m}
-
-OS:Surface,
-  {8bce91b0-c237-4cf4-9669-945dd5d5698e}, !- Handle
-  Surface 28,                             !- Name
-  Wall,                                   !- Surface Type
-  ,                                       !- Construction Name
-  {3d0af115-e00f-48c6-b769-e205f75feb06}, !- Space Name
-  Surface,                                !- Outside Boundary Condition
-  {2f57a596-c29c-4e87-af39-ef96a3e99edd}, !- Outside Boundary Condition Object
-  NoSun,                                  !- Sun Exposure
-  NoWind,                                 !- Wind Exposure
-  ,                                       !- View Factor to Ground
-  ,                                       !- Number of Vertices
-  19.3973532215094, -12.9315688143396, 2.4384, !- X,Y,Z Vertex 1 {m}
-  19.3973532215094, -12.9315688143396, 0, !- X,Y,Z Vertex 2 {m}
-  19.3973532215094, 0, 0,                 !- X,Y,Z Vertex 3 {m}
-  19.3973532215094, 0, 2.4384;            !- X,Y,Z Vertex 4 {m}
-
-OS:Surface,
-  {798829f5-2499-4ba4-be82-02fbf7f316c2}, !- Handle
-  Surface 29,                             !- Name
-  Wall,                                   !- Surface Type
-  ,                                       !- Construction Name
-  {3d0af115-e00f-48c6-b769-e205f75feb06}, !- Space Name
-  Surface,                                !- Outside Boundary Condition
-  {c66d9805-c6b9-4590-8f31-14598c155ae9}, !- Outside Boundary Condition Object
-  NoSun,                                  !- Sun Exposure
-  NoWind,                                 !- Wind Exposure
-  ,                                       !- View Factor to Ground
-  ,                                       !- Number of Vertices
-  12.9315688143396, 0, 2.4384,            !- X,Y,Z Vertex 1 {m}
-  12.9315688143396, 0, 0,                 !- X,Y,Z Vertex 2 {m}
-  12.9315688143396, -12.9315688143396, 0, !- X,Y,Z Vertex 3 {m}
-  12.9315688143396, -12.9315688143396, 2.4384; !- X,Y,Z Vertex 4 {m}
-
-OS:Surface,
-  {155f39a7-020a-49d1-a1ff-bbdcb0cfb19b}, !- Handle
-  Surface 30,                             !- Name
-  Wall,                                   !- Surface Type
-  ,                                       !- Construction Name
-  {3d0af115-e00f-48c6-b769-e205f75feb06}, !- Space Name
-  Adiabatic,                              !- Outside Boundary Condition
-  ,                                       !- Outside Boundary Condition Object
-  NoSun,                                  !- Sun Exposure
-  NoWind,                                 !- Wind Exposure
-  ,                                       !- View Factor to Ground
-  ,                                       !- Number of Vertices
-  19.3973532215094, 0, 2.4384,            !- X,Y,Z Vertex 1 {m}
-  19.3973532215094, 0, 0,                 !- X,Y,Z Vertex 2 {m}
-  12.9315688143396, 0, 0,                 !- X,Y,Z Vertex 3 {m}
-  12.9315688143396, 0, 2.4384;            !- X,Y,Z Vertex 4 {m}
-
-OS:ThermalZone,
-  {a216db98-5b54-43c8-8c51-750a9805143f}, !- Handle
-  living zone|unit 6,                     !- Name
-  ,                                       !- Multiplier
-  ,                                       !- Ceiling Height {m}
-  ,                                       !- Volume {m3}
-  ,                                       !- Floor Area {m2}
-  ,                                       !- Zone Inside Convection Algorithm
-  ,                                       !- Zone Outside Convection Algorithm
-  ,                                       !- Zone Conditioning Equipment List Name
-  {fb632720-7329-45e5-8677-5591e7b8e21d}, !- Zone Air Inlet Port List
-  {ad239c65-4c5f-44e4-8b8b-07af337e9d86}, !- Zone Air Exhaust Port List
-  {7b770189-da9c-40eb-823a-bb3d09f88527}, !- Zone Air Node Name
-  {5a5b7cca-b80f-4c78-b4f0-aa3767f3c375}, !- Zone Return Air Port List
-  ,                                       !- Primary Daylighting Control Name
-  ,                                       !- Fraction of Zone Controlled by Primary Daylighting Control
-  ,                                       !- Secondary Daylighting Control Name
-  ,                                       !- Fraction of Zone Controlled by Secondary Daylighting Control
-  ,                                       !- Illuminance Map Name
-  ,                                       !- Group Rendering Name
-  ,                                       !- Thermostat Name
-  No;                                     !- Use Ideal Air Loads
-
-OS:Node,
-  {fed1e79d-9c2e-43be-adab-e887f6ddbdf6}, !- Handle
-  Node 6,                                 !- Name
-  {7b770189-da9c-40eb-823a-bb3d09f88527}, !- Inlet Port
-  ;                                       !- Outlet Port
-
-OS:Connection,
-  {7b770189-da9c-40eb-823a-bb3d09f88527}, !- Handle
-  {fec84e5d-d67f-4473-8beb-78da8513a715}, !- Name
-  {a216db98-5b54-43c8-8c51-750a9805143f}, !- Source Object
-  11,                                     !- Outlet Port
-  {fed1e79d-9c2e-43be-adab-e887f6ddbdf6}, !- Target Object
-  2;                                      !- Inlet Port
-
-OS:PortList,
-  {fb632720-7329-45e5-8677-5591e7b8e21d}, !- Handle
-  {1a1ee1d5-cc41-4498-b855-5870be8a4623}, !- Name
-  {a216db98-5b54-43c8-8c51-750a9805143f}; !- HVAC Component
-
-OS:PortList,
-  {ad239c65-4c5f-44e4-8b8b-07af337e9d86}, !- Handle
-  {c2524236-58ac-49a6-9b78-011a51d828c6}, !- Name
-  {a216db98-5b54-43c8-8c51-750a9805143f}; !- HVAC Component
-
-OS:PortList,
-  {5a5b7cca-b80f-4c78-b4f0-aa3767f3c375}, !- Handle
-  {a55ab415-3977-4c13-ba90-15eab4f8ffbd}, !- Name
-  {a216db98-5b54-43c8-8c51-750a9805143f}; !- HVAC Component
-
-OS:Sizing:Zone,
-  {fc88262a-b542-4d01-be14-cfd4347646d6}, !- Handle
-  {a216db98-5b54-43c8-8c51-750a9805143f}, !- Zone or ZoneList Name
-  SupplyAirTemperature,                   !- Zone Cooling Design Supply Air Temperature Input Method
-  14,                                     !- Zone Cooling Design Supply Air Temperature {C}
-  11.11,                                  !- Zone Cooling Design Supply Air Temperature Difference {deltaC}
-  SupplyAirTemperature,                   !- Zone Heating Design Supply Air Temperature Input Method
-  40,                                     !- Zone Heating Design Supply Air Temperature {C}
-  11.11,                                  !- Zone Heating Design Supply Air Temperature Difference {deltaC}
-  0.0085,                                 !- Zone Cooling Design Supply Air Humidity Ratio {kg-H2O/kg-air}
-  0.008,                                  !- Zone Heating Design Supply Air Humidity Ratio {kg-H2O/kg-air}
-  ,                                       !- Zone Heating Sizing Factor
-  ,                                       !- Zone Cooling Sizing Factor
-  DesignDay,                              !- Cooling Design Air Flow Method
-  ,                                       !- Cooling Design Air Flow Rate {m3/s}
-  ,                                       !- Cooling Minimum Air Flow per Zone Floor Area {m3/s-m2}
-  ,                                       !- Cooling Minimum Air Flow {m3/s}
-  ,                                       !- Cooling Minimum Air Flow Fraction
-  DesignDay,                              !- Heating Design Air Flow Method
-  ,                                       !- Heating Design Air Flow Rate {m3/s}
-  ,                                       !- Heating Maximum Air Flow per Zone Floor Area {m3/s-m2}
-  ,                                       !- Heating Maximum Air Flow {m3/s}
-  ,                                       !- Heating Maximum Air Flow Fraction
-  ,                                       !- Design Zone Air Distribution Effectiveness in Cooling Mode
-  ,                                       !- Design Zone Air Distribution Effectiveness in Heating Mode
-  No,                                     !- Account for Dedicated Outdoor Air System
-  NeutralSupplyAir,                       !- Dedicated Outdoor Air System Control Strategy
-  autosize,                               !- Dedicated Outdoor Air Low Setpoint Temperature for Design {C}
-  autosize;                               !- Dedicated Outdoor Air High Setpoint Temperature for Design {C}
-
-OS:ZoneHVAC:EquipmentList,
-  {5ab19727-7806-445a-8286-9fa5989bc9e6}, !- Handle
-  Zone HVAC Equipment List 6,             !- Name
-  {a216db98-5b54-43c8-8c51-750a9805143f}; !- Thermal Zone
-
-OS:Space,
-  {40009c90-47c7-4bfd-81b6-4a15a11fd328}, !- Handle
-  living space|unit 6|story 1,            !- Name
-  {26fe0ed5-896a-4532-b0e8-ac92a36b1cd1}, !- Space Type Name
-  ,                                       !- Default Construction Set Name
-  ,                                       !- Default Schedule Set Name
-  -0,                                     !- Direction of Relative North {deg}
-  0,                                      !- X Origin {m}
-  0,                                      !- Y Origin {m}
-  0,                                      !- Z Origin {m}
-  ,                                       !- Building Story Name
-  {a216db98-5b54-43c8-8c51-750a9805143f}, !- Thermal Zone Name
-  ,                                       !- Part of Total Floor Area
-  ,                                       !- Design Specification Outdoor Air Object Name
-  {d2d67557-8317-47fc-b4d2-a29df03d7cca}; !- Building Unit Name
-
-OS:Surface,
-  {c005f8f7-114e-4e53-9cb2-2aa0c58de860}, !- Handle
-  Surface 31,                             !- Name
-  Floor,                                  !- Surface Type
-  ,                                       !- Construction Name
-  {40009c90-47c7-4bfd-81b6-4a15a11fd328}, !- Space Name
-  Foundation,                             !- Outside Boundary Condition
-  ,                                       !- Outside Boundary Condition Object
-  NoSun,                                  !- Sun Exposure
-  NoWind,                                 !- Wind Exposure
-  ,                                       !- View Factor to Ground
-  ,                                       !- Number of Vertices
-  12.9315688143396, 3.048, 0,             !- X,Y,Z Vertex 1 {m}
-  12.9315688143396, 15.9795688143396, 0,  !- X,Y,Z Vertex 2 {m}
-  19.3973532215094, 15.9795688143396, 0,  !- X,Y,Z Vertex 3 {m}
-  19.3973532215094, 3.048, 0;             !- X,Y,Z Vertex 4 {m}
-
-OS:Surface,
-  {1daf583b-af92-4635-9d72-509d9adb72f3}, !- Handle
-  Surface 32,                             !- Name
-  Wall,                                   !- Surface Type
-  ,                                       !- Construction Name
-  {40009c90-47c7-4bfd-81b6-4a15a11fd328}, !- Space Name
-  Surface,                                !- Outside Boundary Condition
-  {7256006d-2755-4669-adc0-cea172639276}, !- Outside Boundary Condition Object
-  NoSun,                                  !- Sun Exposure
-  NoWind,                                 !- Wind Exposure
-  ,                                       !- View Factor to Ground
-  ,                                       !- Number of Vertices
-  12.9315688143396, 15.9795688143396, 2.4384, !- X,Y,Z Vertex 1 {m}
-  12.9315688143396, 15.9795688143396, 0,  !- X,Y,Z Vertex 2 {m}
-  12.9315688143396, 3.048, 0,             !- X,Y,Z Vertex 3 {m}
-  12.9315688143396, 3.048, 2.4384;        !- X,Y,Z Vertex 4 {m}
-
-OS:Surface,
-  {14c5a842-846c-4118-8f6a-ff31902b8028}, !- Handle
-  Surface 33,                             !- Name
-  Wall,                                   !- Surface Type
-  ,                                       !- Construction Name
-  {40009c90-47c7-4bfd-81b6-4a15a11fd328}, !- Space Name
-  Outdoors,                               !- Outside Boundary Condition
-  ,                                       !- Outside Boundary Condition Object
-  SunExposed,                             !- Sun Exposure
-  WindExposed,                            !- Wind Exposure
-  ,                                       !- View Factor to Ground
-  ,                                       !- Number of Vertices
-  19.3973532215094, 15.9795688143396, 2.4384, !- X,Y,Z Vertex 1 {m}
-  19.3973532215094, 15.9795688143396, 0,  !- X,Y,Z Vertex 2 {m}
-  12.9315688143396, 15.9795688143396, 0,  !- X,Y,Z Vertex 3 {m}
-  12.9315688143396, 15.9795688143396, 2.4384; !- X,Y,Z Vertex 4 {m}
-
-OS:Surface,
-  {60f5221f-eebe-4120-8204-b634d6bbff7a}, !- Handle
-  Surface 34,                             !- Name
-  Wall,                                   !- Surface Type
-  ,                                       !- Construction Name
-  {40009c90-47c7-4bfd-81b6-4a15a11fd328}, !- Space Name
-  Surface,                                !- Outside Boundary Condition
-  {4dd99c3a-f0a2-415f-b661-2173004301a5}, !- Outside Boundary Condition Object
-  NoSun,                                  !- Sun Exposure
-  NoWind,                                 !- Wind Exposure
-  ,                                       !- View Factor to Ground
-  ,                                       !- Number of Vertices
-  19.3973532215094, 3.048, 2.4384,        !- X,Y,Z Vertex 1 {m}
-  19.3973532215094, 3.048, 0,             !- X,Y,Z Vertex 2 {m}
-  19.3973532215094, 15.9795688143396, 0,  !- X,Y,Z Vertex 3 {m}
-  19.3973532215094, 15.9795688143396, 2.4384; !- X,Y,Z Vertex 4 {m}
-
-OS:Surface,
-  {becfdb2b-949d-4b56-8e28-cb83213ec3cf}, !- Handle
-  Surface 35,                             !- Name
-  Wall,                                   !- Surface Type
-  ,                                       !- Construction Name
-  {40009c90-47c7-4bfd-81b6-4a15a11fd328}, !- Space Name
-  Adiabatic,                              !- Outside Boundary Condition
-  ,                                       !- Outside Boundary Condition Object
-  NoSun,                                  !- Sun Exposure
-  NoWind,                                 !- Wind Exposure
-  ,                                       !- View Factor to Ground
-  ,                                       !- Number of Vertices
-  12.9315688143396, 3.048, 2.4384,        !- X,Y,Z Vertex 1 {m}
-  12.9315688143396, 3.048, 0,             !- X,Y,Z Vertex 2 {m}
-  19.3973532215094, 3.048, 0,             !- X,Y,Z Vertex 3 {m}
-  19.3973532215094, 3.048, 2.4384;        !- X,Y,Z Vertex 4 {m}
-
-OS:Surface,
-  {35092fbc-6d00-412a-9c8f-35d54f4c5de1}, !- Handle
-  Surface 36,                             !- Name
-  RoofCeiling,                            !- Surface Type
-  ,                                       !- Construction Name
-  {40009c90-47c7-4bfd-81b6-4a15a11fd328}, !- Space Name
-  Outdoors,                               !- Outside Boundary Condition
-  ,                                       !- Outside Boundary Condition Object
-  SunExposed,                             !- Sun Exposure
-  WindExposed,                            !- Wind Exposure
-  ,                                       !- View Factor to Ground
-  ,                                       !- Number of Vertices
-  19.3973532215094, 3.048, 2.4384,        !- X,Y,Z Vertex 1 {m}
-  19.3973532215094, 15.9795688143396, 2.4384, !- X,Y,Z Vertex 2 {m}
-  12.9315688143396, 15.9795688143396, 2.4384, !- X,Y,Z Vertex 3 {m}
-  12.9315688143396, 3.048, 2.4384;        !- X,Y,Z Vertex 4 {m}
-
-OS:ThermalZone,
-  {d31b2fde-ad42-4683-9e38-d994fad61aa1}, !- Handle
-  living zone|unit 7,                     !- Name
-  ,                                       !- Multiplier
-  ,                                       !- Ceiling Height {m}
-  ,                                       !- Volume {m3}
-  ,                                       !- Floor Area {m2}
-  ,                                       !- Zone Inside Convection Algorithm
-  ,                                       !- Zone Outside Convection Algorithm
-  ,                                       !- Zone Conditioning Equipment List Name
-  {cf5b8d50-dd8f-4b77-b25f-3a74984cccaa}, !- Zone Air Inlet Port List
-  {246e001e-1a38-4442-9bbb-99704ae68040}, !- Zone Air Exhaust Port List
-  {b090b904-5fba-4ee8-8aea-88026505e45b}, !- Zone Air Node Name
-  {ad783f77-d456-4394-ab74-040c75063d2a}, !- Zone Return Air Port List
-  ,                                       !- Primary Daylighting Control Name
-  ,                                       !- Fraction of Zone Controlled by Primary Daylighting Control
-  ,                                       !- Secondary Daylighting Control Name
-  ,                                       !- Fraction of Zone Controlled by Secondary Daylighting Control
-  ,                                       !- Illuminance Map Name
-  ,                                       !- Group Rendering Name
-  ,                                       !- Thermostat Name
-  No;                                     !- Use Ideal Air Loads
-
-OS:Node,
-  {40bcd4fb-2148-485c-a5ce-aef29cef1907}, !- Handle
-  Node 7,                                 !- Name
-  {b090b904-5fba-4ee8-8aea-88026505e45b}, !- Inlet Port
-  ;                                       !- Outlet Port
-
-OS:Connection,
-  {b090b904-5fba-4ee8-8aea-88026505e45b}, !- Handle
-  {db3ead95-bfd5-4e0e-93dc-46a5a5d811e9}, !- Name
-  {d31b2fde-ad42-4683-9e38-d994fad61aa1}, !- Source Object
-  11,                                     !- Outlet Port
-  {40bcd4fb-2148-485c-a5ce-aef29cef1907}, !- Target Object
-  2;                                      !- Inlet Port
-
-OS:PortList,
-  {cf5b8d50-dd8f-4b77-b25f-3a74984cccaa}, !- Handle
-  {cc13864e-8c65-41e6-ab6c-6bc9d8143da9}, !- Name
-  {d31b2fde-ad42-4683-9e38-d994fad61aa1}; !- HVAC Component
-
-OS:PortList,
-  {246e001e-1a38-4442-9bbb-99704ae68040}, !- Handle
-  {7c332f60-38ff-4349-b68d-09c46237bb15}, !- Name
-  {d31b2fde-ad42-4683-9e38-d994fad61aa1}; !- HVAC Component
-
-OS:PortList,
-  {ad783f77-d456-4394-ab74-040c75063d2a}, !- Handle
-  {e98cb6b1-567e-4d48-9705-d0422f37f8d8}, !- Name
-  {d31b2fde-ad42-4683-9e38-d994fad61aa1}; !- HVAC Component
-
-OS:Sizing:Zone,
-  {f00a4729-3c7d-4368-a586-c5373ec10562}, !- Handle
-  {d31b2fde-ad42-4683-9e38-d994fad61aa1}, !- Zone or ZoneList Name
-  SupplyAirTemperature,                   !- Zone Cooling Design Supply Air Temperature Input Method
-  14,                                     !- Zone Cooling Design Supply Air Temperature {C}
-  11.11,                                  !- Zone Cooling Design Supply Air Temperature Difference {deltaC}
-  SupplyAirTemperature,                   !- Zone Heating Design Supply Air Temperature Input Method
-  40,                                     !- Zone Heating Design Supply Air Temperature {C}
-  11.11,                                  !- Zone Heating Design Supply Air Temperature Difference {deltaC}
-  0.0085,                                 !- Zone Cooling Design Supply Air Humidity Ratio {kg-H2O/kg-air}
-  0.008,                                  !- Zone Heating Design Supply Air Humidity Ratio {kg-H2O/kg-air}
-  ,                                       !- Zone Heating Sizing Factor
-  ,                                       !- Zone Cooling Sizing Factor
-  DesignDay,                              !- Cooling Design Air Flow Method
-  ,                                       !- Cooling Design Air Flow Rate {m3/s}
-  ,                                       !- Cooling Minimum Air Flow per Zone Floor Area {m3/s-m2}
-  ,                                       !- Cooling Minimum Air Flow {m3/s}
-  ,                                       !- Cooling Minimum Air Flow Fraction
-  DesignDay,                              !- Heating Design Air Flow Method
-  ,                                       !- Heating Design Air Flow Rate {m3/s}
-  ,                                       !- Heating Maximum Air Flow per Zone Floor Area {m3/s-m2}
-  ,                                       !- Heating Maximum Air Flow {m3/s}
-  ,                                       !- Heating Maximum Air Flow Fraction
-  ,                                       !- Design Zone Air Distribution Effectiveness in Cooling Mode
-  ,                                       !- Design Zone Air Distribution Effectiveness in Heating Mode
-  No,                                     !- Account for Dedicated Outdoor Air System
-  NeutralSupplyAir,                       !- Dedicated Outdoor Air System Control Strategy
-  autosize,                               !- Dedicated Outdoor Air Low Setpoint Temperature for Design {C}
-  autosize;                               !- Dedicated Outdoor Air High Setpoint Temperature for Design {C}
-
-OS:ZoneHVAC:EquipmentList,
-  {d8f7e4d3-ba42-403b-84f2-91d026a9cb38}, !- Handle
-  Zone HVAC Equipment List 7,             !- Name
-  {d31b2fde-ad42-4683-9e38-d994fad61aa1}; !- Thermal Zone
-
-OS:Space,
-  {7cfb103a-ed35-4afc-ab06-82c98b41db0e}, !- Handle
-  living space|unit 7|story 1,            !- Name
-  {26fe0ed5-896a-4532-b0e8-ac92a36b1cd1}, !- Space Type Name
-  ,                                       !- Default Construction Set Name
-  ,                                       !- Default Schedule Set Name
-  -0,                                     !- Direction of Relative North {deg}
-  0,                                      !- X Origin {m}
-  0,                                      !- Y Origin {m}
-  0,                                      !- Z Origin {m}
-  ,                                       !- Building Story Name
-  {d31b2fde-ad42-4683-9e38-d994fad61aa1}, !- Thermal Zone Name
-  ,                                       !- Part of Total Floor Area
-  ,                                       !- Design Specification Outdoor Air Object Name
-  {8f99d280-6172-4b88-95ca-53b6e3aab4d5}; !- Building Unit Name
-
-OS:Surface,
-  {42103b8b-c360-4ad8-854e-06efb16707a9}, !- Handle
-  Surface 37,                             !- Name
-  Wall,                                   !- Surface Type
-  ,                                       !- Construction Name
-  {7cfb103a-ed35-4afc-ab06-82c98b41db0e}, !- Space Name
-  Outdoors,                               !- Outside Boundary Condition
-  ,                                       !- Outside Boundary Condition Object
-  SunExposed,                             !- Sun Exposure
-  WindExposed,                            !- Wind Exposure
-  ,                                       !- View Factor to Ground
-  ,                                       !- Number of Vertices
-  19.3973532215094, -12.9315688143396, 2.4384, !- X,Y,Z Vertex 1 {m}
-  19.3973532215094, -12.9315688143396, 0, !- X,Y,Z Vertex 2 {m}
-  25.8631376286792, -12.9315688143396, 0, !- X,Y,Z Vertex 3 {m}
-  25.8631376286792, -12.9315688143396, 2.4384; !- X,Y,Z Vertex 4 {m}
-
-OS:Surface,
-  {2e47ec03-f3df-406c-8230-3c1dc9d111fe}, !- Handle
-  Surface 38,                             !- Name
-  RoofCeiling,                            !- Surface Type
-  ,                                       !- Construction Name
-  {7cfb103a-ed35-4afc-ab06-82c98b41db0e}, !- Space Name
-  Outdoors,                               !- Outside Boundary Condition
-  ,                                       !- Outside Boundary Condition Object
-  SunExposed,                             !- Sun Exposure
-  WindExposed,                            !- Wind Exposure
-  ,                                       !- View Factor to Ground
-  ,                                       !- Number of Vertices
-  25.8631376286792, -12.9315688143396, 2.4384, !- X,Y,Z Vertex 1 {m}
-  25.8631376286792, 0, 2.4384,            !- X,Y,Z Vertex 2 {m}
-  19.3973532215094, 0, 2.4384,            !- X,Y,Z Vertex 3 {m}
-  19.3973532215094, -12.9315688143396, 2.4384; !- X,Y,Z Vertex 4 {m}
-
-OS:Surface,
-  {e81d6444-0a52-4f9a-8145-8038b79506cb}, !- Handle
-  Surface 39,                             !- Name
-  Floor,                                  !- Surface Type
-  ,                                       !- Construction Name
-  {7cfb103a-ed35-4afc-ab06-82c98b41db0e}, !- Space Name
-  Foundation,                             !- Outside Boundary Condition
-  ,                                       !- Outside Boundary Condition Object
-  NoSun,                                  !- Sun Exposure
-  NoWind,                                 !- Wind Exposure
-  ,                                       !- View Factor to Ground
-  ,                                       !- Number of Vertices
-  19.3973532215094, -12.9315688143396, 0, !- X,Y,Z Vertex 1 {m}
-  19.3973532215094, 0, 0,                 !- X,Y,Z Vertex 2 {m}
-  25.8631376286792, 0, 0,                 !- X,Y,Z Vertex 3 {m}
-  25.8631376286792, -12.9315688143396, 0; !- X,Y,Z Vertex 4 {m}
-
-OS:Surface,
-  {89b1f821-a7d5-4938-9e7a-6804adab777b}, !- Handle
-  Surface 40,                             !- Name
-  Wall,                                   !- Surface Type
-  ,                                       !- Construction Name
-  {7cfb103a-ed35-4afc-ab06-82c98b41db0e}, !- Space Name
-  Outdoors,                               !- Outside Boundary Condition
-  ,                                       !- Outside Boundary Condition Object
-  SunExposed,                             !- Sun Exposure
-  WindExposed,                            !- Wind Exposure
-  ,                                       !- View Factor to Ground
-  ,                                       !- Number of Vertices
-  25.8631376286792, -12.9315688143396, 2.4384, !- X,Y,Z Vertex 1 {m}
-  25.8631376286792, -12.9315688143396, 0, !- X,Y,Z Vertex 2 {m}
-  25.8631376286792, 0, 0,                 !- X,Y,Z Vertex 3 {m}
-  25.8631376286792, 0, 2.4384;            !- X,Y,Z Vertex 4 {m}
-
-OS:Surface,
-  {2f57a596-c29c-4e87-af39-ef96a3e99edd}, !- Handle
-  Surface 41,                             !- Name
-  Wall,                                   !- Surface Type
-  ,                                       !- Construction Name
-  {7cfb103a-ed35-4afc-ab06-82c98b41db0e}, !- Space Name
-  Surface,                                !- Outside Boundary Condition
-  {8bce91b0-c237-4cf4-9669-945dd5d5698e}, !- Outside Boundary Condition Object
-  NoSun,                                  !- Sun Exposure
-  NoWind,                                 !- Wind Exposure
-  ,                                       !- View Factor to Ground
-  ,                                       !- Number of Vertices
-  19.3973532215094, 0, 2.4384,            !- X,Y,Z Vertex 1 {m}
-  19.3973532215094, 0, 0,                 !- X,Y,Z Vertex 2 {m}
-  19.3973532215094, -12.9315688143396, 0, !- X,Y,Z Vertex 3 {m}
-  19.3973532215094, -12.9315688143396, 2.4384; !- X,Y,Z Vertex 4 {m}
-
-OS:Surface,
-  {36ca854b-1988-4b3b-9ee3-d34021cef4a3}, !- Handle
-  Surface 42,                             !- Name
-  Wall,                                   !- Surface Type
-  ,                                       !- Construction Name
-  {7cfb103a-ed35-4afc-ab06-82c98b41db0e}, !- Space Name
-  Adiabatic,                              !- Outside Boundary Condition
-  ,                                       !- Outside Boundary Condition Object
-  NoSun,                                  !- Sun Exposure
-  NoWind,                                 !- Wind Exposure
-  ,                                       !- View Factor to Ground
-  ,                                       !- Number of Vertices
-  25.8631376286792, 0, 2.4384,            !- X,Y,Z Vertex 1 {m}
-  25.8631376286792, 0, 0,                 !- X,Y,Z Vertex 2 {m}
-  19.3973532215094, 0, 0,                 !- X,Y,Z Vertex 3 {m}
-  19.3973532215094, 0, 2.4384;            !- X,Y,Z Vertex 4 {m}
-
-OS:ThermalZone,
-  {02a7f320-548a-4b65-99d4-abda982c38f5}, !- Handle
-  living zone|unit 8,                     !- Name
-  ,                                       !- Multiplier
-  ,                                       !- Ceiling Height {m}
-  ,                                       !- Volume {m3}
-  ,                                       !- Floor Area {m2}
-  ,                                       !- Zone Inside Convection Algorithm
-  ,                                       !- Zone Outside Convection Algorithm
-  ,                                       !- Zone Conditioning Equipment List Name
-  {f6ed42f4-2fb5-4dd8-8267-e26ef66ff183}, !- Zone Air Inlet Port List
-  {b9f0e8a4-7275-4c99-9d17-e53c6a4fe2d5}, !- Zone Air Exhaust Port List
-  {b9d27142-42e4-4843-a893-824ae832fcf7}, !- Zone Air Node Name
-  {70fa3a7a-885e-4614-a5dd-fab8b23c7899}, !- Zone Return Air Port List
-  ,                                       !- Primary Daylighting Control Name
-  ,                                       !- Fraction of Zone Controlled by Primary Daylighting Control
-  ,                                       !- Secondary Daylighting Control Name
-  ,                                       !- Fraction of Zone Controlled by Secondary Daylighting Control
-  ,                                       !- Illuminance Map Name
-  ,                                       !- Group Rendering Name
-  ,                                       !- Thermostat Name
-  No;                                     !- Use Ideal Air Loads
-
-OS:Node,
-  {971d300d-4117-44c1-a83b-710f037e755a}, !- Handle
-  Node 8,                                 !- Name
-  {b9d27142-42e4-4843-a893-824ae832fcf7}, !- Inlet Port
-  ;                                       !- Outlet Port
-
-OS:Connection,
-  {b9d27142-42e4-4843-a893-824ae832fcf7}, !- Handle
-  {65b7077f-4f48-4fa7-901c-29fc763963af}, !- Name
-  {02a7f320-548a-4b65-99d4-abda982c38f5}, !- Source Object
-  11,                                     !- Outlet Port
-  {971d300d-4117-44c1-a83b-710f037e755a}, !- Target Object
-  2;                                      !- Inlet Port
-
-OS:PortList,
-  {f6ed42f4-2fb5-4dd8-8267-e26ef66ff183}, !- Handle
-  {a4794520-0029-458e-a98d-33b597e8f33d}, !- Name
-  {02a7f320-548a-4b65-99d4-abda982c38f5}; !- HVAC Component
-
-OS:PortList,
-  {b9f0e8a4-7275-4c99-9d17-e53c6a4fe2d5}, !- Handle
-  {3605717f-f0c6-415f-9146-ec023bbdd4b2}, !- Name
-  {02a7f320-548a-4b65-99d4-abda982c38f5}; !- HVAC Component
-
-OS:PortList,
-  {70fa3a7a-885e-4614-a5dd-fab8b23c7899}, !- Handle
-  {6930bc0f-a590-4647-b67d-36234771432a}, !- Name
-  {02a7f320-548a-4b65-99d4-abda982c38f5}; !- HVAC Component
-
-OS:Sizing:Zone,
-  {cf632c64-d624-42a6-8ff3-5e2856205eeb}, !- Handle
-  {02a7f320-548a-4b65-99d4-abda982c38f5}, !- Zone or ZoneList Name
-  SupplyAirTemperature,                   !- Zone Cooling Design Supply Air Temperature Input Method
-  14,                                     !- Zone Cooling Design Supply Air Temperature {C}
-  11.11,                                  !- Zone Cooling Design Supply Air Temperature Difference {deltaC}
-  SupplyAirTemperature,                   !- Zone Heating Design Supply Air Temperature Input Method
-  40,                                     !- Zone Heating Design Supply Air Temperature {C}
-  11.11,                                  !- Zone Heating Design Supply Air Temperature Difference {deltaC}
-  0.0085,                                 !- Zone Cooling Design Supply Air Humidity Ratio {kg-H2O/kg-air}
-  0.008,                                  !- Zone Heating Design Supply Air Humidity Ratio {kg-H2O/kg-air}
-  ,                                       !- Zone Heating Sizing Factor
-  ,                                       !- Zone Cooling Sizing Factor
-  DesignDay,                              !- Cooling Design Air Flow Method
-  ,                                       !- Cooling Design Air Flow Rate {m3/s}
-  ,                                       !- Cooling Minimum Air Flow per Zone Floor Area {m3/s-m2}
-  ,                                       !- Cooling Minimum Air Flow {m3/s}
-  ,                                       !- Cooling Minimum Air Flow Fraction
-  DesignDay,                              !- Heating Design Air Flow Method
-  ,                                       !- Heating Design Air Flow Rate {m3/s}
-  ,                                       !- Heating Maximum Air Flow per Zone Floor Area {m3/s-m2}
-  ,                                       !- Heating Maximum Air Flow {m3/s}
-  ,                                       !- Heating Maximum Air Flow Fraction
-  ,                                       !- Design Zone Air Distribution Effectiveness in Cooling Mode
-  ,                                       !- Design Zone Air Distribution Effectiveness in Heating Mode
-  No,                                     !- Account for Dedicated Outdoor Air System
-  NeutralSupplyAir,                       !- Dedicated Outdoor Air System Control Strategy
-  autosize,                               !- Dedicated Outdoor Air Low Setpoint Temperature for Design {C}
-  autosize;                               !- Dedicated Outdoor Air High Setpoint Temperature for Design {C}
-
-OS:ZoneHVAC:EquipmentList,
-  {71607905-4bb4-4002-b656-16699d06db83}, !- Handle
-  Zone HVAC Equipment List 8,             !- Name
-  {02a7f320-548a-4b65-99d4-abda982c38f5}; !- Thermal Zone
-
-OS:Space,
-  {ea086cbf-600a-4b94-9811-9397819a0f54}, !- Handle
-  living space|unit 8|story 1,            !- Name
-  {26fe0ed5-896a-4532-b0e8-ac92a36b1cd1}, !- Space Type Name
-  ,                                       !- Default Construction Set Name
-  ,                                       !- Default Schedule Set Name
-  -0,                                     !- Direction of Relative North {deg}
-  0,                                      !- X Origin {m}
-  0,                                      !- Y Origin {m}
-  0,                                      !- Z Origin {m}
-  ,                                       !- Building Story Name
-  {02a7f320-548a-4b65-99d4-abda982c38f5}, !- Thermal Zone Name
-  ,                                       !- Part of Total Floor Area
-  ,                                       !- Design Specification Outdoor Air Object Name
-  {c922979c-9bde-437c-b01f-9974e0e7331d}; !- Building Unit Name
-
-OS:Surface,
-  {5c81287a-6158-4842-9422-1260393c64b2}, !- Handle
-  Surface 43,                             !- Name
-  Floor,                                  !- Surface Type
-  ,                                       !- Construction Name
-  {ea086cbf-600a-4b94-9811-9397819a0f54}, !- Space Name
-  Foundation,                             !- Outside Boundary Condition
-  ,                                       !- Outside Boundary Condition Object
-  NoSun,                                  !- Sun Exposure
-  NoWind,                                 !- Wind Exposure
-  ,                                       !- View Factor to Ground
-  ,                                       !- Number of Vertices
-  19.3973532215094, 3.048, 0,             !- X,Y,Z Vertex 1 {m}
-  19.3973532215094, 15.9795688143396, 0,  !- X,Y,Z Vertex 2 {m}
-  25.8631376286792, 15.9795688143396, 0,  !- X,Y,Z Vertex 3 {m}
-  25.8631376286792, 3.048, 0;             !- X,Y,Z Vertex 4 {m}
-
-OS:Surface,
-  {4dd99c3a-f0a2-415f-b661-2173004301a5}, !- Handle
-  Surface 44,                             !- Name
-  Wall,                                   !- Surface Type
-  ,                                       !- Construction Name
-  {ea086cbf-600a-4b94-9811-9397819a0f54}, !- Space Name
-  Surface,                                !- Outside Boundary Condition
-  {60f5221f-eebe-4120-8204-b634d6bbff7a}, !- Outside Boundary Condition Object
-  NoSun,                                  !- Sun Exposure
-  NoWind,                                 !- Wind Exposure
-  ,                                       !- View Factor to Ground
-  ,                                       !- Number of Vertices
-  19.3973532215094, 15.9795688143396, 2.4384, !- X,Y,Z Vertex 1 {m}
-  19.3973532215094, 15.9795688143396, 0,  !- X,Y,Z Vertex 2 {m}
-  19.3973532215094, 3.048, 0,             !- X,Y,Z Vertex 3 {m}
-  19.3973532215094, 3.048, 2.4384;        !- X,Y,Z Vertex 4 {m}
-
-OS:Surface,
-  {84b46af6-126a-4ebe-8462-73aef8321993}, !- Handle
-  Surface 45,                             !- Name
-  Wall,                                   !- Surface Type
-  ,                                       !- Construction Name
-  {ea086cbf-600a-4b94-9811-9397819a0f54}, !- Space Name
-  Outdoors,                               !- Outside Boundary Condition
-  ,                                       !- Outside Boundary Condition Object
-  SunExposed,                             !- Sun Exposure
-  WindExposed,                            !- Wind Exposure
-  ,                                       !- View Factor to Ground
-  ,                                       !- Number of Vertices
-  25.8631376286792, 15.9795688143396, 2.4384, !- X,Y,Z Vertex 1 {m}
-  25.8631376286792, 15.9795688143396, 0,  !- X,Y,Z Vertex 2 {m}
-  19.3973532215094, 15.9795688143396, 0,  !- X,Y,Z Vertex 3 {m}
-  19.3973532215094, 15.9795688143396, 2.4384; !- X,Y,Z Vertex 4 {m}
-
-OS:Surface,
-  {6da42cd6-7f56-44aa-8839-b056270f8c2c}, !- Handle
-  Surface 46,                             !- Name
-  Wall,                                   !- Surface Type
-  ,                                       !- Construction Name
-  {ea086cbf-600a-4b94-9811-9397819a0f54}, !- Space Name
-  Outdoors,                               !- Outside Boundary Condition
-  ,                                       !- Outside Boundary Condition Object
-  SunExposed,                             !- Sun Exposure
-  WindExposed,                            !- Wind Exposure
-  ,                                       !- View Factor to Ground
-  ,                                       !- Number of Vertices
-  25.8631376286792, 3.048, 2.4384,        !- X,Y,Z Vertex 1 {m}
-  25.8631376286792, 3.048, 0,             !- X,Y,Z Vertex 2 {m}
-  25.8631376286792, 15.9795688143396, 0,  !- X,Y,Z Vertex 3 {m}
-  25.8631376286792, 15.9795688143396, 2.4384; !- X,Y,Z Vertex 4 {m}
-
-OS:Surface,
-  {489b1404-8180-4cb1-b1bf-b19e94feaddd}, !- Handle
-  Surface 47,                             !- Name
-  Wall,                                   !- Surface Type
-  ,                                       !- Construction Name
-  {ea086cbf-600a-4b94-9811-9397819a0f54}, !- Space Name
-  Adiabatic,                              !- Outside Boundary Condition
-  ,                                       !- Outside Boundary Condition Object
-  NoSun,                                  !- Sun Exposure
-  NoWind,                                 !- Wind Exposure
-  ,                                       !- View Factor to Ground
-  ,                                       !- Number of Vertices
-  19.3973532215094, 3.048, 2.4384,        !- X,Y,Z Vertex 1 {m}
-  19.3973532215094, 3.048, 0,             !- X,Y,Z Vertex 2 {m}
-  25.8631376286792, 3.048, 0,             !- X,Y,Z Vertex 3 {m}
-  25.8631376286792, 3.048, 2.4384;        !- X,Y,Z Vertex 4 {m}
-
-OS:Surface,
-  {6a7fabe2-d9d1-44d2-8265-7743cc90f1e9}, !- Handle
-  Surface 48,                             !- Name
-  RoofCeiling,                            !- Surface Type
-  ,                                       !- Construction Name
-  {ea086cbf-600a-4b94-9811-9397819a0f54}, !- Space Name
-  Outdoors,                               !- Outside Boundary Condition
-  ,                                       !- Outside Boundary Condition Object
-  SunExposed,                             !- Sun Exposure
-  WindExposed,                            !- Wind Exposure
-  ,                                       !- View Factor to Ground
-  ,                                       !- Number of Vertices
-  25.8631376286792, 3.048, 2.4384,        !- X,Y,Z Vertex 1 {m}
-  25.8631376286792, 15.9795688143396, 2.4384, !- X,Y,Z Vertex 2 {m}
-  19.3973532215094, 15.9795688143396, 2.4384, !- X,Y,Z Vertex 3 {m}
-  19.3973532215094, 3.048, 2.4384;        !- X,Y,Z Vertex 4 {m}
-
-OS:ThermalZone,
-  {9d4bca97-4738-426e-8209-a5159f9c715c}, !- Handle
-  corridor zone,                          !- Name
-  ,                                       !- Multiplier
-  ,                                       !- Ceiling Height {m}
-  ,                                       !- Volume {m3}
-  ,                                       !- Floor Area {m2}
-  ,                                       !- Zone Inside Convection Algorithm
-  ,                                       !- Zone Outside Convection Algorithm
-  ,                                       !- Zone Conditioning Equipment List Name
-  {aca9bf21-bc48-4c00-ad2b-796df8b4b0d7}, !- Zone Air Inlet Port List
-  {8f60299a-da36-45e0-8d85-1663c48a409a}, !- Zone Air Exhaust Port List
-  {2e2dbb45-3bc7-4e86-ac1a-f45c72dc0c7b}, !- Zone Air Node Name
-  {51ecc334-fa13-44c7-8dc9-7e762424a81b}, !- Zone Return Air Port List
-  ,                                       !- Primary Daylighting Control Name
-  ,                                       !- Fraction of Zone Controlled by Primary Daylighting Control
-  ,                                       !- Secondary Daylighting Control Name
-  ,                                       !- Fraction of Zone Controlled by Secondary Daylighting Control
-  ,                                       !- Illuminance Map Name
-  ,                                       !- Group Rendering Name
-  ,                                       !- Thermostat Name
-  No;                                     !- Use Ideal Air Loads
-
-OS:Node,
-  {b0e347c4-cd52-4f25-ba48-6e29d6108152}, !- Handle
-  Node 9,                                 !- Name
-  {2e2dbb45-3bc7-4e86-ac1a-f45c72dc0c7b}, !- Inlet Port
-  ;                                       !- Outlet Port
-
-OS:Connection,
-  {2e2dbb45-3bc7-4e86-ac1a-f45c72dc0c7b}, !- Handle
-  {56673aab-deef-46c8-9e0b-5c78ed5678b1}, !- Name
-  {9d4bca97-4738-426e-8209-a5159f9c715c}, !- Source Object
-  11,                                     !- Outlet Port
-  {b0e347c4-cd52-4f25-ba48-6e29d6108152}, !- Target Object
-  2;                                      !- Inlet Port
-
-OS:PortList,
-  {aca9bf21-bc48-4c00-ad2b-796df8b4b0d7}, !- Handle
-  {3f001ba4-abe1-4b0e-8eae-9b49b5875ebd}, !- Name
-  {9d4bca97-4738-426e-8209-a5159f9c715c}; !- HVAC Component
-
-OS:PortList,
-  {8f60299a-da36-45e0-8d85-1663c48a409a}, !- Handle
-  {4c401e9a-4a08-45c4-969e-f72cc57daf9f}, !- Name
-  {9d4bca97-4738-426e-8209-a5159f9c715c}; !- HVAC Component
-
-OS:PortList,
-  {51ecc334-fa13-44c7-8dc9-7e762424a81b}, !- Handle
-  {83cf96dc-2e1c-4f30-84a3-ff5904344998}, !- Name
-  {9d4bca97-4738-426e-8209-a5159f9c715c}; !- HVAC Component
-
-OS:Sizing:Zone,
-  {c858f782-e255-4812-b08b-e00e7d31a547}, !- Handle
-  {9d4bca97-4738-426e-8209-a5159f9c715c}, !- Zone or ZoneList Name
-  SupplyAirTemperature,                   !- Zone Cooling Design Supply Air Temperature Input Method
-  14,                                     !- Zone Cooling Design Supply Air Temperature {C}
-  11.11,                                  !- Zone Cooling Design Supply Air Temperature Difference {deltaC}
-  SupplyAirTemperature,                   !- Zone Heating Design Supply Air Temperature Input Method
-  40,                                     !- Zone Heating Design Supply Air Temperature {C}
-  11.11,                                  !- Zone Heating Design Supply Air Temperature Difference {deltaC}
-  0.0085,                                 !- Zone Cooling Design Supply Air Humidity Ratio {kg-H2O/kg-air}
-  0.008,                                  !- Zone Heating Design Supply Air Humidity Ratio {kg-H2O/kg-air}
-  ,                                       !- Zone Heating Sizing Factor
-  ,                                       !- Zone Cooling Sizing Factor
-  DesignDay,                              !- Cooling Design Air Flow Method
-  ,                                       !- Cooling Design Air Flow Rate {m3/s}
-  ,                                       !- Cooling Minimum Air Flow per Zone Floor Area {m3/s-m2}
-  ,                                       !- Cooling Minimum Air Flow {m3/s}
-  ,                                       !- Cooling Minimum Air Flow Fraction
-  DesignDay,                              !- Heating Design Air Flow Method
-  ,                                       !- Heating Design Air Flow Rate {m3/s}
-  ,                                       !- Heating Maximum Air Flow per Zone Floor Area {m3/s-m2}
-  ,                                       !- Heating Maximum Air Flow {m3/s}
-  ,                                       !- Heating Maximum Air Flow Fraction
-  ,                                       !- Design Zone Air Distribution Effectiveness in Cooling Mode
-  ,                                       !- Design Zone Air Distribution Effectiveness in Heating Mode
-  No,                                     !- Account for Dedicated Outdoor Air System
-  NeutralSupplyAir,                       !- Dedicated Outdoor Air System Control Strategy
-  autosize,                               !- Dedicated Outdoor Air Low Setpoint Temperature for Design {C}
-  autosize;                               !- Dedicated Outdoor Air High Setpoint Temperature for Design {C}
-
-OS:ZoneHVAC:EquipmentList,
-  {f171507a-22ac-4024-be74-04404564bb25}, !- Handle
-  Zone HVAC Equipment List 9,             !- Name
-  {9d4bca97-4738-426e-8209-a5159f9c715c}; !- Thermal Zone
-
-OS:Space,
-  {21abfda9-86ba-485e-8a7a-307bc264ed36}, !- Handle
-  corridor space,                         !- Name
-  {506a4e4c-916a-4458-8ff5-79d6ad8045b3}, !- Space Type Name
-  ,                                       !- Default Construction Set Name
-  ,                                       !- Default Schedule Set Name
-  ,                                       !- Direction of Relative North {deg}
-  ,                                       !- X Origin {m}
-  ,                                       !- Y Origin {m}
-  ,                                       !- Z Origin {m}
-  ,                                       !- Building Story Name
-  {9d4bca97-4738-426e-8209-a5159f9c715c}; !- Thermal Zone Name
-
-OS:Surface,
-  {05d70657-d16e-40e3-a713-aefb8fca804e}, !- Handle
-  Surface 49,                             !- Name
-  Floor,                                  !- Surface Type
-  ,                                       !- Construction Name
-  {21abfda9-86ba-485e-8a7a-307bc264ed36}, !- Space Name
-  Foundation,                             !- Outside Boundary Condition
-  ,                                       !- Outside Boundary Condition Object
-  NoSun,                                  !- Sun Exposure
-  NoWind,                                 !- Wind Exposure
-  ,                                       !- View Factor to Ground
-  ,                                       !- Number of Vertices
-  0, 0, 0,                                !- X,Y,Z Vertex 1 {m}
-  0, 3.048, 0,                            !- X,Y,Z Vertex 2 {m}
-  25.8631376286792, 3.048, 0,             !- X,Y,Z Vertex 3 {m}
-  25.8631376286792, 0, 0;                 !- X,Y,Z Vertex 4 {m}
-
-OS:Surface,
-  {a11e373f-dcf4-48c8-87d3-ddb93b6d0653}, !- Handle
-  Surface 50,                             !- Name
-  Wall,                                   !- Surface Type
-  ,                                       !- Construction Name
-  {21abfda9-86ba-485e-8a7a-307bc264ed36}, !- Space Name
-  Outdoors,                               !- Outside Boundary Condition
-  ,                                       !- Outside Boundary Condition Object
-  SunExposed,                             !- Sun Exposure
-  WindExposed,                            !- Wind Exposure
-  ,                                       !- View Factor to Ground
-  ,                                       !- Number of Vertices
-  0, 3.048, 2.4384,                       !- X,Y,Z Vertex 1 {m}
-  0, 3.048, 0,                            !- X,Y,Z Vertex 2 {m}
-  0, 0, 0,                                !- X,Y,Z Vertex 3 {m}
-  0, 0, 2.4384;                           !- X,Y,Z Vertex 4 {m}
-
-OS:Surface,
-  {895049d8-2fea-434b-8498-49f9f9edd6e7}, !- Handle
-  Surface 51,                             !- Name
-  Wall,                                   !- Surface Type
-  ,                                       !- Construction Name
-  {21abfda9-86ba-485e-8a7a-307bc264ed36}, !- Space Name
-  Adiabatic,                              !- Outside Boundary Condition
-  ,                                       !- Outside Boundary Condition Object
-  NoSun,                                  !- Sun Exposure
-  NoWind,                                 !- Wind Exposure
-  ,                                       !- View Factor to Ground
-  ,                                       !- Number of Vertices
-  6.46578440716979, 3.048, 2.4384,        !- X,Y,Z Vertex 1 {m}
-  6.46578440716979, 3.048, 0,             !- X,Y,Z Vertex 2 {m}
-  0, 3.048, 0,                            !- X,Y,Z Vertex 3 {m}
-  0, 3.048, 2.4384;                       !- X,Y,Z Vertex 4 {m}
-
-OS:Surface,
-  {6505fd38-fca4-4013-bc25-33abf0867dea}, !- Handle
-  Surface 52,                             !- Name
-  Wall,                                   !- Surface Type
-  ,                                       !- Construction Name
-  {21abfda9-86ba-485e-8a7a-307bc264ed36}, !- Space Name
-  Outdoors,                               !- Outside Boundary Condition
-  ,                                       !- Outside Boundary Condition Object
-  SunExposed,                             !- Sun Exposure
-  WindExposed,                            !- Wind Exposure
-  ,                                       !- View Factor to Ground
-  ,                                       !- Number of Vertices
-  25.8631376286792, 0, 2.4384,            !- X,Y,Z Vertex 1 {m}
-  25.8631376286792, 0, 0,                 !- X,Y,Z Vertex 2 {m}
-  25.8631376286792, 3.048, 0,             !- X,Y,Z Vertex 3 {m}
-  25.8631376286792, 3.048, 2.4384;        !- X,Y,Z Vertex 4 {m}
-
-OS:Surface,
-  {878c5474-8634-464e-bbf3-9040be0d3ca9}, !- Handle
-  Surface 53,                             !- Name
-  Wall,                                   !- Surface Type
-  ,                                       !- Construction Name
-  {21abfda9-86ba-485e-8a7a-307bc264ed36}, !- Space Name
-  Adiabatic,                              !- Outside Boundary Condition
-  ,                                       !- Outside Boundary Condition Object
-  NoSun,                                  !- Sun Exposure
-  NoWind,                                 !- Wind Exposure
-  ,                                       !- View Factor to Ground
-  ,                                       !- Number of Vertices
-  0, 0, 2.4384,                           !- X,Y,Z Vertex 1 {m}
-  0, 0, 0,                                !- X,Y,Z Vertex 2 {m}
-  6.46578440716979, 0, 0,                 !- X,Y,Z Vertex 3 {m}
-  6.46578440716979, 0, 2.4384;            !- X,Y,Z Vertex 4 {m}
-
-OS:Surface,
-  {99f9f6d8-d7e9-46be-8282-63b950d9bed4}, !- Handle
-  Surface 54,                             !- Name
-  RoofCeiling,                            !- Surface Type
-  ,                                       !- Construction Name
-  {21abfda9-86ba-485e-8a7a-307bc264ed36}, !- Space Name
-  Outdoors,                               !- Outside Boundary Condition
-  ,                                       !- Outside Boundary Condition Object
-  SunExposed,                             !- Sun Exposure
-  WindExposed,                            !- Wind Exposure
-  ,                                       !- View Factor to Ground
-  ,                                       !- Number of Vertices
-  25.8631376286792, 0, 2.4384,            !- X,Y,Z Vertex 1 {m}
-  25.8631376286792, 3.048, 2.4384,        !- X,Y,Z Vertex 2 {m}
-  0, 3.048, 2.4384,                       !- X,Y,Z Vertex 3 {m}
-  0, 0, 2.4384;                           !- X,Y,Z Vertex 4 {m}
-
-OS:SpaceType,
-  {506a4e4c-916a-4458-8ff5-79d6ad8045b3}, !- Handle
-  Space Type 2,                           !- Name
-  ,                                       !- Default Construction Set Name
-  ,                                       !- Default Schedule Set Name
-  ,                                       !- Group Rendering Name
-  ,                                       !- Design Specification Outdoor Air Object Name
-  ,                                       !- Standards Template
-  ,                                       !- Standards Building Type
-  corridor;                               !- Standards Space Type
-
-OS:BuildingUnit,
-  {cf5bfad5-3b0e-4757-96c1-4109b7c3dea6}, !- Handle
-  unit 1,                                 !- Name
-  ,                                       !- Rendering Color
-  Residential;                            !- Building Unit Type
-
-OS:AdditionalProperties,
-  {662ce5e6-07d8-45da-afe9-494c7686b7d1}, !- Handle
-  {cf5bfad5-3b0e-4757-96c1-4109b7c3dea6}, !- Object Name
-  Units Represented,                      !- Feature Name 1
-  Integer,                                !- Feature Data Type 1
-  1,                                      !- Feature Value 1
-  NumberOfBedrooms,                       !- Feature Name 2
-  Integer,                                !- Feature Data Type 2
-  3,                                      !- Feature Value 2
-  NumberOfBathrooms,                      !- Feature Name 3
-  Double,                                 !- Feature Data Type 3
-  2,                                      !- Feature Value 3
-  NumberOfOccupants,                      !- Feature Name 4
-  Double,                                 !- Feature Data Type 4
-  3.3900000000000001;                     !- Feature Value 4
-
-OS:BuildingUnit,
-  {b4174fd1-8aac-4c35-a8d7-b1cb71893016}, !- Handle
-  unit 2,                                 !- Name
-  ,                                       !- Rendering Color
-  Residential;                            !- Building Unit Type
-
-OS:AdditionalProperties,
-  {d837af81-275a-408d-9544-5453d7ae649b}, !- Handle
-  {b4174fd1-8aac-4c35-a8d7-b1cb71893016}, !- Object Name
-  Units Represented,                      !- Feature Name 1
-  Integer,                                !- Feature Data Type 1
-  1,                                      !- Feature Value 1
-  NumberOfBedrooms,                       !- Feature Name 2
-  Integer,                                !- Feature Data Type 2
-  3,                                      !- Feature Value 2
-  NumberOfBathrooms,                      !- Feature Name 3
-  Double,                                 !- Feature Data Type 3
-  2,                                      !- Feature Value 3
-  NumberOfOccupants,                      !- Feature Name 4
-  Double,                                 !- Feature Data Type 4
-  3.3900000000000001;                     !- Feature Value 4
-
-OS:BuildingUnit,
-  {81bd7288-9a23-4b85-8f66-0e3e5327da35}, !- Handle
-  unit 3,                                 !- Name
-  ,                                       !- Rendering Color
-  Residential;                            !- Building Unit Type
-
-OS:AdditionalProperties,
-  {ff3e62cb-1d95-4df6-a297-1cf18b8cd6a8}, !- Handle
-  {81bd7288-9a23-4b85-8f66-0e3e5327da35}, !- Object Name
-  Units Represented,                      !- Feature Name 1
-  Integer,                                !- Feature Data Type 1
-  1,                                      !- Feature Value 1
-  NumberOfBedrooms,                       !- Feature Name 2
-  Integer,                                !- Feature Data Type 2
-  3,                                      !- Feature Value 2
-  NumberOfBathrooms,                      !- Feature Name 3
-  Double,                                 !- Feature Data Type 3
-  2,                                      !- Feature Value 3
-  NumberOfOccupants,                      !- Feature Name 4
-  Double,                                 !- Feature Data Type 4
-  3.3900000000000001;                     !- Feature Value 4
-
-OS:BuildingUnit,
-  {5a9f730b-29f1-4be7-a9e4-f62c612105cd}, !- Handle
-  unit 4,                                 !- Name
-  ,                                       !- Rendering Color
-  Residential;                            !- Building Unit Type
-
-OS:AdditionalProperties,
-  {72440c71-24b2-4b7c-aa35-3753d0542b95}, !- Handle
-  {5a9f730b-29f1-4be7-a9e4-f62c612105cd}, !- Object Name
-  Units Represented,                      !- Feature Name 1
-  Integer,                                !- Feature Data Type 1
-  1,                                      !- Feature Value 1
-  NumberOfBedrooms,                       !- Feature Name 2
-  Integer,                                !- Feature Data Type 2
-  3,                                      !- Feature Value 2
-  NumberOfBathrooms,                      !- Feature Name 3
-  Double,                                 !- Feature Data Type 3
-  2,                                      !- Feature Value 3
-  NumberOfOccupants,                      !- Feature Name 4
-  Double,                                 !- Feature Data Type 4
-  3.3900000000000001;                     !- Feature Value 4
-
-OS:BuildingUnit,
-  {c86c7b51-4cbd-4022-81f6-f697b64e0464}, !- Handle
-  unit 5,                                 !- Name
-  ,                                       !- Rendering Color
-  Residential;                            !- Building Unit Type
-
-OS:AdditionalProperties,
-  {4e24be1f-66d6-4965-948e-61f81b6610c1}, !- Handle
-  {c86c7b51-4cbd-4022-81f6-f697b64e0464}, !- Object Name
-  Units Represented,                      !- Feature Name 1
-  Integer,                                !- Feature Data Type 1
-  1,                                      !- Feature Value 1
-  NumberOfBedrooms,                       !- Feature Name 2
-  Integer,                                !- Feature Data Type 2
-  3,                                      !- Feature Value 2
-  NumberOfBathrooms,                      !- Feature Name 3
-  Double,                                 !- Feature Data Type 3
-  2,                                      !- Feature Value 3
-  NumberOfOccupants,                      !- Feature Name 4
-  Double,                                 !- Feature Data Type 4
-  3.3900000000000001;                     !- Feature Value 4
-
-OS:BuildingUnit,
-  {d2d67557-8317-47fc-b4d2-a29df03d7cca}, !- Handle
-  unit 6,                                 !- Name
-  ,                                       !- Rendering Color
-  Residential;                            !- Building Unit Type
-
-OS:AdditionalProperties,
-  {1109a70e-85ad-4b4c-b8cb-465ba15a0e5f}, !- Handle
-  {d2d67557-8317-47fc-b4d2-a29df03d7cca}, !- Object Name
-  Units Represented,                      !- Feature Name 1
-  Integer,                                !- Feature Data Type 1
-  1,                                      !- Feature Value 1
-  NumberOfBedrooms,                       !- Feature Name 2
-  Integer,                                !- Feature Data Type 2
-  3,                                      !- Feature Value 2
-  NumberOfBathrooms,                      !- Feature Name 3
-  Double,                                 !- Feature Data Type 3
-  2,                                      !- Feature Value 3
-  NumberOfOccupants,                      !- Feature Name 4
-  Double,                                 !- Feature Data Type 4
-  3.3900000000000001;                     !- Feature Value 4
-
-OS:BuildingUnit,
-  {8f99d280-6172-4b88-95ca-53b6e3aab4d5}, !- Handle
-  unit 7,                                 !- Name
-  ,                                       !- Rendering Color
-  Residential;                            !- Building Unit Type
-
-OS:AdditionalProperties,
-  {8d41b11e-9fac-4674-907b-ac5e9584c73c}, !- Handle
-  {8f99d280-6172-4b88-95ca-53b6e3aab4d5}, !- Object Name
-  Units Represented,                      !- Feature Name 1
-  Integer,                                !- Feature Data Type 1
-  1,                                      !- Feature Value 1
-  NumberOfBedrooms,                       !- Feature Name 2
-  Integer,                                !- Feature Data Type 2
-  3,                                      !- Feature Value 2
-  NumberOfBathrooms,                      !- Feature Name 3
-  Double,                                 !- Feature Data Type 3
-  2,                                      !- Feature Value 3
-  NumberOfOccupants,                      !- Feature Name 4
-  Double,                                 !- Feature Data Type 4
-  3.3900000000000001;                     !- Feature Value 4
-
-OS:BuildingUnit,
-  {c922979c-9bde-437c-b01f-9974e0e7331d}, !- Handle
-  unit 8,                                 !- Name
-  ,                                       !- Rendering Color
-  Residential;                            !- Building Unit Type
-
-OS:AdditionalProperties,
-  {0ced3edd-dfcd-45e3-a0b5-b1d99126dc9e}, !- Handle
-  {c922979c-9bde-437c-b01f-9974e0e7331d}, !- Object Name
-  Units Represented,                      !- Feature Name 1
-  Integer,                                !- Feature Data Type 1
-  1,                                      !- Feature Value 1
-  NumberOfBedrooms,                       !- Feature Name 2
-  Integer,                                !- Feature Data Type 2
-  3,                                      !- Feature Value 2
-  NumberOfBathrooms,                      !- Feature Name 3
-  Double,                                 !- Feature Data Type 3
-  2,                                      !- Feature Value 3
-  NumberOfOccupants,                      !- Feature Name 4
-  Double,                                 !- Feature Data Type 4
-  3.3900000000000001;                     !- Feature Value 4
-
-OS:Surface,
-  {f902a1b6-881b-41aa-942e-fcf2579f213c}, !- Handle
-  Surface 55,                             !- Name
-  Wall,                                   !- Surface Type
-  ,                                       !- Construction Name
-  {21abfda9-86ba-485e-8a7a-307bc264ed36}, !- Space Name
-  Adiabatic,                              !- Outside Boundary Condition
-  ,                                       !- Outside Boundary Condition Object
-  NoSun,                                  !- Sun Exposure
-  NoWind,                                 !- Wind Exposure
-  ,                                       !- View Factor to Ground
-  ,                                       !- Number of Vertices
-  12.9315688143396, 0, 2.4384,            !- X,Y,Z Vertex 1 {m}
-  12.9315688143396, 0, 0,                 !- X,Y,Z Vertex 2 {m}
-  19.3973532215094, 0, 0,                 !- X,Y,Z Vertex 3 {m}
-  19.3973532215094, 0, 2.4384;            !- X,Y,Z Vertex 4 {m}
-
-OS:Surface,
-  {51826829-6753-437f-8a5f-6498bbb912f2}, !- Handle
-  Surface 56,                             !- Name
-  Wall,                                   !- Surface Type
-  ,                                       !- Construction Name
-  {21abfda9-86ba-485e-8a7a-307bc264ed36}, !- Space Name
-  Adiabatic,                              !- Outside Boundary Condition
-  ,                                       !- Outside Boundary Condition Object
-  NoSun,                                  !- Sun Exposure
-  NoWind,                                 !- Wind Exposure
-  ,                                       !- View Factor to Ground
-  ,                                       !- Number of Vertices
-  19.3973532215094, 3.048, 2.4384,        !- X,Y,Z Vertex 1 {m}
-  19.3973532215094, 3.048, 0,             !- X,Y,Z Vertex 2 {m}
-  12.9315688143396, 3.048, 0,             !- X,Y,Z Vertex 3 {m}
-  12.9315688143396, 3.048, 2.4384;        !- X,Y,Z Vertex 4 {m}
-
-OS:Surface,
-  {8ad96428-c5e6-4f66-a8d5-5e5519e17827}, !- Handle
-  Surface 57,                             !- Name
-  Wall,                                   !- Surface Type
-  ,                                       !- Construction Name
-  {21abfda9-86ba-485e-8a7a-307bc264ed36}, !- Space Name
-  Adiabatic,                              !- Outside Boundary Condition
-  ,                                       !- Outside Boundary Condition Object
-  NoSun,                                  !- Sun Exposure
-  NoWind,                                 !- Wind Exposure
-  ,                                       !- View Factor to Ground
-  ,                                       !- Number of Vertices
-  6.46578440716979, 0, 2.4384,            !- X,Y,Z Vertex 1 {m}
-  6.46578440716979, 0, 0,                 !- X,Y,Z Vertex 2 {m}
-  12.9315688143396, 0, 0,                 !- X,Y,Z Vertex 3 {m}
-  12.9315688143396, 0, 2.4384;            !- X,Y,Z Vertex 4 {m}
-
-OS:Surface,
-  {1094ae12-1f72-44de-a329-8f23e60ef81f}, !- Handle
-  Surface 58,                             !- Name
-  Wall,                                   !- Surface Type
-  ,                                       !- Construction Name
-  {21abfda9-86ba-485e-8a7a-307bc264ed36}, !- Space Name
-  Adiabatic,                              !- Outside Boundary Condition
-  ,                                       !- Outside Boundary Condition Object
-  NoSun,                                  !- Sun Exposure
-  NoWind,                                 !- Wind Exposure
-  ,                                       !- View Factor to Ground
-  ,                                       !- Number of Vertices
-  19.3973532215094, 0, 2.4384,            !- X,Y,Z Vertex 1 {m}
-  19.3973532215094, 0, 0,                 !- X,Y,Z Vertex 2 {m}
-  25.8631376286792, 0, 0,                 !- X,Y,Z Vertex 3 {m}
-  25.8631376286792, 0, 2.4384;            !- X,Y,Z Vertex 4 {m}
-
-OS:Surface,
-  {be9f99c2-4e62-4a98-8668-53dac0d063a6}, !- Handle
-  Surface 59,                             !- Name
-  Wall,                                   !- Surface Type
-  ,                                       !- Construction Name
-  {21abfda9-86ba-485e-8a7a-307bc264ed36}, !- Space Name
-  Adiabatic,                              !- Outside Boundary Condition
-  ,                                       !- Outside Boundary Condition Object
-  NoSun,                                  !- Sun Exposure
-  NoWind,                                 !- Wind Exposure
-  ,                                       !- View Factor to Ground
-  ,                                       !- Number of Vertices
-  25.8631376286792, 3.048, 2.4384,        !- X,Y,Z Vertex 1 {m}
-  25.8631376286792, 3.048, 0,             !- X,Y,Z Vertex 2 {m}
-  19.3973532215094, 3.048, 0,             !- X,Y,Z Vertex 3 {m}
-  19.3973532215094, 3.048, 2.4384;        !- X,Y,Z Vertex 4 {m}
-
-OS:Surface,
-  {2e59c986-fdaa-4426-9833-576fe93f4b44}, !- Handle
-  Surface 60,                             !- Name
-  Wall,                                   !- Surface Type
-  ,                                       !- Construction Name
-  {21abfda9-86ba-485e-8a7a-307bc264ed36}, !- Space Name
-  Adiabatic,                              !- Outside Boundary Condition
-  ,                                       !- Outside Boundary Condition Object
-  NoSun,                                  !- Sun Exposure
-  NoWind,                                 !- Wind Exposure
-  ,                                       !- View Factor to Ground
-  ,                                       !- Number of Vertices
-  12.9315688143396, 3.048, 2.4384,        !- X,Y,Z Vertex 1 {m}
-  12.9315688143396, 3.048, 0,             !- X,Y,Z Vertex 2 {m}
-  6.46578440716979, 3.048, 0,             !- X,Y,Z Vertex 3 {m}
-  6.46578440716979, 3.048, 2.4384;        !- X,Y,Z Vertex 4 {m}
-
-OS:External:File,
-  {5367efb8-d28f-4384-aa83-b70fce10f6a8}, !- Handle
-  8760.csv,                               !- Name
-  8760.csv;                               !- File Name
-
-OS:Schedule:Day,
-  {cb5d0ecd-23a6-4f73-a454-b2c9511562b8}, !- Handle
-  Schedule Day 1,                         !- Name
-  ,                                       !- Schedule Type Limits Name
-  ,                                       !- Interpolate to Timestep
-  24,                                     !- Hour 1
-  0,                                      !- Minute 1
-  0;                                      !- Value Until Time 1
-
-OS:Schedule:Day,
-  {5b84ca6d-f4eb-4fbf-90f7-24c29b9e28c7}, !- Handle
-  Schedule Day 2,                         !- Name
-  ,                                       !- Schedule Type Limits Name
-  ,                                       !- Interpolate to Timestep
-  24,                                     !- Hour 1
-  0,                                      !- Minute 1
-  1;                                      !- Value Until Time 1
-
-OS:Schedule:File,
-  {80352dc2-4fac-44da-b628-37aab4979f12}, !- Handle
-  occupants,                              !- Name
-  {272aa316-c830-4cc5-b5ba-fa2a04377758}, !- Schedule Type Limits Name
-  {5367efb8-d28f-4384-aa83-b70fce10f6a8}, !- External File Name
-  1,                                      !- Column Number
-  1,                                      !- Rows to Skip at Top
-  8760,                                   !- Number of Hours of Data
-  ,                                       !- Column Separator
-  ,                                       !- Interpolate to Timestep
-  60;                                     !- Minutes per Item
-
-OS:Schedule:Ruleset,
-  {ba6fbc4d-f2d4-4884-b4a0-3ae37d682120}, !- Handle
-  Schedule Ruleset 1,                     !- Name
-  {0b3b9aec-7e52-4af0-b6fd-dd391563f4b7}, !- Schedule Type Limits Name
-  {0c6fba76-d15b-43f0-94b6-61b73d1eb142}; !- Default Day Schedule Name
-
-OS:Schedule:Day,
-  {0c6fba76-d15b-43f0-94b6-61b73d1eb142}, !- Handle
-  Schedule Day 3,                         !- Name
-  {0b3b9aec-7e52-4af0-b6fd-dd391563f4b7}, !- Schedule Type Limits Name
-  ,                                       !- Interpolate to Timestep
-  24,                                     !- Hour 1
-  0,                                      !- Minute 1
-  112.539290946133;                       !- Value Until Time 1
-
-OS:People:Definition,
-  {9d7c5152-7b73-4080-988d-9ed65f006d06}, !- Handle
-  res occupants|living space,             !- Name
-  People,                                 !- Number of People Calculation Method
-  3.39,                                   !- Number of People {people}
-  ,                                       !- People per Space Floor Area {person/m2}
-  ,                                       !- Space Floor Area per Person {m2/person}
-  0.319734,                               !- Fraction Radiant
-  0.573,                                  !- Sensible Heat Fraction
-  0,                                      !- Carbon Dioxide Generation Rate {m3/s-W}
-  No,                                     !- Enable ASHRAE 55 Comfort Warnings
-  ZoneAveraged;                           !- Mean Radiant Temperature Calculation Type
-
-OS:People,
-  {725173b7-6f09-4b06-ac91-80af097664ca}, !- Handle
-  res occupants|living space,             !- Name
-  {9d7c5152-7b73-4080-988d-9ed65f006d06}, !- People Definition Name
-  {cbb54176-d4af-4dd7-9f30-b51674c9258d}, !- Space or SpaceType Name
-  {80352dc2-4fac-44da-b628-37aab4979f12}, !- Number of People Schedule Name
-  {ba6fbc4d-f2d4-4884-b4a0-3ae37d682120}, !- Activity Level Schedule Name
-  ,                                       !- Surface Name/Angle Factor List Name
-  ,                                       !- Work Efficiency Schedule Name
-  ,                                       !- Clothing Insulation Schedule Name
-  ,                                       !- Air Velocity Schedule Name
-  1;                                      !- Multiplier
-
-OS:ScheduleTypeLimits,
-  {0b3b9aec-7e52-4af0-b6fd-dd391563f4b7}, !- Handle
-  ActivityLevel,                          !- Name
-  0,                                      !- Lower Limit Value
-  ,                                       !- Upper Limit Value
-  Continuous,                             !- Numeric Type
-  ActivityLevel;                          !- Unit Type
-
-OS:ScheduleTypeLimits,
-  {272aa316-c830-4cc5-b5ba-fa2a04377758}, !- Handle
->>>>>>> 2c92e5b7
+  {ddb3cf87-3752-4590-9033-031fb80642ad}, !- Handle
   Fractional,                             !- Name
   0,                                      !- Lower Limit Value
   1,                                      !- Upper Limit Value
   Continuous;                             !- Numeric Type
-<<<<<<< HEAD
 
 OS:PlantLoop,
-  {83b1ed14-6798-4cac-8931-9dc97fb9752e}, !- Handle
-  Domestic Hot Water Loop,                !- Name
-=======
-
-OS:Schedule:Day,
-  {15c20d72-6b4d-464f-a8c2-3845afb54821}, !- Handle
-  Schedule Day 4,                         !- Name
-  ,                                       !- Schedule Type Limits Name
-  ,                                       !- Interpolate to Timestep
-  24,                                     !- Hour 1
-  0,                                      !- Minute 1
-  0;                                      !- Value Until Time 1
-
-OS:Schedule:Day,
-  {a676f7c1-7294-4a28-8e81-166b420f7665}, !- Handle
-  Schedule Day 5,                         !- Name
-  ,                                       !- Schedule Type Limits Name
-  ,                                       !- Interpolate to Timestep
-  24,                                     !- Hour 1
-  0,                                      !- Minute 1
-  1;                                      !- Value Until Time 1
-
-OS:People:Definition,
-  {811902c9-d284-4bd9-9f84-7674065164df}, !- Handle
-  res occupants|unit 2|living space|unit 2, !- Name
-  People,                                 !- Number of People Calculation Method
-  3.39,                                   !- Number of People {people}
-  ,                                       !- People per Space Floor Area {person/m2}
-  ,                                       !- Space Floor Area per Person {m2/person}
-  0.319734,                               !- Fraction Radiant
-  0.573,                                  !- Sensible Heat Fraction
-  0,                                      !- Carbon Dioxide Generation Rate {m3/s-W}
-  No,                                     !- Enable ASHRAE 55 Comfort Warnings
-  ZoneAveraged;                           !- Mean Radiant Temperature Calculation Type
-
-OS:People,
-  {a54dd3d9-9ae0-409b-b6c2-2caf88f85e4d}, !- Handle
-  res occupants|unit 2|living space|unit 2, !- Name
-  {811902c9-d284-4bd9-9f84-7674065164df}, !- People Definition Name
-  {1f413de4-487e-46fd-a814-94397ac429db}, !- Space or SpaceType Name
-  {80352dc2-4fac-44da-b628-37aab4979f12}, !- Number of People Schedule Name
-  {ba6fbc4d-f2d4-4884-b4a0-3ae37d682120}, !- Activity Level Schedule Name
-  ,                                       !- Surface Name/Angle Factor List Name
-  ,                                       !- Work Efficiency Schedule Name
-  ,                                       !- Clothing Insulation Schedule Name
-  ,                                       !- Air Velocity Schedule Name
-  1;                                      !- Multiplier
-
-OS:Schedule:Day,
-  {483de0c9-f68e-417f-b2f1-f7abe90ed7ef}, !- Handle
-  Schedule Day 6,                         !- Name
-  ,                                       !- Schedule Type Limits Name
-  ,                                       !- Interpolate to Timestep
-  24,                                     !- Hour 1
-  0,                                      !- Minute 1
-  0;                                      !- Value Until Time 1
-
-OS:Schedule:Day,
-  {85caa286-b915-4442-a0c0-75667b161ba3}, !- Handle
-  Schedule Day 7,                         !- Name
-  ,                                       !- Schedule Type Limits Name
-  ,                                       !- Interpolate to Timestep
-  24,                                     !- Hour 1
-  0,                                      !- Minute 1
-  1;                                      !- Value Until Time 1
-
-OS:People:Definition,
-  {e4f9e48d-ee10-4131-908b-6691392e4c08}, !- Handle
-  res occupants|unit 3|living space|unit 3|story 1, !- Name
-  People,                                 !- Number of People Calculation Method
-  3.39,                                   !- Number of People {people}
-  ,                                       !- People per Space Floor Area {person/m2}
-  ,                                       !- Space Floor Area per Person {m2/person}
-  0.319734,                               !- Fraction Radiant
-  0.573,                                  !- Sensible Heat Fraction
-  0,                                      !- Carbon Dioxide Generation Rate {m3/s-W}
-  No,                                     !- Enable ASHRAE 55 Comfort Warnings
-  ZoneAveraged;                           !- Mean Radiant Temperature Calculation Type
-
-OS:People,
-  {ac066df2-5078-4d3e-9b55-6d313aa40b10}, !- Handle
-  res occupants|unit 3|living space|unit 3|story 1, !- Name
-  {e4f9e48d-ee10-4131-908b-6691392e4c08}, !- People Definition Name
-  {0cd17cba-adba-4259-a78e-67741af95814}, !- Space or SpaceType Name
-  {80352dc2-4fac-44da-b628-37aab4979f12}, !- Number of People Schedule Name
-  {ba6fbc4d-f2d4-4884-b4a0-3ae37d682120}, !- Activity Level Schedule Name
-  ,                                       !- Surface Name/Angle Factor List Name
-  ,                                       !- Work Efficiency Schedule Name
-  ,                                       !- Clothing Insulation Schedule Name
-  ,                                       !- Air Velocity Schedule Name
-  1;                                      !- Multiplier
-
-OS:Schedule:Day,
-  {608e69f0-58d7-4452-96cd-bf54a79eee9c}, !- Handle
-  Schedule Day 8,                         !- Name
-  ,                                       !- Schedule Type Limits Name
-  ,                                       !- Interpolate to Timestep
-  24,                                     !- Hour 1
-  0,                                      !- Minute 1
-  0;                                      !- Value Until Time 1
-
-OS:Schedule:Day,
-  {7c790dd8-1d1a-4b70-a4b9-51461b91a07d}, !- Handle
-  Schedule Day 9,                         !- Name
-  ,                                       !- Schedule Type Limits Name
-  ,                                       !- Interpolate to Timestep
-  24,                                     !- Hour 1
-  0,                                      !- Minute 1
-  1;                                      !- Value Until Time 1
-
-OS:People:Definition,
-  {6f498a46-e59c-44bb-a61b-6e8e7a1717c9}, !- Handle
-  res occupants|unit 4|living space|unit 4|story 1, !- Name
-  People,                                 !- Number of People Calculation Method
-  3.39,                                   !- Number of People {people}
-  ,                                       !- People per Space Floor Area {person/m2}
-  ,                                       !- Space Floor Area per Person {m2/person}
-  0.319734,                               !- Fraction Radiant
-  0.573,                                  !- Sensible Heat Fraction
-  0,                                      !- Carbon Dioxide Generation Rate {m3/s-W}
-  No,                                     !- Enable ASHRAE 55 Comfort Warnings
-  ZoneAveraged;                           !- Mean Radiant Temperature Calculation Type
-
-OS:People,
-  {81ded0d2-7c27-4165-ac7b-516113cf7fc6}, !- Handle
-  res occupants|unit 4|living space|unit 4|story 1, !- Name
-  {6f498a46-e59c-44bb-a61b-6e8e7a1717c9}, !- People Definition Name
-  {4a665ba6-edb4-4e2a-b86a-e5e6fc526772}, !- Space or SpaceType Name
-  {80352dc2-4fac-44da-b628-37aab4979f12}, !- Number of People Schedule Name
-  {ba6fbc4d-f2d4-4884-b4a0-3ae37d682120}, !- Activity Level Schedule Name
-  ,                                       !- Surface Name/Angle Factor List Name
-  ,                                       !- Work Efficiency Schedule Name
-  ,                                       !- Clothing Insulation Schedule Name
-  ,                                       !- Air Velocity Schedule Name
-  1;                                      !- Multiplier
-
-OS:Schedule:Day,
-  {a755d707-ce81-464a-b5fb-a80533278f91}, !- Handle
-  Schedule Day 10,                        !- Name
-  ,                                       !- Schedule Type Limits Name
-  ,                                       !- Interpolate to Timestep
-  24,                                     !- Hour 1
-  0,                                      !- Minute 1
-  0;                                      !- Value Until Time 1
-
-OS:Schedule:Day,
-  {0fd6ff13-d7df-45aa-8194-3f2d551e50ed}, !- Handle
-  Schedule Day 11,                        !- Name
-  ,                                       !- Schedule Type Limits Name
-  ,                                       !- Interpolate to Timestep
-  24,                                     !- Hour 1
-  0,                                      !- Minute 1
-  1;                                      !- Value Until Time 1
-
-OS:People:Definition,
-  {61c5447d-4560-4e87-968c-63db7d0ea279}, !- Handle
-  res occupants|unit 5|living space|unit 5|story 1, !- Name
-  People,                                 !- Number of People Calculation Method
-  3.39,                                   !- Number of People {people}
-  ,                                       !- People per Space Floor Area {person/m2}
-  ,                                       !- Space Floor Area per Person {m2/person}
-  0.319734,                               !- Fraction Radiant
-  0.573,                                  !- Sensible Heat Fraction
-  0,                                      !- Carbon Dioxide Generation Rate {m3/s-W}
-  No,                                     !- Enable ASHRAE 55 Comfort Warnings
-  ZoneAveraged;                           !- Mean Radiant Temperature Calculation Type
-
-OS:People,
-  {ee611259-b9d2-46a9-bb21-e71c992cc5d1}, !- Handle
-  res occupants|unit 5|living space|unit 5|story 1, !- Name
-  {61c5447d-4560-4e87-968c-63db7d0ea279}, !- People Definition Name
-  {3d0af115-e00f-48c6-b769-e205f75feb06}, !- Space or SpaceType Name
-  {80352dc2-4fac-44da-b628-37aab4979f12}, !- Number of People Schedule Name
-  {ba6fbc4d-f2d4-4884-b4a0-3ae37d682120}, !- Activity Level Schedule Name
-  ,                                       !- Surface Name/Angle Factor List Name
-  ,                                       !- Work Efficiency Schedule Name
-  ,                                       !- Clothing Insulation Schedule Name
-  ,                                       !- Air Velocity Schedule Name
-  1;                                      !- Multiplier
-
-OS:Schedule:Day,
-  {66e6037c-7403-4b23-aab1-a8587a1b9d68}, !- Handle
-  Schedule Day 12,                        !- Name
-  ,                                       !- Schedule Type Limits Name
-  ,                                       !- Interpolate to Timestep
-  24,                                     !- Hour 1
-  0,                                      !- Minute 1
-  0;                                      !- Value Until Time 1
-
-OS:Schedule:Day,
-  {e7098f7a-80fd-4fca-bd74-36c44c815f4a}, !- Handle
-  Schedule Day 13,                        !- Name
-  ,                                       !- Schedule Type Limits Name
-  ,                                       !- Interpolate to Timestep
-  24,                                     !- Hour 1
-  0,                                      !- Minute 1
-  1;                                      !- Value Until Time 1
-
-OS:People:Definition,
-  {9c4b5f7e-7b3d-42b2-8943-2a262cf547ac}, !- Handle
-  res occupants|unit 6|living space|unit 6|story 1, !- Name
-  People,                                 !- Number of People Calculation Method
-  3.39,                                   !- Number of People {people}
-  ,                                       !- People per Space Floor Area {person/m2}
-  ,                                       !- Space Floor Area per Person {m2/person}
-  0.319734,                               !- Fraction Radiant
-  0.573,                                  !- Sensible Heat Fraction
-  0,                                      !- Carbon Dioxide Generation Rate {m3/s-W}
-  No,                                     !- Enable ASHRAE 55 Comfort Warnings
-  ZoneAveraged;                           !- Mean Radiant Temperature Calculation Type
-
-OS:People,
-  {ef82c3ac-c6ad-46de-9372-47d930464d4b}, !- Handle
-  res occupants|unit 6|living space|unit 6|story 1, !- Name
-  {9c4b5f7e-7b3d-42b2-8943-2a262cf547ac}, !- People Definition Name
-  {40009c90-47c7-4bfd-81b6-4a15a11fd328}, !- Space or SpaceType Name
-  {80352dc2-4fac-44da-b628-37aab4979f12}, !- Number of People Schedule Name
-  {ba6fbc4d-f2d4-4884-b4a0-3ae37d682120}, !- Activity Level Schedule Name
-  ,                                       !- Surface Name/Angle Factor List Name
-  ,                                       !- Work Efficiency Schedule Name
-  ,                                       !- Clothing Insulation Schedule Name
-  ,                                       !- Air Velocity Schedule Name
-  1;                                      !- Multiplier
-
-OS:Schedule:Day,
-  {72d454c4-ecde-446b-8c38-58e482a218e8}, !- Handle
-  Schedule Day 14,                        !- Name
-  ,                                       !- Schedule Type Limits Name
-  ,                                       !- Interpolate to Timestep
-  24,                                     !- Hour 1
-  0,                                      !- Minute 1
-  0;                                      !- Value Until Time 1
-
-OS:Schedule:Day,
-  {ffd2b271-8012-4265-a655-e60c6636724f}, !- Handle
-  Schedule Day 15,                        !- Name
-  ,                                       !- Schedule Type Limits Name
-  ,                                       !- Interpolate to Timestep
-  24,                                     !- Hour 1
-  0,                                      !- Minute 1
-  1;                                      !- Value Until Time 1
-
-OS:People:Definition,
-  {77ed7dcb-2226-4cb6-a293-d502434d66c2}, !- Handle
-  res occupants|unit 7|living space|unit 7|story 1, !- Name
-  People,                                 !- Number of People Calculation Method
-  3.39,                                   !- Number of People {people}
-  ,                                       !- People per Space Floor Area {person/m2}
-  ,                                       !- Space Floor Area per Person {m2/person}
-  0.319734,                               !- Fraction Radiant
-  0.573,                                  !- Sensible Heat Fraction
-  0,                                      !- Carbon Dioxide Generation Rate {m3/s-W}
-  No,                                     !- Enable ASHRAE 55 Comfort Warnings
-  ZoneAveraged;                           !- Mean Radiant Temperature Calculation Type
-
-OS:People,
-  {373ba136-07d6-47ae-989d-12ea9bccc208}, !- Handle
-  res occupants|unit 7|living space|unit 7|story 1, !- Name
-  {77ed7dcb-2226-4cb6-a293-d502434d66c2}, !- People Definition Name
-  {7cfb103a-ed35-4afc-ab06-82c98b41db0e}, !- Space or SpaceType Name
-  {80352dc2-4fac-44da-b628-37aab4979f12}, !- Number of People Schedule Name
-  {ba6fbc4d-f2d4-4884-b4a0-3ae37d682120}, !- Activity Level Schedule Name
-  ,                                       !- Surface Name/Angle Factor List Name
-  ,                                       !- Work Efficiency Schedule Name
-  ,                                       !- Clothing Insulation Schedule Name
-  ,                                       !- Air Velocity Schedule Name
-  1;                                      !- Multiplier
-
-OS:Schedule:Day,
-  {f9a06480-628b-4a99-a24c-36e932bba7ed}, !- Handle
-  Schedule Day 16,                        !- Name
-  ,                                       !- Schedule Type Limits Name
-  ,                                       !- Interpolate to Timestep
-  24,                                     !- Hour 1
-  0,                                      !- Minute 1
-  0;                                      !- Value Until Time 1
-
-OS:Schedule:Day,
-  {e3b0eaf4-5dd8-45f6-96cb-c30d5a0f4a3e}, !- Handle
-  Schedule Day 17,                        !- Name
-  ,                                       !- Schedule Type Limits Name
-  ,                                       !- Interpolate to Timestep
-  24,                                     !- Hour 1
-  0,                                      !- Minute 1
-  1;                                      !- Value Until Time 1
-
-OS:People:Definition,
-  {dc5ce8e0-e00f-446f-8e0f-05ec8ba2d2b9}, !- Handle
-  res occupants|unit 8|living space|unit 8|story 1, !- Name
-  People,                                 !- Number of People Calculation Method
-  3.39,                                   !- Number of People {people}
-  ,                                       !- People per Space Floor Area {person/m2}
-  ,                                       !- Space Floor Area per Person {m2/person}
-  0.319734,                               !- Fraction Radiant
-  0.573,                                  !- Sensible Heat Fraction
-  0,                                      !- Carbon Dioxide Generation Rate {m3/s-W}
-  No,                                     !- Enable ASHRAE 55 Comfort Warnings
-  ZoneAveraged;                           !- Mean Radiant Temperature Calculation Type
-
-OS:People,
-  {8092c01c-125c-44c1-89d7-b1cd0c8cc8e7}, !- Handle
-  res occupants|unit 8|living space|unit 8|story 1, !- Name
-  {dc5ce8e0-e00f-446f-8e0f-05ec8ba2d2b9}, !- People Definition Name
-  {ea086cbf-600a-4b94-9811-9397819a0f54}, !- Space or SpaceType Name
-  {80352dc2-4fac-44da-b628-37aab4979f12}, !- Number of People Schedule Name
-  {ba6fbc4d-f2d4-4884-b4a0-3ae37d682120}, !- Activity Level Schedule Name
-  ,                                       !- Surface Name/Angle Factor List Name
-  ,                                       !- Work Efficiency Schedule Name
-  ,                                       !- Clothing Insulation Schedule Name
-  ,                                       !- Air Velocity Schedule Name
-  1;                                      !- Multiplier
-
-OS:PlantLoop,
-  {27ee74c5-c602-4d38-9a5d-430a52853cd9}, !- Handle
+  {1ec73d3b-d449-49a7-bc70-f0044196240d}, !- Handle
   Domestic Hot Water Loop,                !- Name
   ,                                       !- Fluid Type
   0,                                      !- Glycol Concentration
@@ -3254,21 +820,21 @@
   ,                                       !- Plant Equipment Operation Heating Load
   ,                                       !- Plant Equipment Operation Cooling Load
   ,                                       !- Primary Plant Equipment Operation Scheme
-  {7a1c6abf-e48e-4fd9-a9a7-49c91be865e2}, !- Loop Temperature Setpoint Node Name
+  {6f9b7fb2-ee89-494f-8556-baa366681fda}, !- Loop Temperature Setpoint Node Name
   ,                                       !- Maximum Loop Temperature {C}
   ,                                       !- Minimum Loop Temperature {C}
   0.01,                                   !- Maximum Loop Flow Rate {m3/s}
   ,                                       !- Minimum Loop Flow Rate {m3/s}
   0.003,                                  !- Plant Loop Volume {m3}
-  {2b216cf7-e897-4522-85be-19b2e8f4e968}, !- Plant Side Inlet Node Name
-  {9c46a951-c2b8-4e62-bfae-1097f7804a07}, !- Plant Side Outlet Node Name
+  {ba2e85d8-824b-4b29-8924-5d0c9c7f26ef}, !- Plant Side Inlet Node Name
+  {bbcf5631-9a68-48be-b4fc-3d0805d2a9cb}, !- Plant Side Outlet Node Name
   ,                                       !- Plant Side Branch List Name
-  {50579624-4e3d-4e81-8f48-f4505b2ef35b}, !- Demand Side Inlet Node Name
-  {2766c300-fbd4-41a2-8a03-0a5cf3923e7c}, !- Demand Side Outlet Node Name
+  {8b316b7a-d0bd-4d2c-a87f-b5318d167726}, !- Demand Side Inlet Node Name
+  {9825fcc7-e07e-47a5-9b5f-3a5d100748f1}, !- Demand Side Outlet Node Name
   ,                                       !- Demand Side Branch List Name
   ,                                       !- Demand Side Connector List Name
   Optimal,                                !- Load Distribution Scheme
-  {a46f446c-35ef-42c6-9f8a-262ca8b600dc}, !- Availability Manager List Name
+  {185ba638-515e-4549-ad6a-39f5cc2df8d3}, !- Availability Manager List Name
   ,                                       !- Plant Loop Demand Calculation Scheme
   ,                                       !- Common Pipe Simulation
   ,                                       !- Pressure Simulation Type
@@ -3276,148 +842,148 @@
   ,                                       !- Plant Equipment Operation Cooling Load Schedule
   ,                                       !- Primary Plant Equipment Operation Scheme Schedule
   ,                                       !- Component Setpoint Operation Scheme Schedule
-  {ff6738fc-8120-4936-b098-cf9f1f241bc0}, !- Demand Mixer Name
-  {8d7dc224-b7e7-497a-a0d2-16e14fe6669c}, !- Demand Splitter Name
-  {2af3100e-0458-4cd8-bdff-5cb40ef1633e}, !- Supply Mixer Name
-  {35a0bb74-eec9-4143-93e1-4e353b7188b7}; !- Supply Splitter Name
+  {1c815568-2e1a-4549-aa43-bf1565d182c0}, !- Demand Mixer Name
+  {51f5cc72-29e0-48d9-8752-a87a19d8f910}, !- Demand Splitter Name
+  {57dc46e9-a508-4c82-a0e0-49187aa69fd7}, !- Supply Mixer Name
+  {a98d7afd-20ec-4fe9-841d-caecf545e1d4}; !- Supply Splitter Name
 
 OS:Node,
-  {da31da4a-06ff-4646-803c-b92562040b9e}, !- Handle
-  Node 10,                                !- Name
-  {2b216cf7-e897-4522-85be-19b2e8f4e968}, !- Inlet Port
-  {ffdaf365-9895-4e7d-90c4-5dcce0a674a2}; !- Outlet Port
+  {9a9aefca-96a5-405c-b30a-00088934fad0}, !- Handle
+  Node 3,                                 !- Name
+  {ba2e85d8-824b-4b29-8924-5d0c9c7f26ef}, !- Inlet Port
+  {5e6716d2-0df5-45de-afaa-8f12d1187f5d}; !- Outlet Port
 
 OS:Node,
-  {7a1c6abf-e48e-4fd9-a9a7-49c91be865e2}, !- Handle
-  Node 11,                                !- Name
-  {9dc3f208-38c8-4000-8165-9fcdb7bb1334}, !- Inlet Port
-  {9c46a951-c2b8-4e62-bfae-1097f7804a07}; !- Outlet Port
+  {6f9b7fb2-ee89-494f-8556-baa366681fda}, !- Handle
+  Node 4,                                 !- Name
+  {5071a66a-05c4-45c7-ba87-cee9adcaa807}, !- Inlet Port
+  {bbcf5631-9a68-48be-b4fc-3d0805d2a9cb}; !- Outlet Port
 
 OS:Node,
-  {7f0415ea-d122-4adc-b2b4-d8f578d83a39}, !- Handle
-  Node 12,                                !- Name
-  {ba9bdd08-b0bc-4fc7-a8c3-fac2d5d01685}, !- Inlet Port
-  {9855cebc-89c4-473e-a523-9e74d722a5f6}; !- Outlet Port
+  {933b0f89-c3c5-4b69-b602-a37c58ba8893}, !- Handle
+  Node 5,                                 !- Name
+  {1a500e3b-d842-4b0e-911b-b502a3cf76ff}, !- Inlet Port
+  {06c170f1-8d93-4e49-9287-15d7180d37d4}; !- Outlet Port
 
 OS:Connector:Mixer,
-  {2af3100e-0458-4cd8-bdff-5cb40ef1633e}, !- Handle
+  {57dc46e9-a508-4c82-a0e0-49187aa69fd7}, !- Handle
   Connector Mixer 1,                      !- Name
-  {7c18802b-1873-45ef-8b81-9355648cc59e}, !- Outlet Branch Name
-  {96e70fef-7540-42b1-8df4-c3926ff3b980}, !- Inlet Branch Name 1
-  {09478ae2-260f-45e2-aefc-069344c30485}; !- Inlet Branch Name 2
+  {ae446f00-3897-4521-90a3-ed928656b905}, !- Outlet Branch Name
+  {c2a304ca-63a1-4d83-8dd7-94d4f2c872d0}, !- Inlet Branch Name 1
+  {bd2b6ff7-ae75-42cd-a2d1-91e86b8d21fa}; !- Inlet Branch Name 2
 
 OS:Connector:Splitter,
-  {35a0bb74-eec9-4143-93e1-4e353b7188b7}, !- Handle
+  {a98d7afd-20ec-4fe9-841d-caecf545e1d4}, !- Handle
   Connector Splitter 1,                   !- Name
-  {8f15e89e-a465-4e84-b455-dcce81a8e123}, !- Inlet Branch Name
-  {ba9bdd08-b0bc-4fc7-a8c3-fac2d5d01685}, !- Outlet Branch Name 1
-  {b38bf178-cd98-43cb-a62f-7d81f57954db}; !- Outlet Branch Name 2
-
-OS:Connection,
-  {2b216cf7-e897-4522-85be-19b2e8f4e968}, !- Handle
-  {4f2f5f51-2028-475e-b34e-d2106f6cc583}, !- Name
-  {27ee74c5-c602-4d38-9a5d-430a52853cd9}, !- Source Object
+  {9d51eb35-cb01-4060-8f8f-8070461251c2}, !- Inlet Branch Name
+  {1a500e3b-d842-4b0e-911b-b502a3cf76ff}, !- Outlet Branch Name 1
+  {b544996d-a3a3-48be-9fc9-8156743ddec5}; !- Outlet Branch Name 2
+
+OS:Connection,
+  {ba2e85d8-824b-4b29-8924-5d0c9c7f26ef}, !- Handle
+  {eac1f299-f9ce-475f-aa14-b92c2b5f936a}, !- Name
+  {1ec73d3b-d449-49a7-bc70-f0044196240d}, !- Source Object
   14,                                     !- Outlet Port
-  {da31da4a-06ff-4646-803c-b92562040b9e}, !- Target Object
-  2;                                      !- Inlet Port
-
-OS:Connection,
-  {ba9bdd08-b0bc-4fc7-a8c3-fac2d5d01685}, !- Handle
-  {f7803238-3100-4bea-90da-af545e20e093}, !- Name
-  {35a0bb74-eec9-4143-93e1-4e353b7188b7}, !- Source Object
-  3,                                      !- Outlet Port
-  {7f0415ea-d122-4adc-b2b4-d8f578d83a39}, !- Target Object
-  2;                                      !- Inlet Port
-
-OS:Connection,
-  {9c46a951-c2b8-4e62-bfae-1097f7804a07}, !- Handle
-  {7a04dfc2-d178-46a4-91b6-0e834d355e34}, !- Name
-  {7a1c6abf-e48e-4fd9-a9a7-49c91be865e2}, !- Source Object
-  3,                                      !- Outlet Port
-  {27ee74c5-c602-4d38-9a5d-430a52853cd9}, !- Target Object
+  {9a9aefca-96a5-405c-b30a-00088934fad0}, !- Target Object
+  2;                                      !- Inlet Port
+
+OS:Connection,
+  {1a500e3b-d842-4b0e-911b-b502a3cf76ff}, !- Handle
+  {98ceeb54-0303-4a89-b1b7-798b9b41103c}, !- Name
+  {a98d7afd-20ec-4fe9-841d-caecf545e1d4}, !- Source Object
+  3,                                      !- Outlet Port
+  {933b0f89-c3c5-4b69-b602-a37c58ba8893}, !- Target Object
+  2;                                      !- Inlet Port
+
+OS:Connection,
+  {bbcf5631-9a68-48be-b4fc-3d0805d2a9cb}, !- Handle
+  {a87009ac-9303-40f3-85fe-075d27de7af2}, !- Name
+  {6f9b7fb2-ee89-494f-8556-baa366681fda}, !- Source Object
+  3,                                      !- Outlet Port
+  {1ec73d3b-d449-49a7-bc70-f0044196240d}, !- Target Object
   15;                                     !- Inlet Port
 
 OS:Node,
-  {875360c2-97f0-4938-b08e-5587e21b1bc2}, !- Handle
-  Node 13,                                !- Name
-  {50579624-4e3d-4e81-8f48-f4505b2ef35b}, !- Inlet Port
-  {e43e3b9f-69d1-4853-bede-3457de9e5cb8}; !- Outlet Port
+  {724b6292-7839-488f-b4a3-7de58bdb736f}, !- Handle
+  Node 6,                                 !- Name
+  {8b316b7a-d0bd-4d2c-a87f-b5318d167726}, !- Inlet Port
+  {94b68e45-f7cc-4c46-8932-9584a0eaad68}; !- Outlet Port
 
 OS:Node,
-  {83b54773-2cac-44e3-b7c4-b80559b05d6a}, !- Handle
-  Node 14,                                !- Name
-  {94e5f779-1a1c-4ede-b33d-947c31ed8da6}, !- Inlet Port
-  {2766c300-fbd4-41a2-8a03-0a5cf3923e7c}; !- Outlet Port
+  {3dd29d38-4e45-407f-a5d7-157d95f737a6}, !- Handle
+  Node 7,                                 !- Name
+  {88fd4d14-fc69-4b93-b57a-d30f578b6f82}, !- Inlet Port
+  {9825fcc7-e07e-47a5-9b5f-3a5d100748f1}; !- Outlet Port
 
 OS:Node,
-  {2ad91438-577e-4733-a2b8-88782f233ac5}, !- Handle
-  Node 15,                                !- Name
-  {c0fd8ac4-a9fc-4ee6-8520-d606ef99b413}, !- Inlet Port
-  {45c478db-e399-4600-9231-58fa0cef08ec}; !- Outlet Port
+  {d8feaccc-073b-4887-b34e-2020e093ecb7}, !- Handle
+  Node 8,                                 !- Name
+  {9ae0715d-0fd8-421a-b07f-3cfe9fd53d00}, !- Inlet Port
+  {8ee4d2ef-defa-442f-bd19-e54cd4be1022}; !- Outlet Port
 
 OS:Connector:Mixer,
-  {ff6738fc-8120-4936-b098-cf9f1f241bc0}, !- Handle
+  {1c815568-2e1a-4549-aa43-bf1565d182c0}, !- Handle
   Connector Mixer 2,                      !- Name
-  {94e5f779-1a1c-4ede-b33d-947c31ed8da6}, !- Outlet Branch Name
-  {45c478db-e399-4600-9231-58fa0cef08ec}; !- Inlet Branch Name 1
+  {88fd4d14-fc69-4b93-b57a-d30f578b6f82}, !- Outlet Branch Name
+  {8ee4d2ef-defa-442f-bd19-e54cd4be1022}; !- Inlet Branch Name 1
 
 OS:Connector:Splitter,
-  {8d7dc224-b7e7-497a-a0d2-16e14fe6669c}, !- Handle
+  {51f5cc72-29e0-48d9-8752-a87a19d8f910}, !- Handle
   Connector Splitter 2,                   !- Name
-  {e43e3b9f-69d1-4853-bede-3457de9e5cb8}, !- Inlet Branch Name
-  {c0fd8ac4-a9fc-4ee6-8520-d606ef99b413}; !- Outlet Branch Name 1
-
-OS:Connection,
-  {50579624-4e3d-4e81-8f48-f4505b2ef35b}, !- Handle
-  {37401c6f-246b-4cdd-86d6-919f94b8035a}, !- Name
-  {27ee74c5-c602-4d38-9a5d-430a52853cd9}, !- Source Object
+  {94b68e45-f7cc-4c46-8932-9584a0eaad68}, !- Inlet Branch Name
+  {9ae0715d-0fd8-421a-b07f-3cfe9fd53d00}; !- Outlet Branch Name 1
+
+OS:Connection,
+  {8b316b7a-d0bd-4d2c-a87f-b5318d167726}, !- Handle
+  {f6422303-d1fa-4ce7-bdb1-47c9f0e5e155}, !- Name
+  {1ec73d3b-d449-49a7-bc70-f0044196240d}, !- Source Object
   17,                                     !- Outlet Port
-  {875360c2-97f0-4938-b08e-5587e21b1bc2}, !- Target Object
-  2;                                      !- Inlet Port
-
-OS:Connection,
-  {e43e3b9f-69d1-4853-bede-3457de9e5cb8}, !- Handle
-  {81f7512e-7d3b-4f07-9559-d95fc0439aaa}, !- Name
-  {875360c2-97f0-4938-b08e-5587e21b1bc2}, !- Source Object
-  3,                                      !- Outlet Port
-  {8d7dc224-b7e7-497a-a0d2-16e14fe6669c}, !- Target Object
-  2;                                      !- Inlet Port
-
-OS:Connection,
-  {c0fd8ac4-a9fc-4ee6-8520-d606ef99b413}, !- Handle
-  {26b8b388-c661-4b25-999a-0129229a64e9}, !- Name
-  {8d7dc224-b7e7-497a-a0d2-16e14fe6669c}, !- Source Object
-  3,                                      !- Outlet Port
-  {2ad91438-577e-4733-a2b8-88782f233ac5}, !- Target Object
-  2;                                      !- Inlet Port
-
-OS:Connection,
-  {45c478db-e399-4600-9231-58fa0cef08ec}, !- Handle
-  {ab2e5523-993d-46bc-baaa-977cb5d157a4}, !- Name
-  {2ad91438-577e-4733-a2b8-88782f233ac5}, !- Source Object
-  3,                                      !- Outlet Port
-  {ff6738fc-8120-4936-b098-cf9f1f241bc0}, !- Target Object
+  {724b6292-7839-488f-b4a3-7de58bdb736f}, !- Target Object
+  2;                                      !- Inlet Port
+
+OS:Connection,
+  {94b68e45-f7cc-4c46-8932-9584a0eaad68}, !- Handle
+  {a7545467-7e75-4dde-b8c5-4b96ba1098d7}, !- Name
+  {724b6292-7839-488f-b4a3-7de58bdb736f}, !- Source Object
+  3,                                      !- Outlet Port
+  {51f5cc72-29e0-48d9-8752-a87a19d8f910}, !- Target Object
+  2;                                      !- Inlet Port
+
+OS:Connection,
+  {9ae0715d-0fd8-421a-b07f-3cfe9fd53d00}, !- Handle
+  {2d6c4405-2619-419d-ab1d-cb9ddc434949}, !- Name
+  {51f5cc72-29e0-48d9-8752-a87a19d8f910}, !- Source Object
+  3,                                      !- Outlet Port
+  {d8feaccc-073b-4887-b34e-2020e093ecb7}, !- Target Object
+  2;                                      !- Inlet Port
+
+OS:Connection,
+  {8ee4d2ef-defa-442f-bd19-e54cd4be1022}, !- Handle
+  {dcc9c7a5-7dbd-4506-9240-f33a915e8a6b}, !- Name
+  {d8feaccc-073b-4887-b34e-2020e093ecb7}, !- Source Object
+  3,                                      !- Outlet Port
+  {1c815568-2e1a-4549-aa43-bf1565d182c0}, !- Target Object
   3;                                      !- Inlet Port
 
 OS:Connection,
-  {94e5f779-1a1c-4ede-b33d-947c31ed8da6}, !- Handle
-  {b8ed3449-0560-4be7-bcc6-49de914407f2}, !- Name
-  {ff6738fc-8120-4936-b098-cf9f1f241bc0}, !- Source Object
+  {88fd4d14-fc69-4b93-b57a-d30f578b6f82}, !- Handle
+  {b59e8e92-d5b3-4ca6-b7c7-427019339456}, !- Name
+  {1c815568-2e1a-4549-aa43-bf1565d182c0}, !- Source Object
   2,                                      !- Outlet Port
-  {83b54773-2cac-44e3-b7c4-b80559b05d6a}, !- Target Object
-  2;                                      !- Inlet Port
-
-OS:Connection,
-  {2766c300-fbd4-41a2-8a03-0a5cf3923e7c}, !- Handle
-  {28b732b5-0050-4c28-9c95-6aee35619807}, !- Name
-  {83b54773-2cac-44e3-b7c4-b80559b05d6a}, !- Source Object
-  3,                                      !- Outlet Port
-  {27ee74c5-c602-4d38-9a5d-430a52853cd9}, !- Target Object
+  {3dd29d38-4e45-407f-a5d7-157d95f737a6}, !- Target Object
+  2;                                      !- Inlet Port
+
+OS:Connection,
+  {9825fcc7-e07e-47a5-9b5f-3a5d100748f1}, !- Handle
+  {f4ceb28a-1673-408d-8e3f-5d27e8216347}, !- Name
+  {3dd29d38-4e45-407f-a5d7-157d95f737a6}, !- Source Object
+  3,                                      !- Outlet Port
+  {1ec73d3b-d449-49a7-bc70-f0044196240d}, !- Target Object
   18;                                     !- Inlet Port
 
 OS:Sizing:Plant,
-  {e7dcf90d-dafa-4f5b-a9e0-780bdfb4501e}, !- Handle
-  {27ee74c5-c602-4d38-9a5d-430a52853cd9}, !- Plant or Condenser Loop Name
+  {1e36bb71-329d-4ce8-87d9-9cc8c51a32a5}, !- Handle
+  {1ec73d3b-d449-49a7-bc70-f0044196240d}, !- Plant or Condenser Loop Name
   Heating,                                !- Loop Type
   52.6666666666667,                       !- Design Loop Exit Temperature {C}
   5.55555555555556,                       !- Loop Design Temperature Difference {deltaC}
@@ -3426,86 +992,86 @@
   None;                                   !- Coincident Sizing Factor Mode
 
 OS:AvailabilityManagerAssignmentList,
-  {a46f446c-35ef-42c6-9f8a-262ca8b600dc}, !- Handle
+  {185ba638-515e-4549-ad6a-39f5cc2df8d3}, !- Handle
   Plant Loop 1 AvailabilityManagerAssignmentList; !- Name
 
 OS:Pipe:Adiabatic,
-  {7a5a50c0-d8e6-4870-87cb-5c679b1ba747}, !- Handle
+  {06f7cf42-5af8-41d4-ad12-61e97d9715aa}, !- Handle
   Pipe Adiabatic 1,                       !- Name
-  {9855cebc-89c4-473e-a523-9e74d722a5f6}, !- Inlet Node Name
-  {114ad29b-8703-499c-9095-d733b8cd931a}; !- Outlet Node Name
+  {06c170f1-8d93-4e49-9287-15d7180d37d4}, !- Inlet Node Name
+  {248214be-ac3e-4f06-8d12-dce21571294b}; !- Outlet Node Name
 
 OS:Pipe:Adiabatic,
-  {94e60af7-a02f-4d9f-a2d4-639ef93b1787}, !- Handle
+  {1ac95843-bc85-4bbc-9859-6c43cb17c774}, !- Handle
   Pipe Adiabatic 2,                       !- Name
-  {79f65657-c707-4178-89ee-765ad570c484}, !- Inlet Node Name
-  {9dc3f208-38c8-4000-8165-9fcdb7bb1334}; !- Outlet Node Name
+  {b153a5aa-5355-4f98-97b2-539edafeea34}, !- Inlet Node Name
+  {5071a66a-05c4-45c7-ba87-cee9adcaa807}; !- Outlet Node Name
 
 OS:Node,
-  {8eac8b7a-129b-4514-ac62-5ac09eb684a9}, !- Handle
-  Node 16,                                !- Name
-  {114ad29b-8703-499c-9095-d733b8cd931a}, !- Inlet Port
-  {96e70fef-7540-42b1-8df4-c3926ff3b980}; !- Outlet Port
-
-OS:Connection,
-  {9855cebc-89c4-473e-a523-9e74d722a5f6}, !- Handle
-  {a4fdda65-5fa6-4df3-8f54-314afd38287d}, !- Name
-  {7f0415ea-d122-4adc-b2b4-d8f578d83a39}, !- Source Object
-  3,                                      !- Outlet Port
-  {7a5a50c0-d8e6-4870-87cb-5c679b1ba747}, !- Target Object
-  2;                                      !- Inlet Port
-
-OS:Connection,
-  {114ad29b-8703-499c-9095-d733b8cd931a}, !- Handle
-  {55a50eef-b215-4c39-bde1-487e45fad5cb}, !- Name
-  {7a5a50c0-d8e6-4870-87cb-5c679b1ba747}, !- Source Object
-  3,                                      !- Outlet Port
-  {8eac8b7a-129b-4514-ac62-5ac09eb684a9}, !- Target Object
-  2;                                      !- Inlet Port
-
-OS:Connection,
-  {96e70fef-7540-42b1-8df4-c3926ff3b980}, !- Handle
-  {cc698223-e618-4861-bd03-acf2ec5c1e20}, !- Name
-  {8eac8b7a-129b-4514-ac62-5ac09eb684a9}, !- Source Object
-  3,                                      !- Outlet Port
-  {2af3100e-0458-4cd8-bdff-5cb40ef1633e}, !- Target Object
+  {8a7ce7fb-f8d1-4a83-ad93-d34a06c667c3}, !- Handle
+  Node 9,                                 !- Name
+  {248214be-ac3e-4f06-8d12-dce21571294b}, !- Inlet Port
+  {c2a304ca-63a1-4d83-8dd7-94d4f2c872d0}; !- Outlet Port
+
+OS:Connection,
+  {06c170f1-8d93-4e49-9287-15d7180d37d4}, !- Handle
+  {a98cbad4-0352-4100-89c1-d520611b0018}, !- Name
+  {933b0f89-c3c5-4b69-b602-a37c58ba8893}, !- Source Object
+  3,                                      !- Outlet Port
+  {06f7cf42-5af8-41d4-ad12-61e97d9715aa}, !- Target Object
+  2;                                      !- Inlet Port
+
+OS:Connection,
+  {248214be-ac3e-4f06-8d12-dce21571294b}, !- Handle
+  {2f2208ab-4a90-43c4-8805-fb993a7fde31}, !- Name
+  {06f7cf42-5af8-41d4-ad12-61e97d9715aa}, !- Source Object
+  3,                                      !- Outlet Port
+  {8a7ce7fb-f8d1-4a83-ad93-d34a06c667c3}, !- Target Object
+  2;                                      !- Inlet Port
+
+OS:Connection,
+  {c2a304ca-63a1-4d83-8dd7-94d4f2c872d0}, !- Handle
+  {e6d423ef-de05-40e1-bc7b-334b66b43c0c}, !- Name
+  {8a7ce7fb-f8d1-4a83-ad93-d34a06c667c3}, !- Source Object
+  3,                                      !- Outlet Port
+  {57dc46e9-a508-4c82-a0e0-49187aa69fd7}, !- Target Object
   3;                                      !- Inlet Port
 
 OS:Node,
-  {9d3bd3f0-4e28-48b5-ac96-cd8408668c86}, !- Handle
-  Node 17,                                !- Name
-  {7c18802b-1873-45ef-8b81-9355648cc59e}, !- Inlet Port
-  {79f65657-c707-4178-89ee-765ad570c484}; !- Outlet Port
-
-OS:Connection,
-  {7c18802b-1873-45ef-8b81-9355648cc59e}, !- Handle
-  {6e45213d-64f0-4e09-b4ed-ebeee7c38583}, !- Name
-  {2af3100e-0458-4cd8-bdff-5cb40ef1633e}, !- Source Object
+  {79859d43-0c7d-40ca-a282-4c5bcde38055}, !- Handle
+  Node 10,                                !- Name
+  {ae446f00-3897-4521-90a3-ed928656b905}, !- Inlet Port
+  {b153a5aa-5355-4f98-97b2-539edafeea34}; !- Outlet Port
+
+OS:Connection,
+  {ae446f00-3897-4521-90a3-ed928656b905}, !- Handle
+  {a498fbac-9781-4ae6-98a4-47a9d0a32aae}, !- Name
+  {57dc46e9-a508-4c82-a0e0-49187aa69fd7}, !- Source Object
   2,                                      !- Outlet Port
-  {9d3bd3f0-4e28-48b5-ac96-cd8408668c86}, !- Target Object
-  2;                                      !- Inlet Port
-
-OS:Connection,
-  {79f65657-c707-4178-89ee-765ad570c484}, !- Handle
-  {86ec6b0f-9aed-42fc-8c26-6140361ecef2}, !- Name
-  {9d3bd3f0-4e28-48b5-ac96-cd8408668c86}, !- Source Object
-  3,                                      !- Outlet Port
-  {94e60af7-a02f-4d9f-a2d4-639ef93b1787}, !- Target Object
-  2;                                      !- Inlet Port
-
-OS:Connection,
-  {9dc3f208-38c8-4000-8165-9fcdb7bb1334}, !- Handle
-  {5196c394-0e23-4ba7-b2d2-5cfd9fd886f9}, !- Name
-  {94e60af7-a02f-4d9f-a2d4-639ef93b1787}, !- Source Object
-  3,                                      !- Outlet Port
-  {7a1c6abf-e48e-4fd9-a9a7-49c91be865e2}, !- Target Object
+  {79859d43-0c7d-40ca-a282-4c5bcde38055}, !- Target Object
+  2;                                      !- Inlet Port
+
+OS:Connection,
+  {b153a5aa-5355-4f98-97b2-539edafeea34}, !- Handle
+  {6567d1d0-9c41-4073-b78a-710fcc61d9e4}, !- Name
+  {79859d43-0c7d-40ca-a282-4c5bcde38055}, !- Source Object
+  3,                                      !- Outlet Port
+  {1ac95843-bc85-4bbc-9859-6c43cb17c774}, !- Target Object
+  2;                                      !- Inlet Port
+
+OS:Connection,
+  {5071a66a-05c4-45c7-ba87-cee9adcaa807}, !- Handle
+  {83cc4843-f9c3-4c8f-ba08-2c52b7b0ad27}, !- Name
+  {1ac95843-bc85-4bbc-9859-6c43cb17c774}, !- Source Object
+  3,                                      !- Outlet Port
+  {6f9b7fb2-ee89-494f-8556-baa366681fda}, !- Target Object
   2;                                      !- Inlet Port
 
 OS:Pump:VariableSpeed,
-  {02d18642-bec5-4058-8391-ee25eebba0e4}, !- Handle
+  {288abf3a-38f5-4479-b104-b47074864318}, !- Handle
   Pump Variable Speed 1,                  !- Name
-  {ffdaf365-9895-4e7d-90c4-5dcce0a674a2}, !- Inlet Node Name
-  {43b2d6dc-d9f2-4cc9-a227-79757c4b4622}, !- Outlet Node Name
+  {5e6716d2-0df5-45de-afaa-8f12d1187f5d}, !- Inlet Node Name
+  {2979a764-3da3-4e8c-a456-50f67dfdd071}, !- Outlet Node Name
   0.01,                                   !- Rated Flow Rate {m3/s}
   1,                                      !- Rated Pump Head {Pa}
   0,                                      !- Rated Power Consumption {W}
@@ -3535,50 +1101,50 @@
   General;                                !- End-Use Subcategory
 
 OS:Node,
-  {667fd0fa-9c50-4aac-a221-cdac938ea596}, !- Handle
-  Node 18,                                !- Name
-  {43b2d6dc-d9f2-4cc9-a227-79757c4b4622}, !- Inlet Port
-  {8f15e89e-a465-4e84-b455-dcce81a8e123}; !- Outlet Port
-
-OS:Connection,
-  {ffdaf365-9895-4e7d-90c4-5dcce0a674a2}, !- Handle
-  {64f2c1ae-21e5-407b-9c83-dad49e821e65}, !- Name
-  {da31da4a-06ff-4646-803c-b92562040b9e}, !- Source Object
-  3,                                      !- Outlet Port
-  {02d18642-bec5-4058-8391-ee25eebba0e4}, !- Target Object
-  2;                                      !- Inlet Port
-
-OS:Connection,
-  {43b2d6dc-d9f2-4cc9-a227-79757c4b4622}, !- Handle
-  {952a6652-8009-41c9-a767-fe2f3510ce41}, !- Name
-  {02d18642-bec5-4058-8391-ee25eebba0e4}, !- Source Object
-  3,                                      !- Outlet Port
-  {667fd0fa-9c50-4aac-a221-cdac938ea596}, !- Target Object
-  2;                                      !- Inlet Port
-
-OS:Connection,
-  {8f15e89e-a465-4e84-b455-dcce81a8e123}, !- Handle
-  {3d9a4df1-fce0-42b3-9ede-488b455faa82}, !- Name
-  {667fd0fa-9c50-4aac-a221-cdac938ea596}, !- Source Object
-  3,                                      !- Outlet Port
-  {35a0bb74-eec9-4143-93e1-4e353b7188b7}, !- Target Object
+  {33d97430-9c17-45d8-9f06-111e402c788e}, !- Handle
+  Node 11,                                !- Name
+  {2979a764-3da3-4e8c-a456-50f67dfdd071}, !- Inlet Port
+  {9d51eb35-cb01-4060-8f8f-8070461251c2}; !- Outlet Port
+
+OS:Connection,
+  {5e6716d2-0df5-45de-afaa-8f12d1187f5d}, !- Handle
+  {633d572d-9b2c-4f88-aaf8-f35e7d521e96}, !- Name
+  {9a9aefca-96a5-405c-b30a-00088934fad0}, !- Source Object
+  3,                                      !- Outlet Port
+  {288abf3a-38f5-4479-b104-b47074864318}, !- Target Object
+  2;                                      !- Inlet Port
+
+OS:Connection,
+  {2979a764-3da3-4e8c-a456-50f67dfdd071}, !- Handle
+  {85c92769-defe-45d2-82f8-1710fc2ff0bd}, !- Name
+  {288abf3a-38f5-4479-b104-b47074864318}, !- Source Object
+  3,                                      !- Outlet Port
+  {33d97430-9c17-45d8-9f06-111e402c788e}, !- Target Object
+  2;                                      !- Inlet Port
+
+OS:Connection,
+  {9d51eb35-cb01-4060-8f8f-8070461251c2}, !- Handle
+  {1928fa8f-b817-489e-8268-d837f1899633}, !- Name
+  {33d97430-9c17-45d8-9f06-111e402c788e}, !- Source Object
+  3,                                      !- Outlet Port
+  {a98d7afd-20ec-4fe9-841d-caecf545e1d4}, !- Target Object
   2;                                      !- Inlet Port
 
 OS:Schedule:Constant,
-  {3d71d3a6-2553-47a9-a5d8-fb893d7c537f}, !- Handle
+  {2cb5efd9-b2fd-4c51-8dba-ddd00b19db21}, !- Handle
   dhw temp,                               !- Name
-  {440d9106-9187-4b29-9c31-b2001c7188f7}, !- Schedule Type Limits Name
+  {87e33958-a86b-41d7-bee7-d268187da099}, !- Schedule Type Limits Name
   52.6666666666667;                       !- Value
 
 OS:SetpointManager:Scheduled,
-  {49bef495-d3d8-403a-8e84-570c9ba38102}, !- Handle
+  {29585796-8a6b-4d67-a845-2b4c0e5d1f17}, !- Handle
   Setpoint Manager Scheduled 1,           !- Name
   Temperature,                            !- Control Variable
-  {3d71d3a6-2553-47a9-a5d8-fb893d7c537f}, !- Schedule Name
-  {7a1c6abf-e48e-4fd9-a9a7-49c91be865e2}; !- Setpoint Node or NodeList Name
+  {2cb5efd9-b2fd-4c51-8dba-ddd00b19db21}, !- Schedule Name
+  {6f9b7fb2-ee89-494f-8556-baa366681fda}; !- Setpoint Node or NodeList Name
 
 OS:ScheduleTypeLimits,
-  {440d9106-9187-4b29-9c31-b2001c7188f7}, !- Handle
+  {87e33958-a86b-41d7-bee7-d268187da099}, !- Handle
   Temperature,                            !- Name
   ,                                       !- Lower Limit Value
   ,                                       !- Upper Limit Value
@@ -3586,10 +1152,10 @@
   Temperature;                            !- Unit Type
 
 OS:WaterHeater:Mixed,
-  {bfa8a53e-6c3b-4af0-90a2-63c9a1f4e2ac}, !- Handle
+  {bc075e6e-b219-4ea4-b049-0fe712b8e75a}, !- Handle
   res wh,                                 !- Name
   0.143845647790854,                      !- Tank Volume {m3}
-  {f0327737-43e4-45bd-9e50-7378a6e8be62}, !- Setpoint Temperature Schedule Name
+  {410a805d-bd03-49e0-8e99-7e41b8ec3a54}, !- Setpoint Temperature Schedule Name
   2,                                      !- Deadband Temperature Difference {deltaC}
   99,                                     !- Maximum Temperature Limit {C}
   Cycle,                                  !- Heater Control Type
@@ -3608,7 +1174,7 @@
   0,                                      !- On Cycle Parasitic Heat Fraction to Tank
   ThermalZone,                            !- Ambient Temperature Indicator
   ,                                       !- Ambient Temperature Schedule Name
-  {d6b8307a-523c-4cc6-afae-9721061cac11}, !- Ambient Temperature Thermal Zone Name
+  {05215f95-1a35-46fa-bccc-c56ab9088a74}, !- Ambient Temperature Thermal Zone Name
   ,                                       !- Ambient Temperature Outdoor Air Node Name
   4.15693173076374,                       !- Off Cycle Loss Coefficient to Ambient Temperature {W/K}
   0.64,                                   !- Off Cycle Loss Fraction to Thermal Zone
@@ -3617,8 +1183,8 @@
   ,                                       !- Peak Use Flow Rate {m3/s}
   ,                                       !- Use Flow Rate Fraction Schedule Name
   ,                                       !- Cold Water Supply Temperature Schedule Name
-  {97bc2e05-0503-4b18-ac4d-89835485a9b0}, !- Use Side Inlet Node Name
-  {3004f3be-3cc8-4152-8986-da61f1599582}, !- Use Side Outlet Node Name
+  {41f22f75-2af9-4372-871c-522abd855a4c}, !- Use Side Inlet Node Name
+  {09e4c71b-4e9a-4200-8f7f-a526a1f7977d}, !- Use Side Outlet Node Name
   1,                                      !- Use Side Effectiveness
   ,                                       !- Source Side Inlet Node Name
   ,                                       !- Source Side Outlet Node Name
@@ -3631,3402 +1197,51 @@
   res wh;                                 !- End-Use Subcategory
 
 OS:Schedule:Constant,
-  {f0327737-43e4-45bd-9e50-7378a6e8be62}, !- Handle
+  {410a805d-bd03-49e0-8e99-7e41b8ec3a54}, !- Handle
   WH Setpoint Temp,                       !- Name
-  {440d9106-9187-4b29-9c31-b2001c7188f7}, !- Schedule Type Limits Name
+  {87e33958-a86b-41d7-bee7-d268187da099}, !- Schedule Type Limits Name
   52.6666666666667;                       !- Value
 
 OS:Node,
-  {e98226cb-96e5-495c-9483-56eb982569d2}, !- Handle
-  Node 19,                                !- Name
-  {b38bf178-cd98-43cb-a62f-7d81f57954db}, !- Inlet Port
-  {97bc2e05-0503-4b18-ac4d-89835485a9b0}; !- Outlet Port
-
-OS:Connection,
-  {b38bf178-cd98-43cb-a62f-7d81f57954db}, !- Handle
-  {733d767e-225d-46d4-a833-8a4899734ce1}, !- Name
-  {35a0bb74-eec9-4143-93e1-4e353b7188b7}, !- Source Object
+  {9e820f5d-af06-4863-bec9-0bd092bb0329}, !- Handle
+  Node 12,                                !- Name
+  {b544996d-a3a3-48be-9fc9-8156743ddec5}, !- Inlet Port
+  {41f22f75-2af9-4372-871c-522abd855a4c}; !- Outlet Port
+
+OS:Connection,
+  {b544996d-a3a3-48be-9fc9-8156743ddec5}, !- Handle
+  {7c96566f-21ba-4dfe-8572-57f1e78fbbd4}, !- Name
+  {a98d7afd-20ec-4fe9-841d-caecf545e1d4}, !- Source Object
   4,                                      !- Outlet Port
-  {e98226cb-96e5-495c-9483-56eb982569d2}, !- Target Object
+  {9e820f5d-af06-4863-bec9-0bd092bb0329}, !- Target Object
   2;                                      !- Inlet Port
 
 OS:Node,
-  {7fb6b7cc-ea4c-4c3e-8344-f83fc293877a}, !- Handle
-  Node 20,                                !- Name
-  {3004f3be-3cc8-4152-8986-da61f1599582}, !- Inlet Port
-  {09478ae2-260f-45e2-aefc-069344c30485}; !- Outlet Port
-
-OS:Connection,
-  {97bc2e05-0503-4b18-ac4d-89835485a9b0}, !- Handle
-  {8ae6e625-305c-49c7-96d1-a4f1353be780}, !- Name
-  {e98226cb-96e5-495c-9483-56eb982569d2}, !- Source Object
-  3,                                      !- Outlet Port
-  {bfa8a53e-6c3b-4af0-90a2-63c9a1f4e2ac}, !- Target Object
+  {a6efced3-9f03-428e-8c60-1dc4cf126f7e}, !- Handle
+  Node 13,                                !- Name
+  {09e4c71b-4e9a-4200-8f7f-a526a1f7977d}, !- Inlet Port
+  {bd2b6ff7-ae75-42cd-a2d1-91e86b8d21fa}; !- Outlet Port
+
+OS:Connection,
+  {41f22f75-2af9-4372-871c-522abd855a4c}, !- Handle
+  {05c97d6c-5ac5-4e48-acd1-1df3d2f232ba}, !- Name
+  {9e820f5d-af06-4863-bec9-0bd092bb0329}, !- Source Object
+  3,                                      !- Outlet Port
+  {bc075e6e-b219-4ea4-b049-0fe712b8e75a}, !- Target Object
   31;                                     !- Inlet Port
 
 OS:Connection,
-  {3004f3be-3cc8-4152-8986-da61f1599582}, !- Handle
-  {9addda29-d47f-4231-9320-a9534fd18f9e}, !- Name
-  {bfa8a53e-6c3b-4af0-90a2-63c9a1f4e2ac}, !- Source Object
+  {09e4c71b-4e9a-4200-8f7f-a526a1f7977d}, !- Handle
+  {eaf5058d-e37c-4984-a328-a1515cfa61a9}, !- Name
+  {bc075e6e-b219-4ea4-b049-0fe712b8e75a}, !- Source Object
   32,                                     !- Outlet Port
-  {7fb6b7cc-ea4c-4c3e-8344-f83fc293877a}, !- Target Object
-  2;                                      !- Inlet Port
-
-OS:Connection,
-  {09478ae2-260f-45e2-aefc-069344c30485}, !- Handle
-  {1fbcdd86-939c-4f59-bdd0-8df91d7183db}, !- Name
-  {7fb6b7cc-ea4c-4c3e-8344-f83fc293877a}, !- Source Object
-  3,                                      !- Outlet Port
-  {2af3100e-0458-4cd8-bdff-5cb40ef1633e}, !- Target Object
+  {a6efced3-9f03-428e-8c60-1dc4cf126f7e}, !- Target Object
+  2;                                      !- Inlet Port
+
+OS:Connection,
+  {bd2b6ff7-ae75-42cd-a2d1-91e86b8d21fa}, !- Handle
+  {8ece463c-be53-4378-a1fa-0cd83c5c60f6}, !- Name
+  {a6efced3-9f03-428e-8c60-1dc4cf126f7e}, !- Source Object
+  3,                                      !- Outlet Port
+  {57dc46e9-a508-4c82-a0e0-49187aa69fd7}, !- Target Object
   4;                                      !- Inlet Port
-
-OS:PlantLoop,
-  {59f08dfd-3fcd-4dd6-b9a5-a3bf65bfe66a}, !- Handle
-  Domestic Hot Water Loop|unit 2,         !- Name
-  ,                                       !- Fluid Type
-  0,                                      !- Glycol Concentration
-  ,                                       !- User Defined Fluid Type
-  ,                                       !- Plant Equipment Operation Heating Load
-  ,                                       !- Plant Equipment Operation Cooling Load
-  ,                                       !- Primary Plant Equipment Operation Scheme
-  {9eebb5d0-33e6-428e-98d7-b960ded82cd7}, !- Loop Temperature Setpoint Node Name
-  ,                                       !- Maximum Loop Temperature {C}
-  ,                                       !- Minimum Loop Temperature {C}
-  0.01,                                   !- Maximum Loop Flow Rate {m3/s}
-  ,                                       !- Minimum Loop Flow Rate {m3/s}
-  0.003,                                  !- Plant Loop Volume {m3}
-  {00034185-d993-4f42-8d35-b8f8c2c37b64}, !- Plant Side Inlet Node Name
-  {29459e1e-b671-4359-a1ba-34cff58fd404}, !- Plant Side Outlet Node Name
-  ,                                       !- Plant Side Branch List Name
-  {d6177226-cc68-4e7b-b37c-4900a651d646}, !- Demand Side Inlet Node Name
-  {67384dd5-279d-4f26-bffe-b49aaeb85f33}, !- Demand Side Outlet Node Name
-  ,                                       !- Demand Side Branch List Name
-  ,                                       !- Demand Side Connector List Name
-  Optimal,                                !- Load Distribution Scheme
-  {83c690f1-4f2d-4334-9553-b0c7b9ed25f0}, !- Availability Manager List Name
-  ,                                       !- Plant Loop Demand Calculation Scheme
-  ,                                       !- Common Pipe Simulation
-  ,                                       !- Pressure Simulation Type
-  ,                                       !- Plant Equipment Operation Heating Load Schedule
-  ,                                       !- Plant Equipment Operation Cooling Load Schedule
-  ,                                       !- Primary Plant Equipment Operation Scheme Schedule
-  ,                                       !- Component Setpoint Operation Scheme Schedule
-  {a3466b44-afdc-4265-95f0-3fad0e5654d8}, !- Demand Mixer Name
-  {6c8b175d-ff2c-4cb2-a6d8-7a5f176bc6de}, !- Demand Splitter Name
-  {0f2183e0-e171-499b-b309-97baa303b91e}, !- Supply Mixer Name
-  {14b57773-e28d-46b8-928c-2bda92709dd1}; !- Supply Splitter Name
-
-OS:Node,
-  {493e77dc-cba1-403f-a12c-6a0ea57d719b}, !- Handle
-  Node 21,                                !- Name
-  {00034185-d993-4f42-8d35-b8f8c2c37b64}, !- Inlet Port
-  {36de8526-7817-4327-9f3a-b75aa19f5c62}; !- Outlet Port
-
-OS:Node,
-  {9eebb5d0-33e6-428e-98d7-b960ded82cd7}, !- Handle
-  Node 22,                                !- Name
-  {db8aaeac-75cc-4b9b-8323-dcc98d3c427c}, !- Inlet Port
-  {29459e1e-b671-4359-a1ba-34cff58fd404}; !- Outlet Port
-
-OS:Node,
-  {b3ac8add-aa41-4ac7-862a-35432f9f889f}, !- Handle
-  Node 23,                                !- Name
-  {0c69fff8-34ce-43b7-85df-cb245cf6a8cc}, !- Inlet Port
-  {8c87cf50-d31e-4a3b-a3bf-0c59f7db5339}; !- Outlet Port
-
-OS:Connector:Mixer,
-  {0f2183e0-e171-499b-b309-97baa303b91e}, !- Handle
-  Connector Mixer 3,                      !- Name
-  {10b0e3ab-0956-44f6-b4ce-67b523931bd2}, !- Outlet Branch Name
-  {ee3b0fca-9282-41c2-a70c-25e0b8fe1d08}, !- Inlet Branch Name 1
-  {1e519280-ac7b-4b62-965a-705616a51438}; !- Inlet Branch Name 2
-
-OS:Connector:Splitter,
-  {14b57773-e28d-46b8-928c-2bda92709dd1}, !- Handle
-  Connector Splitter 3,                   !- Name
-  {68498bf5-1dc3-4d4b-995b-f520052951c7}, !- Inlet Branch Name
-  {0c69fff8-34ce-43b7-85df-cb245cf6a8cc}, !- Outlet Branch Name 1
-  {c1859c5e-2b2e-4d57-82c2-71eeccaf79d8}; !- Outlet Branch Name 2
-
-OS:Connection,
-  {00034185-d993-4f42-8d35-b8f8c2c37b64}, !- Handle
-  {7d5792f3-e06c-4fb7-97d4-21af2c189c8a}, !- Name
-  {59f08dfd-3fcd-4dd6-b9a5-a3bf65bfe66a}, !- Source Object
-  14,                                     !- Outlet Port
-  {493e77dc-cba1-403f-a12c-6a0ea57d719b}, !- Target Object
-  2;                                      !- Inlet Port
-
-OS:Connection,
-  {0c69fff8-34ce-43b7-85df-cb245cf6a8cc}, !- Handle
-  {2111d47f-ef4c-40c3-894e-dd1f3261ffc3}, !- Name
-  {14b57773-e28d-46b8-928c-2bda92709dd1}, !- Source Object
-  3,                                      !- Outlet Port
-  {b3ac8add-aa41-4ac7-862a-35432f9f889f}, !- Target Object
-  2;                                      !- Inlet Port
-
-OS:Connection,
-  {29459e1e-b671-4359-a1ba-34cff58fd404}, !- Handle
-  {487017ed-d3e5-47cd-b689-af2300c3e8ba}, !- Name
-  {9eebb5d0-33e6-428e-98d7-b960ded82cd7}, !- Source Object
-  3,                                      !- Outlet Port
-  {59f08dfd-3fcd-4dd6-b9a5-a3bf65bfe66a}, !- Target Object
-  15;                                     !- Inlet Port
-
-OS:Node,
-  {7f39dfbd-42ca-42d1-8a25-9066e8cb533c}, !- Handle
-  Node 24,                                !- Name
-  {d6177226-cc68-4e7b-b37c-4900a651d646}, !- Inlet Port
-  {b7d879ad-6c3c-4c00-ae4a-c7dbb0bcd44e}; !- Outlet Port
-
-OS:Node,
-  {357b641f-c7e3-4f82-8124-a23889074a33}, !- Handle
-  Node 25,                                !- Name
-  {26899756-022a-489d-b6c3-94bc036b684f}, !- Inlet Port
-  {67384dd5-279d-4f26-bffe-b49aaeb85f33}; !- Outlet Port
-
-OS:Node,
-  {4d55dbee-e854-40a0-8b5d-5e7894e683a3}, !- Handle
-  Node 26,                                !- Name
-  {1affe158-45a6-455d-b4c4-48465aa09b6f}, !- Inlet Port
-  {b16d14e3-e3d9-4653-bb45-4c823340db19}; !- Outlet Port
-
-OS:Connector:Mixer,
-  {a3466b44-afdc-4265-95f0-3fad0e5654d8}, !- Handle
-  Connector Mixer 4,                      !- Name
-  {26899756-022a-489d-b6c3-94bc036b684f}, !- Outlet Branch Name
-  {b16d14e3-e3d9-4653-bb45-4c823340db19}; !- Inlet Branch Name 1
-
-OS:Connector:Splitter,
-  {6c8b175d-ff2c-4cb2-a6d8-7a5f176bc6de}, !- Handle
-  Connector Splitter 4,                   !- Name
-  {b7d879ad-6c3c-4c00-ae4a-c7dbb0bcd44e}, !- Inlet Branch Name
-  {1affe158-45a6-455d-b4c4-48465aa09b6f}; !- Outlet Branch Name 1
-
-OS:Connection,
-  {d6177226-cc68-4e7b-b37c-4900a651d646}, !- Handle
-  {9db44249-b359-42c4-aacf-c3738658572d}, !- Name
-  {59f08dfd-3fcd-4dd6-b9a5-a3bf65bfe66a}, !- Source Object
-  17,                                     !- Outlet Port
-  {7f39dfbd-42ca-42d1-8a25-9066e8cb533c}, !- Target Object
-  2;                                      !- Inlet Port
-
-OS:Connection,
-  {b7d879ad-6c3c-4c00-ae4a-c7dbb0bcd44e}, !- Handle
-  {69825be0-06a9-434a-aa49-092ca831ff39}, !- Name
-  {7f39dfbd-42ca-42d1-8a25-9066e8cb533c}, !- Source Object
-  3,                                      !- Outlet Port
-  {6c8b175d-ff2c-4cb2-a6d8-7a5f176bc6de}, !- Target Object
-  2;                                      !- Inlet Port
-
-OS:Connection,
-  {1affe158-45a6-455d-b4c4-48465aa09b6f}, !- Handle
-  {64089e99-e347-4e94-9587-938da49f6d73}, !- Name
-  {6c8b175d-ff2c-4cb2-a6d8-7a5f176bc6de}, !- Source Object
-  3,                                      !- Outlet Port
-  {4d55dbee-e854-40a0-8b5d-5e7894e683a3}, !- Target Object
-  2;                                      !- Inlet Port
-
-OS:Connection,
-  {b16d14e3-e3d9-4653-bb45-4c823340db19}, !- Handle
-  {c86c9ed7-f2da-4740-87e4-d5b5c968ea18}, !- Name
-  {4d55dbee-e854-40a0-8b5d-5e7894e683a3}, !- Source Object
-  3,                                      !- Outlet Port
-  {a3466b44-afdc-4265-95f0-3fad0e5654d8}, !- Target Object
-  3;                                      !- Inlet Port
-
-OS:Connection,
-  {26899756-022a-489d-b6c3-94bc036b684f}, !- Handle
-  {2d411211-1025-4935-acb8-079463f0bdd0}, !- Name
-  {a3466b44-afdc-4265-95f0-3fad0e5654d8}, !- Source Object
-  2,                                      !- Outlet Port
-  {357b641f-c7e3-4f82-8124-a23889074a33}, !- Target Object
-  2;                                      !- Inlet Port
-
-OS:Connection,
-  {67384dd5-279d-4f26-bffe-b49aaeb85f33}, !- Handle
-  {389d47b2-9d2d-42aa-9616-7cedd456c4ec}, !- Name
-  {357b641f-c7e3-4f82-8124-a23889074a33}, !- Source Object
-  3,                                      !- Outlet Port
-  {59f08dfd-3fcd-4dd6-b9a5-a3bf65bfe66a}, !- Target Object
-  18;                                     !- Inlet Port
-
-OS:Sizing:Plant,
-  {b6a89dc7-8ed3-43dd-9211-f496020eb354}, !- Handle
-  {59f08dfd-3fcd-4dd6-b9a5-a3bf65bfe66a}, !- Plant or Condenser Loop Name
-  Heating,                                !- Loop Type
-  52.6666666666667,                       !- Design Loop Exit Temperature {C}
-  5.55555555555556,                       !- Loop Design Temperature Difference {deltaC}
-  NonCoincident,                          !- Sizing Option
-  1,                                      !- Zone Timesteps in Averaging Window
-  None;                                   !- Coincident Sizing Factor Mode
-
-OS:AvailabilityManagerAssignmentList,
-  {83c690f1-4f2d-4334-9553-b0c7b9ed25f0}, !- Handle
-  Plant Loop 1 AvailabilityManagerAssignmentList 1; !- Name
-
-OS:Pipe:Adiabatic,
-  {102490da-e184-49ea-9b2e-eeabad7f664d}, !- Handle
-  Pipe Adiabatic 3,                       !- Name
-  {8c87cf50-d31e-4a3b-a3bf-0c59f7db5339}, !- Inlet Node Name
-  {edb758bc-eb25-4748-a08c-c6f4f65d74f1}; !- Outlet Node Name
-
-OS:Pipe:Adiabatic,
-  {6180a464-78ef-42b3-b0ce-5cb01f7404cf}, !- Handle
-  Pipe Adiabatic 4,                       !- Name
-  {67c5a38c-eff5-492a-af60-230fe78df35b}, !- Inlet Node Name
-  {db8aaeac-75cc-4b9b-8323-dcc98d3c427c}; !- Outlet Node Name
-
-OS:Node,
-  {f904a825-8cbf-41aa-b82b-740c3ee00748}, !- Handle
-  Node 27,                                !- Name
-  {edb758bc-eb25-4748-a08c-c6f4f65d74f1}, !- Inlet Port
-  {ee3b0fca-9282-41c2-a70c-25e0b8fe1d08}; !- Outlet Port
-
-OS:Connection,
-  {8c87cf50-d31e-4a3b-a3bf-0c59f7db5339}, !- Handle
-  {bd7bf008-8160-4761-9a8a-cebdfee5721e}, !- Name
-  {b3ac8add-aa41-4ac7-862a-35432f9f889f}, !- Source Object
-  3,                                      !- Outlet Port
-  {102490da-e184-49ea-9b2e-eeabad7f664d}, !- Target Object
-  2;                                      !- Inlet Port
-
-OS:Connection,
-  {edb758bc-eb25-4748-a08c-c6f4f65d74f1}, !- Handle
-  {100632cd-88ac-4957-899f-a3b99f46b8ee}, !- Name
-  {102490da-e184-49ea-9b2e-eeabad7f664d}, !- Source Object
-  3,                                      !- Outlet Port
-  {f904a825-8cbf-41aa-b82b-740c3ee00748}, !- Target Object
-  2;                                      !- Inlet Port
-
-OS:Connection,
-  {ee3b0fca-9282-41c2-a70c-25e0b8fe1d08}, !- Handle
-  {87705db3-0d96-43e1-9f1f-a496765ad476}, !- Name
-  {f904a825-8cbf-41aa-b82b-740c3ee00748}, !- Source Object
-  3,                                      !- Outlet Port
-  {0f2183e0-e171-499b-b309-97baa303b91e}, !- Target Object
-  3;                                      !- Inlet Port
-
-OS:Node,
-  {41c46149-857e-4daa-9bd5-15a2d22308b3}, !- Handle
-  Node 28,                                !- Name
-  {10b0e3ab-0956-44f6-b4ce-67b523931bd2}, !- Inlet Port
-  {67c5a38c-eff5-492a-af60-230fe78df35b}; !- Outlet Port
-
-OS:Connection,
-  {10b0e3ab-0956-44f6-b4ce-67b523931bd2}, !- Handle
-  {45d1cea1-60d3-47f0-a71c-357208267a8f}, !- Name
-  {0f2183e0-e171-499b-b309-97baa303b91e}, !- Source Object
-  2,                                      !- Outlet Port
-  {41c46149-857e-4daa-9bd5-15a2d22308b3}, !- Target Object
-  2;                                      !- Inlet Port
-
-OS:Connection,
-  {67c5a38c-eff5-492a-af60-230fe78df35b}, !- Handle
-  {1c08e4d0-a0d5-4968-a55a-e8b08ea9a364}, !- Name
-  {41c46149-857e-4daa-9bd5-15a2d22308b3}, !- Source Object
-  3,                                      !- Outlet Port
-  {6180a464-78ef-42b3-b0ce-5cb01f7404cf}, !- Target Object
-  2;                                      !- Inlet Port
-
-OS:Connection,
-  {db8aaeac-75cc-4b9b-8323-dcc98d3c427c}, !- Handle
-  {e52c4592-4e72-48bc-9989-115e888172c9}, !- Name
-  {6180a464-78ef-42b3-b0ce-5cb01f7404cf}, !- Source Object
-  3,                                      !- Outlet Port
-  {9eebb5d0-33e6-428e-98d7-b960ded82cd7}, !- Target Object
-  2;                                      !- Inlet Port
-
-OS:Pump:VariableSpeed,
-  {d846532b-6f9d-4d66-980d-7824a8193c3e}, !- Handle
-  Pump Variable Speed 2,                  !- Name
-  {36de8526-7817-4327-9f3a-b75aa19f5c62}, !- Inlet Node Name
-  {2e7d3f77-9434-4faa-94ff-8c6c90d11e3a}, !- Outlet Node Name
-  0.01,                                   !- Rated Flow Rate {m3/s}
-  1,                                      !- Rated Pump Head {Pa}
-  0,                                      !- Rated Power Consumption {W}
-  1,                                      !- Motor Efficiency
-  0,                                      !- Fraction of Motor Inefficiencies to Fluid Stream
-  0,                                      !- Coefficient 1 of the Part Load Performance Curve
-  1,                                      !- Coefficient 2 of the Part Load Performance Curve
-  0,                                      !- Coefficient 3 of the Part Load Performance Curve
-  0,                                      !- Coefficient 4 of the Part Load Performance Curve
-  ,                                       !- Minimum Flow Rate {m3/s}
-  Intermittent,                           !- Pump Control Type
-  ,                                       !- Pump Flow Rate Schedule Name
-  ,                                       !- Pump Curve Name
-  ,                                       !- Impeller Diameter {m}
-  ,                                       !- VFD Control Type
-  ,                                       !- Pump RPM Schedule Name
-  ,                                       !- Minimum Pressure Schedule {Pa}
-  ,                                       !- Maximum Pressure Schedule {Pa}
-  ,                                       !- Minimum RPM Schedule {rev/min}
-  ,                                       !- Maximum RPM Schedule {rev/min}
-  ,                                       !- Zone Name
-  0.5,                                    !- Skin Loss Radiative Fraction
-  PowerPerFlowPerPressure,                !- Design Power Sizing Method
-  348701.1,                               !- Design Electric Power per Unit Flow Rate {W/(m3/s)}
-  1.282051282,                            !- Design Shaft Power per Unit Flow Rate per Unit Head {W-s/m3-Pa}
-  0,                                      !- Design Minimum Flow Rate Fraction
-  General;                                !- End-Use Subcategory
-
-OS:Node,
-  {6e014712-da6b-4693-b564-8bad40555fdb}, !- Handle
-  Node 29,                                !- Name
-  {2e7d3f77-9434-4faa-94ff-8c6c90d11e3a}, !- Inlet Port
-  {68498bf5-1dc3-4d4b-995b-f520052951c7}; !- Outlet Port
-
-OS:Connection,
-  {36de8526-7817-4327-9f3a-b75aa19f5c62}, !- Handle
-  {1cb69a6c-72ec-46ad-9ca6-c09781964b69}, !- Name
-  {493e77dc-cba1-403f-a12c-6a0ea57d719b}, !- Source Object
-  3,                                      !- Outlet Port
-  {d846532b-6f9d-4d66-980d-7824a8193c3e}, !- Target Object
-  2;                                      !- Inlet Port
-
-OS:Connection,
-  {2e7d3f77-9434-4faa-94ff-8c6c90d11e3a}, !- Handle
-  {75aa13e7-4fb6-46c9-8f09-f0f9d01d5567}, !- Name
-  {d846532b-6f9d-4d66-980d-7824a8193c3e}, !- Source Object
-  3,                                      !- Outlet Port
-  {6e014712-da6b-4693-b564-8bad40555fdb}, !- Target Object
-  2;                                      !- Inlet Port
-
-OS:Connection,
-  {68498bf5-1dc3-4d4b-995b-f520052951c7}, !- Handle
-  {233d6cbd-0692-41f7-97ca-bb2b57d492a3}, !- Name
-  {6e014712-da6b-4693-b564-8bad40555fdb}, !- Source Object
-  3,                                      !- Outlet Port
-  {14b57773-e28d-46b8-928c-2bda92709dd1}, !- Target Object
-  2;                                      !- Inlet Port
-
-OS:Schedule:Constant,
-  {d6d99bd2-85c6-4498-92c2-97f1630212c4}, !- Handle
-  dhw temp 1,                             !- Name
-  {440d9106-9187-4b29-9c31-b2001c7188f7}, !- Schedule Type Limits Name
-  52.6666666666667;                       !- Value
-
-OS:SetpointManager:Scheduled,
-  {6522dbb6-6865-496d-b405-f475dc019f54}, !- Handle
-  Setpoint Manager Scheduled 2,           !- Name
-  Temperature,                            !- Control Variable
-  {d6d99bd2-85c6-4498-92c2-97f1630212c4}, !- Schedule Name
-  {9eebb5d0-33e6-428e-98d7-b960ded82cd7}; !- Setpoint Node or NodeList Name
-
-OS:WaterHeater:Mixed,
-  {a3a92d88-03ef-4d21-b6c1-d97e7d550d91}, !- Handle
-  res wh|unit 2,                          !- Name
-  0.143845647790854,                      !- Tank Volume {m3}
-  {6211af42-381a-4da7-a137-7b82cf3fd7e2}, !- Setpoint Temperature Schedule Name
-  2,                                      !- Deadband Temperature Difference {deltaC}
-  99,                                     !- Maximum Temperature Limit {C}
-  Cycle,                                  !- Heater Control Type
-  11722.8428068889,                       !- Heater Maximum Capacity {W}
-  0,                                      !- Heater Minimum Capacity {W}
-  ,                                       !- Heater Ignition Minimum Flow Rate {m3/s}
-  ,                                       !- Heater Ignition Delay {s}
-  NaturalGas,                             !- Heater Fuel Type
-  0.773298241318794,                      !- Heater Thermal Efficiency
-  ,                                       !- Part Load Factor Curve Name
-  0,                                      !- Off Cycle Parasitic Fuel Consumption Rate {W}
-  Electricity,                            !- Off Cycle Parasitic Fuel Type
-  0,                                      !- Off Cycle Parasitic Heat Fraction to Tank
-  0,                                      !- On Cycle Parasitic Fuel Consumption Rate {W}
-  Electricity,                            !- On Cycle Parasitic Fuel Type
-  0,                                      !- On Cycle Parasitic Heat Fraction to Tank
-  ThermalZone,                            !- Ambient Temperature Indicator
-  ,                                       !- Ambient Temperature Schedule Name
-  {c5a57020-ad59-4321-95a9-238dafb53d99}, !- Ambient Temperature Thermal Zone Name
-  ,                                       !- Ambient Temperature Outdoor Air Node Name
-  4.15693173076374,                       !- Off Cycle Loss Coefficient to Ambient Temperature {W/K}
-  0.64,                                   !- Off Cycle Loss Fraction to Thermal Zone
-  4.15693173076374,                       !- On Cycle Loss Coefficient to Ambient Temperature {W/K}
-  1,                                      !- On Cycle Loss Fraction to Thermal Zone
-  ,                                       !- Peak Use Flow Rate {m3/s}
-  ,                                       !- Use Flow Rate Fraction Schedule Name
-  ,                                       !- Cold Water Supply Temperature Schedule Name
-  {77ac67c7-bca0-4321-934d-6d24cd2cb90a}, !- Use Side Inlet Node Name
-  {809f9909-d7b2-4ddd-8e08-88af6731e117}, !- Use Side Outlet Node Name
-  1,                                      !- Use Side Effectiveness
-  ,                                       !- Source Side Inlet Node Name
-  ,                                       !- Source Side Outlet Node Name
-  1,                                      !- Source Side Effectiveness
-  autosize,                               !- Use Side Design Flow Rate {m3/s}
-  autosize,                               !- Source Side Design Flow Rate {m3/s}
-  1.5,                                    !- Indirect Water Heating Recovery Time {hr}
-  IndirectHeatPrimarySetpoint,            !- Source Side Flow Control Mode
-  ,                                       !- Indirect Alternate Setpoint Temperature Schedule Name
-  res wh|unit 2;                          !- End-Use Subcategory
-
-OS:Schedule:Constant,
-  {6211af42-381a-4da7-a137-7b82cf3fd7e2}, !- Handle
-  WH Setpoint Temp 1,                     !- Name
-  {440d9106-9187-4b29-9c31-b2001c7188f7}, !- Schedule Type Limits Name
-  52.6666666666667;                       !- Value
-
-OS:Node,
-  {63176476-5d4b-46eb-b630-e934316f6b7a}, !- Handle
-  Node 30,                                !- Name
-  {c1859c5e-2b2e-4d57-82c2-71eeccaf79d8}, !- Inlet Port
-  {77ac67c7-bca0-4321-934d-6d24cd2cb90a}; !- Outlet Port
-
-OS:Connection,
-  {c1859c5e-2b2e-4d57-82c2-71eeccaf79d8}, !- Handle
-  {798a8633-9ef0-4d35-b37f-e8bf0fb7e0d6}, !- Name
-  {14b57773-e28d-46b8-928c-2bda92709dd1}, !- Source Object
-  4,                                      !- Outlet Port
-  {63176476-5d4b-46eb-b630-e934316f6b7a}, !- Target Object
-  2;                                      !- Inlet Port
-
-OS:Node,
-  {c72e3a34-944a-471e-89c6-9d3c6841e8fc}, !- Handle
-  Node 31,                                !- Name
-  {809f9909-d7b2-4ddd-8e08-88af6731e117}, !- Inlet Port
-  {1e519280-ac7b-4b62-965a-705616a51438}; !- Outlet Port
-
-OS:Connection,
-  {77ac67c7-bca0-4321-934d-6d24cd2cb90a}, !- Handle
-  {38d9375a-0c5b-482c-a30c-91bafc0b6162}, !- Name
-  {63176476-5d4b-46eb-b630-e934316f6b7a}, !- Source Object
-  3,                                      !- Outlet Port
-  {a3a92d88-03ef-4d21-b6c1-d97e7d550d91}, !- Target Object
-  31;                                     !- Inlet Port
-
-OS:Connection,
-  {809f9909-d7b2-4ddd-8e08-88af6731e117}, !- Handle
-  {3914a956-1a80-4db4-9750-079c18fe4197}, !- Name
-  {a3a92d88-03ef-4d21-b6c1-d97e7d550d91}, !- Source Object
-  32,                                     !- Outlet Port
-  {c72e3a34-944a-471e-89c6-9d3c6841e8fc}, !- Target Object
-  2;                                      !- Inlet Port
-
-OS:Connection,
-  {1e519280-ac7b-4b62-965a-705616a51438}, !- Handle
-  {309154c8-c6f5-4fbf-9dda-a46de08f8d46}, !- Name
-  {c72e3a34-944a-471e-89c6-9d3c6841e8fc}, !- Source Object
-  3,                                      !- Outlet Port
-  {0f2183e0-e171-499b-b309-97baa303b91e}, !- Target Object
-  4;                                      !- Inlet Port
-
-OS:PlantLoop,
-  {e5088b62-96fc-4039-8adf-acb60efad8c3}, !- Handle
-  Domestic Hot Water Loop|unit 3,         !- Name
-  ,                                       !- Fluid Type
-  0,                                      !- Glycol Concentration
-  ,                                       !- User Defined Fluid Type
-  ,                                       !- Plant Equipment Operation Heating Load
-  ,                                       !- Plant Equipment Operation Cooling Load
-  ,                                       !- Primary Plant Equipment Operation Scheme
-  {a51a5242-975f-444a-9be1-4354950e247e}, !- Loop Temperature Setpoint Node Name
-  ,                                       !- Maximum Loop Temperature {C}
-  ,                                       !- Minimum Loop Temperature {C}
-  0.01,                                   !- Maximum Loop Flow Rate {m3/s}
-  ,                                       !- Minimum Loop Flow Rate {m3/s}
-  0.003,                                  !- Plant Loop Volume {m3}
-  {734d5567-8a03-4739-81b3-c5111be6e98d}, !- Plant Side Inlet Node Name
-  {a9988658-3d24-44e7-a67c-c795dfb063d0}, !- Plant Side Outlet Node Name
-  ,                                       !- Plant Side Branch List Name
-  {24303864-66c6-42f3-8fb8-99e1f1d018ac}, !- Demand Side Inlet Node Name
-  {718f99a3-5fe4-43dd-9280-b82f4138a08c}, !- Demand Side Outlet Node Name
-  ,                                       !- Demand Side Branch List Name
-  ,                                       !- Demand Side Connector List Name
-  Optimal,                                !- Load Distribution Scheme
-  {46f51168-1255-4277-928e-cd787e27a9cb}, !- Availability Manager List Name
-  ,                                       !- Plant Loop Demand Calculation Scheme
-  ,                                       !- Common Pipe Simulation
-  ,                                       !- Pressure Simulation Type
-  ,                                       !- Plant Equipment Operation Heating Load Schedule
-  ,                                       !- Plant Equipment Operation Cooling Load Schedule
-  ,                                       !- Primary Plant Equipment Operation Scheme Schedule
-  ,                                       !- Component Setpoint Operation Scheme Schedule
-  {d813f864-3ea3-4a75-916e-730457c52058}, !- Demand Mixer Name
-  {786a1d10-470f-47fa-a85a-b21d6bad726b}, !- Demand Splitter Name
-  {b4bd4c39-e5e1-45e8-9e03-c8139cc2e462}, !- Supply Mixer Name
-  {6d94c79b-b200-4d2e-85a1-27dade226230}; !- Supply Splitter Name
-
-OS:Node,
-  {808ba500-c19e-46ef-b507-d8009b1e2629}, !- Handle
-  Node 32,                                !- Name
-  {734d5567-8a03-4739-81b3-c5111be6e98d}, !- Inlet Port
-  {efb5174c-6433-4bb8-8d04-5b6059d92f07}; !- Outlet Port
-
-OS:Node,
-  {a51a5242-975f-444a-9be1-4354950e247e}, !- Handle
-  Node 33,                                !- Name
-  {2c1d0ff6-ee87-4dfd-94a0-1cd7a9fbc88e}, !- Inlet Port
-  {a9988658-3d24-44e7-a67c-c795dfb063d0}; !- Outlet Port
-
-OS:Node,
-  {e69b2ff1-eade-4f20-97ce-76da006ea9c7}, !- Handle
-  Node 34,                                !- Name
-  {6783be0e-8c52-4f31-b053-6efdf53aacc2}, !- Inlet Port
-  {952c2e80-2d39-4484-ac62-089d6c18c2ed}; !- Outlet Port
-
-OS:Connector:Mixer,
-  {b4bd4c39-e5e1-45e8-9e03-c8139cc2e462}, !- Handle
-  Connector Mixer 5,                      !- Name
-  {716600c9-afb2-45d7-a231-c16705bc235d}, !- Outlet Branch Name
-  {ee19c284-ce2e-4028-99ce-2860d55f1f52}, !- Inlet Branch Name 1
-  {77a16b71-38ba-4d5e-89cb-8ce4728a2e25}; !- Inlet Branch Name 2
-
-OS:Connector:Splitter,
-  {6d94c79b-b200-4d2e-85a1-27dade226230}, !- Handle
-  Connector Splitter 5,                   !- Name
-  {a15df0e7-b0ac-451d-8e0a-bd34818cffce}, !- Inlet Branch Name
-  {6783be0e-8c52-4f31-b053-6efdf53aacc2}, !- Outlet Branch Name 1
-  {06c78195-35c6-492e-ab81-1f2becb1e856}; !- Outlet Branch Name 2
-
-OS:Connection,
-  {734d5567-8a03-4739-81b3-c5111be6e98d}, !- Handle
-  {cbd6bd92-752c-4514-b19d-f0f6755e8bc2}, !- Name
-  {e5088b62-96fc-4039-8adf-acb60efad8c3}, !- Source Object
-  14,                                     !- Outlet Port
-  {808ba500-c19e-46ef-b507-d8009b1e2629}, !- Target Object
-  2;                                      !- Inlet Port
-
-OS:Connection,
-  {6783be0e-8c52-4f31-b053-6efdf53aacc2}, !- Handle
-  {2b32b333-c44a-4b67-8d5c-2cf93da17160}, !- Name
-  {6d94c79b-b200-4d2e-85a1-27dade226230}, !- Source Object
-  3,                                      !- Outlet Port
-  {e69b2ff1-eade-4f20-97ce-76da006ea9c7}, !- Target Object
-  2;                                      !- Inlet Port
-
-OS:Connection,
-  {a9988658-3d24-44e7-a67c-c795dfb063d0}, !- Handle
-  {a75d9d58-23b0-4046-8170-b53663bb012a}, !- Name
-  {a51a5242-975f-444a-9be1-4354950e247e}, !- Source Object
-  3,                                      !- Outlet Port
-  {e5088b62-96fc-4039-8adf-acb60efad8c3}, !- Target Object
-  15;                                     !- Inlet Port
-
-OS:Node,
-  {28db8e2a-efcb-47f8-bd57-9ce1b9854f10}, !- Handle
-  Node 35,                                !- Name
-  {24303864-66c6-42f3-8fb8-99e1f1d018ac}, !- Inlet Port
-  {3cd8634b-0c12-4c0b-a232-6e7a91ae8b44}; !- Outlet Port
-
-OS:Node,
-  {085fe0f3-63cb-4d80-99d7-2735b7438f5d}, !- Handle
-  Node 36,                                !- Name
-  {d6310075-d79a-4878-bc34-7b2feb13cf6d}, !- Inlet Port
-  {718f99a3-5fe4-43dd-9280-b82f4138a08c}; !- Outlet Port
-
-OS:Node,
-  {c4ed5b6c-04b0-4169-a5d0-ae94cd9fd8df}, !- Handle
-  Node 37,                                !- Name
-  {7688dadf-f886-495f-b99f-e20378000e69}, !- Inlet Port
-  {bfc88b91-e280-4ffb-bfea-a45398c37343}; !- Outlet Port
-
-OS:Connector:Mixer,
-  {d813f864-3ea3-4a75-916e-730457c52058}, !- Handle
-  Connector Mixer 6,                      !- Name
-  {d6310075-d79a-4878-bc34-7b2feb13cf6d}, !- Outlet Branch Name
-  {bfc88b91-e280-4ffb-bfea-a45398c37343}; !- Inlet Branch Name 1
-
-OS:Connector:Splitter,
-  {786a1d10-470f-47fa-a85a-b21d6bad726b}, !- Handle
-  Connector Splitter 6,                   !- Name
-  {3cd8634b-0c12-4c0b-a232-6e7a91ae8b44}, !- Inlet Branch Name
-  {7688dadf-f886-495f-b99f-e20378000e69}; !- Outlet Branch Name 1
-
-OS:Connection,
-  {24303864-66c6-42f3-8fb8-99e1f1d018ac}, !- Handle
-  {d773d6ba-d089-4689-9641-4f4c68babeb9}, !- Name
-  {e5088b62-96fc-4039-8adf-acb60efad8c3}, !- Source Object
-  17,                                     !- Outlet Port
-  {28db8e2a-efcb-47f8-bd57-9ce1b9854f10}, !- Target Object
-  2;                                      !- Inlet Port
-
-OS:Connection,
-  {3cd8634b-0c12-4c0b-a232-6e7a91ae8b44}, !- Handle
-  {4384036d-a677-4760-a4fe-00aa1810e958}, !- Name
-  {28db8e2a-efcb-47f8-bd57-9ce1b9854f10}, !- Source Object
-  3,                                      !- Outlet Port
-  {786a1d10-470f-47fa-a85a-b21d6bad726b}, !- Target Object
-  2;                                      !- Inlet Port
-
-OS:Connection,
-  {7688dadf-f886-495f-b99f-e20378000e69}, !- Handle
-  {bc1adb7c-80d6-4b1b-ab9f-e610fcd9074f}, !- Name
-  {786a1d10-470f-47fa-a85a-b21d6bad726b}, !- Source Object
-  3,                                      !- Outlet Port
-  {c4ed5b6c-04b0-4169-a5d0-ae94cd9fd8df}, !- Target Object
-  2;                                      !- Inlet Port
-
-OS:Connection,
-  {bfc88b91-e280-4ffb-bfea-a45398c37343}, !- Handle
-  {df6d6131-76f8-4a6d-8d39-c3b3dbca20a0}, !- Name
-  {c4ed5b6c-04b0-4169-a5d0-ae94cd9fd8df}, !- Source Object
-  3,                                      !- Outlet Port
-  {d813f864-3ea3-4a75-916e-730457c52058}, !- Target Object
-  3;                                      !- Inlet Port
-
-OS:Connection,
-  {d6310075-d79a-4878-bc34-7b2feb13cf6d}, !- Handle
-  {981d12a6-2811-433d-b8a3-0dcc791625b1}, !- Name
-  {d813f864-3ea3-4a75-916e-730457c52058}, !- Source Object
-  2,                                      !- Outlet Port
-  {085fe0f3-63cb-4d80-99d7-2735b7438f5d}, !- Target Object
-  2;                                      !- Inlet Port
-
-OS:Connection,
-  {718f99a3-5fe4-43dd-9280-b82f4138a08c}, !- Handle
-  {447eb511-1196-4067-be1c-07ee288a6bd0}, !- Name
-  {085fe0f3-63cb-4d80-99d7-2735b7438f5d}, !- Source Object
-  3,                                      !- Outlet Port
-  {e5088b62-96fc-4039-8adf-acb60efad8c3}, !- Target Object
-  18;                                     !- Inlet Port
-
-OS:Sizing:Plant,
-  {62cf55f4-6d8c-4334-82a6-b56cc00197ac}, !- Handle
-  {e5088b62-96fc-4039-8adf-acb60efad8c3}, !- Plant or Condenser Loop Name
-  Heating,                                !- Loop Type
-  52.6666666666667,                       !- Design Loop Exit Temperature {C}
-  5.55555555555556,                       !- Loop Design Temperature Difference {deltaC}
-  NonCoincident,                          !- Sizing Option
-  1,                                      !- Zone Timesteps in Averaging Window
-  None;                                   !- Coincident Sizing Factor Mode
-
-OS:AvailabilityManagerAssignmentList,
-  {46f51168-1255-4277-928e-cd787e27a9cb}, !- Handle
-  Plant Loop 1 AvailabilityManagerAssignmentList 2; !- Name
-
-OS:Pipe:Adiabatic,
-  {4ff4b252-5dd4-4705-8e4e-18fec389626f}, !- Handle
-  Pipe Adiabatic 5,                       !- Name
-  {952c2e80-2d39-4484-ac62-089d6c18c2ed}, !- Inlet Node Name
-  {cba248a0-ef3c-4bd4-ac34-51742090a009}; !- Outlet Node Name
-
-OS:Pipe:Adiabatic,
-  {06c78472-11ff-4d58-8921-17f40f94600d}, !- Handle
-  Pipe Adiabatic 6,                       !- Name
-  {1e37a2c4-33f5-4bce-bd02-28b2b1bc72fb}, !- Inlet Node Name
-  {2c1d0ff6-ee87-4dfd-94a0-1cd7a9fbc88e}; !- Outlet Node Name
-
-OS:Node,
-  {83af8b7c-bc5b-48b7-a793-d744bc39c5dc}, !- Handle
-  Node 38,                                !- Name
-  {cba248a0-ef3c-4bd4-ac34-51742090a009}, !- Inlet Port
-  {ee19c284-ce2e-4028-99ce-2860d55f1f52}; !- Outlet Port
-
-OS:Connection,
-  {952c2e80-2d39-4484-ac62-089d6c18c2ed}, !- Handle
-  {cae56539-4a4f-46a6-8fbc-a8869fb4b10e}, !- Name
-  {e69b2ff1-eade-4f20-97ce-76da006ea9c7}, !- Source Object
-  3,                                      !- Outlet Port
-  {4ff4b252-5dd4-4705-8e4e-18fec389626f}, !- Target Object
-  2;                                      !- Inlet Port
-
-OS:Connection,
-  {cba248a0-ef3c-4bd4-ac34-51742090a009}, !- Handle
-  {783ae45b-ad2d-48e3-a8d7-dbf5c0777c78}, !- Name
-  {4ff4b252-5dd4-4705-8e4e-18fec389626f}, !- Source Object
-  3,                                      !- Outlet Port
-  {83af8b7c-bc5b-48b7-a793-d744bc39c5dc}, !- Target Object
-  2;                                      !- Inlet Port
-
-OS:Connection,
-  {ee19c284-ce2e-4028-99ce-2860d55f1f52}, !- Handle
-  {68064808-d198-426c-ae2f-14283b5487bc}, !- Name
-  {83af8b7c-bc5b-48b7-a793-d744bc39c5dc}, !- Source Object
-  3,                                      !- Outlet Port
-  {b4bd4c39-e5e1-45e8-9e03-c8139cc2e462}, !- Target Object
-  3;                                      !- Inlet Port
-
-OS:Node,
-  {151650b8-caba-44d0-bb9e-fbf4f471100d}, !- Handle
-  Node 39,                                !- Name
-  {716600c9-afb2-45d7-a231-c16705bc235d}, !- Inlet Port
-  {1e37a2c4-33f5-4bce-bd02-28b2b1bc72fb}; !- Outlet Port
-
-OS:Connection,
-  {716600c9-afb2-45d7-a231-c16705bc235d}, !- Handle
-  {06a7c10d-5b1d-4780-bed2-45a5a96a581a}, !- Name
-  {b4bd4c39-e5e1-45e8-9e03-c8139cc2e462}, !- Source Object
-  2,                                      !- Outlet Port
-  {151650b8-caba-44d0-bb9e-fbf4f471100d}, !- Target Object
-  2;                                      !- Inlet Port
-
-OS:Connection,
-  {1e37a2c4-33f5-4bce-bd02-28b2b1bc72fb}, !- Handle
-  {0f9a4970-492a-4018-a6a2-72efe6b86c68}, !- Name
-  {151650b8-caba-44d0-bb9e-fbf4f471100d}, !- Source Object
-  3,                                      !- Outlet Port
-  {06c78472-11ff-4d58-8921-17f40f94600d}, !- Target Object
-  2;                                      !- Inlet Port
-
-OS:Connection,
-  {2c1d0ff6-ee87-4dfd-94a0-1cd7a9fbc88e}, !- Handle
-  {a5bf1cad-9e7d-4fea-ae0c-9fe06130ca00}, !- Name
-  {06c78472-11ff-4d58-8921-17f40f94600d}, !- Source Object
-  3,                                      !- Outlet Port
-  {a51a5242-975f-444a-9be1-4354950e247e}, !- Target Object
-  2;                                      !- Inlet Port
-
-OS:Pump:VariableSpeed,
-  {13eb9e26-d0c3-43d8-9634-77b2d322d541}, !- Handle
-  Pump Variable Speed 3,                  !- Name
-  {efb5174c-6433-4bb8-8d04-5b6059d92f07}, !- Inlet Node Name
-  {e7a7c604-302d-4fac-89cb-d73ffc844a5b}, !- Outlet Node Name
-  0.01,                                   !- Rated Flow Rate {m3/s}
-  1,                                      !- Rated Pump Head {Pa}
-  0,                                      !- Rated Power Consumption {W}
-  1,                                      !- Motor Efficiency
-  0,                                      !- Fraction of Motor Inefficiencies to Fluid Stream
-  0,                                      !- Coefficient 1 of the Part Load Performance Curve
-  1,                                      !- Coefficient 2 of the Part Load Performance Curve
-  0,                                      !- Coefficient 3 of the Part Load Performance Curve
-  0,                                      !- Coefficient 4 of the Part Load Performance Curve
-  ,                                       !- Minimum Flow Rate {m3/s}
-  Intermittent,                           !- Pump Control Type
-  ,                                       !- Pump Flow Rate Schedule Name
-  ,                                       !- Pump Curve Name
-  ,                                       !- Impeller Diameter {m}
-  ,                                       !- VFD Control Type
-  ,                                       !- Pump RPM Schedule Name
-  ,                                       !- Minimum Pressure Schedule {Pa}
-  ,                                       !- Maximum Pressure Schedule {Pa}
-  ,                                       !- Minimum RPM Schedule {rev/min}
-  ,                                       !- Maximum RPM Schedule {rev/min}
-  ,                                       !- Zone Name
-  0.5,                                    !- Skin Loss Radiative Fraction
-  PowerPerFlowPerPressure,                !- Design Power Sizing Method
-  348701.1,                               !- Design Electric Power per Unit Flow Rate {W/(m3/s)}
-  1.282051282,                            !- Design Shaft Power per Unit Flow Rate per Unit Head {W-s/m3-Pa}
-  0,                                      !- Design Minimum Flow Rate Fraction
-  General;                                !- End-Use Subcategory
-
-OS:Node,
-  {d6a6503a-2e5a-423f-b60a-1e70af834feb}, !- Handle
-  Node 40,                                !- Name
-  {e7a7c604-302d-4fac-89cb-d73ffc844a5b}, !- Inlet Port
-  {a15df0e7-b0ac-451d-8e0a-bd34818cffce}; !- Outlet Port
-
-OS:Connection,
-  {efb5174c-6433-4bb8-8d04-5b6059d92f07}, !- Handle
-  {d5f86c5a-2fc0-448b-9850-96e2ab861c8b}, !- Name
-  {808ba500-c19e-46ef-b507-d8009b1e2629}, !- Source Object
-  3,                                      !- Outlet Port
-  {13eb9e26-d0c3-43d8-9634-77b2d322d541}, !- Target Object
-  2;                                      !- Inlet Port
-
-OS:Connection,
-  {e7a7c604-302d-4fac-89cb-d73ffc844a5b}, !- Handle
-  {55c0c294-2b0b-4683-8eb7-bc98eacf1aa1}, !- Name
-  {13eb9e26-d0c3-43d8-9634-77b2d322d541}, !- Source Object
-  3,                                      !- Outlet Port
-  {d6a6503a-2e5a-423f-b60a-1e70af834feb}, !- Target Object
-  2;                                      !- Inlet Port
-
-OS:Connection,
-  {a15df0e7-b0ac-451d-8e0a-bd34818cffce}, !- Handle
-  {08e03ad3-38f8-463c-bc35-e71725899df3}, !- Name
-  {d6a6503a-2e5a-423f-b60a-1e70af834feb}, !- Source Object
-  3,                                      !- Outlet Port
-  {6d94c79b-b200-4d2e-85a1-27dade226230}, !- Target Object
-  2;                                      !- Inlet Port
-
-OS:Schedule:Constant,
-  {50d9d9e6-bdf1-48df-a74f-936f032b4728}, !- Handle
-  dhw temp 2,                             !- Name
-  {440d9106-9187-4b29-9c31-b2001c7188f7}, !- Schedule Type Limits Name
-  52.6666666666667;                       !- Value
-
-OS:SetpointManager:Scheduled,
-  {92b226d1-e05c-46fd-9c9c-97a81cf544e0}, !- Handle
-  Setpoint Manager Scheduled 3,           !- Name
-  Temperature,                            !- Control Variable
-  {50d9d9e6-bdf1-48df-a74f-936f032b4728}, !- Schedule Name
-  {a51a5242-975f-444a-9be1-4354950e247e}; !- Setpoint Node or NodeList Name
-
-OS:WaterHeater:Mixed,
-  {95b5d5f7-4f77-41f1-8a08-43b9bb92352a}, !- Handle
-  res wh|unit 3,                          !- Name
-  0.143845647790854,                      !- Tank Volume {m3}
-  {1d146a3e-503e-4e04-ac8a-2c0e9f83ba47}, !- Setpoint Temperature Schedule Name
-  2,                                      !- Deadband Temperature Difference {deltaC}
-  99,                                     !- Maximum Temperature Limit {C}
-  Cycle,                                  !- Heater Control Type
-  11722.8428068889,                       !- Heater Maximum Capacity {W}
-  0,                                      !- Heater Minimum Capacity {W}
-  ,                                       !- Heater Ignition Minimum Flow Rate {m3/s}
-  ,                                       !- Heater Ignition Delay {s}
-  NaturalGas,                             !- Heater Fuel Type
-  0.773298241318794,                      !- Heater Thermal Efficiency
-  ,                                       !- Part Load Factor Curve Name
-  0,                                      !- Off Cycle Parasitic Fuel Consumption Rate {W}
-  Electricity,                            !- Off Cycle Parasitic Fuel Type
-  0,                                      !- Off Cycle Parasitic Heat Fraction to Tank
-  0,                                      !- On Cycle Parasitic Fuel Consumption Rate {W}
-  Electricity,                            !- On Cycle Parasitic Fuel Type
-  0,                                      !- On Cycle Parasitic Heat Fraction to Tank
-  ThermalZone,                            !- Ambient Temperature Indicator
-  ,                                       !- Ambient Temperature Schedule Name
-  {485da0e7-82bb-4810-875b-4f685fb4f1a2}, !- Ambient Temperature Thermal Zone Name
-  ,                                       !- Ambient Temperature Outdoor Air Node Name
-  4.15693173076374,                       !- Off Cycle Loss Coefficient to Ambient Temperature {W/K}
-  0.64,                                   !- Off Cycle Loss Fraction to Thermal Zone
-  4.15693173076374,                       !- On Cycle Loss Coefficient to Ambient Temperature {W/K}
-  1,                                      !- On Cycle Loss Fraction to Thermal Zone
-  ,                                       !- Peak Use Flow Rate {m3/s}
-  ,                                       !- Use Flow Rate Fraction Schedule Name
-  ,                                       !- Cold Water Supply Temperature Schedule Name
-  {b2609a95-267f-4ba4-a63c-e8b595acf258}, !- Use Side Inlet Node Name
-  {6b3fa8d9-7549-44d5-a758-4cffcb2d3d68}, !- Use Side Outlet Node Name
-  1,                                      !- Use Side Effectiveness
-  ,                                       !- Source Side Inlet Node Name
-  ,                                       !- Source Side Outlet Node Name
-  1,                                      !- Source Side Effectiveness
-  autosize,                               !- Use Side Design Flow Rate {m3/s}
-  autosize,                               !- Source Side Design Flow Rate {m3/s}
-  1.5,                                    !- Indirect Water Heating Recovery Time {hr}
-  IndirectHeatPrimarySetpoint,            !- Source Side Flow Control Mode
-  ,                                       !- Indirect Alternate Setpoint Temperature Schedule Name
-  res wh|unit 3;                          !- End-Use Subcategory
-
-OS:Schedule:Constant,
-  {1d146a3e-503e-4e04-ac8a-2c0e9f83ba47}, !- Handle
-  WH Setpoint Temp 2,                     !- Name
-  {440d9106-9187-4b29-9c31-b2001c7188f7}, !- Schedule Type Limits Name
-  52.6666666666667;                       !- Value
-
-OS:Node,
-  {2dcf0247-4694-4f07-bec1-170efea35bc1}, !- Handle
-  Node 41,                                !- Name
-  {06c78195-35c6-492e-ab81-1f2becb1e856}, !- Inlet Port
-  {b2609a95-267f-4ba4-a63c-e8b595acf258}; !- Outlet Port
-
-OS:Connection,
-  {06c78195-35c6-492e-ab81-1f2becb1e856}, !- Handle
-  {ee98fa33-2878-4cf1-883b-ecc539a1b33b}, !- Name
-  {6d94c79b-b200-4d2e-85a1-27dade226230}, !- Source Object
-  4,                                      !- Outlet Port
-  {2dcf0247-4694-4f07-bec1-170efea35bc1}, !- Target Object
-  2;                                      !- Inlet Port
-
-OS:Node,
-  {282ebbe8-da5d-4ebc-b67c-6afa17c08444}, !- Handle
-  Node 42,                                !- Name
-  {6b3fa8d9-7549-44d5-a758-4cffcb2d3d68}, !- Inlet Port
-  {77a16b71-38ba-4d5e-89cb-8ce4728a2e25}; !- Outlet Port
-
-OS:Connection,
-  {b2609a95-267f-4ba4-a63c-e8b595acf258}, !- Handle
-  {8fdd2170-9c7d-437a-81b9-bac1aa79abfa}, !- Name
-  {2dcf0247-4694-4f07-bec1-170efea35bc1}, !- Source Object
-  3,                                      !- Outlet Port
-  {95b5d5f7-4f77-41f1-8a08-43b9bb92352a}, !- Target Object
-  31;                                     !- Inlet Port
-
-OS:Connection,
-  {6b3fa8d9-7549-44d5-a758-4cffcb2d3d68}, !- Handle
-  {bf9f741c-00a8-4f44-acc9-dd303653fa7e}, !- Name
-  {95b5d5f7-4f77-41f1-8a08-43b9bb92352a}, !- Source Object
-  32,                                     !- Outlet Port
-  {282ebbe8-da5d-4ebc-b67c-6afa17c08444}, !- Target Object
-  2;                                      !- Inlet Port
-
-OS:Connection,
-  {77a16b71-38ba-4d5e-89cb-8ce4728a2e25}, !- Handle
-  {172dcc33-8930-4fd5-87d1-63b687a0a59a}, !- Name
-  {282ebbe8-da5d-4ebc-b67c-6afa17c08444}, !- Source Object
-  3,                                      !- Outlet Port
-  {b4bd4c39-e5e1-45e8-9e03-c8139cc2e462}, !- Target Object
-  4;                                      !- Inlet Port
-
-OS:PlantLoop,
-  {f433b0bd-fd21-4958-aea8-3fb9f399db85}, !- Handle
-  Domestic Hot Water Loop|unit 4,         !- Name
-  ,                                       !- Fluid Type
-  0,                                      !- Glycol Concentration
-  ,                                       !- User Defined Fluid Type
-  ,                                       !- Plant Equipment Operation Heating Load
-  ,                                       !- Plant Equipment Operation Cooling Load
-  ,                                       !- Primary Plant Equipment Operation Scheme
-  {e8062e92-e1ad-47e9-acee-8706a7304692}, !- Loop Temperature Setpoint Node Name
-  ,                                       !- Maximum Loop Temperature {C}
-  ,                                       !- Minimum Loop Temperature {C}
-  0.01,                                   !- Maximum Loop Flow Rate {m3/s}
-  ,                                       !- Minimum Loop Flow Rate {m3/s}
-  0.003,                                  !- Plant Loop Volume {m3}
-  {8bf98746-2154-4f16-bc13-b7282a5727d7}, !- Plant Side Inlet Node Name
-  {02f79d70-184c-49a3-9edd-661a96f1e02d}, !- Plant Side Outlet Node Name
-  ,                                       !- Plant Side Branch List Name
-  {819a7d30-4a3f-4ed1-b926-09a09e10012b}, !- Demand Side Inlet Node Name
-  {119a90ee-703f-43a3-b774-45c96f7c8ca1}, !- Demand Side Outlet Node Name
-  ,                                       !- Demand Side Branch List Name
-  ,                                       !- Demand Side Connector List Name
-  Optimal,                                !- Load Distribution Scheme
-  {57abe79f-d597-40d2-80d8-3cc384b7ef72}, !- Availability Manager List Name
-  ,                                       !- Plant Loop Demand Calculation Scheme
-  ,                                       !- Common Pipe Simulation
-  ,                                       !- Pressure Simulation Type
-  ,                                       !- Plant Equipment Operation Heating Load Schedule
-  ,                                       !- Plant Equipment Operation Cooling Load Schedule
-  ,                                       !- Primary Plant Equipment Operation Scheme Schedule
-  ,                                       !- Component Setpoint Operation Scheme Schedule
-  {b2d4891d-194a-407c-b40e-ca7560a0ff5b}, !- Demand Mixer Name
-  {d05c7b85-ecdb-40e5-80ef-c6768d5ec2ac}, !- Demand Splitter Name
-  {2cce725b-6b51-4409-99fe-27f2da802b8f}, !- Supply Mixer Name
-  {c4df12ac-7ba0-45b2-a724-7481c3f44b8d}; !- Supply Splitter Name
-
-OS:Node,
-  {a8c68ba3-81b9-412b-a181-b3937a258945}, !- Handle
-  Node 43,                                !- Name
-  {8bf98746-2154-4f16-bc13-b7282a5727d7}, !- Inlet Port
-  {13a00242-f679-438f-b473-761d3347ab72}; !- Outlet Port
-
-OS:Node,
-  {e8062e92-e1ad-47e9-acee-8706a7304692}, !- Handle
-  Node 44,                                !- Name
-  {9a535703-8e95-47e2-b965-0a63e989f1be}, !- Inlet Port
-  {02f79d70-184c-49a3-9edd-661a96f1e02d}; !- Outlet Port
-
-OS:Node,
-  {c3709e61-e620-474a-b4e5-7c06ae701782}, !- Handle
-  Node 45,                                !- Name
-  {a89e175c-3b23-4ca9-8599-fcffcb20f3a0}, !- Inlet Port
-  {f9a047f6-802e-45e2-8010-84d45dc34274}; !- Outlet Port
-
-OS:Connector:Mixer,
-  {2cce725b-6b51-4409-99fe-27f2da802b8f}, !- Handle
-  Connector Mixer 7,                      !- Name
-  {8913bde1-120c-4a48-955d-70769246d0ee}, !- Outlet Branch Name
-  {f9ad8cca-623d-4079-a8ec-10d2c1339eb1}, !- Inlet Branch Name 1
-  {bb1a5db0-69ab-4d6b-983f-a7da8c1385cf}; !- Inlet Branch Name 2
-
-OS:Connector:Splitter,
-  {c4df12ac-7ba0-45b2-a724-7481c3f44b8d}, !- Handle
-  Connector Splitter 7,                   !- Name
-  {66e771e0-15f3-4272-9a4d-ca4a8205e77c}, !- Inlet Branch Name
-  {a89e175c-3b23-4ca9-8599-fcffcb20f3a0}, !- Outlet Branch Name 1
-  {6cdec630-c106-4ffc-9656-6bfac9b6f4bd}; !- Outlet Branch Name 2
-
-OS:Connection,
-  {8bf98746-2154-4f16-bc13-b7282a5727d7}, !- Handle
-  {78671f5d-c26c-4451-81d3-89887860c082}, !- Name
-  {f433b0bd-fd21-4958-aea8-3fb9f399db85}, !- Source Object
-  14,                                     !- Outlet Port
-  {a8c68ba3-81b9-412b-a181-b3937a258945}, !- Target Object
-  2;                                      !- Inlet Port
-
-OS:Connection,
-  {a89e175c-3b23-4ca9-8599-fcffcb20f3a0}, !- Handle
-  {25239bfd-73a4-4692-84f0-86368533c3e3}, !- Name
-  {c4df12ac-7ba0-45b2-a724-7481c3f44b8d}, !- Source Object
-  3,                                      !- Outlet Port
-  {c3709e61-e620-474a-b4e5-7c06ae701782}, !- Target Object
-  2;                                      !- Inlet Port
-
-OS:Connection,
-  {02f79d70-184c-49a3-9edd-661a96f1e02d}, !- Handle
-  {3f8de05f-5bd1-4f7d-b34a-f63a6c7fa7a4}, !- Name
-  {e8062e92-e1ad-47e9-acee-8706a7304692}, !- Source Object
-  3,                                      !- Outlet Port
-  {f433b0bd-fd21-4958-aea8-3fb9f399db85}, !- Target Object
-  15;                                     !- Inlet Port
-
-OS:Node,
-  {d4c949ac-936c-4982-89f7-0c89434a3a3c}, !- Handle
-  Node 46,                                !- Name
-  {819a7d30-4a3f-4ed1-b926-09a09e10012b}, !- Inlet Port
-  {0663a443-1e1e-4ef2-a886-ca02876f57d5}; !- Outlet Port
-
-OS:Node,
-  {fca5ad51-7d89-4f14-b6c9-a42df1030136}, !- Handle
-  Node 47,                                !- Name
-  {728b257c-558a-42b9-8bca-9e99c6eb2d17}, !- Inlet Port
-  {119a90ee-703f-43a3-b774-45c96f7c8ca1}; !- Outlet Port
-
-OS:Node,
-  {326c12cf-a1f5-4d22-ae71-8b10d2242fa5}, !- Handle
-  Node 48,                                !- Name
-  {2a9c8a33-7281-4435-842a-4618bda4f809}, !- Inlet Port
-  {bf12d432-fb21-4b82-9f6e-ad4717a14b9e}; !- Outlet Port
-
-OS:Connector:Mixer,
-  {b2d4891d-194a-407c-b40e-ca7560a0ff5b}, !- Handle
-  Connector Mixer 8,                      !- Name
-  {728b257c-558a-42b9-8bca-9e99c6eb2d17}, !- Outlet Branch Name
-  {bf12d432-fb21-4b82-9f6e-ad4717a14b9e}; !- Inlet Branch Name 1
-
-OS:Connector:Splitter,
-  {d05c7b85-ecdb-40e5-80ef-c6768d5ec2ac}, !- Handle
-  Connector Splitter 8,                   !- Name
-  {0663a443-1e1e-4ef2-a886-ca02876f57d5}, !- Inlet Branch Name
-  {2a9c8a33-7281-4435-842a-4618bda4f809}; !- Outlet Branch Name 1
-
-OS:Connection,
-  {819a7d30-4a3f-4ed1-b926-09a09e10012b}, !- Handle
-  {f726088a-76e0-4860-9003-bf01bab4c39f}, !- Name
-  {f433b0bd-fd21-4958-aea8-3fb9f399db85}, !- Source Object
-  17,                                     !- Outlet Port
-  {d4c949ac-936c-4982-89f7-0c89434a3a3c}, !- Target Object
-  2;                                      !- Inlet Port
-
-OS:Connection,
-  {0663a443-1e1e-4ef2-a886-ca02876f57d5}, !- Handle
-  {95d4fc74-8a24-471c-9c13-563222942e23}, !- Name
-  {d4c949ac-936c-4982-89f7-0c89434a3a3c}, !- Source Object
-  3,                                      !- Outlet Port
-  {d05c7b85-ecdb-40e5-80ef-c6768d5ec2ac}, !- Target Object
-  2;                                      !- Inlet Port
-
-OS:Connection,
-  {2a9c8a33-7281-4435-842a-4618bda4f809}, !- Handle
-  {7696c710-3109-417a-b5bf-b3b03505be42}, !- Name
-  {d05c7b85-ecdb-40e5-80ef-c6768d5ec2ac}, !- Source Object
-  3,                                      !- Outlet Port
-  {326c12cf-a1f5-4d22-ae71-8b10d2242fa5}, !- Target Object
-  2;                                      !- Inlet Port
-
-OS:Connection,
-  {bf12d432-fb21-4b82-9f6e-ad4717a14b9e}, !- Handle
-  {a805a68f-4912-4257-b6bd-d224e6b6f93c}, !- Name
-  {326c12cf-a1f5-4d22-ae71-8b10d2242fa5}, !- Source Object
-  3,                                      !- Outlet Port
-  {b2d4891d-194a-407c-b40e-ca7560a0ff5b}, !- Target Object
-  3;                                      !- Inlet Port
-
-OS:Connection,
-  {728b257c-558a-42b9-8bca-9e99c6eb2d17}, !- Handle
-  {e60a8f18-28b6-4161-9561-c8734ba8fcbd}, !- Name
-  {b2d4891d-194a-407c-b40e-ca7560a0ff5b}, !- Source Object
-  2,                                      !- Outlet Port
-  {fca5ad51-7d89-4f14-b6c9-a42df1030136}, !- Target Object
-  2;                                      !- Inlet Port
-
-OS:Connection,
-  {119a90ee-703f-43a3-b774-45c96f7c8ca1}, !- Handle
-  {93b8a2f5-bb76-4793-b2f4-4820c00a0ccc}, !- Name
-  {fca5ad51-7d89-4f14-b6c9-a42df1030136}, !- Source Object
-  3,                                      !- Outlet Port
-  {f433b0bd-fd21-4958-aea8-3fb9f399db85}, !- Target Object
-  18;                                     !- Inlet Port
-
-OS:Sizing:Plant,
-  {e5d996bc-531e-44ea-afb5-48a5cd96cabc}, !- Handle
-  {f433b0bd-fd21-4958-aea8-3fb9f399db85}, !- Plant or Condenser Loop Name
-  Heating,                                !- Loop Type
-  52.6666666666667,                       !- Design Loop Exit Temperature {C}
-  5.55555555555556,                       !- Loop Design Temperature Difference {deltaC}
-  NonCoincident,                          !- Sizing Option
-  1,                                      !- Zone Timesteps in Averaging Window
-  None;                                   !- Coincident Sizing Factor Mode
-
-OS:AvailabilityManagerAssignmentList,
-  {57abe79f-d597-40d2-80d8-3cc384b7ef72}, !- Handle
-  Plant Loop 1 AvailabilityManagerAssignmentList 3; !- Name
-
-OS:Pipe:Adiabatic,
-  {aff7e74c-12e6-4222-8dfa-5f92decaed34}, !- Handle
-  Pipe Adiabatic 7,                       !- Name
-  {f9a047f6-802e-45e2-8010-84d45dc34274}, !- Inlet Node Name
-  {c9ae49bb-6228-41d6-abf9-6ff61123273d}; !- Outlet Node Name
-
-OS:Pipe:Adiabatic,
-  {f376d19a-9225-4a0e-b670-9cc29b859927}, !- Handle
-  Pipe Adiabatic 8,                       !- Name
-  {46e87d28-35f5-4b83-a146-0eb9844466bc}, !- Inlet Node Name
-  {9a535703-8e95-47e2-b965-0a63e989f1be}; !- Outlet Node Name
-
-OS:Node,
-  {5e615f53-bede-45ee-9352-8f78773afa90}, !- Handle
-  Node 49,                                !- Name
-  {c9ae49bb-6228-41d6-abf9-6ff61123273d}, !- Inlet Port
-  {f9ad8cca-623d-4079-a8ec-10d2c1339eb1}; !- Outlet Port
-
-OS:Connection,
-  {f9a047f6-802e-45e2-8010-84d45dc34274}, !- Handle
-  {85ac495a-485b-406d-a021-43c0a5544103}, !- Name
-  {c3709e61-e620-474a-b4e5-7c06ae701782}, !- Source Object
-  3,                                      !- Outlet Port
-  {aff7e74c-12e6-4222-8dfa-5f92decaed34}, !- Target Object
-  2;                                      !- Inlet Port
-
-OS:Connection,
-  {c9ae49bb-6228-41d6-abf9-6ff61123273d}, !- Handle
-  {6aa3c845-4172-4457-ad49-ad4afec89f0a}, !- Name
-  {aff7e74c-12e6-4222-8dfa-5f92decaed34}, !- Source Object
-  3,                                      !- Outlet Port
-  {5e615f53-bede-45ee-9352-8f78773afa90}, !- Target Object
-  2;                                      !- Inlet Port
-
-OS:Connection,
-  {f9ad8cca-623d-4079-a8ec-10d2c1339eb1}, !- Handle
-  {2b19e46c-6197-4fed-a1e0-282407a243ac}, !- Name
-  {5e615f53-bede-45ee-9352-8f78773afa90}, !- Source Object
-  3,                                      !- Outlet Port
-  {2cce725b-6b51-4409-99fe-27f2da802b8f}, !- Target Object
-  3;                                      !- Inlet Port
-
-OS:Node,
-  {11a73ff8-b9ff-4caa-aae0-57f735ade94f}, !- Handle
-  Node 50,                                !- Name
-  {8913bde1-120c-4a48-955d-70769246d0ee}, !- Inlet Port
-  {46e87d28-35f5-4b83-a146-0eb9844466bc}; !- Outlet Port
-
-OS:Connection,
-  {8913bde1-120c-4a48-955d-70769246d0ee}, !- Handle
-  {32bf14ed-1482-4864-b950-0c8686629b74}, !- Name
-  {2cce725b-6b51-4409-99fe-27f2da802b8f}, !- Source Object
-  2,                                      !- Outlet Port
-  {11a73ff8-b9ff-4caa-aae0-57f735ade94f}, !- Target Object
-  2;                                      !- Inlet Port
-
-OS:Connection,
-  {46e87d28-35f5-4b83-a146-0eb9844466bc}, !- Handle
-  {d2bbf8c2-2ba0-43ef-9a7b-86114479bd11}, !- Name
-  {11a73ff8-b9ff-4caa-aae0-57f735ade94f}, !- Source Object
-  3,                                      !- Outlet Port
-  {f376d19a-9225-4a0e-b670-9cc29b859927}, !- Target Object
-  2;                                      !- Inlet Port
-
-OS:Connection,
-  {9a535703-8e95-47e2-b965-0a63e989f1be}, !- Handle
-  {b21f2ed4-d844-44c0-81b3-3cfc197ec378}, !- Name
-  {f376d19a-9225-4a0e-b670-9cc29b859927}, !- Source Object
-  3,                                      !- Outlet Port
-  {e8062e92-e1ad-47e9-acee-8706a7304692}, !- Target Object
-  2;                                      !- Inlet Port
-
-OS:Pump:VariableSpeed,
-  {7393408b-fb5b-4aa4-9ca6-eb3f49a345c4}, !- Handle
-  Pump Variable Speed 4,                  !- Name
-  {13a00242-f679-438f-b473-761d3347ab72}, !- Inlet Node Name
-  {c183f069-fe8c-4be2-8a59-706b95f0a577}, !- Outlet Node Name
-  0.01,                                   !- Rated Flow Rate {m3/s}
-  1,                                      !- Rated Pump Head {Pa}
-  0,                                      !- Rated Power Consumption {W}
-  1,                                      !- Motor Efficiency
-  0,                                      !- Fraction of Motor Inefficiencies to Fluid Stream
-  0,                                      !- Coefficient 1 of the Part Load Performance Curve
-  1,                                      !- Coefficient 2 of the Part Load Performance Curve
-  0,                                      !- Coefficient 3 of the Part Load Performance Curve
-  0,                                      !- Coefficient 4 of the Part Load Performance Curve
-  ,                                       !- Minimum Flow Rate {m3/s}
-  Intermittent,                           !- Pump Control Type
-  ,                                       !- Pump Flow Rate Schedule Name
-  ,                                       !- Pump Curve Name
-  ,                                       !- Impeller Diameter {m}
-  ,                                       !- VFD Control Type
-  ,                                       !- Pump RPM Schedule Name
-  ,                                       !- Minimum Pressure Schedule {Pa}
-  ,                                       !- Maximum Pressure Schedule {Pa}
-  ,                                       !- Minimum RPM Schedule {rev/min}
-  ,                                       !- Maximum RPM Schedule {rev/min}
-  ,                                       !- Zone Name
-  0.5,                                    !- Skin Loss Radiative Fraction
-  PowerPerFlowPerPressure,                !- Design Power Sizing Method
-  348701.1,                               !- Design Electric Power per Unit Flow Rate {W/(m3/s)}
-  1.282051282,                            !- Design Shaft Power per Unit Flow Rate per Unit Head {W-s/m3-Pa}
-  0,                                      !- Design Minimum Flow Rate Fraction
-  General;                                !- End-Use Subcategory
-
-OS:Node,
-  {aa4a2cf9-b791-4f73-b71f-0cc44672c2ee}, !- Handle
-  Node 51,                                !- Name
-  {c183f069-fe8c-4be2-8a59-706b95f0a577}, !- Inlet Port
-  {66e771e0-15f3-4272-9a4d-ca4a8205e77c}; !- Outlet Port
-
-OS:Connection,
-  {13a00242-f679-438f-b473-761d3347ab72}, !- Handle
-  {db5b2e00-f635-4d9d-b56e-5b2066a2bf16}, !- Name
-  {a8c68ba3-81b9-412b-a181-b3937a258945}, !- Source Object
-  3,                                      !- Outlet Port
-  {7393408b-fb5b-4aa4-9ca6-eb3f49a345c4}, !- Target Object
-  2;                                      !- Inlet Port
-
-OS:Connection,
-  {c183f069-fe8c-4be2-8a59-706b95f0a577}, !- Handle
-  {7b2a6fdd-9bad-4ec0-be41-8c43edbeaab2}, !- Name
-  {7393408b-fb5b-4aa4-9ca6-eb3f49a345c4}, !- Source Object
-  3,                                      !- Outlet Port
-  {aa4a2cf9-b791-4f73-b71f-0cc44672c2ee}, !- Target Object
-  2;                                      !- Inlet Port
-
-OS:Connection,
-  {66e771e0-15f3-4272-9a4d-ca4a8205e77c}, !- Handle
-  {89200fa3-5340-4be4-b4a5-565c472ef8d4}, !- Name
-  {aa4a2cf9-b791-4f73-b71f-0cc44672c2ee}, !- Source Object
-  3,                                      !- Outlet Port
-  {c4df12ac-7ba0-45b2-a724-7481c3f44b8d}, !- Target Object
-  2;                                      !- Inlet Port
-
-OS:Schedule:Constant,
-  {025e9077-1c42-46b8-83fa-7d937d349d5c}, !- Handle
-  dhw temp 3,                             !- Name
-  {440d9106-9187-4b29-9c31-b2001c7188f7}, !- Schedule Type Limits Name
-  52.6666666666667;                       !- Value
-
-OS:SetpointManager:Scheduled,
-  {cff72119-9c7e-4f88-8145-b6a01a1043b2}, !- Handle
-  Setpoint Manager Scheduled 4,           !- Name
-  Temperature,                            !- Control Variable
-  {025e9077-1c42-46b8-83fa-7d937d349d5c}, !- Schedule Name
-  {e8062e92-e1ad-47e9-acee-8706a7304692}; !- Setpoint Node or NodeList Name
-
-OS:WaterHeater:Mixed,
-  {2f79e34b-e6f9-4388-bfda-2c10c6b4402c}, !- Handle
-  res wh|unit 4,                          !- Name
-  0.143845647790854,                      !- Tank Volume {m3}
-  {d7856674-2a66-497c-b659-59bfc73a06c3}, !- Setpoint Temperature Schedule Name
-  2,                                      !- Deadband Temperature Difference {deltaC}
-  99,                                     !- Maximum Temperature Limit {C}
-  Cycle,                                  !- Heater Control Type
-  11722.8428068889,                       !- Heater Maximum Capacity {W}
-  0,                                      !- Heater Minimum Capacity {W}
-  ,                                       !- Heater Ignition Minimum Flow Rate {m3/s}
-  ,                                       !- Heater Ignition Delay {s}
-  NaturalGas,                             !- Heater Fuel Type
-  0.773298241318794,                      !- Heater Thermal Efficiency
-  ,                                       !- Part Load Factor Curve Name
-  0,                                      !- Off Cycle Parasitic Fuel Consumption Rate {W}
-  Electricity,                            !- Off Cycle Parasitic Fuel Type
-  0,                                      !- Off Cycle Parasitic Heat Fraction to Tank
-  0,                                      !- On Cycle Parasitic Fuel Consumption Rate {W}
-  Electricity,                            !- On Cycle Parasitic Fuel Type
-  0,                                      !- On Cycle Parasitic Heat Fraction to Tank
-  ThermalZone,                            !- Ambient Temperature Indicator
-  ,                                       !- Ambient Temperature Schedule Name
-  {c50919e3-d484-4f0a-8b69-244d43d020c3}, !- Ambient Temperature Thermal Zone Name
-  ,                                       !- Ambient Temperature Outdoor Air Node Name
-  4.15693173076374,                       !- Off Cycle Loss Coefficient to Ambient Temperature {W/K}
-  0.64,                                   !- Off Cycle Loss Fraction to Thermal Zone
-  4.15693173076374,                       !- On Cycle Loss Coefficient to Ambient Temperature {W/K}
-  1,                                      !- On Cycle Loss Fraction to Thermal Zone
-  ,                                       !- Peak Use Flow Rate {m3/s}
-  ,                                       !- Use Flow Rate Fraction Schedule Name
-  ,                                       !- Cold Water Supply Temperature Schedule Name
-  {72e1a3aa-f55b-4fe5-b3f0-aade2d9818c8}, !- Use Side Inlet Node Name
-  {91f3d911-59fe-4996-a8c1-21ea2962ac19}, !- Use Side Outlet Node Name
-  1,                                      !- Use Side Effectiveness
-  ,                                       !- Source Side Inlet Node Name
-  ,                                       !- Source Side Outlet Node Name
-  1,                                      !- Source Side Effectiveness
-  autosize,                               !- Use Side Design Flow Rate {m3/s}
-  autosize,                               !- Source Side Design Flow Rate {m3/s}
-  1.5,                                    !- Indirect Water Heating Recovery Time {hr}
-  IndirectHeatPrimarySetpoint,            !- Source Side Flow Control Mode
-  ,                                       !- Indirect Alternate Setpoint Temperature Schedule Name
-  res wh|unit 4;                          !- End-Use Subcategory
-
-OS:Schedule:Constant,
-  {d7856674-2a66-497c-b659-59bfc73a06c3}, !- Handle
-  WH Setpoint Temp 3,                     !- Name
-  {440d9106-9187-4b29-9c31-b2001c7188f7}, !- Schedule Type Limits Name
-  52.6666666666667;                       !- Value
-
-OS:Node,
-  {543160b3-86a3-4fb8-82f2-2d9855a64cef}, !- Handle
-  Node 52,                                !- Name
-  {6cdec630-c106-4ffc-9656-6bfac9b6f4bd}, !- Inlet Port
-  {72e1a3aa-f55b-4fe5-b3f0-aade2d9818c8}; !- Outlet Port
-
-OS:Connection,
-  {6cdec630-c106-4ffc-9656-6bfac9b6f4bd}, !- Handle
-  {67a25864-420a-417d-a74f-756a37783913}, !- Name
-  {c4df12ac-7ba0-45b2-a724-7481c3f44b8d}, !- Source Object
-  4,                                      !- Outlet Port
-  {543160b3-86a3-4fb8-82f2-2d9855a64cef}, !- Target Object
-  2;                                      !- Inlet Port
-
-OS:Node,
-  {fd941266-3882-4693-8f7a-a3ea50935b73}, !- Handle
-  Node 53,                                !- Name
-  {91f3d911-59fe-4996-a8c1-21ea2962ac19}, !- Inlet Port
-  {bb1a5db0-69ab-4d6b-983f-a7da8c1385cf}; !- Outlet Port
-
-OS:Connection,
-  {72e1a3aa-f55b-4fe5-b3f0-aade2d9818c8}, !- Handle
-  {38d409a5-e7fe-429a-b8b7-2e0dcbed12d7}, !- Name
-  {543160b3-86a3-4fb8-82f2-2d9855a64cef}, !- Source Object
-  3,                                      !- Outlet Port
-  {2f79e34b-e6f9-4388-bfda-2c10c6b4402c}, !- Target Object
-  31;                                     !- Inlet Port
-
-OS:Connection,
-  {91f3d911-59fe-4996-a8c1-21ea2962ac19}, !- Handle
-  {290086dc-34bb-40c1-94b2-9bc2231aeb67}, !- Name
-  {2f79e34b-e6f9-4388-bfda-2c10c6b4402c}, !- Source Object
-  32,                                     !- Outlet Port
-  {fd941266-3882-4693-8f7a-a3ea50935b73}, !- Target Object
-  2;                                      !- Inlet Port
-
-OS:Connection,
-  {bb1a5db0-69ab-4d6b-983f-a7da8c1385cf}, !- Handle
-  {31b9bb0c-661d-43b2-8e32-607db7fc4044}, !- Name
-  {fd941266-3882-4693-8f7a-a3ea50935b73}, !- Source Object
-  3,                                      !- Outlet Port
-  {2cce725b-6b51-4409-99fe-27f2da802b8f}, !- Target Object
-  4;                                      !- Inlet Port
-
-OS:PlantLoop,
-  {74ab3f00-4d63-4855-9ead-d03597843830}, !- Handle
-  Domestic Hot Water Loop|unit 5,         !- Name
-  ,                                       !- Fluid Type
-  0,                                      !- Glycol Concentration
-  ,                                       !- User Defined Fluid Type
-  ,                                       !- Plant Equipment Operation Heating Load
-  ,                                       !- Plant Equipment Operation Cooling Load
-  ,                                       !- Primary Plant Equipment Operation Scheme
-  {797a7422-52c1-4a55-85d7-e8b98d0bfbfa}, !- Loop Temperature Setpoint Node Name
-  ,                                       !- Maximum Loop Temperature {C}
-  ,                                       !- Minimum Loop Temperature {C}
-  0.01,                                   !- Maximum Loop Flow Rate {m3/s}
-  ,                                       !- Minimum Loop Flow Rate {m3/s}
-  0.003,                                  !- Plant Loop Volume {m3}
-  {c7a4a328-ab9e-4669-9686-bec9b42cfdb6}, !- Plant Side Inlet Node Name
-  {d2d8ec12-93be-4360-9493-02e12e98b788}, !- Plant Side Outlet Node Name
-  ,                                       !- Plant Side Branch List Name
-  {004987f4-f0a8-4524-89c0-81a775f8c2bf}, !- Demand Side Inlet Node Name
-  {7c6bd246-0556-4fde-ab58-a8c766c6ac71}, !- Demand Side Outlet Node Name
-  ,                                       !- Demand Side Branch List Name
-  ,                                       !- Demand Side Connector List Name
-  Optimal,                                !- Load Distribution Scheme
-  {f2fdbe6d-8607-4111-9259-527e2c921f38}, !- Availability Manager List Name
-  ,                                       !- Plant Loop Demand Calculation Scheme
-  ,                                       !- Common Pipe Simulation
-  ,                                       !- Pressure Simulation Type
-  ,                                       !- Plant Equipment Operation Heating Load Schedule
-  ,                                       !- Plant Equipment Operation Cooling Load Schedule
-  ,                                       !- Primary Plant Equipment Operation Scheme Schedule
-  ,                                       !- Component Setpoint Operation Scheme Schedule
-  {5424b3b9-8006-438a-b6d3-cb5e12956a2c}, !- Demand Mixer Name
-  {8bda6cbf-2aec-45bf-9e87-addd6a803d91}, !- Demand Splitter Name
-  {c92739cd-bd1a-4de8-ab8c-079fd534d43b}, !- Supply Mixer Name
-  {f105f0b1-748e-4d94-bf85-26e5b9dd6d21}; !- Supply Splitter Name
-
-OS:Node,
-  {1f6c487e-0335-4ce5-8ba6-5ac7e22c3ef3}, !- Handle
-  Node 54,                                !- Name
-  {c7a4a328-ab9e-4669-9686-bec9b42cfdb6}, !- Inlet Port
-  {19c3c6ea-dc4b-4068-8c37-5271f4dfe6b3}; !- Outlet Port
-
-OS:Node,
-  {797a7422-52c1-4a55-85d7-e8b98d0bfbfa}, !- Handle
-  Node 55,                                !- Name
-  {947bdf93-5659-4343-8e29-5a452ff42279}, !- Inlet Port
-  {d2d8ec12-93be-4360-9493-02e12e98b788}; !- Outlet Port
-
-OS:Node,
-  {ff343523-878c-430b-bbee-7c2890025ea9}, !- Handle
-  Node 56,                                !- Name
-  {c6357cc8-efff-49a3-977f-9edb91ee9f6e}, !- Inlet Port
-  {32ba2da6-ed61-4527-8fe3-7636c8b98b62}; !- Outlet Port
-
-OS:Connector:Mixer,
-  {c92739cd-bd1a-4de8-ab8c-079fd534d43b}, !- Handle
-  Connector Mixer 9,                      !- Name
-  {4c21cd08-ee55-4ddb-b044-66936f02bae6}, !- Outlet Branch Name
-  {b591895b-99f1-42d5-b42b-8ded8f3b3187}, !- Inlet Branch Name 1
-  {45c7532b-1306-4117-9aa9-d039a354df26}; !- Inlet Branch Name 2
-
-OS:Connector:Splitter,
-  {f105f0b1-748e-4d94-bf85-26e5b9dd6d21}, !- Handle
-  Connector Splitter 9,                   !- Name
-  {e58d1c51-7544-450b-8880-5ac9b837ecfb}, !- Inlet Branch Name
-  {c6357cc8-efff-49a3-977f-9edb91ee9f6e}, !- Outlet Branch Name 1
-  {8996a7e8-7d8f-4164-8c18-0a66b864e163}; !- Outlet Branch Name 2
-
-OS:Connection,
-  {c7a4a328-ab9e-4669-9686-bec9b42cfdb6}, !- Handle
-  {9d2b11a0-1134-47d5-a01f-047717ae83f4}, !- Name
-  {74ab3f00-4d63-4855-9ead-d03597843830}, !- Source Object
-  14,                                     !- Outlet Port
-  {1f6c487e-0335-4ce5-8ba6-5ac7e22c3ef3}, !- Target Object
-  2;                                      !- Inlet Port
-
-OS:Connection,
-  {c6357cc8-efff-49a3-977f-9edb91ee9f6e}, !- Handle
-  {8ff2a8a8-9d21-4e4d-8c6d-03e820897e01}, !- Name
-  {f105f0b1-748e-4d94-bf85-26e5b9dd6d21}, !- Source Object
-  3,                                      !- Outlet Port
-  {ff343523-878c-430b-bbee-7c2890025ea9}, !- Target Object
-  2;                                      !- Inlet Port
-
-OS:Connection,
-  {d2d8ec12-93be-4360-9493-02e12e98b788}, !- Handle
-  {508b8a17-e4fd-4710-b5ad-0f3dbeb7067c}, !- Name
-  {797a7422-52c1-4a55-85d7-e8b98d0bfbfa}, !- Source Object
-  3,                                      !- Outlet Port
-  {74ab3f00-4d63-4855-9ead-d03597843830}, !- Target Object
-  15;                                     !- Inlet Port
-
-OS:Node,
-  {d9494cdc-6e53-4a5c-a9b5-c97e84513086}, !- Handle
-  Node 57,                                !- Name
-  {004987f4-f0a8-4524-89c0-81a775f8c2bf}, !- Inlet Port
-  {9ac714e2-a9f7-4eba-9228-005e594e6f2e}; !- Outlet Port
-
-OS:Node,
-  {985d0298-13f9-4051-91c2-a7c7c5e50c2b}, !- Handle
-  Node 58,                                !- Name
-  {99a51374-889f-4d90-95ae-5a8353e8dd00}, !- Inlet Port
-  {7c6bd246-0556-4fde-ab58-a8c766c6ac71}; !- Outlet Port
-
-OS:Node,
-  {dfe5d7a5-bc22-4e3b-a04f-89d7d372b6c9}, !- Handle
-  Node 59,                                !- Name
-  {a6e82b38-1524-4716-9f79-b5f0f3696c21}, !- Inlet Port
-  {7ff20577-3d99-4190-bd65-dd0e5c51d348}; !- Outlet Port
-
-OS:Connector:Mixer,
-  {5424b3b9-8006-438a-b6d3-cb5e12956a2c}, !- Handle
-  Connector Mixer 10,                     !- Name
-  {99a51374-889f-4d90-95ae-5a8353e8dd00}, !- Outlet Branch Name
-  {7ff20577-3d99-4190-bd65-dd0e5c51d348}; !- Inlet Branch Name 1
-
-OS:Connector:Splitter,
-  {8bda6cbf-2aec-45bf-9e87-addd6a803d91}, !- Handle
-  Connector Splitter 10,                  !- Name
-  {9ac714e2-a9f7-4eba-9228-005e594e6f2e}, !- Inlet Branch Name
-  {a6e82b38-1524-4716-9f79-b5f0f3696c21}; !- Outlet Branch Name 1
-
-OS:Connection,
-  {004987f4-f0a8-4524-89c0-81a775f8c2bf}, !- Handle
-  {430617fa-cbc6-47fc-93cd-78eee92d9d6b}, !- Name
-  {74ab3f00-4d63-4855-9ead-d03597843830}, !- Source Object
-  17,                                     !- Outlet Port
-  {d9494cdc-6e53-4a5c-a9b5-c97e84513086}, !- Target Object
-  2;                                      !- Inlet Port
-
-OS:Connection,
-  {9ac714e2-a9f7-4eba-9228-005e594e6f2e}, !- Handle
-  {e2fa497f-a196-4883-9a35-6d69e1be1f14}, !- Name
-  {d9494cdc-6e53-4a5c-a9b5-c97e84513086}, !- Source Object
-  3,                                      !- Outlet Port
-  {8bda6cbf-2aec-45bf-9e87-addd6a803d91}, !- Target Object
-  2;                                      !- Inlet Port
-
-OS:Connection,
-  {a6e82b38-1524-4716-9f79-b5f0f3696c21}, !- Handle
-  {62ff747b-ee9f-4020-8754-3997615533f9}, !- Name
-  {8bda6cbf-2aec-45bf-9e87-addd6a803d91}, !- Source Object
-  3,                                      !- Outlet Port
-  {dfe5d7a5-bc22-4e3b-a04f-89d7d372b6c9}, !- Target Object
-  2;                                      !- Inlet Port
-
-OS:Connection,
-  {7ff20577-3d99-4190-bd65-dd0e5c51d348}, !- Handle
-  {089adb9a-c746-4608-bee1-09382f2e47cc}, !- Name
-  {dfe5d7a5-bc22-4e3b-a04f-89d7d372b6c9}, !- Source Object
-  3,                                      !- Outlet Port
-  {5424b3b9-8006-438a-b6d3-cb5e12956a2c}, !- Target Object
-  3;                                      !- Inlet Port
-
-OS:Connection,
-  {99a51374-889f-4d90-95ae-5a8353e8dd00}, !- Handle
-  {72eeceed-8690-463e-96dd-b20b441685d4}, !- Name
-  {5424b3b9-8006-438a-b6d3-cb5e12956a2c}, !- Source Object
-  2,                                      !- Outlet Port
-  {985d0298-13f9-4051-91c2-a7c7c5e50c2b}, !- Target Object
-  2;                                      !- Inlet Port
-
-OS:Connection,
-  {7c6bd246-0556-4fde-ab58-a8c766c6ac71}, !- Handle
-  {d2610511-11f4-40c3-adf8-8fd9cb7947f9}, !- Name
-  {985d0298-13f9-4051-91c2-a7c7c5e50c2b}, !- Source Object
-  3,                                      !- Outlet Port
-  {74ab3f00-4d63-4855-9ead-d03597843830}, !- Target Object
-  18;                                     !- Inlet Port
-
-OS:Sizing:Plant,
-  {2a31ecf2-e08f-4a19-aaa8-41d7fbf210e5}, !- Handle
-  {74ab3f00-4d63-4855-9ead-d03597843830}, !- Plant or Condenser Loop Name
-  Heating,                                !- Loop Type
-  52.6666666666667,                       !- Design Loop Exit Temperature {C}
-  5.55555555555556,                       !- Loop Design Temperature Difference {deltaC}
-  NonCoincident,                          !- Sizing Option
-  1,                                      !- Zone Timesteps in Averaging Window
-  None;                                   !- Coincident Sizing Factor Mode
-
-OS:AvailabilityManagerAssignmentList,
-  {f2fdbe6d-8607-4111-9259-527e2c921f38}, !- Handle
-  Plant Loop 1 AvailabilityManagerAssignmentList 4; !- Name
-
-OS:Pipe:Adiabatic,
-  {9b789716-3251-4ba9-a8c4-02648bc09696}, !- Handle
-  Pipe Adiabatic 9,                       !- Name
-  {32ba2da6-ed61-4527-8fe3-7636c8b98b62}, !- Inlet Node Name
-  {afe006a0-a7ca-4d4c-9a65-04af39fde2d6}; !- Outlet Node Name
-
-OS:Pipe:Adiabatic,
-  {4fd2d78c-8286-4e74-b0ca-c511bc1bc6a2}, !- Handle
-  Pipe Adiabatic 10,                      !- Name
-  {d639ec4a-551c-4fe3-8fdd-39ed7b02ab54}, !- Inlet Node Name
-  {947bdf93-5659-4343-8e29-5a452ff42279}; !- Outlet Node Name
-
-OS:Node,
-  {f15c1e5d-64d8-481e-87b8-0c9c6e863a0b}, !- Handle
-  Node 60,                                !- Name
-  {afe006a0-a7ca-4d4c-9a65-04af39fde2d6}, !- Inlet Port
-  {b591895b-99f1-42d5-b42b-8ded8f3b3187}; !- Outlet Port
-
-OS:Connection,
-  {32ba2da6-ed61-4527-8fe3-7636c8b98b62}, !- Handle
-  {78336424-c0f0-4d0b-8819-aef683c3cdd8}, !- Name
-  {ff343523-878c-430b-bbee-7c2890025ea9}, !- Source Object
-  3,                                      !- Outlet Port
-  {9b789716-3251-4ba9-a8c4-02648bc09696}, !- Target Object
-  2;                                      !- Inlet Port
-
-OS:Connection,
-  {afe006a0-a7ca-4d4c-9a65-04af39fde2d6}, !- Handle
-  {7e4bf246-623a-4d2b-aba9-0d808377b25e}, !- Name
-  {9b789716-3251-4ba9-a8c4-02648bc09696}, !- Source Object
-  3,                                      !- Outlet Port
-  {f15c1e5d-64d8-481e-87b8-0c9c6e863a0b}, !- Target Object
-  2;                                      !- Inlet Port
-
-OS:Connection,
-  {b591895b-99f1-42d5-b42b-8ded8f3b3187}, !- Handle
-  {ac529089-396c-4cca-9949-34b575ecb5ab}, !- Name
-  {f15c1e5d-64d8-481e-87b8-0c9c6e863a0b}, !- Source Object
-  3,                                      !- Outlet Port
-  {c92739cd-bd1a-4de8-ab8c-079fd534d43b}, !- Target Object
-  3;                                      !- Inlet Port
-
-OS:Node,
-  {65621d1d-e512-41ab-afbc-a410759b0939}, !- Handle
-  Node 61,                                !- Name
-  {4c21cd08-ee55-4ddb-b044-66936f02bae6}, !- Inlet Port
-  {d639ec4a-551c-4fe3-8fdd-39ed7b02ab54}; !- Outlet Port
-
-OS:Connection,
-  {4c21cd08-ee55-4ddb-b044-66936f02bae6}, !- Handle
-  {ba0f26fc-d8cd-4cdf-88e4-1221c88f5fd7}, !- Name
-  {c92739cd-bd1a-4de8-ab8c-079fd534d43b}, !- Source Object
-  2,                                      !- Outlet Port
-  {65621d1d-e512-41ab-afbc-a410759b0939}, !- Target Object
-  2;                                      !- Inlet Port
-
-OS:Connection,
-  {d639ec4a-551c-4fe3-8fdd-39ed7b02ab54}, !- Handle
-  {bd463335-44fb-4374-a322-77ee17bdd2a9}, !- Name
-  {65621d1d-e512-41ab-afbc-a410759b0939}, !- Source Object
-  3,                                      !- Outlet Port
-  {4fd2d78c-8286-4e74-b0ca-c511bc1bc6a2}, !- Target Object
-  2;                                      !- Inlet Port
-
-OS:Connection,
-  {947bdf93-5659-4343-8e29-5a452ff42279}, !- Handle
-  {e64f7b6b-4b68-4aa5-abb3-a27a30115f7e}, !- Name
-  {4fd2d78c-8286-4e74-b0ca-c511bc1bc6a2}, !- Source Object
-  3,                                      !- Outlet Port
-  {797a7422-52c1-4a55-85d7-e8b98d0bfbfa}, !- Target Object
-  2;                                      !- Inlet Port
-
-OS:Pump:VariableSpeed,
-  {d7bcce93-7a4b-49bb-a4bc-4bd08cea831e}, !- Handle
-  Pump Variable Speed 5,                  !- Name
-  {19c3c6ea-dc4b-4068-8c37-5271f4dfe6b3}, !- Inlet Node Name
-  {676e498c-e69a-42fb-ab03-ddad5c63701f}, !- Outlet Node Name
-  0.01,                                   !- Rated Flow Rate {m3/s}
-  1,                                      !- Rated Pump Head {Pa}
-  0,                                      !- Rated Power Consumption {W}
-  1,                                      !- Motor Efficiency
-  0,                                      !- Fraction of Motor Inefficiencies to Fluid Stream
-  0,                                      !- Coefficient 1 of the Part Load Performance Curve
-  1,                                      !- Coefficient 2 of the Part Load Performance Curve
-  0,                                      !- Coefficient 3 of the Part Load Performance Curve
-  0,                                      !- Coefficient 4 of the Part Load Performance Curve
-  ,                                       !- Minimum Flow Rate {m3/s}
-  Intermittent,                           !- Pump Control Type
-  ,                                       !- Pump Flow Rate Schedule Name
-  ,                                       !- Pump Curve Name
-  ,                                       !- Impeller Diameter {m}
-  ,                                       !- VFD Control Type
-  ,                                       !- Pump RPM Schedule Name
-  ,                                       !- Minimum Pressure Schedule {Pa}
-  ,                                       !- Maximum Pressure Schedule {Pa}
-  ,                                       !- Minimum RPM Schedule {rev/min}
-  ,                                       !- Maximum RPM Schedule {rev/min}
-  ,                                       !- Zone Name
-  0.5,                                    !- Skin Loss Radiative Fraction
-  PowerPerFlowPerPressure,                !- Design Power Sizing Method
-  348701.1,                               !- Design Electric Power per Unit Flow Rate {W/(m3/s)}
-  1.282051282,                            !- Design Shaft Power per Unit Flow Rate per Unit Head {W-s/m3-Pa}
-  0,                                      !- Design Minimum Flow Rate Fraction
-  General;                                !- End-Use Subcategory
-
-OS:Node,
-  {b938808a-2a85-4e85-a515-97894f4d8026}, !- Handle
-  Node 62,                                !- Name
-  {676e498c-e69a-42fb-ab03-ddad5c63701f}, !- Inlet Port
-  {e58d1c51-7544-450b-8880-5ac9b837ecfb}; !- Outlet Port
-
-OS:Connection,
-  {19c3c6ea-dc4b-4068-8c37-5271f4dfe6b3}, !- Handle
-  {f0871fc0-8387-40e6-998b-ee3e7b64adf9}, !- Name
-  {1f6c487e-0335-4ce5-8ba6-5ac7e22c3ef3}, !- Source Object
-  3,                                      !- Outlet Port
-  {d7bcce93-7a4b-49bb-a4bc-4bd08cea831e}, !- Target Object
-  2;                                      !- Inlet Port
-
-OS:Connection,
-  {676e498c-e69a-42fb-ab03-ddad5c63701f}, !- Handle
-  {a45bae40-6adb-46f8-b4cc-093b945fe83a}, !- Name
-  {d7bcce93-7a4b-49bb-a4bc-4bd08cea831e}, !- Source Object
-  3,                                      !- Outlet Port
-  {b938808a-2a85-4e85-a515-97894f4d8026}, !- Target Object
-  2;                                      !- Inlet Port
-
-OS:Connection,
-  {e58d1c51-7544-450b-8880-5ac9b837ecfb}, !- Handle
-  {6a2111c9-6491-4237-9bb0-ad6a867a7113}, !- Name
-  {b938808a-2a85-4e85-a515-97894f4d8026}, !- Source Object
-  3,                                      !- Outlet Port
-  {f105f0b1-748e-4d94-bf85-26e5b9dd6d21}, !- Target Object
-  2;                                      !- Inlet Port
-
-OS:Schedule:Constant,
-  {0815492f-04fa-4c22-a878-432863ff9d3c}, !- Handle
-  dhw temp 4,                             !- Name
-  {440d9106-9187-4b29-9c31-b2001c7188f7}, !- Schedule Type Limits Name
-  52.6666666666667;                       !- Value
-
-OS:SetpointManager:Scheduled,
-  {ecf84a21-ef7f-4c0b-8e3d-b798cd1731c3}, !- Handle
-  Setpoint Manager Scheduled 5,           !- Name
-  Temperature,                            !- Control Variable
-  {0815492f-04fa-4c22-a878-432863ff9d3c}, !- Schedule Name
-  {797a7422-52c1-4a55-85d7-e8b98d0bfbfa}; !- Setpoint Node or NodeList Name
-
-OS:WaterHeater:Mixed,
-  {cd84e418-e80e-4b82-80ea-6e63b779b975}, !- Handle
-  res wh|unit 5,                          !- Name
-  0.143845647790854,                      !- Tank Volume {m3}
-  {48a8fb0c-f8d7-42dc-9d44-238a539c53d0}, !- Setpoint Temperature Schedule Name
-  2,                                      !- Deadband Temperature Difference {deltaC}
-  99,                                     !- Maximum Temperature Limit {C}
-  Cycle,                                  !- Heater Control Type
-  11722.8428068889,                       !- Heater Maximum Capacity {W}
-  0,                                      !- Heater Minimum Capacity {W}
-  ,                                       !- Heater Ignition Minimum Flow Rate {m3/s}
-  ,                                       !- Heater Ignition Delay {s}
-  NaturalGas,                             !- Heater Fuel Type
-  0.773298241318794,                      !- Heater Thermal Efficiency
-  ,                                       !- Part Load Factor Curve Name
-  0,                                      !- Off Cycle Parasitic Fuel Consumption Rate {W}
-  Electricity,                            !- Off Cycle Parasitic Fuel Type
-  0,                                      !- Off Cycle Parasitic Heat Fraction to Tank
-  0,                                      !- On Cycle Parasitic Fuel Consumption Rate {W}
-  Electricity,                            !- On Cycle Parasitic Fuel Type
-  0,                                      !- On Cycle Parasitic Heat Fraction to Tank
-  ThermalZone,                            !- Ambient Temperature Indicator
-  ,                                       !- Ambient Temperature Schedule Name
-  {745f65d1-afbf-41a7-b4f0-a6392184530f}, !- Ambient Temperature Thermal Zone Name
-  ,                                       !- Ambient Temperature Outdoor Air Node Name
-  4.15693173076374,                       !- Off Cycle Loss Coefficient to Ambient Temperature {W/K}
-  0.64,                                   !- Off Cycle Loss Fraction to Thermal Zone
-  4.15693173076374,                       !- On Cycle Loss Coefficient to Ambient Temperature {W/K}
-  1,                                      !- On Cycle Loss Fraction to Thermal Zone
-  ,                                       !- Peak Use Flow Rate {m3/s}
-  ,                                       !- Use Flow Rate Fraction Schedule Name
-  ,                                       !- Cold Water Supply Temperature Schedule Name
-  {3126e898-90ad-410e-a42d-99fa0d6e1001}, !- Use Side Inlet Node Name
-  {2aa8d3fb-9c3f-4487-a581-68d8623247de}, !- Use Side Outlet Node Name
-  1,                                      !- Use Side Effectiveness
-  ,                                       !- Source Side Inlet Node Name
-  ,                                       !- Source Side Outlet Node Name
-  1,                                      !- Source Side Effectiveness
-  autosize,                               !- Use Side Design Flow Rate {m3/s}
-  autosize,                               !- Source Side Design Flow Rate {m3/s}
-  1.5,                                    !- Indirect Water Heating Recovery Time {hr}
-  IndirectHeatPrimarySetpoint,            !- Source Side Flow Control Mode
-  ,                                       !- Indirect Alternate Setpoint Temperature Schedule Name
-  res wh|unit 5;                          !- End-Use Subcategory
-
-OS:Schedule:Constant,
-  {48a8fb0c-f8d7-42dc-9d44-238a539c53d0}, !- Handle
-  WH Setpoint Temp 4,                     !- Name
-  {440d9106-9187-4b29-9c31-b2001c7188f7}, !- Schedule Type Limits Name
-  52.6666666666667;                       !- Value
-
-OS:Node,
-  {ee212ab1-110b-4a43-b80d-fecac9ffc53f}, !- Handle
-  Node 63,                                !- Name
-  {8996a7e8-7d8f-4164-8c18-0a66b864e163}, !- Inlet Port
-  {3126e898-90ad-410e-a42d-99fa0d6e1001}; !- Outlet Port
-
-OS:Connection,
-  {8996a7e8-7d8f-4164-8c18-0a66b864e163}, !- Handle
-  {1e7ec1ef-a380-4dab-b17e-0b6bc3ee2e62}, !- Name
-  {f105f0b1-748e-4d94-bf85-26e5b9dd6d21}, !- Source Object
-  4,                                      !- Outlet Port
-  {ee212ab1-110b-4a43-b80d-fecac9ffc53f}, !- Target Object
-  2;                                      !- Inlet Port
-
-OS:Node,
-  {836edf23-d495-4058-9b0e-25111637065b}, !- Handle
-  Node 64,                                !- Name
-  {2aa8d3fb-9c3f-4487-a581-68d8623247de}, !- Inlet Port
-  {45c7532b-1306-4117-9aa9-d039a354df26}; !- Outlet Port
-
-OS:Connection,
-  {3126e898-90ad-410e-a42d-99fa0d6e1001}, !- Handle
-  {1fa50684-8bb9-4f6e-baa4-5cd81830bbbb}, !- Name
-  {ee212ab1-110b-4a43-b80d-fecac9ffc53f}, !- Source Object
-  3,                                      !- Outlet Port
-  {cd84e418-e80e-4b82-80ea-6e63b779b975}, !- Target Object
-  31;                                     !- Inlet Port
-
-OS:Connection,
-  {2aa8d3fb-9c3f-4487-a581-68d8623247de}, !- Handle
-  {db5827d9-6016-4578-83eb-0b581cb0e76e}, !- Name
-  {cd84e418-e80e-4b82-80ea-6e63b779b975}, !- Source Object
-  32,                                     !- Outlet Port
-  {836edf23-d495-4058-9b0e-25111637065b}, !- Target Object
-  2;                                      !- Inlet Port
-
-OS:Connection,
-  {45c7532b-1306-4117-9aa9-d039a354df26}, !- Handle
-  {ba947064-9a04-4116-8d3c-129f30115704}, !- Name
-  {836edf23-d495-4058-9b0e-25111637065b}, !- Source Object
-  3,                                      !- Outlet Port
-  {c92739cd-bd1a-4de8-ab8c-079fd534d43b}, !- Target Object
-  4;                                      !- Inlet Port
-
-OS:PlantLoop,
-  {3eb01dfd-5891-4443-af60-aed7869ad90d}, !- Handle
-  Domestic Hot Water Loop|unit 6,         !- Name
-  ,                                       !- Fluid Type
-  0,                                      !- Glycol Concentration
-  ,                                       !- User Defined Fluid Type
-  ,                                       !- Plant Equipment Operation Heating Load
-  ,                                       !- Plant Equipment Operation Cooling Load
-  ,                                       !- Primary Plant Equipment Operation Scheme
-  {0bda026b-2044-4f5e-b4e6-d9163beab6bb}, !- Loop Temperature Setpoint Node Name
-  ,                                       !- Maximum Loop Temperature {C}
-  ,                                       !- Minimum Loop Temperature {C}
-  0.01,                                   !- Maximum Loop Flow Rate {m3/s}
-  ,                                       !- Minimum Loop Flow Rate {m3/s}
-  0.003,                                  !- Plant Loop Volume {m3}
-  {a2e88345-a204-412e-b924-ef9caf890dae}, !- Plant Side Inlet Node Name
-  {ed4df5c9-df7c-4eed-9499-e42ff871ba85}, !- Plant Side Outlet Node Name
-  ,                                       !- Plant Side Branch List Name
-  {c7d4d145-141d-442f-af2a-a9bb90d51bb1}, !- Demand Side Inlet Node Name
-  {6f50d271-1905-4d01-8768-cb7c578f0457}, !- Demand Side Outlet Node Name
-  ,                                       !- Demand Side Branch List Name
-  ,                                       !- Demand Side Connector List Name
-  Optimal,                                !- Load Distribution Scheme
-  {f19e0217-6c83-42e4-af9c-adc747ba56f6}, !- Availability Manager List Name
-  ,                                       !- Plant Loop Demand Calculation Scheme
-  ,                                       !- Common Pipe Simulation
-  ,                                       !- Pressure Simulation Type
-  ,                                       !- Plant Equipment Operation Heating Load Schedule
-  ,                                       !- Plant Equipment Operation Cooling Load Schedule
-  ,                                       !- Primary Plant Equipment Operation Scheme Schedule
-  ,                                       !- Component Setpoint Operation Scheme Schedule
-  {affbc7ab-2e6a-4364-84b8-b630ec8791c7}, !- Demand Mixer Name
-  {e123f463-980b-41ef-8833-1abee2f94371}, !- Demand Splitter Name
-  {a6c62fae-641e-4804-840a-f00dc4b1714c}, !- Supply Mixer Name
-  {8a57f8ac-72e3-4b9a-a597-5be5d659edd2}; !- Supply Splitter Name
-
-OS:Node,
-  {c78a8d9c-702e-446d-a071-c0346d9cb68c}, !- Handle
-  Node 65,                                !- Name
-  {a2e88345-a204-412e-b924-ef9caf890dae}, !- Inlet Port
-  {ce7eb6b5-b96b-44e5-8b87-f7d438bd86e2}; !- Outlet Port
-
-OS:Node,
-  {0bda026b-2044-4f5e-b4e6-d9163beab6bb}, !- Handle
-  Node 66,                                !- Name
-  {ad61d9f8-80e9-45fe-ba2b-5efcb4ab619c}, !- Inlet Port
-  {ed4df5c9-df7c-4eed-9499-e42ff871ba85}; !- Outlet Port
-
-OS:Node,
-  {49b1e8d4-f6b0-4152-803e-d6a2140bc17f}, !- Handle
-  Node 67,                                !- Name
-  {a39a9e2d-fdb1-4168-bb0d-add9600dfdf6}, !- Inlet Port
-  {6e40a2a6-fa08-4a63-b69b-e6054e474e93}; !- Outlet Port
-
-OS:Connector:Mixer,
-  {a6c62fae-641e-4804-840a-f00dc4b1714c}, !- Handle
-  Connector Mixer 11,                     !- Name
-  {899e70f6-66e4-49ab-b218-ac3ae846e5b1}, !- Outlet Branch Name
-  {e5ba9d86-60b1-4e94-9e92-80b65960c2a6}, !- Inlet Branch Name 1
-  {281c5efc-73ad-4546-bddd-f8735e6ad615}; !- Inlet Branch Name 2
-
-OS:Connector:Splitter,
-  {8a57f8ac-72e3-4b9a-a597-5be5d659edd2}, !- Handle
-  Connector Splitter 11,                  !- Name
-  {fd39ad54-fa68-479b-9da5-994d27421bd7}, !- Inlet Branch Name
-  {a39a9e2d-fdb1-4168-bb0d-add9600dfdf6}, !- Outlet Branch Name 1
-  {f633c7d1-c403-4374-9451-0d39cf065eab}; !- Outlet Branch Name 2
-
-OS:Connection,
-  {a2e88345-a204-412e-b924-ef9caf890dae}, !- Handle
-  {4cde4d16-9bb3-4657-a69e-7151127d0a90}, !- Name
-  {3eb01dfd-5891-4443-af60-aed7869ad90d}, !- Source Object
-  14,                                     !- Outlet Port
-  {c78a8d9c-702e-446d-a071-c0346d9cb68c}, !- Target Object
-  2;                                      !- Inlet Port
-
-OS:Connection,
-  {a39a9e2d-fdb1-4168-bb0d-add9600dfdf6}, !- Handle
-  {dde1a3f7-aaef-482f-8493-b5d14047cffc}, !- Name
-  {8a57f8ac-72e3-4b9a-a597-5be5d659edd2}, !- Source Object
-  3,                                      !- Outlet Port
-  {49b1e8d4-f6b0-4152-803e-d6a2140bc17f}, !- Target Object
-  2;                                      !- Inlet Port
-
-OS:Connection,
-  {ed4df5c9-df7c-4eed-9499-e42ff871ba85}, !- Handle
-  {064cdb1e-628e-4103-be4a-975c50d36586}, !- Name
-  {0bda026b-2044-4f5e-b4e6-d9163beab6bb}, !- Source Object
-  3,                                      !- Outlet Port
-  {3eb01dfd-5891-4443-af60-aed7869ad90d}, !- Target Object
-  15;                                     !- Inlet Port
-
-OS:Node,
-  {a1458d52-57ae-48cd-8e00-4b20e2996481}, !- Handle
-  Node 68,                                !- Name
-  {c7d4d145-141d-442f-af2a-a9bb90d51bb1}, !- Inlet Port
-  {3ce72d09-9b40-4a67-925a-41aa5a6a1d97}; !- Outlet Port
-
-OS:Node,
-  {b2f2fa6b-544d-4b0d-8e4a-9f1d1e423e64}, !- Handle
-  Node 69,                                !- Name
-  {e255166d-7a84-461a-bb3d-d4fbcbb0c69b}, !- Inlet Port
-  {6f50d271-1905-4d01-8768-cb7c578f0457}; !- Outlet Port
-
-OS:Node,
-  {5ce58bae-83c5-415d-aa88-5cf405406b9d}, !- Handle
-  Node 70,                                !- Name
-  {9a6f01ae-ce4d-40df-b15e-86041218c57c}, !- Inlet Port
-  {474fc80c-0c3a-402b-b174-50ca64cd3d6c}; !- Outlet Port
-
-OS:Connector:Mixer,
-  {affbc7ab-2e6a-4364-84b8-b630ec8791c7}, !- Handle
-  Connector Mixer 12,                     !- Name
-  {e255166d-7a84-461a-bb3d-d4fbcbb0c69b}, !- Outlet Branch Name
-  {474fc80c-0c3a-402b-b174-50ca64cd3d6c}; !- Inlet Branch Name 1
-
-OS:Connector:Splitter,
-  {e123f463-980b-41ef-8833-1abee2f94371}, !- Handle
-  Connector Splitter 12,                  !- Name
-  {3ce72d09-9b40-4a67-925a-41aa5a6a1d97}, !- Inlet Branch Name
-  {9a6f01ae-ce4d-40df-b15e-86041218c57c}; !- Outlet Branch Name 1
-
-OS:Connection,
-  {c7d4d145-141d-442f-af2a-a9bb90d51bb1}, !- Handle
-  {d5e9c43d-58d6-4f75-a54c-0d599f50c2f0}, !- Name
-  {3eb01dfd-5891-4443-af60-aed7869ad90d}, !- Source Object
-  17,                                     !- Outlet Port
-  {a1458d52-57ae-48cd-8e00-4b20e2996481}, !- Target Object
-  2;                                      !- Inlet Port
-
-OS:Connection,
-  {3ce72d09-9b40-4a67-925a-41aa5a6a1d97}, !- Handle
-  {d4932821-c7be-4e50-8aec-a782879b19df}, !- Name
-  {a1458d52-57ae-48cd-8e00-4b20e2996481}, !- Source Object
-  3,                                      !- Outlet Port
-  {e123f463-980b-41ef-8833-1abee2f94371}, !- Target Object
-  2;                                      !- Inlet Port
-
-OS:Connection,
-  {9a6f01ae-ce4d-40df-b15e-86041218c57c}, !- Handle
-  {e40eb649-aca4-4a7b-a867-34a5adc3175c}, !- Name
-  {e123f463-980b-41ef-8833-1abee2f94371}, !- Source Object
-  3,                                      !- Outlet Port
-  {5ce58bae-83c5-415d-aa88-5cf405406b9d}, !- Target Object
-  2;                                      !- Inlet Port
-
-OS:Connection,
-  {474fc80c-0c3a-402b-b174-50ca64cd3d6c}, !- Handle
-  {94d2c84e-e1ce-4650-95f3-bf70664b8fcf}, !- Name
-  {5ce58bae-83c5-415d-aa88-5cf405406b9d}, !- Source Object
-  3,                                      !- Outlet Port
-  {affbc7ab-2e6a-4364-84b8-b630ec8791c7}, !- Target Object
-  3;                                      !- Inlet Port
-
-OS:Connection,
-  {e255166d-7a84-461a-bb3d-d4fbcbb0c69b}, !- Handle
-  {23e199b1-a233-47c5-b2d5-2dcf56f71997}, !- Name
-  {affbc7ab-2e6a-4364-84b8-b630ec8791c7}, !- Source Object
-  2,                                      !- Outlet Port
-  {b2f2fa6b-544d-4b0d-8e4a-9f1d1e423e64}, !- Target Object
-  2;                                      !- Inlet Port
-
-OS:Connection,
-  {6f50d271-1905-4d01-8768-cb7c578f0457}, !- Handle
-  {75a502a9-0230-457f-94a3-ab4d83d95e03}, !- Name
-  {b2f2fa6b-544d-4b0d-8e4a-9f1d1e423e64}, !- Source Object
-  3,                                      !- Outlet Port
-  {3eb01dfd-5891-4443-af60-aed7869ad90d}, !- Target Object
-  18;                                     !- Inlet Port
-
-OS:Sizing:Plant,
-  {f935e6aa-73c4-4c96-b06c-80307eabdda9}, !- Handle
-  {3eb01dfd-5891-4443-af60-aed7869ad90d}, !- Plant or Condenser Loop Name
-  Heating,                                !- Loop Type
-  52.6666666666667,                       !- Design Loop Exit Temperature {C}
-  5.55555555555556,                       !- Loop Design Temperature Difference {deltaC}
-  NonCoincident,                          !- Sizing Option
-  1,                                      !- Zone Timesteps in Averaging Window
-  None;                                   !- Coincident Sizing Factor Mode
-
-OS:AvailabilityManagerAssignmentList,
-  {f19e0217-6c83-42e4-af9c-adc747ba56f6}, !- Handle
-  Plant Loop 1 AvailabilityManagerAssignmentList 5; !- Name
-
-OS:Pipe:Adiabatic,
-  {da3bf837-a87d-4c84-8377-b7eb59e0ef3f}, !- Handle
-  Pipe Adiabatic 11,                      !- Name
-  {6e40a2a6-fa08-4a63-b69b-e6054e474e93}, !- Inlet Node Name
-  {8b5a8cf9-bac8-4d9d-bec6-3a0a703e8103}; !- Outlet Node Name
-
-OS:Pipe:Adiabatic,
-  {ba501b48-181f-424c-9abf-3835f9679355}, !- Handle
-  Pipe Adiabatic 12,                      !- Name
-  {190201d9-daab-429a-a364-0619f22adb40}, !- Inlet Node Name
-  {ad61d9f8-80e9-45fe-ba2b-5efcb4ab619c}; !- Outlet Node Name
-
-OS:Node,
-  {52e275b3-b162-4e50-8326-3b7b5753f383}, !- Handle
-  Node 71,                                !- Name
-  {8b5a8cf9-bac8-4d9d-bec6-3a0a703e8103}, !- Inlet Port
-  {e5ba9d86-60b1-4e94-9e92-80b65960c2a6}; !- Outlet Port
-
-OS:Connection,
-  {6e40a2a6-fa08-4a63-b69b-e6054e474e93}, !- Handle
-  {e682ce66-6cb8-4432-9750-7b4911c660ed}, !- Name
-  {49b1e8d4-f6b0-4152-803e-d6a2140bc17f}, !- Source Object
-  3,                                      !- Outlet Port
-  {da3bf837-a87d-4c84-8377-b7eb59e0ef3f}, !- Target Object
-  2;                                      !- Inlet Port
-
-OS:Connection,
-  {8b5a8cf9-bac8-4d9d-bec6-3a0a703e8103}, !- Handle
-  {dc6407d2-8895-460c-a068-f469aab6124f}, !- Name
-  {da3bf837-a87d-4c84-8377-b7eb59e0ef3f}, !- Source Object
-  3,                                      !- Outlet Port
-  {52e275b3-b162-4e50-8326-3b7b5753f383}, !- Target Object
-  2;                                      !- Inlet Port
-
-OS:Connection,
-  {e5ba9d86-60b1-4e94-9e92-80b65960c2a6}, !- Handle
-  {7cd5ebd3-a11d-4e8e-beba-92b4293e5550}, !- Name
-  {52e275b3-b162-4e50-8326-3b7b5753f383}, !- Source Object
-  3,                                      !- Outlet Port
-  {a6c62fae-641e-4804-840a-f00dc4b1714c}, !- Target Object
-  3;                                      !- Inlet Port
-
-OS:Node,
-  {ae883e2f-3c8e-48f3-aae7-5628829f213b}, !- Handle
-  Node 72,                                !- Name
-  {899e70f6-66e4-49ab-b218-ac3ae846e5b1}, !- Inlet Port
-  {190201d9-daab-429a-a364-0619f22adb40}; !- Outlet Port
-
-OS:Connection,
-  {899e70f6-66e4-49ab-b218-ac3ae846e5b1}, !- Handle
-  {fc6a90fc-ec1c-4457-be1e-f4d0c9794e1d}, !- Name
-  {a6c62fae-641e-4804-840a-f00dc4b1714c}, !- Source Object
-  2,                                      !- Outlet Port
-  {ae883e2f-3c8e-48f3-aae7-5628829f213b}, !- Target Object
-  2;                                      !- Inlet Port
-
-OS:Connection,
-  {190201d9-daab-429a-a364-0619f22adb40}, !- Handle
-  {fae41468-bc81-44fe-b6cd-15cc7d388549}, !- Name
-  {ae883e2f-3c8e-48f3-aae7-5628829f213b}, !- Source Object
-  3,                                      !- Outlet Port
-  {ba501b48-181f-424c-9abf-3835f9679355}, !- Target Object
-  2;                                      !- Inlet Port
-
-OS:Connection,
-  {ad61d9f8-80e9-45fe-ba2b-5efcb4ab619c}, !- Handle
-  {3796e8a7-ba4c-4821-919f-bc123fda26cb}, !- Name
-  {ba501b48-181f-424c-9abf-3835f9679355}, !- Source Object
-  3,                                      !- Outlet Port
-  {0bda026b-2044-4f5e-b4e6-d9163beab6bb}, !- Target Object
-  2;                                      !- Inlet Port
-
-OS:Pump:VariableSpeed,
-  {3f5a4ebc-87ba-4df8-ac4a-920ae84fe088}, !- Handle
-  Pump Variable Speed 6,                  !- Name
-  {ce7eb6b5-b96b-44e5-8b87-f7d438bd86e2}, !- Inlet Node Name
-  {3bce605c-1e2e-49d0-a97d-d8dc333e1a8a}, !- Outlet Node Name
-  0.01,                                   !- Rated Flow Rate {m3/s}
-  1,                                      !- Rated Pump Head {Pa}
-  0,                                      !- Rated Power Consumption {W}
-  1,                                      !- Motor Efficiency
-  0,                                      !- Fraction of Motor Inefficiencies to Fluid Stream
-  0,                                      !- Coefficient 1 of the Part Load Performance Curve
-  1,                                      !- Coefficient 2 of the Part Load Performance Curve
-  0,                                      !- Coefficient 3 of the Part Load Performance Curve
-  0,                                      !- Coefficient 4 of the Part Load Performance Curve
-  ,                                       !- Minimum Flow Rate {m3/s}
-  Intermittent,                           !- Pump Control Type
-  ,                                       !- Pump Flow Rate Schedule Name
-  ,                                       !- Pump Curve Name
-  ,                                       !- Impeller Diameter {m}
-  ,                                       !- VFD Control Type
-  ,                                       !- Pump RPM Schedule Name
-  ,                                       !- Minimum Pressure Schedule {Pa}
-  ,                                       !- Maximum Pressure Schedule {Pa}
-  ,                                       !- Minimum RPM Schedule {rev/min}
-  ,                                       !- Maximum RPM Schedule {rev/min}
-  ,                                       !- Zone Name
-  0.5,                                    !- Skin Loss Radiative Fraction
-  PowerPerFlowPerPressure,                !- Design Power Sizing Method
-  348701.1,                               !- Design Electric Power per Unit Flow Rate {W/(m3/s)}
-  1.282051282,                            !- Design Shaft Power per Unit Flow Rate per Unit Head {W-s/m3-Pa}
-  0,                                      !- Design Minimum Flow Rate Fraction
-  General;                                !- End-Use Subcategory
-
-OS:Node,
-  {8f6544cf-9c14-4573-af6f-1472750d8f2c}, !- Handle
-  Node 73,                                !- Name
-  {3bce605c-1e2e-49d0-a97d-d8dc333e1a8a}, !- Inlet Port
-  {fd39ad54-fa68-479b-9da5-994d27421bd7}; !- Outlet Port
-
-OS:Connection,
-  {ce7eb6b5-b96b-44e5-8b87-f7d438bd86e2}, !- Handle
-  {476b5288-e0fd-413f-825e-ba27de73aae8}, !- Name
-  {c78a8d9c-702e-446d-a071-c0346d9cb68c}, !- Source Object
-  3,                                      !- Outlet Port
-  {3f5a4ebc-87ba-4df8-ac4a-920ae84fe088}, !- Target Object
-  2;                                      !- Inlet Port
-
-OS:Connection,
-  {3bce605c-1e2e-49d0-a97d-d8dc333e1a8a}, !- Handle
-  {315d8d49-cb49-4eb5-b176-89b9bf85c036}, !- Name
-  {3f5a4ebc-87ba-4df8-ac4a-920ae84fe088}, !- Source Object
-  3,                                      !- Outlet Port
-  {8f6544cf-9c14-4573-af6f-1472750d8f2c}, !- Target Object
-  2;                                      !- Inlet Port
-
-OS:Connection,
-  {fd39ad54-fa68-479b-9da5-994d27421bd7}, !- Handle
-  {60db86fa-abc5-4607-9b00-ca541fb2273d}, !- Name
-  {8f6544cf-9c14-4573-af6f-1472750d8f2c}, !- Source Object
-  3,                                      !- Outlet Port
-  {8a57f8ac-72e3-4b9a-a597-5be5d659edd2}, !- Target Object
-  2;                                      !- Inlet Port
-
-OS:Schedule:Constant,
-  {11a2b2d5-fc47-4b3e-9eed-e2f3b4034724}, !- Handle
-  dhw temp 5,                             !- Name
-  {440d9106-9187-4b29-9c31-b2001c7188f7}, !- Schedule Type Limits Name
-  52.6666666666667;                       !- Value
-
-OS:SetpointManager:Scheduled,
-  {55cbfe6a-49ab-4059-9bc7-49e6b6449ef9}, !- Handle
-  Setpoint Manager Scheduled 6,           !- Name
-  Temperature,                            !- Control Variable
-  {11a2b2d5-fc47-4b3e-9eed-e2f3b4034724}, !- Schedule Name
-  {0bda026b-2044-4f5e-b4e6-d9163beab6bb}; !- Setpoint Node or NodeList Name
-
-OS:WaterHeater:Mixed,
-  {732b8480-38fe-49ed-80b3-9081c0d77a53}, !- Handle
-  res wh|unit 6,                          !- Name
-  0.143845647790854,                      !- Tank Volume {m3}
-  {923e8821-7780-4173-8e2f-67693dd8faf5}, !- Setpoint Temperature Schedule Name
-  2,                                      !- Deadband Temperature Difference {deltaC}
-  99,                                     !- Maximum Temperature Limit {C}
-  Cycle,                                  !- Heater Control Type
-  11722.8428068889,                       !- Heater Maximum Capacity {W}
-  0,                                      !- Heater Minimum Capacity {W}
-  ,                                       !- Heater Ignition Minimum Flow Rate {m3/s}
-  ,                                       !- Heater Ignition Delay {s}
-  NaturalGas,                             !- Heater Fuel Type
-  0.773298241318794,                      !- Heater Thermal Efficiency
-  ,                                       !- Part Load Factor Curve Name
-  0,                                      !- Off Cycle Parasitic Fuel Consumption Rate {W}
-  Electricity,                            !- Off Cycle Parasitic Fuel Type
-  0,                                      !- Off Cycle Parasitic Heat Fraction to Tank
-  0,                                      !- On Cycle Parasitic Fuel Consumption Rate {W}
-  Electricity,                            !- On Cycle Parasitic Fuel Type
-  0,                                      !- On Cycle Parasitic Heat Fraction to Tank
-  ThermalZone,                            !- Ambient Temperature Indicator
-  ,                                       !- Ambient Temperature Schedule Name
-  {a216db98-5b54-43c8-8c51-750a9805143f}, !- Ambient Temperature Thermal Zone Name
-  ,                                       !- Ambient Temperature Outdoor Air Node Name
-  4.15693173076374,                       !- Off Cycle Loss Coefficient to Ambient Temperature {W/K}
-  0.64,                                   !- Off Cycle Loss Fraction to Thermal Zone
-  4.15693173076374,                       !- On Cycle Loss Coefficient to Ambient Temperature {W/K}
-  1,                                      !- On Cycle Loss Fraction to Thermal Zone
-  ,                                       !- Peak Use Flow Rate {m3/s}
-  ,                                       !- Use Flow Rate Fraction Schedule Name
-  ,                                       !- Cold Water Supply Temperature Schedule Name
-  {94e1d5e0-ff24-4ec9-988e-0a3483b6c906}, !- Use Side Inlet Node Name
-  {ce7977d3-639a-45ff-b51a-d14aab1279c1}, !- Use Side Outlet Node Name
-  1,                                      !- Use Side Effectiveness
-  ,                                       !- Source Side Inlet Node Name
-  ,                                       !- Source Side Outlet Node Name
-  1,                                      !- Source Side Effectiveness
-  autosize,                               !- Use Side Design Flow Rate {m3/s}
-  autosize,                               !- Source Side Design Flow Rate {m3/s}
-  1.5,                                    !- Indirect Water Heating Recovery Time {hr}
-  IndirectHeatPrimarySetpoint,            !- Source Side Flow Control Mode
-  ,                                       !- Indirect Alternate Setpoint Temperature Schedule Name
-  res wh|unit 6;                          !- End-Use Subcategory
-
-OS:Schedule:Constant,
-  {923e8821-7780-4173-8e2f-67693dd8faf5}, !- Handle
-  WH Setpoint Temp 5,                     !- Name
-  {440d9106-9187-4b29-9c31-b2001c7188f7}, !- Schedule Type Limits Name
-  52.6666666666667;                       !- Value
-
-OS:Node,
-  {35b7c4b3-3460-45b3-adc4-f678d1e2aa96}, !- Handle
-  Node 74,                                !- Name
-  {f633c7d1-c403-4374-9451-0d39cf065eab}, !- Inlet Port
-  {94e1d5e0-ff24-4ec9-988e-0a3483b6c906}; !- Outlet Port
-
-OS:Connection,
-  {f633c7d1-c403-4374-9451-0d39cf065eab}, !- Handle
-  {7718457b-d0cc-4062-bf4e-d402ae1385a2}, !- Name
-  {8a57f8ac-72e3-4b9a-a597-5be5d659edd2}, !- Source Object
-  4,                                      !- Outlet Port
-  {35b7c4b3-3460-45b3-adc4-f678d1e2aa96}, !- Target Object
-  2;                                      !- Inlet Port
-
-OS:Node,
-  {6926ae60-acdd-47dc-874f-8852e9d35e4d}, !- Handle
-  Node 75,                                !- Name
-  {ce7977d3-639a-45ff-b51a-d14aab1279c1}, !- Inlet Port
-  {281c5efc-73ad-4546-bddd-f8735e6ad615}; !- Outlet Port
-
-OS:Connection,
-  {94e1d5e0-ff24-4ec9-988e-0a3483b6c906}, !- Handle
-  {eec4284f-7610-43f4-8d04-6bab87626618}, !- Name
-  {35b7c4b3-3460-45b3-adc4-f678d1e2aa96}, !- Source Object
-  3,                                      !- Outlet Port
-  {732b8480-38fe-49ed-80b3-9081c0d77a53}, !- Target Object
-  31;                                     !- Inlet Port
-
-OS:Connection,
-  {ce7977d3-639a-45ff-b51a-d14aab1279c1}, !- Handle
-  {f9be1384-2c93-4ae5-8b27-23d988b48236}, !- Name
-  {732b8480-38fe-49ed-80b3-9081c0d77a53}, !- Source Object
-  32,                                     !- Outlet Port
-  {6926ae60-acdd-47dc-874f-8852e9d35e4d}, !- Target Object
-  2;                                      !- Inlet Port
-
-OS:Connection,
-  {281c5efc-73ad-4546-bddd-f8735e6ad615}, !- Handle
-  {b2e15527-6716-48a6-8d9c-717e272773c1}, !- Name
-  {6926ae60-acdd-47dc-874f-8852e9d35e4d}, !- Source Object
-  3,                                      !- Outlet Port
-  {a6c62fae-641e-4804-840a-f00dc4b1714c}, !- Target Object
-  4;                                      !- Inlet Port
-
-OS:PlantLoop,
-  {c2c0c667-4621-47a9-b031-059c12da565b}, !- Handle
-  Domestic Hot Water Loop|unit 7,         !- Name
-  ,                                       !- Fluid Type
-  0,                                      !- Glycol Concentration
-  ,                                       !- User Defined Fluid Type
-  ,                                       !- Plant Equipment Operation Heating Load
-  ,                                       !- Plant Equipment Operation Cooling Load
-  ,                                       !- Primary Plant Equipment Operation Scheme
-  {05b87059-97cc-4d2b-a898-3132a7e1b8dc}, !- Loop Temperature Setpoint Node Name
-  ,                                       !- Maximum Loop Temperature {C}
-  ,                                       !- Minimum Loop Temperature {C}
-  0.01,                                   !- Maximum Loop Flow Rate {m3/s}
-  ,                                       !- Minimum Loop Flow Rate {m3/s}
-  0.003,                                  !- Plant Loop Volume {m3}
-  {9a04cfc1-b6f0-41d0-a95a-b4d098e4cb93}, !- Plant Side Inlet Node Name
-  {34ed65b8-f3b9-46b3-b6d1-26b655b1b9f7}, !- Plant Side Outlet Node Name
-  ,                                       !- Plant Side Branch List Name
-  {cc832927-9a40-49e5-928e-0278aaf685ea}, !- Demand Side Inlet Node Name
-  {ae3aba7e-6974-4cea-9943-f4abc1bc86c7}, !- Demand Side Outlet Node Name
-  ,                                       !- Demand Side Branch List Name
-  ,                                       !- Demand Side Connector List Name
-  Optimal,                                !- Load Distribution Scheme
-  {093cf796-78d7-4f0a-8af0-52155dd85335}, !- Availability Manager List Name
-  ,                                       !- Plant Loop Demand Calculation Scheme
-  ,                                       !- Common Pipe Simulation
-  ,                                       !- Pressure Simulation Type
-  ,                                       !- Plant Equipment Operation Heating Load Schedule
-  ,                                       !- Plant Equipment Operation Cooling Load Schedule
-  ,                                       !- Primary Plant Equipment Operation Scheme Schedule
-  ,                                       !- Component Setpoint Operation Scheme Schedule
-  {b86fee11-d56b-43f7-8b65-57d89d706d39}, !- Demand Mixer Name
-  {c2f0ba1d-cf7b-4cea-acb7-9c9675c7a1aa}, !- Demand Splitter Name
-  {1c1aa296-fc93-4ba4-9f5a-eee8751bab54}, !- Supply Mixer Name
-  {2edff55f-de32-4094-8375-ba023912a20f}; !- Supply Splitter Name
-
-OS:Node,
-  {103fc10b-7482-4281-b89d-2effaf1c9de4}, !- Handle
-  Node 76,                                !- Name
-  {9a04cfc1-b6f0-41d0-a95a-b4d098e4cb93}, !- Inlet Port
-  {87581352-b340-467f-aafa-08b3f5b2fb05}; !- Outlet Port
-
-OS:Node,
-  {05b87059-97cc-4d2b-a898-3132a7e1b8dc}, !- Handle
-  Node 77,                                !- Name
-  {4ed344af-d15a-4732-99f8-d6fbe440a9d5}, !- Inlet Port
-  {34ed65b8-f3b9-46b3-b6d1-26b655b1b9f7}; !- Outlet Port
-
-OS:Node,
-  {935a6de9-d8c9-459e-97e5-cbb3f4997b18}, !- Handle
-  Node 78,                                !- Name
-  {386623c1-be48-44a4-865a-844a6fb61585}, !- Inlet Port
-  {e72afda4-7a39-4a9d-a740-af6054e73b76}; !- Outlet Port
-
-OS:Connector:Mixer,
-  {1c1aa296-fc93-4ba4-9f5a-eee8751bab54}, !- Handle
-  Connector Mixer 13,                     !- Name
-  {81e0904f-2f57-48fb-b0a6-58c2b34da95d}, !- Outlet Branch Name
-  {172e66f3-943c-4a50-bf1c-76dc90919341}, !- Inlet Branch Name 1
-  {1e62602c-6f59-4c1b-a5b9-9c48ede1f44e}; !- Inlet Branch Name 2
-
-OS:Connector:Splitter,
-  {2edff55f-de32-4094-8375-ba023912a20f}, !- Handle
-  Connector Splitter 13,                  !- Name
-  {413370ba-f638-496e-b3f9-8b586cffa055}, !- Inlet Branch Name
-  {386623c1-be48-44a4-865a-844a6fb61585}, !- Outlet Branch Name 1
-  {96a44285-4ec8-410e-9125-0373045f957e}; !- Outlet Branch Name 2
-
-OS:Connection,
-  {9a04cfc1-b6f0-41d0-a95a-b4d098e4cb93}, !- Handle
-  {7628b0b9-d8ad-47a8-816a-0428563c4431}, !- Name
-  {c2c0c667-4621-47a9-b031-059c12da565b}, !- Source Object
-  14,                                     !- Outlet Port
-  {103fc10b-7482-4281-b89d-2effaf1c9de4}, !- Target Object
-  2;                                      !- Inlet Port
-
-OS:Connection,
-  {386623c1-be48-44a4-865a-844a6fb61585}, !- Handle
-  {36004658-0dea-4aef-a7f0-2a77910e6673}, !- Name
-  {2edff55f-de32-4094-8375-ba023912a20f}, !- Source Object
-  3,                                      !- Outlet Port
-  {935a6de9-d8c9-459e-97e5-cbb3f4997b18}, !- Target Object
-  2;                                      !- Inlet Port
-
-OS:Connection,
-  {34ed65b8-f3b9-46b3-b6d1-26b655b1b9f7}, !- Handle
-  {1b99d27e-6d79-460f-aa5d-b1098d41b78f}, !- Name
-  {05b87059-97cc-4d2b-a898-3132a7e1b8dc}, !- Source Object
-  3,                                      !- Outlet Port
-  {c2c0c667-4621-47a9-b031-059c12da565b}, !- Target Object
-  15;                                     !- Inlet Port
-
-OS:Node,
-  {1ff27164-e75c-426a-bc4a-a2de1d495590}, !- Handle
-  Node 79,                                !- Name
-  {cc832927-9a40-49e5-928e-0278aaf685ea}, !- Inlet Port
-  {066540e9-aa53-40e8-b28b-5f874b8f16a1}; !- Outlet Port
-
-OS:Node,
-  {4d37a334-7b40-445c-bcbb-cc3d9307a72a}, !- Handle
-  Node 80,                                !- Name
-  {44b2c3e6-1bdb-471b-b540-ee302f2cdf7a}, !- Inlet Port
-  {ae3aba7e-6974-4cea-9943-f4abc1bc86c7}; !- Outlet Port
-
-OS:Node,
-  {c7349ed1-fb7a-49b0-bdfb-7ca8f6ff7fbd}, !- Handle
-  Node 81,                                !- Name
-  {1a8e941c-2712-4e11-92ff-a97ffdd36329}, !- Inlet Port
-  {ab59ff94-1b41-4e2b-b6f7-c087d569f567}; !- Outlet Port
-
-OS:Connector:Mixer,
-  {b86fee11-d56b-43f7-8b65-57d89d706d39}, !- Handle
-  Connector Mixer 14,                     !- Name
-  {44b2c3e6-1bdb-471b-b540-ee302f2cdf7a}, !- Outlet Branch Name
-  {ab59ff94-1b41-4e2b-b6f7-c087d569f567}; !- Inlet Branch Name 1
-
-OS:Connector:Splitter,
-  {c2f0ba1d-cf7b-4cea-acb7-9c9675c7a1aa}, !- Handle
-  Connector Splitter 14,                  !- Name
-  {066540e9-aa53-40e8-b28b-5f874b8f16a1}, !- Inlet Branch Name
-  {1a8e941c-2712-4e11-92ff-a97ffdd36329}; !- Outlet Branch Name 1
-
-OS:Connection,
-  {cc832927-9a40-49e5-928e-0278aaf685ea}, !- Handle
-  {7e8fcffa-c98c-4337-bc02-bdf14a81b37e}, !- Name
-  {c2c0c667-4621-47a9-b031-059c12da565b}, !- Source Object
-  17,                                     !- Outlet Port
-  {1ff27164-e75c-426a-bc4a-a2de1d495590}, !- Target Object
-  2;                                      !- Inlet Port
-
-OS:Connection,
-  {066540e9-aa53-40e8-b28b-5f874b8f16a1}, !- Handle
-  {e7dba514-c33a-4781-9a5c-b039c8d61b08}, !- Name
-  {1ff27164-e75c-426a-bc4a-a2de1d495590}, !- Source Object
-  3,                                      !- Outlet Port
-  {c2f0ba1d-cf7b-4cea-acb7-9c9675c7a1aa}, !- Target Object
-  2;                                      !- Inlet Port
-
-OS:Connection,
-  {1a8e941c-2712-4e11-92ff-a97ffdd36329}, !- Handle
-  {c26dad0f-fd65-411f-b3b9-07c7842d059e}, !- Name
-  {c2f0ba1d-cf7b-4cea-acb7-9c9675c7a1aa}, !- Source Object
-  3,                                      !- Outlet Port
-  {c7349ed1-fb7a-49b0-bdfb-7ca8f6ff7fbd}, !- Target Object
-  2;                                      !- Inlet Port
-
-OS:Connection,
-  {ab59ff94-1b41-4e2b-b6f7-c087d569f567}, !- Handle
-  {72595b4c-2df3-4843-a9ba-08578bbe7c85}, !- Name
-  {c7349ed1-fb7a-49b0-bdfb-7ca8f6ff7fbd}, !- Source Object
-  3,                                      !- Outlet Port
-  {b86fee11-d56b-43f7-8b65-57d89d706d39}, !- Target Object
-  3;                                      !- Inlet Port
-
-OS:Connection,
-  {44b2c3e6-1bdb-471b-b540-ee302f2cdf7a}, !- Handle
-  {ff3dd2ff-50d9-443d-876a-e805ad517dad}, !- Name
-  {b86fee11-d56b-43f7-8b65-57d89d706d39}, !- Source Object
-  2,                                      !- Outlet Port
-  {4d37a334-7b40-445c-bcbb-cc3d9307a72a}, !- Target Object
-  2;                                      !- Inlet Port
-
-OS:Connection,
-  {ae3aba7e-6974-4cea-9943-f4abc1bc86c7}, !- Handle
-  {fdc62e46-4994-4485-aebb-4f909941deb5}, !- Name
-  {4d37a334-7b40-445c-bcbb-cc3d9307a72a}, !- Source Object
-  3,                                      !- Outlet Port
-  {c2c0c667-4621-47a9-b031-059c12da565b}, !- Target Object
-  18;                                     !- Inlet Port
-
-OS:Sizing:Plant,
-  {94044f27-f79e-453f-be84-322294c4811e}, !- Handle
-  {c2c0c667-4621-47a9-b031-059c12da565b}, !- Plant or Condenser Loop Name
-  Heating,                                !- Loop Type
-  52.6666666666667,                       !- Design Loop Exit Temperature {C}
-  5.55555555555556,                       !- Loop Design Temperature Difference {deltaC}
-  NonCoincident,                          !- Sizing Option
-  1,                                      !- Zone Timesteps in Averaging Window
-  None;                                   !- Coincident Sizing Factor Mode
-
-OS:AvailabilityManagerAssignmentList,
-  {093cf796-78d7-4f0a-8af0-52155dd85335}, !- Handle
-  Plant Loop 1 AvailabilityManagerAssignmentList 6; !- Name
-
-OS:Pipe:Adiabatic,
-  {15f21a00-54b6-4a03-b03a-67ff6e5ba64f}, !- Handle
-  Pipe Adiabatic 13,                      !- Name
-  {e72afda4-7a39-4a9d-a740-af6054e73b76}, !- Inlet Node Name
-  {502591d5-12ae-4009-9ac7-fde10e683a10}; !- Outlet Node Name
-
-OS:Pipe:Adiabatic,
-  {4fa36601-e1bf-4dd6-9c40-86d7075f43cf}, !- Handle
-  Pipe Adiabatic 14,                      !- Name
-  {2f594951-fd9b-48d8-8eac-391c43e7ede3}, !- Inlet Node Name
-  {4ed344af-d15a-4732-99f8-d6fbe440a9d5}; !- Outlet Node Name
-
-OS:Node,
-  {31873cb9-2c32-4752-a411-082ab668a11b}, !- Handle
-  Node 82,                                !- Name
-  {502591d5-12ae-4009-9ac7-fde10e683a10}, !- Inlet Port
-  {172e66f3-943c-4a50-bf1c-76dc90919341}; !- Outlet Port
-
-OS:Connection,
-  {e72afda4-7a39-4a9d-a740-af6054e73b76}, !- Handle
-  {bdf398ca-2841-4ef2-9133-bbbd4eea3a40}, !- Name
-  {935a6de9-d8c9-459e-97e5-cbb3f4997b18}, !- Source Object
-  3,                                      !- Outlet Port
-  {15f21a00-54b6-4a03-b03a-67ff6e5ba64f}, !- Target Object
-  2;                                      !- Inlet Port
-
-OS:Connection,
-  {502591d5-12ae-4009-9ac7-fde10e683a10}, !- Handle
-  {7b63ec3f-d176-4883-97a7-f7a9451c8872}, !- Name
-  {15f21a00-54b6-4a03-b03a-67ff6e5ba64f}, !- Source Object
-  3,                                      !- Outlet Port
-  {31873cb9-2c32-4752-a411-082ab668a11b}, !- Target Object
-  2;                                      !- Inlet Port
-
-OS:Connection,
-  {172e66f3-943c-4a50-bf1c-76dc90919341}, !- Handle
-  {14e9fe9c-fcfc-49a6-b130-ad5aa11670a9}, !- Name
-  {31873cb9-2c32-4752-a411-082ab668a11b}, !- Source Object
-  3,                                      !- Outlet Port
-  {1c1aa296-fc93-4ba4-9f5a-eee8751bab54}, !- Target Object
-  3;                                      !- Inlet Port
-
-OS:Node,
-  {821ccf6a-3a04-4368-ab3c-3bcc425b1d9a}, !- Handle
-  Node 83,                                !- Name
-  {81e0904f-2f57-48fb-b0a6-58c2b34da95d}, !- Inlet Port
-  {2f594951-fd9b-48d8-8eac-391c43e7ede3}; !- Outlet Port
-
-OS:Connection,
-  {81e0904f-2f57-48fb-b0a6-58c2b34da95d}, !- Handle
-  {1a7617b0-d0fe-4a78-93d7-20f227372583}, !- Name
-  {1c1aa296-fc93-4ba4-9f5a-eee8751bab54}, !- Source Object
-  2,                                      !- Outlet Port
-  {821ccf6a-3a04-4368-ab3c-3bcc425b1d9a}, !- Target Object
-  2;                                      !- Inlet Port
-
-OS:Connection,
-  {2f594951-fd9b-48d8-8eac-391c43e7ede3}, !- Handle
-  {4ac9c21f-259b-4e3a-b825-2e693f647b6a}, !- Name
-  {821ccf6a-3a04-4368-ab3c-3bcc425b1d9a}, !- Source Object
-  3,                                      !- Outlet Port
-  {4fa36601-e1bf-4dd6-9c40-86d7075f43cf}, !- Target Object
-  2;                                      !- Inlet Port
-
-OS:Connection,
-  {4ed344af-d15a-4732-99f8-d6fbe440a9d5}, !- Handle
-  {206b827a-7463-48cc-9efa-71e8dbec7fe8}, !- Name
-  {4fa36601-e1bf-4dd6-9c40-86d7075f43cf}, !- Source Object
-  3,                                      !- Outlet Port
-  {05b87059-97cc-4d2b-a898-3132a7e1b8dc}, !- Target Object
-  2;                                      !- Inlet Port
-
-OS:Pump:VariableSpeed,
-  {22543999-5cc4-4049-98f2-fe4c825f1182}, !- Handle
-  Pump Variable Speed 7,                  !- Name
-  {87581352-b340-467f-aafa-08b3f5b2fb05}, !- Inlet Node Name
-  {745fd813-b6b9-4171-a575-5275eb537f3a}, !- Outlet Node Name
-  0.01,                                   !- Rated Flow Rate {m3/s}
-  1,                                      !- Rated Pump Head {Pa}
-  0,                                      !- Rated Power Consumption {W}
-  1,                                      !- Motor Efficiency
-  0,                                      !- Fraction of Motor Inefficiencies to Fluid Stream
-  0,                                      !- Coefficient 1 of the Part Load Performance Curve
-  1,                                      !- Coefficient 2 of the Part Load Performance Curve
-  0,                                      !- Coefficient 3 of the Part Load Performance Curve
-  0,                                      !- Coefficient 4 of the Part Load Performance Curve
-  ,                                       !- Minimum Flow Rate {m3/s}
-  Intermittent,                           !- Pump Control Type
-  ,                                       !- Pump Flow Rate Schedule Name
-  ,                                       !- Pump Curve Name
-  ,                                       !- Impeller Diameter {m}
-  ,                                       !- VFD Control Type
-  ,                                       !- Pump RPM Schedule Name
-  ,                                       !- Minimum Pressure Schedule {Pa}
-  ,                                       !- Maximum Pressure Schedule {Pa}
-  ,                                       !- Minimum RPM Schedule {rev/min}
-  ,                                       !- Maximum RPM Schedule {rev/min}
-  ,                                       !- Zone Name
-  0.5,                                    !- Skin Loss Radiative Fraction
-  PowerPerFlowPerPressure,                !- Design Power Sizing Method
-  348701.1,                               !- Design Electric Power per Unit Flow Rate {W/(m3/s)}
-  1.282051282,                            !- Design Shaft Power per Unit Flow Rate per Unit Head {W-s/m3-Pa}
-  0,                                      !- Design Minimum Flow Rate Fraction
-  General;                                !- End-Use Subcategory
-
-OS:Node,
-  {34940fa6-1681-481e-a192-0312247f8fde}, !- Handle
-  Node 84,                                !- Name
-  {745fd813-b6b9-4171-a575-5275eb537f3a}, !- Inlet Port
-  {413370ba-f638-496e-b3f9-8b586cffa055}; !- Outlet Port
-
-OS:Connection,
-  {87581352-b340-467f-aafa-08b3f5b2fb05}, !- Handle
-  {d74c10c1-c5ec-4943-a688-d7268fa7a00a}, !- Name
-  {103fc10b-7482-4281-b89d-2effaf1c9de4}, !- Source Object
-  3,                                      !- Outlet Port
-  {22543999-5cc4-4049-98f2-fe4c825f1182}, !- Target Object
-  2;                                      !- Inlet Port
-
-OS:Connection,
-  {745fd813-b6b9-4171-a575-5275eb537f3a}, !- Handle
-  {afd345d1-d472-449d-b7a1-7ac364ae9c3f}, !- Name
-  {22543999-5cc4-4049-98f2-fe4c825f1182}, !- Source Object
-  3,                                      !- Outlet Port
-  {34940fa6-1681-481e-a192-0312247f8fde}, !- Target Object
-  2;                                      !- Inlet Port
-
-OS:Connection,
-  {413370ba-f638-496e-b3f9-8b586cffa055}, !- Handle
-  {1e3a5f05-3121-4998-82e8-e689f907bc62}, !- Name
-  {34940fa6-1681-481e-a192-0312247f8fde}, !- Source Object
-  3,                                      !- Outlet Port
-  {2edff55f-de32-4094-8375-ba023912a20f}, !- Target Object
-  2;                                      !- Inlet Port
-
-OS:Schedule:Constant,
-  {e902cd11-0e32-482a-b358-83ad4e471590}, !- Handle
-  dhw temp 6,                             !- Name
-  {440d9106-9187-4b29-9c31-b2001c7188f7}, !- Schedule Type Limits Name
-  52.6666666666667;                       !- Value
-
-OS:SetpointManager:Scheduled,
-  {28663b6c-54a6-4c1c-bd62-4c4592e64fa0}, !- Handle
-  Setpoint Manager Scheduled 7,           !- Name
-  Temperature,                            !- Control Variable
-  {e902cd11-0e32-482a-b358-83ad4e471590}, !- Schedule Name
-  {05b87059-97cc-4d2b-a898-3132a7e1b8dc}; !- Setpoint Node or NodeList Name
-
-OS:WaterHeater:Mixed,
-  {5cb38a4f-7167-4f78-8918-3012fb804986}, !- Handle
-  res wh|unit 7,                          !- Name
-  0.143845647790854,                      !- Tank Volume {m3}
-  {56524c15-350c-4861-bb59-05ab003d5f70}, !- Setpoint Temperature Schedule Name
-  2,                                      !- Deadband Temperature Difference {deltaC}
-  99,                                     !- Maximum Temperature Limit {C}
-  Cycle,                                  !- Heater Control Type
-  11722.8428068889,                       !- Heater Maximum Capacity {W}
-  0,                                      !- Heater Minimum Capacity {W}
-  ,                                       !- Heater Ignition Minimum Flow Rate {m3/s}
-  ,                                       !- Heater Ignition Delay {s}
-  NaturalGas,                             !- Heater Fuel Type
-  0.773298241318794,                      !- Heater Thermal Efficiency
-  ,                                       !- Part Load Factor Curve Name
-  0,                                      !- Off Cycle Parasitic Fuel Consumption Rate {W}
-  Electricity,                            !- Off Cycle Parasitic Fuel Type
-  0,                                      !- Off Cycle Parasitic Heat Fraction to Tank
-  0,                                      !- On Cycle Parasitic Fuel Consumption Rate {W}
-  Electricity,                            !- On Cycle Parasitic Fuel Type
-  0,                                      !- On Cycle Parasitic Heat Fraction to Tank
-  ThermalZone,                            !- Ambient Temperature Indicator
-  ,                                       !- Ambient Temperature Schedule Name
-  {d31b2fde-ad42-4683-9e38-d994fad61aa1}, !- Ambient Temperature Thermal Zone Name
-  ,                                       !- Ambient Temperature Outdoor Air Node Name
-  4.15693173076374,                       !- Off Cycle Loss Coefficient to Ambient Temperature {W/K}
-  0.64,                                   !- Off Cycle Loss Fraction to Thermal Zone
-  4.15693173076374,                       !- On Cycle Loss Coefficient to Ambient Temperature {W/K}
-  1,                                      !- On Cycle Loss Fraction to Thermal Zone
-  ,                                       !- Peak Use Flow Rate {m3/s}
-  ,                                       !- Use Flow Rate Fraction Schedule Name
-  ,                                       !- Cold Water Supply Temperature Schedule Name
-  {953c4d16-7333-4ef4-b71b-7a26a80ab740}, !- Use Side Inlet Node Name
-  {95923c71-83e1-481c-ac79-5b03fdc65fd4}, !- Use Side Outlet Node Name
-  1,                                      !- Use Side Effectiveness
-  ,                                       !- Source Side Inlet Node Name
-  ,                                       !- Source Side Outlet Node Name
-  1,                                      !- Source Side Effectiveness
-  autosize,                               !- Use Side Design Flow Rate {m3/s}
-  autosize,                               !- Source Side Design Flow Rate {m3/s}
-  1.5,                                    !- Indirect Water Heating Recovery Time {hr}
-  IndirectHeatPrimarySetpoint,            !- Source Side Flow Control Mode
-  ,                                       !- Indirect Alternate Setpoint Temperature Schedule Name
-  res wh|unit 7;                          !- End-Use Subcategory
-
-OS:Schedule:Constant,
-  {56524c15-350c-4861-bb59-05ab003d5f70}, !- Handle
-  WH Setpoint Temp 6,                     !- Name
-  {440d9106-9187-4b29-9c31-b2001c7188f7}, !- Schedule Type Limits Name
-  52.6666666666667;                       !- Value
-
-OS:Node,
-  {a63eaf2d-272a-4823-8230-44ea2f07f292}, !- Handle
-  Node 85,                                !- Name
-  {96a44285-4ec8-410e-9125-0373045f957e}, !- Inlet Port
-  {953c4d16-7333-4ef4-b71b-7a26a80ab740}; !- Outlet Port
-
-OS:Connection,
-  {96a44285-4ec8-410e-9125-0373045f957e}, !- Handle
-  {f5c005b7-8fd2-4f00-939b-93c263fc0127}, !- Name
-  {2edff55f-de32-4094-8375-ba023912a20f}, !- Source Object
-  4,                                      !- Outlet Port
-  {a63eaf2d-272a-4823-8230-44ea2f07f292}, !- Target Object
-  2;                                      !- Inlet Port
-
-OS:Node,
-  {a9e5f7bc-39c6-45ff-bf06-e536dbe3d1e3}, !- Handle
-  Node 86,                                !- Name
-  {95923c71-83e1-481c-ac79-5b03fdc65fd4}, !- Inlet Port
-  {1e62602c-6f59-4c1b-a5b9-9c48ede1f44e}; !- Outlet Port
-
-OS:Connection,
-  {953c4d16-7333-4ef4-b71b-7a26a80ab740}, !- Handle
-  {c0187267-f7c4-4001-b8bf-e6eed84f33ef}, !- Name
-  {a63eaf2d-272a-4823-8230-44ea2f07f292}, !- Source Object
-  3,                                      !- Outlet Port
-  {5cb38a4f-7167-4f78-8918-3012fb804986}, !- Target Object
-  31;                                     !- Inlet Port
-
-OS:Connection,
-  {95923c71-83e1-481c-ac79-5b03fdc65fd4}, !- Handle
-  {0b07c130-7601-449c-9154-a88d56843e49}, !- Name
-  {5cb38a4f-7167-4f78-8918-3012fb804986}, !- Source Object
-  32,                                     !- Outlet Port
-  {a9e5f7bc-39c6-45ff-bf06-e536dbe3d1e3}, !- Target Object
-  2;                                      !- Inlet Port
-
-OS:Connection,
-  {1e62602c-6f59-4c1b-a5b9-9c48ede1f44e}, !- Handle
-  {0049a177-774d-4ccb-b1ed-6e767658556c}, !- Name
-  {a9e5f7bc-39c6-45ff-bf06-e536dbe3d1e3}, !- Source Object
-  3,                                      !- Outlet Port
-  {1c1aa296-fc93-4ba4-9f5a-eee8751bab54}, !- Target Object
-  4;                                      !- Inlet Port
-
-OS:PlantLoop,
-  {5cd24f47-0ea0-46bd-bc83-83dd712bfec6}, !- Handle
-  Domestic Hot Water Loop|unit 8,         !- Name
->>>>>>> 2c92e5b7
-  ,                                       !- Fluid Type
-  0,                                      !- Glycol Concentration
-  ,                                       !- User Defined Fluid Type
-  ,                                       !- Plant Equipment Operation Heating Load
-  ,                                       !- Plant Equipment Operation Cooling Load
-  ,                                       !- Primary Plant Equipment Operation Scheme
-<<<<<<< HEAD
-  {9af5dc1c-96e1-4f3c-b95e-8a57f2353aab}, !- Loop Temperature Setpoint Node Name
-=======
-  {73149a3f-b57d-4872-85d7-c46b5a7486fb}, !- Loop Temperature Setpoint Node Name
->>>>>>> 2c92e5b7
-  ,                                       !- Maximum Loop Temperature {C}
-  ,                                       !- Minimum Loop Temperature {C}
-  0.01,                                   !- Maximum Loop Flow Rate {m3/s}
-  ,                                       !- Minimum Loop Flow Rate {m3/s}
-  0.003,                                  !- Plant Loop Volume {m3}
-<<<<<<< HEAD
-  {1927df2a-95b5-457b-934c-6534a1572fa9}, !- Plant Side Inlet Node Name
-  {ae40e773-909e-4d7b-9c3b-9c06ab54e682}, !- Plant Side Outlet Node Name
-  ,                                       !- Plant Side Branch List Name
-  {9551c6e1-3f0d-4399-9ff6-d22503ce4cc4}, !- Demand Side Inlet Node Name
-  {e5facf76-8f8f-40a8-9a26-bc660d41fc9c}, !- Demand Side Outlet Node Name
-  ,                                       !- Demand Side Branch List Name
-  ,                                       !- Demand Side Connector List Name
-  Optimal,                                !- Load Distribution Scheme
-  {8058d7e9-f7c5-43c9-ac9f-a0d83cecdfad}, !- Availability Manager List Name
-=======
-  {8a385b89-806e-41a6-b123-4950f41e0254}, !- Plant Side Inlet Node Name
-  {4312d05a-51ab-4db3-8a48-098e9e910c4a}, !- Plant Side Outlet Node Name
-  ,                                       !- Plant Side Branch List Name
-  {66cb6b65-265e-4c85-86fc-818428896b6d}, !- Demand Side Inlet Node Name
-  {100adc98-84cd-4a46-b921-76a2ce61940c}, !- Demand Side Outlet Node Name
-  ,                                       !- Demand Side Branch List Name
-  ,                                       !- Demand Side Connector List Name
-  Optimal,                                !- Load Distribution Scheme
-  {77981703-b713-42ea-91ad-5604212efa91}, !- Availability Manager List Name
->>>>>>> 2c92e5b7
-  ,                                       !- Plant Loop Demand Calculation Scheme
-  ,                                       !- Common Pipe Simulation
-  ,                                       !- Pressure Simulation Type
-  ,                                       !- Plant Equipment Operation Heating Load Schedule
-  ,                                       !- Plant Equipment Operation Cooling Load Schedule
-  ,                                       !- Primary Plant Equipment Operation Scheme Schedule
-  ,                                       !- Component Setpoint Operation Scheme Schedule
-<<<<<<< HEAD
-  {5d848a05-d1cd-4f8d-8f7d-2589bb5b0937}, !- Demand Mixer Name
-  {7bfeb8b5-69e1-4dc1-aeb3-674de5f15c1d}, !- Demand Splitter Name
-  {4a3dc4e6-d63c-45e1-94a2-e4bd6a5d6dc1}, !- Supply Mixer Name
-  {56e28ec7-ef8b-4670-b5ff-76de003c9156}; !- Supply Splitter Name
-
-OS:Node,
-  {129c14da-9f42-4381-9cfe-de3a0a2a23ed}, !- Handle
-  Node 3,                                 !- Name
-  {1927df2a-95b5-457b-934c-6534a1572fa9}, !- Inlet Port
-  {1839242d-f9d5-4f19-8c22-366affbc9d4a}; !- Outlet Port
-
-OS:Node,
-  {9af5dc1c-96e1-4f3c-b95e-8a57f2353aab}, !- Handle
-  Node 4,                                 !- Name
-  {0cc0602f-5940-4782-be21-96c3f1ae8387}, !- Inlet Port
-  {ae40e773-909e-4d7b-9c3b-9c06ab54e682}; !- Outlet Port
-
-OS:Node,
-  {9eb8be0e-8621-4aed-a956-d76407bd81ad}, !- Handle
-  Node 5,                                 !- Name
-  {9e8065a1-e8f5-4e1b-af7a-dcb58313feef}, !- Inlet Port
-  {1aec12ca-2836-45c4-94e5-b94ee16f43ab}; !- Outlet Port
-
-OS:Connector:Mixer,
-  {4a3dc4e6-d63c-45e1-94a2-e4bd6a5d6dc1}, !- Handle
-  Connector Mixer 1,                      !- Name
-  {b695efcb-dfdb-43a3-88d6-8567670258af}, !- Outlet Branch Name
-  {e0bba821-e678-45e8-a9c7-7678490e1941}, !- Inlet Branch Name 1
-  {bb8aea4a-003e-4bdd-957b-d2165b26728f}; !- Inlet Branch Name 2
-
-OS:Connector:Splitter,
-  {56e28ec7-ef8b-4670-b5ff-76de003c9156}, !- Handle
-  Connector Splitter 1,                   !- Name
-  {b6747267-afa6-4b56-8028-aadf8169a67d}, !- Inlet Branch Name
-  {9e8065a1-e8f5-4e1b-af7a-dcb58313feef}, !- Outlet Branch Name 1
-  {c3db3098-26ed-4d39-b723-e6edeedbfb19}; !- Outlet Branch Name 2
-
-OS:Connection,
-  {1927df2a-95b5-457b-934c-6534a1572fa9}, !- Handle
-  {9dd7313e-68ea-4c50-87b7-e617464bc784}, !- Name
-  {83b1ed14-6798-4cac-8931-9dc97fb9752e}, !- Source Object
-  14,                                     !- Outlet Port
-  {129c14da-9f42-4381-9cfe-de3a0a2a23ed}, !- Target Object
-  2;                                      !- Inlet Port
-
-OS:Connection,
-  {9e8065a1-e8f5-4e1b-af7a-dcb58313feef}, !- Handle
-  {14174dfd-7ea2-4632-8119-bc94b4e88106}, !- Name
-  {56e28ec7-ef8b-4670-b5ff-76de003c9156}, !- Source Object
-  3,                                      !- Outlet Port
-  {9eb8be0e-8621-4aed-a956-d76407bd81ad}, !- Target Object
-  2;                                      !- Inlet Port
-
-OS:Connection,
-  {ae40e773-909e-4d7b-9c3b-9c06ab54e682}, !- Handle
-  {a2037995-a8b9-4d83-9b58-10c6534e2db1}, !- Name
-  {9af5dc1c-96e1-4f3c-b95e-8a57f2353aab}, !- Source Object
-  3,                                      !- Outlet Port
-  {83b1ed14-6798-4cac-8931-9dc97fb9752e}, !- Target Object
-  15;                                     !- Inlet Port
-
-OS:Node,
-  {de33e9bf-016f-4fa3-aeaa-fb8f89b1f3f7}, !- Handle
-  Node 6,                                 !- Name
-  {9551c6e1-3f0d-4399-9ff6-d22503ce4cc4}, !- Inlet Port
-  {9d8dc3de-9f7d-46e8-b3c3-b4b85b8c1b43}; !- Outlet Port
-
-OS:Node,
-  {d87d4db9-3cc9-4600-b474-2597e63a4948}, !- Handle
-  Node 7,                                 !- Name
-  {c3117e2c-7525-47af-b621-96eff32c8d5c}, !- Inlet Port
-  {e5facf76-8f8f-40a8-9a26-bc660d41fc9c}; !- Outlet Port
-
-OS:Node,
-  {f9dedbbd-072c-4aa9-978a-1c7a6bfb0ec8}, !- Handle
-  Node 8,                                 !- Name
-  {c16296d9-2d5f-43ad-84cd-64eb74a38a1c}, !- Inlet Port
-  {6e4b8507-cee6-4663-b1fe-286e666bab1c}; !- Outlet Port
-
-OS:Connector:Mixer,
-  {5d848a05-d1cd-4f8d-8f7d-2589bb5b0937}, !- Handle
-  Connector Mixer 2,                      !- Name
-  {c3117e2c-7525-47af-b621-96eff32c8d5c}, !- Outlet Branch Name
-  {6e4b8507-cee6-4663-b1fe-286e666bab1c}; !- Inlet Branch Name 1
-
-OS:Connector:Splitter,
-  {7bfeb8b5-69e1-4dc1-aeb3-674de5f15c1d}, !- Handle
-  Connector Splitter 2,                   !- Name
-  {9d8dc3de-9f7d-46e8-b3c3-b4b85b8c1b43}, !- Inlet Branch Name
-  {c16296d9-2d5f-43ad-84cd-64eb74a38a1c}; !- Outlet Branch Name 1
-
-OS:Connection,
-  {9551c6e1-3f0d-4399-9ff6-d22503ce4cc4}, !- Handle
-  {6b7a30b5-c7dc-4d21-b844-ba58f419a8de}, !- Name
-  {83b1ed14-6798-4cac-8931-9dc97fb9752e}, !- Source Object
-  17,                                     !- Outlet Port
-  {de33e9bf-016f-4fa3-aeaa-fb8f89b1f3f7}, !- Target Object
-  2;                                      !- Inlet Port
-
-OS:Connection,
-  {9d8dc3de-9f7d-46e8-b3c3-b4b85b8c1b43}, !- Handle
-  {d2829d2c-0e81-4a3f-a264-7cc6c1c09bdf}, !- Name
-  {de33e9bf-016f-4fa3-aeaa-fb8f89b1f3f7}, !- Source Object
-  3,                                      !- Outlet Port
-  {7bfeb8b5-69e1-4dc1-aeb3-674de5f15c1d}, !- Target Object
-  2;                                      !- Inlet Port
-
-OS:Connection,
-  {c16296d9-2d5f-43ad-84cd-64eb74a38a1c}, !- Handle
-  {8835c290-8bec-4a75-8697-bc77becce70c}, !- Name
-  {7bfeb8b5-69e1-4dc1-aeb3-674de5f15c1d}, !- Source Object
-  3,                                      !- Outlet Port
-  {f9dedbbd-072c-4aa9-978a-1c7a6bfb0ec8}, !- Target Object
-  2;                                      !- Inlet Port
-
-OS:Connection,
-  {6e4b8507-cee6-4663-b1fe-286e666bab1c}, !- Handle
-  {b8b17762-e93b-4463-b6d4-a77242e54bd6}, !- Name
-  {f9dedbbd-072c-4aa9-978a-1c7a6bfb0ec8}, !- Source Object
-  3,                                      !- Outlet Port
-  {5d848a05-d1cd-4f8d-8f7d-2589bb5b0937}, !- Target Object
-  3;                                      !- Inlet Port
-
-OS:Connection,
-  {c3117e2c-7525-47af-b621-96eff32c8d5c}, !- Handle
-  {ffdcfca1-b749-4502-bf7c-7ad2e3df3ddb}, !- Name
-  {5d848a05-d1cd-4f8d-8f7d-2589bb5b0937}, !- Source Object
-  2,                                      !- Outlet Port
-  {d87d4db9-3cc9-4600-b474-2597e63a4948}, !- Target Object
-  2;                                      !- Inlet Port
-
-OS:Connection,
-  {e5facf76-8f8f-40a8-9a26-bc660d41fc9c}, !- Handle
-  {5263303d-6c89-4fca-9305-84fc21e127a9}, !- Name
-  {d87d4db9-3cc9-4600-b474-2597e63a4948}, !- Source Object
-  3,                                      !- Outlet Port
-  {83b1ed14-6798-4cac-8931-9dc97fb9752e}, !- Target Object
-  18;                                     !- Inlet Port
-
-OS:Sizing:Plant,
-  {be2bb5c7-9afb-45ab-9570-0040244338df}, !- Handle
-  {83b1ed14-6798-4cac-8931-9dc97fb9752e}, !- Plant or Condenser Loop Name
-=======
-  {06d51c82-7cb4-4d1a-8597-1e7bfb110324}, !- Demand Mixer Name
-  {550cb57a-5b3e-4aad-abec-560feac3ff93}, !- Demand Splitter Name
-  {ff1d1bb5-2f34-45a3-b8e5-3bf84aac3b13}, !- Supply Mixer Name
-  {41eed9a7-b6bc-4a3d-af64-9390cf82aa77}; !- Supply Splitter Name
-
-OS:Node,
-  {28b3e9b1-6290-4d7c-a844-6d1e2f4c19a1}, !- Handle
-  Node 87,                                !- Name
-  {8a385b89-806e-41a6-b123-4950f41e0254}, !- Inlet Port
-  {2167f23e-3191-4564-bd4a-550c49dbeb16}; !- Outlet Port
-
-OS:Node,
-  {73149a3f-b57d-4872-85d7-c46b5a7486fb}, !- Handle
-  Node 88,                                !- Name
-  {6dff6518-2ae2-4ef3-9de5-4c25d81e4415}, !- Inlet Port
-  {4312d05a-51ab-4db3-8a48-098e9e910c4a}; !- Outlet Port
-
-OS:Node,
-  {7d5b5f59-7c92-4d3c-94b2-c4a3110c2199}, !- Handle
-  Node 89,                                !- Name
-  {ee85d004-886d-4b45-80b9-bd48b7cdea15}, !- Inlet Port
-  {4cd53acb-d761-4567-be35-b575187d1ca7}; !- Outlet Port
-
-OS:Connector:Mixer,
-  {ff1d1bb5-2f34-45a3-b8e5-3bf84aac3b13}, !- Handle
-  Connector Mixer 15,                     !- Name
-  {c2db584f-e9a9-4fce-8d55-2b519baf9f42}, !- Outlet Branch Name
-  {dbf7921b-c977-421e-a469-5fa919f30d95}, !- Inlet Branch Name 1
-  {c00d64e2-9475-48a2-b9c1-bb5f6a220013}; !- Inlet Branch Name 2
-
-OS:Connector:Splitter,
-  {41eed9a7-b6bc-4a3d-af64-9390cf82aa77}, !- Handle
-  Connector Splitter 15,                  !- Name
-  {425c0315-e581-48e0-ac59-c9366ff1558c}, !- Inlet Branch Name
-  {ee85d004-886d-4b45-80b9-bd48b7cdea15}, !- Outlet Branch Name 1
-  {c8b39a83-29c1-449a-bba4-d4d9caa8d2ae}; !- Outlet Branch Name 2
-
-OS:Connection,
-  {8a385b89-806e-41a6-b123-4950f41e0254}, !- Handle
-  {32ddd83f-0cdd-4e4e-9d91-7c8e92ef8ba3}, !- Name
-  {5cd24f47-0ea0-46bd-bc83-83dd712bfec6}, !- Source Object
-  14,                                     !- Outlet Port
-  {28b3e9b1-6290-4d7c-a844-6d1e2f4c19a1}, !- Target Object
-  2;                                      !- Inlet Port
-
-OS:Connection,
-  {ee85d004-886d-4b45-80b9-bd48b7cdea15}, !- Handle
-  {30c44caa-f7df-40f1-9ddd-1aff3cbec49c}, !- Name
-  {41eed9a7-b6bc-4a3d-af64-9390cf82aa77}, !- Source Object
-  3,                                      !- Outlet Port
-  {7d5b5f59-7c92-4d3c-94b2-c4a3110c2199}, !- Target Object
-  2;                                      !- Inlet Port
-
-OS:Connection,
-  {4312d05a-51ab-4db3-8a48-098e9e910c4a}, !- Handle
-  {6f9c3f24-9d71-4a59-aa71-badc41d8ef6c}, !- Name
-  {73149a3f-b57d-4872-85d7-c46b5a7486fb}, !- Source Object
-  3,                                      !- Outlet Port
-  {5cd24f47-0ea0-46bd-bc83-83dd712bfec6}, !- Target Object
-  15;                                     !- Inlet Port
-
-OS:Node,
-  {3561bb22-51d2-4e4f-8d0f-decce1f12720}, !- Handle
-  Node 90,                                !- Name
-  {66cb6b65-265e-4c85-86fc-818428896b6d}, !- Inlet Port
-  {d0c73dc7-8c72-4a81-9edb-8610a5d960c7}; !- Outlet Port
-
-OS:Node,
-  {3982c361-4373-4f0d-be4e-ad94be25fcdb}, !- Handle
-  Node 91,                                !- Name
-  {6c0deaf2-2dbc-4c04-8245-48a9e3b44974}, !- Inlet Port
-  {100adc98-84cd-4a46-b921-76a2ce61940c}; !- Outlet Port
-
-OS:Node,
-  {ebb9bdbd-0e17-4b96-9a4d-f472e76d0429}, !- Handle
-  Node 92,                                !- Name
-  {4cc0dd1b-fedb-46ec-ba1b-db4190bf69d9}, !- Inlet Port
-  {080eb25c-f557-48ed-b540-c74798af3ff6}; !- Outlet Port
-
-OS:Connector:Mixer,
-  {06d51c82-7cb4-4d1a-8597-1e7bfb110324}, !- Handle
-  Connector Mixer 16,                     !- Name
-  {6c0deaf2-2dbc-4c04-8245-48a9e3b44974}, !- Outlet Branch Name
-  {080eb25c-f557-48ed-b540-c74798af3ff6}; !- Inlet Branch Name 1
-
-OS:Connector:Splitter,
-  {550cb57a-5b3e-4aad-abec-560feac3ff93}, !- Handle
-  Connector Splitter 16,                  !- Name
-  {d0c73dc7-8c72-4a81-9edb-8610a5d960c7}, !- Inlet Branch Name
-  {4cc0dd1b-fedb-46ec-ba1b-db4190bf69d9}; !- Outlet Branch Name 1
-
-OS:Connection,
-  {66cb6b65-265e-4c85-86fc-818428896b6d}, !- Handle
-  {7bca5d03-7862-4b04-84f5-41861caea10e}, !- Name
-  {5cd24f47-0ea0-46bd-bc83-83dd712bfec6}, !- Source Object
-  17,                                     !- Outlet Port
-  {3561bb22-51d2-4e4f-8d0f-decce1f12720}, !- Target Object
-  2;                                      !- Inlet Port
-
-OS:Connection,
-  {d0c73dc7-8c72-4a81-9edb-8610a5d960c7}, !- Handle
-  {890f2321-b6ef-495f-89fd-b2c18069a26f}, !- Name
-  {3561bb22-51d2-4e4f-8d0f-decce1f12720}, !- Source Object
-  3,                                      !- Outlet Port
-  {550cb57a-5b3e-4aad-abec-560feac3ff93}, !- Target Object
-  2;                                      !- Inlet Port
-
-OS:Connection,
-  {4cc0dd1b-fedb-46ec-ba1b-db4190bf69d9}, !- Handle
-  {eaa9f3a3-79a7-4535-a3da-c2f44ea43e0e}, !- Name
-  {550cb57a-5b3e-4aad-abec-560feac3ff93}, !- Source Object
-  3,                                      !- Outlet Port
-  {ebb9bdbd-0e17-4b96-9a4d-f472e76d0429}, !- Target Object
-  2;                                      !- Inlet Port
-
-OS:Connection,
-  {080eb25c-f557-48ed-b540-c74798af3ff6}, !- Handle
-  {175ef584-44c6-4499-b85c-172c58ca416f}, !- Name
-  {ebb9bdbd-0e17-4b96-9a4d-f472e76d0429}, !- Source Object
-  3,                                      !- Outlet Port
-  {06d51c82-7cb4-4d1a-8597-1e7bfb110324}, !- Target Object
-  3;                                      !- Inlet Port
-
-OS:Connection,
-  {6c0deaf2-2dbc-4c04-8245-48a9e3b44974}, !- Handle
-  {44503562-cece-4ba7-a9da-5dda81035cfe}, !- Name
-  {06d51c82-7cb4-4d1a-8597-1e7bfb110324}, !- Source Object
-  2,                                      !- Outlet Port
-  {3982c361-4373-4f0d-be4e-ad94be25fcdb}, !- Target Object
-  2;                                      !- Inlet Port
-
-OS:Connection,
-  {100adc98-84cd-4a46-b921-76a2ce61940c}, !- Handle
-  {7ead7b9b-279c-4444-906e-b6d76c0a4147}, !- Name
-  {3982c361-4373-4f0d-be4e-ad94be25fcdb}, !- Source Object
-  3,                                      !- Outlet Port
-  {5cd24f47-0ea0-46bd-bc83-83dd712bfec6}, !- Target Object
-  18;                                     !- Inlet Port
-
-OS:Sizing:Plant,
-  {2a5f3dd2-6ae9-4980-acb3-0e75435d35bb}, !- Handle
-  {5cd24f47-0ea0-46bd-bc83-83dd712bfec6}, !- Plant or Condenser Loop Name
->>>>>>> 2c92e5b7
-  Heating,                                !- Loop Type
-  52.6666666666667,                       !- Design Loop Exit Temperature {C}
-  5.55555555555556,                       !- Loop Design Temperature Difference {deltaC}
-  NonCoincident,                          !- Sizing Option
-  1,                                      !- Zone Timesteps in Averaging Window
-  None;                                   !- Coincident Sizing Factor Mode
-
-OS:AvailabilityManagerAssignmentList,
-<<<<<<< HEAD
-  {8058d7e9-f7c5-43c9-ac9f-a0d83cecdfad}, !- Handle
-  Plant Loop 1 AvailabilityManagerAssignmentList; !- Name
-
-OS:Pipe:Adiabatic,
-  {ae430334-f743-4086-8935-96eb269cbb7f}, !- Handle
-  Pipe Adiabatic 1,                       !- Name
-  {1aec12ca-2836-45c4-94e5-b94ee16f43ab}, !- Inlet Node Name
-  {4a715857-b330-4935-9338-7b005418558b}; !- Outlet Node Name
-
-OS:Pipe:Adiabatic,
-  {ecbca9d8-24ba-4a81-a765-abc4da4f4680}, !- Handle
-  Pipe Adiabatic 2,                       !- Name
-  {ef3daea9-2442-4198-81c0-dc0fd751fa27}, !- Inlet Node Name
-  {0cc0602f-5940-4782-be21-96c3f1ae8387}; !- Outlet Node Name
-
-OS:Node,
-  {68aa2398-e650-4f6d-b96a-78768d06d659}, !- Handle
-  Node 9,                                 !- Name
-  {4a715857-b330-4935-9338-7b005418558b}, !- Inlet Port
-  {e0bba821-e678-45e8-a9c7-7678490e1941}; !- Outlet Port
-
-OS:Connection,
-  {1aec12ca-2836-45c4-94e5-b94ee16f43ab}, !- Handle
-  {59cc860e-728a-4f1e-9d7a-eeb5fdff29aa}, !- Name
-  {9eb8be0e-8621-4aed-a956-d76407bd81ad}, !- Source Object
-  3,                                      !- Outlet Port
-  {ae430334-f743-4086-8935-96eb269cbb7f}, !- Target Object
-  2;                                      !- Inlet Port
-
-OS:Connection,
-  {4a715857-b330-4935-9338-7b005418558b}, !- Handle
-  {5dda7799-2784-4089-9ff7-21c6754eb148}, !- Name
-  {ae430334-f743-4086-8935-96eb269cbb7f}, !- Source Object
-  3,                                      !- Outlet Port
-  {68aa2398-e650-4f6d-b96a-78768d06d659}, !- Target Object
-  2;                                      !- Inlet Port
-
-OS:Connection,
-  {e0bba821-e678-45e8-a9c7-7678490e1941}, !- Handle
-  {8480b334-05b9-4e5f-b800-9a6bb22926ba}, !- Name
-  {68aa2398-e650-4f6d-b96a-78768d06d659}, !- Source Object
-  3,                                      !- Outlet Port
-  {4a3dc4e6-d63c-45e1-94a2-e4bd6a5d6dc1}, !- Target Object
-  3;                                      !- Inlet Port
-
-OS:Node,
-  {b5ecad08-f711-4f4d-a507-7d7754107a05}, !- Handle
-  Node 10,                                !- Name
-  {b695efcb-dfdb-43a3-88d6-8567670258af}, !- Inlet Port
-  {ef3daea9-2442-4198-81c0-dc0fd751fa27}; !- Outlet Port
-
-OS:Connection,
-  {b695efcb-dfdb-43a3-88d6-8567670258af}, !- Handle
-  {ee148e3d-0c38-419d-846d-4eb491381642}, !- Name
-  {4a3dc4e6-d63c-45e1-94a2-e4bd6a5d6dc1}, !- Source Object
-  2,                                      !- Outlet Port
-  {b5ecad08-f711-4f4d-a507-7d7754107a05}, !- Target Object
-  2;                                      !- Inlet Port
-
-OS:Connection,
-  {ef3daea9-2442-4198-81c0-dc0fd751fa27}, !- Handle
-  {c8c33149-e99e-4333-99f5-977d5ba096bd}, !- Name
-  {b5ecad08-f711-4f4d-a507-7d7754107a05}, !- Source Object
-  3,                                      !- Outlet Port
-  {ecbca9d8-24ba-4a81-a765-abc4da4f4680}, !- Target Object
-  2;                                      !- Inlet Port
-
-OS:Connection,
-  {0cc0602f-5940-4782-be21-96c3f1ae8387}, !- Handle
-  {868a70e9-8a5f-4d43-be29-d5eee52ff0f7}, !- Name
-  {ecbca9d8-24ba-4a81-a765-abc4da4f4680}, !- Source Object
-  3,                                      !- Outlet Port
-  {9af5dc1c-96e1-4f3c-b95e-8a57f2353aab}, !- Target Object
-  2;                                      !- Inlet Port
-
-OS:Pump:VariableSpeed,
-  {42999f6c-9ceb-4d39-aa93-5db2cdbc2c0d}, !- Handle
-  Pump Variable Speed 1,                  !- Name
-  {1839242d-f9d5-4f19-8c22-366affbc9d4a}, !- Inlet Node Name
-  {4edd9ea1-8e81-4157-bf52-bf8533d30e7a}, !- Outlet Node Name
-=======
-  {77981703-b713-42ea-91ad-5604212efa91}, !- Handle
-  Plant Loop 1 AvailabilityManagerAssignmentList 7; !- Name
-
-OS:Pipe:Adiabatic,
-  {0667e886-2e04-4965-a1bf-102adc94461c}, !- Handle
-  Pipe Adiabatic 15,                      !- Name
-  {4cd53acb-d761-4567-be35-b575187d1ca7}, !- Inlet Node Name
-  {dacba531-ba6b-4b02-95e9-6bd1ddc68f7b}; !- Outlet Node Name
-
-OS:Pipe:Adiabatic,
-  {213c4862-ee33-44ec-9f17-0f4b1137fed7}, !- Handle
-  Pipe Adiabatic 16,                      !- Name
-  {294a01ff-b1fa-42c3-8712-965d5d7dfea5}, !- Inlet Node Name
-  {6dff6518-2ae2-4ef3-9de5-4c25d81e4415}; !- Outlet Node Name
-
-OS:Node,
-  {e8e8f275-6be9-4e8d-8080-6724d3ecec08}, !- Handle
-  Node 93,                                !- Name
-  {dacba531-ba6b-4b02-95e9-6bd1ddc68f7b}, !- Inlet Port
-  {dbf7921b-c977-421e-a469-5fa919f30d95}; !- Outlet Port
-
-OS:Connection,
-  {4cd53acb-d761-4567-be35-b575187d1ca7}, !- Handle
-  {bebec05c-01b4-4ec1-9aef-7105ed6a6e10}, !- Name
-  {7d5b5f59-7c92-4d3c-94b2-c4a3110c2199}, !- Source Object
-  3,                                      !- Outlet Port
-  {0667e886-2e04-4965-a1bf-102adc94461c}, !- Target Object
-  2;                                      !- Inlet Port
-
-OS:Connection,
-  {dacba531-ba6b-4b02-95e9-6bd1ddc68f7b}, !- Handle
-  {c5ff2a36-4a82-402f-b9c7-441084efc757}, !- Name
-  {0667e886-2e04-4965-a1bf-102adc94461c}, !- Source Object
-  3,                                      !- Outlet Port
-  {e8e8f275-6be9-4e8d-8080-6724d3ecec08}, !- Target Object
-  2;                                      !- Inlet Port
-
-OS:Connection,
-  {dbf7921b-c977-421e-a469-5fa919f30d95}, !- Handle
-  {4e2751ee-a936-4ac4-bf0c-26b4b1f4a6b0}, !- Name
-  {e8e8f275-6be9-4e8d-8080-6724d3ecec08}, !- Source Object
-  3,                                      !- Outlet Port
-  {ff1d1bb5-2f34-45a3-b8e5-3bf84aac3b13}, !- Target Object
-  3;                                      !- Inlet Port
-
-OS:Node,
-  {c9a3553c-bd55-4d1a-9d8a-ee197868d75e}, !- Handle
-  Node 94,                                !- Name
-  {c2db584f-e9a9-4fce-8d55-2b519baf9f42}, !- Inlet Port
-  {294a01ff-b1fa-42c3-8712-965d5d7dfea5}; !- Outlet Port
-
-OS:Connection,
-  {c2db584f-e9a9-4fce-8d55-2b519baf9f42}, !- Handle
-  {a2b6df61-8d7c-4a2c-a080-0f8728b02a4c}, !- Name
-  {ff1d1bb5-2f34-45a3-b8e5-3bf84aac3b13}, !- Source Object
-  2,                                      !- Outlet Port
-  {c9a3553c-bd55-4d1a-9d8a-ee197868d75e}, !- Target Object
-  2;                                      !- Inlet Port
-
-OS:Connection,
-  {294a01ff-b1fa-42c3-8712-965d5d7dfea5}, !- Handle
-  {eaa54a77-2a37-40e5-badd-ab3464df5f04}, !- Name
-  {c9a3553c-bd55-4d1a-9d8a-ee197868d75e}, !- Source Object
-  3,                                      !- Outlet Port
-  {213c4862-ee33-44ec-9f17-0f4b1137fed7}, !- Target Object
-  2;                                      !- Inlet Port
-
-OS:Connection,
-  {6dff6518-2ae2-4ef3-9de5-4c25d81e4415}, !- Handle
-  {e5a17f98-4578-464a-8da8-82b189156cac}, !- Name
-  {213c4862-ee33-44ec-9f17-0f4b1137fed7}, !- Source Object
-  3,                                      !- Outlet Port
-  {73149a3f-b57d-4872-85d7-c46b5a7486fb}, !- Target Object
-  2;                                      !- Inlet Port
-
-OS:Pump:VariableSpeed,
-  {ce2ed2ab-4277-4d0f-9e77-44a24568811f}, !- Handle
-  Pump Variable Speed 8,                  !- Name
-  {2167f23e-3191-4564-bd4a-550c49dbeb16}, !- Inlet Node Name
-  {8d60c363-f4d8-47b6-98f2-8b919d5ca6e5}, !- Outlet Node Name
->>>>>>> 2c92e5b7
-  0.01,                                   !- Rated Flow Rate {m3/s}
-  1,                                      !- Rated Pump Head {Pa}
-  0,                                      !- Rated Power Consumption {W}
-  1,                                      !- Motor Efficiency
-  0,                                      !- Fraction of Motor Inefficiencies to Fluid Stream
-  0,                                      !- Coefficient 1 of the Part Load Performance Curve
-  1,                                      !- Coefficient 2 of the Part Load Performance Curve
-  0,                                      !- Coefficient 3 of the Part Load Performance Curve
-  0,                                      !- Coefficient 4 of the Part Load Performance Curve
-  ,                                       !- Minimum Flow Rate {m3/s}
-  Intermittent,                           !- Pump Control Type
-  ,                                       !- Pump Flow Rate Schedule Name
-  ,                                       !- Pump Curve Name
-  ,                                       !- Impeller Diameter {m}
-  ,                                       !- VFD Control Type
-  ,                                       !- Pump RPM Schedule Name
-  ,                                       !- Minimum Pressure Schedule {Pa}
-  ,                                       !- Maximum Pressure Schedule {Pa}
-  ,                                       !- Minimum RPM Schedule {rev/min}
-  ,                                       !- Maximum RPM Schedule {rev/min}
-  ,                                       !- Zone Name
-  0.5,                                    !- Skin Loss Radiative Fraction
-  PowerPerFlowPerPressure,                !- Design Power Sizing Method
-  348701.1,                               !- Design Electric Power per Unit Flow Rate {W/(m3/s)}
-  1.282051282,                            !- Design Shaft Power per Unit Flow Rate per Unit Head {W-s/m3-Pa}
-  0,                                      !- Design Minimum Flow Rate Fraction
-  General;                                !- End-Use Subcategory
-
-OS:Node,
-<<<<<<< HEAD
-  {e81e0b13-1cc4-4b1a-b525-dddc321ff6e1}, !- Handle
-  Node 11,                                !- Name
-  {4edd9ea1-8e81-4157-bf52-bf8533d30e7a}, !- Inlet Port
-  {b6747267-afa6-4b56-8028-aadf8169a67d}; !- Outlet Port
-
-OS:Connection,
-  {1839242d-f9d5-4f19-8c22-366affbc9d4a}, !- Handle
-  {1e1e3b79-ec7f-46f3-aba4-6e0bd41a99ef}, !- Name
-  {129c14da-9f42-4381-9cfe-de3a0a2a23ed}, !- Source Object
-  3,                                      !- Outlet Port
-  {42999f6c-9ceb-4d39-aa93-5db2cdbc2c0d}, !- Target Object
-  2;                                      !- Inlet Port
-
-OS:Connection,
-  {4edd9ea1-8e81-4157-bf52-bf8533d30e7a}, !- Handle
-  {c8ddf0ef-45c4-4e51-80f4-50c867fdb58d}, !- Name
-  {42999f6c-9ceb-4d39-aa93-5db2cdbc2c0d}, !- Source Object
-  3,                                      !- Outlet Port
-  {e81e0b13-1cc4-4b1a-b525-dddc321ff6e1}, !- Target Object
-  2;                                      !- Inlet Port
-
-OS:Connection,
-  {b6747267-afa6-4b56-8028-aadf8169a67d}, !- Handle
-  {dc60418c-cd70-4bbf-88c6-6ee0575059b2}, !- Name
-  {e81e0b13-1cc4-4b1a-b525-dddc321ff6e1}, !- Source Object
-  3,                                      !- Outlet Port
-  {56e28ec7-ef8b-4670-b5ff-76de003c9156}, !- Target Object
-  2;                                      !- Inlet Port
-
-OS:Schedule:Constant,
-  {e1a2419c-d35c-40c2-8216-c56ec26dddf4}, !- Handle
-  dhw temp,                               !- Name
-  {7a720309-d489-4e3d-8054-431cd4881f81}, !- Schedule Type Limits Name
-  52.6666666666667;                       !- Value
-
-OS:SetpointManager:Scheduled,
-  {db7878d0-3a4e-475c-b2c1-df1a595d2b4f}, !- Handle
-  Setpoint Manager Scheduled 1,           !- Name
-  Temperature,                            !- Control Variable
-  {e1a2419c-d35c-40c2-8216-c56ec26dddf4}, !- Schedule Name
-  {9af5dc1c-96e1-4f3c-b95e-8a57f2353aab}; !- Setpoint Node or NodeList Name
-
-OS:ScheduleTypeLimits,
-  {7a720309-d489-4e3d-8054-431cd4881f81}, !- Handle
-  Temperature,                            !- Name
-  ,                                       !- Lower Limit Value
-  ,                                       !- Upper Limit Value
-  Continuous,                             !- Numeric Type
-  Temperature;                            !- Unit Type
-
-OS:WaterHeater:Mixed,
-  {031540a7-b2d7-4841-b709-8c37ff9d16b3}, !- Handle
-  res wh,                                 !- Name
-  0.143845647790854,                      !- Tank Volume {m3}
-  {68eb28c6-e537-4516-a00d-e62d894690b4}, !- Setpoint Temperature Schedule Name
-=======
-  {aa090ddf-38e0-4c29-8651-780a3245fe42}, !- Handle
-  Node 95,                                !- Name
-  {8d60c363-f4d8-47b6-98f2-8b919d5ca6e5}, !- Inlet Port
-  {425c0315-e581-48e0-ac59-c9366ff1558c}; !- Outlet Port
-
-OS:Connection,
-  {2167f23e-3191-4564-bd4a-550c49dbeb16}, !- Handle
-  {ea299492-f290-455e-b934-62ff7de5c24a}, !- Name
-  {28b3e9b1-6290-4d7c-a844-6d1e2f4c19a1}, !- Source Object
-  3,                                      !- Outlet Port
-  {ce2ed2ab-4277-4d0f-9e77-44a24568811f}, !- Target Object
-  2;                                      !- Inlet Port
-
-OS:Connection,
-  {8d60c363-f4d8-47b6-98f2-8b919d5ca6e5}, !- Handle
-  {ee32895c-8659-4039-a992-3c752393a9f1}, !- Name
-  {ce2ed2ab-4277-4d0f-9e77-44a24568811f}, !- Source Object
-  3,                                      !- Outlet Port
-  {aa090ddf-38e0-4c29-8651-780a3245fe42}, !- Target Object
-  2;                                      !- Inlet Port
-
-OS:Connection,
-  {425c0315-e581-48e0-ac59-c9366ff1558c}, !- Handle
-  {33cabef0-5a12-47ce-9ea4-e9b1fbc2778a}, !- Name
-  {aa090ddf-38e0-4c29-8651-780a3245fe42}, !- Source Object
-  3,                                      !- Outlet Port
-  {41eed9a7-b6bc-4a3d-af64-9390cf82aa77}, !- Target Object
-  2;                                      !- Inlet Port
-
-OS:Schedule:Constant,
-  {0c14e711-5156-48c0-aed6-69ebaaa6817c}, !- Handle
-  dhw temp 7,                             !- Name
-  {440d9106-9187-4b29-9c31-b2001c7188f7}, !- Schedule Type Limits Name
-  52.6666666666667;                       !- Value
-
-OS:SetpointManager:Scheduled,
-  {17bb5278-e2ae-4367-82dc-59b409187c70}, !- Handle
-  Setpoint Manager Scheduled 8,           !- Name
-  Temperature,                            !- Control Variable
-  {0c14e711-5156-48c0-aed6-69ebaaa6817c}, !- Schedule Name
-  {73149a3f-b57d-4872-85d7-c46b5a7486fb}; !- Setpoint Node or NodeList Name
-
-OS:WaterHeater:Mixed,
-  {37ef1b17-b073-41b6-b22a-fbd2273408ca}, !- Handle
-  res wh|unit 8,                          !- Name
-  0.143845647790854,                      !- Tank Volume {m3}
-  {4d9d2eee-9b94-432b-a374-b35f61bdbe70}, !- Setpoint Temperature Schedule Name
->>>>>>> 2c92e5b7
-  2,                                      !- Deadband Temperature Difference {deltaC}
-  99,                                     !- Maximum Temperature Limit {C}
-  Cycle,                                  !- Heater Control Type
-  11722.8428068889,                       !- Heater Maximum Capacity {W}
-  0,                                      !- Heater Minimum Capacity {W}
-  ,                                       !- Heater Ignition Minimum Flow Rate {m3/s}
-  ,                                       !- Heater Ignition Delay {s}
-  NaturalGas,                             !- Heater Fuel Type
-  0.773298241318794,                      !- Heater Thermal Efficiency
-  ,                                       !- Part Load Factor Curve Name
-  0,                                      !- Off Cycle Parasitic Fuel Consumption Rate {W}
-  Electricity,                            !- Off Cycle Parasitic Fuel Type
-  0,                                      !- Off Cycle Parasitic Heat Fraction to Tank
-  0,                                      !- On Cycle Parasitic Fuel Consumption Rate {W}
-  Electricity,                            !- On Cycle Parasitic Fuel Type
-  0,                                      !- On Cycle Parasitic Heat Fraction to Tank
-  ThermalZone,                            !- Ambient Temperature Indicator
-  ,                                       !- Ambient Temperature Schedule Name
-<<<<<<< HEAD
-  {6ff43294-4edd-4ae9-9919-6b27e03f0541}, !- Ambient Temperature Thermal Zone Name
-=======
-  {02a7f320-548a-4b65-99d4-abda982c38f5}, !- Ambient Temperature Thermal Zone Name
->>>>>>> 2c92e5b7
-  ,                                       !- Ambient Temperature Outdoor Air Node Name
-  4.15693173076374,                       !- Off Cycle Loss Coefficient to Ambient Temperature {W/K}
-  0.64,                                   !- Off Cycle Loss Fraction to Thermal Zone
-  4.15693173076374,                       !- On Cycle Loss Coefficient to Ambient Temperature {W/K}
-  1,                                      !- On Cycle Loss Fraction to Thermal Zone
-  ,                                       !- Peak Use Flow Rate {m3/s}
-  ,                                       !- Use Flow Rate Fraction Schedule Name
-  ,                                       !- Cold Water Supply Temperature Schedule Name
-<<<<<<< HEAD
-  {eb197f2d-5d2a-46c0-89c9-8054b0b0152e}, !- Use Side Inlet Node Name
-  {3361dae3-1c7d-4ed2-96bc-6b556113cbc3}, !- Use Side Outlet Node Name
-=======
-  {f05400bd-6708-4093-b69d-da36a8b76f16}, !- Use Side Inlet Node Name
-  {4b2f6feb-c66b-4ecb-a902-4fcca4f515ae}, !- Use Side Outlet Node Name
->>>>>>> 2c92e5b7
-  1,                                      !- Use Side Effectiveness
-  ,                                       !- Source Side Inlet Node Name
-  ,                                       !- Source Side Outlet Node Name
-  1,                                      !- Source Side Effectiveness
-  autosize,                               !- Use Side Design Flow Rate {m3/s}
-  autosize,                               !- Source Side Design Flow Rate {m3/s}
-  1.5,                                    !- Indirect Water Heating Recovery Time {hr}
-  IndirectHeatPrimarySetpoint,            !- Source Side Flow Control Mode
-  ,                                       !- Indirect Alternate Setpoint Temperature Schedule Name
-  res wh;                                 !- End-Use Subcategory
-
-OS:Schedule:Constant,
-<<<<<<< HEAD
-  {68eb28c6-e537-4516-a00d-e62d894690b4}, !- Handle
-  WH Setpoint Temp,                       !- Name
-  {7a720309-d489-4e3d-8054-431cd4881f81}, !- Schedule Type Limits Name
-  52.6666666666667;                       !- Value
-
-OS:Node,
-  {b89f5456-9e27-41f8-afc3-6abff03230d2}, !- Handle
-  Node 12,                                !- Name
-  {c3db3098-26ed-4d39-b723-e6edeedbfb19}, !- Inlet Port
-  {eb197f2d-5d2a-46c0-89c9-8054b0b0152e}; !- Outlet Port
-
-OS:Connection,
-  {c3db3098-26ed-4d39-b723-e6edeedbfb19}, !- Handle
-  {c6574d76-423a-4436-859e-51b57d57afaf}, !- Name
-  {56e28ec7-ef8b-4670-b5ff-76de003c9156}, !- Source Object
-  4,                                      !- Outlet Port
-  {b89f5456-9e27-41f8-afc3-6abff03230d2}, !- Target Object
-  2;                                      !- Inlet Port
-
-OS:Node,
-  {9421c00f-a1e9-4721-9a99-1b918943e07c}, !- Handle
-  Node 13,                                !- Name
-  {3361dae3-1c7d-4ed2-96bc-6b556113cbc3}, !- Inlet Port
-  {bb8aea4a-003e-4bdd-957b-d2165b26728f}; !- Outlet Port
-
-OS:Connection,
-  {eb197f2d-5d2a-46c0-89c9-8054b0b0152e}, !- Handle
-  {bee60671-72a8-4f7f-933f-1ffac1b317e7}, !- Name
-  {b89f5456-9e27-41f8-afc3-6abff03230d2}, !- Source Object
-  3,                                      !- Outlet Port
-  {031540a7-b2d7-4841-b709-8c37ff9d16b3}, !- Target Object
-  31;                                     !- Inlet Port
-
-OS:Connection,
-  {3361dae3-1c7d-4ed2-96bc-6b556113cbc3}, !- Handle
-  {79c04908-9218-440d-b530-c8a1e5769177}, !- Name
-  {031540a7-b2d7-4841-b709-8c37ff9d16b3}, !- Source Object
-  32,                                     !- Outlet Port
-  {9421c00f-a1e9-4721-9a99-1b918943e07c}, !- Target Object
-  2;                                      !- Inlet Port
-
-OS:Connection,
-  {bb8aea4a-003e-4bdd-957b-d2165b26728f}, !- Handle
-  {0663bde7-63af-4554-8ab7-80381224426e}, !- Name
-  {9421c00f-a1e9-4721-9a99-1b918943e07c}, !- Source Object
-  3,                                      !- Outlet Port
-  {4a3dc4e6-d63c-45e1-94a2-e4bd6a5d6dc1}, !- Target Object
-=======
-  {4d9d2eee-9b94-432b-a374-b35f61bdbe70}, !- Handle
-  WH Setpoint Temp 7,                     !- Name
-  {440d9106-9187-4b29-9c31-b2001c7188f7}, !- Schedule Type Limits Name
-  52.6666666666667;                       !- Value
-
-OS:Node,
-  {362e5807-acc7-40b6-a7cc-48dbb4aaf1eb}, !- Handle
-  Node 96,                                !- Name
-  {c8b39a83-29c1-449a-bba4-d4d9caa8d2ae}, !- Inlet Port
-  {f05400bd-6708-4093-b69d-da36a8b76f16}; !- Outlet Port
-
-OS:Connection,
-  {c8b39a83-29c1-449a-bba4-d4d9caa8d2ae}, !- Handle
-  {54d40836-9329-4b3f-8836-3a11b4be7610}, !- Name
-  {41eed9a7-b6bc-4a3d-af64-9390cf82aa77}, !- Source Object
-  4,                                      !- Outlet Port
-  {362e5807-acc7-40b6-a7cc-48dbb4aaf1eb}, !- Target Object
-  2;                                      !- Inlet Port
-
-OS:Node,
-  {cd77fb5e-98e3-428b-9cee-7aa2e90dfe86}, !- Handle
-  Node 97,                                !- Name
-  {4b2f6feb-c66b-4ecb-a902-4fcca4f515ae}, !- Inlet Port
-  {c00d64e2-9475-48a2-b9c1-bb5f6a220013}; !- Outlet Port
-
-OS:Connection,
-  {f05400bd-6708-4093-b69d-da36a8b76f16}, !- Handle
-  {630c37dc-0547-472e-8a29-0fa1d8115816}, !- Name
-  {362e5807-acc7-40b6-a7cc-48dbb4aaf1eb}, !- Source Object
-  3,                                      !- Outlet Port
-  {37ef1b17-b073-41b6-b22a-fbd2273408ca}, !- Target Object
-  31;                                     !- Inlet Port
-
-OS:Connection,
-  {4b2f6feb-c66b-4ecb-a902-4fcca4f515ae}, !- Handle
-  {5e6747fc-0d09-4326-8b48-944b1c86ea9c}, !- Name
-  {37ef1b17-b073-41b6-b22a-fbd2273408ca}, !- Source Object
-  32,                                     !- Outlet Port
-  {cd77fb5e-98e3-428b-9cee-7aa2e90dfe86}, !- Target Object
-  2;                                      !- Inlet Port
-
-OS:Connection,
-  {c00d64e2-9475-48a2-b9c1-bb5f6a220013}, !- Handle
-  {6fdbb67a-a477-4c74-a9d8-8e1f78727ed1}, !- Name
-  {cd77fb5e-98e3-428b-9cee-7aa2e90dfe86}, !- Source Object
-  3,                                      !- Outlet Port
-  {ff1d1bb5-2f34-45a3-b8e5-3bf84aac3b13}, !- Target Object
->>>>>>> 2c92e5b7
-  4;                                      !- Inlet Port
