--- conflicted
+++ resolved
@@ -1,73 +1,41 @@
 !- NOTE: Auto-generated from /test/osw_files/MF_8units_1story_SL_3Beds_2Baths_Denver_WHTank.osw
 
 OS:Version,
-<<<<<<< HEAD
-  {6de6f5ae-e11b-40ea-8bad-29d985bbac31}, !- Handle
+  {9400b24d-1ce0-4c30-b261-8b9f13bdf140}, !- Handle
   2.9.1;                                  !- Version Identifier
 
 OS:SimulationControl,
-  {0d47d268-eeff-4849-a1c0-77fa104f9bb0}, !- Handle
-=======
-  {44533acc-2095-4097-830c-5bac147ca2b7}, !- Handle
-  2.9.0;                                  !- Version Identifier
-
-OS:SimulationControl,
-  {1bc79661-2ddf-4a06-88ea-ab41d8a456cd}, !- Handle
->>>>>>> 78927444
+  {707fb3a1-e06c-47bc-b9e5-dcaed4551b5b}, !- Handle
   ,                                       !- Do Zone Sizing Calculation
   ,                                       !- Do System Sizing Calculation
   ,                                       !- Do Plant Sizing Calculation
   No;                                     !- Run Simulation for Sizing Periods
 
 OS:Timestep,
-<<<<<<< HEAD
-  {d1caffa9-c00f-49e0-9069-051715789c1e}, !- Handle
+  {dc44be4d-7675-4489-aaaa-bb2c28752049}, !- Handle
   6;                                      !- Number of Timesteps per Hour
 
 OS:ShadowCalculation,
-  {056e255b-4817-449f-a858-7892b35dd3bc}, !- Handle
-=======
-  {f70b308d-7a63-40a4-af33-420af2ad116c}, !- Handle
-  6;                                      !- Number of Timesteps per Hour
-
-OS:ShadowCalculation,
-  {fb997b23-5fb6-478d-a2c0-77eed86afa5d}, !- Handle
->>>>>>> 78927444
+  {b9652213-4b09-4cee-bee0-a2b22f41eedc}, !- Handle
   20,                                     !- Calculation Frequency
   200;                                    !- Maximum Figures in Shadow Overlap Calculations
 
 OS:SurfaceConvectionAlgorithm:Outside,
-<<<<<<< HEAD
-  {42aef37f-a1f9-4235-9ee6-0b3a58908454}, !- Handle
+  {dd0fc505-f7d3-4df9-becd-d6c2e2e06ac0}, !- Handle
   DOE-2;                                  !- Algorithm
 
 OS:SurfaceConvectionAlgorithm:Inside,
-  {75d3dc39-7b13-4c17-a22b-2666cf3dd2fe}, !- Handle
+  {e82f7ea4-07f1-4f10-ab76-a1473644c427}, !- Handle
   TARP;                                   !- Algorithm
 
 OS:ZoneCapacitanceMultiplier:ResearchSpecial,
-  {24d57bb2-d39a-4252-91ac-824f8e00b4aa}, !- Handle
-=======
-  {cd68bf70-309c-4f6c-a6a5-0903fd9e5ca5}, !- Handle
-  DOE-2;                                  !- Algorithm
-
-OS:SurfaceConvectionAlgorithm:Inside,
-  {3d3b7c41-3690-4831-a0ad-5c380b8283d0}, !- Handle
-  TARP;                                   !- Algorithm
-
-OS:ZoneCapacitanceMultiplier:ResearchSpecial,
-  {3d149b82-bd35-4c56-b6a4-ba61f9530fed}, !- Handle
->>>>>>> 78927444
+  {e1f70201-05e2-47b2-a52a-c2c4032e0fbd}, !- Handle
   ,                                       !- Temperature Capacity Multiplier
   15,                                     !- Humidity Capacity Multiplier
   ;                                       !- Carbon Dioxide Capacity Multiplier
 
 OS:RunPeriod,
-<<<<<<< HEAD
-  {b53615fb-a63b-4909-a1c2-fdad347ff924}, !- Handle
-=======
-  {bcdb33db-c287-442b-819f-3911ec0f8c6a}, !- Handle
->>>>>>> 78927444
+  {a3ee08bc-09a2-432f-9c83-d87692badea9}, !- Handle
   Run Period 1,                           !- Name
   1,                                      !- Begin Month
   1,                                      !- Begin Day of Month
@@ -81,21 +49,13 @@
   ;                                       !- Number of Times Runperiod to be Repeated
 
 OS:YearDescription,
-<<<<<<< HEAD
-  {deddb007-493c-4464-a1fb-a5c70b9c6907}, !- Handle
-=======
-  {aae6fa54-b640-43b8-8407-9cd7237bc695}, !- Handle
->>>>>>> 78927444
+  {be534327-71cd-4c94-ace2-8c7e94b9b755}, !- Handle
   2007,                                   !- Calendar Year
   ,                                       !- Day of Week for Start Day
   ;                                       !- Is Leap Year
 
 OS:WeatherFile,
-<<<<<<< HEAD
-  {75114f4e-8044-4e9a-b388-0d162bd4db38}, !- Handle
-=======
-  {706e588a-fe34-4f64-bc42-9ade10492335}, !- Handle
->>>>>>> 78927444
+  {a811cd0d-6519-4de4-8cf4-632f3896871b}, !- Handle
   Denver Intl Ap,                         !- City
   CO,                                     !- State Province Region
   USA,                                    !- Country
@@ -109,13 +69,8 @@
   E23378AA;                               !- Checksum
 
 OS:AdditionalProperties,
-<<<<<<< HEAD
-  {87fa368a-1048-4da6-ad89-6e490f6949d2}, !- Handle
-  {75114f4e-8044-4e9a-b388-0d162bd4db38}, !- Object Name
-=======
-  {c5b44b06-ba0a-4e9e-9250-f240413df06d}, !- Handle
-  {706e588a-fe34-4f64-bc42-9ade10492335}, !- Object Name
->>>>>>> 78927444
+  {1fc97939-8f18-40f8-b0ff-d242e532ebbb}, !- Handle
+  {a811cd0d-6519-4de4-8cf4-632f3896871b}, !- Object Name
   EPWHeaderCity,                          !- Feature Name 1
   String,                                 !- Feature Data Type 1
   Denver Intl Ap,                         !- Feature Value 1
@@ -223,11 +178,7 @@
   84;                                     !- Feature Value 35
 
 OS:Site,
-<<<<<<< HEAD
-  {13080cd3-4b25-4b69-a0d0-55925ce6088e}, !- Handle
-=======
-  {0ad80a4c-900e-42e3-95b1-17ea0c0eca34}, !- Handle
->>>>>>> 78927444
+  {27061191-47ef-455e-8376-b07a3f1c924d}, !- Handle
   Denver Intl Ap_CO_USA,                  !- Name
   39.83,                                  !- Latitude {deg}
   -104.65,                                !- Longitude {deg}
@@ -236,11 +187,7 @@
   ;                                       !- Terrain
 
 OS:ClimateZones,
-<<<<<<< HEAD
-  {d1d76e82-50a9-4769-93b4-cf4fcfcaead3}, !- Handle
-=======
-  {136ee7e8-1b0f-444c-9012-c7bbcefc9474}, !- Handle
->>>>>>> 78927444
+  {6f9bf095-189d-4c10-9f39-fef21dced9c5}, !- Handle
   ,                                       !- Active Institution
   ,                                       !- Active Year
   ,                                       !- Climate Zone Institution Name 1
@@ -253,31 +200,19 @@
   Cold;                                   !- Climate Zone Value 2
 
 OS:Site:WaterMainsTemperature,
-<<<<<<< HEAD
-  {11cefca4-8a21-4e8b-8edb-05a0c71800c8}, !- Handle
-=======
-  {b570f849-2c52-43a7-9e60-bccd7c331f1e}, !- Handle
->>>>>>> 78927444
+  {2abcbd58-8108-4b06-b7d7-9448617565c9}, !- Handle
   Correlation,                            !- Calculation Method
   ,                                       !- Temperature Schedule Name
   10.8753424657535,                       !- Annual Average Outdoor Air Temperature {C}
   23.1524007936508;                       !- Maximum Difference In Monthly Average Outdoor Air Temperatures {deltaC}
 
 OS:RunPeriodControl:DaylightSavingTime,
-<<<<<<< HEAD
-  {3f119b35-8c78-4549-86cd-969e4965cf63}, !- Handle
-=======
-  {46a13448-1f89-4357-b73c-e00895d25f40}, !- Handle
->>>>>>> 78927444
+  {25dfbd45-7c7d-4751-92da-188057be7a0e}, !- Handle
   3/12,                                   !- Start Date
   11/5;                                   !- End Date
 
 OS:Site:GroundTemperature:Deep,
-<<<<<<< HEAD
-  {943c59b6-4207-4d28-a1e0-1f996ce86a63}, !- Handle
-=======
-  {2abc2dcd-06db-4410-8083-755f8ec2495d}, !- Handle
->>>>>>> 78927444
+  {f478c8f1-8a6e-4e9c-acd3-b8d5ca63b81f}, !- Handle
   10.8753424657535,                       !- January Deep Ground Temperature {C}
   10.8753424657535,                       !- February Deep Ground Temperature {C}
   10.8753424657535,                       !- March Deep Ground Temperature {C}
@@ -292,11 +227,7 @@
   10.8753424657535;                       !- December Deep Ground Temperature {C}
 
 OS:Building,
-<<<<<<< HEAD
-  {1885b893-96bd-4ab6-b456-369ff7cb520c}, !- Handle
-=======
-  {c37b11f5-653e-457a-aaf6-43341c92d547}, !- Handle
->>>>>>> 78927444
+  {c48a5901-aaa3-4d43-921a-65affd87888f}, !- Handle
   Building 1,                             !- Name
   ,                                       !- Building Sector Type
   0,                                      !- North Axis {deg}
@@ -311,13 +242,8 @@
   8;                                      !- Standards Number of Living Units
 
 OS:AdditionalProperties,
-<<<<<<< HEAD
-  {a0cde2b8-971b-4ff4-a757-ca83771e2e88}, !- Handle
-  {1885b893-96bd-4ab6-b456-369ff7cb520c}, !- Object Name
-=======
-  {ba5bf715-48be-4745-a459-9809901dd6ac}, !- Handle
-  {c37b11f5-653e-457a-aaf6-43341c92d547}, !- Object Name
->>>>>>> 78927444
+  {5b51f342-4325-4a96-b815-2b7fd666e999}, !- Handle
+  {c48a5901-aaa3-4d43-921a-65affd87888f}, !- Object Name
   num_units,                              !- Feature Name 1
   Integer,                                !- Feature Data Type 1
   8,                                      !- Feature Value 1
@@ -347,11 +273,7 @@
   true;                                   !- Feature Value 9
 
 OS:ThermalZone,
-<<<<<<< HEAD
-  {1083801a-466a-4842-852b-46ab2852ad38}, !- Handle
-=======
-  {8073013c-7a62-4308-b76e-2abba8d297a6}, !- Handle
->>>>>>> 78927444
+  {09d6ba87-aeb6-4267-b9f6-d950a9793415}, !- Handle
   living zone,                            !- Name
   ,                                       !- Multiplier
   ,                                       !- Ceiling Height {m}
@@ -360,17 +282,10 @@
   ,                                       !- Zone Inside Convection Algorithm
   ,                                       !- Zone Outside Convection Algorithm
   ,                                       !- Zone Conditioning Equipment List Name
-<<<<<<< HEAD
-  {4eefa99d-024b-4a47-b599-faa84ed4ce32}, !- Zone Air Inlet Port List
-  {3c9bced3-791f-405b-8aba-71b1e79025ad}, !- Zone Air Exhaust Port List
-  {2c4e0115-8725-4e47-8449-365bdf4ed931}, !- Zone Air Node Name
-  {22cc9a76-c797-418d-ab11-21b39fbd1b0d}, !- Zone Return Air Port List
-=======
-  {79b4c555-bbb4-408e-8bf1-3f7e2a63ffc6}, !- Zone Air Inlet Port List
-  {b224586e-a0d0-46cb-8ca7-658c338d231b}, !- Zone Air Exhaust Port List
-  {b21a8eac-d75d-47a4-91fd-f88ce1c883af}, !- Zone Air Node Name
-  {10db1ddc-f0de-46a1-8614-23bb771c7ac6}, !- Zone Return Air Port List
->>>>>>> 78927444
+  {222094dd-701d-47f3-8b4d-e784731ea7c7}, !- Zone Air Inlet Port List
+  {0c271085-06e3-4f45-8a23-2caeaf8c07c4}, !- Zone Air Exhaust Port List
+  {554f9c64-924e-4a18-9003-58dde548d7dd}, !- Zone Air Node Name
+  {0908b412-279a-4ce7-b17e-2f363591af25}, !- Zone Return Air Port List
   ,                                       !- Primary Daylighting Control Name
   ,                                       !- Fraction of Zone Controlled by Primary Daylighting Control
   ,                                       !- Secondary Daylighting Control Name
@@ -381,71 +296,37 @@
   No;                                     !- Use Ideal Air Loads
 
 OS:Node,
-<<<<<<< HEAD
-  {bff3a20d-ab21-459a-8104-0d51585eb159}, !- Handle
+  {8713a331-f126-42a2-9e2c-0fc22e03d8e2}, !- Handle
   Node 1,                                 !- Name
-  {2c4e0115-8725-4e47-8449-365bdf4ed931}, !- Inlet Port
+  {554f9c64-924e-4a18-9003-58dde548d7dd}, !- Inlet Port
   ;                                       !- Outlet Port
 
 OS:Connection,
-  {2c4e0115-8725-4e47-8449-365bdf4ed931}, !- Handle
-  {1a430677-8d90-4b19-aa5b-b94d01046066}, !- Name
-  {1083801a-466a-4842-852b-46ab2852ad38}, !- Source Object
+  {554f9c64-924e-4a18-9003-58dde548d7dd}, !- Handle
+  {4637b437-663a-492f-892d-acdc633c6174}, !- Name
+  {09d6ba87-aeb6-4267-b9f6-d950a9793415}, !- Source Object
   11,                                     !- Outlet Port
-  {bff3a20d-ab21-459a-8104-0d51585eb159}, !- Target Object
+  {8713a331-f126-42a2-9e2c-0fc22e03d8e2}, !- Target Object
   2;                                      !- Inlet Port
 
 OS:PortList,
-  {4eefa99d-024b-4a47-b599-faa84ed4ce32}, !- Handle
-  {7bd4ba04-dc9f-401e-bd05-8e4617c1722a}, !- Name
-  {1083801a-466a-4842-852b-46ab2852ad38}; !- HVAC Component
+  {222094dd-701d-47f3-8b4d-e784731ea7c7}, !- Handle
+  {96b671e8-9557-41f4-9f60-f583df77ed34}, !- Name
+  {09d6ba87-aeb6-4267-b9f6-d950a9793415}; !- HVAC Component
 
 OS:PortList,
-  {3c9bced3-791f-405b-8aba-71b1e79025ad}, !- Handle
-  {fee19a77-cb82-41c0-9aec-b8e2fb929d65}, !- Name
-  {1083801a-466a-4842-852b-46ab2852ad38}; !- HVAC Component
+  {0c271085-06e3-4f45-8a23-2caeaf8c07c4}, !- Handle
+  {6bf84b14-4b8a-4a77-b3f5-51c0ff48e921}, !- Name
+  {09d6ba87-aeb6-4267-b9f6-d950a9793415}; !- HVAC Component
 
 OS:PortList,
-  {22cc9a76-c797-418d-ab11-21b39fbd1b0d}, !- Handle
-  {b1853bd0-92f9-451f-883f-b5b86b8679bf}, !- Name
-  {1083801a-466a-4842-852b-46ab2852ad38}; !- HVAC Component
+  {0908b412-279a-4ce7-b17e-2f363591af25}, !- Handle
+  {764e73b7-19f4-4135-ad24-564ca53f0e35}, !- Name
+  {09d6ba87-aeb6-4267-b9f6-d950a9793415}; !- HVAC Component
 
 OS:Sizing:Zone,
-  {f336fdf8-2eeb-4752-8d7b-dbe856be942e}, !- Handle
-  {1083801a-466a-4842-852b-46ab2852ad38}, !- Zone or ZoneList Name
-=======
-  {85779668-a84b-4c67-934f-0d3ac26d02ea}, !- Handle
-  Node 1,                                 !- Name
-  {b21a8eac-d75d-47a4-91fd-f88ce1c883af}, !- Inlet Port
-  ;                                       !- Outlet Port
-
-OS:Connection,
-  {b21a8eac-d75d-47a4-91fd-f88ce1c883af}, !- Handle
-  {23da721c-3f1a-4b76-a404-075a45926ae3}, !- Name
-  {8073013c-7a62-4308-b76e-2abba8d297a6}, !- Source Object
-  11,                                     !- Outlet Port
-  {85779668-a84b-4c67-934f-0d3ac26d02ea}, !- Target Object
-  2;                                      !- Inlet Port
-
-OS:PortList,
-  {79b4c555-bbb4-408e-8bf1-3f7e2a63ffc6}, !- Handle
-  {0d73f996-1efb-44d8-8dd5-7e6da7634b92}, !- Name
-  {8073013c-7a62-4308-b76e-2abba8d297a6}; !- HVAC Component
-
-OS:PortList,
-  {b224586e-a0d0-46cb-8ca7-658c338d231b}, !- Handle
-  {3ed32c65-022d-44ad-94d5-3ab96d5317d3}, !- Name
-  {8073013c-7a62-4308-b76e-2abba8d297a6}; !- HVAC Component
-
-OS:PortList,
-  {10db1ddc-f0de-46a1-8614-23bb771c7ac6}, !- Handle
-  {ab30dc18-7ccd-4b61-9d82-890dd876779c}, !- Name
-  {8073013c-7a62-4308-b76e-2abba8d297a6}; !- HVAC Component
-
-OS:Sizing:Zone,
-  {90e7a1b1-2cef-4f58-bd76-04aed27f556c}, !- Handle
-  {8073013c-7a62-4308-b76e-2abba8d297a6}, !- Zone or ZoneList Name
->>>>>>> 78927444
+  {0a6c786c-ba4a-4857-be76-8d85a26e2a4b}, !- Handle
+  {09d6ba87-aeb6-4267-b9f6-d950a9793415}, !- Zone or ZoneList Name
   SupplyAirTemperature,                   !- Zone Cooling Design Supply Air Temperature Input Method
   14,                                     !- Zone Cooling Design Supply Air Temperature {C}
   11.11,                                  !- Zone Cooling Design Supply Air Temperature Difference {deltaC}
@@ -474,25 +355,14 @@
   autosize;                               !- Dedicated Outdoor Air High Setpoint Temperature for Design {C}
 
 OS:ZoneHVAC:EquipmentList,
-<<<<<<< HEAD
-  {0ef884c8-5154-44bc-8039-22b117924b26}, !- Handle
+  {401e0866-1a81-4350-a2a7-187b9cdb0a7d}, !- Handle
   Zone HVAC Equipment List 1,             !- Name
-  {1083801a-466a-4842-852b-46ab2852ad38}; !- Thermal Zone
+  {09d6ba87-aeb6-4267-b9f6-d950a9793415}; !- Thermal Zone
 
 OS:Space,
-  {940cac58-fb4a-4bc6-a60d-a1f33ffc06cf}, !- Handle
+  {13688256-d252-4e24-ac0f-20596d091ef3}, !- Handle
   living space,                           !- Name
-  {fb561a51-275e-4218-9d39-e0688c919747}, !- Space Type Name
-=======
-  {44fbcfcd-7090-4fb8-ae59-3c1b5aca0cba}, !- Handle
-  Zone HVAC Equipment List 1,             !- Name
-  {8073013c-7a62-4308-b76e-2abba8d297a6}; !- Thermal Zone
-
-OS:Space,
-  {83e01efa-173d-43a4-8f72-35e4ab152119}, !- Handle
-  living space,                           !- Name
-  {1aeed88a-c2d6-4293-9377-924469cd1360}, !- Space Type Name
->>>>>>> 78927444
+  {1976020c-19e5-4c9d-87de-c03b694ff22a}, !- Space Type Name
   ,                                       !- Default Construction Set Name
   ,                                       !- Default Schedule Set Name
   ,                                       !- Direction of Relative North {deg}
@@ -500,31 +370,17 @@
   ,                                       !- Y Origin {m}
   ,                                       !- Z Origin {m}
   ,                                       !- Building Story Name
-<<<<<<< HEAD
-  {1083801a-466a-4842-852b-46ab2852ad38}, !- Thermal Zone Name
+  {09d6ba87-aeb6-4267-b9f6-d950a9793415}, !- Thermal Zone Name
   ,                                       !- Part of Total Floor Area
   ,                                       !- Design Specification Outdoor Air Object Name
-  {85ff8ff6-c5b0-420d-b04e-3c93cdc56c65}; !- Building Unit Name
+  {3be6fe62-58ca-4e12-82bd-7002cd8f063f}; !- Building Unit Name
 
 OS:Surface,
-  {1bf98993-93af-4a06-82b9-0a1f2cee87ee}, !- Handle
+  {b9c5ea56-7e82-4ce2-a57a-e360b655b352}, !- Handle
   Surface 1,                              !- Name
   Floor,                                  !- Surface Type
   ,                                       !- Construction Name
-  {940cac58-fb4a-4bc6-a60d-a1f33ffc06cf}, !- Space Name
-=======
-  {8073013c-7a62-4308-b76e-2abba8d297a6}, !- Thermal Zone Name
-  ,                                       !- Part of Total Floor Area
-  ,                                       !- Design Specification Outdoor Air Object Name
-  {add3a6fd-e0b0-45bd-b17b-b47475938bd6}; !- Building Unit Name
-
-OS:Surface,
-  {a3b16a6a-06d2-4ec8-9427-4c3dc6033b00}, !- Handle
-  Surface 1,                              !- Name
-  Floor,                                  !- Surface Type
-  ,                                       !- Construction Name
-  {83e01efa-173d-43a4-8f72-35e4ab152119}, !- Space Name
->>>>>>> 78927444
+  {13688256-d252-4e24-ac0f-20596d091ef3}, !- Space Name
   Foundation,                             !- Outside Boundary Condition
   ,                                       !- Outside Boundary Condition Object
   NoSun,                                  !- Sun Exposure
@@ -537,19 +393,11 @@
   6.46578440716979, -12.9315688143396, 0; !- X,Y,Z Vertex 4 {m}
 
 OS:Surface,
-<<<<<<< HEAD
-  {cb61d935-7fea-4da2-bf38-6c6342b1a8f2}, !- Handle
+  {6720f2ee-4407-4616-866f-5571f188f16b}, !- Handle
   Surface 2,                              !- Name
   Wall,                                   !- Surface Type
   ,                                       !- Construction Name
-  {940cac58-fb4a-4bc6-a60d-a1f33ffc06cf}, !- Space Name
-=======
-  {9747df76-c23e-41e7-853c-a4e7f662f43e}, !- Handle
-  Surface 2,                              !- Name
-  Wall,                                   !- Surface Type
-  ,                                       !- Construction Name
-  {83e01efa-173d-43a4-8f72-35e4ab152119}, !- Space Name
->>>>>>> 78927444
+  {13688256-d252-4e24-ac0f-20596d091ef3}, !- Space Name
   Outdoors,                               !- Outside Boundary Condition
   ,                                       !- Outside Boundary Condition Object
   SunExposed,                             !- Sun Exposure
@@ -562,19 +410,11 @@
   0, -12.9315688143396, 2.4384;           !- X,Y,Z Vertex 4 {m}
 
 OS:Surface,
-<<<<<<< HEAD
-  {9501c6dc-4c76-4c23-8950-d32c46335e68}, !- Handle
+  {68486ad1-f605-4672-aad8-007342b438f4}, !- Handle
   Surface 3,                              !- Name
   Wall,                                   !- Surface Type
   ,                                       !- Construction Name
-  {940cac58-fb4a-4bc6-a60d-a1f33ffc06cf}, !- Space Name
-=======
-  {a727b25d-91e2-422b-be46-b6200ce99394}, !- Handle
-  Surface 3,                              !- Name
-  Wall,                                   !- Surface Type
-  ,                                       !- Construction Name
-  {83e01efa-173d-43a4-8f72-35e4ab152119}, !- Space Name
->>>>>>> 78927444
+  {13688256-d252-4e24-ac0f-20596d091ef3}, !- Space Name
   Adiabatic,                              !- Outside Boundary Condition
   ,                                       !- Outside Boundary Condition Object
   NoSun,                                  !- Sun Exposure
@@ -587,19 +427,11 @@
   0, 0, 2.4384;                           !- X,Y,Z Vertex 4 {m}
 
 OS:Surface,
-<<<<<<< HEAD
-  {f4495ec5-6c14-4859-bbf1-54e557105103}, !- Handle
+  {db39d3f5-8873-4cfc-b2bd-47da2950db0b}, !- Handle
   Surface 4,                              !- Name
   Wall,                                   !- Surface Type
   ,                                       !- Construction Name
-  {940cac58-fb4a-4bc6-a60d-a1f33ffc06cf}, !- Space Name
-=======
-  {2a7b8351-59df-47de-b002-9f877450fcd0}, !- Handle
-  Surface 4,                              !- Name
-  Wall,                                   !- Surface Type
-  ,                                       !- Construction Name
-  {83e01efa-173d-43a4-8f72-35e4ab152119}, !- Space Name
->>>>>>> 78927444
+  {13688256-d252-4e24-ac0f-20596d091ef3}, !- Space Name
   Adiabatic,                              !- Outside Boundary Condition
   ,                                       !- Outside Boundary Condition Object
   NoSun,                                  !- Sun Exposure
@@ -612,19 +444,11 @@
   6.46578440716979, 0, 2.4384;            !- X,Y,Z Vertex 4 {m}
 
 OS:Surface,
-<<<<<<< HEAD
-  {d9da1a64-7b09-470a-948d-8ccf7058450f}, !- Handle
+  {ff88d4d6-cce1-46c8-8599-1ff98f17f71f}, !- Handle
   Surface 5,                              !- Name
   Wall,                                   !- Surface Type
   ,                                       !- Construction Name
-  {940cac58-fb4a-4bc6-a60d-a1f33ffc06cf}, !- Space Name
-=======
-  {449f3945-fc0c-4508-899f-0accefbff17e}, !- Handle
-  Surface 5,                              !- Name
-  Wall,                                   !- Surface Type
-  ,                                       !- Construction Name
-  {83e01efa-173d-43a4-8f72-35e4ab152119}, !- Space Name
->>>>>>> 78927444
+  {13688256-d252-4e24-ac0f-20596d091ef3}, !- Space Name
   Outdoors,                               !- Outside Boundary Condition
   ,                                       !- Outside Boundary Condition Object
   SunExposed,                             !- Sun Exposure
@@ -637,19 +461,11 @@
   6.46578440716979, -12.9315688143396, 2.4384; !- X,Y,Z Vertex 4 {m}
 
 OS:Surface,
-<<<<<<< HEAD
-  {92684e03-c7d7-4fde-b76c-701805d7472c}, !- Handle
+  {f20cfd91-9721-4107-bbc1-c7fca7a78ee7}, !- Handle
   Surface 6,                              !- Name
   RoofCeiling,                            !- Surface Type
   ,                                       !- Construction Name
-  {940cac58-fb4a-4bc6-a60d-a1f33ffc06cf}, !- Space Name
-=======
-  {6a77cc92-09f7-48a0-90bb-c834798b53af}, !- Handle
-  Surface 6,                              !- Name
-  RoofCeiling,                            !- Surface Type
-  ,                                       !- Construction Name
-  {83e01efa-173d-43a4-8f72-35e4ab152119}, !- Space Name
->>>>>>> 78927444
+  {13688256-d252-4e24-ac0f-20596d091ef3}, !- Space Name
   Outdoors,                               !- Outside Boundary Condition
   ,                                       !- Outside Boundary Condition Object
   SunExposed,                             !- Sun Exposure
@@ -662,11 +478,7 @@
   0, -12.9315688143396, 2.4384;           !- X,Y,Z Vertex 4 {m}
 
 OS:SpaceType,
-<<<<<<< HEAD
-  {fb561a51-275e-4218-9d39-e0688c919747}, !- Handle
-=======
-  {1aeed88a-c2d6-4293-9377-924469cd1360}, !- Handle
->>>>>>> 78927444
+  {1976020c-19e5-4c9d-87de-c03b694ff22a}, !- Handle
   Space Type 1,                           !- Name
   ,                                       !- Default Construction Set Name
   ,                                       !- Default Schedule Set Name
@@ -677,11 +489,7 @@
   living;                                 !- Standards Space Type
 
 OS:ThermalZone,
-<<<<<<< HEAD
-  {6b6b161c-8f8a-4774-a538-210b2b4daa59}, !- Handle
-=======
-  {417d1df0-56ef-437a-b9c5-0a804df58b9b}, !- Handle
->>>>>>> 78927444
+  {a97c92f2-44ea-469f-9a05-2bb33656f045}, !- Handle
   corridor zone,                          !- Name
   ,                                       !- Multiplier
   ,                                       !- Ceiling Height {m}
@@ -690,17 +498,10 @@
   ,                                       !- Zone Inside Convection Algorithm
   ,                                       !- Zone Outside Convection Algorithm
   ,                                       !- Zone Conditioning Equipment List Name
-<<<<<<< HEAD
-  {a94c7e7b-d0cf-4d09-b46a-37707b8d3565}, !- Zone Air Inlet Port List
-  {c8634060-eaaf-41b6-9e31-0a4612824c94}, !- Zone Air Exhaust Port List
-  {9d9d7b19-599d-416c-ad4d-bd063ce45b07}, !- Zone Air Node Name
-  {0fd7b4dc-b491-464a-ab54-495d67fc0592}, !- Zone Return Air Port List
-=======
-  {26135203-6bf9-4e57-b484-a2abd6bce306}, !- Zone Air Inlet Port List
-  {dda7eee8-e8dd-450d-b8ad-499449922ddd}, !- Zone Air Exhaust Port List
-  {085b8150-de16-49c0-8512-a7a35b4d17a2}, !- Zone Air Node Name
-  {7c9874d0-522d-4181-8d3c-be389bf42d19}, !- Zone Return Air Port List
->>>>>>> 78927444
+  {f4b98a1f-fb31-4731-9286-df7693891e35}, !- Zone Air Inlet Port List
+  {996fe40b-6419-4014-92bc-119d00ac4d5a}, !- Zone Air Exhaust Port List
+  {8e748f64-6bee-4aee-a18c-43c851a027fa}, !- Zone Air Node Name
+  {cf95d7fd-9bd3-4180-9aae-d6a09a53841f}, !- Zone Return Air Port List
   ,                                       !- Primary Daylighting Control Name
   ,                                       !- Fraction of Zone Controlled by Primary Daylighting Control
   ,                                       !- Secondary Daylighting Control Name
@@ -711,71 +512,37 @@
   No;                                     !- Use Ideal Air Loads
 
 OS:Node,
-<<<<<<< HEAD
-  {b056f887-7037-4b6c-8e3a-c32dff395529}, !- Handle
+  {c12975c6-b8aa-421c-bad1-ed66d1ccf8dd}, !- Handle
   Node 2,                                 !- Name
-  {9d9d7b19-599d-416c-ad4d-bd063ce45b07}, !- Inlet Port
+  {8e748f64-6bee-4aee-a18c-43c851a027fa}, !- Inlet Port
   ;                                       !- Outlet Port
 
 OS:Connection,
-  {9d9d7b19-599d-416c-ad4d-bd063ce45b07}, !- Handle
-  {cf5e771d-69c2-43f0-ad73-f9ac51d36337}, !- Name
-  {6b6b161c-8f8a-4774-a538-210b2b4daa59}, !- Source Object
+  {8e748f64-6bee-4aee-a18c-43c851a027fa}, !- Handle
+  {256a7a46-5c97-47ba-ad1c-6a2af15f9c58}, !- Name
+  {a97c92f2-44ea-469f-9a05-2bb33656f045}, !- Source Object
   11,                                     !- Outlet Port
-  {b056f887-7037-4b6c-8e3a-c32dff395529}, !- Target Object
+  {c12975c6-b8aa-421c-bad1-ed66d1ccf8dd}, !- Target Object
   2;                                      !- Inlet Port
 
 OS:PortList,
-  {a94c7e7b-d0cf-4d09-b46a-37707b8d3565}, !- Handle
-  {008ce110-1962-422c-8e02-475a0770e31f}, !- Name
-  {6b6b161c-8f8a-4774-a538-210b2b4daa59}; !- HVAC Component
+  {f4b98a1f-fb31-4731-9286-df7693891e35}, !- Handle
+  {99bb598d-60d1-4777-b9b0-c974242e8b0d}, !- Name
+  {a97c92f2-44ea-469f-9a05-2bb33656f045}; !- HVAC Component
 
 OS:PortList,
-  {c8634060-eaaf-41b6-9e31-0a4612824c94}, !- Handle
-  {93e86cbb-f838-4c2c-9cd6-8df8fca79c40}, !- Name
-  {6b6b161c-8f8a-4774-a538-210b2b4daa59}; !- HVAC Component
+  {996fe40b-6419-4014-92bc-119d00ac4d5a}, !- Handle
+  {1897c9c5-345d-4064-b3b3-6a4c38598712}, !- Name
+  {a97c92f2-44ea-469f-9a05-2bb33656f045}; !- HVAC Component
 
 OS:PortList,
-  {0fd7b4dc-b491-464a-ab54-495d67fc0592}, !- Handle
-  {2481cca7-d594-4d50-8da5-f5ea06dd1a19}, !- Name
-  {6b6b161c-8f8a-4774-a538-210b2b4daa59}; !- HVAC Component
+  {cf95d7fd-9bd3-4180-9aae-d6a09a53841f}, !- Handle
+  {f5a0a4bb-79f4-4308-ae57-55788ae1fc1f}, !- Name
+  {a97c92f2-44ea-469f-9a05-2bb33656f045}; !- HVAC Component
 
 OS:Sizing:Zone,
-  {d3f753d4-7ab2-414a-baae-3583a57b3e79}, !- Handle
-  {6b6b161c-8f8a-4774-a538-210b2b4daa59}, !- Zone or ZoneList Name
-=======
-  {8de1c078-ac87-49a8-9d7f-8b7dd63301ca}, !- Handle
-  Node 2,                                 !- Name
-  {085b8150-de16-49c0-8512-a7a35b4d17a2}, !- Inlet Port
-  ;                                       !- Outlet Port
-
-OS:Connection,
-  {085b8150-de16-49c0-8512-a7a35b4d17a2}, !- Handle
-  {702dd55b-9c9f-4739-8a25-a57b80871843}, !- Name
-  {417d1df0-56ef-437a-b9c5-0a804df58b9b}, !- Source Object
-  11,                                     !- Outlet Port
-  {8de1c078-ac87-49a8-9d7f-8b7dd63301ca}, !- Target Object
-  2;                                      !- Inlet Port
-
-OS:PortList,
-  {26135203-6bf9-4e57-b484-a2abd6bce306}, !- Handle
-  {d563e239-f9fa-494b-94b0-2f1ca21f4447}, !- Name
-  {417d1df0-56ef-437a-b9c5-0a804df58b9b}; !- HVAC Component
-
-OS:PortList,
-  {dda7eee8-e8dd-450d-b8ad-499449922ddd}, !- Handle
-  {fd461567-86b2-4986-ad06-964f4245c645}, !- Name
-  {417d1df0-56ef-437a-b9c5-0a804df58b9b}; !- HVAC Component
-
-OS:PortList,
-  {7c9874d0-522d-4181-8d3c-be389bf42d19}, !- Handle
-  {c38f6179-ac97-440d-bd2f-2af687a92c43}, !- Name
-  {417d1df0-56ef-437a-b9c5-0a804df58b9b}; !- HVAC Component
-
-OS:Sizing:Zone,
-  {56fdd14a-f93a-49dd-b482-d5d9088d100d}, !- Handle
-  {417d1df0-56ef-437a-b9c5-0a804df58b9b}, !- Zone or ZoneList Name
->>>>>>> 78927444
+  {45a123fa-dbf6-4e64-9143-6d84165ee03d}, !- Handle
+  {a97c92f2-44ea-469f-9a05-2bb33656f045}, !- Zone or ZoneList Name
   SupplyAirTemperature,                   !- Zone Cooling Design Supply Air Temperature Input Method
   14,                                     !- Zone Cooling Design Supply Air Temperature {C}
   11.11,                                  !- Zone Cooling Design Supply Air Temperature Difference {deltaC}
@@ -804,25 +571,14 @@
   autosize;                               !- Dedicated Outdoor Air High Setpoint Temperature for Design {C}
 
 OS:ZoneHVAC:EquipmentList,
-<<<<<<< HEAD
-  {583fefa8-b4ec-412e-af63-04ea4ccde391}, !- Handle
+  {bfbbbd25-cafc-4fb5-b7e1-b9deb83a33f3}, !- Handle
   Zone HVAC Equipment List 2,             !- Name
-  {6b6b161c-8f8a-4774-a538-210b2b4daa59}; !- Thermal Zone
+  {a97c92f2-44ea-469f-9a05-2bb33656f045}; !- Thermal Zone
 
 OS:Space,
-  {0c89ed16-6788-4cd0-be24-de80a5693361}, !- Handle
+  {a4664eaa-092b-4cdf-9171-d0e21d125978}, !- Handle
   corridor space,                         !- Name
-  {fc8b8b6a-a736-4caf-9df2-760fcf1e4d28}, !- Space Type Name
-=======
-  {d82fc743-933a-4294-90ac-a3180e94f956}, !- Handle
-  Zone HVAC Equipment List 2,             !- Name
-  {417d1df0-56ef-437a-b9c5-0a804df58b9b}; !- Thermal Zone
-
-OS:Space,
-  {12f34061-1486-4502-9040-4f6a2c9641e9}, !- Handle
-  corridor space,                         !- Name
-  {560234e2-7ea4-454e-83fc-9e85ce3ff8a3}, !- Space Type Name
->>>>>>> 78927444
+  {3158b590-df66-42b6-b9f6-1e311ea07d86}, !- Space Type Name
   ,                                       !- Default Construction Set Name
   ,                                       !- Default Schedule Set Name
   ,                                       !- Direction of Relative North {deg}
@@ -830,25 +586,14 @@
   ,                                       !- Y Origin {m}
   ,                                       !- Z Origin {m}
   ,                                       !- Building Story Name
-<<<<<<< HEAD
-  {6b6b161c-8f8a-4774-a538-210b2b4daa59}; !- Thermal Zone Name
+  {a97c92f2-44ea-469f-9a05-2bb33656f045}; !- Thermal Zone Name
 
 OS:Surface,
-  {14e85bf6-7ce6-4c5d-8483-47d3b09212ec}, !- Handle
+  {f1a79d4c-6345-4129-afbe-9e29792dbaf3}, !- Handle
   Surface 7,                              !- Name
   Floor,                                  !- Surface Type
   ,                                       !- Construction Name
-  {0c89ed16-6788-4cd0-be24-de80a5693361}, !- Space Name
-=======
-  {417d1df0-56ef-437a-b9c5-0a804df58b9b}; !- Thermal Zone Name
-
-OS:Surface,
-  {301c581f-df93-42a1-8222-ba5d5aa77a3a}, !- Handle
-  Surface 7,                              !- Name
-  Floor,                                  !- Surface Type
-  ,                                       !- Construction Name
-  {12f34061-1486-4502-9040-4f6a2c9641e9}, !- Space Name
->>>>>>> 78927444
+  {a4664eaa-092b-4cdf-9171-d0e21d125978}, !- Space Name
   Foundation,                             !- Outside Boundary Condition
   ,                                       !- Outside Boundary Condition Object
   NoSun,                                  !- Sun Exposure
@@ -861,19 +606,11 @@
   6.46578440716979, 0, 0;                 !- X,Y,Z Vertex 4 {m}
 
 OS:Surface,
-<<<<<<< HEAD
-  {fd8a6afb-1f9b-4c41-851f-3850461c5054}, !- Handle
+  {7e1b1c43-2afc-46f6-bb83-19418418dae6}, !- Handle
   Surface 8,                              !- Name
   Wall,                                   !- Surface Type
   ,                                       !- Construction Name
-  {0c89ed16-6788-4cd0-be24-de80a5693361}, !- Space Name
-=======
-  {201cfcfb-8863-4381-ba1b-94b344e28137}, !- Handle
-  Surface 8,                              !- Name
-  Wall,                                   !- Surface Type
-  ,                                       !- Construction Name
-  {12f34061-1486-4502-9040-4f6a2c9641e9}, !- Space Name
->>>>>>> 78927444
+  {a4664eaa-092b-4cdf-9171-d0e21d125978}, !- Space Name
   Outdoors,                               !- Outside Boundary Condition
   ,                                       !- Outside Boundary Condition Object
   SunExposed,                             !- Sun Exposure
@@ -886,19 +623,11 @@
   0, 0, 2.4384;                           !- X,Y,Z Vertex 4 {m}
 
 OS:Surface,
-<<<<<<< HEAD
-  {b4f3a4e0-4f77-4f4b-86fd-14357218f50b}, !- Handle
+  {d4f0ddd8-ec2b-4cf0-ae7b-937d32898138}, !- Handle
   Surface 9,                              !- Name
   Wall,                                   !- Surface Type
   ,                                       !- Construction Name
-  {0c89ed16-6788-4cd0-be24-de80a5693361}, !- Space Name
-=======
-  {f73926f5-f76e-47ee-a265-ea5e42d5d1c4}, !- Handle
-  Surface 9,                              !- Name
-  Wall,                                   !- Surface Type
-  ,                                       !- Construction Name
-  {12f34061-1486-4502-9040-4f6a2c9641e9}, !- Space Name
->>>>>>> 78927444
+  {a4664eaa-092b-4cdf-9171-d0e21d125978}, !- Space Name
   Adiabatic,                              !- Outside Boundary Condition
   ,                                       !- Outside Boundary Condition Object
   NoSun,                                  !- Sun Exposure
@@ -911,19 +640,11 @@
   0, 1.524, 2.4384;                       !- X,Y,Z Vertex 4 {m}
 
 OS:Surface,
-<<<<<<< HEAD
-  {a7725b97-60f8-40c6-a3af-b4cc7879d91f}, !- Handle
+  {7b0fe3a4-9ddb-4bfb-a58e-b7848bb21632}, !- Handle
   Surface 10,                             !- Name
   Wall,                                   !- Surface Type
   ,                                       !- Construction Name
-  {0c89ed16-6788-4cd0-be24-de80a5693361}, !- Space Name
-=======
-  {c354f73b-281b-4273-970c-bc3a95c15179}, !- Handle
-  Surface 10,                             !- Name
-  Wall,                                   !- Surface Type
-  ,                                       !- Construction Name
-  {12f34061-1486-4502-9040-4f6a2c9641e9}, !- Space Name
->>>>>>> 78927444
+  {a4664eaa-092b-4cdf-9171-d0e21d125978}, !- Space Name
   Adiabatic,                              !- Outside Boundary Condition
   ,                                       !- Outside Boundary Condition Object
   NoSun,                                  !- Sun Exposure
@@ -936,19 +657,11 @@
   6.46578440716979, 1.524, 2.4384;        !- X,Y,Z Vertex 4 {m}
 
 OS:Surface,
-<<<<<<< HEAD
-  {067d9ce3-8df9-4bb7-a1a1-cc29b8b19353}, !- Handle
+  {390e0a70-4853-4a63-9621-adc325a2b04c}, !- Handle
   Surface 11,                             !- Name
   Wall,                                   !- Surface Type
   ,                                       !- Construction Name
-  {0c89ed16-6788-4cd0-be24-de80a5693361}, !- Space Name
-=======
-  {5f5bd3af-1d88-495e-902f-0aba8e817657}, !- Handle
-  Surface 11,                             !- Name
-  Wall,                                   !- Surface Type
-  ,                                       !- Construction Name
-  {12f34061-1486-4502-9040-4f6a2c9641e9}, !- Space Name
->>>>>>> 78927444
+  {a4664eaa-092b-4cdf-9171-d0e21d125978}, !- Space Name
   Adiabatic,                              !- Outside Boundary Condition
   ,                                       !- Outside Boundary Condition Object
   NoSun,                                  !- Sun Exposure
@@ -961,19 +674,11 @@
   6.46578440716979, 0, 2.4384;            !- X,Y,Z Vertex 4 {m}
 
 OS:Surface,
-<<<<<<< HEAD
-  {137eaa69-14fe-4862-bcb6-e3bd8dfcf47b}, !- Handle
+  {856ed811-7d72-4c7b-bf2d-dfe8dd5fcb97}, !- Handle
   Surface 12,                             !- Name
   RoofCeiling,                            !- Surface Type
   ,                                       !- Construction Name
-  {0c89ed16-6788-4cd0-be24-de80a5693361}, !- Space Name
-=======
-  {b2ca9cab-d88f-429f-99e3-dab3056791ce}, !- Handle
-  Surface 12,                             !- Name
-  RoofCeiling,                            !- Surface Type
-  ,                                       !- Construction Name
-  {12f34061-1486-4502-9040-4f6a2c9641e9}, !- Space Name
->>>>>>> 78927444
+  {a4664eaa-092b-4cdf-9171-d0e21d125978}, !- Space Name
   Outdoors,                               !- Outside Boundary Condition
   ,                                       !- Outside Boundary Condition Object
   SunExposed,                             !- Sun Exposure
@@ -986,11 +691,7 @@
   0, 0, 2.4384;                           !- X,Y,Z Vertex 4 {m}
 
 OS:SpaceType,
-<<<<<<< HEAD
-  {fc8b8b6a-a736-4caf-9df2-760fcf1e4d28}, !- Handle
-=======
-  {560234e2-7ea4-454e-83fc-9e85ce3ff8a3}, !- Handle
->>>>>>> 78927444
+  {3158b590-df66-42b6-b9f6-1e311ea07d86}, !- Handle
   Space Type 2,                           !- Name
   ,                                       !- Default Construction Set Name
   ,                                       !- Default Schedule Set Name
@@ -1001,23 +702,14 @@
   corridor;                               !- Standards Space Type
 
 OS:BuildingUnit,
-<<<<<<< HEAD
-  {85ff8ff6-c5b0-420d-b04e-3c93cdc56c65}, !- Handle
-=======
-  {add3a6fd-e0b0-45bd-b17b-b47475938bd6}, !- Handle
->>>>>>> 78927444
+  {3be6fe62-58ca-4e12-82bd-7002cd8f063f}, !- Handle
   unit 1,                                 !- Name
   ,                                       !- Rendering Color
   Residential;                            !- Building Unit Type
 
 OS:AdditionalProperties,
-<<<<<<< HEAD
-  {f16f9f99-5c1e-42be-bae4-88e7e163d9f7}, !- Handle
-  {85ff8ff6-c5b0-420d-b04e-3c93cdc56c65}, !- Object Name
-=======
-  {1ac08eaf-bbbe-45b9-bbcd-30cac10e2a2b}, !- Handle
-  {add3a6fd-e0b0-45bd-b17b-b47475938bd6}, !- Object Name
->>>>>>> 78927444
+  {a335aead-4592-4231-9e0e-3c59fd84bd16}, !- Handle
+  {3be6fe62-58ca-4e12-82bd-7002cd8f063f}, !- Object Name
   NumberOfBedrooms,                       !- Feature Name 1
   Integer,                                !- Feature Data Type 1
   3,                                      !- Feature Value 1
@@ -1029,20 +721,12 @@
   3.3900000000000001;                     !- Feature Value 3
 
 OS:External:File,
-<<<<<<< HEAD
-  {fcbd5d89-d566-4fff-b4b8-d18ba0cb43dd}, !- Handle
-=======
-  {22a97726-6842-4045-a943-23bcbed030be}, !- Handle
->>>>>>> 78927444
+  {59705930-09bd-4e11-a919-d5b999886ae6}, !- Handle
   8760.csv,                               !- Name
   8760.csv;                               !- File Name
 
 OS:Schedule:Day,
-<<<<<<< HEAD
-  {44e2cd23-2cf8-48d2-b1cf-4704ad2b7ccf}, !- Handle
-=======
-  {97ff532d-cc4c-48f2-84b8-18f24f5de780}, !- Handle
->>>>>>> 78927444
+  {8100adbd-01fe-4f4a-8495-281485bd4ac1}, !- Handle
   Schedule Day 1,                         !- Name
   ,                                       !- Schedule Type Limits Name
   ,                                       !- Interpolate to Timestep
@@ -1051,11 +735,7 @@
   0;                                      !- Value Until Time 1
 
 OS:Schedule:Day,
-<<<<<<< HEAD
-  {2c82a3a9-4fc3-48fc-8579-8bab051bcc57}, !- Handle
-=======
-  {97823cdb-0d99-44ce-b472-0dbe197bb918}, !- Handle
->>>>>>> 78927444
+  {e876dfd6-7876-4f97-bc3c-9ab95d2c53bb}, !- Handle
   Schedule Day 2,                         !- Name
   ,                                       !- Schedule Type Limits Name
   ,                                       !- Interpolate to Timestep
@@ -1064,17 +744,10 @@
   1;                                      !- Value Until Time 1
 
 OS:Schedule:File,
-<<<<<<< HEAD
-  {d851929e-e821-4041-b65c-ba98b2ec4df8}, !- Handle
+  {2c836c3a-ed41-4103-b2d9-f6b4f2552578}, !- Handle
   occupants,                              !- Name
-  {732dffb6-a05a-4ff9-83b5-c2125820e11a}, !- Schedule Type Limits Name
-  {fcbd5d89-d566-4fff-b4b8-d18ba0cb43dd}, !- External File Name
-=======
-  {030f1aa4-aa69-4fcc-ab53-d36c1abdb9e1}, !- Handle
-  occupants,                              !- Name
-  {baa84b85-e034-4e70-945e-04b2156c73f5}, !- Schedule Type Limits Name
-  {22a97726-6842-4045-a943-23bcbed030be}, !- External File Name
->>>>>>> 78927444
+  {fffa9497-281d-478a-bcde-1ab1d48ca4c7}, !- Schedule Type Limits Name
+  {59705930-09bd-4e11-a919-d5b999886ae6}, !- External File Name
   1,                                      !- Column Number
   1,                                      !- Rows to Skip at Top
   8760,                                   !- Number of Hours of Data
@@ -1083,38 +756,22 @@
   60;                                     !- Minutes per Item
 
 OS:Schedule:Ruleset,
-<<<<<<< HEAD
-  {3fc9f31a-9ef8-4ea6-93fc-28c782a70dc9}, !- Handle
+  {f44d3594-2fb2-4ea2-a82e-4cff2d351eb7}, !- Handle
   Schedule Ruleset 1,                     !- Name
-  {28dede29-78fc-4bcd-94bf-41047721a79b}, !- Schedule Type Limits Name
-  {a9bf65a2-62fd-4125-8cb1-eeeda3e0f297}; !- Default Day Schedule Name
+  {56e92527-3b06-4e40-a183-b62b8398ef3a}, !- Schedule Type Limits Name
+  {92a255bc-8641-4246-bf3b-bda4a9dca0d3}; !- Default Day Schedule Name
 
 OS:Schedule:Day,
-  {a9bf65a2-62fd-4125-8cb1-eeeda3e0f297}, !- Handle
+  {92a255bc-8641-4246-bf3b-bda4a9dca0d3}, !- Handle
   Schedule Day 3,                         !- Name
-  {28dede29-78fc-4bcd-94bf-41047721a79b}, !- Schedule Type Limits Name
-=======
-  {aad525d1-af69-47f5-9d66-2862b8b94bcf}, !- Handle
-  Schedule Ruleset 1,                     !- Name
-  {b1c30a78-73c7-4e59-8011-d25ced2b7493}, !- Schedule Type Limits Name
-  {80bb7498-fe52-4608-bd30-062ff519666b}; !- Default Day Schedule Name
-
-OS:Schedule:Day,
-  {80bb7498-fe52-4608-bd30-062ff519666b}, !- Handle
-  Schedule Day 3,                         !- Name
-  {b1c30a78-73c7-4e59-8011-d25ced2b7493}, !- Schedule Type Limits Name
->>>>>>> 78927444
+  {56e92527-3b06-4e40-a183-b62b8398ef3a}, !- Schedule Type Limits Name
   ,                                       !- Interpolate to Timestep
   24,                                     !- Hour 1
   0,                                      !- Minute 1
   112.539290946133;                       !- Value Until Time 1
 
 OS:People:Definition,
-<<<<<<< HEAD
-  {e01eae2f-28f2-479f-8e18-e9e778e7df65}, !- Handle
-=======
-  {7781fb88-9a47-42dd-a96d-ef3cf72b9c81}, !- Handle
->>>>>>> 78927444
+  {bf9f80e8-4406-47e3-b012-2280f5b0cab9}, !- Handle
   res occupants|living space,             !- Name
   People,                                 !- Number of People Calculation Method
   3.39,                                   !- Number of People {people}
@@ -1127,21 +784,12 @@
   ZoneAveraged;                           !- Mean Radiant Temperature Calculation Type
 
 OS:People,
-<<<<<<< HEAD
-  {c4b53971-ef67-416c-a7cf-38e07750d8c3}, !- Handle
+  {6df3e762-04c9-434c-9c36-d1cbb760c19c}, !- Handle
   res occupants|living space,             !- Name
-  {e01eae2f-28f2-479f-8e18-e9e778e7df65}, !- People Definition Name
-  {940cac58-fb4a-4bc6-a60d-a1f33ffc06cf}, !- Space or SpaceType Name
-  {d851929e-e821-4041-b65c-ba98b2ec4df8}, !- Number of People Schedule Name
-  {3fc9f31a-9ef8-4ea6-93fc-28c782a70dc9}, !- Activity Level Schedule Name
-=======
-  {12ad257e-78b7-4ba0-b4ef-4c1857bf0a0a}, !- Handle
-  res occupants|living space,             !- Name
-  {7781fb88-9a47-42dd-a96d-ef3cf72b9c81}, !- People Definition Name
-  {83e01efa-173d-43a4-8f72-35e4ab152119}, !- Space or SpaceType Name
-  {030f1aa4-aa69-4fcc-ab53-d36c1abdb9e1}, !- Number of People Schedule Name
-  {aad525d1-af69-47f5-9d66-2862b8b94bcf}, !- Activity Level Schedule Name
->>>>>>> 78927444
+  {bf9f80e8-4406-47e3-b012-2280f5b0cab9}, !- People Definition Name
+  {13688256-d252-4e24-ac0f-20596d091ef3}, !- Space or SpaceType Name
+  {2c836c3a-ed41-4103-b2d9-f6b4f2552578}, !- Number of People Schedule Name
+  {f44d3594-2fb2-4ea2-a82e-4cff2d351eb7}, !- Activity Level Schedule Name
   ,                                       !- Surface Name/Angle Factor List Name
   ,                                       !- Work Efficiency Schedule Name
   ,                                       !- Clothing Insulation Schedule Name
@@ -1149,11 +797,7 @@
   1;                                      !- Multiplier
 
 OS:ScheduleTypeLimits,
-<<<<<<< HEAD
-  {28dede29-78fc-4bcd-94bf-41047721a79b}, !- Handle
-=======
-  {b1c30a78-73c7-4e59-8011-d25ced2b7493}, !- Handle
->>>>>>> 78927444
+  {56e92527-3b06-4e40-a183-b62b8398ef3a}, !- Handle
   ActivityLevel,                          !- Name
   0,                                      !- Lower Limit Value
   ,                                       !- Upper Limit Value
@@ -1161,22 +805,14 @@
   ActivityLevel;                          !- Unit Type
 
 OS:ScheduleTypeLimits,
-<<<<<<< HEAD
-  {732dffb6-a05a-4ff9-83b5-c2125820e11a}, !- Handle
-=======
-  {baa84b85-e034-4e70-945e-04b2156c73f5}, !- Handle
->>>>>>> 78927444
+  {fffa9497-281d-478a-bcde-1ab1d48ca4c7}, !- Handle
   Fractional,                             !- Name
   0,                                      !- Lower Limit Value
   1,                                      !- Upper Limit Value
   Continuous;                             !- Numeric Type
 
 OS:PlantLoop,
-<<<<<<< HEAD
-  {c9600bde-8377-4e70-be95-e0795d036300}, !- Handle
-=======
-  {6271647f-fac3-4cd9-8500-e9d988a8d0c8}, !- Handle
->>>>>>> 78927444
+  {e94d55a2-c772-4bc5-a9f9-e42d4c7998dd}, !- Handle
   Domestic Hot Water Loop,                !- Name
   ,                                       !- Fluid Type
   0,                                      !- Glycol Concentration
@@ -1184,37 +820,21 @@
   ,                                       !- Plant Equipment Operation Heating Load
   ,                                       !- Plant Equipment Operation Cooling Load
   ,                                       !- Primary Plant Equipment Operation Scheme
-<<<<<<< HEAD
-  {ba682bc9-1b2e-43dd-aaf0-e9ef4fae2df5}, !- Loop Temperature Setpoint Node Name
-=======
-  {5e25ba81-84bd-425f-832b-0752b1eb2cc1}, !- Loop Temperature Setpoint Node Name
->>>>>>> 78927444
+  {64f01759-c4d9-41c8-bc10-21a462c91393}, !- Loop Temperature Setpoint Node Name
   ,                                       !- Maximum Loop Temperature {C}
   ,                                       !- Minimum Loop Temperature {C}
   0.01,                                   !- Maximum Loop Flow Rate {m3/s}
   ,                                       !- Minimum Loop Flow Rate {m3/s}
   0.003,                                  !- Plant Loop Volume {m3}
-<<<<<<< HEAD
-  {ca060947-4366-43d4-b6e9-f5db253239f9}, !- Plant Side Inlet Node Name
-  {4e766735-d9d1-4a1d-a8e1-1c4a46d7e0fb}, !- Plant Side Outlet Node Name
+  {e0045503-3860-4d1c-8349-cb6662627ee0}, !- Plant Side Inlet Node Name
+  {d82de39c-026f-450f-ac62-0325c1f86b2e}, !- Plant Side Outlet Node Name
   ,                                       !- Plant Side Branch List Name
-  {9de30aaf-0ca4-4bb1-b751-498f4d3900a2}, !- Demand Side Inlet Node Name
-  {3836b2d4-c958-46c3-8f65-e61514601bcb}, !- Demand Side Outlet Node Name
+  {0c53dedb-02f9-42ee-b8ce-1ace6fc0b103}, !- Demand Side Inlet Node Name
+  {86ae6c05-91c0-4eda-b0ee-d2487cc43947}, !- Demand Side Outlet Node Name
   ,                                       !- Demand Side Branch List Name
   ,                                       !- Demand Side Connector List Name
   Optimal,                                !- Load Distribution Scheme
-  {60edd8d1-d4ff-45f7-88fb-9ba9134a2a91}, !- Availability Manager List Name
-=======
-  {5b277b16-a639-4f76-8e84-513c452fe996}, !- Plant Side Inlet Node Name
-  {46bee0d5-2b55-4235-9f63-811a3b6ca976}, !- Plant Side Outlet Node Name
-  ,                                       !- Plant Side Branch List Name
-  {f851140a-7abf-4832-83c4-15a4699ac80b}, !- Demand Side Inlet Node Name
-  {1e01d3f6-c880-470b-b37f-b5bc76631fbf}, !- Demand Side Outlet Node Name
-  ,                                       !- Demand Side Branch List Name
-  ,                                       !- Demand Side Connector List Name
-  Optimal,                                !- Load Distribution Scheme
-  {3a5c1461-1215-4e7e-86dd-462440bc6aee}, !- Availability Manager List Name
->>>>>>> 78927444
+  {dffeb6fb-167c-47f4-8db0-95fc851b3572}, !- Availability Manager List Name
   ,                                       !- Plant Loop Demand Calculation Scheme
   ,                                       !- Common Pipe Simulation
   ,                                       !- Pressure Simulation Type
@@ -1222,293 +842,148 @@
   ,                                       !- Plant Equipment Operation Cooling Load Schedule
   ,                                       !- Primary Plant Equipment Operation Scheme Schedule
   ,                                       !- Component Setpoint Operation Scheme Schedule
-<<<<<<< HEAD
-  {439a1613-79c2-474f-b84c-8f3533557c85}, !- Demand Mixer Name
-  {8a6c46a6-74ac-4f92-ab06-ed97361234e2}, !- Demand Splitter Name
-  {f50a7eeb-f57d-4702-a569-6b6c6ae75ad2}, !- Supply Mixer Name
-  {0e980ff1-8950-43b0-98f0-b2fde78ccd0c}; !- Supply Splitter Name
+  {e00a52e0-470b-4dc4-a76b-3bc0b4265983}, !- Demand Mixer Name
+  {697498c7-1ad0-4301-9e6a-c468f8e685a7}, !- Demand Splitter Name
+  {370d7ce1-0d09-4f07-a5a7-af0c6841125a}, !- Supply Mixer Name
+  {d662ba82-5ac9-4b2f-b605-5992ff06b99f}; !- Supply Splitter Name
 
 OS:Node,
-  {58c70fc9-e39b-4f31-baea-170051262b59}, !- Handle
+  {0a8b2f07-ea76-45e8-ab64-8b5b6ee6f632}, !- Handle
   Node 3,                                 !- Name
-  {ca060947-4366-43d4-b6e9-f5db253239f9}, !- Inlet Port
-  {ac33f6d4-517b-45d5-8201-2183af924327}; !- Outlet Port
+  {e0045503-3860-4d1c-8349-cb6662627ee0}, !- Inlet Port
+  {2bd47ce6-9351-4d95-b0f0-ad6be588fe52}; !- Outlet Port
 
 OS:Node,
-  {ba682bc9-1b2e-43dd-aaf0-e9ef4fae2df5}, !- Handle
+  {64f01759-c4d9-41c8-bc10-21a462c91393}, !- Handle
   Node 4,                                 !- Name
-  {402e24d0-0731-4544-a92c-2ddc806ee270}, !- Inlet Port
-  {4e766735-d9d1-4a1d-a8e1-1c4a46d7e0fb}; !- Outlet Port
+  {5bb9c49b-7f64-4185-b0db-4ee43de03cf8}, !- Inlet Port
+  {d82de39c-026f-450f-ac62-0325c1f86b2e}; !- Outlet Port
 
 OS:Node,
-  {95cfc1ba-1719-4c19-a840-a7b07d1920f9}, !- Handle
+  {289345f5-f01d-4097-8921-7a34fd9c7820}, !- Handle
   Node 5,                                 !- Name
-  {936218ed-733d-4520-b4a0-7680bd67128e}, !- Inlet Port
-  {753200ff-8273-41ee-a027-33985d05bbc2}; !- Outlet Port
+  {2de23c30-fee2-4519-a427-a4d2645c701e}, !- Inlet Port
+  {88a56017-58e2-41c9-8aa2-9fa1822a8894}; !- Outlet Port
 
 OS:Connector:Mixer,
-  {f50a7eeb-f57d-4702-a569-6b6c6ae75ad2}, !- Handle
+  {370d7ce1-0d09-4f07-a5a7-af0c6841125a}, !- Handle
   Connector Mixer 1,                      !- Name
-  {642b3300-3d19-484e-8e84-0b1bf903282a}, !- Outlet Branch Name
-  {c1986980-95da-4533-82c4-57a490bb9d16}, !- Inlet Branch Name 1
-  {e60889f7-44ee-486e-b8d0-0dec50666521}; !- Inlet Branch Name 2
+  {3fd847dd-8fb1-46ab-9bcb-4cfa81701810}, !- Outlet Branch Name
+  {9f435723-3fc6-41ad-9e09-fab138d7311a}, !- Inlet Branch Name 1
+  {f86d88eb-0c6b-44d3-8316-2b6878bb28ad}; !- Inlet Branch Name 2
 
 OS:Connector:Splitter,
-  {0e980ff1-8950-43b0-98f0-b2fde78ccd0c}, !- Handle
+  {d662ba82-5ac9-4b2f-b605-5992ff06b99f}, !- Handle
   Connector Splitter 1,                   !- Name
-  {56d7e90c-d03a-43e3-aa8c-83f94fb656fa}, !- Inlet Branch Name
-  {936218ed-733d-4520-b4a0-7680bd67128e}, !- Outlet Branch Name 1
-  {98eb56b4-aa02-42e8-96dc-bcae1463096d}; !- Outlet Branch Name 2
-
-OS:Connection,
-  {ca060947-4366-43d4-b6e9-f5db253239f9}, !- Handle
-  {39b5d602-fc98-4c21-8da3-a24ed87d8821}, !- Name
-  {c9600bde-8377-4e70-be95-e0795d036300}, !- Source Object
+  {52eb6e3a-2594-4997-bb4c-abc2f2c121c0}, !- Inlet Branch Name
+  {2de23c30-fee2-4519-a427-a4d2645c701e}, !- Outlet Branch Name 1
+  {614c03ef-17e9-4171-9aec-891af9c96173}; !- Outlet Branch Name 2
+
+OS:Connection,
+  {e0045503-3860-4d1c-8349-cb6662627ee0}, !- Handle
+  {f264ed05-5532-4ac9-8b0a-924955755827}, !- Name
+  {e94d55a2-c772-4bc5-a9f9-e42d4c7998dd}, !- Source Object
   14,                                     !- Outlet Port
-  {58c70fc9-e39b-4f31-baea-170051262b59}, !- Target Object
-  2;                                      !- Inlet Port
-
-OS:Connection,
-  {936218ed-733d-4520-b4a0-7680bd67128e}, !- Handle
-  {6295156d-e7d9-43bf-aea7-ad4625893921}, !- Name
-  {0e980ff1-8950-43b0-98f0-b2fde78ccd0c}, !- Source Object
-  3,                                      !- Outlet Port
-  {95cfc1ba-1719-4c19-a840-a7b07d1920f9}, !- Target Object
-  2;                                      !- Inlet Port
-
-OS:Connection,
-  {4e766735-d9d1-4a1d-a8e1-1c4a46d7e0fb}, !- Handle
-  {d11c80d6-0791-400e-99d8-2888027be95f}, !- Name
-  {ba682bc9-1b2e-43dd-aaf0-e9ef4fae2df5}, !- Source Object
-  3,                                      !- Outlet Port
-  {c9600bde-8377-4e70-be95-e0795d036300}, !- Target Object
+  {0a8b2f07-ea76-45e8-ab64-8b5b6ee6f632}, !- Target Object
+  2;                                      !- Inlet Port
+
+OS:Connection,
+  {2de23c30-fee2-4519-a427-a4d2645c701e}, !- Handle
+  {c11f2e6d-18ae-4b10-a8b1-787d661cb000}, !- Name
+  {d662ba82-5ac9-4b2f-b605-5992ff06b99f}, !- Source Object
+  3,                                      !- Outlet Port
+  {289345f5-f01d-4097-8921-7a34fd9c7820}, !- Target Object
+  2;                                      !- Inlet Port
+
+OS:Connection,
+  {d82de39c-026f-450f-ac62-0325c1f86b2e}, !- Handle
+  {006f25ff-f341-4182-b4a3-508144e69417}, !- Name
+  {64f01759-c4d9-41c8-bc10-21a462c91393}, !- Source Object
+  3,                                      !- Outlet Port
+  {e94d55a2-c772-4bc5-a9f9-e42d4c7998dd}, !- Target Object
   15;                                     !- Inlet Port
 
 OS:Node,
-  {17087025-a789-4991-9ed3-9e4138583d88}, !- Handle
+  {e4bf017b-bf1b-4620-91d8-03fb23453ca6}, !- Handle
   Node 6,                                 !- Name
-  {9de30aaf-0ca4-4bb1-b751-498f4d3900a2}, !- Inlet Port
-  {f1f3b247-3709-49e3-a721-9b03d9373d04}; !- Outlet Port
+  {0c53dedb-02f9-42ee-b8ce-1ace6fc0b103}, !- Inlet Port
+  {0b491871-5a03-4d40-87e6-46d2e65d2510}; !- Outlet Port
 
 OS:Node,
-  {81d832b9-a6f6-4405-ae9b-992216dfa695}, !- Handle
+  {5bd0d6b1-a9a6-491b-9ff1-478df0fbdfc0}, !- Handle
   Node 7,                                 !- Name
-  {f3aae4f2-85e9-4f01-ac1e-320368c56317}, !- Inlet Port
-  {3836b2d4-c958-46c3-8f65-e61514601bcb}; !- Outlet Port
+  {d9f78618-08af-488c-9339-d776cbdd0498}, !- Inlet Port
+  {86ae6c05-91c0-4eda-b0ee-d2487cc43947}; !- Outlet Port
 
 OS:Node,
-  {98605af1-f38f-4958-9b0c-dfab1e4c2d0b}, !- Handle
+  {3783f90d-421f-459c-9fa8-b36694ca4afc}, !- Handle
   Node 8,                                 !- Name
-  {7a368dc4-d618-4a24-acf1-315da6c25e43}, !- Inlet Port
-  {59b9e043-8170-476f-8d3b-ca45a134099a}; !- Outlet Port
+  {162e022c-5918-41d8-8550-5428095f2a30}, !- Inlet Port
+  {deabfc41-5dae-4f29-ac72-7f20ae746c9f}; !- Outlet Port
 
 OS:Connector:Mixer,
-  {439a1613-79c2-474f-b84c-8f3533557c85}, !- Handle
+  {e00a52e0-470b-4dc4-a76b-3bc0b4265983}, !- Handle
   Connector Mixer 2,                      !- Name
-  {f3aae4f2-85e9-4f01-ac1e-320368c56317}, !- Outlet Branch Name
-  {59b9e043-8170-476f-8d3b-ca45a134099a}; !- Inlet Branch Name 1
+  {d9f78618-08af-488c-9339-d776cbdd0498}, !- Outlet Branch Name
+  {deabfc41-5dae-4f29-ac72-7f20ae746c9f}; !- Inlet Branch Name 1
 
 OS:Connector:Splitter,
-  {8a6c46a6-74ac-4f92-ab06-ed97361234e2}, !- Handle
+  {697498c7-1ad0-4301-9e6a-c468f8e685a7}, !- Handle
   Connector Splitter 2,                   !- Name
-  {f1f3b247-3709-49e3-a721-9b03d9373d04}, !- Inlet Branch Name
-  {7a368dc4-d618-4a24-acf1-315da6c25e43}; !- Outlet Branch Name 1
-
-OS:Connection,
-  {9de30aaf-0ca4-4bb1-b751-498f4d3900a2}, !- Handle
-  {b38683be-5f78-4061-998d-9330c90ed43d}, !- Name
-  {c9600bde-8377-4e70-be95-e0795d036300}, !- Source Object
+  {0b491871-5a03-4d40-87e6-46d2e65d2510}, !- Inlet Branch Name
+  {162e022c-5918-41d8-8550-5428095f2a30}; !- Outlet Branch Name 1
+
+OS:Connection,
+  {0c53dedb-02f9-42ee-b8ce-1ace6fc0b103}, !- Handle
+  {46f7293b-f213-4b57-80e5-0822e6732c28}, !- Name
+  {e94d55a2-c772-4bc5-a9f9-e42d4c7998dd}, !- Source Object
   17,                                     !- Outlet Port
-  {17087025-a789-4991-9ed3-9e4138583d88}, !- Target Object
-  2;                                      !- Inlet Port
-
-OS:Connection,
-  {f1f3b247-3709-49e3-a721-9b03d9373d04}, !- Handle
-  {9f6126b3-8b32-4d77-ada2-427e976c82ca}, !- Name
-  {17087025-a789-4991-9ed3-9e4138583d88}, !- Source Object
-  3,                                      !- Outlet Port
-  {8a6c46a6-74ac-4f92-ab06-ed97361234e2}, !- Target Object
-  2;                                      !- Inlet Port
-
-OS:Connection,
-  {7a368dc4-d618-4a24-acf1-315da6c25e43}, !- Handle
-  {74542277-0a2e-4cf1-adc9-07ec8f6f0734}, !- Name
-  {8a6c46a6-74ac-4f92-ab06-ed97361234e2}, !- Source Object
-  3,                                      !- Outlet Port
-  {98605af1-f38f-4958-9b0c-dfab1e4c2d0b}, !- Target Object
-  2;                                      !- Inlet Port
-
-OS:Connection,
-  {59b9e043-8170-476f-8d3b-ca45a134099a}, !- Handle
-  {b04cd857-1df3-4d00-80ca-69abead1113e}, !- Name
-  {98605af1-f38f-4958-9b0c-dfab1e4c2d0b}, !- Source Object
-  3,                                      !- Outlet Port
-  {439a1613-79c2-474f-b84c-8f3533557c85}, !- Target Object
+  {e4bf017b-bf1b-4620-91d8-03fb23453ca6}, !- Target Object
+  2;                                      !- Inlet Port
+
+OS:Connection,
+  {0b491871-5a03-4d40-87e6-46d2e65d2510}, !- Handle
+  {e694861d-ed52-40dc-afbf-a1ef6ef33d75}, !- Name
+  {e4bf017b-bf1b-4620-91d8-03fb23453ca6}, !- Source Object
+  3,                                      !- Outlet Port
+  {697498c7-1ad0-4301-9e6a-c468f8e685a7}, !- Target Object
+  2;                                      !- Inlet Port
+
+OS:Connection,
+  {162e022c-5918-41d8-8550-5428095f2a30}, !- Handle
+  {5e748921-7f20-4ddf-8b8a-84bfcea03f0b}, !- Name
+  {697498c7-1ad0-4301-9e6a-c468f8e685a7}, !- Source Object
+  3,                                      !- Outlet Port
+  {3783f90d-421f-459c-9fa8-b36694ca4afc}, !- Target Object
+  2;                                      !- Inlet Port
+
+OS:Connection,
+  {deabfc41-5dae-4f29-ac72-7f20ae746c9f}, !- Handle
+  {69e2edc0-7e0d-48c7-a50a-5d26f0782fff}, !- Name
+  {3783f90d-421f-459c-9fa8-b36694ca4afc}, !- Source Object
+  3,                                      !- Outlet Port
+  {e00a52e0-470b-4dc4-a76b-3bc0b4265983}, !- Target Object
   3;                                      !- Inlet Port
 
 OS:Connection,
-  {f3aae4f2-85e9-4f01-ac1e-320368c56317}, !- Handle
-  {a047ebe6-71fe-40cf-abef-d684ff5c49ec}, !- Name
-  {439a1613-79c2-474f-b84c-8f3533557c85}, !- Source Object
+  {d9f78618-08af-488c-9339-d776cbdd0498}, !- Handle
+  {df5b46fd-8499-4a10-9789-1bde9c0ea4dc}, !- Name
+  {e00a52e0-470b-4dc4-a76b-3bc0b4265983}, !- Source Object
   2,                                      !- Outlet Port
-  {81d832b9-a6f6-4405-ae9b-992216dfa695}, !- Target Object
-  2;                                      !- Inlet Port
-
-OS:Connection,
-  {3836b2d4-c958-46c3-8f65-e61514601bcb}, !- Handle
-  {ed6aa25a-7eca-4684-986b-0da16a5f9f93}, !- Name
-  {81d832b9-a6f6-4405-ae9b-992216dfa695}, !- Source Object
-  3,                                      !- Outlet Port
-  {c9600bde-8377-4e70-be95-e0795d036300}, !- Target Object
+  {5bd0d6b1-a9a6-491b-9ff1-478df0fbdfc0}, !- Target Object
+  2;                                      !- Inlet Port
+
+OS:Connection,
+  {86ae6c05-91c0-4eda-b0ee-d2487cc43947}, !- Handle
+  {0b17a8e6-2248-4f29-aab1-cd37e72b73d1}, !- Name
+  {5bd0d6b1-a9a6-491b-9ff1-478df0fbdfc0}, !- Source Object
+  3,                                      !- Outlet Port
+  {e94d55a2-c772-4bc5-a9f9-e42d4c7998dd}, !- Target Object
   18;                                     !- Inlet Port
 
 OS:Sizing:Plant,
-  {cfdf2413-2064-4a1b-a043-5813d0111538}, !- Handle
-  {c9600bde-8377-4e70-be95-e0795d036300}, !- Plant or Condenser Loop Name
-=======
-  {234b8e0e-2557-4068-bcae-3995bbf45c42}, !- Demand Mixer Name
-  {69191206-b20f-4df3-b3d1-13c6d3750d76}, !- Demand Splitter Name
-  {9e472c8f-ad1e-4be8-82c1-90af5fe77087}, !- Supply Mixer Name
-  {b764ebed-c0b3-404f-ac39-af3d8a5779c7}; !- Supply Splitter Name
-
-OS:Node,
-  {ccb429d6-19e3-466a-b3ca-36a3f781b5da}, !- Handle
-  Node 3,                                 !- Name
-  {5b277b16-a639-4f76-8e84-513c452fe996}, !- Inlet Port
-  {504d1991-ea35-4f45-85f5-856886a45274}; !- Outlet Port
-
-OS:Node,
-  {5e25ba81-84bd-425f-832b-0752b1eb2cc1}, !- Handle
-  Node 4,                                 !- Name
-  {a0925542-881d-4c9a-81c0-57a33b86a2c6}, !- Inlet Port
-  {46bee0d5-2b55-4235-9f63-811a3b6ca976}; !- Outlet Port
-
-OS:Node,
-  {32d626e8-71a8-49b4-bcf5-965b101b3f68}, !- Handle
-  Node 5,                                 !- Name
-  {9ae54e81-7cba-4496-8ec5-2c079fe3dedf}, !- Inlet Port
-  {6a105718-7c58-4a79-8f60-eaad41ca5b52}; !- Outlet Port
-
-OS:Connector:Mixer,
-  {9e472c8f-ad1e-4be8-82c1-90af5fe77087}, !- Handle
-  Connector Mixer 1,                      !- Name
-  {46d3b0cb-f93d-4db8-837e-a11a212c4285}, !- Outlet Branch Name
-  {feb85969-120f-4745-b0d5-e18aeb5628e1}, !- Inlet Branch Name 1
-  {32c16b16-314d-40ca-a245-98bdca332f1c}; !- Inlet Branch Name 2
-
-OS:Connector:Splitter,
-  {b764ebed-c0b3-404f-ac39-af3d8a5779c7}, !- Handle
-  Connector Splitter 1,                   !- Name
-  {c014f5cc-df73-4748-b25d-b48c21ee7c0a}, !- Inlet Branch Name
-  {9ae54e81-7cba-4496-8ec5-2c079fe3dedf}, !- Outlet Branch Name 1
-  {4efef82f-a603-40ff-b01e-81488a6387a0}; !- Outlet Branch Name 2
-
-OS:Connection,
-  {5b277b16-a639-4f76-8e84-513c452fe996}, !- Handle
-  {20ad5b23-cb21-4659-a64c-350fb92f798e}, !- Name
-  {6271647f-fac3-4cd9-8500-e9d988a8d0c8}, !- Source Object
-  14,                                     !- Outlet Port
-  {ccb429d6-19e3-466a-b3ca-36a3f781b5da}, !- Target Object
-  2;                                      !- Inlet Port
-
-OS:Connection,
-  {9ae54e81-7cba-4496-8ec5-2c079fe3dedf}, !- Handle
-  {d43389a8-134f-4b50-b2a3-b3e51920e5bd}, !- Name
-  {b764ebed-c0b3-404f-ac39-af3d8a5779c7}, !- Source Object
-  3,                                      !- Outlet Port
-  {32d626e8-71a8-49b4-bcf5-965b101b3f68}, !- Target Object
-  2;                                      !- Inlet Port
-
-OS:Connection,
-  {46bee0d5-2b55-4235-9f63-811a3b6ca976}, !- Handle
-  {48fd8e8a-7806-41b3-841a-9a50178bed18}, !- Name
-  {5e25ba81-84bd-425f-832b-0752b1eb2cc1}, !- Source Object
-  3,                                      !- Outlet Port
-  {6271647f-fac3-4cd9-8500-e9d988a8d0c8}, !- Target Object
-  15;                                     !- Inlet Port
-
-OS:Node,
-  {310a8ab6-64e0-4a9f-a2ef-8be3c9d41353}, !- Handle
-  Node 6,                                 !- Name
-  {f851140a-7abf-4832-83c4-15a4699ac80b}, !- Inlet Port
-  {82fd06b8-d250-4549-9b09-5c8fed6729ac}; !- Outlet Port
-
-OS:Node,
-  {a67e140c-670f-4150-afa7-d7309922e72c}, !- Handle
-  Node 7,                                 !- Name
-  {09a88b3b-4eec-4a25-bfb3-1cd77bb1c609}, !- Inlet Port
-  {1e01d3f6-c880-470b-b37f-b5bc76631fbf}; !- Outlet Port
-
-OS:Node,
-  {de6adcf9-4a9f-491a-9298-e13ab537e81b}, !- Handle
-  Node 8,                                 !- Name
-  {e38ec1d1-224a-40df-8078-15ba1f7cf222}, !- Inlet Port
-  {682dafbb-07aa-4ef5-8811-7ba74b185ea1}; !- Outlet Port
-
-OS:Connector:Mixer,
-  {234b8e0e-2557-4068-bcae-3995bbf45c42}, !- Handle
-  Connector Mixer 2,                      !- Name
-  {09a88b3b-4eec-4a25-bfb3-1cd77bb1c609}, !- Outlet Branch Name
-  {682dafbb-07aa-4ef5-8811-7ba74b185ea1}; !- Inlet Branch Name 1
-
-OS:Connector:Splitter,
-  {69191206-b20f-4df3-b3d1-13c6d3750d76}, !- Handle
-  Connector Splitter 2,                   !- Name
-  {82fd06b8-d250-4549-9b09-5c8fed6729ac}, !- Inlet Branch Name
-  {e38ec1d1-224a-40df-8078-15ba1f7cf222}; !- Outlet Branch Name 1
-
-OS:Connection,
-  {f851140a-7abf-4832-83c4-15a4699ac80b}, !- Handle
-  {da19df4c-ff5d-49e5-8a4b-d65da5a4dcb0}, !- Name
-  {6271647f-fac3-4cd9-8500-e9d988a8d0c8}, !- Source Object
-  17,                                     !- Outlet Port
-  {310a8ab6-64e0-4a9f-a2ef-8be3c9d41353}, !- Target Object
-  2;                                      !- Inlet Port
-
-OS:Connection,
-  {82fd06b8-d250-4549-9b09-5c8fed6729ac}, !- Handle
-  {12443dc3-9ffd-46a6-add1-a0fd87af5ab4}, !- Name
-  {310a8ab6-64e0-4a9f-a2ef-8be3c9d41353}, !- Source Object
-  3,                                      !- Outlet Port
-  {69191206-b20f-4df3-b3d1-13c6d3750d76}, !- Target Object
-  2;                                      !- Inlet Port
-
-OS:Connection,
-  {e38ec1d1-224a-40df-8078-15ba1f7cf222}, !- Handle
-  {81d42792-0015-4991-9db4-ce716df4b0e5}, !- Name
-  {69191206-b20f-4df3-b3d1-13c6d3750d76}, !- Source Object
-  3,                                      !- Outlet Port
-  {de6adcf9-4a9f-491a-9298-e13ab537e81b}, !- Target Object
-  2;                                      !- Inlet Port
-
-OS:Connection,
-  {682dafbb-07aa-4ef5-8811-7ba74b185ea1}, !- Handle
-  {1ade103e-2658-454c-9d50-5b820c2fe1cf}, !- Name
-  {de6adcf9-4a9f-491a-9298-e13ab537e81b}, !- Source Object
-  3,                                      !- Outlet Port
-  {234b8e0e-2557-4068-bcae-3995bbf45c42}, !- Target Object
-  3;                                      !- Inlet Port
-
-OS:Connection,
-  {09a88b3b-4eec-4a25-bfb3-1cd77bb1c609}, !- Handle
-  {36436967-3be4-4a51-917f-13902cc28ff1}, !- Name
-  {234b8e0e-2557-4068-bcae-3995bbf45c42}, !- Source Object
-  2,                                      !- Outlet Port
-  {a67e140c-670f-4150-afa7-d7309922e72c}, !- Target Object
-  2;                                      !- Inlet Port
-
-OS:Connection,
-  {1e01d3f6-c880-470b-b37f-b5bc76631fbf}, !- Handle
-  {5dd2f0f2-e674-4a4c-aa4a-cce017416c45}, !- Name
-  {a67e140c-670f-4150-afa7-d7309922e72c}, !- Source Object
-  3,                                      !- Outlet Port
-  {6271647f-fac3-4cd9-8500-e9d988a8d0c8}, !- Target Object
-  18;                                     !- Inlet Port
-
-OS:Sizing:Plant,
-  {7763ec73-9c5b-4956-911a-c40e3a60e7e0}, !- Handle
-  {6271647f-fac3-4cd9-8500-e9d988a8d0c8}, !- Plant or Condenser Loop Name
->>>>>>> 78927444
+  {947a8419-4dc2-427f-89b6-6d7851747bc4}, !- Handle
+  {e94d55a2-c772-4bc5-a9f9-e42d4c7998dd}, !- Plant or Condenser Loop Name
   Heating,                                !- Loop Type
   51.6666666666667,                       !- Design Loop Exit Temperature {C}
   5.55555555555556,                       !- Loop Design Temperature Difference {deltaC}
@@ -1517,169 +992,86 @@
   None;                                   !- Coincident Sizing Factor Mode
 
 OS:AvailabilityManagerAssignmentList,
-<<<<<<< HEAD
-  {60edd8d1-d4ff-45f7-88fb-9ba9134a2a91}, !- Handle
+  {dffeb6fb-167c-47f4-8db0-95fc851b3572}, !- Handle
   Plant Loop 1 AvailabilityManagerAssignmentList; !- Name
 
 OS:Pipe:Adiabatic,
-  {a8a2b646-136d-444b-b541-9c806ecb95bd}, !- Handle
+  {98e7c9c0-8e0c-42d6-a5b7-2cc345ffcea5}, !- Handle
   Pipe Adiabatic 1,                       !- Name
-  {753200ff-8273-41ee-a027-33985d05bbc2}, !- Inlet Node Name
-  {4aae6488-1563-42c7-b9d7-86c333a4f9b2}; !- Outlet Node Name
+  {88a56017-58e2-41c9-8aa2-9fa1822a8894}, !- Inlet Node Name
+  {d6626caa-2037-4f20-b68e-c66a894cf504}; !- Outlet Node Name
 
 OS:Pipe:Adiabatic,
-  {8207987a-7354-4786-a3e9-68cf7c6c8544}, !- Handle
+  {cd0a3b0a-366d-4829-a93c-e5b3c9322d24}, !- Handle
   Pipe Adiabatic 2,                       !- Name
-  {8c1ac201-5e00-45b9-bf47-fe2c5ae330f6}, !- Inlet Node Name
-  {402e24d0-0731-4544-a92c-2ddc806ee270}; !- Outlet Node Name
+  {a3ebe47d-32b5-483c-907d-d975fc851670}, !- Inlet Node Name
+  {5bb9c49b-7f64-4185-b0db-4ee43de03cf8}; !- Outlet Node Name
 
 OS:Node,
-  {49d38f53-a92f-4d5d-836e-403e3b755b38}, !- Handle
+  {6313138b-fbc5-4336-a9d4-c120a997fd40}, !- Handle
   Node 9,                                 !- Name
-  {4aae6488-1563-42c7-b9d7-86c333a4f9b2}, !- Inlet Port
-  {c1986980-95da-4533-82c4-57a490bb9d16}; !- Outlet Port
-
-OS:Connection,
-  {753200ff-8273-41ee-a027-33985d05bbc2}, !- Handle
-  {bd6575e0-a42c-49f3-8cf7-4815818301be}, !- Name
-  {95cfc1ba-1719-4c19-a840-a7b07d1920f9}, !- Source Object
-  3,                                      !- Outlet Port
-  {a8a2b646-136d-444b-b541-9c806ecb95bd}, !- Target Object
-  2;                                      !- Inlet Port
-
-OS:Connection,
-  {4aae6488-1563-42c7-b9d7-86c333a4f9b2}, !- Handle
-  {417b6cba-f6c2-482a-a9d3-1b4a112faebb}, !- Name
-  {a8a2b646-136d-444b-b541-9c806ecb95bd}, !- Source Object
-  3,                                      !- Outlet Port
-  {49d38f53-a92f-4d5d-836e-403e3b755b38}, !- Target Object
-  2;                                      !- Inlet Port
-
-OS:Connection,
-  {c1986980-95da-4533-82c4-57a490bb9d16}, !- Handle
-  {840061aa-383e-4b85-ae3f-ee60ae8267f4}, !- Name
-  {49d38f53-a92f-4d5d-836e-403e3b755b38}, !- Source Object
-  3,                                      !- Outlet Port
-  {f50a7eeb-f57d-4702-a569-6b6c6ae75ad2}, !- Target Object
+  {d6626caa-2037-4f20-b68e-c66a894cf504}, !- Inlet Port
+  {9f435723-3fc6-41ad-9e09-fab138d7311a}; !- Outlet Port
+
+OS:Connection,
+  {88a56017-58e2-41c9-8aa2-9fa1822a8894}, !- Handle
+  {9550f21a-3ca4-48e8-a817-f98469f742e2}, !- Name
+  {289345f5-f01d-4097-8921-7a34fd9c7820}, !- Source Object
+  3,                                      !- Outlet Port
+  {98e7c9c0-8e0c-42d6-a5b7-2cc345ffcea5}, !- Target Object
+  2;                                      !- Inlet Port
+
+OS:Connection,
+  {d6626caa-2037-4f20-b68e-c66a894cf504}, !- Handle
+  {8479a8ac-92cd-4dc4-91d7-60d0dd4222d7}, !- Name
+  {98e7c9c0-8e0c-42d6-a5b7-2cc345ffcea5}, !- Source Object
+  3,                                      !- Outlet Port
+  {6313138b-fbc5-4336-a9d4-c120a997fd40}, !- Target Object
+  2;                                      !- Inlet Port
+
+OS:Connection,
+  {9f435723-3fc6-41ad-9e09-fab138d7311a}, !- Handle
+  {8386ce7a-310e-4626-adbc-6194e50269e4}, !- Name
+  {6313138b-fbc5-4336-a9d4-c120a997fd40}, !- Source Object
+  3,                                      !- Outlet Port
+  {370d7ce1-0d09-4f07-a5a7-af0c6841125a}, !- Target Object
   3;                                      !- Inlet Port
 
 OS:Node,
-  {7fd769ed-7865-42c1-b03f-bba23717ad7e}, !- Handle
+  {15bcf341-3f8e-4ae7-bbd1-900419fcbe27}, !- Handle
   Node 10,                                !- Name
-  {642b3300-3d19-484e-8e84-0b1bf903282a}, !- Inlet Port
-  {8c1ac201-5e00-45b9-bf47-fe2c5ae330f6}; !- Outlet Port
-
-OS:Connection,
-  {642b3300-3d19-484e-8e84-0b1bf903282a}, !- Handle
-  {890e5869-eb3a-41ed-9afb-a61048e63d4f}, !- Name
-  {f50a7eeb-f57d-4702-a569-6b6c6ae75ad2}, !- Source Object
+  {3fd847dd-8fb1-46ab-9bcb-4cfa81701810}, !- Inlet Port
+  {a3ebe47d-32b5-483c-907d-d975fc851670}; !- Outlet Port
+
+OS:Connection,
+  {3fd847dd-8fb1-46ab-9bcb-4cfa81701810}, !- Handle
+  {162318b4-0f9e-45e3-9a7d-ddcb9019fb62}, !- Name
+  {370d7ce1-0d09-4f07-a5a7-af0c6841125a}, !- Source Object
   2,                                      !- Outlet Port
-  {7fd769ed-7865-42c1-b03f-bba23717ad7e}, !- Target Object
-  2;                                      !- Inlet Port
-
-OS:Connection,
-  {8c1ac201-5e00-45b9-bf47-fe2c5ae330f6}, !- Handle
-  {39002208-848b-4130-83f2-758292624a1a}, !- Name
-  {7fd769ed-7865-42c1-b03f-bba23717ad7e}, !- Source Object
-  3,                                      !- Outlet Port
-  {8207987a-7354-4786-a3e9-68cf7c6c8544}, !- Target Object
-  2;                                      !- Inlet Port
-
-OS:Connection,
-  {402e24d0-0731-4544-a92c-2ddc806ee270}, !- Handle
-  {0186d4fa-1487-422f-82ef-7600027f4901}, !- Name
-  {8207987a-7354-4786-a3e9-68cf7c6c8544}, !- Source Object
-  3,                                      !- Outlet Port
-  {ba682bc9-1b2e-43dd-aaf0-e9ef4fae2df5}, !- Target Object
+  {15bcf341-3f8e-4ae7-bbd1-900419fcbe27}, !- Target Object
+  2;                                      !- Inlet Port
+
+OS:Connection,
+  {a3ebe47d-32b5-483c-907d-d975fc851670}, !- Handle
+  {c2f89504-c274-4f3c-a1d6-9c9a0e099343}, !- Name
+  {15bcf341-3f8e-4ae7-bbd1-900419fcbe27}, !- Source Object
+  3,                                      !- Outlet Port
+  {cd0a3b0a-366d-4829-a93c-e5b3c9322d24}, !- Target Object
+  2;                                      !- Inlet Port
+
+OS:Connection,
+  {5bb9c49b-7f64-4185-b0db-4ee43de03cf8}, !- Handle
+  {8c234f57-f8d2-4fd7-8501-d880b0611dc0}, !- Name
+  {cd0a3b0a-366d-4829-a93c-e5b3c9322d24}, !- Source Object
+  3,                                      !- Outlet Port
+  {64f01759-c4d9-41c8-bc10-21a462c91393}, !- Target Object
   2;                                      !- Inlet Port
 
 OS:Pump:VariableSpeed,
-  {4f863f14-5579-4b9c-ac4e-c01ad5dd67ab}, !- Handle
+  {18024a8d-e7e3-4c9a-80f0-be38b6771a6d}, !- Handle
   Pump Variable Speed 1,                  !- Name
-  {ac33f6d4-517b-45d5-8201-2183af924327}, !- Inlet Node Name
-  {85cddb6c-abdd-4fea-8792-f3f1eaa01092}, !- Outlet Node Name
-=======
-  {3a5c1461-1215-4e7e-86dd-462440bc6aee}, !- Handle
-  Plant Loop 1 AvailabilityManagerAssignmentList; !- Name
-
-OS:Pipe:Adiabatic,
-  {042c40b2-870a-48b6-8daf-5a178cd690ca}, !- Handle
-  Pipe Adiabatic 1,                       !- Name
-  {6a105718-7c58-4a79-8f60-eaad41ca5b52}, !- Inlet Node Name
-  {4f169b82-b557-4003-a777-b3ff5db2889b}; !- Outlet Node Name
-
-OS:Pipe:Adiabatic,
-  {5953c565-d20e-4651-a2fa-0ab00bfa2abe}, !- Handle
-  Pipe Adiabatic 2,                       !- Name
-  {8527a43a-0442-476e-b384-c9dbfe63dbef}, !- Inlet Node Name
-  {a0925542-881d-4c9a-81c0-57a33b86a2c6}; !- Outlet Node Name
-
-OS:Node,
-  {3eafecbe-f8e8-4e81-bd5c-be6f24b3a2f1}, !- Handle
-  Node 9,                                 !- Name
-  {4f169b82-b557-4003-a777-b3ff5db2889b}, !- Inlet Port
-  {feb85969-120f-4745-b0d5-e18aeb5628e1}; !- Outlet Port
-
-OS:Connection,
-  {6a105718-7c58-4a79-8f60-eaad41ca5b52}, !- Handle
-  {e5087d77-2d09-4b11-b05d-07d33446e2a4}, !- Name
-  {32d626e8-71a8-49b4-bcf5-965b101b3f68}, !- Source Object
-  3,                                      !- Outlet Port
-  {042c40b2-870a-48b6-8daf-5a178cd690ca}, !- Target Object
-  2;                                      !- Inlet Port
-
-OS:Connection,
-  {4f169b82-b557-4003-a777-b3ff5db2889b}, !- Handle
-  {edc98d34-5eea-47a1-b869-557ad97d796d}, !- Name
-  {042c40b2-870a-48b6-8daf-5a178cd690ca}, !- Source Object
-  3,                                      !- Outlet Port
-  {3eafecbe-f8e8-4e81-bd5c-be6f24b3a2f1}, !- Target Object
-  2;                                      !- Inlet Port
-
-OS:Connection,
-  {feb85969-120f-4745-b0d5-e18aeb5628e1}, !- Handle
-  {d5445000-929b-45ec-acfe-7af8944961de}, !- Name
-  {3eafecbe-f8e8-4e81-bd5c-be6f24b3a2f1}, !- Source Object
-  3,                                      !- Outlet Port
-  {9e472c8f-ad1e-4be8-82c1-90af5fe77087}, !- Target Object
-  3;                                      !- Inlet Port
-
-OS:Node,
-  {06f2f051-cd5c-4d9d-9d40-340c53f34dc1}, !- Handle
-  Node 10,                                !- Name
-  {46d3b0cb-f93d-4db8-837e-a11a212c4285}, !- Inlet Port
-  {8527a43a-0442-476e-b384-c9dbfe63dbef}; !- Outlet Port
-
-OS:Connection,
-  {46d3b0cb-f93d-4db8-837e-a11a212c4285}, !- Handle
-  {b157255c-e97a-4a26-b32b-e0dea2881cc2}, !- Name
-  {9e472c8f-ad1e-4be8-82c1-90af5fe77087}, !- Source Object
-  2,                                      !- Outlet Port
-  {06f2f051-cd5c-4d9d-9d40-340c53f34dc1}, !- Target Object
-  2;                                      !- Inlet Port
-
-OS:Connection,
-  {8527a43a-0442-476e-b384-c9dbfe63dbef}, !- Handle
-  {48194850-49c5-48bc-ae59-8e9c5d73fdaf}, !- Name
-  {06f2f051-cd5c-4d9d-9d40-340c53f34dc1}, !- Source Object
-  3,                                      !- Outlet Port
-  {5953c565-d20e-4651-a2fa-0ab00bfa2abe}, !- Target Object
-  2;                                      !- Inlet Port
-
-OS:Connection,
-  {a0925542-881d-4c9a-81c0-57a33b86a2c6}, !- Handle
-  {efaa8f1a-e3c3-4e33-8ff5-65e911b686aa}, !- Name
-  {5953c565-d20e-4651-a2fa-0ab00bfa2abe}, !- Source Object
-  3,                                      !- Outlet Port
-  {5e25ba81-84bd-425f-832b-0752b1eb2cc1}, !- Target Object
-  2;                                      !- Inlet Port
-
-OS:Pump:VariableSpeed,
-  {538ff28e-15a5-4bdb-a376-417b70bf53a6}, !- Handle
-  Pump Variable Speed 1,                  !- Name
-  {504d1991-ea35-4f45-85f5-856886a45274}, !- Inlet Node Name
-  {fc4b5de2-f32f-442a-98fd-3acf1a346f19}, !- Outlet Node Name
->>>>>>> 78927444
+  {2bd47ce6-9351-4d95-b0f0-ad6be588fe52}, !- Inlet Node Name
+  {0daa2234-9285-4606-a025-646fa41f4497}, !- Outlet Node Name
   0.01,                                   !- Rated Flow Rate {m3/s}
   1,                                      !- Rated Pump Head {Pa}
   0,                                      !- Rated Power Consumption {W}
@@ -1709,97 +1101,50 @@
   General;                                !- End-Use Subcategory
 
 OS:Node,
-<<<<<<< HEAD
-  {d210c74d-a416-473c-b851-cf96da2c2e0d}, !- Handle
+  {155029ff-eb9c-4477-ac5a-783324496cf7}, !- Handle
   Node 11,                                !- Name
-  {85cddb6c-abdd-4fea-8792-f3f1eaa01092}, !- Inlet Port
-  {56d7e90c-d03a-43e3-aa8c-83f94fb656fa}; !- Outlet Port
-
-OS:Connection,
-  {ac33f6d4-517b-45d5-8201-2183af924327}, !- Handle
-  {aaf2dce7-6997-44c1-83db-e1df5676a13e}, !- Name
-  {58c70fc9-e39b-4f31-baea-170051262b59}, !- Source Object
-  3,                                      !- Outlet Port
-  {4f863f14-5579-4b9c-ac4e-c01ad5dd67ab}, !- Target Object
-  2;                                      !- Inlet Port
-
-OS:Connection,
-  {85cddb6c-abdd-4fea-8792-f3f1eaa01092}, !- Handle
-  {133ada59-09f4-457f-b31c-8716a65bcaff}, !- Name
-  {4f863f14-5579-4b9c-ac4e-c01ad5dd67ab}, !- Source Object
-  3,                                      !- Outlet Port
-  {d210c74d-a416-473c-b851-cf96da2c2e0d}, !- Target Object
-  2;                                      !- Inlet Port
-
-OS:Connection,
-  {56d7e90c-d03a-43e3-aa8c-83f94fb656fa}, !- Handle
-  {5cfa168d-0766-4b20-8863-08585d4f006b}, !- Name
-  {d210c74d-a416-473c-b851-cf96da2c2e0d}, !- Source Object
-  3,                                      !- Outlet Port
-  {0e980ff1-8950-43b0-98f0-b2fde78ccd0c}, !- Target Object
+  {0daa2234-9285-4606-a025-646fa41f4497}, !- Inlet Port
+  {52eb6e3a-2594-4997-bb4c-abc2f2c121c0}; !- Outlet Port
+
+OS:Connection,
+  {2bd47ce6-9351-4d95-b0f0-ad6be588fe52}, !- Handle
+  {89aebec8-467a-4cd1-bec0-a0b9ec33a5e4}, !- Name
+  {0a8b2f07-ea76-45e8-ab64-8b5b6ee6f632}, !- Source Object
+  3,                                      !- Outlet Port
+  {18024a8d-e7e3-4c9a-80f0-be38b6771a6d}, !- Target Object
+  2;                                      !- Inlet Port
+
+OS:Connection,
+  {0daa2234-9285-4606-a025-646fa41f4497}, !- Handle
+  {67023333-b03a-48d2-9be2-d0dba07ce7d4}, !- Name
+  {18024a8d-e7e3-4c9a-80f0-be38b6771a6d}, !- Source Object
+  3,                                      !- Outlet Port
+  {155029ff-eb9c-4477-ac5a-783324496cf7}, !- Target Object
+  2;                                      !- Inlet Port
+
+OS:Connection,
+  {52eb6e3a-2594-4997-bb4c-abc2f2c121c0}, !- Handle
+  {ae7e0021-c443-4df7-be68-43985258bb4e}, !- Name
+  {155029ff-eb9c-4477-ac5a-783324496cf7}, !- Source Object
+  3,                                      !- Outlet Port
+  {d662ba82-5ac9-4b2f-b605-5992ff06b99f}, !- Target Object
   2;                                      !- Inlet Port
 
 OS:Schedule:Constant,
-  {d70cace1-ef6d-4caf-86d5-17f46ea606d1}, !- Handle
+  {28ca545b-62ab-467e-ab6a-3a47c3c11641}, !- Handle
   dhw temp,                               !- Name
-  {b446f624-d849-4d64-97ff-25426d2b7dc1}, !- Schedule Type Limits Name
+  {b9495ace-f906-4473-8642-745b35a7e461}, !- Schedule Type Limits Name
   51.6666666666667;                       !- Value
 
 OS:SetpointManager:Scheduled,
-  {965df5a9-e4af-4f6b-a811-d9cb4d489a76}, !- Handle
+  {c76ee1e6-caff-4b35-82a4-fed29cf8285d}, !- Handle
   Setpoint Manager Scheduled 1,           !- Name
   Temperature,                            !- Control Variable
-  {d70cace1-ef6d-4caf-86d5-17f46ea606d1}, !- Schedule Name
-  {ba682bc9-1b2e-43dd-aaf0-e9ef4fae2df5}; !- Setpoint Node or NodeList Name
+  {28ca545b-62ab-467e-ab6a-3a47c3c11641}, !- Schedule Name
+  {64f01759-c4d9-41c8-bc10-21a462c91393}; !- Setpoint Node or NodeList Name
 
 OS:ScheduleTypeLimits,
-  {b446f624-d849-4d64-97ff-25426d2b7dc1}, !- Handle
-=======
-  {a875189d-fd59-44c8-b261-565fa8315a1f}, !- Handle
-  Node 11,                                !- Name
-  {fc4b5de2-f32f-442a-98fd-3acf1a346f19}, !- Inlet Port
-  {c014f5cc-df73-4748-b25d-b48c21ee7c0a}; !- Outlet Port
-
-OS:Connection,
-  {504d1991-ea35-4f45-85f5-856886a45274}, !- Handle
-  {42d30af7-1ddd-4e2f-8555-16973229b829}, !- Name
-  {ccb429d6-19e3-466a-b3ca-36a3f781b5da}, !- Source Object
-  3,                                      !- Outlet Port
-  {538ff28e-15a5-4bdb-a376-417b70bf53a6}, !- Target Object
-  2;                                      !- Inlet Port
-
-OS:Connection,
-  {fc4b5de2-f32f-442a-98fd-3acf1a346f19}, !- Handle
-  {8cf3604f-74c4-48c0-9f3f-2c772740dc78}, !- Name
-  {538ff28e-15a5-4bdb-a376-417b70bf53a6}, !- Source Object
-  3,                                      !- Outlet Port
-  {a875189d-fd59-44c8-b261-565fa8315a1f}, !- Target Object
-  2;                                      !- Inlet Port
-
-OS:Connection,
-  {c014f5cc-df73-4748-b25d-b48c21ee7c0a}, !- Handle
-  {3afdd97d-f4ec-491b-a179-634826d573fc}, !- Name
-  {a875189d-fd59-44c8-b261-565fa8315a1f}, !- Source Object
-  3,                                      !- Outlet Port
-  {b764ebed-c0b3-404f-ac39-af3d8a5779c7}, !- Target Object
-  2;                                      !- Inlet Port
-
-OS:Schedule:Constant,
-  {d50bf75a-5c82-4dd1-ae89-c1db3ae1348e}, !- Handle
-  dhw temp,                               !- Name
-  {ba8a8017-6b3d-4490-8dc9-63cd5d38a95e}, !- Schedule Type Limits Name
-  52.6666666666667;                       !- Value
-
-OS:SetpointManager:Scheduled,
-  {743a681d-c8e7-40e7-a907-718e29640f18}, !- Handle
-  Setpoint Manager Scheduled 1,           !- Name
-  Temperature,                            !- Control Variable
-  {d50bf75a-5c82-4dd1-ae89-c1db3ae1348e}, !- Schedule Name
-  {5e25ba81-84bd-425f-832b-0752b1eb2cc1}; !- Setpoint Node or NodeList Name
-
-OS:ScheduleTypeLimits,
-  {ba8a8017-6b3d-4490-8dc9-63cd5d38a95e}, !- Handle
->>>>>>> 78927444
+  {b9495ace-f906-4473-8642-745b35a7e461}, !- Handle
   Temperature,                            !- Name
   ,                                       !- Lower Limit Value
   ,                                       !- Upper Limit Value
@@ -1807,17 +1152,10 @@
   Temperature;                            !- Unit Type
 
 OS:WaterHeater:Mixed,
-<<<<<<< HEAD
-  {809fdbdf-2634-465c-8d1f-7d3b776f644c}, !- Handle
+  {6f27216b-1d3d-4b59-ae2a-bab530f1b10a}, !- Handle
   res wh,                                 !- Name
   0.143845647790854,                      !- Tank Volume {m3}
-  {adee289b-82c8-4c52-8086-bc6d82e949f5}, !- Setpoint Temperature Schedule Name
-=======
-  {09ed7711-31ed-4ab1-bf3d-ba0b2f849a95}, !- Handle
-  res wh,                                 !- Name
-  0.143845647790854,                      !- Tank Volume {m3}
-  {c4bd7757-de9c-4fb3-930c-f8aa8d59c849}, !- Setpoint Temperature Schedule Name
->>>>>>> 78927444
+  {09d25935-5605-4786-817f-2bf4a419fea3}, !- Setpoint Temperature Schedule Name
   2,                                      !- Deadband Temperature Difference {deltaC}
   99,                                     !- Maximum Temperature Limit {C}
   Cycle,                                  !- Heater Control Type
@@ -1836,11 +1174,7 @@
   0,                                      !- On Cycle Parasitic Heat Fraction to Tank
   ThermalZone,                            !- Ambient Temperature Indicator
   ,                                       !- Ambient Temperature Schedule Name
-<<<<<<< HEAD
-  {1083801a-466a-4842-852b-46ab2852ad38}, !- Ambient Temperature Thermal Zone Name
-=======
-  {8073013c-7a62-4308-b76e-2abba8d297a6}, !- Ambient Temperature Thermal Zone Name
->>>>>>> 78927444
+  {09d6ba87-aeb6-4267-b9f6-d950a9793415}, !- Ambient Temperature Thermal Zone Name
   ,                                       !- Ambient Temperature Outdoor Air Node Name
   4.15693173076374,                       !- Off Cycle Loss Coefficient to Ambient Temperature {W/K}
   0.64,                                   !- Off Cycle Loss Fraction to Thermal Zone
@@ -1849,13 +1183,8 @@
   ,                                       !- Peak Use Flow Rate {m3/s}
   ,                                       !- Use Flow Rate Fraction Schedule Name
   ,                                       !- Cold Water Supply Temperature Schedule Name
-<<<<<<< HEAD
-  {090f7bae-7f5b-4769-b468-901238a30d9b}, !- Use Side Inlet Node Name
-  {85e56e1e-5323-48e0-b63e-d21fdd220e4f}, !- Use Side Outlet Node Name
-=======
-  {14e9861b-8177-4ffa-9c71-39a1013e3953}, !- Use Side Inlet Node Name
-  {9e862bdb-f871-41d6-8e36-add96e043f7a}, !- Use Side Outlet Node Name
->>>>>>> 78927444
+  {ec030e15-377d-41e1-a303-4b9b23b21c34}, !- Use Side Inlet Node Name
+  {300cc764-1449-4772-ab28-c00009bbb679}, !- Use Side Outlet Node Name
   1,                                      !- Use Side Effectiveness
   ,                                       !- Source Side Inlet Node Name
   ,                                       !- Source Side Outlet Node Name
@@ -1868,101 +1197,51 @@
   General;                                !- End-Use Subcategory
 
 OS:Schedule:Constant,
-<<<<<<< HEAD
-  {adee289b-82c8-4c52-8086-bc6d82e949f5}, !- Handle
+  {09d25935-5605-4786-817f-2bf4a419fea3}, !- Handle
   WH Setpoint Temp,                       !- Name
-  {b446f624-d849-4d64-97ff-25426d2b7dc1}, !- Schedule Type Limits Name
+  {b9495ace-f906-4473-8642-745b35a7e461}, !- Schedule Type Limits Name
   51.6666666666667;                       !- Value
 
 OS:Node,
-  {706650e2-1762-4eb0-a766-bbf20be7c428}, !- Handle
+  {41704add-f816-4c68-92d7-7cf1b67c1338}, !- Handle
   Node 12,                                !- Name
-  {98eb56b4-aa02-42e8-96dc-bcae1463096d}, !- Inlet Port
-  {090f7bae-7f5b-4769-b468-901238a30d9b}; !- Outlet Port
-
-OS:Connection,
-  {98eb56b4-aa02-42e8-96dc-bcae1463096d}, !- Handle
-  {4dffc31c-16d2-4c0e-9d80-672f2a79de0e}, !- Name
-  {0e980ff1-8950-43b0-98f0-b2fde78ccd0c}, !- Source Object
+  {614c03ef-17e9-4171-9aec-891af9c96173}, !- Inlet Port
+  {ec030e15-377d-41e1-a303-4b9b23b21c34}; !- Outlet Port
+
+OS:Connection,
+  {614c03ef-17e9-4171-9aec-891af9c96173}, !- Handle
+  {0922d063-c0ce-4035-89e7-220db6fa3a67}, !- Name
+  {d662ba82-5ac9-4b2f-b605-5992ff06b99f}, !- Source Object
   4,                                      !- Outlet Port
-  {706650e2-1762-4eb0-a766-bbf20be7c428}, !- Target Object
+  {41704add-f816-4c68-92d7-7cf1b67c1338}, !- Target Object
   2;                                      !- Inlet Port
 
 OS:Node,
-  {32d8930e-d625-46c6-a7c5-62b6aa95c4f1}, !- Handle
+  {4cc6906e-f4fc-4d84-8d26-db495b0ac3ce}, !- Handle
   Node 13,                                !- Name
-  {85e56e1e-5323-48e0-b63e-d21fdd220e4f}, !- Inlet Port
-  {e60889f7-44ee-486e-b8d0-0dec50666521}; !- Outlet Port
-
-OS:Connection,
-  {090f7bae-7f5b-4769-b468-901238a30d9b}, !- Handle
-  {dd43f308-5197-497b-bfff-c45a5a237f7d}, !- Name
-  {706650e2-1762-4eb0-a766-bbf20be7c428}, !- Source Object
-  3,                                      !- Outlet Port
-  {809fdbdf-2634-465c-8d1f-7d3b776f644c}, !- Target Object
+  {300cc764-1449-4772-ab28-c00009bbb679}, !- Inlet Port
+  {f86d88eb-0c6b-44d3-8316-2b6878bb28ad}; !- Outlet Port
+
+OS:Connection,
+  {ec030e15-377d-41e1-a303-4b9b23b21c34}, !- Handle
+  {afde8f5a-0953-470b-96ea-76f15a556562}, !- Name
+  {41704add-f816-4c68-92d7-7cf1b67c1338}, !- Source Object
+  3,                                      !- Outlet Port
+  {6f27216b-1d3d-4b59-ae2a-bab530f1b10a}, !- Target Object
   31;                                     !- Inlet Port
 
 OS:Connection,
-  {85e56e1e-5323-48e0-b63e-d21fdd220e4f}, !- Handle
-  {2f495522-56e2-4df0-8426-13ca8dd9a9ab}, !- Name
-  {809fdbdf-2634-465c-8d1f-7d3b776f644c}, !- Source Object
+  {300cc764-1449-4772-ab28-c00009bbb679}, !- Handle
+  {aeb7adfe-671e-4674-b9b6-75a61daca3ac}, !- Name
+  {6f27216b-1d3d-4b59-ae2a-bab530f1b10a}, !- Source Object
   32,                                     !- Outlet Port
-  {32d8930e-d625-46c6-a7c5-62b6aa95c4f1}, !- Target Object
-  2;                                      !- Inlet Port
-
-OS:Connection,
-  {e60889f7-44ee-486e-b8d0-0dec50666521}, !- Handle
-  {3048e68e-b406-4fe1-8543-b452d905d6a1}, !- Name
-  {32d8930e-d625-46c6-a7c5-62b6aa95c4f1}, !- Source Object
-  3,                                      !- Outlet Port
-  {f50a7eeb-f57d-4702-a569-6b6c6ae75ad2}, !- Target Object
-=======
-  {c4bd7757-de9c-4fb3-930c-f8aa8d59c849}, !- Handle
-  WH Setpoint Temp,                       !- Name
-  {ba8a8017-6b3d-4490-8dc9-63cd5d38a95e}, !- Schedule Type Limits Name
-  52.6666666666667;                       !- Value
-
-OS:Node,
-  {b30d96ce-ce16-4a54-88a1-8b8c5c27303f}, !- Handle
-  Node 12,                                !- Name
-  {4efef82f-a603-40ff-b01e-81488a6387a0}, !- Inlet Port
-  {14e9861b-8177-4ffa-9c71-39a1013e3953}; !- Outlet Port
-
-OS:Connection,
-  {4efef82f-a603-40ff-b01e-81488a6387a0}, !- Handle
-  {cc4f45f2-5083-4ae2-bb37-371f980e9686}, !- Name
-  {b764ebed-c0b3-404f-ac39-af3d8a5779c7}, !- Source Object
-  4,                                      !- Outlet Port
-  {b30d96ce-ce16-4a54-88a1-8b8c5c27303f}, !- Target Object
-  2;                                      !- Inlet Port
-
-OS:Node,
-  {546447b6-c874-4a21-99c2-3570b5dd55cb}, !- Handle
-  Node 13,                                !- Name
-  {9e862bdb-f871-41d6-8e36-add96e043f7a}, !- Inlet Port
-  {32c16b16-314d-40ca-a245-98bdca332f1c}; !- Outlet Port
-
-OS:Connection,
-  {14e9861b-8177-4ffa-9c71-39a1013e3953}, !- Handle
-  {1e90c165-7d7b-4d8e-bb8e-dfee64b64673}, !- Name
-  {b30d96ce-ce16-4a54-88a1-8b8c5c27303f}, !- Source Object
-  3,                                      !- Outlet Port
-  {09ed7711-31ed-4ab1-bf3d-ba0b2f849a95}, !- Target Object
-  31;                                     !- Inlet Port
-
-OS:Connection,
-  {9e862bdb-f871-41d6-8e36-add96e043f7a}, !- Handle
-  {eec969bf-3a89-4687-a454-bb1add21d358}, !- Name
-  {09ed7711-31ed-4ab1-bf3d-ba0b2f849a95}, !- Source Object
-  32,                                     !- Outlet Port
-  {546447b6-c874-4a21-99c2-3570b5dd55cb}, !- Target Object
-  2;                                      !- Inlet Port
-
-OS:Connection,
-  {32c16b16-314d-40ca-a245-98bdca332f1c}, !- Handle
-  {c74ac822-1505-4f22-be8f-dac624c21f53}, !- Name
-  {546447b6-c874-4a21-99c2-3570b5dd55cb}, !- Source Object
-  3,                                      !- Outlet Port
-  {9e472c8f-ad1e-4be8-82c1-90af5fe77087}, !- Target Object
->>>>>>> 78927444
+  {4cc6906e-f4fc-4d84-8d26-db495b0ac3ce}, !- Target Object
+  2;                                      !- Inlet Port
+
+OS:Connection,
+  {f86d88eb-0c6b-44d3-8316-2b6878bb28ad}, !- Handle
+  {d23b07dc-da2c-44d5-bcea-5a88e2c14515}, !- Name
+  {4cc6906e-f4fc-4d84-8d26-db495b0ac3ce}, !- Source Object
+  3,                                      !- Outlet Port
+  {370d7ce1-0d09-4f07-a5a7-af0c6841125a}, !- Target Object
   4;                                      !- Inlet Port
