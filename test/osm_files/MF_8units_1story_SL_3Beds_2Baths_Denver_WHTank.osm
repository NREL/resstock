!- NOTE: Auto-generated from /test/osw_files/MF_8units_1story_SL_3Beds_2Baths_Denver_WHTank.osw

OS:Version,
<<<<<<< HEAD
  {e62ab73a-63d4-47d2-ada5-572752bd7b07}, !- Handle
  2.9.0;                                  !- Version Identifier

OS:SimulationControl,
  {f40ffbbd-a90d-4c89-ac9c-953e542f1229}, !- Handle
=======
  {9de1ecd3-8132-41f7-b286-e93e315783cc}, !- Handle
  2.9.0;                                  !- Version Identifier

OS:SimulationControl,
  {f875272c-78d9-4e5d-8132-fc1f99117d8d}, !- Handle
>>>>>>> 53a99c71
  ,                                       !- Do Zone Sizing Calculation
  ,                                       !- Do System Sizing Calculation
  ,                                       !- Do Plant Sizing Calculation
  No;                                     !- Run Simulation for Sizing Periods

OS:Timestep,
<<<<<<< HEAD
  {665862db-892b-4625-a860-6bd7f8a7c415}, !- Handle
  6;                                      !- Number of Timesteps per Hour

OS:ShadowCalculation,
  {58af8cc7-af21-4b4a-94f2-d32c78266cab}, !- Handle
=======
  {ce12926d-29f1-461e-bda1-eb26e587e7a5}, !- Handle
  6;                                      !- Number of Timesteps per Hour

OS:ShadowCalculation,
  {31aafccf-6144-4a40-9c5d-1d18404a4a1e}, !- Handle
>>>>>>> 53a99c71
  20,                                     !- Calculation Frequency
  200;                                    !- Maximum Figures in Shadow Overlap Calculations

OS:SurfaceConvectionAlgorithm:Outside,
<<<<<<< HEAD
  {d7980a7a-b085-4185-bf15-9f9b54f4c426}, !- Handle
  DOE-2;                                  !- Algorithm

OS:SurfaceConvectionAlgorithm:Inside,
  {a9f126cc-b1bf-4411-95db-d8c5e4051084}, !- Handle
  TARP;                                   !- Algorithm

OS:ZoneCapacitanceMultiplier:ResearchSpecial,
  {2139fbb1-836c-4e5b-b475-849b94db8bfc}, !- Handle
=======
  {084c11cc-e0ed-4757-bc26-f6ed8ac2d5bb}, !- Handle
  DOE-2;                                  !- Algorithm

OS:SurfaceConvectionAlgorithm:Inside,
  {c66b3750-97a4-468a-a8ce-b997e8349111}, !- Handle
  TARP;                                   !- Algorithm

OS:ZoneCapacitanceMultiplier:ResearchSpecial,
  {e209ab19-19b9-420a-b197-715a8aff553c}, !- Handle
>>>>>>> 53a99c71
  ,                                       !- Temperature Capacity Multiplier
  15,                                     !- Humidity Capacity Multiplier
  ;                                       !- Carbon Dioxide Capacity Multiplier

OS:RunPeriod,
<<<<<<< HEAD
  {473988d4-70a2-4af3-a376-13c5dd8e6739}, !- Handle
=======
  {447a959c-d195-49a0-aaa8-7aabafb1db4c}, !- Handle
>>>>>>> 53a99c71
  Run Period 1,                           !- Name
  1,                                      !- Begin Month
  1,                                      !- Begin Day of Month
  12,                                     !- End Month
  31,                                     !- End Day of Month
  ,                                       !- Use Weather File Holidays and Special Days
  ,                                       !- Use Weather File Daylight Saving Period
  ,                                       !- Apply Weekend Holiday Rule
  ,                                       !- Use Weather File Rain Indicators
  ,                                       !- Use Weather File Snow Indicators
  ;                                       !- Number of Times Runperiod to be Repeated

OS:YearDescription,
<<<<<<< HEAD
  {aa9c0a03-2d00-46ea-867f-9e50a767022c}, !- Handle
=======
  {2bf348b6-a561-4ab7-90d2-5abe6fe58019}, !- Handle
>>>>>>> 53a99c71
  2007,                                   !- Calendar Year
  ,                                       !- Day of Week for Start Day
  ;                                       !- Is Leap Year

OS:WeatherFile,
<<<<<<< HEAD
  {04be32cf-3e0c-4d5b-835f-c21c42b353ce}, !- Handle
=======
  {861cf588-4ce8-4d3c-aaa7-028b050cef82}, !- Handle
>>>>>>> 53a99c71
  Denver Intl Ap,                         !- City
  CO,                                     !- State Province Region
  USA,                                    !- Country
  TMY3,                                   !- Data Source
  725650,                                 !- WMO Number
  39.83,                                  !- Latitude {deg}
  -104.65,                                !- Longitude {deg}
  -7,                                     !- Time Zone {hr}
  1650,                                   !- Elevation {m}
  file:../weather/USA_CO_Denver.Intl.AP.725650_TMY3.epw, !- Url
  E23378AA;                               !- Checksum

OS:AdditionalProperties,
<<<<<<< HEAD
  {eec98c8d-b3c1-4307-a7da-8906f94f1dda}, !- Handle
  {04be32cf-3e0c-4d5b-835f-c21c42b353ce}, !- Object Name
=======
  {12247b73-64cc-40e5-a698-0a516ca165be}, !- Handle
  {861cf588-4ce8-4d3c-aaa7-028b050cef82}, !- Object Name
>>>>>>> 53a99c71
  EPWHeaderCity,                          !- Feature Name 1
  String,                                 !- Feature Data Type 1
  Denver Intl Ap,                         !- Feature Value 1
  EPWHeaderState,                         !- Feature Name 2
  String,                                 !- Feature Data Type 2
  CO,                                     !- Feature Value 2
  EPWHeaderCountry,                       !- Feature Name 3
  String,                                 !- Feature Data Type 3
  USA,                                    !- Feature Value 3
  EPWHeaderDataSource,                    !- Feature Name 4
  String,                                 !- Feature Data Type 4
  TMY3,                                   !- Feature Value 4
  EPWHeaderStation,                       !- Feature Name 5
  String,                                 !- Feature Data Type 5
  725650,                                 !- Feature Value 5
  EPWHeaderLatitude,                      !- Feature Name 6
  Double,                                 !- Feature Data Type 6
  39.829999999999998,                     !- Feature Value 6
  EPWHeaderLongitude,                     !- Feature Name 7
  Double,                                 !- Feature Data Type 7
  -104.65000000000001,                    !- Feature Value 7
  EPWHeaderTimezone,                      !- Feature Name 8
  Double,                                 !- Feature Data Type 8
  -7,                                     !- Feature Value 8
  EPWHeaderAltitude,                      !- Feature Name 9
  Double,                                 !- Feature Data Type 9
  5413.3858267716532,                     !- Feature Value 9
  EPWHeaderLocalPressure,                 !- Feature Name 10
  Double,                                 !- Feature Data Type 10
  0.81937567683596546,                    !- Feature Value 10
  EPWHeaderRecordsPerHour,                !- Feature Name 11
  Double,                                 !- Feature Data Type 11
  0,                                      !- Feature Value 11
  EPWDataAnnualAvgDrybulb,                !- Feature Name 12
  Double,                                 !- Feature Data Type 12
  51.575616438356228,                     !- Feature Value 12
  EPWDataAnnualMinDrybulb,                !- Feature Name 13
  Double,                                 !- Feature Data Type 13
  -2.9200000000000017,                    !- Feature Value 13
  EPWDataAnnualMaxDrybulb,                !- Feature Name 14
  Double,                                 !- Feature Data Type 14
  104,                                    !- Feature Value 14
  EPWDataCDD50F,                          !- Feature Name 15
  Double,                                 !- Feature Data Type 15
  3072.2925000000005,                     !- Feature Value 15
  EPWDataCDD65F,                          !- Feature Name 16
  Double,                                 !- Feature Data Type 16
  883.62000000000035,                     !- Feature Value 16
  EPWDataHDD50F,                          !- Feature Name 17
  Double,                                 !- Feature Data Type 17
  2497.1925000000001,                     !- Feature Value 17
  EPWDataHDD65F,                          !- Feature Name 18
  Double,                                 !- Feature Data Type 18
  5783.5200000000013,                     !- Feature Value 18
  EPWDataAnnualAvgWindspeed,              !- Feature Name 19
  Double,                                 !- Feature Data Type 19
  3.9165296803649667,                     !- Feature Value 19
  EPWDataMonthlyAvgDrybulbs,              !- Feature Name 20
  String,                                 !- Feature Data Type 20
  33.4191935483871&#4431.90142857142857&#4443.02620967741937&#4442.48624999999999&#4459.877741935483854&#4473.57574999999997&#4472.07975806451608&#4472.70008064516134&#4466.49200000000006&#4450.079112903225806&#4437.218250000000005&#4434.582177419354835, !- Feature Value 20
  EPWDataGroundMonthlyTemps,              !- Feature Name 21
  String,                                 !- Feature Data Type 21
  44.08306285945173&#4440.89570904991865&#4440.64045432632048&#4442.153016571250646&#4448.225111118704206&#4454.268919273837525&#4459.508577937551024&#4462.82777283423508&#4463.10975667174995&#4460.41014950381947&#4455.304105212311526&#4449.445696474514364, !- Feature Value 21
  EPWDataWSF,                             !- Feature Name 22
  Double,                                 !- Feature Data Type 22
  0.58999999999999997,                    !- Feature Value 22
  EPWDataMonthlyAvgDailyHighDrybulbs,     !- Feature Name 23
  String,                                 !- Feature Data Type 23
  47.41032258064516&#4446.58642857142857&#4455.15032258064517&#4453.708&#4472.80193548387098&#4488.67600000000002&#4486.1858064516129&#4485.87225806451613&#4482.082&#4463.18064516129033&#4448.73400000000001&#4448.87935483870968, !- Feature Value 23
  EPWDataMonthlyAvgDailyLowDrybulbs,      !- Feature Name 24
  String,                                 !- Feature Data Type 24
  19.347741935483874&#4419.856428571428573&#4430.316129032258065&#4431.112&#4447.41612903225806&#4457.901999999999994&#4459.063870967741934&#4460.956774193548384&#4452.352000000000004&#4438.41612903225806&#4427.002000000000002&#4423.02903225806451, !- Feature Value 24
  EPWDesignHeatingDrybulb,                !- Feature Name 25
  Double,                                 !- Feature Data Type 25
  12.02,                                  !- Feature Value 25
  EPWDesignHeatingWindspeed,              !- Feature Name 26
  Double,                                 !- Feature Data Type 26
  2.8062500000000004,                     !- Feature Value 26
  EPWDesignCoolingDrybulb,                !- Feature Name 27
  Double,                                 !- Feature Data Type 27
  91.939999999999998,                     !- Feature Value 27
  EPWDesignCoolingWetbulb,                !- Feature Name 28
  Double,                                 !- Feature Data Type 28
  59.95131430195849,                      !- Feature Value 28
  EPWDesignCoolingHumidityRatio,          !- Feature Name 29
  Double,                                 !- Feature Data Type 29
  0.0059161086834698092,                  !- Feature Value 29
  EPWDesignCoolingWindspeed,              !- Feature Name 30
  Double,                                 !- Feature Data Type 30
  3.7999999999999989,                     !- Feature Value 30
  EPWDesignDailyTemperatureRange,         !- Feature Name 31
  Double,                                 !- Feature Data Type 31
  24.915483870967748,                     !- Feature Value 31
  EPWDesignDehumidDrybulb,                !- Feature Name 32
  Double,                                 !- Feature Data Type 32
  67.996785714285721,                     !- Feature Value 32
  EPWDesignDehumidHumidityRatio,          !- Feature Name 33
  Double,                                 !- Feature Data Type 33
  0.012133744170488724,                   !- Feature Value 33
  EPWDesignCoolingDirectNormal,           !- Feature Name 34
  Double,                                 !- Feature Data Type 34
  985,                                    !- Feature Value 34
  EPWDesignCoolingDiffuseHorizontal,      !- Feature Name 35
  Double,                                 !- Feature Data Type 35
  84;                                     !- Feature Value 35

OS:Site,
<<<<<<< HEAD
  {a8ebd8cb-5090-41cc-a148-d719e6a425b7}, !- Handle
=======
  {15f98223-1ba3-4aa3-b829-119be5feac16}, !- Handle
>>>>>>> 53a99c71
  Denver Intl Ap_CO_USA,                  !- Name
  39.83,                                  !- Latitude {deg}
  -104.65,                                !- Longitude {deg}
  -7,                                     !- Time Zone {hr}
  1650,                                   !- Elevation {m}
  ;                                       !- Terrain

OS:ClimateZones,
<<<<<<< HEAD
  {742e2ef7-577f-4f7e-93ae-a0c49f003d51}, !- Handle
=======
  {3ec80559-331a-4962-be96-bf62a642376d}, !- Handle
>>>>>>> 53a99c71
  ,                                       !- Active Institution
  ,                                       !- Active Year
  ,                                       !- Climate Zone Institution Name 1
  ,                                       !- Climate Zone Document Name 1
  ,                                       !- Climate Zone Document Year 1
  ,                                       !- Climate Zone Value 1
  Building America,                       !- Climate Zone Institution Name 2
  ,                                       !- Climate Zone Document Name 2
  0,                                      !- Climate Zone Document Year 2
  Cold;                                   !- Climate Zone Value 2

OS:Site:WaterMainsTemperature,
<<<<<<< HEAD
  {6c75fa8b-4ba4-429e-8730-5463b64329cb}, !- Handle
=======
  {efb78506-a057-402d-aac1-bb588e6c033b}, !- Handle
>>>>>>> 53a99c71
  Correlation,                            !- Calculation Method
  ,                                       !- Temperature Schedule Name
  10.8753424657535,                       !- Annual Average Outdoor Air Temperature {C}
  23.1524007936508;                       !- Maximum Difference In Monthly Average Outdoor Air Temperatures {deltaC}

OS:RunPeriodControl:DaylightSavingTime,
<<<<<<< HEAD
  {99fde768-2af0-4868-b2d1-6e47047cdfc4}, !- Handle
=======
  {59958565-6e18-4e65-a051-d36f7e18770f}, !- Handle
>>>>>>> 53a99c71
  3/12,                                   !- Start Date
  11/5;                                   !- End Date

OS:Site:GroundTemperature:Deep,
<<<<<<< HEAD
  {2c7187e1-ed0c-41a5-8293-c97c8cf8d4f2}, !- Handle
=======
  {27cec74f-2939-4339-a266-6a0075404de5}, !- Handle
>>>>>>> 53a99c71
  10.8753424657535,                       !- January Deep Ground Temperature {C}
  10.8753424657535,                       !- February Deep Ground Temperature {C}
  10.8753424657535,                       !- March Deep Ground Temperature {C}
  10.8753424657535,                       !- April Deep Ground Temperature {C}
  10.8753424657535,                       !- May Deep Ground Temperature {C}
  10.8753424657535,                       !- June Deep Ground Temperature {C}
  10.8753424657535,                       !- July Deep Ground Temperature {C}
  10.8753424657535,                       !- August Deep Ground Temperature {C}
  10.8753424657535,                       !- September Deep Ground Temperature {C}
  10.8753424657535,                       !- October Deep Ground Temperature {C}
  10.8753424657535,                       !- November Deep Ground Temperature {C}
  10.8753424657535;                       !- December Deep Ground Temperature {C}

OS:Building,
<<<<<<< HEAD
  {1b932598-5859-455d-8918-f780f4ccd9d3}, !- Handle
=======
  {0adc38a6-96df-4b87-bedb-3899e168b45c}, !- Handle
>>>>>>> 53a99c71
  Building 1,                             !- Name
  ,                                       !- Building Sector Type
  0,                                      !- North Axis {deg}
  ,                                       !- Nominal Floor to Floor Height {m}
  ,                                       !- Space Type Name
  ,                                       !- Default Construction Set Name
  ,                                       !- Default Schedule Set Name
  1,                                      !- Standards Number of Stories
  1,                                      !- Standards Number of Above Ground Stories
  ,                                       !- Standards Template
  multifamily,                            !- Standards Building Type
  8;                                      !- Standards Number of Living Units

OS:AdditionalProperties,
<<<<<<< HEAD
  {a1c9853a-cb7e-4d20-96b1-84f22bc26e54}, !- Handle
  {1b932598-5859-455d-8918-f780f4ccd9d3}, !- Object Name
=======
  {0cda69cb-f379-493b-9b90-81f8f29b2c50}, !- Handle
  {0adc38a6-96df-4b87-bedb-3899e168b45c}, !- Object Name
>>>>>>> 53a99c71
  num_units,                              !- Feature Name 1
  Integer,                                !- Feature Data Type 1
  8,                                      !- Feature Value 1
  has_rear_units,                         !- Feature Name 2
  Boolean,                                !- Feature Data Type 2
  true,                                   !- Feature Value 2
  num_floors,                             !- Feature Name 3
  Integer,                                !- Feature Data Type 3
  1,                                      !- Feature Value 3
  horz_location,                          !- Feature Name 4
  String,                                 !- Feature Data Type 4
  Left,                                   !- Feature Value 4
  level,                                  !- Feature Name 5
  String,                                 !- Feature Data Type 5
  Bottom,                                 !- Feature Value 5
  found_type,                             !- Feature Name 6
  String,                                 !- Feature Data Type 6
  slab,                                   !- Feature Value 6
  corridor_width,                         !- Feature Name 7
  Double,                                 !- Feature Data Type 7
  3.048,                                  !- Feature Value 7
  corridor_position,                      !- Feature Name 8
  String,                                 !- Feature Data Type 8
  Double-Loaded Interior,                 !- Feature Value 8
  has_water_heater_flue,                  !- Feature Name 9
  Boolean,                                !- Feature Data Type 9
  true;                                   !- Feature Value 9

OS:ThermalZone,
<<<<<<< HEAD
  {9939c153-d783-4f6b-9d74-f93d614c0de9}, !- Handle
=======
  {1e8fc169-998e-42cc-aeb7-f86b62eafb14}, !- Handle
>>>>>>> 53a99c71
  living zone,                            !- Name
  ,                                       !- Multiplier
  ,                                       !- Ceiling Height {m}
  ,                                       !- Volume {m3}
  ,                                       !- Floor Area {m2}
  ,                                       !- Zone Inside Convection Algorithm
  ,                                       !- Zone Outside Convection Algorithm
  ,                                       !- Zone Conditioning Equipment List Name
<<<<<<< HEAD
  {ec30310c-a51f-42f4-ae57-bb2d74d34948}, !- Zone Air Inlet Port List
  {d3119d09-944c-441b-8d58-8d3a987863d3}, !- Zone Air Exhaust Port List
  {0219765d-0b07-4208-a769-55ae3cfce136}, !- Zone Air Node Name
  {a221e678-f5dc-476a-b995-4326cb2fcc07}, !- Zone Return Air Port List
=======
  {282f3621-c5db-4ae1-ad08-9a6197f590c3}, !- Zone Air Inlet Port List
  {022b2f7a-a004-4230-a6ad-4d65accf549c}, !- Zone Air Exhaust Port List
  {4fcf8da2-f6fc-4c5e-9ed8-3e20ead2a6cc}, !- Zone Air Node Name
  {4b6a058f-a408-4365-9bed-393e92de7e92}, !- Zone Return Air Port List
>>>>>>> 53a99c71
  ,                                       !- Primary Daylighting Control Name
  ,                                       !- Fraction of Zone Controlled by Primary Daylighting Control
  ,                                       !- Secondary Daylighting Control Name
  ,                                       !- Fraction of Zone Controlled by Secondary Daylighting Control
  ,                                       !- Illuminance Map Name
  ,                                       !- Group Rendering Name
  ,                                       !- Thermostat Name
  No;                                     !- Use Ideal Air Loads

OS:Node,
<<<<<<< HEAD
  {5d10abeb-635f-4fea-b0e9-967d9efb8a59}, !- Handle
  Node 1,                                 !- Name
  {0219765d-0b07-4208-a769-55ae3cfce136}, !- Inlet Port
  ;                                       !- Outlet Port

OS:Connection,
  {0219765d-0b07-4208-a769-55ae3cfce136}, !- Handle
  {08c8c6e6-a1b8-4e99-a9f4-5f3654f56523}, !- Name
  {9939c153-d783-4f6b-9d74-f93d614c0de9}, !- Source Object
  11,                                     !- Outlet Port
  {5d10abeb-635f-4fea-b0e9-967d9efb8a59}, !- Target Object
  2;                                      !- Inlet Port

OS:PortList,
  {ec30310c-a51f-42f4-ae57-bb2d74d34948}, !- Handle
  {e811ddfd-337f-4b90-b25c-c685a4335612}, !- Name
  {9939c153-d783-4f6b-9d74-f93d614c0de9}; !- HVAC Component

OS:PortList,
  {d3119d09-944c-441b-8d58-8d3a987863d3}, !- Handle
  {754ed727-98a2-40f5-830a-06c3c6a222c4}, !- Name
  {9939c153-d783-4f6b-9d74-f93d614c0de9}; !- HVAC Component

OS:PortList,
  {a221e678-f5dc-476a-b995-4326cb2fcc07}, !- Handle
  {4b925a96-310a-4b5d-b593-43dbcf6ca591}, !- Name
  {9939c153-d783-4f6b-9d74-f93d614c0de9}; !- HVAC Component

OS:Sizing:Zone,
  {ef47c679-2748-4385-8b29-0db93e944c61}, !- Handle
  {9939c153-d783-4f6b-9d74-f93d614c0de9}, !- Zone or ZoneList Name
=======
  {578846aa-829b-461a-83ef-4d9c7ac85abc}, !- Handle
  Node 1,                                 !- Name
  {4fcf8da2-f6fc-4c5e-9ed8-3e20ead2a6cc}, !- Inlet Port
  ;                                       !- Outlet Port

OS:Connection,
  {4fcf8da2-f6fc-4c5e-9ed8-3e20ead2a6cc}, !- Handle
  {1b012cea-a90d-4342-bbf8-7771ec8428fe}, !- Name
  {1e8fc169-998e-42cc-aeb7-f86b62eafb14}, !- Source Object
  11,                                     !- Outlet Port
  {578846aa-829b-461a-83ef-4d9c7ac85abc}, !- Target Object
  2;                                      !- Inlet Port

OS:PortList,
  {282f3621-c5db-4ae1-ad08-9a6197f590c3}, !- Handle
  {0ae96c33-e8ba-455d-9459-55add2b70097}, !- Name
  {1e8fc169-998e-42cc-aeb7-f86b62eafb14}; !- HVAC Component

OS:PortList,
  {022b2f7a-a004-4230-a6ad-4d65accf549c}, !- Handle
  {40f795cc-c7b9-47d0-beba-9e761ac673b8}, !- Name
  {1e8fc169-998e-42cc-aeb7-f86b62eafb14}; !- HVAC Component

OS:PortList,
  {4b6a058f-a408-4365-9bed-393e92de7e92}, !- Handle
  {2923dd5d-6f7b-4995-a210-ec9d72c6300a}, !- Name
  {1e8fc169-998e-42cc-aeb7-f86b62eafb14}; !- HVAC Component

OS:Sizing:Zone,
  {934e8eda-52b0-47fc-b684-8d67915f4541}, !- Handle
  {1e8fc169-998e-42cc-aeb7-f86b62eafb14}, !- Zone or ZoneList Name
>>>>>>> 53a99c71
  SupplyAirTemperature,                   !- Zone Cooling Design Supply Air Temperature Input Method
  14,                                     !- Zone Cooling Design Supply Air Temperature {C}
  11.11,                                  !- Zone Cooling Design Supply Air Temperature Difference {deltaC}
  SupplyAirTemperature,                   !- Zone Heating Design Supply Air Temperature Input Method
  40,                                     !- Zone Heating Design Supply Air Temperature {C}
  11.11,                                  !- Zone Heating Design Supply Air Temperature Difference {deltaC}
  0.0085,                                 !- Zone Cooling Design Supply Air Humidity Ratio {kg-H2O/kg-air}
  0.008,                                  !- Zone Heating Design Supply Air Humidity Ratio {kg-H2O/kg-air}
  ,                                       !- Zone Heating Sizing Factor
  ,                                       !- Zone Cooling Sizing Factor
  DesignDay,                              !- Cooling Design Air Flow Method
  ,                                       !- Cooling Design Air Flow Rate {m3/s}
  ,                                       !- Cooling Minimum Air Flow per Zone Floor Area {m3/s-m2}
  ,                                       !- Cooling Minimum Air Flow {m3/s}
  ,                                       !- Cooling Minimum Air Flow Fraction
  DesignDay,                              !- Heating Design Air Flow Method
  ,                                       !- Heating Design Air Flow Rate {m3/s}
  ,                                       !- Heating Maximum Air Flow per Zone Floor Area {m3/s-m2}
  ,                                       !- Heating Maximum Air Flow {m3/s}
  ,                                       !- Heating Maximum Air Flow Fraction
  ,                                       !- Design Zone Air Distribution Effectiveness in Cooling Mode
  ,                                       !- Design Zone Air Distribution Effectiveness in Heating Mode
  No,                                     !- Account for Dedicated Outdoor Air System
  NeutralSupplyAir,                       !- Dedicated Outdoor Air System Control Strategy
  autosize,                               !- Dedicated Outdoor Air Low Setpoint Temperature for Design {C}
  autosize;                               !- Dedicated Outdoor Air High Setpoint Temperature for Design {C}

OS:ZoneHVAC:EquipmentList,
<<<<<<< HEAD
  {dba0fe57-6376-4f22-a3e8-8d7fb8474084}, !- Handle
  Zone HVAC Equipment List 1,             !- Name
  {9939c153-d783-4f6b-9d74-f93d614c0de9}; !- Thermal Zone

OS:Space,
  {7870750e-ae99-483f-bd5d-8477d5ee76e5}, !- Handle
  living space,                           !- Name
  {fc564415-c61d-4269-8cb2-16ae0c2b612d}, !- Space Type Name
=======
  {c29f4917-ef4a-4259-a46f-0fc62341489f}, !- Handle
  Zone HVAC Equipment List 1,             !- Name
  {1e8fc169-998e-42cc-aeb7-f86b62eafb14}; !- Thermal Zone

OS:Space,
  {dc811a1b-ad3a-42c4-a8c6-f61715ef4901}, !- Handle
  living space,                           !- Name
  {5685adff-0776-486a-a501-bc3152e0fcd2}, !- Space Type Name
>>>>>>> 53a99c71
  ,                                       !- Default Construction Set Name
  ,                                       !- Default Schedule Set Name
  ,                                       !- Direction of Relative North {deg}
  ,                                       !- X Origin {m}
  ,                                       !- Y Origin {m}
  ,                                       !- Z Origin {m}
  ,                                       !- Building Story Name
<<<<<<< HEAD
  {9939c153-d783-4f6b-9d74-f93d614c0de9}, !- Thermal Zone Name
  ,                                       !- Part of Total Floor Area
  ,                                       !- Design Specification Outdoor Air Object Name
  {363df5d9-1b9e-4a50-a42f-5ff8e53e1248}; !- Building Unit Name

OS:Surface,
  {b599216d-3594-42ba-b8e6-419a551534dd}, !- Handle
  Surface 1,                              !- Name
  Floor,                                  !- Surface Type
  ,                                       !- Construction Name
  {7870750e-ae99-483f-bd5d-8477d5ee76e5}, !- Space Name
=======
  {1e8fc169-998e-42cc-aeb7-f86b62eafb14}, !- Thermal Zone Name
  ,                                       !- Part of Total Floor Area
  ,                                       !- Design Specification Outdoor Air Object Name
  {e41439ba-876f-443f-b580-60e06ea1c489}; !- Building Unit Name

OS:Surface,
  {4cc23996-dbaf-4474-8bbf-57997915d6e9}, !- Handle
  Surface 1,                              !- Name
  Floor,                                  !- Surface Type
  ,                                       !- Construction Name
  {dc811a1b-ad3a-42c4-a8c6-f61715ef4901}, !- Space Name
>>>>>>> 53a99c71
  Foundation,                             !- Outside Boundary Condition
  ,                                       !- Outside Boundary Condition Object
  NoSun,                                  !- Sun Exposure
  NoWind,                                 !- Wind Exposure
  ,                                       !- View Factor to Ground
  ,                                       !- Number of Vertices
  0, -12.9315688143396, 0,                !- X,Y,Z Vertex 1 {m}
  0, 0, 0,                                !- X,Y,Z Vertex 2 {m}
  6.46578440716979, 0, 0,                 !- X,Y,Z Vertex 3 {m}
  6.46578440716979, -12.9315688143396, 0; !- X,Y,Z Vertex 4 {m}

OS:Surface,
<<<<<<< HEAD
  {1e8a62fd-ee2f-4d13-a713-4cd8073249aa}, !- Handle
  Surface 2,                              !- Name
  Wall,                                   !- Surface Type
  ,                                       !- Construction Name
  {7870750e-ae99-483f-bd5d-8477d5ee76e5}, !- Space Name
=======
  {7e9566aa-7d1d-4f33-8651-ca4964f79a6b}, !- Handle
  Surface 2,                              !- Name
  Wall,                                   !- Surface Type
  ,                                       !- Construction Name
  {dc811a1b-ad3a-42c4-a8c6-f61715ef4901}, !- Space Name
>>>>>>> 53a99c71
  Outdoors,                               !- Outside Boundary Condition
  ,                                       !- Outside Boundary Condition Object
  SunExposed,                             !- Sun Exposure
  WindExposed,                            !- Wind Exposure
  ,                                       !- View Factor to Ground
  ,                                       !- Number of Vertices
  0, 0, 2.4384,                           !- X,Y,Z Vertex 1 {m}
  0, 0, 0,                                !- X,Y,Z Vertex 2 {m}
  0, -12.9315688143396, 0,                !- X,Y,Z Vertex 3 {m}
  0, -12.9315688143396, 2.4384;           !- X,Y,Z Vertex 4 {m}

OS:Surface,
<<<<<<< HEAD
  {0c38cfd6-f18a-44ca-9c91-9142c2b3cf35}, !- Handle
  Surface 3,                              !- Name
  Wall,                                   !- Surface Type
  ,                                       !- Construction Name
  {7870750e-ae99-483f-bd5d-8477d5ee76e5}, !- Space Name
=======
  {b0ee44c5-0ac1-412e-ab0f-2ed5f5577d83}, !- Handle
  Surface 3,                              !- Name
  Wall,                                   !- Surface Type
  ,                                       !- Construction Name
  {dc811a1b-ad3a-42c4-a8c6-f61715ef4901}, !- Space Name
>>>>>>> 53a99c71
  Adiabatic,                              !- Outside Boundary Condition
  ,                                       !- Outside Boundary Condition Object
  NoSun,                                  !- Sun Exposure
  NoWind,                                 !- Wind Exposure
  ,                                       !- View Factor to Ground
  ,                                       !- Number of Vertices
  6.46578440716979, 0, 2.4384,            !- X,Y,Z Vertex 1 {m}
  6.46578440716979, 0, 0,                 !- X,Y,Z Vertex 2 {m}
  0, 0, 0,                                !- X,Y,Z Vertex 3 {m}
  0, 0, 2.4384;                           !- X,Y,Z Vertex 4 {m}

OS:Surface,
<<<<<<< HEAD
  {3203edf7-b1d2-4578-83de-4aa9c8819ed5}, !- Handle
  Surface 4,                              !- Name
  Wall,                                   !- Surface Type
  ,                                       !- Construction Name
  {7870750e-ae99-483f-bd5d-8477d5ee76e5}, !- Space Name
=======
  {2400de29-bbaf-4d40-9907-edbe32197ae9}, !- Handle
  Surface 4,                              !- Name
  Wall,                                   !- Surface Type
  ,                                       !- Construction Name
  {dc811a1b-ad3a-42c4-a8c6-f61715ef4901}, !- Space Name
>>>>>>> 53a99c71
  Adiabatic,                              !- Outside Boundary Condition
  ,                                       !- Outside Boundary Condition Object
  NoSun,                                  !- Sun Exposure
  NoWind,                                 !- Wind Exposure
  ,                                       !- View Factor to Ground
  ,                                       !- Number of Vertices
  6.46578440716979, -12.9315688143396, 2.4384, !- X,Y,Z Vertex 1 {m}
  6.46578440716979, -12.9315688143396, 0, !- X,Y,Z Vertex 2 {m}
  6.46578440716979, 0, 0,                 !- X,Y,Z Vertex 3 {m}
  6.46578440716979, 0, 2.4384;            !- X,Y,Z Vertex 4 {m}

OS:Surface,
<<<<<<< HEAD
  {e4b5ac78-453b-428e-ae70-da9573982c52}, !- Handle
  Surface 5,                              !- Name
  Wall,                                   !- Surface Type
  ,                                       !- Construction Name
  {7870750e-ae99-483f-bd5d-8477d5ee76e5}, !- Space Name
=======
  {0c173788-0742-46c1-a2f6-b8b61d93d856}, !- Handle
  Surface 5,                              !- Name
  Wall,                                   !- Surface Type
  ,                                       !- Construction Name
  {dc811a1b-ad3a-42c4-a8c6-f61715ef4901}, !- Space Name
>>>>>>> 53a99c71
  Outdoors,                               !- Outside Boundary Condition
  ,                                       !- Outside Boundary Condition Object
  SunExposed,                             !- Sun Exposure
  WindExposed,                            !- Wind Exposure
  ,                                       !- View Factor to Ground
  ,                                       !- Number of Vertices
  0, -12.9315688143396, 2.4384,           !- X,Y,Z Vertex 1 {m}
  0, -12.9315688143396, 0,                !- X,Y,Z Vertex 2 {m}
  6.46578440716979, -12.9315688143396, 0, !- X,Y,Z Vertex 3 {m}
  6.46578440716979, -12.9315688143396, 2.4384; !- X,Y,Z Vertex 4 {m}

OS:Surface,
<<<<<<< HEAD
  {6383805e-8e86-4c6b-8dfc-f896145cd217}, !- Handle
  Surface 6,                              !- Name
  RoofCeiling,                            !- Surface Type
  ,                                       !- Construction Name
  {7870750e-ae99-483f-bd5d-8477d5ee76e5}, !- Space Name
=======
  {2b67c432-df2c-4c6f-9e48-78e6a43fcd95}, !- Handle
  Surface 6,                              !- Name
  RoofCeiling,                            !- Surface Type
  ,                                       !- Construction Name
  {dc811a1b-ad3a-42c4-a8c6-f61715ef4901}, !- Space Name
>>>>>>> 53a99c71
  Outdoors,                               !- Outside Boundary Condition
  ,                                       !- Outside Boundary Condition Object
  SunExposed,                             !- Sun Exposure
  WindExposed,                            !- Wind Exposure
  ,                                       !- View Factor to Ground
  ,                                       !- Number of Vertices
  6.46578440716979, -12.9315688143396, 2.4384, !- X,Y,Z Vertex 1 {m}
  6.46578440716979, 0, 2.4384,            !- X,Y,Z Vertex 2 {m}
  0, 0, 2.4384,                           !- X,Y,Z Vertex 3 {m}
  0, -12.9315688143396, 2.4384;           !- X,Y,Z Vertex 4 {m}

OS:SpaceType,
<<<<<<< HEAD
  {fc564415-c61d-4269-8cb2-16ae0c2b612d}, !- Handle
=======
  {5685adff-0776-486a-a501-bc3152e0fcd2}, !- Handle
>>>>>>> 53a99c71
  Space Type 1,                           !- Name
  ,                                       !- Default Construction Set Name
  ,                                       !- Default Schedule Set Name
  ,                                       !- Group Rendering Name
  ,                                       !- Design Specification Outdoor Air Object Name
  ,                                       !- Standards Template
  ,                                       !- Standards Building Type
  living;                                 !- Standards Space Type

OS:ThermalZone,
<<<<<<< HEAD
  {7ca8f583-d425-4b8f-94db-e74d45b40e26}, !- Handle
=======
  {e38f3164-1799-4331-81b1-efb72a64a11e}, !- Handle
>>>>>>> 53a99c71
  corridor zone,                          !- Name
  ,                                       !- Multiplier
  ,                                       !- Ceiling Height {m}
  ,                                       !- Volume {m3}
  ,                                       !- Floor Area {m2}
  ,                                       !- Zone Inside Convection Algorithm
  ,                                       !- Zone Outside Convection Algorithm
  ,                                       !- Zone Conditioning Equipment List Name
<<<<<<< HEAD
  {cda96dba-9e57-4945-86bc-84b84e688693}, !- Zone Air Inlet Port List
  {0b5c70d6-0e92-4e6f-ac18-5e11aa95526e}, !- Zone Air Exhaust Port List
  {ddc61410-5309-48fa-9bdf-ff6378ec44fc}, !- Zone Air Node Name
  {b2c2a738-0eb3-4f77-b107-9745c21c257c}, !- Zone Return Air Port List
=======
  {168af803-a3d1-481a-bb4f-7c535cdb6374}, !- Zone Air Inlet Port List
  {9b777e10-b9bb-4013-80b3-5b750a8e98e2}, !- Zone Air Exhaust Port List
  {126580a5-7752-4408-8001-1a7158cd8172}, !- Zone Air Node Name
  {87d91c5a-8322-4684-86da-8db9c0559fca}, !- Zone Return Air Port List
>>>>>>> 53a99c71
  ,                                       !- Primary Daylighting Control Name
  ,                                       !- Fraction of Zone Controlled by Primary Daylighting Control
  ,                                       !- Secondary Daylighting Control Name
  ,                                       !- Fraction of Zone Controlled by Secondary Daylighting Control
  ,                                       !- Illuminance Map Name
  ,                                       !- Group Rendering Name
  ,                                       !- Thermostat Name
  No;                                     !- Use Ideal Air Loads

OS:Node,
<<<<<<< HEAD
  {fc89b534-0d0f-45aa-b99a-df7fbfa09420}, !- Handle
  Node 2,                                 !- Name
  {ddc61410-5309-48fa-9bdf-ff6378ec44fc}, !- Inlet Port
  ;                                       !- Outlet Port

OS:Connection,
  {ddc61410-5309-48fa-9bdf-ff6378ec44fc}, !- Handle
  {6c214056-811c-4c42-9eec-7eecd2b8e88f}, !- Name
  {7ca8f583-d425-4b8f-94db-e74d45b40e26}, !- Source Object
  11,                                     !- Outlet Port
  {fc89b534-0d0f-45aa-b99a-df7fbfa09420}, !- Target Object
  2;                                      !- Inlet Port

OS:PortList,
  {cda96dba-9e57-4945-86bc-84b84e688693}, !- Handle
  {03a605bf-a73e-4403-8ecc-aa5ae47f06ff}, !- Name
  {7ca8f583-d425-4b8f-94db-e74d45b40e26}; !- HVAC Component

OS:PortList,
  {0b5c70d6-0e92-4e6f-ac18-5e11aa95526e}, !- Handle
  {efd40a65-9824-4510-932c-e240b9f90a90}, !- Name
  {7ca8f583-d425-4b8f-94db-e74d45b40e26}; !- HVAC Component

OS:PortList,
  {b2c2a738-0eb3-4f77-b107-9745c21c257c}, !- Handle
  {88f562e7-18f9-4859-bdaa-c78fc27ec453}, !- Name
  {7ca8f583-d425-4b8f-94db-e74d45b40e26}; !- HVAC Component

OS:Sizing:Zone,
  {fde62063-2b99-4bd2-b337-03af4a3d105b}, !- Handle
  {7ca8f583-d425-4b8f-94db-e74d45b40e26}, !- Zone or ZoneList Name
=======
  {6a4ff46f-8078-4c25-833f-9b08f9dea6db}, !- Handle
  Node 2,                                 !- Name
  {126580a5-7752-4408-8001-1a7158cd8172}, !- Inlet Port
  ;                                       !- Outlet Port

OS:Connection,
  {126580a5-7752-4408-8001-1a7158cd8172}, !- Handle
  {dad8134c-dda8-4138-bf6b-f69a6fcf8c5b}, !- Name
  {e38f3164-1799-4331-81b1-efb72a64a11e}, !- Source Object
  11,                                     !- Outlet Port
  {6a4ff46f-8078-4c25-833f-9b08f9dea6db}, !- Target Object
  2;                                      !- Inlet Port

OS:PortList,
  {168af803-a3d1-481a-bb4f-7c535cdb6374}, !- Handle
  {7e445e3e-4a42-4716-9a7d-c062d4c850ce}, !- Name
  {e38f3164-1799-4331-81b1-efb72a64a11e}; !- HVAC Component

OS:PortList,
  {9b777e10-b9bb-4013-80b3-5b750a8e98e2}, !- Handle
  {0adf3f54-8860-4eff-8646-25bde0c0c51a}, !- Name
  {e38f3164-1799-4331-81b1-efb72a64a11e}; !- HVAC Component

OS:PortList,
  {87d91c5a-8322-4684-86da-8db9c0559fca}, !- Handle
  {89f0b8ad-cdea-4be1-9881-bc2b6057542e}, !- Name
  {e38f3164-1799-4331-81b1-efb72a64a11e}; !- HVAC Component

OS:Sizing:Zone,
  {9a50d030-3954-4c39-a9cb-5df23e98819c}, !- Handle
  {e38f3164-1799-4331-81b1-efb72a64a11e}, !- Zone or ZoneList Name
>>>>>>> 53a99c71
  SupplyAirTemperature,                   !- Zone Cooling Design Supply Air Temperature Input Method
  14,                                     !- Zone Cooling Design Supply Air Temperature {C}
  11.11,                                  !- Zone Cooling Design Supply Air Temperature Difference {deltaC}
  SupplyAirTemperature,                   !- Zone Heating Design Supply Air Temperature Input Method
  40,                                     !- Zone Heating Design Supply Air Temperature {C}
  11.11,                                  !- Zone Heating Design Supply Air Temperature Difference {deltaC}
  0.0085,                                 !- Zone Cooling Design Supply Air Humidity Ratio {kg-H2O/kg-air}
  0.008,                                  !- Zone Heating Design Supply Air Humidity Ratio {kg-H2O/kg-air}
  ,                                       !- Zone Heating Sizing Factor
  ,                                       !- Zone Cooling Sizing Factor
  DesignDay,                              !- Cooling Design Air Flow Method
  ,                                       !- Cooling Design Air Flow Rate {m3/s}
  ,                                       !- Cooling Minimum Air Flow per Zone Floor Area {m3/s-m2}
  ,                                       !- Cooling Minimum Air Flow {m3/s}
  ,                                       !- Cooling Minimum Air Flow Fraction
  DesignDay,                              !- Heating Design Air Flow Method
  ,                                       !- Heating Design Air Flow Rate {m3/s}
  ,                                       !- Heating Maximum Air Flow per Zone Floor Area {m3/s-m2}
  ,                                       !- Heating Maximum Air Flow {m3/s}
  ,                                       !- Heating Maximum Air Flow Fraction
  ,                                       !- Design Zone Air Distribution Effectiveness in Cooling Mode
  ,                                       !- Design Zone Air Distribution Effectiveness in Heating Mode
  No,                                     !- Account for Dedicated Outdoor Air System
  NeutralSupplyAir,                       !- Dedicated Outdoor Air System Control Strategy
  autosize,                               !- Dedicated Outdoor Air Low Setpoint Temperature for Design {C}
  autosize;                               !- Dedicated Outdoor Air High Setpoint Temperature for Design {C}

OS:ZoneHVAC:EquipmentList,
<<<<<<< HEAD
  {e761e36d-4a68-483d-b6c9-6cc150effbb3}, !- Handle
  Zone HVAC Equipment List 2,             !- Name
  {7ca8f583-d425-4b8f-94db-e74d45b40e26}; !- Thermal Zone

OS:Space,
  {5e27fed3-19db-45e6-99a5-2db32a2d21ee}, !- Handle
  corridor space,                         !- Name
  {b7d6e1fc-4328-4e7f-af53-09353278267c}, !- Space Type Name
=======
  {82aa89ee-fed1-4fc1-92a0-88e40c3e0462}, !- Handle
  Zone HVAC Equipment List 2,             !- Name
  {e38f3164-1799-4331-81b1-efb72a64a11e}; !- Thermal Zone

OS:Space,
  {551d8d21-991d-4a0e-83b8-33d8fc24cd00}, !- Handle
  corridor space,                         !- Name
  {6778a06a-8b7a-496e-bc7d-f3b6d176611f}, !- Space Type Name
>>>>>>> 53a99c71
  ,                                       !- Default Construction Set Name
  ,                                       !- Default Schedule Set Name
  ,                                       !- Direction of Relative North {deg}
  ,                                       !- X Origin {m}
  ,                                       !- Y Origin {m}
  ,                                       !- Z Origin {m}
  ,                                       !- Building Story Name
<<<<<<< HEAD
  {7ca8f583-d425-4b8f-94db-e74d45b40e26}; !- Thermal Zone Name

OS:Surface,
  {cf5cc86a-2d79-42d1-a81d-bd9108a196bc}, !- Handle
  Surface 7,                              !- Name
  Floor,                                  !- Surface Type
  ,                                       !- Construction Name
  {5e27fed3-19db-45e6-99a5-2db32a2d21ee}, !- Space Name
=======
  {e38f3164-1799-4331-81b1-efb72a64a11e}; !- Thermal Zone Name

OS:Surface,
  {af19c942-ef3c-4a1e-b4fb-7931d3e1dd25}, !- Handle
  Surface 7,                              !- Name
  Floor,                                  !- Surface Type
  ,                                       !- Construction Name
  {551d8d21-991d-4a0e-83b8-33d8fc24cd00}, !- Space Name
>>>>>>> 53a99c71
  Foundation,                             !- Outside Boundary Condition
  ,                                       !- Outside Boundary Condition Object
  NoSun,                                  !- Sun Exposure
  NoWind,                                 !- Wind Exposure
  ,                                       !- View Factor to Ground
  ,                                       !- Number of Vertices
  0, 0, 0,                                !- X,Y,Z Vertex 1 {m}
  0, 1.524, 0,                            !- X,Y,Z Vertex 2 {m}
  6.46578440716979, 1.524, 0,             !- X,Y,Z Vertex 3 {m}
  6.46578440716979, 0, 0;                 !- X,Y,Z Vertex 4 {m}

OS:Surface,
<<<<<<< HEAD
  {a3a996dc-ec02-4e44-a008-77dacf667f34}, !- Handle
  Surface 8,                              !- Name
  Wall,                                   !- Surface Type
  ,                                       !- Construction Name
  {5e27fed3-19db-45e6-99a5-2db32a2d21ee}, !- Space Name
=======
  {255ca3ec-c7f7-4cfe-abce-abbe512bfaab}, !- Handle
  Surface 8,                              !- Name
  Wall,                                   !- Surface Type
  ,                                       !- Construction Name
  {551d8d21-991d-4a0e-83b8-33d8fc24cd00}, !- Space Name
>>>>>>> 53a99c71
  Outdoors,                               !- Outside Boundary Condition
  ,                                       !- Outside Boundary Condition Object
  SunExposed,                             !- Sun Exposure
  WindExposed,                            !- Wind Exposure
  ,                                       !- View Factor to Ground
  ,                                       !- Number of Vertices
  0, 1.524, 2.4384,                       !- X,Y,Z Vertex 1 {m}
  0, 1.524, 0,                            !- X,Y,Z Vertex 2 {m}
  0, 0, 0,                                !- X,Y,Z Vertex 3 {m}
  0, 0, 2.4384;                           !- X,Y,Z Vertex 4 {m}

OS:Surface,
<<<<<<< HEAD
  {444d1028-5ae4-41be-afee-1e0f7b33b175}, !- Handle
  Surface 9,                              !- Name
  Wall,                                   !- Surface Type
  ,                                       !- Construction Name
  {5e27fed3-19db-45e6-99a5-2db32a2d21ee}, !- Space Name
=======
  {cfb87baf-5358-4e04-a816-6aee08efd05d}, !- Handle
  Surface 9,                              !- Name
  Wall,                                   !- Surface Type
  ,                                       !- Construction Name
  {551d8d21-991d-4a0e-83b8-33d8fc24cd00}, !- Space Name
>>>>>>> 53a99c71
  Adiabatic,                              !- Outside Boundary Condition
  ,                                       !- Outside Boundary Condition Object
  NoSun,                                  !- Sun Exposure
  NoWind,                                 !- Wind Exposure
  ,                                       !- View Factor to Ground
  ,                                       !- Number of Vertices
  6.46578440716979, 1.524, 2.4384,        !- X,Y,Z Vertex 1 {m}
  6.46578440716979, 1.524, 0,             !- X,Y,Z Vertex 2 {m}
  0, 1.524, 0,                            !- X,Y,Z Vertex 3 {m}
  0, 1.524, 2.4384;                       !- X,Y,Z Vertex 4 {m}

OS:Surface,
<<<<<<< HEAD
  {9b915cb6-fdb1-44af-8c47-856b453edb2c}, !- Handle
  Surface 10,                             !- Name
  Wall,                                   !- Surface Type
  ,                                       !- Construction Name
  {5e27fed3-19db-45e6-99a5-2db32a2d21ee}, !- Space Name
=======
  {64f69f16-4fa9-4940-835c-d2852b282119}, !- Handle
  Surface 10,                             !- Name
  Wall,                                   !- Surface Type
  ,                                       !- Construction Name
  {551d8d21-991d-4a0e-83b8-33d8fc24cd00}, !- Space Name
>>>>>>> 53a99c71
  Adiabatic,                              !- Outside Boundary Condition
  ,                                       !- Outside Boundary Condition Object
  NoSun,                                  !- Sun Exposure
  NoWind,                                 !- Wind Exposure
  ,                                       !- View Factor to Ground
  ,                                       !- Number of Vertices
  6.46578440716979, 0, 2.4384,            !- X,Y,Z Vertex 1 {m}
  6.46578440716979, 0, 0,                 !- X,Y,Z Vertex 2 {m}
  6.46578440716979, 1.524, 0,             !- X,Y,Z Vertex 3 {m}
  6.46578440716979, 1.524, 2.4384;        !- X,Y,Z Vertex 4 {m}

OS:Surface,
<<<<<<< HEAD
  {73f57d13-3034-4636-90ee-b56ddb5acdd4}, !- Handle
  Surface 11,                             !- Name
  Wall,                                   !- Surface Type
  ,                                       !- Construction Name
  {5e27fed3-19db-45e6-99a5-2db32a2d21ee}, !- Space Name
=======
  {dc019369-fe8a-4555-bd28-0ff2ce08b15b}, !- Handle
  Surface 11,                             !- Name
  Wall,                                   !- Surface Type
  ,                                       !- Construction Name
  {551d8d21-991d-4a0e-83b8-33d8fc24cd00}, !- Space Name
>>>>>>> 53a99c71
  Adiabatic,                              !- Outside Boundary Condition
  ,                                       !- Outside Boundary Condition Object
  NoSun,                                  !- Sun Exposure
  NoWind,                                 !- Wind Exposure
  ,                                       !- View Factor to Ground
  ,                                       !- Number of Vertices
  0, 0, 2.4384,                           !- X,Y,Z Vertex 1 {m}
  0, 0, 0,                                !- X,Y,Z Vertex 2 {m}
  6.46578440716979, 0, 0,                 !- X,Y,Z Vertex 3 {m}
  6.46578440716979, 0, 2.4384;            !- X,Y,Z Vertex 4 {m}

OS:Surface,
<<<<<<< HEAD
  {8511dc0e-ecdc-45b2-bdd9-af2fdea8b8c6}, !- Handle
  Surface 12,                             !- Name
  RoofCeiling,                            !- Surface Type
  ,                                       !- Construction Name
  {5e27fed3-19db-45e6-99a5-2db32a2d21ee}, !- Space Name
=======
  {530c5216-1c67-4d2a-9e36-fcfab2421a05}, !- Handle
  Surface 12,                             !- Name
  RoofCeiling,                            !- Surface Type
  ,                                       !- Construction Name
  {551d8d21-991d-4a0e-83b8-33d8fc24cd00}, !- Space Name
>>>>>>> 53a99c71
  Outdoors,                               !- Outside Boundary Condition
  ,                                       !- Outside Boundary Condition Object
  SunExposed,                             !- Sun Exposure
  WindExposed,                            !- Wind Exposure
  ,                                       !- View Factor to Ground
  ,                                       !- Number of Vertices
  6.46578440716979, 0, 2.4384,            !- X,Y,Z Vertex 1 {m}
  6.46578440716979, 1.524, 2.4384,        !- X,Y,Z Vertex 2 {m}
  0, 1.524, 2.4384,                       !- X,Y,Z Vertex 3 {m}
  0, 0, 2.4384;                           !- X,Y,Z Vertex 4 {m}

OS:SpaceType,
<<<<<<< HEAD
  {b7d6e1fc-4328-4e7f-af53-09353278267c}, !- Handle
=======
  {6778a06a-8b7a-496e-bc7d-f3b6d176611f}, !- Handle
>>>>>>> 53a99c71
  Space Type 2,                           !- Name
  ,                                       !- Default Construction Set Name
  ,                                       !- Default Schedule Set Name
  ,                                       !- Group Rendering Name
  ,                                       !- Design Specification Outdoor Air Object Name
  ,                                       !- Standards Template
  ,                                       !- Standards Building Type
  corridor;                               !- Standards Space Type

OS:BuildingUnit,
<<<<<<< HEAD
  {363df5d9-1b9e-4a50-a42f-5ff8e53e1248}, !- Handle
=======
  {e41439ba-876f-443f-b580-60e06ea1c489}, !- Handle
>>>>>>> 53a99c71
  unit 1,                                 !- Name
  ,                                       !- Rendering Color
  Residential;                            !- Building Unit Type

OS:AdditionalProperties,
<<<<<<< HEAD
  {e79336c9-3179-403c-aa77-8e2dafcbd830}, !- Handle
  {363df5d9-1b9e-4a50-a42f-5ff8e53e1248}, !- Object Name
=======
  {7016571f-4579-45c6-ba5e-27581fdac5d6}, !- Handle
  {e41439ba-876f-443f-b580-60e06ea1c489}, !- Object Name
>>>>>>> 53a99c71
  NumberOfBedrooms,                       !- Feature Name 1
  Integer,                                !- Feature Data Type 1
  3,                                      !- Feature Value 1
  NumberOfBathrooms,                      !- Feature Name 2
  Double,                                 !- Feature Data Type 2
  2,                                      !- Feature Value 2
  NumberOfOccupants,                      !- Feature Name 3
  Double,                                 !- Feature Data Type 3
  3.3900000000000001;                     !- Feature Value 3

OS:External:File,
<<<<<<< HEAD
  {1c230d2e-e557-4e64-9198-6ea68dc02723}, !- Handle
=======
  {08f2d386-fcbb-4336-9853-7ebd42685e8d}, !- Handle
>>>>>>> 53a99c71
  8760.csv,                               !- Name
  8760.csv;                               !- File Name

OS:Schedule:Day,
<<<<<<< HEAD
  {1dc4d4a1-644f-4a8c-b2ca-b46503ba6e4d}, !- Handle
=======
  {b65c8c53-258d-4cc4-bc9b-6c63c4b591ca}, !- Handle
>>>>>>> 53a99c71
  Schedule Day 1,                         !- Name
  ,                                       !- Schedule Type Limits Name
  ,                                       !- Interpolate to Timestep
  24,                                     !- Hour 1
  0,                                      !- Minute 1
  0;                                      !- Value Until Time 1

OS:Schedule:Day,
<<<<<<< HEAD
  {0f157948-7845-48dc-aaae-6399cef88d8b}, !- Handle
=======
  {dafd3606-200e-4920-80ca-5682ca70333a}, !- Handle
>>>>>>> 53a99c71
  Schedule Day 2,                         !- Name
  ,                                       !- Schedule Type Limits Name
  ,                                       !- Interpolate to Timestep
  24,                                     !- Hour 1
  0,                                      !- Minute 1
  1;                                      !- Value Until Time 1

OS:Schedule:File,
<<<<<<< HEAD
  {12be1533-1e43-4ae2-99d1-280ae0fd36eb}, !- Handle
  occupants,                              !- Name
  {3f37d3ad-4d0d-41b6-a62d-4a025ee03166}, !- Schedule Type Limits Name
  {1c230d2e-e557-4e64-9198-6ea68dc02723}, !- External File Name
=======
  {d824cd10-9faf-4348-ae49-fab57e5f8109}, !- Handle
  occupants,                              !- Name
  {ee9bb240-72eb-428c-842d-03f3c94b53e0}, !- Schedule Type Limits Name
  {08f2d386-fcbb-4336-9853-7ebd42685e8d}, !- External File Name
>>>>>>> 53a99c71
  1,                                      !- Column Number
  1,                                      !- Rows to Skip at Top
  8760,                                   !- Number of Hours of Data
  ,                                       !- Column Separator
  ,                                       !- Interpolate to Timestep
  60;                                     !- Minutes per Item

OS:Schedule:Ruleset,
<<<<<<< HEAD
  {8f42940d-d370-4fd4-ab76-85c93c7b6c5a}, !- Handle
  Schedule Ruleset 1,                     !- Name
  {e3307094-d80d-4817-bf1a-acaf7b970d7d}, !- Schedule Type Limits Name
  {7d13c60a-a60d-4b04-acd1-9470bb1e4f7d}; !- Default Day Schedule Name

OS:Schedule:Day,
  {7d13c60a-a60d-4b04-acd1-9470bb1e4f7d}, !- Handle
  Schedule Day 3,                         !- Name
  {e3307094-d80d-4817-bf1a-acaf7b970d7d}, !- Schedule Type Limits Name
=======
  {30795c58-de2d-467f-bb9f-d4a7ed0dc249}, !- Handle
  Schedule Ruleset 1,                     !- Name
  {2a7a36fe-ba7c-46d8-964c-50fdf69e2f76}, !- Schedule Type Limits Name
  {099b35bc-4535-432e-a59b-ca469e24f15f}; !- Default Day Schedule Name

OS:Schedule:Day,
  {099b35bc-4535-432e-a59b-ca469e24f15f}, !- Handle
  Schedule Day 3,                         !- Name
  {2a7a36fe-ba7c-46d8-964c-50fdf69e2f76}, !- Schedule Type Limits Name
>>>>>>> 53a99c71
  ,                                       !- Interpolate to Timestep
  24,                                     !- Hour 1
  0,                                      !- Minute 1
  112.539290946133;                       !- Value Until Time 1

OS:People:Definition,
<<<<<<< HEAD
  {07a6e231-1c6e-4a0e-abce-beabedd0c41b}, !- Handle
=======
  {d4b6e0d7-3d29-42cd-b10c-90814d04a0ba}, !- Handle
>>>>>>> 53a99c71
  res occupants|living space,             !- Name
  People,                                 !- Number of People Calculation Method
  3.39,                                   !- Number of People {people}
  ,                                       !- People per Space Floor Area {person/m2}
  ,                                       !- Space Floor Area per Person {m2/person}
  0.319734,                               !- Fraction Radiant
  0.573,                                  !- Sensible Heat Fraction
  0,                                      !- Carbon Dioxide Generation Rate {m3/s-W}
  No,                                     !- Enable ASHRAE 55 Comfort Warnings
  ZoneAveraged;                           !- Mean Radiant Temperature Calculation Type

OS:People,
<<<<<<< HEAD
  {35ff67db-8ee2-4a7e-938e-9987830c0ba0}, !- Handle
  res occupants|living space,             !- Name
  {07a6e231-1c6e-4a0e-abce-beabedd0c41b}, !- People Definition Name
  {7870750e-ae99-483f-bd5d-8477d5ee76e5}, !- Space or SpaceType Name
  {12be1533-1e43-4ae2-99d1-280ae0fd36eb}, !- Number of People Schedule Name
  {8f42940d-d370-4fd4-ab76-85c93c7b6c5a}, !- Activity Level Schedule Name
=======
  {7dd2303b-7708-497d-b42e-f4a0d65a5349}, !- Handle
  res occupants|living space,             !- Name
  {d4b6e0d7-3d29-42cd-b10c-90814d04a0ba}, !- People Definition Name
  {dc811a1b-ad3a-42c4-a8c6-f61715ef4901}, !- Space or SpaceType Name
  {d824cd10-9faf-4348-ae49-fab57e5f8109}, !- Number of People Schedule Name
  {30795c58-de2d-467f-bb9f-d4a7ed0dc249}, !- Activity Level Schedule Name
>>>>>>> 53a99c71
  ,                                       !- Surface Name/Angle Factor List Name
  ,                                       !- Work Efficiency Schedule Name
  ,                                       !- Clothing Insulation Schedule Name
  ,                                       !- Air Velocity Schedule Name
  1;                                      !- Multiplier

OS:ScheduleTypeLimits,
<<<<<<< HEAD
  {e3307094-d80d-4817-bf1a-acaf7b970d7d}, !- Handle
=======
  {2a7a36fe-ba7c-46d8-964c-50fdf69e2f76}, !- Handle
>>>>>>> 53a99c71
  ActivityLevel,                          !- Name
  0,                                      !- Lower Limit Value
  ,                                       !- Upper Limit Value
  Continuous,                             !- Numeric Type
  ActivityLevel;                          !- Unit Type

OS:ScheduleTypeLimits,
<<<<<<< HEAD
  {3f37d3ad-4d0d-41b6-a62d-4a025ee03166}, !- Handle
=======
  {ee9bb240-72eb-428c-842d-03f3c94b53e0}, !- Handle
>>>>>>> 53a99c71
  Fractional,                             !- Name
  0,                                      !- Lower Limit Value
  1,                                      !- Upper Limit Value
  Continuous;                             !- Numeric Type

OS:PlantLoop,
<<<<<<< HEAD
  {eed53efc-9427-4046-8bbd-5ab9e96e959a}, !- Handle
=======
  {ddb11e6c-f041-4ee7-b6b5-454160b262e3}, !- Handle
>>>>>>> 53a99c71
  Domestic Hot Water Loop,                !- Name
  ,                                       !- Fluid Type
  0,                                      !- Glycol Concentration
  ,                                       !- User Defined Fluid Type
  ,                                       !- Plant Equipment Operation Heating Load
  ,                                       !- Plant Equipment Operation Cooling Load
  ,                                       !- Primary Plant Equipment Operation Scheme
<<<<<<< HEAD
  {e77ab3e8-7f24-4dad-887c-55de26897ae8}, !- Loop Temperature Setpoint Node Name
=======
  {7abdb74b-b30c-4341-bd32-2257b72eba1c}, !- Loop Temperature Setpoint Node Name
>>>>>>> 53a99c71
  ,                                       !- Maximum Loop Temperature {C}
  ,                                       !- Minimum Loop Temperature {C}
  0.01,                                   !- Maximum Loop Flow Rate {m3/s}
  ,                                       !- Minimum Loop Flow Rate {m3/s}
  0.003,                                  !- Plant Loop Volume {m3}
<<<<<<< HEAD
  {eab5442c-29bd-4270-8ca8-b4bbfd6c2eed}, !- Plant Side Inlet Node Name
  {cff67a65-b40c-4f63-865f-0ae2a287f015}, !- Plant Side Outlet Node Name
  ,                                       !- Plant Side Branch List Name
  {0596bc9c-452e-44a8-80d5-105f9870adc0}, !- Demand Side Inlet Node Name
  {b5f5cbf0-1d67-48e8-8068-a1018608a37a}, !- Demand Side Outlet Node Name
  ,                                       !- Demand Side Branch List Name
  ,                                       !- Demand Side Connector List Name
  Optimal,                                !- Load Distribution Scheme
  {89a63598-380d-4ed7-afa8-e1f8265a19c7}, !- Availability Manager List Name
=======
  {7235f69a-15eb-4b51-bb45-a525a96b2afd}, !- Plant Side Inlet Node Name
  {f5c0d5a7-43a9-4be9-bc10-c9d6c327dd66}, !- Plant Side Outlet Node Name
  ,                                       !- Plant Side Branch List Name
  {442724fe-57d5-4d0f-b21b-227385024956}, !- Demand Side Inlet Node Name
  {82997b3f-1a04-486b-91fc-41dc6a8baa32}, !- Demand Side Outlet Node Name
  ,                                       !- Demand Side Branch List Name
  ,                                       !- Demand Side Connector List Name
  Optimal,                                !- Load Distribution Scheme
  {995cae0e-6419-4125-8d8e-3df6c125f40a}, !- Availability Manager List Name
>>>>>>> 53a99c71
  ,                                       !- Plant Loop Demand Calculation Scheme
  ,                                       !- Common Pipe Simulation
  ,                                       !- Pressure Simulation Type
  ,                                       !- Plant Equipment Operation Heating Load Schedule
  ,                                       !- Plant Equipment Operation Cooling Load Schedule
  ,                                       !- Primary Plant Equipment Operation Scheme Schedule
  ,                                       !- Component Setpoint Operation Scheme Schedule
<<<<<<< HEAD
  {0fe5f914-fa4e-445f-b4b6-d1cb60dd0c1c}, !- Demand Mixer Name
  {7e0dcc1c-da29-428f-a0e7-a82ecb838734}, !- Demand Splitter Name
  {de74e976-7a01-40e3-9316-838886faa133}, !- Supply Mixer Name
  {a5c68602-5f2a-465a-8e02-dcecafd11184}; !- Supply Splitter Name

OS:Node,
  {5e6d1c84-588e-494f-b115-f63f4d574690}, !- Handle
  Node 3,                                 !- Name
  {eab5442c-29bd-4270-8ca8-b4bbfd6c2eed}, !- Inlet Port
  {3dc11910-46e7-4bad-aa76-fb88d79a7b45}; !- Outlet Port

OS:Node,
  {e77ab3e8-7f24-4dad-887c-55de26897ae8}, !- Handle
  Node 4,                                 !- Name
  {b0240fa5-c119-4c6d-8a5f-93891be07503}, !- Inlet Port
  {cff67a65-b40c-4f63-865f-0ae2a287f015}; !- Outlet Port

OS:Node,
  {37aa66bd-ecff-4877-b296-c333b060a3f5}, !- Handle
  Node 5,                                 !- Name
  {dfe7557c-3a4c-4190-b78e-5d09e3db77ee}, !- Inlet Port
  {8fa6b319-9156-4278-ae58-2efd7b2a395d}; !- Outlet Port

OS:Connector:Mixer,
  {de74e976-7a01-40e3-9316-838886faa133}, !- Handle
  Connector Mixer 1,                      !- Name
  {6e3edbd8-40e3-4f2c-8af5-cd03f445b280}, !- Outlet Branch Name
  {8199f87f-4dfc-47bd-a9e7-72dd1460d1a0}, !- Inlet Branch Name 1
  {bce64e8e-0e43-46b5-80a4-60f674831850}; !- Inlet Branch Name 2

OS:Connector:Splitter,
  {a5c68602-5f2a-465a-8e02-dcecafd11184}, !- Handle
  Connector Splitter 1,                   !- Name
  {7817855a-7a71-4907-800e-8c0a89d9d429}, !- Inlet Branch Name
  {dfe7557c-3a4c-4190-b78e-5d09e3db77ee}, !- Outlet Branch Name 1
  {8a736d01-8f5c-40d7-a4ca-bba147d5a310}; !- Outlet Branch Name 2

OS:Connection,
  {eab5442c-29bd-4270-8ca8-b4bbfd6c2eed}, !- Handle
  {01c06ac3-be9e-453a-952b-4cdcd278099c}, !- Name
  {eed53efc-9427-4046-8bbd-5ab9e96e959a}, !- Source Object
  14,                                     !- Outlet Port
  {5e6d1c84-588e-494f-b115-f63f4d574690}, !- Target Object
  2;                                      !- Inlet Port

OS:Connection,
  {dfe7557c-3a4c-4190-b78e-5d09e3db77ee}, !- Handle
  {1a9ae473-f265-4f8d-9c18-e126bdf64083}, !- Name
  {a5c68602-5f2a-465a-8e02-dcecafd11184}, !- Source Object
  3,                                      !- Outlet Port
  {37aa66bd-ecff-4877-b296-c333b060a3f5}, !- Target Object
  2;                                      !- Inlet Port

OS:Connection,
  {cff67a65-b40c-4f63-865f-0ae2a287f015}, !- Handle
  {302ea21d-c858-4421-ab69-30d086a36af2}, !- Name
  {e77ab3e8-7f24-4dad-887c-55de26897ae8}, !- Source Object
  3,                                      !- Outlet Port
  {eed53efc-9427-4046-8bbd-5ab9e96e959a}, !- Target Object
  15;                                     !- Inlet Port

OS:Node,
  {b7cab2fe-8e87-4c37-b576-28894c12008f}, !- Handle
  Node 6,                                 !- Name
  {0596bc9c-452e-44a8-80d5-105f9870adc0}, !- Inlet Port
  {b0de0e8b-d749-4753-81db-c1d18a488b35}; !- Outlet Port

OS:Node,
  {9df684ca-ae74-4f18-977f-cf74d894ab2a}, !- Handle
  Node 7,                                 !- Name
  {d5a395b0-7737-4b91-9380-726693000753}, !- Inlet Port
  {b5f5cbf0-1d67-48e8-8068-a1018608a37a}; !- Outlet Port

OS:Node,
  {2a5813fd-825f-4bde-b3e9-8bd4f60088f2}, !- Handle
  Node 8,                                 !- Name
  {81723443-7aab-4c55-ad44-96a4e554e3ea}, !- Inlet Port
  {e0cf3ae6-c56c-4e12-90f9-07450fb546f0}; !- Outlet Port

OS:Connector:Mixer,
  {0fe5f914-fa4e-445f-b4b6-d1cb60dd0c1c}, !- Handle
  Connector Mixer 2,                      !- Name
  {d5a395b0-7737-4b91-9380-726693000753}, !- Outlet Branch Name
  {e0cf3ae6-c56c-4e12-90f9-07450fb546f0}; !- Inlet Branch Name 1

OS:Connector:Splitter,
  {7e0dcc1c-da29-428f-a0e7-a82ecb838734}, !- Handle
  Connector Splitter 2,                   !- Name
  {b0de0e8b-d749-4753-81db-c1d18a488b35}, !- Inlet Branch Name
  {81723443-7aab-4c55-ad44-96a4e554e3ea}; !- Outlet Branch Name 1

OS:Connection,
  {0596bc9c-452e-44a8-80d5-105f9870adc0}, !- Handle
  {2f0a4dbc-eae2-4cf0-9562-94995ce28bef}, !- Name
  {eed53efc-9427-4046-8bbd-5ab9e96e959a}, !- Source Object
  17,                                     !- Outlet Port
  {b7cab2fe-8e87-4c37-b576-28894c12008f}, !- Target Object
  2;                                      !- Inlet Port

OS:Connection,
  {b0de0e8b-d749-4753-81db-c1d18a488b35}, !- Handle
  {1b95699b-2852-4ee8-9db9-335da98394b8}, !- Name
  {b7cab2fe-8e87-4c37-b576-28894c12008f}, !- Source Object
  3,                                      !- Outlet Port
  {7e0dcc1c-da29-428f-a0e7-a82ecb838734}, !- Target Object
  2;                                      !- Inlet Port

OS:Connection,
  {81723443-7aab-4c55-ad44-96a4e554e3ea}, !- Handle
  {ec35d605-13a0-4fd9-8a43-1da957f28da9}, !- Name
  {7e0dcc1c-da29-428f-a0e7-a82ecb838734}, !- Source Object
  3,                                      !- Outlet Port
  {2a5813fd-825f-4bde-b3e9-8bd4f60088f2}, !- Target Object
  2;                                      !- Inlet Port

OS:Connection,
  {e0cf3ae6-c56c-4e12-90f9-07450fb546f0}, !- Handle
  {aeccfacd-ddfa-4952-9712-98b08a5c7a4f}, !- Name
  {2a5813fd-825f-4bde-b3e9-8bd4f60088f2}, !- Source Object
  3,                                      !- Outlet Port
  {0fe5f914-fa4e-445f-b4b6-d1cb60dd0c1c}, !- Target Object
  3;                                      !- Inlet Port

OS:Connection,
  {d5a395b0-7737-4b91-9380-726693000753}, !- Handle
  {d6c3285b-8a01-49a0-bc56-070cef91e616}, !- Name
  {0fe5f914-fa4e-445f-b4b6-d1cb60dd0c1c}, !- Source Object
  2,                                      !- Outlet Port
  {9df684ca-ae74-4f18-977f-cf74d894ab2a}, !- Target Object
  2;                                      !- Inlet Port

OS:Connection,
  {b5f5cbf0-1d67-48e8-8068-a1018608a37a}, !- Handle
  {5fb138ad-fce0-4689-88e3-74920afa1275}, !- Name
  {9df684ca-ae74-4f18-977f-cf74d894ab2a}, !- Source Object
  3,                                      !- Outlet Port
  {eed53efc-9427-4046-8bbd-5ab9e96e959a}, !- Target Object
  18;                                     !- Inlet Port

OS:Sizing:Plant,
  {71105e85-b972-4114-8d50-6ebd8da820b3}, !- Handle
  {eed53efc-9427-4046-8bbd-5ab9e96e959a}, !- Plant or Condenser Loop Name
=======
  {54bf036e-ed2f-4755-baf1-7b82417c49ba}, !- Demand Mixer Name
  {f5647211-5872-4f52-bd8d-d53967f6ccca}, !- Demand Splitter Name
  {72c230b7-c148-44af-895b-4b35b7f9cae6}, !- Supply Mixer Name
  {ab7209dd-38df-4ca0-8c65-ad66f85dbc5c}; !- Supply Splitter Name

OS:Node,
  {821de93a-f750-4a62-b953-b18bb6a3094f}, !- Handle
  Node 3,                                 !- Name
  {7235f69a-15eb-4b51-bb45-a525a96b2afd}, !- Inlet Port
  {f8e0d550-e984-42fa-8c15-473428748024}; !- Outlet Port

OS:Node,
  {7abdb74b-b30c-4341-bd32-2257b72eba1c}, !- Handle
  Node 4,                                 !- Name
  {ab62750a-f259-45c8-94ad-0a1f850056b2}, !- Inlet Port
  {f5c0d5a7-43a9-4be9-bc10-c9d6c327dd66}; !- Outlet Port

OS:Node,
  {e842529c-5385-47b6-815e-75f9fa7add0a}, !- Handle
  Node 5,                                 !- Name
  {e9860458-a6e2-4ef6-b3a6-671ccbf56728}, !- Inlet Port
  {ae8d39e3-6ae4-4815-9322-dd5081b4fd00}; !- Outlet Port

OS:Connector:Mixer,
  {72c230b7-c148-44af-895b-4b35b7f9cae6}, !- Handle
  Connector Mixer 1,                      !- Name
  {bbd82619-88fa-41dd-b34c-fb9a72bc2ac4}, !- Outlet Branch Name
  {c5e201e8-93f2-4386-8018-c16f0073a2d8}, !- Inlet Branch Name 1
  {8b316463-43da-4109-9c87-ad379915c24a}; !- Inlet Branch Name 2

OS:Connector:Splitter,
  {ab7209dd-38df-4ca0-8c65-ad66f85dbc5c}, !- Handle
  Connector Splitter 1,                   !- Name
  {c6d4d3c0-bf5f-4c7f-821d-f5128652eb46}, !- Inlet Branch Name
  {e9860458-a6e2-4ef6-b3a6-671ccbf56728}, !- Outlet Branch Name 1
  {df2f8282-44e7-4f89-8e42-d0a466ed1555}; !- Outlet Branch Name 2

OS:Connection,
  {7235f69a-15eb-4b51-bb45-a525a96b2afd}, !- Handle
  {e8f965eb-e0e6-4b7d-98f4-b3e433bd9ef0}, !- Name
  {ddb11e6c-f041-4ee7-b6b5-454160b262e3}, !- Source Object
  14,                                     !- Outlet Port
  {821de93a-f750-4a62-b953-b18bb6a3094f}, !- Target Object
  2;                                      !- Inlet Port

OS:Connection,
  {e9860458-a6e2-4ef6-b3a6-671ccbf56728}, !- Handle
  {dc0e680a-bc6f-46b0-9619-244c51a147e0}, !- Name
  {ab7209dd-38df-4ca0-8c65-ad66f85dbc5c}, !- Source Object
  3,                                      !- Outlet Port
  {e842529c-5385-47b6-815e-75f9fa7add0a}, !- Target Object
  2;                                      !- Inlet Port

OS:Connection,
  {f5c0d5a7-43a9-4be9-bc10-c9d6c327dd66}, !- Handle
  {66c68634-17a5-48f6-bbc2-471463b8c7a3}, !- Name
  {7abdb74b-b30c-4341-bd32-2257b72eba1c}, !- Source Object
  3,                                      !- Outlet Port
  {ddb11e6c-f041-4ee7-b6b5-454160b262e3}, !- Target Object
  15;                                     !- Inlet Port

OS:Node,
  {926de1b3-f26a-4ba8-a3f9-0ab39c3390ec}, !- Handle
  Node 6,                                 !- Name
  {442724fe-57d5-4d0f-b21b-227385024956}, !- Inlet Port
  {2d310995-6bcc-42c3-9673-0a1b3f8fc5d3}; !- Outlet Port

OS:Node,
  {0cb028ac-e50a-4586-843e-3c769b1c9f24}, !- Handle
  Node 7,                                 !- Name
  {3b5f64bc-5064-49c8-9418-a29eb5743865}, !- Inlet Port
  {82997b3f-1a04-486b-91fc-41dc6a8baa32}; !- Outlet Port

OS:Node,
  {bad42801-4b46-44fa-8a9f-99ef126fc1ec}, !- Handle
  Node 8,                                 !- Name
  {75d76081-69ef-455c-9a21-7034635941d8}, !- Inlet Port
  {af228e93-f48a-416b-a481-e0ddaa6b949b}; !- Outlet Port

OS:Connector:Mixer,
  {54bf036e-ed2f-4755-baf1-7b82417c49ba}, !- Handle
  Connector Mixer 2,                      !- Name
  {3b5f64bc-5064-49c8-9418-a29eb5743865}, !- Outlet Branch Name
  {af228e93-f48a-416b-a481-e0ddaa6b949b}; !- Inlet Branch Name 1

OS:Connector:Splitter,
  {f5647211-5872-4f52-bd8d-d53967f6ccca}, !- Handle
  Connector Splitter 2,                   !- Name
  {2d310995-6bcc-42c3-9673-0a1b3f8fc5d3}, !- Inlet Branch Name
  {75d76081-69ef-455c-9a21-7034635941d8}; !- Outlet Branch Name 1

OS:Connection,
  {442724fe-57d5-4d0f-b21b-227385024956}, !- Handle
  {a63728a3-1f61-4171-8a10-32e54b79a6b7}, !- Name
  {ddb11e6c-f041-4ee7-b6b5-454160b262e3}, !- Source Object
  17,                                     !- Outlet Port
  {926de1b3-f26a-4ba8-a3f9-0ab39c3390ec}, !- Target Object
  2;                                      !- Inlet Port

OS:Connection,
  {2d310995-6bcc-42c3-9673-0a1b3f8fc5d3}, !- Handle
  {a4fc0fc6-2f55-49ab-bd17-97106f67a914}, !- Name
  {926de1b3-f26a-4ba8-a3f9-0ab39c3390ec}, !- Source Object
  3,                                      !- Outlet Port
  {f5647211-5872-4f52-bd8d-d53967f6ccca}, !- Target Object
  2;                                      !- Inlet Port

OS:Connection,
  {75d76081-69ef-455c-9a21-7034635941d8}, !- Handle
  {ea2057e1-fbc6-4348-bb58-ad530b82ba2c}, !- Name
  {f5647211-5872-4f52-bd8d-d53967f6ccca}, !- Source Object
  3,                                      !- Outlet Port
  {bad42801-4b46-44fa-8a9f-99ef126fc1ec}, !- Target Object
  2;                                      !- Inlet Port

OS:Connection,
  {af228e93-f48a-416b-a481-e0ddaa6b949b}, !- Handle
  {345f4c56-9870-4ae6-95c7-bb68442249b7}, !- Name
  {bad42801-4b46-44fa-8a9f-99ef126fc1ec}, !- Source Object
  3,                                      !- Outlet Port
  {54bf036e-ed2f-4755-baf1-7b82417c49ba}, !- Target Object
  3;                                      !- Inlet Port

OS:Connection,
  {3b5f64bc-5064-49c8-9418-a29eb5743865}, !- Handle
  {7d83ef51-896b-46aa-a6db-fc1e72509b23}, !- Name
  {54bf036e-ed2f-4755-baf1-7b82417c49ba}, !- Source Object
  2,                                      !- Outlet Port
  {0cb028ac-e50a-4586-843e-3c769b1c9f24}, !- Target Object
  2;                                      !- Inlet Port

OS:Connection,
  {82997b3f-1a04-486b-91fc-41dc6a8baa32}, !- Handle
  {4954e6aa-61a4-44dc-87ae-0e14e90ec576}, !- Name
  {0cb028ac-e50a-4586-843e-3c769b1c9f24}, !- Source Object
  3,                                      !- Outlet Port
  {ddb11e6c-f041-4ee7-b6b5-454160b262e3}, !- Target Object
  18;                                     !- Inlet Port

OS:Sizing:Plant,
  {b33739b3-79ca-4756-96a9-5169cdd67e08}, !- Handle
  {ddb11e6c-f041-4ee7-b6b5-454160b262e3}, !- Plant or Condenser Loop Name
>>>>>>> 53a99c71
  Heating,                                !- Loop Type
  52.6666666666667,                       !- Design Loop Exit Temperature {C}
  5.55555555555556,                       !- Loop Design Temperature Difference {deltaC}
  NonCoincident,                          !- Sizing Option
  1,                                      !- Zone Timesteps in Averaging Window
  None;                                   !- Coincident Sizing Factor Mode

OS:AvailabilityManagerAssignmentList,
<<<<<<< HEAD
  {89a63598-380d-4ed7-afa8-e1f8265a19c7}, !- Handle
  Plant Loop 1 AvailabilityManagerAssignmentList; !- Name

OS:Pipe:Adiabatic,
  {453ced38-d1d7-45b1-88dd-1261713b2174}, !- Handle
  Pipe Adiabatic 1,                       !- Name
  {8fa6b319-9156-4278-ae58-2efd7b2a395d}, !- Inlet Node Name
  {139a1729-2700-4b06-b389-2b09eb250fe7}; !- Outlet Node Name

OS:Pipe:Adiabatic,
  {06dd32aa-8bdf-4669-b21b-1f3595196855}, !- Handle
  Pipe Adiabatic 2,                       !- Name
  {6f51d68e-da1c-46b5-9d1c-6647a221eec0}, !- Inlet Node Name
  {b0240fa5-c119-4c6d-8a5f-93891be07503}; !- Outlet Node Name

OS:Node,
  {1a4e9cec-054a-4c9f-8165-a7c0d09a7895}, !- Handle
  Node 9,                                 !- Name
  {139a1729-2700-4b06-b389-2b09eb250fe7}, !- Inlet Port
  {8199f87f-4dfc-47bd-a9e7-72dd1460d1a0}; !- Outlet Port

OS:Connection,
  {8fa6b319-9156-4278-ae58-2efd7b2a395d}, !- Handle
  {ad1bd901-9d80-440a-8a73-99fad69b76ae}, !- Name
  {37aa66bd-ecff-4877-b296-c333b060a3f5}, !- Source Object
  3,                                      !- Outlet Port
  {453ced38-d1d7-45b1-88dd-1261713b2174}, !- Target Object
  2;                                      !- Inlet Port

OS:Connection,
  {139a1729-2700-4b06-b389-2b09eb250fe7}, !- Handle
  {387fc0b0-dbe4-40a0-b089-d3624d0aceef}, !- Name
  {453ced38-d1d7-45b1-88dd-1261713b2174}, !- Source Object
  3,                                      !- Outlet Port
  {1a4e9cec-054a-4c9f-8165-a7c0d09a7895}, !- Target Object
  2;                                      !- Inlet Port

OS:Connection,
  {8199f87f-4dfc-47bd-a9e7-72dd1460d1a0}, !- Handle
  {d1e1a4cd-1418-46d5-9ce1-ecd65b130ec7}, !- Name
  {1a4e9cec-054a-4c9f-8165-a7c0d09a7895}, !- Source Object
  3,                                      !- Outlet Port
  {de74e976-7a01-40e3-9316-838886faa133}, !- Target Object
  3;                                      !- Inlet Port

OS:Node,
  {2592ed84-a4a6-4609-9b62-98268b7b3def}, !- Handle
  Node 10,                                !- Name
  {6e3edbd8-40e3-4f2c-8af5-cd03f445b280}, !- Inlet Port
  {6f51d68e-da1c-46b5-9d1c-6647a221eec0}; !- Outlet Port

OS:Connection,
  {6e3edbd8-40e3-4f2c-8af5-cd03f445b280}, !- Handle
  {ec355f10-9bb6-4a48-82ef-dbebdea50220}, !- Name
  {de74e976-7a01-40e3-9316-838886faa133}, !- Source Object
  2,                                      !- Outlet Port
  {2592ed84-a4a6-4609-9b62-98268b7b3def}, !- Target Object
  2;                                      !- Inlet Port

OS:Connection,
  {6f51d68e-da1c-46b5-9d1c-6647a221eec0}, !- Handle
  {8391c845-e2b5-45bd-9bcf-59c0cba8cef2}, !- Name
  {2592ed84-a4a6-4609-9b62-98268b7b3def}, !- Source Object
  3,                                      !- Outlet Port
  {06dd32aa-8bdf-4669-b21b-1f3595196855}, !- Target Object
  2;                                      !- Inlet Port

OS:Connection,
  {b0240fa5-c119-4c6d-8a5f-93891be07503}, !- Handle
  {0652b97e-593f-4651-ab1e-3d0bfc52f5d9}, !- Name
  {06dd32aa-8bdf-4669-b21b-1f3595196855}, !- Source Object
  3,                                      !- Outlet Port
  {e77ab3e8-7f24-4dad-887c-55de26897ae8}, !- Target Object
  2;                                      !- Inlet Port

OS:Pump:VariableSpeed,
  {0ea831f0-e0ba-46d3-9bbc-93ad62a9e7c0}, !- Handle
  Pump Variable Speed 1,                  !- Name
  {3dc11910-46e7-4bad-aa76-fb88d79a7b45}, !- Inlet Node Name
  {57490f9e-b1d7-4d00-b683-e6306e9b77bb}, !- Outlet Node Name
=======
  {995cae0e-6419-4125-8d8e-3df6c125f40a}, !- Handle
  Plant Loop 1 AvailabilityManagerAssignmentList; !- Name

OS:Pipe:Adiabatic,
  {a4270f6e-f19a-4afd-8dc4-2fb7a3c88abe}, !- Handle
  Pipe Adiabatic 1,                       !- Name
  {ae8d39e3-6ae4-4815-9322-dd5081b4fd00}, !- Inlet Node Name
  {ebf571af-80a6-4ddf-9ea1-793e180ab719}; !- Outlet Node Name

OS:Pipe:Adiabatic,
  {ae25e37c-c0a1-43e6-8c26-f92cb1449703}, !- Handle
  Pipe Adiabatic 2,                       !- Name
  {26ce661c-8af9-4442-b217-96729a4c65e3}, !- Inlet Node Name
  {ab62750a-f259-45c8-94ad-0a1f850056b2}; !- Outlet Node Name

OS:Node,
  {df5eed6d-d593-47a6-9a91-f3f9f84ff0c8}, !- Handle
  Node 9,                                 !- Name
  {ebf571af-80a6-4ddf-9ea1-793e180ab719}, !- Inlet Port
  {c5e201e8-93f2-4386-8018-c16f0073a2d8}; !- Outlet Port

OS:Connection,
  {ae8d39e3-6ae4-4815-9322-dd5081b4fd00}, !- Handle
  {bb39f2ae-6547-43d8-95c1-284d7fc0b892}, !- Name
  {e842529c-5385-47b6-815e-75f9fa7add0a}, !- Source Object
  3,                                      !- Outlet Port
  {a4270f6e-f19a-4afd-8dc4-2fb7a3c88abe}, !- Target Object
  2;                                      !- Inlet Port

OS:Connection,
  {ebf571af-80a6-4ddf-9ea1-793e180ab719}, !- Handle
  {b9b12c98-789e-4cf5-af66-eec590f86e82}, !- Name
  {a4270f6e-f19a-4afd-8dc4-2fb7a3c88abe}, !- Source Object
  3,                                      !- Outlet Port
  {df5eed6d-d593-47a6-9a91-f3f9f84ff0c8}, !- Target Object
  2;                                      !- Inlet Port

OS:Connection,
  {c5e201e8-93f2-4386-8018-c16f0073a2d8}, !- Handle
  {3f31dd70-3274-449f-84bc-9789bd92cc8e}, !- Name
  {df5eed6d-d593-47a6-9a91-f3f9f84ff0c8}, !- Source Object
  3,                                      !- Outlet Port
  {72c230b7-c148-44af-895b-4b35b7f9cae6}, !- Target Object
  3;                                      !- Inlet Port

OS:Node,
  {1c8f8900-4669-4d87-bcf4-ad565b445c1b}, !- Handle
  Node 10,                                !- Name
  {bbd82619-88fa-41dd-b34c-fb9a72bc2ac4}, !- Inlet Port
  {26ce661c-8af9-4442-b217-96729a4c65e3}; !- Outlet Port

OS:Connection,
  {bbd82619-88fa-41dd-b34c-fb9a72bc2ac4}, !- Handle
  {04fdf92e-149f-44e1-bc68-f69eed6c4bbb}, !- Name
  {72c230b7-c148-44af-895b-4b35b7f9cae6}, !- Source Object
  2,                                      !- Outlet Port
  {1c8f8900-4669-4d87-bcf4-ad565b445c1b}, !- Target Object
  2;                                      !- Inlet Port

OS:Connection,
  {26ce661c-8af9-4442-b217-96729a4c65e3}, !- Handle
  {0a853314-c647-4f59-8823-692126a3b705}, !- Name
  {1c8f8900-4669-4d87-bcf4-ad565b445c1b}, !- Source Object
  3,                                      !- Outlet Port
  {ae25e37c-c0a1-43e6-8c26-f92cb1449703}, !- Target Object
  2;                                      !- Inlet Port

OS:Connection,
  {ab62750a-f259-45c8-94ad-0a1f850056b2}, !- Handle
  {46c032e3-3672-425c-b8db-15dfb6afbbf7}, !- Name
  {ae25e37c-c0a1-43e6-8c26-f92cb1449703}, !- Source Object
  3,                                      !- Outlet Port
  {7abdb74b-b30c-4341-bd32-2257b72eba1c}, !- Target Object
  2;                                      !- Inlet Port

OS:Pump:VariableSpeed,
  {18d9a953-69a6-498e-b6de-da8af2d2f003}, !- Handle
  Pump Variable Speed 1,                  !- Name
  {f8e0d550-e984-42fa-8c15-473428748024}, !- Inlet Node Name
  {6dab8acb-fbec-49d6-9ec5-741542cf7ea2}, !- Outlet Node Name
>>>>>>> 53a99c71
  0.01,                                   !- Rated Flow Rate {m3/s}
  1,                                      !- Rated Pump Head {Pa}
  0,                                      !- Rated Power Consumption {W}
  1,                                      !- Motor Efficiency
  0,                                      !- Fraction of Motor Inefficiencies to Fluid Stream
  0,                                      !- Coefficient 1 of the Part Load Performance Curve
  1,                                      !- Coefficient 2 of the Part Load Performance Curve
  0,                                      !- Coefficient 3 of the Part Load Performance Curve
  0,                                      !- Coefficient 4 of the Part Load Performance Curve
  ,                                       !- Minimum Flow Rate {m3/s}
  Intermittent,                           !- Pump Control Type
  ,                                       !- Pump Flow Rate Schedule Name
  ,                                       !- Pump Curve Name
  ,                                       !- Impeller Diameter {m}
  ,                                       !- VFD Control Type
  ,                                       !- Pump RPM Schedule Name
  ,                                       !- Minimum Pressure Schedule {Pa}
  ,                                       !- Maximum Pressure Schedule {Pa}
  ,                                       !- Minimum RPM Schedule {rev/min}
  ,                                       !- Maximum RPM Schedule {rev/min}
  ,                                       !- Zone Name
  0.5,                                    !- Skin Loss Radiative Fraction
  PowerPerFlowPerPressure,                !- Design Power Sizing Method
  348701.1,                               !- Design Electric Power per Unit Flow Rate {W/(m3/s)}
  1.282051282,                            !- Design Shaft Power per Unit Flow Rate per Unit Head {W-s/m3-Pa}
  0,                                      !- Design Minimum Flow Rate Fraction
  General;                                !- End-Use Subcategory

OS:Node,
<<<<<<< HEAD
  {3238e20b-bda6-4ef3-8477-29a2e9052a33}, !- Handle
  Node 11,                                !- Name
  {57490f9e-b1d7-4d00-b683-e6306e9b77bb}, !- Inlet Port
  {7817855a-7a71-4907-800e-8c0a89d9d429}; !- Outlet Port

OS:Connection,
  {3dc11910-46e7-4bad-aa76-fb88d79a7b45}, !- Handle
  {85b77a73-f605-4448-8212-e9a903b63970}, !- Name
  {5e6d1c84-588e-494f-b115-f63f4d574690}, !- Source Object
  3,                                      !- Outlet Port
  {0ea831f0-e0ba-46d3-9bbc-93ad62a9e7c0}, !- Target Object
  2;                                      !- Inlet Port

OS:Connection,
  {57490f9e-b1d7-4d00-b683-e6306e9b77bb}, !- Handle
  {774ce63a-0b71-4a09-ab2c-6698ee929ac8}, !- Name
  {0ea831f0-e0ba-46d3-9bbc-93ad62a9e7c0}, !- Source Object
  3,                                      !- Outlet Port
  {3238e20b-bda6-4ef3-8477-29a2e9052a33}, !- Target Object
  2;                                      !- Inlet Port

OS:Connection,
  {7817855a-7a71-4907-800e-8c0a89d9d429}, !- Handle
  {cc20db15-f758-4c0d-86a7-e45e25bf8615}, !- Name
  {3238e20b-bda6-4ef3-8477-29a2e9052a33}, !- Source Object
  3,                                      !- Outlet Port
  {a5c68602-5f2a-465a-8e02-dcecafd11184}, !- Target Object
  2;                                      !- Inlet Port

OS:Schedule:Constant,
  {ca96b692-7b92-4771-b4fe-dc64f52dba34}, !- Handle
  dhw temp,                               !- Name
  {c108b842-32db-4e26-8a45-5953daa8e9c5}, !- Schedule Type Limits Name
  52.6666666666667;                       !- Value

OS:SetpointManager:Scheduled,
  {7d93adf8-8c66-4b9c-b03c-ee4a78989743}, !- Handle
  Setpoint Manager Scheduled 1,           !- Name
  Temperature,                            !- Control Variable
  {ca96b692-7b92-4771-b4fe-dc64f52dba34}, !- Schedule Name
  {e77ab3e8-7f24-4dad-887c-55de26897ae8}; !- Setpoint Node or NodeList Name

OS:ScheduleTypeLimits,
  {c108b842-32db-4e26-8a45-5953daa8e9c5}, !- Handle
=======
  {68587074-06e5-4974-a248-9c9d8739a3b2}, !- Handle
  Node 11,                                !- Name
  {6dab8acb-fbec-49d6-9ec5-741542cf7ea2}, !- Inlet Port
  {c6d4d3c0-bf5f-4c7f-821d-f5128652eb46}; !- Outlet Port

OS:Connection,
  {f8e0d550-e984-42fa-8c15-473428748024}, !- Handle
  {26272079-5fcb-4cb8-8006-ff38c2a11720}, !- Name
  {821de93a-f750-4a62-b953-b18bb6a3094f}, !- Source Object
  3,                                      !- Outlet Port
  {18d9a953-69a6-498e-b6de-da8af2d2f003}, !- Target Object
  2;                                      !- Inlet Port

OS:Connection,
  {6dab8acb-fbec-49d6-9ec5-741542cf7ea2}, !- Handle
  {d69c7db1-d0ee-436c-830a-12538a709f12}, !- Name
  {18d9a953-69a6-498e-b6de-da8af2d2f003}, !- Source Object
  3,                                      !- Outlet Port
  {68587074-06e5-4974-a248-9c9d8739a3b2}, !- Target Object
  2;                                      !- Inlet Port

OS:Connection,
  {c6d4d3c0-bf5f-4c7f-821d-f5128652eb46}, !- Handle
  {0f3350c9-2ac6-44a9-a564-12faa9974e25}, !- Name
  {68587074-06e5-4974-a248-9c9d8739a3b2}, !- Source Object
  3,                                      !- Outlet Port
  {ab7209dd-38df-4ca0-8c65-ad66f85dbc5c}, !- Target Object
  2;                                      !- Inlet Port

OS:Schedule:Constant,
  {f52858b9-4db8-4348-9d15-0ebb1bae616d}, !- Handle
  dhw temp,                               !- Name
  {200c023f-01f8-4283-b83a-e052065f6e00}, !- Schedule Type Limits Name
  52.6666666666667;                       !- Value

OS:SetpointManager:Scheduled,
  {6af68115-f127-4c59-99c6-2c3fb11b9501}, !- Handle
  Setpoint Manager Scheduled 1,           !- Name
  Temperature,                            !- Control Variable
  {f52858b9-4db8-4348-9d15-0ebb1bae616d}, !- Schedule Name
  {7abdb74b-b30c-4341-bd32-2257b72eba1c}; !- Setpoint Node or NodeList Name

OS:ScheduleTypeLimits,
  {200c023f-01f8-4283-b83a-e052065f6e00}, !- Handle
>>>>>>> 53a99c71
  Temperature,                            !- Name
  ,                                       !- Lower Limit Value
  ,                                       !- Upper Limit Value
  Continuous,                             !- Numeric Type
  Temperature;                            !- Unit Type

OS:WaterHeater:Mixed,
<<<<<<< HEAD
  {7a1772ed-9518-4ec7-8ff1-c4d36db6fce3}, !- Handle
  res wh,                                 !- Name
  0.143845647790854,                      !- Tank Volume {m3}
  {3f19a3a2-b034-4b95-9517-816f03339eb5}, !- Setpoint Temperature Schedule Name
=======
  {250ada3b-3398-47fe-a101-8499ed6dd1cb}, !- Handle
  res wh,                                 !- Name
  0.143845647790854,                      !- Tank Volume {m3}
  {1c7670ed-9dd1-4274-82b0-aa7261b5f4af}, !- Setpoint Temperature Schedule Name
>>>>>>> 53a99c71
  2,                                      !- Deadband Temperature Difference {deltaC}
  99,                                     !- Maximum Temperature Limit {C}
  Cycle,                                  !- Heater Control Type
  11722.8428068889,                       !- Heater Maximum Capacity {W}
  0,                                      !- Heater Minimum Capacity {W}
  ,                                       !- Heater Ignition Minimum Flow Rate {m3/s}
  ,                                       !- Heater Ignition Delay {s}
  NaturalGas,                             !- Heater Fuel Type
  0.773298241318794,                      !- Heater Thermal Efficiency
  ,                                       !- Part Load Factor Curve Name
  0,                                      !- Off Cycle Parasitic Fuel Consumption Rate {W}
  Electricity,                            !- Off Cycle Parasitic Fuel Type
  0,                                      !- Off Cycle Parasitic Heat Fraction to Tank
  0,                                      !- On Cycle Parasitic Fuel Consumption Rate {W}
  Electricity,                            !- On Cycle Parasitic Fuel Type
  0,                                      !- On Cycle Parasitic Heat Fraction to Tank
  ThermalZone,                            !- Ambient Temperature Indicator
  ,                                       !- Ambient Temperature Schedule Name
<<<<<<< HEAD
  {9939c153-d783-4f6b-9d74-f93d614c0de9}, !- Ambient Temperature Thermal Zone Name
=======
  {1e8fc169-998e-42cc-aeb7-f86b62eafb14}, !- Ambient Temperature Thermal Zone Name
>>>>>>> 53a99c71
  ,                                       !- Ambient Temperature Outdoor Air Node Name
  4.15693173076374,                       !- Off Cycle Loss Coefficient to Ambient Temperature {W/K}
  0.64,                                   !- Off Cycle Loss Fraction to Thermal Zone
  4.15693173076374,                       !- On Cycle Loss Coefficient to Ambient Temperature {W/K}
  1,                                      !- On Cycle Loss Fraction to Thermal Zone
  ,                                       !- Peak Use Flow Rate {m3/s}
  ,                                       !- Use Flow Rate Fraction Schedule Name
  ,                                       !- Cold Water Supply Temperature Schedule Name
<<<<<<< HEAD
  {918ce375-1872-4e58-b25a-b661d021e6db}, !- Use Side Inlet Node Name
  {a5e3f60b-924c-47d5-a4a1-cc8d1de01d77}, !- Use Side Outlet Node Name
=======
  {0b642c3a-3d8e-4aa7-9427-32f75e851573}, !- Use Side Inlet Node Name
  {e8c3e076-59d5-4223-be56-6f9865700d96}, !- Use Side Outlet Node Name
>>>>>>> 53a99c71
  1,                                      !- Use Side Effectiveness
  ,                                       !- Source Side Inlet Node Name
  ,                                       !- Source Side Outlet Node Name
  1,                                      !- Source Side Effectiveness
  autosize,                               !- Use Side Design Flow Rate {m3/s}
  autosize,                               !- Source Side Design Flow Rate {m3/s}
  1.5,                                    !- Indirect Water Heating Recovery Time {hr}
  IndirectHeatPrimarySetpoint,            !- Source Side Flow Control Mode
  ,                                       !- Indirect Alternate Setpoint Temperature Schedule Name
  res wh;                                 !- End-Use Subcategory

OS:Schedule:Constant,
<<<<<<< HEAD
  {3f19a3a2-b034-4b95-9517-816f03339eb5}, !- Handle
  WH Setpoint Temp,                       !- Name
  {c108b842-32db-4e26-8a45-5953daa8e9c5}, !- Schedule Type Limits Name
  52.6666666666667;                       !- Value

OS:Node,
  {2021af34-f4a5-43d2-b1f6-15f5e514b1a7}, !- Handle
  Node 12,                                !- Name
  {8a736d01-8f5c-40d7-a4ca-bba147d5a310}, !- Inlet Port
  {918ce375-1872-4e58-b25a-b661d021e6db}; !- Outlet Port

OS:Connection,
  {8a736d01-8f5c-40d7-a4ca-bba147d5a310}, !- Handle
  {d6b5f34b-848d-4164-a5fc-f2518b34c976}, !- Name
  {a5c68602-5f2a-465a-8e02-dcecafd11184}, !- Source Object
  4,                                      !- Outlet Port
  {2021af34-f4a5-43d2-b1f6-15f5e514b1a7}, !- Target Object
  2;                                      !- Inlet Port

OS:Node,
  {9ce6e1ac-9e61-4cc9-b2e3-65908cd7e251}, !- Handle
  Node 13,                                !- Name
  {a5e3f60b-924c-47d5-a4a1-cc8d1de01d77}, !- Inlet Port
  {bce64e8e-0e43-46b5-80a4-60f674831850}; !- Outlet Port

OS:Connection,
  {918ce375-1872-4e58-b25a-b661d021e6db}, !- Handle
  {e6d25ecd-2884-4c45-94f7-4c5137d4147d}, !- Name
  {2021af34-f4a5-43d2-b1f6-15f5e514b1a7}, !- Source Object
  3,                                      !- Outlet Port
  {7a1772ed-9518-4ec7-8ff1-c4d36db6fce3}, !- Target Object
  31;                                     !- Inlet Port

OS:Connection,
  {a5e3f60b-924c-47d5-a4a1-cc8d1de01d77}, !- Handle
  {e7f9de24-4047-49a7-845b-8287c821479f}, !- Name
  {7a1772ed-9518-4ec7-8ff1-c4d36db6fce3}, !- Source Object
  32,                                     !- Outlet Port
  {9ce6e1ac-9e61-4cc9-b2e3-65908cd7e251}, !- Target Object
  2;                                      !- Inlet Port

OS:Connection,
  {bce64e8e-0e43-46b5-80a4-60f674831850}, !- Handle
  {6ee20fa5-7ff1-4afc-933d-b3c342843bac}, !- Name
  {9ce6e1ac-9e61-4cc9-b2e3-65908cd7e251}, !- Source Object
  3,                                      !- Outlet Port
  {de74e976-7a01-40e3-9316-838886faa133}, !- Target Object
=======
  {1c7670ed-9dd1-4274-82b0-aa7261b5f4af}, !- Handle
  WH Setpoint Temp,                       !- Name
  {200c023f-01f8-4283-b83a-e052065f6e00}, !- Schedule Type Limits Name
  52.6666666666667;                       !- Value

OS:Node,
  {b0b66dd0-7767-48df-9a1f-ba7754c60422}, !- Handle
  Node 12,                                !- Name
  {df2f8282-44e7-4f89-8e42-d0a466ed1555}, !- Inlet Port
  {0b642c3a-3d8e-4aa7-9427-32f75e851573}; !- Outlet Port

OS:Connection,
  {df2f8282-44e7-4f89-8e42-d0a466ed1555}, !- Handle
  {d79690f3-3907-4cac-8d18-d1cd74898797}, !- Name
  {ab7209dd-38df-4ca0-8c65-ad66f85dbc5c}, !- Source Object
  4,                                      !- Outlet Port
  {b0b66dd0-7767-48df-9a1f-ba7754c60422}, !- Target Object
  2;                                      !- Inlet Port

OS:Node,
  {0064ebd1-a0d7-427e-8763-3e68522553b6}, !- Handle
  Node 13,                                !- Name
  {e8c3e076-59d5-4223-be56-6f9865700d96}, !- Inlet Port
  {8b316463-43da-4109-9c87-ad379915c24a}; !- Outlet Port

OS:Connection,
  {0b642c3a-3d8e-4aa7-9427-32f75e851573}, !- Handle
  {d9632e0c-0e24-407b-8fbe-f8116e4c94fa}, !- Name
  {b0b66dd0-7767-48df-9a1f-ba7754c60422}, !- Source Object
  3,                                      !- Outlet Port
  {250ada3b-3398-47fe-a101-8499ed6dd1cb}, !- Target Object
  31;                                     !- Inlet Port

OS:Connection,
  {e8c3e076-59d5-4223-be56-6f9865700d96}, !- Handle
  {c2498b2e-29fe-4c9f-8ae3-088e64ae5e4a}, !- Name
  {250ada3b-3398-47fe-a101-8499ed6dd1cb}, !- Source Object
  32,                                     !- Outlet Port
  {0064ebd1-a0d7-427e-8763-3e68522553b6}, !- Target Object
  2;                                      !- Inlet Port

OS:Connection,
  {8b316463-43da-4109-9c87-ad379915c24a}, !- Handle
  {7e26128c-3195-456e-8f91-c412f44bb302}, !- Name
  {0064ebd1-a0d7-427e-8763-3e68522553b6}, !- Source Object
  3,                                      !- Outlet Port
  {72c230b7-c148-44af-895b-4b35b7f9cae6}, !- Target Object
>>>>>>> 53a99c71
  4;                                      !- Inlet Port
<|MERGE_RESOLUTION|>--- conflicted
+++ resolved
@@ -1,73 +1,41 @@
 !- NOTE: Auto-generated from /test/osw_files/MF_8units_1story_SL_3Beds_2Baths_Denver_WHTank.osw
 
 OS:Version,
-<<<<<<< HEAD
-  {e62ab73a-63d4-47d2-ada5-572752bd7b07}, !- Handle
+  {510e2fe4-ab17-4e83-9ef6-13b7b07defeb}, !- Handle
   2.9.0;                                  !- Version Identifier
 
 OS:SimulationControl,
-  {f40ffbbd-a90d-4c89-ac9c-953e542f1229}, !- Handle
-=======
-  {9de1ecd3-8132-41f7-b286-e93e315783cc}, !- Handle
-  2.9.0;                                  !- Version Identifier
-
-OS:SimulationControl,
-  {f875272c-78d9-4e5d-8132-fc1f99117d8d}, !- Handle
->>>>>>> 53a99c71
+  {1c4c67d1-42f7-4708-8e29-815df6b0b350}, !- Handle
   ,                                       !- Do Zone Sizing Calculation
   ,                                       !- Do System Sizing Calculation
   ,                                       !- Do Plant Sizing Calculation
   No;                                     !- Run Simulation for Sizing Periods
 
 OS:Timestep,
-<<<<<<< HEAD
-  {665862db-892b-4625-a860-6bd7f8a7c415}, !- Handle
+  {157c9e2d-f64d-45e6-ba2e-3be9c77bb2ce}, !- Handle
   6;                                      !- Number of Timesteps per Hour
 
 OS:ShadowCalculation,
-  {58af8cc7-af21-4b4a-94f2-d32c78266cab}, !- Handle
-=======
-  {ce12926d-29f1-461e-bda1-eb26e587e7a5}, !- Handle
-  6;                                      !- Number of Timesteps per Hour
-
-OS:ShadowCalculation,
-  {31aafccf-6144-4a40-9c5d-1d18404a4a1e}, !- Handle
->>>>>>> 53a99c71
+  {d20aa2a9-964d-40f9-b6e5-40e852ea2b02}, !- Handle
   20,                                     !- Calculation Frequency
   200;                                    !- Maximum Figures in Shadow Overlap Calculations
 
 OS:SurfaceConvectionAlgorithm:Outside,
-<<<<<<< HEAD
-  {d7980a7a-b085-4185-bf15-9f9b54f4c426}, !- Handle
+  {b37ea521-8aa1-4738-91e2-440f06ad750d}, !- Handle
   DOE-2;                                  !- Algorithm
 
 OS:SurfaceConvectionAlgorithm:Inside,
-  {a9f126cc-b1bf-4411-95db-d8c5e4051084}, !- Handle
+  {36b058e3-0aaf-4cb2-a17f-6ef40043ee72}, !- Handle
   TARP;                                   !- Algorithm
 
 OS:ZoneCapacitanceMultiplier:ResearchSpecial,
-  {2139fbb1-836c-4e5b-b475-849b94db8bfc}, !- Handle
-=======
-  {084c11cc-e0ed-4757-bc26-f6ed8ac2d5bb}, !- Handle
-  DOE-2;                                  !- Algorithm
-
-OS:SurfaceConvectionAlgorithm:Inside,
-  {c66b3750-97a4-468a-a8ce-b997e8349111}, !- Handle
-  TARP;                                   !- Algorithm
-
-OS:ZoneCapacitanceMultiplier:ResearchSpecial,
-  {e209ab19-19b9-420a-b197-715a8aff553c}, !- Handle
->>>>>>> 53a99c71
+  {2dcadedc-5fdc-408d-b520-87a5e77a7d53}, !- Handle
   ,                                       !- Temperature Capacity Multiplier
   15,                                     !- Humidity Capacity Multiplier
   ;                                       !- Carbon Dioxide Capacity Multiplier
 
 OS:RunPeriod,
-<<<<<<< HEAD
-  {473988d4-70a2-4af3-a376-13c5dd8e6739}, !- Handle
-=======
-  {447a959c-d195-49a0-aaa8-7aabafb1db4c}, !- Handle
->>>>>>> 53a99c71
+  {d6bba100-0620-4192-89a2-bd764495f14e}, !- Handle
   Run Period 1,                           !- Name
   1,                                      !- Begin Month
   1,                                      !- Begin Day of Month
@@ -81,21 +49,13 @@
   ;                                       !- Number of Times Runperiod to be Repeated
 
 OS:YearDescription,
-<<<<<<< HEAD
-  {aa9c0a03-2d00-46ea-867f-9e50a767022c}, !- Handle
-=======
-  {2bf348b6-a561-4ab7-90d2-5abe6fe58019}, !- Handle
->>>>>>> 53a99c71
+  {ed370c17-ee94-453c-8a46-5a309898a0f4}, !- Handle
   2007,                                   !- Calendar Year
   ,                                       !- Day of Week for Start Day
   ;                                       !- Is Leap Year
 
 OS:WeatherFile,
-<<<<<<< HEAD
-  {04be32cf-3e0c-4d5b-835f-c21c42b353ce}, !- Handle
-=======
-  {861cf588-4ce8-4d3c-aaa7-028b050cef82}, !- Handle
->>>>>>> 53a99c71
+  {cf61af98-7eed-4e19-8c2b-2e108312a82a}, !- Handle
   Denver Intl Ap,                         !- City
   CO,                                     !- State Province Region
   USA,                                    !- Country
@@ -109,13 +69,8 @@
   E23378AA;                               !- Checksum
 
 OS:AdditionalProperties,
-<<<<<<< HEAD
-  {eec98c8d-b3c1-4307-a7da-8906f94f1dda}, !- Handle
-  {04be32cf-3e0c-4d5b-835f-c21c42b353ce}, !- Object Name
-=======
-  {12247b73-64cc-40e5-a698-0a516ca165be}, !- Handle
-  {861cf588-4ce8-4d3c-aaa7-028b050cef82}, !- Object Name
->>>>>>> 53a99c71
+  {e27a3763-0872-4a8b-8d4c-fb2e507468a3}, !- Handle
+  {cf61af98-7eed-4e19-8c2b-2e108312a82a}, !- Object Name
   EPWHeaderCity,                          !- Feature Name 1
   String,                                 !- Feature Data Type 1
   Denver Intl Ap,                         !- Feature Value 1
@@ -223,11 +178,7 @@
   84;                                     !- Feature Value 35
 
 OS:Site,
-<<<<<<< HEAD
-  {a8ebd8cb-5090-41cc-a148-d719e6a425b7}, !- Handle
-=======
-  {15f98223-1ba3-4aa3-b829-119be5feac16}, !- Handle
->>>>>>> 53a99c71
+  {85ef0419-e70d-4c8e-840d-eb3350f33395}, !- Handle
   Denver Intl Ap_CO_USA,                  !- Name
   39.83,                                  !- Latitude {deg}
   -104.65,                                !- Longitude {deg}
@@ -236,11 +187,7 @@
   ;                                       !- Terrain
 
 OS:ClimateZones,
-<<<<<<< HEAD
-  {742e2ef7-577f-4f7e-93ae-a0c49f003d51}, !- Handle
-=======
-  {3ec80559-331a-4962-be96-bf62a642376d}, !- Handle
->>>>>>> 53a99c71
+  {fde4c0d9-22c4-48c1-bfc0-8760fd7c46f9}, !- Handle
   ,                                       !- Active Institution
   ,                                       !- Active Year
   ,                                       !- Climate Zone Institution Name 1
@@ -253,31 +200,19 @@
   Cold;                                   !- Climate Zone Value 2
 
 OS:Site:WaterMainsTemperature,
-<<<<<<< HEAD
-  {6c75fa8b-4ba4-429e-8730-5463b64329cb}, !- Handle
-=======
-  {efb78506-a057-402d-aac1-bb588e6c033b}, !- Handle
->>>>>>> 53a99c71
+  {3fdde30c-29b2-4d19-9209-380d0b254be2}, !- Handle
   Correlation,                            !- Calculation Method
   ,                                       !- Temperature Schedule Name
   10.8753424657535,                       !- Annual Average Outdoor Air Temperature {C}
   23.1524007936508;                       !- Maximum Difference In Monthly Average Outdoor Air Temperatures {deltaC}
 
 OS:RunPeriodControl:DaylightSavingTime,
-<<<<<<< HEAD
-  {99fde768-2af0-4868-b2d1-6e47047cdfc4}, !- Handle
-=======
-  {59958565-6e18-4e65-a051-d36f7e18770f}, !- Handle
->>>>>>> 53a99c71
+  {be20b7a9-bde3-4ccd-b808-d62fcb683da9}, !- Handle
   3/12,                                   !- Start Date
   11/5;                                   !- End Date
 
 OS:Site:GroundTemperature:Deep,
-<<<<<<< HEAD
-  {2c7187e1-ed0c-41a5-8293-c97c8cf8d4f2}, !- Handle
-=======
-  {27cec74f-2939-4339-a266-6a0075404de5}, !- Handle
->>>>>>> 53a99c71
+  {366ada3c-6e52-45c2-a3f6-490ee37afe9e}, !- Handle
   10.8753424657535,                       !- January Deep Ground Temperature {C}
   10.8753424657535,                       !- February Deep Ground Temperature {C}
   10.8753424657535,                       !- March Deep Ground Temperature {C}
@@ -292,11 +227,7 @@
   10.8753424657535;                       !- December Deep Ground Temperature {C}
 
 OS:Building,
-<<<<<<< HEAD
-  {1b932598-5859-455d-8918-f780f4ccd9d3}, !- Handle
-=======
-  {0adc38a6-96df-4b87-bedb-3899e168b45c}, !- Handle
->>>>>>> 53a99c71
+  {dfe2571c-47a0-4869-8376-7ba29ab56d20}, !- Handle
   Building 1,                             !- Name
   ,                                       !- Building Sector Type
   0,                                      !- North Axis {deg}
@@ -311,13 +242,8 @@
   8;                                      !- Standards Number of Living Units
 
 OS:AdditionalProperties,
-<<<<<<< HEAD
-  {a1c9853a-cb7e-4d20-96b1-84f22bc26e54}, !- Handle
-  {1b932598-5859-455d-8918-f780f4ccd9d3}, !- Object Name
-=======
-  {0cda69cb-f379-493b-9b90-81f8f29b2c50}, !- Handle
-  {0adc38a6-96df-4b87-bedb-3899e168b45c}, !- Object Name
->>>>>>> 53a99c71
+  {2140affa-9c3d-47f0-9ed1-9024b1973912}, !- Handle
+  {dfe2571c-47a0-4869-8376-7ba29ab56d20}, !- Object Name
   num_units,                              !- Feature Name 1
   Integer,                                !- Feature Data Type 1
   8,                                      !- Feature Value 1
@@ -347,11 +273,7 @@
   true;                                   !- Feature Value 9
 
 OS:ThermalZone,
-<<<<<<< HEAD
-  {9939c153-d783-4f6b-9d74-f93d614c0de9}, !- Handle
-=======
-  {1e8fc169-998e-42cc-aeb7-f86b62eafb14}, !- Handle
->>>>>>> 53a99c71
+  {4a2cc439-6f3b-4dce-b70b-ca10891b3b50}, !- Handle
   living zone,                            !- Name
   ,                                       !- Multiplier
   ,                                       !- Ceiling Height {m}
@@ -360,17 +282,10 @@
   ,                                       !- Zone Inside Convection Algorithm
   ,                                       !- Zone Outside Convection Algorithm
   ,                                       !- Zone Conditioning Equipment List Name
-<<<<<<< HEAD
-  {ec30310c-a51f-42f4-ae57-bb2d74d34948}, !- Zone Air Inlet Port List
-  {d3119d09-944c-441b-8d58-8d3a987863d3}, !- Zone Air Exhaust Port List
-  {0219765d-0b07-4208-a769-55ae3cfce136}, !- Zone Air Node Name
-  {a221e678-f5dc-476a-b995-4326cb2fcc07}, !- Zone Return Air Port List
-=======
-  {282f3621-c5db-4ae1-ad08-9a6197f590c3}, !- Zone Air Inlet Port List
-  {022b2f7a-a004-4230-a6ad-4d65accf549c}, !- Zone Air Exhaust Port List
-  {4fcf8da2-f6fc-4c5e-9ed8-3e20ead2a6cc}, !- Zone Air Node Name
-  {4b6a058f-a408-4365-9bed-393e92de7e92}, !- Zone Return Air Port List
->>>>>>> 53a99c71
+  {bf4bdbeb-ab5c-4097-a434-80ed2e5f79be}, !- Zone Air Inlet Port List
+  {10e315f0-4bcc-4734-9eda-f387ea1d17c2}, !- Zone Air Exhaust Port List
+  {c1c8400a-cf5a-43c8-9b02-e920b4c9d47a}, !- Zone Air Node Name
+  {6a66d561-0634-483e-ac38-c3f4d1c01052}, !- Zone Return Air Port List
   ,                                       !- Primary Daylighting Control Name
   ,                                       !- Fraction of Zone Controlled by Primary Daylighting Control
   ,                                       !- Secondary Daylighting Control Name
@@ -381,71 +296,37 @@
   No;                                     !- Use Ideal Air Loads
 
 OS:Node,
-<<<<<<< HEAD
-  {5d10abeb-635f-4fea-b0e9-967d9efb8a59}, !- Handle
+  {d7f8045e-c789-48ac-bf5a-b7378bf71440}, !- Handle
   Node 1,                                 !- Name
-  {0219765d-0b07-4208-a769-55ae3cfce136}, !- Inlet Port
+  {c1c8400a-cf5a-43c8-9b02-e920b4c9d47a}, !- Inlet Port
   ;                                       !- Outlet Port
 
 OS:Connection,
-  {0219765d-0b07-4208-a769-55ae3cfce136}, !- Handle
-  {08c8c6e6-a1b8-4e99-a9f4-5f3654f56523}, !- Name
-  {9939c153-d783-4f6b-9d74-f93d614c0de9}, !- Source Object
+  {c1c8400a-cf5a-43c8-9b02-e920b4c9d47a}, !- Handle
+  {c01161a0-ec1b-44e8-a9d9-11e976cf220a}, !- Name
+  {4a2cc439-6f3b-4dce-b70b-ca10891b3b50}, !- Source Object
   11,                                     !- Outlet Port
-  {5d10abeb-635f-4fea-b0e9-967d9efb8a59}, !- Target Object
+  {d7f8045e-c789-48ac-bf5a-b7378bf71440}, !- Target Object
   2;                                      !- Inlet Port
 
 OS:PortList,
-  {ec30310c-a51f-42f4-ae57-bb2d74d34948}, !- Handle
-  {e811ddfd-337f-4b90-b25c-c685a4335612}, !- Name
-  {9939c153-d783-4f6b-9d74-f93d614c0de9}; !- HVAC Component
+  {bf4bdbeb-ab5c-4097-a434-80ed2e5f79be}, !- Handle
+  {32450324-d952-442e-86be-36245280c88e}, !- Name
+  {4a2cc439-6f3b-4dce-b70b-ca10891b3b50}; !- HVAC Component
 
 OS:PortList,
-  {d3119d09-944c-441b-8d58-8d3a987863d3}, !- Handle
-  {754ed727-98a2-40f5-830a-06c3c6a222c4}, !- Name
-  {9939c153-d783-4f6b-9d74-f93d614c0de9}; !- HVAC Component
+  {10e315f0-4bcc-4734-9eda-f387ea1d17c2}, !- Handle
+  {e3b59d11-ca22-4ce3-9c35-b88ca5fe2c2e}, !- Name
+  {4a2cc439-6f3b-4dce-b70b-ca10891b3b50}; !- HVAC Component
 
 OS:PortList,
-  {a221e678-f5dc-476a-b995-4326cb2fcc07}, !- Handle
-  {4b925a96-310a-4b5d-b593-43dbcf6ca591}, !- Name
-  {9939c153-d783-4f6b-9d74-f93d614c0de9}; !- HVAC Component
+  {6a66d561-0634-483e-ac38-c3f4d1c01052}, !- Handle
+  {eca0bd2e-092b-4491-a6b8-ceed7282a599}, !- Name
+  {4a2cc439-6f3b-4dce-b70b-ca10891b3b50}; !- HVAC Component
 
 OS:Sizing:Zone,
-  {ef47c679-2748-4385-8b29-0db93e944c61}, !- Handle
-  {9939c153-d783-4f6b-9d74-f93d614c0de9}, !- Zone or ZoneList Name
-=======
-  {578846aa-829b-461a-83ef-4d9c7ac85abc}, !- Handle
-  Node 1,                                 !- Name
-  {4fcf8da2-f6fc-4c5e-9ed8-3e20ead2a6cc}, !- Inlet Port
-  ;                                       !- Outlet Port
-
-OS:Connection,
-  {4fcf8da2-f6fc-4c5e-9ed8-3e20ead2a6cc}, !- Handle
-  {1b012cea-a90d-4342-bbf8-7771ec8428fe}, !- Name
-  {1e8fc169-998e-42cc-aeb7-f86b62eafb14}, !- Source Object
-  11,                                     !- Outlet Port
-  {578846aa-829b-461a-83ef-4d9c7ac85abc}, !- Target Object
-  2;                                      !- Inlet Port
-
-OS:PortList,
-  {282f3621-c5db-4ae1-ad08-9a6197f590c3}, !- Handle
-  {0ae96c33-e8ba-455d-9459-55add2b70097}, !- Name
-  {1e8fc169-998e-42cc-aeb7-f86b62eafb14}; !- HVAC Component
-
-OS:PortList,
-  {022b2f7a-a004-4230-a6ad-4d65accf549c}, !- Handle
-  {40f795cc-c7b9-47d0-beba-9e761ac673b8}, !- Name
-  {1e8fc169-998e-42cc-aeb7-f86b62eafb14}; !- HVAC Component
-
-OS:PortList,
-  {4b6a058f-a408-4365-9bed-393e92de7e92}, !- Handle
-  {2923dd5d-6f7b-4995-a210-ec9d72c6300a}, !- Name
-  {1e8fc169-998e-42cc-aeb7-f86b62eafb14}; !- HVAC Component
-
-OS:Sizing:Zone,
-  {934e8eda-52b0-47fc-b684-8d67915f4541}, !- Handle
-  {1e8fc169-998e-42cc-aeb7-f86b62eafb14}, !- Zone or ZoneList Name
->>>>>>> 53a99c71
+  {49bc0f9b-d1fa-43b3-bc9b-d3116578dbce}, !- Handle
+  {4a2cc439-6f3b-4dce-b70b-ca10891b3b50}, !- Zone or ZoneList Name
   SupplyAirTemperature,                   !- Zone Cooling Design Supply Air Temperature Input Method
   14,                                     !- Zone Cooling Design Supply Air Temperature {C}
   11.11,                                  !- Zone Cooling Design Supply Air Temperature Difference {deltaC}
@@ -474,25 +355,14 @@
   autosize;                               !- Dedicated Outdoor Air High Setpoint Temperature for Design {C}
 
 OS:ZoneHVAC:EquipmentList,
-<<<<<<< HEAD
-  {dba0fe57-6376-4f22-a3e8-8d7fb8474084}, !- Handle
+  {4d4d8fa7-b3b6-4ce3-9214-87f0691c6156}, !- Handle
   Zone HVAC Equipment List 1,             !- Name
-  {9939c153-d783-4f6b-9d74-f93d614c0de9}; !- Thermal Zone
+  {4a2cc439-6f3b-4dce-b70b-ca10891b3b50}; !- Thermal Zone
 
 OS:Space,
-  {7870750e-ae99-483f-bd5d-8477d5ee76e5}, !- Handle
+  {b0da97e2-ac3b-48ab-a820-f1fbe8e2edfd}, !- Handle
   living space,                           !- Name
-  {fc564415-c61d-4269-8cb2-16ae0c2b612d}, !- Space Type Name
-=======
-  {c29f4917-ef4a-4259-a46f-0fc62341489f}, !- Handle
-  Zone HVAC Equipment List 1,             !- Name
-  {1e8fc169-998e-42cc-aeb7-f86b62eafb14}; !- Thermal Zone
-
-OS:Space,
-  {dc811a1b-ad3a-42c4-a8c6-f61715ef4901}, !- Handle
-  living space,                           !- Name
-  {5685adff-0776-486a-a501-bc3152e0fcd2}, !- Space Type Name
->>>>>>> 53a99c71
+  {6467f4c2-abc7-49aa-bbfa-d45f869a3e77}, !- Space Type Name
   ,                                       !- Default Construction Set Name
   ,                                       !- Default Schedule Set Name
   ,                                       !- Direction of Relative North {deg}
@@ -500,31 +370,17 @@
   ,                                       !- Y Origin {m}
   ,                                       !- Z Origin {m}
   ,                                       !- Building Story Name
-<<<<<<< HEAD
-  {9939c153-d783-4f6b-9d74-f93d614c0de9}, !- Thermal Zone Name
+  {4a2cc439-6f3b-4dce-b70b-ca10891b3b50}, !- Thermal Zone Name
   ,                                       !- Part of Total Floor Area
   ,                                       !- Design Specification Outdoor Air Object Name
-  {363df5d9-1b9e-4a50-a42f-5ff8e53e1248}; !- Building Unit Name
+  {7145ce1d-a0e6-420d-a51d-0919d0597b7d}; !- Building Unit Name
 
 OS:Surface,
-  {b599216d-3594-42ba-b8e6-419a551534dd}, !- Handle
+  {c2f62cd7-d040-4280-899a-36967d89f20d}, !- Handle
   Surface 1,                              !- Name
   Floor,                                  !- Surface Type
   ,                                       !- Construction Name
-  {7870750e-ae99-483f-bd5d-8477d5ee76e5}, !- Space Name
-=======
-  {1e8fc169-998e-42cc-aeb7-f86b62eafb14}, !- Thermal Zone Name
-  ,                                       !- Part of Total Floor Area
-  ,                                       !- Design Specification Outdoor Air Object Name
-  {e41439ba-876f-443f-b580-60e06ea1c489}; !- Building Unit Name
-
-OS:Surface,
-  {4cc23996-dbaf-4474-8bbf-57997915d6e9}, !- Handle
-  Surface 1,                              !- Name
-  Floor,                                  !- Surface Type
-  ,                                       !- Construction Name
-  {dc811a1b-ad3a-42c4-a8c6-f61715ef4901}, !- Space Name
->>>>>>> 53a99c71
+  {b0da97e2-ac3b-48ab-a820-f1fbe8e2edfd}, !- Space Name
   Foundation,                             !- Outside Boundary Condition
   ,                                       !- Outside Boundary Condition Object
   NoSun,                                  !- Sun Exposure
@@ -537,19 +393,11 @@
   6.46578440716979, -12.9315688143396, 0; !- X,Y,Z Vertex 4 {m}
 
 OS:Surface,
-<<<<<<< HEAD
-  {1e8a62fd-ee2f-4d13-a713-4cd8073249aa}, !- Handle
+  {120bc1c5-2dda-4eb8-a3bf-993393b7a74e}, !- Handle
   Surface 2,                              !- Name
   Wall,                                   !- Surface Type
   ,                                       !- Construction Name
-  {7870750e-ae99-483f-bd5d-8477d5ee76e5}, !- Space Name
-=======
-  {7e9566aa-7d1d-4f33-8651-ca4964f79a6b}, !- Handle
-  Surface 2,                              !- Name
-  Wall,                                   !- Surface Type
-  ,                                       !- Construction Name
-  {dc811a1b-ad3a-42c4-a8c6-f61715ef4901}, !- Space Name
->>>>>>> 53a99c71
+  {b0da97e2-ac3b-48ab-a820-f1fbe8e2edfd}, !- Space Name
   Outdoors,                               !- Outside Boundary Condition
   ,                                       !- Outside Boundary Condition Object
   SunExposed,                             !- Sun Exposure
@@ -562,19 +410,11 @@
   0, -12.9315688143396, 2.4384;           !- X,Y,Z Vertex 4 {m}
 
 OS:Surface,
-<<<<<<< HEAD
-  {0c38cfd6-f18a-44ca-9c91-9142c2b3cf35}, !- Handle
+  {72b20ee9-3188-4ecb-861c-b6d5d0296d3b}, !- Handle
   Surface 3,                              !- Name
   Wall,                                   !- Surface Type
   ,                                       !- Construction Name
-  {7870750e-ae99-483f-bd5d-8477d5ee76e5}, !- Space Name
-=======
-  {b0ee44c5-0ac1-412e-ab0f-2ed5f5577d83}, !- Handle
-  Surface 3,                              !- Name
-  Wall,                                   !- Surface Type
-  ,                                       !- Construction Name
-  {dc811a1b-ad3a-42c4-a8c6-f61715ef4901}, !- Space Name
->>>>>>> 53a99c71
+  {b0da97e2-ac3b-48ab-a820-f1fbe8e2edfd}, !- Space Name
   Adiabatic,                              !- Outside Boundary Condition
   ,                                       !- Outside Boundary Condition Object
   NoSun,                                  !- Sun Exposure
@@ -587,19 +427,11 @@
   0, 0, 2.4384;                           !- X,Y,Z Vertex 4 {m}
 
 OS:Surface,
-<<<<<<< HEAD
-  {3203edf7-b1d2-4578-83de-4aa9c8819ed5}, !- Handle
+  {30151cdf-4366-442b-899b-417bcd971b0d}, !- Handle
   Surface 4,                              !- Name
   Wall,                                   !- Surface Type
   ,                                       !- Construction Name
-  {7870750e-ae99-483f-bd5d-8477d5ee76e5}, !- Space Name
-=======
-  {2400de29-bbaf-4d40-9907-edbe32197ae9}, !- Handle
-  Surface 4,                              !- Name
-  Wall,                                   !- Surface Type
-  ,                                       !- Construction Name
-  {dc811a1b-ad3a-42c4-a8c6-f61715ef4901}, !- Space Name
->>>>>>> 53a99c71
+  {b0da97e2-ac3b-48ab-a820-f1fbe8e2edfd}, !- Space Name
   Adiabatic,                              !- Outside Boundary Condition
   ,                                       !- Outside Boundary Condition Object
   NoSun,                                  !- Sun Exposure
@@ -612,19 +444,11 @@
   6.46578440716979, 0, 2.4384;            !- X,Y,Z Vertex 4 {m}
 
 OS:Surface,
-<<<<<<< HEAD
-  {e4b5ac78-453b-428e-ae70-da9573982c52}, !- Handle
+  {edeff8fc-5477-4c8b-953f-128416c89ec6}, !- Handle
   Surface 5,                              !- Name
   Wall,                                   !- Surface Type
   ,                                       !- Construction Name
-  {7870750e-ae99-483f-bd5d-8477d5ee76e5}, !- Space Name
-=======
-  {0c173788-0742-46c1-a2f6-b8b61d93d856}, !- Handle
-  Surface 5,                              !- Name
-  Wall,                                   !- Surface Type
-  ,                                       !- Construction Name
-  {dc811a1b-ad3a-42c4-a8c6-f61715ef4901}, !- Space Name
->>>>>>> 53a99c71
+  {b0da97e2-ac3b-48ab-a820-f1fbe8e2edfd}, !- Space Name
   Outdoors,                               !- Outside Boundary Condition
   ,                                       !- Outside Boundary Condition Object
   SunExposed,                             !- Sun Exposure
@@ -637,19 +461,11 @@
   6.46578440716979, -12.9315688143396, 2.4384; !- X,Y,Z Vertex 4 {m}
 
 OS:Surface,
-<<<<<<< HEAD
-  {6383805e-8e86-4c6b-8dfc-f896145cd217}, !- Handle
+  {e8f327ae-c35b-490e-8396-a4ccb8165ddd}, !- Handle
   Surface 6,                              !- Name
   RoofCeiling,                            !- Surface Type
   ,                                       !- Construction Name
-  {7870750e-ae99-483f-bd5d-8477d5ee76e5}, !- Space Name
-=======
-  {2b67c432-df2c-4c6f-9e48-78e6a43fcd95}, !- Handle
-  Surface 6,                              !- Name
-  RoofCeiling,                            !- Surface Type
-  ,                                       !- Construction Name
-  {dc811a1b-ad3a-42c4-a8c6-f61715ef4901}, !- Space Name
->>>>>>> 53a99c71
+  {b0da97e2-ac3b-48ab-a820-f1fbe8e2edfd}, !- Space Name
   Outdoors,                               !- Outside Boundary Condition
   ,                                       !- Outside Boundary Condition Object
   SunExposed,                             !- Sun Exposure
@@ -662,11 +478,7 @@
   0, -12.9315688143396, 2.4384;           !- X,Y,Z Vertex 4 {m}
 
 OS:SpaceType,
-<<<<<<< HEAD
-  {fc564415-c61d-4269-8cb2-16ae0c2b612d}, !- Handle
-=======
-  {5685adff-0776-486a-a501-bc3152e0fcd2}, !- Handle
->>>>>>> 53a99c71
+  {6467f4c2-abc7-49aa-bbfa-d45f869a3e77}, !- Handle
   Space Type 1,                           !- Name
   ,                                       !- Default Construction Set Name
   ,                                       !- Default Schedule Set Name
@@ -677,11 +489,7 @@
   living;                                 !- Standards Space Type
 
 OS:ThermalZone,
-<<<<<<< HEAD
-  {7ca8f583-d425-4b8f-94db-e74d45b40e26}, !- Handle
-=======
-  {e38f3164-1799-4331-81b1-efb72a64a11e}, !- Handle
->>>>>>> 53a99c71
+  {8ad469d6-bbff-4eb3-ad3f-5ef386ca00d3}, !- Handle
   corridor zone,                          !- Name
   ,                                       !- Multiplier
   ,                                       !- Ceiling Height {m}
@@ -690,17 +498,10 @@
   ,                                       !- Zone Inside Convection Algorithm
   ,                                       !- Zone Outside Convection Algorithm
   ,                                       !- Zone Conditioning Equipment List Name
-<<<<<<< HEAD
-  {cda96dba-9e57-4945-86bc-84b84e688693}, !- Zone Air Inlet Port List
-  {0b5c70d6-0e92-4e6f-ac18-5e11aa95526e}, !- Zone Air Exhaust Port List
-  {ddc61410-5309-48fa-9bdf-ff6378ec44fc}, !- Zone Air Node Name
-  {b2c2a738-0eb3-4f77-b107-9745c21c257c}, !- Zone Return Air Port List
-=======
-  {168af803-a3d1-481a-bb4f-7c535cdb6374}, !- Zone Air Inlet Port List
-  {9b777e10-b9bb-4013-80b3-5b750a8e98e2}, !- Zone Air Exhaust Port List
-  {126580a5-7752-4408-8001-1a7158cd8172}, !- Zone Air Node Name
-  {87d91c5a-8322-4684-86da-8db9c0559fca}, !- Zone Return Air Port List
->>>>>>> 53a99c71
+  {66f22d31-faba-43f5-b26f-41a85b16a25d}, !- Zone Air Inlet Port List
+  {241ca175-00d9-464f-a236-689b9983345a}, !- Zone Air Exhaust Port List
+  {67c42857-18c1-41b0-b641-9ce71b0721e6}, !- Zone Air Node Name
+  {7d8544c5-0475-42e4-b90f-db1be92ed522}, !- Zone Return Air Port List
   ,                                       !- Primary Daylighting Control Name
   ,                                       !- Fraction of Zone Controlled by Primary Daylighting Control
   ,                                       !- Secondary Daylighting Control Name
@@ -711,71 +512,37 @@
   No;                                     !- Use Ideal Air Loads
 
 OS:Node,
-<<<<<<< HEAD
-  {fc89b534-0d0f-45aa-b99a-df7fbfa09420}, !- Handle
+  {dd007334-e139-4503-85e0-31acc2e2f985}, !- Handle
   Node 2,                                 !- Name
-  {ddc61410-5309-48fa-9bdf-ff6378ec44fc}, !- Inlet Port
+  {67c42857-18c1-41b0-b641-9ce71b0721e6}, !- Inlet Port
   ;                                       !- Outlet Port
 
 OS:Connection,
-  {ddc61410-5309-48fa-9bdf-ff6378ec44fc}, !- Handle
-  {6c214056-811c-4c42-9eec-7eecd2b8e88f}, !- Name
-  {7ca8f583-d425-4b8f-94db-e74d45b40e26}, !- Source Object
+  {67c42857-18c1-41b0-b641-9ce71b0721e6}, !- Handle
+  {bcdddf12-c59b-402f-99f3-0ee04d2335da}, !- Name
+  {8ad469d6-bbff-4eb3-ad3f-5ef386ca00d3}, !- Source Object
   11,                                     !- Outlet Port
-  {fc89b534-0d0f-45aa-b99a-df7fbfa09420}, !- Target Object
+  {dd007334-e139-4503-85e0-31acc2e2f985}, !- Target Object
   2;                                      !- Inlet Port
 
 OS:PortList,
-  {cda96dba-9e57-4945-86bc-84b84e688693}, !- Handle
-  {03a605bf-a73e-4403-8ecc-aa5ae47f06ff}, !- Name
-  {7ca8f583-d425-4b8f-94db-e74d45b40e26}; !- HVAC Component
+  {66f22d31-faba-43f5-b26f-41a85b16a25d}, !- Handle
+  {942d9560-b748-46ad-8d88-0cc21ef700e4}, !- Name
+  {8ad469d6-bbff-4eb3-ad3f-5ef386ca00d3}; !- HVAC Component
 
 OS:PortList,
-  {0b5c70d6-0e92-4e6f-ac18-5e11aa95526e}, !- Handle
-  {efd40a65-9824-4510-932c-e240b9f90a90}, !- Name
-  {7ca8f583-d425-4b8f-94db-e74d45b40e26}; !- HVAC Component
+  {241ca175-00d9-464f-a236-689b9983345a}, !- Handle
+  {06c753d9-35f9-4d6b-8593-6d36b12d1708}, !- Name
+  {8ad469d6-bbff-4eb3-ad3f-5ef386ca00d3}; !- HVAC Component
 
 OS:PortList,
-  {b2c2a738-0eb3-4f77-b107-9745c21c257c}, !- Handle
-  {88f562e7-18f9-4859-bdaa-c78fc27ec453}, !- Name
-  {7ca8f583-d425-4b8f-94db-e74d45b40e26}; !- HVAC Component
+  {7d8544c5-0475-42e4-b90f-db1be92ed522}, !- Handle
+  {acfe901f-7cf4-437c-9d11-09ba80cf6e93}, !- Name
+  {8ad469d6-bbff-4eb3-ad3f-5ef386ca00d3}; !- HVAC Component
 
 OS:Sizing:Zone,
-  {fde62063-2b99-4bd2-b337-03af4a3d105b}, !- Handle
-  {7ca8f583-d425-4b8f-94db-e74d45b40e26}, !- Zone or ZoneList Name
-=======
-  {6a4ff46f-8078-4c25-833f-9b08f9dea6db}, !- Handle
-  Node 2,                                 !- Name
-  {126580a5-7752-4408-8001-1a7158cd8172}, !- Inlet Port
-  ;                                       !- Outlet Port
-
-OS:Connection,
-  {126580a5-7752-4408-8001-1a7158cd8172}, !- Handle
-  {dad8134c-dda8-4138-bf6b-f69a6fcf8c5b}, !- Name
-  {e38f3164-1799-4331-81b1-efb72a64a11e}, !- Source Object
-  11,                                     !- Outlet Port
-  {6a4ff46f-8078-4c25-833f-9b08f9dea6db}, !- Target Object
-  2;                                      !- Inlet Port
-
-OS:PortList,
-  {168af803-a3d1-481a-bb4f-7c535cdb6374}, !- Handle
-  {7e445e3e-4a42-4716-9a7d-c062d4c850ce}, !- Name
-  {e38f3164-1799-4331-81b1-efb72a64a11e}; !- HVAC Component
-
-OS:PortList,
-  {9b777e10-b9bb-4013-80b3-5b750a8e98e2}, !- Handle
-  {0adf3f54-8860-4eff-8646-25bde0c0c51a}, !- Name
-  {e38f3164-1799-4331-81b1-efb72a64a11e}; !- HVAC Component
-
-OS:PortList,
-  {87d91c5a-8322-4684-86da-8db9c0559fca}, !- Handle
-  {89f0b8ad-cdea-4be1-9881-bc2b6057542e}, !- Name
-  {e38f3164-1799-4331-81b1-efb72a64a11e}; !- HVAC Component
-
-OS:Sizing:Zone,
-  {9a50d030-3954-4c39-a9cb-5df23e98819c}, !- Handle
-  {e38f3164-1799-4331-81b1-efb72a64a11e}, !- Zone or ZoneList Name
->>>>>>> 53a99c71
+  {dd3011b2-a1d2-43a9-b78f-618e61c2a257}, !- Handle
+  {8ad469d6-bbff-4eb3-ad3f-5ef386ca00d3}, !- Zone or ZoneList Name
   SupplyAirTemperature,                   !- Zone Cooling Design Supply Air Temperature Input Method
   14,                                     !- Zone Cooling Design Supply Air Temperature {C}
   11.11,                                  !- Zone Cooling Design Supply Air Temperature Difference {deltaC}
@@ -804,25 +571,14 @@
   autosize;                               !- Dedicated Outdoor Air High Setpoint Temperature for Design {C}
 
 OS:ZoneHVAC:EquipmentList,
-<<<<<<< HEAD
-  {e761e36d-4a68-483d-b6c9-6cc150effbb3}, !- Handle
+  {b8046ca6-f029-4d8d-8d17-08bcb0e4605b}, !- Handle
   Zone HVAC Equipment List 2,             !- Name
-  {7ca8f583-d425-4b8f-94db-e74d45b40e26}; !- Thermal Zone
+  {8ad469d6-bbff-4eb3-ad3f-5ef386ca00d3}; !- Thermal Zone
 
 OS:Space,
-  {5e27fed3-19db-45e6-99a5-2db32a2d21ee}, !- Handle
+  {ee0fd708-8f80-417b-8462-5dcbca7fff3e}, !- Handle
   corridor space,                         !- Name
-  {b7d6e1fc-4328-4e7f-af53-09353278267c}, !- Space Type Name
-=======
-  {82aa89ee-fed1-4fc1-92a0-88e40c3e0462}, !- Handle
-  Zone HVAC Equipment List 2,             !- Name
-  {e38f3164-1799-4331-81b1-efb72a64a11e}; !- Thermal Zone
-
-OS:Space,
-  {551d8d21-991d-4a0e-83b8-33d8fc24cd00}, !- Handle
-  corridor space,                         !- Name
-  {6778a06a-8b7a-496e-bc7d-f3b6d176611f}, !- Space Type Name
->>>>>>> 53a99c71
+  {2463b41f-5537-406d-a4a6-1494b4efa187}, !- Space Type Name
   ,                                       !- Default Construction Set Name
   ,                                       !- Default Schedule Set Name
   ,                                       !- Direction of Relative North {deg}
@@ -830,25 +586,14 @@
   ,                                       !- Y Origin {m}
   ,                                       !- Z Origin {m}
   ,                                       !- Building Story Name
-<<<<<<< HEAD
-  {7ca8f583-d425-4b8f-94db-e74d45b40e26}; !- Thermal Zone Name
+  {8ad469d6-bbff-4eb3-ad3f-5ef386ca00d3}; !- Thermal Zone Name
 
 OS:Surface,
-  {cf5cc86a-2d79-42d1-a81d-bd9108a196bc}, !- Handle
+  {87c7f3dc-ee4c-4cbe-b256-775ff9937180}, !- Handle
   Surface 7,                              !- Name
   Floor,                                  !- Surface Type
   ,                                       !- Construction Name
-  {5e27fed3-19db-45e6-99a5-2db32a2d21ee}, !- Space Name
-=======
-  {e38f3164-1799-4331-81b1-efb72a64a11e}; !- Thermal Zone Name
-
-OS:Surface,
-  {af19c942-ef3c-4a1e-b4fb-7931d3e1dd25}, !- Handle
-  Surface 7,                              !- Name
-  Floor,                                  !- Surface Type
-  ,                                       !- Construction Name
-  {551d8d21-991d-4a0e-83b8-33d8fc24cd00}, !- Space Name
->>>>>>> 53a99c71
+  {ee0fd708-8f80-417b-8462-5dcbca7fff3e}, !- Space Name
   Foundation,                             !- Outside Boundary Condition
   ,                                       !- Outside Boundary Condition Object
   NoSun,                                  !- Sun Exposure
@@ -861,19 +606,11 @@
   6.46578440716979, 0, 0;                 !- X,Y,Z Vertex 4 {m}
 
 OS:Surface,
-<<<<<<< HEAD
-  {a3a996dc-ec02-4e44-a008-77dacf667f34}, !- Handle
+  {a3f6fc1e-2e3c-4ee8-8e94-77f32150677b}, !- Handle
   Surface 8,                              !- Name
   Wall,                                   !- Surface Type
   ,                                       !- Construction Name
-  {5e27fed3-19db-45e6-99a5-2db32a2d21ee}, !- Space Name
-=======
-  {255ca3ec-c7f7-4cfe-abce-abbe512bfaab}, !- Handle
-  Surface 8,                              !- Name
-  Wall,                                   !- Surface Type
-  ,                                       !- Construction Name
-  {551d8d21-991d-4a0e-83b8-33d8fc24cd00}, !- Space Name
->>>>>>> 53a99c71
+  {ee0fd708-8f80-417b-8462-5dcbca7fff3e}, !- Space Name
   Outdoors,                               !- Outside Boundary Condition
   ,                                       !- Outside Boundary Condition Object
   SunExposed,                             !- Sun Exposure
@@ -886,19 +623,11 @@
   0, 0, 2.4384;                           !- X,Y,Z Vertex 4 {m}
 
 OS:Surface,
-<<<<<<< HEAD
-  {444d1028-5ae4-41be-afee-1e0f7b33b175}, !- Handle
+  {a1759ab4-d1d9-4e0e-bd88-b18eaf8a3008}, !- Handle
   Surface 9,                              !- Name
   Wall,                                   !- Surface Type
   ,                                       !- Construction Name
-  {5e27fed3-19db-45e6-99a5-2db32a2d21ee}, !- Space Name
-=======
-  {cfb87baf-5358-4e04-a816-6aee08efd05d}, !- Handle
-  Surface 9,                              !- Name
-  Wall,                                   !- Surface Type
-  ,                                       !- Construction Name
-  {551d8d21-991d-4a0e-83b8-33d8fc24cd00}, !- Space Name
->>>>>>> 53a99c71
+  {ee0fd708-8f80-417b-8462-5dcbca7fff3e}, !- Space Name
   Adiabatic,                              !- Outside Boundary Condition
   ,                                       !- Outside Boundary Condition Object
   NoSun,                                  !- Sun Exposure
@@ -911,19 +640,11 @@
   0, 1.524, 2.4384;                       !- X,Y,Z Vertex 4 {m}
 
 OS:Surface,
-<<<<<<< HEAD
-  {9b915cb6-fdb1-44af-8c47-856b453edb2c}, !- Handle
+  {c5610c9e-283d-4b51-b62d-305033c97b11}, !- Handle
   Surface 10,                             !- Name
   Wall,                                   !- Surface Type
   ,                                       !- Construction Name
-  {5e27fed3-19db-45e6-99a5-2db32a2d21ee}, !- Space Name
-=======
-  {64f69f16-4fa9-4940-835c-d2852b282119}, !- Handle
-  Surface 10,                             !- Name
-  Wall,                                   !- Surface Type
-  ,                                       !- Construction Name
-  {551d8d21-991d-4a0e-83b8-33d8fc24cd00}, !- Space Name
->>>>>>> 53a99c71
+  {ee0fd708-8f80-417b-8462-5dcbca7fff3e}, !- Space Name
   Adiabatic,                              !- Outside Boundary Condition
   ,                                       !- Outside Boundary Condition Object
   NoSun,                                  !- Sun Exposure
@@ -936,19 +657,11 @@
   6.46578440716979, 1.524, 2.4384;        !- X,Y,Z Vertex 4 {m}
 
 OS:Surface,
-<<<<<<< HEAD
-  {73f57d13-3034-4636-90ee-b56ddb5acdd4}, !- Handle
+  {3e90b5de-74ce-49f9-bcf8-7dec7803eef5}, !- Handle
   Surface 11,                             !- Name
   Wall,                                   !- Surface Type
   ,                                       !- Construction Name
-  {5e27fed3-19db-45e6-99a5-2db32a2d21ee}, !- Space Name
-=======
-  {dc019369-fe8a-4555-bd28-0ff2ce08b15b}, !- Handle
-  Surface 11,                             !- Name
-  Wall,                                   !- Surface Type
-  ,                                       !- Construction Name
-  {551d8d21-991d-4a0e-83b8-33d8fc24cd00}, !- Space Name
->>>>>>> 53a99c71
+  {ee0fd708-8f80-417b-8462-5dcbca7fff3e}, !- Space Name
   Adiabatic,                              !- Outside Boundary Condition
   ,                                       !- Outside Boundary Condition Object
   NoSun,                                  !- Sun Exposure
@@ -961,19 +674,11 @@
   6.46578440716979, 0, 2.4384;            !- X,Y,Z Vertex 4 {m}
 
 OS:Surface,
-<<<<<<< HEAD
-  {8511dc0e-ecdc-45b2-bdd9-af2fdea8b8c6}, !- Handle
+  {1c82c718-27b0-4c6c-841a-b5f23c0ccab7}, !- Handle
   Surface 12,                             !- Name
   RoofCeiling,                            !- Surface Type
   ,                                       !- Construction Name
-  {5e27fed3-19db-45e6-99a5-2db32a2d21ee}, !- Space Name
-=======
-  {530c5216-1c67-4d2a-9e36-fcfab2421a05}, !- Handle
-  Surface 12,                             !- Name
-  RoofCeiling,                            !- Surface Type
-  ,                                       !- Construction Name
-  {551d8d21-991d-4a0e-83b8-33d8fc24cd00}, !- Space Name
->>>>>>> 53a99c71
+  {ee0fd708-8f80-417b-8462-5dcbca7fff3e}, !- Space Name
   Outdoors,                               !- Outside Boundary Condition
   ,                                       !- Outside Boundary Condition Object
   SunExposed,                             !- Sun Exposure
@@ -986,11 +691,7 @@
   0, 0, 2.4384;                           !- X,Y,Z Vertex 4 {m}
 
 OS:SpaceType,
-<<<<<<< HEAD
-  {b7d6e1fc-4328-4e7f-af53-09353278267c}, !- Handle
-=======
-  {6778a06a-8b7a-496e-bc7d-f3b6d176611f}, !- Handle
->>>>>>> 53a99c71
+  {2463b41f-5537-406d-a4a6-1494b4efa187}, !- Handle
   Space Type 2,                           !- Name
   ,                                       !- Default Construction Set Name
   ,                                       !- Default Schedule Set Name
@@ -1001,23 +702,14 @@
   corridor;                               !- Standards Space Type
 
 OS:BuildingUnit,
-<<<<<<< HEAD
-  {363df5d9-1b9e-4a50-a42f-5ff8e53e1248}, !- Handle
-=======
-  {e41439ba-876f-443f-b580-60e06ea1c489}, !- Handle
->>>>>>> 53a99c71
+  {7145ce1d-a0e6-420d-a51d-0919d0597b7d}, !- Handle
   unit 1,                                 !- Name
   ,                                       !- Rendering Color
   Residential;                            !- Building Unit Type
 
 OS:AdditionalProperties,
-<<<<<<< HEAD
-  {e79336c9-3179-403c-aa77-8e2dafcbd830}, !- Handle
-  {363df5d9-1b9e-4a50-a42f-5ff8e53e1248}, !- Object Name
-=======
-  {7016571f-4579-45c6-ba5e-27581fdac5d6}, !- Handle
-  {e41439ba-876f-443f-b580-60e06ea1c489}, !- Object Name
->>>>>>> 53a99c71
+  {5dda7a40-5d86-49e0-bc88-96e8583f0088}, !- Handle
+  {7145ce1d-a0e6-420d-a51d-0919d0597b7d}, !- Object Name
   NumberOfBedrooms,                       !- Feature Name 1
   Integer,                                !- Feature Data Type 1
   3,                                      !- Feature Value 1
@@ -1029,20 +721,12 @@
   3.3900000000000001;                     !- Feature Value 3
 
 OS:External:File,
-<<<<<<< HEAD
-  {1c230d2e-e557-4e64-9198-6ea68dc02723}, !- Handle
-=======
-  {08f2d386-fcbb-4336-9853-7ebd42685e8d}, !- Handle
->>>>>>> 53a99c71
+  {ca50a5dd-815c-407b-9761-849c824a9bea}, !- Handle
   8760.csv,                               !- Name
   8760.csv;                               !- File Name
 
 OS:Schedule:Day,
-<<<<<<< HEAD
-  {1dc4d4a1-644f-4a8c-b2ca-b46503ba6e4d}, !- Handle
-=======
-  {b65c8c53-258d-4cc4-bc9b-6c63c4b591ca}, !- Handle
->>>>>>> 53a99c71
+  {a9a22549-f5f8-402a-b890-4d158b80e505}, !- Handle
   Schedule Day 1,                         !- Name
   ,                                       !- Schedule Type Limits Name
   ,                                       !- Interpolate to Timestep
@@ -1051,11 +735,7 @@
   0;                                      !- Value Until Time 1
 
 OS:Schedule:Day,
-<<<<<<< HEAD
-  {0f157948-7845-48dc-aaae-6399cef88d8b}, !- Handle
-=======
-  {dafd3606-200e-4920-80ca-5682ca70333a}, !- Handle
->>>>>>> 53a99c71
+  {6add11ed-ae0e-4be1-bee6-a3f960f53ca0}, !- Handle
   Schedule Day 2,                         !- Name
   ,                                       !- Schedule Type Limits Name
   ,                                       !- Interpolate to Timestep
@@ -1064,17 +744,10 @@
   1;                                      !- Value Until Time 1
 
 OS:Schedule:File,
-<<<<<<< HEAD
-  {12be1533-1e43-4ae2-99d1-280ae0fd36eb}, !- Handle
+  {35f888b5-fca2-4f15-a2a5-1d2ac3cea56f}, !- Handle
   occupants,                              !- Name
-  {3f37d3ad-4d0d-41b6-a62d-4a025ee03166}, !- Schedule Type Limits Name
-  {1c230d2e-e557-4e64-9198-6ea68dc02723}, !- External File Name
-=======
-  {d824cd10-9faf-4348-ae49-fab57e5f8109}, !- Handle
-  occupants,                              !- Name
-  {ee9bb240-72eb-428c-842d-03f3c94b53e0}, !- Schedule Type Limits Name
-  {08f2d386-fcbb-4336-9853-7ebd42685e8d}, !- External File Name
->>>>>>> 53a99c71
+  {df5f0471-4231-4d8f-9301-63c4b0057217}, !- Schedule Type Limits Name
+  {ca50a5dd-815c-407b-9761-849c824a9bea}, !- External File Name
   1,                                      !- Column Number
   1,                                      !- Rows to Skip at Top
   8760,                                   !- Number of Hours of Data
@@ -1083,38 +756,22 @@
   60;                                     !- Minutes per Item
 
 OS:Schedule:Ruleset,
-<<<<<<< HEAD
-  {8f42940d-d370-4fd4-ab76-85c93c7b6c5a}, !- Handle
+  {a0be35db-568a-47c7-9929-3328fa633d5f}, !- Handle
   Schedule Ruleset 1,                     !- Name
-  {e3307094-d80d-4817-bf1a-acaf7b970d7d}, !- Schedule Type Limits Name
-  {7d13c60a-a60d-4b04-acd1-9470bb1e4f7d}; !- Default Day Schedule Name
+  {b61e00d6-23b5-4899-98f1-aea1448fa79c}, !- Schedule Type Limits Name
+  {daad189d-12b4-43a9-989d-52e59a79908d}; !- Default Day Schedule Name
 
 OS:Schedule:Day,
-  {7d13c60a-a60d-4b04-acd1-9470bb1e4f7d}, !- Handle
+  {daad189d-12b4-43a9-989d-52e59a79908d}, !- Handle
   Schedule Day 3,                         !- Name
-  {e3307094-d80d-4817-bf1a-acaf7b970d7d}, !- Schedule Type Limits Name
-=======
-  {30795c58-de2d-467f-bb9f-d4a7ed0dc249}, !- Handle
-  Schedule Ruleset 1,                     !- Name
-  {2a7a36fe-ba7c-46d8-964c-50fdf69e2f76}, !- Schedule Type Limits Name
-  {099b35bc-4535-432e-a59b-ca469e24f15f}; !- Default Day Schedule Name
-
-OS:Schedule:Day,
-  {099b35bc-4535-432e-a59b-ca469e24f15f}, !- Handle
-  Schedule Day 3,                         !- Name
-  {2a7a36fe-ba7c-46d8-964c-50fdf69e2f76}, !- Schedule Type Limits Name
->>>>>>> 53a99c71
+  {b61e00d6-23b5-4899-98f1-aea1448fa79c}, !- Schedule Type Limits Name
   ,                                       !- Interpolate to Timestep
   24,                                     !- Hour 1
   0,                                      !- Minute 1
   112.539290946133;                       !- Value Until Time 1
 
 OS:People:Definition,
-<<<<<<< HEAD
-  {07a6e231-1c6e-4a0e-abce-beabedd0c41b}, !- Handle
-=======
-  {d4b6e0d7-3d29-42cd-b10c-90814d04a0ba}, !- Handle
->>>>>>> 53a99c71
+  {cedc64df-6d79-4122-9d93-7f6dfb554448}, !- Handle
   res occupants|living space,             !- Name
   People,                                 !- Number of People Calculation Method
   3.39,                                   !- Number of People {people}
@@ -1127,21 +784,12 @@
   ZoneAveraged;                           !- Mean Radiant Temperature Calculation Type
 
 OS:People,
-<<<<<<< HEAD
-  {35ff67db-8ee2-4a7e-938e-9987830c0ba0}, !- Handle
+  {3ebeac5a-8536-4f8f-8d95-8add4483e931}, !- Handle
   res occupants|living space,             !- Name
-  {07a6e231-1c6e-4a0e-abce-beabedd0c41b}, !- People Definition Name
-  {7870750e-ae99-483f-bd5d-8477d5ee76e5}, !- Space or SpaceType Name
-  {12be1533-1e43-4ae2-99d1-280ae0fd36eb}, !- Number of People Schedule Name
-  {8f42940d-d370-4fd4-ab76-85c93c7b6c5a}, !- Activity Level Schedule Name
-=======
-  {7dd2303b-7708-497d-b42e-f4a0d65a5349}, !- Handle
-  res occupants|living space,             !- Name
-  {d4b6e0d7-3d29-42cd-b10c-90814d04a0ba}, !- People Definition Name
-  {dc811a1b-ad3a-42c4-a8c6-f61715ef4901}, !- Space or SpaceType Name
-  {d824cd10-9faf-4348-ae49-fab57e5f8109}, !- Number of People Schedule Name
-  {30795c58-de2d-467f-bb9f-d4a7ed0dc249}, !- Activity Level Schedule Name
->>>>>>> 53a99c71
+  {cedc64df-6d79-4122-9d93-7f6dfb554448}, !- People Definition Name
+  {b0da97e2-ac3b-48ab-a820-f1fbe8e2edfd}, !- Space or SpaceType Name
+  {35f888b5-fca2-4f15-a2a5-1d2ac3cea56f}, !- Number of People Schedule Name
+  {a0be35db-568a-47c7-9929-3328fa633d5f}, !- Activity Level Schedule Name
   ,                                       !- Surface Name/Angle Factor List Name
   ,                                       !- Work Efficiency Schedule Name
   ,                                       !- Clothing Insulation Schedule Name
@@ -1149,11 +797,7 @@
   1;                                      !- Multiplier
 
 OS:ScheduleTypeLimits,
-<<<<<<< HEAD
-  {e3307094-d80d-4817-bf1a-acaf7b970d7d}, !- Handle
-=======
-  {2a7a36fe-ba7c-46d8-964c-50fdf69e2f76}, !- Handle
->>>>>>> 53a99c71
+  {b61e00d6-23b5-4899-98f1-aea1448fa79c}, !- Handle
   ActivityLevel,                          !- Name
   0,                                      !- Lower Limit Value
   ,                                       !- Upper Limit Value
@@ -1161,22 +805,14 @@
   ActivityLevel;                          !- Unit Type
 
 OS:ScheduleTypeLimits,
-<<<<<<< HEAD
-  {3f37d3ad-4d0d-41b6-a62d-4a025ee03166}, !- Handle
-=======
-  {ee9bb240-72eb-428c-842d-03f3c94b53e0}, !- Handle
->>>>>>> 53a99c71
+  {df5f0471-4231-4d8f-9301-63c4b0057217}, !- Handle
   Fractional,                             !- Name
   0,                                      !- Lower Limit Value
   1,                                      !- Upper Limit Value
   Continuous;                             !- Numeric Type
 
 OS:PlantLoop,
-<<<<<<< HEAD
-  {eed53efc-9427-4046-8bbd-5ab9e96e959a}, !- Handle
-=======
-  {ddb11e6c-f041-4ee7-b6b5-454160b262e3}, !- Handle
->>>>>>> 53a99c71
+  {e9ce719a-9e10-419a-b1ee-464d9e3b6c18}, !- Handle
   Domestic Hot Water Loop,                !- Name
   ,                                       !- Fluid Type
   0,                                      !- Glycol Concentration
@@ -1184,37 +820,21 @@
   ,                                       !- Plant Equipment Operation Heating Load
   ,                                       !- Plant Equipment Operation Cooling Load
   ,                                       !- Primary Plant Equipment Operation Scheme
-<<<<<<< HEAD
-  {e77ab3e8-7f24-4dad-887c-55de26897ae8}, !- Loop Temperature Setpoint Node Name
-=======
-  {7abdb74b-b30c-4341-bd32-2257b72eba1c}, !- Loop Temperature Setpoint Node Name
->>>>>>> 53a99c71
+  {fc2d39db-5ecd-429e-854d-a525c5796ca2}, !- Loop Temperature Setpoint Node Name
   ,                                       !- Maximum Loop Temperature {C}
   ,                                       !- Minimum Loop Temperature {C}
   0.01,                                   !- Maximum Loop Flow Rate {m3/s}
   ,                                       !- Minimum Loop Flow Rate {m3/s}
   0.003,                                  !- Plant Loop Volume {m3}
-<<<<<<< HEAD
-  {eab5442c-29bd-4270-8ca8-b4bbfd6c2eed}, !- Plant Side Inlet Node Name
-  {cff67a65-b40c-4f63-865f-0ae2a287f015}, !- Plant Side Outlet Node Name
+  {0ae627f4-d01a-47f6-958c-c4baeae1da3b}, !- Plant Side Inlet Node Name
+  {e9bbf14c-5584-4c91-97b4-0a7b70b5a213}, !- Plant Side Outlet Node Name
   ,                                       !- Plant Side Branch List Name
-  {0596bc9c-452e-44a8-80d5-105f9870adc0}, !- Demand Side Inlet Node Name
-  {b5f5cbf0-1d67-48e8-8068-a1018608a37a}, !- Demand Side Outlet Node Name
+  {4f95b789-7d74-4e72-b898-73692e7f6982}, !- Demand Side Inlet Node Name
+  {e550fdf6-c855-48f8-a940-d034b3fa6817}, !- Demand Side Outlet Node Name
   ,                                       !- Demand Side Branch List Name
   ,                                       !- Demand Side Connector List Name
   Optimal,                                !- Load Distribution Scheme
-  {89a63598-380d-4ed7-afa8-e1f8265a19c7}, !- Availability Manager List Name
-=======
-  {7235f69a-15eb-4b51-bb45-a525a96b2afd}, !- Plant Side Inlet Node Name
-  {f5c0d5a7-43a9-4be9-bc10-c9d6c327dd66}, !- Plant Side Outlet Node Name
-  ,                                       !- Plant Side Branch List Name
-  {442724fe-57d5-4d0f-b21b-227385024956}, !- Demand Side Inlet Node Name
-  {82997b3f-1a04-486b-91fc-41dc6a8baa32}, !- Demand Side Outlet Node Name
-  ,                                       !- Demand Side Branch List Name
-  ,                                       !- Demand Side Connector List Name
-  Optimal,                                !- Load Distribution Scheme
-  {995cae0e-6419-4125-8d8e-3df6c125f40a}, !- Availability Manager List Name
->>>>>>> 53a99c71
+  {aacc92ee-286c-4c2a-b18c-391627e1cdee}, !- Availability Manager List Name
   ,                                       !- Plant Loop Demand Calculation Scheme
   ,                                       !- Common Pipe Simulation
   ,                                       !- Pressure Simulation Type
@@ -1222,293 +842,148 @@
   ,                                       !- Plant Equipment Operation Cooling Load Schedule
   ,                                       !- Primary Plant Equipment Operation Scheme Schedule
   ,                                       !- Component Setpoint Operation Scheme Schedule
-<<<<<<< HEAD
-  {0fe5f914-fa4e-445f-b4b6-d1cb60dd0c1c}, !- Demand Mixer Name
-  {7e0dcc1c-da29-428f-a0e7-a82ecb838734}, !- Demand Splitter Name
-  {de74e976-7a01-40e3-9316-838886faa133}, !- Supply Mixer Name
-  {a5c68602-5f2a-465a-8e02-dcecafd11184}; !- Supply Splitter Name
+  {871c3c88-5139-4b40-9fa9-2df95adc33e1}, !- Demand Mixer Name
+  {cc26f00a-0b7f-4c36-95da-57e774aa75a8}, !- Demand Splitter Name
+  {2051d73e-95cf-4da8-8695-4cb1ed3d5fdf}, !- Supply Mixer Name
+  {34d9b2c2-e4f6-4a36-bef3-37cf0fea89a1}; !- Supply Splitter Name
 
 OS:Node,
-  {5e6d1c84-588e-494f-b115-f63f4d574690}, !- Handle
+  {527cfd8b-81c0-42ee-ae5c-6b84fad9da28}, !- Handle
   Node 3,                                 !- Name
-  {eab5442c-29bd-4270-8ca8-b4bbfd6c2eed}, !- Inlet Port
-  {3dc11910-46e7-4bad-aa76-fb88d79a7b45}; !- Outlet Port
+  {0ae627f4-d01a-47f6-958c-c4baeae1da3b}, !- Inlet Port
+  {0d1fdabb-e4e5-444d-a6de-8cf609310bb7}; !- Outlet Port
 
 OS:Node,
-  {e77ab3e8-7f24-4dad-887c-55de26897ae8}, !- Handle
+  {fc2d39db-5ecd-429e-854d-a525c5796ca2}, !- Handle
   Node 4,                                 !- Name
-  {b0240fa5-c119-4c6d-8a5f-93891be07503}, !- Inlet Port
-  {cff67a65-b40c-4f63-865f-0ae2a287f015}; !- Outlet Port
+  {9f51e760-d925-45c9-b973-01e519452b1e}, !- Inlet Port
+  {e9bbf14c-5584-4c91-97b4-0a7b70b5a213}; !- Outlet Port
 
 OS:Node,
-  {37aa66bd-ecff-4877-b296-c333b060a3f5}, !- Handle
+  {6971aecb-7eff-46e1-91b7-997438c2487d}, !- Handle
   Node 5,                                 !- Name
-  {dfe7557c-3a4c-4190-b78e-5d09e3db77ee}, !- Inlet Port
-  {8fa6b319-9156-4278-ae58-2efd7b2a395d}; !- Outlet Port
+  {de93e47f-312d-4c2b-b8ac-53752552955f}, !- Inlet Port
+  {d1797c5e-3f1d-4d3e-9909-e366a1847a79}; !- Outlet Port
 
 OS:Connector:Mixer,
-  {de74e976-7a01-40e3-9316-838886faa133}, !- Handle
+  {2051d73e-95cf-4da8-8695-4cb1ed3d5fdf}, !- Handle
   Connector Mixer 1,                      !- Name
-  {6e3edbd8-40e3-4f2c-8af5-cd03f445b280}, !- Outlet Branch Name
-  {8199f87f-4dfc-47bd-a9e7-72dd1460d1a0}, !- Inlet Branch Name 1
-  {bce64e8e-0e43-46b5-80a4-60f674831850}; !- Inlet Branch Name 2
+  {ad84e98f-d676-40b5-9cab-a6d7df1e5e94}, !- Outlet Branch Name
+  {f6c88eda-0ad9-4c5d-bc46-86b40801cea5}, !- Inlet Branch Name 1
+  {6efdfec2-c3f6-4aa4-80f6-5fb0551c4842}; !- Inlet Branch Name 2
 
 OS:Connector:Splitter,
-  {a5c68602-5f2a-465a-8e02-dcecafd11184}, !- Handle
+  {34d9b2c2-e4f6-4a36-bef3-37cf0fea89a1}, !- Handle
   Connector Splitter 1,                   !- Name
-  {7817855a-7a71-4907-800e-8c0a89d9d429}, !- Inlet Branch Name
-  {dfe7557c-3a4c-4190-b78e-5d09e3db77ee}, !- Outlet Branch Name 1
-  {8a736d01-8f5c-40d7-a4ca-bba147d5a310}; !- Outlet Branch Name 2
-
-OS:Connection,
-  {eab5442c-29bd-4270-8ca8-b4bbfd6c2eed}, !- Handle
-  {01c06ac3-be9e-453a-952b-4cdcd278099c}, !- Name
-  {eed53efc-9427-4046-8bbd-5ab9e96e959a}, !- Source Object
+  {50a77e70-8250-40fd-bf74-7be1c87be0eb}, !- Inlet Branch Name
+  {de93e47f-312d-4c2b-b8ac-53752552955f}, !- Outlet Branch Name 1
+  {2b8c3a50-4353-4af2-b7b5-bc7dadf881c2}; !- Outlet Branch Name 2
+
+OS:Connection,
+  {0ae627f4-d01a-47f6-958c-c4baeae1da3b}, !- Handle
+  {49559017-7101-41e7-838d-934442fdeda4}, !- Name
+  {e9ce719a-9e10-419a-b1ee-464d9e3b6c18}, !- Source Object
   14,                                     !- Outlet Port
-  {5e6d1c84-588e-494f-b115-f63f4d574690}, !- Target Object
-  2;                                      !- Inlet Port
-
-OS:Connection,
-  {dfe7557c-3a4c-4190-b78e-5d09e3db77ee}, !- Handle
-  {1a9ae473-f265-4f8d-9c18-e126bdf64083}, !- Name
-  {a5c68602-5f2a-465a-8e02-dcecafd11184}, !- Source Object
-  3,                                      !- Outlet Port
-  {37aa66bd-ecff-4877-b296-c333b060a3f5}, !- Target Object
-  2;                                      !- Inlet Port
-
-OS:Connection,
-  {cff67a65-b40c-4f63-865f-0ae2a287f015}, !- Handle
-  {302ea21d-c858-4421-ab69-30d086a36af2}, !- Name
-  {e77ab3e8-7f24-4dad-887c-55de26897ae8}, !- Source Object
-  3,                                      !- Outlet Port
-  {eed53efc-9427-4046-8bbd-5ab9e96e959a}, !- Target Object
+  {527cfd8b-81c0-42ee-ae5c-6b84fad9da28}, !- Target Object
+  2;                                      !- Inlet Port
+
+OS:Connection,
+  {de93e47f-312d-4c2b-b8ac-53752552955f}, !- Handle
+  {994e91f8-2495-409e-8aa4-39c6aa8b041b}, !- Name
+  {34d9b2c2-e4f6-4a36-bef3-37cf0fea89a1}, !- Source Object
+  3,                                      !- Outlet Port
+  {6971aecb-7eff-46e1-91b7-997438c2487d}, !- Target Object
+  2;                                      !- Inlet Port
+
+OS:Connection,
+  {e9bbf14c-5584-4c91-97b4-0a7b70b5a213}, !- Handle
+  {c0cded12-04ef-4d18-97fa-26818ad8ef97}, !- Name
+  {fc2d39db-5ecd-429e-854d-a525c5796ca2}, !- Source Object
+  3,                                      !- Outlet Port
+  {e9ce719a-9e10-419a-b1ee-464d9e3b6c18}, !- Target Object
   15;                                     !- Inlet Port
 
 OS:Node,
-  {b7cab2fe-8e87-4c37-b576-28894c12008f}, !- Handle
+  {203ee5bb-b7bd-44b0-8e31-58739cd689be}, !- Handle
   Node 6,                                 !- Name
-  {0596bc9c-452e-44a8-80d5-105f9870adc0}, !- Inlet Port
-  {b0de0e8b-d749-4753-81db-c1d18a488b35}; !- Outlet Port
+  {4f95b789-7d74-4e72-b898-73692e7f6982}, !- Inlet Port
+  {0e7f1c95-589d-495e-91a6-40f688b178e8}; !- Outlet Port
 
 OS:Node,
-  {9df684ca-ae74-4f18-977f-cf74d894ab2a}, !- Handle
+  {592ec17a-c078-4c3e-983c-5cc2cc71db4e}, !- Handle
   Node 7,                                 !- Name
-  {d5a395b0-7737-4b91-9380-726693000753}, !- Inlet Port
-  {b5f5cbf0-1d67-48e8-8068-a1018608a37a}; !- Outlet Port
+  {c9518678-2c17-4e7e-83b7-ebf594eb0120}, !- Inlet Port
+  {e550fdf6-c855-48f8-a940-d034b3fa6817}; !- Outlet Port
 
 OS:Node,
-  {2a5813fd-825f-4bde-b3e9-8bd4f60088f2}, !- Handle
+  {9e88940c-d536-4886-b79b-58d3a8b6cec1}, !- Handle
   Node 8,                                 !- Name
-  {81723443-7aab-4c55-ad44-96a4e554e3ea}, !- Inlet Port
-  {e0cf3ae6-c56c-4e12-90f9-07450fb546f0}; !- Outlet Port
+  {1c64e76d-5334-4cea-aa47-d58b6733c50b}, !- Inlet Port
+  {c0054825-4d71-467c-841f-fc0e1658af69}; !- Outlet Port
 
 OS:Connector:Mixer,
-  {0fe5f914-fa4e-445f-b4b6-d1cb60dd0c1c}, !- Handle
+  {871c3c88-5139-4b40-9fa9-2df95adc33e1}, !- Handle
   Connector Mixer 2,                      !- Name
-  {d5a395b0-7737-4b91-9380-726693000753}, !- Outlet Branch Name
-  {e0cf3ae6-c56c-4e12-90f9-07450fb546f0}; !- Inlet Branch Name 1
+  {c9518678-2c17-4e7e-83b7-ebf594eb0120}, !- Outlet Branch Name
+  {c0054825-4d71-467c-841f-fc0e1658af69}; !- Inlet Branch Name 1
 
 OS:Connector:Splitter,
-  {7e0dcc1c-da29-428f-a0e7-a82ecb838734}, !- Handle
+  {cc26f00a-0b7f-4c36-95da-57e774aa75a8}, !- Handle
   Connector Splitter 2,                   !- Name
-  {b0de0e8b-d749-4753-81db-c1d18a488b35}, !- Inlet Branch Name
-  {81723443-7aab-4c55-ad44-96a4e554e3ea}; !- Outlet Branch Name 1
-
-OS:Connection,
-  {0596bc9c-452e-44a8-80d5-105f9870adc0}, !- Handle
-  {2f0a4dbc-eae2-4cf0-9562-94995ce28bef}, !- Name
-  {eed53efc-9427-4046-8bbd-5ab9e96e959a}, !- Source Object
+  {0e7f1c95-589d-495e-91a6-40f688b178e8}, !- Inlet Branch Name
+  {1c64e76d-5334-4cea-aa47-d58b6733c50b}; !- Outlet Branch Name 1
+
+OS:Connection,
+  {4f95b789-7d74-4e72-b898-73692e7f6982}, !- Handle
+  {2e4484bc-ebf5-4bca-a486-bfd28a99e788}, !- Name
+  {e9ce719a-9e10-419a-b1ee-464d9e3b6c18}, !- Source Object
   17,                                     !- Outlet Port
-  {b7cab2fe-8e87-4c37-b576-28894c12008f}, !- Target Object
-  2;                                      !- Inlet Port
-
-OS:Connection,
-  {b0de0e8b-d749-4753-81db-c1d18a488b35}, !- Handle
-  {1b95699b-2852-4ee8-9db9-335da98394b8}, !- Name
-  {b7cab2fe-8e87-4c37-b576-28894c12008f}, !- Source Object
-  3,                                      !- Outlet Port
-  {7e0dcc1c-da29-428f-a0e7-a82ecb838734}, !- Target Object
-  2;                                      !- Inlet Port
-
-OS:Connection,
-  {81723443-7aab-4c55-ad44-96a4e554e3ea}, !- Handle
-  {ec35d605-13a0-4fd9-8a43-1da957f28da9}, !- Name
-  {7e0dcc1c-da29-428f-a0e7-a82ecb838734}, !- Source Object
-  3,                                      !- Outlet Port
-  {2a5813fd-825f-4bde-b3e9-8bd4f60088f2}, !- Target Object
-  2;                                      !- Inlet Port
-
-OS:Connection,
-  {e0cf3ae6-c56c-4e12-90f9-07450fb546f0}, !- Handle
-  {aeccfacd-ddfa-4952-9712-98b08a5c7a4f}, !- Name
-  {2a5813fd-825f-4bde-b3e9-8bd4f60088f2}, !- Source Object
-  3,                                      !- Outlet Port
-  {0fe5f914-fa4e-445f-b4b6-d1cb60dd0c1c}, !- Target Object
+  {203ee5bb-b7bd-44b0-8e31-58739cd689be}, !- Target Object
+  2;                                      !- Inlet Port
+
+OS:Connection,
+  {0e7f1c95-589d-495e-91a6-40f688b178e8}, !- Handle
+  {c7fe734f-8ad4-475b-b5d8-a69cb22fe946}, !- Name
+  {203ee5bb-b7bd-44b0-8e31-58739cd689be}, !- Source Object
+  3,                                      !- Outlet Port
+  {cc26f00a-0b7f-4c36-95da-57e774aa75a8}, !- Target Object
+  2;                                      !- Inlet Port
+
+OS:Connection,
+  {1c64e76d-5334-4cea-aa47-d58b6733c50b}, !- Handle
+  {c7aa85a8-e7b0-4362-a981-a6b3ee537da0}, !- Name
+  {cc26f00a-0b7f-4c36-95da-57e774aa75a8}, !- Source Object
+  3,                                      !- Outlet Port
+  {9e88940c-d536-4886-b79b-58d3a8b6cec1}, !- Target Object
+  2;                                      !- Inlet Port
+
+OS:Connection,
+  {c0054825-4d71-467c-841f-fc0e1658af69}, !- Handle
+  {3c417a1a-ea21-457f-902d-076ed793041c}, !- Name
+  {9e88940c-d536-4886-b79b-58d3a8b6cec1}, !- Source Object
+  3,                                      !- Outlet Port
+  {871c3c88-5139-4b40-9fa9-2df95adc33e1}, !- Target Object
   3;                                      !- Inlet Port
 
 OS:Connection,
-  {d5a395b0-7737-4b91-9380-726693000753}, !- Handle
-  {d6c3285b-8a01-49a0-bc56-070cef91e616}, !- Name
-  {0fe5f914-fa4e-445f-b4b6-d1cb60dd0c1c}, !- Source Object
+  {c9518678-2c17-4e7e-83b7-ebf594eb0120}, !- Handle
+  {552d9777-d060-47e2-a007-66d4fb181643}, !- Name
+  {871c3c88-5139-4b40-9fa9-2df95adc33e1}, !- Source Object
   2,                                      !- Outlet Port
-  {9df684ca-ae74-4f18-977f-cf74d894ab2a}, !- Target Object
-  2;                                      !- Inlet Port
-
-OS:Connection,
-  {b5f5cbf0-1d67-48e8-8068-a1018608a37a}, !- Handle
-  {5fb138ad-fce0-4689-88e3-74920afa1275}, !- Name
-  {9df684ca-ae74-4f18-977f-cf74d894ab2a}, !- Source Object
-  3,                                      !- Outlet Port
-  {eed53efc-9427-4046-8bbd-5ab9e96e959a}, !- Target Object
+  {592ec17a-c078-4c3e-983c-5cc2cc71db4e}, !- Target Object
+  2;                                      !- Inlet Port
+
+OS:Connection,
+  {e550fdf6-c855-48f8-a940-d034b3fa6817}, !- Handle
+  {5788759a-e6ec-4624-b4ac-a4bfbede7193}, !- Name
+  {592ec17a-c078-4c3e-983c-5cc2cc71db4e}, !- Source Object
+  3,                                      !- Outlet Port
+  {e9ce719a-9e10-419a-b1ee-464d9e3b6c18}, !- Target Object
   18;                                     !- Inlet Port
 
 OS:Sizing:Plant,
-  {71105e85-b972-4114-8d50-6ebd8da820b3}, !- Handle
-  {eed53efc-9427-4046-8bbd-5ab9e96e959a}, !- Plant or Condenser Loop Name
-=======
-  {54bf036e-ed2f-4755-baf1-7b82417c49ba}, !- Demand Mixer Name
-  {f5647211-5872-4f52-bd8d-d53967f6ccca}, !- Demand Splitter Name
-  {72c230b7-c148-44af-895b-4b35b7f9cae6}, !- Supply Mixer Name
-  {ab7209dd-38df-4ca0-8c65-ad66f85dbc5c}; !- Supply Splitter Name
-
-OS:Node,
-  {821de93a-f750-4a62-b953-b18bb6a3094f}, !- Handle
-  Node 3,                                 !- Name
-  {7235f69a-15eb-4b51-bb45-a525a96b2afd}, !- Inlet Port
-  {f8e0d550-e984-42fa-8c15-473428748024}; !- Outlet Port
-
-OS:Node,
-  {7abdb74b-b30c-4341-bd32-2257b72eba1c}, !- Handle
-  Node 4,                                 !- Name
-  {ab62750a-f259-45c8-94ad-0a1f850056b2}, !- Inlet Port
-  {f5c0d5a7-43a9-4be9-bc10-c9d6c327dd66}; !- Outlet Port
-
-OS:Node,
-  {e842529c-5385-47b6-815e-75f9fa7add0a}, !- Handle
-  Node 5,                                 !- Name
-  {e9860458-a6e2-4ef6-b3a6-671ccbf56728}, !- Inlet Port
-  {ae8d39e3-6ae4-4815-9322-dd5081b4fd00}; !- Outlet Port
-
-OS:Connector:Mixer,
-  {72c230b7-c148-44af-895b-4b35b7f9cae6}, !- Handle
-  Connector Mixer 1,                      !- Name
-  {bbd82619-88fa-41dd-b34c-fb9a72bc2ac4}, !- Outlet Branch Name
-  {c5e201e8-93f2-4386-8018-c16f0073a2d8}, !- Inlet Branch Name 1
-  {8b316463-43da-4109-9c87-ad379915c24a}; !- Inlet Branch Name 2
-
-OS:Connector:Splitter,
-  {ab7209dd-38df-4ca0-8c65-ad66f85dbc5c}, !- Handle
-  Connector Splitter 1,                   !- Name
-  {c6d4d3c0-bf5f-4c7f-821d-f5128652eb46}, !- Inlet Branch Name
-  {e9860458-a6e2-4ef6-b3a6-671ccbf56728}, !- Outlet Branch Name 1
-  {df2f8282-44e7-4f89-8e42-d0a466ed1555}; !- Outlet Branch Name 2
-
-OS:Connection,
-  {7235f69a-15eb-4b51-bb45-a525a96b2afd}, !- Handle
-  {e8f965eb-e0e6-4b7d-98f4-b3e433bd9ef0}, !- Name
-  {ddb11e6c-f041-4ee7-b6b5-454160b262e3}, !- Source Object
-  14,                                     !- Outlet Port
-  {821de93a-f750-4a62-b953-b18bb6a3094f}, !- Target Object
-  2;                                      !- Inlet Port
-
-OS:Connection,
-  {e9860458-a6e2-4ef6-b3a6-671ccbf56728}, !- Handle
-  {dc0e680a-bc6f-46b0-9619-244c51a147e0}, !- Name
-  {ab7209dd-38df-4ca0-8c65-ad66f85dbc5c}, !- Source Object
-  3,                                      !- Outlet Port
-  {e842529c-5385-47b6-815e-75f9fa7add0a}, !- Target Object
-  2;                                      !- Inlet Port
-
-OS:Connection,
-  {f5c0d5a7-43a9-4be9-bc10-c9d6c327dd66}, !- Handle
-  {66c68634-17a5-48f6-bbc2-471463b8c7a3}, !- Name
-  {7abdb74b-b30c-4341-bd32-2257b72eba1c}, !- Source Object
-  3,                                      !- Outlet Port
-  {ddb11e6c-f041-4ee7-b6b5-454160b262e3}, !- Target Object
-  15;                                     !- Inlet Port
-
-OS:Node,
-  {926de1b3-f26a-4ba8-a3f9-0ab39c3390ec}, !- Handle
-  Node 6,                                 !- Name
-  {442724fe-57d5-4d0f-b21b-227385024956}, !- Inlet Port
-  {2d310995-6bcc-42c3-9673-0a1b3f8fc5d3}; !- Outlet Port
-
-OS:Node,
-  {0cb028ac-e50a-4586-843e-3c769b1c9f24}, !- Handle
-  Node 7,                                 !- Name
-  {3b5f64bc-5064-49c8-9418-a29eb5743865}, !- Inlet Port
-  {82997b3f-1a04-486b-91fc-41dc6a8baa32}; !- Outlet Port
-
-OS:Node,
-  {bad42801-4b46-44fa-8a9f-99ef126fc1ec}, !- Handle
-  Node 8,                                 !- Name
-  {75d76081-69ef-455c-9a21-7034635941d8}, !- Inlet Port
-  {af228e93-f48a-416b-a481-e0ddaa6b949b}; !- Outlet Port
-
-OS:Connector:Mixer,
-  {54bf036e-ed2f-4755-baf1-7b82417c49ba}, !- Handle
-  Connector Mixer 2,                      !- Name
-  {3b5f64bc-5064-49c8-9418-a29eb5743865}, !- Outlet Branch Name
-  {af228e93-f48a-416b-a481-e0ddaa6b949b}; !- Inlet Branch Name 1
-
-OS:Connector:Splitter,
-  {f5647211-5872-4f52-bd8d-d53967f6ccca}, !- Handle
-  Connector Splitter 2,                   !- Name
-  {2d310995-6bcc-42c3-9673-0a1b3f8fc5d3}, !- Inlet Branch Name
-  {75d76081-69ef-455c-9a21-7034635941d8}; !- Outlet Branch Name 1
-
-OS:Connection,
-  {442724fe-57d5-4d0f-b21b-227385024956}, !- Handle
-  {a63728a3-1f61-4171-8a10-32e54b79a6b7}, !- Name
-  {ddb11e6c-f041-4ee7-b6b5-454160b262e3}, !- Source Object
-  17,                                     !- Outlet Port
-  {926de1b3-f26a-4ba8-a3f9-0ab39c3390ec}, !- Target Object
-  2;                                      !- Inlet Port
-
-OS:Connection,
-  {2d310995-6bcc-42c3-9673-0a1b3f8fc5d3}, !- Handle
-  {a4fc0fc6-2f55-49ab-bd17-97106f67a914}, !- Name
-  {926de1b3-f26a-4ba8-a3f9-0ab39c3390ec}, !- Source Object
-  3,                                      !- Outlet Port
-  {f5647211-5872-4f52-bd8d-d53967f6ccca}, !- Target Object
-  2;                                      !- Inlet Port
-
-OS:Connection,
-  {75d76081-69ef-455c-9a21-7034635941d8}, !- Handle
-  {ea2057e1-fbc6-4348-bb58-ad530b82ba2c}, !- Name
-  {f5647211-5872-4f52-bd8d-d53967f6ccca}, !- Source Object
-  3,                                      !- Outlet Port
-  {bad42801-4b46-44fa-8a9f-99ef126fc1ec}, !- Target Object
-  2;                                      !- Inlet Port
-
-OS:Connection,
-  {af228e93-f48a-416b-a481-e0ddaa6b949b}, !- Handle
-  {345f4c56-9870-4ae6-95c7-bb68442249b7}, !- Name
-  {bad42801-4b46-44fa-8a9f-99ef126fc1ec}, !- Source Object
-  3,                                      !- Outlet Port
-  {54bf036e-ed2f-4755-baf1-7b82417c49ba}, !- Target Object
-  3;                                      !- Inlet Port
-
-OS:Connection,
-  {3b5f64bc-5064-49c8-9418-a29eb5743865}, !- Handle
-  {7d83ef51-896b-46aa-a6db-fc1e72509b23}, !- Name
-  {54bf036e-ed2f-4755-baf1-7b82417c49ba}, !- Source Object
-  2,                                      !- Outlet Port
-  {0cb028ac-e50a-4586-843e-3c769b1c9f24}, !- Target Object
-  2;                                      !- Inlet Port
-
-OS:Connection,
-  {82997b3f-1a04-486b-91fc-41dc6a8baa32}, !- Handle
-  {4954e6aa-61a4-44dc-87ae-0e14e90ec576}, !- Name
-  {0cb028ac-e50a-4586-843e-3c769b1c9f24}, !- Source Object
-  3,                                      !- Outlet Port
-  {ddb11e6c-f041-4ee7-b6b5-454160b262e3}, !- Target Object
-  18;                                     !- Inlet Port
-
-OS:Sizing:Plant,
-  {b33739b3-79ca-4756-96a9-5169cdd67e08}, !- Handle
-  {ddb11e6c-f041-4ee7-b6b5-454160b262e3}, !- Plant or Condenser Loop Name
->>>>>>> 53a99c71
+  {ec922607-ae2c-41f4-a0a7-d1d89f416d3f}, !- Handle
+  {e9ce719a-9e10-419a-b1ee-464d9e3b6c18}, !- Plant or Condenser Loop Name
   Heating,                                !- Loop Type
   52.6666666666667,                       !- Design Loop Exit Temperature {C}
   5.55555555555556,                       !- Loop Design Temperature Difference {deltaC}
@@ -1517,169 +992,86 @@
   None;                                   !- Coincident Sizing Factor Mode
 
 OS:AvailabilityManagerAssignmentList,
-<<<<<<< HEAD
-  {89a63598-380d-4ed7-afa8-e1f8265a19c7}, !- Handle
+  {aacc92ee-286c-4c2a-b18c-391627e1cdee}, !- Handle
   Plant Loop 1 AvailabilityManagerAssignmentList; !- Name
 
 OS:Pipe:Adiabatic,
-  {453ced38-d1d7-45b1-88dd-1261713b2174}, !- Handle
+  {84df5293-16b7-49db-98e1-8f9c4468f9d8}, !- Handle
   Pipe Adiabatic 1,                       !- Name
-  {8fa6b319-9156-4278-ae58-2efd7b2a395d}, !- Inlet Node Name
-  {139a1729-2700-4b06-b389-2b09eb250fe7}; !- Outlet Node Name
+  {d1797c5e-3f1d-4d3e-9909-e366a1847a79}, !- Inlet Node Name
+  {4b14b0df-a525-4423-b905-d6f025eb1c9e}; !- Outlet Node Name
 
 OS:Pipe:Adiabatic,
-  {06dd32aa-8bdf-4669-b21b-1f3595196855}, !- Handle
+  {88372a19-d773-4938-a6fc-2fa1ff622c7f}, !- Handle
   Pipe Adiabatic 2,                       !- Name
-  {6f51d68e-da1c-46b5-9d1c-6647a221eec0}, !- Inlet Node Name
-  {b0240fa5-c119-4c6d-8a5f-93891be07503}; !- Outlet Node Name
+  {9318731b-c81e-4941-b6e2-d5f72ea28763}, !- Inlet Node Name
+  {9f51e760-d925-45c9-b973-01e519452b1e}; !- Outlet Node Name
 
 OS:Node,
-  {1a4e9cec-054a-4c9f-8165-a7c0d09a7895}, !- Handle
+  {b22a461b-0bbc-4d86-823b-acd8dbdf9a21}, !- Handle
   Node 9,                                 !- Name
-  {139a1729-2700-4b06-b389-2b09eb250fe7}, !- Inlet Port
-  {8199f87f-4dfc-47bd-a9e7-72dd1460d1a0}; !- Outlet Port
-
-OS:Connection,
-  {8fa6b319-9156-4278-ae58-2efd7b2a395d}, !- Handle
-  {ad1bd901-9d80-440a-8a73-99fad69b76ae}, !- Name
-  {37aa66bd-ecff-4877-b296-c333b060a3f5}, !- Source Object
-  3,                                      !- Outlet Port
-  {453ced38-d1d7-45b1-88dd-1261713b2174}, !- Target Object
-  2;                                      !- Inlet Port
-
-OS:Connection,
-  {139a1729-2700-4b06-b389-2b09eb250fe7}, !- Handle
-  {387fc0b0-dbe4-40a0-b089-d3624d0aceef}, !- Name
-  {453ced38-d1d7-45b1-88dd-1261713b2174}, !- Source Object
-  3,                                      !- Outlet Port
-  {1a4e9cec-054a-4c9f-8165-a7c0d09a7895}, !- Target Object
-  2;                                      !- Inlet Port
-
-OS:Connection,
-  {8199f87f-4dfc-47bd-a9e7-72dd1460d1a0}, !- Handle
-  {d1e1a4cd-1418-46d5-9ce1-ecd65b130ec7}, !- Name
-  {1a4e9cec-054a-4c9f-8165-a7c0d09a7895}, !- Source Object
-  3,                                      !- Outlet Port
-  {de74e976-7a01-40e3-9316-838886faa133}, !- Target Object
+  {4b14b0df-a525-4423-b905-d6f025eb1c9e}, !- Inlet Port
+  {f6c88eda-0ad9-4c5d-bc46-86b40801cea5}; !- Outlet Port
+
+OS:Connection,
+  {d1797c5e-3f1d-4d3e-9909-e366a1847a79}, !- Handle
+  {728d635e-4f7d-47d1-9f01-6fc327243ece}, !- Name
+  {6971aecb-7eff-46e1-91b7-997438c2487d}, !- Source Object
+  3,                                      !- Outlet Port
+  {84df5293-16b7-49db-98e1-8f9c4468f9d8}, !- Target Object
+  2;                                      !- Inlet Port
+
+OS:Connection,
+  {4b14b0df-a525-4423-b905-d6f025eb1c9e}, !- Handle
+  {4760fdda-663d-40d0-95e5-967b5afcf8c3}, !- Name
+  {84df5293-16b7-49db-98e1-8f9c4468f9d8}, !- Source Object
+  3,                                      !- Outlet Port
+  {b22a461b-0bbc-4d86-823b-acd8dbdf9a21}, !- Target Object
+  2;                                      !- Inlet Port
+
+OS:Connection,
+  {f6c88eda-0ad9-4c5d-bc46-86b40801cea5}, !- Handle
+  {763428cf-845c-4d2e-ad5e-711edd24973c}, !- Name
+  {b22a461b-0bbc-4d86-823b-acd8dbdf9a21}, !- Source Object
+  3,                                      !- Outlet Port
+  {2051d73e-95cf-4da8-8695-4cb1ed3d5fdf}, !- Target Object
   3;                                      !- Inlet Port
 
 OS:Node,
-  {2592ed84-a4a6-4609-9b62-98268b7b3def}, !- Handle
+  {eb695460-40cb-4efb-a632-615f6f138dea}, !- Handle
   Node 10,                                !- Name
-  {6e3edbd8-40e3-4f2c-8af5-cd03f445b280}, !- Inlet Port
-  {6f51d68e-da1c-46b5-9d1c-6647a221eec0}; !- Outlet Port
-
-OS:Connection,
-  {6e3edbd8-40e3-4f2c-8af5-cd03f445b280}, !- Handle
-  {ec355f10-9bb6-4a48-82ef-dbebdea50220}, !- Name
-  {de74e976-7a01-40e3-9316-838886faa133}, !- Source Object
+  {ad84e98f-d676-40b5-9cab-a6d7df1e5e94}, !- Inlet Port
+  {9318731b-c81e-4941-b6e2-d5f72ea28763}; !- Outlet Port
+
+OS:Connection,
+  {ad84e98f-d676-40b5-9cab-a6d7df1e5e94}, !- Handle
+  {79e275b4-4183-4a3a-bdbf-b882a3e6bcbf}, !- Name
+  {2051d73e-95cf-4da8-8695-4cb1ed3d5fdf}, !- Source Object
   2,                                      !- Outlet Port
-  {2592ed84-a4a6-4609-9b62-98268b7b3def}, !- Target Object
-  2;                                      !- Inlet Port
-
-OS:Connection,
-  {6f51d68e-da1c-46b5-9d1c-6647a221eec0}, !- Handle
-  {8391c845-e2b5-45bd-9bcf-59c0cba8cef2}, !- Name
-  {2592ed84-a4a6-4609-9b62-98268b7b3def}, !- Source Object
-  3,                                      !- Outlet Port
-  {06dd32aa-8bdf-4669-b21b-1f3595196855}, !- Target Object
-  2;                                      !- Inlet Port
-
-OS:Connection,
-  {b0240fa5-c119-4c6d-8a5f-93891be07503}, !- Handle
-  {0652b97e-593f-4651-ab1e-3d0bfc52f5d9}, !- Name
-  {06dd32aa-8bdf-4669-b21b-1f3595196855}, !- Source Object
-  3,                                      !- Outlet Port
-  {e77ab3e8-7f24-4dad-887c-55de26897ae8}, !- Target Object
+  {eb695460-40cb-4efb-a632-615f6f138dea}, !- Target Object
+  2;                                      !- Inlet Port
+
+OS:Connection,
+  {9318731b-c81e-4941-b6e2-d5f72ea28763}, !- Handle
+  {b2a3956c-20db-4b24-b665-4769140dc3b2}, !- Name
+  {eb695460-40cb-4efb-a632-615f6f138dea}, !- Source Object
+  3,                                      !- Outlet Port
+  {88372a19-d773-4938-a6fc-2fa1ff622c7f}, !- Target Object
+  2;                                      !- Inlet Port
+
+OS:Connection,
+  {9f51e760-d925-45c9-b973-01e519452b1e}, !- Handle
+  {bdb8d79e-0450-42f7-adf1-f9d557802951}, !- Name
+  {88372a19-d773-4938-a6fc-2fa1ff622c7f}, !- Source Object
+  3,                                      !- Outlet Port
+  {fc2d39db-5ecd-429e-854d-a525c5796ca2}, !- Target Object
   2;                                      !- Inlet Port
 
 OS:Pump:VariableSpeed,
-  {0ea831f0-e0ba-46d3-9bbc-93ad62a9e7c0}, !- Handle
+  {e96a954c-08ed-4d35-99d0-a9acd1074bd0}, !- Handle
   Pump Variable Speed 1,                  !- Name
-  {3dc11910-46e7-4bad-aa76-fb88d79a7b45}, !- Inlet Node Name
-  {57490f9e-b1d7-4d00-b683-e6306e9b77bb}, !- Outlet Node Name
-=======
-  {995cae0e-6419-4125-8d8e-3df6c125f40a}, !- Handle
-  Plant Loop 1 AvailabilityManagerAssignmentList; !- Name
-
-OS:Pipe:Adiabatic,
-  {a4270f6e-f19a-4afd-8dc4-2fb7a3c88abe}, !- Handle
-  Pipe Adiabatic 1,                       !- Name
-  {ae8d39e3-6ae4-4815-9322-dd5081b4fd00}, !- Inlet Node Name
-  {ebf571af-80a6-4ddf-9ea1-793e180ab719}; !- Outlet Node Name
-
-OS:Pipe:Adiabatic,
-  {ae25e37c-c0a1-43e6-8c26-f92cb1449703}, !- Handle
-  Pipe Adiabatic 2,                       !- Name
-  {26ce661c-8af9-4442-b217-96729a4c65e3}, !- Inlet Node Name
-  {ab62750a-f259-45c8-94ad-0a1f850056b2}; !- Outlet Node Name
-
-OS:Node,
-  {df5eed6d-d593-47a6-9a91-f3f9f84ff0c8}, !- Handle
-  Node 9,                                 !- Name
-  {ebf571af-80a6-4ddf-9ea1-793e180ab719}, !- Inlet Port
-  {c5e201e8-93f2-4386-8018-c16f0073a2d8}; !- Outlet Port
-
-OS:Connection,
-  {ae8d39e3-6ae4-4815-9322-dd5081b4fd00}, !- Handle
-  {bb39f2ae-6547-43d8-95c1-284d7fc0b892}, !- Name
-  {e842529c-5385-47b6-815e-75f9fa7add0a}, !- Source Object
-  3,                                      !- Outlet Port
-  {a4270f6e-f19a-4afd-8dc4-2fb7a3c88abe}, !- Target Object
-  2;                                      !- Inlet Port
-
-OS:Connection,
-  {ebf571af-80a6-4ddf-9ea1-793e180ab719}, !- Handle
-  {b9b12c98-789e-4cf5-af66-eec590f86e82}, !- Name
-  {a4270f6e-f19a-4afd-8dc4-2fb7a3c88abe}, !- Source Object
-  3,                                      !- Outlet Port
-  {df5eed6d-d593-47a6-9a91-f3f9f84ff0c8}, !- Target Object
-  2;                                      !- Inlet Port
-
-OS:Connection,
-  {c5e201e8-93f2-4386-8018-c16f0073a2d8}, !- Handle
-  {3f31dd70-3274-449f-84bc-9789bd92cc8e}, !- Name
-  {df5eed6d-d593-47a6-9a91-f3f9f84ff0c8}, !- Source Object
-  3,                                      !- Outlet Port
-  {72c230b7-c148-44af-895b-4b35b7f9cae6}, !- Target Object
-  3;                                      !- Inlet Port
-
-OS:Node,
-  {1c8f8900-4669-4d87-bcf4-ad565b445c1b}, !- Handle
-  Node 10,                                !- Name
-  {bbd82619-88fa-41dd-b34c-fb9a72bc2ac4}, !- Inlet Port
-  {26ce661c-8af9-4442-b217-96729a4c65e3}; !- Outlet Port
-
-OS:Connection,
-  {bbd82619-88fa-41dd-b34c-fb9a72bc2ac4}, !- Handle
-  {04fdf92e-149f-44e1-bc68-f69eed6c4bbb}, !- Name
-  {72c230b7-c148-44af-895b-4b35b7f9cae6}, !- Source Object
-  2,                                      !- Outlet Port
-  {1c8f8900-4669-4d87-bcf4-ad565b445c1b}, !- Target Object
-  2;                                      !- Inlet Port
-
-OS:Connection,
-  {26ce661c-8af9-4442-b217-96729a4c65e3}, !- Handle
-  {0a853314-c647-4f59-8823-692126a3b705}, !- Name
-  {1c8f8900-4669-4d87-bcf4-ad565b445c1b}, !- Source Object
-  3,                                      !- Outlet Port
-  {ae25e37c-c0a1-43e6-8c26-f92cb1449703}, !- Target Object
-  2;                                      !- Inlet Port
-
-OS:Connection,
-  {ab62750a-f259-45c8-94ad-0a1f850056b2}, !- Handle
-  {46c032e3-3672-425c-b8db-15dfb6afbbf7}, !- Name
-  {ae25e37c-c0a1-43e6-8c26-f92cb1449703}, !- Source Object
-  3,                                      !- Outlet Port
-  {7abdb74b-b30c-4341-bd32-2257b72eba1c}, !- Target Object
-  2;                                      !- Inlet Port
-
-OS:Pump:VariableSpeed,
-  {18d9a953-69a6-498e-b6de-da8af2d2f003}, !- Handle
-  Pump Variable Speed 1,                  !- Name
-  {f8e0d550-e984-42fa-8c15-473428748024}, !- Inlet Node Name
-  {6dab8acb-fbec-49d6-9ec5-741542cf7ea2}, !- Outlet Node Name
->>>>>>> 53a99c71
+  {0d1fdabb-e4e5-444d-a6de-8cf609310bb7}, !- Inlet Node Name
+  {69caecb5-f878-45fc-8eca-ba94152bc2b0}, !- Outlet Node Name
   0.01,                                   !- Rated Flow Rate {m3/s}
   1,                                      !- Rated Pump Head {Pa}
   0,                                      !- Rated Power Consumption {W}
@@ -1709,97 +1101,50 @@
   General;                                !- End-Use Subcategory
 
 OS:Node,
-<<<<<<< HEAD
-  {3238e20b-bda6-4ef3-8477-29a2e9052a33}, !- Handle
+  {f6d54649-7527-4e0f-815a-f7d390975eac}, !- Handle
   Node 11,                                !- Name
-  {57490f9e-b1d7-4d00-b683-e6306e9b77bb}, !- Inlet Port
-  {7817855a-7a71-4907-800e-8c0a89d9d429}; !- Outlet Port
-
-OS:Connection,
-  {3dc11910-46e7-4bad-aa76-fb88d79a7b45}, !- Handle
-  {85b77a73-f605-4448-8212-e9a903b63970}, !- Name
-  {5e6d1c84-588e-494f-b115-f63f4d574690}, !- Source Object
-  3,                                      !- Outlet Port
-  {0ea831f0-e0ba-46d3-9bbc-93ad62a9e7c0}, !- Target Object
-  2;                                      !- Inlet Port
-
-OS:Connection,
-  {57490f9e-b1d7-4d00-b683-e6306e9b77bb}, !- Handle
-  {774ce63a-0b71-4a09-ab2c-6698ee929ac8}, !- Name
-  {0ea831f0-e0ba-46d3-9bbc-93ad62a9e7c0}, !- Source Object
-  3,                                      !- Outlet Port
-  {3238e20b-bda6-4ef3-8477-29a2e9052a33}, !- Target Object
-  2;                                      !- Inlet Port
-
-OS:Connection,
-  {7817855a-7a71-4907-800e-8c0a89d9d429}, !- Handle
-  {cc20db15-f758-4c0d-86a7-e45e25bf8615}, !- Name
-  {3238e20b-bda6-4ef3-8477-29a2e9052a33}, !- Source Object
-  3,                                      !- Outlet Port
-  {a5c68602-5f2a-465a-8e02-dcecafd11184}, !- Target Object
+  {69caecb5-f878-45fc-8eca-ba94152bc2b0}, !- Inlet Port
+  {50a77e70-8250-40fd-bf74-7be1c87be0eb}; !- Outlet Port
+
+OS:Connection,
+  {0d1fdabb-e4e5-444d-a6de-8cf609310bb7}, !- Handle
+  {32e118a2-115d-45db-8651-4a0e9b5ad82e}, !- Name
+  {527cfd8b-81c0-42ee-ae5c-6b84fad9da28}, !- Source Object
+  3,                                      !- Outlet Port
+  {e96a954c-08ed-4d35-99d0-a9acd1074bd0}, !- Target Object
+  2;                                      !- Inlet Port
+
+OS:Connection,
+  {69caecb5-f878-45fc-8eca-ba94152bc2b0}, !- Handle
+  {9a7f3d3b-abc2-4dc4-bb12-5215c858f102}, !- Name
+  {e96a954c-08ed-4d35-99d0-a9acd1074bd0}, !- Source Object
+  3,                                      !- Outlet Port
+  {f6d54649-7527-4e0f-815a-f7d390975eac}, !- Target Object
+  2;                                      !- Inlet Port
+
+OS:Connection,
+  {50a77e70-8250-40fd-bf74-7be1c87be0eb}, !- Handle
+  {8b0118eb-076f-4eef-b965-63f3b4d54500}, !- Name
+  {f6d54649-7527-4e0f-815a-f7d390975eac}, !- Source Object
+  3,                                      !- Outlet Port
+  {34d9b2c2-e4f6-4a36-bef3-37cf0fea89a1}, !- Target Object
   2;                                      !- Inlet Port
 
 OS:Schedule:Constant,
-  {ca96b692-7b92-4771-b4fe-dc64f52dba34}, !- Handle
+  {78e3e508-9a30-4d6a-ad00-4ed0a7888ab0}, !- Handle
   dhw temp,                               !- Name
-  {c108b842-32db-4e26-8a45-5953daa8e9c5}, !- Schedule Type Limits Name
+  {8729fa0f-e823-4f75-94eb-ad75a8de12cf}, !- Schedule Type Limits Name
   52.6666666666667;                       !- Value
 
 OS:SetpointManager:Scheduled,
-  {7d93adf8-8c66-4b9c-b03c-ee4a78989743}, !- Handle
+  {80683bbc-3465-4723-aacb-7697ccc3894d}, !- Handle
   Setpoint Manager Scheduled 1,           !- Name
   Temperature,                            !- Control Variable
-  {ca96b692-7b92-4771-b4fe-dc64f52dba34}, !- Schedule Name
-  {e77ab3e8-7f24-4dad-887c-55de26897ae8}; !- Setpoint Node or NodeList Name
+  {78e3e508-9a30-4d6a-ad00-4ed0a7888ab0}, !- Schedule Name
+  {fc2d39db-5ecd-429e-854d-a525c5796ca2}; !- Setpoint Node or NodeList Name
 
 OS:ScheduleTypeLimits,
-  {c108b842-32db-4e26-8a45-5953daa8e9c5}, !- Handle
-=======
-  {68587074-06e5-4974-a248-9c9d8739a3b2}, !- Handle
-  Node 11,                                !- Name
-  {6dab8acb-fbec-49d6-9ec5-741542cf7ea2}, !- Inlet Port
-  {c6d4d3c0-bf5f-4c7f-821d-f5128652eb46}; !- Outlet Port
-
-OS:Connection,
-  {f8e0d550-e984-42fa-8c15-473428748024}, !- Handle
-  {26272079-5fcb-4cb8-8006-ff38c2a11720}, !- Name
-  {821de93a-f750-4a62-b953-b18bb6a3094f}, !- Source Object
-  3,                                      !- Outlet Port
-  {18d9a953-69a6-498e-b6de-da8af2d2f003}, !- Target Object
-  2;                                      !- Inlet Port
-
-OS:Connection,
-  {6dab8acb-fbec-49d6-9ec5-741542cf7ea2}, !- Handle
-  {d69c7db1-d0ee-436c-830a-12538a709f12}, !- Name
-  {18d9a953-69a6-498e-b6de-da8af2d2f003}, !- Source Object
-  3,                                      !- Outlet Port
-  {68587074-06e5-4974-a248-9c9d8739a3b2}, !- Target Object
-  2;                                      !- Inlet Port
-
-OS:Connection,
-  {c6d4d3c0-bf5f-4c7f-821d-f5128652eb46}, !- Handle
-  {0f3350c9-2ac6-44a9-a564-12faa9974e25}, !- Name
-  {68587074-06e5-4974-a248-9c9d8739a3b2}, !- Source Object
-  3,                                      !- Outlet Port
-  {ab7209dd-38df-4ca0-8c65-ad66f85dbc5c}, !- Target Object
-  2;                                      !- Inlet Port
-
-OS:Schedule:Constant,
-  {f52858b9-4db8-4348-9d15-0ebb1bae616d}, !- Handle
-  dhw temp,                               !- Name
-  {200c023f-01f8-4283-b83a-e052065f6e00}, !- Schedule Type Limits Name
-  52.6666666666667;                       !- Value
-
-OS:SetpointManager:Scheduled,
-  {6af68115-f127-4c59-99c6-2c3fb11b9501}, !- Handle
-  Setpoint Manager Scheduled 1,           !- Name
-  Temperature,                            !- Control Variable
-  {f52858b9-4db8-4348-9d15-0ebb1bae616d}, !- Schedule Name
-  {7abdb74b-b30c-4341-bd32-2257b72eba1c}; !- Setpoint Node or NodeList Name
-
-OS:ScheduleTypeLimits,
-  {200c023f-01f8-4283-b83a-e052065f6e00}, !- Handle
->>>>>>> 53a99c71
+  {8729fa0f-e823-4f75-94eb-ad75a8de12cf}, !- Handle
   Temperature,                            !- Name
   ,                                       !- Lower Limit Value
   ,                                       !- Upper Limit Value
@@ -1807,17 +1152,10 @@
   Temperature;                            !- Unit Type
 
 OS:WaterHeater:Mixed,
-<<<<<<< HEAD
-  {7a1772ed-9518-4ec7-8ff1-c4d36db6fce3}, !- Handle
+  {d631b3c0-9412-4297-8a5e-9becaeddd72a}, !- Handle
   res wh,                                 !- Name
   0.143845647790854,                      !- Tank Volume {m3}
-  {3f19a3a2-b034-4b95-9517-816f03339eb5}, !- Setpoint Temperature Schedule Name
-=======
-  {250ada3b-3398-47fe-a101-8499ed6dd1cb}, !- Handle
-  res wh,                                 !- Name
-  0.143845647790854,                      !- Tank Volume {m3}
-  {1c7670ed-9dd1-4274-82b0-aa7261b5f4af}, !- Setpoint Temperature Schedule Name
->>>>>>> 53a99c71
+  {89e96bc9-a0d5-4990-a693-4e5ef4591e75}, !- Setpoint Temperature Schedule Name
   2,                                      !- Deadband Temperature Difference {deltaC}
   99,                                     !- Maximum Temperature Limit {C}
   Cycle,                                  !- Heater Control Type
@@ -1836,11 +1174,7 @@
   0,                                      !- On Cycle Parasitic Heat Fraction to Tank
   ThermalZone,                            !- Ambient Temperature Indicator
   ,                                       !- Ambient Temperature Schedule Name
-<<<<<<< HEAD
-  {9939c153-d783-4f6b-9d74-f93d614c0de9}, !- Ambient Temperature Thermal Zone Name
-=======
-  {1e8fc169-998e-42cc-aeb7-f86b62eafb14}, !- Ambient Temperature Thermal Zone Name
->>>>>>> 53a99c71
+  {4a2cc439-6f3b-4dce-b70b-ca10891b3b50}, !- Ambient Temperature Thermal Zone Name
   ,                                       !- Ambient Temperature Outdoor Air Node Name
   4.15693173076374,                       !- Off Cycle Loss Coefficient to Ambient Temperature {W/K}
   0.64,                                   !- Off Cycle Loss Fraction to Thermal Zone
@@ -1849,13 +1183,8 @@
   ,                                       !- Peak Use Flow Rate {m3/s}
   ,                                       !- Use Flow Rate Fraction Schedule Name
   ,                                       !- Cold Water Supply Temperature Schedule Name
-<<<<<<< HEAD
-  {918ce375-1872-4e58-b25a-b661d021e6db}, !- Use Side Inlet Node Name
-  {a5e3f60b-924c-47d5-a4a1-cc8d1de01d77}, !- Use Side Outlet Node Name
-=======
-  {0b642c3a-3d8e-4aa7-9427-32f75e851573}, !- Use Side Inlet Node Name
-  {e8c3e076-59d5-4223-be56-6f9865700d96}, !- Use Side Outlet Node Name
->>>>>>> 53a99c71
+  {4c5b5d56-c133-4138-bc60-a0922cf62153}, !- Use Side Inlet Node Name
+  {a7dd8f3e-6588-4cae-8c40-d8ab3d62e3ec}, !- Use Side Outlet Node Name
   1,                                      !- Use Side Effectiveness
   ,                                       !- Source Side Inlet Node Name
   ,                                       !- Source Side Outlet Node Name
@@ -1868,101 +1197,51 @@
   res wh;                                 !- End-Use Subcategory
 
 OS:Schedule:Constant,
-<<<<<<< HEAD
-  {3f19a3a2-b034-4b95-9517-816f03339eb5}, !- Handle
+  {89e96bc9-a0d5-4990-a693-4e5ef4591e75}, !- Handle
   WH Setpoint Temp,                       !- Name
-  {c108b842-32db-4e26-8a45-5953daa8e9c5}, !- Schedule Type Limits Name
+  {8729fa0f-e823-4f75-94eb-ad75a8de12cf}, !- Schedule Type Limits Name
   52.6666666666667;                       !- Value
 
 OS:Node,
-  {2021af34-f4a5-43d2-b1f6-15f5e514b1a7}, !- Handle
+  {3e564a2b-b9e7-44d9-92f1-87c56e65074d}, !- Handle
   Node 12,                                !- Name
-  {8a736d01-8f5c-40d7-a4ca-bba147d5a310}, !- Inlet Port
-  {918ce375-1872-4e58-b25a-b661d021e6db}; !- Outlet Port
-
-OS:Connection,
-  {8a736d01-8f5c-40d7-a4ca-bba147d5a310}, !- Handle
-  {d6b5f34b-848d-4164-a5fc-f2518b34c976}, !- Name
-  {a5c68602-5f2a-465a-8e02-dcecafd11184}, !- Source Object
+  {2b8c3a50-4353-4af2-b7b5-bc7dadf881c2}, !- Inlet Port
+  {4c5b5d56-c133-4138-bc60-a0922cf62153}; !- Outlet Port
+
+OS:Connection,
+  {2b8c3a50-4353-4af2-b7b5-bc7dadf881c2}, !- Handle
+  {a0275cf2-c381-47e0-b499-02b90faec721}, !- Name
+  {34d9b2c2-e4f6-4a36-bef3-37cf0fea89a1}, !- Source Object
   4,                                      !- Outlet Port
-  {2021af34-f4a5-43d2-b1f6-15f5e514b1a7}, !- Target Object
+  {3e564a2b-b9e7-44d9-92f1-87c56e65074d}, !- Target Object
   2;                                      !- Inlet Port
 
 OS:Node,
-  {9ce6e1ac-9e61-4cc9-b2e3-65908cd7e251}, !- Handle
+  {8fc22366-5580-4ec9-a68d-51603f26f791}, !- Handle
   Node 13,                                !- Name
-  {a5e3f60b-924c-47d5-a4a1-cc8d1de01d77}, !- Inlet Port
-  {bce64e8e-0e43-46b5-80a4-60f674831850}; !- Outlet Port
-
-OS:Connection,
-  {918ce375-1872-4e58-b25a-b661d021e6db}, !- Handle
-  {e6d25ecd-2884-4c45-94f7-4c5137d4147d}, !- Name
-  {2021af34-f4a5-43d2-b1f6-15f5e514b1a7}, !- Source Object
-  3,                                      !- Outlet Port
-  {7a1772ed-9518-4ec7-8ff1-c4d36db6fce3}, !- Target Object
+  {a7dd8f3e-6588-4cae-8c40-d8ab3d62e3ec}, !- Inlet Port
+  {6efdfec2-c3f6-4aa4-80f6-5fb0551c4842}; !- Outlet Port
+
+OS:Connection,
+  {4c5b5d56-c133-4138-bc60-a0922cf62153}, !- Handle
+  {6bb03c1c-0830-46e5-b20e-aeb748e1d48c}, !- Name
+  {3e564a2b-b9e7-44d9-92f1-87c56e65074d}, !- Source Object
+  3,                                      !- Outlet Port
+  {d631b3c0-9412-4297-8a5e-9becaeddd72a}, !- Target Object
   31;                                     !- Inlet Port
 
 OS:Connection,
-  {a5e3f60b-924c-47d5-a4a1-cc8d1de01d77}, !- Handle
-  {e7f9de24-4047-49a7-845b-8287c821479f}, !- Name
-  {7a1772ed-9518-4ec7-8ff1-c4d36db6fce3}, !- Source Object
+  {a7dd8f3e-6588-4cae-8c40-d8ab3d62e3ec}, !- Handle
+  {a639d819-92c0-4666-be8a-7b14b66abd4c}, !- Name
+  {d631b3c0-9412-4297-8a5e-9becaeddd72a}, !- Source Object
   32,                                     !- Outlet Port
-  {9ce6e1ac-9e61-4cc9-b2e3-65908cd7e251}, !- Target Object
-  2;                                      !- Inlet Port
-
-OS:Connection,
-  {bce64e8e-0e43-46b5-80a4-60f674831850}, !- Handle
-  {6ee20fa5-7ff1-4afc-933d-b3c342843bac}, !- Name
-  {9ce6e1ac-9e61-4cc9-b2e3-65908cd7e251}, !- Source Object
-  3,                                      !- Outlet Port
-  {de74e976-7a01-40e3-9316-838886faa133}, !- Target Object
-=======
-  {1c7670ed-9dd1-4274-82b0-aa7261b5f4af}, !- Handle
-  WH Setpoint Temp,                       !- Name
-  {200c023f-01f8-4283-b83a-e052065f6e00}, !- Schedule Type Limits Name
-  52.6666666666667;                       !- Value
-
-OS:Node,
-  {b0b66dd0-7767-48df-9a1f-ba7754c60422}, !- Handle
-  Node 12,                                !- Name
-  {df2f8282-44e7-4f89-8e42-d0a466ed1555}, !- Inlet Port
-  {0b642c3a-3d8e-4aa7-9427-32f75e851573}; !- Outlet Port
-
-OS:Connection,
-  {df2f8282-44e7-4f89-8e42-d0a466ed1555}, !- Handle
-  {d79690f3-3907-4cac-8d18-d1cd74898797}, !- Name
-  {ab7209dd-38df-4ca0-8c65-ad66f85dbc5c}, !- Source Object
-  4,                                      !- Outlet Port
-  {b0b66dd0-7767-48df-9a1f-ba7754c60422}, !- Target Object
-  2;                                      !- Inlet Port
-
-OS:Node,
-  {0064ebd1-a0d7-427e-8763-3e68522553b6}, !- Handle
-  Node 13,                                !- Name
-  {e8c3e076-59d5-4223-be56-6f9865700d96}, !- Inlet Port
-  {8b316463-43da-4109-9c87-ad379915c24a}; !- Outlet Port
-
-OS:Connection,
-  {0b642c3a-3d8e-4aa7-9427-32f75e851573}, !- Handle
-  {d9632e0c-0e24-407b-8fbe-f8116e4c94fa}, !- Name
-  {b0b66dd0-7767-48df-9a1f-ba7754c60422}, !- Source Object
-  3,                                      !- Outlet Port
-  {250ada3b-3398-47fe-a101-8499ed6dd1cb}, !- Target Object
-  31;                                     !- Inlet Port
-
-OS:Connection,
-  {e8c3e076-59d5-4223-be56-6f9865700d96}, !- Handle
-  {c2498b2e-29fe-4c9f-8ae3-088e64ae5e4a}, !- Name
-  {250ada3b-3398-47fe-a101-8499ed6dd1cb}, !- Source Object
-  32,                                     !- Outlet Port
-  {0064ebd1-a0d7-427e-8763-3e68522553b6}, !- Target Object
-  2;                                      !- Inlet Port
-
-OS:Connection,
-  {8b316463-43da-4109-9c87-ad379915c24a}, !- Handle
-  {7e26128c-3195-456e-8f91-c412f44bb302}, !- Name
-  {0064ebd1-a0d7-427e-8763-3e68522553b6}, !- Source Object
-  3,                                      !- Outlet Port
-  {72c230b7-c148-44af-895b-4b35b7f9cae6}, !- Target Object
->>>>>>> 53a99c71
+  {8fc22366-5580-4ec9-a68d-51603f26f791}, !- Target Object
+  2;                                      !- Inlet Port
+
+OS:Connection,
+  {6efdfec2-c3f6-4aa4-80f6-5fb0551c4842}, !- Handle
+  {c3850a4e-e766-466c-b163-1909c19ba9af}, !- Name
+  {8fc22366-5580-4ec9-a68d-51603f26f791}, !- Source Object
+  3,                                      !- Outlet Port
+  {2051d73e-95cf-4da8-8695-4cb1ed3d5fdf}, !- Target Object
   4;                                      !- Inlet Port
