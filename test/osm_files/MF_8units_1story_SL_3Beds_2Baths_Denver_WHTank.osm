--- conflicted
+++ resolved
@@ -1,73 +1,41 @@
 !- NOTE: Auto-generated from /test/osw_files/MF_8units_1story_SL_3Beds_2Baths_Denver_WHTank.osw
 
 OS:Version,
-<<<<<<< HEAD
-  {e1c84f4f-c742-4ab6-b9ac-d10cccc27ace}, !- Handle
+  {c4739ce9-276e-4939-af53-64e09d1e4809}, !- Handle
   2.9.0;                                  !- Version Identifier
 
 OS:SimulationControl,
-  {37ebb61b-6884-4f6d-bdac-ad7e396ef883}, !- Handle
-=======
-  {2eaac5e6-a924-4188-8ada-65ccd081e6c9}, !- Handle
-  2.9.1;                                  !- Version Identifier
-
-OS:SimulationControl,
-  {cd2bc83a-84d5-4353-829d-c1958c7b90ff}, !- Handle
->>>>>>> 918de987
+  {ee06fe2d-981f-401a-a417-c420620c6cd1}, !- Handle
   ,                                       !- Do Zone Sizing Calculation
   ,                                       !- Do System Sizing Calculation
   ,                                       !- Do Plant Sizing Calculation
   No;                                     !- Run Simulation for Sizing Periods
 
 OS:Timestep,
-<<<<<<< HEAD
-  {1d30fd6e-1fd1-48f9-9093-994202675758}, !- Handle
+  {d8eca770-18bf-4d8a-ac1a-1d09756df9c7}, !- Handle
   6;                                      !- Number of Timesteps per Hour
 
 OS:ShadowCalculation,
-  {ed002624-3bbf-4535-b05d-2965552abf40}, !- Handle
-=======
-  {b1ed59b7-1c54-41b1-a591-c9440b32f86d}, !- Handle
-  6;                                      !- Number of Timesteps per Hour
-
-OS:ShadowCalculation,
-  {20d48e04-1a54-49c4-b6c0-c8e77573c6b5}, !- Handle
->>>>>>> 918de987
+  {d3fe2b01-e867-4122-899f-d6ad875214b6}, !- Handle
   20,                                     !- Calculation Frequency
   200;                                    !- Maximum Figures in Shadow Overlap Calculations
 
 OS:SurfaceConvectionAlgorithm:Outside,
-<<<<<<< HEAD
-  {3a4e2fec-f0ee-4dce-a848-7143454fda84}, !- Handle
+  {41ae64ca-4c15-4994-a3f7-6e94a1c8393b}, !- Handle
   DOE-2;                                  !- Algorithm
 
 OS:SurfaceConvectionAlgorithm:Inside,
-  {9eb2e745-1ef7-4ec2-8121-04cc749810cb}, !- Handle
+  {50572570-80b2-4989-87e8-c217e529f67f}, !- Handle
   TARP;                                   !- Algorithm
 
 OS:ZoneCapacitanceMultiplier:ResearchSpecial,
-  {53f9d68a-a7fb-46b2-a1a4-da0ca38dc780}, !- Handle
-=======
-  {c20a899e-fc1d-4e8e-bc6d-a9785009a569}, !- Handle
-  DOE-2;                                  !- Algorithm
-
-OS:SurfaceConvectionAlgorithm:Inside,
-  {0edb33b8-0079-437b-8d0c-0e2d63b14ef8}, !- Handle
-  TARP;                                   !- Algorithm
-
-OS:ZoneCapacitanceMultiplier:ResearchSpecial,
-  {6d80e31b-bc45-4f7d-ae3a-36f0e1a0638a}, !- Handle
->>>>>>> 918de987
+  {7592179c-293c-467c-a279-bd5f2c9659cb}, !- Handle
   ,                                       !- Temperature Capacity Multiplier
   15,                                     !- Humidity Capacity Multiplier
   ;                                       !- Carbon Dioxide Capacity Multiplier
 
 OS:RunPeriod,
-<<<<<<< HEAD
-  {6985b980-b6d2-4a26-a1dd-b0f01b9cf7de}, !- Handle
-=======
-  {28797069-fdc6-4a48-b560-d6ae985b1f35}, !- Handle
->>>>>>> 918de987
+  {4e852c1f-9b25-4537-b193-1acd4390461f}, !- Handle
   Run Period 1,                           !- Name
   1,                                      !- Begin Month
   1,                                      !- Begin Day of Month
@@ -81,21 +49,13 @@
   ;                                       !- Number of Times Runperiod to be Repeated
 
 OS:YearDescription,
-<<<<<<< HEAD
-  {8f6e6090-e3d1-4444-a786-2ebda1d2fede}, !- Handle
-=======
-  {5ab1ff45-e26e-44b5-ab20-2dabdf833f3f}, !- Handle
->>>>>>> 918de987
+  {b3ce187b-7698-4a7d-b38c-db51725624fc}, !- Handle
   2007,                                   !- Calendar Year
   ,                                       !- Day of Week for Start Day
   ;                                       !- Is Leap Year
 
 OS:WeatherFile,
-<<<<<<< HEAD
-  {67fa0a73-94d3-4b99-9fc0-8738ecbbc722}, !- Handle
-=======
-  {5042f9dc-7504-4fb5-ac8f-831f6e29d119}, !- Handle
->>>>>>> 918de987
+  {dffea1bc-3ec8-4653-8bc3-aef34c27bab3}, !- Handle
   Denver Intl Ap,                         !- City
   CO,                                     !- State Province Region
   USA,                                    !- Country
@@ -109,13 +69,8 @@
   E23378AA;                               !- Checksum
 
 OS:AdditionalProperties,
-<<<<<<< HEAD
-  {9a481855-0188-4431-8bd1-32a07a9b0918}, !- Handle
-  {67fa0a73-94d3-4b99-9fc0-8738ecbbc722}, !- Object Name
-=======
-  {3aab07cd-26d1-496c-a65c-81fb4bfed457}, !- Handle
-  {5042f9dc-7504-4fb5-ac8f-831f6e29d119}, !- Object Name
->>>>>>> 918de987
+  {68c63e7e-549b-43d7-b69c-598e02563196}, !- Handle
+  {dffea1bc-3ec8-4653-8bc3-aef34c27bab3}, !- Object Name
   EPWHeaderCity,                          !- Feature Name 1
   String,                                 !- Feature Data Type 1
   Denver Intl Ap,                         !- Feature Value 1
@@ -223,11 +178,7 @@
   84;                                     !- Feature Value 35
 
 OS:Site,
-<<<<<<< HEAD
-  {a0e1ad70-2b97-4396-93c0-315a0015362f}, !- Handle
-=======
-  {bf40c5b3-843e-45c3-b667-1d9d5c0ec75d}, !- Handle
->>>>>>> 918de987
+  {6d25ecf0-7b1b-4794-a3b1-e896f632405f}, !- Handle
   Denver Intl Ap_CO_USA,                  !- Name
   39.83,                                  !- Latitude {deg}
   -104.65,                                !- Longitude {deg}
@@ -236,11 +187,7 @@
   ;                                       !- Terrain
 
 OS:ClimateZones,
-<<<<<<< HEAD
-  {d213b4e6-67c8-4fa2-beef-9c421d546fce}, !- Handle
-=======
-  {9e549505-96ac-4401-9916-57afc0f17af6}, !- Handle
->>>>>>> 918de987
+  {7b1eb785-7909-43f9-8d9d-c130c8a7e39b}, !- Handle
   ,                                       !- Active Institution
   ,                                       !- Active Year
   ,                                       !- Climate Zone Institution Name 1
@@ -253,31 +200,19 @@
   Cold;                                   !- Climate Zone Value 2
 
 OS:Site:WaterMainsTemperature,
-<<<<<<< HEAD
-  {061b21e0-0dca-47e1-a972-60a3e62b013c}, !- Handle
-=======
-  {d1ce7884-048b-4fe5-9e98-c6b055c170c9}, !- Handle
->>>>>>> 918de987
+  {ce2b4cc8-f578-4fd9-bbc2-d4a658e59387}, !- Handle
   Correlation,                            !- Calculation Method
   ,                                       !- Temperature Schedule Name
   10.8753424657535,                       !- Annual Average Outdoor Air Temperature {C}
   23.1524007936508;                       !- Maximum Difference In Monthly Average Outdoor Air Temperatures {deltaC}
 
 OS:RunPeriodControl:DaylightSavingTime,
-<<<<<<< HEAD
-  {1bc0134e-b9af-48e7-b095-3e7a80c90292}, !- Handle
-=======
-  {4a1ed720-9a94-4752-9176-245b225e468e}, !- Handle
->>>>>>> 918de987
+  {35ebeeca-ac19-4d87-b454-49473fcabb74}, !- Handle
   3/12,                                   !- Start Date
   11/5;                                   !- End Date
 
 OS:Site:GroundTemperature:Deep,
-<<<<<<< HEAD
-  {c65c0f23-ceaa-4776-b0a2-86f09f916bfc}, !- Handle
-=======
-  {c99b58b7-c757-4c01-b9c7-b2e72ed3d66a}, !- Handle
->>>>>>> 918de987
+  {5a5e7bd7-6e95-4536-a2ab-f0f6e6257d03}, !- Handle
   10.8753424657535,                       !- January Deep Ground Temperature {C}
   10.8753424657535,                       !- February Deep Ground Temperature {C}
   10.8753424657535,                       !- March Deep Ground Temperature {C}
@@ -292,11 +227,7 @@
   10.8753424657535;                       !- December Deep Ground Temperature {C}
 
 OS:Building,
-<<<<<<< HEAD
-  {69e4c16e-f085-4b71-af02-1fa208cf3e66}, !- Handle
-=======
-  {8bdb76bd-8d63-4d95-aa08-47a4ca1b08c7}, !- Handle
->>>>>>> 918de987
+  {03eb2d7e-57a3-4455-8fd7-91651859ed6f}, !- Handle
   Building 1,                             !- Name
   ,                                       !- Building Sector Type
   0,                                      !- North Axis {deg}
@@ -311,13 +242,8 @@
   8;                                      !- Standards Number of Living Units
 
 OS:AdditionalProperties,
-<<<<<<< HEAD
-  {7bbb8e81-a66c-4fbb-be89-e32866974e00}, !- Handle
-  {69e4c16e-f085-4b71-af02-1fa208cf3e66}, !- Object Name
-=======
-  {ba082266-e350-4b1d-9aa8-91d344f9749f}, !- Handle
-  {8bdb76bd-8d63-4d95-aa08-47a4ca1b08c7}, !- Object Name
->>>>>>> 918de987
+  {da4e340c-b224-4a2e-b3d5-56fdbacd1e91}, !- Handle
+  {03eb2d7e-57a3-4455-8fd7-91651859ed6f}, !- Object Name
   num_units,                              !- Feature Name 1
   Integer,                                !- Feature Data Type 1
   8,                                      !- Feature Value 1
@@ -347,11 +273,7 @@
   true;                                   !- Feature Value 9
 
 OS:ThermalZone,
-<<<<<<< HEAD
-  {3f18840e-5037-4493-a87b-da4e6012336d}, !- Handle
-=======
-  {a1cbdf59-2642-472c-89de-95be0496fd6b}, !- Handle
->>>>>>> 918de987
+  {88f9fdfc-aa3c-42a2-928a-3b35c8801a86}, !- Handle
   living zone,                            !- Name
   ,                                       !- Multiplier
   ,                                       !- Ceiling Height {m}
@@ -360,17 +282,10 @@
   ,                                       !- Zone Inside Convection Algorithm
   ,                                       !- Zone Outside Convection Algorithm
   ,                                       !- Zone Conditioning Equipment List Name
-<<<<<<< HEAD
-  {3ea35179-c924-4374-82ba-7ad3f7021350}, !- Zone Air Inlet Port List
-  {1a729583-4639-473c-9cea-c1fb11d7bfdb}, !- Zone Air Exhaust Port List
-  {fa2bc8ba-c1cb-4b40-b056-40bfdba2dc17}, !- Zone Air Node Name
-  {616a77c2-2fed-40a9-afe0-4812f6084b0f}, !- Zone Return Air Port List
-=======
-  {e89641d1-bd40-4567-8daa-1f0926a46ccc}, !- Zone Air Inlet Port List
-  {64e6b507-9320-4ca4-b559-8152cd093379}, !- Zone Air Exhaust Port List
-  {1b7e1264-d496-4c04-acf3-8c4b28cc7a9c}, !- Zone Air Node Name
-  {e57b86ba-24d9-425b-9c54-41e3da424919}, !- Zone Return Air Port List
->>>>>>> 918de987
+  {28355a27-7360-4eea-845b-b6821930449b}, !- Zone Air Inlet Port List
+  {9ee634cc-e38c-4b8b-95d9-014c513d4163}, !- Zone Air Exhaust Port List
+  {f6928d07-23d3-4e19-9874-b8a280a88196}, !- Zone Air Node Name
+  {3cef5ec9-c2a7-4bb3-a3fb-5f4076a67447}, !- Zone Return Air Port List
   ,                                       !- Primary Daylighting Control Name
   ,                                       !- Fraction of Zone Controlled by Primary Daylighting Control
   ,                                       !- Secondary Daylighting Control Name
@@ -381,71 +296,37 @@
   No;                                     !- Use Ideal Air Loads
 
 OS:Node,
-<<<<<<< HEAD
-  {39dbf203-078c-472c-9d60-19e1fd220b4a}, !- Handle
+  {96248b7e-fda9-42ce-bebd-c64278a6d7b2}, !- Handle
   Node 1,                                 !- Name
-  {fa2bc8ba-c1cb-4b40-b056-40bfdba2dc17}, !- Inlet Port
+  {f6928d07-23d3-4e19-9874-b8a280a88196}, !- Inlet Port
   ;                                       !- Outlet Port
 
 OS:Connection,
-  {fa2bc8ba-c1cb-4b40-b056-40bfdba2dc17}, !- Handle
-  {499c3566-d44c-48ef-8e35-cb4b58dacf28}, !- Name
-  {3f18840e-5037-4493-a87b-da4e6012336d}, !- Source Object
+  {f6928d07-23d3-4e19-9874-b8a280a88196}, !- Handle
+  {529cb411-df3c-4204-9d8c-ebb1bc223614}, !- Name
+  {88f9fdfc-aa3c-42a2-928a-3b35c8801a86}, !- Source Object
   11,                                     !- Outlet Port
-  {39dbf203-078c-472c-9d60-19e1fd220b4a}, !- Target Object
+  {96248b7e-fda9-42ce-bebd-c64278a6d7b2}, !- Target Object
   2;                                      !- Inlet Port
 
 OS:PortList,
-  {3ea35179-c924-4374-82ba-7ad3f7021350}, !- Handle
-  {2b762d45-e674-4337-b4f9-d1058d5ffd39}, !- Name
-  {3f18840e-5037-4493-a87b-da4e6012336d}; !- HVAC Component
+  {28355a27-7360-4eea-845b-b6821930449b}, !- Handle
+  {1ad5f9a3-ddc1-4e67-ab8d-108caa567822}, !- Name
+  {88f9fdfc-aa3c-42a2-928a-3b35c8801a86}; !- HVAC Component
 
 OS:PortList,
-  {1a729583-4639-473c-9cea-c1fb11d7bfdb}, !- Handle
-  {1069fa7e-ad86-450f-ae15-a159286cdb61}, !- Name
-  {3f18840e-5037-4493-a87b-da4e6012336d}; !- HVAC Component
+  {9ee634cc-e38c-4b8b-95d9-014c513d4163}, !- Handle
+  {6f461e7f-399b-42b0-8e33-fc1739e21d75}, !- Name
+  {88f9fdfc-aa3c-42a2-928a-3b35c8801a86}; !- HVAC Component
 
 OS:PortList,
-  {616a77c2-2fed-40a9-afe0-4812f6084b0f}, !- Handle
-  {61789e47-1e50-4180-8551-f091427e3b4a}, !- Name
-  {3f18840e-5037-4493-a87b-da4e6012336d}; !- HVAC Component
+  {3cef5ec9-c2a7-4bb3-a3fb-5f4076a67447}, !- Handle
+  {1d6ae7f8-f54b-4e5e-ac89-49919fb40b42}, !- Name
+  {88f9fdfc-aa3c-42a2-928a-3b35c8801a86}; !- HVAC Component
 
 OS:Sizing:Zone,
-  {6405cfd2-cfcd-4b0f-9a90-fe27568e231a}, !- Handle
-  {3f18840e-5037-4493-a87b-da4e6012336d}, !- Zone or ZoneList Name
-=======
-  {b9c7752e-9400-4a0d-8beb-857f7561b85c}, !- Handle
-  Node 1,                                 !- Name
-  {1b7e1264-d496-4c04-acf3-8c4b28cc7a9c}, !- Inlet Port
-  ;                                       !- Outlet Port
-
-OS:Connection,
-  {1b7e1264-d496-4c04-acf3-8c4b28cc7a9c}, !- Handle
-  {6b750dfa-bd0d-4acd-a44d-df199bbfa106}, !- Name
-  {a1cbdf59-2642-472c-89de-95be0496fd6b}, !- Source Object
-  11,                                     !- Outlet Port
-  {b9c7752e-9400-4a0d-8beb-857f7561b85c}, !- Target Object
-  2;                                      !- Inlet Port
-
-OS:PortList,
-  {e89641d1-bd40-4567-8daa-1f0926a46ccc}, !- Handle
-  {5ff987d8-eed2-4e2f-8c61-a1ac866cb642}, !- Name
-  {a1cbdf59-2642-472c-89de-95be0496fd6b}; !- HVAC Component
-
-OS:PortList,
-  {64e6b507-9320-4ca4-b559-8152cd093379}, !- Handle
-  {339656c6-6f54-4926-9170-9393a14c8ba2}, !- Name
-  {a1cbdf59-2642-472c-89de-95be0496fd6b}; !- HVAC Component
-
-OS:PortList,
-  {e57b86ba-24d9-425b-9c54-41e3da424919}, !- Handle
-  {271c2dd1-0609-4201-a92f-e04577a9c03f}, !- Name
-  {a1cbdf59-2642-472c-89de-95be0496fd6b}; !- HVAC Component
-
-OS:Sizing:Zone,
-  {dc34798f-9616-4446-9de9-a62738d16350}, !- Handle
-  {a1cbdf59-2642-472c-89de-95be0496fd6b}, !- Zone or ZoneList Name
->>>>>>> 918de987
+  {865de20d-eedc-4afd-8de8-08cf0ca13791}, !- Handle
+  {88f9fdfc-aa3c-42a2-928a-3b35c8801a86}, !- Zone or ZoneList Name
   SupplyAirTemperature,                   !- Zone Cooling Design Supply Air Temperature Input Method
   14,                                     !- Zone Cooling Design Supply Air Temperature {C}
   11.11,                                  !- Zone Cooling Design Supply Air Temperature Difference {deltaC}
@@ -474,25 +355,14 @@
   autosize;                               !- Dedicated Outdoor Air High Setpoint Temperature for Design {C}
 
 OS:ZoneHVAC:EquipmentList,
-<<<<<<< HEAD
-  {2fff8f65-470c-4b62-8a3d-b50e9f7736a8}, !- Handle
+  {b04c427e-501d-4a3f-86cb-0f3efc28736d}, !- Handle
   Zone HVAC Equipment List 1,             !- Name
-  {3f18840e-5037-4493-a87b-da4e6012336d}; !- Thermal Zone
+  {88f9fdfc-aa3c-42a2-928a-3b35c8801a86}; !- Thermal Zone
 
 OS:Space,
-  {287cba79-2600-48f8-8cb3-dd18ee20e916}, !- Handle
+  {d8977b04-fba1-462a-8ee9-609d1fa6a2df}, !- Handle
   living space,                           !- Name
-  {ec6836d9-3f8d-44cb-aa42-59fec264e241}, !- Space Type Name
-=======
-  {8c719ec5-5b5b-4ab1-9872-222da92becda}, !- Handle
-  Zone HVAC Equipment List 1,             !- Name
-  {a1cbdf59-2642-472c-89de-95be0496fd6b}; !- Thermal Zone
-
-OS:Space,
-  {1737893e-a4d1-4aed-b23f-9e137970ba4d}, !- Handle
-  living space,                           !- Name
-  {14f3de82-06f1-4b86-ab0a-bbd6f13cfe4a}, !- Space Type Name
->>>>>>> 918de987
+  {35fe6196-7a4d-45d7-b727-545f31c4075f}, !- Space Type Name
   ,                                       !- Default Construction Set Name
   ,                                       !- Default Schedule Set Name
   ,                                       !- Direction of Relative North {deg}
@@ -500,31 +370,17 @@
   ,                                       !- Y Origin {m}
   ,                                       !- Z Origin {m}
   ,                                       !- Building Story Name
-<<<<<<< HEAD
-  {3f18840e-5037-4493-a87b-da4e6012336d}, !- Thermal Zone Name
+  {88f9fdfc-aa3c-42a2-928a-3b35c8801a86}, !- Thermal Zone Name
   ,                                       !- Part of Total Floor Area
   ,                                       !- Design Specification Outdoor Air Object Name
-  {f523e96c-0ff0-459b-9c22-23ec88854a18}; !- Building Unit Name
+  {6fdb008e-7c21-4b73-a811-3060de12b052}; !- Building Unit Name
 
 OS:Surface,
-  {8dacda7a-3da2-4daf-ba1d-0a13be662854}, !- Handle
+  {e1e37623-86f7-45e9-8386-5c88b8f31120}, !- Handle
   Surface 1,                              !- Name
   Floor,                                  !- Surface Type
   ,                                       !- Construction Name
-  {287cba79-2600-48f8-8cb3-dd18ee20e916}, !- Space Name
-=======
-  {a1cbdf59-2642-472c-89de-95be0496fd6b}, !- Thermal Zone Name
-  ,                                       !- Part of Total Floor Area
-  ,                                       !- Design Specification Outdoor Air Object Name
-  {b9e38c8c-ca0b-4c1b-84ef-046a2840bf17}; !- Building Unit Name
-
-OS:Surface,
-  {8ce6461e-26ed-4cd2-9987-a6cb3a521cd9}, !- Handle
-  Surface 1,                              !- Name
-  Floor,                                  !- Surface Type
-  ,                                       !- Construction Name
-  {1737893e-a4d1-4aed-b23f-9e137970ba4d}, !- Space Name
->>>>>>> 918de987
+  {d8977b04-fba1-462a-8ee9-609d1fa6a2df}, !- Space Name
   Foundation,                             !- Outside Boundary Condition
   ,                                       !- Outside Boundary Condition Object
   NoSun,                                  !- Sun Exposure
@@ -537,19 +393,11 @@
   6.46578440716979, -12.9315688143396, 0; !- X,Y,Z Vertex 4 {m}
 
 OS:Surface,
-<<<<<<< HEAD
-  {233e4063-ed4c-4d98-b23e-8d9fc8159851}, !- Handle
+  {c312a09f-49ad-4d72-a04d-3677a49f2095}, !- Handle
   Surface 2,                              !- Name
   Wall,                                   !- Surface Type
   ,                                       !- Construction Name
-  {287cba79-2600-48f8-8cb3-dd18ee20e916}, !- Space Name
-=======
-  {d7d041ec-ce14-4ca5-b57e-30fa477ef9ef}, !- Handle
-  Surface 2,                              !- Name
-  Wall,                                   !- Surface Type
-  ,                                       !- Construction Name
-  {1737893e-a4d1-4aed-b23f-9e137970ba4d}, !- Space Name
->>>>>>> 918de987
+  {d8977b04-fba1-462a-8ee9-609d1fa6a2df}, !- Space Name
   Outdoors,                               !- Outside Boundary Condition
   ,                                       !- Outside Boundary Condition Object
   SunExposed,                             !- Sun Exposure
@@ -562,19 +410,11 @@
   0, -12.9315688143396, 2.4384;           !- X,Y,Z Vertex 4 {m}
 
 OS:Surface,
-<<<<<<< HEAD
-  {733cbbc9-5be5-4328-8c72-ff8d36a976ef}, !- Handle
+  {decc0340-80db-48d6-a792-7e176ad09096}, !- Handle
   Surface 3,                              !- Name
   Wall,                                   !- Surface Type
   ,                                       !- Construction Name
-  {287cba79-2600-48f8-8cb3-dd18ee20e916}, !- Space Name
-=======
-  {80103390-51e0-46dd-9850-0e1008465711}, !- Handle
-  Surface 3,                              !- Name
-  Wall,                                   !- Surface Type
-  ,                                       !- Construction Name
-  {1737893e-a4d1-4aed-b23f-9e137970ba4d}, !- Space Name
->>>>>>> 918de987
+  {d8977b04-fba1-462a-8ee9-609d1fa6a2df}, !- Space Name
   Adiabatic,                              !- Outside Boundary Condition
   ,                                       !- Outside Boundary Condition Object
   NoSun,                                  !- Sun Exposure
@@ -587,19 +427,11 @@
   0, 0, 2.4384;                           !- X,Y,Z Vertex 4 {m}
 
 OS:Surface,
-<<<<<<< HEAD
-  {c3a92796-e242-449a-b422-315671cb6bef}, !- Handle
+  {9b9d2add-7d55-49ca-ab12-6823c6d019f5}, !- Handle
   Surface 4,                              !- Name
   Wall,                                   !- Surface Type
   ,                                       !- Construction Name
-  {287cba79-2600-48f8-8cb3-dd18ee20e916}, !- Space Name
-=======
-  {31a8d765-34cd-458d-9ac6-80326e624ee8}, !- Handle
-  Surface 4,                              !- Name
-  Wall,                                   !- Surface Type
-  ,                                       !- Construction Name
-  {1737893e-a4d1-4aed-b23f-9e137970ba4d}, !- Space Name
->>>>>>> 918de987
+  {d8977b04-fba1-462a-8ee9-609d1fa6a2df}, !- Space Name
   Adiabatic,                              !- Outside Boundary Condition
   ,                                       !- Outside Boundary Condition Object
   NoSun,                                  !- Sun Exposure
@@ -612,19 +444,11 @@
   6.46578440716979, 0, 2.4384;            !- X,Y,Z Vertex 4 {m}
 
 OS:Surface,
-<<<<<<< HEAD
-  {19f9a5bd-318c-4ef2-a455-ca3a2f32833f}, !- Handle
+  {0bc49bd5-2986-4b63-8f78-49f724694103}, !- Handle
   Surface 5,                              !- Name
   Wall,                                   !- Surface Type
   ,                                       !- Construction Name
-  {287cba79-2600-48f8-8cb3-dd18ee20e916}, !- Space Name
-=======
-  {0024edcb-6c53-4786-af72-715714de99a9}, !- Handle
-  Surface 5,                              !- Name
-  Wall,                                   !- Surface Type
-  ,                                       !- Construction Name
-  {1737893e-a4d1-4aed-b23f-9e137970ba4d}, !- Space Name
->>>>>>> 918de987
+  {d8977b04-fba1-462a-8ee9-609d1fa6a2df}, !- Space Name
   Outdoors,                               !- Outside Boundary Condition
   ,                                       !- Outside Boundary Condition Object
   SunExposed,                             !- Sun Exposure
@@ -637,19 +461,11 @@
   6.46578440716979, -12.9315688143396, 2.4384; !- X,Y,Z Vertex 4 {m}
 
 OS:Surface,
-<<<<<<< HEAD
-  {c45b0b01-d249-412c-9fb3-7a525dd040bf}, !- Handle
+  {35923dec-9bd3-4b5f-b917-1002890167e7}, !- Handle
   Surface 6,                              !- Name
   RoofCeiling,                            !- Surface Type
   ,                                       !- Construction Name
-  {287cba79-2600-48f8-8cb3-dd18ee20e916}, !- Space Name
-=======
-  {a5f0c680-3018-4ce1-b747-f57f6bbb808e}, !- Handle
-  Surface 6,                              !- Name
-  RoofCeiling,                            !- Surface Type
-  ,                                       !- Construction Name
-  {1737893e-a4d1-4aed-b23f-9e137970ba4d}, !- Space Name
->>>>>>> 918de987
+  {d8977b04-fba1-462a-8ee9-609d1fa6a2df}, !- Space Name
   Outdoors,                               !- Outside Boundary Condition
   ,                                       !- Outside Boundary Condition Object
   SunExposed,                             !- Sun Exposure
@@ -662,11 +478,7 @@
   0, -12.9315688143396, 2.4384;           !- X,Y,Z Vertex 4 {m}
 
 OS:SpaceType,
-<<<<<<< HEAD
-  {ec6836d9-3f8d-44cb-aa42-59fec264e241}, !- Handle
-=======
-  {14f3de82-06f1-4b86-ab0a-bbd6f13cfe4a}, !- Handle
->>>>>>> 918de987
+  {35fe6196-7a4d-45d7-b727-545f31c4075f}, !- Handle
   Space Type 1,                           !- Name
   ,                                       !- Default Construction Set Name
   ,                                       !- Default Schedule Set Name
@@ -677,11 +489,7 @@
   living;                                 !- Standards Space Type
 
 OS:ThermalZone,
-<<<<<<< HEAD
-  {72c58121-d4d0-4f4e-9d46-6979ea2ce648}, !- Handle
-=======
-  {bd77233a-948d-4f9b-b204-08faaee0b519}, !- Handle
->>>>>>> 918de987
+  {7252377f-a6dd-4958-88fc-b44fdfcd0036}, !- Handle
   corridor zone,                          !- Name
   ,                                       !- Multiplier
   ,                                       !- Ceiling Height {m}
@@ -690,17 +498,10 @@
   ,                                       !- Zone Inside Convection Algorithm
   ,                                       !- Zone Outside Convection Algorithm
   ,                                       !- Zone Conditioning Equipment List Name
-<<<<<<< HEAD
-  {e095084f-41dc-4d2c-acf3-9bfa60fe484d}, !- Zone Air Inlet Port List
-  {37163796-543d-4361-b078-4b8b8dc6e167}, !- Zone Air Exhaust Port List
-  {9c8d63dd-3b40-4de8-82ae-f7ad483579d4}, !- Zone Air Node Name
-  {0c6b19eb-0180-434e-867e-603867c1d4a1}, !- Zone Return Air Port List
-=======
-  {d69ea8c8-fef3-4880-bac5-c6184b386858}, !- Zone Air Inlet Port List
-  {6a9e05ce-4f4c-4077-8a1a-3913feaa901a}, !- Zone Air Exhaust Port List
-  {579c4f20-bc89-4921-a907-b1d08421c396}, !- Zone Air Node Name
-  {d8c855f7-4d0c-419e-b10f-08b9d7d209f3}, !- Zone Return Air Port List
->>>>>>> 918de987
+  {82152d4c-533a-4567-99d5-aaa4fc2642c0}, !- Zone Air Inlet Port List
+  {7dc0a914-fa3a-434b-aeef-99fc9698a50a}, !- Zone Air Exhaust Port List
+  {c718c1c1-0567-4959-af60-c48d3a390650}, !- Zone Air Node Name
+  {2317a3d9-13c2-4fe7-bc26-43198c5baae2}, !- Zone Return Air Port List
   ,                                       !- Primary Daylighting Control Name
   ,                                       !- Fraction of Zone Controlled by Primary Daylighting Control
   ,                                       !- Secondary Daylighting Control Name
@@ -711,71 +512,37 @@
   No;                                     !- Use Ideal Air Loads
 
 OS:Node,
-<<<<<<< HEAD
-  {fe545e7d-af9c-4b31-a3a4-911bf035fc61}, !- Handle
+  {af09472f-05b1-4b0f-848c-4e13327035ad}, !- Handle
   Node 2,                                 !- Name
-  {9c8d63dd-3b40-4de8-82ae-f7ad483579d4}, !- Inlet Port
+  {c718c1c1-0567-4959-af60-c48d3a390650}, !- Inlet Port
   ;                                       !- Outlet Port
 
 OS:Connection,
-  {9c8d63dd-3b40-4de8-82ae-f7ad483579d4}, !- Handle
-  {400176ab-a43c-45c8-96e3-984ee415d946}, !- Name
-  {72c58121-d4d0-4f4e-9d46-6979ea2ce648}, !- Source Object
+  {c718c1c1-0567-4959-af60-c48d3a390650}, !- Handle
+  {fe327045-40f4-46c8-91f4-58c385948cb7}, !- Name
+  {7252377f-a6dd-4958-88fc-b44fdfcd0036}, !- Source Object
   11,                                     !- Outlet Port
-  {fe545e7d-af9c-4b31-a3a4-911bf035fc61}, !- Target Object
+  {af09472f-05b1-4b0f-848c-4e13327035ad}, !- Target Object
   2;                                      !- Inlet Port
 
 OS:PortList,
-  {e095084f-41dc-4d2c-acf3-9bfa60fe484d}, !- Handle
-  {2dbc621c-26da-413f-8d4c-fb134ccd7d03}, !- Name
-  {72c58121-d4d0-4f4e-9d46-6979ea2ce648}; !- HVAC Component
+  {82152d4c-533a-4567-99d5-aaa4fc2642c0}, !- Handle
+  {f4e09d2b-55ef-422f-9260-97ce32593a6d}, !- Name
+  {7252377f-a6dd-4958-88fc-b44fdfcd0036}; !- HVAC Component
 
 OS:PortList,
-  {37163796-543d-4361-b078-4b8b8dc6e167}, !- Handle
-  {b9c8ed7f-179e-44d9-93f7-2e63159a1911}, !- Name
-  {72c58121-d4d0-4f4e-9d46-6979ea2ce648}; !- HVAC Component
+  {7dc0a914-fa3a-434b-aeef-99fc9698a50a}, !- Handle
+  {07ee0785-34af-4b76-a70a-b5e9b40005c4}, !- Name
+  {7252377f-a6dd-4958-88fc-b44fdfcd0036}; !- HVAC Component
 
 OS:PortList,
-  {0c6b19eb-0180-434e-867e-603867c1d4a1}, !- Handle
-  {ded1e6d8-9e92-4856-9236-66ac4be046ef}, !- Name
-  {72c58121-d4d0-4f4e-9d46-6979ea2ce648}; !- HVAC Component
+  {2317a3d9-13c2-4fe7-bc26-43198c5baae2}, !- Handle
+  {f0141986-5f74-44ff-958e-53932f852ba3}, !- Name
+  {7252377f-a6dd-4958-88fc-b44fdfcd0036}; !- HVAC Component
 
 OS:Sizing:Zone,
-  {0df15606-0189-4c00-b7c0-c1b2eb0d9b19}, !- Handle
-  {72c58121-d4d0-4f4e-9d46-6979ea2ce648}, !- Zone or ZoneList Name
-=======
-  {dd56ad6f-751e-4474-9db4-5e7b681dcf5a}, !- Handle
-  Node 2,                                 !- Name
-  {579c4f20-bc89-4921-a907-b1d08421c396}, !- Inlet Port
-  ;                                       !- Outlet Port
-
-OS:Connection,
-  {579c4f20-bc89-4921-a907-b1d08421c396}, !- Handle
-  {47989dee-e83d-4e36-b76d-2ddaa7431158}, !- Name
-  {bd77233a-948d-4f9b-b204-08faaee0b519}, !- Source Object
-  11,                                     !- Outlet Port
-  {dd56ad6f-751e-4474-9db4-5e7b681dcf5a}, !- Target Object
-  2;                                      !- Inlet Port
-
-OS:PortList,
-  {d69ea8c8-fef3-4880-bac5-c6184b386858}, !- Handle
-  {96b05cc3-1033-4bc2-b009-fa9f68d14e15}, !- Name
-  {bd77233a-948d-4f9b-b204-08faaee0b519}; !- HVAC Component
-
-OS:PortList,
-  {6a9e05ce-4f4c-4077-8a1a-3913feaa901a}, !- Handle
-  {8ee6e6fb-8f26-49a4-9dd6-1611e833401d}, !- Name
-  {bd77233a-948d-4f9b-b204-08faaee0b519}; !- HVAC Component
-
-OS:PortList,
-  {d8c855f7-4d0c-419e-b10f-08b9d7d209f3}, !- Handle
-  {abec8188-11a6-4bf4-b31f-5b7c71983dab}, !- Name
-  {bd77233a-948d-4f9b-b204-08faaee0b519}; !- HVAC Component
-
-OS:Sizing:Zone,
-  {e98eb7a7-576e-4212-a00e-a269b2ae2fad}, !- Handle
-  {bd77233a-948d-4f9b-b204-08faaee0b519}, !- Zone or ZoneList Name
->>>>>>> 918de987
+  {4851b2f7-584e-46a7-ad4a-94aefc5cfdc5}, !- Handle
+  {7252377f-a6dd-4958-88fc-b44fdfcd0036}, !- Zone or ZoneList Name
   SupplyAirTemperature,                   !- Zone Cooling Design Supply Air Temperature Input Method
   14,                                     !- Zone Cooling Design Supply Air Temperature {C}
   11.11,                                  !- Zone Cooling Design Supply Air Temperature Difference {deltaC}
@@ -804,25 +571,14 @@
   autosize;                               !- Dedicated Outdoor Air High Setpoint Temperature for Design {C}
 
 OS:ZoneHVAC:EquipmentList,
-<<<<<<< HEAD
-  {7d20166d-2a8d-4cbd-9a56-e171c5a363e4}, !- Handle
+  {ccae4874-c4b4-4e41-9087-cc9d2d6e170a}, !- Handle
   Zone HVAC Equipment List 2,             !- Name
-  {72c58121-d4d0-4f4e-9d46-6979ea2ce648}; !- Thermal Zone
+  {7252377f-a6dd-4958-88fc-b44fdfcd0036}; !- Thermal Zone
 
 OS:Space,
-  {a0c43433-9af7-4d9e-8901-3a89c8139454}, !- Handle
+  {a9b4846f-acfe-442f-85b4-efaabef41b0d}, !- Handle
   corridor space,                         !- Name
-  {71ac6dfd-e7f6-4f69-8e6e-0fcffd576b96}, !- Space Type Name
-=======
-  {a1bb5b34-a727-4540-9f5a-75c979c61182}, !- Handle
-  Zone HVAC Equipment List 2,             !- Name
-  {bd77233a-948d-4f9b-b204-08faaee0b519}; !- Thermal Zone
-
-OS:Space,
-  {f3128162-9ee9-4f07-a30a-7bfc92cc0476}, !- Handle
-  corridor space,                         !- Name
-  {500bc19a-bd5c-44af-bc55-e2cf0adc3df5}, !- Space Type Name
->>>>>>> 918de987
+  {eeaa1fa7-c83b-45f2-80d6-aa309c936b40}, !- Space Type Name
   ,                                       !- Default Construction Set Name
   ,                                       !- Default Schedule Set Name
   ,                                       !- Direction of Relative North {deg}
@@ -830,25 +586,14 @@
   ,                                       !- Y Origin {m}
   ,                                       !- Z Origin {m}
   ,                                       !- Building Story Name
-<<<<<<< HEAD
-  {72c58121-d4d0-4f4e-9d46-6979ea2ce648}; !- Thermal Zone Name
+  {7252377f-a6dd-4958-88fc-b44fdfcd0036}; !- Thermal Zone Name
 
 OS:Surface,
-  {3b85d796-c79d-4eab-949c-8be02370696e}, !- Handle
+  {8f44c35b-94e7-4e83-8e8a-1e6d12a94b76}, !- Handle
   Surface 7,                              !- Name
   Floor,                                  !- Surface Type
   ,                                       !- Construction Name
-  {a0c43433-9af7-4d9e-8901-3a89c8139454}, !- Space Name
-=======
-  {bd77233a-948d-4f9b-b204-08faaee0b519}; !- Thermal Zone Name
-
-OS:Surface,
-  {2fbb130e-1f3d-4e2b-8ba9-f47cf58b5cb2}, !- Handle
-  Surface 7,                              !- Name
-  Floor,                                  !- Surface Type
-  ,                                       !- Construction Name
-  {f3128162-9ee9-4f07-a30a-7bfc92cc0476}, !- Space Name
->>>>>>> 918de987
+  {a9b4846f-acfe-442f-85b4-efaabef41b0d}, !- Space Name
   Foundation,                             !- Outside Boundary Condition
   ,                                       !- Outside Boundary Condition Object
   NoSun,                                  !- Sun Exposure
@@ -861,19 +606,11 @@
   6.46578440716979, 0, 0;                 !- X,Y,Z Vertex 4 {m}
 
 OS:Surface,
-<<<<<<< HEAD
-  {e5363080-bf29-4acc-a178-abb7fa9f7b9b}, !- Handle
+  {95cc493c-f0d3-4753-b29d-74014cbe5b15}, !- Handle
   Surface 8,                              !- Name
   Wall,                                   !- Surface Type
   ,                                       !- Construction Name
-  {a0c43433-9af7-4d9e-8901-3a89c8139454}, !- Space Name
-=======
-  {94583474-777f-4073-b206-dbb3eb57559d}, !- Handle
-  Surface 8,                              !- Name
-  Wall,                                   !- Surface Type
-  ,                                       !- Construction Name
-  {f3128162-9ee9-4f07-a30a-7bfc92cc0476}, !- Space Name
->>>>>>> 918de987
+  {a9b4846f-acfe-442f-85b4-efaabef41b0d}, !- Space Name
   Outdoors,                               !- Outside Boundary Condition
   ,                                       !- Outside Boundary Condition Object
   SunExposed,                             !- Sun Exposure
@@ -886,19 +623,11 @@
   0, 0, 2.4384;                           !- X,Y,Z Vertex 4 {m}
 
 OS:Surface,
-<<<<<<< HEAD
-  {dd7be53f-d71f-48bd-81c4-246fb18a69a3}, !- Handle
+  {5f440bce-09d2-410b-8a72-89566d67ac65}, !- Handle
   Surface 9,                              !- Name
   Wall,                                   !- Surface Type
   ,                                       !- Construction Name
-  {a0c43433-9af7-4d9e-8901-3a89c8139454}, !- Space Name
-=======
-  {8ba73620-d83b-45e2-bd08-962e583e4a88}, !- Handle
-  Surface 9,                              !- Name
-  Wall,                                   !- Surface Type
-  ,                                       !- Construction Name
-  {f3128162-9ee9-4f07-a30a-7bfc92cc0476}, !- Space Name
->>>>>>> 918de987
+  {a9b4846f-acfe-442f-85b4-efaabef41b0d}, !- Space Name
   Adiabatic,                              !- Outside Boundary Condition
   ,                                       !- Outside Boundary Condition Object
   NoSun,                                  !- Sun Exposure
@@ -911,19 +640,11 @@
   0, 1.524, 2.4384;                       !- X,Y,Z Vertex 4 {m}
 
 OS:Surface,
-<<<<<<< HEAD
-  {141da76e-31ca-48b2-b367-8f11e673140e}, !- Handle
+  {b670268f-916d-453b-b165-1fcb61c63897}, !- Handle
   Surface 10,                             !- Name
   Wall,                                   !- Surface Type
   ,                                       !- Construction Name
-  {a0c43433-9af7-4d9e-8901-3a89c8139454}, !- Space Name
-=======
-  {7ff719b2-77a2-4f51-93c6-987182be31a4}, !- Handle
-  Surface 10,                             !- Name
-  Wall,                                   !- Surface Type
-  ,                                       !- Construction Name
-  {f3128162-9ee9-4f07-a30a-7bfc92cc0476}, !- Space Name
->>>>>>> 918de987
+  {a9b4846f-acfe-442f-85b4-efaabef41b0d}, !- Space Name
   Adiabatic,                              !- Outside Boundary Condition
   ,                                       !- Outside Boundary Condition Object
   NoSun,                                  !- Sun Exposure
@@ -936,19 +657,11 @@
   6.46578440716979, 1.524, 2.4384;        !- X,Y,Z Vertex 4 {m}
 
 OS:Surface,
-<<<<<<< HEAD
-  {3eb41884-3827-4dc7-b2cd-0f5a0209e8cf}, !- Handle
+  {826463ab-e851-44d5-9992-080a0caf4151}, !- Handle
   Surface 11,                             !- Name
   Wall,                                   !- Surface Type
   ,                                       !- Construction Name
-  {a0c43433-9af7-4d9e-8901-3a89c8139454}, !- Space Name
-=======
-  {e0028d6d-1bae-4b82-a8cf-ad0931e34f75}, !- Handle
-  Surface 11,                             !- Name
-  Wall,                                   !- Surface Type
-  ,                                       !- Construction Name
-  {f3128162-9ee9-4f07-a30a-7bfc92cc0476}, !- Space Name
->>>>>>> 918de987
+  {a9b4846f-acfe-442f-85b4-efaabef41b0d}, !- Space Name
   Adiabatic,                              !- Outside Boundary Condition
   ,                                       !- Outside Boundary Condition Object
   NoSun,                                  !- Sun Exposure
@@ -961,19 +674,11 @@
   6.46578440716979, 0, 2.4384;            !- X,Y,Z Vertex 4 {m}
 
 OS:Surface,
-<<<<<<< HEAD
-  {f4376fa4-5458-4f0f-a89c-50753e5cda8d}, !- Handle
+  {f05de2a3-960b-45c4-aadb-66f0f830935d}, !- Handle
   Surface 12,                             !- Name
   RoofCeiling,                            !- Surface Type
   ,                                       !- Construction Name
-  {a0c43433-9af7-4d9e-8901-3a89c8139454}, !- Space Name
-=======
-  {2e5723ff-febe-4626-aa7b-ceea349139fa}, !- Handle
-  Surface 12,                             !- Name
-  RoofCeiling,                            !- Surface Type
-  ,                                       !- Construction Name
-  {f3128162-9ee9-4f07-a30a-7bfc92cc0476}, !- Space Name
->>>>>>> 918de987
+  {a9b4846f-acfe-442f-85b4-efaabef41b0d}, !- Space Name
   Outdoors,                               !- Outside Boundary Condition
   ,                                       !- Outside Boundary Condition Object
   SunExposed,                             !- Sun Exposure
@@ -986,11 +691,7 @@
   0, 0, 2.4384;                           !- X,Y,Z Vertex 4 {m}
 
 OS:SpaceType,
-<<<<<<< HEAD
-  {71ac6dfd-e7f6-4f69-8e6e-0fcffd576b96}, !- Handle
-=======
-  {500bc19a-bd5c-44af-bc55-e2cf0adc3df5}, !- Handle
->>>>>>> 918de987
+  {eeaa1fa7-c83b-45f2-80d6-aa309c936b40}, !- Handle
   Space Type 2,                           !- Name
   ,                                       !- Default Construction Set Name
   ,                                       !- Default Schedule Set Name
@@ -1001,23 +702,14 @@
   corridor;                               !- Standards Space Type
 
 OS:BuildingUnit,
-<<<<<<< HEAD
-  {f523e96c-0ff0-459b-9c22-23ec88854a18}, !- Handle
-=======
-  {b9e38c8c-ca0b-4c1b-84ef-046a2840bf17}, !- Handle
->>>>>>> 918de987
+  {6fdb008e-7c21-4b73-a811-3060de12b052}, !- Handle
   unit 1,                                 !- Name
   ,                                       !- Rendering Color
   Residential;                            !- Building Unit Type
 
 OS:AdditionalProperties,
-<<<<<<< HEAD
-  {f0ec35f8-e283-49e4-a821-f738970daf1c}, !- Handle
-  {f523e96c-0ff0-459b-9c22-23ec88854a18}, !- Object Name
-=======
-  {78795b6e-84dc-4df8-a8cf-26f8d7e39bc4}, !- Handle
-  {b9e38c8c-ca0b-4c1b-84ef-046a2840bf17}, !- Object Name
->>>>>>> 918de987
+  {7b10a2ab-c0e2-4dae-bc3b-4ce3f4d3425c}, !- Handle
+  {6fdb008e-7c21-4b73-a811-3060de12b052}, !- Object Name
   NumberOfBedrooms,                       !- Feature Name 1
   Integer,                                !- Feature Data Type 1
   3,                                      !- Feature Value 1
@@ -1029,20 +721,12 @@
   3.3900000000000001;                     !- Feature Value 3
 
 OS:External:File,
-<<<<<<< HEAD
-  {0467d979-1750-4fb9-afe4-a042db86cdc4}, !- Handle
-=======
-  {4076aef0-394d-49d3-a9f1-12a6027688e9}, !- Handle
->>>>>>> 918de987
+  {f414ebbd-de93-4c6f-9cdb-d26f93444aca}, !- Handle
   8760.csv,                               !- Name
   8760.csv;                               !- File Name
 
 OS:Schedule:Day,
-<<<<<<< HEAD
-  {87e268bc-77a1-405d-aaae-a8f4288d616a}, !- Handle
-=======
-  {0de43d1f-95d5-4fdc-a3cb-25636da82c7c}, !- Handle
->>>>>>> 918de987
+  {e2ffd448-6658-4012-92b2-133debfcfd08}, !- Handle
   Schedule Day 1,                         !- Name
   ,                                       !- Schedule Type Limits Name
   ,                                       !- Interpolate to Timestep
@@ -1051,11 +735,7 @@
   0;                                      !- Value Until Time 1
 
 OS:Schedule:Day,
-<<<<<<< HEAD
-  {59db01d5-537f-4881-beed-3d52719733ea}, !- Handle
-=======
-  {20a55465-ed5c-428f-80d8-303bdc0ba257}, !- Handle
->>>>>>> 918de987
+  {f9ed500e-e096-41e3-b40a-837fe02d91b8}, !- Handle
   Schedule Day 2,                         !- Name
   ,                                       !- Schedule Type Limits Name
   ,                                       !- Interpolate to Timestep
@@ -1064,17 +744,10 @@
   1;                                      !- Value Until Time 1
 
 OS:Schedule:File,
-<<<<<<< HEAD
-  {e682b1b0-7998-4338-ac4a-9741a99ccd8e}, !- Handle
+  {ef322a7a-9690-43e0-a987-2b3717855fec}, !- Handle
   occupants,                              !- Name
-  {ec2d8a43-8262-4eda-926e-35e91c67c53c}, !- Schedule Type Limits Name
-  {0467d979-1750-4fb9-afe4-a042db86cdc4}, !- External File Name
-=======
-  {d0305c42-f761-494e-946d-de0acb2af4e0}, !- Handle
-  occupants,                              !- Name
-  {c41a1af6-befd-44d4-98e0-438d75a52bdd}, !- Schedule Type Limits Name
-  {4076aef0-394d-49d3-a9f1-12a6027688e9}, !- External File Name
->>>>>>> 918de987
+  {dac0719f-172a-4906-8d40-6b00cac324d9}, !- Schedule Type Limits Name
+  {f414ebbd-de93-4c6f-9cdb-d26f93444aca}, !- External File Name
   1,                                      !- Column Number
   1,                                      !- Rows to Skip at Top
   8760,                                   !- Number of Hours of Data
@@ -1083,38 +756,22 @@
   60;                                     !- Minutes per Item
 
 OS:Schedule:Ruleset,
-<<<<<<< HEAD
-  {1fc18ab1-f904-4eb6-a193-d9aae372d3ba}, !- Handle
+  {5af22b45-e920-497b-8447-8480a24b0871}, !- Handle
   Schedule Ruleset 1,                     !- Name
-  {f3050d5f-ca90-49a9-b927-54b3d1bdd211}, !- Schedule Type Limits Name
-  {ba682721-0bec-4701-8263-d164f1ddcfdc}; !- Default Day Schedule Name
+  {b5719ccd-0809-4bb9-8f38-c31e27823cba}, !- Schedule Type Limits Name
+  {b11b8ac3-78c4-4dc9-91cb-cfae54b85c1c}; !- Default Day Schedule Name
 
 OS:Schedule:Day,
-  {ba682721-0bec-4701-8263-d164f1ddcfdc}, !- Handle
+  {b11b8ac3-78c4-4dc9-91cb-cfae54b85c1c}, !- Handle
   Schedule Day 3,                         !- Name
-  {f3050d5f-ca90-49a9-b927-54b3d1bdd211}, !- Schedule Type Limits Name
-=======
-  {221a5d40-24c8-417d-939b-9a84a123a792}, !- Handle
-  Schedule Ruleset 1,                     !- Name
-  {bd191d17-d445-4960-89a7-b481e117fd64}, !- Schedule Type Limits Name
-  {786e6c4f-348f-4fac-b789-d71f23551f51}; !- Default Day Schedule Name
-
-OS:Schedule:Day,
-  {786e6c4f-348f-4fac-b789-d71f23551f51}, !- Handle
-  Schedule Day 3,                         !- Name
-  {bd191d17-d445-4960-89a7-b481e117fd64}, !- Schedule Type Limits Name
->>>>>>> 918de987
+  {b5719ccd-0809-4bb9-8f38-c31e27823cba}, !- Schedule Type Limits Name
   ,                                       !- Interpolate to Timestep
   24,                                     !- Hour 1
   0,                                      !- Minute 1
   112.539290946133;                       !- Value Until Time 1
 
 OS:People:Definition,
-<<<<<<< HEAD
-  {1e27f2a1-a2c9-4f26-b2f6-8f15962791c7}, !- Handle
-=======
-  {f76ce585-eb9d-401b-a2a4-a0497f542721}, !- Handle
->>>>>>> 918de987
+  {a92acd2d-c512-4cfc-b9e0-138d5f01a3b0}, !- Handle
   res occupants|living space,             !- Name
   People,                                 !- Number of People Calculation Method
   3.39,                                   !- Number of People {people}
@@ -1127,21 +784,12 @@
   ZoneAveraged;                           !- Mean Radiant Temperature Calculation Type
 
 OS:People,
-<<<<<<< HEAD
-  {c76395b5-ab7b-40db-b5ae-72eaded2a4a5}, !- Handle
+  {abaa8de6-b878-40e4-bbb8-11a2e95c78ac}, !- Handle
   res occupants|living space,             !- Name
-  {1e27f2a1-a2c9-4f26-b2f6-8f15962791c7}, !- People Definition Name
-  {287cba79-2600-48f8-8cb3-dd18ee20e916}, !- Space or SpaceType Name
-  {e682b1b0-7998-4338-ac4a-9741a99ccd8e}, !- Number of People Schedule Name
-  {1fc18ab1-f904-4eb6-a193-d9aae372d3ba}, !- Activity Level Schedule Name
-=======
-  {1b3e82b0-8c11-4a28-9370-87392a3ea6d1}, !- Handle
-  res occupants|living space,             !- Name
-  {f76ce585-eb9d-401b-a2a4-a0497f542721}, !- People Definition Name
-  {1737893e-a4d1-4aed-b23f-9e137970ba4d}, !- Space or SpaceType Name
-  {d0305c42-f761-494e-946d-de0acb2af4e0}, !- Number of People Schedule Name
-  {221a5d40-24c8-417d-939b-9a84a123a792}, !- Activity Level Schedule Name
->>>>>>> 918de987
+  {a92acd2d-c512-4cfc-b9e0-138d5f01a3b0}, !- People Definition Name
+  {d8977b04-fba1-462a-8ee9-609d1fa6a2df}, !- Space or SpaceType Name
+  {ef322a7a-9690-43e0-a987-2b3717855fec}, !- Number of People Schedule Name
+  {5af22b45-e920-497b-8447-8480a24b0871}, !- Activity Level Schedule Name
   ,                                       !- Surface Name/Angle Factor List Name
   ,                                       !- Work Efficiency Schedule Name
   ,                                       !- Clothing Insulation Schedule Name
@@ -1149,11 +797,7 @@
   1;                                      !- Multiplier
 
 OS:ScheduleTypeLimits,
-<<<<<<< HEAD
-  {f3050d5f-ca90-49a9-b927-54b3d1bdd211}, !- Handle
-=======
-  {bd191d17-d445-4960-89a7-b481e117fd64}, !- Handle
->>>>>>> 918de987
+  {b5719ccd-0809-4bb9-8f38-c31e27823cba}, !- Handle
   ActivityLevel,                          !- Name
   0,                                      !- Lower Limit Value
   ,                                       !- Upper Limit Value
@@ -1161,22 +805,14 @@
   ActivityLevel;                          !- Unit Type
 
 OS:ScheduleTypeLimits,
-<<<<<<< HEAD
-  {ec2d8a43-8262-4eda-926e-35e91c67c53c}, !- Handle
-=======
-  {c41a1af6-befd-44d4-98e0-438d75a52bdd}, !- Handle
->>>>>>> 918de987
+  {dac0719f-172a-4906-8d40-6b00cac324d9}, !- Handle
   Fractional,                             !- Name
   0,                                      !- Lower Limit Value
   1,                                      !- Upper Limit Value
   Continuous;                             !- Numeric Type
 
 OS:PlantLoop,
-<<<<<<< HEAD
-  {dc23e4a5-4552-4068-a5e8-d96e5a285d88}, !- Handle
-=======
-  {d64dca7f-593e-4cc2-baff-da921ce24232}, !- Handle
->>>>>>> 918de987
+  {9a00cc35-b4c1-4cf4-bf74-4fa3026f2256}, !- Handle
   Domestic Hot Water Loop,                !- Name
   ,                                       !- Fluid Type
   0,                                      !- Glycol Concentration
@@ -1184,37 +820,21 @@
   ,                                       !- Plant Equipment Operation Heating Load
   ,                                       !- Plant Equipment Operation Cooling Load
   ,                                       !- Primary Plant Equipment Operation Scheme
-<<<<<<< HEAD
-  {c1c61e4b-7160-4e70-b54c-44392b83333f}, !- Loop Temperature Setpoint Node Name
-=======
-  {52b18ff0-68c8-4ce0-aef5-093f03c703bf}, !- Loop Temperature Setpoint Node Name
->>>>>>> 918de987
+  {c13a1355-79b7-4a61-b19e-ebff550626d9}, !- Loop Temperature Setpoint Node Name
   ,                                       !- Maximum Loop Temperature {C}
   ,                                       !- Minimum Loop Temperature {C}
   0.01,                                   !- Maximum Loop Flow Rate {m3/s}
   ,                                       !- Minimum Loop Flow Rate {m3/s}
   0.003,                                  !- Plant Loop Volume {m3}
-<<<<<<< HEAD
-  {ca1d775c-1020-4346-ae4c-2ecbcb0726de}, !- Plant Side Inlet Node Name
-  {79a62f4e-c6d9-4d08-886d-f242d9a988e8}, !- Plant Side Outlet Node Name
+  {36d9408b-b701-4de1-ade9-78c1ca082e82}, !- Plant Side Inlet Node Name
+  {0cf823c2-b556-429b-8191-d1accbf29a77}, !- Plant Side Outlet Node Name
   ,                                       !- Plant Side Branch List Name
-  {18086b4e-3b69-496b-b4b7-41602a7fbac5}, !- Demand Side Inlet Node Name
-  {99bf5d97-67fd-45d5-b57c-9b451a603e1e}, !- Demand Side Outlet Node Name
+  {cdafaf4b-afb8-4f0c-99ac-894faba9af7a}, !- Demand Side Inlet Node Name
+  {ab730176-a459-4d92-9031-58ec1a5d01e4}, !- Demand Side Outlet Node Name
   ,                                       !- Demand Side Branch List Name
   ,                                       !- Demand Side Connector List Name
   Optimal,                                !- Load Distribution Scheme
-  {1e033a83-2290-4623-8989-8b46b52d282c}, !- Availability Manager List Name
-=======
-  {fc474b72-b26d-41b2-bd06-12453da7304d}, !- Plant Side Inlet Node Name
-  {0e26cd99-de1f-4e02-9301-66b64840b891}, !- Plant Side Outlet Node Name
-  ,                                       !- Plant Side Branch List Name
-  {f5864668-54d2-4414-8358-814a98a14ea3}, !- Demand Side Inlet Node Name
-  {f6f66ae4-2f75-4c15-80ab-7f10a3c4b98e}, !- Demand Side Outlet Node Name
-  ,                                       !- Demand Side Branch List Name
-  ,                                       !- Demand Side Connector List Name
-  Optimal,                                !- Load Distribution Scheme
-  {ea620c68-4724-4b2b-9bd3-1cb7ba6be65d}, !- Availability Manager List Name
->>>>>>> 918de987
+  {cb562f0e-05ff-4f65-a0b4-1287e5170dee}, !- Availability Manager List Name
   ,                                       !- Plant Loop Demand Calculation Scheme
   ,                                       !- Common Pipe Simulation
   ,                                       !- Pressure Simulation Type
@@ -1222,293 +842,148 @@
   ,                                       !- Plant Equipment Operation Cooling Load Schedule
   ,                                       !- Primary Plant Equipment Operation Scheme Schedule
   ,                                       !- Component Setpoint Operation Scheme Schedule
-<<<<<<< HEAD
-  {7be3d956-1ceb-4a6d-b181-f95c726a2afc}, !- Demand Mixer Name
-  {5dcdb7b2-4618-49e5-9648-e2fcaf58416d}, !- Demand Splitter Name
-  {99e8f000-8084-44ad-85f7-728625ae0e67}, !- Supply Mixer Name
-  {1ff5fa0b-9282-4403-a6d7-5c2866c1be4e}; !- Supply Splitter Name
+  {1c0299c0-5b59-4961-998d-62d86463d2b9}, !- Demand Mixer Name
+  {1182d477-451f-4378-b0d6-bccaf62d8643}, !- Demand Splitter Name
+  {129a4701-8150-4919-b0c7-8dbff6292112}, !- Supply Mixer Name
+  {36807d5b-b9c9-439a-9f94-9f9c5cb26e4d}; !- Supply Splitter Name
 
 OS:Node,
-  {635ba2fa-7b1d-40f1-b6da-e54a7e397773}, !- Handle
+  {5d561981-b918-4cb4-8dd0-e8c881ce0486}, !- Handle
   Node 3,                                 !- Name
-  {ca1d775c-1020-4346-ae4c-2ecbcb0726de}, !- Inlet Port
-  {af9555c3-b062-48e9-a1f0-6dd697fdc7b7}; !- Outlet Port
+  {36d9408b-b701-4de1-ade9-78c1ca082e82}, !- Inlet Port
+  {6c713d87-47a0-488d-8d4d-22d0f4be25a1}; !- Outlet Port
 
 OS:Node,
-  {c1c61e4b-7160-4e70-b54c-44392b83333f}, !- Handle
+  {c13a1355-79b7-4a61-b19e-ebff550626d9}, !- Handle
   Node 4,                                 !- Name
-  {9f4f89e9-1555-4bf9-8ac7-6cd1e1691699}, !- Inlet Port
-  {79a62f4e-c6d9-4d08-886d-f242d9a988e8}; !- Outlet Port
+  {b0ecc4a7-934c-409e-921c-94d780a3da5e}, !- Inlet Port
+  {0cf823c2-b556-429b-8191-d1accbf29a77}; !- Outlet Port
 
 OS:Node,
-  {22247c0d-3fe4-4d8f-9822-fe52b9643060}, !- Handle
+  {eaae9fc9-6bab-4bb3-a5f3-954de82d81e5}, !- Handle
   Node 5,                                 !- Name
-  {b9aa03fd-3359-470e-aff8-fe8d565c38f0}, !- Inlet Port
-  {fde2192a-f314-48ab-b824-1fc243aa3db2}; !- Outlet Port
+  {bc4bd4fa-d6be-4931-b948-9fb13e6c97d1}, !- Inlet Port
+  {376e3d6e-faf8-4f85-8239-4cb52d11f131}; !- Outlet Port
 
 OS:Connector:Mixer,
-  {99e8f000-8084-44ad-85f7-728625ae0e67}, !- Handle
+  {129a4701-8150-4919-b0c7-8dbff6292112}, !- Handle
   Connector Mixer 1,                      !- Name
-  {bd9a02b8-1ce6-41ce-b7bd-409b7362dfbb}, !- Outlet Branch Name
-  {5281006f-f0c1-4fd1-a2fd-18d77c856d5b}, !- Inlet Branch Name 1
-  {cddb9a59-1593-4706-abbe-7775a5fc99dc}; !- Inlet Branch Name 2
+  {ece5cda7-7a4e-4e6f-8b91-c895f25a8571}, !- Outlet Branch Name
+  {888c8036-dcb5-4681-aec4-025a792b6688}, !- Inlet Branch Name 1
+  {bc22fc44-363a-4ade-9fa4-47009b08d82c}; !- Inlet Branch Name 2
 
 OS:Connector:Splitter,
-  {1ff5fa0b-9282-4403-a6d7-5c2866c1be4e}, !- Handle
+  {36807d5b-b9c9-439a-9f94-9f9c5cb26e4d}, !- Handle
   Connector Splitter 1,                   !- Name
-  {806512e8-a3df-4be4-9a73-2b43e1f47447}, !- Inlet Branch Name
-  {b9aa03fd-3359-470e-aff8-fe8d565c38f0}, !- Outlet Branch Name 1
-  {5c624ad8-e6e8-43ec-a30e-1555bdccccae}; !- Outlet Branch Name 2
-
-OS:Connection,
-  {ca1d775c-1020-4346-ae4c-2ecbcb0726de}, !- Handle
-  {45828495-3586-49ce-a001-69f766fad525}, !- Name
-  {dc23e4a5-4552-4068-a5e8-d96e5a285d88}, !- Source Object
+  {80128caf-51f6-468e-9c4a-9dabd8e0ae55}, !- Inlet Branch Name
+  {bc4bd4fa-d6be-4931-b948-9fb13e6c97d1}, !- Outlet Branch Name 1
+  {2f0b043f-d38c-4070-8bcf-0a96d74c752f}; !- Outlet Branch Name 2
+
+OS:Connection,
+  {36d9408b-b701-4de1-ade9-78c1ca082e82}, !- Handle
+  {151e5ea4-7f0f-4a23-a00e-f4e7a3b8e39f}, !- Name
+  {9a00cc35-b4c1-4cf4-bf74-4fa3026f2256}, !- Source Object
   14,                                     !- Outlet Port
-  {635ba2fa-7b1d-40f1-b6da-e54a7e397773}, !- Target Object
-  2;                                      !- Inlet Port
-
-OS:Connection,
-  {b9aa03fd-3359-470e-aff8-fe8d565c38f0}, !- Handle
-  {bea2450a-a319-4f44-b0f3-16f5450c669f}, !- Name
-  {1ff5fa0b-9282-4403-a6d7-5c2866c1be4e}, !- Source Object
-  3,                                      !- Outlet Port
-  {22247c0d-3fe4-4d8f-9822-fe52b9643060}, !- Target Object
-  2;                                      !- Inlet Port
-
-OS:Connection,
-  {79a62f4e-c6d9-4d08-886d-f242d9a988e8}, !- Handle
-  {649e8c32-30c1-4e06-a55f-3a1a8e1626ef}, !- Name
-  {c1c61e4b-7160-4e70-b54c-44392b83333f}, !- Source Object
-  3,                                      !- Outlet Port
-  {dc23e4a5-4552-4068-a5e8-d96e5a285d88}, !- Target Object
+  {5d561981-b918-4cb4-8dd0-e8c881ce0486}, !- Target Object
+  2;                                      !- Inlet Port
+
+OS:Connection,
+  {bc4bd4fa-d6be-4931-b948-9fb13e6c97d1}, !- Handle
+  {2e014b58-0a27-4f1c-8b86-48d850e2e407}, !- Name
+  {36807d5b-b9c9-439a-9f94-9f9c5cb26e4d}, !- Source Object
+  3,                                      !- Outlet Port
+  {eaae9fc9-6bab-4bb3-a5f3-954de82d81e5}, !- Target Object
+  2;                                      !- Inlet Port
+
+OS:Connection,
+  {0cf823c2-b556-429b-8191-d1accbf29a77}, !- Handle
+  {16244b17-b2f8-4938-9e2d-8c8ad75ce6b4}, !- Name
+  {c13a1355-79b7-4a61-b19e-ebff550626d9}, !- Source Object
+  3,                                      !- Outlet Port
+  {9a00cc35-b4c1-4cf4-bf74-4fa3026f2256}, !- Target Object
   15;                                     !- Inlet Port
 
 OS:Node,
-  {e8caa748-c0c5-4760-b94e-1d10823a6691}, !- Handle
+  {32d669ad-cf43-45db-b324-b4d4c0db4fe5}, !- Handle
   Node 6,                                 !- Name
-  {18086b4e-3b69-496b-b4b7-41602a7fbac5}, !- Inlet Port
-  {851a628d-8b32-4784-a7c7-73f24bac1fcf}; !- Outlet Port
+  {cdafaf4b-afb8-4f0c-99ac-894faba9af7a}, !- Inlet Port
+  {d38fdc4a-bde6-4e22-a82b-fd28b893705d}; !- Outlet Port
 
 OS:Node,
-  {dc0d1c1f-0785-4405-94c7-3ba7a38979b8}, !- Handle
+  {d6c276f6-66d2-45fb-b43e-44e8a454a823}, !- Handle
   Node 7,                                 !- Name
-  {6d6e3875-aa03-42b5-8edb-7144248ef6bf}, !- Inlet Port
-  {99bf5d97-67fd-45d5-b57c-9b451a603e1e}; !- Outlet Port
+  {1713f6d0-4120-4c98-832f-be942d637db4}, !- Inlet Port
+  {ab730176-a459-4d92-9031-58ec1a5d01e4}; !- Outlet Port
 
 OS:Node,
-  {6aa99975-ec6f-4b26-b4a9-51bf26fa1741}, !- Handle
+  {f40cdc78-80ef-4a43-be34-739644bfcc85}, !- Handle
   Node 8,                                 !- Name
-  {303ed073-e49d-4db6-b61e-abd2fe6e3a51}, !- Inlet Port
-  {b0aa8899-fad0-4f4c-9d2b-b9e19e4eff82}; !- Outlet Port
+  {05b90309-bf0d-4c61-b855-c39d61b51f2f}, !- Inlet Port
+  {64ca61f9-c8f5-4c5a-80d5-43b0062d0b6d}; !- Outlet Port
 
 OS:Connector:Mixer,
-  {7be3d956-1ceb-4a6d-b181-f95c726a2afc}, !- Handle
+  {1c0299c0-5b59-4961-998d-62d86463d2b9}, !- Handle
   Connector Mixer 2,                      !- Name
-  {6d6e3875-aa03-42b5-8edb-7144248ef6bf}, !- Outlet Branch Name
-  {b0aa8899-fad0-4f4c-9d2b-b9e19e4eff82}; !- Inlet Branch Name 1
+  {1713f6d0-4120-4c98-832f-be942d637db4}, !- Outlet Branch Name
+  {64ca61f9-c8f5-4c5a-80d5-43b0062d0b6d}; !- Inlet Branch Name 1
 
 OS:Connector:Splitter,
-  {5dcdb7b2-4618-49e5-9648-e2fcaf58416d}, !- Handle
+  {1182d477-451f-4378-b0d6-bccaf62d8643}, !- Handle
   Connector Splitter 2,                   !- Name
-  {851a628d-8b32-4784-a7c7-73f24bac1fcf}, !- Inlet Branch Name
-  {303ed073-e49d-4db6-b61e-abd2fe6e3a51}; !- Outlet Branch Name 1
-
-OS:Connection,
-  {18086b4e-3b69-496b-b4b7-41602a7fbac5}, !- Handle
-  {15bc02f8-307f-4948-a921-1a42bc3ab0d1}, !- Name
-  {dc23e4a5-4552-4068-a5e8-d96e5a285d88}, !- Source Object
+  {d38fdc4a-bde6-4e22-a82b-fd28b893705d}, !- Inlet Branch Name
+  {05b90309-bf0d-4c61-b855-c39d61b51f2f}; !- Outlet Branch Name 1
+
+OS:Connection,
+  {cdafaf4b-afb8-4f0c-99ac-894faba9af7a}, !- Handle
+  {7edfcf35-bebb-4feb-bc16-106df2e7f99d}, !- Name
+  {9a00cc35-b4c1-4cf4-bf74-4fa3026f2256}, !- Source Object
   17,                                     !- Outlet Port
-  {e8caa748-c0c5-4760-b94e-1d10823a6691}, !- Target Object
-  2;                                      !- Inlet Port
-
-OS:Connection,
-  {851a628d-8b32-4784-a7c7-73f24bac1fcf}, !- Handle
-  {ad5b8720-8405-46dd-95c4-f63611d1d3cf}, !- Name
-  {e8caa748-c0c5-4760-b94e-1d10823a6691}, !- Source Object
-  3,                                      !- Outlet Port
-  {5dcdb7b2-4618-49e5-9648-e2fcaf58416d}, !- Target Object
-  2;                                      !- Inlet Port
-
-OS:Connection,
-  {303ed073-e49d-4db6-b61e-abd2fe6e3a51}, !- Handle
-  {40f133f5-74af-47da-b649-953a0ab528c4}, !- Name
-  {5dcdb7b2-4618-49e5-9648-e2fcaf58416d}, !- Source Object
-  3,                                      !- Outlet Port
-  {6aa99975-ec6f-4b26-b4a9-51bf26fa1741}, !- Target Object
-  2;                                      !- Inlet Port
-
-OS:Connection,
-  {b0aa8899-fad0-4f4c-9d2b-b9e19e4eff82}, !- Handle
-  {b28b30fc-2a71-4ae1-af4a-168272af2da7}, !- Name
-  {6aa99975-ec6f-4b26-b4a9-51bf26fa1741}, !- Source Object
-  3,                                      !- Outlet Port
-  {7be3d956-1ceb-4a6d-b181-f95c726a2afc}, !- Target Object
+  {32d669ad-cf43-45db-b324-b4d4c0db4fe5}, !- Target Object
+  2;                                      !- Inlet Port
+
+OS:Connection,
+  {d38fdc4a-bde6-4e22-a82b-fd28b893705d}, !- Handle
+  {ce80581b-28ab-4ddb-8f1c-bdb130043572}, !- Name
+  {32d669ad-cf43-45db-b324-b4d4c0db4fe5}, !- Source Object
+  3,                                      !- Outlet Port
+  {1182d477-451f-4378-b0d6-bccaf62d8643}, !- Target Object
+  2;                                      !- Inlet Port
+
+OS:Connection,
+  {05b90309-bf0d-4c61-b855-c39d61b51f2f}, !- Handle
+  {a28281c4-56a8-4876-8944-4ff24c78bbfe}, !- Name
+  {1182d477-451f-4378-b0d6-bccaf62d8643}, !- Source Object
+  3,                                      !- Outlet Port
+  {f40cdc78-80ef-4a43-be34-739644bfcc85}, !- Target Object
+  2;                                      !- Inlet Port
+
+OS:Connection,
+  {64ca61f9-c8f5-4c5a-80d5-43b0062d0b6d}, !- Handle
+  {3ed00714-e3f6-422e-9eb3-cb28dc53b4ad}, !- Name
+  {f40cdc78-80ef-4a43-be34-739644bfcc85}, !- Source Object
+  3,                                      !- Outlet Port
+  {1c0299c0-5b59-4961-998d-62d86463d2b9}, !- Target Object
   3;                                      !- Inlet Port
 
 OS:Connection,
-  {6d6e3875-aa03-42b5-8edb-7144248ef6bf}, !- Handle
-  {357717f4-9e96-4f20-a279-26fcd50f4ee7}, !- Name
-  {7be3d956-1ceb-4a6d-b181-f95c726a2afc}, !- Source Object
+  {1713f6d0-4120-4c98-832f-be942d637db4}, !- Handle
+  {f91b1b0b-a9d0-491e-afaf-b62e67c81377}, !- Name
+  {1c0299c0-5b59-4961-998d-62d86463d2b9}, !- Source Object
   2,                                      !- Outlet Port
-  {dc0d1c1f-0785-4405-94c7-3ba7a38979b8}, !- Target Object
-  2;                                      !- Inlet Port
-
-OS:Connection,
-  {99bf5d97-67fd-45d5-b57c-9b451a603e1e}, !- Handle
-  {cfde81d9-6f42-4a44-9533-13589258f7d2}, !- Name
-  {dc0d1c1f-0785-4405-94c7-3ba7a38979b8}, !- Source Object
-  3,                                      !- Outlet Port
-  {dc23e4a5-4552-4068-a5e8-d96e5a285d88}, !- Target Object
+  {d6c276f6-66d2-45fb-b43e-44e8a454a823}, !- Target Object
+  2;                                      !- Inlet Port
+
+OS:Connection,
+  {ab730176-a459-4d92-9031-58ec1a5d01e4}, !- Handle
+  {8638a11d-6ecd-44b7-afc8-4cb6a3222cd6}, !- Name
+  {d6c276f6-66d2-45fb-b43e-44e8a454a823}, !- Source Object
+  3,                                      !- Outlet Port
+  {9a00cc35-b4c1-4cf4-bf74-4fa3026f2256}, !- Target Object
   18;                                     !- Inlet Port
 
 OS:Sizing:Plant,
-  {14cd8149-05d2-481b-9d4d-c6c39ac13b67}, !- Handle
-  {dc23e4a5-4552-4068-a5e8-d96e5a285d88}, !- Plant or Condenser Loop Name
-=======
-  {79753403-8684-4404-bcc8-2231f717002f}, !- Demand Mixer Name
-  {7e313a68-fc06-4999-861a-a13a49cfdede}, !- Demand Splitter Name
-  {7e723f59-e9e1-4b82-b86c-782da7e0bd57}, !- Supply Mixer Name
-  {1904c239-40d4-4c87-a67c-b04c9afa26ab}; !- Supply Splitter Name
-
-OS:Node,
-  {828e3aaf-71fd-40ad-86ed-a0d7215d312f}, !- Handle
-  Node 3,                                 !- Name
-  {fc474b72-b26d-41b2-bd06-12453da7304d}, !- Inlet Port
-  {feb4cf4f-d19c-4e09-83c2-43d18ac3ae16}; !- Outlet Port
-
-OS:Node,
-  {52b18ff0-68c8-4ce0-aef5-093f03c703bf}, !- Handle
-  Node 4,                                 !- Name
-  {3413e58e-5ad7-4f9c-bb33-60854977515c}, !- Inlet Port
-  {0e26cd99-de1f-4e02-9301-66b64840b891}; !- Outlet Port
-
-OS:Node,
-  {f2abf23b-8996-477b-8b63-e8cbd2f47751}, !- Handle
-  Node 5,                                 !- Name
-  {2784d4cc-7287-4b68-a9bb-34c2e184bca9}, !- Inlet Port
-  {939b8f0d-bd50-47a0-8f03-24e85945de06}; !- Outlet Port
-
-OS:Connector:Mixer,
-  {7e723f59-e9e1-4b82-b86c-782da7e0bd57}, !- Handle
-  Connector Mixer 1,                      !- Name
-  {45f85441-170e-439a-a04d-ee62c643b672}, !- Outlet Branch Name
-  {3a1afd6b-724b-4c77-bd78-9f99e5ce68cb}, !- Inlet Branch Name 1
-  {8a721d9f-977f-4802-9069-6a955ab2c7c6}; !- Inlet Branch Name 2
-
-OS:Connector:Splitter,
-  {1904c239-40d4-4c87-a67c-b04c9afa26ab}, !- Handle
-  Connector Splitter 1,                   !- Name
-  {e479a26c-7d57-4680-8bbe-7e12e29ae1fa}, !- Inlet Branch Name
-  {2784d4cc-7287-4b68-a9bb-34c2e184bca9}, !- Outlet Branch Name 1
-  {596be677-7bad-4bba-8f36-4cb15f9e7a33}; !- Outlet Branch Name 2
-
-OS:Connection,
-  {fc474b72-b26d-41b2-bd06-12453da7304d}, !- Handle
-  {1f14caff-ccd6-4373-8016-08da01952899}, !- Name
-  {d64dca7f-593e-4cc2-baff-da921ce24232}, !- Source Object
-  14,                                     !- Outlet Port
-  {828e3aaf-71fd-40ad-86ed-a0d7215d312f}, !- Target Object
-  2;                                      !- Inlet Port
-
-OS:Connection,
-  {2784d4cc-7287-4b68-a9bb-34c2e184bca9}, !- Handle
-  {cb160243-aa24-43ad-bf88-d03746709a16}, !- Name
-  {1904c239-40d4-4c87-a67c-b04c9afa26ab}, !- Source Object
-  3,                                      !- Outlet Port
-  {f2abf23b-8996-477b-8b63-e8cbd2f47751}, !- Target Object
-  2;                                      !- Inlet Port
-
-OS:Connection,
-  {0e26cd99-de1f-4e02-9301-66b64840b891}, !- Handle
-  {f13b54cf-c6d9-4310-8adc-7905fde32a92}, !- Name
-  {52b18ff0-68c8-4ce0-aef5-093f03c703bf}, !- Source Object
-  3,                                      !- Outlet Port
-  {d64dca7f-593e-4cc2-baff-da921ce24232}, !- Target Object
-  15;                                     !- Inlet Port
-
-OS:Node,
-  {fcad89eb-a6c7-45e9-8ead-b3cd23146319}, !- Handle
-  Node 6,                                 !- Name
-  {f5864668-54d2-4414-8358-814a98a14ea3}, !- Inlet Port
-  {057b05db-6dc9-4fb1-b954-3865a7ffc42e}; !- Outlet Port
-
-OS:Node,
-  {6dfa6a59-5796-45fe-b130-fab01a0eb8f1}, !- Handle
-  Node 7,                                 !- Name
-  {84c7f63e-0ee9-41e7-9e9c-062c27e56d86}, !- Inlet Port
-  {f6f66ae4-2f75-4c15-80ab-7f10a3c4b98e}; !- Outlet Port
-
-OS:Node,
-  {6fc95a64-a48c-4da3-bdf1-68a2a690bd66}, !- Handle
-  Node 8,                                 !- Name
-  {5d368533-c14e-4be3-bccd-7c17f55a4e20}, !- Inlet Port
-  {7f01e4ec-6297-4ac8-8b3b-8b95af168287}; !- Outlet Port
-
-OS:Connector:Mixer,
-  {79753403-8684-4404-bcc8-2231f717002f}, !- Handle
-  Connector Mixer 2,                      !- Name
-  {84c7f63e-0ee9-41e7-9e9c-062c27e56d86}, !- Outlet Branch Name
-  {7f01e4ec-6297-4ac8-8b3b-8b95af168287}; !- Inlet Branch Name 1
-
-OS:Connector:Splitter,
-  {7e313a68-fc06-4999-861a-a13a49cfdede}, !- Handle
-  Connector Splitter 2,                   !- Name
-  {057b05db-6dc9-4fb1-b954-3865a7ffc42e}, !- Inlet Branch Name
-  {5d368533-c14e-4be3-bccd-7c17f55a4e20}; !- Outlet Branch Name 1
-
-OS:Connection,
-  {f5864668-54d2-4414-8358-814a98a14ea3}, !- Handle
-  {e44cbb47-f8bb-4fb8-99d0-9b5fe4bc053d}, !- Name
-  {d64dca7f-593e-4cc2-baff-da921ce24232}, !- Source Object
-  17,                                     !- Outlet Port
-  {fcad89eb-a6c7-45e9-8ead-b3cd23146319}, !- Target Object
-  2;                                      !- Inlet Port
-
-OS:Connection,
-  {057b05db-6dc9-4fb1-b954-3865a7ffc42e}, !- Handle
-  {e7512107-164d-4bc7-9897-c76e1a59afd3}, !- Name
-  {fcad89eb-a6c7-45e9-8ead-b3cd23146319}, !- Source Object
-  3,                                      !- Outlet Port
-  {7e313a68-fc06-4999-861a-a13a49cfdede}, !- Target Object
-  2;                                      !- Inlet Port
-
-OS:Connection,
-  {5d368533-c14e-4be3-bccd-7c17f55a4e20}, !- Handle
-  {49a1fa39-541e-4abb-8274-cf89e2712038}, !- Name
-  {7e313a68-fc06-4999-861a-a13a49cfdede}, !- Source Object
-  3,                                      !- Outlet Port
-  {6fc95a64-a48c-4da3-bdf1-68a2a690bd66}, !- Target Object
-  2;                                      !- Inlet Port
-
-OS:Connection,
-  {7f01e4ec-6297-4ac8-8b3b-8b95af168287}, !- Handle
-  {a8409cde-e7ee-44ff-84ac-f88e610b49ff}, !- Name
-  {6fc95a64-a48c-4da3-bdf1-68a2a690bd66}, !- Source Object
-  3,                                      !- Outlet Port
-  {79753403-8684-4404-bcc8-2231f717002f}, !- Target Object
-  3;                                      !- Inlet Port
-
-OS:Connection,
-  {84c7f63e-0ee9-41e7-9e9c-062c27e56d86}, !- Handle
-  {b9dbb7fe-ba07-425e-9c9b-378464a8ce4f}, !- Name
-  {79753403-8684-4404-bcc8-2231f717002f}, !- Source Object
-  2,                                      !- Outlet Port
-  {6dfa6a59-5796-45fe-b130-fab01a0eb8f1}, !- Target Object
-  2;                                      !- Inlet Port
-
-OS:Connection,
-  {f6f66ae4-2f75-4c15-80ab-7f10a3c4b98e}, !- Handle
-  {f64f615e-774a-4a6a-941a-4dcf58171dad}, !- Name
-  {6dfa6a59-5796-45fe-b130-fab01a0eb8f1}, !- Source Object
-  3,                                      !- Outlet Port
-  {d64dca7f-593e-4cc2-baff-da921ce24232}, !- Target Object
-  18;                                     !- Inlet Port
-
-OS:Sizing:Plant,
-  {ce04ea15-0dd0-4009-8204-da66eaff7b5d}, !- Handle
-  {d64dca7f-593e-4cc2-baff-da921ce24232}, !- Plant or Condenser Loop Name
->>>>>>> 918de987
+  {d8b6bbea-4bb0-428f-8eb2-2a7148a365e3}, !- Handle
+  {9a00cc35-b4c1-4cf4-bf74-4fa3026f2256}, !- Plant or Condenser Loop Name
   Heating,                                !- Loop Type
   51.6666666666667,                       !- Design Loop Exit Temperature {C}
   5.55555555555556,                       !- Loop Design Temperature Difference {deltaC}
@@ -1517,169 +992,86 @@
   None;                                   !- Coincident Sizing Factor Mode
 
 OS:AvailabilityManagerAssignmentList,
-<<<<<<< HEAD
-  {1e033a83-2290-4623-8989-8b46b52d282c}, !- Handle
+  {cb562f0e-05ff-4f65-a0b4-1287e5170dee}, !- Handle
   Plant Loop 1 AvailabilityManagerAssignmentList; !- Name
 
 OS:Pipe:Adiabatic,
-  {b5043de7-563b-4db6-b5c0-231344e00def}, !- Handle
+  {130b3ddb-9e2a-40d8-a5f3-7b05c8427c86}, !- Handle
   Pipe Adiabatic 1,                       !- Name
-  {fde2192a-f314-48ab-b824-1fc243aa3db2}, !- Inlet Node Name
-  {ad74b82d-6012-4acc-a479-3914fbad1379}; !- Outlet Node Name
+  {376e3d6e-faf8-4f85-8239-4cb52d11f131}, !- Inlet Node Name
+  {fd968b3f-d013-462b-907b-b604b9535256}; !- Outlet Node Name
 
 OS:Pipe:Adiabatic,
-  {9547ba6a-702a-478e-9081-21e5a29828d7}, !- Handle
+  {3b2b964c-8935-48c6-9efc-93fdc68527ce}, !- Handle
   Pipe Adiabatic 2,                       !- Name
-  {0d6c79ad-73af-410c-b532-2728adcac88e}, !- Inlet Node Name
-  {9f4f89e9-1555-4bf9-8ac7-6cd1e1691699}; !- Outlet Node Name
+  {de994348-800f-4a0b-9159-14aa41477fb4}, !- Inlet Node Name
+  {b0ecc4a7-934c-409e-921c-94d780a3da5e}; !- Outlet Node Name
 
 OS:Node,
-  {f096bb21-6588-4cb4-9a1b-912053e6d222}, !- Handle
+  {11c0f6d1-8370-41f3-bb76-4ce9509cbfb1}, !- Handle
   Node 9,                                 !- Name
-  {ad74b82d-6012-4acc-a479-3914fbad1379}, !- Inlet Port
-  {5281006f-f0c1-4fd1-a2fd-18d77c856d5b}; !- Outlet Port
-
-OS:Connection,
-  {fde2192a-f314-48ab-b824-1fc243aa3db2}, !- Handle
-  {957bcfaa-fe37-4a3b-95c6-9a1e601e502e}, !- Name
-  {22247c0d-3fe4-4d8f-9822-fe52b9643060}, !- Source Object
-  3,                                      !- Outlet Port
-  {b5043de7-563b-4db6-b5c0-231344e00def}, !- Target Object
-  2;                                      !- Inlet Port
-
-OS:Connection,
-  {ad74b82d-6012-4acc-a479-3914fbad1379}, !- Handle
-  {f45bf04c-aa8e-47cc-bfbe-d511f9ebca4e}, !- Name
-  {b5043de7-563b-4db6-b5c0-231344e00def}, !- Source Object
-  3,                                      !- Outlet Port
-  {f096bb21-6588-4cb4-9a1b-912053e6d222}, !- Target Object
-  2;                                      !- Inlet Port
-
-OS:Connection,
-  {5281006f-f0c1-4fd1-a2fd-18d77c856d5b}, !- Handle
-  {16283b7a-5641-4cb5-84fc-21d6ea305ac1}, !- Name
-  {f096bb21-6588-4cb4-9a1b-912053e6d222}, !- Source Object
-  3,                                      !- Outlet Port
-  {99e8f000-8084-44ad-85f7-728625ae0e67}, !- Target Object
+  {fd968b3f-d013-462b-907b-b604b9535256}, !- Inlet Port
+  {888c8036-dcb5-4681-aec4-025a792b6688}; !- Outlet Port
+
+OS:Connection,
+  {376e3d6e-faf8-4f85-8239-4cb52d11f131}, !- Handle
+  {31133083-de34-4692-a3fa-a988bb66a7c5}, !- Name
+  {eaae9fc9-6bab-4bb3-a5f3-954de82d81e5}, !- Source Object
+  3,                                      !- Outlet Port
+  {130b3ddb-9e2a-40d8-a5f3-7b05c8427c86}, !- Target Object
+  2;                                      !- Inlet Port
+
+OS:Connection,
+  {fd968b3f-d013-462b-907b-b604b9535256}, !- Handle
+  {0b064298-d6b4-4fc6-9b7c-38ce1ba87afd}, !- Name
+  {130b3ddb-9e2a-40d8-a5f3-7b05c8427c86}, !- Source Object
+  3,                                      !- Outlet Port
+  {11c0f6d1-8370-41f3-bb76-4ce9509cbfb1}, !- Target Object
+  2;                                      !- Inlet Port
+
+OS:Connection,
+  {888c8036-dcb5-4681-aec4-025a792b6688}, !- Handle
+  {c86e051e-80d0-4bb7-91cd-015f30a8ff3b}, !- Name
+  {11c0f6d1-8370-41f3-bb76-4ce9509cbfb1}, !- Source Object
+  3,                                      !- Outlet Port
+  {129a4701-8150-4919-b0c7-8dbff6292112}, !- Target Object
   3;                                      !- Inlet Port
 
 OS:Node,
-  {42d055b1-4325-445d-aee0-44d0627ae588}, !- Handle
+  {6d550724-2baa-4b4b-bbca-56132b40c55f}, !- Handle
   Node 10,                                !- Name
-  {bd9a02b8-1ce6-41ce-b7bd-409b7362dfbb}, !- Inlet Port
-  {0d6c79ad-73af-410c-b532-2728adcac88e}; !- Outlet Port
-
-OS:Connection,
-  {bd9a02b8-1ce6-41ce-b7bd-409b7362dfbb}, !- Handle
-  {37d7b347-b81e-4a09-b0b9-9a6a6499a2a9}, !- Name
-  {99e8f000-8084-44ad-85f7-728625ae0e67}, !- Source Object
+  {ece5cda7-7a4e-4e6f-8b91-c895f25a8571}, !- Inlet Port
+  {de994348-800f-4a0b-9159-14aa41477fb4}; !- Outlet Port
+
+OS:Connection,
+  {ece5cda7-7a4e-4e6f-8b91-c895f25a8571}, !- Handle
+  {68725b52-5b79-4087-89bf-11a03c49a956}, !- Name
+  {129a4701-8150-4919-b0c7-8dbff6292112}, !- Source Object
   2,                                      !- Outlet Port
-  {42d055b1-4325-445d-aee0-44d0627ae588}, !- Target Object
-  2;                                      !- Inlet Port
-
-OS:Connection,
-  {0d6c79ad-73af-410c-b532-2728adcac88e}, !- Handle
-  {12fb2ed0-d0e8-4e7d-9dbc-0f0d80ff5c65}, !- Name
-  {42d055b1-4325-445d-aee0-44d0627ae588}, !- Source Object
-  3,                                      !- Outlet Port
-  {9547ba6a-702a-478e-9081-21e5a29828d7}, !- Target Object
-  2;                                      !- Inlet Port
-
-OS:Connection,
-  {9f4f89e9-1555-4bf9-8ac7-6cd1e1691699}, !- Handle
-  {bc8364d3-68e9-4903-9deb-9ca127361a1e}, !- Name
-  {9547ba6a-702a-478e-9081-21e5a29828d7}, !- Source Object
-  3,                                      !- Outlet Port
-  {c1c61e4b-7160-4e70-b54c-44392b83333f}, !- Target Object
+  {6d550724-2baa-4b4b-bbca-56132b40c55f}, !- Target Object
+  2;                                      !- Inlet Port
+
+OS:Connection,
+  {de994348-800f-4a0b-9159-14aa41477fb4}, !- Handle
+  {df3be3bf-d920-4ea2-886a-6dc215020ca4}, !- Name
+  {6d550724-2baa-4b4b-bbca-56132b40c55f}, !- Source Object
+  3,                                      !- Outlet Port
+  {3b2b964c-8935-48c6-9efc-93fdc68527ce}, !- Target Object
+  2;                                      !- Inlet Port
+
+OS:Connection,
+  {b0ecc4a7-934c-409e-921c-94d780a3da5e}, !- Handle
+  {dff40f12-0c9a-4165-a3ff-8235b7c428ef}, !- Name
+  {3b2b964c-8935-48c6-9efc-93fdc68527ce}, !- Source Object
+  3,                                      !- Outlet Port
+  {c13a1355-79b7-4a61-b19e-ebff550626d9}, !- Target Object
   2;                                      !- Inlet Port
 
 OS:Pump:VariableSpeed,
-  {b2b63980-c61d-4fda-a1d9-84473a124227}, !- Handle
+  {59614f67-5e77-447b-804a-2e344ac99b83}, !- Handle
   Pump Variable Speed 1,                  !- Name
-  {af9555c3-b062-48e9-a1f0-6dd697fdc7b7}, !- Inlet Node Name
-  {427bc029-36dd-4ed1-a52c-a39c8c534122}, !- Outlet Node Name
-=======
-  {ea620c68-4724-4b2b-9bd3-1cb7ba6be65d}, !- Handle
-  Plant Loop 1 AvailabilityManagerAssignmentList; !- Name
-
-OS:Pipe:Adiabatic,
-  {c23e34ea-de85-48c3-b8d8-3dcef89ad6be}, !- Handle
-  Pipe Adiabatic 1,                       !- Name
-  {939b8f0d-bd50-47a0-8f03-24e85945de06}, !- Inlet Node Name
-  {c47f44ca-bac5-4a81-ac8f-f71a63d8031f}; !- Outlet Node Name
-
-OS:Pipe:Adiabatic,
-  {20e35316-a6f0-4011-b9d8-2828db6d63ea}, !- Handle
-  Pipe Adiabatic 2,                       !- Name
-  {035df4eb-2860-4390-99da-e5ed729889e4}, !- Inlet Node Name
-  {3413e58e-5ad7-4f9c-bb33-60854977515c}; !- Outlet Node Name
-
-OS:Node,
-  {8a301c45-6587-4d8e-8863-0df24406604d}, !- Handle
-  Node 9,                                 !- Name
-  {c47f44ca-bac5-4a81-ac8f-f71a63d8031f}, !- Inlet Port
-  {3a1afd6b-724b-4c77-bd78-9f99e5ce68cb}; !- Outlet Port
-
-OS:Connection,
-  {939b8f0d-bd50-47a0-8f03-24e85945de06}, !- Handle
-  {187562bf-a9b2-4ce2-a711-ac3ce75d7530}, !- Name
-  {f2abf23b-8996-477b-8b63-e8cbd2f47751}, !- Source Object
-  3,                                      !- Outlet Port
-  {c23e34ea-de85-48c3-b8d8-3dcef89ad6be}, !- Target Object
-  2;                                      !- Inlet Port
-
-OS:Connection,
-  {c47f44ca-bac5-4a81-ac8f-f71a63d8031f}, !- Handle
-  {abef13f3-e384-4442-b711-be4ac07efdde}, !- Name
-  {c23e34ea-de85-48c3-b8d8-3dcef89ad6be}, !- Source Object
-  3,                                      !- Outlet Port
-  {8a301c45-6587-4d8e-8863-0df24406604d}, !- Target Object
-  2;                                      !- Inlet Port
-
-OS:Connection,
-  {3a1afd6b-724b-4c77-bd78-9f99e5ce68cb}, !- Handle
-  {3598dd19-7092-43a3-8fab-10a638a2ad3f}, !- Name
-  {8a301c45-6587-4d8e-8863-0df24406604d}, !- Source Object
-  3,                                      !- Outlet Port
-  {7e723f59-e9e1-4b82-b86c-782da7e0bd57}, !- Target Object
-  3;                                      !- Inlet Port
-
-OS:Node,
-  {75312415-79f8-4467-93cc-ecb5c6657fde}, !- Handle
-  Node 10,                                !- Name
-  {45f85441-170e-439a-a04d-ee62c643b672}, !- Inlet Port
-  {035df4eb-2860-4390-99da-e5ed729889e4}; !- Outlet Port
-
-OS:Connection,
-  {45f85441-170e-439a-a04d-ee62c643b672}, !- Handle
-  {e1e506d2-1825-4ae1-b6c7-d6a5bd8bc0d1}, !- Name
-  {7e723f59-e9e1-4b82-b86c-782da7e0bd57}, !- Source Object
-  2,                                      !- Outlet Port
-  {75312415-79f8-4467-93cc-ecb5c6657fde}, !- Target Object
-  2;                                      !- Inlet Port
-
-OS:Connection,
-  {035df4eb-2860-4390-99da-e5ed729889e4}, !- Handle
-  {7629d8a6-4777-40b8-9268-e370ef155112}, !- Name
-  {75312415-79f8-4467-93cc-ecb5c6657fde}, !- Source Object
-  3,                                      !- Outlet Port
-  {20e35316-a6f0-4011-b9d8-2828db6d63ea}, !- Target Object
-  2;                                      !- Inlet Port
-
-OS:Connection,
-  {3413e58e-5ad7-4f9c-bb33-60854977515c}, !- Handle
-  {29a1addc-d17d-4564-8501-634a83f9a0c9}, !- Name
-  {20e35316-a6f0-4011-b9d8-2828db6d63ea}, !- Source Object
-  3,                                      !- Outlet Port
-  {52b18ff0-68c8-4ce0-aef5-093f03c703bf}, !- Target Object
-  2;                                      !- Inlet Port
-
-OS:Pump:VariableSpeed,
-  {66ab2ec9-c934-4376-8a0b-8f4c954dfdb2}, !- Handle
-  Pump Variable Speed 1,                  !- Name
-  {feb4cf4f-d19c-4e09-83c2-43d18ac3ae16}, !- Inlet Node Name
-  {d42b18c0-2442-4cc5-924a-364345390ee1}, !- Outlet Node Name
->>>>>>> 918de987
+  {6c713d87-47a0-488d-8d4d-22d0f4be25a1}, !- Inlet Node Name
+  {ae2d426e-2a44-4e68-99b5-46350c1ac343}, !- Outlet Node Name
   0.01,                                   !- Rated Flow Rate {m3/s}
   1,                                      !- Rated Pump Head {Pa}
   0,                                      !- Rated Power Consumption {W}
@@ -1709,97 +1101,50 @@
   General;                                !- End-Use Subcategory
 
 OS:Node,
-<<<<<<< HEAD
-  {f0a2ce32-529e-42b1-9e59-64663c856d37}, !- Handle
+  {910e0c00-2df3-48a8-84e1-18db149cbb6e}, !- Handle
   Node 11,                                !- Name
-  {427bc029-36dd-4ed1-a52c-a39c8c534122}, !- Inlet Port
-  {806512e8-a3df-4be4-9a73-2b43e1f47447}; !- Outlet Port
-
-OS:Connection,
-  {af9555c3-b062-48e9-a1f0-6dd697fdc7b7}, !- Handle
-  {85f52239-a767-4b9b-9da1-6518be09c930}, !- Name
-  {635ba2fa-7b1d-40f1-b6da-e54a7e397773}, !- Source Object
-  3,                                      !- Outlet Port
-  {b2b63980-c61d-4fda-a1d9-84473a124227}, !- Target Object
-  2;                                      !- Inlet Port
-
-OS:Connection,
-  {427bc029-36dd-4ed1-a52c-a39c8c534122}, !- Handle
-  {8b9f1f5f-c29a-45c6-a75f-d79b46f1ed38}, !- Name
-  {b2b63980-c61d-4fda-a1d9-84473a124227}, !- Source Object
-  3,                                      !- Outlet Port
-  {f0a2ce32-529e-42b1-9e59-64663c856d37}, !- Target Object
-  2;                                      !- Inlet Port
-
-OS:Connection,
-  {806512e8-a3df-4be4-9a73-2b43e1f47447}, !- Handle
-  {0e383907-6186-495f-8b06-3887e1a0af76}, !- Name
-  {f0a2ce32-529e-42b1-9e59-64663c856d37}, !- Source Object
-  3,                                      !- Outlet Port
-  {1ff5fa0b-9282-4403-a6d7-5c2866c1be4e}, !- Target Object
+  {ae2d426e-2a44-4e68-99b5-46350c1ac343}, !- Inlet Port
+  {80128caf-51f6-468e-9c4a-9dabd8e0ae55}; !- Outlet Port
+
+OS:Connection,
+  {6c713d87-47a0-488d-8d4d-22d0f4be25a1}, !- Handle
+  {255a646a-63a7-4d43-ab72-4490dc9bca71}, !- Name
+  {5d561981-b918-4cb4-8dd0-e8c881ce0486}, !- Source Object
+  3,                                      !- Outlet Port
+  {59614f67-5e77-447b-804a-2e344ac99b83}, !- Target Object
+  2;                                      !- Inlet Port
+
+OS:Connection,
+  {ae2d426e-2a44-4e68-99b5-46350c1ac343}, !- Handle
+  {e312f2a9-ab38-4368-9944-bd25d2c5f6a8}, !- Name
+  {59614f67-5e77-447b-804a-2e344ac99b83}, !- Source Object
+  3,                                      !- Outlet Port
+  {910e0c00-2df3-48a8-84e1-18db149cbb6e}, !- Target Object
+  2;                                      !- Inlet Port
+
+OS:Connection,
+  {80128caf-51f6-468e-9c4a-9dabd8e0ae55}, !- Handle
+  {6849a6b9-56f9-4eb2-8c8b-79db881a7cdd}, !- Name
+  {910e0c00-2df3-48a8-84e1-18db149cbb6e}, !- Source Object
+  3,                                      !- Outlet Port
+  {36807d5b-b9c9-439a-9f94-9f9c5cb26e4d}, !- Target Object
   2;                                      !- Inlet Port
 
 OS:Schedule:Constant,
-  {2aa3b05c-d6b6-440f-a5c6-f8d902d862f4}, !- Handle
+  {c1178c55-46d5-488b-b358-5a9021c5c122}, !- Handle
   dhw temp,                               !- Name
-  {48fe7504-5009-4c15-b6a5-77cd46aefbb2}, !- Schedule Type Limits Name
-  52.6666666666667;                       !- Value
+  {4a977d58-72d8-48f3-bb7f-520088d27947}, !- Schedule Type Limits Name
+  51.6666666666667;                       !- Value
 
 OS:SetpointManager:Scheduled,
-  {b0ba0234-2eb1-492e-beed-31a3ea4aa179}, !- Handle
+  {f482768e-d041-4fd4-ac22-ba2233cfa9bc}, !- Handle
   Setpoint Manager Scheduled 1,           !- Name
   Temperature,                            !- Control Variable
-  {2aa3b05c-d6b6-440f-a5c6-f8d902d862f4}, !- Schedule Name
-  {c1c61e4b-7160-4e70-b54c-44392b83333f}; !- Setpoint Node or NodeList Name
+  {c1178c55-46d5-488b-b358-5a9021c5c122}, !- Schedule Name
+  {c13a1355-79b7-4a61-b19e-ebff550626d9}; !- Setpoint Node or NodeList Name
 
 OS:ScheduleTypeLimits,
-  {48fe7504-5009-4c15-b6a5-77cd46aefbb2}, !- Handle
-=======
-  {4bb8ca71-6df3-4917-8b1c-0e479b6cd81c}, !- Handle
-  Node 11,                                !- Name
-  {d42b18c0-2442-4cc5-924a-364345390ee1}, !- Inlet Port
-  {e479a26c-7d57-4680-8bbe-7e12e29ae1fa}; !- Outlet Port
-
-OS:Connection,
-  {feb4cf4f-d19c-4e09-83c2-43d18ac3ae16}, !- Handle
-  {5b842a09-c321-402c-a2d4-b8e8db765577}, !- Name
-  {828e3aaf-71fd-40ad-86ed-a0d7215d312f}, !- Source Object
-  3,                                      !- Outlet Port
-  {66ab2ec9-c934-4376-8a0b-8f4c954dfdb2}, !- Target Object
-  2;                                      !- Inlet Port
-
-OS:Connection,
-  {d42b18c0-2442-4cc5-924a-364345390ee1}, !- Handle
-  {c1a5f5c0-6e1f-476d-905d-58cfe31bd8b0}, !- Name
-  {66ab2ec9-c934-4376-8a0b-8f4c954dfdb2}, !- Source Object
-  3,                                      !- Outlet Port
-  {4bb8ca71-6df3-4917-8b1c-0e479b6cd81c}, !- Target Object
-  2;                                      !- Inlet Port
-
-OS:Connection,
-  {e479a26c-7d57-4680-8bbe-7e12e29ae1fa}, !- Handle
-  {406bb48c-6c94-4153-914b-baf451876ba3}, !- Name
-  {4bb8ca71-6df3-4917-8b1c-0e479b6cd81c}, !- Source Object
-  3,                                      !- Outlet Port
-  {1904c239-40d4-4c87-a67c-b04c9afa26ab}, !- Target Object
-  2;                                      !- Inlet Port
-
-OS:Schedule:Constant,
-  {50edb7a0-1a13-427a-bee3-291ae0c610f5}, !- Handle
-  dhw temp,                               !- Name
-  {d209a237-ebef-48b4-bc1d-4dee61b2e899}, !- Schedule Type Limits Name
-  51.6666666666667;                       !- Value
-
-OS:SetpointManager:Scheduled,
-  {5f0ff45f-227c-41fb-815e-5793c3a86d45}, !- Handle
-  Setpoint Manager Scheduled 1,           !- Name
-  Temperature,                            !- Control Variable
-  {50edb7a0-1a13-427a-bee3-291ae0c610f5}, !- Schedule Name
-  {52b18ff0-68c8-4ce0-aef5-093f03c703bf}; !- Setpoint Node or NodeList Name
-
-OS:ScheduleTypeLimits,
-  {d209a237-ebef-48b4-bc1d-4dee61b2e899}, !- Handle
->>>>>>> 918de987
+  {4a977d58-72d8-48f3-bb7f-520088d27947}, !- Handle
   Temperature,                            !- Name
   ,                                       !- Lower Limit Value
   ,                                       !- Upper Limit Value
@@ -1807,17 +1152,10 @@
   Temperature;                            !- Unit Type
 
 OS:WaterHeater:Mixed,
-<<<<<<< HEAD
-  {87269895-0f97-46f7-bd47-f587ae0fd485}, !- Handle
+  {77893361-34d7-4be6-8f40-275e4f93bb96}, !- Handle
   res wh,                                 !- Name
   0.143845647790854,                      !- Tank Volume {m3}
-  {02d16dd7-c1b2-4201-ab40-bfdb8074d498}, !- Setpoint Temperature Schedule Name
-=======
-  {b6a752dc-2334-4518-850a-945e618159b0}, !- Handle
-  res wh,                                 !- Name
-  0.143845647790854,                      !- Tank Volume {m3}
-  {a48dfa35-7bc8-4ab6-bd8b-7065a313e39a}, !- Setpoint Temperature Schedule Name
->>>>>>> 918de987
+  {8c046fb2-65c9-4a15-8645-6d39c45c7596}, !- Setpoint Temperature Schedule Name
   2,                                      !- Deadband Temperature Difference {deltaC}
   99,                                     !- Maximum Temperature Limit {C}
   Cycle,                                  !- Heater Control Type
@@ -1836,11 +1174,7 @@
   0,                                      !- On Cycle Parasitic Heat Fraction to Tank
   ThermalZone,                            !- Ambient Temperature Indicator
   ,                                       !- Ambient Temperature Schedule Name
-<<<<<<< HEAD
-  {3f18840e-5037-4493-a87b-da4e6012336d}, !- Ambient Temperature Thermal Zone Name
-=======
-  {a1cbdf59-2642-472c-89de-95be0496fd6b}, !- Ambient Temperature Thermal Zone Name
->>>>>>> 918de987
+  {88f9fdfc-aa3c-42a2-928a-3b35c8801a86}, !- Ambient Temperature Thermal Zone Name
   ,                                       !- Ambient Temperature Outdoor Air Node Name
   4.15693173076374,                       !- Off Cycle Loss Coefficient to Ambient Temperature {W/K}
   0.64,                                   !- Off Cycle Loss Fraction to Thermal Zone
@@ -1849,13 +1183,8 @@
   ,                                       !- Peak Use Flow Rate {m3/s}
   ,                                       !- Use Flow Rate Fraction Schedule Name
   ,                                       !- Cold Water Supply Temperature Schedule Name
-<<<<<<< HEAD
-  {f144ad29-d593-406c-b297-6d1f386cef0e}, !- Use Side Inlet Node Name
-  {67cfaca1-66d7-4486-98de-15599d226ae2}, !- Use Side Outlet Node Name
-=======
-  {c3450431-401c-4f54-a6c7-080eaa66c78f}, !- Use Side Inlet Node Name
-  {83faad2d-700a-4a88-9cc8-99d13e05d675}, !- Use Side Outlet Node Name
->>>>>>> 918de987
+  {b79850d5-320f-4d47-a638-847315fc750c}, !- Use Side Inlet Node Name
+  {089a6d22-cc0e-4f91-9089-30a0622d28f3}, !- Use Side Outlet Node Name
   1,                                      !- Use Side Effectiveness
   ,                                       !- Source Side Inlet Node Name
   ,                                       !- Source Side Outlet Node Name
@@ -1868,101 +1197,51 @@
   General;                                !- End-Use Subcategory
 
 OS:Schedule:Constant,
-<<<<<<< HEAD
-  {02d16dd7-c1b2-4201-ab40-bfdb8074d498}, !- Handle
+  {8c046fb2-65c9-4a15-8645-6d39c45c7596}, !- Handle
   WH Setpoint Temp,                       !- Name
-  {48fe7504-5009-4c15-b6a5-77cd46aefbb2}, !- Schedule Type Limits Name
-  52.6666666666667;                       !- Value
+  {4a977d58-72d8-48f3-bb7f-520088d27947}, !- Schedule Type Limits Name
+  51.6666666666667;                       !- Value
 
 OS:Node,
-  {04446762-f5a1-4dd2-bbaa-1ef8d700ca72}, !- Handle
+  {12163eab-9481-4f94-8c3f-e2cff8ef37f7}, !- Handle
   Node 12,                                !- Name
-  {5c624ad8-e6e8-43ec-a30e-1555bdccccae}, !- Inlet Port
-  {f144ad29-d593-406c-b297-6d1f386cef0e}; !- Outlet Port
-
-OS:Connection,
-  {5c624ad8-e6e8-43ec-a30e-1555bdccccae}, !- Handle
-  {5e08c6d8-e1ef-46f3-9bfe-d527638d7d5f}, !- Name
-  {1ff5fa0b-9282-4403-a6d7-5c2866c1be4e}, !- Source Object
+  {2f0b043f-d38c-4070-8bcf-0a96d74c752f}, !- Inlet Port
+  {b79850d5-320f-4d47-a638-847315fc750c}; !- Outlet Port
+
+OS:Connection,
+  {2f0b043f-d38c-4070-8bcf-0a96d74c752f}, !- Handle
+  {f112b340-da0f-498e-a970-50b32a216bcb}, !- Name
+  {36807d5b-b9c9-439a-9f94-9f9c5cb26e4d}, !- Source Object
   4,                                      !- Outlet Port
-  {04446762-f5a1-4dd2-bbaa-1ef8d700ca72}, !- Target Object
+  {12163eab-9481-4f94-8c3f-e2cff8ef37f7}, !- Target Object
   2;                                      !- Inlet Port
 
 OS:Node,
-  {eada8232-c50f-4fd3-a39e-4e6cf6e38a79}, !- Handle
+  {66b8e31a-1bdb-49d2-affd-88bf567eccdf}, !- Handle
   Node 13,                                !- Name
-  {67cfaca1-66d7-4486-98de-15599d226ae2}, !- Inlet Port
-  {cddb9a59-1593-4706-abbe-7775a5fc99dc}; !- Outlet Port
-
-OS:Connection,
-  {f144ad29-d593-406c-b297-6d1f386cef0e}, !- Handle
-  {8191a7fa-2067-441c-8d7c-259b8f401927}, !- Name
-  {04446762-f5a1-4dd2-bbaa-1ef8d700ca72}, !- Source Object
-  3,                                      !- Outlet Port
-  {87269895-0f97-46f7-bd47-f587ae0fd485}, !- Target Object
+  {089a6d22-cc0e-4f91-9089-30a0622d28f3}, !- Inlet Port
+  {bc22fc44-363a-4ade-9fa4-47009b08d82c}; !- Outlet Port
+
+OS:Connection,
+  {b79850d5-320f-4d47-a638-847315fc750c}, !- Handle
+  {3617f8ac-6491-4cf3-9049-e8e627357eb2}, !- Name
+  {12163eab-9481-4f94-8c3f-e2cff8ef37f7}, !- Source Object
+  3,                                      !- Outlet Port
+  {77893361-34d7-4be6-8f40-275e4f93bb96}, !- Target Object
   31;                                     !- Inlet Port
 
 OS:Connection,
-  {67cfaca1-66d7-4486-98de-15599d226ae2}, !- Handle
-  {aaf4221a-e35c-44fe-8a08-ea955c6efa3b}, !- Name
-  {87269895-0f97-46f7-bd47-f587ae0fd485}, !- Source Object
+  {089a6d22-cc0e-4f91-9089-30a0622d28f3}, !- Handle
+  {1337f115-1a8c-4505-8e91-0e49b83da094}, !- Name
+  {77893361-34d7-4be6-8f40-275e4f93bb96}, !- Source Object
   32,                                     !- Outlet Port
-  {eada8232-c50f-4fd3-a39e-4e6cf6e38a79}, !- Target Object
-  2;                                      !- Inlet Port
-
-OS:Connection,
-  {cddb9a59-1593-4706-abbe-7775a5fc99dc}, !- Handle
-  {c4b7adca-9ac8-447f-b8f9-93dbbe6a40d7}, !- Name
-  {eada8232-c50f-4fd3-a39e-4e6cf6e38a79}, !- Source Object
-  3,                                      !- Outlet Port
-  {99e8f000-8084-44ad-85f7-728625ae0e67}, !- Target Object
-=======
-  {a48dfa35-7bc8-4ab6-bd8b-7065a313e39a}, !- Handle
-  WH Setpoint Temp,                       !- Name
-  {d209a237-ebef-48b4-bc1d-4dee61b2e899}, !- Schedule Type Limits Name
-  51.6666666666667;                       !- Value
-
-OS:Node,
-  {bb9780bf-dbd5-46aa-8b62-e5c647ace919}, !- Handle
-  Node 12,                                !- Name
-  {596be677-7bad-4bba-8f36-4cb15f9e7a33}, !- Inlet Port
-  {c3450431-401c-4f54-a6c7-080eaa66c78f}; !- Outlet Port
-
-OS:Connection,
-  {596be677-7bad-4bba-8f36-4cb15f9e7a33}, !- Handle
-  {9b8c84cc-cbf0-465c-8f7b-930443ee5332}, !- Name
-  {1904c239-40d4-4c87-a67c-b04c9afa26ab}, !- Source Object
-  4,                                      !- Outlet Port
-  {bb9780bf-dbd5-46aa-8b62-e5c647ace919}, !- Target Object
-  2;                                      !- Inlet Port
-
-OS:Node,
-  {74346929-01eb-4702-98cf-800dc9916a89}, !- Handle
-  Node 13,                                !- Name
-  {83faad2d-700a-4a88-9cc8-99d13e05d675}, !- Inlet Port
-  {8a721d9f-977f-4802-9069-6a955ab2c7c6}; !- Outlet Port
-
-OS:Connection,
-  {c3450431-401c-4f54-a6c7-080eaa66c78f}, !- Handle
-  {85743953-6949-48b9-9396-ec466caf0fb9}, !- Name
-  {bb9780bf-dbd5-46aa-8b62-e5c647ace919}, !- Source Object
-  3,                                      !- Outlet Port
-  {b6a752dc-2334-4518-850a-945e618159b0}, !- Target Object
-  31;                                     !- Inlet Port
-
-OS:Connection,
-  {83faad2d-700a-4a88-9cc8-99d13e05d675}, !- Handle
-  {d321e119-3b7a-4ccf-b74c-864c640cd312}, !- Name
-  {b6a752dc-2334-4518-850a-945e618159b0}, !- Source Object
-  32,                                     !- Outlet Port
-  {74346929-01eb-4702-98cf-800dc9916a89}, !- Target Object
-  2;                                      !- Inlet Port
-
-OS:Connection,
-  {8a721d9f-977f-4802-9069-6a955ab2c7c6}, !- Handle
-  {752e5b0e-80fb-448d-985b-66cbcef175e2}, !- Name
-  {74346929-01eb-4702-98cf-800dc9916a89}, !- Source Object
-  3,                                      !- Outlet Port
-  {7e723f59-e9e1-4b82-b86c-782da7e0bd57}, !- Target Object
->>>>>>> 918de987
+  {66b8e31a-1bdb-49d2-affd-88bf567eccdf}, !- Target Object
+  2;                                      !- Inlet Port
+
+OS:Connection,
+  {bc22fc44-363a-4ade-9fa4-47009b08d82c}, !- Handle
+  {23905c02-c517-4bd1-b6e5-db27511cc600}, !- Name
+  {66b8e31a-1bdb-49d2-affd-88bf567eccdf}, !- Source Object
+  3,                                      !- Outlet Port
+  {129a4701-8150-4919-b0c7-8dbff6292112}, !- Target Object
   4;                                      !- Inlet Port
