--- conflicted
+++ resolved
@@ -1,53 +1,26 @@
 !- NOTE: Auto-generated from /test/osw_files/MF_8units_1story_SL_3Beds_2Baths_Denver_WHTank.osw
 
 OS:Version,
-<<<<<<< HEAD
-  {5d871e67-9462-465b-b086-9a30c84bb92a}, !- Handle
-  2.9.0;                                  !- Version Identifier
-
-OS:SimulationControl,
-  {0755aca9-8f98-4abe-9b82-32db13202ebf}, !- Handle
-=======
   {941df1f1-7f90-4815-81e0-42ad4cb55c4b}, !- Handle
   2.9.0;                                  !- Version Identifier
 
 OS:SimulationControl,
   {53ea61b1-c859-47c8-8ec7-74b527f03d96}, !- Handle
->>>>>>> 0d6078c2
   ,                                       !- Do Zone Sizing Calculation
   ,                                       !- Do System Sizing Calculation
   ,                                       !- Do Plant Sizing Calculation
   No;                                     !- Run Simulation for Sizing Periods
 
 OS:Timestep,
-<<<<<<< HEAD
-  {22844c1c-3176-4883-9634-42f55fab62b9}, !- Handle
-  6;                                      !- Number of Timesteps per Hour
-
-OS:ShadowCalculation,
-  {d9b88748-650f-44ae-9b9c-4edfd3f27e68}, !- Handle
-=======
   {33fd24fb-b66b-4d17-9ee6-dba700703fc0}, !- Handle
   6;                                      !- Number of Timesteps per Hour
 
 OS:ShadowCalculation,
   {e64a18db-784e-4d8d-836f-b72c5761b556}, !- Handle
->>>>>>> 0d6078c2
   20,                                     !- Calculation Frequency
   200;                                    !- Maximum Figures in Shadow Overlap Calculations
 
 OS:SurfaceConvectionAlgorithm:Outside,
-<<<<<<< HEAD
-  {de40396b-e3d7-42fe-9587-78c6929363ba}, !- Handle
-  DOE-2;                                  !- Algorithm
-
-OS:SurfaceConvectionAlgorithm:Inside,
-  {fb2cc83d-b593-4859-91f1-8f9d42706488}, !- Handle
-  TARP;                                   !- Algorithm
-
-OS:ZoneCapacitanceMultiplier:ResearchSpecial,
-  {b9838a8b-ae82-4f67-b79e-5d7dc309ded0}, !- Handle
-=======
   {138a4d39-85dc-46a3-b606-298e384cabef}, !- Handle
   DOE-2;                                  !- Algorithm
 
@@ -57,17 +30,12 @@
 
 OS:ZoneCapacitanceMultiplier:ResearchSpecial,
   {3bb9d892-cdcd-470a-becf-9cf35c98a67a}, !- Handle
->>>>>>> 0d6078c2
   ,                                       !- Temperature Capacity Multiplier
   15,                                     !- Humidity Capacity Multiplier
   ;                                       !- Carbon Dioxide Capacity Multiplier
 
 OS:RunPeriod,
-<<<<<<< HEAD
-  {594de3fd-928d-4aef-95ac-4c91054566d7}, !- Handle
-=======
   {c99d5307-5a75-47c6-a348-c47156759684}, !- Handle
->>>>>>> 0d6078c2
   Run Period 1,                           !- Name
   1,                                      !- Begin Month
   1,                                      !- Begin Day of Month
@@ -81,21 +49,13 @@
   ;                                       !- Number of Times Runperiod to be Repeated
 
 OS:YearDescription,
-<<<<<<< HEAD
-  {1268c6e2-20ca-422f-ac40-1d8b2eb376ca}, !- Handle
-=======
   {9db3b1de-c161-4975-8f87-aa0115563fba}, !- Handle
->>>>>>> 0d6078c2
   2007,                                   !- Calendar Year
   ,                                       !- Day of Week for Start Day
   ;                                       !- Is Leap Year
 
 OS:WeatherFile,
-<<<<<<< HEAD
-  {bd332514-ea9f-4b53-a942-0bca3cc88a37}, !- Handle
-=======
   {1fe4f59e-c709-4c45-96e8-a2ef46a376e2}, !- Handle
->>>>>>> 0d6078c2
   Denver Intl Ap,                         !- City
   CO,                                     !- State Province Region
   USA,                                    !- Country
@@ -109,13 +69,8 @@
   E23378AA;                               !- Checksum
 
 OS:AdditionalProperties,
-<<<<<<< HEAD
-  {481bff88-fc83-4c83-bd4b-08c625ee5009}, !- Handle
-  {bd332514-ea9f-4b53-a942-0bca3cc88a37}, !- Object Name
-=======
   {c4b19dae-c11f-4c0e-9853-1b7b7ebdad53}, !- Handle
   {1fe4f59e-c709-4c45-96e8-a2ef46a376e2}, !- Object Name
->>>>>>> 0d6078c2
   EPWHeaderCity,                          !- Feature Name 1
   String,                                 !- Feature Data Type 1
   Denver Intl Ap,                         !- Feature Value 1
@@ -223,11 +178,7 @@
   84;                                     !- Feature Value 35
 
 OS:Site,
-<<<<<<< HEAD
-  {6339f1ed-8320-4a9a-b0fe-4fcdf0940b0d}, !- Handle
-=======
   {6b73da1d-91ef-40b8-8242-77bc3594d437}, !- Handle
->>>>>>> 0d6078c2
   Denver Intl Ap_CO_USA,                  !- Name
   39.83,                                  !- Latitude {deg}
   -104.65,                                !- Longitude {deg}
@@ -236,11 +187,7 @@
   ;                                       !- Terrain
 
 OS:ClimateZones,
-<<<<<<< HEAD
-  {50c4d44f-5c50-40cd-96a6-cad4b4012fbe}, !- Handle
-=======
   {ecbbd5fa-9610-473c-b428-9d853af78c60}, !- Handle
->>>>>>> 0d6078c2
   ,                                       !- Active Institution
   ,                                       !- Active Year
   ,                                       !- Climate Zone Institution Name 1
@@ -253,31 +200,19 @@
   Cold;                                   !- Climate Zone Value 2
 
 OS:Site:WaterMainsTemperature,
-<<<<<<< HEAD
-  {65f8ea73-da23-4e5c-bbb8-86d11fd7f087}, !- Handle
-=======
   {0ec525c3-6f00-459b-a2af-70ebefe58c88}, !- Handle
->>>>>>> 0d6078c2
   Correlation,                            !- Calculation Method
   ,                                       !- Temperature Schedule Name
   10.8753424657535,                       !- Annual Average Outdoor Air Temperature {C}
   23.1524007936508;                       !- Maximum Difference In Monthly Average Outdoor Air Temperatures {deltaC}
 
 OS:RunPeriodControl:DaylightSavingTime,
-<<<<<<< HEAD
-  {97677281-4d4c-4162-a56d-c1f5dfe40bbf}, !- Handle
-=======
   {99b43a7f-e466-40dc-a48a-d7fc2b1fe555}, !- Handle
->>>>>>> 0d6078c2
   4/7,                                    !- Start Date
   10/26;                                  !- End Date
 
 OS:Site:GroundTemperature:Deep,
-<<<<<<< HEAD
-  {d7de5ba7-0ab0-4405-99c4-5176cc4e4029}, !- Handle
-=======
   {073ee2d7-6d23-4849-9cd0-11f91c7aef0f}, !- Handle
->>>>>>> 0d6078c2
   10.8753424657535,                       !- January Deep Ground Temperature {C}
   10.8753424657535,                       !- February Deep Ground Temperature {C}
   10.8753424657535,                       !- March Deep Ground Temperature {C}
@@ -292,11 +227,7 @@
   10.8753424657535;                       !- December Deep Ground Temperature {C}
 
 OS:Building,
-<<<<<<< HEAD
-  {f125ab4c-5efa-40bb-a12f-338656069474}, !- Handle
-=======
   {852f05da-e5db-4d18-b848-4caa1d20a165}, !- Handle
->>>>>>> 0d6078c2
   Building 1,                             !- Name
   ,                                       !- Building Sector Type
   0,                                      !- North Axis {deg}
@@ -311,48 +242,26 @@
   8;                                      !- Standards Number of Living Units
 
 OS:AdditionalProperties,
-<<<<<<< HEAD
-  {f728e6d6-fc10-4762-87ee-6299dcf6409f}, !- Handle
-  {f125ab4c-5efa-40bb-a12f-338656069474}, !- Object Name
-  num_units,                              !- Feature Name 1
-=======
   {cfe65a82-2ddf-4620-88b0-ba6a1fbdf2d3}, !- Handle
   {852f05da-e5db-4d18-b848-4caa1d20a165}, !- Object Name
   Total Units Represented,                !- Feature Name 1
->>>>>>> 0d6078c2
   Integer,                                !- Feature Data Type 1
   8,                                      !- Feature Value 1
-  has_rear_units,                         !- Feature Name 2
-  Boolean,                                !- Feature Data Type 2
-  true,                                   !- Feature Value 2
-  num_floors,                             !- Feature Name 3
+  Total Floors Represented,               !- Feature Name 2
+  Integer,                                !- Feature Data Type 2
+  1,                                      !- Feature Value 2
+  Total Units Modeled,                    !- Feature Name 3
   Integer,                                !- Feature Data Type 3
-  1,                                      !- Feature Value 3
-  horz_location,                          !- Feature Name 4
-  String,                                 !- Feature Data Type 4
-  Left,                                   !- Feature Value 4
-  level,                                  !- Feature Name 5
-  String,                                 !- Feature Data Type 5
-  Bottom,                                 !- Feature Value 5
-  found_type,                             !- Feature Name 6
-  String,                                 !- Feature Data Type 6
-  slab,                                   !- Feature Value 6
-  corridor_width,                         !- Feature Name 7
-  Double,                                 !- Feature Data Type 7
-  3.048,                                  !- Feature Value 7
-  corridor_position,                      !- Feature Name 8
-  String,                                 !- Feature Data Type 8
-  Double-Loaded Interior,                 !- Feature Value 8
-  has_water_heater_flue,                  !- Feature Name 9
-  Boolean,                                !- Feature Data Type 9
-  true;                                   !- Feature Value 9
+  8,                                      !- Feature Value 3
+  Total Floors Modeled,                   !- Feature Name 4
+  Integer,                                !- Feature Data Type 4
+  1,                                      !- Feature Value 4
+  has_water_heater_flue,                  !- Feature Name 5
+  Boolean,                                !- Feature Data Type 5
+  true;                                   !- Feature Value 5
 
 OS:ThermalZone,
-<<<<<<< HEAD
-  {63b4d6e2-a976-465f-bd88-f02a00254cbd}, !- Handle
-=======
   {b3a77022-24b1-4da3-b94c-c3d9b1f2ba95}, !- Handle
->>>>>>> 0d6078c2
   living zone,                            !- Name
   ,                                       !- Multiplier
   ,                                       !- Ceiling Height {m}
@@ -361,17 +270,10 @@
   ,                                       !- Zone Inside Convection Algorithm
   ,                                       !- Zone Outside Convection Algorithm
   ,                                       !- Zone Conditioning Equipment List Name
-<<<<<<< HEAD
-  {01d2d8ac-feca-4eaf-860c-c86d7710527e}, !- Zone Air Inlet Port List
-  {f0de8713-0e4b-4a83-88c5-874b7cddf7f4}, !- Zone Air Exhaust Port List
-  {a33213a0-2530-4c82-be4b-3931a48bbb78}, !- Zone Air Node Name
-  {207f03a2-c5ef-4691-a3f2-e8695bfcc2e0}, !- Zone Return Air Port List
-=======
   {34d39c09-e332-4038-8dc0-690729c46057}, !- Zone Air Inlet Port List
   {05aaeec4-b48c-4365-91c2-bb6c77ff57e7}, !- Zone Air Exhaust Port List
   {a68fd90c-0c25-4ee1-91ae-ee9e0ccb3aa6}, !- Zone Air Node Name
   {a4ca09e5-2245-4d15-a9da-bd83c258b730}, !- Zone Return Air Port List
->>>>>>> 0d6078c2
   ,                                       !- Primary Daylighting Control Name
   ,                                       !- Fraction of Zone Controlled by Primary Daylighting Control
   ,                                       !- Secondary Daylighting Control Name
@@ -382,39 +284,6 @@
   No;                                     !- Use Ideal Air Loads
 
 OS:Node,
-<<<<<<< HEAD
-  {06bdf1e4-deb8-4d1e-868c-3a5c63dcdd30}, !- Handle
-  Node 1,                                 !- Name
-  {a33213a0-2530-4c82-be4b-3931a48bbb78}, !- Inlet Port
-  ;                                       !- Outlet Port
-
-OS:Connection,
-  {a33213a0-2530-4c82-be4b-3931a48bbb78}, !- Handle
-  {f69c2e34-00f0-4063-a7fa-1f4a2ead4c77}, !- Name
-  {63b4d6e2-a976-465f-bd88-f02a00254cbd}, !- Source Object
-  11,                                     !- Outlet Port
-  {06bdf1e4-deb8-4d1e-868c-3a5c63dcdd30}, !- Target Object
-  2;                                      !- Inlet Port
-
-OS:PortList,
-  {01d2d8ac-feca-4eaf-860c-c86d7710527e}, !- Handle
-  {d98bf761-e37f-4187-b8c5-27a44af899f9}, !- Name
-  {63b4d6e2-a976-465f-bd88-f02a00254cbd}; !- HVAC Component
-
-OS:PortList,
-  {f0de8713-0e4b-4a83-88c5-874b7cddf7f4}, !- Handle
-  {ce7c525c-e7d3-49aa-8075-01e3d8fc8c60}, !- Name
-  {63b4d6e2-a976-465f-bd88-f02a00254cbd}; !- HVAC Component
-
-OS:PortList,
-  {207f03a2-c5ef-4691-a3f2-e8695bfcc2e0}, !- Handle
-  {ee4f3585-a121-40a3-89c0-236768854092}, !- Name
-  {63b4d6e2-a976-465f-bd88-f02a00254cbd}; !- HVAC Component
-
-OS:Sizing:Zone,
-  {83a0dd2c-fa93-4bde-a3b4-9bc25fbacb15}, !- Handle
-  {63b4d6e2-a976-465f-bd88-f02a00254cbd}, !- Zone or ZoneList Name
-=======
   {2c973c99-c7e6-4f53-b322-70876c94f4e1}, !- Handle
   Node 1,                                 !- Name
   {a68fd90c-0c25-4ee1-91ae-ee9e0ccb3aa6}, !- Inlet Port
@@ -446,7 +315,6 @@
 OS:Sizing:Zone,
   {a20e5e6e-f411-4fe8-93d6-134276051e89}, !- Handle
   {b3a77022-24b1-4da3-b94c-c3d9b1f2ba95}, !- Zone or ZoneList Name
->>>>>>> 0d6078c2
   SupplyAirTemperature,                   !- Zone Cooling Design Supply Air Temperature Input Method
   14,                                     !- Zone Cooling Design Supply Air Temperature {C}
   11.11,                                  !- Zone Cooling Design Supply Air Temperature Difference {deltaC}
@@ -475,16 +343,6 @@
   autosize;                               !- Dedicated Outdoor Air High Setpoint Temperature for Design {C}
 
 OS:ZoneHVAC:EquipmentList,
-<<<<<<< HEAD
-  {5e84602f-8f9c-40ec-aeeb-9a95307ef13d}, !- Handle
-  Zone HVAC Equipment List 1,             !- Name
-  {63b4d6e2-a976-465f-bd88-f02a00254cbd}; !- Thermal Zone
-
-OS:Space,
-  {ba5a2619-f86d-444a-9f7c-8e977b3e829a}, !- Handle
-  living space,                           !- Name
-  {c50a45ae-3a52-420a-8f93-a64eb1e69b9c}, !- Space Type Name
-=======
   {a3979773-65b8-4b00-9e3b-4ffd598c4f18}, !- Handle
   Zone HVAC Equipment List 1,             !- Name
   {b3a77022-24b1-4da3-b94c-c3d9b1f2ba95}; !- Thermal Zone
@@ -493,7 +351,6 @@
   {d3d7c68e-1f96-4bd1-8db6-56da51c8062e}, !- Handle
   living space,                           !- Name
   {06a76f4e-5aad-4d54-8d53-a7efe20ec691}, !- Space Type Name
->>>>>>> 0d6078c2
   ,                                       !- Default Construction Set Name
   ,                                       !- Default Schedule Set Name
   ,                                       !- Direction of Relative North {deg}
@@ -501,19 +358,6 @@
   ,                                       !- Y Origin {m}
   ,                                       !- Z Origin {m}
   ,                                       !- Building Story Name
-<<<<<<< HEAD
-  {63b4d6e2-a976-465f-bd88-f02a00254cbd}, !- Thermal Zone Name
-  ,                                       !- Part of Total Floor Area
-  ,                                       !- Design Specification Outdoor Air Object Name
-  {3b63ba07-b0c5-4905-91d2-b4d161eda0a8}; !- Building Unit Name
-
-OS:Surface,
-  {43e0b3ac-4daf-4f11-a8b5-31c987c97b75}, !- Handle
-  Surface 1,                              !- Name
-  Floor,                                  !- Surface Type
-  ,                                       !- Construction Name
-  {ba5a2619-f86d-444a-9f7c-8e977b3e829a}, !- Space Name
-=======
   {b3a77022-24b1-4da3-b94c-c3d9b1f2ba95}, !- Thermal Zone Name
   ,                                       !- Part of Total Floor Area
   ,                                       !- Design Specification Outdoor Air Object Name
@@ -525,7 +369,6 @@
   Floor,                                  !- Surface Type
   ,                                       !- Construction Name
   {d3d7c68e-1f96-4bd1-8db6-56da51c8062e}, !- Space Name
->>>>>>> 0d6078c2
   Foundation,                             !- Outside Boundary Condition
   ,                                       !- Outside Boundary Condition Object
   NoSun,                                  !- Sun Exposure
@@ -538,19 +381,11 @@
   6.46578440716979, -12.9315688143396, 0; !- X,Y,Z Vertex 4 {m}
 
 OS:Surface,
-<<<<<<< HEAD
-  {d0d57464-c0c1-4a97-b396-9ba0be20d10a}, !- Handle
-  Surface 2,                              !- Name
-  Wall,                                   !- Surface Type
-  ,                                       !- Construction Name
-  {ba5a2619-f86d-444a-9f7c-8e977b3e829a}, !- Space Name
-=======
   {ef449323-042d-4735-9d3e-7ea4fee005a8}, !- Handle
   Surface 2,                              !- Name
   Wall,                                   !- Surface Type
   ,                                       !- Construction Name
   {d3d7c68e-1f96-4bd1-8db6-56da51c8062e}, !- Space Name
->>>>>>> 0d6078c2
   Outdoors,                               !- Outside Boundary Condition
   ,                                       !- Outside Boundary Condition Object
   SunExposed,                             !- Sun Exposure
@@ -563,19 +398,11 @@
   0, -12.9315688143396, 2.4384;           !- X,Y,Z Vertex 4 {m}
 
 OS:Surface,
-<<<<<<< HEAD
-  {4c91f851-ba1a-44d3-bfed-5872a1d66235}, !- Handle
-  Surface 3,                              !- Name
-  Wall,                                   !- Surface Type
-  ,                                       !- Construction Name
-  {ba5a2619-f86d-444a-9f7c-8e977b3e829a}, !- Space Name
-=======
   {67e2d3c4-a322-4232-b562-f29e358f3f0c}, !- Handle
   Surface 3,                              !- Name
   Wall,                                   !- Surface Type
   ,                                       !- Construction Name
   {d3d7c68e-1f96-4bd1-8db6-56da51c8062e}, !- Space Name
->>>>>>> 0d6078c2
   Adiabatic,                              !- Outside Boundary Condition
   ,                                       !- Outside Boundary Condition Object
   NoSun,                                  !- Sun Exposure
@@ -588,15 +415,6 @@
   0, 0, 2.4384;                           !- X,Y,Z Vertex 4 {m}
 
 OS:Surface,
-<<<<<<< HEAD
-  {c1758c5c-1b22-4000-98b8-b4d2ef27c771}, !- Handle
-  Surface 4,                              !- Name
-  Wall,                                   !- Surface Type
-  ,                                       !- Construction Name
-  {ba5a2619-f86d-444a-9f7c-8e977b3e829a}, !- Space Name
-  Adiabatic,                              !- Outside Boundary Condition
-  ,                                       !- Outside Boundary Condition Object
-=======
   {67044354-a877-4267-a8cd-1e1827191315}, !- Handle
   Surface 4,                              !- Name
   Wall,                                   !- Surface Type
@@ -604,7 +422,6 @@
   {d3d7c68e-1f96-4bd1-8db6-56da51c8062e}, !- Space Name
   Surface,                                !- Outside Boundary Condition
   {508ec268-0c60-49aa-b34e-8ca87ab9f3aa}, !- Outside Boundary Condition Object
->>>>>>> 0d6078c2
   NoSun,                                  !- Sun Exposure
   NoWind,                                 !- Wind Exposure
   ,                                       !- View Factor to Ground
@@ -615,19 +432,11 @@
   6.46578440716979, 0, 2.4384;            !- X,Y,Z Vertex 4 {m}
 
 OS:Surface,
-<<<<<<< HEAD
-  {0fee551c-9903-4bca-9512-4d49acaaa4d1}, !- Handle
-  Surface 5,                              !- Name
-  Wall,                                   !- Surface Type
-  ,                                       !- Construction Name
-  {ba5a2619-f86d-444a-9f7c-8e977b3e829a}, !- Space Name
-=======
   {5861e17d-27aa-49f2-a0ed-f8c3bfa892b8}, !- Handle
   Surface 5,                              !- Name
   Wall,                                   !- Surface Type
   ,                                       !- Construction Name
   {d3d7c68e-1f96-4bd1-8db6-56da51c8062e}, !- Space Name
->>>>>>> 0d6078c2
   Outdoors,                               !- Outside Boundary Condition
   ,                                       !- Outside Boundary Condition Object
   SunExposed,                             !- Sun Exposure
@@ -640,19 +449,11 @@
   6.46578440716979, -12.9315688143396, 2.4384; !- X,Y,Z Vertex 4 {m}
 
 OS:Surface,
-<<<<<<< HEAD
-  {c8f9f07c-6758-4b45-adf6-636d65e96230}, !- Handle
-  Surface 6,                              !- Name
-  RoofCeiling,                            !- Surface Type
-  ,                                       !- Construction Name
-  {ba5a2619-f86d-444a-9f7c-8e977b3e829a}, !- Space Name
-=======
   {5c5ab3a9-6c31-4bd4-a624-595771638e4a}, !- Handle
   Surface 6,                              !- Name
   RoofCeiling,                            !- Surface Type
   ,                                       !- Construction Name
   {d3d7c68e-1f96-4bd1-8db6-56da51c8062e}, !- Space Name
->>>>>>> 0d6078c2
   Outdoors,                               !- Outside Boundary Condition
   ,                                       !- Outside Boundary Condition Object
   SunExposed,                             !- Sun Exposure
@@ -665,11 +466,7 @@
   0, -12.9315688143396, 2.4384;           !- X,Y,Z Vertex 4 {m}
 
 OS:SpaceType,
-<<<<<<< HEAD
-  {c50a45ae-3a52-420a-8f93-a64eb1e69b9c}, !- Handle
-=======
   {06a76f4e-5aad-4d54-8d53-a7efe20ec691}, !- Handle
->>>>>>> 0d6078c2
   Space Type 1,                           !- Name
   ,                                       !- Default Construction Set Name
   ,                                       !- Default Schedule Set Name
@@ -680,13 +477,8 @@
   living;                                 !- Standards Space Type
 
 OS:ThermalZone,
-<<<<<<< HEAD
-  {cd2fa679-0d11-4816-b1bf-a6b5ce77b1ef}, !- Handle
-  corridor zone,                          !- Name
-=======
   {5b63da05-032b-42da-af88-3e0284e31920}, !- Handle
   living zone|unit 2,                     !- Name
->>>>>>> 0d6078c2
   ,                                       !- Multiplier
   ,                                       !- Ceiling Height {m}
   ,                                       !- Volume {m3}
@@ -694,17 +486,10 @@
   ,                                       !- Zone Inside Convection Algorithm
   ,                                       !- Zone Outside Convection Algorithm
   ,                                       !- Zone Conditioning Equipment List Name
-<<<<<<< HEAD
-  {4f6581bf-73d6-40cd-843d-511157ae0ac2}, !- Zone Air Inlet Port List
-  {da60321f-b1e5-423f-8957-5d8be9128a97}, !- Zone Air Exhaust Port List
-  {8af212ad-b2a8-4337-8246-c2136a9727bd}, !- Zone Air Node Name
-  {34af7d14-863f-4df8-acc7-d0003231c3c3}, !- Zone Return Air Port List
-=======
   {3bd9e9bf-9ec4-4d96-bbf8-2ebd0e476e6f}, !- Zone Air Inlet Port List
   {76f26507-6499-4687-8b4b-027a8711f7ef}, !- Zone Air Exhaust Port List
   {5a3e6568-4860-42c7-9fa2-2f772552e522}, !- Zone Air Node Name
   {70eb4282-e3e6-4edf-a0ef-ce8cd3f1b5fb}, !- Zone Return Air Port List
->>>>>>> 0d6078c2
   ,                                       !- Primary Daylighting Control Name
   ,                                       !- Fraction of Zone Controlled by Primary Daylighting Control
   ,                                       !- Secondary Daylighting Control Name
@@ -715,39 +500,6 @@
   No;                                     !- Use Ideal Air Loads
 
 OS:Node,
-<<<<<<< HEAD
-  {8f8277f4-5f1d-473b-a913-6c4d2ab25aef}, !- Handle
-  Node 2,                                 !- Name
-  {8af212ad-b2a8-4337-8246-c2136a9727bd}, !- Inlet Port
-  ;                                       !- Outlet Port
-
-OS:Connection,
-  {8af212ad-b2a8-4337-8246-c2136a9727bd}, !- Handle
-  {3e89bed3-a5ee-4133-941c-c8a4b229178f}, !- Name
-  {cd2fa679-0d11-4816-b1bf-a6b5ce77b1ef}, !- Source Object
-  11,                                     !- Outlet Port
-  {8f8277f4-5f1d-473b-a913-6c4d2ab25aef}, !- Target Object
-  2;                                      !- Inlet Port
-
-OS:PortList,
-  {4f6581bf-73d6-40cd-843d-511157ae0ac2}, !- Handle
-  {1e6db12d-c632-405c-90aa-77cb3903a9f8}, !- Name
-  {cd2fa679-0d11-4816-b1bf-a6b5ce77b1ef}; !- HVAC Component
-
-OS:PortList,
-  {da60321f-b1e5-423f-8957-5d8be9128a97}, !- Handle
-  {f9a6e654-d208-4bdb-8fa5-99140b30070d}, !- Name
-  {cd2fa679-0d11-4816-b1bf-a6b5ce77b1ef}; !- HVAC Component
-
-OS:PortList,
-  {34af7d14-863f-4df8-acc7-d0003231c3c3}, !- Handle
-  {43b9b88f-f04d-4a7e-8e44-865e6dd4bdba}, !- Name
-  {cd2fa679-0d11-4816-b1bf-a6b5ce77b1ef}; !- HVAC Component
-
-OS:Sizing:Zone,
-  {e037a611-0a47-485e-8731-1d44b920b541}, !- Handle
-  {cd2fa679-0d11-4816-b1bf-a6b5ce77b1ef}, !- Zone or ZoneList Name
-=======
   {2978e711-e345-4579-9f5c-35925a3f03c1}, !- Handle
   Node 2,                                 !- Name
   {5a3e6568-4860-42c7-9fa2-2f772552e522}, !- Inlet Port
@@ -779,7 +531,6 @@
 OS:Sizing:Zone,
   {d8410aa4-0b17-4e97-8b81-968fd951fb25}, !- Handle
   {5b63da05-032b-42da-af88-3e0284e31920}, !- Zone or ZoneList Name
->>>>>>> 0d6078c2
   SupplyAirTemperature,                   !- Zone Cooling Design Supply Air Temperature Input Method
   14,                                     !- Zone Cooling Design Supply Air Temperature {C}
   11.11,                                  !- Zone Cooling Design Supply Air Temperature Difference {deltaC}
@@ -808,16 +559,6 @@
   autosize;                               !- Dedicated Outdoor Air High Setpoint Temperature for Design {C}
 
 OS:ZoneHVAC:EquipmentList,
-<<<<<<< HEAD
-  {83009043-0f88-43be-8b48-ff6b28906560}, !- Handle
-  Zone HVAC Equipment List 2,             !- Name
-  {cd2fa679-0d11-4816-b1bf-a6b5ce77b1ef}; !- Thermal Zone
-
-OS:Space,
-  {afb82a52-dc31-418f-8ec1-3802c008a9d4}, !- Handle
-  corridor space,                         !- Name
-  {c6e88d69-3621-405c-a14b-e620800bb8d9}, !- Space Type Name
-=======
   {228fcf53-d46c-4b08-b5ea-f86a6471f0e4}, !- Handle
   Zone HVAC Equipment List 2,             !- Name
   {5b63da05-032b-42da-af88-3e0284e31920}; !- Thermal Zone
@@ -826,7 +567,6 @@
   {0b2136a5-fc14-4be4-b9d6-f026130900b0}, !- Handle
   living space|unit 2,                    !- Name
   {06a76f4e-5aad-4d54-8d53-a7efe20ec691}, !- Space Type Name
->>>>>>> 0d6078c2
   ,                                       !- Default Construction Set Name
   ,                                       !- Default Schedule Set Name
   ,                                       !- Direction of Relative North {deg}
@@ -834,17 +574,6 @@
   ,                                       !- Y Origin {m}
   ,                                       !- Z Origin {m}
   ,                                       !- Building Story Name
-<<<<<<< HEAD
-  {cd2fa679-0d11-4816-b1bf-a6b5ce77b1ef}; !- Thermal Zone Name
-
-OS:Surface,
-  {768a47b1-fab4-4835-a5ca-9b121a01c7a3}, !- Handle
-  Surface 7,                              !- Name
-  Floor,                                  !- Surface Type
-  ,                                       !- Construction Name
-  {afb82a52-dc31-418f-8ec1-3802c008a9d4}, !- Space Name
-  Adiabatic,                              !- Outside Boundary Condition
-=======
   {5b63da05-032b-42da-af88-3e0284e31920}, !- Thermal Zone Name
   ,                                       !- Part of Total Floor Area
   ,                                       !- Design Specification Outdoor Air Object Name
@@ -857,27 +586,17 @@
   ,                                       !- Construction Name
   {0b2136a5-fc14-4be4-b9d6-f026130900b0}, !- Space Name
   Foundation,                             !- Outside Boundary Condition
->>>>>>> 0d6078c2
   ,                                       !- Outside Boundary Condition Object
   NoSun,                                  !- Sun Exposure
   NoWind,                                 !- Wind Exposure
   ,                                       !- View Factor to Ground
   ,                                       !- Number of Vertices
-  0, 0, 0,                                !- X,Y,Z Vertex 1 {m}
-  0, 1.524, 0,                            !- X,Y,Z Vertex 2 {m}
-  6.46578440716979, 1.524, 0,             !- X,Y,Z Vertex 3 {m}
-  6.46578440716979, 0, 0;                 !- X,Y,Z Vertex 4 {m}
+  0, 3.048, 0,                            !- X,Y,Z Vertex 1 {m}
+  0, 15.9795688143396, 0,                 !- X,Y,Z Vertex 2 {m}
+  6.46578440716979, 15.9795688143396, 0,  !- X,Y,Z Vertex 3 {m}
+  6.46578440716979, 3.048, 0;             !- X,Y,Z Vertex 4 {m}
 
 OS:Surface,
-<<<<<<< HEAD
-  {dfcadf19-28fe-4d9b-97bd-035eb2c51674}, !- Handle
-  Surface 8,                              !- Name
-  Wall,                                   !- Surface Type
-  ,                                       !- Construction Name
-  {afb82a52-dc31-418f-8ec1-3802c008a9d4}, !- Space Name
-  Adiabatic,                              !- Outside Boundary Condition
-  ,                                       !- Outside Boundary Condition Object
-=======
   {674042a3-1fd6-47c7-9cc3-8961596f0091}, !- Handle
   Surface 8,                              !- Name
   Wall,                                   !- Surface Type
@@ -919,50 +638,27 @@
   {0b2136a5-fc14-4be4-b9d6-f026130900b0}, !- Space Name
   Surface,                                !- Outside Boundary Condition
   {53f61576-5e85-4d35-b92e-50ecdcafeef7}, !- Outside Boundary Condition Object
->>>>>>> 0d6078c2
   NoSun,                                  !- Sun Exposure
   NoWind,                                 !- Wind Exposure
   ,                                       !- View Factor to Ground
   ,                                       !- Number of Vertices
-  0, 1.524, 2.4384,                       !- X,Y,Z Vertex 1 {m}
-  0, 1.524, 0,                            !- X,Y,Z Vertex 2 {m}
-  0, 0, 0,                                !- X,Y,Z Vertex 3 {m}
-  0, 0, 2.4384;                           !- X,Y,Z Vertex 4 {m}
+  6.46578440716979, 3.048, 2.4384,        !- X,Y,Z Vertex 1 {m}
+  6.46578440716979, 3.048, 0,             !- X,Y,Z Vertex 2 {m}
+  6.46578440716979, 15.9795688143396, 0,  !- X,Y,Z Vertex 3 {m}
+  6.46578440716979, 15.9795688143396, 2.4384; !- X,Y,Z Vertex 4 {m}
 
 OS:Surface,
-<<<<<<< HEAD
-  {0a084acc-9eb6-49cb-bf5d-d20577cda0f9}, !- Handle
-  Surface 9,                              !- Name
-  Wall,                                   !- Surface Type
-  ,                                       !- Construction Name
-  {afb82a52-dc31-418f-8ec1-3802c008a9d4}, !- Space Name
-=======
   {5fd819cb-3f31-4c85-9df8-919b7343fa54}, !- Handle
   Surface 11,                             !- Name
   Wall,                                   !- Surface Type
   ,                                       !- Construction Name
   {0b2136a5-fc14-4be4-b9d6-f026130900b0}, !- Space Name
->>>>>>> 0d6078c2
   Adiabatic,                              !- Outside Boundary Condition
   ,                                       !- Outside Boundary Condition Object
   NoSun,                                  !- Sun Exposure
   NoWind,                                 !- Wind Exposure
   ,                                       !- View Factor to Ground
   ,                                       !- Number of Vertices
-<<<<<<< HEAD
-  6.46578440716979, 1.524, 2.4384,        !- X,Y,Z Vertex 1 {m}
-  6.46578440716979, 1.524, 0,             !- X,Y,Z Vertex 2 {m}
-  0, 1.524, 0,                            !- X,Y,Z Vertex 3 {m}
-  0, 1.524, 2.4384;                       !- X,Y,Z Vertex 4 {m}
-
-OS:Surface,
-  {a4306329-52c2-4a30-be21-2edceeac22e9}, !- Handle
-  Surface 10,                             !- Name
-  Wall,                                   !- Surface Type
-  ,                                       !- Construction Name
-  {afb82a52-dc31-418f-8ec1-3802c008a9d4}, !- Space Name
-  Adiabatic,                              !- Outside Boundary Condition
-=======
   0, 3.048, 2.4384,                       !- X,Y,Z Vertex 1 {m}
   0, 3.048, 0,                            !- X,Y,Z Vertex 2 {m}
   6.46578440716979, 3.048, 0,             !- X,Y,Z Vertex 3 {m}
@@ -1129,27 +825,17 @@
   ,                                       !- Construction Name
   {c1020eae-7c24-454a-979d-aa83716a779d}, !- Space Name
   Foundation,                             !- Outside Boundary Condition
->>>>>>> 0d6078c2
   ,                                       !- Outside Boundary Condition Object
   NoSun,                                  !- Sun Exposure
   NoWind,                                 !- Wind Exposure
   ,                                       !- View Factor to Ground
   ,                                       !- Number of Vertices
-  6.46578440716979, 0, 2.4384,            !- X,Y,Z Vertex 1 {m}
+  6.46578440716979, -12.9315688143396, 0, !- X,Y,Z Vertex 1 {m}
   6.46578440716979, 0, 0,                 !- X,Y,Z Vertex 2 {m}
-  6.46578440716979, 1.524, 0,             !- X,Y,Z Vertex 3 {m}
-  6.46578440716979, 1.524, 2.4384;        !- X,Y,Z Vertex 4 {m}
+  12.9315688143396, 0, 0,                 !- X,Y,Z Vertex 3 {m}
+  12.9315688143396, -12.9315688143396, 0; !- X,Y,Z Vertex 4 {m}
 
 OS:Surface,
-<<<<<<< HEAD
-  {983ca831-d1b8-46e5-a149-a56f4f410fb7}, !- Handle
-  Surface 11,                             !- Name
-  Wall,                                   !- Surface Type
-  ,                                       !- Construction Name
-  {afb82a52-dc31-418f-8ec1-3802c008a9d4}, !- Space Name
-  Adiabatic,                              !- Outside Boundary Condition
-  ,                                       !- Outside Boundary Condition Object
-=======
   {508ec268-0c60-49aa-b34e-8ca87ab9f3aa}, !- Handle
   Surface 16,                             !- Name
   Wall,                                   !- Surface Type
@@ -1157,40 +843,10 @@
   {c1020eae-7c24-454a-979d-aa83716a779d}, !- Space Name
   Surface,                                !- Outside Boundary Condition
   {67044354-a877-4267-a8cd-1e1827191315}, !- Outside Boundary Condition Object
->>>>>>> 0d6078c2
   NoSun,                                  !- Sun Exposure
   NoWind,                                 !- Wind Exposure
   ,                                       !- View Factor to Ground
   ,                                       !- Number of Vertices
-<<<<<<< HEAD
-  0, 0, 2.4384,                           !- X,Y,Z Vertex 1 {m}
-  0, 0, 0,                                !- X,Y,Z Vertex 2 {m}
-  6.46578440716979, 0, 0,                 !- X,Y,Z Vertex 3 {m}
-  6.46578440716979, 0, 2.4384;            !- X,Y,Z Vertex 4 {m}
-
-OS:Surface,
-  {a4b20653-de78-47da-9cd9-66ff20466a13}, !- Handle
-  Surface 12,                             !- Name
-  RoofCeiling,                            !- Surface Type
-  ,                                       !- Construction Name
-  {afb82a52-dc31-418f-8ec1-3802c008a9d4}, !- Space Name
-  Adiabatic,                              !- Outside Boundary Condition
-  ,                                       !- Outside Boundary Condition Object
-  NoSun,                                  !- Sun Exposure
-  NoWind,                                 !- Wind Exposure
-  ,                                       !- View Factor to Ground
-  ,                                       !- Number of Vertices
-  6.46578440716979, 0, 2.4384,            !- X,Y,Z Vertex 1 {m}
-  6.46578440716979, 1.524, 2.4384,        !- X,Y,Z Vertex 2 {m}
-  0, 1.524, 2.4384,                       !- X,Y,Z Vertex 3 {m}
-  0, 0, 2.4384;                           !- X,Y,Z Vertex 4 {m}
-
-OS:SpaceType,
-  {c6e88d69-3621-405c-a14b-e620800bb8d9}, !- Handle
-  Space Type 2,                           !- Name
-  ,                                       !- Default Construction Set Name
-  ,                                       !- Default Schedule Set Name
-=======
   6.46578440716979, 0, 2.4384,            !- X,Y,Z Vertex 1 {m}
   6.46578440716979, 0, 0,                 !- X,Y,Z Vertex 2 {m}
   6.46578440716979, -12.9315688143396, 0, !- X,Y,Z Vertex 3 {m}
@@ -1249,79 +905,10 @@
   ,                                       !- Secondary Daylighting Control Name
   ,                                       !- Fraction of Zone Controlled by Secondary Daylighting Control
   ,                                       !- Illuminance Map Name
->>>>>>> 0d6078c2
   ,                                       !- Group Rendering Name
-  ,                                       !- Design Specification Outdoor Air Object Name
-  ,                                       !- Standards Template
-  ,                                       !- Standards Building Type
-  corridor;                               !- Standards Space Type
-
-<<<<<<< HEAD
-OS:BuildingUnit,
-  {3b63ba07-b0c5-4905-91d2-b4d161eda0a8}, !- Handle
-  unit 1,                                 !- Name
-  ,                                       !- Rendering Color
-  Residential;                            !- Building Unit Type
-
-OS:AdditionalProperties,
-  {680854e1-86cd-480b-9b88-ed8a4fb0ad70}, !- Handle
-  {3b63ba07-b0c5-4905-91d2-b4d161eda0a8}, !- Object Name
-  NumberOfBedrooms,                       !- Feature Name 1
-  Integer,                                !- Feature Data Type 1
-  3,                                      !- Feature Value 1
-  NumberOfBathrooms,                      !- Feature Name 2
-  Double,                                 !- Feature Data Type 2
-  2,                                      !- Feature Value 2
-  NumberOfOccupants,                      !- Feature Name 3
-  Double,                                 !- Feature Data Type 3
-  3.3900000000000001;                     !- Feature Value 3
-
-OS:External:File,
-  {82d3f466-85d7-4d8d-976f-e3d52b4af4b3}, !- Handle
-  8760.csv,                               !- Name
-  8760.csv;                               !- File Name
-
-OS:Schedule:Day,
-  {a440ef0a-c434-4ee4-960f-d95a3a09bdd0}, !- Handle
-  Schedule Day 1,                         !- Name
-  ,                                       !- Schedule Type Limits Name
-  ,                                       !- Interpolate to Timestep
-  24,                                     !- Hour 1
-  0,                                      !- Minute 1
-  0;                                      !- Value Until Time 1
-
-OS:Schedule:Day,
-  {f2cb868e-f529-4bdd-b2ae-ad25d4a26b73}, !- Handle
-  Schedule Day 2,                         !- Name
-  ,                                       !- Schedule Type Limits Name
-  ,                                       !- Interpolate to Timestep
-  24,                                     !- Hour 1
-  0,                                      !- Minute 1
-  1;                                      !- Value Until Time 1
-
-OS:Schedule:File,
-  {5c8714cc-4397-4f57-9f3a-cdd48ced8553}, !- Handle
-  occupants,                              !- Name
-  {a8515a31-7ef1-4277-a2eb-4ae7ff77457c}, !- Schedule Type Limits Name
-  {82d3f466-85d7-4d8d-976f-e3d52b4af4b3}, !- External File Name
-  1,                                      !- Column Number
-  1,                                      !- Rows to Skip at Top
-  8760,                                   !- Number of Hours of Data
-  ,                                       !- Column Separator
-  ,                                       !- Interpolate to Timestep
-  60;                                     !- Minutes per Item
-
-OS:Schedule:Ruleset,
-  {1a777d48-0e69-4ca1-bd88-16b8299343ec}, !- Handle
-  Schedule Ruleset 1,                     !- Name
-  {20a067f7-a000-4f19-9489-a19e3fdd783d}, !- Schedule Type Limits Name
-  {97b490cb-fe30-4177-bd71-4e0468f487d7}; !- Default Day Schedule Name
-
-OS:Schedule:Day,
-  {97b490cb-fe30-4177-bd71-4e0468f487d7}, !- Handle
-  Schedule Day 3,                         !- Name
-  {20a067f7-a000-4f19-9489-a19e3fdd783d}, !- Schedule Type Limits Name
-=======
+  ,                                       !- Thermostat Name
+  No;                                     !- Use Ideal Air Loads
+
 OS:Node,
   {95bcd684-7644-4625-b7f3-5c16df5b535b}, !- Handle
   Node 4,                                 !- Name
@@ -2860,58 +2447,10 @@
   {97e5f1d7-dd02-4c53-aabe-4584cc492f83}, !- Handle
   Schedule Day 3,                         !- Name
   {43cdd663-929e-4c21-9819-cae76a3952a7}, !- Schedule Type Limits Name
->>>>>>> 0d6078c2
   ,                                       !- Interpolate to Timestep
   24,                                     !- Hour 1
   0,                                      !- Minute 1
   112.539290946133;                       !- Value Until Time 1
-<<<<<<< HEAD
-
-OS:People:Definition,
-  {d4e95328-3a47-40d4-80d9-e465355d17ba}, !- Handle
-  res occupants|living space,             !- Name
-  People,                                 !- Number of People Calculation Method
-  3.39,                                   !- Number of People {people}
-  ,                                       !- People per Space Floor Area {person/m2}
-  ,                                       !- Space Floor Area per Person {m2/person}
-  0.319734,                               !- Fraction Radiant
-  0.573,                                  !- Sensible Heat Fraction
-  0,                                      !- Carbon Dioxide Generation Rate {m3/s-W}
-  No,                                     !- Enable ASHRAE 55 Comfort Warnings
-  ZoneAveraged;                           !- Mean Radiant Temperature Calculation Type
-
-OS:People,
-  {56b81b9e-41f6-4f49-b6b8-aa2e88aa0a6f}, !- Handle
-  res occupants|living space,             !- Name
-  {d4e95328-3a47-40d4-80d9-e465355d17ba}, !- People Definition Name
-  {ba5a2619-f86d-444a-9f7c-8e977b3e829a}, !- Space or SpaceType Name
-  {5c8714cc-4397-4f57-9f3a-cdd48ced8553}, !- Number of People Schedule Name
-  {1a777d48-0e69-4ca1-bd88-16b8299343ec}, !- Activity Level Schedule Name
-  ,                                       !- Surface Name/Angle Factor List Name
-  ,                                       !- Work Efficiency Schedule Name
-  ,                                       !- Clothing Insulation Schedule Name
-  ,                                       !- Air Velocity Schedule Name
-  1;                                      !- Multiplier
-
-OS:ScheduleTypeLimits,
-  {20a067f7-a000-4f19-9489-a19e3fdd783d}, !- Handle
-  ActivityLevel,                          !- Name
-  0,                                      !- Lower Limit Value
-  ,                                       !- Upper Limit Value
-  Continuous,                             !- Numeric Type
-  ActivityLevel;                          !- Unit Type
-
-OS:ScheduleTypeLimits,
-  {a8515a31-7ef1-4277-a2eb-4ae7ff77457c}, !- Handle
-  Fractional,                             !- Name
-  0,                                      !- Lower Limit Value
-  1,                                      !- Upper Limit Value
-  Continuous;                             !- Numeric Type
-
-OS:PlantLoop,
-  {027571c0-d114-44d9-b956-a842c7999793}, !- Handle
-  Domestic Hot Water Loop,                !- Name
-=======
 
 OS:People:Definition,
   {4d43aa8d-3152-4284-ba1f-061a60254165}, !- Handle
@@ -6262,34 +5801,18 @@
 OS:PlantLoop,
   {b8b17cb4-c86a-484a-b8f0-2cabeb11ce5f}, !- Handle
   Domestic Hot Water Loop|unit 8,         !- Name
->>>>>>> 0d6078c2
   ,                                       !- Fluid Type
   0,                                      !- Glycol Concentration
   ,                                       !- User Defined Fluid Type
   ,                                       !- Plant Equipment Operation Heating Load
   ,                                       !- Plant Equipment Operation Cooling Load
   ,                                       !- Primary Plant Equipment Operation Scheme
-<<<<<<< HEAD
-  {f00bc215-3cea-48f9-84fa-62a3de398dcd}, !- Loop Temperature Setpoint Node Name
-=======
   {496923e5-85e1-4638-b499-267d9e9d1936}, !- Loop Temperature Setpoint Node Name
->>>>>>> 0d6078c2
   ,                                       !- Maximum Loop Temperature {C}
   ,                                       !- Minimum Loop Temperature {C}
   0.01,                                   !- Maximum Loop Flow Rate {m3/s}
   ,                                       !- Minimum Loop Flow Rate {m3/s}
   0.003,                                  !- Plant Loop Volume {m3}
-<<<<<<< HEAD
-  {38d120e3-35ab-4c67-8a9a-42fbb73d83bb}, !- Plant Side Inlet Node Name
-  {22f76138-32ed-42d6-b366-d6bd205aa233}, !- Plant Side Outlet Node Name
-  ,                                       !- Plant Side Branch List Name
-  {302767e6-1956-46e6-a78d-174ea674100d}, !- Demand Side Inlet Node Name
-  {3a3a8f2d-fa00-452d-a068-4da8c450ed9c}, !- Demand Side Outlet Node Name
-  ,                                       !- Demand Side Branch List Name
-  ,                                       !- Demand Side Connector List Name
-  Optimal,                                !- Load Distribution Scheme
-  {a98bb258-4cc5-4986-81de-b9b499cb9668}, !- Availability Manager List Name
-=======
   {06b677e6-9b96-4027-84fd-00fdcc75cfff}, !- Plant Side Inlet Node Name
   {76468323-72e4-46ab-b03f-a89229bed7fa}, !- Plant Side Outlet Node Name
   ,                                       !- Plant Side Branch List Name
@@ -6299,7 +5822,6 @@
   ,                                       !- Demand Side Connector List Name
   Optimal,                                !- Load Distribution Scheme
   {b6adbb22-704c-4703-baf4-194928065736}, !- Availability Manager List Name
->>>>>>> 0d6078c2
   ,                                       !- Plant Loop Demand Calculation Scheme
   ,                                       !- Common Pipe Simulation
   ,                                       !- Pressure Simulation Type
@@ -6307,150 +5829,6 @@
   ,                                       !- Plant Equipment Operation Cooling Load Schedule
   ,                                       !- Primary Plant Equipment Operation Scheme Schedule
   ,                                       !- Component Setpoint Operation Scheme Schedule
-<<<<<<< HEAD
-  {b0e7bd92-cc0d-4034-b2fe-ea6699a85954}, !- Demand Mixer Name
-  {a39eb7c6-3e09-46bb-b6b8-9e0bee156ae5}, !- Demand Splitter Name
-  {23cdb8a2-a7e7-411c-99d5-9dcb089a9507}, !- Supply Mixer Name
-  {59bfb1c7-97c5-4926-8666-969d04f9de8a}; !- Supply Splitter Name
-
-OS:Node,
-  {70c5588e-31ad-43b0-9bc8-379d69c6297d}, !- Handle
-  Node 3,                                 !- Name
-  {38d120e3-35ab-4c67-8a9a-42fbb73d83bb}, !- Inlet Port
-  {27a4d486-6810-4ee7-b6b6-51cd599990c0}; !- Outlet Port
-
-OS:Node,
-  {f00bc215-3cea-48f9-84fa-62a3de398dcd}, !- Handle
-  Node 4,                                 !- Name
-  {af9350ec-ed25-46f7-930d-3da9ac3d4e57}, !- Inlet Port
-  {22f76138-32ed-42d6-b366-d6bd205aa233}; !- Outlet Port
-
-OS:Node,
-  {1cb4538e-7b1a-4146-8d10-30a2f24a36c6}, !- Handle
-  Node 5,                                 !- Name
-  {c7d64292-8086-4097-a8f1-4fae0bdc47af}, !- Inlet Port
-  {c3ff1b78-aca2-4512-821f-cd2e18fc199b}; !- Outlet Port
-
-OS:Connector:Mixer,
-  {23cdb8a2-a7e7-411c-99d5-9dcb089a9507}, !- Handle
-  Connector Mixer 1,                      !- Name
-  {4adfbc42-8f79-4788-b5df-678408584df3}, !- Outlet Branch Name
-  {a33b2e3b-87bc-4e28-af82-4adc493bdddc}, !- Inlet Branch Name 1
-  {246ebd1b-ea4a-4401-a2c7-22fc9b2db7a7}; !- Inlet Branch Name 2
-
-OS:Connector:Splitter,
-  {59bfb1c7-97c5-4926-8666-969d04f9de8a}, !- Handle
-  Connector Splitter 1,                   !- Name
-  {f35e29e5-b169-4be7-ae8f-32432c9ed276}, !- Inlet Branch Name
-  {c7d64292-8086-4097-a8f1-4fae0bdc47af}, !- Outlet Branch Name 1
-  {8dfd70a5-685d-4fe8-8bab-89836c6f3434}; !- Outlet Branch Name 2
-
-OS:Connection,
-  {38d120e3-35ab-4c67-8a9a-42fbb73d83bb}, !- Handle
-  {26753775-ad13-4df4-b34f-cff0dc66354d}, !- Name
-  {027571c0-d114-44d9-b956-a842c7999793}, !- Source Object
-  14,                                     !- Outlet Port
-  {70c5588e-31ad-43b0-9bc8-379d69c6297d}, !- Target Object
-  2;                                      !- Inlet Port
-
-OS:Connection,
-  {c7d64292-8086-4097-a8f1-4fae0bdc47af}, !- Handle
-  {9ac49c13-dfad-473e-8dae-787af14fb5c7}, !- Name
-  {59bfb1c7-97c5-4926-8666-969d04f9de8a}, !- Source Object
-  3,                                      !- Outlet Port
-  {1cb4538e-7b1a-4146-8d10-30a2f24a36c6}, !- Target Object
-  2;                                      !- Inlet Port
-
-OS:Connection,
-  {22f76138-32ed-42d6-b366-d6bd205aa233}, !- Handle
-  {00e34097-bb8f-49e5-aee1-e4dcb64749e7}, !- Name
-  {f00bc215-3cea-48f9-84fa-62a3de398dcd}, !- Source Object
-  3,                                      !- Outlet Port
-  {027571c0-d114-44d9-b956-a842c7999793}, !- Target Object
-  15;                                     !- Inlet Port
-
-OS:Node,
-  {99cc59b4-47cc-44eb-ae40-fc88ae0297bd}, !- Handle
-  Node 6,                                 !- Name
-  {302767e6-1956-46e6-a78d-174ea674100d}, !- Inlet Port
-  {8374ac83-d0c8-4dac-a38d-d831c50cbfb4}; !- Outlet Port
-
-OS:Node,
-  {56cb8ac1-ca3b-47d5-913a-1e737ffccaf6}, !- Handle
-  Node 7,                                 !- Name
-  {3db2acff-36b9-422c-a1db-7ddd3dac11b4}, !- Inlet Port
-  {3a3a8f2d-fa00-452d-a068-4da8c450ed9c}; !- Outlet Port
-
-OS:Node,
-  {e9896b08-5a71-47f6-a79e-0e60130720f4}, !- Handle
-  Node 8,                                 !- Name
-  {8aa01c66-1a08-44af-b4a3-aafcb59e9431}, !- Inlet Port
-  {b8a5251e-ccf0-441b-8a9b-aedc3ea962cf}; !- Outlet Port
-
-OS:Connector:Mixer,
-  {b0e7bd92-cc0d-4034-b2fe-ea6699a85954}, !- Handle
-  Connector Mixer 2,                      !- Name
-  {3db2acff-36b9-422c-a1db-7ddd3dac11b4}, !- Outlet Branch Name
-  {b8a5251e-ccf0-441b-8a9b-aedc3ea962cf}; !- Inlet Branch Name 1
-
-OS:Connector:Splitter,
-  {a39eb7c6-3e09-46bb-b6b8-9e0bee156ae5}, !- Handle
-  Connector Splitter 2,                   !- Name
-  {8374ac83-d0c8-4dac-a38d-d831c50cbfb4}, !- Inlet Branch Name
-  {8aa01c66-1a08-44af-b4a3-aafcb59e9431}; !- Outlet Branch Name 1
-
-OS:Connection,
-  {302767e6-1956-46e6-a78d-174ea674100d}, !- Handle
-  {80e5c796-4d22-4342-b75f-c569aea98acf}, !- Name
-  {027571c0-d114-44d9-b956-a842c7999793}, !- Source Object
-  17,                                     !- Outlet Port
-  {99cc59b4-47cc-44eb-ae40-fc88ae0297bd}, !- Target Object
-  2;                                      !- Inlet Port
-
-OS:Connection,
-  {8374ac83-d0c8-4dac-a38d-d831c50cbfb4}, !- Handle
-  {4bab896d-92c0-41ce-b7af-83bf14042f9c}, !- Name
-  {99cc59b4-47cc-44eb-ae40-fc88ae0297bd}, !- Source Object
-  3,                                      !- Outlet Port
-  {a39eb7c6-3e09-46bb-b6b8-9e0bee156ae5}, !- Target Object
-  2;                                      !- Inlet Port
-
-OS:Connection,
-  {8aa01c66-1a08-44af-b4a3-aafcb59e9431}, !- Handle
-  {65cbc887-0ed7-4a4a-bc5d-2ed6d20bd909}, !- Name
-  {a39eb7c6-3e09-46bb-b6b8-9e0bee156ae5}, !- Source Object
-  3,                                      !- Outlet Port
-  {e9896b08-5a71-47f6-a79e-0e60130720f4}, !- Target Object
-  2;                                      !- Inlet Port
-
-OS:Connection,
-  {b8a5251e-ccf0-441b-8a9b-aedc3ea962cf}, !- Handle
-  {d056791b-59ab-4017-a4e3-c0dcb92cb23b}, !- Name
-  {e9896b08-5a71-47f6-a79e-0e60130720f4}, !- Source Object
-  3,                                      !- Outlet Port
-  {b0e7bd92-cc0d-4034-b2fe-ea6699a85954}, !- Target Object
-  3;                                      !- Inlet Port
-
-OS:Connection,
-  {3db2acff-36b9-422c-a1db-7ddd3dac11b4}, !- Handle
-  {2795268a-06f1-4782-a097-1b6eae339808}, !- Name
-  {b0e7bd92-cc0d-4034-b2fe-ea6699a85954}, !- Source Object
-  2,                                      !- Outlet Port
-  {56cb8ac1-ca3b-47d5-913a-1e737ffccaf6}, !- Target Object
-  2;                                      !- Inlet Port
-
-OS:Connection,
-  {3a3a8f2d-fa00-452d-a068-4da8c450ed9c}, !- Handle
-  {3d5deb53-a90b-4a44-a1a2-a9bf8edb34ab}, !- Name
-  {56cb8ac1-ca3b-47d5-913a-1e737ffccaf6}, !- Source Object
-  3,                                      !- Outlet Port
-  {027571c0-d114-44d9-b956-a842c7999793}, !- Target Object
-  18;                                     !- Inlet Port
-
-OS:Sizing:Plant,
-  {a8559e65-c081-4c6a-8ddf-c58c97bc1587}, !- Handle
-  {027571c0-d114-44d9-b956-a842c7999793}, !- Plant or Condenser Loop Name
-=======
   {9260ceb4-66f1-4a93-9673-9f928eeae34b}, !- Demand Mixer Name
   {31932376-485b-4f59-a892-807e398e2c98}, !- Demand Splitter Name
   {76fcf714-5ab0-449c-ac61-59b4c7cd5170}, !- Supply Mixer Name
@@ -6593,7 +5971,6 @@
 OS:Sizing:Plant,
   {e90fd554-8f67-4daf-90ac-4850a9f708fd}, !- Handle
   {b8b17cb4-c86a-484a-b8f0-2cabeb11ce5f}, !- Plant or Condenser Loop Name
->>>>>>> 0d6078c2
   Heating,                                !- Loop Type
   52.6666666666667,                       !- Design Loop Exit Temperature {C}
   5.55555555555556,                       !- Loop Design Temperature Difference {deltaC}
@@ -6602,88 +5979,6 @@
   None;                                   !- Coincident Sizing Factor Mode
 
 OS:AvailabilityManagerAssignmentList,
-<<<<<<< HEAD
-  {a98bb258-4cc5-4986-81de-b9b499cb9668}, !- Handle
-  Plant Loop 1 AvailabilityManagerAssignmentList; !- Name
-
-OS:Pipe:Adiabatic,
-  {2d2cbd6d-2f54-4a1a-b43a-b9f1e0543777}, !- Handle
-  Pipe Adiabatic 1,                       !- Name
-  {c3ff1b78-aca2-4512-821f-cd2e18fc199b}, !- Inlet Node Name
-  {77ed7b61-baf9-4795-9d6d-2012223c8165}; !- Outlet Node Name
-
-OS:Pipe:Adiabatic,
-  {406cfd40-3389-4f02-b47f-6135de648635}, !- Handle
-  Pipe Adiabatic 2,                       !- Name
-  {faa8b6bf-7df4-4bdf-92da-2e534aa93298}, !- Inlet Node Name
-  {af9350ec-ed25-46f7-930d-3da9ac3d4e57}; !- Outlet Node Name
-
-OS:Node,
-  {eac9c9c1-f7a8-4fd7-9ef6-728dbe60d98a}, !- Handle
-  Node 9,                                 !- Name
-  {77ed7b61-baf9-4795-9d6d-2012223c8165}, !- Inlet Port
-  {a33b2e3b-87bc-4e28-af82-4adc493bdddc}; !- Outlet Port
-
-OS:Connection,
-  {c3ff1b78-aca2-4512-821f-cd2e18fc199b}, !- Handle
-  {e195d4f7-f783-4435-9f4b-bf2240a1a348}, !- Name
-  {1cb4538e-7b1a-4146-8d10-30a2f24a36c6}, !- Source Object
-  3,                                      !- Outlet Port
-  {2d2cbd6d-2f54-4a1a-b43a-b9f1e0543777}, !- Target Object
-  2;                                      !- Inlet Port
-
-OS:Connection,
-  {77ed7b61-baf9-4795-9d6d-2012223c8165}, !- Handle
-  {0c493e69-0019-4d97-9271-7131883b4ff9}, !- Name
-  {2d2cbd6d-2f54-4a1a-b43a-b9f1e0543777}, !- Source Object
-  3,                                      !- Outlet Port
-  {eac9c9c1-f7a8-4fd7-9ef6-728dbe60d98a}, !- Target Object
-  2;                                      !- Inlet Port
-
-OS:Connection,
-  {a33b2e3b-87bc-4e28-af82-4adc493bdddc}, !- Handle
-  {c90a7078-b204-4a17-b202-c3c69cfdd0f9}, !- Name
-  {eac9c9c1-f7a8-4fd7-9ef6-728dbe60d98a}, !- Source Object
-  3,                                      !- Outlet Port
-  {23cdb8a2-a7e7-411c-99d5-9dcb089a9507}, !- Target Object
-  3;                                      !- Inlet Port
-
-OS:Node,
-  {f623c5af-41a4-4f17-b28a-c71d3f1dfe78}, !- Handle
-  Node 10,                                !- Name
-  {4adfbc42-8f79-4788-b5df-678408584df3}, !- Inlet Port
-  {faa8b6bf-7df4-4bdf-92da-2e534aa93298}; !- Outlet Port
-
-OS:Connection,
-  {4adfbc42-8f79-4788-b5df-678408584df3}, !- Handle
-  {e79dbdde-5529-4071-bd0c-fab0a8767406}, !- Name
-  {23cdb8a2-a7e7-411c-99d5-9dcb089a9507}, !- Source Object
-  2,                                      !- Outlet Port
-  {f623c5af-41a4-4f17-b28a-c71d3f1dfe78}, !- Target Object
-  2;                                      !- Inlet Port
-
-OS:Connection,
-  {faa8b6bf-7df4-4bdf-92da-2e534aa93298}, !- Handle
-  {d27dacc9-16fa-4eb3-8731-abd88156d539}, !- Name
-  {f623c5af-41a4-4f17-b28a-c71d3f1dfe78}, !- Source Object
-  3,                                      !- Outlet Port
-  {406cfd40-3389-4f02-b47f-6135de648635}, !- Target Object
-  2;                                      !- Inlet Port
-
-OS:Connection,
-  {af9350ec-ed25-46f7-930d-3da9ac3d4e57}, !- Handle
-  {f4587786-78ab-4d62-897a-a7d4910d964d}, !- Name
-  {406cfd40-3389-4f02-b47f-6135de648635}, !- Source Object
-  3,                                      !- Outlet Port
-  {f00bc215-3cea-48f9-84fa-62a3de398dcd}, !- Target Object
-  2;                                      !- Inlet Port
-
-OS:Pump:VariableSpeed,
-  {f3d384e2-d4b2-4feb-9f38-6175b3e7e41b}, !- Handle
-  Pump Variable Speed 1,                  !- Name
-  {27a4d486-6810-4ee7-b6b6-51cd599990c0}, !- Inlet Node Name
-  {c611a6bb-5510-4291-9eb6-77bef53a0f28}, !- Outlet Node Name
-=======
   {b6adbb22-704c-4703-baf4-194928065736}, !- Handle
   Plant Loop 1 AvailabilityManagerAssignmentList 7; !- Name
 
@@ -6764,7 +6059,6 @@
   Pump Variable Speed 8,                  !- Name
   {03b8a7c4-1abf-4c56-bb7f-c2c1a76437f0}, !- Inlet Node Name
   {5ac6de88-3303-4d86-a3fd-ee5ef08c96d7}, !- Outlet Node Name
->>>>>>> 0d6078c2
   0.01,                                   !- Rated Flow Rate {m3/s}
   1,                                      !- Rated Pump Head {Pa}
   0,                                      !- Rated Power Consumption {W}
@@ -6794,63 +6088,6 @@
   General;                                !- End-Use Subcategory
 
 OS:Node,
-<<<<<<< HEAD
-  {b2229ab8-87a6-4b4b-84c9-e8bf5eadfcff}, !- Handle
-  Node 11,                                !- Name
-  {c611a6bb-5510-4291-9eb6-77bef53a0f28}, !- Inlet Port
-  {f35e29e5-b169-4be7-ae8f-32432c9ed276}; !- Outlet Port
-
-OS:Connection,
-  {27a4d486-6810-4ee7-b6b6-51cd599990c0}, !- Handle
-  {c5168625-fbd4-4260-8572-0d4463df968e}, !- Name
-  {70c5588e-31ad-43b0-9bc8-379d69c6297d}, !- Source Object
-  3,                                      !- Outlet Port
-  {f3d384e2-d4b2-4feb-9f38-6175b3e7e41b}, !- Target Object
-  2;                                      !- Inlet Port
-
-OS:Connection,
-  {c611a6bb-5510-4291-9eb6-77bef53a0f28}, !- Handle
-  {da8b35ac-c82f-4bab-a520-f78ceee10319}, !- Name
-  {f3d384e2-d4b2-4feb-9f38-6175b3e7e41b}, !- Source Object
-  3,                                      !- Outlet Port
-  {b2229ab8-87a6-4b4b-84c9-e8bf5eadfcff}, !- Target Object
-  2;                                      !- Inlet Port
-
-OS:Connection,
-  {f35e29e5-b169-4be7-ae8f-32432c9ed276}, !- Handle
-  {0260bcbe-6a9a-40d6-8fff-a08be0487d4f}, !- Name
-  {b2229ab8-87a6-4b4b-84c9-e8bf5eadfcff}, !- Source Object
-  3,                                      !- Outlet Port
-  {59bfb1c7-97c5-4926-8666-969d04f9de8a}, !- Target Object
-  2;                                      !- Inlet Port
-
-OS:Schedule:Constant,
-  {8c44fd0f-31f8-4822-8bb3-f72506214073}, !- Handle
-  dhw temp,                               !- Name
-  {6a124a4e-55ce-47d9-b81d-a1ea7f034218}, !- Schedule Type Limits Name
-  52.6666666666667;                       !- Value
-
-OS:SetpointManager:Scheduled,
-  {1340b966-13f5-411e-ae1a-b7e889d41c5b}, !- Handle
-  Setpoint Manager Scheduled 1,           !- Name
-  Temperature,                            !- Control Variable
-  {8c44fd0f-31f8-4822-8bb3-f72506214073}, !- Schedule Name
-  {f00bc215-3cea-48f9-84fa-62a3de398dcd}; !- Setpoint Node or NodeList Name
-
-OS:ScheduleTypeLimits,
-  {6a124a4e-55ce-47d9-b81d-a1ea7f034218}, !- Handle
-  Temperature,                            !- Name
-  ,                                       !- Lower Limit Value
-  ,                                       !- Upper Limit Value
-  Continuous,                             !- Numeric Type
-  Temperature;                            !- Unit Type
-
-OS:WaterHeater:Mixed,
-  {cabcd354-9e76-4660-9426-908635b7fab4}, !- Handle
-  res wh,                                 !- Name
-  0.143845647790854,                      !- Tank Volume {m3}
-  {e293dc31-a461-423a-a594-233849e426c3}, !- Setpoint Temperature Schedule Name
-=======
   {64e0aebb-4e1e-493c-b2d9-a4cf710f2c09}, !- Handle
   Node 95,                                !- Name
   {5ac6de88-3303-4d86-a3fd-ee5ef08c96d7}, !- Inlet Port
@@ -6898,7 +6135,6 @@
   res wh|unit 8,                          !- Name
   0.143845647790854,                      !- Tank Volume {m3}
   {695e5050-95e9-4b23-be89-02412bd03145}, !- Setpoint Temperature Schedule Name
->>>>>>> 0d6078c2
   2,                                      !- Deadband Temperature Difference {deltaC}
   99,                                     !- Maximum Temperature Limit {C}
   Cycle,                                  !- Heater Control Type
@@ -6917,11 +6153,7 @@
   0,                                      !- On Cycle Parasitic Heat Fraction to Tank
   ThermalZone,                            !- Ambient Temperature Indicator
   ,                                       !- Ambient Temperature Schedule Name
-<<<<<<< HEAD
-  {63b4d6e2-a976-465f-bd88-f02a00254cbd}, !- Ambient Temperature Thermal Zone Name
-=======
   {1c611001-2772-4341-8d13-9c6b58dbb06f}, !- Ambient Temperature Thermal Zone Name
->>>>>>> 0d6078c2
   ,                                       !- Ambient Temperature Outdoor Air Node Name
   4.15693173076374,                       !- Off Cycle Loss Coefficient to Ambient Temperature {W/K}
   0.64,                                   !- Off Cycle Loss Fraction to Thermal Zone
@@ -6930,13 +6162,8 @@
   ,                                       !- Peak Use Flow Rate {m3/s}
   ,                                       !- Use Flow Rate Fraction Schedule Name
   ,                                       !- Cold Water Supply Temperature Schedule Name
-<<<<<<< HEAD
-  {0606ab96-4f16-440f-a7c4-4423429915ff}, !- Use Side Inlet Node Name
-  {401dd45e-7229-42e0-9f44-956fbb487080}, !- Use Side Outlet Node Name
-=======
   {c12531ee-7ca6-42f7-af3d-47e918e5d8a8}, !- Use Side Inlet Node Name
   {814d4c35-9397-407b-b7b7-b00f1aca708c}, !- Use Side Outlet Node Name
->>>>>>> 0d6078c2
   1,                                      !- Use Side Effectiveness
   ,                                       !- Source Side Inlet Node Name
   ,                                       !- Source Side Outlet Node Name
@@ -6946,58 +6173,9 @@
   1.5,                                    !- Indirect Water Heating Recovery Time {hr}
   IndirectHeatPrimarySetpoint,            !- Source Side Flow Control Mode
   ,                                       !- Indirect Alternate Setpoint Temperature Schedule Name
-  res wh;                                 !- End-Use Subcategory
+  res wh|unit 8;                          !- End-Use Subcategory
 
 OS:Schedule:Constant,
-<<<<<<< HEAD
-  {e293dc31-a461-423a-a594-233849e426c3}, !- Handle
-  WH Setpoint Temp,                       !- Name
-  {6a124a4e-55ce-47d9-b81d-a1ea7f034218}, !- Schedule Type Limits Name
-  52.6666666666667;                       !- Value
-
-OS:Node,
-  {6beac706-1735-43b8-b1ce-d31d61940ed6}, !- Handle
-  Node 12,                                !- Name
-  {8dfd70a5-685d-4fe8-8bab-89836c6f3434}, !- Inlet Port
-  {0606ab96-4f16-440f-a7c4-4423429915ff}; !- Outlet Port
-
-OS:Connection,
-  {8dfd70a5-685d-4fe8-8bab-89836c6f3434}, !- Handle
-  {b8c58c3c-2e02-4ba9-9bd3-92e039a2210a}, !- Name
-  {59bfb1c7-97c5-4926-8666-969d04f9de8a}, !- Source Object
-  4,                                      !- Outlet Port
-  {6beac706-1735-43b8-b1ce-d31d61940ed6}, !- Target Object
-  2;                                      !- Inlet Port
-
-OS:Node,
-  {bbfdff70-7d48-4293-960b-8c0b517a5ed4}, !- Handle
-  Node 13,                                !- Name
-  {401dd45e-7229-42e0-9f44-956fbb487080}, !- Inlet Port
-  {246ebd1b-ea4a-4401-a2c7-22fc9b2db7a7}; !- Outlet Port
-
-OS:Connection,
-  {0606ab96-4f16-440f-a7c4-4423429915ff}, !- Handle
-  {0c327c45-1292-49ce-917b-ea919ef79e0e}, !- Name
-  {6beac706-1735-43b8-b1ce-d31d61940ed6}, !- Source Object
-  3,                                      !- Outlet Port
-  {cabcd354-9e76-4660-9426-908635b7fab4}, !- Target Object
-  31;                                     !- Inlet Port
-
-OS:Connection,
-  {401dd45e-7229-42e0-9f44-956fbb487080}, !- Handle
-  {7f976492-ed30-4f45-9727-ad2584f143e3}, !- Name
-  {cabcd354-9e76-4660-9426-908635b7fab4}, !- Source Object
-  32,                                     !- Outlet Port
-  {bbfdff70-7d48-4293-960b-8c0b517a5ed4}, !- Target Object
-  2;                                      !- Inlet Port
-
-OS:Connection,
-  {246ebd1b-ea4a-4401-a2c7-22fc9b2db7a7}, !- Handle
-  {8d2478cc-7c11-4d24-9dd3-d3e1165184ea}, !- Name
-  {bbfdff70-7d48-4293-960b-8c0b517a5ed4}, !- Source Object
-  3,                                      !- Outlet Port
-  {23cdb8a2-a7e7-411c-99d5-9dcb089a9507}, !- Target Object
-=======
   {695e5050-95e9-4b23-be89-02412bd03145}, !- Handle
   WH Setpoint Temp 7,                     !- Name
   {6f18f701-29be-4dba-be62-20f63884c1b9}, !- Schedule Type Limits Name
@@ -7045,5 +6223,4 @@
   {4e093ec1-ff60-4fee-85f7-56923e2cefb6}, !- Source Object
   3,                                      !- Outlet Port
   {76fcf714-5ab0-449c-ac61-59b4c7cd5170}, !- Target Object
->>>>>>> 0d6078c2
   4;                                      !- Inlet Port
