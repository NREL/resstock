!- NOTE: Auto-generated from /test/osw_files/MF_8units_1story_SL_3Beds_2Baths_Denver_WHTank.osw

OS:Version,
<<<<<<< HEAD
  {383c01d0-7e8c-465e-8749-ba22a32fdc3e}, !- Handle
  3.2.1,                                  !- Version Identifier
  rc1;                                    !- Prerelease Identifier

OS:SimulationControl,
  {d19c8b5f-2d19-49e3-ae9c-5fefd65b31e8}, !- Handle
=======
  {c18e92c7-d5f6-4967-b9ce-e6483f892467}, !- Handle
  2.9.0;                                  !- Version Identifier

OS:SimulationControl,
  {db1a9c9f-bba2-4bbc-b82b-1e37caa37847}, !- Handle
>>>>>>> 3c1d7324
  ,                                       !- Do Zone Sizing Calculation
  ,                                       !- Do System Sizing Calculation
  ,                                       !- Do Plant Sizing Calculation
  No;                                     !- Run Simulation for Sizing Periods

OS:Timestep,
<<<<<<< HEAD
  {816ab691-7e57-4df9-a046-0d7da31972b1}, !- Handle
  6;                                      !- Number of Timesteps per Hour

OS:ShadowCalculation,
  {235d345b-31be-4e63-b179-a507a4657eb2}, !- Handle
  PolygonClipping,                        !- Shading Calculation Method
  ,                                       !- Shading Calculation Update Frequency Method
  20,                                     !- Shading Calculation Update Frequency
  200,                                    !- Maximum Figures in Shadow Overlap Calculations
  ,                                       !- Polygon Clipping Algorithm
  512,                                    !- Pixel Counting Resolution
  ,                                       !- Sky Diffuse Modeling Algorithm
  No,                                     !- Output External Shading Calculation Results
  No,                                     !- Disable Self-Shading Within Shading Zone Groups
  No;                                     !- Disable Self-Shading From Shading Zone Groups to Other Zones

OS:SurfaceConvectionAlgorithm:Outside,
  {76cb14f2-45c3-4d16-951d-7810736cae4b}, !- Handle
  DOE-2;                                  !- Algorithm

OS:SurfaceConvectionAlgorithm:Inside,
  {a6b9df2d-b6ca-4d68-9e3e-ceaad965e3ed}, !- Handle
  TARP;                                   !- Algorithm

OS:ZoneCapacitanceMultiplier:ResearchSpecial,
  {2df8a99a-fccd-4f8f-8ba7-ff84f376e119}, !- Handle
=======
  {bf8dea31-6944-47a7-b3da-99098a5d9c86}, !- Handle
  6;                                      !- Number of Timesteps per Hour

OS:ShadowCalculation,
  {43710917-48b9-40cf-9366-6aa0e1e95bbd}, !- Handle
  20,                                     !- Calculation Frequency
  200;                                    !- Maximum Figures in Shadow Overlap Calculations

OS:SurfaceConvectionAlgorithm:Outside,
  {8295973e-3b7e-4061-a303-f0689ed21fd6}, !- Handle
  DOE-2;                                  !- Algorithm

OS:SurfaceConvectionAlgorithm:Inside,
  {3a46f6a8-f7ce-4533-aba5-5fca980710d2}, !- Handle
  TARP;                                   !- Algorithm

OS:ZoneCapacitanceMultiplier:ResearchSpecial,
  {c99aef73-d748-4d6a-bf55-0b647e9d2ca3}, !- Handle
>>>>>>> 3c1d7324
  ,                                       !- Temperature Capacity Multiplier
  15,                                     !- Humidity Capacity Multiplier
  ;                                       !- Carbon Dioxide Capacity Multiplier

OS:RunPeriod,
<<<<<<< HEAD
  {1472237a-0f45-457e-9901-e06c7d1059b5}, !- Handle
=======
  {087be1cc-3cde-47fb-ac99-900f7a612d87}, !- Handle
>>>>>>> 3c1d7324
  Run Period 1,                           !- Name
  1,                                      !- Begin Month
  1,                                      !- Begin Day of Month
  12,                                     !- End Month
  31,                                     !- End Day of Month
  ,                                       !- Use Weather File Holidays and Special Days
  ,                                       !- Use Weather File Daylight Saving Period
  ,                                       !- Apply Weekend Holiday Rule
  ,                                       !- Use Weather File Rain Indicators
  ,                                       !- Use Weather File Snow Indicators
  ;                                       !- Number of Times Runperiod to be Repeated

OS:YearDescription,
<<<<<<< HEAD
  {2c62a94f-f7a1-4f38-b00b-1f3acb167cb6}, !- Handle
=======
  {e3f40f78-950f-4d9b-94ee-3c9d77dcfaa8}, !- Handle
>>>>>>> 3c1d7324
  2007,                                   !- Calendar Year
  ,                                       !- Day of Week for Start Day
  ;                                       !- Is Leap Year

OS:WeatherFile,
<<<<<<< HEAD
  {0618c97a-8a96-48c1-b9fe-fd4279a107ad}, !- Handle
=======
  {a9a64b71-92e3-4e95-af25-02f86f6be85e}, !- Handle
>>>>>>> 3c1d7324
  Denver Intl Ap,                         !- City
  CO,                                     !- State Province Region
  USA,                                    !- Country
  TMY3,                                   !- Data Source
  725650,                                 !- WMO Number
  39.83,                                  !- Latitude {deg}
  -104.65,                                !- Longitude {deg}
  -7,                                     !- Time Zone {hr}
  1650,                                   !- Elevation {m}
  /mnt/c/git/resstock-develop/resources/measures/HPXMLtoOpenStudio/weather/USA_CO_Denver.Intl.AP.725650_TMY3.epw, !- Url
  E23378AA;                               !- Checksum

OS:AdditionalProperties,
<<<<<<< HEAD
  {1e6195e7-f6ca-4b1d-97ba-dbaf7be74cea}, !- Handle
  {0618c97a-8a96-48c1-b9fe-fd4279a107ad}, !- Object Name
=======
  {86836e1d-ea41-4bb4-97a9-b2172a18054b}, !- Handle
  {a9a64b71-92e3-4e95-af25-02f86f6be85e}, !- Object Name
>>>>>>> 3c1d7324
  EPWHeaderCity,                          !- Feature Name 1
  String,                                 !- Feature Data Type 1
  Denver Intl Ap,                         !- Feature Value 1
  EPWHeaderState,                         !- Feature Name 2
  String,                                 !- Feature Data Type 2
  CO,                                     !- Feature Value 2
  EPWHeaderCountry,                       !- Feature Name 3
  String,                                 !- Feature Data Type 3
  USA,                                    !- Feature Value 3
  EPWHeaderDataSource,                    !- Feature Name 4
  String,                                 !- Feature Data Type 4
  TMY3,                                   !- Feature Value 4
  EPWHeaderStation,                       !- Feature Name 5
  String,                                 !- Feature Data Type 5
  725650,                                 !- Feature Value 5
  EPWHeaderLatitude,                      !- Feature Name 6
  Double,                                 !- Feature Data Type 6
  39.829999999999998,                     !- Feature Value 6
  EPWHeaderLongitude,                     !- Feature Name 7
  Double,                                 !- Feature Data Type 7
  -104.65000000000001,                    !- Feature Value 7
  EPWHeaderTimezone,                      !- Feature Name 8
  Double,                                 !- Feature Data Type 8
  -7,                                     !- Feature Value 8
  EPWHeaderAltitude,                      !- Feature Name 9
  Double,                                 !- Feature Data Type 9
  5413.3858267716532,                     !- Feature Value 9
  EPWHeaderLocalPressure,                 !- Feature Name 10
  Double,                                 !- Feature Data Type 10
  0.81937567683596546,                    !- Feature Value 10
  EPWHeaderRecordsPerHour,                !- Feature Name 11
  Double,                                 !- Feature Data Type 11
  0,                                      !- Feature Value 11
  EPWDataAnnualAvgDrybulb,                !- Feature Name 12
  Double,                                 !- Feature Data Type 12
  51.575616438356228,                     !- Feature Value 12
  EPWDataAnnualMinDrybulb,                !- Feature Name 13
  Double,                                 !- Feature Data Type 13
  -2.9200000000000017,                    !- Feature Value 13
  EPWDataAnnualMaxDrybulb,                !- Feature Name 14
  Double,                                 !- Feature Data Type 14
  104,                                    !- Feature Value 14
  EPWDataCDD50F,                          !- Feature Name 15
  Double,                                 !- Feature Data Type 15
  3072.2925000000005,                     !- Feature Value 15
  EPWDataCDD65F,                          !- Feature Name 16
  Double,                                 !- Feature Data Type 16
  883.62000000000035,                     !- Feature Value 16
  EPWDataHDD50F,                          !- Feature Name 17
  Double,                                 !- Feature Data Type 17
  2497.1925000000001,                     !- Feature Value 17
  EPWDataHDD65F,                          !- Feature Name 18
  Double,                                 !- Feature Data Type 18
  5783.5200000000013,                     !- Feature Value 18
  EPWDataAnnualAvgWindspeed,              !- Feature Name 19
  Double,                                 !- Feature Data Type 19
  3.9165296803649667,                     !- Feature Value 19
  EPWDataMonthlyAvgDrybulbs,              !- Feature Name 20
  String,                                 !- Feature Data Type 20
  33.4191935483871&#4431.90142857142857&#4443.02620967741937&#4442.48624999999999&#4459.877741935483854&#4473.57574999999997&#4472.07975806451608&#4472.70008064516134&#4466.49200000000006&#4450.079112903225806&#4437.218250000000005&#4434.582177419354835, !- Feature Value 20
  EPWDataGroundMonthlyTemps,              !- Feature Name 21
  String,                                 !- Feature Data Type 21
  44.08306285945173&#4440.89570904991865&#4440.64045432632048&#4442.153016571250646&#4448.225111118704206&#4454.268919273837525&#4459.508577937551024&#4462.82777283423508&#4463.10975667174995&#4460.41014950381947&#4455.304105212311526&#4449.445696474514364, !- Feature Value 21
  EPWDataWSF,                             !- Feature Name 22
  Double,                                 !- Feature Data Type 22
  0.58999999999999997,                    !- Feature Value 22
  EPWDataMonthlyAvgDailyHighDrybulbs,     !- Feature Name 23
  String,                                 !- Feature Data Type 23
  47.41032258064516&#4446.58642857142857&#4455.15032258064517&#4453.708&#4472.80193548387098&#4488.67600000000002&#4486.1858064516129&#4485.87225806451613&#4482.082&#4463.18064516129033&#4448.73400000000001&#4448.87935483870968, !- Feature Value 23
  EPWDataMonthlyAvgDailyLowDrybulbs,      !- Feature Name 24
  String,                                 !- Feature Data Type 24
  19.347741935483874&#4419.856428571428573&#4430.316129032258065&#4431.112&#4447.41612903225806&#4457.901999999999994&#4459.063870967741934&#4460.956774193548384&#4452.352000000000004&#4438.41612903225806&#4427.002000000000002&#4423.02903225806451, !- Feature Value 24
  EPWDesignHeatingDrybulb,                !- Feature Name 25
  Double,                                 !- Feature Data Type 25
  12.02,                                  !- Feature Value 25
  EPWDesignHeatingWindspeed,              !- Feature Name 26
  Double,                                 !- Feature Data Type 26
  2.8062500000000004,                     !- Feature Value 26
  EPWDesignCoolingDrybulb,                !- Feature Name 27
  Double,                                 !- Feature Data Type 27
  91.939999999999998,                     !- Feature Value 27
  EPWDesignCoolingWetbulb,                !- Feature Name 28
  Double,                                 !- Feature Data Type 28
  59.95131430195849,                      !- Feature Value 28
  EPWDesignCoolingHumidityRatio,          !- Feature Name 29
  Double,                                 !- Feature Data Type 29
  0.0059161086834698092,                  !- Feature Value 29
  EPWDesignCoolingWindspeed,              !- Feature Name 30
  Double,                                 !- Feature Data Type 30
  3.7999999999999989,                     !- Feature Value 30
  EPWDesignDailyTemperatureRange,         !- Feature Name 31
  Double,                                 !- Feature Data Type 31
  24.915483870967748,                     !- Feature Value 31
  EPWDesignDehumidDrybulb,                !- Feature Name 32
  Double,                                 !- Feature Data Type 32
  67.996785714285721,                     !- Feature Value 32
  EPWDesignDehumidHumidityRatio,          !- Feature Name 33
  Double,                                 !- Feature Data Type 33
  0.012133744170488724,                   !- Feature Value 33
  EPWDesignCoolingDirectNormal,           !- Feature Name 34
  Double,                                 !- Feature Data Type 34
  985,                                    !- Feature Value 34
  EPWDesignCoolingDiffuseHorizontal,      !- Feature Name 35
  Double,                                 !- Feature Data Type 35
  84;                                     !- Feature Value 35

OS:Site,
<<<<<<< HEAD
  {0bbf071c-d656-4a1e-b9e5-ae4a43e43366}, !- Handle
=======
  {0b2b0151-8789-4f81-8210-43cb31440512}, !- Handle
>>>>>>> 3c1d7324
  Denver Intl Ap_CO_USA,                  !- Name
  39.83,                                  !- Latitude {deg}
  -104.65,                                !- Longitude {deg}
  -7,                                     !- Time Zone {hr}
  1650,                                   !- Elevation {m}
  ;                                       !- Terrain

OS:ClimateZones,
<<<<<<< HEAD
  {b10ff5ce-05cd-4b93-9b7b-f73e5ebd7f63}, !- Handle
  Building America,                       !- Climate Zone Institution Name 1
=======
  {4df32e6c-5f4d-4637-ad16-539120c825d4}, !- Handle
  ,                                       !- Active Institution
  ,                                       !- Active Year
  ,                                       !- Climate Zone Institution Name 1
>>>>>>> 3c1d7324
  ,                                       !- Climate Zone Document Name 1
  0,                                      !- Climate Zone Document Year 1
  Cold;                                   !- Climate Zone Value 1

OS:Site:WaterMainsTemperature,
<<<<<<< HEAD
  {e2b2d2be-a148-48b3-b28c-25b49fcc09e3}, !- Handle
=======
  {1010bbea-ed0b-4c29-9201-c2a5423aa009}, !- Handle
>>>>>>> 3c1d7324
  Correlation,                            !- Calculation Method
  ,                                       !- Temperature Schedule Name
  10.8753424657535,                       !- Annual Average Outdoor Air Temperature {C}
  23.1524007936508;                       !- Maximum Difference In Monthly Average Outdoor Air Temperatures {deltaC}

OS:RunPeriodControl:DaylightSavingTime,
<<<<<<< HEAD
  {3d524152-fe5e-4fa3-b409-ccca383fec3c}, !- Handle
=======
  {b49d3e3b-fdca-416c-b945-4fd086cd1ae9}, !- Handle
>>>>>>> 3c1d7324
  3/12,                                   !- Start Date
  11/5;                                   !- End Date

OS:Site:GroundTemperature:Deep,
<<<<<<< HEAD
  {0dfdb828-6b3d-46ab-9c13-d1eff745a921}, !- Handle
=======
  {0e678adc-078d-424c-ae23-6e328eab3aab}, !- Handle
>>>>>>> 3c1d7324
  10.8753424657535,                       !- January Deep Ground Temperature {C}
  10.8753424657535,                       !- February Deep Ground Temperature {C}
  10.8753424657535,                       !- March Deep Ground Temperature {C}
  10.8753424657535,                       !- April Deep Ground Temperature {C}
  10.8753424657535,                       !- May Deep Ground Temperature {C}
  10.8753424657535,                       !- June Deep Ground Temperature {C}
  10.8753424657535,                       !- July Deep Ground Temperature {C}
  10.8753424657535,                       !- August Deep Ground Temperature {C}
  10.8753424657535,                       !- September Deep Ground Temperature {C}
  10.8753424657535,                       !- October Deep Ground Temperature {C}
  10.8753424657535,                       !- November Deep Ground Temperature {C}
  10.8753424657535;                       !- December Deep Ground Temperature {C}

OS:Building,
<<<<<<< HEAD
  {8c565b08-0187-45fa-9a01-437d6e88f720}, !- Handle
=======
  {9690e45d-b7d5-41a1-8c8c-e79fb69e0462}, !- Handle
>>>>>>> 3c1d7324
  Building 1,                             !- Name
  ,                                       !- Building Sector Type
  0,                                      !- North Axis {deg}
  ,                                       !- Nominal Floor to Floor Height {m}
  ,                                       !- Space Type Name
  ,                                       !- Default Construction Set Name
  ,                                       !- Default Schedule Set Name
  1,                                      !- Standards Number of Stories
  1,                                      !- Standards Number of Above Ground Stories
  ,                                       !- Standards Template
  multifamily,                            !- Standards Building Type
  8;                                      !- Standards Number of Living Units

OS:AdditionalProperties,
<<<<<<< HEAD
  {2d70d6c0-a2d2-4cda-8b8f-0f84d19639eb}, !- Handle
  {8c565b08-0187-45fa-9a01-437d6e88f720}, !- Object Name
=======
  {38ced738-04be-4217-80cd-811ef597aa51}, !- Handle
  {9690e45d-b7d5-41a1-8c8c-e79fb69e0462}, !- Object Name
>>>>>>> 3c1d7324
  num_units,                              !- Feature Name 1
  Integer,                                !- Feature Data Type 1
  8,                                      !- Feature Value 1
  has_rear_units,                         !- Feature Name 2
  Boolean,                                !- Feature Data Type 2
  true,                                   !- Feature Value 2
  num_floors,                             !- Feature Name 3
  Integer,                                !- Feature Data Type 3
  1,                                      !- Feature Value 3
  horz_location,                          !- Feature Name 4
  String,                                 !- Feature Data Type 4
  Left,                                   !- Feature Value 4
  level,                                  !- Feature Name 5
  String,                                 !- Feature Data Type 5
  Bottom,                                 !- Feature Value 5
  found_type,                             !- Feature Name 6
  String,                                 !- Feature Data Type 6
  slab,                                   !- Feature Value 6
  corridor_width,                         !- Feature Name 7
  Double,                                 !- Feature Data Type 7
  3.048,                                  !- Feature Value 7
  corridor_position,                      !- Feature Name 8
  String,                                 !- Feature Data Type 8
  Double-Loaded Interior,                 !- Feature Value 8
  has_water_heater_flue,                  !- Feature Name 9
  Boolean,                                !- Feature Data Type 9
  true;                                   !- Feature Value 9

OS:ThermalZone,
<<<<<<< HEAD
  {24db6357-65dc-45b5-88a2-1cd1eafb2de4}, !- Handle
=======
  {95d68163-fe92-40cb-b0e7-383076925395}, !- Handle
>>>>>>> 3c1d7324
  living zone,                            !- Name
  ,                                       !- Multiplier
  ,                                       !- Ceiling Height {m}
  ,                                       !- Volume {m3}
  ,                                       !- Floor Area {m2}
  ,                                       !- Zone Inside Convection Algorithm
  ,                                       !- Zone Outside Convection Algorithm
  ,                                       !- Zone Conditioning Equipment List Name
<<<<<<< HEAD
  {c1f254e8-66a3-4b46-90d4-be2d1043cd54}, !- Zone Air Inlet Port List
  {cbc8ddf0-ce83-467c-a735-87b221c98c1a}, !- Zone Air Exhaust Port List
  {382b5f27-d35f-49bb-acff-9dedebccd548}, !- Zone Air Node Name
  {0b439f33-00b4-4e99-b4b6-6ddb723ecd60}, !- Zone Return Air Port List
=======
  {ee038ccb-1833-4744-8609-c8abf1a72a57}, !- Zone Air Inlet Port List
  {e236a494-a4be-47c8-b153-eeec08026139}, !- Zone Air Exhaust Port List
  {c0b794e9-6a46-4506-9883-788a3a01a908}, !- Zone Air Node Name
  {d4d52539-f961-41a0-89ea-be455750ac60}, !- Zone Return Air Port List
>>>>>>> 3c1d7324
  ,                                       !- Primary Daylighting Control Name
  ,                                       !- Fraction of Zone Controlled by Primary Daylighting Control
  ,                                       !- Secondary Daylighting Control Name
  ,                                       !- Fraction of Zone Controlled by Secondary Daylighting Control
  ,                                       !- Illuminance Map Name
  ,                                       !- Group Rendering Name
  ,                                       !- Thermostat Name
  No;                                     !- Use Ideal Air Loads

OS:Node,
<<<<<<< HEAD
  {5fe93db9-37bc-4ba3-8dc7-c99f10b4cadf}, !- Handle
  Node 1,                                 !- Name
  {382b5f27-d35f-49bb-acff-9dedebccd548}, !- Inlet Port
  ;                                       !- Outlet Port

OS:Connection,
  {382b5f27-d35f-49bb-acff-9dedebccd548}, !- Handle
  {24db6357-65dc-45b5-88a2-1cd1eafb2de4}, !- Source Object
  11,                                     !- Outlet Port
  {5fe93db9-37bc-4ba3-8dc7-c99f10b4cadf}, !- Target Object
  2;                                      !- Inlet Port

OS:PortList,
  {c1f254e8-66a3-4b46-90d4-be2d1043cd54}, !- Handle
  {24db6357-65dc-45b5-88a2-1cd1eafb2de4}; !- HVAC Component

OS:PortList,
  {cbc8ddf0-ce83-467c-a735-87b221c98c1a}, !- Handle
  {24db6357-65dc-45b5-88a2-1cd1eafb2de4}; !- HVAC Component

OS:PortList,
  {0b439f33-00b4-4e99-b4b6-6ddb723ecd60}, !- Handle
  {24db6357-65dc-45b5-88a2-1cd1eafb2de4}; !- HVAC Component

OS:Sizing:Zone,
  {745984f6-064c-408d-b848-c071a5d88d04}, !- Handle
  {24db6357-65dc-45b5-88a2-1cd1eafb2de4}, !- Zone or ZoneList Name
=======
  {3c9cdc3f-7735-46f7-8d44-1f7bdfc07461}, !- Handle
  Node 1,                                 !- Name
  {c0b794e9-6a46-4506-9883-788a3a01a908}, !- Inlet Port
  ;                                       !- Outlet Port

OS:Connection,
  {c0b794e9-6a46-4506-9883-788a3a01a908}, !- Handle
  {f22ef6cc-3460-40a0-b81f-175c09d07c71}, !- Name
  {95d68163-fe92-40cb-b0e7-383076925395}, !- Source Object
  11,                                     !- Outlet Port
  {3c9cdc3f-7735-46f7-8d44-1f7bdfc07461}, !- Target Object
  2;                                      !- Inlet Port

OS:PortList,
  {ee038ccb-1833-4744-8609-c8abf1a72a57}, !- Handle
  {035693d0-c0ca-4c08-ba1d-66bf42e63bc3}, !- Name
  {95d68163-fe92-40cb-b0e7-383076925395}; !- HVAC Component

OS:PortList,
  {e236a494-a4be-47c8-b153-eeec08026139}, !- Handle
  {16296ce8-3297-4363-b7b3-77272257e8f7}, !- Name
  {95d68163-fe92-40cb-b0e7-383076925395}; !- HVAC Component

OS:PortList,
  {d4d52539-f961-41a0-89ea-be455750ac60}, !- Handle
  {8e512582-a3f5-4a36-a625-b991d3bbe08f}, !- Name
  {95d68163-fe92-40cb-b0e7-383076925395}; !- HVAC Component

OS:Sizing:Zone,
  {a87f7fd1-3abd-4a4d-9885-0968c6936653}, !- Handle
  {95d68163-fe92-40cb-b0e7-383076925395}, !- Zone or ZoneList Name
>>>>>>> 3c1d7324
  SupplyAirTemperature,                   !- Zone Cooling Design Supply Air Temperature Input Method
  14,                                     !- Zone Cooling Design Supply Air Temperature {C}
  11.11,                                  !- Zone Cooling Design Supply Air Temperature Difference {deltaC}
  SupplyAirTemperature,                   !- Zone Heating Design Supply Air Temperature Input Method
  40,                                     !- Zone Heating Design Supply Air Temperature {C}
  11.11,                                  !- Zone Heating Design Supply Air Temperature Difference {deltaC}
  0.0085,                                 !- Zone Cooling Design Supply Air Humidity Ratio {kg-H2O/kg-air}
  0.008,                                  !- Zone Heating Design Supply Air Humidity Ratio {kg-H2O/kg-air}
  ,                                       !- Zone Heating Sizing Factor
  ,                                       !- Zone Cooling Sizing Factor
  DesignDay,                              !- Cooling Design Air Flow Method
  ,                                       !- Cooling Design Air Flow Rate {m3/s}
  ,                                       !- Cooling Minimum Air Flow per Zone Floor Area {m3/s-m2}
  ,                                       !- Cooling Minimum Air Flow {m3/s}
  ,                                       !- Cooling Minimum Air Flow Fraction
  DesignDay,                              !- Heating Design Air Flow Method
  ,                                       !- Heating Design Air Flow Rate {m3/s}
  ,                                       !- Heating Maximum Air Flow per Zone Floor Area {m3/s-m2}
  ,                                       !- Heating Maximum Air Flow {m3/s}
  ,                                       !- Heating Maximum Air Flow Fraction
  No,                                     !- Account for Dedicated Outdoor Air System
  NeutralSupplyAir,                       !- Dedicated Outdoor Air System Control Strategy
  autosize,                               !- Dedicated Outdoor Air Low Setpoint Temperature for Design {C}
  autosize;                               !- Dedicated Outdoor Air High Setpoint Temperature for Design {C}

OS:ZoneHVAC:EquipmentList,
<<<<<<< HEAD
  {0bc7e7d3-72bd-47a3-83f7-7ce812a210db}, !- Handle
  Zone HVAC Equipment List 1,             !- Name
  {24db6357-65dc-45b5-88a2-1cd1eafb2de4}; !- Thermal Zone

OS:Space,
  {fcd191c5-d5f1-407f-9369-49a0b197afe2}, !- Handle
  living space,                           !- Name
  {47966cca-7511-47f1-945b-e1fc0f284479}, !- Space Type Name
=======
  {fecaf67c-b4c5-49d2-9966-b9f5855f2837}, !- Handle
  Zone HVAC Equipment List 1,             !- Name
  {95d68163-fe92-40cb-b0e7-383076925395}; !- Thermal Zone

OS:Space,
  {3d5f4b93-23f9-47c8-b111-689c2df667df}, !- Handle
  living space,                           !- Name
  {c1231d5c-b42a-471f-9be1-e3c8f3b6796f}, !- Space Type Name
>>>>>>> 3c1d7324
  ,                                       !- Default Construction Set Name
  ,                                       !- Default Schedule Set Name
  ,                                       !- Direction of Relative North {deg}
  ,                                       !- X Origin {m}
  ,                                       !- Y Origin {m}
  ,                                       !- Z Origin {m}
  ,                                       !- Building Story Name
<<<<<<< HEAD
  {24db6357-65dc-45b5-88a2-1cd1eafb2de4}, !- Thermal Zone Name
  ,                                       !- Part of Total Floor Area
  ,                                       !- Design Specification Outdoor Air Object Name
  {a3786928-1869-4303-886b-8ca51878f01b}; !- Building Unit Name

OS:Surface,
  {0054622c-2dc2-4a0d-94d2-348b7cf31e7f}, !- Handle
  Surface 1,                              !- Name
  Floor,                                  !- Surface Type
  ,                                       !- Construction Name
  {fcd191c5-d5f1-407f-9369-49a0b197afe2}, !- Space Name
=======
  {95d68163-fe92-40cb-b0e7-383076925395}, !- Thermal Zone Name
  ,                                       !- Part of Total Floor Area
  ,                                       !- Design Specification Outdoor Air Object Name
  {51156473-3d03-4477-9c25-e7657b62ae5d}; !- Building Unit Name

OS:Surface,
  {1f999796-6898-4c13-aef3-ca15b2b679d3}, !- Handle
  Surface 1,                              !- Name
  Floor,                                  !- Surface Type
  ,                                       !- Construction Name
  {3d5f4b93-23f9-47c8-b111-689c2df667df}, !- Space Name
>>>>>>> 3c1d7324
  Foundation,                             !- Outside Boundary Condition
  ,                                       !- Outside Boundary Condition Object
  NoSun,                                  !- Sun Exposure
  NoWind,                                 !- Wind Exposure
  ,                                       !- View Factor to Ground
  ,                                       !- Number of Vertices
  0, -12.9315688143396, 0,                !- X,Y,Z Vertex 1 {m}
  0, 0, 0,                                !- X,Y,Z Vertex 2 {m}
  6.46578440716979, 0, 0,                 !- X,Y,Z Vertex 3 {m}
  6.46578440716979, -12.9315688143396, 0; !- X,Y,Z Vertex 4 {m}

OS:Surface,
<<<<<<< HEAD
  {db280774-1f8c-448a-9d44-8ba87bff12b2}, !- Handle
  Surface 2,                              !- Name
  Wall,                                   !- Surface Type
  ,                                       !- Construction Name
  {fcd191c5-d5f1-407f-9369-49a0b197afe2}, !- Space Name
=======
  {5dff9da6-469b-4a3c-994a-37cc70e5d5ce}, !- Handle
  Surface 2,                              !- Name
  Wall,                                   !- Surface Type
  ,                                       !- Construction Name
  {3d5f4b93-23f9-47c8-b111-689c2df667df}, !- Space Name
>>>>>>> 3c1d7324
  Outdoors,                               !- Outside Boundary Condition
  ,                                       !- Outside Boundary Condition Object
  SunExposed,                             !- Sun Exposure
  WindExposed,                            !- Wind Exposure
  ,                                       !- View Factor to Ground
  ,                                       !- Number of Vertices
  0, 0, 2.4384,                           !- X,Y,Z Vertex 1 {m}
  0, 0, 0,                                !- X,Y,Z Vertex 2 {m}
  0, -12.9315688143396, 0,                !- X,Y,Z Vertex 3 {m}
  0, -12.9315688143396, 2.4384;           !- X,Y,Z Vertex 4 {m}

OS:Surface,
<<<<<<< HEAD
  {425c4f22-a842-4f76-a5bb-a3bf3da84588}, !- Handle
  Surface 3,                              !- Name
  Wall,                                   !- Surface Type
  ,                                       !- Construction Name
  {fcd191c5-d5f1-407f-9369-49a0b197afe2}, !- Space Name
=======
  {fae1bb16-bd2f-4c82-8e2c-c7f40812023b}, !- Handle
  Surface 3,                              !- Name
  Wall,                                   !- Surface Type
  ,                                       !- Construction Name
  {3d5f4b93-23f9-47c8-b111-689c2df667df}, !- Space Name
>>>>>>> 3c1d7324
  Adiabatic,                              !- Outside Boundary Condition
  ,                                       !- Outside Boundary Condition Object
  NoSun,                                  !- Sun Exposure
  NoWind,                                 !- Wind Exposure
  ,                                       !- View Factor to Ground
  ,                                       !- Number of Vertices
  6.46578440716979, 0, 2.4384,            !- X,Y,Z Vertex 1 {m}
  6.46578440716979, 0, 0,                 !- X,Y,Z Vertex 2 {m}
  0, 0, 0,                                !- X,Y,Z Vertex 3 {m}
  0, 0, 2.4384;                           !- X,Y,Z Vertex 4 {m}

OS:Surface,
<<<<<<< HEAD
  {080bab88-1b7e-4918-9a16-ae1d26629f7b}, !- Handle
  Surface 4,                              !- Name
  Wall,                                   !- Surface Type
  ,                                       !- Construction Name
  {fcd191c5-d5f1-407f-9369-49a0b197afe2}, !- Space Name
=======
  {d30603cc-f4ea-4e3f-be4f-6814d50cdf7d}, !- Handle
  Surface 4,                              !- Name
  Wall,                                   !- Surface Type
  ,                                       !- Construction Name
  {3d5f4b93-23f9-47c8-b111-689c2df667df}, !- Space Name
>>>>>>> 3c1d7324
  Adiabatic,                              !- Outside Boundary Condition
  ,                                       !- Outside Boundary Condition Object
  NoSun,                                  !- Sun Exposure
  NoWind,                                 !- Wind Exposure
  ,                                       !- View Factor to Ground
  ,                                       !- Number of Vertices
  6.46578440716979, -12.9315688143396, 2.4384, !- X,Y,Z Vertex 1 {m}
  6.46578440716979, -12.9315688143396, 0, !- X,Y,Z Vertex 2 {m}
  6.46578440716979, 0, 0,                 !- X,Y,Z Vertex 3 {m}
  6.46578440716979, 0, 2.4384;            !- X,Y,Z Vertex 4 {m}

OS:Surface,
<<<<<<< HEAD
  {ce1c2b5c-c5ac-4182-a6b8-f360b56384e7}, !- Handle
  Surface 5,                              !- Name
  Wall,                                   !- Surface Type
  ,                                       !- Construction Name
  {fcd191c5-d5f1-407f-9369-49a0b197afe2}, !- Space Name
=======
  {71ba6703-cded-4907-877d-8bdc41083a01}, !- Handle
  Surface 5,                              !- Name
  Wall,                                   !- Surface Type
  ,                                       !- Construction Name
  {3d5f4b93-23f9-47c8-b111-689c2df667df}, !- Space Name
>>>>>>> 3c1d7324
  Outdoors,                               !- Outside Boundary Condition
  ,                                       !- Outside Boundary Condition Object
  SunExposed,                             !- Sun Exposure
  WindExposed,                            !- Wind Exposure
  ,                                       !- View Factor to Ground
  ,                                       !- Number of Vertices
  0, -12.9315688143396, 2.4384,           !- X,Y,Z Vertex 1 {m}
  0, -12.9315688143396, 0,                !- X,Y,Z Vertex 2 {m}
  6.46578440716979, -12.9315688143396, 0, !- X,Y,Z Vertex 3 {m}
  6.46578440716979, -12.9315688143396, 2.4384; !- X,Y,Z Vertex 4 {m}

OS:Surface,
<<<<<<< HEAD
  {095ac7ba-371e-472f-bef7-a5926d3f7045}, !- Handle
  Surface 6,                              !- Name
  RoofCeiling,                            !- Surface Type
  ,                                       !- Construction Name
  {fcd191c5-d5f1-407f-9369-49a0b197afe2}, !- Space Name
=======
  {4a0228a0-06ef-4d54-b934-420c21efc81c}, !- Handle
  Surface 6,                              !- Name
  RoofCeiling,                            !- Surface Type
  ,                                       !- Construction Name
  {3d5f4b93-23f9-47c8-b111-689c2df667df}, !- Space Name
>>>>>>> 3c1d7324
  Outdoors,                               !- Outside Boundary Condition
  ,                                       !- Outside Boundary Condition Object
  SunExposed,                             !- Sun Exposure
  WindExposed,                            !- Wind Exposure
  ,                                       !- View Factor to Ground
  ,                                       !- Number of Vertices
  6.46578440716979, -12.9315688143396, 2.4384, !- X,Y,Z Vertex 1 {m}
  6.46578440716979, 0, 2.4384,            !- X,Y,Z Vertex 2 {m}
  0, 0, 2.4384,                           !- X,Y,Z Vertex 3 {m}
  0, -12.9315688143396, 2.4384;           !- X,Y,Z Vertex 4 {m}

OS:SpaceType,
<<<<<<< HEAD
  {47966cca-7511-47f1-945b-e1fc0f284479}, !- Handle
=======
  {c1231d5c-b42a-471f-9be1-e3c8f3b6796f}, !- Handle
>>>>>>> 3c1d7324
  Space Type 1,                           !- Name
  ,                                       !- Default Construction Set Name
  ,                                       !- Default Schedule Set Name
  ,                                       !- Group Rendering Name
  ,                                       !- Design Specification Outdoor Air Object Name
  ,                                       !- Standards Template
  ,                                       !- Standards Building Type
  living;                                 !- Standards Space Type

OS:ThermalZone,
<<<<<<< HEAD
  {90554f27-b825-4cc4-b83a-440859239480}, !- Handle
=======
  {29eac161-9856-462d-80ee-8d4bc030e0f1}, !- Handle
>>>>>>> 3c1d7324
  corridor zone,                          !- Name
  ,                                       !- Multiplier
  ,                                       !- Ceiling Height {m}
  ,                                       !- Volume {m3}
  ,                                       !- Floor Area {m2}
  ,                                       !- Zone Inside Convection Algorithm
  ,                                       !- Zone Outside Convection Algorithm
  ,                                       !- Zone Conditioning Equipment List Name
<<<<<<< HEAD
  {26f5a969-6f70-4fb7-8af4-9421ef8c9f5b}, !- Zone Air Inlet Port List
  {75840325-fbd9-44b1-b59a-dee99debc199}, !- Zone Air Exhaust Port List
  {3ca85fdb-b140-4533-a39b-9f1e89f3a617}, !- Zone Air Node Name
  {177bc817-68a2-4567-92c3-61dbd2718662}, !- Zone Return Air Port List
=======
  {49c47a95-5e86-439a-93d8-858f813917c0}, !- Zone Air Inlet Port List
  {6560e024-1d47-44e5-9c8a-903e5b9e9763}, !- Zone Air Exhaust Port List
  {85ed578e-c00a-448a-98cb-5edff645af92}, !- Zone Air Node Name
  {00f5c27a-0200-4314-bbb1-30805967d0f1}, !- Zone Return Air Port List
>>>>>>> 3c1d7324
  ,                                       !- Primary Daylighting Control Name
  ,                                       !- Fraction of Zone Controlled by Primary Daylighting Control
  ,                                       !- Secondary Daylighting Control Name
  ,                                       !- Fraction of Zone Controlled by Secondary Daylighting Control
  ,                                       !- Illuminance Map Name
  ,                                       !- Group Rendering Name
  ,                                       !- Thermostat Name
  No;                                     !- Use Ideal Air Loads

OS:Node,
<<<<<<< HEAD
  {4819348d-9cda-4366-b981-0be33b176a91}, !- Handle
  Node 2,                                 !- Name
  {3ca85fdb-b140-4533-a39b-9f1e89f3a617}, !- Inlet Port
  ;                                       !- Outlet Port

OS:Connection,
  {3ca85fdb-b140-4533-a39b-9f1e89f3a617}, !- Handle
  {90554f27-b825-4cc4-b83a-440859239480}, !- Source Object
  11,                                     !- Outlet Port
  {4819348d-9cda-4366-b981-0be33b176a91}, !- Target Object
  2;                                      !- Inlet Port

OS:PortList,
  {26f5a969-6f70-4fb7-8af4-9421ef8c9f5b}, !- Handle
  {90554f27-b825-4cc4-b83a-440859239480}; !- HVAC Component

OS:PortList,
  {75840325-fbd9-44b1-b59a-dee99debc199}, !- Handle
  {90554f27-b825-4cc4-b83a-440859239480}; !- HVAC Component

OS:PortList,
  {177bc817-68a2-4567-92c3-61dbd2718662}, !- Handle
  {90554f27-b825-4cc4-b83a-440859239480}; !- HVAC Component

OS:Sizing:Zone,
  {855e4fd0-9438-4644-b69a-d1c7a0fb611c}, !- Handle
  {90554f27-b825-4cc4-b83a-440859239480}, !- Zone or ZoneList Name
=======
  {329efcbb-d210-4759-9d19-8a74e1500312}, !- Handle
  Node 2,                                 !- Name
  {85ed578e-c00a-448a-98cb-5edff645af92}, !- Inlet Port
  ;                                       !- Outlet Port

OS:Connection,
  {85ed578e-c00a-448a-98cb-5edff645af92}, !- Handle
  {84fbfe13-9cd1-4a7f-81f7-d42acbce01e9}, !- Name
  {29eac161-9856-462d-80ee-8d4bc030e0f1}, !- Source Object
  11,                                     !- Outlet Port
  {329efcbb-d210-4759-9d19-8a74e1500312}, !- Target Object
  2;                                      !- Inlet Port

OS:PortList,
  {49c47a95-5e86-439a-93d8-858f813917c0}, !- Handle
  {0fb1841c-e5a0-445a-8fa7-1c9a3fbf08e8}, !- Name
  {29eac161-9856-462d-80ee-8d4bc030e0f1}; !- HVAC Component

OS:PortList,
  {6560e024-1d47-44e5-9c8a-903e5b9e9763}, !- Handle
  {88e4843f-d24c-4470-9840-a6978e14e6a8}, !- Name
  {29eac161-9856-462d-80ee-8d4bc030e0f1}; !- HVAC Component

OS:PortList,
  {00f5c27a-0200-4314-bbb1-30805967d0f1}, !- Handle
  {a127d6ed-d2b9-4baa-a469-689acd26c074}, !- Name
  {29eac161-9856-462d-80ee-8d4bc030e0f1}; !- HVAC Component

OS:Sizing:Zone,
  {4058f48d-91ed-4ecf-8bff-f3c3fce30c44}, !- Handle
  {29eac161-9856-462d-80ee-8d4bc030e0f1}, !- Zone or ZoneList Name
>>>>>>> 3c1d7324
  SupplyAirTemperature,                   !- Zone Cooling Design Supply Air Temperature Input Method
  14,                                     !- Zone Cooling Design Supply Air Temperature {C}
  11.11,                                  !- Zone Cooling Design Supply Air Temperature Difference {deltaC}
  SupplyAirTemperature,                   !- Zone Heating Design Supply Air Temperature Input Method
  40,                                     !- Zone Heating Design Supply Air Temperature {C}
  11.11,                                  !- Zone Heating Design Supply Air Temperature Difference {deltaC}
  0.0085,                                 !- Zone Cooling Design Supply Air Humidity Ratio {kg-H2O/kg-air}
  0.008,                                  !- Zone Heating Design Supply Air Humidity Ratio {kg-H2O/kg-air}
  ,                                       !- Zone Heating Sizing Factor
  ,                                       !- Zone Cooling Sizing Factor
  DesignDay,                              !- Cooling Design Air Flow Method
  ,                                       !- Cooling Design Air Flow Rate {m3/s}
  ,                                       !- Cooling Minimum Air Flow per Zone Floor Area {m3/s-m2}
  ,                                       !- Cooling Minimum Air Flow {m3/s}
  ,                                       !- Cooling Minimum Air Flow Fraction
  DesignDay,                              !- Heating Design Air Flow Method
  ,                                       !- Heating Design Air Flow Rate {m3/s}
  ,                                       !- Heating Maximum Air Flow per Zone Floor Area {m3/s-m2}
  ,                                       !- Heating Maximum Air Flow {m3/s}
  ,                                       !- Heating Maximum Air Flow Fraction
  No,                                     !- Account for Dedicated Outdoor Air System
  NeutralSupplyAir,                       !- Dedicated Outdoor Air System Control Strategy
  autosize,                               !- Dedicated Outdoor Air Low Setpoint Temperature for Design {C}
  autosize;                               !- Dedicated Outdoor Air High Setpoint Temperature for Design {C}

OS:ZoneHVAC:EquipmentList,
<<<<<<< HEAD
  {0d25b169-b475-4ec6-a071-e4431c9dde03}, !- Handle
  Zone HVAC Equipment List 2,             !- Name
  {90554f27-b825-4cc4-b83a-440859239480}; !- Thermal Zone

OS:Space,
  {73c830ab-519b-47e9-b056-78f216217c41}, !- Handle
  corridor space,                         !- Name
  {03c9706b-bf0d-4925-8527-f30edc3a1c15}, !- Space Type Name
=======
  {2f9d3f07-abd8-4d3c-a279-78bfab2757fa}, !- Handle
  Zone HVAC Equipment List 2,             !- Name
  {29eac161-9856-462d-80ee-8d4bc030e0f1}; !- Thermal Zone

OS:Space,
  {388daa6e-cf7a-4438-af4c-2d787aad8330}, !- Handle
  corridor space,                         !- Name
  {2c02c38a-e609-4e38-bd00-e70ba7a4c509}, !- Space Type Name
>>>>>>> 3c1d7324
  ,                                       !- Default Construction Set Name
  ,                                       !- Default Schedule Set Name
  ,                                       !- Direction of Relative North {deg}
  ,                                       !- X Origin {m}
  ,                                       !- Y Origin {m}
  ,                                       !- Z Origin {m}
  ,                                       !- Building Story Name
<<<<<<< HEAD
  {90554f27-b825-4cc4-b83a-440859239480}; !- Thermal Zone Name

OS:Surface,
  {82731711-b5c9-4b21-916f-b876890f53d5}, !- Handle
  Surface 7,                              !- Name
  Floor,                                  !- Surface Type
  ,                                       !- Construction Name
  {73c830ab-519b-47e9-b056-78f216217c41}, !- Space Name
=======
  {29eac161-9856-462d-80ee-8d4bc030e0f1}; !- Thermal Zone Name

OS:Surface,
  {c548ef89-895e-4e53-b387-fb8cfb07211f}, !- Handle
  Surface 7,                              !- Name
  Floor,                                  !- Surface Type
  ,                                       !- Construction Name
  {388daa6e-cf7a-4438-af4c-2d787aad8330}, !- Space Name
>>>>>>> 3c1d7324
  Foundation,                             !- Outside Boundary Condition
  ,                                       !- Outside Boundary Condition Object
  NoSun,                                  !- Sun Exposure
  NoWind,                                 !- Wind Exposure
  ,                                       !- View Factor to Ground
  ,                                       !- Number of Vertices
  0, 0, 0,                                !- X,Y,Z Vertex 1 {m}
  0, 1.524, 0,                            !- X,Y,Z Vertex 2 {m}
  6.46578440716979, 1.524, 0,             !- X,Y,Z Vertex 3 {m}
  6.46578440716979, 0, 0;                 !- X,Y,Z Vertex 4 {m}

OS:Surface,
<<<<<<< HEAD
  {c9e1b0cc-e5ca-42c3-9cbf-8f0892d4b9ae}, !- Handle
  Surface 8,                              !- Name
  Wall,                                   !- Surface Type
  ,                                       !- Construction Name
  {73c830ab-519b-47e9-b056-78f216217c41}, !- Space Name
=======
  {6ae7955b-a628-464e-ad52-7cad4cdb42ec}, !- Handle
  Surface 8,                              !- Name
  Wall,                                   !- Surface Type
  ,                                       !- Construction Name
  {388daa6e-cf7a-4438-af4c-2d787aad8330}, !- Space Name
>>>>>>> 3c1d7324
  Outdoors,                               !- Outside Boundary Condition
  ,                                       !- Outside Boundary Condition Object
  SunExposed,                             !- Sun Exposure
  WindExposed,                            !- Wind Exposure
  ,                                       !- View Factor to Ground
  ,                                       !- Number of Vertices
  0, 1.524, 2.4384,                       !- X,Y,Z Vertex 1 {m}
  0, 1.524, 0,                            !- X,Y,Z Vertex 2 {m}
  0, 0, 0,                                !- X,Y,Z Vertex 3 {m}
  0, 0, 2.4384;                           !- X,Y,Z Vertex 4 {m}

OS:Surface,
<<<<<<< HEAD
  {8efb67ab-127d-4096-bc56-78b8bc0af729}, !- Handle
  Surface 9,                              !- Name
  Wall,                                   !- Surface Type
  ,                                       !- Construction Name
  {73c830ab-519b-47e9-b056-78f216217c41}, !- Space Name
=======
  {54dd10ba-d912-474c-a0c8-61e44f54dbb1}, !- Handle
  Surface 9,                              !- Name
  Wall,                                   !- Surface Type
  ,                                       !- Construction Name
  {388daa6e-cf7a-4438-af4c-2d787aad8330}, !- Space Name
>>>>>>> 3c1d7324
  Adiabatic,                              !- Outside Boundary Condition
  ,                                       !- Outside Boundary Condition Object
  NoSun,                                  !- Sun Exposure
  NoWind,                                 !- Wind Exposure
  ,                                       !- View Factor to Ground
  ,                                       !- Number of Vertices
  6.46578440716979, 1.524, 2.4384,        !- X,Y,Z Vertex 1 {m}
  6.46578440716979, 1.524, 0,             !- X,Y,Z Vertex 2 {m}
  0, 1.524, 0,                            !- X,Y,Z Vertex 3 {m}
  0, 1.524, 2.4384;                       !- X,Y,Z Vertex 4 {m}

OS:Surface,
<<<<<<< HEAD
  {043e2e13-df8b-4255-a8de-69b9d19455d5}, !- Handle
  Surface 10,                             !- Name
  Wall,                                   !- Surface Type
  ,                                       !- Construction Name
  {73c830ab-519b-47e9-b056-78f216217c41}, !- Space Name
=======
  {b538372c-dda5-4a90-bd31-8386a7e0d313}, !- Handle
  Surface 10,                             !- Name
  Wall,                                   !- Surface Type
  ,                                       !- Construction Name
  {388daa6e-cf7a-4438-af4c-2d787aad8330}, !- Space Name
>>>>>>> 3c1d7324
  Adiabatic,                              !- Outside Boundary Condition
  ,                                       !- Outside Boundary Condition Object
  NoSun,                                  !- Sun Exposure
  NoWind,                                 !- Wind Exposure
  ,                                       !- View Factor to Ground
  ,                                       !- Number of Vertices
  6.46578440716979, 0, 2.4384,            !- X,Y,Z Vertex 1 {m}
  6.46578440716979, 0, 0,                 !- X,Y,Z Vertex 2 {m}
  6.46578440716979, 1.524, 0,             !- X,Y,Z Vertex 3 {m}
  6.46578440716979, 1.524, 2.4384;        !- X,Y,Z Vertex 4 {m}

OS:Surface,
<<<<<<< HEAD
  {796f2006-c40d-43cf-9b5d-975f2758f6a1}, !- Handle
  Surface 11,                             !- Name
  Wall,                                   !- Surface Type
  ,                                       !- Construction Name
  {73c830ab-519b-47e9-b056-78f216217c41}, !- Space Name
=======
  {183b8a13-0c65-48d7-b5dc-0bd23ec3a767}, !- Handle
  Surface 11,                             !- Name
  Wall,                                   !- Surface Type
  ,                                       !- Construction Name
  {388daa6e-cf7a-4438-af4c-2d787aad8330}, !- Space Name
>>>>>>> 3c1d7324
  Adiabatic,                              !- Outside Boundary Condition
  ,                                       !- Outside Boundary Condition Object
  NoSun,                                  !- Sun Exposure
  NoWind,                                 !- Wind Exposure
  ,                                       !- View Factor to Ground
  ,                                       !- Number of Vertices
  0, 0, 2.4384,                           !- X,Y,Z Vertex 1 {m}
  0, 0, 0,                                !- X,Y,Z Vertex 2 {m}
  6.46578440716979, 0, 0,                 !- X,Y,Z Vertex 3 {m}
  6.46578440716979, 0, 2.4384;            !- X,Y,Z Vertex 4 {m}

OS:Surface,
<<<<<<< HEAD
  {66c05a11-aa93-4a74-88d7-a942b8c3e643}, !- Handle
  Surface 12,                             !- Name
  RoofCeiling,                            !- Surface Type
  ,                                       !- Construction Name
  {73c830ab-519b-47e9-b056-78f216217c41}, !- Space Name
=======
  {4468867e-99eb-45f4-b565-9f21ecb92ca6}, !- Handle
  Surface 12,                             !- Name
  RoofCeiling,                            !- Surface Type
  ,                                       !- Construction Name
  {388daa6e-cf7a-4438-af4c-2d787aad8330}, !- Space Name
>>>>>>> 3c1d7324
  Outdoors,                               !- Outside Boundary Condition
  ,                                       !- Outside Boundary Condition Object
  SunExposed,                             !- Sun Exposure
  WindExposed,                            !- Wind Exposure
  ,                                       !- View Factor to Ground
  ,                                       !- Number of Vertices
  6.46578440716979, 0, 2.4384,            !- X,Y,Z Vertex 1 {m}
  6.46578440716979, 1.524, 2.4384,        !- X,Y,Z Vertex 2 {m}
  0, 1.524, 2.4384,                       !- X,Y,Z Vertex 3 {m}
  0, 0, 2.4384;                           !- X,Y,Z Vertex 4 {m}

OS:SpaceType,
<<<<<<< HEAD
  {03c9706b-bf0d-4925-8527-f30edc3a1c15}, !- Handle
=======
  {2c02c38a-e609-4e38-bd00-e70ba7a4c509}, !- Handle
>>>>>>> 3c1d7324
  Space Type 2,                           !- Name
  ,                                       !- Default Construction Set Name
  ,                                       !- Default Schedule Set Name
  ,                                       !- Group Rendering Name
  ,                                       !- Design Specification Outdoor Air Object Name
  ,                                       !- Standards Template
  ,                                       !- Standards Building Type
  corridor;                               !- Standards Space Type

OS:BuildingUnit,
<<<<<<< HEAD
  {a3786928-1869-4303-886b-8ca51878f01b}, !- Handle
=======
  {51156473-3d03-4477-9c25-e7657b62ae5d}, !- Handle
>>>>>>> 3c1d7324
  unit 1,                                 !- Name
  ,                                       !- Rendering Color
  Residential;                            !- Building Unit Type

OS:AdditionalProperties,
<<<<<<< HEAD
  {afb97505-2b04-4ee6-9fb1-fe422c721008}, !- Handle
  {a3786928-1869-4303-886b-8ca51878f01b}, !- Object Name
=======
  {684e1e25-f0da-4241-8f29-a612998d81c9}, !- Handle
  {51156473-3d03-4477-9c25-e7657b62ae5d}, !- Object Name
>>>>>>> 3c1d7324
  NumberOfBedrooms,                       !- Feature Name 1
  Integer,                                !- Feature Data Type 1
  3,                                      !- Feature Value 1
  NumberOfBathrooms,                      !- Feature Name 2
  Double,                                 !- Feature Data Type 2
  2,                                      !- Feature Value 2
  NumberOfOccupants,                      !- Feature Name 3
  Double,                                 !- Feature Data Type 3
  3.3900000000000001;                     !- Feature Value 3

OS:External:File,
<<<<<<< HEAD
  {51bed89e-d4c7-4f7d-a0bb-2e22651636b5}, !- Handle
=======
  {395f7dd4-2bb3-4fde-af11-fbb4e5d48079}, !- Handle
>>>>>>> 3c1d7324
  8760.csv,                               !- Name
  8760.csv;                               !- File Name

OS:Schedule:Day,
<<<<<<< HEAD
  {dc634e51-571b-407b-b8b6-214ff1137f5f}, !- Handle
=======
  {43263212-cc03-4fba-9453-eba244bf73cd}, !- Handle
>>>>>>> 3c1d7324
  Schedule Day 1,                         !- Name
  ,                                       !- Schedule Type Limits Name
  ,                                       !- Interpolate to Timestep
  24,                                     !- Hour 1
  0,                                      !- Minute 1
  0;                                      !- Value Until Time 1

OS:Schedule:Day,
<<<<<<< HEAD
  {c110ced8-4d60-45e7-aa2a-5158006996ad}, !- Handle
=======
  {e6701230-70cd-43f8-b403-e071a17bdfc9}, !- Handle
>>>>>>> 3c1d7324
  Schedule Day 2,                         !- Name
  ,                                       !- Schedule Type Limits Name
  ,                                       !- Interpolate to Timestep
  24,                                     !- Hour 1
  0,                                      !- Minute 1
  1;                                      !- Value Until Time 1

OS:Schedule:File,
<<<<<<< HEAD
  {1013ae9e-4ad9-43bb-8115-95b71c22f2a0}, !- Handle
  occupants,                              !- Name
  {e672e4bb-e8be-4162-9c7a-36eb75c3ff79}, !- Schedule Type Limits Name
  {51bed89e-d4c7-4f7d-a0bb-2e22651636b5}, !- External File Name
=======
  {238c8ff3-7582-4e25-ae50-95ca0ac788c5}, !- Handle
  occupants,                              !- Name
  {a7ef52cc-0540-4874-8aa1-64dd6a3f76f3}, !- Schedule Type Limits Name
  {395f7dd4-2bb3-4fde-af11-fbb4e5d48079}, !- External File Name
>>>>>>> 3c1d7324
  1,                                      !- Column Number
  1,                                      !- Rows to Skip at Top
  8760,                                   !- Number of Hours of Data
  ,                                       !- Column Separator
  ,                                       !- Interpolate to Timestep
  60;                                     !- Minutes per Item

<<<<<<< HEAD
OS:Schedule:Constant,
  {480529ae-1567-40eb-9ed0-a012e0bf1f60}, !- Handle
  res occupants activity schedule,        !- Name
  {f0710658-d18b-4725-a566-eeafc7e69f4a}, !- Schedule Type Limits Name
  112.539290946133;                       !- Value

OS:People:Definition,
  {fd165a81-2385-4d3c-a628-f2ef0e43f8a0}, !- Handle
=======
OS:Schedule:Ruleset,
  {b4871613-0729-4913-a051-e1ffd3032cf0}, !- Handle
  Schedule Ruleset 1,                     !- Name
  {261b057e-2458-4e42-a10e-37a30901ddda}, !- Schedule Type Limits Name
  {ca27addb-6385-4d6a-b940-8738aa0be5be}; !- Default Day Schedule Name

OS:Schedule:Day,
  {ca27addb-6385-4d6a-b940-8738aa0be5be}, !- Handle
  Schedule Day 3,                         !- Name
  {261b057e-2458-4e42-a10e-37a30901ddda}, !- Schedule Type Limits Name
  ,                                       !- Interpolate to Timestep
  24,                                     !- Hour 1
  0,                                      !- Minute 1
  112.539290946133;                       !- Value Until Time 1

OS:People:Definition,
  {12a7c5ab-6767-4089-89a9-8eda9641cc41}, !- Handle
>>>>>>> 3c1d7324
  res occupants|living space,             !- Name
  People,                                 !- Number of People Calculation Method
  3.39,                                   !- Number of People {people}
  ,                                       !- People per Space Floor Area {person/m2}
  ,                                       !- Space Floor Area per Person {m2/person}
  0.319734,                               !- Fraction Radiant
  0.573,                                  !- Sensible Heat Fraction
  0,                                      !- Carbon Dioxide Generation Rate {m3/s-W}
  No,                                     !- Enable ASHRAE 55 Comfort Warnings
  ZoneAveraged;                           !- Mean Radiant Temperature Calculation Type

OS:People,
<<<<<<< HEAD
  {5630f535-02d2-405e-8561-ef5f75ee952e}, !- Handle
  res occupants|living space,             !- Name
  {fd165a81-2385-4d3c-a628-f2ef0e43f8a0}, !- People Definition Name
  {fcd191c5-d5f1-407f-9369-49a0b197afe2}, !- Space or SpaceType Name
  {1013ae9e-4ad9-43bb-8115-95b71c22f2a0}, !- Number of People Schedule Name
  {480529ae-1567-40eb-9ed0-a012e0bf1f60}, !- Activity Level Schedule Name
=======
  {db8751c0-674d-472f-a6d0-e81f60573ce7}, !- Handle
  res occupants|living space,             !- Name
  {12a7c5ab-6767-4089-89a9-8eda9641cc41}, !- People Definition Name
  {3d5f4b93-23f9-47c8-b111-689c2df667df}, !- Space or SpaceType Name
  {238c8ff3-7582-4e25-ae50-95ca0ac788c5}, !- Number of People Schedule Name
  {b4871613-0729-4913-a051-e1ffd3032cf0}, !- Activity Level Schedule Name
>>>>>>> 3c1d7324
  ,                                       !- Surface Name/Angle Factor List Name
  ,                                       !- Work Efficiency Schedule Name
  ,                                       !- Clothing Insulation Schedule Name
  ,                                       !- Air Velocity Schedule Name
  1;                                      !- Multiplier

OS:ScheduleTypeLimits,
<<<<<<< HEAD
  {f0710658-d18b-4725-a566-eeafc7e69f4a}, !- Handle
=======
  {261b057e-2458-4e42-a10e-37a30901ddda}, !- Handle
>>>>>>> 3c1d7324
  ActivityLevel,                          !- Name
  0,                                      !- Lower Limit Value
  ,                                       !- Upper Limit Value
  Continuous,                             !- Numeric Type
  ActivityLevel;                          !- Unit Type

OS:ScheduleTypeLimits,
<<<<<<< HEAD
  {e672e4bb-e8be-4162-9c7a-36eb75c3ff79}, !- Handle
=======
  {a7ef52cc-0540-4874-8aa1-64dd6a3f76f3}, !- Handle
>>>>>>> 3c1d7324
  Fractional,                             !- Name
  0,                                      !- Lower Limit Value
  1,                                      !- Upper Limit Value
  Continuous;                             !- Numeric Type

OS:PlantLoop,
<<<<<<< HEAD
  {5ebb6846-d650-4785-8e73-b117ae895fb5}, !- Handle
=======
  {bc6d9bb0-4e80-4f80-95ad-16ad5fe0c434}, !- Handle
>>>>>>> 3c1d7324
  Domestic Hot Water Loop,                !- Name
  ,                                       !- Fluid Type
  0,                                      !- Glycol Concentration
  ,                                       !- User Defined Fluid Type
  ,                                       !- Plant Equipment Operation Heating Load
  ,                                       !- Plant Equipment Operation Cooling Load
  ,                                       !- Primary Plant Equipment Operation Scheme
<<<<<<< HEAD
  {043c5535-ee19-4493-9a5c-f77a7d42271b}, !- Loop Temperature Setpoint Node Name
=======
  {65487fa7-39e8-4488-8d86-37b48b07a7d1}, !- Loop Temperature Setpoint Node Name
>>>>>>> 3c1d7324
  ,                                       !- Maximum Loop Temperature {C}
  ,                                       !- Minimum Loop Temperature {C}
  0.01,                                   !- Maximum Loop Flow Rate {m3/s}
  ,                                       !- Minimum Loop Flow Rate {m3/s}
  0.003,                                  !- Plant Loop Volume {m3}
<<<<<<< HEAD
  {8630a483-92cf-4bf5-a724-cb05d7d11bbd}, !- Plant Side Inlet Node Name
  {326e0016-0840-44f0-b079-79075c37544a}, !- Plant Side Outlet Node Name
  ,                                       !- Plant Side Branch List Name
  {351c0750-1b90-4430-a937-e134a290c9b8}, !- Demand Side Inlet Node Name
  {fc085fe5-e7ca-439b-aef8-1db37e4b55c0}, !- Demand Side Outlet Node Name
  ,                                       !- Demand Side Branch List Name
  ,                                       !- Demand Side Connector List Name
  Optimal,                                !- Load Distribution Scheme
  {6f654994-7fb6-4393-9961-96e30b1e6594}, !- Availability Manager List Name
=======
  {72408cef-df63-4cae-af9b-cb77a8908cdd}, !- Plant Side Inlet Node Name
  {7551dcf0-cf3b-4e96-80d1-4c746c2baeca}, !- Plant Side Outlet Node Name
  ,                                       !- Plant Side Branch List Name
  {443d8551-2fdd-4278-be45-35cec0681f60}, !- Demand Side Inlet Node Name
  {67dd6d7d-5ff9-4b87-81f1-3484af44e6bc}, !- Demand Side Outlet Node Name
  ,                                       !- Demand Side Branch List Name
  ,                                       !- Demand Side Connector List Name
  Optimal,                                !- Load Distribution Scheme
  {a6f750a9-457e-4368-91c1-0209c0a09a4c}, !- Availability Manager List Name
>>>>>>> 3c1d7324
  ,                                       !- Plant Loop Demand Calculation Scheme
  ,                                       !- Common Pipe Simulation
  ,                                       !- Pressure Simulation Type
  ,                                       !- Plant Equipment Operation Heating Load Schedule
  ,                                       !- Plant Equipment Operation Cooling Load Schedule
  ,                                       !- Primary Plant Equipment Operation Scheme Schedule
  ,                                       !- Component Setpoint Operation Scheme Schedule
<<<<<<< HEAD
  {2bd7df10-c0ad-4242-886d-c0969c0a0768}, !- Demand Mixer Name
  {f33b28d1-3da3-48bd-91a2-e02572754de4}, !- Demand Splitter Name
  {c8073b69-49d0-42ed-8caa-6093e54afa7c}, !- Supply Mixer Name
  {af161062-314b-4d2d-ab97-4a0f1bead2f2}; !- Supply Splitter Name

OS:Node,
  {5281ad93-bf0c-48cf-8cf9-272f0baf66c8}, !- Handle
  Node 3,                                 !- Name
  {8630a483-92cf-4bf5-a724-cb05d7d11bbd}, !- Inlet Port
  {3f604da0-6664-4355-a491-b580909b6bb7}; !- Outlet Port

OS:Node,
  {043c5535-ee19-4493-9a5c-f77a7d42271b}, !- Handle
  Node 4,                                 !- Name
  {87fe62f3-27f5-4220-a3f2-412dde093af9}, !- Inlet Port
  {326e0016-0840-44f0-b079-79075c37544a}; !- Outlet Port

OS:Node,
  {c2a4f6a9-dc93-4e6e-9f81-2b0362ea5566}, !- Handle
  Node 5,                                 !- Name
  {89264d1c-7e9d-4069-afe9-48fed3249ad6}, !- Inlet Port
  {5c0aac4d-78b2-4b4e-8d6b-019aa17a3eb6}; !- Outlet Port

OS:Connector:Mixer,
  {c8073b69-49d0-42ed-8caa-6093e54afa7c}, !- Handle
  Connector Mixer 1,                      !- Name
  {54730b6c-8a49-4d18-b21f-fa926739106d}, !- Outlet Branch Name
  {36480550-f262-473d-9e4f-b5a0099675d8}, !- Inlet Branch Name 1
  {14642169-cd08-4f1f-832e-e49875ee7a90}; !- Inlet Branch Name 2

OS:Connector:Splitter,
  {af161062-314b-4d2d-ab97-4a0f1bead2f2}, !- Handle
  Connector Splitter 1,                   !- Name
  {d0fd59b7-eb20-4c70-9a1d-ca3151985d1e}, !- Inlet Branch Name
  {89264d1c-7e9d-4069-afe9-48fed3249ad6}, !- Outlet Branch Name 1
  {d1259182-87a5-4714-b5cf-2bbbcb447301}; !- Outlet Branch Name 2

OS:Connection,
  {8630a483-92cf-4bf5-a724-cb05d7d11bbd}, !- Handle
  {5ebb6846-d650-4785-8e73-b117ae895fb5}, !- Source Object
  14,                                     !- Outlet Port
  {5281ad93-bf0c-48cf-8cf9-272f0baf66c8}, !- Target Object
  2;                                      !- Inlet Port

OS:Connection,
  {89264d1c-7e9d-4069-afe9-48fed3249ad6}, !- Handle
  {af161062-314b-4d2d-ab97-4a0f1bead2f2}, !- Source Object
  3,                                      !- Outlet Port
  {c2a4f6a9-dc93-4e6e-9f81-2b0362ea5566}, !- Target Object
  2;                                      !- Inlet Port

OS:Connection,
  {326e0016-0840-44f0-b079-79075c37544a}, !- Handle
  {043c5535-ee19-4493-9a5c-f77a7d42271b}, !- Source Object
  3,                                      !- Outlet Port
  {5ebb6846-d650-4785-8e73-b117ae895fb5}, !- Target Object
  15;                                     !- Inlet Port

OS:Node,
  {f880b8bc-5c1f-483c-8992-bd705cbcb8f6}, !- Handle
  Node 6,                                 !- Name
  {351c0750-1b90-4430-a937-e134a290c9b8}, !- Inlet Port
  {d6920e14-77ae-4f89-93a2-ad224b47e894}; !- Outlet Port

OS:Node,
  {02e91712-a7e7-4cfc-82c7-4ee4ee7789c9}, !- Handle
  Node 7,                                 !- Name
  {d3080ccb-9073-4f62-8328-36846b758ef2}, !- Inlet Port
  {fc085fe5-e7ca-439b-aef8-1db37e4b55c0}; !- Outlet Port

OS:Node,
  {5f911354-5695-4321-a77e-0f414e3f5e93}, !- Handle
  Node 8,                                 !- Name
  {d848a215-d501-4c01-9c67-cee5e0c8c1e0}, !- Inlet Port
  {163e73ec-abee-4921-aab1-233f669be986}; !- Outlet Port

OS:Connector:Mixer,
  {2bd7df10-c0ad-4242-886d-c0969c0a0768}, !- Handle
  Connector Mixer 2,                      !- Name
  {d3080ccb-9073-4f62-8328-36846b758ef2}, !- Outlet Branch Name
  {163e73ec-abee-4921-aab1-233f669be986}; !- Inlet Branch Name 1

OS:Connector:Splitter,
  {f33b28d1-3da3-48bd-91a2-e02572754de4}, !- Handle
  Connector Splitter 2,                   !- Name
  {d6920e14-77ae-4f89-93a2-ad224b47e894}, !- Inlet Branch Name
  {d848a215-d501-4c01-9c67-cee5e0c8c1e0}; !- Outlet Branch Name 1

OS:Connection,
  {351c0750-1b90-4430-a937-e134a290c9b8}, !- Handle
  {5ebb6846-d650-4785-8e73-b117ae895fb5}, !- Source Object
  17,                                     !- Outlet Port
  {f880b8bc-5c1f-483c-8992-bd705cbcb8f6}, !- Target Object
  2;                                      !- Inlet Port

OS:Connection,
  {d6920e14-77ae-4f89-93a2-ad224b47e894}, !- Handle
  {f880b8bc-5c1f-483c-8992-bd705cbcb8f6}, !- Source Object
  3,                                      !- Outlet Port
  {f33b28d1-3da3-48bd-91a2-e02572754de4}, !- Target Object
  2;                                      !- Inlet Port

OS:Connection,
  {d848a215-d501-4c01-9c67-cee5e0c8c1e0}, !- Handle
  {f33b28d1-3da3-48bd-91a2-e02572754de4}, !- Source Object
  3,                                      !- Outlet Port
  {5f911354-5695-4321-a77e-0f414e3f5e93}, !- Target Object
  2;                                      !- Inlet Port

OS:Connection,
  {163e73ec-abee-4921-aab1-233f669be986}, !- Handle
  {5f911354-5695-4321-a77e-0f414e3f5e93}, !- Source Object
  3,                                      !- Outlet Port
  {2bd7df10-c0ad-4242-886d-c0969c0a0768}, !- Target Object
  3;                                      !- Inlet Port

OS:Connection,
  {d3080ccb-9073-4f62-8328-36846b758ef2}, !- Handle
  {2bd7df10-c0ad-4242-886d-c0969c0a0768}, !- Source Object
  2,                                      !- Outlet Port
  {02e91712-a7e7-4cfc-82c7-4ee4ee7789c9}, !- Target Object
  2;                                      !- Inlet Port

OS:Connection,
  {fc085fe5-e7ca-439b-aef8-1db37e4b55c0}, !- Handle
  {02e91712-a7e7-4cfc-82c7-4ee4ee7789c9}, !- Source Object
  3,                                      !- Outlet Port
  {5ebb6846-d650-4785-8e73-b117ae895fb5}, !- Target Object
  18;                                     !- Inlet Port

OS:Sizing:Plant,
  {dcbe78c9-bee7-426d-8376-7899721b50a7}, !- Handle
  {5ebb6846-d650-4785-8e73-b117ae895fb5}, !- Plant or Condenser Loop Name
=======
  {daa142cd-6689-4215-bea7-70fcead7de75}, !- Demand Mixer Name
  {80ea43f2-acb8-4c15-9f46-b5729ba14c59}, !- Demand Splitter Name
  {439cae87-112e-47b9-880e-25b83cb522a0}, !- Supply Mixer Name
  {d04c72df-51c2-4d03-ba1c-48254a4fdc47}; !- Supply Splitter Name

OS:Node,
  {e8450ab5-d04d-4b1d-b0f3-dc3ec1dd1553}, !- Handle
  Node 3,                                 !- Name
  {72408cef-df63-4cae-af9b-cb77a8908cdd}, !- Inlet Port
  {9b4d0d47-cf26-42b0-b4ae-7aa8797e24f4}; !- Outlet Port

OS:Node,
  {65487fa7-39e8-4488-8d86-37b48b07a7d1}, !- Handle
  Node 4,                                 !- Name
  {e2644e42-a856-4ca1-bfe7-34fde18e4fb3}, !- Inlet Port
  {7551dcf0-cf3b-4e96-80d1-4c746c2baeca}; !- Outlet Port

OS:Node,
  {8b321d79-85c3-4e60-bf74-8ff1c112b527}, !- Handle
  Node 5,                                 !- Name
  {003c34cb-3577-4d6a-a35e-85cf8c28b35c}, !- Inlet Port
  {fe44bb8f-c4b9-4a89-b0b0-e22fe723d5f2}; !- Outlet Port

OS:Connector:Mixer,
  {439cae87-112e-47b9-880e-25b83cb522a0}, !- Handle
  Connector Mixer 1,                      !- Name
  {d7b4d067-f5ad-4b46-aac4-e55a06dabf8c}, !- Outlet Branch Name
  {8ddecb26-7828-4a5a-8981-92675d51410f}, !- Inlet Branch Name 1
  {08c02e60-797e-43f8-aaa3-2f6f1f7dc5e0}; !- Inlet Branch Name 2

OS:Connector:Splitter,
  {d04c72df-51c2-4d03-ba1c-48254a4fdc47}, !- Handle
  Connector Splitter 1,                   !- Name
  {8c2b9a45-0888-4db3-b68f-4d2dcf56f7dc}, !- Inlet Branch Name
  {003c34cb-3577-4d6a-a35e-85cf8c28b35c}, !- Outlet Branch Name 1
  {bb634841-e575-4525-80e6-8d5b95b9db11}; !- Outlet Branch Name 2

OS:Connection,
  {72408cef-df63-4cae-af9b-cb77a8908cdd}, !- Handle
  {18a5c20f-04b8-49cd-83b7-9ed76ac890de}, !- Name
  {bc6d9bb0-4e80-4f80-95ad-16ad5fe0c434}, !- Source Object
  14,                                     !- Outlet Port
  {e8450ab5-d04d-4b1d-b0f3-dc3ec1dd1553}, !- Target Object
  2;                                      !- Inlet Port

OS:Connection,
  {003c34cb-3577-4d6a-a35e-85cf8c28b35c}, !- Handle
  {aafee7f0-189b-4ef8-b4ec-d230e68ecdde}, !- Name
  {d04c72df-51c2-4d03-ba1c-48254a4fdc47}, !- Source Object
  3,                                      !- Outlet Port
  {8b321d79-85c3-4e60-bf74-8ff1c112b527}, !- Target Object
  2;                                      !- Inlet Port

OS:Connection,
  {7551dcf0-cf3b-4e96-80d1-4c746c2baeca}, !- Handle
  {b9d09113-19d4-41a2-a6be-97ff6b91fec0}, !- Name
  {65487fa7-39e8-4488-8d86-37b48b07a7d1}, !- Source Object
  3,                                      !- Outlet Port
  {bc6d9bb0-4e80-4f80-95ad-16ad5fe0c434}, !- Target Object
  15;                                     !- Inlet Port

OS:Node,
  {a5c8d938-66d9-4d5e-89d3-50d027b96fe1}, !- Handle
  Node 6,                                 !- Name
  {443d8551-2fdd-4278-be45-35cec0681f60}, !- Inlet Port
  {11ad527a-0316-4c28-97ff-fab758245b61}; !- Outlet Port

OS:Node,
  {5db748d2-e325-41d3-a775-9a9557178d28}, !- Handle
  Node 7,                                 !- Name
  {2890b21b-da1f-4817-8aa1-50ccd8a32a07}, !- Inlet Port
  {67dd6d7d-5ff9-4b87-81f1-3484af44e6bc}; !- Outlet Port

OS:Node,
  {4c1fe1c7-f898-458f-9bca-0906a630b548}, !- Handle
  Node 8,                                 !- Name
  {c7c57127-408c-43b2-8963-4958e48dc1bf}, !- Inlet Port
  {927c8f2e-1be4-46ab-b461-8c29fa055578}; !- Outlet Port

OS:Connector:Mixer,
  {daa142cd-6689-4215-bea7-70fcead7de75}, !- Handle
  Connector Mixer 2,                      !- Name
  {2890b21b-da1f-4817-8aa1-50ccd8a32a07}, !- Outlet Branch Name
  {927c8f2e-1be4-46ab-b461-8c29fa055578}; !- Inlet Branch Name 1

OS:Connector:Splitter,
  {80ea43f2-acb8-4c15-9f46-b5729ba14c59}, !- Handle
  Connector Splitter 2,                   !- Name
  {11ad527a-0316-4c28-97ff-fab758245b61}, !- Inlet Branch Name
  {c7c57127-408c-43b2-8963-4958e48dc1bf}; !- Outlet Branch Name 1

OS:Connection,
  {443d8551-2fdd-4278-be45-35cec0681f60}, !- Handle
  {0a859d41-7b48-49f9-a66a-dbe990691d76}, !- Name
  {bc6d9bb0-4e80-4f80-95ad-16ad5fe0c434}, !- Source Object
  17,                                     !- Outlet Port
  {a5c8d938-66d9-4d5e-89d3-50d027b96fe1}, !- Target Object
  2;                                      !- Inlet Port

OS:Connection,
  {11ad527a-0316-4c28-97ff-fab758245b61}, !- Handle
  {f5e4f6e0-6307-4844-91ff-73c02c7e930b}, !- Name
  {a5c8d938-66d9-4d5e-89d3-50d027b96fe1}, !- Source Object
  3,                                      !- Outlet Port
  {80ea43f2-acb8-4c15-9f46-b5729ba14c59}, !- Target Object
  2;                                      !- Inlet Port

OS:Connection,
  {c7c57127-408c-43b2-8963-4958e48dc1bf}, !- Handle
  {cad2834f-9d60-4e9f-bb18-447d198603c7}, !- Name
  {80ea43f2-acb8-4c15-9f46-b5729ba14c59}, !- Source Object
  3,                                      !- Outlet Port
  {4c1fe1c7-f898-458f-9bca-0906a630b548}, !- Target Object
  2;                                      !- Inlet Port

OS:Connection,
  {927c8f2e-1be4-46ab-b461-8c29fa055578}, !- Handle
  {bc4ab008-2b9b-460e-82c1-c8e5b400e6e3}, !- Name
  {4c1fe1c7-f898-458f-9bca-0906a630b548}, !- Source Object
  3,                                      !- Outlet Port
  {daa142cd-6689-4215-bea7-70fcead7de75}, !- Target Object
  3;                                      !- Inlet Port

OS:Connection,
  {2890b21b-da1f-4817-8aa1-50ccd8a32a07}, !- Handle
  {5a650e6b-c657-4ab8-a2d7-33d0982c6245}, !- Name
  {daa142cd-6689-4215-bea7-70fcead7de75}, !- Source Object
  2,                                      !- Outlet Port
  {5db748d2-e325-41d3-a775-9a9557178d28}, !- Target Object
  2;                                      !- Inlet Port

OS:Connection,
  {67dd6d7d-5ff9-4b87-81f1-3484af44e6bc}, !- Handle
  {ac612ba0-dc79-443c-9dce-2baad86614c4}, !- Name
  {5db748d2-e325-41d3-a775-9a9557178d28}, !- Source Object
  3,                                      !- Outlet Port
  {bc6d9bb0-4e80-4f80-95ad-16ad5fe0c434}, !- Target Object
  18;                                     !- Inlet Port

OS:Sizing:Plant,
  {0f7c0d9f-0460-4fec-b141-ebd134cc73f0}, !- Handle
  {bc6d9bb0-4e80-4f80-95ad-16ad5fe0c434}, !- Plant or Condenser Loop Name
>>>>>>> 3c1d7324
  Heating,                                !- Loop Type
  52.6666666666667,                       !- Design Loop Exit Temperature {C}
  5.55555555555556,                       !- Loop Design Temperature Difference {deltaC}
  NonCoincident,                          !- Sizing Option
  1,                                      !- Zone Timesteps in Averaging Window
  None;                                   !- Coincident Sizing Factor Mode

OS:AvailabilityManagerAssignmentList,
<<<<<<< HEAD
  {6f654994-7fb6-4393-9961-96e30b1e6594}, !- Handle
  Plant Loop 1 AvailabilityManagerAssignmentList; !- Name

OS:Pipe:Adiabatic,
  {79f38fdb-e9dc-491e-a2fb-8475df184bfa}, !- Handle
  Pipe Adiabatic 1,                       !- Name
  {5c0aac4d-78b2-4b4e-8d6b-019aa17a3eb6}, !- Inlet Node Name
  {bb2714b1-a420-4b35-9879-15d47af1a6a2}; !- Outlet Node Name

OS:Pipe:Adiabatic,
  {84166f40-46ad-423e-a79d-dd12310b8b43}, !- Handle
  Pipe Adiabatic 2,                       !- Name
  {30841bff-ff2f-4230-81f9-8b7860e7b741}, !- Inlet Node Name
  {87fe62f3-27f5-4220-a3f2-412dde093af9}; !- Outlet Node Name

OS:Node,
  {c57d89de-3a3d-448d-a427-66568a93aab6}, !- Handle
  Node 9,                                 !- Name
  {bb2714b1-a420-4b35-9879-15d47af1a6a2}, !- Inlet Port
  {36480550-f262-473d-9e4f-b5a0099675d8}; !- Outlet Port

OS:Connection,
  {5c0aac4d-78b2-4b4e-8d6b-019aa17a3eb6}, !- Handle
  {c2a4f6a9-dc93-4e6e-9f81-2b0362ea5566}, !- Source Object
  3,                                      !- Outlet Port
  {79f38fdb-e9dc-491e-a2fb-8475df184bfa}, !- Target Object
  2;                                      !- Inlet Port

OS:Connection,
  {bb2714b1-a420-4b35-9879-15d47af1a6a2}, !- Handle
  {79f38fdb-e9dc-491e-a2fb-8475df184bfa}, !- Source Object
  3,                                      !- Outlet Port
  {c57d89de-3a3d-448d-a427-66568a93aab6}, !- Target Object
  2;                                      !- Inlet Port

OS:Connection,
  {36480550-f262-473d-9e4f-b5a0099675d8}, !- Handle
  {c57d89de-3a3d-448d-a427-66568a93aab6}, !- Source Object
  3,                                      !- Outlet Port
  {c8073b69-49d0-42ed-8caa-6093e54afa7c}, !- Target Object
  3;                                      !- Inlet Port

OS:Node,
  {f2be539b-968b-4c85-9092-bb02f91ecdd6}, !- Handle
  Node 10,                                !- Name
  {54730b6c-8a49-4d18-b21f-fa926739106d}, !- Inlet Port
  {30841bff-ff2f-4230-81f9-8b7860e7b741}; !- Outlet Port

OS:Connection,
  {54730b6c-8a49-4d18-b21f-fa926739106d}, !- Handle
  {c8073b69-49d0-42ed-8caa-6093e54afa7c}, !- Source Object
  2,                                      !- Outlet Port
  {f2be539b-968b-4c85-9092-bb02f91ecdd6}, !- Target Object
  2;                                      !- Inlet Port

OS:Connection,
  {30841bff-ff2f-4230-81f9-8b7860e7b741}, !- Handle
  {f2be539b-968b-4c85-9092-bb02f91ecdd6}, !- Source Object
  3,                                      !- Outlet Port
  {84166f40-46ad-423e-a79d-dd12310b8b43}, !- Target Object
  2;                                      !- Inlet Port

OS:Connection,
  {87fe62f3-27f5-4220-a3f2-412dde093af9}, !- Handle
  {84166f40-46ad-423e-a79d-dd12310b8b43}, !- Source Object
  3,                                      !- Outlet Port
  {043c5535-ee19-4493-9a5c-f77a7d42271b}, !- Target Object
  2;                                      !- Inlet Port

OS:Pump:VariableSpeed,
  {e243d19b-3569-4967-ade0-bed92a449def}, !- Handle
  Pump Variable Speed 1,                  !- Name
  {3f604da0-6664-4355-a491-b580909b6bb7}, !- Inlet Node Name
  {4ea58448-83ae-445e-9b9b-7651832df27b}, !- Outlet Node Name
=======
  {a6f750a9-457e-4368-91c1-0209c0a09a4c}, !- Handle
  Plant Loop 1 AvailabilityManagerAssignmentList; !- Name

OS:Pipe:Adiabatic,
  {2e2b54df-44ae-4d5b-9670-d75a6ce9a8ed}, !- Handle
  Pipe Adiabatic 1,                       !- Name
  {fe44bb8f-c4b9-4a89-b0b0-e22fe723d5f2}, !- Inlet Node Name
  {751d94fc-90a9-4302-89c8-2847b1047652}; !- Outlet Node Name

OS:Pipe:Adiabatic,
  {8316fcb9-30be-4034-af5b-2eb96ac0fc06}, !- Handle
  Pipe Adiabatic 2,                       !- Name
  {5f487261-6ac0-49cf-9e9d-a3a23c9c7a24}, !- Inlet Node Name
  {e2644e42-a856-4ca1-bfe7-34fde18e4fb3}; !- Outlet Node Name

OS:Node,
  {a17603b3-16c4-4a6f-b708-1e5d9009118b}, !- Handle
  Node 9,                                 !- Name
  {751d94fc-90a9-4302-89c8-2847b1047652}, !- Inlet Port
  {8ddecb26-7828-4a5a-8981-92675d51410f}; !- Outlet Port

OS:Connection,
  {fe44bb8f-c4b9-4a89-b0b0-e22fe723d5f2}, !- Handle
  {726271f9-0ad2-4f4d-b183-cd254f3ff725}, !- Name
  {8b321d79-85c3-4e60-bf74-8ff1c112b527}, !- Source Object
  3,                                      !- Outlet Port
  {2e2b54df-44ae-4d5b-9670-d75a6ce9a8ed}, !- Target Object
  2;                                      !- Inlet Port

OS:Connection,
  {751d94fc-90a9-4302-89c8-2847b1047652}, !- Handle
  {e8e8f132-5a27-448d-bdea-e36561c20d11}, !- Name
  {2e2b54df-44ae-4d5b-9670-d75a6ce9a8ed}, !- Source Object
  3,                                      !- Outlet Port
  {a17603b3-16c4-4a6f-b708-1e5d9009118b}, !- Target Object
  2;                                      !- Inlet Port

OS:Connection,
  {8ddecb26-7828-4a5a-8981-92675d51410f}, !- Handle
  {4f1848bb-37ee-4122-a18b-97da1cadfd65}, !- Name
  {a17603b3-16c4-4a6f-b708-1e5d9009118b}, !- Source Object
  3,                                      !- Outlet Port
  {439cae87-112e-47b9-880e-25b83cb522a0}, !- Target Object
  3;                                      !- Inlet Port

OS:Node,
  {625151b9-959e-4a00-8a1d-017162096a92}, !- Handle
  Node 10,                                !- Name
  {d7b4d067-f5ad-4b46-aac4-e55a06dabf8c}, !- Inlet Port
  {5f487261-6ac0-49cf-9e9d-a3a23c9c7a24}; !- Outlet Port

OS:Connection,
  {d7b4d067-f5ad-4b46-aac4-e55a06dabf8c}, !- Handle
  {087ccfc2-9291-4a3b-8134-30c7b92e71ec}, !- Name
  {439cae87-112e-47b9-880e-25b83cb522a0}, !- Source Object
  2,                                      !- Outlet Port
  {625151b9-959e-4a00-8a1d-017162096a92}, !- Target Object
  2;                                      !- Inlet Port

OS:Connection,
  {5f487261-6ac0-49cf-9e9d-a3a23c9c7a24}, !- Handle
  {f6f4b445-83f2-4462-8438-d09e303c59da}, !- Name
  {625151b9-959e-4a00-8a1d-017162096a92}, !- Source Object
  3,                                      !- Outlet Port
  {8316fcb9-30be-4034-af5b-2eb96ac0fc06}, !- Target Object
  2;                                      !- Inlet Port

OS:Connection,
  {e2644e42-a856-4ca1-bfe7-34fde18e4fb3}, !- Handle
  {aaf08f16-790d-40f5-92cb-759de03c9384}, !- Name
  {8316fcb9-30be-4034-af5b-2eb96ac0fc06}, !- Source Object
  3,                                      !- Outlet Port
  {65487fa7-39e8-4488-8d86-37b48b07a7d1}, !- Target Object
  2;                                      !- Inlet Port

OS:Pump:VariableSpeed,
  {b79543b9-6a74-49e2-b9c4-a17a7b4cb8d1}, !- Handle
  Pump Variable Speed 1,                  !- Name
  {9b4d0d47-cf26-42b0-b4ae-7aa8797e24f4}, !- Inlet Node Name
  {320af6ab-1663-47ed-8e44-43e89a773745}, !- Outlet Node Name
>>>>>>> 3c1d7324
  0.01,                                   !- Rated Flow Rate {m3/s}
  1,                                      !- Rated Pump Head {Pa}
  0,                                      !- Rated Power Consumption {W}
  1,                                      !- Motor Efficiency
  0,                                      !- Fraction of Motor Inefficiencies to Fluid Stream
  0,                                      !- Coefficient 1 of the Part Load Performance Curve
  1,                                      !- Coefficient 2 of the Part Load Performance Curve
  0,                                      !- Coefficient 3 of the Part Load Performance Curve
  0,                                      !- Coefficient 4 of the Part Load Performance Curve
  ,                                       !- Minimum Flow Rate {m3/s}
  Intermittent,                           !- Pump Control Type
  ,                                       !- Pump Flow Rate Schedule Name
  ,                                       !- Pump Curve Name
  ,                                       !- Impeller Diameter {m}
  ,                                       !- VFD Control Type
  ,                                       !- Pump RPM Schedule Name
  ,                                       !- Minimum Pressure Schedule {Pa}
  ,                                       !- Maximum Pressure Schedule {Pa}
  ,                                       !- Minimum RPM Schedule {rev/min}
  ,                                       !- Maximum RPM Schedule {rev/min}
  ,                                       !- Zone Name
  0.5,                                    !- Skin Loss Radiative Fraction
  PowerPerFlowPerPressure,                !- Design Power Sizing Method
  348701.1,                               !- Design Electric Power per Unit Flow Rate {W/(m3/s)}
  1.282051282,                            !- Design Shaft Power per Unit Flow Rate per Unit Head {W-s/m3-Pa}
  0,                                      !- Design Minimum Flow Rate Fraction
  General;                                !- End-Use Subcategory

OS:Node,
<<<<<<< HEAD
  {e21a2bbe-d03e-4e93-87ad-bf7a9f2ec62c}, !- Handle
  Node 11,                                !- Name
  {4ea58448-83ae-445e-9b9b-7651832df27b}, !- Inlet Port
  {d0fd59b7-eb20-4c70-9a1d-ca3151985d1e}; !- Outlet Port

OS:Connection,
  {3f604da0-6664-4355-a491-b580909b6bb7}, !- Handle
  {5281ad93-bf0c-48cf-8cf9-272f0baf66c8}, !- Source Object
  3,                                      !- Outlet Port
  {e243d19b-3569-4967-ade0-bed92a449def}, !- Target Object
  2;                                      !- Inlet Port

OS:Connection,
  {4ea58448-83ae-445e-9b9b-7651832df27b}, !- Handle
  {e243d19b-3569-4967-ade0-bed92a449def}, !- Source Object
  3,                                      !- Outlet Port
  {e21a2bbe-d03e-4e93-87ad-bf7a9f2ec62c}, !- Target Object
  2;                                      !- Inlet Port

OS:Connection,
  {d0fd59b7-eb20-4c70-9a1d-ca3151985d1e}, !- Handle
  {e21a2bbe-d03e-4e93-87ad-bf7a9f2ec62c}, !- Source Object
  3,                                      !- Outlet Port
  {af161062-314b-4d2d-ab97-4a0f1bead2f2}, !- Target Object
  2;                                      !- Inlet Port

OS:Schedule:Constant,
  {977834e9-11bd-4c5d-8a41-a17873a8b32d}, !- Handle
  dhw temp,                               !- Name
  {a3ab82a3-8bde-4e00-9ee1-6a645347ddda}, !- Schedule Type Limits Name
  52.6666666666667;                       !- Value

OS:SetpointManager:Scheduled,
  {8a5ad4ea-b91a-4dd3-8ed0-a1ae38179e39}, !- Handle
  Setpoint Manager Scheduled 1,           !- Name
  Temperature,                            !- Control Variable
  {977834e9-11bd-4c5d-8a41-a17873a8b32d}, !- Schedule Name
  {043c5535-ee19-4493-9a5c-f77a7d42271b}; !- Setpoint Node or NodeList Name

OS:ScheduleTypeLimits,
  {a3ab82a3-8bde-4e00-9ee1-6a645347ddda}, !- Handle
=======
  {d74343b4-f12a-477b-bd75-0d9508961292}, !- Handle
  Node 11,                                !- Name
  {320af6ab-1663-47ed-8e44-43e89a773745}, !- Inlet Port
  {8c2b9a45-0888-4db3-b68f-4d2dcf56f7dc}; !- Outlet Port

OS:Connection,
  {9b4d0d47-cf26-42b0-b4ae-7aa8797e24f4}, !- Handle
  {c3cb2d16-6def-40a9-a16d-188360d98dbd}, !- Name
  {e8450ab5-d04d-4b1d-b0f3-dc3ec1dd1553}, !- Source Object
  3,                                      !- Outlet Port
  {b79543b9-6a74-49e2-b9c4-a17a7b4cb8d1}, !- Target Object
  2;                                      !- Inlet Port

OS:Connection,
  {320af6ab-1663-47ed-8e44-43e89a773745}, !- Handle
  {0cca2215-6f2e-46c9-961f-1df7975bddac}, !- Name
  {b79543b9-6a74-49e2-b9c4-a17a7b4cb8d1}, !- Source Object
  3,                                      !- Outlet Port
  {d74343b4-f12a-477b-bd75-0d9508961292}, !- Target Object
  2;                                      !- Inlet Port

OS:Connection,
  {8c2b9a45-0888-4db3-b68f-4d2dcf56f7dc}, !- Handle
  {5083069d-5808-42d0-892d-2f51269d5428}, !- Name
  {d74343b4-f12a-477b-bd75-0d9508961292}, !- Source Object
  3,                                      !- Outlet Port
  {d04c72df-51c2-4d03-ba1c-48254a4fdc47}, !- Target Object
  2;                                      !- Inlet Port

OS:Schedule:Constant,
  {36818947-2f27-4706-915e-654becd2e2b2}, !- Handle
  dhw temp,                               !- Name
  {8d3d03a5-fa77-4f6e-83b7-77a0fbb3ec1c}, !- Schedule Type Limits Name
  52.6666666666667;                       !- Value

OS:SetpointManager:Scheduled,
  {cacdf17f-53f2-440a-9fc0-f9c638eb11f1}, !- Handle
  Setpoint Manager Scheduled 1,           !- Name
  Temperature,                            !- Control Variable
  {36818947-2f27-4706-915e-654becd2e2b2}, !- Schedule Name
  {65487fa7-39e8-4488-8d86-37b48b07a7d1}; !- Setpoint Node or NodeList Name

OS:ScheduleTypeLimits,
  {8d3d03a5-fa77-4f6e-83b7-77a0fbb3ec1c}, !- Handle
>>>>>>> 3c1d7324
  Temperature,                            !- Name
  ,                                       !- Lower Limit Value
  ,                                       !- Upper Limit Value
  Continuous,                             !- Numeric Type
  Temperature;                            !- Unit Type

OS:WaterHeater:Mixed,
<<<<<<< HEAD
  {bf970f59-8272-4a4e-9348-fca8af1c2b4e}, !- Handle
  res wh,                                 !- Name
  0.143845647790854,                      !- Tank Volume {m3}
  {9d510959-4220-45f2-879c-74bd9e057eb8}, !- Setpoint Temperature Schedule Name
=======
  {6602e5e4-1574-4bb2-8d53-d6c713040b04}, !- Handle
  res wh,                                 !- Name
  0.143845647790854,                      !- Tank Volume {m3}
  {78b15975-4b9a-4aff-9842-30c50f4363b3}, !- Setpoint Temperature Schedule Name
>>>>>>> 3c1d7324
  2,                                      !- Deadband Temperature Difference {deltaC}
  99,                                     !- Maximum Temperature Limit {C}
  Cycle,                                  !- Heater Control Type
  11722.8428068889,                       !- Heater Maximum Capacity {W}
  0,                                      !- Heater Minimum Capacity {W}
  ,                                       !- Heater Ignition Minimum Flow Rate {m3/s}
  ,                                       !- Heater Ignition Delay {s}
  NaturalGas,                             !- Heater Fuel Type
  0.773298241318794,                      !- Heater Thermal Efficiency
  ,                                       !- Part Load Factor Curve Name
  0,                                      !- Off Cycle Parasitic Fuel Consumption Rate {W}
  Electricity,                            !- Off Cycle Parasitic Fuel Type
  0,                                      !- Off Cycle Parasitic Heat Fraction to Tank
  0,                                      !- On Cycle Parasitic Fuel Consumption Rate {W}
  Electricity,                            !- On Cycle Parasitic Fuel Type
  0,                                      !- On Cycle Parasitic Heat Fraction to Tank
  ThermalZone,                            !- Ambient Temperature Indicator
  ,                                       !- Ambient Temperature Schedule Name
<<<<<<< HEAD
  {24db6357-65dc-45b5-88a2-1cd1eafb2de4}, !- Ambient Temperature Thermal Zone Name
=======
  {95d68163-fe92-40cb-b0e7-383076925395}, !- Ambient Temperature Thermal Zone Name
>>>>>>> 3c1d7324
  ,                                       !- Ambient Temperature Outdoor Air Node Name
  4.15693173076374,                       !- Off Cycle Loss Coefficient to Ambient Temperature {W/K}
  0.64,                                   !- Off Cycle Loss Fraction to Thermal Zone
  4.15693173076374,                       !- On Cycle Loss Coefficient to Ambient Temperature {W/K}
  1,                                      !- On Cycle Loss Fraction to Thermal Zone
  ,                                       !- Peak Use Flow Rate {m3/s}
  ,                                       !- Use Flow Rate Fraction Schedule Name
  ,                                       !- Cold Water Supply Temperature Schedule Name
<<<<<<< HEAD
  {6275545b-e534-4ff6-85b0-1bf5b25f943d}, !- Use Side Inlet Node Name
  {52783574-2d13-40dd-9b13-bfaf7e768373}, !- Use Side Outlet Node Name
=======
  {6e4279b0-7b6c-4c09-ab9d-b76edb9fee01}, !- Use Side Inlet Node Name
  {14f3e89e-81b8-43a5-af96-407a2380d2bd}, !- Use Side Outlet Node Name
>>>>>>> 3c1d7324
  1,                                      !- Use Side Effectiveness
  ,                                       !- Source Side Inlet Node Name
  ,                                       !- Source Side Outlet Node Name
  1,                                      !- Source Side Effectiveness
  autosize,                               !- Use Side Design Flow Rate {m3/s}
  autosize,                               !- Source Side Design Flow Rate {m3/s}
  1.5,                                    !- Indirect Water Heating Recovery Time {hr}
  IndirectHeatPrimarySetpoint,            !- Source Side Flow Control Mode
  ,                                       !- Indirect Alternate Setpoint Temperature Schedule Name
  res wh;                                 !- End-Use Subcategory

OS:WaterHeater:Sizing,
  {e64f7aea-529d-4fbb-8442-78783212684d}, !- Handle
  {bf970f59-8272-4a4e-9348-fca8af1c2b4e}, !- WaterHeater Name
  PeakDraw,                               !- Design Mode
  0.538503,                               !- Time Storage Can Meet Peak Draw {hr}
  0,                                      !- Time for Tank Recovery {hr}
  1;                                      !- Nominal Tank Volume for Autosizing Plant Connections {m3}

OS:Schedule:Constant,
<<<<<<< HEAD
  {9d510959-4220-45f2-879c-74bd9e057eb8}, !- Handle
  WH Setpoint Temp,                       !- Name
  {a3ab82a3-8bde-4e00-9ee1-6a645347ddda}, !- Schedule Type Limits Name
  52.6666666666667;                       !- Value

OS:Node,
  {a17eaa21-a202-485d-9539-174f3dd3a2a5}, !- Handle
  Node 12,                                !- Name
  {d1259182-87a5-4714-b5cf-2bbbcb447301}, !- Inlet Port
  {6275545b-e534-4ff6-85b0-1bf5b25f943d}; !- Outlet Port

OS:Connection,
  {d1259182-87a5-4714-b5cf-2bbbcb447301}, !- Handle
  {af161062-314b-4d2d-ab97-4a0f1bead2f2}, !- Source Object
  4,                                      !- Outlet Port
  {a17eaa21-a202-485d-9539-174f3dd3a2a5}, !- Target Object
  2;                                      !- Inlet Port

OS:Node,
  {25fb1796-4d6e-4996-8630-7b788195e46a}, !- Handle
  Node 13,                                !- Name
  {52783574-2d13-40dd-9b13-bfaf7e768373}, !- Inlet Port
  {14642169-cd08-4f1f-832e-e49875ee7a90}; !- Outlet Port

OS:Connection,
  {6275545b-e534-4ff6-85b0-1bf5b25f943d}, !- Handle
  {a17eaa21-a202-485d-9539-174f3dd3a2a5}, !- Source Object
  3,                                      !- Outlet Port
  {bf970f59-8272-4a4e-9348-fca8af1c2b4e}, !- Target Object
  31;                                     !- Inlet Port

OS:Connection,
  {52783574-2d13-40dd-9b13-bfaf7e768373}, !- Handle
  {bf970f59-8272-4a4e-9348-fca8af1c2b4e}, !- Source Object
  32,                                     !- Outlet Port
  {25fb1796-4d6e-4996-8630-7b788195e46a}, !- Target Object
  2;                                      !- Inlet Port

OS:Connection,
  {14642169-cd08-4f1f-832e-e49875ee7a90}, !- Handle
  {25fb1796-4d6e-4996-8630-7b788195e46a}, !- Source Object
  3,                                      !- Outlet Port
  {c8073b69-49d0-42ed-8caa-6093e54afa7c}, !- Target Object
=======
  {78b15975-4b9a-4aff-9842-30c50f4363b3}, !- Handle
  WH Setpoint Temp,                       !- Name
  {8d3d03a5-fa77-4f6e-83b7-77a0fbb3ec1c}, !- Schedule Type Limits Name
  52.6666666666667;                       !- Value

OS:Node,
  {c8160731-d4f0-4711-8e23-78c7e7e9d65a}, !- Handle
  Node 12,                                !- Name
  {bb634841-e575-4525-80e6-8d5b95b9db11}, !- Inlet Port
  {6e4279b0-7b6c-4c09-ab9d-b76edb9fee01}; !- Outlet Port

OS:Connection,
  {bb634841-e575-4525-80e6-8d5b95b9db11}, !- Handle
  {322e0f78-7a85-42b2-b492-53ed7915797d}, !- Name
  {d04c72df-51c2-4d03-ba1c-48254a4fdc47}, !- Source Object
  4,                                      !- Outlet Port
  {c8160731-d4f0-4711-8e23-78c7e7e9d65a}, !- Target Object
  2;                                      !- Inlet Port

OS:Node,
  {7894311c-9d95-4c65-b6f4-1cdab0f977f1}, !- Handle
  Node 13,                                !- Name
  {14f3e89e-81b8-43a5-af96-407a2380d2bd}, !- Inlet Port
  {08c02e60-797e-43f8-aaa3-2f6f1f7dc5e0}; !- Outlet Port

OS:Connection,
  {6e4279b0-7b6c-4c09-ab9d-b76edb9fee01}, !- Handle
  {2c9b42c6-be7c-4140-9312-1b8642b0dde4}, !- Name
  {c8160731-d4f0-4711-8e23-78c7e7e9d65a}, !- Source Object
  3,                                      !- Outlet Port
  {6602e5e4-1574-4bb2-8d53-d6c713040b04}, !- Target Object
  31;                                     !- Inlet Port

OS:Connection,
  {14f3e89e-81b8-43a5-af96-407a2380d2bd}, !- Handle
  {29a3bbba-840d-49ba-b726-e7d9599f78bb}, !- Name
  {6602e5e4-1574-4bb2-8d53-d6c713040b04}, !- Source Object
  32,                                     !- Outlet Port
  {7894311c-9d95-4c65-b6f4-1cdab0f977f1}, !- Target Object
  2;                                      !- Inlet Port

OS:Connection,
  {08c02e60-797e-43f8-aaa3-2f6f1f7dc5e0}, !- Handle
  {b444a26c-0ee8-4c79-b0da-50c088121251}, !- Name
  {7894311c-9d95-4c65-b6f4-1cdab0f977f1}, !- Source Object
  3,                                      !- Outlet Port
  {439cae87-112e-47b9-880e-25b83cb522a0}, !- Target Object
>>>>>>> 3c1d7324
  4;                                      !- Inlet Port
<|MERGE_RESOLUTION|>--- conflicted
+++ resolved
@@ -1,32 +1,22 @@
 !- NOTE: Auto-generated from /test/osw_files/MF_8units_1story_SL_3Beds_2Baths_Denver_WHTank.osw
 
 OS:Version,
-<<<<<<< HEAD
-  {383c01d0-7e8c-465e-8749-ba22a32fdc3e}, !- Handle
-  3.2.1,                                  !- Version Identifier
-  rc1;                                    !- Prerelease Identifier
+  {a4929b73-30c7-4ddd-acf9-734916e23bd1}, !- Handle
+  3.2.0;                                  !- Version Identifier
 
 OS:SimulationControl,
-  {d19c8b5f-2d19-49e3-ae9c-5fefd65b31e8}, !- Handle
-=======
-  {c18e92c7-d5f6-4967-b9ce-e6483f892467}, !- Handle
-  2.9.0;                                  !- Version Identifier
-
-OS:SimulationControl,
-  {db1a9c9f-bba2-4bbc-b82b-1e37caa37847}, !- Handle
->>>>>>> 3c1d7324
+  {456fffb6-1e90-464a-b9c3-a1a371c10dc1}, !- Handle
   ,                                       !- Do Zone Sizing Calculation
   ,                                       !- Do System Sizing Calculation
   ,                                       !- Do Plant Sizing Calculation
   No;                                     !- Run Simulation for Sizing Periods
 
 OS:Timestep,
-<<<<<<< HEAD
-  {816ab691-7e57-4df9-a046-0d7da31972b1}, !- Handle
+  {da859ccc-077e-4b91-8c55-5c4e01be5382}, !- Handle
   6;                                      !- Number of Timesteps per Hour
 
 OS:ShadowCalculation,
-  {235d345b-31be-4e63-b179-a507a4657eb2}, !- Handle
+  {d0bc0105-5cb3-425a-a009-b2fdc407b043}, !- Handle
   PolygonClipping,                        !- Shading Calculation Method
   ,                                       !- Shading Calculation Update Frequency Method
   20,                                     !- Shading Calculation Update Frequency
@@ -39,45 +29,21 @@
   No;                                     !- Disable Self-Shading From Shading Zone Groups to Other Zones
 
 OS:SurfaceConvectionAlgorithm:Outside,
-  {76cb14f2-45c3-4d16-951d-7810736cae4b}, !- Handle
+  {184ad680-3a1d-40c8-b57e-60e643fcef3f}, !- Handle
   DOE-2;                                  !- Algorithm
 
 OS:SurfaceConvectionAlgorithm:Inside,
-  {a6b9df2d-b6ca-4d68-9e3e-ceaad965e3ed}, !- Handle
+  {cb43e3c7-96b1-450c-8b71-3c34292d4244}, !- Handle
   TARP;                                   !- Algorithm
 
 OS:ZoneCapacitanceMultiplier:ResearchSpecial,
-  {2df8a99a-fccd-4f8f-8ba7-ff84f376e119}, !- Handle
-=======
-  {bf8dea31-6944-47a7-b3da-99098a5d9c86}, !- Handle
-  6;                                      !- Number of Timesteps per Hour
-
-OS:ShadowCalculation,
-  {43710917-48b9-40cf-9366-6aa0e1e95bbd}, !- Handle
-  20,                                     !- Calculation Frequency
-  200;                                    !- Maximum Figures in Shadow Overlap Calculations
-
-OS:SurfaceConvectionAlgorithm:Outside,
-  {8295973e-3b7e-4061-a303-f0689ed21fd6}, !- Handle
-  DOE-2;                                  !- Algorithm
-
-OS:SurfaceConvectionAlgorithm:Inside,
-  {3a46f6a8-f7ce-4533-aba5-5fca980710d2}, !- Handle
-  TARP;                                   !- Algorithm
-
-OS:ZoneCapacitanceMultiplier:ResearchSpecial,
-  {c99aef73-d748-4d6a-bf55-0b647e9d2ca3}, !- Handle
->>>>>>> 3c1d7324
+  {4c9d10c7-c3f3-4eb0-831a-fb63b30f4b81}, !- Handle
   ,                                       !- Temperature Capacity Multiplier
   15,                                     !- Humidity Capacity Multiplier
   ;                                       !- Carbon Dioxide Capacity Multiplier
 
 OS:RunPeriod,
-<<<<<<< HEAD
-  {1472237a-0f45-457e-9901-e06c7d1059b5}, !- Handle
-=======
-  {087be1cc-3cde-47fb-ac99-900f7a612d87}, !- Handle
->>>>>>> 3c1d7324
+  {d08e4f02-b568-4c19-b387-2806c7491880}, !- Handle
   Run Period 1,                           !- Name
   1,                                      !- Begin Month
   1,                                      !- Begin Day of Month
@@ -91,21 +57,13 @@
   ;                                       !- Number of Times Runperiod to be Repeated
 
 OS:YearDescription,
-<<<<<<< HEAD
-  {2c62a94f-f7a1-4f38-b00b-1f3acb167cb6}, !- Handle
-=======
-  {e3f40f78-950f-4d9b-94ee-3c9d77dcfaa8}, !- Handle
->>>>>>> 3c1d7324
+  {c0fcb61e-5014-42bb-85fe-534d41327a6f}, !- Handle
   2007,                                   !- Calendar Year
   ,                                       !- Day of Week for Start Day
   ;                                       !- Is Leap Year
 
 OS:WeatherFile,
-<<<<<<< HEAD
-  {0618c97a-8a96-48c1-b9fe-fd4279a107ad}, !- Handle
-=======
-  {a9a64b71-92e3-4e95-af25-02f86f6be85e}, !- Handle
->>>>>>> 3c1d7324
+  {7d7354b3-966e-423d-897d-536090cfc378}, !- Handle
   Denver Intl Ap,                         !- City
   CO,                                     !- State Province Region
   USA,                                    !- Country
@@ -115,17 +73,12 @@
   -104.65,                                !- Longitude {deg}
   -7,                                     !- Time Zone {hr}
   1650,                                   !- Elevation {m}
-  /mnt/c/git/resstock-develop/resources/measures/HPXMLtoOpenStudio/weather/USA_CO_Denver.Intl.AP.725650_TMY3.epw, !- Url
+  C:/OpenStudio/resstock/resources/measures/HPXMLtoOpenStudio/weather/USA_CO_Denver.Intl.AP.725650_TMY3.epw, !- Url
   E23378AA;                               !- Checksum
 
 OS:AdditionalProperties,
-<<<<<<< HEAD
-  {1e6195e7-f6ca-4b1d-97ba-dbaf7be74cea}, !- Handle
-  {0618c97a-8a96-48c1-b9fe-fd4279a107ad}, !- Object Name
-=======
-  {86836e1d-ea41-4bb4-97a9-b2172a18054b}, !- Handle
-  {a9a64b71-92e3-4e95-af25-02f86f6be85e}, !- Object Name
->>>>>>> 3c1d7324
+  {849bc6b4-85f3-4284-9cb3-14c77b38c5a4}, !- Handle
+  {7d7354b3-966e-423d-897d-536090cfc378}, !- Object Name
   EPWHeaderCity,                          !- Feature Name 1
   String,                                 !- Feature Data Type 1
   Denver Intl Ap,                         !- Feature Value 1
@@ -233,11 +186,7 @@
   84;                                     !- Feature Value 35
 
 OS:Site,
-<<<<<<< HEAD
-  {0bbf071c-d656-4a1e-b9e5-ae4a43e43366}, !- Handle
-=======
-  {0b2b0151-8789-4f81-8210-43cb31440512}, !- Handle
->>>>>>> 3c1d7324
+  {dd6ef015-7581-46e5-9839-33653fa6fe5c}, !- Handle
   Denver Intl Ap_CO_USA,                  !- Name
   39.83,                                  !- Latitude {deg}
   -104.65,                                !- Longitude {deg}
@@ -246,45 +195,26 @@
   ;                                       !- Terrain
 
 OS:ClimateZones,
-<<<<<<< HEAD
-  {b10ff5ce-05cd-4b93-9b7b-f73e5ebd7f63}, !- Handle
+  {6d66ad71-de5b-4ee1-91de-6ae67eb4f5ff}, !- Handle
   Building America,                       !- Climate Zone Institution Name 1
-=======
-  {4df32e6c-5f4d-4637-ad16-539120c825d4}, !- Handle
-  ,                                       !- Active Institution
-  ,                                       !- Active Year
-  ,                                       !- Climate Zone Institution Name 1
->>>>>>> 3c1d7324
   ,                                       !- Climate Zone Document Name 1
   0,                                      !- Climate Zone Document Year 1
   Cold;                                   !- Climate Zone Value 1
 
 OS:Site:WaterMainsTemperature,
-<<<<<<< HEAD
-  {e2b2d2be-a148-48b3-b28c-25b49fcc09e3}, !- Handle
-=======
-  {1010bbea-ed0b-4c29-9201-c2a5423aa009}, !- Handle
->>>>>>> 3c1d7324
+  {3fe992c2-fa8c-4cc5-ae4f-075635017853}, !- Handle
   Correlation,                            !- Calculation Method
   ,                                       !- Temperature Schedule Name
   10.8753424657535,                       !- Annual Average Outdoor Air Temperature {C}
   23.1524007936508;                       !- Maximum Difference In Monthly Average Outdoor Air Temperatures {deltaC}
 
 OS:RunPeriodControl:DaylightSavingTime,
-<<<<<<< HEAD
-  {3d524152-fe5e-4fa3-b409-ccca383fec3c}, !- Handle
-=======
-  {b49d3e3b-fdca-416c-b945-4fd086cd1ae9}, !- Handle
->>>>>>> 3c1d7324
+  {e90684bb-03dc-4c7f-9db6-a4213ef27050}, !- Handle
   3/12,                                   !- Start Date
   11/5;                                   !- End Date
 
 OS:Site:GroundTemperature:Deep,
-<<<<<<< HEAD
-  {0dfdb828-6b3d-46ab-9c13-d1eff745a921}, !- Handle
-=======
-  {0e678adc-078d-424c-ae23-6e328eab3aab}, !- Handle
->>>>>>> 3c1d7324
+  {64df1edf-0d28-4be3-b487-8e7c82506762}, !- Handle
   10.8753424657535,                       !- January Deep Ground Temperature {C}
   10.8753424657535,                       !- February Deep Ground Temperature {C}
   10.8753424657535,                       !- March Deep Ground Temperature {C}
@@ -299,11 +229,7 @@
   10.8753424657535;                       !- December Deep Ground Temperature {C}
 
 OS:Building,
-<<<<<<< HEAD
-  {8c565b08-0187-45fa-9a01-437d6e88f720}, !- Handle
-=======
-  {9690e45d-b7d5-41a1-8c8c-e79fb69e0462}, !- Handle
->>>>>>> 3c1d7324
+  {02e4e2ef-e3c7-44db-afe8-41b9ac282cee}, !- Handle
   Building 1,                             !- Name
   ,                                       !- Building Sector Type
   0,                                      !- North Axis {deg}
@@ -318,13 +244,8 @@
   8;                                      !- Standards Number of Living Units
 
 OS:AdditionalProperties,
-<<<<<<< HEAD
-  {2d70d6c0-a2d2-4cda-8b8f-0f84d19639eb}, !- Handle
-  {8c565b08-0187-45fa-9a01-437d6e88f720}, !- Object Name
-=======
-  {38ced738-04be-4217-80cd-811ef597aa51}, !- Handle
-  {9690e45d-b7d5-41a1-8c8c-e79fb69e0462}, !- Object Name
->>>>>>> 3c1d7324
+  {fc6bc031-51b0-4c01-bfa8-be7fc3c0f5fb}, !- Handle
+  {02e4e2ef-e3c7-44db-afe8-41b9ac282cee}, !- Object Name
   num_units,                              !- Feature Name 1
   Integer,                                !- Feature Data Type 1
   8,                                      !- Feature Value 1
@@ -354,11 +275,7 @@
   true;                                   !- Feature Value 9
 
 OS:ThermalZone,
-<<<<<<< HEAD
-  {24db6357-65dc-45b5-88a2-1cd1eafb2de4}, !- Handle
-=======
-  {95d68163-fe92-40cb-b0e7-383076925395}, !- Handle
->>>>>>> 3c1d7324
+  {5d9b07da-e525-4ecc-ad84-4f0b483fa9b0}, !- Handle
   living zone,                            !- Name
   ,                                       !- Multiplier
   ,                                       !- Ceiling Height {m}
@@ -367,17 +284,10 @@
   ,                                       !- Zone Inside Convection Algorithm
   ,                                       !- Zone Outside Convection Algorithm
   ,                                       !- Zone Conditioning Equipment List Name
-<<<<<<< HEAD
-  {c1f254e8-66a3-4b46-90d4-be2d1043cd54}, !- Zone Air Inlet Port List
-  {cbc8ddf0-ce83-467c-a735-87b221c98c1a}, !- Zone Air Exhaust Port List
-  {382b5f27-d35f-49bb-acff-9dedebccd548}, !- Zone Air Node Name
-  {0b439f33-00b4-4e99-b4b6-6ddb723ecd60}, !- Zone Return Air Port List
-=======
-  {ee038ccb-1833-4744-8609-c8abf1a72a57}, !- Zone Air Inlet Port List
-  {e236a494-a4be-47c8-b153-eeec08026139}, !- Zone Air Exhaust Port List
-  {c0b794e9-6a46-4506-9883-788a3a01a908}, !- Zone Air Node Name
-  {d4d52539-f961-41a0-89ea-be455750ac60}, !- Zone Return Air Port List
->>>>>>> 3c1d7324
+  {bc08d55b-5896-4cac-963a-cbd8e1b408b2}, !- Zone Air Inlet Port List
+  {4b46476d-fb51-4c03-8bb4-22dcf856c8a3}, !- Zone Air Exhaust Port List
+  {44be0726-9ec9-4b65-b862-c70ff0639fbb}, !- Zone Air Node Name
+  {35ee2819-0825-4cd3-8399-d9e67d51dd5e}, !- Zone Return Air Port List
   ,                                       !- Primary Daylighting Control Name
   ,                                       !- Fraction of Zone Controlled by Primary Daylighting Control
   ,                                       !- Secondary Daylighting Control Name
@@ -388,67 +298,33 @@
   No;                                     !- Use Ideal Air Loads
 
 OS:Node,
-<<<<<<< HEAD
-  {5fe93db9-37bc-4ba3-8dc7-c99f10b4cadf}, !- Handle
+  {98f76a3c-47fa-4493-87be-ffae44e23a37}, !- Handle
   Node 1,                                 !- Name
-  {382b5f27-d35f-49bb-acff-9dedebccd548}, !- Inlet Port
+  {44be0726-9ec9-4b65-b862-c70ff0639fbb}, !- Inlet Port
   ;                                       !- Outlet Port
 
 OS:Connection,
-  {382b5f27-d35f-49bb-acff-9dedebccd548}, !- Handle
-  {24db6357-65dc-45b5-88a2-1cd1eafb2de4}, !- Source Object
+  {44be0726-9ec9-4b65-b862-c70ff0639fbb}, !- Handle
+  {5d9b07da-e525-4ecc-ad84-4f0b483fa9b0}, !- Source Object
   11,                                     !- Outlet Port
-  {5fe93db9-37bc-4ba3-8dc7-c99f10b4cadf}, !- Target Object
+  {98f76a3c-47fa-4493-87be-ffae44e23a37}, !- Target Object
   2;                                      !- Inlet Port
 
 OS:PortList,
-  {c1f254e8-66a3-4b46-90d4-be2d1043cd54}, !- Handle
-  {24db6357-65dc-45b5-88a2-1cd1eafb2de4}; !- HVAC Component
+  {bc08d55b-5896-4cac-963a-cbd8e1b408b2}, !- Handle
+  {5d9b07da-e525-4ecc-ad84-4f0b483fa9b0}; !- HVAC Component
 
 OS:PortList,
-  {cbc8ddf0-ce83-467c-a735-87b221c98c1a}, !- Handle
-  {24db6357-65dc-45b5-88a2-1cd1eafb2de4}; !- HVAC Component
+  {4b46476d-fb51-4c03-8bb4-22dcf856c8a3}, !- Handle
+  {5d9b07da-e525-4ecc-ad84-4f0b483fa9b0}; !- HVAC Component
 
 OS:PortList,
-  {0b439f33-00b4-4e99-b4b6-6ddb723ecd60}, !- Handle
-  {24db6357-65dc-45b5-88a2-1cd1eafb2de4}; !- HVAC Component
+  {35ee2819-0825-4cd3-8399-d9e67d51dd5e}, !- Handle
+  {5d9b07da-e525-4ecc-ad84-4f0b483fa9b0}; !- HVAC Component
 
 OS:Sizing:Zone,
-  {745984f6-064c-408d-b848-c071a5d88d04}, !- Handle
-  {24db6357-65dc-45b5-88a2-1cd1eafb2de4}, !- Zone or ZoneList Name
-=======
-  {3c9cdc3f-7735-46f7-8d44-1f7bdfc07461}, !- Handle
-  Node 1,                                 !- Name
-  {c0b794e9-6a46-4506-9883-788a3a01a908}, !- Inlet Port
-  ;                                       !- Outlet Port
-
-OS:Connection,
-  {c0b794e9-6a46-4506-9883-788a3a01a908}, !- Handle
-  {f22ef6cc-3460-40a0-b81f-175c09d07c71}, !- Name
-  {95d68163-fe92-40cb-b0e7-383076925395}, !- Source Object
-  11,                                     !- Outlet Port
-  {3c9cdc3f-7735-46f7-8d44-1f7bdfc07461}, !- Target Object
-  2;                                      !- Inlet Port
-
-OS:PortList,
-  {ee038ccb-1833-4744-8609-c8abf1a72a57}, !- Handle
-  {035693d0-c0ca-4c08-ba1d-66bf42e63bc3}, !- Name
-  {95d68163-fe92-40cb-b0e7-383076925395}; !- HVAC Component
-
-OS:PortList,
-  {e236a494-a4be-47c8-b153-eeec08026139}, !- Handle
-  {16296ce8-3297-4363-b7b3-77272257e8f7}, !- Name
-  {95d68163-fe92-40cb-b0e7-383076925395}; !- HVAC Component
-
-OS:PortList,
-  {d4d52539-f961-41a0-89ea-be455750ac60}, !- Handle
-  {8e512582-a3f5-4a36-a625-b991d3bbe08f}, !- Name
-  {95d68163-fe92-40cb-b0e7-383076925395}; !- HVAC Component
-
-OS:Sizing:Zone,
-  {a87f7fd1-3abd-4a4d-9885-0968c6936653}, !- Handle
-  {95d68163-fe92-40cb-b0e7-383076925395}, !- Zone or ZoneList Name
->>>>>>> 3c1d7324
+  {c8735b65-c985-45d5-a93c-27a11c03a11f}, !- Handle
+  {5d9b07da-e525-4ecc-ad84-4f0b483fa9b0}, !- Zone or ZoneList Name
   SupplyAirTemperature,                   !- Zone Cooling Design Supply Air Temperature Input Method
   14,                                     !- Zone Cooling Design Supply Air Temperature {C}
   11.11,                                  !- Zone Cooling Design Supply Air Temperature Difference {deltaC}
@@ -475,25 +351,14 @@
   autosize;                               !- Dedicated Outdoor Air High Setpoint Temperature for Design {C}
 
 OS:ZoneHVAC:EquipmentList,
-<<<<<<< HEAD
-  {0bc7e7d3-72bd-47a3-83f7-7ce812a210db}, !- Handle
+  {696ff599-41e7-4b11-b363-73a812f6455a}, !- Handle
   Zone HVAC Equipment List 1,             !- Name
-  {24db6357-65dc-45b5-88a2-1cd1eafb2de4}; !- Thermal Zone
+  {5d9b07da-e525-4ecc-ad84-4f0b483fa9b0}; !- Thermal Zone
 
 OS:Space,
-  {fcd191c5-d5f1-407f-9369-49a0b197afe2}, !- Handle
+  {72493baa-7898-4993-887d-6aa42505753a}, !- Handle
   living space,                           !- Name
-  {47966cca-7511-47f1-945b-e1fc0f284479}, !- Space Type Name
-=======
-  {fecaf67c-b4c5-49d2-9966-b9f5855f2837}, !- Handle
-  Zone HVAC Equipment List 1,             !- Name
-  {95d68163-fe92-40cb-b0e7-383076925395}; !- Thermal Zone
-
-OS:Space,
-  {3d5f4b93-23f9-47c8-b111-689c2df667df}, !- Handle
-  living space,                           !- Name
-  {c1231d5c-b42a-471f-9be1-e3c8f3b6796f}, !- Space Type Name
->>>>>>> 3c1d7324
+  {5e55515b-b2f5-48c3-aba7-08f6dd692091}, !- Space Type Name
   ,                                       !- Default Construction Set Name
   ,                                       !- Default Schedule Set Name
   ,                                       !- Direction of Relative North {deg}
@@ -501,31 +366,17 @@
   ,                                       !- Y Origin {m}
   ,                                       !- Z Origin {m}
   ,                                       !- Building Story Name
-<<<<<<< HEAD
-  {24db6357-65dc-45b5-88a2-1cd1eafb2de4}, !- Thermal Zone Name
+  {5d9b07da-e525-4ecc-ad84-4f0b483fa9b0}, !- Thermal Zone Name
   ,                                       !- Part of Total Floor Area
   ,                                       !- Design Specification Outdoor Air Object Name
-  {a3786928-1869-4303-886b-8ca51878f01b}; !- Building Unit Name
+  {d6a5633a-fb69-44a8-8fae-64c516c0528c}; !- Building Unit Name
 
 OS:Surface,
-  {0054622c-2dc2-4a0d-94d2-348b7cf31e7f}, !- Handle
+  {2e348039-f1f7-48e8-b022-812c5277e115}, !- Handle
   Surface 1,                              !- Name
   Floor,                                  !- Surface Type
   ,                                       !- Construction Name
-  {fcd191c5-d5f1-407f-9369-49a0b197afe2}, !- Space Name
-=======
-  {95d68163-fe92-40cb-b0e7-383076925395}, !- Thermal Zone Name
-  ,                                       !- Part of Total Floor Area
-  ,                                       !- Design Specification Outdoor Air Object Name
-  {51156473-3d03-4477-9c25-e7657b62ae5d}; !- Building Unit Name
-
-OS:Surface,
-  {1f999796-6898-4c13-aef3-ca15b2b679d3}, !- Handle
-  Surface 1,                              !- Name
-  Floor,                                  !- Surface Type
-  ,                                       !- Construction Name
-  {3d5f4b93-23f9-47c8-b111-689c2df667df}, !- Space Name
->>>>>>> 3c1d7324
+  {72493baa-7898-4993-887d-6aa42505753a}, !- Space Name
   Foundation,                             !- Outside Boundary Condition
   ,                                       !- Outside Boundary Condition Object
   NoSun,                                  !- Sun Exposure
@@ -538,19 +389,11 @@
   6.46578440716979, -12.9315688143396, 0; !- X,Y,Z Vertex 4 {m}
 
 OS:Surface,
-<<<<<<< HEAD
-  {db280774-1f8c-448a-9d44-8ba87bff12b2}, !- Handle
+  {bbbc2eb3-24b7-4872-b8a7-57ddd572a3f2}, !- Handle
   Surface 2,                              !- Name
   Wall,                                   !- Surface Type
   ,                                       !- Construction Name
-  {fcd191c5-d5f1-407f-9369-49a0b197afe2}, !- Space Name
-=======
-  {5dff9da6-469b-4a3c-994a-37cc70e5d5ce}, !- Handle
-  Surface 2,                              !- Name
-  Wall,                                   !- Surface Type
-  ,                                       !- Construction Name
-  {3d5f4b93-23f9-47c8-b111-689c2df667df}, !- Space Name
->>>>>>> 3c1d7324
+  {72493baa-7898-4993-887d-6aa42505753a}, !- Space Name
   Outdoors,                               !- Outside Boundary Condition
   ,                                       !- Outside Boundary Condition Object
   SunExposed,                             !- Sun Exposure
@@ -563,19 +406,11 @@
   0, -12.9315688143396, 2.4384;           !- X,Y,Z Vertex 4 {m}
 
 OS:Surface,
-<<<<<<< HEAD
-  {425c4f22-a842-4f76-a5bb-a3bf3da84588}, !- Handle
+  {b15e1fe2-b929-47f7-87de-11f52cb96ff9}, !- Handle
   Surface 3,                              !- Name
   Wall,                                   !- Surface Type
   ,                                       !- Construction Name
-  {fcd191c5-d5f1-407f-9369-49a0b197afe2}, !- Space Name
-=======
-  {fae1bb16-bd2f-4c82-8e2c-c7f40812023b}, !- Handle
-  Surface 3,                              !- Name
-  Wall,                                   !- Surface Type
-  ,                                       !- Construction Name
-  {3d5f4b93-23f9-47c8-b111-689c2df667df}, !- Space Name
->>>>>>> 3c1d7324
+  {72493baa-7898-4993-887d-6aa42505753a}, !- Space Name
   Adiabatic,                              !- Outside Boundary Condition
   ,                                       !- Outside Boundary Condition Object
   NoSun,                                  !- Sun Exposure
@@ -588,19 +423,11 @@
   0, 0, 2.4384;                           !- X,Y,Z Vertex 4 {m}
 
 OS:Surface,
-<<<<<<< HEAD
-  {080bab88-1b7e-4918-9a16-ae1d26629f7b}, !- Handle
+  {e8261d08-5653-4c03-9d99-709446e60fc2}, !- Handle
   Surface 4,                              !- Name
   Wall,                                   !- Surface Type
   ,                                       !- Construction Name
-  {fcd191c5-d5f1-407f-9369-49a0b197afe2}, !- Space Name
-=======
-  {d30603cc-f4ea-4e3f-be4f-6814d50cdf7d}, !- Handle
-  Surface 4,                              !- Name
-  Wall,                                   !- Surface Type
-  ,                                       !- Construction Name
-  {3d5f4b93-23f9-47c8-b111-689c2df667df}, !- Space Name
->>>>>>> 3c1d7324
+  {72493baa-7898-4993-887d-6aa42505753a}, !- Space Name
   Adiabatic,                              !- Outside Boundary Condition
   ,                                       !- Outside Boundary Condition Object
   NoSun,                                  !- Sun Exposure
@@ -613,19 +440,11 @@
   6.46578440716979, 0, 2.4384;            !- X,Y,Z Vertex 4 {m}
 
 OS:Surface,
-<<<<<<< HEAD
-  {ce1c2b5c-c5ac-4182-a6b8-f360b56384e7}, !- Handle
+  {96dbc13e-9d4a-4065-ba80-cf663a59cbec}, !- Handle
   Surface 5,                              !- Name
   Wall,                                   !- Surface Type
   ,                                       !- Construction Name
-  {fcd191c5-d5f1-407f-9369-49a0b197afe2}, !- Space Name
-=======
-  {71ba6703-cded-4907-877d-8bdc41083a01}, !- Handle
-  Surface 5,                              !- Name
-  Wall,                                   !- Surface Type
-  ,                                       !- Construction Name
-  {3d5f4b93-23f9-47c8-b111-689c2df667df}, !- Space Name
->>>>>>> 3c1d7324
+  {72493baa-7898-4993-887d-6aa42505753a}, !- Space Name
   Outdoors,                               !- Outside Boundary Condition
   ,                                       !- Outside Boundary Condition Object
   SunExposed,                             !- Sun Exposure
@@ -638,19 +457,11 @@
   6.46578440716979, -12.9315688143396, 2.4384; !- X,Y,Z Vertex 4 {m}
 
 OS:Surface,
-<<<<<<< HEAD
-  {095ac7ba-371e-472f-bef7-a5926d3f7045}, !- Handle
+  {2bb9a1f7-9174-41f1-ad29-48da056c0591}, !- Handle
   Surface 6,                              !- Name
   RoofCeiling,                            !- Surface Type
   ,                                       !- Construction Name
-  {fcd191c5-d5f1-407f-9369-49a0b197afe2}, !- Space Name
-=======
-  {4a0228a0-06ef-4d54-b934-420c21efc81c}, !- Handle
-  Surface 6,                              !- Name
-  RoofCeiling,                            !- Surface Type
-  ,                                       !- Construction Name
-  {3d5f4b93-23f9-47c8-b111-689c2df667df}, !- Space Name
->>>>>>> 3c1d7324
+  {72493baa-7898-4993-887d-6aa42505753a}, !- Space Name
   Outdoors,                               !- Outside Boundary Condition
   ,                                       !- Outside Boundary Condition Object
   SunExposed,                             !- Sun Exposure
@@ -663,11 +474,7 @@
   0, -12.9315688143396, 2.4384;           !- X,Y,Z Vertex 4 {m}
 
 OS:SpaceType,
-<<<<<<< HEAD
-  {47966cca-7511-47f1-945b-e1fc0f284479}, !- Handle
-=======
-  {c1231d5c-b42a-471f-9be1-e3c8f3b6796f}, !- Handle
->>>>>>> 3c1d7324
+  {5e55515b-b2f5-48c3-aba7-08f6dd692091}, !- Handle
   Space Type 1,                           !- Name
   ,                                       !- Default Construction Set Name
   ,                                       !- Default Schedule Set Name
@@ -678,11 +485,7 @@
   living;                                 !- Standards Space Type
 
 OS:ThermalZone,
-<<<<<<< HEAD
-  {90554f27-b825-4cc4-b83a-440859239480}, !- Handle
-=======
-  {29eac161-9856-462d-80ee-8d4bc030e0f1}, !- Handle
->>>>>>> 3c1d7324
+  {3a8dd6ce-7f7c-47b7-82fb-0ba90587d346}, !- Handle
   corridor zone,                          !- Name
   ,                                       !- Multiplier
   ,                                       !- Ceiling Height {m}
@@ -691,17 +494,10 @@
   ,                                       !- Zone Inside Convection Algorithm
   ,                                       !- Zone Outside Convection Algorithm
   ,                                       !- Zone Conditioning Equipment List Name
-<<<<<<< HEAD
-  {26f5a969-6f70-4fb7-8af4-9421ef8c9f5b}, !- Zone Air Inlet Port List
-  {75840325-fbd9-44b1-b59a-dee99debc199}, !- Zone Air Exhaust Port List
-  {3ca85fdb-b140-4533-a39b-9f1e89f3a617}, !- Zone Air Node Name
-  {177bc817-68a2-4567-92c3-61dbd2718662}, !- Zone Return Air Port List
-=======
-  {49c47a95-5e86-439a-93d8-858f813917c0}, !- Zone Air Inlet Port List
-  {6560e024-1d47-44e5-9c8a-903e5b9e9763}, !- Zone Air Exhaust Port List
-  {85ed578e-c00a-448a-98cb-5edff645af92}, !- Zone Air Node Name
-  {00f5c27a-0200-4314-bbb1-30805967d0f1}, !- Zone Return Air Port List
->>>>>>> 3c1d7324
+  {b5261c13-7c7e-4ec6-aa29-c97fe110c269}, !- Zone Air Inlet Port List
+  {c885424d-65f0-4704-9a24-e8b350c1f460}, !- Zone Air Exhaust Port List
+  {fe056e47-9d38-4ea7-9bcb-9875ed063b3c}, !- Zone Air Node Name
+  {8e1f7c09-0666-41da-81c4-e362d471209d}, !- Zone Return Air Port List
   ,                                       !- Primary Daylighting Control Name
   ,                                       !- Fraction of Zone Controlled by Primary Daylighting Control
   ,                                       !- Secondary Daylighting Control Name
@@ -712,67 +508,33 @@
   No;                                     !- Use Ideal Air Loads
 
 OS:Node,
-<<<<<<< HEAD
-  {4819348d-9cda-4366-b981-0be33b176a91}, !- Handle
+  {3ed98bf3-75f6-4b62-b7d0-813ba8fd2bda}, !- Handle
   Node 2,                                 !- Name
-  {3ca85fdb-b140-4533-a39b-9f1e89f3a617}, !- Inlet Port
+  {fe056e47-9d38-4ea7-9bcb-9875ed063b3c}, !- Inlet Port
   ;                                       !- Outlet Port
 
 OS:Connection,
-  {3ca85fdb-b140-4533-a39b-9f1e89f3a617}, !- Handle
-  {90554f27-b825-4cc4-b83a-440859239480}, !- Source Object
+  {fe056e47-9d38-4ea7-9bcb-9875ed063b3c}, !- Handle
+  {3a8dd6ce-7f7c-47b7-82fb-0ba90587d346}, !- Source Object
   11,                                     !- Outlet Port
-  {4819348d-9cda-4366-b981-0be33b176a91}, !- Target Object
+  {3ed98bf3-75f6-4b62-b7d0-813ba8fd2bda}, !- Target Object
   2;                                      !- Inlet Port
 
 OS:PortList,
-  {26f5a969-6f70-4fb7-8af4-9421ef8c9f5b}, !- Handle
-  {90554f27-b825-4cc4-b83a-440859239480}; !- HVAC Component
+  {b5261c13-7c7e-4ec6-aa29-c97fe110c269}, !- Handle
+  {3a8dd6ce-7f7c-47b7-82fb-0ba90587d346}; !- HVAC Component
 
 OS:PortList,
-  {75840325-fbd9-44b1-b59a-dee99debc199}, !- Handle
-  {90554f27-b825-4cc4-b83a-440859239480}; !- HVAC Component
+  {c885424d-65f0-4704-9a24-e8b350c1f460}, !- Handle
+  {3a8dd6ce-7f7c-47b7-82fb-0ba90587d346}; !- HVAC Component
 
 OS:PortList,
-  {177bc817-68a2-4567-92c3-61dbd2718662}, !- Handle
-  {90554f27-b825-4cc4-b83a-440859239480}; !- HVAC Component
+  {8e1f7c09-0666-41da-81c4-e362d471209d}, !- Handle
+  {3a8dd6ce-7f7c-47b7-82fb-0ba90587d346}; !- HVAC Component
 
 OS:Sizing:Zone,
-  {855e4fd0-9438-4644-b69a-d1c7a0fb611c}, !- Handle
-  {90554f27-b825-4cc4-b83a-440859239480}, !- Zone or ZoneList Name
-=======
-  {329efcbb-d210-4759-9d19-8a74e1500312}, !- Handle
-  Node 2,                                 !- Name
-  {85ed578e-c00a-448a-98cb-5edff645af92}, !- Inlet Port
-  ;                                       !- Outlet Port
-
-OS:Connection,
-  {85ed578e-c00a-448a-98cb-5edff645af92}, !- Handle
-  {84fbfe13-9cd1-4a7f-81f7-d42acbce01e9}, !- Name
-  {29eac161-9856-462d-80ee-8d4bc030e0f1}, !- Source Object
-  11,                                     !- Outlet Port
-  {329efcbb-d210-4759-9d19-8a74e1500312}, !- Target Object
-  2;                                      !- Inlet Port
-
-OS:PortList,
-  {49c47a95-5e86-439a-93d8-858f813917c0}, !- Handle
-  {0fb1841c-e5a0-445a-8fa7-1c9a3fbf08e8}, !- Name
-  {29eac161-9856-462d-80ee-8d4bc030e0f1}; !- HVAC Component
-
-OS:PortList,
-  {6560e024-1d47-44e5-9c8a-903e5b9e9763}, !- Handle
-  {88e4843f-d24c-4470-9840-a6978e14e6a8}, !- Name
-  {29eac161-9856-462d-80ee-8d4bc030e0f1}; !- HVAC Component
-
-OS:PortList,
-  {00f5c27a-0200-4314-bbb1-30805967d0f1}, !- Handle
-  {a127d6ed-d2b9-4baa-a469-689acd26c074}, !- Name
-  {29eac161-9856-462d-80ee-8d4bc030e0f1}; !- HVAC Component
-
-OS:Sizing:Zone,
-  {4058f48d-91ed-4ecf-8bff-f3c3fce30c44}, !- Handle
-  {29eac161-9856-462d-80ee-8d4bc030e0f1}, !- Zone or ZoneList Name
->>>>>>> 3c1d7324
+  {5eced478-cf51-4ba9-a98a-142283fb2431}, !- Handle
+  {3a8dd6ce-7f7c-47b7-82fb-0ba90587d346}, !- Zone or ZoneList Name
   SupplyAirTemperature,                   !- Zone Cooling Design Supply Air Temperature Input Method
   14,                                     !- Zone Cooling Design Supply Air Temperature {C}
   11.11,                                  !- Zone Cooling Design Supply Air Temperature Difference {deltaC}
@@ -799,25 +561,14 @@
   autosize;                               !- Dedicated Outdoor Air High Setpoint Temperature for Design {C}
 
 OS:ZoneHVAC:EquipmentList,
-<<<<<<< HEAD
-  {0d25b169-b475-4ec6-a071-e4431c9dde03}, !- Handle
+  {b68bc23b-6e94-4b20-8751-eddb01749bda}, !- Handle
   Zone HVAC Equipment List 2,             !- Name
-  {90554f27-b825-4cc4-b83a-440859239480}; !- Thermal Zone
+  {3a8dd6ce-7f7c-47b7-82fb-0ba90587d346}; !- Thermal Zone
 
 OS:Space,
-  {73c830ab-519b-47e9-b056-78f216217c41}, !- Handle
+  {6a3c8ca0-e74d-4038-ae54-1bad4c4d5e30}, !- Handle
   corridor space,                         !- Name
-  {03c9706b-bf0d-4925-8527-f30edc3a1c15}, !- Space Type Name
-=======
-  {2f9d3f07-abd8-4d3c-a279-78bfab2757fa}, !- Handle
-  Zone HVAC Equipment List 2,             !- Name
-  {29eac161-9856-462d-80ee-8d4bc030e0f1}; !- Thermal Zone
-
-OS:Space,
-  {388daa6e-cf7a-4438-af4c-2d787aad8330}, !- Handle
-  corridor space,                         !- Name
-  {2c02c38a-e609-4e38-bd00-e70ba7a4c509}, !- Space Type Name
->>>>>>> 3c1d7324
+  {96252d22-61dc-4ef8-a985-8c527f4f82b3}, !- Space Type Name
   ,                                       !- Default Construction Set Name
   ,                                       !- Default Schedule Set Name
   ,                                       !- Direction of Relative North {deg}
@@ -825,25 +576,14 @@
   ,                                       !- Y Origin {m}
   ,                                       !- Z Origin {m}
   ,                                       !- Building Story Name
-<<<<<<< HEAD
-  {90554f27-b825-4cc4-b83a-440859239480}; !- Thermal Zone Name
+  {3a8dd6ce-7f7c-47b7-82fb-0ba90587d346}; !- Thermal Zone Name
 
 OS:Surface,
-  {82731711-b5c9-4b21-916f-b876890f53d5}, !- Handle
+  {19923e35-8882-4b1c-8ee2-111e6f751f92}, !- Handle
   Surface 7,                              !- Name
   Floor,                                  !- Surface Type
   ,                                       !- Construction Name
-  {73c830ab-519b-47e9-b056-78f216217c41}, !- Space Name
-=======
-  {29eac161-9856-462d-80ee-8d4bc030e0f1}; !- Thermal Zone Name
-
-OS:Surface,
-  {c548ef89-895e-4e53-b387-fb8cfb07211f}, !- Handle
-  Surface 7,                              !- Name
-  Floor,                                  !- Surface Type
-  ,                                       !- Construction Name
-  {388daa6e-cf7a-4438-af4c-2d787aad8330}, !- Space Name
->>>>>>> 3c1d7324
+  {6a3c8ca0-e74d-4038-ae54-1bad4c4d5e30}, !- Space Name
   Foundation,                             !- Outside Boundary Condition
   ,                                       !- Outside Boundary Condition Object
   NoSun,                                  !- Sun Exposure
@@ -856,19 +596,11 @@
   6.46578440716979, 0, 0;                 !- X,Y,Z Vertex 4 {m}
 
 OS:Surface,
-<<<<<<< HEAD
-  {c9e1b0cc-e5ca-42c3-9cbf-8f0892d4b9ae}, !- Handle
+  {9ade2e0c-b8ea-41a8-8037-08a4bd9bd66b}, !- Handle
   Surface 8,                              !- Name
   Wall,                                   !- Surface Type
   ,                                       !- Construction Name
-  {73c830ab-519b-47e9-b056-78f216217c41}, !- Space Name
-=======
-  {6ae7955b-a628-464e-ad52-7cad4cdb42ec}, !- Handle
-  Surface 8,                              !- Name
-  Wall,                                   !- Surface Type
-  ,                                       !- Construction Name
-  {388daa6e-cf7a-4438-af4c-2d787aad8330}, !- Space Name
->>>>>>> 3c1d7324
+  {6a3c8ca0-e74d-4038-ae54-1bad4c4d5e30}, !- Space Name
   Outdoors,                               !- Outside Boundary Condition
   ,                                       !- Outside Boundary Condition Object
   SunExposed,                             !- Sun Exposure
@@ -881,19 +613,11 @@
   0, 0, 2.4384;                           !- X,Y,Z Vertex 4 {m}
 
 OS:Surface,
-<<<<<<< HEAD
-  {8efb67ab-127d-4096-bc56-78b8bc0af729}, !- Handle
+  {a0bcd0ae-0d4d-4c57-b9e1-eff5e240d415}, !- Handle
   Surface 9,                              !- Name
   Wall,                                   !- Surface Type
   ,                                       !- Construction Name
-  {73c830ab-519b-47e9-b056-78f216217c41}, !- Space Name
-=======
-  {54dd10ba-d912-474c-a0c8-61e44f54dbb1}, !- Handle
-  Surface 9,                              !- Name
-  Wall,                                   !- Surface Type
-  ,                                       !- Construction Name
-  {388daa6e-cf7a-4438-af4c-2d787aad8330}, !- Space Name
->>>>>>> 3c1d7324
+  {6a3c8ca0-e74d-4038-ae54-1bad4c4d5e30}, !- Space Name
   Adiabatic,                              !- Outside Boundary Condition
   ,                                       !- Outside Boundary Condition Object
   NoSun,                                  !- Sun Exposure
@@ -906,19 +630,11 @@
   0, 1.524, 2.4384;                       !- X,Y,Z Vertex 4 {m}
 
 OS:Surface,
-<<<<<<< HEAD
-  {043e2e13-df8b-4255-a8de-69b9d19455d5}, !- Handle
+  {872dec1b-9446-486f-97ff-b0a8ac847374}, !- Handle
   Surface 10,                             !- Name
   Wall,                                   !- Surface Type
   ,                                       !- Construction Name
-  {73c830ab-519b-47e9-b056-78f216217c41}, !- Space Name
-=======
-  {b538372c-dda5-4a90-bd31-8386a7e0d313}, !- Handle
-  Surface 10,                             !- Name
-  Wall,                                   !- Surface Type
-  ,                                       !- Construction Name
-  {388daa6e-cf7a-4438-af4c-2d787aad8330}, !- Space Name
->>>>>>> 3c1d7324
+  {6a3c8ca0-e74d-4038-ae54-1bad4c4d5e30}, !- Space Name
   Adiabatic,                              !- Outside Boundary Condition
   ,                                       !- Outside Boundary Condition Object
   NoSun,                                  !- Sun Exposure
@@ -931,19 +647,11 @@
   6.46578440716979, 1.524, 2.4384;        !- X,Y,Z Vertex 4 {m}
 
 OS:Surface,
-<<<<<<< HEAD
-  {796f2006-c40d-43cf-9b5d-975f2758f6a1}, !- Handle
+  {2aa0fa7a-f583-484f-a85f-141e7ee2bad5}, !- Handle
   Surface 11,                             !- Name
   Wall,                                   !- Surface Type
   ,                                       !- Construction Name
-  {73c830ab-519b-47e9-b056-78f216217c41}, !- Space Name
-=======
-  {183b8a13-0c65-48d7-b5dc-0bd23ec3a767}, !- Handle
-  Surface 11,                             !- Name
-  Wall,                                   !- Surface Type
-  ,                                       !- Construction Name
-  {388daa6e-cf7a-4438-af4c-2d787aad8330}, !- Space Name
->>>>>>> 3c1d7324
+  {6a3c8ca0-e74d-4038-ae54-1bad4c4d5e30}, !- Space Name
   Adiabatic,                              !- Outside Boundary Condition
   ,                                       !- Outside Boundary Condition Object
   NoSun,                                  !- Sun Exposure
@@ -956,19 +664,11 @@
   6.46578440716979, 0, 2.4384;            !- X,Y,Z Vertex 4 {m}
 
 OS:Surface,
-<<<<<<< HEAD
-  {66c05a11-aa93-4a74-88d7-a942b8c3e643}, !- Handle
+  {6b4c829a-4bd5-449b-88cc-bdb4aa8f8af7}, !- Handle
   Surface 12,                             !- Name
   RoofCeiling,                            !- Surface Type
   ,                                       !- Construction Name
-  {73c830ab-519b-47e9-b056-78f216217c41}, !- Space Name
-=======
-  {4468867e-99eb-45f4-b565-9f21ecb92ca6}, !- Handle
-  Surface 12,                             !- Name
-  RoofCeiling,                            !- Surface Type
-  ,                                       !- Construction Name
-  {388daa6e-cf7a-4438-af4c-2d787aad8330}, !- Space Name
->>>>>>> 3c1d7324
+  {6a3c8ca0-e74d-4038-ae54-1bad4c4d5e30}, !- Space Name
   Outdoors,                               !- Outside Boundary Condition
   ,                                       !- Outside Boundary Condition Object
   SunExposed,                             !- Sun Exposure
@@ -981,11 +681,7 @@
   0, 0, 2.4384;                           !- X,Y,Z Vertex 4 {m}
 
 OS:SpaceType,
-<<<<<<< HEAD
-  {03c9706b-bf0d-4925-8527-f30edc3a1c15}, !- Handle
-=======
-  {2c02c38a-e609-4e38-bd00-e70ba7a4c509}, !- Handle
->>>>>>> 3c1d7324
+  {96252d22-61dc-4ef8-a985-8c527f4f82b3}, !- Handle
   Space Type 2,                           !- Name
   ,                                       !- Default Construction Set Name
   ,                                       !- Default Schedule Set Name
@@ -996,23 +692,14 @@
   corridor;                               !- Standards Space Type
 
 OS:BuildingUnit,
-<<<<<<< HEAD
-  {a3786928-1869-4303-886b-8ca51878f01b}, !- Handle
-=======
-  {51156473-3d03-4477-9c25-e7657b62ae5d}, !- Handle
->>>>>>> 3c1d7324
+  {d6a5633a-fb69-44a8-8fae-64c516c0528c}, !- Handle
   unit 1,                                 !- Name
   ,                                       !- Rendering Color
   Residential;                            !- Building Unit Type
 
 OS:AdditionalProperties,
-<<<<<<< HEAD
-  {afb97505-2b04-4ee6-9fb1-fe422c721008}, !- Handle
-  {a3786928-1869-4303-886b-8ca51878f01b}, !- Object Name
-=======
-  {684e1e25-f0da-4241-8f29-a612998d81c9}, !- Handle
-  {51156473-3d03-4477-9c25-e7657b62ae5d}, !- Object Name
->>>>>>> 3c1d7324
+  {71e91567-ea76-4f11-ad2f-9a2043e629d8}, !- Handle
+  {d6a5633a-fb69-44a8-8fae-64c516c0528c}, !- Object Name
   NumberOfBedrooms,                       !- Feature Name 1
   Integer,                                !- Feature Data Type 1
   3,                                      !- Feature Value 1
@@ -1024,20 +711,12 @@
   3.3900000000000001;                     !- Feature Value 3
 
 OS:External:File,
-<<<<<<< HEAD
-  {51bed89e-d4c7-4f7d-a0bb-2e22651636b5}, !- Handle
-=======
-  {395f7dd4-2bb3-4fde-af11-fbb4e5d48079}, !- Handle
->>>>>>> 3c1d7324
+  {7bdeb8cd-fd26-4e30-b8d0-cea4679d1fda}, !- Handle
   8760.csv,                               !- Name
   8760.csv;                               !- File Name
 
 OS:Schedule:Day,
-<<<<<<< HEAD
-  {dc634e51-571b-407b-b8b6-214ff1137f5f}, !- Handle
-=======
-  {43263212-cc03-4fba-9453-eba244bf73cd}, !- Handle
->>>>>>> 3c1d7324
+  {12b8e09b-053b-4c34-898b-04b1a72c9bfc}, !- Handle
   Schedule Day 1,                         !- Name
   ,                                       !- Schedule Type Limits Name
   ,                                       !- Interpolate to Timestep
@@ -1046,11 +725,7 @@
   0;                                      !- Value Until Time 1
 
 OS:Schedule:Day,
-<<<<<<< HEAD
-  {c110ced8-4d60-45e7-aa2a-5158006996ad}, !- Handle
-=======
-  {e6701230-70cd-43f8-b403-e071a17bdfc9}, !- Handle
->>>>>>> 3c1d7324
+  {9fb14ccb-7446-4d62-8894-2630f326d396}, !- Handle
   Schedule Day 2,                         !- Name
   ,                                       !- Schedule Type Limits Name
   ,                                       !- Interpolate to Timestep
@@ -1059,17 +734,10 @@
   1;                                      !- Value Until Time 1
 
 OS:Schedule:File,
-<<<<<<< HEAD
-  {1013ae9e-4ad9-43bb-8115-95b71c22f2a0}, !- Handle
+  {a28632ef-bfa1-4178-9227-e6918a481ac7}, !- Handle
   occupants,                              !- Name
-  {e672e4bb-e8be-4162-9c7a-36eb75c3ff79}, !- Schedule Type Limits Name
-  {51bed89e-d4c7-4f7d-a0bb-2e22651636b5}, !- External File Name
-=======
-  {238c8ff3-7582-4e25-ae50-95ca0ac788c5}, !- Handle
-  occupants,                              !- Name
-  {a7ef52cc-0540-4874-8aa1-64dd6a3f76f3}, !- Schedule Type Limits Name
-  {395f7dd4-2bb3-4fde-af11-fbb4e5d48079}, !- External File Name
->>>>>>> 3c1d7324
+  {97a68616-f6f9-4ebd-8ace-84a9bdef875d}, !- Schedule Type Limits Name
+  {7bdeb8cd-fd26-4e30-b8d0-cea4679d1fda}, !- External File Name
   1,                                      !- Column Number
   1,                                      !- Rows to Skip at Top
   8760,                                   !- Number of Hours of Data
@@ -1077,34 +745,14 @@
   ,                                       !- Interpolate to Timestep
   60;                                     !- Minutes per Item
 
-<<<<<<< HEAD
 OS:Schedule:Constant,
-  {480529ae-1567-40eb-9ed0-a012e0bf1f60}, !- Handle
+  {5d612384-4a05-4f4f-82af-7a875e1944d6}, !- Handle
   res occupants activity schedule,        !- Name
-  {f0710658-d18b-4725-a566-eeafc7e69f4a}, !- Schedule Type Limits Name
+  {cddc0e4f-e05a-49b6-8ecb-900fd84fd239}, !- Schedule Type Limits Name
   112.539290946133;                       !- Value
 
 OS:People:Definition,
-  {fd165a81-2385-4d3c-a628-f2ef0e43f8a0}, !- Handle
-=======
-OS:Schedule:Ruleset,
-  {b4871613-0729-4913-a051-e1ffd3032cf0}, !- Handle
-  Schedule Ruleset 1,                     !- Name
-  {261b057e-2458-4e42-a10e-37a30901ddda}, !- Schedule Type Limits Name
-  {ca27addb-6385-4d6a-b940-8738aa0be5be}; !- Default Day Schedule Name
-
-OS:Schedule:Day,
-  {ca27addb-6385-4d6a-b940-8738aa0be5be}, !- Handle
-  Schedule Day 3,                         !- Name
-  {261b057e-2458-4e42-a10e-37a30901ddda}, !- Schedule Type Limits Name
-  ,                                       !- Interpolate to Timestep
-  24,                                     !- Hour 1
-  0,                                      !- Minute 1
-  112.539290946133;                       !- Value Until Time 1
-
-OS:People:Definition,
-  {12a7c5ab-6767-4089-89a9-8eda9641cc41}, !- Handle
->>>>>>> 3c1d7324
+  {411de520-e105-4d18-8a66-16aac0893da6}, !- Handle
   res occupants|living space,             !- Name
   People,                                 !- Number of People Calculation Method
   3.39,                                   !- Number of People {people}
@@ -1117,21 +765,12 @@
   ZoneAveraged;                           !- Mean Radiant Temperature Calculation Type
 
 OS:People,
-<<<<<<< HEAD
-  {5630f535-02d2-405e-8561-ef5f75ee952e}, !- Handle
+  {c60e9ff3-0b1b-4b84-9f60-9350190bfda8}, !- Handle
   res occupants|living space,             !- Name
-  {fd165a81-2385-4d3c-a628-f2ef0e43f8a0}, !- People Definition Name
-  {fcd191c5-d5f1-407f-9369-49a0b197afe2}, !- Space or SpaceType Name
-  {1013ae9e-4ad9-43bb-8115-95b71c22f2a0}, !- Number of People Schedule Name
-  {480529ae-1567-40eb-9ed0-a012e0bf1f60}, !- Activity Level Schedule Name
-=======
-  {db8751c0-674d-472f-a6d0-e81f60573ce7}, !- Handle
-  res occupants|living space,             !- Name
-  {12a7c5ab-6767-4089-89a9-8eda9641cc41}, !- People Definition Name
-  {3d5f4b93-23f9-47c8-b111-689c2df667df}, !- Space or SpaceType Name
-  {238c8ff3-7582-4e25-ae50-95ca0ac788c5}, !- Number of People Schedule Name
-  {b4871613-0729-4913-a051-e1ffd3032cf0}, !- Activity Level Schedule Name
->>>>>>> 3c1d7324
+  {411de520-e105-4d18-8a66-16aac0893da6}, !- People Definition Name
+  {72493baa-7898-4993-887d-6aa42505753a}, !- Space or SpaceType Name
+  {a28632ef-bfa1-4178-9227-e6918a481ac7}, !- Number of People Schedule Name
+  {5d612384-4a05-4f4f-82af-7a875e1944d6}, !- Activity Level Schedule Name
   ,                                       !- Surface Name/Angle Factor List Name
   ,                                       !- Work Efficiency Schedule Name
   ,                                       !- Clothing Insulation Schedule Name
@@ -1139,11 +778,7 @@
   1;                                      !- Multiplier
 
 OS:ScheduleTypeLimits,
-<<<<<<< HEAD
-  {f0710658-d18b-4725-a566-eeafc7e69f4a}, !- Handle
-=======
-  {261b057e-2458-4e42-a10e-37a30901ddda}, !- Handle
->>>>>>> 3c1d7324
+  {cddc0e4f-e05a-49b6-8ecb-900fd84fd239}, !- Handle
   ActivityLevel,                          !- Name
   0,                                      !- Lower Limit Value
   ,                                       !- Upper Limit Value
@@ -1151,22 +786,14 @@
   ActivityLevel;                          !- Unit Type
 
 OS:ScheduleTypeLimits,
-<<<<<<< HEAD
-  {e672e4bb-e8be-4162-9c7a-36eb75c3ff79}, !- Handle
-=======
-  {a7ef52cc-0540-4874-8aa1-64dd6a3f76f3}, !- Handle
->>>>>>> 3c1d7324
+  {97a68616-f6f9-4ebd-8ace-84a9bdef875d}, !- Handle
   Fractional,                             !- Name
   0,                                      !- Lower Limit Value
   1,                                      !- Upper Limit Value
   Continuous;                             !- Numeric Type
 
 OS:PlantLoop,
-<<<<<<< HEAD
-  {5ebb6846-d650-4785-8e73-b117ae895fb5}, !- Handle
-=======
-  {bc6d9bb0-4e80-4f80-95ad-16ad5fe0c434}, !- Handle
->>>>>>> 3c1d7324
+  {13020f6b-173c-4730-addd-c3381c8eca1a}, !- Handle
   Domestic Hot Water Loop,                !- Name
   ,                                       !- Fluid Type
   0,                                      !- Glycol Concentration
@@ -1174,37 +801,21 @@
   ,                                       !- Plant Equipment Operation Heating Load
   ,                                       !- Plant Equipment Operation Cooling Load
   ,                                       !- Primary Plant Equipment Operation Scheme
-<<<<<<< HEAD
-  {043c5535-ee19-4493-9a5c-f77a7d42271b}, !- Loop Temperature Setpoint Node Name
-=======
-  {65487fa7-39e8-4488-8d86-37b48b07a7d1}, !- Loop Temperature Setpoint Node Name
->>>>>>> 3c1d7324
+  {bb9c66d8-f615-4eed-9b7b-0ccd4c41c142}, !- Loop Temperature Setpoint Node Name
   ,                                       !- Maximum Loop Temperature {C}
   ,                                       !- Minimum Loop Temperature {C}
   0.01,                                   !- Maximum Loop Flow Rate {m3/s}
   ,                                       !- Minimum Loop Flow Rate {m3/s}
   0.003,                                  !- Plant Loop Volume {m3}
-<<<<<<< HEAD
-  {8630a483-92cf-4bf5-a724-cb05d7d11bbd}, !- Plant Side Inlet Node Name
-  {326e0016-0840-44f0-b079-79075c37544a}, !- Plant Side Outlet Node Name
+  {eaae714e-5ff0-41a6-ad82-095922461274}, !- Plant Side Inlet Node Name
+  {2214ae93-e179-4835-b9ea-0ce6245a3d67}, !- Plant Side Outlet Node Name
   ,                                       !- Plant Side Branch List Name
-  {351c0750-1b90-4430-a937-e134a290c9b8}, !- Demand Side Inlet Node Name
-  {fc085fe5-e7ca-439b-aef8-1db37e4b55c0}, !- Demand Side Outlet Node Name
+  {8520fcd7-7c6b-4920-8572-d0ff91d3435b}, !- Demand Side Inlet Node Name
+  {8af00450-a2cb-429a-9d63-eb1cce46e593}, !- Demand Side Outlet Node Name
   ,                                       !- Demand Side Branch List Name
   ,                                       !- Demand Side Connector List Name
   Optimal,                                !- Load Distribution Scheme
-  {6f654994-7fb6-4393-9961-96e30b1e6594}, !- Availability Manager List Name
-=======
-  {72408cef-df63-4cae-af9b-cb77a8908cdd}, !- Plant Side Inlet Node Name
-  {7551dcf0-cf3b-4e96-80d1-4c746c2baeca}, !- Plant Side Outlet Node Name
-  ,                                       !- Plant Side Branch List Name
-  {443d8551-2fdd-4278-be45-35cec0681f60}, !- Demand Side Inlet Node Name
-  {67dd6d7d-5ff9-4b87-81f1-3484af44e6bc}, !- Demand Side Outlet Node Name
-  ,                                       !- Demand Side Branch List Name
-  ,                                       !- Demand Side Connector List Name
-  Optimal,                                !- Load Distribution Scheme
-  {a6f750a9-457e-4368-91c1-0209c0a09a4c}, !- Availability Manager List Name
->>>>>>> 3c1d7324
+  {6ac24bfd-e23b-4c78-8800-239c52434f9a}, !- Availability Manager List Name
   ,                                       !- Plant Loop Demand Calculation Scheme
   ,                                       !- Common Pipe Simulation
   ,                                       !- Pressure Simulation Type
@@ -1212,284 +823,139 @@
   ,                                       !- Plant Equipment Operation Cooling Load Schedule
   ,                                       !- Primary Plant Equipment Operation Scheme Schedule
   ,                                       !- Component Setpoint Operation Scheme Schedule
-<<<<<<< HEAD
-  {2bd7df10-c0ad-4242-886d-c0969c0a0768}, !- Demand Mixer Name
-  {f33b28d1-3da3-48bd-91a2-e02572754de4}, !- Demand Splitter Name
-  {c8073b69-49d0-42ed-8caa-6093e54afa7c}, !- Supply Mixer Name
-  {af161062-314b-4d2d-ab97-4a0f1bead2f2}; !- Supply Splitter Name
+  {75347c92-0c9b-440c-89f9-5fc500cfe653}, !- Demand Mixer Name
+  {b76e250f-133e-437a-bc5b-b141c30d5fdc}, !- Demand Splitter Name
+  {f76698ec-7116-4dc5-a6fc-2374b080571c}, !- Supply Mixer Name
+  {1f343e7b-44f0-427e-859c-d2f3bac12ea3}; !- Supply Splitter Name
 
 OS:Node,
-  {5281ad93-bf0c-48cf-8cf9-272f0baf66c8}, !- Handle
+  {b269558e-01c8-4732-b4ff-46ff16d7d1a1}, !- Handle
   Node 3,                                 !- Name
-  {8630a483-92cf-4bf5-a724-cb05d7d11bbd}, !- Inlet Port
-  {3f604da0-6664-4355-a491-b580909b6bb7}; !- Outlet Port
+  {eaae714e-5ff0-41a6-ad82-095922461274}, !- Inlet Port
+  {a3acff52-c53a-45c7-a011-8bb8b8c7a5d3}; !- Outlet Port
 
 OS:Node,
-  {043c5535-ee19-4493-9a5c-f77a7d42271b}, !- Handle
+  {bb9c66d8-f615-4eed-9b7b-0ccd4c41c142}, !- Handle
   Node 4,                                 !- Name
-  {87fe62f3-27f5-4220-a3f2-412dde093af9}, !- Inlet Port
-  {326e0016-0840-44f0-b079-79075c37544a}; !- Outlet Port
+  {5cc24d47-7bab-4810-bfc1-b0de8a3571db}, !- Inlet Port
+  {2214ae93-e179-4835-b9ea-0ce6245a3d67}; !- Outlet Port
 
 OS:Node,
-  {c2a4f6a9-dc93-4e6e-9f81-2b0362ea5566}, !- Handle
+  {58d68a3d-49e5-47f5-8b0f-5cdf30436723}, !- Handle
   Node 5,                                 !- Name
-  {89264d1c-7e9d-4069-afe9-48fed3249ad6}, !- Inlet Port
-  {5c0aac4d-78b2-4b4e-8d6b-019aa17a3eb6}; !- Outlet Port
+  {e107f5eb-bb21-4173-bfde-c8927ee2fd81}, !- Inlet Port
+  {6ef99d2f-9498-4b3f-9946-cbbb0c68744a}; !- Outlet Port
 
 OS:Connector:Mixer,
-  {c8073b69-49d0-42ed-8caa-6093e54afa7c}, !- Handle
+  {f76698ec-7116-4dc5-a6fc-2374b080571c}, !- Handle
   Connector Mixer 1,                      !- Name
-  {54730b6c-8a49-4d18-b21f-fa926739106d}, !- Outlet Branch Name
-  {36480550-f262-473d-9e4f-b5a0099675d8}, !- Inlet Branch Name 1
-  {14642169-cd08-4f1f-832e-e49875ee7a90}; !- Inlet Branch Name 2
+  {f9d4b181-2674-4931-b517-9bf896b425b4}, !- Outlet Branch Name
+  {6541c9dc-220a-4077-a318-2b04c7b5c7a3}, !- Inlet Branch Name 1
+  {3b69b61c-1d9d-474c-b00c-95cd1d0faa76}; !- Inlet Branch Name 2
 
 OS:Connector:Splitter,
-  {af161062-314b-4d2d-ab97-4a0f1bead2f2}, !- Handle
+  {1f343e7b-44f0-427e-859c-d2f3bac12ea3}, !- Handle
   Connector Splitter 1,                   !- Name
-  {d0fd59b7-eb20-4c70-9a1d-ca3151985d1e}, !- Inlet Branch Name
-  {89264d1c-7e9d-4069-afe9-48fed3249ad6}, !- Outlet Branch Name 1
-  {d1259182-87a5-4714-b5cf-2bbbcb447301}; !- Outlet Branch Name 2
-
-OS:Connection,
-  {8630a483-92cf-4bf5-a724-cb05d7d11bbd}, !- Handle
-  {5ebb6846-d650-4785-8e73-b117ae895fb5}, !- Source Object
+  {2b8eebee-4811-4dda-bd87-df4aae9e199c}, !- Inlet Branch Name
+  {e107f5eb-bb21-4173-bfde-c8927ee2fd81}, !- Outlet Branch Name 1
+  {7dc0c25a-ed12-4486-9ae8-fe2efcfde8a7}; !- Outlet Branch Name 2
+
+OS:Connection,
+  {eaae714e-5ff0-41a6-ad82-095922461274}, !- Handle
+  {13020f6b-173c-4730-addd-c3381c8eca1a}, !- Source Object
   14,                                     !- Outlet Port
-  {5281ad93-bf0c-48cf-8cf9-272f0baf66c8}, !- Target Object
-  2;                                      !- Inlet Port
-
-OS:Connection,
-  {89264d1c-7e9d-4069-afe9-48fed3249ad6}, !- Handle
-  {af161062-314b-4d2d-ab97-4a0f1bead2f2}, !- Source Object
-  3,                                      !- Outlet Port
-  {c2a4f6a9-dc93-4e6e-9f81-2b0362ea5566}, !- Target Object
-  2;                                      !- Inlet Port
-
-OS:Connection,
-  {326e0016-0840-44f0-b079-79075c37544a}, !- Handle
-  {043c5535-ee19-4493-9a5c-f77a7d42271b}, !- Source Object
-  3,                                      !- Outlet Port
-  {5ebb6846-d650-4785-8e73-b117ae895fb5}, !- Target Object
+  {b269558e-01c8-4732-b4ff-46ff16d7d1a1}, !- Target Object
+  2;                                      !- Inlet Port
+
+OS:Connection,
+  {e107f5eb-bb21-4173-bfde-c8927ee2fd81}, !- Handle
+  {1f343e7b-44f0-427e-859c-d2f3bac12ea3}, !- Source Object
+  3,                                      !- Outlet Port
+  {58d68a3d-49e5-47f5-8b0f-5cdf30436723}, !- Target Object
+  2;                                      !- Inlet Port
+
+OS:Connection,
+  {2214ae93-e179-4835-b9ea-0ce6245a3d67}, !- Handle
+  {bb9c66d8-f615-4eed-9b7b-0ccd4c41c142}, !- Source Object
+  3,                                      !- Outlet Port
+  {13020f6b-173c-4730-addd-c3381c8eca1a}, !- Target Object
   15;                                     !- Inlet Port
 
 OS:Node,
-  {f880b8bc-5c1f-483c-8992-bd705cbcb8f6}, !- Handle
+  {3313020a-edf8-4b3b-a511-3a6778498277}, !- Handle
   Node 6,                                 !- Name
-  {351c0750-1b90-4430-a937-e134a290c9b8}, !- Inlet Port
-  {d6920e14-77ae-4f89-93a2-ad224b47e894}; !- Outlet Port
+  {8520fcd7-7c6b-4920-8572-d0ff91d3435b}, !- Inlet Port
+  {b26fb7e5-d6b2-41b6-9a1b-a552e3ba3662}; !- Outlet Port
 
 OS:Node,
-  {02e91712-a7e7-4cfc-82c7-4ee4ee7789c9}, !- Handle
+  {49163ee4-2134-4a08-bb4a-f9b16ca4b37f}, !- Handle
   Node 7,                                 !- Name
-  {d3080ccb-9073-4f62-8328-36846b758ef2}, !- Inlet Port
-  {fc085fe5-e7ca-439b-aef8-1db37e4b55c0}; !- Outlet Port
+  {b5409d8e-77a2-41a4-8007-fca66b623541}, !- Inlet Port
+  {8af00450-a2cb-429a-9d63-eb1cce46e593}; !- Outlet Port
 
 OS:Node,
-  {5f911354-5695-4321-a77e-0f414e3f5e93}, !- Handle
+  {d049e906-bcef-446a-a2e7-d5778fc1e080}, !- Handle
   Node 8,                                 !- Name
-  {d848a215-d501-4c01-9c67-cee5e0c8c1e0}, !- Inlet Port
-  {163e73ec-abee-4921-aab1-233f669be986}; !- Outlet Port
+  {9d5b450a-0fcd-4351-8ad3-86d3d508920a}, !- Inlet Port
+  {242aeb42-6611-42fc-82aa-dfc0a183ae7f}; !- Outlet Port
 
 OS:Connector:Mixer,
-  {2bd7df10-c0ad-4242-886d-c0969c0a0768}, !- Handle
+  {75347c92-0c9b-440c-89f9-5fc500cfe653}, !- Handle
   Connector Mixer 2,                      !- Name
-  {d3080ccb-9073-4f62-8328-36846b758ef2}, !- Outlet Branch Name
-  {163e73ec-abee-4921-aab1-233f669be986}; !- Inlet Branch Name 1
+  {b5409d8e-77a2-41a4-8007-fca66b623541}, !- Outlet Branch Name
+  {242aeb42-6611-42fc-82aa-dfc0a183ae7f}; !- Inlet Branch Name 1
 
 OS:Connector:Splitter,
-  {f33b28d1-3da3-48bd-91a2-e02572754de4}, !- Handle
+  {b76e250f-133e-437a-bc5b-b141c30d5fdc}, !- Handle
   Connector Splitter 2,                   !- Name
-  {d6920e14-77ae-4f89-93a2-ad224b47e894}, !- Inlet Branch Name
-  {d848a215-d501-4c01-9c67-cee5e0c8c1e0}; !- Outlet Branch Name 1
-
-OS:Connection,
-  {351c0750-1b90-4430-a937-e134a290c9b8}, !- Handle
-  {5ebb6846-d650-4785-8e73-b117ae895fb5}, !- Source Object
+  {b26fb7e5-d6b2-41b6-9a1b-a552e3ba3662}, !- Inlet Branch Name
+  {9d5b450a-0fcd-4351-8ad3-86d3d508920a}; !- Outlet Branch Name 1
+
+OS:Connection,
+  {8520fcd7-7c6b-4920-8572-d0ff91d3435b}, !- Handle
+  {13020f6b-173c-4730-addd-c3381c8eca1a}, !- Source Object
   17,                                     !- Outlet Port
-  {f880b8bc-5c1f-483c-8992-bd705cbcb8f6}, !- Target Object
-  2;                                      !- Inlet Port
-
-OS:Connection,
-  {d6920e14-77ae-4f89-93a2-ad224b47e894}, !- Handle
-  {f880b8bc-5c1f-483c-8992-bd705cbcb8f6}, !- Source Object
-  3,                                      !- Outlet Port
-  {f33b28d1-3da3-48bd-91a2-e02572754de4}, !- Target Object
-  2;                                      !- Inlet Port
-
-OS:Connection,
-  {d848a215-d501-4c01-9c67-cee5e0c8c1e0}, !- Handle
-  {f33b28d1-3da3-48bd-91a2-e02572754de4}, !- Source Object
-  3,                                      !- Outlet Port
-  {5f911354-5695-4321-a77e-0f414e3f5e93}, !- Target Object
-  2;                                      !- Inlet Port
-
-OS:Connection,
-  {163e73ec-abee-4921-aab1-233f669be986}, !- Handle
-  {5f911354-5695-4321-a77e-0f414e3f5e93}, !- Source Object
-  3,                                      !- Outlet Port
-  {2bd7df10-c0ad-4242-886d-c0969c0a0768}, !- Target Object
+  {3313020a-edf8-4b3b-a511-3a6778498277}, !- Target Object
+  2;                                      !- Inlet Port
+
+OS:Connection,
+  {b26fb7e5-d6b2-41b6-9a1b-a552e3ba3662}, !- Handle
+  {3313020a-edf8-4b3b-a511-3a6778498277}, !- Source Object
+  3,                                      !- Outlet Port
+  {b76e250f-133e-437a-bc5b-b141c30d5fdc}, !- Target Object
+  2;                                      !- Inlet Port
+
+OS:Connection,
+  {9d5b450a-0fcd-4351-8ad3-86d3d508920a}, !- Handle
+  {b76e250f-133e-437a-bc5b-b141c30d5fdc}, !- Source Object
+  3,                                      !- Outlet Port
+  {d049e906-bcef-446a-a2e7-d5778fc1e080}, !- Target Object
+  2;                                      !- Inlet Port
+
+OS:Connection,
+  {242aeb42-6611-42fc-82aa-dfc0a183ae7f}, !- Handle
+  {d049e906-bcef-446a-a2e7-d5778fc1e080}, !- Source Object
+  3,                                      !- Outlet Port
+  {75347c92-0c9b-440c-89f9-5fc500cfe653}, !- Target Object
   3;                                      !- Inlet Port
 
 OS:Connection,
-  {d3080ccb-9073-4f62-8328-36846b758ef2}, !- Handle
-  {2bd7df10-c0ad-4242-886d-c0969c0a0768}, !- Source Object
+  {b5409d8e-77a2-41a4-8007-fca66b623541}, !- Handle
+  {75347c92-0c9b-440c-89f9-5fc500cfe653}, !- Source Object
   2,                                      !- Outlet Port
-  {02e91712-a7e7-4cfc-82c7-4ee4ee7789c9}, !- Target Object
-  2;                                      !- Inlet Port
-
-OS:Connection,
-  {fc085fe5-e7ca-439b-aef8-1db37e4b55c0}, !- Handle
-  {02e91712-a7e7-4cfc-82c7-4ee4ee7789c9}, !- Source Object
-  3,                                      !- Outlet Port
-  {5ebb6846-d650-4785-8e73-b117ae895fb5}, !- Target Object
+  {49163ee4-2134-4a08-bb4a-f9b16ca4b37f}, !- Target Object
+  2;                                      !- Inlet Port
+
+OS:Connection,
+  {8af00450-a2cb-429a-9d63-eb1cce46e593}, !- Handle
+  {49163ee4-2134-4a08-bb4a-f9b16ca4b37f}, !- Source Object
+  3,                                      !- Outlet Port
+  {13020f6b-173c-4730-addd-c3381c8eca1a}, !- Target Object
   18;                                     !- Inlet Port
 
 OS:Sizing:Plant,
-  {dcbe78c9-bee7-426d-8376-7899721b50a7}, !- Handle
-  {5ebb6846-d650-4785-8e73-b117ae895fb5}, !- Plant or Condenser Loop Name
-=======
-  {daa142cd-6689-4215-bea7-70fcead7de75}, !- Demand Mixer Name
-  {80ea43f2-acb8-4c15-9f46-b5729ba14c59}, !- Demand Splitter Name
-  {439cae87-112e-47b9-880e-25b83cb522a0}, !- Supply Mixer Name
-  {d04c72df-51c2-4d03-ba1c-48254a4fdc47}; !- Supply Splitter Name
-
-OS:Node,
-  {e8450ab5-d04d-4b1d-b0f3-dc3ec1dd1553}, !- Handle
-  Node 3,                                 !- Name
-  {72408cef-df63-4cae-af9b-cb77a8908cdd}, !- Inlet Port
-  {9b4d0d47-cf26-42b0-b4ae-7aa8797e24f4}; !- Outlet Port
-
-OS:Node,
-  {65487fa7-39e8-4488-8d86-37b48b07a7d1}, !- Handle
-  Node 4,                                 !- Name
-  {e2644e42-a856-4ca1-bfe7-34fde18e4fb3}, !- Inlet Port
-  {7551dcf0-cf3b-4e96-80d1-4c746c2baeca}; !- Outlet Port
-
-OS:Node,
-  {8b321d79-85c3-4e60-bf74-8ff1c112b527}, !- Handle
-  Node 5,                                 !- Name
-  {003c34cb-3577-4d6a-a35e-85cf8c28b35c}, !- Inlet Port
-  {fe44bb8f-c4b9-4a89-b0b0-e22fe723d5f2}; !- Outlet Port
-
-OS:Connector:Mixer,
-  {439cae87-112e-47b9-880e-25b83cb522a0}, !- Handle
-  Connector Mixer 1,                      !- Name
-  {d7b4d067-f5ad-4b46-aac4-e55a06dabf8c}, !- Outlet Branch Name
-  {8ddecb26-7828-4a5a-8981-92675d51410f}, !- Inlet Branch Name 1
-  {08c02e60-797e-43f8-aaa3-2f6f1f7dc5e0}; !- Inlet Branch Name 2
-
-OS:Connector:Splitter,
-  {d04c72df-51c2-4d03-ba1c-48254a4fdc47}, !- Handle
-  Connector Splitter 1,                   !- Name
-  {8c2b9a45-0888-4db3-b68f-4d2dcf56f7dc}, !- Inlet Branch Name
-  {003c34cb-3577-4d6a-a35e-85cf8c28b35c}, !- Outlet Branch Name 1
-  {bb634841-e575-4525-80e6-8d5b95b9db11}; !- Outlet Branch Name 2
-
-OS:Connection,
-  {72408cef-df63-4cae-af9b-cb77a8908cdd}, !- Handle
-  {18a5c20f-04b8-49cd-83b7-9ed76ac890de}, !- Name
-  {bc6d9bb0-4e80-4f80-95ad-16ad5fe0c434}, !- Source Object
-  14,                                     !- Outlet Port
-  {e8450ab5-d04d-4b1d-b0f3-dc3ec1dd1553}, !- Target Object
-  2;                                      !- Inlet Port
-
-OS:Connection,
-  {003c34cb-3577-4d6a-a35e-85cf8c28b35c}, !- Handle
-  {aafee7f0-189b-4ef8-b4ec-d230e68ecdde}, !- Name
-  {d04c72df-51c2-4d03-ba1c-48254a4fdc47}, !- Source Object
-  3,                                      !- Outlet Port
-  {8b321d79-85c3-4e60-bf74-8ff1c112b527}, !- Target Object
-  2;                                      !- Inlet Port
-
-OS:Connection,
-  {7551dcf0-cf3b-4e96-80d1-4c746c2baeca}, !- Handle
-  {b9d09113-19d4-41a2-a6be-97ff6b91fec0}, !- Name
-  {65487fa7-39e8-4488-8d86-37b48b07a7d1}, !- Source Object
-  3,                                      !- Outlet Port
-  {bc6d9bb0-4e80-4f80-95ad-16ad5fe0c434}, !- Target Object
-  15;                                     !- Inlet Port
-
-OS:Node,
-  {a5c8d938-66d9-4d5e-89d3-50d027b96fe1}, !- Handle
-  Node 6,                                 !- Name
-  {443d8551-2fdd-4278-be45-35cec0681f60}, !- Inlet Port
-  {11ad527a-0316-4c28-97ff-fab758245b61}; !- Outlet Port
-
-OS:Node,
-  {5db748d2-e325-41d3-a775-9a9557178d28}, !- Handle
-  Node 7,                                 !- Name
-  {2890b21b-da1f-4817-8aa1-50ccd8a32a07}, !- Inlet Port
-  {67dd6d7d-5ff9-4b87-81f1-3484af44e6bc}; !- Outlet Port
-
-OS:Node,
-  {4c1fe1c7-f898-458f-9bca-0906a630b548}, !- Handle
-  Node 8,                                 !- Name
-  {c7c57127-408c-43b2-8963-4958e48dc1bf}, !- Inlet Port
-  {927c8f2e-1be4-46ab-b461-8c29fa055578}; !- Outlet Port
-
-OS:Connector:Mixer,
-  {daa142cd-6689-4215-bea7-70fcead7de75}, !- Handle
-  Connector Mixer 2,                      !- Name
-  {2890b21b-da1f-4817-8aa1-50ccd8a32a07}, !- Outlet Branch Name
-  {927c8f2e-1be4-46ab-b461-8c29fa055578}; !- Inlet Branch Name 1
-
-OS:Connector:Splitter,
-  {80ea43f2-acb8-4c15-9f46-b5729ba14c59}, !- Handle
-  Connector Splitter 2,                   !- Name
-  {11ad527a-0316-4c28-97ff-fab758245b61}, !- Inlet Branch Name
-  {c7c57127-408c-43b2-8963-4958e48dc1bf}; !- Outlet Branch Name 1
-
-OS:Connection,
-  {443d8551-2fdd-4278-be45-35cec0681f60}, !- Handle
-  {0a859d41-7b48-49f9-a66a-dbe990691d76}, !- Name
-  {bc6d9bb0-4e80-4f80-95ad-16ad5fe0c434}, !- Source Object
-  17,                                     !- Outlet Port
-  {a5c8d938-66d9-4d5e-89d3-50d027b96fe1}, !- Target Object
-  2;                                      !- Inlet Port
-
-OS:Connection,
-  {11ad527a-0316-4c28-97ff-fab758245b61}, !- Handle
-  {f5e4f6e0-6307-4844-91ff-73c02c7e930b}, !- Name
-  {a5c8d938-66d9-4d5e-89d3-50d027b96fe1}, !- Source Object
-  3,                                      !- Outlet Port
-  {80ea43f2-acb8-4c15-9f46-b5729ba14c59}, !- Target Object
-  2;                                      !- Inlet Port
-
-OS:Connection,
-  {c7c57127-408c-43b2-8963-4958e48dc1bf}, !- Handle
-  {cad2834f-9d60-4e9f-bb18-447d198603c7}, !- Name
-  {80ea43f2-acb8-4c15-9f46-b5729ba14c59}, !- Source Object
-  3,                                      !- Outlet Port
-  {4c1fe1c7-f898-458f-9bca-0906a630b548}, !- Target Object
-  2;                                      !- Inlet Port
-
-OS:Connection,
-  {927c8f2e-1be4-46ab-b461-8c29fa055578}, !- Handle
-  {bc4ab008-2b9b-460e-82c1-c8e5b400e6e3}, !- Name
-  {4c1fe1c7-f898-458f-9bca-0906a630b548}, !- Source Object
-  3,                                      !- Outlet Port
-  {daa142cd-6689-4215-bea7-70fcead7de75}, !- Target Object
-  3;                                      !- Inlet Port
-
-OS:Connection,
-  {2890b21b-da1f-4817-8aa1-50ccd8a32a07}, !- Handle
-  {5a650e6b-c657-4ab8-a2d7-33d0982c6245}, !- Name
-  {daa142cd-6689-4215-bea7-70fcead7de75}, !- Source Object
-  2,                                      !- Outlet Port
-  {5db748d2-e325-41d3-a775-9a9557178d28}, !- Target Object
-  2;                                      !- Inlet Port
-
-OS:Connection,
-  {67dd6d7d-5ff9-4b87-81f1-3484af44e6bc}, !- Handle
-  {ac612ba0-dc79-443c-9dce-2baad86614c4}, !- Name
-  {5db748d2-e325-41d3-a775-9a9557178d28}, !- Source Object
-  3,                                      !- Outlet Port
-  {bc6d9bb0-4e80-4f80-95ad-16ad5fe0c434}, !- Target Object
-  18;                                     !- Inlet Port
-
-OS:Sizing:Plant,
-  {0f7c0d9f-0460-4fec-b141-ebd134cc73f0}, !- Handle
-  {bc6d9bb0-4e80-4f80-95ad-16ad5fe0c434}, !- Plant or Condenser Loop Name
->>>>>>> 3c1d7324
+  {96d34712-418f-48c1-95a8-f24c1b871fe2}, !- Handle
+  {13020f6b-173c-4730-addd-c3381c8eca1a}, !- Plant or Condenser Loop Name
   Heating,                                !- Loop Type
   52.6666666666667,                       !- Design Loop Exit Temperature {C}
   5.55555555555556,                       !- Loop Design Temperature Difference {deltaC}
@@ -1498,163 +964,80 @@
   None;                                   !- Coincident Sizing Factor Mode
 
 OS:AvailabilityManagerAssignmentList,
-<<<<<<< HEAD
-  {6f654994-7fb6-4393-9961-96e30b1e6594}, !- Handle
+  {6ac24bfd-e23b-4c78-8800-239c52434f9a}, !- Handle
   Plant Loop 1 AvailabilityManagerAssignmentList; !- Name
 
 OS:Pipe:Adiabatic,
-  {79f38fdb-e9dc-491e-a2fb-8475df184bfa}, !- Handle
+  {148d2705-3658-430a-ba96-c868b6f54ca2}, !- Handle
   Pipe Adiabatic 1,                       !- Name
-  {5c0aac4d-78b2-4b4e-8d6b-019aa17a3eb6}, !- Inlet Node Name
-  {bb2714b1-a420-4b35-9879-15d47af1a6a2}; !- Outlet Node Name
+  {6ef99d2f-9498-4b3f-9946-cbbb0c68744a}, !- Inlet Node Name
+  {b60df6e9-4a87-41a0-b8bc-9aacf6702ea4}; !- Outlet Node Name
 
 OS:Pipe:Adiabatic,
-  {84166f40-46ad-423e-a79d-dd12310b8b43}, !- Handle
+  {43a640f7-9477-4215-8b21-ecf2323c1c05}, !- Handle
   Pipe Adiabatic 2,                       !- Name
-  {30841bff-ff2f-4230-81f9-8b7860e7b741}, !- Inlet Node Name
-  {87fe62f3-27f5-4220-a3f2-412dde093af9}; !- Outlet Node Name
+  {75f089b9-80fe-4806-995d-f3ae1ad3031c}, !- Inlet Node Name
+  {5cc24d47-7bab-4810-bfc1-b0de8a3571db}; !- Outlet Node Name
 
 OS:Node,
-  {c57d89de-3a3d-448d-a427-66568a93aab6}, !- Handle
+  {29321c42-298e-4c4b-940f-0d150f10db8f}, !- Handle
   Node 9,                                 !- Name
-  {bb2714b1-a420-4b35-9879-15d47af1a6a2}, !- Inlet Port
-  {36480550-f262-473d-9e4f-b5a0099675d8}; !- Outlet Port
-
-OS:Connection,
-  {5c0aac4d-78b2-4b4e-8d6b-019aa17a3eb6}, !- Handle
-  {c2a4f6a9-dc93-4e6e-9f81-2b0362ea5566}, !- Source Object
-  3,                                      !- Outlet Port
-  {79f38fdb-e9dc-491e-a2fb-8475df184bfa}, !- Target Object
-  2;                                      !- Inlet Port
-
-OS:Connection,
-  {bb2714b1-a420-4b35-9879-15d47af1a6a2}, !- Handle
-  {79f38fdb-e9dc-491e-a2fb-8475df184bfa}, !- Source Object
-  3,                                      !- Outlet Port
-  {c57d89de-3a3d-448d-a427-66568a93aab6}, !- Target Object
-  2;                                      !- Inlet Port
-
-OS:Connection,
-  {36480550-f262-473d-9e4f-b5a0099675d8}, !- Handle
-  {c57d89de-3a3d-448d-a427-66568a93aab6}, !- Source Object
-  3,                                      !- Outlet Port
-  {c8073b69-49d0-42ed-8caa-6093e54afa7c}, !- Target Object
+  {b60df6e9-4a87-41a0-b8bc-9aacf6702ea4}, !- Inlet Port
+  {6541c9dc-220a-4077-a318-2b04c7b5c7a3}; !- Outlet Port
+
+OS:Connection,
+  {6ef99d2f-9498-4b3f-9946-cbbb0c68744a}, !- Handle
+  {58d68a3d-49e5-47f5-8b0f-5cdf30436723}, !- Source Object
+  3,                                      !- Outlet Port
+  {148d2705-3658-430a-ba96-c868b6f54ca2}, !- Target Object
+  2;                                      !- Inlet Port
+
+OS:Connection,
+  {b60df6e9-4a87-41a0-b8bc-9aacf6702ea4}, !- Handle
+  {148d2705-3658-430a-ba96-c868b6f54ca2}, !- Source Object
+  3,                                      !- Outlet Port
+  {29321c42-298e-4c4b-940f-0d150f10db8f}, !- Target Object
+  2;                                      !- Inlet Port
+
+OS:Connection,
+  {6541c9dc-220a-4077-a318-2b04c7b5c7a3}, !- Handle
+  {29321c42-298e-4c4b-940f-0d150f10db8f}, !- Source Object
+  3,                                      !- Outlet Port
+  {f76698ec-7116-4dc5-a6fc-2374b080571c}, !- Target Object
   3;                                      !- Inlet Port
 
 OS:Node,
-  {f2be539b-968b-4c85-9092-bb02f91ecdd6}, !- Handle
+  {4fa6c579-f9bc-460e-b8f6-57961fb7044a}, !- Handle
   Node 10,                                !- Name
-  {54730b6c-8a49-4d18-b21f-fa926739106d}, !- Inlet Port
-  {30841bff-ff2f-4230-81f9-8b7860e7b741}; !- Outlet Port
-
-OS:Connection,
-  {54730b6c-8a49-4d18-b21f-fa926739106d}, !- Handle
-  {c8073b69-49d0-42ed-8caa-6093e54afa7c}, !- Source Object
+  {f9d4b181-2674-4931-b517-9bf896b425b4}, !- Inlet Port
+  {75f089b9-80fe-4806-995d-f3ae1ad3031c}; !- Outlet Port
+
+OS:Connection,
+  {f9d4b181-2674-4931-b517-9bf896b425b4}, !- Handle
+  {f76698ec-7116-4dc5-a6fc-2374b080571c}, !- Source Object
   2,                                      !- Outlet Port
-  {f2be539b-968b-4c85-9092-bb02f91ecdd6}, !- Target Object
-  2;                                      !- Inlet Port
-
-OS:Connection,
-  {30841bff-ff2f-4230-81f9-8b7860e7b741}, !- Handle
-  {f2be539b-968b-4c85-9092-bb02f91ecdd6}, !- Source Object
-  3,                                      !- Outlet Port
-  {84166f40-46ad-423e-a79d-dd12310b8b43}, !- Target Object
-  2;                                      !- Inlet Port
-
-OS:Connection,
-  {87fe62f3-27f5-4220-a3f2-412dde093af9}, !- Handle
-  {84166f40-46ad-423e-a79d-dd12310b8b43}, !- Source Object
-  3,                                      !- Outlet Port
-  {043c5535-ee19-4493-9a5c-f77a7d42271b}, !- Target Object
+  {4fa6c579-f9bc-460e-b8f6-57961fb7044a}, !- Target Object
+  2;                                      !- Inlet Port
+
+OS:Connection,
+  {75f089b9-80fe-4806-995d-f3ae1ad3031c}, !- Handle
+  {4fa6c579-f9bc-460e-b8f6-57961fb7044a}, !- Source Object
+  3,                                      !- Outlet Port
+  {43a640f7-9477-4215-8b21-ecf2323c1c05}, !- Target Object
+  2;                                      !- Inlet Port
+
+OS:Connection,
+  {5cc24d47-7bab-4810-bfc1-b0de8a3571db}, !- Handle
+  {43a640f7-9477-4215-8b21-ecf2323c1c05}, !- Source Object
+  3,                                      !- Outlet Port
+  {bb9c66d8-f615-4eed-9b7b-0ccd4c41c142}, !- Target Object
   2;                                      !- Inlet Port
 
 OS:Pump:VariableSpeed,
-  {e243d19b-3569-4967-ade0-bed92a449def}, !- Handle
+  {5d444b05-7e31-4939-8daa-106dfb3525f0}, !- Handle
   Pump Variable Speed 1,                  !- Name
-  {3f604da0-6664-4355-a491-b580909b6bb7}, !- Inlet Node Name
-  {4ea58448-83ae-445e-9b9b-7651832df27b}, !- Outlet Node Name
-=======
-  {a6f750a9-457e-4368-91c1-0209c0a09a4c}, !- Handle
-  Plant Loop 1 AvailabilityManagerAssignmentList; !- Name
-
-OS:Pipe:Adiabatic,
-  {2e2b54df-44ae-4d5b-9670-d75a6ce9a8ed}, !- Handle
-  Pipe Adiabatic 1,                       !- Name
-  {fe44bb8f-c4b9-4a89-b0b0-e22fe723d5f2}, !- Inlet Node Name
-  {751d94fc-90a9-4302-89c8-2847b1047652}; !- Outlet Node Name
-
-OS:Pipe:Adiabatic,
-  {8316fcb9-30be-4034-af5b-2eb96ac0fc06}, !- Handle
-  Pipe Adiabatic 2,                       !- Name
-  {5f487261-6ac0-49cf-9e9d-a3a23c9c7a24}, !- Inlet Node Name
-  {e2644e42-a856-4ca1-bfe7-34fde18e4fb3}; !- Outlet Node Name
-
-OS:Node,
-  {a17603b3-16c4-4a6f-b708-1e5d9009118b}, !- Handle
-  Node 9,                                 !- Name
-  {751d94fc-90a9-4302-89c8-2847b1047652}, !- Inlet Port
-  {8ddecb26-7828-4a5a-8981-92675d51410f}; !- Outlet Port
-
-OS:Connection,
-  {fe44bb8f-c4b9-4a89-b0b0-e22fe723d5f2}, !- Handle
-  {726271f9-0ad2-4f4d-b183-cd254f3ff725}, !- Name
-  {8b321d79-85c3-4e60-bf74-8ff1c112b527}, !- Source Object
-  3,                                      !- Outlet Port
-  {2e2b54df-44ae-4d5b-9670-d75a6ce9a8ed}, !- Target Object
-  2;                                      !- Inlet Port
-
-OS:Connection,
-  {751d94fc-90a9-4302-89c8-2847b1047652}, !- Handle
-  {e8e8f132-5a27-448d-bdea-e36561c20d11}, !- Name
-  {2e2b54df-44ae-4d5b-9670-d75a6ce9a8ed}, !- Source Object
-  3,                                      !- Outlet Port
-  {a17603b3-16c4-4a6f-b708-1e5d9009118b}, !- Target Object
-  2;                                      !- Inlet Port
-
-OS:Connection,
-  {8ddecb26-7828-4a5a-8981-92675d51410f}, !- Handle
-  {4f1848bb-37ee-4122-a18b-97da1cadfd65}, !- Name
-  {a17603b3-16c4-4a6f-b708-1e5d9009118b}, !- Source Object
-  3,                                      !- Outlet Port
-  {439cae87-112e-47b9-880e-25b83cb522a0}, !- Target Object
-  3;                                      !- Inlet Port
-
-OS:Node,
-  {625151b9-959e-4a00-8a1d-017162096a92}, !- Handle
-  Node 10,                                !- Name
-  {d7b4d067-f5ad-4b46-aac4-e55a06dabf8c}, !- Inlet Port
-  {5f487261-6ac0-49cf-9e9d-a3a23c9c7a24}; !- Outlet Port
-
-OS:Connection,
-  {d7b4d067-f5ad-4b46-aac4-e55a06dabf8c}, !- Handle
-  {087ccfc2-9291-4a3b-8134-30c7b92e71ec}, !- Name
-  {439cae87-112e-47b9-880e-25b83cb522a0}, !- Source Object
-  2,                                      !- Outlet Port
-  {625151b9-959e-4a00-8a1d-017162096a92}, !- Target Object
-  2;                                      !- Inlet Port
-
-OS:Connection,
-  {5f487261-6ac0-49cf-9e9d-a3a23c9c7a24}, !- Handle
-  {f6f4b445-83f2-4462-8438-d09e303c59da}, !- Name
-  {625151b9-959e-4a00-8a1d-017162096a92}, !- Source Object
-  3,                                      !- Outlet Port
-  {8316fcb9-30be-4034-af5b-2eb96ac0fc06}, !- Target Object
-  2;                                      !- Inlet Port
-
-OS:Connection,
-  {e2644e42-a856-4ca1-bfe7-34fde18e4fb3}, !- Handle
-  {aaf08f16-790d-40f5-92cb-759de03c9384}, !- Name
-  {8316fcb9-30be-4034-af5b-2eb96ac0fc06}, !- Source Object
-  3,                                      !- Outlet Port
-  {65487fa7-39e8-4488-8d86-37b48b07a7d1}, !- Target Object
-  2;                                      !- Inlet Port
-
-OS:Pump:VariableSpeed,
-  {b79543b9-6a74-49e2-b9c4-a17a7b4cb8d1}, !- Handle
-  Pump Variable Speed 1,                  !- Name
-  {9b4d0d47-cf26-42b0-b4ae-7aa8797e24f4}, !- Inlet Node Name
-  {320af6ab-1663-47ed-8e44-43e89a773745}, !- Outlet Node Name
->>>>>>> 3c1d7324
+  {a3acff52-c53a-45c7-a011-8bb8b8c7a5d3}, !- Inlet Node Name
+  {f9f667ea-35f0-4e8f-8a63-eef32a7a5259}, !- Outlet Node Name
   0.01,                                   !- Rated Flow Rate {m3/s}
   1,                                      !- Rated Pump Head {Pa}
   0,                                      !- Rated Power Consumption {W}
@@ -1684,94 +1067,47 @@
   General;                                !- End-Use Subcategory
 
 OS:Node,
-<<<<<<< HEAD
-  {e21a2bbe-d03e-4e93-87ad-bf7a9f2ec62c}, !- Handle
+  {2ca1a245-6a9f-480e-95ce-cc5fa2f80803}, !- Handle
   Node 11,                                !- Name
-  {4ea58448-83ae-445e-9b9b-7651832df27b}, !- Inlet Port
-  {d0fd59b7-eb20-4c70-9a1d-ca3151985d1e}; !- Outlet Port
-
-OS:Connection,
-  {3f604da0-6664-4355-a491-b580909b6bb7}, !- Handle
-  {5281ad93-bf0c-48cf-8cf9-272f0baf66c8}, !- Source Object
-  3,                                      !- Outlet Port
-  {e243d19b-3569-4967-ade0-bed92a449def}, !- Target Object
-  2;                                      !- Inlet Port
-
-OS:Connection,
-  {4ea58448-83ae-445e-9b9b-7651832df27b}, !- Handle
-  {e243d19b-3569-4967-ade0-bed92a449def}, !- Source Object
-  3,                                      !- Outlet Port
-  {e21a2bbe-d03e-4e93-87ad-bf7a9f2ec62c}, !- Target Object
-  2;                                      !- Inlet Port
-
-OS:Connection,
-  {d0fd59b7-eb20-4c70-9a1d-ca3151985d1e}, !- Handle
-  {e21a2bbe-d03e-4e93-87ad-bf7a9f2ec62c}, !- Source Object
-  3,                                      !- Outlet Port
-  {af161062-314b-4d2d-ab97-4a0f1bead2f2}, !- Target Object
+  {f9f667ea-35f0-4e8f-8a63-eef32a7a5259}, !- Inlet Port
+  {2b8eebee-4811-4dda-bd87-df4aae9e199c}; !- Outlet Port
+
+OS:Connection,
+  {a3acff52-c53a-45c7-a011-8bb8b8c7a5d3}, !- Handle
+  {b269558e-01c8-4732-b4ff-46ff16d7d1a1}, !- Source Object
+  3,                                      !- Outlet Port
+  {5d444b05-7e31-4939-8daa-106dfb3525f0}, !- Target Object
+  2;                                      !- Inlet Port
+
+OS:Connection,
+  {f9f667ea-35f0-4e8f-8a63-eef32a7a5259}, !- Handle
+  {5d444b05-7e31-4939-8daa-106dfb3525f0}, !- Source Object
+  3,                                      !- Outlet Port
+  {2ca1a245-6a9f-480e-95ce-cc5fa2f80803}, !- Target Object
+  2;                                      !- Inlet Port
+
+OS:Connection,
+  {2b8eebee-4811-4dda-bd87-df4aae9e199c}, !- Handle
+  {2ca1a245-6a9f-480e-95ce-cc5fa2f80803}, !- Source Object
+  3,                                      !- Outlet Port
+  {1f343e7b-44f0-427e-859c-d2f3bac12ea3}, !- Target Object
   2;                                      !- Inlet Port
 
 OS:Schedule:Constant,
-  {977834e9-11bd-4c5d-8a41-a17873a8b32d}, !- Handle
+  {eb0697e3-6d9b-4a30-b093-50860a9b164c}, !- Handle
   dhw temp,                               !- Name
-  {a3ab82a3-8bde-4e00-9ee1-6a645347ddda}, !- Schedule Type Limits Name
+  {6771bba3-6e8f-47bf-99e0-d5e0baf4cb8e}, !- Schedule Type Limits Name
   52.6666666666667;                       !- Value
 
 OS:SetpointManager:Scheduled,
-  {8a5ad4ea-b91a-4dd3-8ed0-a1ae38179e39}, !- Handle
+  {ef091c8b-0d9c-4673-8bd9-965c504c400a}, !- Handle
   Setpoint Manager Scheduled 1,           !- Name
   Temperature,                            !- Control Variable
-  {977834e9-11bd-4c5d-8a41-a17873a8b32d}, !- Schedule Name
-  {043c5535-ee19-4493-9a5c-f77a7d42271b}; !- Setpoint Node or NodeList Name
+  {eb0697e3-6d9b-4a30-b093-50860a9b164c}, !- Schedule Name
+  {bb9c66d8-f615-4eed-9b7b-0ccd4c41c142}; !- Setpoint Node or NodeList Name
 
 OS:ScheduleTypeLimits,
-  {a3ab82a3-8bde-4e00-9ee1-6a645347ddda}, !- Handle
-=======
-  {d74343b4-f12a-477b-bd75-0d9508961292}, !- Handle
-  Node 11,                                !- Name
-  {320af6ab-1663-47ed-8e44-43e89a773745}, !- Inlet Port
-  {8c2b9a45-0888-4db3-b68f-4d2dcf56f7dc}; !- Outlet Port
-
-OS:Connection,
-  {9b4d0d47-cf26-42b0-b4ae-7aa8797e24f4}, !- Handle
-  {c3cb2d16-6def-40a9-a16d-188360d98dbd}, !- Name
-  {e8450ab5-d04d-4b1d-b0f3-dc3ec1dd1553}, !- Source Object
-  3,                                      !- Outlet Port
-  {b79543b9-6a74-49e2-b9c4-a17a7b4cb8d1}, !- Target Object
-  2;                                      !- Inlet Port
-
-OS:Connection,
-  {320af6ab-1663-47ed-8e44-43e89a773745}, !- Handle
-  {0cca2215-6f2e-46c9-961f-1df7975bddac}, !- Name
-  {b79543b9-6a74-49e2-b9c4-a17a7b4cb8d1}, !- Source Object
-  3,                                      !- Outlet Port
-  {d74343b4-f12a-477b-bd75-0d9508961292}, !- Target Object
-  2;                                      !- Inlet Port
-
-OS:Connection,
-  {8c2b9a45-0888-4db3-b68f-4d2dcf56f7dc}, !- Handle
-  {5083069d-5808-42d0-892d-2f51269d5428}, !- Name
-  {d74343b4-f12a-477b-bd75-0d9508961292}, !- Source Object
-  3,                                      !- Outlet Port
-  {d04c72df-51c2-4d03-ba1c-48254a4fdc47}, !- Target Object
-  2;                                      !- Inlet Port
-
-OS:Schedule:Constant,
-  {36818947-2f27-4706-915e-654becd2e2b2}, !- Handle
-  dhw temp,                               !- Name
-  {8d3d03a5-fa77-4f6e-83b7-77a0fbb3ec1c}, !- Schedule Type Limits Name
-  52.6666666666667;                       !- Value
-
-OS:SetpointManager:Scheduled,
-  {cacdf17f-53f2-440a-9fc0-f9c638eb11f1}, !- Handle
-  Setpoint Manager Scheduled 1,           !- Name
-  Temperature,                            !- Control Variable
-  {36818947-2f27-4706-915e-654becd2e2b2}, !- Schedule Name
-  {65487fa7-39e8-4488-8d86-37b48b07a7d1}; !- Setpoint Node or NodeList Name
-
-OS:ScheduleTypeLimits,
-  {8d3d03a5-fa77-4f6e-83b7-77a0fbb3ec1c}, !- Handle
->>>>>>> 3c1d7324
+  {6771bba3-6e8f-47bf-99e0-d5e0baf4cb8e}, !- Handle
   Temperature,                            !- Name
   ,                                       !- Lower Limit Value
   ,                                       !- Upper Limit Value
@@ -1779,17 +1115,10 @@
   Temperature;                            !- Unit Type
 
 OS:WaterHeater:Mixed,
-<<<<<<< HEAD
-  {bf970f59-8272-4a4e-9348-fca8af1c2b4e}, !- Handle
+  {19371a18-22db-4d14-9ccb-48e06360d495}, !- Handle
   res wh,                                 !- Name
   0.143845647790854,                      !- Tank Volume {m3}
-  {9d510959-4220-45f2-879c-74bd9e057eb8}, !- Setpoint Temperature Schedule Name
-=======
-  {6602e5e4-1574-4bb2-8d53-d6c713040b04}, !- Handle
-  res wh,                                 !- Name
-  0.143845647790854,                      !- Tank Volume {m3}
-  {78b15975-4b9a-4aff-9842-30c50f4363b3}, !- Setpoint Temperature Schedule Name
->>>>>>> 3c1d7324
+  {b8b1065f-a4aa-48a3-be14-f58cad3cef6c}, !- Setpoint Temperature Schedule Name
   2,                                      !- Deadband Temperature Difference {deltaC}
   99,                                     !- Maximum Temperature Limit {C}
   Cycle,                                  !- Heater Control Type
@@ -1808,11 +1137,7 @@
   0,                                      !- On Cycle Parasitic Heat Fraction to Tank
   ThermalZone,                            !- Ambient Temperature Indicator
   ,                                       !- Ambient Temperature Schedule Name
-<<<<<<< HEAD
-  {24db6357-65dc-45b5-88a2-1cd1eafb2de4}, !- Ambient Temperature Thermal Zone Name
-=======
-  {95d68163-fe92-40cb-b0e7-383076925395}, !- Ambient Temperature Thermal Zone Name
->>>>>>> 3c1d7324
+  {5d9b07da-e525-4ecc-ad84-4f0b483fa9b0}, !- Ambient Temperature Thermal Zone Name
   ,                                       !- Ambient Temperature Outdoor Air Node Name
   4.15693173076374,                       !- Off Cycle Loss Coefficient to Ambient Temperature {W/K}
   0.64,                                   !- Off Cycle Loss Fraction to Thermal Zone
@@ -1821,13 +1146,8 @@
   ,                                       !- Peak Use Flow Rate {m3/s}
   ,                                       !- Use Flow Rate Fraction Schedule Name
   ,                                       !- Cold Water Supply Temperature Schedule Name
-<<<<<<< HEAD
-  {6275545b-e534-4ff6-85b0-1bf5b25f943d}, !- Use Side Inlet Node Name
-  {52783574-2d13-40dd-9b13-bfaf7e768373}, !- Use Side Outlet Node Name
-=======
-  {6e4279b0-7b6c-4c09-ab9d-b76edb9fee01}, !- Use Side Inlet Node Name
-  {14f3e89e-81b8-43a5-af96-407a2380d2bd}, !- Use Side Outlet Node Name
->>>>>>> 3c1d7324
+  {108ba194-e690-4c06-845d-6e4112341475}, !- Use Side Inlet Node Name
+  {c5da4aa0-c5dc-48ed-a5ad-5dd79ae5733d}, !- Use Side Outlet Node Name
   1,                                      !- Use Side Effectiveness
   ,                                       !- Source Side Inlet Node Name
   ,                                       !- Source Side Outlet Node Name
@@ -1839,106 +1159,48 @@
   ,                                       !- Indirect Alternate Setpoint Temperature Schedule Name
   res wh;                                 !- End-Use Subcategory
 
-OS:WaterHeater:Sizing,
-  {e64f7aea-529d-4fbb-8442-78783212684d}, !- Handle
-  {bf970f59-8272-4a4e-9348-fca8af1c2b4e}, !- WaterHeater Name
-  PeakDraw,                               !- Design Mode
-  0.538503,                               !- Time Storage Can Meet Peak Draw {hr}
-  0,                                      !- Time for Tank Recovery {hr}
-  1;                                      !- Nominal Tank Volume for Autosizing Plant Connections {m3}
-
 OS:Schedule:Constant,
-<<<<<<< HEAD
-  {9d510959-4220-45f2-879c-74bd9e057eb8}, !- Handle
+  {b8b1065f-a4aa-48a3-be14-f58cad3cef6c}, !- Handle
   WH Setpoint Temp,                       !- Name
-  {a3ab82a3-8bde-4e00-9ee1-6a645347ddda}, !- Schedule Type Limits Name
+  {6771bba3-6e8f-47bf-99e0-d5e0baf4cb8e}, !- Schedule Type Limits Name
   52.6666666666667;                       !- Value
 
 OS:Node,
-  {a17eaa21-a202-485d-9539-174f3dd3a2a5}, !- Handle
+  {5ad94fdd-af90-4f4a-bdc6-f85a522cdc7e}, !- Handle
   Node 12,                                !- Name
-  {d1259182-87a5-4714-b5cf-2bbbcb447301}, !- Inlet Port
-  {6275545b-e534-4ff6-85b0-1bf5b25f943d}; !- Outlet Port
-
-OS:Connection,
-  {d1259182-87a5-4714-b5cf-2bbbcb447301}, !- Handle
-  {af161062-314b-4d2d-ab97-4a0f1bead2f2}, !- Source Object
+  {7dc0c25a-ed12-4486-9ae8-fe2efcfde8a7}, !- Inlet Port
+  {108ba194-e690-4c06-845d-6e4112341475}; !- Outlet Port
+
+OS:Connection,
+  {7dc0c25a-ed12-4486-9ae8-fe2efcfde8a7}, !- Handle
+  {1f343e7b-44f0-427e-859c-d2f3bac12ea3}, !- Source Object
   4,                                      !- Outlet Port
-  {a17eaa21-a202-485d-9539-174f3dd3a2a5}, !- Target Object
+  {5ad94fdd-af90-4f4a-bdc6-f85a522cdc7e}, !- Target Object
   2;                                      !- Inlet Port
 
 OS:Node,
-  {25fb1796-4d6e-4996-8630-7b788195e46a}, !- Handle
+  {303e2bdf-3f07-4b6a-9d55-15abab15b580}, !- Handle
   Node 13,                                !- Name
-  {52783574-2d13-40dd-9b13-bfaf7e768373}, !- Inlet Port
-  {14642169-cd08-4f1f-832e-e49875ee7a90}; !- Outlet Port
-
-OS:Connection,
-  {6275545b-e534-4ff6-85b0-1bf5b25f943d}, !- Handle
-  {a17eaa21-a202-485d-9539-174f3dd3a2a5}, !- Source Object
-  3,                                      !- Outlet Port
-  {bf970f59-8272-4a4e-9348-fca8af1c2b4e}, !- Target Object
+  {c5da4aa0-c5dc-48ed-a5ad-5dd79ae5733d}, !- Inlet Port
+  {3b69b61c-1d9d-474c-b00c-95cd1d0faa76}; !- Outlet Port
+
+OS:Connection,
+  {108ba194-e690-4c06-845d-6e4112341475}, !- Handle
+  {5ad94fdd-af90-4f4a-bdc6-f85a522cdc7e}, !- Source Object
+  3,                                      !- Outlet Port
+  {19371a18-22db-4d14-9ccb-48e06360d495}, !- Target Object
   31;                                     !- Inlet Port
 
 OS:Connection,
-  {52783574-2d13-40dd-9b13-bfaf7e768373}, !- Handle
-  {bf970f59-8272-4a4e-9348-fca8af1c2b4e}, !- Source Object
+  {c5da4aa0-c5dc-48ed-a5ad-5dd79ae5733d}, !- Handle
+  {19371a18-22db-4d14-9ccb-48e06360d495}, !- Source Object
   32,                                     !- Outlet Port
-  {25fb1796-4d6e-4996-8630-7b788195e46a}, !- Target Object
-  2;                                      !- Inlet Port
-
-OS:Connection,
-  {14642169-cd08-4f1f-832e-e49875ee7a90}, !- Handle
-  {25fb1796-4d6e-4996-8630-7b788195e46a}, !- Source Object
-  3,                                      !- Outlet Port
-  {c8073b69-49d0-42ed-8caa-6093e54afa7c}, !- Target Object
-=======
-  {78b15975-4b9a-4aff-9842-30c50f4363b3}, !- Handle
-  WH Setpoint Temp,                       !- Name
-  {8d3d03a5-fa77-4f6e-83b7-77a0fbb3ec1c}, !- Schedule Type Limits Name
-  52.6666666666667;                       !- Value
-
-OS:Node,
-  {c8160731-d4f0-4711-8e23-78c7e7e9d65a}, !- Handle
-  Node 12,                                !- Name
-  {bb634841-e575-4525-80e6-8d5b95b9db11}, !- Inlet Port
-  {6e4279b0-7b6c-4c09-ab9d-b76edb9fee01}; !- Outlet Port
-
-OS:Connection,
-  {bb634841-e575-4525-80e6-8d5b95b9db11}, !- Handle
-  {322e0f78-7a85-42b2-b492-53ed7915797d}, !- Name
-  {d04c72df-51c2-4d03-ba1c-48254a4fdc47}, !- Source Object
-  4,                                      !- Outlet Port
-  {c8160731-d4f0-4711-8e23-78c7e7e9d65a}, !- Target Object
-  2;                                      !- Inlet Port
-
-OS:Node,
-  {7894311c-9d95-4c65-b6f4-1cdab0f977f1}, !- Handle
-  Node 13,                                !- Name
-  {14f3e89e-81b8-43a5-af96-407a2380d2bd}, !- Inlet Port
-  {08c02e60-797e-43f8-aaa3-2f6f1f7dc5e0}; !- Outlet Port
-
-OS:Connection,
-  {6e4279b0-7b6c-4c09-ab9d-b76edb9fee01}, !- Handle
-  {2c9b42c6-be7c-4140-9312-1b8642b0dde4}, !- Name
-  {c8160731-d4f0-4711-8e23-78c7e7e9d65a}, !- Source Object
-  3,                                      !- Outlet Port
-  {6602e5e4-1574-4bb2-8d53-d6c713040b04}, !- Target Object
-  31;                                     !- Inlet Port
-
-OS:Connection,
-  {14f3e89e-81b8-43a5-af96-407a2380d2bd}, !- Handle
-  {29a3bbba-840d-49ba-b726-e7d9599f78bb}, !- Name
-  {6602e5e4-1574-4bb2-8d53-d6c713040b04}, !- Source Object
-  32,                                     !- Outlet Port
-  {7894311c-9d95-4c65-b6f4-1cdab0f977f1}, !- Target Object
-  2;                                      !- Inlet Port
-
-OS:Connection,
-  {08c02e60-797e-43f8-aaa3-2f6f1f7dc5e0}, !- Handle
-  {b444a26c-0ee8-4c79-b0da-50c088121251}, !- Name
-  {7894311c-9d95-4c65-b6f4-1cdab0f977f1}, !- Source Object
-  3,                                      !- Outlet Port
-  {439cae87-112e-47b9-880e-25b83cb522a0}, !- Target Object
->>>>>>> 3c1d7324
+  {303e2bdf-3f07-4b6a-9d55-15abab15b580}, !- Target Object
+  2;                                      !- Inlet Port
+
+OS:Connection,
+  {3b69b61c-1d9d-474c-b00c-95cd1d0faa76}, !- Handle
+  {303e2bdf-3f07-4b6a-9d55-15abab15b580}, !- Source Object
+  3,                                      !- Outlet Port
+  {f76698ec-7116-4dc5-a6fc-2374b080571c}, !- Target Object
   4;                                      !- Inlet Port
