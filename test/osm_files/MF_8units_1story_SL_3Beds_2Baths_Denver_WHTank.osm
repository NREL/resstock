--- conflicted
+++ resolved
@@ -1,73 +1,41 @@
 !- NOTE: Auto-generated from /test/osw_files/MF_8units_1story_SL_3Beds_2Baths_Denver_WHTank.osw
 
 OS:Version,
-<<<<<<< HEAD
-  {85695fc9-5b85-4a6f-a767-cbf9db942b86}, !- Handle
+  {44533acc-2095-4097-830c-5bac147ca2b7}, !- Handle
   2.9.0;                                  !- Version Identifier
 
 OS:SimulationControl,
-  {9808a09f-4a76-4ec9-b104-6176d7109969}, !- Handle
-=======
-  {510e2fe4-ab17-4e83-9ef6-13b7b07defeb}, !- Handle
-  2.9.0;                                  !- Version Identifier
-
-OS:SimulationControl,
-  {1c4c67d1-42f7-4708-8e29-815df6b0b350}, !- Handle
->>>>>>> 7902c0f9
+  {1bc79661-2ddf-4a06-88ea-ab41d8a456cd}, !- Handle
   ,                                       !- Do Zone Sizing Calculation
   ,                                       !- Do System Sizing Calculation
   ,                                       !- Do Plant Sizing Calculation
   No;                                     !- Run Simulation for Sizing Periods
 
 OS:Timestep,
-<<<<<<< HEAD
-  {00a488c4-953b-4183-9779-ff04b9bdd87f}, !- Handle
+  {f70b308d-7a63-40a4-af33-420af2ad116c}, !- Handle
   6;                                      !- Number of Timesteps per Hour
 
 OS:ShadowCalculation,
-  {d73383fa-8e6d-4a2d-8c6b-c68d2f1c4698}, !- Handle
-=======
-  {157c9e2d-f64d-45e6-ba2e-3be9c77bb2ce}, !- Handle
-  6;                                      !- Number of Timesteps per Hour
-
-OS:ShadowCalculation,
-  {d20aa2a9-964d-40f9-b6e5-40e852ea2b02}, !- Handle
->>>>>>> 7902c0f9
+  {fb997b23-5fb6-478d-a2c0-77eed86afa5d}, !- Handle
   20,                                     !- Calculation Frequency
   200;                                    !- Maximum Figures in Shadow Overlap Calculations
 
 OS:SurfaceConvectionAlgorithm:Outside,
-<<<<<<< HEAD
-  {bc9672a9-74fc-45b6-a4b8-9c080ea27741}, !- Handle
+  {cd68bf70-309c-4f6c-a6a5-0903fd9e5ca5}, !- Handle
   DOE-2;                                  !- Algorithm
 
 OS:SurfaceConvectionAlgorithm:Inside,
-  {6e17feba-1910-412a-9510-331e8aa5bd7b}, !- Handle
+  {3d3b7c41-3690-4831-a0ad-5c380b8283d0}, !- Handle
   TARP;                                   !- Algorithm
 
 OS:ZoneCapacitanceMultiplier:ResearchSpecial,
-  {5806b055-cad7-47db-a74c-ef9ddd360f93}, !- Handle
-=======
-  {b37ea521-8aa1-4738-91e2-440f06ad750d}, !- Handle
-  DOE-2;                                  !- Algorithm
-
-OS:SurfaceConvectionAlgorithm:Inside,
-  {36b058e3-0aaf-4cb2-a17f-6ef40043ee72}, !- Handle
-  TARP;                                   !- Algorithm
-
-OS:ZoneCapacitanceMultiplier:ResearchSpecial,
-  {2dcadedc-5fdc-408d-b520-87a5e77a7d53}, !- Handle
->>>>>>> 7902c0f9
+  {3d149b82-bd35-4c56-b6a4-ba61f9530fed}, !- Handle
   ,                                       !- Temperature Capacity Multiplier
   15,                                     !- Humidity Capacity Multiplier
   ;                                       !- Carbon Dioxide Capacity Multiplier
 
 OS:RunPeriod,
-<<<<<<< HEAD
-  {9466e7d2-57e4-4064-b555-47d9d8d3e075}, !- Handle
-=======
-  {d6bba100-0620-4192-89a2-bd764495f14e}, !- Handle
->>>>>>> 7902c0f9
+  {bcdb33db-c287-442b-819f-3911ec0f8c6a}, !- Handle
   Run Period 1,                           !- Name
   1,                                      !- Begin Month
   1,                                      !- Begin Day of Month
@@ -81,21 +49,13 @@
   ;                                       !- Number of Times Runperiod to be Repeated
 
 OS:YearDescription,
-<<<<<<< HEAD
-  {8b9eb520-189c-4cec-86a2-74ebe56cda25}, !- Handle
-=======
-  {ed370c17-ee94-453c-8a46-5a309898a0f4}, !- Handle
->>>>>>> 7902c0f9
+  {aae6fa54-b640-43b8-8407-9cd7237bc695}, !- Handle
   2007,                                   !- Calendar Year
   ,                                       !- Day of Week for Start Day
   ;                                       !- Is Leap Year
 
 OS:WeatherFile,
-<<<<<<< HEAD
-  {2a0dbb19-71cd-43b1-a971-5ad1eeba09c4}, !- Handle
-=======
-  {cf61af98-7eed-4e19-8c2b-2e108312a82a}, !- Handle
->>>>>>> 7902c0f9
+  {706e588a-fe34-4f64-bc42-9ade10492335}, !- Handle
   Denver Intl Ap,                         !- City
   CO,                                     !- State Province Region
   USA,                                    !- Country
@@ -109,13 +69,8 @@
   E23378AA;                               !- Checksum
 
 OS:AdditionalProperties,
-<<<<<<< HEAD
-  {7dfb10e2-7714-4f9a-92da-47030b254941}, !- Handle
-  {2a0dbb19-71cd-43b1-a971-5ad1eeba09c4}, !- Object Name
-=======
-  {e27a3763-0872-4a8b-8d4c-fb2e507468a3}, !- Handle
-  {cf61af98-7eed-4e19-8c2b-2e108312a82a}, !- Object Name
->>>>>>> 7902c0f9
+  {c5b44b06-ba0a-4e9e-9250-f240413df06d}, !- Handle
+  {706e588a-fe34-4f64-bc42-9ade10492335}, !- Object Name
   EPWHeaderCity,                          !- Feature Name 1
   String,                                 !- Feature Data Type 1
   Denver Intl Ap,                         !- Feature Value 1
@@ -223,11 +178,7 @@
   84;                                     !- Feature Value 35
 
 OS:Site,
-<<<<<<< HEAD
-  {2c59e827-fd0d-4fce-a46d-d542a7503788}, !- Handle
-=======
-  {85ef0419-e70d-4c8e-840d-eb3350f33395}, !- Handle
->>>>>>> 7902c0f9
+  {0ad80a4c-900e-42e3-95b1-17ea0c0eca34}, !- Handle
   Denver Intl Ap_CO_USA,                  !- Name
   39.83,                                  !- Latitude {deg}
   -104.65,                                !- Longitude {deg}
@@ -236,11 +187,7 @@
   ;                                       !- Terrain
 
 OS:ClimateZones,
-<<<<<<< HEAD
-  {f92381b6-5fd4-472a-8ca1-6bf2ea2b6b3a}, !- Handle
-=======
-  {fde4c0d9-22c4-48c1-bfc0-8760fd7c46f9}, !- Handle
->>>>>>> 7902c0f9
+  {136ee7e8-1b0f-444c-9012-c7bbcefc9474}, !- Handle
   ,                                       !- Active Institution
   ,                                       !- Active Year
   ,                                       !- Climate Zone Institution Name 1
@@ -253,31 +200,19 @@
   Cold;                                   !- Climate Zone Value 2
 
 OS:Site:WaterMainsTemperature,
-<<<<<<< HEAD
-  {d1eafd30-69cf-43cc-901f-cf6ddb19b1b6}, !- Handle
-=======
-  {3fdde30c-29b2-4d19-9209-380d0b254be2}, !- Handle
->>>>>>> 7902c0f9
+  {b570f849-2c52-43a7-9e60-bccd7c331f1e}, !- Handle
   Correlation,                            !- Calculation Method
   ,                                       !- Temperature Schedule Name
   10.8753424657535,                       !- Annual Average Outdoor Air Temperature {C}
   23.1524007936508;                       !- Maximum Difference In Monthly Average Outdoor Air Temperatures {deltaC}
 
 OS:RunPeriodControl:DaylightSavingTime,
-<<<<<<< HEAD
-  {eba068cc-3512-4f4e-8309-8262acddc3b4}, !- Handle
-=======
-  {be20b7a9-bde3-4ccd-b808-d62fcb683da9}, !- Handle
->>>>>>> 7902c0f9
+  {46a13448-1f89-4357-b73c-e00895d25f40}, !- Handle
   3/12,                                   !- Start Date
   11/5;                                   !- End Date
 
 OS:Site:GroundTemperature:Deep,
-<<<<<<< HEAD
-  {81beb14e-9651-4128-b345-102394e04302}, !- Handle
-=======
-  {366ada3c-6e52-45c2-a3f6-490ee37afe9e}, !- Handle
->>>>>>> 7902c0f9
+  {2abc2dcd-06db-4410-8083-755f8ec2495d}, !- Handle
   10.8753424657535,                       !- January Deep Ground Temperature {C}
   10.8753424657535,                       !- February Deep Ground Temperature {C}
   10.8753424657535,                       !- March Deep Ground Temperature {C}
@@ -292,11 +227,7 @@
   10.8753424657535;                       !- December Deep Ground Temperature {C}
 
 OS:Building,
-<<<<<<< HEAD
-  {6b369b6f-c64c-4428-a8f9-d0ef1898c0d2}, !- Handle
-=======
-  {dfe2571c-47a0-4869-8376-7ba29ab56d20}, !- Handle
->>>>>>> 7902c0f9
+  {c37b11f5-653e-457a-aaf6-43341c92d547}, !- Handle
   Building 1,                             !- Name
   ,                                       !- Building Sector Type
   0,                                      !- North Axis {deg}
@@ -311,13 +242,8 @@
   8;                                      !- Standards Number of Living Units
 
 OS:AdditionalProperties,
-<<<<<<< HEAD
-  {c558839e-09a7-4387-b266-6f6dca3c1b25}, !- Handle
-  {6b369b6f-c64c-4428-a8f9-d0ef1898c0d2}, !- Object Name
-=======
-  {2140affa-9c3d-47f0-9ed1-9024b1973912}, !- Handle
-  {dfe2571c-47a0-4869-8376-7ba29ab56d20}, !- Object Name
->>>>>>> 7902c0f9
+  {ba5bf715-48be-4745-a459-9809901dd6ac}, !- Handle
+  {c37b11f5-653e-457a-aaf6-43341c92d547}, !- Object Name
   num_units,                              !- Feature Name 1
   Integer,                                !- Feature Data Type 1
   8,                                      !- Feature Value 1
@@ -347,11 +273,7 @@
   true;                                   !- Feature Value 9
 
 OS:ThermalZone,
-<<<<<<< HEAD
-  {8737d827-4f28-4aea-b184-172798515c51}, !- Handle
-=======
-  {4a2cc439-6f3b-4dce-b70b-ca10891b3b50}, !- Handle
->>>>>>> 7902c0f9
+  {8073013c-7a62-4308-b76e-2abba8d297a6}, !- Handle
   living zone,                            !- Name
   ,                                       !- Multiplier
   ,                                       !- Ceiling Height {m}
@@ -360,17 +282,10 @@
   ,                                       !- Zone Inside Convection Algorithm
   ,                                       !- Zone Outside Convection Algorithm
   ,                                       !- Zone Conditioning Equipment List Name
-<<<<<<< HEAD
-  {0da7f331-fe6c-48fa-912b-5b605808d2bf}, !- Zone Air Inlet Port List
-  {d184c5c9-9f62-4cb9-a2e1-521f70bd2e06}, !- Zone Air Exhaust Port List
-  {08530b5a-4715-49f7-b968-bf85711072c9}, !- Zone Air Node Name
-  {2e0563b9-56eb-469f-9772-892caaf79b4a}, !- Zone Return Air Port List
-=======
-  {bf4bdbeb-ab5c-4097-a434-80ed2e5f79be}, !- Zone Air Inlet Port List
-  {10e315f0-4bcc-4734-9eda-f387ea1d17c2}, !- Zone Air Exhaust Port List
-  {c1c8400a-cf5a-43c8-9b02-e920b4c9d47a}, !- Zone Air Node Name
-  {6a66d561-0634-483e-ac38-c3f4d1c01052}, !- Zone Return Air Port List
->>>>>>> 7902c0f9
+  {79b4c555-bbb4-408e-8bf1-3f7e2a63ffc6}, !- Zone Air Inlet Port List
+  {b224586e-a0d0-46cb-8ca7-658c338d231b}, !- Zone Air Exhaust Port List
+  {b21a8eac-d75d-47a4-91fd-f88ce1c883af}, !- Zone Air Node Name
+  {10db1ddc-f0de-46a1-8614-23bb771c7ac6}, !- Zone Return Air Port List
   ,                                       !- Primary Daylighting Control Name
   ,                                       !- Fraction of Zone Controlled by Primary Daylighting Control
   ,                                       !- Secondary Daylighting Control Name
@@ -381,71 +296,37 @@
   No;                                     !- Use Ideal Air Loads
 
 OS:Node,
-<<<<<<< HEAD
-  {65dd6ccb-de04-4e07-9c76-6e9b68cbb011}, !- Handle
+  {85779668-a84b-4c67-934f-0d3ac26d02ea}, !- Handle
   Node 1,                                 !- Name
-  {08530b5a-4715-49f7-b968-bf85711072c9}, !- Inlet Port
+  {b21a8eac-d75d-47a4-91fd-f88ce1c883af}, !- Inlet Port
   ;                                       !- Outlet Port
 
 OS:Connection,
-  {08530b5a-4715-49f7-b968-bf85711072c9}, !- Handle
-  {16c86541-8cbe-441a-92d3-bf41959f7207}, !- Name
-  {8737d827-4f28-4aea-b184-172798515c51}, !- Source Object
+  {b21a8eac-d75d-47a4-91fd-f88ce1c883af}, !- Handle
+  {23da721c-3f1a-4b76-a404-075a45926ae3}, !- Name
+  {8073013c-7a62-4308-b76e-2abba8d297a6}, !- Source Object
   11,                                     !- Outlet Port
-  {65dd6ccb-de04-4e07-9c76-6e9b68cbb011}, !- Target Object
+  {85779668-a84b-4c67-934f-0d3ac26d02ea}, !- Target Object
   2;                                      !- Inlet Port
 
 OS:PortList,
-  {0da7f331-fe6c-48fa-912b-5b605808d2bf}, !- Handle
-  {ad4d1fba-190b-47b9-9b1b-8353cf49438a}, !- Name
-  {8737d827-4f28-4aea-b184-172798515c51}; !- HVAC Component
+  {79b4c555-bbb4-408e-8bf1-3f7e2a63ffc6}, !- Handle
+  {0d73f996-1efb-44d8-8dd5-7e6da7634b92}, !- Name
+  {8073013c-7a62-4308-b76e-2abba8d297a6}; !- HVAC Component
 
 OS:PortList,
-  {d184c5c9-9f62-4cb9-a2e1-521f70bd2e06}, !- Handle
-  {54278274-dc44-490a-a115-ded4a3278b47}, !- Name
-  {8737d827-4f28-4aea-b184-172798515c51}; !- HVAC Component
+  {b224586e-a0d0-46cb-8ca7-658c338d231b}, !- Handle
+  {3ed32c65-022d-44ad-94d5-3ab96d5317d3}, !- Name
+  {8073013c-7a62-4308-b76e-2abba8d297a6}; !- HVAC Component
 
 OS:PortList,
-  {2e0563b9-56eb-469f-9772-892caaf79b4a}, !- Handle
-  {7ef7b649-436d-44db-86b9-c8747045a04b}, !- Name
-  {8737d827-4f28-4aea-b184-172798515c51}; !- HVAC Component
+  {10db1ddc-f0de-46a1-8614-23bb771c7ac6}, !- Handle
+  {ab30dc18-7ccd-4b61-9d82-890dd876779c}, !- Name
+  {8073013c-7a62-4308-b76e-2abba8d297a6}; !- HVAC Component
 
 OS:Sizing:Zone,
-  {150eb1a1-b42a-4482-83d7-0a15992d81b1}, !- Handle
-  {8737d827-4f28-4aea-b184-172798515c51}, !- Zone or ZoneList Name
-=======
-  {d7f8045e-c789-48ac-bf5a-b7378bf71440}, !- Handle
-  Node 1,                                 !- Name
-  {c1c8400a-cf5a-43c8-9b02-e920b4c9d47a}, !- Inlet Port
-  ;                                       !- Outlet Port
-
-OS:Connection,
-  {c1c8400a-cf5a-43c8-9b02-e920b4c9d47a}, !- Handle
-  {c01161a0-ec1b-44e8-a9d9-11e976cf220a}, !- Name
-  {4a2cc439-6f3b-4dce-b70b-ca10891b3b50}, !- Source Object
-  11,                                     !- Outlet Port
-  {d7f8045e-c789-48ac-bf5a-b7378bf71440}, !- Target Object
-  2;                                      !- Inlet Port
-
-OS:PortList,
-  {bf4bdbeb-ab5c-4097-a434-80ed2e5f79be}, !- Handle
-  {32450324-d952-442e-86be-36245280c88e}, !- Name
-  {4a2cc439-6f3b-4dce-b70b-ca10891b3b50}; !- HVAC Component
-
-OS:PortList,
-  {10e315f0-4bcc-4734-9eda-f387ea1d17c2}, !- Handle
-  {e3b59d11-ca22-4ce3-9c35-b88ca5fe2c2e}, !- Name
-  {4a2cc439-6f3b-4dce-b70b-ca10891b3b50}; !- HVAC Component
-
-OS:PortList,
-  {6a66d561-0634-483e-ac38-c3f4d1c01052}, !- Handle
-  {eca0bd2e-092b-4491-a6b8-ceed7282a599}, !- Name
-  {4a2cc439-6f3b-4dce-b70b-ca10891b3b50}; !- HVAC Component
-
-OS:Sizing:Zone,
-  {49bc0f9b-d1fa-43b3-bc9b-d3116578dbce}, !- Handle
-  {4a2cc439-6f3b-4dce-b70b-ca10891b3b50}, !- Zone or ZoneList Name
->>>>>>> 7902c0f9
+  {90e7a1b1-2cef-4f58-bd76-04aed27f556c}, !- Handle
+  {8073013c-7a62-4308-b76e-2abba8d297a6}, !- Zone or ZoneList Name
   SupplyAirTemperature,                   !- Zone Cooling Design Supply Air Temperature Input Method
   14,                                     !- Zone Cooling Design Supply Air Temperature {C}
   11.11,                                  !- Zone Cooling Design Supply Air Temperature Difference {deltaC}
@@ -474,25 +355,14 @@
   autosize;                               !- Dedicated Outdoor Air High Setpoint Temperature for Design {C}
 
 OS:ZoneHVAC:EquipmentList,
-<<<<<<< HEAD
-  {95cc1df7-e6ae-4ea1-af34-ec00815faa4b}, !- Handle
+  {44fbcfcd-7090-4fb8-ae59-3c1b5aca0cba}, !- Handle
   Zone HVAC Equipment List 1,             !- Name
-  {8737d827-4f28-4aea-b184-172798515c51}; !- Thermal Zone
+  {8073013c-7a62-4308-b76e-2abba8d297a6}; !- Thermal Zone
 
 OS:Space,
-  {8a8ec47f-9798-4321-b4a6-7e10af459d05}, !- Handle
+  {83e01efa-173d-43a4-8f72-35e4ab152119}, !- Handle
   living space,                           !- Name
-  {fb0e3831-594a-45f5-abb4-e8389c992b61}, !- Space Type Name
-=======
-  {4d4d8fa7-b3b6-4ce3-9214-87f0691c6156}, !- Handle
-  Zone HVAC Equipment List 1,             !- Name
-  {4a2cc439-6f3b-4dce-b70b-ca10891b3b50}; !- Thermal Zone
-
-OS:Space,
-  {b0da97e2-ac3b-48ab-a820-f1fbe8e2edfd}, !- Handle
-  living space,                           !- Name
-  {6467f4c2-abc7-49aa-bbfa-d45f869a3e77}, !- Space Type Name
->>>>>>> 7902c0f9
+  {1aeed88a-c2d6-4293-9377-924469cd1360}, !- Space Type Name
   ,                                       !- Default Construction Set Name
   ,                                       !- Default Schedule Set Name
   ,                                       !- Direction of Relative North {deg}
@@ -500,31 +370,17 @@
   ,                                       !- Y Origin {m}
   ,                                       !- Z Origin {m}
   ,                                       !- Building Story Name
-<<<<<<< HEAD
-  {8737d827-4f28-4aea-b184-172798515c51}, !- Thermal Zone Name
+  {8073013c-7a62-4308-b76e-2abba8d297a6}, !- Thermal Zone Name
   ,                                       !- Part of Total Floor Area
   ,                                       !- Design Specification Outdoor Air Object Name
-  {181ce1f3-cbc1-4d25-a5e8-1aa98428294b}; !- Building Unit Name
+  {add3a6fd-e0b0-45bd-b17b-b47475938bd6}; !- Building Unit Name
 
 OS:Surface,
-  {95198af1-2f39-4576-bef2-3aeb567e23cb}, !- Handle
+  {a3b16a6a-06d2-4ec8-9427-4c3dc6033b00}, !- Handle
   Surface 1,                              !- Name
   Floor,                                  !- Surface Type
   ,                                       !- Construction Name
-  {8a8ec47f-9798-4321-b4a6-7e10af459d05}, !- Space Name
-=======
-  {4a2cc439-6f3b-4dce-b70b-ca10891b3b50}, !- Thermal Zone Name
-  ,                                       !- Part of Total Floor Area
-  ,                                       !- Design Specification Outdoor Air Object Name
-  {7145ce1d-a0e6-420d-a51d-0919d0597b7d}; !- Building Unit Name
-
-OS:Surface,
-  {c2f62cd7-d040-4280-899a-36967d89f20d}, !- Handle
-  Surface 1,                              !- Name
-  Floor,                                  !- Surface Type
-  ,                                       !- Construction Name
-  {b0da97e2-ac3b-48ab-a820-f1fbe8e2edfd}, !- Space Name
->>>>>>> 7902c0f9
+  {83e01efa-173d-43a4-8f72-35e4ab152119}, !- Space Name
   Foundation,                             !- Outside Boundary Condition
   ,                                       !- Outside Boundary Condition Object
   NoSun,                                  !- Sun Exposure
@@ -537,19 +393,11 @@
   6.46578440716979, -12.9315688143396, 0; !- X,Y,Z Vertex 4 {m}
 
 OS:Surface,
-<<<<<<< HEAD
-  {869d16ea-5599-4a8d-ac28-cd2286fe55d7}, !- Handle
+  {9747df76-c23e-41e7-853c-a4e7f662f43e}, !- Handle
   Surface 2,                              !- Name
   Wall,                                   !- Surface Type
   ,                                       !- Construction Name
-  {8a8ec47f-9798-4321-b4a6-7e10af459d05}, !- Space Name
-=======
-  {120bc1c5-2dda-4eb8-a3bf-993393b7a74e}, !- Handle
-  Surface 2,                              !- Name
-  Wall,                                   !- Surface Type
-  ,                                       !- Construction Name
-  {b0da97e2-ac3b-48ab-a820-f1fbe8e2edfd}, !- Space Name
->>>>>>> 7902c0f9
+  {83e01efa-173d-43a4-8f72-35e4ab152119}, !- Space Name
   Outdoors,                               !- Outside Boundary Condition
   ,                                       !- Outside Boundary Condition Object
   SunExposed,                             !- Sun Exposure
@@ -562,19 +410,11 @@
   0, -12.9315688143396, 2.4384;           !- X,Y,Z Vertex 4 {m}
 
 OS:Surface,
-<<<<<<< HEAD
-  {bb25fc5e-dc07-4fe4-84ba-d407d641f2a1}, !- Handle
+  {a727b25d-91e2-422b-be46-b6200ce99394}, !- Handle
   Surface 3,                              !- Name
   Wall,                                   !- Surface Type
   ,                                       !- Construction Name
-  {8a8ec47f-9798-4321-b4a6-7e10af459d05}, !- Space Name
-=======
-  {72b20ee9-3188-4ecb-861c-b6d5d0296d3b}, !- Handle
-  Surface 3,                              !- Name
-  Wall,                                   !- Surface Type
-  ,                                       !- Construction Name
-  {b0da97e2-ac3b-48ab-a820-f1fbe8e2edfd}, !- Space Name
->>>>>>> 7902c0f9
+  {83e01efa-173d-43a4-8f72-35e4ab152119}, !- Space Name
   Adiabatic,                              !- Outside Boundary Condition
   ,                                       !- Outside Boundary Condition Object
   NoSun,                                  !- Sun Exposure
@@ -587,19 +427,11 @@
   0, 0, 2.4384;                           !- X,Y,Z Vertex 4 {m}
 
 OS:Surface,
-<<<<<<< HEAD
-  {6a574e25-cb06-423c-a736-d2a2efd33287}, !- Handle
+  {2a7b8351-59df-47de-b002-9f877450fcd0}, !- Handle
   Surface 4,                              !- Name
   Wall,                                   !- Surface Type
   ,                                       !- Construction Name
-  {8a8ec47f-9798-4321-b4a6-7e10af459d05}, !- Space Name
-=======
-  {30151cdf-4366-442b-899b-417bcd971b0d}, !- Handle
-  Surface 4,                              !- Name
-  Wall,                                   !- Surface Type
-  ,                                       !- Construction Name
-  {b0da97e2-ac3b-48ab-a820-f1fbe8e2edfd}, !- Space Name
->>>>>>> 7902c0f9
+  {83e01efa-173d-43a4-8f72-35e4ab152119}, !- Space Name
   Adiabatic,                              !- Outside Boundary Condition
   ,                                       !- Outside Boundary Condition Object
   NoSun,                                  !- Sun Exposure
@@ -612,19 +444,11 @@
   6.46578440716979, 0, 2.4384;            !- X,Y,Z Vertex 4 {m}
 
 OS:Surface,
-<<<<<<< HEAD
-  {d937e93e-be7c-45d1-a103-c528b7aac266}, !- Handle
+  {449f3945-fc0c-4508-899f-0accefbff17e}, !- Handle
   Surface 5,                              !- Name
   Wall,                                   !- Surface Type
   ,                                       !- Construction Name
-  {8a8ec47f-9798-4321-b4a6-7e10af459d05}, !- Space Name
-=======
-  {edeff8fc-5477-4c8b-953f-128416c89ec6}, !- Handle
-  Surface 5,                              !- Name
-  Wall,                                   !- Surface Type
-  ,                                       !- Construction Name
-  {b0da97e2-ac3b-48ab-a820-f1fbe8e2edfd}, !- Space Name
->>>>>>> 7902c0f9
+  {83e01efa-173d-43a4-8f72-35e4ab152119}, !- Space Name
   Outdoors,                               !- Outside Boundary Condition
   ,                                       !- Outside Boundary Condition Object
   SunExposed,                             !- Sun Exposure
@@ -637,19 +461,11 @@
   6.46578440716979, -12.9315688143396, 2.4384; !- X,Y,Z Vertex 4 {m}
 
 OS:Surface,
-<<<<<<< HEAD
-  {cc99122f-1bae-4868-a9ab-3023045f1b50}, !- Handle
+  {6a77cc92-09f7-48a0-90bb-c834798b53af}, !- Handle
   Surface 6,                              !- Name
   RoofCeiling,                            !- Surface Type
   ,                                       !- Construction Name
-  {8a8ec47f-9798-4321-b4a6-7e10af459d05}, !- Space Name
-=======
-  {e8f327ae-c35b-490e-8396-a4ccb8165ddd}, !- Handle
-  Surface 6,                              !- Name
-  RoofCeiling,                            !- Surface Type
-  ,                                       !- Construction Name
-  {b0da97e2-ac3b-48ab-a820-f1fbe8e2edfd}, !- Space Name
->>>>>>> 7902c0f9
+  {83e01efa-173d-43a4-8f72-35e4ab152119}, !- Space Name
   Outdoors,                               !- Outside Boundary Condition
   ,                                       !- Outside Boundary Condition Object
   SunExposed,                             !- Sun Exposure
@@ -662,11 +478,7 @@
   0, -12.9315688143396, 2.4384;           !- X,Y,Z Vertex 4 {m}
 
 OS:SpaceType,
-<<<<<<< HEAD
-  {fb0e3831-594a-45f5-abb4-e8389c992b61}, !- Handle
-=======
-  {6467f4c2-abc7-49aa-bbfa-d45f869a3e77}, !- Handle
->>>>>>> 7902c0f9
+  {1aeed88a-c2d6-4293-9377-924469cd1360}, !- Handle
   Space Type 1,                           !- Name
   ,                                       !- Default Construction Set Name
   ,                                       !- Default Schedule Set Name
@@ -677,11 +489,7 @@
   living;                                 !- Standards Space Type
 
 OS:ThermalZone,
-<<<<<<< HEAD
-  {539b1c6a-3add-45d9-af7e-46cb92d92b09}, !- Handle
-=======
-  {8ad469d6-bbff-4eb3-ad3f-5ef386ca00d3}, !- Handle
->>>>>>> 7902c0f9
+  {417d1df0-56ef-437a-b9c5-0a804df58b9b}, !- Handle
   corridor zone,                          !- Name
   ,                                       !- Multiplier
   ,                                       !- Ceiling Height {m}
@@ -690,17 +498,10 @@
   ,                                       !- Zone Inside Convection Algorithm
   ,                                       !- Zone Outside Convection Algorithm
   ,                                       !- Zone Conditioning Equipment List Name
-<<<<<<< HEAD
-  {55031b09-ade7-4f8e-b2b5-d465282e4c41}, !- Zone Air Inlet Port List
-  {a8d63866-ecb4-47ef-a329-95dfdfa77305}, !- Zone Air Exhaust Port List
-  {3ee31f59-f831-45bd-aa34-2f9647c4a5f6}, !- Zone Air Node Name
-  {0abc5bc3-4a8d-4b02-8085-c0593e29dc43}, !- Zone Return Air Port List
-=======
-  {66f22d31-faba-43f5-b26f-41a85b16a25d}, !- Zone Air Inlet Port List
-  {241ca175-00d9-464f-a236-689b9983345a}, !- Zone Air Exhaust Port List
-  {67c42857-18c1-41b0-b641-9ce71b0721e6}, !- Zone Air Node Name
-  {7d8544c5-0475-42e4-b90f-db1be92ed522}, !- Zone Return Air Port List
->>>>>>> 7902c0f9
+  {26135203-6bf9-4e57-b484-a2abd6bce306}, !- Zone Air Inlet Port List
+  {dda7eee8-e8dd-450d-b8ad-499449922ddd}, !- Zone Air Exhaust Port List
+  {085b8150-de16-49c0-8512-a7a35b4d17a2}, !- Zone Air Node Name
+  {7c9874d0-522d-4181-8d3c-be389bf42d19}, !- Zone Return Air Port List
   ,                                       !- Primary Daylighting Control Name
   ,                                       !- Fraction of Zone Controlled by Primary Daylighting Control
   ,                                       !- Secondary Daylighting Control Name
@@ -711,71 +512,37 @@
   No;                                     !- Use Ideal Air Loads
 
 OS:Node,
-<<<<<<< HEAD
-  {808c8c4a-3ad0-4bf9-973b-339ea0dcd666}, !- Handle
+  {8de1c078-ac87-49a8-9d7f-8b7dd63301ca}, !- Handle
   Node 2,                                 !- Name
-  {3ee31f59-f831-45bd-aa34-2f9647c4a5f6}, !- Inlet Port
+  {085b8150-de16-49c0-8512-a7a35b4d17a2}, !- Inlet Port
   ;                                       !- Outlet Port
 
 OS:Connection,
-  {3ee31f59-f831-45bd-aa34-2f9647c4a5f6}, !- Handle
-  {101708b6-9c4e-45f7-be0a-373e67c6bd78}, !- Name
-  {539b1c6a-3add-45d9-af7e-46cb92d92b09}, !- Source Object
+  {085b8150-de16-49c0-8512-a7a35b4d17a2}, !- Handle
+  {702dd55b-9c9f-4739-8a25-a57b80871843}, !- Name
+  {417d1df0-56ef-437a-b9c5-0a804df58b9b}, !- Source Object
   11,                                     !- Outlet Port
-  {808c8c4a-3ad0-4bf9-973b-339ea0dcd666}, !- Target Object
+  {8de1c078-ac87-49a8-9d7f-8b7dd63301ca}, !- Target Object
   2;                                      !- Inlet Port
 
 OS:PortList,
-  {55031b09-ade7-4f8e-b2b5-d465282e4c41}, !- Handle
-  {5ca774e8-4e41-4c7e-85a3-5eacef61a385}, !- Name
-  {539b1c6a-3add-45d9-af7e-46cb92d92b09}; !- HVAC Component
+  {26135203-6bf9-4e57-b484-a2abd6bce306}, !- Handle
+  {d563e239-f9fa-494b-94b0-2f1ca21f4447}, !- Name
+  {417d1df0-56ef-437a-b9c5-0a804df58b9b}; !- HVAC Component
 
 OS:PortList,
-  {a8d63866-ecb4-47ef-a329-95dfdfa77305}, !- Handle
-  {7f9a0822-a514-444f-a3dc-c4656258bd98}, !- Name
-  {539b1c6a-3add-45d9-af7e-46cb92d92b09}; !- HVAC Component
+  {dda7eee8-e8dd-450d-b8ad-499449922ddd}, !- Handle
+  {fd461567-86b2-4986-ad06-964f4245c645}, !- Name
+  {417d1df0-56ef-437a-b9c5-0a804df58b9b}; !- HVAC Component
 
 OS:PortList,
-  {0abc5bc3-4a8d-4b02-8085-c0593e29dc43}, !- Handle
-  {81764215-b464-4453-b411-20b8c6e9db37}, !- Name
-  {539b1c6a-3add-45d9-af7e-46cb92d92b09}; !- HVAC Component
+  {7c9874d0-522d-4181-8d3c-be389bf42d19}, !- Handle
+  {c38f6179-ac97-440d-bd2f-2af687a92c43}, !- Name
+  {417d1df0-56ef-437a-b9c5-0a804df58b9b}; !- HVAC Component
 
 OS:Sizing:Zone,
-  {4b550abd-6cc2-47cf-9244-b962ee7c9860}, !- Handle
-  {539b1c6a-3add-45d9-af7e-46cb92d92b09}, !- Zone or ZoneList Name
-=======
-  {dd007334-e139-4503-85e0-31acc2e2f985}, !- Handle
-  Node 2,                                 !- Name
-  {67c42857-18c1-41b0-b641-9ce71b0721e6}, !- Inlet Port
-  ;                                       !- Outlet Port
-
-OS:Connection,
-  {67c42857-18c1-41b0-b641-9ce71b0721e6}, !- Handle
-  {bcdddf12-c59b-402f-99f3-0ee04d2335da}, !- Name
-  {8ad469d6-bbff-4eb3-ad3f-5ef386ca00d3}, !- Source Object
-  11,                                     !- Outlet Port
-  {dd007334-e139-4503-85e0-31acc2e2f985}, !- Target Object
-  2;                                      !- Inlet Port
-
-OS:PortList,
-  {66f22d31-faba-43f5-b26f-41a85b16a25d}, !- Handle
-  {942d9560-b748-46ad-8d88-0cc21ef700e4}, !- Name
-  {8ad469d6-bbff-4eb3-ad3f-5ef386ca00d3}; !- HVAC Component
-
-OS:PortList,
-  {241ca175-00d9-464f-a236-689b9983345a}, !- Handle
-  {06c753d9-35f9-4d6b-8593-6d36b12d1708}, !- Name
-  {8ad469d6-bbff-4eb3-ad3f-5ef386ca00d3}; !- HVAC Component
-
-OS:PortList,
-  {7d8544c5-0475-42e4-b90f-db1be92ed522}, !- Handle
-  {acfe901f-7cf4-437c-9d11-09ba80cf6e93}, !- Name
-  {8ad469d6-bbff-4eb3-ad3f-5ef386ca00d3}; !- HVAC Component
-
-OS:Sizing:Zone,
-  {dd3011b2-a1d2-43a9-b78f-618e61c2a257}, !- Handle
-  {8ad469d6-bbff-4eb3-ad3f-5ef386ca00d3}, !- Zone or ZoneList Name
->>>>>>> 7902c0f9
+  {56fdd14a-f93a-49dd-b482-d5d9088d100d}, !- Handle
+  {417d1df0-56ef-437a-b9c5-0a804df58b9b}, !- Zone or ZoneList Name
   SupplyAirTemperature,                   !- Zone Cooling Design Supply Air Temperature Input Method
   14,                                     !- Zone Cooling Design Supply Air Temperature {C}
   11.11,                                  !- Zone Cooling Design Supply Air Temperature Difference {deltaC}
@@ -804,25 +571,14 @@
   autosize;                               !- Dedicated Outdoor Air High Setpoint Temperature for Design {C}
 
 OS:ZoneHVAC:EquipmentList,
-<<<<<<< HEAD
-  {15c048c0-8930-48ea-bb05-58a8c7350dbf}, !- Handle
+  {d82fc743-933a-4294-90ac-a3180e94f956}, !- Handle
   Zone HVAC Equipment List 2,             !- Name
-  {539b1c6a-3add-45d9-af7e-46cb92d92b09}; !- Thermal Zone
+  {417d1df0-56ef-437a-b9c5-0a804df58b9b}; !- Thermal Zone
 
 OS:Space,
-  {8522dc45-6547-41e7-a026-5be831c3f524}, !- Handle
+  {12f34061-1486-4502-9040-4f6a2c9641e9}, !- Handle
   corridor space,                         !- Name
-  {ff124405-c95d-45c6-8a6f-853ed4ca55d6}, !- Space Type Name
-=======
-  {b8046ca6-f029-4d8d-8d17-08bcb0e4605b}, !- Handle
-  Zone HVAC Equipment List 2,             !- Name
-  {8ad469d6-bbff-4eb3-ad3f-5ef386ca00d3}; !- Thermal Zone
-
-OS:Space,
-  {ee0fd708-8f80-417b-8462-5dcbca7fff3e}, !- Handle
-  corridor space,                         !- Name
-  {2463b41f-5537-406d-a4a6-1494b4efa187}, !- Space Type Name
->>>>>>> 7902c0f9
+  {560234e2-7ea4-454e-83fc-9e85ce3ff8a3}, !- Space Type Name
   ,                                       !- Default Construction Set Name
   ,                                       !- Default Schedule Set Name
   ,                                       !- Direction of Relative North {deg}
@@ -830,25 +586,14 @@
   ,                                       !- Y Origin {m}
   ,                                       !- Z Origin {m}
   ,                                       !- Building Story Name
-<<<<<<< HEAD
-  {539b1c6a-3add-45d9-af7e-46cb92d92b09}; !- Thermal Zone Name
+  {417d1df0-56ef-437a-b9c5-0a804df58b9b}; !- Thermal Zone Name
 
 OS:Surface,
-  {1cb484fa-7b38-42b4-acb5-417e090212ff}, !- Handle
+  {301c581f-df93-42a1-8222-ba5d5aa77a3a}, !- Handle
   Surface 7,                              !- Name
   Floor,                                  !- Surface Type
   ,                                       !- Construction Name
-  {8522dc45-6547-41e7-a026-5be831c3f524}, !- Space Name
-=======
-  {8ad469d6-bbff-4eb3-ad3f-5ef386ca00d3}; !- Thermal Zone Name
-
-OS:Surface,
-  {87c7f3dc-ee4c-4cbe-b256-775ff9937180}, !- Handle
-  Surface 7,                              !- Name
-  Floor,                                  !- Surface Type
-  ,                                       !- Construction Name
-  {ee0fd708-8f80-417b-8462-5dcbca7fff3e}, !- Space Name
->>>>>>> 7902c0f9
+  {12f34061-1486-4502-9040-4f6a2c9641e9}, !- Space Name
   Foundation,                             !- Outside Boundary Condition
   ,                                       !- Outside Boundary Condition Object
   NoSun,                                  !- Sun Exposure
@@ -861,19 +606,11 @@
   6.46578440716979, 0, 0;                 !- X,Y,Z Vertex 4 {m}
 
 OS:Surface,
-<<<<<<< HEAD
-  {70050ae1-0e9f-4978-b4c4-f22a476eebc6}, !- Handle
+  {201cfcfb-8863-4381-ba1b-94b344e28137}, !- Handle
   Surface 8,                              !- Name
   Wall,                                   !- Surface Type
   ,                                       !- Construction Name
-  {8522dc45-6547-41e7-a026-5be831c3f524}, !- Space Name
-=======
-  {a3f6fc1e-2e3c-4ee8-8e94-77f32150677b}, !- Handle
-  Surface 8,                              !- Name
-  Wall,                                   !- Surface Type
-  ,                                       !- Construction Name
-  {ee0fd708-8f80-417b-8462-5dcbca7fff3e}, !- Space Name
->>>>>>> 7902c0f9
+  {12f34061-1486-4502-9040-4f6a2c9641e9}, !- Space Name
   Outdoors,                               !- Outside Boundary Condition
   ,                                       !- Outside Boundary Condition Object
   SunExposed,                             !- Sun Exposure
@@ -886,19 +623,11 @@
   0, 0, 2.4384;                           !- X,Y,Z Vertex 4 {m}
 
 OS:Surface,
-<<<<<<< HEAD
-  {54f88518-0480-40f1-9f3a-159fa2888a16}, !- Handle
+  {f73926f5-f76e-47ee-a265-ea5e42d5d1c4}, !- Handle
   Surface 9,                              !- Name
   Wall,                                   !- Surface Type
   ,                                       !- Construction Name
-  {8522dc45-6547-41e7-a026-5be831c3f524}, !- Space Name
-=======
-  {a1759ab4-d1d9-4e0e-bd88-b18eaf8a3008}, !- Handle
-  Surface 9,                              !- Name
-  Wall,                                   !- Surface Type
-  ,                                       !- Construction Name
-  {ee0fd708-8f80-417b-8462-5dcbca7fff3e}, !- Space Name
->>>>>>> 7902c0f9
+  {12f34061-1486-4502-9040-4f6a2c9641e9}, !- Space Name
   Adiabatic,                              !- Outside Boundary Condition
   ,                                       !- Outside Boundary Condition Object
   NoSun,                                  !- Sun Exposure
@@ -911,19 +640,11 @@
   0, 1.524, 2.4384;                       !- X,Y,Z Vertex 4 {m}
 
 OS:Surface,
-<<<<<<< HEAD
-  {69dc214f-35fc-4b37-a8f5-dce2d596ee21}, !- Handle
+  {c354f73b-281b-4273-970c-bc3a95c15179}, !- Handle
   Surface 10,                             !- Name
   Wall,                                   !- Surface Type
   ,                                       !- Construction Name
-  {8522dc45-6547-41e7-a026-5be831c3f524}, !- Space Name
-=======
-  {c5610c9e-283d-4b51-b62d-305033c97b11}, !- Handle
-  Surface 10,                             !- Name
-  Wall,                                   !- Surface Type
-  ,                                       !- Construction Name
-  {ee0fd708-8f80-417b-8462-5dcbca7fff3e}, !- Space Name
->>>>>>> 7902c0f9
+  {12f34061-1486-4502-9040-4f6a2c9641e9}, !- Space Name
   Adiabatic,                              !- Outside Boundary Condition
   ,                                       !- Outside Boundary Condition Object
   NoSun,                                  !- Sun Exposure
@@ -936,19 +657,11 @@
   6.46578440716979, 1.524, 2.4384;        !- X,Y,Z Vertex 4 {m}
 
 OS:Surface,
-<<<<<<< HEAD
-  {8ee4bb7f-bbe1-4664-b02c-a28ecb6d5062}, !- Handle
+  {5f5bd3af-1d88-495e-902f-0aba8e817657}, !- Handle
   Surface 11,                             !- Name
   Wall,                                   !- Surface Type
   ,                                       !- Construction Name
-  {8522dc45-6547-41e7-a026-5be831c3f524}, !- Space Name
-=======
-  {3e90b5de-74ce-49f9-bcf8-7dec7803eef5}, !- Handle
-  Surface 11,                             !- Name
-  Wall,                                   !- Surface Type
-  ,                                       !- Construction Name
-  {ee0fd708-8f80-417b-8462-5dcbca7fff3e}, !- Space Name
->>>>>>> 7902c0f9
+  {12f34061-1486-4502-9040-4f6a2c9641e9}, !- Space Name
   Adiabatic,                              !- Outside Boundary Condition
   ,                                       !- Outside Boundary Condition Object
   NoSun,                                  !- Sun Exposure
@@ -961,19 +674,11 @@
   6.46578440716979, 0, 2.4384;            !- X,Y,Z Vertex 4 {m}
 
 OS:Surface,
-<<<<<<< HEAD
-  {5f8df647-fa60-4262-bdf8-09a37a1e0a5e}, !- Handle
+  {b2ca9cab-d88f-429f-99e3-dab3056791ce}, !- Handle
   Surface 12,                             !- Name
   RoofCeiling,                            !- Surface Type
   ,                                       !- Construction Name
-  {8522dc45-6547-41e7-a026-5be831c3f524}, !- Space Name
-=======
-  {1c82c718-27b0-4c6c-841a-b5f23c0ccab7}, !- Handle
-  Surface 12,                             !- Name
-  RoofCeiling,                            !- Surface Type
-  ,                                       !- Construction Name
-  {ee0fd708-8f80-417b-8462-5dcbca7fff3e}, !- Space Name
->>>>>>> 7902c0f9
+  {12f34061-1486-4502-9040-4f6a2c9641e9}, !- Space Name
   Outdoors,                               !- Outside Boundary Condition
   ,                                       !- Outside Boundary Condition Object
   SunExposed,                             !- Sun Exposure
@@ -986,11 +691,7 @@
   0, 0, 2.4384;                           !- X,Y,Z Vertex 4 {m}
 
 OS:SpaceType,
-<<<<<<< HEAD
-  {ff124405-c95d-45c6-8a6f-853ed4ca55d6}, !- Handle
-=======
-  {2463b41f-5537-406d-a4a6-1494b4efa187}, !- Handle
->>>>>>> 7902c0f9
+  {560234e2-7ea4-454e-83fc-9e85ce3ff8a3}, !- Handle
   Space Type 2,                           !- Name
   ,                                       !- Default Construction Set Name
   ,                                       !- Default Schedule Set Name
@@ -1001,23 +702,14 @@
   corridor;                               !- Standards Space Type
 
 OS:BuildingUnit,
-<<<<<<< HEAD
-  {181ce1f3-cbc1-4d25-a5e8-1aa98428294b}, !- Handle
-=======
-  {7145ce1d-a0e6-420d-a51d-0919d0597b7d}, !- Handle
->>>>>>> 7902c0f9
+  {add3a6fd-e0b0-45bd-b17b-b47475938bd6}, !- Handle
   unit 1,                                 !- Name
   ,                                       !- Rendering Color
   Residential;                            !- Building Unit Type
 
 OS:AdditionalProperties,
-<<<<<<< HEAD
-  {c3ec1f2b-0782-4cea-a17f-ddace65fd5f2}, !- Handle
-  {181ce1f3-cbc1-4d25-a5e8-1aa98428294b}, !- Object Name
-=======
-  {5dda7a40-5d86-49e0-bc88-96e8583f0088}, !- Handle
-  {7145ce1d-a0e6-420d-a51d-0919d0597b7d}, !- Object Name
->>>>>>> 7902c0f9
+  {1ac08eaf-bbbe-45b9-bbcd-30cac10e2a2b}, !- Handle
+  {add3a6fd-e0b0-45bd-b17b-b47475938bd6}, !- Object Name
   NumberOfBedrooms,                       !- Feature Name 1
   Integer,                                !- Feature Data Type 1
   3,                                      !- Feature Value 1
@@ -1029,20 +721,12 @@
   3.3900000000000001;                     !- Feature Value 3
 
 OS:External:File,
-<<<<<<< HEAD
-  {3edb08ef-33fc-4597-b2c4-8bccd99816d1}, !- Handle
-=======
-  {ca50a5dd-815c-407b-9761-849c824a9bea}, !- Handle
->>>>>>> 7902c0f9
+  {22a97726-6842-4045-a943-23bcbed030be}, !- Handle
   8760.csv,                               !- Name
   8760.csv;                               !- File Name
 
 OS:Schedule:Day,
-<<<<<<< HEAD
-  {6f028709-782f-4e34-b725-128ad9c1f83e}, !- Handle
-=======
-  {a9a22549-f5f8-402a-b890-4d158b80e505}, !- Handle
->>>>>>> 7902c0f9
+  {97ff532d-cc4c-48f2-84b8-18f24f5de780}, !- Handle
   Schedule Day 1,                         !- Name
   ,                                       !- Schedule Type Limits Name
   ,                                       !- Interpolate to Timestep
@@ -1051,11 +735,7 @@
   0;                                      !- Value Until Time 1
 
 OS:Schedule:Day,
-<<<<<<< HEAD
-  {ec5aaaaa-0c24-434a-be6e-2cf6f3872699}, !- Handle
-=======
-  {6add11ed-ae0e-4be1-bee6-a3f960f53ca0}, !- Handle
->>>>>>> 7902c0f9
+  {97823cdb-0d99-44ce-b472-0dbe197bb918}, !- Handle
   Schedule Day 2,                         !- Name
   ,                                       !- Schedule Type Limits Name
   ,                                       !- Interpolate to Timestep
@@ -1064,17 +744,10 @@
   1;                                      !- Value Until Time 1
 
 OS:Schedule:File,
-<<<<<<< HEAD
-  {a8cdbe78-9920-43d0-a38c-eb025a52adac}, !- Handle
+  {030f1aa4-aa69-4fcc-ab53-d36c1abdb9e1}, !- Handle
   occupants,                              !- Name
-  {0bd0da1d-4279-4fe2-ae15-40b2f6661c2b}, !- Schedule Type Limits Name
-  {3edb08ef-33fc-4597-b2c4-8bccd99816d1}, !- External File Name
-=======
-  {35f888b5-fca2-4f15-a2a5-1d2ac3cea56f}, !- Handle
-  occupants,                              !- Name
-  {df5f0471-4231-4d8f-9301-63c4b0057217}, !- Schedule Type Limits Name
-  {ca50a5dd-815c-407b-9761-849c824a9bea}, !- External File Name
->>>>>>> 7902c0f9
+  {baa84b85-e034-4e70-945e-04b2156c73f5}, !- Schedule Type Limits Name
+  {22a97726-6842-4045-a943-23bcbed030be}, !- External File Name
   1,                                      !- Column Number
   1,                                      !- Rows to Skip at Top
   8760,                                   !- Number of Hours of Data
@@ -1083,38 +756,22 @@
   60;                                     !- Minutes per Item
 
 OS:Schedule:Ruleset,
-<<<<<<< HEAD
-  {3de552ca-0e50-418b-978f-a59f5358b821}, !- Handle
+  {aad525d1-af69-47f5-9d66-2862b8b94bcf}, !- Handle
   Schedule Ruleset 1,                     !- Name
-  {66387965-08e8-4e15-89e9-9b5c39b69d68}, !- Schedule Type Limits Name
-  {ee99abc3-45dc-4ae6-a83e-b44dd85f12c5}; !- Default Day Schedule Name
+  {b1c30a78-73c7-4e59-8011-d25ced2b7493}, !- Schedule Type Limits Name
+  {80bb7498-fe52-4608-bd30-062ff519666b}; !- Default Day Schedule Name
 
 OS:Schedule:Day,
-  {ee99abc3-45dc-4ae6-a83e-b44dd85f12c5}, !- Handle
+  {80bb7498-fe52-4608-bd30-062ff519666b}, !- Handle
   Schedule Day 3,                         !- Name
-  {66387965-08e8-4e15-89e9-9b5c39b69d68}, !- Schedule Type Limits Name
-=======
-  {a0be35db-568a-47c7-9929-3328fa633d5f}, !- Handle
-  Schedule Ruleset 1,                     !- Name
-  {b61e00d6-23b5-4899-98f1-aea1448fa79c}, !- Schedule Type Limits Name
-  {daad189d-12b4-43a9-989d-52e59a79908d}; !- Default Day Schedule Name
-
-OS:Schedule:Day,
-  {daad189d-12b4-43a9-989d-52e59a79908d}, !- Handle
-  Schedule Day 3,                         !- Name
-  {b61e00d6-23b5-4899-98f1-aea1448fa79c}, !- Schedule Type Limits Name
->>>>>>> 7902c0f9
+  {b1c30a78-73c7-4e59-8011-d25ced2b7493}, !- Schedule Type Limits Name
   ,                                       !- Interpolate to Timestep
   24,                                     !- Hour 1
   0,                                      !- Minute 1
   112.539290946133;                       !- Value Until Time 1
 
 OS:People:Definition,
-<<<<<<< HEAD
-  {d3a463f3-017c-4f34-89c5-a4d843abe016}, !- Handle
-=======
-  {cedc64df-6d79-4122-9d93-7f6dfb554448}, !- Handle
->>>>>>> 7902c0f9
+  {7781fb88-9a47-42dd-a96d-ef3cf72b9c81}, !- Handle
   res occupants|living space,             !- Name
   People,                                 !- Number of People Calculation Method
   3.39,                                   !- Number of People {people}
@@ -1127,21 +784,12 @@
   ZoneAveraged;                           !- Mean Radiant Temperature Calculation Type
 
 OS:People,
-<<<<<<< HEAD
-  {ae650e18-1d1c-4f25-b351-da036a4ae6f9}, !- Handle
+  {12ad257e-78b7-4ba0-b4ef-4c1857bf0a0a}, !- Handle
   res occupants|living space,             !- Name
-  {d3a463f3-017c-4f34-89c5-a4d843abe016}, !- People Definition Name
-  {8a8ec47f-9798-4321-b4a6-7e10af459d05}, !- Space or SpaceType Name
-  {a8cdbe78-9920-43d0-a38c-eb025a52adac}, !- Number of People Schedule Name
-  {3de552ca-0e50-418b-978f-a59f5358b821}, !- Activity Level Schedule Name
-=======
-  {3ebeac5a-8536-4f8f-8d95-8add4483e931}, !- Handle
-  res occupants|living space,             !- Name
-  {cedc64df-6d79-4122-9d93-7f6dfb554448}, !- People Definition Name
-  {b0da97e2-ac3b-48ab-a820-f1fbe8e2edfd}, !- Space or SpaceType Name
-  {35f888b5-fca2-4f15-a2a5-1d2ac3cea56f}, !- Number of People Schedule Name
-  {a0be35db-568a-47c7-9929-3328fa633d5f}, !- Activity Level Schedule Name
->>>>>>> 7902c0f9
+  {7781fb88-9a47-42dd-a96d-ef3cf72b9c81}, !- People Definition Name
+  {83e01efa-173d-43a4-8f72-35e4ab152119}, !- Space or SpaceType Name
+  {030f1aa4-aa69-4fcc-ab53-d36c1abdb9e1}, !- Number of People Schedule Name
+  {aad525d1-af69-47f5-9d66-2862b8b94bcf}, !- Activity Level Schedule Name
   ,                                       !- Surface Name/Angle Factor List Name
   ,                                       !- Work Efficiency Schedule Name
   ,                                       !- Clothing Insulation Schedule Name
@@ -1149,11 +797,7 @@
   1;                                      !- Multiplier
 
 OS:ScheduleTypeLimits,
-<<<<<<< HEAD
-  {66387965-08e8-4e15-89e9-9b5c39b69d68}, !- Handle
-=======
-  {b61e00d6-23b5-4899-98f1-aea1448fa79c}, !- Handle
->>>>>>> 7902c0f9
+  {b1c30a78-73c7-4e59-8011-d25ced2b7493}, !- Handle
   ActivityLevel,                          !- Name
   0,                                      !- Lower Limit Value
   ,                                       !- Upper Limit Value
@@ -1161,22 +805,14 @@
   ActivityLevel;                          !- Unit Type
 
 OS:ScheduleTypeLimits,
-<<<<<<< HEAD
-  {0bd0da1d-4279-4fe2-ae15-40b2f6661c2b}, !- Handle
-=======
-  {df5f0471-4231-4d8f-9301-63c4b0057217}, !- Handle
->>>>>>> 7902c0f9
+  {baa84b85-e034-4e70-945e-04b2156c73f5}, !- Handle
   Fractional,                             !- Name
   0,                                      !- Lower Limit Value
   1,                                      !- Upper Limit Value
   Continuous;                             !- Numeric Type
 
 OS:PlantLoop,
-<<<<<<< HEAD
-  {58f7aea9-71f9-492c-9753-12658bc1d774}, !- Handle
-=======
-  {e9ce719a-9e10-419a-b1ee-464d9e3b6c18}, !- Handle
->>>>>>> 7902c0f9
+  {6271647f-fac3-4cd9-8500-e9d988a8d0c8}, !- Handle
   Domestic Hot Water Loop,                !- Name
   ,                                       !- Fluid Type
   0,                                      !- Glycol Concentration
@@ -1184,37 +820,21 @@
   ,                                       !- Plant Equipment Operation Heating Load
   ,                                       !- Plant Equipment Operation Cooling Load
   ,                                       !- Primary Plant Equipment Operation Scheme
-<<<<<<< HEAD
-  {32883ae2-0718-4fd8-a6f9-2e1ada8cf1c2}, !- Loop Temperature Setpoint Node Name
-=======
-  {fc2d39db-5ecd-429e-854d-a525c5796ca2}, !- Loop Temperature Setpoint Node Name
->>>>>>> 7902c0f9
+  {5e25ba81-84bd-425f-832b-0752b1eb2cc1}, !- Loop Temperature Setpoint Node Name
   ,                                       !- Maximum Loop Temperature {C}
   ,                                       !- Minimum Loop Temperature {C}
   0.01,                                   !- Maximum Loop Flow Rate {m3/s}
   ,                                       !- Minimum Loop Flow Rate {m3/s}
   0.003,                                  !- Plant Loop Volume {m3}
-<<<<<<< HEAD
-  {8f8bf499-3a46-440a-bda7-016751a10a9f}, !- Plant Side Inlet Node Name
-  {fb29ca9a-6597-415a-a11a-66e8c6ac8212}, !- Plant Side Outlet Node Name
+  {5b277b16-a639-4f76-8e84-513c452fe996}, !- Plant Side Inlet Node Name
+  {46bee0d5-2b55-4235-9f63-811a3b6ca976}, !- Plant Side Outlet Node Name
   ,                                       !- Plant Side Branch List Name
-  {378e785f-69c0-4b30-95c7-bac3e474f2ee}, !- Demand Side Inlet Node Name
-  {321d7dc9-54ea-450d-b888-8489bca8cd6f}, !- Demand Side Outlet Node Name
+  {f851140a-7abf-4832-83c4-15a4699ac80b}, !- Demand Side Inlet Node Name
+  {1e01d3f6-c880-470b-b37f-b5bc76631fbf}, !- Demand Side Outlet Node Name
   ,                                       !- Demand Side Branch List Name
   ,                                       !- Demand Side Connector List Name
   Optimal,                                !- Load Distribution Scheme
-  {a708b9e8-6182-41f6-9a29-ab441f589abe}, !- Availability Manager List Name
-=======
-  {0ae627f4-d01a-47f6-958c-c4baeae1da3b}, !- Plant Side Inlet Node Name
-  {e9bbf14c-5584-4c91-97b4-0a7b70b5a213}, !- Plant Side Outlet Node Name
-  ,                                       !- Plant Side Branch List Name
-  {4f95b789-7d74-4e72-b898-73692e7f6982}, !- Demand Side Inlet Node Name
-  {e550fdf6-c855-48f8-a940-d034b3fa6817}, !- Demand Side Outlet Node Name
-  ,                                       !- Demand Side Branch List Name
-  ,                                       !- Demand Side Connector List Name
-  Optimal,                                !- Load Distribution Scheme
-  {aacc92ee-286c-4c2a-b18c-391627e1cdee}, !- Availability Manager List Name
->>>>>>> 7902c0f9
+  {3a5c1461-1215-4e7e-86dd-462440bc6aee}, !- Availability Manager List Name
   ,                                       !- Plant Loop Demand Calculation Scheme
   ,                                       !- Common Pipe Simulation
   ,                                       !- Pressure Simulation Type
@@ -1222,293 +842,148 @@
   ,                                       !- Plant Equipment Operation Cooling Load Schedule
   ,                                       !- Primary Plant Equipment Operation Scheme Schedule
   ,                                       !- Component Setpoint Operation Scheme Schedule
-<<<<<<< HEAD
-  {7f733802-7798-4eb2-bcde-1a68f2fec022}, !- Demand Mixer Name
-  {657afe27-a6ad-4de2-bcfd-14a0c13a1f79}, !- Demand Splitter Name
-  {b5fef18d-2fee-49ed-a7b5-53fa02bc6e8f}, !- Supply Mixer Name
-  {af8e3c01-1de6-4072-a7dc-3b5ca479af23}; !- Supply Splitter Name
+  {234b8e0e-2557-4068-bcae-3995bbf45c42}, !- Demand Mixer Name
+  {69191206-b20f-4df3-b3d1-13c6d3750d76}, !- Demand Splitter Name
+  {9e472c8f-ad1e-4be8-82c1-90af5fe77087}, !- Supply Mixer Name
+  {b764ebed-c0b3-404f-ac39-af3d8a5779c7}; !- Supply Splitter Name
 
 OS:Node,
-  {d2f6464d-d814-4f9b-a03f-346b1948e1c8}, !- Handle
+  {ccb429d6-19e3-466a-b3ca-36a3f781b5da}, !- Handle
   Node 3,                                 !- Name
-  {8f8bf499-3a46-440a-bda7-016751a10a9f}, !- Inlet Port
-  {d19107af-badb-48b9-8e17-b5e3b9b96407}; !- Outlet Port
+  {5b277b16-a639-4f76-8e84-513c452fe996}, !- Inlet Port
+  {504d1991-ea35-4f45-85f5-856886a45274}; !- Outlet Port
 
 OS:Node,
-  {32883ae2-0718-4fd8-a6f9-2e1ada8cf1c2}, !- Handle
+  {5e25ba81-84bd-425f-832b-0752b1eb2cc1}, !- Handle
   Node 4,                                 !- Name
-  {eebd26ab-a976-4005-bb85-e5f6bf4a9cf6}, !- Inlet Port
-  {fb29ca9a-6597-415a-a11a-66e8c6ac8212}; !- Outlet Port
+  {a0925542-881d-4c9a-81c0-57a33b86a2c6}, !- Inlet Port
+  {46bee0d5-2b55-4235-9f63-811a3b6ca976}; !- Outlet Port
 
 OS:Node,
-  {9996e953-d70f-4939-ac21-1df73f2f09a0}, !- Handle
+  {32d626e8-71a8-49b4-bcf5-965b101b3f68}, !- Handle
   Node 5,                                 !- Name
-  {df7adcf1-8579-4849-892e-5a8e9a43d8bd}, !- Inlet Port
-  {bbfcc5e1-53cd-4a39-80b4-4db684361408}; !- Outlet Port
+  {9ae54e81-7cba-4496-8ec5-2c079fe3dedf}, !- Inlet Port
+  {6a105718-7c58-4a79-8f60-eaad41ca5b52}; !- Outlet Port
 
 OS:Connector:Mixer,
-  {b5fef18d-2fee-49ed-a7b5-53fa02bc6e8f}, !- Handle
+  {9e472c8f-ad1e-4be8-82c1-90af5fe77087}, !- Handle
   Connector Mixer 1,                      !- Name
-  {0e6167fb-6aea-4132-a1f9-bd6eda6c842d}, !- Outlet Branch Name
-  {d4edbf66-f100-45e6-9533-3dbc38132e7e}, !- Inlet Branch Name 1
-  {436e4d66-5e25-4b6c-8ca2-67b353f78a7a}; !- Inlet Branch Name 2
+  {46d3b0cb-f93d-4db8-837e-a11a212c4285}, !- Outlet Branch Name
+  {feb85969-120f-4745-b0d5-e18aeb5628e1}, !- Inlet Branch Name 1
+  {32c16b16-314d-40ca-a245-98bdca332f1c}; !- Inlet Branch Name 2
 
 OS:Connector:Splitter,
-  {af8e3c01-1de6-4072-a7dc-3b5ca479af23}, !- Handle
+  {b764ebed-c0b3-404f-ac39-af3d8a5779c7}, !- Handle
   Connector Splitter 1,                   !- Name
-  {255f172d-9e97-404d-9046-7e7b8c78c15e}, !- Inlet Branch Name
-  {df7adcf1-8579-4849-892e-5a8e9a43d8bd}, !- Outlet Branch Name 1
-  {6e5709a9-4b34-4aa6-a59e-34216041a2a9}; !- Outlet Branch Name 2
-
-OS:Connection,
-  {8f8bf499-3a46-440a-bda7-016751a10a9f}, !- Handle
-  {90e280aa-07ec-467d-b015-2435222cd35c}, !- Name
-  {58f7aea9-71f9-492c-9753-12658bc1d774}, !- Source Object
+  {c014f5cc-df73-4748-b25d-b48c21ee7c0a}, !- Inlet Branch Name
+  {9ae54e81-7cba-4496-8ec5-2c079fe3dedf}, !- Outlet Branch Name 1
+  {4efef82f-a603-40ff-b01e-81488a6387a0}; !- Outlet Branch Name 2
+
+OS:Connection,
+  {5b277b16-a639-4f76-8e84-513c452fe996}, !- Handle
+  {20ad5b23-cb21-4659-a64c-350fb92f798e}, !- Name
+  {6271647f-fac3-4cd9-8500-e9d988a8d0c8}, !- Source Object
   14,                                     !- Outlet Port
-  {d2f6464d-d814-4f9b-a03f-346b1948e1c8}, !- Target Object
-  2;                                      !- Inlet Port
-
-OS:Connection,
-  {df7adcf1-8579-4849-892e-5a8e9a43d8bd}, !- Handle
-  {8795d851-29f3-412b-9255-e862d8b40af5}, !- Name
-  {af8e3c01-1de6-4072-a7dc-3b5ca479af23}, !- Source Object
-  3,                                      !- Outlet Port
-  {9996e953-d70f-4939-ac21-1df73f2f09a0}, !- Target Object
-  2;                                      !- Inlet Port
-
-OS:Connection,
-  {fb29ca9a-6597-415a-a11a-66e8c6ac8212}, !- Handle
-  {937916ad-88b5-4a7e-bc95-d8c52c3989cc}, !- Name
-  {32883ae2-0718-4fd8-a6f9-2e1ada8cf1c2}, !- Source Object
-  3,                                      !- Outlet Port
-  {58f7aea9-71f9-492c-9753-12658bc1d774}, !- Target Object
+  {ccb429d6-19e3-466a-b3ca-36a3f781b5da}, !- Target Object
+  2;                                      !- Inlet Port
+
+OS:Connection,
+  {9ae54e81-7cba-4496-8ec5-2c079fe3dedf}, !- Handle
+  {d43389a8-134f-4b50-b2a3-b3e51920e5bd}, !- Name
+  {b764ebed-c0b3-404f-ac39-af3d8a5779c7}, !- Source Object
+  3,                                      !- Outlet Port
+  {32d626e8-71a8-49b4-bcf5-965b101b3f68}, !- Target Object
+  2;                                      !- Inlet Port
+
+OS:Connection,
+  {46bee0d5-2b55-4235-9f63-811a3b6ca976}, !- Handle
+  {48fd8e8a-7806-41b3-841a-9a50178bed18}, !- Name
+  {5e25ba81-84bd-425f-832b-0752b1eb2cc1}, !- Source Object
+  3,                                      !- Outlet Port
+  {6271647f-fac3-4cd9-8500-e9d988a8d0c8}, !- Target Object
   15;                                     !- Inlet Port
 
 OS:Node,
-  {1badcb8f-f3bc-4aeb-85c6-5a77a05f74d8}, !- Handle
+  {310a8ab6-64e0-4a9f-a2ef-8be3c9d41353}, !- Handle
   Node 6,                                 !- Name
-  {378e785f-69c0-4b30-95c7-bac3e474f2ee}, !- Inlet Port
-  {e8ae4a69-dddc-4b17-a050-37d5b3d39d05}; !- Outlet Port
+  {f851140a-7abf-4832-83c4-15a4699ac80b}, !- Inlet Port
+  {82fd06b8-d250-4549-9b09-5c8fed6729ac}; !- Outlet Port
 
 OS:Node,
-  {3ed6ce55-6de8-4718-9063-174175797fda}, !- Handle
+  {a67e140c-670f-4150-afa7-d7309922e72c}, !- Handle
   Node 7,                                 !- Name
-  {5654b020-78f7-437f-ad52-70d4cde42694}, !- Inlet Port
-  {321d7dc9-54ea-450d-b888-8489bca8cd6f}; !- Outlet Port
+  {09a88b3b-4eec-4a25-bfb3-1cd77bb1c609}, !- Inlet Port
+  {1e01d3f6-c880-470b-b37f-b5bc76631fbf}; !- Outlet Port
 
 OS:Node,
-  {047ed0d9-7f02-4465-9c11-1d2ef1fef5aa}, !- Handle
+  {de6adcf9-4a9f-491a-9298-e13ab537e81b}, !- Handle
   Node 8,                                 !- Name
-  {80446a35-e368-4d80-8442-7e008b4afe8e}, !- Inlet Port
-  {58c056c1-62e3-44c0-b2aa-135df31c15e7}; !- Outlet Port
+  {e38ec1d1-224a-40df-8078-15ba1f7cf222}, !- Inlet Port
+  {682dafbb-07aa-4ef5-8811-7ba74b185ea1}; !- Outlet Port
 
 OS:Connector:Mixer,
-  {7f733802-7798-4eb2-bcde-1a68f2fec022}, !- Handle
+  {234b8e0e-2557-4068-bcae-3995bbf45c42}, !- Handle
   Connector Mixer 2,                      !- Name
-  {5654b020-78f7-437f-ad52-70d4cde42694}, !- Outlet Branch Name
-  {58c056c1-62e3-44c0-b2aa-135df31c15e7}; !- Inlet Branch Name 1
+  {09a88b3b-4eec-4a25-bfb3-1cd77bb1c609}, !- Outlet Branch Name
+  {682dafbb-07aa-4ef5-8811-7ba74b185ea1}; !- Inlet Branch Name 1
 
 OS:Connector:Splitter,
-  {657afe27-a6ad-4de2-bcfd-14a0c13a1f79}, !- Handle
+  {69191206-b20f-4df3-b3d1-13c6d3750d76}, !- Handle
   Connector Splitter 2,                   !- Name
-  {e8ae4a69-dddc-4b17-a050-37d5b3d39d05}, !- Inlet Branch Name
-  {80446a35-e368-4d80-8442-7e008b4afe8e}; !- Outlet Branch Name 1
-
-OS:Connection,
-  {378e785f-69c0-4b30-95c7-bac3e474f2ee}, !- Handle
-  {f0cba61d-f96d-4905-ba5f-4e83ef7c8d14}, !- Name
-  {58f7aea9-71f9-492c-9753-12658bc1d774}, !- Source Object
+  {82fd06b8-d250-4549-9b09-5c8fed6729ac}, !- Inlet Branch Name
+  {e38ec1d1-224a-40df-8078-15ba1f7cf222}; !- Outlet Branch Name 1
+
+OS:Connection,
+  {f851140a-7abf-4832-83c4-15a4699ac80b}, !- Handle
+  {da19df4c-ff5d-49e5-8a4b-d65da5a4dcb0}, !- Name
+  {6271647f-fac3-4cd9-8500-e9d988a8d0c8}, !- Source Object
   17,                                     !- Outlet Port
-  {1badcb8f-f3bc-4aeb-85c6-5a77a05f74d8}, !- Target Object
-  2;                                      !- Inlet Port
-
-OS:Connection,
-  {e8ae4a69-dddc-4b17-a050-37d5b3d39d05}, !- Handle
-  {ab78092c-eeac-41fc-aaf3-ee9f7242c385}, !- Name
-  {1badcb8f-f3bc-4aeb-85c6-5a77a05f74d8}, !- Source Object
-  3,                                      !- Outlet Port
-  {657afe27-a6ad-4de2-bcfd-14a0c13a1f79}, !- Target Object
-  2;                                      !- Inlet Port
-
-OS:Connection,
-  {80446a35-e368-4d80-8442-7e008b4afe8e}, !- Handle
-  {ce612ff3-3d2a-47ae-8525-dc0edb0a92b8}, !- Name
-  {657afe27-a6ad-4de2-bcfd-14a0c13a1f79}, !- Source Object
-  3,                                      !- Outlet Port
-  {047ed0d9-7f02-4465-9c11-1d2ef1fef5aa}, !- Target Object
-  2;                                      !- Inlet Port
-
-OS:Connection,
-  {58c056c1-62e3-44c0-b2aa-135df31c15e7}, !- Handle
-  {4171acc7-70ef-4a45-b78a-2bb8588acaac}, !- Name
-  {047ed0d9-7f02-4465-9c11-1d2ef1fef5aa}, !- Source Object
-  3,                                      !- Outlet Port
-  {7f733802-7798-4eb2-bcde-1a68f2fec022}, !- Target Object
+  {310a8ab6-64e0-4a9f-a2ef-8be3c9d41353}, !- Target Object
+  2;                                      !- Inlet Port
+
+OS:Connection,
+  {82fd06b8-d250-4549-9b09-5c8fed6729ac}, !- Handle
+  {12443dc3-9ffd-46a6-add1-a0fd87af5ab4}, !- Name
+  {310a8ab6-64e0-4a9f-a2ef-8be3c9d41353}, !- Source Object
+  3,                                      !- Outlet Port
+  {69191206-b20f-4df3-b3d1-13c6d3750d76}, !- Target Object
+  2;                                      !- Inlet Port
+
+OS:Connection,
+  {e38ec1d1-224a-40df-8078-15ba1f7cf222}, !- Handle
+  {81d42792-0015-4991-9db4-ce716df4b0e5}, !- Name
+  {69191206-b20f-4df3-b3d1-13c6d3750d76}, !- Source Object
+  3,                                      !- Outlet Port
+  {de6adcf9-4a9f-491a-9298-e13ab537e81b}, !- Target Object
+  2;                                      !- Inlet Port
+
+OS:Connection,
+  {682dafbb-07aa-4ef5-8811-7ba74b185ea1}, !- Handle
+  {1ade103e-2658-454c-9d50-5b820c2fe1cf}, !- Name
+  {de6adcf9-4a9f-491a-9298-e13ab537e81b}, !- Source Object
+  3,                                      !- Outlet Port
+  {234b8e0e-2557-4068-bcae-3995bbf45c42}, !- Target Object
   3;                                      !- Inlet Port
 
 OS:Connection,
-  {5654b020-78f7-437f-ad52-70d4cde42694}, !- Handle
-  {158720aa-f98b-4e92-bdc4-a35d5af5a935}, !- Name
-  {7f733802-7798-4eb2-bcde-1a68f2fec022}, !- Source Object
+  {09a88b3b-4eec-4a25-bfb3-1cd77bb1c609}, !- Handle
+  {36436967-3be4-4a51-917f-13902cc28ff1}, !- Name
+  {234b8e0e-2557-4068-bcae-3995bbf45c42}, !- Source Object
   2,                                      !- Outlet Port
-  {3ed6ce55-6de8-4718-9063-174175797fda}, !- Target Object
-  2;                                      !- Inlet Port
-
-OS:Connection,
-  {321d7dc9-54ea-450d-b888-8489bca8cd6f}, !- Handle
-  {339d59fd-7641-4e33-8572-5ed8a219731b}, !- Name
-  {3ed6ce55-6de8-4718-9063-174175797fda}, !- Source Object
-  3,                                      !- Outlet Port
-  {58f7aea9-71f9-492c-9753-12658bc1d774}, !- Target Object
+  {a67e140c-670f-4150-afa7-d7309922e72c}, !- Target Object
+  2;                                      !- Inlet Port
+
+OS:Connection,
+  {1e01d3f6-c880-470b-b37f-b5bc76631fbf}, !- Handle
+  {5dd2f0f2-e674-4a4c-aa4a-cce017416c45}, !- Name
+  {a67e140c-670f-4150-afa7-d7309922e72c}, !- Source Object
+  3,                                      !- Outlet Port
+  {6271647f-fac3-4cd9-8500-e9d988a8d0c8}, !- Target Object
   18;                                     !- Inlet Port
 
 OS:Sizing:Plant,
-  {d9cf7cd0-af0c-43c6-85b6-e8a99f980328}, !- Handle
-  {58f7aea9-71f9-492c-9753-12658bc1d774}, !- Plant or Condenser Loop Name
-=======
-  {871c3c88-5139-4b40-9fa9-2df95adc33e1}, !- Demand Mixer Name
-  {cc26f00a-0b7f-4c36-95da-57e774aa75a8}, !- Demand Splitter Name
-  {2051d73e-95cf-4da8-8695-4cb1ed3d5fdf}, !- Supply Mixer Name
-  {34d9b2c2-e4f6-4a36-bef3-37cf0fea89a1}; !- Supply Splitter Name
-
-OS:Node,
-  {527cfd8b-81c0-42ee-ae5c-6b84fad9da28}, !- Handle
-  Node 3,                                 !- Name
-  {0ae627f4-d01a-47f6-958c-c4baeae1da3b}, !- Inlet Port
-  {0d1fdabb-e4e5-444d-a6de-8cf609310bb7}; !- Outlet Port
-
-OS:Node,
-  {fc2d39db-5ecd-429e-854d-a525c5796ca2}, !- Handle
-  Node 4,                                 !- Name
-  {9f51e760-d925-45c9-b973-01e519452b1e}, !- Inlet Port
-  {e9bbf14c-5584-4c91-97b4-0a7b70b5a213}; !- Outlet Port
-
-OS:Node,
-  {6971aecb-7eff-46e1-91b7-997438c2487d}, !- Handle
-  Node 5,                                 !- Name
-  {de93e47f-312d-4c2b-b8ac-53752552955f}, !- Inlet Port
-  {d1797c5e-3f1d-4d3e-9909-e366a1847a79}; !- Outlet Port
-
-OS:Connector:Mixer,
-  {2051d73e-95cf-4da8-8695-4cb1ed3d5fdf}, !- Handle
-  Connector Mixer 1,                      !- Name
-  {ad84e98f-d676-40b5-9cab-a6d7df1e5e94}, !- Outlet Branch Name
-  {f6c88eda-0ad9-4c5d-bc46-86b40801cea5}, !- Inlet Branch Name 1
-  {6efdfec2-c3f6-4aa4-80f6-5fb0551c4842}; !- Inlet Branch Name 2
-
-OS:Connector:Splitter,
-  {34d9b2c2-e4f6-4a36-bef3-37cf0fea89a1}, !- Handle
-  Connector Splitter 1,                   !- Name
-  {50a77e70-8250-40fd-bf74-7be1c87be0eb}, !- Inlet Branch Name
-  {de93e47f-312d-4c2b-b8ac-53752552955f}, !- Outlet Branch Name 1
-  {2b8c3a50-4353-4af2-b7b5-bc7dadf881c2}; !- Outlet Branch Name 2
-
-OS:Connection,
-  {0ae627f4-d01a-47f6-958c-c4baeae1da3b}, !- Handle
-  {49559017-7101-41e7-838d-934442fdeda4}, !- Name
-  {e9ce719a-9e10-419a-b1ee-464d9e3b6c18}, !- Source Object
-  14,                                     !- Outlet Port
-  {527cfd8b-81c0-42ee-ae5c-6b84fad9da28}, !- Target Object
-  2;                                      !- Inlet Port
-
-OS:Connection,
-  {de93e47f-312d-4c2b-b8ac-53752552955f}, !- Handle
-  {994e91f8-2495-409e-8aa4-39c6aa8b041b}, !- Name
-  {34d9b2c2-e4f6-4a36-bef3-37cf0fea89a1}, !- Source Object
-  3,                                      !- Outlet Port
-  {6971aecb-7eff-46e1-91b7-997438c2487d}, !- Target Object
-  2;                                      !- Inlet Port
-
-OS:Connection,
-  {e9bbf14c-5584-4c91-97b4-0a7b70b5a213}, !- Handle
-  {c0cded12-04ef-4d18-97fa-26818ad8ef97}, !- Name
-  {fc2d39db-5ecd-429e-854d-a525c5796ca2}, !- Source Object
-  3,                                      !- Outlet Port
-  {e9ce719a-9e10-419a-b1ee-464d9e3b6c18}, !- Target Object
-  15;                                     !- Inlet Port
-
-OS:Node,
-  {203ee5bb-b7bd-44b0-8e31-58739cd689be}, !- Handle
-  Node 6,                                 !- Name
-  {4f95b789-7d74-4e72-b898-73692e7f6982}, !- Inlet Port
-  {0e7f1c95-589d-495e-91a6-40f688b178e8}; !- Outlet Port
-
-OS:Node,
-  {592ec17a-c078-4c3e-983c-5cc2cc71db4e}, !- Handle
-  Node 7,                                 !- Name
-  {c9518678-2c17-4e7e-83b7-ebf594eb0120}, !- Inlet Port
-  {e550fdf6-c855-48f8-a940-d034b3fa6817}; !- Outlet Port
-
-OS:Node,
-  {9e88940c-d536-4886-b79b-58d3a8b6cec1}, !- Handle
-  Node 8,                                 !- Name
-  {1c64e76d-5334-4cea-aa47-d58b6733c50b}, !- Inlet Port
-  {c0054825-4d71-467c-841f-fc0e1658af69}; !- Outlet Port
-
-OS:Connector:Mixer,
-  {871c3c88-5139-4b40-9fa9-2df95adc33e1}, !- Handle
-  Connector Mixer 2,                      !- Name
-  {c9518678-2c17-4e7e-83b7-ebf594eb0120}, !- Outlet Branch Name
-  {c0054825-4d71-467c-841f-fc0e1658af69}; !- Inlet Branch Name 1
-
-OS:Connector:Splitter,
-  {cc26f00a-0b7f-4c36-95da-57e774aa75a8}, !- Handle
-  Connector Splitter 2,                   !- Name
-  {0e7f1c95-589d-495e-91a6-40f688b178e8}, !- Inlet Branch Name
-  {1c64e76d-5334-4cea-aa47-d58b6733c50b}; !- Outlet Branch Name 1
-
-OS:Connection,
-  {4f95b789-7d74-4e72-b898-73692e7f6982}, !- Handle
-  {2e4484bc-ebf5-4bca-a486-bfd28a99e788}, !- Name
-  {e9ce719a-9e10-419a-b1ee-464d9e3b6c18}, !- Source Object
-  17,                                     !- Outlet Port
-  {203ee5bb-b7bd-44b0-8e31-58739cd689be}, !- Target Object
-  2;                                      !- Inlet Port
-
-OS:Connection,
-  {0e7f1c95-589d-495e-91a6-40f688b178e8}, !- Handle
-  {c7fe734f-8ad4-475b-b5d8-a69cb22fe946}, !- Name
-  {203ee5bb-b7bd-44b0-8e31-58739cd689be}, !- Source Object
-  3,                                      !- Outlet Port
-  {cc26f00a-0b7f-4c36-95da-57e774aa75a8}, !- Target Object
-  2;                                      !- Inlet Port
-
-OS:Connection,
-  {1c64e76d-5334-4cea-aa47-d58b6733c50b}, !- Handle
-  {c7aa85a8-e7b0-4362-a981-a6b3ee537da0}, !- Name
-  {cc26f00a-0b7f-4c36-95da-57e774aa75a8}, !- Source Object
-  3,                                      !- Outlet Port
-  {9e88940c-d536-4886-b79b-58d3a8b6cec1}, !- Target Object
-  2;                                      !- Inlet Port
-
-OS:Connection,
-  {c0054825-4d71-467c-841f-fc0e1658af69}, !- Handle
-  {3c417a1a-ea21-457f-902d-076ed793041c}, !- Name
-  {9e88940c-d536-4886-b79b-58d3a8b6cec1}, !- Source Object
-  3,                                      !- Outlet Port
-  {871c3c88-5139-4b40-9fa9-2df95adc33e1}, !- Target Object
-  3;                                      !- Inlet Port
-
-OS:Connection,
-  {c9518678-2c17-4e7e-83b7-ebf594eb0120}, !- Handle
-  {552d9777-d060-47e2-a007-66d4fb181643}, !- Name
-  {871c3c88-5139-4b40-9fa9-2df95adc33e1}, !- Source Object
-  2,                                      !- Outlet Port
-  {592ec17a-c078-4c3e-983c-5cc2cc71db4e}, !- Target Object
-  2;                                      !- Inlet Port
-
-OS:Connection,
-  {e550fdf6-c855-48f8-a940-d034b3fa6817}, !- Handle
-  {5788759a-e6ec-4624-b4ac-a4bfbede7193}, !- Name
-  {592ec17a-c078-4c3e-983c-5cc2cc71db4e}, !- Source Object
-  3,                                      !- Outlet Port
-  {e9ce719a-9e10-419a-b1ee-464d9e3b6c18}, !- Target Object
-  18;                                     !- Inlet Port
-
-OS:Sizing:Plant,
-  {ec922607-ae2c-41f4-a0a7-d1d89f416d3f}, !- Handle
-  {e9ce719a-9e10-419a-b1ee-464d9e3b6c18}, !- Plant or Condenser Loop Name
->>>>>>> 7902c0f9
+  {7763ec73-9c5b-4956-911a-c40e3a60e7e0}, !- Handle
+  {6271647f-fac3-4cd9-8500-e9d988a8d0c8}, !- Plant or Condenser Loop Name
   Heating,                                !- Loop Type
   52.6666666666667,                       !- Design Loop Exit Temperature {C}
   5.55555555555556,                       !- Loop Design Temperature Difference {deltaC}
@@ -1517,169 +992,86 @@
   None;                                   !- Coincident Sizing Factor Mode
 
 OS:AvailabilityManagerAssignmentList,
-<<<<<<< HEAD
-  {a708b9e8-6182-41f6-9a29-ab441f589abe}, !- Handle
+  {3a5c1461-1215-4e7e-86dd-462440bc6aee}, !- Handle
   Plant Loop 1 AvailabilityManagerAssignmentList; !- Name
 
 OS:Pipe:Adiabatic,
-  {68b82424-59c6-4454-95cd-4c5db8fa5efe}, !- Handle
+  {042c40b2-870a-48b6-8daf-5a178cd690ca}, !- Handle
   Pipe Adiabatic 1,                       !- Name
-  {bbfcc5e1-53cd-4a39-80b4-4db684361408}, !- Inlet Node Name
-  {ed5b02e7-f25a-4958-bcb5-fca4c4141aae}; !- Outlet Node Name
+  {6a105718-7c58-4a79-8f60-eaad41ca5b52}, !- Inlet Node Name
+  {4f169b82-b557-4003-a777-b3ff5db2889b}; !- Outlet Node Name
 
 OS:Pipe:Adiabatic,
-  {29b4315e-2dfb-4542-b47b-851af978802c}, !- Handle
+  {5953c565-d20e-4651-a2fa-0ab00bfa2abe}, !- Handle
   Pipe Adiabatic 2,                       !- Name
-  {1e5c150b-e522-4597-824a-64a87f17d473}, !- Inlet Node Name
-  {eebd26ab-a976-4005-bb85-e5f6bf4a9cf6}; !- Outlet Node Name
+  {8527a43a-0442-476e-b384-c9dbfe63dbef}, !- Inlet Node Name
+  {a0925542-881d-4c9a-81c0-57a33b86a2c6}; !- Outlet Node Name
 
 OS:Node,
-  {de115e13-2873-41e3-afa5-c56fd4c04d2a}, !- Handle
+  {3eafecbe-f8e8-4e81-bd5c-be6f24b3a2f1}, !- Handle
   Node 9,                                 !- Name
-  {ed5b02e7-f25a-4958-bcb5-fca4c4141aae}, !- Inlet Port
-  {d4edbf66-f100-45e6-9533-3dbc38132e7e}; !- Outlet Port
-
-OS:Connection,
-  {bbfcc5e1-53cd-4a39-80b4-4db684361408}, !- Handle
-  {c75d7f63-474f-450f-a2e5-8fbbe07510e1}, !- Name
-  {9996e953-d70f-4939-ac21-1df73f2f09a0}, !- Source Object
-  3,                                      !- Outlet Port
-  {68b82424-59c6-4454-95cd-4c5db8fa5efe}, !- Target Object
-  2;                                      !- Inlet Port
-
-OS:Connection,
-  {ed5b02e7-f25a-4958-bcb5-fca4c4141aae}, !- Handle
-  {27c65150-1898-4e77-89bf-cb09628f6eba}, !- Name
-  {68b82424-59c6-4454-95cd-4c5db8fa5efe}, !- Source Object
-  3,                                      !- Outlet Port
-  {de115e13-2873-41e3-afa5-c56fd4c04d2a}, !- Target Object
-  2;                                      !- Inlet Port
-
-OS:Connection,
-  {d4edbf66-f100-45e6-9533-3dbc38132e7e}, !- Handle
-  {97443dfe-8b06-49d9-b5d2-19c14d3f8bfb}, !- Name
-  {de115e13-2873-41e3-afa5-c56fd4c04d2a}, !- Source Object
-  3,                                      !- Outlet Port
-  {b5fef18d-2fee-49ed-a7b5-53fa02bc6e8f}, !- Target Object
+  {4f169b82-b557-4003-a777-b3ff5db2889b}, !- Inlet Port
+  {feb85969-120f-4745-b0d5-e18aeb5628e1}; !- Outlet Port
+
+OS:Connection,
+  {6a105718-7c58-4a79-8f60-eaad41ca5b52}, !- Handle
+  {e5087d77-2d09-4b11-b05d-07d33446e2a4}, !- Name
+  {32d626e8-71a8-49b4-bcf5-965b101b3f68}, !- Source Object
+  3,                                      !- Outlet Port
+  {042c40b2-870a-48b6-8daf-5a178cd690ca}, !- Target Object
+  2;                                      !- Inlet Port
+
+OS:Connection,
+  {4f169b82-b557-4003-a777-b3ff5db2889b}, !- Handle
+  {edc98d34-5eea-47a1-b869-557ad97d796d}, !- Name
+  {042c40b2-870a-48b6-8daf-5a178cd690ca}, !- Source Object
+  3,                                      !- Outlet Port
+  {3eafecbe-f8e8-4e81-bd5c-be6f24b3a2f1}, !- Target Object
+  2;                                      !- Inlet Port
+
+OS:Connection,
+  {feb85969-120f-4745-b0d5-e18aeb5628e1}, !- Handle
+  {d5445000-929b-45ec-acfe-7af8944961de}, !- Name
+  {3eafecbe-f8e8-4e81-bd5c-be6f24b3a2f1}, !- Source Object
+  3,                                      !- Outlet Port
+  {9e472c8f-ad1e-4be8-82c1-90af5fe77087}, !- Target Object
   3;                                      !- Inlet Port
 
 OS:Node,
-  {72bebd46-02c3-4df5-ab3a-8b6c5733611e}, !- Handle
+  {06f2f051-cd5c-4d9d-9d40-340c53f34dc1}, !- Handle
   Node 10,                                !- Name
-  {0e6167fb-6aea-4132-a1f9-bd6eda6c842d}, !- Inlet Port
-  {1e5c150b-e522-4597-824a-64a87f17d473}; !- Outlet Port
-
-OS:Connection,
-  {0e6167fb-6aea-4132-a1f9-bd6eda6c842d}, !- Handle
-  {a82cc048-2ba7-407a-8455-ef3b620bb939}, !- Name
-  {b5fef18d-2fee-49ed-a7b5-53fa02bc6e8f}, !- Source Object
+  {46d3b0cb-f93d-4db8-837e-a11a212c4285}, !- Inlet Port
+  {8527a43a-0442-476e-b384-c9dbfe63dbef}; !- Outlet Port
+
+OS:Connection,
+  {46d3b0cb-f93d-4db8-837e-a11a212c4285}, !- Handle
+  {b157255c-e97a-4a26-b32b-e0dea2881cc2}, !- Name
+  {9e472c8f-ad1e-4be8-82c1-90af5fe77087}, !- Source Object
   2,                                      !- Outlet Port
-  {72bebd46-02c3-4df5-ab3a-8b6c5733611e}, !- Target Object
-  2;                                      !- Inlet Port
-
-OS:Connection,
-  {1e5c150b-e522-4597-824a-64a87f17d473}, !- Handle
-  {13fa5915-5f6f-4fc6-add3-c4b7353ad485}, !- Name
-  {72bebd46-02c3-4df5-ab3a-8b6c5733611e}, !- Source Object
-  3,                                      !- Outlet Port
-  {29b4315e-2dfb-4542-b47b-851af978802c}, !- Target Object
-  2;                                      !- Inlet Port
-
-OS:Connection,
-  {eebd26ab-a976-4005-bb85-e5f6bf4a9cf6}, !- Handle
-  {7b4fd0c1-9283-474a-98a0-02c47fe37998}, !- Name
-  {29b4315e-2dfb-4542-b47b-851af978802c}, !- Source Object
-  3,                                      !- Outlet Port
-  {32883ae2-0718-4fd8-a6f9-2e1ada8cf1c2}, !- Target Object
+  {06f2f051-cd5c-4d9d-9d40-340c53f34dc1}, !- Target Object
+  2;                                      !- Inlet Port
+
+OS:Connection,
+  {8527a43a-0442-476e-b384-c9dbfe63dbef}, !- Handle
+  {48194850-49c5-48bc-ae59-8e9c5d73fdaf}, !- Name
+  {06f2f051-cd5c-4d9d-9d40-340c53f34dc1}, !- Source Object
+  3,                                      !- Outlet Port
+  {5953c565-d20e-4651-a2fa-0ab00bfa2abe}, !- Target Object
+  2;                                      !- Inlet Port
+
+OS:Connection,
+  {a0925542-881d-4c9a-81c0-57a33b86a2c6}, !- Handle
+  {efaa8f1a-e3c3-4e33-8ff5-65e911b686aa}, !- Name
+  {5953c565-d20e-4651-a2fa-0ab00bfa2abe}, !- Source Object
+  3,                                      !- Outlet Port
+  {5e25ba81-84bd-425f-832b-0752b1eb2cc1}, !- Target Object
   2;                                      !- Inlet Port
 
 OS:Pump:VariableSpeed,
-  {a3605d13-37f8-452f-ac72-af61675034b9}, !- Handle
+  {538ff28e-15a5-4bdb-a376-417b70bf53a6}, !- Handle
   Pump Variable Speed 1,                  !- Name
-  {d19107af-badb-48b9-8e17-b5e3b9b96407}, !- Inlet Node Name
-  {69dc513e-d48d-41a9-832a-c1ab954c0ae4}, !- Outlet Node Name
-=======
-  {aacc92ee-286c-4c2a-b18c-391627e1cdee}, !- Handle
-  Plant Loop 1 AvailabilityManagerAssignmentList; !- Name
-
-OS:Pipe:Adiabatic,
-  {84df5293-16b7-49db-98e1-8f9c4468f9d8}, !- Handle
-  Pipe Adiabatic 1,                       !- Name
-  {d1797c5e-3f1d-4d3e-9909-e366a1847a79}, !- Inlet Node Name
-  {4b14b0df-a525-4423-b905-d6f025eb1c9e}; !- Outlet Node Name
-
-OS:Pipe:Adiabatic,
-  {88372a19-d773-4938-a6fc-2fa1ff622c7f}, !- Handle
-  Pipe Adiabatic 2,                       !- Name
-  {9318731b-c81e-4941-b6e2-d5f72ea28763}, !- Inlet Node Name
-  {9f51e760-d925-45c9-b973-01e519452b1e}; !- Outlet Node Name
-
-OS:Node,
-  {b22a461b-0bbc-4d86-823b-acd8dbdf9a21}, !- Handle
-  Node 9,                                 !- Name
-  {4b14b0df-a525-4423-b905-d6f025eb1c9e}, !- Inlet Port
-  {f6c88eda-0ad9-4c5d-bc46-86b40801cea5}; !- Outlet Port
-
-OS:Connection,
-  {d1797c5e-3f1d-4d3e-9909-e366a1847a79}, !- Handle
-  {728d635e-4f7d-47d1-9f01-6fc327243ece}, !- Name
-  {6971aecb-7eff-46e1-91b7-997438c2487d}, !- Source Object
-  3,                                      !- Outlet Port
-  {84df5293-16b7-49db-98e1-8f9c4468f9d8}, !- Target Object
-  2;                                      !- Inlet Port
-
-OS:Connection,
-  {4b14b0df-a525-4423-b905-d6f025eb1c9e}, !- Handle
-  {4760fdda-663d-40d0-95e5-967b5afcf8c3}, !- Name
-  {84df5293-16b7-49db-98e1-8f9c4468f9d8}, !- Source Object
-  3,                                      !- Outlet Port
-  {b22a461b-0bbc-4d86-823b-acd8dbdf9a21}, !- Target Object
-  2;                                      !- Inlet Port
-
-OS:Connection,
-  {f6c88eda-0ad9-4c5d-bc46-86b40801cea5}, !- Handle
-  {763428cf-845c-4d2e-ad5e-711edd24973c}, !- Name
-  {b22a461b-0bbc-4d86-823b-acd8dbdf9a21}, !- Source Object
-  3,                                      !- Outlet Port
-  {2051d73e-95cf-4da8-8695-4cb1ed3d5fdf}, !- Target Object
-  3;                                      !- Inlet Port
-
-OS:Node,
-  {eb695460-40cb-4efb-a632-615f6f138dea}, !- Handle
-  Node 10,                                !- Name
-  {ad84e98f-d676-40b5-9cab-a6d7df1e5e94}, !- Inlet Port
-  {9318731b-c81e-4941-b6e2-d5f72ea28763}; !- Outlet Port
-
-OS:Connection,
-  {ad84e98f-d676-40b5-9cab-a6d7df1e5e94}, !- Handle
-  {79e275b4-4183-4a3a-bdbf-b882a3e6bcbf}, !- Name
-  {2051d73e-95cf-4da8-8695-4cb1ed3d5fdf}, !- Source Object
-  2,                                      !- Outlet Port
-  {eb695460-40cb-4efb-a632-615f6f138dea}, !- Target Object
-  2;                                      !- Inlet Port
-
-OS:Connection,
-  {9318731b-c81e-4941-b6e2-d5f72ea28763}, !- Handle
-  {b2a3956c-20db-4b24-b665-4769140dc3b2}, !- Name
-  {eb695460-40cb-4efb-a632-615f6f138dea}, !- Source Object
-  3,                                      !- Outlet Port
-  {88372a19-d773-4938-a6fc-2fa1ff622c7f}, !- Target Object
-  2;                                      !- Inlet Port
-
-OS:Connection,
-  {9f51e760-d925-45c9-b973-01e519452b1e}, !- Handle
-  {bdb8d79e-0450-42f7-adf1-f9d557802951}, !- Name
-  {88372a19-d773-4938-a6fc-2fa1ff622c7f}, !- Source Object
-  3,                                      !- Outlet Port
-  {fc2d39db-5ecd-429e-854d-a525c5796ca2}, !- Target Object
-  2;                                      !- Inlet Port
-
-OS:Pump:VariableSpeed,
-  {e96a954c-08ed-4d35-99d0-a9acd1074bd0}, !- Handle
-  Pump Variable Speed 1,                  !- Name
-  {0d1fdabb-e4e5-444d-a6de-8cf609310bb7}, !- Inlet Node Name
-  {69caecb5-f878-45fc-8eca-ba94152bc2b0}, !- Outlet Node Name
->>>>>>> 7902c0f9
+  {504d1991-ea35-4f45-85f5-856886a45274}, !- Inlet Node Name
+  {fc4b5de2-f32f-442a-98fd-3acf1a346f19}, !- Outlet Node Name
   0.01,                                   !- Rated Flow Rate {m3/s}
   1,                                      !- Rated Pump Head {Pa}
   0,                                      !- Rated Power Consumption {W}
@@ -1709,97 +1101,50 @@
   General;                                !- End-Use Subcategory
 
 OS:Node,
-<<<<<<< HEAD
-  {ce1303a5-9644-45de-b8f3-3d484c704feb}, !- Handle
+  {a875189d-fd59-44c8-b261-565fa8315a1f}, !- Handle
   Node 11,                                !- Name
-  {69dc513e-d48d-41a9-832a-c1ab954c0ae4}, !- Inlet Port
-  {255f172d-9e97-404d-9046-7e7b8c78c15e}; !- Outlet Port
-
-OS:Connection,
-  {d19107af-badb-48b9-8e17-b5e3b9b96407}, !- Handle
-  {f1700d2a-b380-4457-910a-47af69ce4766}, !- Name
-  {d2f6464d-d814-4f9b-a03f-346b1948e1c8}, !- Source Object
-  3,                                      !- Outlet Port
-  {a3605d13-37f8-452f-ac72-af61675034b9}, !- Target Object
-  2;                                      !- Inlet Port
-
-OS:Connection,
-  {69dc513e-d48d-41a9-832a-c1ab954c0ae4}, !- Handle
-  {fd02076a-ee46-4d2c-a367-207ddacbdff4}, !- Name
-  {a3605d13-37f8-452f-ac72-af61675034b9}, !- Source Object
-  3,                                      !- Outlet Port
-  {ce1303a5-9644-45de-b8f3-3d484c704feb}, !- Target Object
-  2;                                      !- Inlet Port
-
-OS:Connection,
-  {255f172d-9e97-404d-9046-7e7b8c78c15e}, !- Handle
-  {12e5716e-d11a-4789-8aa2-a5f7fb35995f}, !- Name
-  {ce1303a5-9644-45de-b8f3-3d484c704feb}, !- Source Object
-  3,                                      !- Outlet Port
-  {af8e3c01-1de6-4072-a7dc-3b5ca479af23}, !- Target Object
+  {fc4b5de2-f32f-442a-98fd-3acf1a346f19}, !- Inlet Port
+  {c014f5cc-df73-4748-b25d-b48c21ee7c0a}; !- Outlet Port
+
+OS:Connection,
+  {504d1991-ea35-4f45-85f5-856886a45274}, !- Handle
+  {42d30af7-1ddd-4e2f-8555-16973229b829}, !- Name
+  {ccb429d6-19e3-466a-b3ca-36a3f781b5da}, !- Source Object
+  3,                                      !- Outlet Port
+  {538ff28e-15a5-4bdb-a376-417b70bf53a6}, !- Target Object
+  2;                                      !- Inlet Port
+
+OS:Connection,
+  {fc4b5de2-f32f-442a-98fd-3acf1a346f19}, !- Handle
+  {8cf3604f-74c4-48c0-9f3f-2c772740dc78}, !- Name
+  {538ff28e-15a5-4bdb-a376-417b70bf53a6}, !- Source Object
+  3,                                      !- Outlet Port
+  {a875189d-fd59-44c8-b261-565fa8315a1f}, !- Target Object
+  2;                                      !- Inlet Port
+
+OS:Connection,
+  {c014f5cc-df73-4748-b25d-b48c21ee7c0a}, !- Handle
+  {3afdd97d-f4ec-491b-a179-634826d573fc}, !- Name
+  {a875189d-fd59-44c8-b261-565fa8315a1f}, !- Source Object
+  3,                                      !- Outlet Port
+  {b764ebed-c0b3-404f-ac39-af3d8a5779c7}, !- Target Object
   2;                                      !- Inlet Port
 
 OS:Schedule:Constant,
-  {1b7e3b52-e0a4-4d5c-aa96-5e56d68448ff}, !- Handle
+  {d50bf75a-5c82-4dd1-ae89-c1db3ae1348e}, !- Handle
   dhw temp,                               !- Name
-  {ec9e006d-ca93-4525-a5ba-e8390b70f456}, !- Schedule Type Limits Name
+  {ba8a8017-6b3d-4490-8dc9-63cd5d38a95e}, !- Schedule Type Limits Name
   52.6666666666667;                       !- Value
 
 OS:SetpointManager:Scheduled,
-  {53c4e0d8-71e8-42e8-bf94-4664fdadb574}, !- Handle
+  {743a681d-c8e7-40e7-a907-718e29640f18}, !- Handle
   Setpoint Manager Scheduled 1,           !- Name
   Temperature,                            !- Control Variable
-  {1b7e3b52-e0a4-4d5c-aa96-5e56d68448ff}, !- Schedule Name
-  {32883ae2-0718-4fd8-a6f9-2e1ada8cf1c2}; !- Setpoint Node or NodeList Name
+  {d50bf75a-5c82-4dd1-ae89-c1db3ae1348e}, !- Schedule Name
+  {5e25ba81-84bd-425f-832b-0752b1eb2cc1}; !- Setpoint Node or NodeList Name
 
 OS:ScheduleTypeLimits,
-  {ec9e006d-ca93-4525-a5ba-e8390b70f456}, !- Handle
-=======
-  {f6d54649-7527-4e0f-815a-f7d390975eac}, !- Handle
-  Node 11,                                !- Name
-  {69caecb5-f878-45fc-8eca-ba94152bc2b0}, !- Inlet Port
-  {50a77e70-8250-40fd-bf74-7be1c87be0eb}; !- Outlet Port
-
-OS:Connection,
-  {0d1fdabb-e4e5-444d-a6de-8cf609310bb7}, !- Handle
-  {32e118a2-115d-45db-8651-4a0e9b5ad82e}, !- Name
-  {527cfd8b-81c0-42ee-ae5c-6b84fad9da28}, !- Source Object
-  3,                                      !- Outlet Port
-  {e96a954c-08ed-4d35-99d0-a9acd1074bd0}, !- Target Object
-  2;                                      !- Inlet Port
-
-OS:Connection,
-  {69caecb5-f878-45fc-8eca-ba94152bc2b0}, !- Handle
-  {9a7f3d3b-abc2-4dc4-bb12-5215c858f102}, !- Name
-  {e96a954c-08ed-4d35-99d0-a9acd1074bd0}, !- Source Object
-  3,                                      !- Outlet Port
-  {f6d54649-7527-4e0f-815a-f7d390975eac}, !- Target Object
-  2;                                      !- Inlet Port
-
-OS:Connection,
-  {50a77e70-8250-40fd-bf74-7be1c87be0eb}, !- Handle
-  {8b0118eb-076f-4eef-b965-63f3b4d54500}, !- Name
-  {f6d54649-7527-4e0f-815a-f7d390975eac}, !- Source Object
-  3,                                      !- Outlet Port
-  {34d9b2c2-e4f6-4a36-bef3-37cf0fea89a1}, !- Target Object
-  2;                                      !- Inlet Port
-
-OS:Schedule:Constant,
-  {78e3e508-9a30-4d6a-ad00-4ed0a7888ab0}, !- Handle
-  dhw temp,                               !- Name
-  {8729fa0f-e823-4f75-94eb-ad75a8de12cf}, !- Schedule Type Limits Name
-  52.6666666666667;                       !- Value
-
-OS:SetpointManager:Scheduled,
-  {80683bbc-3465-4723-aacb-7697ccc3894d}, !- Handle
-  Setpoint Manager Scheduled 1,           !- Name
-  Temperature,                            !- Control Variable
-  {78e3e508-9a30-4d6a-ad00-4ed0a7888ab0}, !- Schedule Name
-  {fc2d39db-5ecd-429e-854d-a525c5796ca2}; !- Setpoint Node or NodeList Name
-
-OS:ScheduleTypeLimits,
-  {8729fa0f-e823-4f75-94eb-ad75a8de12cf}, !- Handle
->>>>>>> 7902c0f9
+  {ba8a8017-6b3d-4490-8dc9-63cd5d38a95e}, !- Handle
   Temperature,                            !- Name
   ,                                       !- Lower Limit Value
   ,                                       !- Upper Limit Value
@@ -1807,17 +1152,10 @@
   Temperature;                            !- Unit Type
 
 OS:WaterHeater:Mixed,
-<<<<<<< HEAD
-  {c13df019-fc9e-49b8-898e-f4208cadac75}, !- Handle
+  {09ed7711-31ed-4ab1-bf3d-ba0b2f849a95}, !- Handle
   res wh,                                 !- Name
   0.143845647790854,                      !- Tank Volume {m3}
-  {876f9fa1-490c-45b2-99e9-f530bcad6ea4}, !- Setpoint Temperature Schedule Name
-=======
-  {d631b3c0-9412-4297-8a5e-9becaeddd72a}, !- Handle
-  res wh,                                 !- Name
-  0.143845647790854,                      !- Tank Volume {m3}
-  {89e96bc9-a0d5-4990-a693-4e5ef4591e75}, !- Setpoint Temperature Schedule Name
->>>>>>> 7902c0f9
+  {c4bd7757-de9c-4fb3-930c-f8aa8d59c849}, !- Setpoint Temperature Schedule Name
   2,                                      !- Deadband Temperature Difference {deltaC}
   99,                                     !- Maximum Temperature Limit {C}
   Cycle,                                  !- Heater Control Type
@@ -1836,11 +1174,7 @@
   0,                                      !- On Cycle Parasitic Heat Fraction to Tank
   ThermalZone,                            !- Ambient Temperature Indicator
   ,                                       !- Ambient Temperature Schedule Name
-<<<<<<< HEAD
-  {8737d827-4f28-4aea-b184-172798515c51}, !- Ambient Temperature Thermal Zone Name
-=======
-  {4a2cc439-6f3b-4dce-b70b-ca10891b3b50}, !- Ambient Temperature Thermal Zone Name
->>>>>>> 7902c0f9
+  {8073013c-7a62-4308-b76e-2abba8d297a6}, !- Ambient Temperature Thermal Zone Name
   ,                                       !- Ambient Temperature Outdoor Air Node Name
   4.15693173076374,                       !- Off Cycle Loss Coefficient to Ambient Temperature {W/K}
   0.64,                                   !- Off Cycle Loss Fraction to Thermal Zone
@@ -1849,13 +1183,8 @@
   ,                                       !- Peak Use Flow Rate {m3/s}
   ,                                       !- Use Flow Rate Fraction Schedule Name
   ,                                       !- Cold Water Supply Temperature Schedule Name
-<<<<<<< HEAD
-  {ee73257d-9326-401d-9f95-89c95b192c55}, !- Use Side Inlet Node Name
-  {49178d10-d746-4dc2-ad9a-11d5855c111b}, !- Use Side Outlet Node Name
-=======
-  {4c5b5d56-c133-4138-bc60-a0922cf62153}, !- Use Side Inlet Node Name
-  {a7dd8f3e-6588-4cae-8c40-d8ab3d62e3ec}, !- Use Side Outlet Node Name
->>>>>>> 7902c0f9
+  {14e9861b-8177-4ffa-9c71-39a1013e3953}, !- Use Side Inlet Node Name
+  {9e862bdb-f871-41d6-8e36-add96e043f7a}, !- Use Side Outlet Node Name
   1,                                      !- Use Side Effectiveness
   ,                                       !- Source Side Inlet Node Name
   ,                                       !- Source Side Outlet Node Name
@@ -1868,101 +1197,51 @@
   res wh;                                 !- End-Use Subcategory
 
 OS:Schedule:Constant,
-<<<<<<< HEAD
-  {876f9fa1-490c-45b2-99e9-f530bcad6ea4}, !- Handle
+  {c4bd7757-de9c-4fb3-930c-f8aa8d59c849}, !- Handle
   WH Setpoint Temp,                       !- Name
-  {ec9e006d-ca93-4525-a5ba-e8390b70f456}, !- Schedule Type Limits Name
+  {ba8a8017-6b3d-4490-8dc9-63cd5d38a95e}, !- Schedule Type Limits Name
   52.6666666666667;                       !- Value
 
 OS:Node,
-  {8879a025-1eab-4607-84e8-6d70aa21004f}, !- Handle
+  {b30d96ce-ce16-4a54-88a1-8b8c5c27303f}, !- Handle
   Node 12,                                !- Name
-  {6e5709a9-4b34-4aa6-a59e-34216041a2a9}, !- Inlet Port
-  {ee73257d-9326-401d-9f95-89c95b192c55}; !- Outlet Port
-
-OS:Connection,
-  {6e5709a9-4b34-4aa6-a59e-34216041a2a9}, !- Handle
-  {5a7c55d9-afde-4d43-8664-d17bd915fcb6}, !- Name
-  {af8e3c01-1de6-4072-a7dc-3b5ca479af23}, !- Source Object
+  {4efef82f-a603-40ff-b01e-81488a6387a0}, !- Inlet Port
+  {14e9861b-8177-4ffa-9c71-39a1013e3953}; !- Outlet Port
+
+OS:Connection,
+  {4efef82f-a603-40ff-b01e-81488a6387a0}, !- Handle
+  {cc4f45f2-5083-4ae2-bb37-371f980e9686}, !- Name
+  {b764ebed-c0b3-404f-ac39-af3d8a5779c7}, !- Source Object
   4,                                      !- Outlet Port
-  {8879a025-1eab-4607-84e8-6d70aa21004f}, !- Target Object
+  {b30d96ce-ce16-4a54-88a1-8b8c5c27303f}, !- Target Object
   2;                                      !- Inlet Port
 
 OS:Node,
-  {f48a31f9-7b59-455e-829a-25851580e30c}, !- Handle
+  {546447b6-c874-4a21-99c2-3570b5dd55cb}, !- Handle
   Node 13,                                !- Name
-  {49178d10-d746-4dc2-ad9a-11d5855c111b}, !- Inlet Port
-  {436e4d66-5e25-4b6c-8ca2-67b353f78a7a}; !- Outlet Port
-
-OS:Connection,
-  {ee73257d-9326-401d-9f95-89c95b192c55}, !- Handle
-  {24857e8e-82ed-481d-8be6-ad0d73d9eb41}, !- Name
-  {8879a025-1eab-4607-84e8-6d70aa21004f}, !- Source Object
-  3,                                      !- Outlet Port
-  {c13df019-fc9e-49b8-898e-f4208cadac75}, !- Target Object
+  {9e862bdb-f871-41d6-8e36-add96e043f7a}, !- Inlet Port
+  {32c16b16-314d-40ca-a245-98bdca332f1c}; !- Outlet Port
+
+OS:Connection,
+  {14e9861b-8177-4ffa-9c71-39a1013e3953}, !- Handle
+  {1e90c165-7d7b-4d8e-bb8e-dfee64b64673}, !- Name
+  {b30d96ce-ce16-4a54-88a1-8b8c5c27303f}, !- Source Object
+  3,                                      !- Outlet Port
+  {09ed7711-31ed-4ab1-bf3d-ba0b2f849a95}, !- Target Object
   31;                                     !- Inlet Port
 
 OS:Connection,
-  {49178d10-d746-4dc2-ad9a-11d5855c111b}, !- Handle
-  {c6bb7b4c-8c63-47d8-8c1e-7b77c6660367}, !- Name
-  {c13df019-fc9e-49b8-898e-f4208cadac75}, !- Source Object
+  {9e862bdb-f871-41d6-8e36-add96e043f7a}, !- Handle
+  {eec969bf-3a89-4687-a454-bb1add21d358}, !- Name
+  {09ed7711-31ed-4ab1-bf3d-ba0b2f849a95}, !- Source Object
   32,                                     !- Outlet Port
-  {f48a31f9-7b59-455e-829a-25851580e30c}, !- Target Object
-  2;                                      !- Inlet Port
-
-OS:Connection,
-  {436e4d66-5e25-4b6c-8ca2-67b353f78a7a}, !- Handle
-  {c3c82611-67f0-4b85-a62e-9a12580c2b83}, !- Name
-  {f48a31f9-7b59-455e-829a-25851580e30c}, !- Source Object
-  3,                                      !- Outlet Port
-  {b5fef18d-2fee-49ed-a7b5-53fa02bc6e8f}, !- Target Object
-=======
-  {89e96bc9-a0d5-4990-a693-4e5ef4591e75}, !- Handle
-  WH Setpoint Temp,                       !- Name
-  {8729fa0f-e823-4f75-94eb-ad75a8de12cf}, !- Schedule Type Limits Name
-  52.6666666666667;                       !- Value
-
-OS:Node,
-  {3e564a2b-b9e7-44d9-92f1-87c56e65074d}, !- Handle
-  Node 12,                                !- Name
-  {2b8c3a50-4353-4af2-b7b5-bc7dadf881c2}, !- Inlet Port
-  {4c5b5d56-c133-4138-bc60-a0922cf62153}; !- Outlet Port
-
-OS:Connection,
-  {2b8c3a50-4353-4af2-b7b5-bc7dadf881c2}, !- Handle
-  {a0275cf2-c381-47e0-b499-02b90faec721}, !- Name
-  {34d9b2c2-e4f6-4a36-bef3-37cf0fea89a1}, !- Source Object
-  4,                                      !- Outlet Port
-  {3e564a2b-b9e7-44d9-92f1-87c56e65074d}, !- Target Object
-  2;                                      !- Inlet Port
-
-OS:Node,
-  {8fc22366-5580-4ec9-a68d-51603f26f791}, !- Handle
-  Node 13,                                !- Name
-  {a7dd8f3e-6588-4cae-8c40-d8ab3d62e3ec}, !- Inlet Port
-  {6efdfec2-c3f6-4aa4-80f6-5fb0551c4842}; !- Outlet Port
-
-OS:Connection,
-  {4c5b5d56-c133-4138-bc60-a0922cf62153}, !- Handle
-  {6bb03c1c-0830-46e5-b20e-aeb748e1d48c}, !- Name
-  {3e564a2b-b9e7-44d9-92f1-87c56e65074d}, !- Source Object
-  3,                                      !- Outlet Port
-  {d631b3c0-9412-4297-8a5e-9becaeddd72a}, !- Target Object
-  31;                                     !- Inlet Port
-
-OS:Connection,
-  {a7dd8f3e-6588-4cae-8c40-d8ab3d62e3ec}, !- Handle
-  {a639d819-92c0-4666-be8a-7b14b66abd4c}, !- Name
-  {d631b3c0-9412-4297-8a5e-9becaeddd72a}, !- Source Object
-  32,                                     !- Outlet Port
-  {8fc22366-5580-4ec9-a68d-51603f26f791}, !- Target Object
-  2;                                      !- Inlet Port
-
-OS:Connection,
-  {6efdfec2-c3f6-4aa4-80f6-5fb0551c4842}, !- Handle
-  {c3850a4e-e766-466c-b163-1909c19ba9af}, !- Name
-  {8fc22366-5580-4ec9-a68d-51603f26f791}, !- Source Object
-  3,                                      !- Outlet Port
-  {2051d73e-95cf-4da8-8695-4cb1ed3d5fdf}, !- Target Object
->>>>>>> 7902c0f9
+  {546447b6-c874-4a21-99c2-3570b5dd55cb}, !- Target Object
+  2;                                      !- Inlet Port
+
+OS:Connection,
+  {32c16b16-314d-40ca-a245-98bdca332f1c}, !- Handle
+  {c74ac822-1505-4f22-be8f-dac624c21f53}, !- Name
+  {546447b6-c874-4a21-99c2-3570b5dd55cb}, !- Source Object
+  3,                                      !- Outlet Port
+  {9e472c8f-ad1e-4be8-82c1-90af5fe77087}, !- Target Object
   4;                                      !- Inlet Port
