!- NOTE: Auto-generated from /test/osw_files/SFD_2000sqft_2story_SL_FA.osw

OS:Version,
<<<<<<< HEAD
  {4faaea5e-8937-46fe-9a7e-d057eb0c82fe}, !- Handle
  2.9.1;                                  !- Version Identifier

OS:SimulationControl,
  {0a04b92d-5c11-4e9b-90a1-57101f159f8d}, !- Handle
=======
  {13923eb6-cbe1-42f4-a2a3-352c2e145978}, !- Handle
  2.9.1;                                  !- Version Identifier

OS:SimulationControl,
  {0a43385e-2574-4257-a638-503350b82495}, !- Handle
>>>>>>> 425d8131
  ,                                       !- Do Zone Sizing Calculation
  ,                                       !- Do System Sizing Calculation
  ,                                       !- Do Plant Sizing Calculation
  No;                                     !- Run Simulation for Sizing Periods

OS:Timestep,
<<<<<<< HEAD
  {02e731c9-d81b-4f3c-87ad-9416fd275636}, !- Handle
  6;                                      !- Number of Timesteps per Hour

OS:ShadowCalculation,
  {ff0b2969-20cc-4674-8960-c9bf85b550e8}, !- Handle
=======
  {6446b9fc-d4ce-43f5-8e9b-4e278ce284fa}, !- Handle
  6;                                      !- Number of Timesteps per Hour

OS:ShadowCalculation,
  {5c833423-f34b-475e-9a43-0729b0a3cf24}, !- Handle
>>>>>>> 425d8131
  20,                                     !- Calculation Frequency
  200;                                    !- Maximum Figures in Shadow Overlap Calculations

OS:SurfaceConvectionAlgorithm:Outside,
<<<<<<< HEAD
  {1dc6a46f-0860-4ec7-8a0a-3b57f03b99c1}, !- Handle
  DOE-2;                                  !- Algorithm

OS:SurfaceConvectionAlgorithm:Inside,
  {798abff4-df87-459d-900d-f6f80d74bc50}, !- Handle
  TARP;                                   !- Algorithm

OS:ZoneCapacitanceMultiplier:ResearchSpecial,
  {e174a716-8c1a-4a21-979c-b739057ba847}, !- Handle
=======
  {97320493-5419-4e52-9f1a-a0c2bce7a968}, !- Handle
  DOE-2;                                  !- Algorithm

OS:SurfaceConvectionAlgorithm:Inside,
  {fcf9e9f1-f9ab-4c27-bd6c-0569c3f260f4}, !- Handle
  TARP;                                   !- Algorithm

OS:ZoneCapacitanceMultiplier:ResearchSpecial,
  {07d784ce-9b84-4891-bea7-6b49b091f083}, !- Handle
>>>>>>> 425d8131
  ,                                       !- Temperature Capacity Multiplier
  15,                                     !- Humidity Capacity Multiplier
  ;                                       !- Carbon Dioxide Capacity Multiplier

OS:RunPeriod,
<<<<<<< HEAD
  {3356ab84-fd25-4480-80b4-fe587de67203}, !- Handle
=======
  {6399e3c4-159f-4fde-8c6c-cf72b34cab74}, !- Handle
>>>>>>> 425d8131
  Run Period 1,                           !- Name
  1,                                      !- Begin Month
  1,                                      !- Begin Day of Month
  12,                                     !- End Month
  31,                                     !- End Day of Month
  ,                                       !- Use Weather File Holidays and Special Days
  ,                                       !- Use Weather File Daylight Saving Period
  ,                                       !- Apply Weekend Holiday Rule
  ,                                       !- Use Weather File Rain Indicators
  ,                                       !- Use Weather File Snow Indicators
  ;                                       !- Number of Times Runperiod to be Repeated

OS:YearDescription,
<<<<<<< HEAD
  {d88b735e-5ae0-4f1f-b0d3-bcdc536e7827}, !- Handle
=======
  {553547d7-d84b-42b7-b905-fa149027bad2}, !- Handle
>>>>>>> 425d8131
  2007,                                   !- Calendar Year
  ,                                       !- Day of Week for Start Day
  ;                                       !- Is Leap Year

OS:ThermalZone,
<<<<<<< HEAD
  {6bee1c9d-b6c2-4bdd-8ad7-7c4242ae8625}, !- Handle
=======
  {86fc02be-6927-4511-89c3-9a42c39326e6}, !- Handle
>>>>>>> 425d8131
  living zone,                            !- Name
  ,                                       !- Multiplier
  ,                                       !- Ceiling Height {m}
  ,                                       !- Volume {m3}
  ,                                       !- Floor Area {m2}
  ,                                       !- Zone Inside Convection Algorithm
  ,                                       !- Zone Outside Convection Algorithm
  ,                                       !- Zone Conditioning Equipment List Name
<<<<<<< HEAD
  {4c8a9ccd-9863-4ad5-9143-0c5a1e9636a0}, !- Zone Air Inlet Port List
  {adbb6913-dcd8-4b59-9dbd-636f98a28b1b}, !- Zone Air Exhaust Port List
  {b82b7ec6-0288-4a29-a77b-9e725a31c3c3}, !- Zone Air Node Name
  {47cc8145-0a90-4ec0-9416-74b223886751}, !- Zone Return Air Port List
=======
  {b7551d18-b319-4f5c-b065-4a6085fddd99}, !- Zone Air Inlet Port List
  {c696a6c0-a2a6-4c89-8195-f5c0d52d1ffb}, !- Zone Air Exhaust Port List
  {bf92203b-93ea-47f6-a4c3-a9c35eace17f}, !- Zone Air Node Name
  {e0cbb33e-c024-480d-81ab-224bbc9001b3}, !- Zone Return Air Port List
>>>>>>> 425d8131
  ,                                       !- Primary Daylighting Control Name
  ,                                       !- Fraction of Zone Controlled by Primary Daylighting Control
  ,                                       !- Secondary Daylighting Control Name
  ,                                       !- Fraction of Zone Controlled by Secondary Daylighting Control
  ,                                       !- Illuminance Map Name
  ,                                       !- Group Rendering Name
  ,                                       !- Thermostat Name
  No;                                     !- Use Ideal Air Loads

OS:Node,
<<<<<<< HEAD
  {9fb4bf4d-465f-430d-9581-53b271b4913e}, !- Handle
  Node 1,                                 !- Name
  {b82b7ec6-0288-4a29-a77b-9e725a31c3c3}, !- Inlet Port
  ;                                       !- Outlet Port

OS:Connection,
  {b82b7ec6-0288-4a29-a77b-9e725a31c3c3}, !- Handle
  {c143fb48-b23f-4589-afe6-5c2f2c3c215a}, !- Name
  {6bee1c9d-b6c2-4bdd-8ad7-7c4242ae8625}, !- Source Object
  11,                                     !- Outlet Port
  {9fb4bf4d-465f-430d-9581-53b271b4913e}, !- Target Object
  2;                                      !- Inlet Port

OS:PortList,
  {4c8a9ccd-9863-4ad5-9143-0c5a1e9636a0}, !- Handle
  {4fdd14a6-b7d2-4712-be44-8674b44c7d0c}, !- Name
  {6bee1c9d-b6c2-4bdd-8ad7-7c4242ae8625}; !- HVAC Component

OS:PortList,
  {adbb6913-dcd8-4b59-9dbd-636f98a28b1b}, !- Handle
  {48c31e0d-1af5-4b6f-9297-d6e4e2791e7f}, !- Name
  {6bee1c9d-b6c2-4bdd-8ad7-7c4242ae8625}; !- HVAC Component

OS:PortList,
  {47cc8145-0a90-4ec0-9416-74b223886751}, !- Handle
  {c78e4b2a-b31e-44e0-bc27-e444a731b73c}, !- Name
  {6bee1c9d-b6c2-4bdd-8ad7-7c4242ae8625}; !- HVAC Component

OS:Sizing:Zone,
  {e4e31abd-8541-46ef-8332-e2d6d3afbcc0}, !- Handle
  {6bee1c9d-b6c2-4bdd-8ad7-7c4242ae8625}, !- Zone or ZoneList Name
=======
  {a32e0fe7-7f4d-4d06-8997-1fff41c346b5}, !- Handle
  Node 1,                                 !- Name
  {bf92203b-93ea-47f6-a4c3-a9c35eace17f}, !- Inlet Port
  ;                                       !- Outlet Port

OS:Connection,
  {bf92203b-93ea-47f6-a4c3-a9c35eace17f}, !- Handle
  {4d29741f-09a4-4211-b3c3-b2c9440539b5}, !- Name
  {86fc02be-6927-4511-89c3-9a42c39326e6}, !- Source Object
  11,                                     !- Outlet Port
  {a32e0fe7-7f4d-4d06-8997-1fff41c346b5}, !- Target Object
  2;                                      !- Inlet Port

OS:PortList,
  {b7551d18-b319-4f5c-b065-4a6085fddd99}, !- Handle
  {e2652acb-a775-490d-ba86-ecdb8606c37b}, !- Name
  {86fc02be-6927-4511-89c3-9a42c39326e6}; !- HVAC Component

OS:PortList,
  {c696a6c0-a2a6-4c89-8195-f5c0d52d1ffb}, !- Handle
  {70afc989-085c-4164-b352-5d446bddd696}, !- Name
  {86fc02be-6927-4511-89c3-9a42c39326e6}; !- HVAC Component

OS:PortList,
  {e0cbb33e-c024-480d-81ab-224bbc9001b3}, !- Handle
  {d0b897d5-c02c-4ffc-8d67-c2f491d56fdb}, !- Name
  {86fc02be-6927-4511-89c3-9a42c39326e6}; !- HVAC Component

OS:Sizing:Zone,
  {7657b50f-58e7-4090-9a97-4a1a19994be4}, !- Handle
  {86fc02be-6927-4511-89c3-9a42c39326e6}, !- Zone or ZoneList Name
>>>>>>> 425d8131
  SupplyAirTemperature,                   !- Zone Cooling Design Supply Air Temperature Input Method
  14,                                     !- Zone Cooling Design Supply Air Temperature {C}
  11.11,                                  !- Zone Cooling Design Supply Air Temperature Difference {deltaC}
  SupplyAirTemperature,                   !- Zone Heating Design Supply Air Temperature Input Method
  40,                                     !- Zone Heating Design Supply Air Temperature {C}
  11.11,                                  !- Zone Heating Design Supply Air Temperature Difference {deltaC}
  0.0085,                                 !- Zone Cooling Design Supply Air Humidity Ratio {kg-H2O/kg-air}
  0.008,                                  !- Zone Heating Design Supply Air Humidity Ratio {kg-H2O/kg-air}
  ,                                       !- Zone Heating Sizing Factor
  ,                                       !- Zone Cooling Sizing Factor
  DesignDay,                              !- Cooling Design Air Flow Method
  ,                                       !- Cooling Design Air Flow Rate {m3/s}
  ,                                       !- Cooling Minimum Air Flow per Zone Floor Area {m3/s-m2}
  ,                                       !- Cooling Minimum Air Flow {m3/s}
  ,                                       !- Cooling Minimum Air Flow Fraction
  DesignDay,                              !- Heating Design Air Flow Method
  ,                                       !- Heating Design Air Flow Rate {m3/s}
  ,                                       !- Heating Maximum Air Flow per Zone Floor Area {m3/s-m2}
  ,                                       !- Heating Maximum Air Flow {m3/s}
  ,                                       !- Heating Maximum Air Flow Fraction
  ,                                       !- Design Zone Air Distribution Effectiveness in Cooling Mode
  ,                                       !- Design Zone Air Distribution Effectiveness in Heating Mode
  No,                                     !- Account for Dedicated Outdoor Air System
  NeutralSupplyAir,                       !- Dedicated Outdoor Air System Control Strategy
  autosize,                               !- Dedicated Outdoor Air Low Setpoint Temperature for Design {C}
  autosize;                               !- Dedicated Outdoor Air High Setpoint Temperature for Design {C}

OS:ZoneHVAC:EquipmentList,
<<<<<<< HEAD
  {de4e8856-5f45-4c87-a215-781ed449e830}, !- Handle
  Zone HVAC Equipment List 1,             !- Name
  {6bee1c9d-b6c2-4bdd-8ad7-7c4242ae8625}; !- Thermal Zone

OS:Space,
  {4e951de0-4a9b-4797-ae41-5cce4a3edd75}, !- Handle
  living space,                           !- Name
  {097be9f3-7bb1-4062-9e53-6ac2917b00c7}, !- Space Type Name
=======
  {7322c8c0-99d3-4ee7-a4ab-1f0e2312432c}, !- Handle
  Zone HVAC Equipment List 1,             !- Name
  {86fc02be-6927-4511-89c3-9a42c39326e6}; !- Thermal Zone

OS:Space,
  {88928131-b3a3-4d99-8ad5-ce6df6f1732c}, !- Handle
  living space,                           !- Name
  {9bb265ad-767b-45ba-b785-ef884d3f4221}, !- Space Type Name
>>>>>>> 425d8131
  ,                                       !- Default Construction Set Name
  ,                                       !- Default Schedule Set Name
  -0,                                     !- Direction of Relative North {deg}
  0,                                      !- X Origin {m}
  0,                                      !- Y Origin {m}
  0,                                      !- Z Origin {m}
  ,                                       !- Building Story Name
<<<<<<< HEAD
  {6bee1c9d-b6c2-4bdd-8ad7-7c4242ae8625}, !- Thermal Zone Name
  ,                                       !- Part of Total Floor Area
  ,                                       !- Design Specification Outdoor Air Object Name
  {5bf4e999-a2ae-4268-bf4e-616110622e47}; !- Building Unit Name

OS:Surface,
  {9252f706-5af1-48b4-b3e2-b30cd74045f5}, !- Handle
  Surface 1,                              !- Name
  Floor,                                  !- Surface Type
  ,                                       !- Construction Name
  {4e951de0-4a9b-4797-ae41-5cce4a3edd75}, !- Space Name
=======
  {86fc02be-6927-4511-89c3-9a42c39326e6}, !- Thermal Zone Name
  ,                                       !- Part of Total Floor Area
  ,                                       !- Design Specification Outdoor Air Object Name
  {f9a6d808-b33b-4001-a3f9-97e952816a30}; !- Building Unit Name

OS:Surface,
  {75d38aba-3d22-42dc-8663-cf1910cb2feb}, !- Handle
  Surface 1,                              !- Name
  Floor,                                  !- Surface Type
  ,                                       !- Construction Name
  {88928131-b3a3-4d99-8ad5-ce6df6f1732c}, !- Space Name
>>>>>>> 425d8131
  Foundation,                             !- Outside Boundary Condition
  ,                                       !- Outside Boundary Condition Object
  NoSun,                                  !- Sun Exposure
  NoWind,                                 !- Wind Exposure
  ,                                       !- View Factor to Ground
  ,                                       !- Number of Vertices
  0, 0, 0,                                !- X,Y,Z Vertex 1 {m}
  0, 5.56486118425249, 0,                 !- X,Y,Z Vertex 2 {m}
  11.129722368505, 5.56486118425249, 0,   !- X,Y,Z Vertex 3 {m}
  11.129722368505, 0, 0;                  !- X,Y,Z Vertex 4 {m}

OS:Surface,
<<<<<<< HEAD
  {030553d0-995d-4453-ac19-e4d6e6055d86}, !- Handle
  Surface 2,                              !- Name
  Wall,                                   !- Surface Type
  ,                                       !- Construction Name
  {4e951de0-4a9b-4797-ae41-5cce4a3edd75}, !- Space Name
=======
  {34b500ca-f846-4cb7-99d4-7bdf8049cf50}, !- Handle
  Surface 2,                              !- Name
  Wall,                                   !- Surface Type
  ,                                       !- Construction Name
  {88928131-b3a3-4d99-8ad5-ce6df6f1732c}, !- Space Name
>>>>>>> 425d8131
  Outdoors,                               !- Outside Boundary Condition
  ,                                       !- Outside Boundary Condition Object
  SunExposed,                             !- Sun Exposure
  WindExposed,                            !- Wind Exposure
  ,                                       !- View Factor to Ground
  ,                                       !- Number of Vertices
  0, 5.56486118425249, 2.4384,            !- X,Y,Z Vertex 1 {m}
  0, 5.56486118425249, 0,                 !- X,Y,Z Vertex 2 {m}
  0, 0, 0,                                !- X,Y,Z Vertex 3 {m}
  0, 0, 2.4384;                           !- X,Y,Z Vertex 4 {m}

OS:Surface,
<<<<<<< HEAD
  {5cc1b79c-cb67-4e0e-9924-3084d4ad2c7f}, !- Handle
  Surface 3,                              !- Name
  Wall,                                   !- Surface Type
  ,                                       !- Construction Name
  {4e951de0-4a9b-4797-ae41-5cce4a3edd75}, !- Space Name
=======
  {7c5bc68b-e516-4386-aedb-3f4d99bedb4e}, !- Handle
  Surface 3,                              !- Name
  Wall,                                   !- Surface Type
  ,                                       !- Construction Name
  {88928131-b3a3-4d99-8ad5-ce6df6f1732c}, !- Space Name
>>>>>>> 425d8131
  Outdoors,                               !- Outside Boundary Condition
  ,                                       !- Outside Boundary Condition Object
  SunExposed,                             !- Sun Exposure
  WindExposed,                            !- Wind Exposure
  ,                                       !- View Factor to Ground
  ,                                       !- Number of Vertices
  11.129722368505, 5.56486118425249, 2.4384, !- X,Y,Z Vertex 1 {m}
  11.129722368505, 5.56486118425249, 0,   !- X,Y,Z Vertex 2 {m}
  0, 5.56486118425249, 0,                 !- X,Y,Z Vertex 3 {m}
  0, 5.56486118425249, 2.4384;            !- X,Y,Z Vertex 4 {m}

OS:Surface,
<<<<<<< HEAD
  {43dca1ff-38ae-4ed5-b03f-869f6d047b82}, !- Handle
  Surface 4,                              !- Name
  Wall,                                   !- Surface Type
  ,                                       !- Construction Name
  {4e951de0-4a9b-4797-ae41-5cce4a3edd75}, !- Space Name
=======
  {1d591a99-c1f7-4d9e-b504-ed8958f70792}, !- Handle
  Surface 4,                              !- Name
  Wall,                                   !- Surface Type
  ,                                       !- Construction Name
  {88928131-b3a3-4d99-8ad5-ce6df6f1732c}, !- Space Name
>>>>>>> 425d8131
  Outdoors,                               !- Outside Boundary Condition
  ,                                       !- Outside Boundary Condition Object
  SunExposed,                             !- Sun Exposure
  WindExposed,                            !- Wind Exposure
  ,                                       !- View Factor to Ground
  ,                                       !- Number of Vertices
  11.129722368505, 0, 2.4384,             !- X,Y,Z Vertex 1 {m}
  11.129722368505, 0, 0,                  !- X,Y,Z Vertex 2 {m}
  11.129722368505, 5.56486118425249, 0,   !- X,Y,Z Vertex 3 {m}
  11.129722368505, 5.56486118425249, 2.4384; !- X,Y,Z Vertex 4 {m}

OS:Surface,
<<<<<<< HEAD
  {3ca7de72-21fe-4bd9-9478-90c4701bb506}, !- Handle
  Surface 5,                              !- Name
  Wall,                                   !- Surface Type
  ,                                       !- Construction Name
  {4e951de0-4a9b-4797-ae41-5cce4a3edd75}, !- Space Name
=======
  {0edaa026-960d-4e15-a9c5-794ed0fd56c6}, !- Handle
  Surface 5,                              !- Name
  Wall,                                   !- Surface Type
  ,                                       !- Construction Name
  {88928131-b3a3-4d99-8ad5-ce6df6f1732c}, !- Space Name
>>>>>>> 425d8131
  Outdoors,                               !- Outside Boundary Condition
  ,                                       !- Outside Boundary Condition Object
  SunExposed,                             !- Sun Exposure
  WindExposed,                            !- Wind Exposure
  ,                                       !- View Factor to Ground
  ,                                       !- Number of Vertices
  0, 0, 2.4384,                           !- X,Y,Z Vertex 1 {m}
  0, 0, 0,                                !- X,Y,Z Vertex 2 {m}
  11.129722368505, 0, 0,                  !- X,Y,Z Vertex 3 {m}
  11.129722368505, 0, 2.4384;             !- X,Y,Z Vertex 4 {m}

OS:Surface,
<<<<<<< HEAD
  {21cc2344-a203-4ee2-9b58-4350796ad650}, !- Handle
  Surface 6,                              !- Name
  RoofCeiling,                            !- Surface Type
  ,                                       !- Construction Name
  {4e951de0-4a9b-4797-ae41-5cce4a3edd75}, !- Space Name
  Surface,                                !- Outside Boundary Condition
  {61384dc0-8821-41f6-a930-a1f5ba0103d1}, !- Outside Boundary Condition Object
=======
  {22e0505d-1c42-4f72-8df5-e7e7a4a2a26d}, !- Handle
  Surface 6,                              !- Name
  RoofCeiling,                            !- Surface Type
  ,                                       !- Construction Name
  {88928131-b3a3-4d99-8ad5-ce6df6f1732c}, !- Space Name
  Surface,                                !- Outside Boundary Condition
  {5fa6f33a-2841-4e2e-865e-7bb0c6ea7608}, !- Outside Boundary Condition Object
>>>>>>> 425d8131
  NoSun,                                  !- Sun Exposure
  NoWind,                                 !- Wind Exposure
  ,                                       !- View Factor to Ground
  ,                                       !- Number of Vertices
  11.129722368505, 0, 2.4384,             !- X,Y,Z Vertex 1 {m}
  11.129722368505, 5.56486118425249, 2.4384, !- X,Y,Z Vertex 2 {m}
  0, 5.56486118425249, 2.4384,            !- X,Y,Z Vertex 3 {m}
  0, 0, 2.4384;                           !- X,Y,Z Vertex 4 {m}

OS:SpaceType,
<<<<<<< HEAD
  {097be9f3-7bb1-4062-9e53-6ac2917b00c7}, !- Handle
=======
  {9bb265ad-767b-45ba-b785-ef884d3f4221}, !- Handle
>>>>>>> 425d8131
  Space Type 1,                           !- Name
  ,                                       !- Default Construction Set Name
  ,                                       !- Default Schedule Set Name
  ,                                       !- Group Rendering Name
  ,                                       !- Design Specification Outdoor Air Object Name
  ,                                       !- Standards Template
  ,                                       !- Standards Building Type
  living;                                 !- Standards Space Type

OS:Space,
<<<<<<< HEAD
  {973bb4d2-51ae-438c-bd77-9a62995e5dd9}, !- Handle
  living space|story 2,                   !- Name
  {097be9f3-7bb1-4062-9e53-6ac2917b00c7}, !- Space Type Name
=======
  {8c9bc562-3f7b-4439-923d-f33637e57b23}, !- Handle
  living space|story 2,                   !- Name
  {9bb265ad-767b-45ba-b785-ef884d3f4221}, !- Space Type Name
>>>>>>> 425d8131
  ,                                       !- Default Construction Set Name
  ,                                       !- Default Schedule Set Name
  -0,                                     !- Direction of Relative North {deg}
  0,                                      !- X Origin {m}
  0,                                      !- Y Origin {m}
  2.4384,                                 !- Z Origin {m}
  ,                                       !- Building Story Name
<<<<<<< HEAD
  {6bee1c9d-b6c2-4bdd-8ad7-7c4242ae8625}, !- Thermal Zone Name
  ,                                       !- Part of Total Floor Area
  ,                                       !- Design Specification Outdoor Air Object Name
  {5bf4e999-a2ae-4268-bf4e-616110622e47}; !- Building Unit Name

OS:Surface,
  {61384dc0-8821-41f6-a930-a1f5ba0103d1}, !- Handle
  Surface 7,                              !- Name
  Floor,                                  !- Surface Type
  ,                                       !- Construction Name
  {973bb4d2-51ae-438c-bd77-9a62995e5dd9}, !- Space Name
  Surface,                                !- Outside Boundary Condition
  {21cc2344-a203-4ee2-9b58-4350796ad650}, !- Outside Boundary Condition Object
=======
  {86fc02be-6927-4511-89c3-9a42c39326e6}, !- Thermal Zone Name
  ,                                       !- Part of Total Floor Area
  ,                                       !- Design Specification Outdoor Air Object Name
  {f9a6d808-b33b-4001-a3f9-97e952816a30}; !- Building Unit Name

OS:Surface,
  {5fa6f33a-2841-4e2e-865e-7bb0c6ea7608}, !- Handle
  Surface 7,                              !- Name
  Floor,                                  !- Surface Type
  ,                                       !- Construction Name
  {8c9bc562-3f7b-4439-923d-f33637e57b23}, !- Space Name
  Surface,                                !- Outside Boundary Condition
  {22e0505d-1c42-4f72-8df5-e7e7a4a2a26d}, !- Outside Boundary Condition Object
>>>>>>> 425d8131
  NoSun,                                  !- Sun Exposure
  NoWind,                                 !- Wind Exposure
  ,                                       !- View Factor to Ground
  ,                                       !- Number of Vertices
  0, 0, 0,                                !- X,Y,Z Vertex 1 {m}
  0, 5.56486118425249, 0,                 !- X,Y,Z Vertex 2 {m}
  11.129722368505, 5.56486118425249, 0,   !- X,Y,Z Vertex 3 {m}
  11.129722368505, 0, 0;                  !- X,Y,Z Vertex 4 {m}

OS:Surface,
<<<<<<< HEAD
  {42d9a329-3077-4cb7-800e-d80982d93777}, !- Handle
  Surface 8,                              !- Name
  Wall,                                   !- Surface Type
  ,                                       !- Construction Name
  {973bb4d2-51ae-438c-bd77-9a62995e5dd9}, !- Space Name
=======
  {8a35ddbc-3df3-4ff1-8f06-685060584cb8}, !- Handle
  Surface 8,                              !- Name
  Wall,                                   !- Surface Type
  ,                                       !- Construction Name
  {8c9bc562-3f7b-4439-923d-f33637e57b23}, !- Space Name
>>>>>>> 425d8131
  Outdoors,                               !- Outside Boundary Condition
  ,                                       !- Outside Boundary Condition Object
  SunExposed,                             !- Sun Exposure
  WindExposed,                            !- Wind Exposure
  ,                                       !- View Factor to Ground
  ,                                       !- Number of Vertices
  0, 5.56486118425249, 2.4384,            !- X,Y,Z Vertex 1 {m}
  0, 5.56486118425249, 0,                 !- X,Y,Z Vertex 2 {m}
  0, 0, 0,                                !- X,Y,Z Vertex 3 {m}
  0, 0, 2.4384;                           !- X,Y,Z Vertex 4 {m}

OS:Surface,
<<<<<<< HEAD
  {da1f3d11-d878-45d8-9205-5c32ffdae2eb}, !- Handle
  Surface 9,                              !- Name
  Wall,                                   !- Surface Type
  ,                                       !- Construction Name
  {973bb4d2-51ae-438c-bd77-9a62995e5dd9}, !- Space Name
=======
  {d2c05f17-f721-4570-a2d5-288a82826764}, !- Handle
  Surface 9,                              !- Name
  Wall,                                   !- Surface Type
  ,                                       !- Construction Name
  {8c9bc562-3f7b-4439-923d-f33637e57b23}, !- Space Name
>>>>>>> 425d8131
  Outdoors,                               !- Outside Boundary Condition
  ,                                       !- Outside Boundary Condition Object
  SunExposed,                             !- Sun Exposure
  WindExposed,                            !- Wind Exposure
  ,                                       !- View Factor to Ground
  ,                                       !- Number of Vertices
  11.129722368505, 5.56486118425249, 2.4384, !- X,Y,Z Vertex 1 {m}
  11.129722368505, 5.56486118425249, 0,   !- X,Y,Z Vertex 2 {m}
  0, 5.56486118425249, 0,                 !- X,Y,Z Vertex 3 {m}
  0, 5.56486118425249, 2.4384;            !- X,Y,Z Vertex 4 {m}

OS:Surface,
<<<<<<< HEAD
  {9fed5461-ae64-43e6-b1a7-9eba82104168}, !- Handle
  Surface 10,                             !- Name
  Wall,                                   !- Surface Type
  ,                                       !- Construction Name
  {973bb4d2-51ae-438c-bd77-9a62995e5dd9}, !- Space Name
=======
  {d98ce622-bb51-4e79-beae-3e1622eb409f}, !- Handle
  Surface 10,                             !- Name
  Wall,                                   !- Surface Type
  ,                                       !- Construction Name
  {8c9bc562-3f7b-4439-923d-f33637e57b23}, !- Space Name
>>>>>>> 425d8131
  Outdoors,                               !- Outside Boundary Condition
  ,                                       !- Outside Boundary Condition Object
  SunExposed,                             !- Sun Exposure
  WindExposed,                            !- Wind Exposure
  ,                                       !- View Factor to Ground
  ,                                       !- Number of Vertices
  11.129722368505, 0, 2.4384,             !- X,Y,Z Vertex 1 {m}
  11.129722368505, 0, 0,                  !- X,Y,Z Vertex 2 {m}
  11.129722368505, 5.56486118425249, 0,   !- X,Y,Z Vertex 3 {m}
  11.129722368505, 5.56486118425249, 2.4384; !- X,Y,Z Vertex 4 {m}

OS:Surface,
<<<<<<< HEAD
  {e00f5380-f815-472a-b4a7-fd385ff88038}, !- Handle
  Surface 11,                             !- Name
  Wall,                                   !- Surface Type
  ,                                       !- Construction Name
  {973bb4d2-51ae-438c-bd77-9a62995e5dd9}, !- Space Name
=======
  {dbf8d1a5-79fc-4ac3-ba95-29f8f3f56b3f}, !- Handle
  Surface 11,                             !- Name
  Wall,                                   !- Surface Type
  ,                                       !- Construction Name
  {8c9bc562-3f7b-4439-923d-f33637e57b23}, !- Space Name
>>>>>>> 425d8131
  Outdoors,                               !- Outside Boundary Condition
  ,                                       !- Outside Boundary Condition Object
  SunExposed,                             !- Sun Exposure
  WindExposed,                            !- Wind Exposure
  ,                                       !- View Factor to Ground
  ,                                       !- Number of Vertices
  0, 0, 2.4384,                           !- X,Y,Z Vertex 1 {m}
  0, 0, 0,                                !- X,Y,Z Vertex 2 {m}
  11.129722368505, 0, 0,                  !- X,Y,Z Vertex 3 {m}
  11.129722368505, 0, 2.4384;             !- X,Y,Z Vertex 4 {m}

OS:Surface,
<<<<<<< HEAD
  {4b976757-e423-4f35-8812-2556a43f739e}, !- Handle
  Surface 12,                             !- Name
  RoofCeiling,                            !- Surface Type
  ,                                       !- Construction Name
  {973bb4d2-51ae-438c-bd77-9a62995e5dd9}, !- Space Name
  Surface,                                !- Outside Boundary Condition
  {8161abdf-d6cc-4cc1-a16a-152973929a4c}, !- Outside Boundary Condition Object
=======
  {a4291327-c6b0-4ea9-b875-eae3c42991f8}, !- Handle
  Surface 12,                             !- Name
  RoofCeiling,                            !- Surface Type
  ,                                       !- Construction Name
  {8c9bc562-3f7b-4439-923d-f33637e57b23}, !- Space Name
  Surface,                                !- Outside Boundary Condition
  {d2117ce5-04a0-4083-9a1c-ad16e9997a5d}, !- Outside Boundary Condition Object
>>>>>>> 425d8131
  NoSun,                                  !- Sun Exposure
  NoWind,                                 !- Wind Exposure
  ,                                       !- View Factor to Ground
  ,                                       !- Number of Vertices
  11.129722368505, 0, 2.4384,             !- X,Y,Z Vertex 1 {m}
  11.129722368505, 5.56486118425249, 2.4384, !- X,Y,Z Vertex 2 {m}
  0, 5.56486118425249, 2.4384,            !- X,Y,Z Vertex 3 {m}
  0, 0, 2.4384;                           !- X,Y,Z Vertex 4 {m}

OS:Surface,
<<<<<<< HEAD
  {8161abdf-d6cc-4cc1-a16a-152973929a4c}, !- Handle
  Surface 13,                             !- Name
  Floor,                                  !- Surface Type
  ,                                       !- Construction Name
  {de9fdb9b-e8b0-4733-b6a5-040041dc4d94}, !- Space Name
  Surface,                                !- Outside Boundary Condition
  {4b976757-e423-4f35-8812-2556a43f739e}, !- Outside Boundary Condition Object
=======
  {d2117ce5-04a0-4083-9a1c-ad16e9997a5d}, !- Handle
  Surface 13,                             !- Name
  Floor,                                  !- Surface Type
  ,                                       !- Construction Name
  {f6749d7e-c3fb-47b0-821f-ef402a1633ce}, !- Space Name
  Surface,                                !- Outside Boundary Condition
  {a4291327-c6b0-4ea9-b875-eae3c42991f8}, !- Outside Boundary Condition Object
>>>>>>> 425d8131
  NoSun,                                  !- Sun Exposure
  NoWind,                                 !- Wind Exposure
  ,                                       !- View Factor to Ground
  ,                                       !- Number of Vertices
  0, 5.56486118425249, 0,                 !- X,Y,Z Vertex 1 {m}
  11.129722368505, 5.56486118425249, 0,   !- X,Y,Z Vertex 2 {m}
  11.129722368505, 0, 0,                  !- X,Y,Z Vertex 3 {m}
  0, 0, 0;                                !- X,Y,Z Vertex 4 {m}

OS:Surface,
<<<<<<< HEAD
  {d335d7c9-125c-4a16-889e-990a13d056d3}, !- Handle
  Surface 14,                             !- Name
  RoofCeiling,                            !- Surface Type
  ,                                       !- Construction Name
  {de9fdb9b-e8b0-4733-b6a5-040041dc4d94}, !- Space Name
=======
  {73221667-11c5-4a09-aa2b-4c78ac21af70}, !- Handle
  Surface 14,                             !- Name
  RoofCeiling,                            !- Surface Type
  ,                                       !- Construction Name
  {f6749d7e-c3fb-47b0-821f-ef402a1633ce}, !- Space Name
>>>>>>> 425d8131
  Outdoors,                               !- Outside Boundary Condition
  ,                                       !- Outside Boundary Condition Object
  SunExposed,                             !- Sun Exposure
  WindExposed,                            !- Wind Exposure
  ,                                       !- View Factor to Ground
  ,                                       !- Number of Vertices
  11.129722368505, 2.78243059212624, 1.69601529606312, !- X,Y,Z Vertex 1 {m}
  0, 2.78243059212624, 1.69601529606312,  !- X,Y,Z Vertex 2 {m}
  0, 0, 0.3048,                           !- X,Y,Z Vertex 3 {m}
  11.129722368505, 0, 0.3048;             !- X,Y,Z Vertex 4 {m}

OS:Surface,
<<<<<<< HEAD
  {baeb10a0-3501-4d6e-99ac-c006fd6bc1b1}, !- Handle
  Surface 15,                             !- Name
  RoofCeiling,                            !- Surface Type
  ,                                       !- Construction Name
  {de9fdb9b-e8b0-4733-b6a5-040041dc4d94}, !- Space Name
=======
  {850aece6-ca66-4645-b120-4d168b12612c}, !- Handle
  Surface 15,                             !- Name
  RoofCeiling,                            !- Surface Type
  ,                                       !- Construction Name
  {f6749d7e-c3fb-47b0-821f-ef402a1633ce}, !- Space Name
>>>>>>> 425d8131
  Outdoors,                               !- Outside Boundary Condition
  ,                                       !- Outside Boundary Condition Object
  SunExposed,                             !- Sun Exposure
  WindExposed,                            !- Wind Exposure
  ,                                       !- View Factor to Ground
  ,                                       !- Number of Vertices
  0, 2.78243059212624, 1.69601529606312,  !- X,Y,Z Vertex 1 {m}
  11.129722368505, 2.78243059212624, 1.69601529606312, !- X,Y,Z Vertex 2 {m}
  11.129722368505, 5.56486118425249, 0.304799999999999, !- X,Y,Z Vertex 3 {m}
  0, 5.56486118425249, 0.304799999999999; !- X,Y,Z Vertex 4 {m}

OS:Surface,
<<<<<<< HEAD
  {b6b40ddc-dcb0-408f-94b5-5291f2cdd20e}, !- Handle
  Surface 16,                             !- Name
  Wall,                                   !- Surface Type
  ,                                       !- Construction Name
  {de9fdb9b-e8b0-4733-b6a5-040041dc4d94}, !- Space Name
=======
  {e3fff3b0-d7eb-4ca8-bb2e-33c2ac04aa8c}, !- Handle
  Surface 16,                             !- Name
  Wall,                                   !- Surface Type
  ,                                       !- Construction Name
  {f6749d7e-c3fb-47b0-821f-ef402a1633ce}, !- Space Name
>>>>>>> 425d8131
  Outdoors,                               !- Outside Boundary Condition
  ,                                       !- Outside Boundary Condition Object
  SunExposed,                             !- Sun Exposure
  WindExposed,                            !- Wind Exposure
  ,                                       !- View Factor to Ground
  ,                                       !- Number of Vertices
  0, 2.78243059212624, 1.39121529606312,  !- X,Y,Z Vertex 1 {m}
  0, 5.56486118425249, 0,                 !- X,Y,Z Vertex 2 {m}
  0, 0, 0;                                !- X,Y,Z Vertex 3 {m}

OS:Surface,
<<<<<<< HEAD
  {c46e9aee-9782-4b85-b21e-122d4707025e}, !- Handle
  Surface 17,                             !- Name
  Wall,                                   !- Surface Type
  ,                                       !- Construction Name
  {de9fdb9b-e8b0-4733-b6a5-040041dc4d94}, !- Space Name
=======
  {65fb9cb9-cf54-4582-baaf-1ce5b0422662}, !- Handle
  Surface 17,                             !- Name
  Wall,                                   !- Surface Type
  ,                                       !- Construction Name
  {f6749d7e-c3fb-47b0-821f-ef402a1633ce}, !- Space Name
>>>>>>> 425d8131
  Outdoors,                               !- Outside Boundary Condition
  ,                                       !- Outside Boundary Condition Object
  SunExposed,                             !- Sun Exposure
  WindExposed,                            !- Wind Exposure
  ,                                       !- View Factor to Ground
  ,                                       !- Number of Vertices
  11.129722368505, 2.78243059212624, 1.39121529606312, !- X,Y,Z Vertex 1 {m}
  11.129722368505, 0, 0,                  !- X,Y,Z Vertex 2 {m}
  11.129722368505, 5.56486118425249, 0;   !- X,Y,Z Vertex 3 {m}

OS:Space,
<<<<<<< HEAD
  {de9fdb9b-e8b0-4733-b6a5-040041dc4d94}, !- Handle
  finished attic space,                   !- Name
  {097be9f3-7bb1-4062-9e53-6ac2917b00c7}, !- Space Type Name
=======
  {f6749d7e-c3fb-47b0-821f-ef402a1633ce}, !- Handle
  finished attic space,                   !- Name
  {9bb265ad-767b-45ba-b785-ef884d3f4221}, !- Space Type Name
>>>>>>> 425d8131
  ,                                       !- Default Construction Set Name
  ,                                       !- Default Schedule Set Name
  -0,                                     !- Direction of Relative North {deg}
  0,                                      !- X Origin {m}
  0,                                      !- Y Origin {m}
  4.8768,                                 !- Z Origin {m}
  ,                                       !- Building Story Name
<<<<<<< HEAD
  {6bee1c9d-b6c2-4bdd-8ad7-7c4242ae8625}, !- Thermal Zone Name
  ,                                       !- Part of Total Floor Area
  ,                                       !- Design Specification Outdoor Air Object Name
  {5bf4e999-a2ae-4268-bf4e-616110622e47}; !- Building Unit Name

OS:BuildingUnit,
  {5bf4e999-a2ae-4268-bf4e-616110622e47}, !- Handle
=======
  {86fc02be-6927-4511-89c3-9a42c39326e6}, !- Thermal Zone Name
  ,                                       !- Part of Total Floor Area
  ,                                       !- Design Specification Outdoor Air Object Name
  {f9a6d808-b33b-4001-a3f9-97e952816a30}; !- Building Unit Name

OS:BuildingUnit,
  {f9a6d808-b33b-4001-a3f9-97e952816a30}, !- Handle
>>>>>>> 425d8131
  unit 1,                                 !- Name
  ,                                       !- Rendering Color
  Residential;                            !- Building Unit Type

OS:Building,
<<<<<<< HEAD
  {8558e48d-bfc9-47a7-a4ab-8afbd47b9398}, !- Handle
=======
  {4bf9f4a6-b132-4018-8d85-0849d904592d}, !- Handle
>>>>>>> 425d8131
  Building 1,                             !- Name
  ,                                       !- Building Sector Type
  0,                                      !- North Axis {deg}
  ,                                       !- Nominal Floor to Floor Height {m}
  ,                                       !- Space Type Name
  ,                                       !- Default Construction Set Name
  ,                                       !- Default Schedule Set Name
  3,                                      !- Standards Number of Stories
  3,                                      !- Standards Number of Above Ground Stories
  ,                                       !- Standards Template
  singlefamilydetached,                   !- Standards Building Type
  1;                                      !- Standards Number of Living Units

OS:AdditionalProperties,
<<<<<<< HEAD
  {3919c788-e3dd-4781-b196-c7c9805419a7}, !- Handle
  {8558e48d-bfc9-47a7-a4ab-8afbd47b9398}, !- Object Name
=======
  {aabaf699-ef40-462b-8d58-e3e8bfcb4fc9}, !- Handle
  {4bf9f4a6-b132-4018-8d85-0849d904592d}, !- Object Name
>>>>>>> 425d8131
  Total Units Represented,                !- Feature Name 1
  Integer,                                !- Feature Data Type 1
  1,                                      !- Feature Value 1
  Total Units Modeled,                    !- Feature Name 2
  Integer,                                !- Feature Data Type 2
  1;                                      !- Feature Value 2

OS:AdditionalProperties,
<<<<<<< HEAD
  {5f170b51-f7ce-4d3a-8e59-e2684a23f66a}, !- Handle
  {5bf4e999-a2ae-4268-bf4e-616110622e47}, !- Object Name
=======
  {625cd5fe-9019-4539-9ac3-3a799106f4f5}, !- Handle
  {f9a6d808-b33b-4001-a3f9-97e952816a30}, !- Object Name
>>>>>>> 425d8131
  NumberOfBedrooms,                       !- Feature Name 1
  Integer,                                !- Feature Data Type 1
  3,                                      !- Feature Value 1
  NumberOfBathrooms,                      !- Feature Name 2
  Double,                                 !- Feature Data Type 2
  2;                                      !- Feature Value 2

OS:External:File,
  {db245f80-600a-491e-98b5-fb68c1eba2a1}, !- Handle
  TMY_10-60min.csv,                       !- Name
  TMY_10-60min.csv;                       !- File Name

OS:Schedule:Day,
<<<<<<< HEAD
  {03f765ef-46b2-4b05-a0f2-8829b1b6f20c}, !- Handle
=======
  {17bc8414-1c46-469e-b549-401a59de7c57}, !- Handle
>>>>>>> 425d8131
  Schedule Day 1,                         !- Name
  ,                                       !- Schedule Type Limits Name
  ,                                       !- Interpolate to Timestep
  24,                                     !- Hour 1
  0,                                      !- Minute 1
  0;                                      !- Value Until Time 1

OS:Schedule:Day,
<<<<<<< HEAD
  {e78a228a-657c-47bc-8180-151164cdd152}, !- Handle
=======
  {d22fff68-4231-4ede-88b5-9ed17803e09a}, !- Handle
>>>>>>> 425d8131
  Schedule Day 2,                         !- Name
  ,                                       !- Schedule Type Limits Name
  ,                                       !- Interpolate to Timestep
  24,                                     !- Hour 1
  0,                                      !- Minute 1
  1;                                      !- Value Until Time 1

OS:Schedule:File,
  {44efc9c1-3709-49ed-b1b1-b108c926d4ad}, !- Handle
  res occupants schedule,                 !- Name
  {83f2ec39-d164-4fc8-a424-26465339a792}, !- Schedule Type Limits Name
  {db245f80-600a-491e-98b5-fb68c1eba2a1}, !- External File Name
  1,                                      !- Column Number
  1,                                      !- Rows to Skip at Top
  8760,                                   !- Number of Hours of Data
  ,                                       !- Column Separator
  ,                                       !- Interpolate to Timestep
  60;                                     !- Minutes per Item

OS:Schedule:Ruleset,
  {3fd8809a-35c8-4601-be36-750cceeceb84}, !- Handle
  Schedule Ruleset 1,                     !- Name
  {ca440a85-46fe-4d8c-9662-720380ef8e98}, !- Schedule Type Limits Name
  {e0de10e0-4d9b-4703-9ed9-cca190d98683}; !- Default Day Schedule Name

OS:Schedule:Day,
  {e0de10e0-4d9b-4703-9ed9-cca190d98683}, !- Handle
  Schedule Day 3,                         !- Name
  {ca440a85-46fe-4d8c-9662-720380ef8e98}, !- Schedule Type Limits Name
  ,                                       !- Interpolate to Timestep
  24,                                     !- Hour 1
  0,                                      !- Minute 1
  112.539290946133;                       !- Value Until Time 1

OS:People:Definition,
  {0e20e212-ccdf-4f97-8462-fcf5ee1c762d}, !- Handle
  res occupants|living space,             !- Name
  People,                                 !- Number of People Calculation Method
  0.88,                                   !- Number of People {people}
  ,                                       !- People per Space Floor Area {person/m2}
  ,                                       !- Space Floor Area per Person {m2/person}
  0.319734,                               !- Fraction Radiant
  0.573,                                  !- Sensible Heat Fraction
  0,                                      !- Carbon Dioxide Generation Rate {m3/s-W}
  No,                                     !- Enable ASHRAE 55 Comfort Warnings
  ZoneAveraged;                           !- Mean Radiant Temperature Calculation Type

OS:People,
  {c8f660e9-4f92-4c49-b5e3-5ea9fe5686ca}, !- Handle
  res occupants|living space,             !- Name
  {0e20e212-ccdf-4f97-8462-fcf5ee1c762d}, !- People Definition Name
  {4e951de0-4a9b-4797-ae41-5cce4a3edd75}, !- Space or SpaceType Name
  {44efc9c1-3709-49ed-b1b1-b108c926d4ad}, !- Number of People Schedule Name
  {3fd8809a-35c8-4601-be36-750cceeceb84}, !- Activity Level Schedule Name
  ,                                       !- Surface Name/Angle Factor List Name
  ,                                       !- Work Efficiency Schedule Name
  ,                                       !- Clothing Insulation Schedule Name
  ,                                       !- Air Velocity Schedule Name
  1;                                      !- Multiplier

OS:ScheduleTypeLimits,
  {ca440a85-46fe-4d8c-9662-720380ef8e98}, !- Handle
  ActivityLevel,                          !- Name
  0,                                      !- Lower Limit Value
  ,                                       !- Upper Limit Value
  Continuous,                             !- Numeric Type
  ActivityLevel;                          !- Unit Type

OS:ScheduleTypeLimits,
  {83f2ec39-d164-4fc8-a424-26465339a792}, !- Handle
  Fractional,                             !- Name
  0,                                      !- Lower Limit Value
  1,                                      !- Upper Limit Value
  Continuous;                             !- Numeric Type

OS:People:Definition,
  {4509f68f-3003-46f2-829e-de19accd731b}, !- Handle
  res occupants|living space|story 2,     !- Name
  People,                                 !- Number of People Calculation Method
  0.88,                                   !- Number of People {people}
  ,                                       !- People per Space Floor Area {person/m2}
  ,                                       !- Space Floor Area per Person {m2/person}
  0.319734,                               !- Fraction Radiant
  0.573,                                  !- Sensible Heat Fraction
  0,                                      !- Carbon Dioxide Generation Rate {m3/s-W}
  No,                                     !- Enable ASHRAE 55 Comfort Warnings
  ZoneAveraged;                           !- Mean Radiant Temperature Calculation Type

OS:People,
  {9b168c32-4814-410a-aed0-eef2c3e7b893}, !- Handle
  res occupants|living space|story 2,     !- Name
  {4509f68f-3003-46f2-829e-de19accd731b}, !- People Definition Name
  {973bb4d2-51ae-438c-bd77-9a62995e5dd9}, !- Space or SpaceType Name
  {44efc9c1-3709-49ed-b1b1-b108c926d4ad}, !- Number of People Schedule Name
  {3fd8809a-35c8-4601-be36-750cceeceb84}, !- Activity Level Schedule Name
  ,                                       !- Surface Name/Angle Factor List Name
  ,                                       !- Work Efficiency Schedule Name
  ,                                       !- Clothing Insulation Schedule Name
  ,                                       !- Air Velocity Schedule Name
  1;                                      !- Multiplier

OS:People:Definition,
  {d98c5ab5-e82a-440e-a88c-e342a41c83a1}, !- Handle
  res occupants|finished attic space,     !- Name
  People,                                 !- Number of People Calculation Method
  0.88,                                   !- Number of People {people}
  ,                                       !- People per Space Floor Area {person/m2}
  ,                                       !- Space Floor Area per Person {m2/person}
  0.319734,                               !- Fraction Radiant
  0.573,                                  !- Sensible Heat Fraction
  0,                                      !- Carbon Dioxide Generation Rate {m3/s-W}
  No,                                     !- Enable ASHRAE 55 Comfort Warnings
  ZoneAveraged;                           !- Mean Radiant Temperature Calculation Type

OS:People,
  {856ed58a-3c1d-4a62-813b-086f15ea484e}, !- Handle
  res occupants|finished attic space,     !- Name
  {d98c5ab5-e82a-440e-a88c-e342a41c83a1}, !- People Definition Name
  {de9fdb9b-e8b0-4733-b6a5-040041dc4d94}, !- Space or SpaceType Name
  {44efc9c1-3709-49ed-b1b1-b108c926d4ad}, !- Number of People Schedule Name
  {3fd8809a-35c8-4601-be36-750cceeceb84}, !- Activity Level Schedule Name
  ,                                       !- Surface Name/Angle Factor List Name
  ,                                       !- Work Efficiency Schedule Name
  ,                                       !- Clothing Insulation Schedule Name
  ,                                       !- Air Velocity Schedule Name
  1;                                      !- Multiplier

OS:ShadingSurfaceGroup,
<<<<<<< HEAD
  {8b2b57ac-5c60-4027-9c69-759daeeb1aed}, !- Handle
=======
  {ed1f3c4c-a2b7-48b7-83ef-d9895ac301a5}, !- Handle
>>>>>>> 425d8131
  res eaves,                              !- Name
  Building;                               !- Shading Surface Type

OS:ShadingSurface,
<<<<<<< HEAD
  {01e510c9-86e7-4c4b-8fdf-266c09f06ee6}, !- Handle
  Surface 14 - res eaves,                 !- Name
  ,                                       !- Construction Name
  {8b2b57ac-5c60-4027-9c69-759daeeb1aed}, !- Shading Surface Group Name
=======
  {1f5b05db-8cff-459c-842a-34d5fa00290c}, !- Handle
  Surface 14 - res eaves,                 !- Name
  ,                                       !- Construction Name
  {ed1f3c4c-a2b7-48b7-83ef-d9895ac301a5}, !- Shading Surface Group Name
>>>>>>> 425d8131
  ,                                       !- Transmittance Schedule Name
  ,                                       !- Number of Vertices
  11.739322368505, 0, 5.1816,             !- X,Y,Z Vertex 1 {m}
  11.739322368505, 2.78243059212624, 6.57281529606312, !- X,Y,Z Vertex 2 {m}
  11.129722368505, 2.78243059212624, 6.57281529606312, !- X,Y,Z Vertex 3 {m}
  11.129722368505, 0, 5.1816;             !- X,Y,Z Vertex 4 {m}

OS:ShadingSurface,
<<<<<<< HEAD
  {a1800c12-26eb-4319-8e64-dd25fd81b7a4}, !- Handle
  Surface 14 - res eaves 1,               !- Name
  ,                                       !- Construction Name
  {8b2b57ac-5c60-4027-9c69-759daeeb1aed}, !- Shading Surface Group Name
=======
  {00fdbe73-b96a-4200-b21e-2ec99a07858e}, !- Handle
  Surface 14 - res eaves 1,               !- Name
  ,                                       !- Construction Name
  {ed1f3c4c-a2b7-48b7-83ef-d9895ac301a5}, !- Shading Surface Group Name
>>>>>>> 425d8131
  ,                                       !- Transmittance Schedule Name
  ,                                       !- Number of Vertices
  -0.6096, 2.78243059212624, 6.57281529606312, !- X,Y,Z Vertex 1 {m}
  -0.6096, 0, 5.1816,                     !- X,Y,Z Vertex 2 {m}
  0, 0, 5.1816,                           !- X,Y,Z Vertex 3 {m}
  0, 2.78243059212624, 6.57281529606312;  !- X,Y,Z Vertex 4 {m}

OS:ShadingSurface,
<<<<<<< HEAD
  {e740e77e-e4a8-4066-b7d3-83968eeccae8}, !- Handle
  Surface 14 - res eaves 2,               !- Name
  ,                                       !- Construction Name
  {8b2b57ac-5c60-4027-9c69-759daeeb1aed}, !- Shading Surface Group Name
=======
  {b36f2292-69af-4f1b-bf6e-bdf08e5051ff}, !- Handle
  Surface 14 - res eaves 2,               !- Name
  ,                                       !- Construction Name
  {ed1f3c4c-a2b7-48b7-83ef-d9895ac301a5}, !- Shading Surface Group Name
>>>>>>> 425d8131
  ,                                       !- Transmittance Schedule Name
  ,                                       !- Number of Vertices
  0, -0.6096, 4.8768,                     !- X,Y,Z Vertex 1 {m}
  11.129722368505, -0.6096, 4.8768,       !- X,Y,Z Vertex 2 {m}
  11.129722368505, 0, 5.1816,             !- X,Y,Z Vertex 3 {m}
  0, 0, 5.1816;                           !- X,Y,Z Vertex 4 {m}

OS:ShadingSurface,
<<<<<<< HEAD
  {6d961238-21b8-48c2-bf8d-a3cf708b0631}, !- Handle
  Surface 15 - res eaves,                 !- Name
  ,                                       !- Construction Name
  {8b2b57ac-5c60-4027-9c69-759daeeb1aed}, !- Shading Surface Group Name
=======
  {b65b99f0-5a56-467b-b4e0-3aae32b8af7d}, !- Handle
  Surface 15 - res eaves,                 !- Name
  ,                                       !- Construction Name
  {ed1f3c4c-a2b7-48b7-83ef-d9895ac301a5}, !- Shading Surface Group Name
>>>>>>> 425d8131
  ,                                       !- Transmittance Schedule Name
  ,                                       !- Number of Vertices
  -0.6096, 5.56486118425249, 5.1816,      !- X,Y,Z Vertex 1 {m}
  -0.6096, 2.78243059212624, 6.57281529606312, !- X,Y,Z Vertex 2 {m}
  0, 2.78243059212624, 6.57281529606312,  !- X,Y,Z Vertex 3 {m}
  0, 5.56486118425249, 5.1816;            !- X,Y,Z Vertex 4 {m}

OS:ShadingSurface,
<<<<<<< HEAD
  {b2ab3489-a0a8-4434-9c42-2fa8e1016e37}, !- Handle
  Surface 15 - res eaves 1,               !- Name
  ,                                       !- Construction Name
  {8b2b57ac-5c60-4027-9c69-759daeeb1aed}, !- Shading Surface Group Name
=======
  {72bc5f18-d4ce-43a7-9812-68d6fe03cd76}, !- Handle
  Surface 15 - res eaves 1,               !- Name
  ,                                       !- Construction Name
  {ed1f3c4c-a2b7-48b7-83ef-d9895ac301a5}, !- Shading Surface Group Name
>>>>>>> 425d8131
  ,                                       !- Transmittance Schedule Name
  ,                                       !- Number of Vertices
  11.739322368505, 2.78243059212624, 6.57281529606312, !- X,Y,Z Vertex 1 {m}
  11.739322368505, 5.56486118425249, 5.1816, !- X,Y,Z Vertex 2 {m}
  11.129722368505, 5.56486118425249, 5.1816, !- X,Y,Z Vertex 3 {m}
  11.129722368505, 2.78243059212624, 6.57281529606312; !- X,Y,Z Vertex 4 {m}

OS:ShadingSurface,
<<<<<<< HEAD
  {698de83f-0bd9-411e-ba23-571530165dab}, !- Handle
  Surface 15 - res eaves 2,               !- Name
  ,                                       !- Construction Name
  {8b2b57ac-5c60-4027-9c69-759daeeb1aed}, !- Shading Surface Group Name
=======
  {3e4ed792-034d-4fd1-b518-52b710179534}, !- Handle
  Surface 15 - res eaves 2,               !- Name
  ,                                       !- Construction Name
  {ed1f3c4c-a2b7-48b7-83ef-d9895ac301a5}, !- Shading Surface Group Name
>>>>>>> 425d8131
  ,                                       !- Transmittance Schedule Name
  ,                                       !- Number of Vertices
  11.129722368505, 6.17446118425249, 4.8768, !- X,Y,Z Vertex 1 {m}
  0, 6.17446118425249, 4.8768,            !- X,Y,Z Vertex 2 {m}
  0, 5.56486118425249, 5.1816,            !- X,Y,Z Vertex 3 {m}
  11.129722368505, 5.56486118425249, 5.1816; !- X,Y,Z Vertex 4 {m}
<|MERGE_RESOLUTION|>--- conflicted
+++ resolved
@@ -1,73 +1,41 @@
 !- NOTE: Auto-generated from /test/osw_files/SFD_2000sqft_2story_SL_FA.osw
 
 OS:Version,
-<<<<<<< HEAD
-  {4faaea5e-8937-46fe-9a7e-d057eb0c82fe}, !- Handle
+  {b5f23533-a4fb-49a8-a9de-91710c35bb25}, !- Handle
   2.9.1;                                  !- Version Identifier
 
 OS:SimulationControl,
-  {0a04b92d-5c11-4e9b-90a1-57101f159f8d}, !- Handle
-=======
-  {13923eb6-cbe1-42f4-a2a3-352c2e145978}, !- Handle
-  2.9.1;                                  !- Version Identifier
-
-OS:SimulationControl,
-  {0a43385e-2574-4257-a638-503350b82495}, !- Handle
->>>>>>> 425d8131
+  {b12987cb-832e-44dc-8ecb-395227d30a8d}, !- Handle
   ,                                       !- Do Zone Sizing Calculation
   ,                                       !- Do System Sizing Calculation
   ,                                       !- Do Plant Sizing Calculation
   No;                                     !- Run Simulation for Sizing Periods
 
 OS:Timestep,
-<<<<<<< HEAD
-  {02e731c9-d81b-4f3c-87ad-9416fd275636}, !- Handle
+  {32313bc5-8982-45fd-b23f-56c1638751e2}, !- Handle
   6;                                      !- Number of Timesteps per Hour
 
 OS:ShadowCalculation,
-  {ff0b2969-20cc-4674-8960-c9bf85b550e8}, !- Handle
-=======
-  {6446b9fc-d4ce-43f5-8e9b-4e278ce284fa}, !- Handle
-  6;                                      !- Number of Timesteps per Hour
-
-OS:ShadowCalculation,
-  {5c833423-f34b-475e-9a43-0729b0a3cf24}, !- Handle
->>>>>>> 425d8131
+  {0d04367a-dd13-4217-b664-54105259967f}, !- Handle
   20,                                     !- Calculation Frequency
   200;                                    !- Maximum Figures in Shadow Overlap Calculations
 
 OS:SurfaceConvectionAlgorithm:Outside,
-<<<<<<< HEAD
-  {1dc6a46f-0860-4ec7-8a0a-3b57f03b99c1}, !- Handle
+  {ba8a7878-8a4c-4449-9c4b-97563a615d30}, !- Handle
   DOE-2;                                  !- Algorithm
 
 OS:SurfaceConvectionAlgorithm:Inside,
-  {798abff4-df87-459d-900d-f6f80d74bc50}, !- Handle
+  {022604ad-5595-4221-928b-0a34a25ed506}, !- Handle
   TARP;                                   !- Algorithm
 
 OS:ZoneCapacitanceMultiplier:ResearchSpecial,
-  {e174a716-8c1a-4a21-979c-b739057ba847}, !- Handle
-=======
-  {97320493-5419-4e52-9f1a-a0c2bce7a968}, !- Handle
-  DOE-2;                                  !- Algorithm
-
-OS:SurfaceConvectionAlgorithm:Inside,
-  {fcf9e9f1-f9ab-4c27-bd6c-0569c3f260f4}, !- Handle
-  TARP;                                   !- Algorithm
-
-OS:ZoneCapacitanceMultiplier:ResearchSpecial,
-  {07d784ce-9b84-4891-bea7-6b49b091f083}, !- Handle
->>>>>>> 425d8131
+  {bf7c9648-00e6-4c84-885b-87e222bda36c}, !- Handle
   ,                                       !- Temperature Capacity Multiplier
   15,                                     !- Humidity Capacity Multiplier
   ;                                       !- Carbon Dioxide Capacity Multiplier
 
 OS:RunPeriod,
-<<<<<<< HEAD
-  {3356ab84-fd25-4480-80b4-fe587de67203}, !- Handle
-=======
-  {6399e3c4-159f-4fde-8c6c-cf72b34cab74}, !- Handle
->>>>>>> 425d8131
+  {59eff8e5-09ab-413f-abdc-95299eed9b56}, !- Handle
   Run Period 1,                           !- Name
   1,                                      !- Begin Month
   1,                                      !- Begin Day of Month
@@ -81,21 +49,13 @@
   ;                                       !- Number of Times Runperiod to be Repeated
 
 OS:YearDescription,
-<<<<<<< HEAD
-  {d88b735e-5ae0-4f1f-b0d3-bcdc536e7827}, !- Handle
-=======
-  {553547d7-d84b-42b7-b905-fa149027bad2}, !- Handle
->>>>>>> 425d8131
+  {874905ca-e9d7-4db6-b713-fbe4876a9f31}, !- Handle
   2007,                                   !- Calendar Year
   ,                                       !- Day of Week for Start Day
   ;                                       !- Is Leap Year
 
 OS:ThermalZone,
-<<<<<<< HEAD
-  {6bee1c9d-b6c2-4bdd-8ad7-7c4242ae8625}, !- Handle
-=======
-  {86fc02be-6927-4511-89c3-9a42c39326e6}, !- Handle
->>>>>>> 425d8131
+  {174a4a20-de9d-49c5-ba0c-494053a23e51}, !- Handle
   living zone,                            !- Name
   ,                                       !- Multiplier
   ,                                       !- Ceiling Height {m}
@@ -104,17 +64,10 @@
   ,                                       !- Zone Inside Convection Algorithm
   ,                                       !- Zone Outside Convection Algorithm
   ,                                       !- Zone Conditioning Equipment List Name
-<<<<<<< HEAD
-  {4c8a9ccd-9863-4ad5-9143-0c5a1e9636a0}, !- Zone Air Inlet Port List
-  {adbb6913-dcd8-4b59-9dbd-636f98a28b1b}, !- Zone Air Exhaust Port List
-  {b82b7ec6-0288-4a29-a77b-9e725a31c3c3}, !- Zone Air Node Name
-  {47cc8145-0a90-4ec0-9416-74b223886751}, !- Zone Return Air Port List
-=======
-  {b7551d18-b319-4f5c-b065-4a6085fddd99}, !- Zone Air Inlet Port List
-  {c696a6c0-a2a6-4c89-8195-f5c0d52d1ffb}, !- Zone Air Exhaust Port List
-  {bf92203b-93ea-47f6-a4c3-a9c35eace17f}, !- Zone Air Node Name
-  {e0cbb33e-c024-480d-81ab-224bbc9001b3}, !- Zone Return Air Port List
->>>>>>> 425d8131
+  {7637435a-8097-4e1d-81e3-d5cbae4c1441}, !- Zone Air Inlet Port List
+  {da1f2d8b-bcb9-41ae-ba10-c1fa28540425}, !- Zone Air Exhaust Port List
+  {d00acf04-51b7-427b-b859-24f453247bef}, !- Zone Air Node Name
+  {06e7ffac-257c-4c91-9bd8-7bfc63bd3d26}, !- Zone Return Air Port List
   ,                                       !- Primary Daylighting Control Name
   ,                                       !- Fraction of Zone Controlled by Primary Daylighting Control
   ,                                       !- Secondary Daylighting Control Name
@@ -125,71 +78,37 @@
   No;                                     !- Use Ideal Air Loads
 
 OS:Node,
-<<<<<<< HEAD
-  {9fb4bf4d-465f-430d-9581-53b271b4913e}, !- Handle
+  {c723ded8-5b89-4e70-b181-6cce9293f08d}, !- Handle
   Node 1,                                 !- Name
-  {b82b7ec6-0288-4a29-a77b-9e725a31c3c3}, !- Inlet Port
+  {d00acf04-51b7-427b-b859-24f453247bef}, !- Inlet Port
   ;                                       !- Outlet Port
 
 OS:Connection,
-  {b82b7ec6-0288-4a29-a77b-9e725a31c3c3}, !- Handle
-  {c143fb48-b23f-4589-afe6-5c2f2c3c215a}, !- Name
-  {6bee1c9d-b6c2-4bdd-8ad7-7c4242ae8625}, !- Source Object
+  {d00acf04-51b7-427b-b859-24f453247bef}, !- Handle
+  {cef0ba6c-5485-4dcb-b7fc-df0016d1db9f}, !- Name
+  {174a4a20-de9d-49c5-ba0c-494053a23e51}, !- Source Object
   11,                                     !- Outlet Port
-  {9fb4bf4d-465f-430d-9581-53b271b4913e}, !- Target Object
+  {c723ded8-5b89-4e70-b181-6cce9293f08d}, !- Target Object
   2;                                      !- Inlet Port
 
 OS:PortList,
-  {4c8a9ccd-9863-4ad5-9143-0c5a1e9636a0}, !- Handle
-  {4fdd14a6-b7d2-4712-be44-8674b44c7d0c}, !- Name
-  {6bee1c9d-b6c2-4bdd-8ad7-7c4242ae8625}; !- HVAC Component
+  {7637435a-8097-4e1d-81e3-d5cbae4c1441}, !- Handle
+  {f16005dd-2a5c-4ccd-be18-4cb957a78f7d}, !- Name
+  {174a4a20-de9d-49c5-ba0c-494053a23e51}; !- HVAC Component
 
 OS:PortList,
-  {adbb6913-dcd8-4b59-9dbd-636f98a28b1b}, !- Handle
-  {48c31e0d-1af5-4b6f-9297-d6e4e2791e7f}, !- Name
-  {6bee1c9d-b6c2-4bdd-8ad7-7c4242ae8625}; !- HVAC Component
+  {da1f2d8b-bcb9-41ae-ba10-c1fa28540425}, !- Handle
+  {047c8bcf-a335-47a7-abd5-7548cfd8d79a}, !- Name
+  {174a4a20-de9d-49c5-ba0c-494053a23e51}; !- HVAC Component
 
 OS:PortList,
-  {47cc8145-0a90-4ec0-9416-74b223886751}, !- Handle
-  {c78e4b2a-b31e-44e0-bc27-e444a731b73c}, !- Name
-  {6bee1c9d-b6c2-4bdd-8ad7-7c4242ae8625}; !- HVAC Component
+  {06e7ffac-257c-4c91-9bd8-7bfc63bd3d26}, !- Handle
+  {c8b98fce-b834-4b48-899f-8744fc26c8cf}, !- Name
+  {174a4a20-de9d-49c5-ba0c-494053a23e51}; !- HVAC Component
 
 OS:Sizing:Zone,
-  {e4e31abd-8541-46ef-8332-e2d6d3afbcc0}, !- Handle
-  {6bee1c9d-b6c2-4bdd-8ad7-7c4242ae8625}, !- Zone or ZoneList Name
-=======
-  {a32e0fe7-7f4d-4d06-8997-1fff41c346b5}, !- Handle
-  Node 1,                                 !- Name
-  {bf92203b-93ea-47f6-a4c3-a9c35eace17f}, !- Inlet Port
-  ;                                       !- Outlet Port
-
-OS:Connection,
-  {bf92203b-93ea-47f6-a4c3-a9c35eace17f}, !- Handle
-  {4d29741f-09a4-4211-b3c3-b2c9440539b5}, !- Name
-  {86fc02be-6927-4511-89c3-9a42c39326e6}, !- Source Object
-  11,                                     !- Outlet Port
-  {a32e0fe7-7f4d-4d06-8997-1fff41c346b5}, !- Target Object
-  2;                                      !- Inlet Port
-
-OS:PortList,
-  {b7551d18-b319-4f5c-b065-4a6085fddd99}, !- Handle
-  {e2652acb-a775-490d-ba86-ecdb8606c37b}, !- Name
-  {86fc02be-6927-4511-89c3-9a42c39326e6}; !- HVAC Component
-
-OS:PortList,
-  {c696a6c0-a2a6-4c89-8195-f5c0d52d1ffb}, !- Handle
-  {70afc989-085c-4164-b352-5d446bddd696}, !- Name
-  {86fc02be-6927-4511-89c3-9a42c39326e6}; !- HVAC Component
-
-OS:PortList,
-  {e0cbb33e-c024-480d-81ab-224bbc9001b3}, !- Handle
-  {d0b897d5-c02c-4ffc-8d67-c2f491d56fdb}, !- Name
-  {86fc02be-6927-4511-89c3-9a42c39326e6}; !- HVAC Component
-
-OS:Sizing:Zone,
-  {7657b50f-58e7-4090-9a97-4a1a19994be4}, !- Handle
-  {86fc02be-6927-4511-89c3-9a42c39326e6}, !- Zone or ZoneList Name
->>>>>>> 425d8131
+  {90a40809-28c1-4d70-aef1-769b60b59fe8}, !- Handle
+  {174a4a20-de9d-49c5-ba0c-494053a23e51}, !- Zone or ZoneList Name
   SupplyAirTemperature,                   !- Zone Cooling Design Supply Air Temperature Input Method
   14,                                     !- Zone Cooling Design Supply Air Temperature {C}
   11.11,                                  !- Zone Cooling Design Supply Air Temperature Difference {deltaC}
@@ -218,25 +137,14 @@
   autosize;                               !- Dedicated Outdoor Air High Setpoint Temperature for Design {C}
 
 OS:ZoneHVAC:EquipmentList,
-<<<<<<< HEAD
-  {de4e8856-5f45-4c87-a215-781ed449e830}, !- Handle
+  {090668b3-37f8-44ef-a525-4a6e190f1681}, !- Handle
   Zone HVAC Equipment List 1,             !- Name
-  {6bee1c9d-b6c2-4bdd-8ad7-7c4242ae8625}; !- Thermal Zone
+  {174a4a20-de9d-49c5-ba0c-494053a23e51}; !- Thermal Zone
 
 OS:Space,
-  {4e951de0-4a9b-4797-ae41-5cce4a3edd75}, !- Handle
+  {408cef63-d3a8-48bd-900d-512256482edc}, !- Handle
   living space,                           !- Name
-  {097be9f3-7bb1-4062-9e53-6ac2917b00c7}, !- Space Type Name
-=======
-  {7322c8c0-99d3-4ee7-a4ab-1f0e2312432c}, !- Handle
-  Zone HVAC Equipment List 1,             !- Name
-  {86fc02be-6927-4511-89c3-9a42c39326e6}; !- Thermal Zone
-
-OS:Space,
-  {88928131-b3a3-4d99-8ad5-ce6df6f1732c}, !- Handle
-  living space,                           !- Name
-  {9bb265ad-767b-45ba-b785-ef884d3f4221}, !- Space Type Name
->>>>>>> 425d8131
+  {ec31c4f7-ddd7-4eb8-8f28-d3d72b875516}, !- Space Type Name
   ,                                       !- Default Construction Set Name
   ,                                       !- Default Schedule Set Name
   -0,                                     !- Direction of Relative North {deg}
@@ -244,31 +152,17 @@
   0,                                      !- Y Origin {m}
   0,                                      !- Z Origin {m}
   ,                                       !- Building Story Name
-<<<<<<< HEAD
-  {6bee1c9d-b6c2-4bdd-8ad7-7c4242ae8625}, !- Thermal Zone Name
+  {174a4a20-de9d-49c5-ba0c-494053a23e51}, !- Thermal Zone Name
   ,                                       !- Part of Total Floor Area
   ,                                       !- Design Specification Outdoor Air Object Name
-  {5bf4e999-a2ae-4268-bf4e-616110622e47}; !- Building Unit Name
-
-OS:Surface,
-  {9252f706-5af1-48b4-b3e2-b30cd74045f5}, !- Handle
+  {ac1624a7-9ee8-41cc-b9da-86edc4d478b7}; !- Building Unit Name
+
+OS:Surface,
+  {fe434807-5f4e-4e23-9c7e-43d470cb14df}, !- Handle
   Surface 1,                              !- Name
   Floor,                                  !- Surface Type
   ,                                       !- Construction Name
-  {4e951de0-4a9b-4797-ae41-5cce4a3edd75}, !- Space Name
-=======
-  {86fc02be-6927-4511-89c3-9a42c39326e6}, !- Thermal Zone Name
-  ,                                       !- Part of Total Floor Area
-  ,                                       !- Design Specification Outdoor Air Object Name
-  {f9a6d808-b33b-4001-a3f9-97e952816a30}; !- Building Unit Name
-
-OS:Surface,
-  {75d38aba-3d22-42dc-8663-cf1910cb2feb}, !- Handle
-  Surface 1,                              !- Name
-  Floor,                                  !- Surface Type
-  ,                                       !- Construction Name
-  {88928131-b3a3-4d99-8ad5-ce6df6f1732c}, !- Space Name
->>>>>>> 425d8131
+  {408cef63-d3a8-48bd-900d-512256482edc}, !- Space Name
   Foundation,                             !- Outside Boundary Condition
   ,                                       !- Outside Boundary Condition Object
   NoSun,                                  !- Sun Exposure
@@ -281,19 +175,11 @@
   11.129722368505, 0, 0;                  !- X,Y,Z Vertex 4 {m}
 
 OS:Surface,
-<<<<<<< HEAD
-  {030553d0-995d-4453-ac19-e4d6e6055d86}, !- Handle
+  {c85e2c30-9fe9-4ac3-adab-45fd2fadb95a}, !- Handle
   Surface 2,                              !- Name
   Wall,                                   !- Surface Type
   ,                                       !- Construction Name
-  {4e951de0-4a9b-4797-ae41-5cce4a3edd75}, !- Space Name
-=======
-  {34b500ca-f846-4cb7-99d4-7bdf8049cf50}, !- Handle
-  Surface 2,                              !- Name
-  Wall,                                   !- Surface Type
-  ,                                       !- Construction Name
-  {88928131-b3a3-4d99-8ad5-ce6df6f1732c}, !- Space Name
->>>>>>> 425d8131
+  {408cef63-d3a8-48bd-900d-512256482edc}, !- Space Name
   Outdoors,                               !- Outside Boundary Condition
   ,                                       !- Outside Boundary Condition Object
   SunExposed,                             !- Sun Exposure
@@ -306,19 +192,11 @@
   0, 0, 2.4384;                           !- X,Y,Z Vertex 4 {m}
 
 OS:Surface,
-<<<<<<< HEAD
-  {5cc1b79c-cb67-4e0e-9924-3084d4ad2c7f}, !- Handle
+  {46587ea1-da31-44c4-9049-8005408f935b}, !- Handle
   Surface 3,                              !- Name
   Wall,                                   !- Surface Type
   ,                                       !- Construction Name
-  {4e951de0-4a9b-4797-ae41-5cce4a3edd75}, !- Space Name
-=======
-  {7c5bc68b-e516-4386-aedb-3f4d99bedb4e}, !- Handle
-  Surface 3,                              !- Name
-  Wall,                                   !- Surface Type
-  ,                                       !- Construction Name
-  {88928131-b3a3-4d99-8ad5-ce6df6f1732c}, !- Space Name
->>>>>>> 425d8131
+  {408cef63-d3a8-48bd-900d-512256482edc}, !- Space Name
   Outdoors,                               !- Outside Boundary Condition
   ,                                       !- Outside Boundary Condition Object
   SunExposed,                             !- Sun Exposure
@@ -331,19 +209,11 @@
   0, 5.56486118425249, 2.4384;            !- X,Y,Z Vertex 4 {m}
 
 OS:Surface,
-<<<<<<< HEAD
-  {43dca1ff-38ae-4ed5-b03f-869f6d047b82}, !- Handle
+  {698ffe86-1fbc-4d93-92f7-b3bfd9a55707}, !- Handle
   Surface 4,                              !- Name
   Wall,                                   !- Surface Type
   ,                                       !- Construction Name
-  {4e951de0-4a9b-4797-ae41-5cce4a3edd75}, !- Space Name
-=======
-  {1d591a99-c1f7-4d9e-b504-ed8958f70792}, !- Handle
-  Surface 4,                              !- Name
-  Wall,                                   !- Surface Type
-  ,                                       !- Construction Name
-  {88928131-b3a3-4d99-8ad5-ce6df6f1732c}, !- Space Name
->>>>>>> 425d8131
+  {408cef63-d3a8-48bd-900d-512256482edc}, !- Space Name
   Outdoors,                               !- Outside Boundary Condition
   ,                                       !- Outside Boundary Condition Object
   SunExposed,                             !- Sun Exposure
@@ -356,19 +226,11 @@
   11.129722368505, 5.56486118425249, 2.4384; !- X,Y,Z Vertex 4 {m}
 
 OS:Surface,
-<<<<<<< HEAD
-  {3ca7de72-21fe-4bd9-9478-90c4701bb506}, !- Handle
+  {813b6e53-eb20-44d9-a1fb-64cdbd6fdaab}, !- Handle
   Surface 5,                              !- Name
   Wall,                                   !- Surface Type
   ,                                       !- Construction Name
-  {4e951de0-4a9b-4797-ae41-5cce4a3edd75}, !- Space Name
-=======
-  {0edaa026-960d-4e15-a9c5-794ed0fd56c6}, !- Handle
-  Surface 5,                              !- Name
-  Wall,                                   !- Surface Type
-  ,                                       !- Construction Name
-  {88928131-b3a3-4d99-8ad5-ce6df6f1732c}, !- Space Name
->>>>>>> 425d8131
+  {408cef63-d3a8-48bd-900d-512256482edc}, !- Space Name
   Outdoors,                               !- Outside Boundary Condition
   ,                                       !- Outside Boundary Condition Object
   SunExposed,                             !- Sun Exposure
@@ -381,23 +243,13 @@
   11.129722368505, 0, 2.4384;             !- X,Y,Z Vertex 4 {m}
 
 OS:Surface,
-<<<<<<< HEAD
-  {21cc2344-a203-4ee2-9b58-4350796ad650}, !- Handle
+  {0cf752a9-8698-4975-8ce7-33dbdc1cc844}, !- Handle
   Surface 6,                              !- Name
   RoofCeiling,                            !- Surface Type
   ,                                       !- Construction Name
-  {4e951de0-4a9b-4797-ae41-5cce4a3edd75}, !- Space Name
+  {408cef63-d3a8-48bd-900d-512256482edc}, !- Space Name
   Surface,                                !- Outside Boundary Condition
-  {61384dc0-8821-41f6-a930-a1f5ba0103d1}, !- Outside Boundary Condition Object
-=======
-  {22e0505d-1c42-4f72-8df5-e7e7a4a2a26d}, !- Handle
-  Surface 6,                              !- Name
-  RoofCeiling,                            !- Surface Type
-  ,                                       !- Construction Name
-  {88928131-b3a3-4d99-8ad5-ce6df6f1732c}, !- Space Name
-  Surface,                                !- Outside Boundary Condition
-  {5fa6f33a-2841-4e2e-865e-7bb0c6ea7608}, !- Outside Boundary Condition Object
->>>>>>> 425d8131
+  {29211bca-c2dd-43d3-922a-1f4ff30bd8bc}, !- Outside Boundary Condition Object
   NoSun,                                  !- Sun Exposure
   NoWind,                                 !- Wind Exposure
   ,                                       !- View Factor to Ground
@@ -408,11 +260,7 @@
   0, 0, 2.4384;                           !- X,Y,Z Vertex 4 {m}
 
 OS:SpaceType,
-<<<<<<< HEAD
-  {097be9f3-7bb1-4062-9e53-6ac2917b00c7}, !- Handle
-=======
-  {9bb265ad-767b-45ba-b785-ef884d3f4221}, !- Handle
->>>>>>> 425d8131
+  {ec31c4f7-ddd7-4eb8-8f28-d3d72b875516}, !- Handle
   Space Type 1,                           !- Name
   ,                                       !- Default Construction Set Name
   ,                                       !- Default Schedule Set Name
@@ -423,15 +271,9 @@
   living;                                 !- Standards Space Type
 
 OS:Space,
-<<<<<<< HEAD
-  {973bb4d2-51ae-438c-bd77-9a62995e5dd9}, !- Handle
+  {317599ac-ba64-4e70-bae8-09d1a12423ce}, !- Handle
   living space|story 2,                   !- Name
-  {097be9f3-7bb1-4062-9e53-6ac2917b00c7}, !- Space Type Name
-=======
-  {8c9bc562-3f7b-4439-923d-f33637e57b23}, !- Handle
-  living space|story 2,                   !- Name
-  {9bb265ad-767b-45ba-b785-ef884d3f4221}, !- Space Type Name
->>>>>>> 425d8131
+  {ec31c4f7-ddd7-4eb8-8f28-d3d72b875516}, !- Space Type Name
   ,                                       !- Default Construction Set Name
   ,                                       !- Default Schedule Set Name
   -0,                                     !- Direction of Relative North {deg}
@@ -439,35 +281,19 @@
   0,                                      !- Y Origin {m}
   2.4384,                                 !- Z Origin {m}
   ,                                       !- Building Story Name
-<<<<<<< HEAD
-  {6bee1c9d-b6c2-4bdd-8ad7-7c4242ae8625}, !- Thermal Zone Name
+  {174a4a20-de9d-49c5-ba0c-494053a23e51}, !- Thermal Zone Name
   ,                                       !- Part of Total Floor Area
   ,                                       !- Design Specification Outdoor Air Object Name
-  {5bf4e999-a2ae-4268-bf4e-616110622e47}; !- Building Unit Name
-
-OS:Surface,
-  {61384dc0-8821-41f6-a930-a1f5ba0103d1}, !- Handle
+  {ac1624a7-9ee8-41cc-b9da-86edc4d478b7}; !- Building Unit Name
+
+OS:Surface,
+  {29211bca-c2dd-43d3-922a-1f4ff30bd8bc}, !- Handle
   Surface 7,                              !- Name
   Floor,                                  !- Surface Type
   ,                                       !- Construction Name
-  {973bb4d2-51ae-438c-bd77-9a62995e5dd9}, !- Space Name
+  {317599ac-ba64-4e70-bae8-09d1a12423ce}, !- Space Name
   Surface,                                !- Outside Boundary Condition
-  {21cc2344-a203-4ee2-9b58-4350796ad650}, !- Outside Boundary Condition Object
-=======
-  {86fc02be-6927-4511-89c3-9a42c39326e6}, !- Thermal Zone Name
-  ,                                       !- Part of Total Floor Area
-  ,                                       !- Design Specification Outdoor Air Object Name
-  {f9a6d808-b33b-4001-a3f9-97e952816a30}; !- Building Unit Name
-
-OS:Surface,
-  {5fa6f33a-2841-4e2e-865e-7bb0c6ea7608}, !- Handle
-  Surface 7,                              !- Name
-  Floor,                                  !- Surface Type
-  ,                                       !- Construction Name
-  {8c9bc562-3f7b-4439-923d-f33637e57b23}, !- Space Name
-  Surface,                                !- Outside Boundary Condition
-  {22e0505d-1c42-4f72-8df5-e7e7a4a2a26d}, !- Outside Boundary Condition Object
->>>>>>> 425d8131
+  {0cf752a9-8698-4975-8ce7-33dbdc1cc844}, !- Outside Boundary Condition Object
   NoSun,                                  !- Sun Exposure
   NoWind,                                 !- Wind Exposure
   ,                                       !- View Factor to Ground
@@ -478,19 +304,11 @@
   11.129722368505, 0, 0;                  !- X,Y,Z Vertex 4 {m}
 
 OS:Surface,
-<<<<<<< HEAD
-  {42d9a329-3077-4cb7-800e-d80982d93777}, !- Handle
+  {d1f730ee-07f3-4218-baa6-77514f304c44}, !- Handle
   Surface 8,                              !- Name
   Wall,                                   !- Surface Type
   ,                                       !- Construction Name
-  {973bb4d2-51ae-438c-bd77-9a62995e5dd9}, !- Space Name
-=======
-  {8a35ddbc-3df3-4ff1-8f06-685060584cb8}, !- Handle
-  Surface 8,                              !- Name
-  Wall,                                   !- Surface Type
-  ,                                       !- Construction Name
-  {8c9bc562-3f7b-4439-923d-f33637e57b23}, !- Space Name
->>>>>>> 425d8131
+  {317599ac-ba64-4e70-bae8-09d1a12423ce}, !- Space Name
   Outdoors,                               !- Outside Boundary Condition
   ,                                       !- Outside Boundary Condition Object
   SunExposed,                             !- Sun Exposure
@@ -503,19 +321,11 @@
   0, 0, 2.4384;                           !- X,Y,Z Vertex 4 {m}
 
 OS:Surface,
-<<<<<<< HEAD
-  {da1f3d11-d878-45d8-9205-5c32ffdae2eb}, !- Handle
+  {dffd598c-3030-40b8-bcef-17f163b242ea}, !- Handle
   Surface 9,                              !- Name
   Wall,                                   !- Surface Type
   ,                                       !- Construction Name
-  {973bb4d2-51ae-438c-bd77-9a62995e5dd9}, !- Space Name
-=======
-  {d2c05f17-f721-4570-a2d5-288a82826764}, !- Handle
-  Surface 9,                              !- Name
-  Wall,                                   !- Surface Type
-  ,                                       !- Construction Name
-  {8c9bc562-3f7b-4439-923d-f33637e57b23}, !- Space Name
->>>>>>> 425d8131
+  {317599ac-ba64-4e70-bae8-09d1a12423ce}, !- Space Name
   Outdoors,                               !- Outside Boundary Condition
   ,                                       !- Outside Boundary Condition Object
   SunExposed,                             !- Sun Exposure
@@ -528,19 +338,11 @@
   0, 5.56486118425249, 2.4384;            !- X,Y,Z Vertex 4 {m}
 
 OS:Surface,
-<<<<<<< HEAD
-  {9fed5461-ae64-43e6-b1a7-9eba82104168}, !- Handle
+  {c9fcc774-4ea0-49a6-bf49-87397e3e33fb}, !- Handle
   Surface 10,                             !- Name
   Wall,                                   !- Surface Type
   ,                                       !- Construction Name
-  {973bb4d2-51ae-438c-bd77-9a62995e5dd9}, !- Space Name
-=======
-  {d98ce622-bb51-4e79-beae-3e1622eb409f}, !- Handle
-  Surface 10,                             !- Name
-  Wall,                                   !- Surface Type
-  ,                                       !- Construction Name
-  {8c9bc562-3f7b-4439-923d-f33637e57b23}, !- Space Name
->>>>>>> 425d8131
+  {317599ac-ba64-4e70-bae8-09d1a12423ce}, !- Space Name
   Outdoors,                               !- Outside Boundary Condition
   ,                                       !- Outside Boundary Condition Object
   SunExposed,                             !- Sun Exposure
@@ -553,19 +355,11 @@
   11.129722368505, 5.56486118425249, 2.4384; !- X,Y,Z Vertex 4 {m}
 
 OS:Surface,
-<<<<<<< HEAD
-  {e00f5380-f815-472a-b4a7-fd385ff88038}, !- Handle
+  {80a6c36b-8b1d-49cb-9677-17e28f461734}, !- Handle
   Surface 11,                             !- Name
   Wall,                                   !- Surface Type
   ,                                       !- Construction Name
-  {973bb4d2-51ae-438c-bd77-9a62995e5dd9}, !- Space Name
-=======
-  {dbf8d1a5-79fc-4ac3-ba95-29f8f3f56b3f}, !- Handle
-  Surface 11,                             !- Name
-  Wall,                                   !- Surface Type
-  ,                                       !- Construction Name
-  {8c9bc562-3f7b-4439-923d-f33637e57b23}, !- Space Name
->>>>>>> 425d8131
+  {317599ac-ba64-4e70-bae8-09d1a12423ce}, !- Space Name
   Outdoors,                               !- Outside Boundary Condition
   ,                                       !- Outside Boundary Condition Object
   SunExposed,                             !- Sun Exposure
@@ -578,23 +372,13 @@
   11.129722368505, 0, 2.4384;             !- X,Y,Z Vertex 4 {m}
 
 OS:Surface,
-<<<<<<< HEAD
-  {4b976757-e423-4f35-8812-2556a43f739e}, !- Handle
+  {1c3a8ecb-acd1-421d-9bb1-b912768f8831}, !- Handle
   Surface 12,                             !- Name
   RoofCeiling,                            !- Surface Type
   ,                                       !- Construction Name
-  {973bb4d2-51ae-438c-bd77-9a62995e5dd9}, !- Space Name
+  {317599ac-ba64-4e70-bae8-09d1a12423ce}, !- Space Name
   Surface,                                !- Outside Boundary Condition
-  {8161abdf-d6cc-4cc1-a16a-152973929a4c}, !- Outside Boundary Condition Object
-=======
-  {a4291327-c6b0-4ea9-b875-eae3c42991f8}, !- Handle
-  Surface 12,                             !- Name
-  RoofCeiling,                            !- Surface Type
-  ,                                       !- Construction Name
-  {8c9bc562-3f7b-4439-923d-f33637e57b23}, !- Space Name
-  Surface,                                !- Outside Boundary Condition
-  {d2117ce5-04a0-4083-9a1c-ad16e9997a5d}, !- Outside Boundary Condition Object
->>>>>>> 425d8131
+  {6f195ec3-512e-4086-b629-435a04a19239}, !- Outside Boundary Condition Object
   NoSun,                                  !- Sun Exposure
   NoWind,                                 !- Wind Exposure
   ,                                       !- View Factor to Ground
@@ -605,23 +389,13 @@
   0, 0, 2.4384;                           !- X,Y,Z Vertex 4 {m}
 
 OS:Surface,
-<<<<<<< HEAD
-  {8161abdf-d6cc-4cc1-a16a-152973929a4c}, !- Handle
+  {6f195ec3-512e-4086-b629-435a04a19239}, !- Handle
   Surface 13,                             !- Name
   Floor,                                  !- Surface Type
   ,                                       !- Construction Name
-  {de9fdb9b-e8b0-4733-b6a5-040041dc4d94}, !- Space Name
+  {7660cd98-5fce-418b-b4a1-b14fc979b4e7}, !- Space Name
   Surface,                                !- Outside Boundary Condition
-  {4b976757-e423-4f35-8812-2556a43f739e}, !- Outside Boundary Condition Object
-=======
-  {d2117ce5-04a0-4083-9a1c-ad16e9997a5d}, !- Handle
-  Surface 13,                             !- Name
-  Floor,                                  !- Surface Type
-  ,                                       !- Construction Name
-  {f6749d7e-c3fb-47b0-821f-ef402a1633ce}, !- Space Name
-  Surface,                                !- Outside Boundary Condition
-  {a4291327-c6b0-4ea9-b875-eae3c42991f8}, !- Outside Boundary Condition Object
->>>>>>> 425d8131
+  {1c3a8ecb-acd1-421d-9bb1-b912768f8831}, !- Outside Boundary Condition Object
   NoSun,                                  !- Sun Exposure
   NoWind,                                 !- Wind Exposure
   ,                                       !- View Factor to Ground
@@ -632,19 +406,11 @@
   0, 0, 0;                                !- X,Y,Z Vertex 4 {m}
 
 OS:Surface,
-<<<<<<< HEAD
-  {d335d7c9-125c-4a16-889e-990a13d056d3}, !- Handle
+  {a7a6933b-d0a6-43cc-be70-c67bd7b2df82}, !- Handle
   Surface 14,                             !- Name
   RoofCeiling,                            !- Surface Type
   ,                                       !- Construction Name
-  {de9fdb9b-e8b0-4733-b6a5-040041dc4d94}, !- Space Name
-=======
-  {73221667-11c5-4a09-aa2b-4c78ac21af70}, !- Handle
-  Surface 14,                             !- Name
-  RoofCeiling,                            !- Surface Type
-  ,                                       !- Construction Name
-  {f6749d7e-c3fb-47b0-821f-ef402a1633ce}, !- Space Name
->>>>>>> 425d8131
+  {7660cd98-5fce-418b-b4a1-b14fc979b4e7}, !- Space Name
   Outdoors,                               !- Outside Boundary Condition
   ,                                       !- Outside Boundary Condition Object
   SunExposed,                             !- Sun Exposure
@@ -657,19 +423,11 @@
   11.129722368505, 0, 0.3048;             !- X,Y,Z Vertex 4 {m}
 
 OS:Surface,
-<<<<<<< HEAD
-  {baeb10a0-3501-4d6e-99ac-c006fd6bc1b1}, !- Handle
+  {175fc08f-e71f-452a-93ac-8278a2e640c8}, !- Handle
   Surface 15,                             !- Name
   RoofCeiling,                            !- Surface Type
   ,                                       !- Construction Name
-  {de9fdb9b-e8b0-4733-b6a5-040041dc4d94}, !- Space Name
-=======
-  {850aece6-ca66-4645-b120-4d168b12612c}, !- Handle
-  Surface 15,                             !- Name
-  RoofCeiling,                            !- Surface Type
-  ,                                       !- Construction Name
-  {f6749d7e-c3fb-47b0-821f-ef402a1633ce}, !- Space Name
->>>>>>> 425d8131
+  {7660cd98-5fce-418b-b4a1-b14fc979b4e7}, !- Space Name
   Outdoors,                               !- Outside Boundary Condition
   ,                                       !- Outside Boundary Condition Object
   SunExposed,                             !- Sun Exposure
@@ -682,19 +440,11 @@
   0, 5.56486118425249, 0.304799999999999; !- X,Y,Z Vertex 4 {m}
 
 OS:Surface,
-<<<<<<< HEAD
-  {b6b40ddc-dcb0-408f-94b5-5291f2cdd20e}, !- Handle
+  {e9f6b81b-0540-4cb9-a991-593418014e8d}, !- Handle
   Surface 16,                             !- Name
   Wall,                                   !- Surface Type
   ,                                       !- Construction Name
-  {de9fdb9b-e8b0-4733-b6a5-040041dc4d94}, !- Space Name
-=======
-  {e3fff3b0-d7eb-4ca8-bb2e-33c2ac04aa8c}, !- Handle
-  Surface 16,                             !- Name
-  Wall,                                   !- Surface Type
-  ,                                       !- Construction Name
-  {f6749d7e-c3fb-47b0-821f-ef402a1633ce}, !- Space Name
->>>>>>> 425d8131
+  {7660cd98-5fce-418b-b4a1-b14fc979b4e7}, !- Space Name
   Outdoors,                               !- Outside Boundary Condition
   ,                                       !- Outside Boundary Condition Object
   SunExposed,                             !- Sun Exposure
@@ -706,19 +456,11 @@
   0, 0, 0;                                !- X,Y,Z Vertex 3 {m}
 
 OS:Surface,
-<<<<<<< HEAD
-  {c46e9aee-9782-4b85-b21e-122d4707025e}, !- Handle
+  {885cc883-aae1-4883-a9fc-8467c96b00ef}, !- Handle
   Surface 17,                             !- Name
   Wall,                                   !- Surface Type
   ,                                       !- Construction Name
-  {de9fdb9b-e8b0-4733-b6a5-040041dc4d94}, !- Space Name
-=======
-  {65fb9cb9-cf54-4582-baaf-1ce5b0422662}, !- Handle
-  Surface 17,                             !- Name
-  Wall,                                   !- Surface Type
-  ,                                       !- Construction Name
-  {f6749d7e-c3fb-47b0-821f-ef402a1633ce}, !- Space Name
->>>>>>> 425d8131
+  {7660cd98-5fce-418b-b4a1-b14fc979b4e7}, !- Space Name
   Outdoors,                               !- Outside Boundary Condition
   ,                                       !- Outside Boundary Condition Object
   SunExposed,                             !- Sun Exposure
@@ -730,15 +472,9 @@
   11.129722368505, 5.56486118425249, 0;   !- X,Y,Z Vertex 3 {m}
 
 OS:Space,
-<<<<<<< HEAD
-  {de9fdb9b-e8b0-4733-b6a5-040041dc4d94}, !- Handle
+  {7660cd98-5fce-418b-b4a1-b14fc979b4e7}, !- Handle
   finished attic space,                   !- Name
-  {097be9f3-7bb1-4062-9e53-6ac2917b00c7}, !- Space Type Name
-=======
-  {f6749d7e-c3fb-47b0-821f-ef402a1633ce}, !- Handle
-  finished attic space,                   !- Name
-  {9bb265ad-767b-45ba-b785-ef884d3f4221}, !- Space Type Name
->>>>>>> 425d8131
+  {ec31c4f7-ddd7-4eb8-8f28-d3d72b875516}, !- Space Type Name
   ,                                       !- Default Construction Set Name
   ,                                       !- Default Schedule Set Name
   -0,                                     !- Direction of Relative North {deg}
@@ -746,33 +482,19 @@
   0,                                      !- Y Origin {m}
   4.8768,                                 !- Z Origin {m}
   ,                                       !- Building Story Name
-<<<<<<< HEAD
-  {6bee1c9d-b6c2-4bdd-8ad7-7c4242ae8625}, !- Thermal Zone Name
+  {174a4a20-de9d-49c5-ba0c-494053a23e51}, !- Thermal Zone Name
   ,                                       !- Part of Total Floor Area
   ,                                       !- Design Specification Outdoor Air Object Name
-  {5bf4e999-a2ae-4268-bf4e-616110622e47}; !- Building Unit Name
+  {ac1624a7-9ee8-41cc-b9da-86edc4d478b7}; !- Building Unit Name
 
 OS:BuildingUnit,
-  {5bf4e999-a2ae-4268-bf4e-616110622e47}, !- Handle
-=======
-  {86fc02be-6927-4511-89c3-9a42c39326e6}, !- Thermal Zone Name
-  ,                                       !- Part of Total Floor Area
-  ,                                       !- Design Specification Outdoor Air Object Name
-  {f9a6d808-b33b-4001-a3f9-97e952816a30}; !- Building Unit Name
-
-OS:BuildingUnit,
-  {f9a6d808-b33b-4001-a3f9-97e952816a30}, !- Handle
->>>>>>> 425d8131
+  {ac1624a7-9ee8-41cc-b9da-86edc4d478b7}, !- Handle
   unit 1,                                 !- Name
   ,                                       !- Rendering Color
   Residential;                            !- Building Unit Type
 
 OS:Building,
-<<<<<<< HEAD
-  {8558e48d-bfc9-47a7-a4ab-8afbd47b9398}, !- Handle
-=======
-  {4bf9f4a6-b132-4018-8d85-0849d904592d}, !- Handle
->>>>>>> 425d8131
+  {a0885cbb-13d0-4c53-b00f-2b3c05eb91a5}, !- Handle
   Building 1,                             !- Name
   ,                                       !- Building Sector Type
   0,                                      !- North Axis {deg}
@@ -787,13 +509,8 @@
   1;                                      !- Standards Number of Living Units
 
 OS:AdditionalProperties,
-<<<<<<< HEAD
-  {3919c788-e3dd-4781-b196-c7c9805419a7}, !- Handle
-  {8558e48d-bfc9-47a7-a4ab-8afbd47b9398}, !- Object Name
-=======
-  {aabaf699-ef40-462b-8d58-e3e8bfcb4fc9}, !- Handle
-  {4bf9f4a6-b132-4018-8d85-0849d904592d}, !- Object Name
->>>>>>> 425d8131
+  {bed1b185-88b0-4060-ae75-40f61a85ef82}, !- Handle
+  {a0885cbb-13d0-4c53-b00f-2b3c05eb91a5}, !- Object Name
   Total Units Represented,                !- Feature Name 1
   Integer,                                !- Feature Data Type 1
   1,                                      !- Feature Value 1
@@ -802,13 +519,8 @@
   1;                                      !- Feature Value 2
 
 OS:AdditionalProperties,
-<<<<<<< HEAD
-  {5f170b51-f7ce-4d3a-8e59-e2684a23f66a}, !- Handle
-  {5bf4e999-a2ae-4268-bf4e-616110622e47}, !- Object Name
-=======
-  {625cd5fe-9019-4539-9ac3-3a799106f4f5}, !- Handle
-  {f9a6d808-b33b-4001-a3f9-97e952816a30}, !- Object Name
->>>>>>> 425d8131
+  {516b640a-c997-49fe-9572-01cf984141e9}, !- Handle
+  {ac1624a7-9ee8-41cc-b9da-86edc4d478b7}, !- Object Name
   NumberOfBedrooms,                       !- Feature Name 1
   Integer,                                !- Feature Data Type 1
   3,                                      !- Feature Value 1
@@ -817,16 +529,12 @@
   2;                                      !- Feature Value 2
 
 OS:External:File,
-  {db245f80-600a-491e-98b5-fb68c1eba2a1}, !- Handle
+  {992813ee-c539-424d-8868-c739177207e0}, !- Handle
   TMY_10-60min.csv,                       !- Name
   TMY_10-60min.csv;                       !- File Name
 
 OS:Schedule:Day,
-<<<<<<< HEAD
-  {03f765ef-46b2-4b05-a0f2-8829b1b6f20c}, !- Handle
-=======
-  {17bc8414-1c46-469e-b549-401a59de7c57}, !- Handle
->>>>>>> 425d8131
+  {1768c215-592a-498e-be9b-45bf117e349d}, !- Handle
   Schedule Day 1,                         !- Name
   ,                                       !- Schedule Type Limits Name
   ,                                       !- Interpolate to Timestep
@@ -835,11 +543,7 @@
   0;                                      !- Value Until Time 1
 
 OS:Schedule:Day,
-<<<<<<< HEAD
-  {e78a228a-657c-47bc-8180-151164cdd152}, !- Handle
-=======
-  {d22fff68-4231-4ede-88b5-9ed17803e09a}, !- Handle
->>>>>>> 425d8131
+  {3a3a88fd-1719-47fc-b4d3-7fb50f929275}, !- Handle
   Schedule Day 2,                         !- Name
   ,                                       !- Schedule Type Limits Name
   ,                                       !- Interpolate to Timestep
@@ -848,10 +552,10 @@
   1;                                      !- Value Until Time 1
 
 OS:Schedule:File,
-  {44efc9c1-3709-49ed-b1b1-b108c926d4ad}, !- Handle
+  {6180daed-a873-415d-8302-592ec848dc47}, !- Handle
   res occupants schedule,                 !- Name
-  {83f2ec39-d164-4fc8-a424-26465339a792}, !- Schedule Type Limits Name
-  {db245f80-600a-491e-98b5-fb68c1eba2a1}, !- External File Name
+  {024aee24-e7fa-4001-91db-761cffa23dae}, !- Schedule Type Limits Name
+  {992813ee-c539-424d-8868-c739177207e0}, !- External File Name
   1,                                      !- Column Number
   1,                                      !- Rows to Skip at Top
   8760,                                   !- Number of Hours of Data
@@ -860,22 +564,89 @@
   60;                                     !- Minutes per Item
 
 OS:Schedule:Ruleset,
-  {3fd8809a-35c8-4601-be36-750cceeceb84}, !- Handle
+  {a6238a30-f58f-4777-b2eb-7ee73421e70e}, !- Handle
   Schedule Ruleset 1,                     !- Name
-  {ca440a85-46fe-4d8c-9662-720380ef8e98}, !- Schedule Type Limits Name
-  {e0de10e0-4d9b-4703-9ed9-cca190d98683}; !- Default Day Schedule Name
+  {00ec63ca-d073-4ccb-9cb5-5df27d6893d0}, !- Schedule Type Limits Name
+  {8cc1d1e5-f158-451a-a30a-32bd7924ffb7}; !- Default Day Schedule Name
 
 OS:Schedule:Day,
-  {e0de10e0-4d9b-4703-9ed9-cca190d98683}, !- Handle
+  {8cc1d1e5-f158-451a-a30a-32bd7924ffb7}, !- Handle
   Schedule Day 3,                         !- Name
-  {ca440a85-46fe-4d8c-9662-720380ef8e98}, !- Schedule Type Limits Name
+  {00ec63ca-d073-4ccb-9cb5-5df27d6893d0}, !- Schedule Type Limits Name
   ,                                       !- Interpolate to Timestep
   24,                                     !- Hour 1
   0,                                      !- Minute 1
   112.539290946133;                       !- Value Until Time 1
 
 OS:People:Definition,
-  {0e20e212-ccdf-4f97-8462-fcf5ee1c762d}, !- Handle
+  {9373c489-784f-4156-b097-b5c9795550bc}, !- Handle
+  res occupants|living space|story 2,     !- Name
+  People,                                 !- Number of People Calculation Method
+  0.88,                                   !- Number of People {people}
+  ,                                       !- People per Space Floor Area {person/m2}
+  ,                                       !- Space Floor Area per Person {m2/person}
+  0.319734,                               !- Fraction Radiant
+  0.573,                                  !- Sensible Heat Fraction
+  0,                                      !- Carbon Dioxide Generation Rate {m3/s-W}
+  No,                                     !- Enable ASHRAE 55 Comfort Warnings
+  ZoneAveraged;                           !- Mean Radiant Temperature Calculation Type
+
+OS:People,
+  {eb278fe5-8cd3-4c60-8503-d76be5bd03c4}, !- Handle
+  res occupants|living space|story 2,     !- Name
+  {9373c489-784f-4156-b097-b5c9795550bc}, !- People Definition Name
+  {317599ac-ba64-4e70-bae8-09d1a12423ce}, !- Space or SpaceType Name
+  {6180daed-a873-415d-8302-592ec848dc47}, !- Number of People Schedule Name
+  {a6238a30-f58f-4777-b2eb-7ee73421e70e}, !- Activity Level Schedule Name
+  ,                                       !- Surface Name/Angle Factor List Name
+  ,                                       !- Work Efficiency Schedule Name
+  ,                                       !- Clothing Insulation Schedule Name
+  ,                                       !- Air Velocity Schedule Name
+  1;                                      !- Multiplier
+
+OS:ScheduleTypeLimits,
+  {00ec63ca-d073-4ccb-9cb5-5df27d6893d0}, !- Handle
+  ActivityLevel,                          !- Name
+  0,                                      !- Lower Limit Value
+  ,                                       !- Upper Limit Value
+  Continuous,                             !- Numeric Type
+  ActivityLevel;                          !- Unit Type
+
+OS:ScheduleTypeLimits,
+  {024aee24-e7fa-4001-91db-761cffa23dae}, !- Handle
+  Fractional,                             !- Name
+  0,                                      !- Lower Limit Value
+  1,                                      !- Upper Limit Value
+  Continuous;                             !- Numeric Type
+
+OS:People:Definition,
+  {1ca0e615-1636-4d76-883a-d78f757dfa9c}, !- Handle
+  res occupants|finished attic space,     !- Name
+  People,                                 !- Number of People Calculation Method
+  0.88,                                   !- Number of People {people}
+  ,                                       !- People per Space Floor Area {person/m2}
+  ,                                       !- Space Floor Area per Person {m2/person}
+  0.319734,                               !- Fraction Radiant
+  0.573,                                  !- Sensible Heat Fraction
+  0,                                      !- Carbon Dioxide Generation Rate {m3/s-W}
+  No,                                     !- Enable ASHRAE 55 Comfort Warnings
+  ZoneAveraged;                           !- Mean Radiant Temperature Calculation Type
+
+OS:People,
+  {76fc124d-da8f-4433-97e9-d531092a83bb}, !- Handle
+  res occupants|finished attic space,     !- Name
+  {1ca0e615-1636-4d76-883a-d78f757dfa9c}, !- People Definition Name
+  {7660cd98-5fce-418b-b4a1-b14fc979b4e7}, !- Space or SpaceType Name
+  {6180daed-a873-415d-8302-592ec848dc47}, !- Number of People Schedule Name
+  {a6238a30-f58f-4777-b2eb-7ee73421e70e}, !- Activity Level Schedule Name
+  ,                                       !- Surface Name/Angle Factor List Name
+  ,                                       !- Work Efficiency Schedule Name
+  ,                                       !- Clothing Insulation Schedule Name
+  ,                                       !- Air Velocity Schedule Name
+  1;                                      !- Multiplier
+
+OS:People:Definition,
+  {f6116899-cb9e-49fc-ad1a-9f5fdf2998a1}, !- Handle
   res occupants|living space,             !- Name
   People,                                 !- Number of People Calculation Method
   0.88,                                   !- Number of People {people}
@@ -888,106 +659,28 @@
   ZoneAveraged;                           !- Mean Radiant Temperature Calculation Type
 
 OS:People,
-  {c8f660e9-4f92-4c49-b5e3-5ea9fe5686ca}, !- Handle
+  {68f5177e-925a-4398-9791-d5c746823a1d}, !- Handle
   res occupants|living space,             !- Name
-  {0e20e212-ccdf-4f97-8462-fcf5ee1c762d}, !- People Definition Name
-  {4e951de0-4a9b-4797-ae41-5cce4a3edd75}, !- Space or SpaceType Name
-  {44efc9c1-3709-49ed-b1b1-b108c926d4ad}, !- Number of People Schedule Name
-  {3fd8809a-35c8-4601-be36-750cceeceb84}, !- Activity Level Schedule Name
+  {f6116899-cb9e-49fc-ad1a-9f5fdf2998a1}, !- People Definition Name
+  {408cef63-d3a8-48bd-900d-512256482edc}, !- Space or SpaceType Name
+  {6180daed-a873-415d-8302-592ec848dc47}, !- Number of People Schedule Name
+  {a6238a30-f58f-4777-b2eb-7ee73421e70e}, !- Activity Level Schedule Name
   ,                                       !- Surface Name/Angle Factor List Name
   ,                                       !- Work Efficiency Schedule Name
   ,                                       !- Clothing Insulation Schedule Name
   ,                                       !- Air Velocity Schedule Name
   1;                                      !- Multiplier
 
-OS:ScheduleTypeLimits,
-  {ca440a85-46fe-4d8c-9662-720380ef8e98}, !- Handle
-  ActivityLevel,                          !- Name
-  0,                                      !- Lower Limit Value
-  ,                                       !- Upper Limit Value
-  Continuous,                             !- Numeric Type
-  ActivityLevel;                          !- Unit Type
-
-OS:ScheduleTypeLimits,
-  {83f2ec39-d164-4fc8-a424-26465339a792}, !- Handle
-  Fractional,                             !- Name
-  0,                                      !- Lower Limit Value
-  1,                                      !- Upper Limit Value
-  Continuous;                             !- Numeric Type
-
-OS:People:Definition,
-  {4509f68f-3003-46f2-829e-de19accd731b}, !- Handle
-  res occupants|living space|story 2,     !- Name
-  People,                                 !- Number of People Calculation Method
-  0.88,                                   !- Number of People {people}
-  ,                                       !- People per Space Floor Area {person/m2}
-  ,                                       !- Space Floor Area per Person {m2/person}
-  0.319734,                               !- Fraction Radiant
-  0.573,                                  !- Sensible Heat Fraction
-  0,                                      !- Carbon Dioxide Generation Rate {m3/s-W}
-  No,                                     !- Enable ASHRAE 55 Comfort Warnings
-  ZoneAveraged;                           !- Mean Radiant Temperature Calculation Type
-
-OS:People,
-  {9b168c32-4814-410a-aed0-eef2c3e7b893}, !- Handle
-  res occupants|living space|story 2,     !- Name
-  {4509f68f-3003-46f2-829e-de19accd731b}, !- People Definition Name
-  {973bb4d2-51ae-438c-bd77-9a62995e5dd9}, !- Space or SpaceType Name
-  {44efc9c1-3709-49ed-b1b1-b108c926d4ad}, !- Number of People Schedule Name
-  {3fd8809a-35c8-4601-be36-750cceeceb84}, !- Activity Level Schedule Name
-  ,                                       !- Surface Name/Angle Factor List Name
-  ,                                       !- Work Efficiency Schedule Name
-  ,                                       !- Clothing Insulation Schedule Name
-  ,                                       !- Air Velocity Schedule Name
-  1;                                      !- Multiplier
-
-OS:People:Definition,
-  {d98c5ab5-e82a-440e-a88c-e342a41c83a1}, !- Handle
-  res occupants|finished attic space,     !- Name
-  People,                                 !- Number of People Calculation Method
-  0.88,                                   !- Number of People {people}
-  ,                                       !- People per Space Floor Area {person/m2}
-  ,                                       !- Space Floor Area per Person {m2/person}
-  0.319734,                               !- Fraction Radiant
-  0.573,                                  !- Sensible Heat Fraction
-  0,                                      !- Carbon Dioxide Generation Rate {m3/s-W}
-  No,                                     !- Enable ASHRAE 55 Comfort Warnings
-  ZoneAveraged;                           !- Mean Radiant Temperature Calculation Type
-
-OS:People,
-  {856ed58a-3c1d-4a62-813b-086f15ea484e}, !- Handle
-  res occupants|finished attic space,     !- Name
-  {d98c5ab5-e82a-440e-a88c-e342a41c83a1}, !- People Definition Name
-  {de9fdb9b-e8b0-4733-b6a5-040041dc4d94}, !- Space or SpaceType Name
-  {44efc9c1-3709-49ed-b1b1-b108c926d4ad}, !- Number of People Schedule Name
-  {3fd8809a-35c8-4601-be36-750cceeceb84}, !- Activity Level Schedule Name
-  ,                                       !- Surface Name/Angle Factor List Name
-  ,                                       !- Work Efficiency Schedule Name
-  ,                                       !- Clothing Insulation Schedule Name
-  ,                                       !- Air Velocity Schedule Name
-  1;                                      !- Multiplier
-
 OS:ShadingSurfaceGroup,
-<<<<<<< HEAD
-  {8b2b57ac-5c60-4027-9c69-759daeeb1aed}, !- Handle
-=======
-  {ed1f3c4c-a2b7-48b7-83ef-d9895ac301a5}, !- Handle
->>>>>>> 425d8131
+  {4f8b7d8a-0a18-41a9-9ab6-90230da599b3}, !- Handle
   res eaves,                              !- Name
   Building;                               !- Shading Surface Type
 
 OS:ShadingSurface,
-<<<<<<< HEAD
-  {01e510c9-86e7-4c4b-8fdf-266c09f06ee6}, !- Handle
+  {f5a3efa1-dba4-452c-b76c-922df25f1877}, !- Handle
   Surface 14 - res eaves,                 !- Name
   ,                                       !- Construction Name
-  {8b2b57ac-5c60-4027-9c69-759daeeb1aed}, !- Shading Surface Group Name
-=======
-  {1f5b05db-8cff-459c-842a-34d5fa00290c}, !- Handle
-  Surface 14 - res eaves,                 !- Name
-  ,                                       !- Construction Name
-  {ed1f3c4c-a2b7-48b7-83ef-d9895ac301a5}, !- Shading Surface Group Name
->>>>>>> 425d8131
+  {4f8b7d8a-0a18-41a9-9ab6-90230da599b3}, !- Shading Surface Group Name
   ,                                       !- Transmittance Schedule Name
   ,                                       !- Number of Vertices
   11.739322368505, 0, 5.1816,             !- X,Y,Z Vertex 1 {m}
@@ -996,17 +689,10 @@
   11.129722368505, 0, 5.1816;             !- X,Y,Z Vertex 4 {m}
 
 OS:ShadingSurface,
-<<<<<<< HEAD
-  {a1800c12-26eb-4319-8e64-dd25fd81b7a4}, !- Handle
+  {78d17de5-7b75-483e-88f2-4ede5a36a8f6}, !- Handle
   Surface 14 - res eaves 1,               !- Name
   ,                                       !- Construction Name
-  {8b2b57ac-5c60-4027-9c69-759daeeb1aed}, !- Shading Surface Group Name
-=======
-  {00fdbe73-b96a-4200-b21e-2ec99a07858e}, !- Handle
-  Surface 14 - res eaves 1,               !- Name
-  ,                                       !- Construction Name
-  {ed1f3c4c-a2b7-48b7-83ef-d9895ac301a5}, !- Shading Surface Group Name
->>>>>>> 425d8131
+  {4f8b7d8a-0a18-41a9-9ab6-90230da599b3}, !- Shading Surface Group Name
   ,                                       !- Transmittance Schedule Name
   ,                                       !- Number of Vertices
   -0.6096, 2.78243059212624, 6.57281529606312, !- X,Y,Z Vertex 1 {m}
@@ -1015,17 +701,10 @@
   0, 2.78243059212624, 6.57281529606312;  !- X,Y,Z Vertex 4 {m}
 
 OS:ShadingSurface,
-<<<<<<< HEAD
-  {e740e77e-e4a8-4066-b7d3-83968eeccae8}, !- Handle
+  {a4271fcb-557f-47ba-9a3a-95b8b4fe1e4e}, !- Handle
   Surface 14 - res eaves 2,               !- Name
   ,                                       !- Construction Name
-  {8b2b57ac-5c60-4027-9c69-759daeeb1aed}, !- Shading Surface Group Name
-=======
-  {b36f2292-69af-4f1b-bf6e-bdf08e5051ff}, !- Handle
-  Surface 14 - res eaves 2,               !- Name
-  ,                                       !- Construction Name
-  {ed1f3c4c-a2b7-48b7-83ef-d9895ac301a5}, !- Shading Surface Group Name
->>>>>>> 425d8131
+  {4f8b7d8a-0a18-41a9-9ab6-90230da599b3}, !- Shading Surface Group Name
   ,                                       !- Transmittance Schedule Name
   ,                                       !- Number of Vertices
   0, -0.6096, 4.8768,                     !- X,Y,Z Vertex 1 {m}
@@ -1034,17 +713,10 @@
   0, 0, 5.1816;                           !- X,Y,Z Vertex 4 {m}
 
 OS:ShadingSurface,
-<<<<<<< HEAD
-  {6d961238-21b8-48c2-bf8d-a3cf708b0631}, !- Handle
+  {3f045c30-5548-4381-8954-4ebd0fdd8613}, !- Handle
   Surface 15 - res eaves,                 !- Name
   ,                                       !- Construction Name
-  {8b2b57ac-5c60-4027-9c69-759daeeb1aed}, !- Shading Surface Group Name
-=======
-  {b65b99f0-5a56-467b-b4e0-3aae32b8af7d}, !- Handle
-  Surface 15 - res eaves,                 !- Name
-  ,                                       !- Construction Name
-  {ed1f3c4c-a2b7-48b7-83ef-d9895ac301a5}, !- Shading Surface Group Name
->>>>>>> 425d8131
+  {4f8b7d8a-0a18-41a9-9ab6-90230da599b3}, !- Shading Surface Group Name
   ,                                       !- Transmittance Schedule Name
   ,                                       !- Number of Vertices
   -0.6096, 5.56486118425249, 5.1816,      !- X,Y,Z Vertex 1 {m}
@@ -1053,17 +725,10 @@
   0, 5.56486118425249, 5.1816;            !- X,Y,Z Vertex 4 {m}
 
 OS:ShadingSurface,
-<<<<<<< HEAD
-  {b2ab3489-a0a8-4434-9c42-2fa8e1016e37}, !- Handle
+  {9cb8e5d3-3bc4-4898-a6ad-2c4acd5427d0}, !- Handle
   Surface 15 - res eaves 1,               !- Name
   ,                                       !- Construction Name
-  {8b2b57ac-5c60-4027-9c69-759daeeb1aed}, !- Shading Surface Group Name
-=======
-  {72bc5f18-d4ce-43a7-9812-68d6fe03cd76}, !- Handle
-  Surface 15 - res eaves 1,               !- Name
-  ,                                       !- Construction Name
-  {ed1f3c4c-a2b7-48b7-83ef-d9895ac301a5}, !- Shading Surface Group Name
->>>>>>> 425d8131
+  {4f8b7d8a-0a18-41a9-9ab6-90230da599b3}, !- Shading Surface Group Name
   ,                                       !- Transmittance Schedule Name
   ,                                       !- Number of Vertices
   11.739322368505, 2.78243059212624, 6.57281529606312, !- X,Y,Z Vertex 1 {m}
@@ -1072,17 +737,10 @@
   11.129722368505, 2.78243059212624, 6.57281529606312; !- X,Y,Z Vertex 4 {m}
 
 OS:ShadingSurface,
-<<<<<<< HEAD
-  {698de83f-0bd9-411e-ba23-571530165dab}, !- Handle
+  {d072ada3-2e8a-4529-94f2-9ac1138321f2}, !- Handle
   Surface 15 - res eaves 2,               !- Name
   ,                                       !- Construction Name
-  {8b2b57ac-5c60-4027-9c69-759daeeb1aed}, !- Shading Surface Group Name
-=======
-  {3e4ed792-034d-4fd1-b518-52b710179534}, !- Handle
-  Surface 15 - res eaves 2,               !- Name
-  ,                                       !- Construction Name
-  {ed1f3c4c-a2b7-48b7-83ef-d9895ac301a5}, !- Shading Surface Group Name
->>>>>>> 425d8131
+  {4f8b7d8a-0a18-41a9-9ab6-90230da599b3}, !- Shading Surface Group Name
   ,                                       !- Transmittance Schedule Name
   ,                                       !- Number of Vertices
   11.129722368505, 6.17446118425249, 4.8768, !- X,Y,Z Vertex 1 {m}
