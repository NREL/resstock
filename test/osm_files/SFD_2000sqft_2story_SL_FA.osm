!- NOTE: Auto-generated from /test/osw_files/SFD_2000sqft_2story_SL_FA.osw

OS:Version,
<<<<<<< HEAD
  {05e98bf0-0c83-4b54-b1f2-6851647f04a0}, !- Handle
  2.9.0;                                  !- Version Identifier

OS:SimulationControl,
  {a9ae2553-0e7b-40d3-90d1-517f444246bb}, !- Handle
=======
  {09f988d7-d20f-4e1e-84a9-d74f55e2c4c5}, !- Handle
  3.2.1;                                  !- Version Identifier

OS:SimulationControl,
  {8ee30fd2-f5d0-495a-94c6-abcb7012f768}, !- Handle
>>>>>>> ecc00d0a
  ,                                       !- Do Zone Sizing Calculation
  ,                                       !- Do System Sizing Calculation
  ,                                       !- Do Plant Sizing Calculation
  No;                                     !- Run Simulation for Sizing Periods

OS:Timestep,
<<<<<<< HEAD
  {61766238-c822-409c-bdb8-e2d7b7f3f459}, !- Handle
  6;                                      !- Number of Timesteps per Hour

OS:ShadowCalculation,
  {cfc09d70-e978-4bd4-adf1-48180dfb9ffe}, !- Handle
  20,                                     !- Calculation Frequency
  200;                                    !- Maximum Figures in Shadow Overlap Calculations

OS:SurfaceConvectionAlgorithm:Outside,
  {960a725b-3a57-460a-aa9c-68e557894720}, !- Handle
  DOE-2;                                  !- Algorithm

OS:SurfaceConvectionAlgorithm:Inside,
  {592d27ca-08e9-43d2-84ad-14158e8894fa}, !- Handle
  TARP;                                   !- Algorithm

OS:ZoneCapacitanceMultiplier:ResearchSpecial,
  {0df9ed64-63db-41ac-bd54-af5ccadecfe7}, !- Handle
=======
  {1382fe69-7f89-435f-9e8b-7821a4e25606}, !- Handle
  6;                                      !- Number of Timesteps per Hour

OS:ShadowCalculation,
  {546a4182-ce70-49a2-9375-a80bc6b8149d}, !- Handle
  PolygonClipping,                        !- Shading Calculation Method
  ,                                       !- Shading Calculation Update Frequency Method
  20,                                     !- Shading Calculation Update Frequency
  200,                                    !- Maximum Figures in Shadow Overlap Calculations
  ,                                       !- Polygon Clipping Algorithm
  512,                                    !- Pixel Counting Resolution
  DetailedSkyDiffuseModeling,             !- Sky Diffuse Modeling Algorithm
  No,                                     !- Output External Shading Calculation Results
  No,                                     !- Disable Self-Shading Within Shading Zone Groups
  No;                                     !- Disable Self-Shading From Shading Zone Groups to Other Zones

OS:SurfaceConvectionAlgorithm:Outside,
  {85b0639b-efb7-4a08-b0d9-b5653f88eec1}, !- Handle
  DOE-2;                                  !- Algorithm

OS:SurfaceConvectionAlgorithm:Inside,
  {38aa20d8-8afe-4c4a-9492-54bbfdfae43b}, !- Handle
  TARP;                                   !- Algorithm

OS:ZoneCapacitanceMultiplier:ResearchSpecial,
  {7665fef6-0bd8-4f6f-9391-95ca64e0b620}, !- Handle
>>>>>>> ecc00d0a
  ,                                       !- Temperature Capacity Multiplier
  15,                                     !- Humidity Capacity Multiplier
  ;                                       !- Carbon Dioxide Capacity Multiplier

OS:RunPeriod,
<<<<<<< HEAD
  {13006cb1-22a1-404e-888f-043abacb8c57}, !- Handle
=======
  {75bc66f9-0a72-43d1-ba94-f4df62fa481d}, !- Handle
>>>>>>> ecc00d0a
  Run Period 1,                           !- Name
  1,                                      !- Begin Month
  1,                                      !- Begin Day of Month
  12,                                     !- End Month
  31,                                     !- End Day of Month
  ,                                       !- Use Weather File Holidays and Special Days
  ,                                       !- Use Weather File Daylight Saving Period
  ,                                       !- Apply Weekend Holiday Rule
  ,                                       !- Use Weather File Rain Indicators
  ,                                       !- Use Weather File Snow Indicators
  ;                                       !- Number of Times Runperiod to be Repeated

OS:YearDescription,
<<<<<<< HEAD
  {125318d2-c7ae-49a2-974c-6a6cc5d68b6d}, !- Handle
=======
  {d54dadc9-5cf7-4c12-a2a9-d61eb570a64e}, !- Handle
>>>>>>> ecc00d0a
  2007,                                   !- Calendar Year
  ,                                       !- Day of Week for Start Day
  ;                                       !- Is Leap Year

OS:Building,
<<<<<<< HEAD
  {2b38469d-c970-4ea3-b739-5bf474571343}, !- Handle
=======
  {672d85c1-75b6-449a-bd0b-31c0d434eac1}, !- Handle
>>>>>>> ecc00d0a
  Building 1,                             !- Name
  ,                                       !- Building Sector Type
  0,                                      !- North Axis {deg}
  ,                                       !- Nominal Floor to Floor Height {m}
  ,                                       !- Space Type Name
  ,                                       !- Default Construction Set Name
  ,                                       !- Default Schedule Set Name
  3,                                      !- Standards Number of Stories
  3,                                      !- Standards Number of Above Ground Stories
  ,                                       !- Standards Template
  singlefamilydetached,                   !- Standards Building Type
  1;                                      !- Standards Number of Living Units

OS:AdditionalProperties,
<<<<<<< HEAD
  {4c75cbe7-3e9d-4846-b22d-91762beb07b7}, !- Handle
  {2b38469d-c970-4ea3-b739-5bf474571343}, !- Object Name
=======
  {a197f9fe-a717-48d9-a595-a84cc91af63c}, !- Handle
  {672d85c1-75b6-449a-bd0b-31c0d434eac1}, !- Object Name
>>>>>>> ecc00d0a
  Total Units Modeled,                    !- Feature Name 1
  Integer,                                !- Feature Data Type 1
  1;                                      !- Feature Value 1

OS:ThermalZone,
<<<<<<< HEAD
  {ad2140ec-828e-4c77-8cc2-bbccaa538595}, !- Handle
=======
  {48229b65-52bb-48b2-827a-c8d00221b497}, !- Handle
>>>>>>> ecc00d0a
  living zone,                            !- Name
  ,                                       !- Multiplier
  ,                                       !- Ceiling Height {m}
  ,                                       !- Volume {m3}
  ,                                       !- Floor Area {m2}
  ,                                       !- Zone Inside Convection Algorithm
  ,                                       !- Zone Outside Convection Algorithm
  ,                                       !- Zone Conditioning Equipment List Name
<<<<<<< HEAD
  {39088a30-14b9-409f-8a0d-23c683d8a4ee}, !- Zone Air Inlet Port List
  {884c32a1-f894-428a-9484-e4c6a972d2c8}, !- Zone Air Exhaust Port List
  {8be20865-4127-413a-bcb3-8b2b98bab81d}, !- Zone Air Node Name
  {b29da438-fa2b-414f-873d-9405d44f75a5}, !- Zone Return Air Port List
=======
  {f5e8c20e-d34f-4145-a156-acddbd5d51eb}, !- Zone Air Inlet Port List
  {f744ad49-aa4a-4073-b41e-c6a57d923223}, !- Zone Air Exhaust Port List
  {a12c5eee-20e7-4df8-8a00-4081d04dda2e}, !- Zone Air Node Name
  {dd16fd9d-c54e-473f-abbb-0944b2a97c22}, !- Zone Return Air Port List
>>>>>>> ecc00d0a
  ,                                       !- Primary Daylighting Control Name
  ,                                       !- Fraction of Zone Controlled by Primary Daylighting Control
  ,                                       !- Secondary Daylighting Control Name
  ,                                       !- Fraction of Zone Controlled by Secondary Daylighting Control
  ,                                       !- Illuminance Map Name
  ,                                       !- Group Rendering Name
  ,                                       !- Thermostat Name
  No;                                     !- Use Ideal Air Loads

OS:Node,
<<<<<<< HEAD
  {188457c4-53d9-4819-83d8-290d2f71c96d}, !- Handle
  Node 1,                                 !- Name
  {8be20865-4127-413a-bcb3-8b2b98bab81d}, !- Inlet Port
  ;                                       !- Outlet Port

OS:Connection,
  {8be20865-4127-413a-bcb3-8b2b98bab81d}, !- Handle
  {e210bcef-20bd-426a-8af5-d14b3c7feb53}, !- Name
  {ad2140ec-828e-4c77-8cc2-bbccaa538595}, !- Source Object
  11,                                     !- Outlet Port
  {188457c4-53d9-4819-83d8-290d2f71c96d}, !- Target Object
  2;                                      !- Inlet Port

OS:PortList,
  {39088a30-14b9-409f-8a0d-23c683d8a4ee}, !- Handle
  {72f7dbb7-7fa9-4246-961a-5328ad197817}, !- Name
  {ad2140ec-828e-4c77-8cc2-bbccaa538595}; !- HVAC Component

OS:PortList,
  {884c32a1-f894-428a-9484-e4c6a972d2c8}, !- Handle
  {70372a6a-c1bd-4635-9a3c-b97ac05199b0}, !- Name
  {ad2140ec-828e-4c77-8cc2-bbccaa538595}; !- HVAC Component

OS:PortList,
  {b29da438-fa2b-414f-873d-9405d44f75a5}, !- Handle
  {5a5fb222-ab7a-42f9-96da-2abbab1b059b}, !- Name
  {ad2140ec-828e-4c77-8cc2-bbccaa538595}; !- HVAC Component

OS:Sizing:Zone,
  {bd6ef080-f120-40c2-b559-a56c1ed317d5}, !- Handle
  {ad2140ec-828e-4c77-8cc2-bbccaa538595}, !- Zone or ZoneList Name
=======
  {b27f4217-1619-4a5a-8516-7708302e8069}, !- Handle
  Node 1,                                 !- Name
  {a12c5eee-20e7-4df8-8a00-4081d04dda2e}, !- Inlet Port
  ;                                       !- Outlet Port

OS:Connection,
  {a12c5eee-20e7-4df8-8a00-4081d04dda2e}, !- Handle
  {48229b65-52bb-48b2-827a-c8d00221b497}, !- Source Object
  11,                                     !- Outlet Port
  {b27f4217-1619-4a5a-8516-7708302e8069}, !- Target Object
  2;                                      !- Inlet Port

OS:PortList,
  {f5e8c20e-d34f-4145-a156-acddbd5d51eb}, !- Handle
  {48229b65-52bb-48b2-827a-c8d00221b497}; !- HVAC Component

OS:PortList,
  {f744ad49-aa4a-4073-b41e-c6a57d923223}, !- Handle
  {48229b65-52bb-48b2-827a-c8d00221b497}; !- HVAC Component

OS:PortList,
  {dd16fd9d-c54e-473f-abbb-0944b2a97c22}, !- Handle
  {48229b65-52bb-48b2-827a-c8d00221b497}; !- HVAC Component

OS:Sizing:Zone,
  {c33955f1-6c73-4073-9983-c953a1fd4857}, !- Handle
  {48229b65-52bb-48b2-827a-c8d00221b497}, !- Zone or ZoneList Name
>>>>>>> ecc00d0a
  SupplyAirTemperature,                   !- Zone Cooling Design Supply Air Temperature Input Method
  14,                                     !- Zone Cooling Design Supply Air Temperature {C}
  11.11,                                  !- Zone Cooling Design Supply Air Temperature Difference {deltaC}
  SupplyAirTemperature,                   !- Zone Heating Design Supply Air Temperature Input Method
  40,                                     !- Zone Heating Design Supply Air Temperature {C}
  11.11,                                  !- Zone Heating Design Supply Air Temperature Difference {deltaC}
  0.0085,                                 !- Zone Cooling Design Supply Air Humidity Ratio {kg-H2O/kg-air}
  0.008,                                  !- Zone Heating Design Supply Air Humidity Ratio {kg-H2O/kg-air}
  ,                                       !- Zone Heating Sizing Factor
  ,                                       !- Zone Cooling Sizing Factor
  DesignDay,                              !- Cooling Design Air Flow Method
  ,                                       !- Cooling Design Air Flow Rate {m3/s}
  ,                                       !- Cooling Minimum Air Flow per Zone Floor Area {m3/s-m2}
  ,                                       !- Cooling Minimum Air Flow {m3/s}
  ,                                       !- Cooling Minimum Air Flow Fraction
  DesignDay,                              !- Heating Design Air Flow Method
  ,                                       !- Heating Design Air Flow Rate {m3/s}
  ,                                       !- Heating Maximum Air Flow per Zone Floor Area {m3/s-m2}
  ,                                       !- Heating Maximum Air Flow {m3/s}
  ,                                       !- Heating Maximum Air Flow Fraction
  No,                                     !- Account for Dedicated Outdoor Air System
  NeutralSupplyAir,                       !- Dedicated Outdoor Air System Control Strategy
  autosize,                               !- Dedicated Outdoor Air Low Setpoint Temperature for Design {C}
  autosize;                               !- Dedicated Outdoor Air High Setpoint Temperature for Design {C}

OS:ZoneHVAC:EquipmentList,
<<<<<<< HEAD
  {f98655ab-f530-4ecc-9951-caca77429ce5}, !- Handle
  Zone HVAC Equipment List 1,             !- Name
  {ad2140ec-828e-4c77-8cc2-bbccaa538595}; !- Thermal Zone

OS:Space,
  {fbc98255-f9ca-42a9-a8ac-72b6b53134ef}, !- Handle
  living space,                           !- Name
  {57bf950e-6c3b-4ffb-a5aa-509eeed1ebe1}, !- Space Type Name
=======
  {099d3b92-d90d-4ce9-a29b-3d8fee3e4568}, !- Handle
  Zone HVAC Equipment List 1,             !- Name
  {48229b65-52bb-48b2-827a-c8d00221b497}; !- Thermal Zone

OS:Space,
  {92b8c5db-e4f5-4944-94c6-9a1a3ecbe08d}, !- Handle
  living space,                           !- Name
  {299b7cce-8ebf-4c41-bb51-6e2f424a6a51}, !- Space Type Name
>>>>>>> ecc00d0a
  ,                                       !- Default Construction Set Name
  ,                                       !- Default Schedule Set Name
  -0,                                     !- Direction of Relative North {deg}
  0,                                      !- X Origin {m}
  0,                                      !- Y Origin {m}
  0,                                      !- Z Origin {m}
  ,                                       !- Building Story Name
<<<<<<< HEAD
  {ad2140ec-828e-4c77-8cc2-bbccaa538595}, !- Thermal Zone Name
  ,                                       !- Part of Total Floor Area
  ,                                       !- Design Specification Outdoor Air Object Name
  {b0586b90-016f-4bc5-9318-2aa87247e6fa}; !- Building Unit Name

OS:Surface,
  {a0d4581e-9d94-40af-89a3-ceffbde90057}, !- Handle
  Surface 1,                              !- Name
  Floor,                                  !- Surface Type
  ,                                       !- Construction Name
  {fbc98255-f9ca-42a9-a8ac-72b6b53134ef}, !- Space Name
=======
  {48229b65-52bb-48b2-827a-c8d00221b497}, !- Thermal Zone Name
  ,                                       !- Part of Total Floor Area
  ,                                       !- Design Specification Outdoor Air Object Name
  {dfe76105-7ebe-43f0-892c-28f1b5eace9d}; !- Building Unit Name

OS:Surface,
  {e7bf6c63-d6d6-46ed-9cb7-942f13792f01}, !- Handle
  Surface 1,                              !- Name
  Floor,                                  !- Surface Type
  ,                                       !- Construction Name
  {92b8c5db-e4f5-4944-94c6-9a1a3ecbe08d}, !- Space Name
>>>>>>> ecc00d0a
  Foundation,                             !- Outside Boundary Condition
  ,                                       !- Outside Boundary Condition Object
  NoSun,                                  !- Sun Exposure
  NoWind,                                 !- Wind Exposure
  ,                                       !- View Factor to Ground
  ,                                       !- Number of Vertices
  0, 0, 0,                                !- X,Y,Z Vertex 1 {m}
  0, 5.56486118425249, 0,                 !- X,Y,Z Vertex 2 {m}
  11.129722368505, 5.56486118425249, 0,   !- X,Y,Z Vertex 3 {m}
  11.129722368505, 0, 0;                  !- X,Y,Z Vertex 4 {m}

OS:Surface,
<<<<<<< HEAD
  {b8566b8d-28ec-4106-8edb-4fa11c644e13}, !- Handle
  Surface 2,                              !- Name
  Wall,                                   !- Surface Type
  ,                                       !- Construction Name
  {fbc98255-f9ca-42a9-a8ac-72b6b53134ef}, !- Space Name
=======
  {2b626d7e-10be-4517-be25-700329592184}, !- Handle
  Surface 2,                              !- Name
  Wall,                                   !- Surface Type
  ,                                       !- Construction Name
  {92b8c5db-e4f5-4944-94c6-9a1a3ecbe08d}, !- Space Name
>>>>>>> ecc00d0a
  Outdoors,                               !- Outside Boundary Condition
  ,                                       !- Outside Boundary Condition Object
  SunExposed,                             !- Sun Exposure
  WindExposed,                            !- Wind Exposure
  ,                                       !- View Factor to Ground
  ,                                       !- Number of Vertices
  0, 5.56486118425249, 2.4384,            !- X,Y,Z Vertex 1 {m}
  0, 5.56486118425249, 0,                 !- X,Y,Z Vertex 2 {m}
  0, 0, 0,                                !- X,Y,Z Vertex 3 {m}
  0, 0, 2.4384;                           !- X,Y,Z Vertex 4 {m}

OS:Surface,
<<<<<<< HEAD
  {79df542a-582e-4dd2-bb0a-9a5710c618ba}, !- Handle
  Surface 3,                              !- Name
  Wall,                                   !- Surface Type
  ,                                       !- Construction Name
  {fbc98255-f9ca-42a9-a8ac-72b6b53134ef}, !- Space Name
=======
  {998a33be-9e85-4bb1-915e-b44374017c83}, !- Handle
  Surface 3,                              !- Name
  Wall,                                   !- Surface Type
  ,                                       !- Construction Name
  {92b8c5db-e4f5-4944-94c6-9a1a3ecbe08d}, !- Space Name
>>>>>>> ecc00d0a
  Outdoors,                               !- Outside Boundary Condition
  ,                                       !- Outside Boundary Condition Object
  SunExposed,                             !- Sun Exposure
  WindExposed,                            !- Wind Exposure
  ,                                       !- View Factor to Ground
  ,                                       !- Number of Vertices
  11.129722368505, 5.56486118425249, 2.4384, !- X,Y,Z Vertex 1 {m}
  11.129722368505, 5.56486118425249, 0,   !- X,Y,Z Vertex 2 {m}
  0, 5.56486118425249, 0,                 !- X,Y,Z Vertex 3 {m}
  0, 5.56486118425249, 2.4384;            !- X,Y,Z Vertex 4 {m}

OS:Surface,
<<<<<<< HEAD
  {68557b43-6595-474a-a035-3a84b8ba03ec}, !- Handle
  Surface 4,                              !- Name
  Wall,                                   !- Surface Type
  ,                                       !- Construction Name
  {fbc98255-f9ca-42a9-a8ac-72b6b53134ef}, !- Space Name
=======
  {0ebecf8f-0e74-49f9-a968-412fd6948367}, !- Handle
  Surface 4,                              !- Name
  Wall,                                   !- Surface Type
  ,                                       !- Construction Name
  {92b8c5db-e4f5-4944-94c6-9a1a3ecbe08d}, !- Space Name
>>>>>>> ecc00d0a
  Outdoors,                               !- Outside Boundary Condition
  ,                                       !- Outside Boundary Condition Object
  SunExposed,                             !- Sun Exposure
  WindExposed,                            !- Wind Exposure
  ,                                       !- View Factor to Ground
  ,                                       !- Number of Vertices
  11.129722368505, 0, 2.4384,             !- X,Y,Z Vertex 1 {m}
  11.129722368505, 0, 0,                  !- X,Y,Z Vertex 2 {m}
  11.129722368505, 5.56486118425249, 0,   !- X,Y,Z Vertex 3 {m}
  11.129722368505, 5.56486118425249, 2.4384; !- X,Y,Z Vertex 4 {m}

OS:Surface,
<<<<<<< HEAD
  {3e12d588-d527-4311-9a93-f9f72fc6e791}, !- Handle
  Surface 5,                              !- Name
  Wall,                                   !- Surface Type
  ,                                       !- Construction Name
  {fbc98255-f9ca-42a9-a8ac-72b6b53134ef}, !- Space Name
=======
  {a1e40514-482c-432e-8c36-fccef9c594e7}, !- Handle
  Surface 5,                              !- Name
  Wall,                                   !- Surface Type
  ,                                       !- Construction Name
  {92b8c5db-e4f5-4944-94c6-9a1a3ecbe08d}, !- Space Name
>>>>>>> ecc00d0a
  Outdoors,                               !- Outside Boundary Condition
  ,                                       !- Outside Boundary Condition Object
  SunExposed,                             !- Sun Exposure
  WindExposed,                            !- Wind Exposure
  ,                                       !- View Factor to Ground
  ,                                       !- Number of Vertices
  0, 0, 2.4384,                           !- X,Y,Z Vertex 1 {m}
  0, 0, 0,                                !- X,Y,Z Vertex 2 {m}
  11.129722368505, 0, 0,                  !- X,Y,Z Vertex 3 {m}
  11.129722368505, 0, 2.4384;             !- X,Y,Z Vertex 4 {m}

OS:Surface,
<<<<<<< HEAD
  {edc7f630-cb3d-4824-8c38-176e4b60a345}, !- Handle
  Surface 6,                              !- Name
  RoofCeiling,                            !- Surface Type
  ,                                       !- Construction Name
  {fbc98255-f9ca-42a9-a8ac-72b6b53134ef}, !- Space Name
  Surface,                                !- Outside Boundary Condition
  {a66ea4c9-9c91-44d7-9674-f002d2afd507}, !- Outside Boundary Condition Object
=======
  {d0e93745-137d-4d3c-a47a-780a13421d3e}, !- Handle
  Surface 6,                              !- Name
  RoofCeiling,                            !- Surface Type
  ,                                       !- Construction Name
  {92b8c5db-e4f5-4944-94c6-9a1a3ecbe08d}, !- Space Name
  Surface,                                !- Outside Boundary Condition
  {d109e63b-6587-476b-bada-efc5c10ce5c1}, !- Outside Boundary Condition Object
>>>>>>> ecc00d0a
  NoSun,                                  !- Sun Exposure
  NoWind,                                 !- Wind Exposure
  ,                                       !- View Factor to Ground
  ,                                       !- Number of Vertices
  11.129722368505, 0, 2.4384,             !- X,Y,Z Vertex 1 {m}
  11.129722368505, 5.56486118425249, 2.4384, !- X,Y,Z Vertex 2 {m}
  0, 5.56486118425249, 2.4384,            !- X,Y,Z Vertex 3 {m}
  0, 0, 2.4384;                           !- X,Y,Z Vertex 4 {m}

OS:SpaceType,
<<<<<<< HEAD
  {57bf950e-6c3b-4ffb-a5aa-509eeed1ebe1}, !- Handle
=======
  {299b7cce-8ebf-4c41-bb51-6e2f424a6a51}, !- Handle
>>>>>>> ecc00d0a
  Space Type 1,                           !- Name
  ,                                       !- Default Construction Set Name
  ,                                       !- Default Schedule Set Name
  ,                                       !- Group Rendering Name
  ,                                       !- Design Specification Outdoor Air Object Name
  ,                                       !- Standards Template
  ,                                       !- Standards Building Type
  living;                                 !- Standards Space Type

OS:Space,
<<<<<<< HEAD
  {2c19fe08-9dbe-40fc-997c-0decc69099a2}, !- Handle
  living space|story 2,                   !- Name
  {57bf950e-6c3b-4ffb-a5aa-509eeed1ebe1}, !- Space Type Name
=======
  {341444d8-0ec4-4aa4-a760-9aa154f0d6a6}, !- Handle
  living space|story 2,                   !- Name
  {299b7cce-8ebf-4c41-bb51-6e2f424a6a51}, !- Space Type Name
>>>>>>> ecc00d0a
  ,                                       !- Default Construction Set Name
  ,                                       !- Default Schedule Set Name
  -0,                                     !- Direction of Relative North {deg}
  0,                                      !- X Origin {m}
  0,                                      !- Y Origin {m}
  2.4384,                                 !- Z Origin {m}
  ,                                       !- Building Story Name
<<<<<<< HEAD
  {ad2140ec-828e-4c77-8cc2-bbccaa538595}, !- Thermal Zone Name
  ,                                       !- Part of Total Floor Area
  ,                                       !- Design Specification Outdoor Air Object Name
  {b0586b90-016f-4bc5-9318-2aa87247e6fa}; !- Building Unit Name

OS:Surface,
  {a66ea4c9-9c91-44d7-9674-f002d2afd507}, !- Handle
  Surface 7,                              !- Name
  Floor,                                  !- Surface Type
  ,                                       !- Construction Name
  {2c19fe08-9dbe-40fc-997c-0decc69099a2}, !- Space Name
  Surface,                                !- Outside Boundary Condition
  {edc7f630-cb3d-4824-8c38-176e4b60a345}, !- Outside Boundary Condition Object
=======
  {48229b65-52bb-48b2-827a-c8d00221b497}, !- Thermal Zone Name
  ,                                       !- Part of Total Floor Area
  ,                                       !- Design Specification Outdoor Air Object Name
  {dfe76105-7ebe-43f0-892c-28f1b5eace9d}; !- Building Unit Name

OS:Surface,
  {d109e63b-6587-476b-bada-efc5c10ce5c1}, !- Handle
  Surface 7,                              !- Name
  Floor,                                  !- Surface Type
  ,                                       !- Construction Name
  {341444d8-0ec4-4aa4-a760-9aa154f0d6a6}, !- Space Name
  Surface,                                !- Outside Boundary Condition
  {d0e93745-137d-4d3c-a47a-780a13421d3e}, !- Outside Boundary Condition Object
>>>>>>> ecc00d0a
  NoSun,                                  !- Sun Exposure
  NoWind,                                 !- Wind Exposure
  ,                                       !- View Factor to Ground
  ,                                       !- Number of Vertices
  0, 0, 0,                                !- X,Y,Z Vertex 1 {m}
  0, 5.56486118425249, 0,                 !- X,Y,Z Vertex 2 {m}
  11.129722368505, 5.56486118425249, 0,   !- X,Y,Z Vertex 3 {m}
  11.129722368505, 0, 0;                  !- X,Y,Z Vertex 4 {m}

OS:Surface,
<<<<<<< HEAD
  {c01a7f69-b693-4cde-939d-caf9112c8c56}, !- Handle
  Surface 8,                              !- Name
  Wall,                                   !- Surface Type
  ,                                       !- Construction Name
  {2c19fe08-9dbe-40fc-997c-0decc69099a2}, !- Space Name
=======
  {bcd1bdf6-35af-4771-b0d1-966ac3fe8dd4}, !- Handle
  Surface 8,                              !- Name
  Wall,                                   !- Surface Type
  ,                                       !- Construction Name
  {341444d8-0ec4-4aa4-a760-9aa154f0d6a6}, !- Space Name
>>>>>>> ecc00d0a
  Outdoors,                               !- Outside Boundary Condition
  ,                                       !- Outside Boundary Condition Object
  SunExposed,                             !- Sun Exposure
  WindExposed,                            !- Wind Exposure
  ,                                       !- View Factor to Ground
  ,                                       !- Number of Vertices
  0, 5.56486118425249, 2.4384,            !- X,Y,Z Vertex 1 {m}
  0, 5.56486118425249, 0,                 !- X,Y,Z Vertex 2 {m}
  0, 0, 0,                                !- X,Y,Z Vertex 3 {m}
  0, 0, 2.4384;                           !- X,Y,Z Vertex 4 {m}

OS:Surface,
<<<<<<< HEAD
  {c7353b88-640e-4541-894e-db1b37f1c630}, !- Handle
  Surface 9,                              !- Name
  Wall,                                   !- Surface Type
  ,                                       !- Construction Name
  {2c19fe08-9dbe-40fc-997c-0decc69099a2}, !- Space Name
=======
  {68577b0d-f543-438b-a04d-5e389866016d}, !- Handle
  Surface 9,                              !- Name
  Wall,                                   !- Surface Type
  ,                                       !- Construction Name
  {341444d8-0ec4-4aa4-a760-9aa154f0d6a6}, !- Space Name
>>>>>>> ecc00d0a
  Outdoors,                               !- Outside Boundary Condition
  ,                                       !- Outside Boundary Condition Object
  SunExposed,                             !- Sun Exposure
  WindExposed,                            !- Wind Exposure
  ,                                       !- View Factor to Ground
  ,                                       !- Number of Vertices
  11.129722368505, 5.56486118425249, 2.4384, !- X,Y,Z Vertex 1 {m}
  11.129722368505, 5.56486118425249, 0,   !- X,Y,Z Vertex 2 {m}
  0, 5.56486118425249, 0,                 !- X,Y,Z Vertex 3 {m}
  0, 5.56486118425249, 2.4384;            !- X,Y,Z Vertex 4 {m}

OS:Surface,
<<<<<<< HEAD
  {a1be4747-efc5-4bc4-98e6-008aa92e22bb}, !- Handle
  Surface 10,                             !- Name
  Wall,                                   !- Surface Type
  ,                                       !- Construction Name
  {2c19fe08-9dbe-40fc-997c-0decc69099a2}, !- Space Name
=======
  {488388b8-d8ee-4a5e-b5db-88ccf5c4a134}, !- Handle
  Surface 10,                             !- Name
  Wall,                                   !- Surface Type
  ,                                       !- Construction Name
  {341444d8-0ec4-4aa4-a760-9aa154f0d6a6}, !- Space Name
>>>>>>> ecc00d0a
  Outdoors,                               !- Outside Boundary Condition
  ,                                       !- Outside Boundary Condition Object
  SunExposed,                             !- Sun Exposure
  WindExposed,                            !- Wind Exposure
  ,                                       !- View Factor to Ground
  ,                                       !- Number of Vertices
  11.129722368505, 0, 2.4384,             !- X,Y,Z Vertex 1 {m}
  11.129722368505, 0, 0,                  !- X,Y,Z Vertex 2 {m}
  11.129722368505, 5.56486118425249, 0,   !- X,Y,Z Vertex 3 {m}
  11.129722368505, 5.56486118425249, 2.4384; !- X,Y,Z Vertex 4 {m}

OS:Surface,
<<<<<<< HEAD
  {7646a440-6c2d-4716-b781-65becf700593}, !- Handle
  Surface 11,                             !- Name
  Wall,                                   !- Surface Type
  ,                                       !- Construction Name
  {2c19fe08-9dbe-40fc-997c-0decc69099a2}, !- Space Name
=======
  {1ccf6a4a-a389-41f9-9ac1-7e3299523c94}, !- Handle
  Surface 11,                             !- Name
  Wall,                                   !- Surface Type
  ,                                       !- Construction Name
  {341444d8-0ec4-4aa4-a760-9aa154f0d6a6}, !- Space Name
>>>>>>> ecc00d0a
  Outdoors,                               !- Outside Boundary Condition
  ,                                       !- Outside Boundary Condition Object
  SunExposed,                             !- Sun Exposure
  WindExposed,                            !- Wind Exposure
  ,                                       !- View Factor to Ground
  ,                                       !- Number of Vertices
  0, 0, 2.4384,                           !- X,Y,Z Vertex 1 {m}
  0, 0, 0,                                !- X,Y,Z Vertex 2 {m}
  11.129722368505, 0, 0,                  !- X,Y,Z Vertex 3 {m}
  11.129722368505, 0, 2.4384;             !- X,Y,Z Vertex 4 {m}

OS:Surface,
<<<<<<< HEAD
  {1beafe8c-1b1c-4b84-a7f3-09642cb1a427}, !- Handle
  Surface 12,                             !- Name
  RoofCeiling,                            !- Surface Type
  ,                                       !- Construction Name
  {2c19fe08-9dbe-40fc-997c-0decc69099a2}, !- Space Name
  Surface,                                !- Outside Boundary Condition
  {58a23aca-5999-4408-a8ec-8d8653a277c1}, !- Outside Boundary Condition Object
=======
  {5a6e6781-fe3c-48ba-9c35-bdd90a4466ec}, !- Handle
  Surface 12,                             !- Name
  RoofCeiling,                            !- Surface Type
  ,                                       !- Construction Name
  {341444d8-0ec4-4aa4-a760-9aa154f0d6a6}, !- Space Name
  Surface,                                !- Outside Boundary Condition
  {419a5786-7137-4b5e-b0a4-bdedb3e5a999}, !- Outside Boundary Condition Object
>>>>>>> ecc00d0a
  NoSun,                                  !- Sun Exposure
  NoWind,                                 !- Wind Exposure
  ,                                       !- View Factor to Ground
  ,                                       !- Number of Vertices
  11.129722368505, 0, 2.4384,             !- X,Y,Z Vertex 1 {m}
  11.129722368505, 5.56486118425249, 2.4384, !- X,Y,Z Vertex 2 {m}
  0, 5.56486118425249, 2.4384,            !- X,Y,Z Vertex 3 {m}
  0, 0, 2.4384;                           !- X,Y,Z Vertex 4 {m}

OS:Surface,
<<<<<<< HEAD
  {58a23aca-5999-4408-a8ec-8d8653a277c1}, !- Handle
  Surface 13,                             !- Name
  Floor,                                  !- Surface Type
  ,                                       !- Construction Name
  {af2ee4ad-3968-4d2b-9180-9e2fb72e6c3d}, !- Space Name
  Surface,                                !- Outside Boundary Condition
  {1beafe8c-1b1c-4b84-a7f3-09642cb1a427}, !- Outside Boundary Condition Object
=======
  {419a5786-7137-4b5e-b0a4-bdedb3e5a999}, !- Handle
  Surface 13,                             !- Name
  Floor,                                  !- Surface Type
  ,                                       !- Construction Name
  {19ac8cad-39c6-40d5-babd-9256a3654118}, !- Space Name
  Surface,                                !- Outside Boundary Condition
  {5a6e6781-fe3c-48ba-9c35-bdd90a4466ec}, !- Outside Boundary Condition Object
>>>>>>> ecc00d0a
  NoSun,                                  !- Sun Exposure
  NoWind,                                 !- Wind Exposure
  ,                                       !- View Factor to Ground
  ,                                       !- Number of Vertices
  0, 5.56486118425249, 0,                 !- X,Y,Z Vertex 1 {m}
  11.129722368505, 5.56486118425249, 0,   !- X,Y,Z Vertex 2 {m}
  11.129722368505, 0, 0,                  !- X,Y,Z Vertex 3 {m}
  0, 0, 0;                                !- X,Y,Z Vertex 4 {m}

OS:Surface,
<<<<<<< HEAD
  {4f17d463-f063-4341-8d2f-270b3361f9c9}, !- Handle
  Surface 14,                             !- Name
  RoofCeiling,                            !- Surface Type
  ,                                       !- Construction Name
  {af2ee4ad-3968-4d2b-9180-9e2fb72e6c3d}, !- Space Name
=======
  {c840eca9-5e61-45af-bf7c-c36435181de6}, !- Handle
  Surface 14,                             !- Name
  RoofCeiling,                            !- Surface Type
  ,                                       !- Construction Name
  {19ac8cad-39c6-40d5-babd-9256a3654118}, !- Space Name
>>>>>>> ecc00d0a
  Outdoors,                               !- Outside Boundary Condition
  ,                                       !- Outside Boundary Condition Object
  SunExposed,                             !- Sun Exposure
  WindExposed,                            !- Wind Exposure
  ,                                       !- View Factor to Ground
  ,                                       !- Number of Vertices
  11.129722368505, 2.78243059212624, 1.69601529606312, !- X,Y,Z Vertex 1 {m}
  0, 2.78243059212624, 1.69601529606312,  !- X,Y,Z Vertex 2 {m}
  0, 0, 0.3048,                           !- X,Y,Z Vertex 3 {m}
  11.129722368505, 0, 0.3048;             !- X,Y,Z Vertex 4 {m}

OS:Surface,
<<<<<<< HEAD
  {92e09152-4802-436c-8f15-7a9c7adf85b1}, !- Handle
  Surface 15,                             !- Name
  RoofCeiling,                            !- Surface Type
  ,                                       !- Construction Name
  {af2ee4ad-3968-4d2b-9180-9e2fb72e6c3d}, !- Space Name
=======
  {183667b9-de8b-489a-a8fd-f9a0df67c5bf}, !- Handle
  Surface 15,                             !- Name
  RoofCeiling,                            !- Surface Type
  ,                                       !- Construction Name
  {19ac8cad-39c6-40d5-babd-9256a3654118}, !- Space Name
>>>>>>> ecc00d0a
  Outdoors,                               !- Outside Boundary Condition
  ,                                       !- Outside Boundary Condition Object
  SunExposed,                             !- Sun Exposure
  WindExposed,                            !- Wind Exposure
  ,                                       !- View Factor to Ground
  ,                                       !- Number of Vertices
  0, 2.78243059212624, 1.69601529606312,  !- X,Y,Z Vertex 1 {m}
  11.129722368505, 2.78243059212624, 1.69601529606312, !- X,Y,Z Vertex 2 {m}
  11.129722368505, 5.56486118425249, 0.304799999999999, !- X,Y,Z Vertex 3 {m}
  0, 5.56486118425249, 0.304799999999999; !- X,Y,Z Vertex 4 {m}

OS:Surface,
<<<<<<< HEAD
  {77400b97-7523-4657-86ca-489f5b67bea8}, !- Handle
  Surface 16,                             !- Name
  Wall,                                   !- Surface Type
  ,                                       !- Construction Name
  {af2ee4ad-3968-4d2b-9180-9e2fb72e6c3d}, !- Space Name
=======
  {d4110851-b803-40dc-93ab-ff156fce88aa}, !- Handle
  Surface 16,                             !- Name
  Wall,                                   !- Surface Type
  ,                                       !- Construction Name
  {19ac8cad-39c6-40d5-babd-9256a3654118}, !- Space Name
>>>>>>> ecc00d0a
  Outdoors,                               !- Outside Boundary Condition
  ,                                       !- Outside Boundary Condition Object
  SunExposed,                             !- Sun Exposure
  WindExposed,                            !- Wind Exposure
  ,                                       !- View Factor to Ground
  ,                                       !- Number of Vertices
  0, 2.78243059212624, 1.39121529606312,  !- X,Y,Z Vertex 1 {m}
  0, 5.56486118425249, 0,                 !- X,Y,Z Vertex 2 {m}
  0, 0, 0;                                !- X,Y,Z Vertex 3 {m}

OS:Surface,
<<<<<<< HEAD
  {71318c86-2a00-4545-b4f5-603c18e6fc52}, !- Handle
  Surface 17,                             !- Name
  Wall,                                   !- Surface Type
  ,                                       !- Construction Name
  {af2ee4ad-3968-4d2b-9180-9e2fb72e6c3d}, !- Space Name
=======
  {f3f564d9-01da-4f20-ab17-4e5f02d7e1ed}, !- Handle
  Surface 17,                             !- Name
  Wall,                                   !- Surface Type
  ,                                       !- Construction Name
  {19ac8cad-39c6-40d5-babd-9256a3654118}, !- Space Name
>>>>>>> ecc00d0a
  Outdoors,                               !- Outside Boundary Condition
  ,                                       !- Outside Boundary Condition Object
  SunExposed,                             !- Sun Exposure
  WindExposed,                            !- Wind Exposure
  ,                                       !- View Factor to Ground
  ,                                       !- Number of Vertices
  11.129722368505, 2.78243059212624, 1.39121529606312, !- X,Y,Z Vertex 1 {m}
  11.129722368505, 0, 0,                  !- X,Y,Z Vertex 2 {m}
  11.129722368505, 5.56486118425249, 0;   !- X,Y,Z Vertex 3 {m}

OS:Space,
<<<<<<< HEAD
  {af2ee4ad-3968-4d2b-9180-9e2fb72e6c3d}, !- Handle
  finished attic space,                   !- Name
  {57bf950e-6c3b-4ffb-a5aa-509eeed1ebe1}, !- Space Type Name
=======
  {19ac8cad-39c6-40d5-babd-9256a3654118}, !- Handle
  finished attic space,                   !- Name
  {299b7cce-8ebf-4c41-bb51-6e2f424a6a51}, !- Space Type Name
>>>>>>> ecc00d0a
  ,                                       !- Default Construction Set Name
  ,                                       !- Default Schedule Set Name
  -0,                                     !- Direction of Relative North {deg}
  0,                                      !- X Origin {m}
  0,                                      !- Y Origin {m}
  4.8768,                                 !- Z Origin {m}
  ,                                       !- Building Story Name
<<<<<<< HEAD
  {ad2140ec-828e-4c77-8cc2-bbccaa538595}, !- Thermal Zone Name
  ,                                       !- Part of Total Floor Area
  ,                                       !- Design Specification Outdoor Air Object Name
  {b0586b90-016f-4bc5-9318-2aa87247e6fa}; !- Building Unit Name

OS:BuildingUnit,
  {b0586b90-016f-4bc5-9318-2aa87247e6fa}, !- Handle
=======
  {48229b65-52bb-48b2-827a-c8d00221b497}, !- Thermal Zone Name
  ,                                       !- Part of Total Floor Area
  ,                                       !- Design Specification Outdoor Air Object Name
  {dfe76105-7ebe-43f0-892c-28f1b5eace9d}; !- Building Unit Name

OS:BuildingUnit,
  {dfe76105-7ebe-43f0-892c-28f1b5eace9d}, !- Handle
>>>>>>> ecc00d0a
  unit 1,                                 !- Name
  ,                                       !- Rendering Color
  Residential;                            !- Building Unit Type

OS:AdditionalProperties,
<<<<<<< HEAD
  {3a6e3232-0756-4d7d-bb28-34a73879683f}, !- Handle
  {b0586b90-016f-4bc5-9318-2aa87247e6fa}, !- Object Name
=======
  {b6957634-f02c-4253-ac90-df5f8d5a40d7}, !- Handle
  {dfe76105-7ebe-43f0-892c-28f1b5eace9d}, !- Object Name
>>>>>>> ecc00d0a
  NumberOfBedrooms,                       !- Feature Name 1
  Integer,                                !- Feature Data Type 1
  3,                                      !- Feature Value 1
  NumberOfBathrooms,                      !- Feature Name 2
  Double,                                 !- Feature Data Type 2
  2,                                      !- Feature Value 2
  NumberOfOccupants,                      !- Feature Name 3
  Double,                                 !- Feature Data Type 3
  2.6400000000000001;                     !- Feature Value 3

OS:External:File,
<<<<<<< HEAD
  {e1c7a450-f5b0-4e3a-a582-73b74a5ba844}, !- Handle
=======
  {e7f0d0df-f915-4331-89d0-df64f9ea45f3}, !- Handle
>>>>>>> ecc00d0a
  8760.csv,                               !- Name
  8760.csv;                               !- File Name

OS:Schedule:Day,
<<<<<<< HEAD
  {46760856-9c77-4270-9344-cedc5b07c23a}, !- Handle
=======
  {29c98342-afad-4533-8679-7371658bcb20}, !- Handle
>>>>>>> ecc00d0a
  Schedule Day 1,                         !- Name
  ,                                       !- Schedule Type Limits Name
  ,                                       !- Interpolate to Timestep
  24,                                     !- Hour 1
  0,                                      !- Minute 1
  0;                                      !- Value Until Time 1

OS:Schedule:Day,
<<<<<<< HEAD
  {8c7bd293-37a5-49df-a334-508717b7a3d3}, !- Handle
=======
  {869a07ec-b48e-457e-8837-b423ea0c1b68}, !- Handle
>>>>>>> ecc00d0a
  Schedule Day 2,                         !- Name
  ,                                       !- Schedule Type Limits Name
  ,                                       !- Interpolate to Timestep
  24,                                     !- Hour 1
  0,                                      !- Minute 1
  1;                                      !- Value Until Time 1

OS:Schedule:File,
<<<<<<< HEAD
  {e448ad79-bb6f-4641-aae2-c25cfa5a8a2c}, !- Handle
  occupants,                              !- Name
  {5f06340d-9502-4335-b41d-43632ac9b436}, !- Schedule Type Limits Name
  {e1c7a450-f5b0-4e3a-a582-73b74a5ba844}, !- External File Name
=======
  {17ce0eda-94fc-4531-b342-c22167352bc9}, !- Handle
  occupants,                              !- Name
  {c7c7773c-ff73-4104-83dd-a3000d62e187}, !- Schedule Type Limits Name
  {e7f0d0df-f915-4331-89d0-df64f9ea45f3}, !- External File Name
>>>>>>> ecc00d0a
  1,                                      !- Column Number
  1,                                      !- Rows to Skip at Top
  8760,                                   !- Number of Hours of Data
  ,                                       !- Column Separator
  ,                                       !- Interpolate to Timestep
  60;                                     !- Minutes per Item

<<<<<<< HEAD
OS:Schedule:Ruleset,
  {1f704c67-cc43-42bc-90ed-fb3e4c1f623e}, !- Handle
  Schedule Ruleset 1,                     !- Name
  {d591d2b6-4b16-4596-bda2-eaca4bee97c9}, !- Schedule Type Limits Name
  {587bcb90-5743-42e7-848a-1d949594d01f}; !- Default Day Schedule Name

OS:Schedule:Day,
  {587bcb90-5743-42e7-848a-1d949594d01f}, !- Handle
  Schedule Day 3,                         !- Name
  {d591d2b6-4b16-4596-bda2-eaca4bee97c9}, !- Schedule Type Limits Name
  ,                                       !- Interpolate to Timestep
  24,                                     !- Hour 1
  0,                                      !- Minute 1
  112.539290946133;                       !- Value Until Time 1

OS:People:Definition,
  {6f729153-93a6-4e7d-83ff-f64cb256558d}, !- Handle
  res occupants|finished attic space,     !- Name
=======
OS:Schedule:Constant,
  {4b43a2ff-2d6d-44ab-9ea1-cb786a896d3f}, !- Handle
  res occupants activity schedule,        !- Name
  {72e5545f-9b80-4957-97c5-b7c1aab2f095}, !- Schedule Type Limits Name
  112.539290946133;                       !- Value

OS:People:Definition,
  {b89f9daa-a9d6-4476-93fb-88120ce509fc}, !- Handle
  res occupants|living space,             !- Name
>>>>>>> ecc00d0a
  People,                                 !- Number of People Calculation Method
  0.88,                                   !- Number of People {people}
  ,                                       !- People per Space Floor Area {person/m2}
  ,                                       !- Space Floor Area per Person {m2/person}
  0.319734,                               !- Fraction Radiant
  0.573,                                  !- Sensible Heat Fraction
  0,                                      !- Carbon Dioxide Generation Rate {m3/s-W}
  No,                                     !- Enable ASHRAE 55 Comfort Warnings
  ZoneAveraged;                           !- Mean Radiant Temperature Calculation Type

OS:People,
<<<<<<< HEAD
  {b9d13f38-c476-45b8-873b-a52bbe0280dc}, !- Handle
  res occupants|finished attic space,     !- Name
  {6f729153-93a6-4e7d-83ff-f64cb256558d}, !- People Definition Name
  {af2ee4ad-3968-4d2b-9180-9e2fb72e6c3d}, !- Space or SpaceType Name
  {e448ad79-bb6f-4641-aae2-c25cfa5a8a2c}, !- Number of People Schedule Name
  {1f704c67-cc43-42bc-90ed-fb3e4c1f623e}, !- Activity Level Schedule Name
=======
  {a5eaae2b-2734-431c-a3e3-0928b8b6aa45}, !- Handle
  res occupants|living space,             !- Name
  {b89f9daa-a9d6-4476-93fb-88120ce509fc}, !- People Definition Name
  {92b8c5db-e4f5-4944-94c6-9a1a3ecbe08d}, !- Space or SpaceType Name
  {17ce0eda-94fc-4531-b342-c22167352bc9}, !- Number of People Schedule Name
  {4b43a2ff-2d6d-44ab-9ea1-cb786a896d3f}, !- Activity Level Schedule Name
>>>>>>> ecc00d0a
  ,                                       !- Surface Name/Angle Factor List Name
  ,                                       !- Work Efficiency Schedule Name
  ,                                       !- Clothing Insulation Schedule Name
  ,                                       !- Air Velocity Schedule Name
  1;                                      !- Multiplier

OS:ScheduleTypeLimits,
<<<<<<< HEAD
  {d591d2b6-4b16-4596-bda2-eaca4bee97c9}, !- Handle
=======
  {72e5545f-9b80-4957-97c5-b7c1aab2f095}, !- Handle
>>>>>>> ecc00d0a
  ActivityLevel,                          !- Name
  0,                                      !- Lower Limit Value
  ,                                       !- Upper Limit Value
  Continuous,                             !- Numeric Type
  ActivityLevel;                          !- Unit Type

OS:ScheduleTypeLimits,
<<<<<<< HEAD
  {5f06340d-9502-4335-b41d-43632ac9b436}, !- Handle
=======
  {c7c7773c-ff73-4104-83dd-a3000d62e187}, !- Handle
>>>>>>> ecc00d0a
  Fractional,                             !- Name
  0,                                      !- Lower Limit Value
  1,                                      !- Upper Limit Value
  Continuous;                             !- Numeric Type

OS:People:Definition,
<<<<<<< HEAD
  {7e2b65bb-8ad3-4b1b-8ee7-43431cff755b}, !- Handle
  res occupants|living space,             !- Name
=======
  {c24e9f57-b95f-4c28-bca6-4afd35593d70}, !- Handle
  res occupants|living space|story 2,     !- Name
>>>>>>> ecc00d0a
  People,                                 !- Number of People Calculation Method
  0.88,                                   !- Number of People {people}
  ,                                       !- People per Space Floor Area {person/m2}
  ,                                       !- Space Floor Area per Person {m2/person}
  0.319734,                               !- Fraction Radiant
  0.573,                                  !- Sensible Heat Fraction
  0,                                      !- Carbon Dioxide Generation Rate {m3/s-W}
  No,                                     !- Enable ASHRAE 55 Comfort Warnings
  ZoneAveraged;                           !- Mean Radiant Temperature Calculation Type

OS:People,
<<<<<<< HEAD
  {51180224-2415-4b75-a992-75698c53a899}, !- Handle
  res occupants|living space,             !- Name
  {7e2b65bb-8ad3-4b1b-8ee7-43431cff755b}, !- People Definition Name
  {fbc98255-f9ca-42a9-a8ac-72b6b53134ef}, !- Space or SpaceType Name
  {e448ad79-bb6f-4641-aae2-c25cfa5a8a2c}, !- Number of People Schedule Name
  {1f704c67-cc43-42bc-90ed-fb3e4c1f623e}, !- Activity Level Schedule Name
=======
  {fc3b3c40-0b10-4639-8ac5-8203750ae84b}, !- Handle
  res occupants|living space|story 2,     !- Name
  {c24e9f57-b95f-4c28-bca6-4afd35593d70}, !- People Definition Name
  {341444d8-0ec4-4aa4-a760-9aa154f0d6a6}, !- Space or SpaceType Name
  {17ce0eda-94fc-4531-b342-c22167352bc9}, !- Number of People Schedule Name
  {4b43a2ff-2d6d-44ab-9ea1-cb786a896d3f}, !- Activity Level Schedule Name
>>>>>>> ecc00d0a
  ,                                       !- Surface Name/Angle Factor List Name
  ,                                       !- Work Efficiency Schedule Name
  ,                                       !- Clothing Insulation Schedule Name
  ,                                       !- Air Velocity Schedule Name
  1;                                      !- Multiplier

OS:People:Definition,
<<<<<<< HEAD
  {0ccc5a63-70a8-4832-b67a-6609a310a21b}, !- Handle
  res occupants|living space|story 2,     !- Name
=======
  {905e14c7-c4db-4481-8742-e2bc581aacc4}, !- Handle
  res occupants|finished attic space,     !- Name
>>>>>>> ecc00d0a
  People,                                 !- Number of People Calculation Method
  0.88,                                   !- Number of People {people}
  ,                                       !- People per Space Floor Area {person/m2}
  ,                                       !- Space Floor Area per Person {m2/person}
  0.319734,                               !- Fraction Radiant
  0.573,                                  !- Sensible Heat Fraction
  0,                                      !- Carbon Dioxide Generation Rate {m3/s-W}
  No,                                     !- Enable ASHRAE 55 Comfort Warnings
  ZoneAveraged;                           !- Mean Radiant Temperature Calculation Type

OS:People,
<<<<<<< HEAD
  {526aabc0-bf34-4968-a27f-4b69883ceec8}, !- Handle
  res occupants|living space|story 2,     !- Name
  {0ccc5a63-70a8-4832-b67a-6609a310a21b}, !- People Definition Name
  {2c19fe08-9dbe-40fc-997c-0decc69099a2}, !- Space or SpaceType Name
  {e448ad79-bb6f-4641-aae2-c25cfa5a8a2c}, !- Number of People Schedule Name
  {1f704c67-cc43-42bc-90ed-fb3e4c1f623e}, !- Activity Level Schedule Name
=======
  {f06a00f4-bfa3-44fb-a9a9-918033ce9406}, !- Handle
  res occupants|finished attic space,     !- Name
  {905e14c7-c4db-4481-8742-e2bc581aacc4}, !- People Definition Name
  {19ac8cad-39c6-40d5-babd-9256a3654118}, !- Space or SpaceType Name
  {17ce0eda-94fc-4531-b342-c22167352bc9}, !- Number of People Schedule Name
  {4b43a2ff-2d6d-44ab-9ea1-cb786a896d3f}, !- Activity Level Schedule Name
>>>>>>> ecc00d0a
  ,                                       !- Surface Name/Angle Factor List Name
  ,                                       !- Work Efficiency Schedule Name
  ,                                       !- Clothing Insulation Schedule Name
  ,                                       !- Air Velocity Schedule Name
  1;                                      !- Multiplier

OS:ShadingSurfaceGroup,
<<<<<<< HEAD
  {27b9428b-12d7-43b6-95af-b51edc995991}, !- Handle
=======
  {ba6f23d5-fa12-40b9-9e7a-e9a021af5f87}, !- Handle
>>>>>>> ecc00d0a
  res eaves,                              !- Name
  Building;                               !- Shading Surface Type

OS:ShadingSurface,
<<<<<<< HEAD
  {8ac3953a-38c2-4e43-a568-f266e2c76d39}, !- Handle
  Surface 14 - res eaves,                 !- Name
  ,                                       !- Construction Name
  {27b9428b-12d7-43b6-95af-b51edc995991}, !- Shading Surface Group Name
  ,                                       !- Transmittance Schedule Name
  ,                                       !- Number of Vertices
  11.739322368505, 0, 5.1816,             !- X,Y,Z Vertex 1 {m}
  11.739322368505, 2.78243059212624, 6.57281529606312, !- X,Y,Z Vertex 2 {m}
  11.129722368505, 2.78243059212624, 6.57281529606312, !- X,Y,Z Vertex 3 {m}
  11.129722368505, 0, 5.1816;             !- X,Y,Z Vertex 4 {m}

OS:ShadingSurface,
  {c2ec7787-ca84-451b-bd7e-fe946a63088a}, !- Handle
  Surface 14 - res eaves 1,               !- Name
  ,                                       !- Construction Name
  {27b9428b-12d7-43b6-95af-b51edc995991}, !- Shading Surface Group Name
  ,                                       !- Transmittance Schedule Name
  ,                                       !- Number of Vertices
  -0.6096, 2.78243059212624, 6.57281529606312, !- X,Y,Z Vertex 1 {m}
  -0.6096, 0, 5.1816,                     !- X,Y,Z Vertex 2 {m}
  0, 0, 5.1816,                           !- X,Y,Z Vertex 3 {m}
  0, 2.78243059212624, 6.57281529606312;  !- X,Y,Z Vertex 4 {m}

OS:ShadingSurface,
  {565c80fd-2cef-4f27-97da-033e2ca6979e}, !- Handle
  Surface 14 - res eaves 2,               !- Name
  ,                                       !- Construction Name
  {27b9428b-12d7-43b6-95af-b51edc995991}, !- Shading Surface Group Name
  ,                                       !- Transmittance Schedule Name
  ,                                       !- Number of Vertices
  0, -0.6096, 4.8768,                     !- X,Y,Z Vertex 1 {m}
  11.129722368505, -0.6096, 4.8768,       !- X,Y,Z Vertex 2 {m}
  11.129722368505, 0, 5.1816,             !- X,Y,Z Vertex 3 {m}
  0, 0, 5.1816;                           !- X,Y,Z Vertex 4 {m}

OS:ShadingSurface,
  {c6c85159-0b86-48e1-9308-4132a519cc0b}, !- Handle
  Surface 15 - res eaves,                 !- Name
  ,                                       !- Construction Name
  {27b9428b-12d7-43b6-95af-b51edc995991}, !- Shading Surface Group Name
=======
  {1f3ac8a6-4e49-4602-81a4-0f6e577a4f37}, !- Handle
  Surface 15 - res eaves,                 !- Name
  ,                                       !- Construction Name
  {ba6f23d5-fa12-40b9-9e7a-e9a021af5f87}, !- Shading Surface Group Name
>>>>>>> ecc00d0a
  ,                                       !- Transmittance Schedule Name
  ,                                       !- Number of Vertices
  -0.6096, 5.56486118425249, 5.1816,      !- X,Y,Z Vertex 1 {m}
  -0.6096, 2.78243059212624, 6.57281529606312, !- X,Y,Z Vertex 2 {m}
  0, 2.78243059212624, 6.57281529606312,  !- X,Y,Z Vertex 3 {m}
  0, 5.56486118425249, 5.1816;            !- X,Y,Z Vertex 4 {m}

OS:ShadingSurface,
<<<<<<< HEAD
  {3bb75590-2396-4127-aa33-2f3dc3940e0b}, !- Handle
  Surface 15 - res eaves 1,               !- Name
  ,                                       !- Construction Name
  {27b9428b-12d7-43b6-95af-b51edc995991}, !- Shading Surface Group Name
=======
  {80d1cdeb-b42a-4bd8-bfe7-8d881412813f}, !- Handle
  Surface 15 - res eaves 1,               !- Name
  ,                                       !- Construction Name
  {ba6f23d5-fa12-40b9-9e7a-e9a021af5f87}, !- Shading Surface Group Name
>>>>>>> ecc00d0a
  ,                                       !- Transmittance Schedule Name
  ,                                       !- Number of Vertices
  11.739322368505, 2.78243059212624, 6.57281529606312, !- X,Y,Z Vertex 1 {m}
  11.739322368505, 5.56486118425249, 5.1816, !- X,Y,Z Vertex 2 {m}
  11.129722368505, 5.56486118425249, 5.1816, !- X,Y,Z Vertex 3 {m}
  11.129722368505, 2.78243059212624, 6.57281529606312; !- X,Y,Z Vertex 4 {m}

OS:ShadingSurface,
<<<<<<< HEAD
  {c7675ad9-55e0-4415-9fac-0413fcf74f47}, !- Handle
  Surface 15 - res eaves 2,               !- Name
  ,                                       !- Construction Name
  {27b9428b-12d7-43b6-95af-b51edc995991}, !- Shading Surface Group Name
=======
  {3300e97f-a597-4edd-adba-d46ae4fb20fb}, !- Handle
  Surface 15 - res eaves 2,               !- Name
  ,                                       !- Construction Name
  {ba6f23d5-fa12-40b9-9e7a-e9a021af5f87}, !- Shading Surface Group Name
>>>>>>> ecc00d0a
  ,                                       !- Transmittance Schedule Name
  ,                                       !- Number of Vertices
  11.129722368505, 6.17446118425249, 4.8768, !- X,Y,Z Vertex 1 {m}
  0, 6.17446118425249, 4.8768,            !- X,Y,Z Vertex 2 {m}
  0, 5.56486118425249, 5.1816,            !- X,Y,Z Vertex 3 {m}
  11.129722368505, 5.56486118425249, 5.1816; !- X,Y,Z Vertex 4 {m}

OS:ShadingSurface,
  {500fed72-7a01-45b9-8d1f-cb0d1c2edc66}, !- Handle
  Surface 14 - res eaves,                 !- Name
  ,                                       !- Construction Name
  {ba6f23d5-fa12-40b9-9e7a-e9a021af5f87}, !- Shading Surface Group Name
  ,                                       !- Transmittance Schedule Name
  ,                                       !- Number of Vertices
  11.739322368505, 0, 5.1816,             !- X,Y,Z Vertex 1 {m}
  11.739322368505, 2.78243059212624, 6.57281529606312, !- X,Y,Z Vertex 2 {m}
  11.129722368505, 2.78243059212624, 6.57281529606312, !- X,Y,Z Vertex 3 {m}
  11.129722368505, 0, 5.1816;             !- X,Y,Z Vertex 4 {m}

OS:ShadingSurface,
  {440f5c6c-4924-4152-ac81-494346584e47}, !- Handle
  Surface 14 - res eaves 1,               !- Name
  ,                                       !- Construction Name
  {ba6f23d5-fa12-40b9-9e7a-e9a021af5f87}, !- Shading Surface Group Name
  ,                                       !- Transmittance Schedule Name
  ,                                       !- Number of Vertices
  -0.6096, 2.78243059212624, 6.57281529606312, !- X,Y,Z Vertex 1 {m}
  -0.6096, 0, 5.1816,                     !- X,Y,Z Vertex 2 {m}
  0, 0, 5.1816,                           !- X,Y,Z Vertex 3 {m}
  0, 2.78243059212624, 6.57281529606312;  !- X,Y,Z Vertex 4 {m}

OS:ShadingSurface,
  {13facd3b-6fee-4d1a-ae9f-0f08589e589d}, !- Handle
  Surface 14 - res eaves 2,               !- Name
  ,                                       !- Construction Name
  {ba6f23d5-fa12-40b9-9e7a-e9a021af5f87}, !- Shading Surface Group Name
  ,                                       !- Transmittance Schedule Name
  ,                                       !- Number of Vertices
  0, -0.6096, 4.8768,                     !- X,Y,Z Vertex 1 {m}
  11.129722368505, -0.6096, 4.8768,       !- X,Y,Z Vertex 2 {m}
  11.129722368505, 0, 5.1816,             !- X,Y,Z Vertex 3 {m}
  0, 0, 5.1816;                           !- X,Y,Z Vertex 4 {m}
<|MERGE_RESOLUTION|>--- conflicted
+++ resolved
@@ -1,50 +1,22 @@
 !- NOTE: Auto-generated from /test/osw_files/SFD_2000sqft_2story_SL_FA.osw
 
 OS:Version,
-<<<<<<< HEAD
-  {05e98bf0-0c83-4b54-b1f2-6851647f04a0}, !- Handle
-  2.9.0;                                  !- Version Identifier
+  {6fd1ab9c-c378-43b7-bbdc-58b67b621c2d}, !- Handle
+  3.2.1;                                  !- Version Identifier
 
 OS:SimulationControl,
-  {a9ae2553-0e7b-40d3-90d1-517f444246bb}, !- Handle
-=======
-  {09f988d7-d20f-4e1e-84a9-d74f55e2c4c5}, !- Handle
-  3.2.1;                                  !- Version Identifier
-
-OS:SimulationControl,
-  {8ee30fd2-f5d0-495a-94c6-abcb7012f768}, !- Handle
->>>>>>> ecc00d0a
+  {1272405c-f55d-4bc1-8424-d8cf687a21bf}, !- Handle
   ,                                       !- Do Zone Sizing Calculation
   ,                                       !- Do System Sizing Calculation
   ,                                       !- Do Plant Sizing Calculation
   No;                                     !- Run Simulation for Sizing Periods
 
 OS:Timestep,
-<<<<<<< HEAD
-  {61766238-c822-409c-bdb8-e2d7b7f3f459}, !- Handle
+  {58ebd07b-eee2-4a3e-b821-2fe503e3231e}, !- Handle
   6;                                      !- Number of Timesteps per Hour
 
 OS:ShadowCalculation,
-  {cfc09d70-e978-4bd4-adf1-48180dfb9ffe}, !- Handle
-  20,                                     !- Calculation Frequency
-  200;                                    !- Maximum Figures in Shadow Overlap Calculations
-
-OS:SurfaceConvectionAlgorithm:Outside,
-  {960a725b-3a57-460a-aa9c-68e557894720}, !- Handle
-  DOE-2;                                  !- Algorithm
-
-OS:SurfaceConvectionAlgorithm:Inside,
-  {592d27ca-08e9-43d2-84ad-14158e8894fa}, !- Handle
-  TARP;                                   !- Algorithm
-
-OS:ZoneCapacitanceMultiplier:ResearchSpecial,
-  {0df9ed64-63db-41ac-bd54-af5ccadecfe7}, !- Handle
-=======
-  {1382fe69-7f89-435f-9e8b-7821a4e25606}, !- Handle
-  6;                                      !- Number of Timesteps per Hour
-
-OS:ShadowCalculation,
-  {546a4182-ce70-49a2-9375-a80bc6b8149d}, !- Handle
+  {abf7c25e-8ab4-4807-9120-61c7b6e5395d}, !- Handle
   PolygonClipping,                        !- Shading Calculation Method
   ,                                       !- Shading Calculation Update Frequency Method
   20,                                     !- Shading Calculation Update Frequency
@@ -57,26 +29,21 @@
   No;                                     !- Disable Self-Shading From Shading Zone Groups to Other Zones
 
 OS:SurfaceConvectionAlgorithm:Outside,
-  {85b0639b-efb7-4a08-b0d9-b5653f88eec1}, !- Handle
+  {66e671f0-9af4-4359-b693-b307eede8d27}, !- Handle
   DOE-2;                                  !- Algorithm
 
 OS:SurfaceConvectionAlgorithm:Inside,
-  {38aa20d8-8afe-4c4a-9492-54bbfdfae43b}, !- Handle
+  {b5331864-3b7d-4602-9b97-869c154a8d33}, !- Handle
   TARP;                                   !- Algorithm
 
 OS:ZoneCapacitanceMultiplier:ResearchSpecial,
-  {7665fef6-0bd8-4f6f-9391-95ca64e0b620}, !- Handle
->>>>>>> ecc00d0a
+  {028451d3-458b-4a5d-91df-0b7c571810b9}, !- Handle
   ,                                       !- Temperature Capacity Multiplier
   15,                                     !- Humidity Capacity Multiplier
   ;                                       !- Carbon Dioxide Capacity Multiplier
 
 OS:RunPeriod,
-<<<<<<< HEAD
-  {13006cb1-22a1-404e-888f-043abacb8c57}, !- Handle
-=======
-  {75bc66f9-0a72-43d1-ba94-f4df62fa481d}, !- Handle
->>>>>>> ecc00d0a
+  {f3dd5894-2cdd-4a2a-a635-68196b48840e}, !- Handle
   Run Period 1,                           !- Name
   1,                                      !- Begin Month
   1,                                      !- Begin Day of Month
@@ -90,21 +57,13 @@
   ;                                       !- Number of Times Runperiod to be Repeated
 
 OS:YearDescription,
-<<<<<<< HEAD
-  {125318d2-c7ae-49a2-974c-6a6cc5d68b6d}, !- Handle
-=======
-  {d54dadc9-5cf7-4c12-a2a9-d61eb570a64e}, !- Handle
->>>>>>> ecc00d0a
+  {d8a9a2fd-09ba-4d2c-b782-19d82c911b78}, !- Handle
   2007,                                   !- Calendar Year
   ,                                       !- Day of Week for Start Day
   ;                                       !- Is Leap Year
 
 OS:Building,
-<<<<<<< HEAD
-  {2b38469d-c970-4ea3-b739-5bf474571343}, !- Handle
-=======
-  {672d85c1-75b6-449a-bd0b-31c0d434eac1}, !- Handle
->>>>>>> ecc00d0a
+  {0fe85b14-66fa-490e-b76e-789fef5e9499}, !- Handle
   Building 1,                             !- Name
   ,                                       !- Building Sector Type
   0,                                      !- North Axis {deg}
@@ -119,23 +78,14 @@
   1;                                      !- Standards Number of Living Units
 
 OS:AdditionalProperties,
-<<<<<<< HEAD
-  {4c75cbe7-3e9d-4846-b22d-91762beb07b7}, !- Handle
-  {2b38469d-c970-4ea3-b739-5bf474571343}, !- Object Name
-=======
-  {a197f9fe-a717-48d9-a595-a84cc91af63c}, !- Handle
-  {672d85c1-75b6-449a-bd0b-31c0d434eac1}, !- Object Name
->>>>>>> ecc00d0a
+  {c47f7fc7-9d3c-42c4-89d2-d6c9a6a46bea}, !- Handle
+  {0fe85b14-66fa-490e-b76e-789fef5e9499}, !- Object Name
   Total Units Modeled,                    !- Feature Name 1
   Integer,                                !- Feature Data Type 1
   1;                                      !- Feature Value 1
 
 OS:ThermalZone,
-<<<<<<< HEAD
-  {ad2140ec-828e-4c77-8cc2-bbccaa538595}, !- Handle
-=======
-  {48229b65-52bb-48b2-827a-c8d00221b497}, !- Handle
->>>>>>> ecc00d0a
+  {2e2f65d5-feb4-4f1d-aa8c-950d5bfad2d2}, !- Handle
   living zone,                            !- Name
   ,                                       !- Multiplier
   ,                                       !- Ceiling Height {m}
@@ -144,17 +94,10 @@
   ,                                       !- Zone Inside Convection Algorithm
   ,                                       !- Zone Outside Convection Algorithm
   ,                                       !- Zone Conditioning Equipment List Name
-<<<<<<< HEAD
-  {39088a30-14b9-409f-8a0d-23c683d8a4ee}, !- Zone Air Inlet Port List
-  {884c32a1-f894-428a-9484-e4c6a972d2c8}, !- Zone Air Exhaust Port List
-  {8be20865-4127-413a-bcb3-8b2b98bab81d}, !- Zone Air Node Name
-  {b29da438-fa2b-414f-873d-9405d44f75a5}, !- Zone Return Air Port List
-=======
-  {f5e8c20e-d34f-4145-a156-acddbd5d51eb}, !- Zone Air Inlet Port List
-  {f744ad49-aa4a-4073-b41e-c6a57d923223}, !- Zone Air Exhaust Port List
-  {a12c5eee-20e7-4df8-8a00-4081d04dda2e}, !- Zone Air Node Name
-  {dd16fd9d-c54e-473f-abbb-0944b2a97c22}, !- Zone Return Air Port List
->>>>>>> ecc00d0a
+  {718514e6-0d49-4c5e-8485-d698101d8edc}, !- Zone Air Inlet Port List
+  {70a29d90-1636-4668-a591-9394bfda82f5}, !- Zone Air Exhaust Port List
+  {fe70cded-b716-42dc-b61f-40fef516599f}, !- Zone Air Node Name
+  {072705b3-7286-4b73-9b85-32d50880d279}, !- Zone Return Air Port List
   ,                                       !- Primary Daylighting Control Name
   ,                                       !- Fraction of Zone Controlled by Primary Daylighting Control
   ,                                       !- Secondary Daylighting Control Name
@@ -165,67 +108,33 @@
   No;                                     !- Use Ideal Air Loads
 
 OS:Node,
-<<<<<<< HEAD
-  {188457c4-53d9-4819-83d8-290d2f71c96d}, !- Handle
+  {f325159c-f622-4ea9-ae54-18ced4e8b45b}, !- Handle
   Node 1,                                 !- Name
-  {8be20865-4127-413a-bcb3-8b2b98bab81d}, !- Inlet Port
+  {fe70cded-b716-42dc-b61f-40fef516599f}, !- Inlet Port
   ;                                       !- Outlet Port
 
 OS:Connection,
-  {8be20865-4127-413a-bcb3-8b2b98bab81d}, !- Handle
-  {e210bcef-20bd-426a-8af5-d14b3c7feb53}, !- Name
-  {ad2140ec-828e-4c77-8cc2-bbccaa538595}, !- Source Object
+  {fe70cded-b716-42dc-b61f-40fef516599f}, !- Handle
+  {2e2f65d5-feb4-4f1d-aa8c-950d5bfad2d2}, !- Source Object
   11,                                     !- Outlet Port
-  {188457c4-53d9-4819-83d8-290d2f71c96d}, !- Target Object
+  {f325159c-f622-4ea9-ae54-18ced4e8b45b}, !- Target Object
   2;                                      !- Inlet Port
 
 OS:PortList,
-  {39088a30-14b9-409f-8a0d-23c683d8a4ee}, !- Handle
-  {72f7dbb7-7fa9-4246-961a-5328ad197817}, !- Name
-  {ad2140ec-828e-4c77-8cc2-bbccaa538595}; !- HVAC Component
+  {718514e6-0d49-4c5e-8485-d698101d8edc}, !- Handle
+  {2e2f65d5-feb4-4f1d-aa8c-950d5bfad2d2}; !- HVAC Component
 
 OS:PortList,
-  {884c32a1-f894-428a-9484-e4c6a972d2c8}, !- Handle
-  {70372a6a-c1bd-4635-9a3c-b97ac05199b0}, !- Name
-  {ad2140ec-828e-4c77-8cc2-bbccaa538595}; !- HVAC Component
+  {70a29d90-1636-4668-a591-9394bfda82f5}, !- Handle
+  {2e2f65d5-feb4-4f1d-aa8c-950d5bfad2d2}; !- HVAC Component
 
 OS:PortList,
-  {b29da438-fa2b-414f-873d-9405d44f75a5}, !- Handle
-  {5a5fb222-ab7a-42f9-96da-2abbab1b059b}, !- Name
-  {ad2140ec-828e-4c77-8cc2-bbccaa538595}; !- HVAC Component
+  {072705b3-7286-4b73-9b85-32d50880d279}, !- Handle
+  {2e2f65d5-feb4-4f1d-aa8c-950d5bfad2d2}; !- HVAC Component
 
 OS:Sizing:Zone,
-  {bd6ef080-f120-40c2-b559-a56c1ed317d5}, !- Handle
-  {ad2140ec-828e-4c77-8cc2-bbccaa538595}, !- Zone or ZoneList Name
-=======
-  {b27f4217-1619-4a5a-8516-7708302e8069}, !- Handle
-  Node 1,                                 !- Name
-  {a12c5eee-20e7-4df8-8a00-4081d04dda2e}, !- Inlet Port
-  ;                                       !- Outlet Port
-
-OS:Connection,
-  {a12c5eee-20e7-4df8-8a00-4081d04dda2e}, !- Handle
-  {48229b65-52bb-48b2-827a-c8d00221b497}, !- Source Object
-  11,                                     !- Outlet Port
-  {b27f4217-1619-4a5a-8516-7708302e8069}, !- Target Object
-  2;                                      !- Inlet Port
-
-OS:PortList,
-  {f5e8c20e-d34f-4145-a156-acddbd5d51eb}, !- Handle
-  {48229b65-52bb-48b2-827a-c8d00221b497}; !- HVAC Component
-
-OS:PortList,
-  {f744ad49-aa4a-4073-b41e-c6a57d923223}, !- Handle
-  {48229b65-52bb-48b2-827a-c8d00221b497}; !- HVAC Component
-
-OS:PortList,
-  {dd16fd9d-c54e-473f-abbb-0944b2a97c22}, !- Handle
-  {48229b65-52bb-48b2-827a-c8d00221b497}; !- HVAC Component
-
-OS:Sizing:Zone,
-  {c33955f1-6c73-4073-9983-c953a1fd4857}, !- Handle
-  {48229b65-52bb-48b2-827a-c8d00221b497}, !- Zone or ZoneList Name
->>>>>>> ecc00d0a
+  {2fc33867-569b-42e8-b2fb-084c25180784}, !- Handle
+  {2e2f65d5-feb4-4f1d-aa8c-950d5bfad2d2}, !- Zone or ZoneList Name
   SupplyAirTemperature,                   !- Zone Cooling Design Supply Air Temperature Input Method
   14,                                     !- Zone Cooling Design Supply Air Temperature {C}
   11.11,                                  !- Zone Cooling Design Supply Air Temperature Difference {deltaC}
@@ -252,25 +161,14 @@
   autosize;                               !- Dedicated Outdoor Air High Setpoint Temperature for Design {C}
 
 OS:ZoneHVAC:EquipmentList,
-<<<<<<< HEAD
-  {f98655ab-f530-4ecc-9951-caca77429ce5}, !- Handle
+  {cebdad1c-fb4d-4286-a4a5-c3cab4e3b6c6}, !- Handle
   Zone HVAC Equipment List 1,             !- Name
-  {ad2140ec-828e-4c77-8cc2-bbccaa538595}; !- Thermal Zone
+  {2e2f65d5-feb4-4f1d-aa8c-950d5bfad2d2}; !- Thermal Zone
 
 OS:Space,
-  {fbc98255-f9ca-42a9-a8ac-72b6b53134ef}, !- Handle
+  {32d4ce17-1da0-439c-83d9-c710f0d986af}, !- Handle
   living space,                           !- Name
-  {57bf950e-6c3b-4ffb-a5aa-509eeed1ebe1}, !- Space Type Name
-=======
-  {099d3b92-d90d-4ce9-a29b-3d8fee3e4568}, !- Handle
-  Zone HVAC Equipment List 1,             !- Name
-  {48229b65-52bb-48b2-827a-c8d00221b497}; !- Thermal Zone
-
-OS:Space,
-  {92b8c5db-e4f5-4944-94c6-9a1a3ecbe08d}, !- Handle
-  living space,                           !- Name
-  {299b7cce-8ebf-4c41-bb51-6e2f424a6a51}, !- Space Type Name
->>>>>>> ecc00d0a
+  {03081f45-bc46-429b-9f4f-ef9a187781e8}, !- Space Type Name
   ,                                       !- Default Construction Set Name
   ,                                       !- Default Schedule Set Name
   -0,                                     !- Direction of Relative North {deg}
@@ -278,31 +176,17 @@
   0,                                      !- Y Origin {m}
   0,                                      !- Z Origin {m}
   ,                                       !- Building Story Name
-<<<<<<< HEAD
-  {ad2140ec-828e-4c77-8cc2-bbccaa538595}, !- Thermal Zone Name
+  {2e2f65d5-feb4-4f1d-aa8c-950d5bfad2d2}, !- Thermal Zone Name
   ,                                       !- Part of Total Floor Area
   ,                                       !- Design Specification Outdoor Air Object Name
-  {b0586b90-016f-4bc5-9318-2aa87247e6fa}; !- Building Unit Name
-
-OS:Surface,
-  {a0d4581e-9d94-40af-89a3-ceffbde90057}, !- Handle
+  {67194909-6581-456d-8381-6c70a026787d}; !- Building Unit Name
+
+OS:Surface,
+  {77f593c9-0b0d-44e6-81d1-bd6881949ee3}, !- Handle
   Surface 1,                              !- Name
   Floor,                                  !- Surface Type
   ,                                       !- Construction Name
-  {fbc98255-f9ca-42a9-a8ac-72b6b53134ef}, !- Space Name
-=======
-  {48229b65-52bb-48b2-827a-c8d00221b497}, !- Thermal Zone Name
-  ,                                       !- Part of Total Floor Area
-  ,                                       !- Design Specification Outdoor Air Object Name
-  {dfe76105-7ebe-43f0-892c-28f1b5eace9d}; !- Building Unit Name
-
-OS:Surface,
-  {e7bf6c63-d6d6-46ed-9cb7-942f13792f01}, !- Handle
-  Surface 1,                              !- Name
-  Floor,                                  !- Surface Type
-  ,                                       !- Construction Name
-  {92b8c5db-e4f5-4944-94c6-9a1a3ecbe08d}, !- Space Name
->>>>>>> ecc00d0a
+  {32d4ce17-1da0-439c-83d9-c710f0d986af}, !- Space Name
   Foundation,                             !- Outside Boundary Condition
   ,                                       !- Outside Boundary Condition Object
   NoSun,                                  !- Sun Exposure
@@ -315,19 +199,11 @@
   11.129722368505, 0, 0;                  !- X,Y,Z Vertex 4 {m}
 
 OS:Surface,
-<<<<<<< HEAD
-  {b8566b8d-28ec-4106-8edb-4fa11c644e13}, !- Handle
+  {097dfe7e-f443-4850-8ff2-df64296214a0}, !- Handle
   Surface 2,                              !- Name
   Wall,                                   !- Surface Type
   ,                                       !- Construction Name
-  {fbc98255-f9ca-42a9-a8ac-72b6b53134ef}, !- Space Name
-=======
-  {2b626d7e-10be-4517-be25-700329592184}, !- Handle
-  Surface 2,                              !- Name
-  Wall,                                   !- Surface Type
-  ,                                       !- Construction Name
-  {92b8c5db-e4f5-4944-94c6-9a1a3ecbe08d}, !- Space Name
->>>>>>> ecc00d0a
+  {32d4ce17-1da0-439c-83d9-c710f0d986af}, !- Space Name
   Outdoors,                               !- Outside Boundary Condition
   ,                                       !- Outside Boundary Condition Object
   SunExposed,                             !- Sun Exposure
@@ -340,19 +216,11 @@
   0, 0, 2.4384;                           !- X,Y,Z Vertex 4 {m}
 
 OS:Surface,
-<<<<<<< HEAD
-  {79df542a-582e-4dd2-bb0a-9a5710c618ba}, !- Handle
+  {b9d39613-6d08-43e1-bcb2-ce9bccbb8671}, !- Handle
   Surface 3,                              !- Name
   Wall,                                   !- Surface Type
   ,                                       !- Construction Name
-  {fbc98255-f9ca-42a9-a8ac-72b6b53134ef}, !- Space Name
-=======
-  {998a33be-9e85-4bb1-915e-b44374017c83}, !- Handle
-  Surface 3,                              !- Name
-  Wall,                                   !- Surface Type
-  ,                                       !- Construction Name
-  {92b8c5db-e4f5-4944-94c6-9a1a3ecbe08d}, !- Space Name
->>>>>>> ecc00d0a
+  {32d4ce17-1da0-439c-83d9-c710f0d986af}, !- Space Name
   Outdoors,                               !- Outside Boundary Condition
   ,                                       !- Outside Boundary Condition Object
   SunExposed,                             !- Sun Exposure
@@ -365,19 +233,11 @@
   0, 5.56486118425249, 2.4384;            !- X,Y,Z Vertex 4 {m}
 
 OS:Surface,
-<<<<<<< HEAD
-  {68557b43-6595-474a-a035-3a84b8ba03ec}, !- Handle
+  {6e624181-217f-4466-a29d-09e0a5ab3da2}, !- Handle
   Surface 4,                              !- Name
   Wall,                                   !- Surface Type
   ,                                       !- Construction Name
-  {fbc98255-f9ca-42a9-a8ac-72b6b53134ef}, !- Space Name
-=======
-  {0ebecf8f-0e74-49f9-a968-412fd6948367}, !- Handle
-  Surface 4,                              !- Name
-  Wall,                                   !- Surface Type
-  ,                                       !- Construction Name
-  {92b8c5db-e4f5-4944-94c6-9a1a3ecbe08d}, !- Space Name
->>>>>>> ecc00d0a
+  {32d4ce17-1da0-439c-83d9-c710f0d986af}, !- Space Name
   Outdoors,                               !- Outside Boundary Condition
   ,                                       !- Outside Boundary Condition Object
   SunExposed,                             !- Sun Exposure
@@ -390,19 +250,11 @@
   11.129722368505, 5.56486118425249, 2.4384; !- X,Y,Z Vertex 4 {m}
 
 OS:Surface,
-<<<<<<< HEAD
-  {3e12d588-d527-4311-9a93-f9f72fc6e791}, !- Handle
+  {1d64857f-4de6-4600-85d6-bc31abba0f26}, !- Handle
   Surface 5,                              !- Name
   Wall,                                   !- Surface Type
   ,                                       !- Construction Name
-  {fbc98255-f9ca-42a9-a8ac-72b6b53134ef}, !- Space Name
-=======
-  {a1e40514-482c-432e-8c36-fccef9c594e7}, !- Handle
-  Surface 5,                              !- Name
-  Wall,                                   !- Surface Type
-  ,                                       !- Construction Name
-  {92b8c5db-e4f5-4944-94c6-9a1a3ecbe08d}, !- Space Name
->>>>>>> ecc00d0a
+  {32d4ce17-1da0-439c-83d9-c710f0d986af}, !- Space Name
   Outdoors,                               !- Outside Boundary Condition
   ,                                       !- Outside Boundary Condition Object
   SunExposed,                             !- Sun Exposure
@@ -415,23 +267,13 @@
   11.129722368505, 0, 2.4384;             !- X,Y,Z Vertex 4 {m}
 
 OS:Surface,
-<<<<<<< HEAD
-  {edc7f630-cb3d-4824-8c38-176e4b60a345}, !- Handle
+  {2894039e-830f-43d5-a8e0-1dec9a352cd9}, !- Handle
   Surface 6,                              !- Name
   RoofCeiling,                            !- Surface Type
   ,                                       !- Construction Name
-  {fbc98255-f9ca-42a9-a8ac-72b6b53134ef}, !- Space Name
+  {32d4ce17-1da0-439c-83d9-c710f0d986af}, !- Space Name
   Surface,                                !- Outside Boundary Condition
-  {a66ea4c9-9c91-44d7-9674-f002d2afd507}, !- Outside Boundary Condition Object
-=======
-  {d0e93745-137d-4d3c-a47a-780a13421d3e}, !- Handle
-  Surface 6,                              !- Name
-  RoofCeiling,                            !- Surface Type
-  ,                                       !- Construction Name
-  {92b8c5db-e4f5-4944-94c6-9a1a3ecbe08d}, !- Space Name
-  Surface,                                !- Outside Boundary Condition
-  {d109e63b-6587-476b-bada-efc5c10ce5c1}, !- Outside Boundary Condition Object
->>>>>>> ecc00d0a
+  {5c649e99-51fb-46cf-9e6f-e9cc8f71d47f}, !- Outside Boundary Condition Object
   NoSun,                                  !- Sun Exposure
   NoWind,                                 !- Wind Exposure
   ,                                       !- View Factor to Ground
@@ -442,11 +284,7 @@
   0, 0, 2.4384;                           !- X,Y,Z Vertex 4 {m}
 
 OS:SpaceType,
-<<<<<<< HEAD
-  {57bf950e-6c3b-4ffb-a5aa-509eeed1ebe1}, !- Handle
-=======
-  {299b7cce-8ebf-4c41-bb51-6e2f424a6a51}, !- Handle
->>>>>>> ecc00d0a
+  {03081f45-bc46-429b-9f4f-ef9a187781e8}, !- Handle
   Space Type 1,                           !- Name
   ,                                       !- Default Construction Set Name
   ,                                       !- Default Schedule Set Name
@@ -457,15 +295,9 @@
   living;                                 !- Standards Space Type
 
 OS:Space,
-<<<<<<< HEAD
-  {2c19fe08-9dbe-40fc-997c-0decc69099a2}, !- Handle
+  {e2836577-a005-4c7d-87be-93395bd1dbb1}, !- Handle
   living space|story 2,                   !- Name
-  {57bf950e-6c3b-4ffb-a5aa-509eeed1ebe1}, !- Space Type Name
-=======
-  {341444d8-0ec4-4aa4-a760-9aa154f0d6a6}, !- Handle
-  living space|story 2,                   !- Name
-  {299b7cce-8ebf-4c41-bb51-6e2f424a6a51}, !- Space Type Name
->>>>>>> ecc00d0a
+  {03081f45-bc46-429b-9f4f-ef9a187781e8}, !- Space Type Name
   ,                                       !- Default Construction Set Name
   ,                                       !- Default Schedule Set Name
   -0,                                     !- Direction of Relative North {deg}
@@ -473,35 +305,19 @@
   0,                                      !- Y Origin {m}
   2.4384,                                 !- Z Origin {m}
   ,                                       !- Building Story Name
-<<<<<<< HEAD
-  {ad2140ec-828e-4c77-8cc2-bbccaa538595}, !- Thermal Zone Name
+  {2e2f65d5-feb4-4f1d-aa8c-950d5bfad2d2}, !- Thermal Zone Name
   ,                                       !- Part of Total Floor Area
   ,                                       !- Design Specification Outdoor Air Object Name
-  {b0586b90-016f-4bc5-9318-2aa87247e6fa}; !- Building Unit Name
-
-OS:Surface,
-  {a66ea4c9-9c91-44d7-9674-f002d2afd507}, !- Handle
+  {67194909-6581-456d-8381-6c70a026787d}; !- Building Unit Name
+
+OS:Surface,
+  {5c649e99-51fb-46cf-9e6f-e9cc8f71d47f}, !- Handle
   Surface 7,                              !- Name
   Floor,                                  !- Surface Type
   ,                                       !- Construction Name
-  {2c19fe08-9dbe-40fc-997c-0decc69099a2}, !- Space Name
+  {e2836577-a005-4c7d-87be-93395bd1dbb1}, !- Space Name
   Surface,                                !- Outside Boundary Condition
-  {edc7f630-cb3d-4824-8c38-176e4b60a345}, !- Outside Boundary Condition Object
-=======
-  {48229b65-52bb-48b2-827a-c8d00221b497}, !- Thermal Zone Name
-  ,                                       !- Part of Total Floor Area
-  ,                                       !- Design Specification Outdoor Air Object Name
-  {dfe76105-7ebe-43f0-892c-28f1b5eace9d}; !- Building Unit Name
-
-OS:Surface,
-  {d109e63b-6587-476b-bada-efc5c10ce5c1}, !- Handle
-  Surface 7,                              !- Name
-  Floor,                                  !- Surface Type
-  ,                                       !- Construction Name
-  {341444d8-0ec4-4aa4-a760-9aa154f0d6a6}, !- Space Name
-  Surface,                                !- Outside Boundary Condition
-  {d0e93745-137d-4d3c-a47a-780a13421d3e}, !- Outside Boundary Condition Object
->>>>>>> ecc00d0a
+  {2894039e-830f-43d5-a8e0-1dec9a352cd9}, !- Outside Boundary Condition Object
   NoSun,                                  !- Sun Exposure
   NoWind,                                 !- Wind Exposure
   ,                                       !- View Factor to Ground
@@ -512,19 +328,11 @@
   11.129722368505, 0, 0;                  !- X,Y,Z Vertex 4 {m}
 
 OS:Surface,
-<<<<<<< HEAD
-  {c01a7f69-b693-4cde-939d-caf9112c8c56}, !- Handle
+  {465cf8f2-9b24-48ff-86f1-31c5c69f3dfb}, !- Handle
   Surface 8,                              !- Name
   Wall,                                   !- Surface Type
   ,                                       !- Construction Name
-  {2c19fe08-9dbe-40fc-997c-0decc69099a2}, !- Space Name
-=======
-  {bcd1bdf6-35af-4771-b0d1-966ac3fe8dd4}, !- Handle
-  Surface 8,                              !- Name
-  Wall,                                   !- Surface Type
-  ,                                       !- Construction Name
-  {341444d8-0ec4-4aa4-a760-9aa154f0d6a6}, !- Space Name
->>>>>>> ecc00d0a
+  {e2836577-a005-4c7d-87be-93395bd1dbb1}, !- Space Name
   Outdoors,                               !- Outside Boundary Condition
   ,                                       !- Outside Boundary Condition Object
   SunExposed,                             !- Sun Exposure
@@ -537,19 +345,11 @@
   0, 0, 2.4384;                           !- X,Y,Z Vertex 4 {m}
 
 OS:Surface,
-<<<<<<< HEAD
-  {c7353b88-640e-4541-894e-db1b37f1c630}, !- Handle
+  {6d74a462-79e4-4069-8565-0dad9146864f}, !- Handle
   Surface 9,                              !- Name
   Wall,                                   !- Surface Type
   ,                                       !- Construction Name
-  {2c19fe08-9dbe-40fc-997c-0decc69099a2}, !- Space Name
-=======
-  {68577b0d-f543-438b-a04d-5e389866016d}, !- Handle
-  Surface 9,                              !- Name
-  Wall,                                   !- Surface Type
-  ,                                       !- Construction Name
-  {341444d8-0ec4-4aa4-a760-9aa154f0d6a6}, !- Space Name
->>>>>>> ecc00d0a
+  {e2836577-a005-4c7d-87be-93395bd1dbb1}, !- Space Name
   Outdoors,                               !- Outside Boundary Condition
   ,                                       !- Outside Boundary Condition Object
   SunExposed,                             !- Sun Exposure
@@ -562,19 +362,11 @@
   0, 5.56486118425249, 2.4384;            !- X,Y,Z Vertex 4 {m}
 
 OS:Surface,
-<<<<<<< HEAD
-  {a1be4747-efc5-4bc4-98e6-008aa92e22bb}, !- Handle
+  {7d790795-307e-47e1-b353-3073de4f730c}, !- Handle
   Surface 10,                             !- Name
   Wall,                                   !- Surface Type
   ,                                       !- Construction Name
-  {2c19fe08-9dbe-40fc-997c-0decc69099a2}, !- Space Name
-=======
-  {488388b8-d8ee-4a5e-b5db-88ccf5c4a134}, !- Handle
-  Surface 10,                             !- Name
-  Wall,                                   !- Surface Type
-  ,                                       !- Construction Name
-  {341444d8-0ec4-4aa4-a760-9aa154f0d6a6}, !- Space Name
->>>>>>> ecc00d0a
+  {e2836577-a005-4c7d-87be-93395bd1dbb1}, !- Space Name
   Outdoors,                               !- Outside Boundary Condition
   ,                                       !- Outside Boundary Condition Object
   SunExposed,                             !- Sun Exposure
@@ -587,19 +379,11 @@
   11.129722368505, 5.56486118425249, 2.4384; !- X,Y,Z Vertex 4 {m}
 
 OS:Surface,
-<<<<<<< HEAD
-  {7646a440-6c2d-4716-b781-65becf700593}, !- Handle
+  {0178a2d6-fe52-47dd-8972-bd5a98506ec5}, !- Handle
   Surface 11,                             !- Name
   Wall,                                   !- Surface Type
   ,                                       !- Construction Name
-  {2c19fe08-9dbe-40fc-997c-0decc69099a2}, !- Space Name
-=======
-  {1ccf6a4a-a389-41f9-9ac1-7e3299523c94}, !- Handle
-  Surface 11,                             !- Name
-  Wall,                                   !- Surface Type
-  ,                                       !- Construction Name
-  {341444d8-0ec4-4aa4-a760-9aa154f0d6a6}, !- Space Name
->>>>>>> ecc00d0a
+  {e2836577-a005-4c7d-87be-93395bd1dbb1}, !- Space Name
   Outdoors,                               !- Outside Boundary Condition
   ,                                       !- Outside Boundary Condition Object
   SunExposed,                             !- Sun Exposure
@@ -612,23 +396,13 @@
   11.129722368505, 0, 2.4384;             !- X,Y,Z Vertex 4 {m}
 
 OS:Surface,
-<<<<<<< HEAD
-  {1beafe8c-1b1c-4b84-a7f3-09642cb1a427}, !- Handle
+  {658275cb-25bb-4fbd-813b-56158304a64a}, !- Handle
   Surface 12,                             !- Name
   RoofCeiling,                            !- Surface Type
   ,                                       !- Construction Name
-  {2c19fe08-9dbe-40fc-997c-0decc69099a2}, !- Space Name
+  {e2836577-a005-4c7d-87be-93395bd1dbb1}, !- Space Name
   Surface,                                !- Outside Boundary Condition
-  {58a23aca-5999-4408-a8ec-8d8653a277c1}, !- Outside Boundary Condition Object
-=======
-  {5a6e6781-fe3c-48ba-9c35-bdd90a4466ec}, !- Handle
-  Surface 12,                             !- Name
-  RoofCeiling,                            !- Surface Type
-  ,                                       !- Construction Name
-  {341444d8-0ec4-4aa4-a760-9aa154f0d6a6}, !- Space Name
-  Surface,                                !- Outside Boundary Condition
-  {419a5786-7137-4b5e-b0a4-bdedb3e5a999}, !- Outside Boundary Condition Object
->>>>>>> ecc00d0a
+  {a3be44e6-43cc-4b48-a9b5-26b74e513d11}, !- Outside Boundary Condition Object
   NoSun,                                  !- Sun Exposure
   NoWind,                                 !- Wind Exposure
   ,                                       !- View Factor to Ground
@@ -639,23 +413,13 @@
   0, 0, 2.4384;                           !- X,Y,Z Vertex 4 {m}
 
 OS:Surface,
-<<<<<<< HEAD
-  {58a23aca-5999-4408-a8ec-8d8653a277c1}, !- Handle
+  {a3be44e6-43cc-4b48-a9b5-26b74e513d11}, !- Handle
   Surface 13,                             !- Name
   Floor,                                  !- Surface Type
   ,                                       !- Construction Name
-  {af2ee4ad-3968-4d2b-9180-9e2fb72e6c3d}, !- Space Name
+  {cd51799f-ca8a-4734-ae8f-227f162bf60d}, !- Space Name
   Surface,                                !- Outside Boundary Condition
-  {1beafe8c-1b1c-4b84-a7f3-09642cb1a427}, !- Outside Boundary Condition Object
-=======
-  {419a5786-7137-4b5e-b0a4-bdedb3e5a999}, !- Handle
-  Surface 13,                             !- Name
-  Floor,                                  !- Surface Type
-  ,                                       !- Construction Name
-  {19ac8cad-39c6-40d5-babd-9256a3654118}, !- Space Name
-  Surface,                                !- Outside Boundary Condition
-  {5a6e6781-fe3c-48ba-9c35-bdd90a4466ec}, !- Outside Boundary Condition Object
->>>>>>> ecc00d0a
+  {658275cb-25bb-4fbd-813b-56158304a64a}, !- Outside Boundary Condition Object
   NoSun,                                  !- Sun Exposure
   NoWind,                                 !- Wind Exposure
   ,                                       !- View Factor to Ground
@@ -666,19 +430,11 @@
   0, 0, 0;                                !- X,Y,Z Vertex 4 {m}
 
 OS:Surface,
-<<<<<<< HEAD
-  {4f17d463-f063-4341-8d2f-270b3361f9c9}, !- Handle
+  {1c70e2e5-f592-4ae9-8b04-674148519112}, !- Handle
   Surface 14,                             !- Name
   RoofCeiling,                            !- Surface Type
   ,                                       !- Construction Name
-  {af2ee4ad-3968-4d2b-9180-9e2fb72e6c3d}, !- Space Name
-=======
-  {c840eca9-5e61-45af-bf7c-c36435181de6}, !- Handle
-  Surface 14,                             !- Name
-  RoofCeiling,                            !- Surface Type
-  ,                                       !- Construction Name
-  {19ac8cad-39c6-40d5-babd-9256a3654118}, !- Space Name
->>>>>>> ecc00d0a
+  {cd51799f-ca8a-4734-ae8f-227f162bf60d}, !- Space Name
   Outdoors,                               !- Outside Boundary Condition
   ,                                       !- Outside Boundary Condition Object
   SunExposed,                             !- Sun Exposure
@@ -691,19 +447,11 @@
   11.129722368505, 0, 0.3048;             !- X,Y,Z Vertex 4 {m}
 
 OS:Surface,
-<<<<<<< HEAD
-  {92e09152-4802-436c-8f15-7a9c7adf85b1}, !- Handle
+  {79f007f4-b498-4d69-a19c-cb40735de191}, !- Handle
   Surface 15,                             !- Name
   RoofCeiling,                            !- Surface Type
   ,                                       !- Construction Name
-  {af2ee4ad-3968-4d2b-9180-9e2fb72e6c3d}, !- Space Name
-=======
-  {183667b9-de8b-489a-a8fd-f9a0df67c5bf}, !- Handle
-  Surface 15,                             !- Name
-  RoofCeiling,                            !- Surface Type
-  ,                                       !- Construction Name
-  {19ac8cad-39c6-40d5-babd-9256a3654118}, !- Space Name
->>>>>>> ecc00d0a
+  {cd51799f-ca8a-4734-ae8f-227f162bf60d}, !- Space Name
   Outdoors,                               !- Outside Boundary Condition
   ,                                       !- Outside Boundary Condition Object
   SunExposed,                             !- Sun Exposure
@@ -716,19 +464,11 @@
   0, 5.56486118425249, 0.304799999999999; !- X,Y,Z Vertex 4 {m}
 
 OS:Surface,
-<<<<<<< HEAD
-  {77400b97-7523-4657-86ca-489f5b67bea8}, !- Handle
+  {6def2ece-316b-4d72-bb66-54c5e5b61cb6}, !- Handle
   Surface 16,                             !- Name
   Wall,                                   !- Surface Type
   ,                                       !- Construction Name
-  {af2ee4ad-3968-4d2b-9180-9e2fb72e6c3d}, !- Space Name
-=======
-  {d4110851-b803-40dc-93ab-ff156fce88aa}, !- Handle
-  Surface 16,                             !- Name
-  Wall,                                   !- Surface Type
-  ,                                       !- Construction Name
-  {19ac8cad-39c6-40d5-babd-9256a3654118}, !- Space Name
->>>>>>> ecc00d0a
+  {cd51799f-ca8a-4734-ae8f-227f162bf60d}, !- Space Name
   Outdoors,                               !- Outside Boundary Condition
   ,                                       !- Outside Boundary Condition Object
   SunExposed,                             !- Sun Exposure
@@ -740,19 +480,11 @@
   0, 0, 0;                                !- X,Y,Z Vertex 3 {m}
 
 OS:Surface,
-<<<<<<< HEAD
-  {71318c86-2a00-4545-b4f5-603c18e6fc52}, !- Handle
+  {5c4ba5fd-939e-4d21-a061-bc2f2c9fe5c2}, !- Handle
   Surface 17,                             !- Name
   Wall,                                   !- Surface Type
   ,                                       !- Construction Name
-  {af2ee4ad-3968-4d2b-9180-9e2fb72e6c3d}, !- Space Name
-=======
-  {f3f564d9-01da-4f20-ab17-4e5f02d7e1ed}, !- Handle
-  Surface 17,                             !- Name
-  Wall,                                   !- Surface Type
-  ,                                       !- Construction Name
-  {19ac8cad-39c6-40d5-babd-9256a3654118}, !- Space Name
->>>>>>> ecc00d0a
+  {cd51799f-ca8a-4734-ae8f-227f162bf60d}, !- Space Name
   Outdoors,                               !- Outside Boundary Condition
   ,                                       !- Outside Boundary Condition Object
   SunExposed,                             !- Sun Exposure
@@ -764,15 +496,9 @@
   11.129722368505, 5.56486118425249, 0;   !- X,Y,Z Vertex 3 {m}
 
 OS:Space,
-<<<<<<< HEAD
-  {af2ee4ad-3968-4d2b-9180-9e2fb72e6c3d}, !- Handle
+  {cd51799f-ca8a-4734-ae8f-227f162bf60d}, !- Handle
   finished attic space,                   !- Name
-  {57bf950e-6c3b-4ffb-a5aa-509eeed1ebe1}, !- Space Type Name
-=======
-  {19ac8cad-39c6-40d5-babd-9256a3654118}, !- Handle
-  finished attic space,                   !- Name
-  {299b7cce-8ebf-4c41-bb51-6e2f424a6a51}, !- Space Type Name
->>>>>>> ecc00d0a
+  {03081f45-bc46-429b-9f4f-ef9a187781e8}, !- Space Type Name
   ,                                       !- Default Construction Set Name
   ,                                       !- Default Schedule Set Name
   -0,                                     !- Direction of Relative North {deg}
@@ -780,35 +506,20 @@
   0,                                      !- Y Origin {m}
   4.8768,                                 !- Z Origin {m}
   ,                                       !- Building Story Name
-<<<<<<< HEAD
-  {ad2140ec-828e-4c77-8cc2-bbccaa538595}, !- Thermal Zone Name
+  {2e2f65d5-feb4-4f1d-aa8c-950d5bfad2d2}, !- Thermal Zone Name
   ,                                       !- Part of Total Floor Area
   ,                                       !- Design Specification Outdoor Air Object Name
-  {b0586b90-016f-4bc5-9318-2aa87247e6fa}; !- Building Unit Name
+  {67194909-6581-456d-8381-6c70a026787d}; !- Building Unit Name
 
 OS:BuildingUnit,
-  {b0586b90-016f-4bc5-9318-2aa87247e6fa}, !- Handle
-=======
-  {48229b65-52bb-48b2-827a-c8d00221b497}, !- Thermal Zone Name
-  ,                                       !- Part of Total Floor Area
-  ,                                       !- Design Specification Outdoor Air Object Name
-  {dfe76105-7ebe-43f0-892c-28f1b5eace9d}; !- Building Unit Name
-
-OS:BuildingUnit,
-  {dfe76105-7ebe-43f0-892c-28f1b5eace9d}, !- Handle
->>>>>>> ecc00d0a
+  {67194909-6581-456d-8381-6c70a026787d}, !- Handle
   unit 1,                                 !- Name
   ,                                       !- Rendering Color
   Residential;                            !- Building Unit Type
 
 OS:AdditionalProperties,
-<<<<<<< HEAD
-  {3a6e3232-0756-4d7d-bb28-34a73879683f}, !- Handle
-  {b0586b90-016f-4bc5-9318-2aa87247e6fa}, !- Object Name
-=======
-  {b6957634-f02c-4253-ac90-df5f8d5a40d7}, !- Handle
-  {dfe76105-7ebe-43f0-892c-28f1b5eace9d}, !- Object Name
->>>>>>> ecc00d0a
+  {8d414bf8-b28c-4fc0-9eae-4424b4e0e47e}, !- Handle
+  {67194909-6581-456d-8381-6c70a026787d}, !- Object Name
   NumberOfBedrooms,                       !- Feature Name 1
   Integer,                                !- Feature Data Type 1
   3,                                      !- Feature Value 1
@@ -820,20 +531,12 @@
   2.6400000000000001;                     !- Feature Value 3
 
 OS:External:File,
-<<<<<<< HEAD
-  {e1c7a450-f5b0-4e3a-a582-73b74a5ba844}, !- Handle
-=======
-  {e7f0d0df-f915-4331-89d0-df64f9ea45f3}, !- Handle
->>>>>>> ecc00d0a
+  {eb9cb6b7-1058-40f5-a7b0-59d5caac99ec}, !- Handle
   8760.csv,                               !- Name
   8760.csv;                               !- File Name
 
 OS:Schedule:Day,
-<<<<<<< HEAD
-  {46760856-9c77-4270-9344-cedc5b07c23a}, !- Handle
-=======
-  {29c98342-afad-4533-8679-7371658bcb20}, !- Handle
->>>>>>> ecc00d0a
+  {b55ca3f4-6da3-4d0f-b7a8-7a019055bf59}, !- Handle
   Schedule Day 1,                         !- Name
   ,                                       !- Schedule Type Limits Name
   ,                                       !- Interpolate to Timestep
@@ -842,11 +545,7 @@
   0;                                      !- Value Until Time 1
 
 OS:Schedule:Day,
-<<<<<<< HEAD
-  {8c7bd293-37a5-49df-a334-508717b7a3d3}, !- Handle
-=======
-  {869a07ec-b48e-457e-8837-b423ea0c1b68}, !- Handle
->>>>>>> ecc00d0a
+  {a03b2d4b-6276-4f97-be6d-a10e98cb24f0}, !- Handle
   Schedule Day 2,                         !- Name
   ,                                       !- Schedule Type Limits Name
   ,                                       !- Interpolate to Timestep
@@ -855,17 +554,10 @@
   1;                                      !- Value Until Time 1
 
 OS:Schedule:File,
-<<<<<<< HEAD
-  {e448ad79-bb6f-4641-aae2-c25cfa5a8a2c}, !- Handle
+  {d08068d6-f9da-457d-9bef-1296dd9c248c}, !- Handle
   occupants,                              !- Name
-  {5f06340d-9502-4335-b41d-43632ac9b436}, !- Schedule Type Limits Name
-  {e1c7a450-f5b0-4e3a-a582-73b74a5ba844}, !- External File Name
-=======
-  {17ce0eda-94fc-4531-b342-c22167352bc9}, !- Handle
-  occupants,                              !- Name
-  {c7c7773c-ff73-4104-83dd-a3000d62e187}, !- Schedule Type Limits Name
-  {e7f0d0df-f915-4331-89d0-df64f9ea45f3}, !- External File Name
->>>>>>> ecc00d0a
+  {59572ba0-e6ee-4370-bfb7-ad91312c6f18}, !- Schedule Type Limits Name
+  {eb9cb6b7-1058-40f5-a7b0-59d5caac99ec}, !- External File Name
   1,                                      !- Column Number
   1,                                      !- Rows to Skip at Top
   8760,                                   !- Number of Hours of Data
@@ -873,36 +565,15 @@
   ,                                       !- Interpolate to Timestep
   60;                                     !- Minutes per Item
 
-<<<<<<< HEAD
-OS:Schedule:Ruleset,
-  {1f704c67-cc43-42bc-90ed-fb3e4c1f623e}, !- Handle
-  Schedule Ruleset 1,                     !- Name
-  {d591d2b6-4b16-4596-bda2-eaca4bee97c9}, !- Schedule Type Limits Name
-  {587bcb90-5743-42e7-848a-1d949594d01f}; !- Default Day Schedule Name
-
-OS:Schedule:Day,
-  {587bcb90-5743-42e7-848a-1d949594d01f}, !- Handle
-  Schedule Day 3,                         !- Name
-  {d591d2b6-4b16-4596-bda2-eaca4bee97c9}, !- Schedule Type Limits Name
-  ,                                       !- Interpolate to Timestep
-  24,                                     !- Hour 1
-  0,                                      !- Minute 1
-  112.539290946133;                       !- Value Until Time 1
+OS:Schedule:Constant,
+  {e6088ec0-edab-497b-82b0-16fa49e913e2}, !- Handle
+  res occupants activity schedule,        !- Name
+  {f915e46b-23ce-4244-8f6d-aec4ee6e2d3c}, !- Schedule Type Limits Name
+  112.539290946133;                       !- Value
 
 OS:People:Definition,
-  {6f729153-93a6-4e7d-83ff-f64cb256558d}, !- Handle
-  res occupants|finished attic space,     !- Name
-=======
-OS:Schedule:Constant,
-  {4b43a2ff-2d6d-44ab-9ea1-cb786a896d3f}, !- Handle
-  res occupants activity schedule,        !- Name
-  {72e5545f-9b80-4957-97c5-b7c1aab2f095}, !- Schedule Type Limits Name
-  112.539290946133;                       !- Value
-
-OS:People:Definition,
-  {b89f9daa-a9d6-4476-93fb-88120ce509fc}, !- Handle
+  {de31630d-31d7-4447-a7d7-5b12b32dac5b}, !- Handle
   res occupants|living space,             !- Name
->>>>>>> ecc00d0a
   People,                                 !- Number of People Calculation Method
   0.88,                                   !- Number of People {people}
   ,                                       !- People per Space Floor Area {person/m2}
@@ -914,21 +585,12 @@
   ZoneAveraged;                           !- Mean Radiant Temperature Calculation Type
 
 OS:People,
-<<<<<<< HEAD
-  {b9d13f38-c476-45b8-873b-a52bbe0280dc}, !- Handle
-  res occupants|finished attic space,     !- Name
-  {6f729153-93a6-4e7d-83ff-f64cb256558d}, !- People Definition Name
-  {af2ee4ad-3968-4d2b-9180-9e2fb72e6c3d}, !- Space or SpaceType Name
-  {e448ad79-bb6f-4641-aae2-c25cfa5a8a2c}, !- Number of People Schedule Name
-  {1f704c67-cc43-42bc-90ed-fb3e4c1f623e}, !- Activity Level Schedule Name
-=======
-  {a5eaae2b-2734-431c-a3e3-0928b8b6aa45}, !- Handle
+  {bdb2e565-09ee-4be7-9429-cd3b49078bb9}, !- Handle
   res occupants|living space,             !- Name
-  {b89f9daa-a9d6-4476-93fb-88120ce509fc}, !- People Definition Name
-  {92b8c5db-e4f5-4944-94c6-9a1a3ecbe08d}, !- Space or SpaceType Name
-  {17ce0eda-94fc-4531-b342-c22167352bc9}, !- Number of People Schedule Name
-  {4b43a2ff-2d6d-44ab-9ea1-cb786a896d3f}, !- Activity Level Schedule Name
->>>>>>> ecc00d0a
+  {de31630d-31d7-4447-a7d7-5b12b32dac5b}, !- People Definition Name
+  {32d4ce17-1da0-439c-83d9-c710f0d986af}, !- Space or SpaceType Name
+  {d08068d6-f9da-457d-9bef-1296dd9c248c}, !- Number of People Schedule Name
+  {e6088ec0-edab-497b-82b0-16fa49e913e2}, !- Activity Level Schedule Name
   ,                                       !- Surface Name/Angle Factor List Name
   ,                                       !- Work Efficiency Schedule Name
   ,                                       !- Clothing Insulation Schedule Name
@@ -936,11 +598,7 @@
   1;                                      !- Multiplier
 
 OS:ScheduleTypeLimits,
-<<<<<<< HEAD
-  {d591d2b6-4b16-4596-bda2-eaca4bee97c9}, !- Handle
-=======
-  {72e5545f-9b80-4957-97c5-b7c1aab2f095}, !- Handle
->>>>>>> ecc00d0a
+  {f915e46b-23ce-4244-8f6d-aec4ee6e2d3c}, !- Handle
   ActivityLevel,                          !- Name
   0,                                      !- Lower Limit Value
   ,                                       !- Upper Limit Value
@@ -948,24 +606,15 @@
   ActivityLevel;                          !- Unit Type
 
 OS:ScheduleTypeLimits,
-<<<<<<< HEAD
-  {5f06340d-9502-4335-b41d-43632ac9b436}, !- Handle
-=======
-  {c7c7773c-ff73-4104-83dd-a3000d62e187}, !- Handle
->>>>>>> ecc00d0a
+  {59572ba0-e6ee-4370-bfb7-ad91312c6f18}, !- Handle
   Fractional,                             !- Name
   0,                                      !- Lower Limit Value
   1,                                      !- Upper Limit Value
   Continuous;                             !- Numeric Type
 
 OS:People:Definition,
-<<<<<<< HEAD
-  {7e2b65bb-8ad3-4b1b-8ee7-43431cff755b}, !- Handle
-  res occupants|living space,             !- Name
-=======
-  {c24e9f57-b95f-4c28-bca6-4afd35593d70}, !- Handle
+  {c7c0394b-042d-4770-af97-f9ffaec6a8f7}, !- Handle
   res occupants|living space|story 2,     !- Name
->>>>>>> ecc00d0a
   People,                                 !- Number of People Calculation Method
   0.88,                                   !- Number of People {people}
   ,                                       !- People per Space Floor Area {person/m2}
@@ -977,21 +626,12 @@
   ZoneAveraged;                           !- Mean Radiant Temperature Calculation Type
 
 OS:People,
-<<<<<<< HEAD
-  {51180224-2415-4b75-a992-75698c53a899}, !- Handle
-  res occupants|living space,             !- Name
-  {7e2b65bb-8ad3-4b1b-8ee7-43431cff755b}, !- People Definition Name
-  {fbc98255-f9ca-42a9-a8ac-72b6b53134ef}, !- Space or SpaceType Name
-  {e448ad79-bb6f-4641-aae2-c25cfa5a8a2c}, !- Number of People Schedule Name
-  {1f704c67-cc43-42bc-90ed-fb3e4c1f623e}, !- Activity Level Schedule Name
-=======
-  {fc3b3c40-0b10-4639-8ac5-8203750ae84b}, !- Handle
+  {f190c680-c4cb-494f-9cf4-cdf80a13878f}, !- Handle
   res occupants|living space|story 2,     !- Name
-  {c24e9f57-b95f-4c28-bca6-4afd35593d70}, !- People Definition Name
-  {341444d8-0ec4-4aa4-a760-9aa154f0d6a6}, !- Space or SpaceType Name
-  {17ce0eda-94fc-4531-b342-c22167352bc9}, !- Number of People Schedule Name
-  {4b43a2ff-2d6d-44ab-9ea1-cb786a896d3f}, !- Activity Level Schedule Name
->>>>>>> ecc00d0a
+  {c7c0394b-042d-4770-af97-f9ffaec6a8f7}, !- People Definition Name
+  {e2836577-a005-4c7d-87be-93395bd1dbb1}, !- Space or SpaceType Name
+  {d08068d6-f9da-457d-9bef-1296dd9c248c}, !- Number of People Schedule Name
+  {e6088ec0-edab-497b-82b0-16fa49e913e2}, !- Activity Level Schedule Name
   ,                                       !- Surface Name/Angle Factor List Name
   ,                                       !- Work Efficiency Schedule Name
   ,                                       !- Clothing Insulation Schedule Name
@@ -999,13 +639,8 @@
   1;                                      !- Multiplier
 
 OS:People:Definition,
-<<<<<<< HEAD
-  {0ccc5a63-70a8-4832-b67a-6609a310a21b}, !- Handle
-  res occupants|living space|story 2,     !- Name
-=======
-  {905e14c7-c4db-4481-8742-e2bc581aacc4}, !- Handle
+  {765f4063-10c2-4429-9830-0357522a48bb}, !- Handle
   res occupants|finished attic space,     !- Name
->>>>>>> ecc00d0a
   People,                                 !- Number of People Calculation Method
   0.88,                                   !- Number of People {people}
   ,                                       !- People per Space Floor Area {person/m2}
@@ -1017,21 +652,12 @@
   ZoneAveraged;                           !- Mean Radiant Temperature Calculation Type
 
 OS:People,
-<<<<<<< HEAD
-  {526aabc0-bf34-4968-a27f-4b69883ceec8}, !- Handle
-  res occupants|living space|story 2,     !- Name
-  {0ccc5a63-70a8-4832-b67a-6609a310a21b}, !- People Definition Name
-  {2c19fe08-9dbe-40fc-997c-0decc69099a2}, !- Space or SpaceType Name
-  {e448ad79-bb6f-4641-aae2-c25cfa5a8a2c}, !- Number of People Schedule Name
-  {1f704c67-cc43-42bc-90ed-fb3e4c1f623e}, !- Activity Level Schedule Name
-=======
-  {f06a00f4-bfa3-44fb-a9a9-918033ce9406}, !- Handle
+  {447018c5-5b0b-4cb8-a8e5-d0d4d7bef869}, !- Handle
   res occupants|finished attic space,     !- Name
-  {905e14c7-c4db-4481-8742-e2bc581aacc4}, !- People Definition Name
-  {19ac8cad-39c6-40d5-babd-9256a3654118}, !- Space or SpaceType Name
-  {17ce0eda-94fc-4531-b342-c22167352bc9}, !- Number of People Schedule Name
-  {4b43a2ff-2d6d-44ab-9ea1-cb786a896d3f}, !- Activity Level Schedule Name
->>>>>>> ecc00d0a
+  {765f4063-10c2-4429-9830-0357522a48bb}, !- People Definition Name
+  {cd51799f-ca8a-4734-ae8f-227f162bf60d}, !- Space or SpaceType Name
+  {d08068d6-f9da-457d-9bef-1296dd9c248c}, !- Number of People Schedule Name
+  {e6088ec0-edab-497b-82b0-16fa49e913e2}, !- Activity Level Schedule Name
   ,                                       !- Surface Name/Angle Factor List Name
   ,                                       !- Work Efficiency Schedule Name
   ,                                       !- Clothing Insulation Schedule Name
@@ -1039,20 +665,15 @@
   1;                                      !- Multiplier
 
 OS:ShadingSurfaceGroup,
-<<<<<<< HEAD
-  {27b9428b-12d7-43b6-95af-b51edc995991}, !- Handle
-=======
-  {ba6f23d5-fa12-40b9-9e7a-e9a021af5f87}, !- Handle
->>>>>>> ecc00d0a
+  {9eaaeb4c-083a-4cbf-b730-b8e723b420cd}, !- Handle
   res eaves,                              !- Name
   Building;                               !- Shading Surface Type
 
 OS:ShadingSurface,
-<<<<<<< HEAD
-  {8ac3953a-38c2-4e43-a568-f266e2c76d39}, !- Handle
+  {8742f957-b393-46bd-9271-1b9c9d5f2441}, !- Handle
   Surface 14 - res eaves,                 !- Name
   ,                                       !- Construction Name
-  {27b9428b-12d7-43b6-95af-b51edc995991}, !- Shading Surface Group Name
+  {9eaaeb4c-083a-4cbf-b730-b8e723b420cd}, !- Shading Surface Group Name
   ,                                       !- Transmittance Schedule Name
   ,                                       !- Number of Vertices
   11.739322368505, 0, 5.1816,             !- X,Y,Z Vertex 1 {m}
@@ -1061,10 +682,10 @@
   11.129722368505, 0, 5.1816;             !- X,Y,Z Vertex 4 {m}
 
 OS:ShadingSurface,
-  {c2ec7787-ca84-451b-bd7e-fe946a63088a}, !- Handle
+  {d73355e6-601f-4fda-bb47-e6174aa76cd3}, !- Handle
   Surface 14 - res eaves 1,               !- Name
   ,                                       !- Construction Name
-  {27b9428b-12d7-43b6-95af-b51edc995991}, !- Shading Surface Group Name
+  {9eaaeb4c-083a-4cbf-b730-b8e723b420cd}, !- Shading Surface Group Name
   ,                                       !- Transmittance Schedule Name
   ,                                       !- Number of Vertices
   -0.6096, 2.78243059212624, 6.57281529606312, !- X,Y,Z Vertex 1 {m}
@@ -1073,10 +694,10 @@
   0, 2.78243059212624, 6.57281529606312;  !- X,Y,Z Vertex 4 {m}
 
 OS:ShadingSurface,
-  {565c80fd-2cef-4f27-97da-033e2ca6979e}, !- Handle
+  {13ab2401-c784-4c8c-b7ef-0283542e52e0}, !- Handle
   Surface 14 - res eaves 2,               !- Name
   ,                                       !- Construction Name
-  {27b9428b-12d7-43b6-95af-b51edc995991}, !- Shading Surface Group Name
+  {9eaaeb4c-083a-4cbf-b730-b8e723b420cd}, !- Shading Surface Group Name
   ,                                       !- Transmittance Schedule Name
   ,                                       !- Number of Vertices
   0, -0.6096, 4.8768,                     !- X,Y,Z Vertex 1 {m}
@@ -1085,16 +706,10 @@
   0, 0, 5.1816;                           !- X,Y,Z Vertex 4 {m}
 
 OS:ShadingSurface,
-  {c6c85159-0b86-48e1-9308-4132a519cc0b}, !- Handle
+  {1b06b106-1002-4023-af40-b637083d9c16}, !- Handle
   Surface 15 - res eaves,                 !- Name
   ,                                       !- Construction Name
-  {27b9428b-12d7-43b6-95af-b51edc995991}, !- Shading Surface Group Name
-=======
-  {1f3ac8a6-4e49-4602-81a4-0f6e577a4f37}, !- Handle
-  Surface 15 - res eaves,                 !- Name
-  ,                                       !- Construction Name
-  {ba6f23d5-fa12-40b9-9e7a-e9a021af5f87}, !- Shading Surface Group Name
->>>>>>> ecc00d0a
+  {9eaaeb4c-083a-4cbf-b730-b8e723b420cd}, !- Shading Surface Group Name
   ,                                       !- Transmittance Schedule Name
   ,                                       !- Number of Vertices
   -0.6096, 5.56486118425249, 5.1816,      !- X,Y,Z Vertex 1 {m}
@@ -1103,17 +718,10 @@
   0, 5.56486118425249, 5.1816;            !- X,Y,Z Vertex 4 {m}
 
 OS:ShadingSurface,
-<<<<<<< HEAD
-  {3bb75590-2396-4127-aa33-2f3dc3940e0b}, !- Handle
+  {c7bbf525-a3d5-4e57-ac36-00a81c881ce4}, !- Handle
   Surface 15 - res eaves 1,               !- Name
   ,                                       !- Construction Name
-  {27b9428b-12d7-43b6-95af-b51edc995991}, !- Shading Surface Group Name
-=======
-  {80d1cdeb-b42a-4bd8-bfe7-8d881412813f}, !- Handle
-  Surface 15 - res eaves 1,               !- Name
-  ,                                       !- Construction Name
-  {ba6f23d5-fa12-40b9-9e7a-e9a021af5f87}, !- Shading Surface Group Name
->>>>>>> ecc00d0a
+  {9eaaeb4c-083a-4cbf-b730-b8e723b420cd}, !- Shading Surface Group Name
   ,                                       !- Transmittance Schedule Name
   ,                                       !- Number of Vertices
   11.739322368505, 2.78243059212624, 6.57281529606312, !- X,Y,Z Vertex 1 {m}
@@ -1122,56 +730,13 @@
   11.129722368505, 2.78243059212624, 6.57281529606312; !- X,Y,Z Vertex 4 {m}
 
 OS:ShadingSurface,
-<<<<<<< HEAD
-  {c7675ad9-55e0-4415-9fac-0413fcf74f47}, !- Handle
+  {57c104d8-e29b-4157-937d-d543c829f9cf}, !- Handle
   Surface 15 - res eaves 2,               !- Name
   ,                                       !- Construction Name
-  {27b9428b-12d7-43b6-95af-b51edc995991}, !- Shading Surface Group Name
-=======
-  {3300e97f-a597-4edd-adba-d46ae4fb20fb}, !- Handle
-  Surface 15 - res eaves 2,               !- Name
-  ,                                       !- Construction Name
-  {ba6f23d5-fa12-40b9-9e7a-e9a021af5f87}, !- Shading Surface Group Name
->>>>>>> ecc00d0a
+  {9eaaeb4c-083a-4cbf-b730-b8e723b420cd}, !- Shading Surface Group Name
   ,                                       !- Transmittance Schedule Name
   ,                                       !- Number of Vertices
   11.129722368505, 6.17446118425249, 4.8768, !- X,Y,Z Vertex 1 {m}
   0, 6.17446118425249, 4.8768,            !- X,Y,Z Vertex 2 {m}
   0, 5.56486118425249, 5.1816,            !- X,Y,Z Vertex 3 {m}
   11.129722368505, 5.56486118425249, 5.1816; !- X,Y,Z Vertex 4 {m}
-
-OS:ShadingSurface,
-  {500fed72-7a01-45b9-8d1f-cb0d1c2edc66}, !- Handle
-  Surface 14 - res eaves,                 !- Name
-  ,                                       !- Construction Name
-  {ba6f23d5-fa12-40b9-9e7a-e9a021af5f87}, !- Shading Surface Group Name
-  ,                                       !- Transmittance Schedule Name
-  ,                                       !- Number of Vertices
-  11.739322368505, 0, 5.1816,             !- X,Y,Z Vertex 1 {m}
-  11.739322368505, 2.78243059212624, 6.57281529606312, !- X,Y,Z Vertex 2 {m}
-  11.129722368505, 2.78243059212624, 6.57281529606312, !- X,Y,Z Vertex 3 {m}
-  11.129722368505, 0, 5.1816;             !- X,Y,Z Vertex 4 {m}
-
-OS:ShadingSurface,
-  {440f5c6c-4924-4152-ac81-494346584e47}, !- Handle
-  Surface 14 - res eaves 1,               !- Name
-  ,                                       !- Construction Name
-  {ba6f23d5-fa12-40b9-9e7a-e9a021af5f87}, !- Shading Surface Group Name
-  ,                                       !- Transmittance Schedule Name
-  ,                                       !- Number of Vertices
-  -0.6096, 2.78243059212624, 6.57281529606312, !- X,Y,Z Vertex 1 {m}
-  -0.6096, 0, 5.1816,                     !- X,Y,Z Vertex 2 {m}
-  0, 0, 5.1816,                           !- X,Y,Z Vertex 3 {m}
-  0, 2.78243059212624, 6.57281529606312;  !- X,Y,Z Vertex 4 {m}
-
-OS:ShadingSurface,
-  {13facd3b-6fee-4d1a-ae9f-0f08589e589d}, !- Handle
-  Surface 14 - res eaves 2,               !- Name
-  ,                                       !- Construction Name
-  {ba6f23d5-fa12-40b9-9e7a-e9a021af5f87}, !- Shading Surface Group Name
-  ,                                       !- Transmittance Schedule Name
-  ,                                       !- Number of Vertices
-  0, -0.6096, 4.8768,                     !- X,Y,Z Vertex 1 {m}
-  11.129722368505, -0.6096, 4.8768,       !- X,Y,Z Vertex 2 {m}
-  11.129722368505, 0, 5.1816,             !- X,Y,Z Vertex 3 {m}
-  0, 0, 5.1816;                           !- X,Y,Z Vertex 4 {m}
