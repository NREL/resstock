!- NOTE: Auto-generated from /test/osw_files/SFD_2000sqft_2story_SL_FA.osw

OS:Version,
<<<<<<< HEAD
  {623930c3-8bd1-492d-a16f-df2aba4d8305}, !- Handle
  2.8.0;                                  !- Version Identifier

OS:Building,
  {4cf6f23f-8488-4cef-8f41-4c77845be2a9}, !- Handle
=======
  {a8440292-4129-404e-a040-a07de1968d7d}, !- Handle
  2.8.0;                                  !- Version Identifier

OS:Building,
  {a67405dc-fe66-47ab-a576-d7f14b41b2bc}, !- Handle
>>>>>>> 76cfc650
  Building 1,                             !- Name
  ,                                       !- Building Sector Type
  0,                                      !- North Axis {deg}
  ,                                       !- Nominal Floor to Floor Height {m}
  ,                                       !- Space Type Name
  ,                                       !- Default Construction Set Name
  ,                                       !- Default Schedule Set Name
  3,                                      !- Standards Number of Stories
  3,                                      !- Standards Number of Above Ground Stories
  ,                                       !- Standards Template
  singlefamilydetached,                   !- Standards Building Type
  1;                                      !- Standards Number of Living Units

OS:Facility,
<<<<<<< HEAD
  {fa5a8c10-c691-4e06-bedd-5d5e0aa7150f}; !- Handle

OS:Site,
  {b57fb368-2ba7-4de1-a2ee-24649627c383}, !- Handle
=======
  {998f0078-4202-420c-b79f-bf49c6505d94}; !- Handle

OS:Site,
  {87a4fb42-f891-404e-a7e0-0faf37a4fb41}, !- Handle
>>>>>>> 76cfc650
  Site 1,                                 !- Name
  ,                                       !- Latitude {deg}
  ,                                       !- Longitude {deg}
  ,                                       !- Time Zone {hr}
  ,                                       !- Elevation {m}
  ;                                       !- Terrain

OS:SimulationControl,
<<<<<<< HEAD
  {2c07a168-0133-4232-94b0-98315a29431f}, !- Handle
=======
  {050567fc-5667-4fc9-81e6-8d960508b4e2}, !- Handle
>>>>>>> 76cfc650
  ,                                       !- Do Zone Sizing Calculation
  ,                                       !- Do System Sizing Calculation
  ,                                       !- Do Plant Sizing Calculation
  No;                                     !- Run Simulation for Sizing Periods

OS:Sizing:Parameters,
<<<<<<< HEAD
  {8f41517b-b6b4-4869-b88c-e23bdc611956}, !- Handle
=======
  {5b29475f-582b-432f-b9eb-f327509aceee}, !- Handle
>>>>>>> 76cfc650
  1.25,                                   !- Heating Sizing Factor
  1.15;                                   !- Cooling Sizing Factor

OS:Timestep,
<<<<<<< HEAD
  {bb87c86f-e838-40c8-adb5-0935288e71fc}, !- Handle
  6;                                      !- Number of Timesteps per Hour

OS:ShadowCalculation,
  {16be5b8c-74bb-461f-8258-cd6d351e87dd}, !- Handle
=======
  {3a9e980c-dcc1-4135-ae8d-589214ae71e7}, !- Handle
  6;                                      !- Number of Timesteps per Hour

OS:ShadowCalculation,
  {b860947c-32b7-450a-815a-1162554b4b6e}, !- Handle
>>>>>>> 76cfc650
  20,                                     !- Calculation Frequency
  200;                                    !- Maximum Figures in Shadow Overlap Calculations

OS:HeatBalanceAlgorithm,
<<<<<<< HEAD
  {1a779619-6b53-439d-a817-d16dee5a9eee}, !- Handle
=======
  {06062985-cb21-4063-99dc-3e32027f4ae3}, !- Handle
>>>>>>> 76cfc650
  ConductionTransferFunction,             !- Algorithm
  200;                                    !- Surface Temperature Upper Limit {C}

OS:RunPeriod,
<<<<<<< HEAD
  {e84bfdf0-a5ac-431a-9036-08e49fb2cc6b}, !- Handle
=======
  {d66ad6ce-bbff-4cb4-bac9-524ab29d22bc}, !- Handle
>>>>>>> 76cfc650
  Run Period 1,                           !- Name
  1,                                      !- Begin Month
  1,                                      !- Begin Day of Month
  12,                                     !- End Month
  31,                                     !- End Day of Month
  ,                                       !- Use Weather File Holidays and Special Days
  ,                                       !- Use Weather File Daylight Saving Period
  ,                                       !- Apply Weekend Holiday Rule
  ,                                       !- Use Weather File Rain Indicators
  ,                                       !- Use Weather File Snow Indicators
  ;                                       !- Number of Times Runperiod to be Repeated

OS:LifeCycleCost:Parameters,
<<<<<<< HEAD
  {e6b8dc04-3856-40ad-a299-5adf70dd0bc3}, !- Handle
=======
  {bde0ee72-c05b-4d82-93b0-c8d7ad0fb9cf}, !- Handle
>>>>>>> 76cfc650
  ,                                       !- Analysis Type
  ,                                       !- Discounting Convention
  ,                                       !- Inflation Approach
  ,                                       !- Real Discount Rate
  ,                                       !- Nominal Discount Rate
  ,                                       !- Inflation
  ,                                       !- Base Date Month
  ,                                       !- Base Date Year
  ,                                       !- Service Date Month
  ,                                       !- Service Date Year
  ;                                       !- Length of Study Period in Years

OS:SurfaceConvectionAlgorithm:Outside,
<<<<<<< HEAD
  {ae4a3415-6112-4e0e-b496-b60e6becdd19}, !- Handle
  DOE-2;                                  !- Algorithm

OS:SurfaceConvectionAlgorithm:Inside,
  {4a48f55b-bdf9-4624-b69c-cb4fddb587f8}, !- Handle
  TARP;                                   !- Algorithm

OS:ZoneCapacitanceMultiplier:ResearchSpecial,
  {54849347-537c-4c11-b665-7ce28c75dc45}, !- Handle
=======
  {8f3e0213-9183-4585-b679-42f4a7cee122}, !- Handle
  DOE-2;                                  !- Algorithm

OS:SurfaceConvectionAlgorithm:Inside,
  {9fcf2c2a-980d-47e3-a025-0d9d4e1fcb51}, !- Handle
  TARP;                                   !- Algorithm

OS:ZoneCapacitanceMultiplier:ResearchSpecial,
  {a0732717-d529-46d4-9d13-9e611f452b06}, !- Handle
>>>>>>> 76cfc650
  ,                                       !- Temperature Capacity Multiplier
  15,                                     !- Humidity Capacity Multiplier
  ;                                       !- Carbon Dioxide Capacity Multiplier

OS:ThermalZone,
<<<<<<< HEAD
  {5c4dc685-89f8-4b79-a478-7cdc1003fcc3}, !- Handle
=======
  {a8cda38a-6833-4a24-8f42-c7f0220cbac5}, !- Handle
>>>>>>> 76cfc650
  living zone,                            !- Name
  ,                                       !- Multiplier
  ,                                       !- Ceiling Height {m}
  ,                                       !- Volume {m3}
  ,                                       !- Floor Area {m2}
  ,                                       !- Zone Inside Convection Algorithm
  ,                                       !- Zone Outside Convection Algorithm
  ,                                       !- Zone Conditioning Equipment List Name
<<<<<<< HEAD
  {ba94d570-cdaf-4c6a-affc-e7f51faa3fd3}, !- Zone Air Inlet Port List
  {00b2e196-581d-46b4-bd73-115a2445553a}, !- Zone Air Exhaust Port List
  {1b60e464-849a-42f4-af26-87369d2303ab}, !- Zone Air Node Name
  {6500b507-7579-41fc-b85d-c0636686844a}, !- Zone Return Air Port List
=======
  {fa21231c-c5ed-47d9-a939-c0708a061a84}, !- Zone Air Inlet Port List
  {445fcdc9-9181-412a-a6a7-73ad273cd1c0}, !- Zone Air Exhaust Port List
  {d2a03947-ee5f-4f4e-86d9-b6ec8f8506a6}, !- Zone Air Node Name
  {b7267d6f-df09-41cf-abb6-776d39b58625}, !- Zone Return Air Port List
>>>>>>> 76cfc650
  ,                                       !- Primary Daylighting Control Name
  ,                                       !- Fraction of Zone Controlled by Primary Daylighting Control
  ,                                       !- Secondary Daylighting Control Name
  ,                                       !- Fraction of Zone Controlled by Secondary Daylighting Control
  ,                                       !- Illuminance Map Name
  ,                                       !- Group Rendering Name
  ,                                       !- Thermostat Name
  No;                                     !- Use Ideal Air Loads

OS:Node,
<<<<<<< HEAD
  {20e0ba37-ffef-4e3f-9f47-1bd392717160}, !- Handle
  Node 1,                                 !- Name
  {1b60e464-849a-42f4-af26-87369d2303ab}, !- Inlet Port
  ;                                       !- Outlet Port

OS:Connection,
  {1b60e464-849a-42f4-af26-87369d2303ab}, !- Handle
  {0c31f48a-e179-4952-94bc-daf5d1612284}, !- Name
  {5c4dc685-89f8-4b79-a478-7cdc1003fcc3}, !- Source Object
  11,                                     !- Outlet Port
  {20e0ba37-ffef-4e3f-9f47-1bd392717160}, !- Target Object
  2;                                      !- Inlet Port

OS:PortList,
  {ba94d570-cdaf-4c6a-affc-e7f51faa3fd3}, !- Handle
  {de1f5736-510c-4bff-9319-4e9d42589a36}, !- Name
  {5c4dc685-89f8-4b79-a478-7cdc1003fcc3}; !- HVAC Component

OS:PortList,
  {00b2e196-581d-46b4-bd73-115a2445553a}, !- Handle
  {94886c5d-5492-4132-a4e2-3a66687fba6f}, !- Name
  {5c4dc685-89f8-4b79-a478-7cdc1003fcc3}; !- HVAC Component

OS:PortList,
  {6500b507-7579-41fc-b85d-c0636686844a}, !- Handle
  {d37373d1-fcee-4233-9124-0648d7e421a7}, !- Name
  {5c4dc685-89f8-4b79-a478-7cdc1003fcc3}; !- HVAC Component

OS:Sizing:Zone,
  {97901cd2-7920-48b2-9f86-03e48c813662}, !- Handle
  {5c4dc685-89f8-4b79-a478-7cdc1003fcc3}, !- Zone or ZoneList Name
=======
  {b558c8cd-2247-4804-bd7f-038428c787de}, !- Handle
  Node 1,                                 !- Name
  {d2a03947-ee5f-4f4e-86d9-b6ec8f8506a6}, !- Inlet Port
  ;                                       !- Outlet Port

OS:Connection,
  {d2a03947-ee5f-4f4e-86d9-b6ec8f8506a6}, !- Handle
  {5275d836-b077-40ab-a80c-c6443ac9c47c}, !- Name
  {a8cda38a-6833-4a24-8f42-c7f0220cbac5}, !- Source Object
  11,                                     !- Outlet Port
  {b558c8cd-2247-4804-bd7f-038428c787de}, !- Target Object
  2;                                      !- Inlet Port

OS:PortList,
  {fa21231c-c5ed-47d9-a939-c0708a061a84}, !- Handle
  {6e98b504-10f9-44f1-9eeb-8650280fec57}, !- Name
  {a8cda38a-6833-4a24-8f42-c7f0220cbac5}; !- HVAC Component

OS:PortList,
  {445fcdc9-9181-412a-a6a7-73ad273cd1c0}, !- Handle
  {ea5abc4e-5c48-4a1f-8d30-f74facdcc7a5}, !- Name
  {a8cda38a-6833-4a24-8f42-c7f0220cbac5}; !- HVAC Component

OS:PortList,
  {b7267d6f-df09-41cf-abb6-776d39b58625}, !- Handle
  {5030197e-d5e0-4626-9664-e8a27219c4e7}, !- Name
  {a8cda38a-6833-4a24-8f42-c7f0220cbac5}; !- HVAC Component

OS:Sizing:Zone,
  {8a9a9077-24a2-44ba-87c7-2a17eb010cae}, !- Handle
  {a8cda38a-6833-4a24-8f42-c7f0220cbac5}, !- Zone or ZoneList Name
>>>>>>> 76cfc650
  SupplyAirTemperature,                   !- Zone Cooling Design Supply Air Temperature Input Method
  14,                                     !- Zone Cooling Design Supply Air Temperature {C}
  11.11,                                  !- Zone Cooling Design Supply Air Temperature Difference {deltaC}
  SupplyAirTemperature,                   !- Zone Heating Design Supply Air Temperature Input Method
  40,                                     !- Zone Heating Design Supply Air Temperature {C}
  11.11,                                  !- Zone Heating Design Supply Air Temperature Difference {deltaC}
  0.0085,                                 !- Zone Cooling Design Supply Air Humidity Ratio {kg-H2O/kg-air}
  0.008,                                  !- Zone Heating Design Supply Air Humidity Ratio {kg-H2O/kg-air}
  ,                                       !- Zone Heating Sizing Factor
  ,                                       !- Zone Cooling Sizing Factor
  DesignDay,                              !- Cooling Design Air Flow Method
  ,                                       !- Cooling Design Air Flow Rate {m3/s}
  ,                                       !- Cooling Minimum Air Flow per Zone Floor Area {m3/s-m2}
  ,                                       !- Cooling Minimum Air Flow {m3/s}
  ,                                       !- Cooling Minimum Air Flow Fraction
  DesignDay,                              !- Heating Design Air Flow Method
  ,                                       !- Heating Design Air Flow Rate {m3/s}
  ,                                       !- Heating Maximum Air Flow per Zone Floor Area {m3/s-m2}
  ,                                       !- Heating Maximum Air Flow {m3/s}
  ,                                       !- Heating Maximum Air Flow Fraction
  ,                                       !- Design Zone Air Distribution Effectiveness in Cooling Mode
  ,                                       !- Design Zone Air Distribution Effectiveness in Heating Mode
  No,                                     !- Account for Dedicated Outdoor Air System
  NeutralSupplyAir,                       !- Dedicated Outdoor Air System Control Strategy
  autosize,                               !- Dedicated Outdoor Air Low Setpoint Temperature for Design {C}
  autosize;                               !- Dedicated Outdoor Air High Setpoint Temperature for Design {C}

OS:ZoneHVAC:EquipmentList,
<<<<<<< HEAD
  {ad9a3bd8-c2aa-4d62-8ea0-44cb41f1e787}, !- Handle
  Zone HVAC Equipment List 1,             !- Name
  {5c4dc685-89f8-4b79-a478-7cdc1003fcc3}; !- Thermal Zone

OS:Space,
  {1a25e668-969a-4640-98dd-41a9046aaf80}, !- Handle
  living space,                           !- Name
  {ee335c24-bebc-4760-b929-1396704ebd00}, !- Space Type Name
=======
  {19009f50-39a5-422a-a1e6-5fee5e2208d3}, !- Handle
  Zone HVAC Equipment List 1,             !- Name
  {a8cda38a-6833-4a24-8f42-c7f0220cbac5}; !- Thermal Zone

OS:Space,
  {c0d8fec2-3ee0-4a61-a0b1-1f18a1e779f2}, !- Handle
  living space,                           !- Name
  {7a8f5277-d8b9-41c7-ac2d-d4061cf4daff}, !- Space Type Name
>>>>>>> 76cfc650
  ,                                       !- Default Construction Set Name
  ,                                       !- Default Schedule Set Name
  -0,                                     !- Direction of Relative North {deg}
  0,                                      !- X Origin {m}
  0,                                      !- Y Origin {m}
  0,                                      !- Z Origin {m}
  ,                                       !- Building Story Name
<<<<<<< HEAD
  {5c4dc685-89f8-4b79-a478-7cdc1003fcc3}, !- Thermal Zone Name
  ,                                       !- Part of Total Floor Area
  ,                                       !- Design Specification Outdoor Air Object Name
  {f141e62d-5187-4cf3-9a28-7120571ba848}; !- Building Unit Name

OS:Surface,
  {ae5c3fa7-6651-40d3-9b06-1a65cdbe9892}, !- Handle
  Surface 1,                              !- Name
  Floor,                                  !- Surface Type
  ,                                       !- Construction Name
  {1a25e668-969a-4640-98dd-41a9046aaf80}, !- Space Name
=======
  {a8cda38a-6833-4a24-8f42-c7f0220cbac5}, !- Thermal Zone Name
  ,                                       !- Part of Total Floor Area
  ,                                       !- Design Specification Outdoor Air Object Name
  {e163821b-fba9-473b-a8cb-54ce9c6f26f0}; !- Building Unit Name

OS:Surface,
  {fcc1c95b-aced-40b3-99aa-bc0a6b7f8505}, !- Handle
  Surface 1,                              !- Name
  Floor,                                  !- Surface Type
  ,                                       !- Construction Name
  {c0d8fec2-3ee0-4a61-a0b1-1f18a1e779f2}, !- Space Name
>>>>>>> 76cfc650
  Foundation,                             !- Outside Boundary Condition
  ,                                       !- Outside Boundary Condition Object
  NoSun,                                  !- Sun Exposure
  NoWind,                                 !- Wind Exposure
  ,                                       !- View Factor to Ground
  ,                                       !- Number of Vertices
  0, 0, 0,                                !- X,Y,Z Vertex 1 {m}
  0, 5.56486118425249, 0,                 !- X,Y,Z Vertex 2 {m}
  11.129722368505, 5.56486118425249, 0,   !- X,Y,Z Vertex 3 {m}
  11.129722368505, 0, 0;                  !- X,Y,Z Vertex 4 {m}

OS:Surface,
<<<<<<< HEAD
  {a663ea67-64b3-4ccf-a864-9d0ac316a6ec}, !- Handle
  Surface 2,                              !- Name
  Wall,                                   !- Surface Type
  ,                                       !- Construction Name
  {1a25e668-969a-4640-98dd-41a9046aaf80}, !- Space Name
=======
  {2bdcf427-0fee-481c-8f0f-b96b66b6883b}, !- Handle
  Surface 2,                              !- Name
  Wall,                                   !- Surface Type
  ,                                       !- Construction Name
  {c0d8fec2-3ee0-4a61-a0b1-1f18a1e779f2}, !- Space Name
>>>>>>> 76cfc650
  Outdoors,                               !- Outside Boundary Condition
  ,                                       !- Outside Boundary Condition Object
  SunExposed,                             !- Sun Exposure
  WindExposed,                            !- Wind Exposure
  ,                                       !- View Factor to Ground
  ,                                       !- Number of Vertices
  0, 5.56486118425249, 2.4384,            !- X,Y,Z Vertex 1 {m}
  0, 5.56486118425249, 0,                 !- X,Y,Z Vertex 2 {m}
  0, 0, 0,                                !- X,Y,Z Vertex 3 {m}
  0, 0, 2.4384;                           !- X,Y,Z Vertex 4 {m}

OS:Surface,
<<<<<<< HEAD
  {d4729137-d78e-489a-b195-fdc62ee3a9c8}, !- Handle
  Surface 3,                              !- Name
  Wall,                                   !- Surface Type
  ,                                       !- Construction Name
  {1a25e668-969a-4640-98dd-41a9046aaf80}, !- Space Name
=======
  {aeed1c90-82a5-4522-bdf7-fdefd8ff6da0}, !- Handle
  Surface 3,                              !- Name
  Wall,                                   !- Surface Type
  ,                                       !- Construction Name
  {c0d8fec2-3ee0-4a61-a0b1-1f18a1e779f2}, !- Space Name
>>>>>>> 76cfc650
  Outdoors,                               !- Outside Boundary Condition
  ,                                       !- Outside Boundary Condition Object
  SunExposed,                             !- Sun Exposure
  WindExposed,                            !- Wind Exposure
  ,                                       !- View Factor to Ground
  ,                                       !- Number of Vertices
  11.129722368505, 5.56486118425249, 2.4384, !- X,Y,Z Vertex 1 {m}
  11.129722368505, 5.56486118425249, 0,   !- X,Y,Z Vertex 2 {m}
  0, 5.56486118425249, 0,                 !- X,Y,Z Vertex 3 {m}
  0, 5.56486118425249, 2.4384;            !- X,Y,Z Vertex 4 {m}

OS:Surface,
<<<<<<< HEAD
  {0f0149d6-5cec-48af-85a6-b0b49fb68220}, !- Handle
  Surface 4,                              !- Name
  Wall,                                   !- Surface Type
  ,                                       !- Construction Name
  {1a25e668-969a-4640-98dd-41a9046aaf80}, !- Space Name
=======
  {b3b751f6-6051-4050-9e7b-3fbf5e8f5538}, !- Handle
  Surface 4,                              !- Name
  Wall,                                   !- Surface Type
  ,                                       !- Construction Name
  {c0d8fec2-3ee0-4a61-a0b1-1f18a1e779f2}, !- Space Name
>>>>>>> 76cfc650
  Outdoors,                               !- Outside Boundary Condition
  ,                                       !- Outside Boundary Condition Object
  SunExposed,                             !- Sun Exposure
  WindExposed,                            !- Wind Exposure
  ,                                       !- View Factor to Ground
  ,                                       !- Number of Vertices
  11.129722368505, 0, 2.4384,             !- X,Y,Z Vertex 1 {m}
  11.129722368505, 0, 0,                  !- X,Y,Z Vertex 2 {m}
  11.129722368505, 5.56486118425249, 0,   !- X,Y,Z Vertex 3 {m}
  11.129722368505, 5.56486118425249, 2.4384; !- X,Y,Z Vertex 4 {m}

OS:Surface,
<<<<<<< HEAD
  {5a18ed90-1a1a-4b78-a376-e612a35cac1d}, !- Handle
  Surface 5,                              !- Name
  Wall,                                   !- Surface Type
  ,                                       !- Construction Name
  {1a25e668-969a-4640-98dd-41a9046aaf80}, !- Space Name
=======
  {003672ef-1dd8-49e7-86dc-7c716005adad}, !- Handle
  Surface 5,                              !- Name
  Wall,                                   !- Surface Type
  ,                                       !- Construction Name
  {c0d8fec2-3ee0-4a61-a0b1-1f18a1e779f2}, !- Space Name
>>>>>>> 76cfc650
  Outdoors,                               !- Outside Boundary Condition
  ,                                       !- Outside Boundary Condition Object
  SunExposed,                             !- Sun Exposure
  WindExposed,                            !- Wind Exposure
  ,                                       !- View Factor to Ground
  ,                                       !- Number of Vertices
  0, 0, 2.4384,                           !- X,Y,Z Vertex 1 {m}
  0, 0, 0,                                !- X,Y,Z Vertex 2 {m}
  11.129722368505, 0, 0,                  !- X,Y,Z Vertex 3 {m}
  11.129722368505, 0, 2.4384;             !- X,Y,Z Vertex 4 {m}

OS:Surface,
<<<<<<< HEAD
  {facf0e39-e201-44f5-93c4-015a8f8f84ba}, !- Handle
  Surface 6,                              !- Name
  RoofCeiling,                            !- Surface Type
  ,                                       !- Construction Name
  {1a25e668-969a-4640-98dd-41a9046aaf80}, !- Space Name
  Surface,                                !- Outside Boundary Condition
  {fafe9109-a330-433c-8003-b446372657ce}, !- Outside Boundary Condition Object
=======
  {af97e899-8762-4e72-a6fa-d19328506845}, !- Handle
  Surface 6,                              !- Name
  RoofCeiling,                            !- Surface Type
  ,                                       !- Construction Name
  {c0d8fec2-3ee0-4a61-a0b1-1f18a1e779f2}, !- Space Name
  Surface,                                !- Outside Boundary Condition
  {e4938f15-208f-493e-b9f5-04aa286f04da}, !- Outside Boundary Condition Object
>>>>>>> 76cfc650
  NoSun,                                  !- Sun Exposure
  NoWind,                                 !- Wind Exposure
  ,                                       !- View Factor to Ground
  ,                                       !- Number of Vertices
  11.129722368505, 0, 2.4384,             !- X,Y,Z Vertex 1 {m}
  11.129722368505, 5.56486118425249, 2.4384, !- X,Y,Z Vertex 2 {m}
  0, 5.56486118425249, 2.4384,            !- X,Y,Z Vertex 3 {m}
  0, 0, 2.4384;                           !- X,Y,Z Vertex 4 {m}

OS:SpaceType,
<<<<<<< HEAD
  {ee335c24-bebc-4760-b929-1396704ebd00}, !- Handle
=======
  {7a8f5277-d8b9-41c7-ac2d-d4061cf4daff}, !- Handle
>>>>>>> 76cfc650
  Space Type 1,                           !- Name
  ,                                       !- Default Construction Set Name
  ,                                       !- Default Schedule Set Name
  ,                                       !- Group Rendering Name
  ,                                       !- Design Specification Outdoor Air Object Name
  ,                                       !- Standards Template
  ,                                       !- Standards Building Type
  living;                                 !- Standards Space Type

OS:Space,
<<<<<<< HEAD
  {558130ef-997f-4281-8e82-be59134c0801}, !- Handle
  living space|story 2,                   !- Name
  {ee335c24-bebc-4760-b929-1396704ebd00}, !- Space Type Name
=======
  {733c1b5c-20d9-45a9-8a34-d436f7600d11}, !- Handle
  living space|story 2,                   !- Name
  {7a8f5277-d8b9-41c7-ac2d-d4061cf4daff}, !- Space Type Name
>>>>>>> 76cfc650
  ,                                       !- Default Construction Set Name
  ,                                       !- Default Schedule Set Name
  -0,                                     !- Direction of Relative North {deg}
  0,                                      !- X Origin {m}
  0,                                      !- Y Origin {m}
  2.4384,                                 !- Z Origin {m}
  ,                                       !- Building Story Name
<<<<<<< HEAD
  {5c4dc685-89f8-4b79-a478-7cdc1003fcc3}, !- Thermal Zone Name
  ,                                       !- Part of Total Floor Area
  ,                                       !- Design Specification Outdoor Air Object Name
  {f141e62d-5187-4cf3-9a28-7120571ba848}; !- Building Unit Name

OS:Surface,
  {fafe9109-a330-433c-8003-b446372657ce}, !- Handle
  Surface 7,                              !- Name
  Floor,                                  !- Surface Type
  ,                                       !- Construction Name
  {558130ef-997f-4281-8e82-be59134c0801}, !- Space Name
  Surface,                                !- Outside Boundary Condition
  {facf0e39-e201-44f5-93c4-015a8f8f84ba}, !- Outside Boundary Condition Object
=======
  {a8cda38a-6833-4a24-8f42-c7f0220cbac5}, !- Thermal Zone Name
  ,                                       !- Part of Total Floor Area
  ,                                       !- Design Specification Outdoor Air Object Name
  {e163821b-fba9-473b-a8cb-54ce9c6f26f0}; !- Building Unit Name

OS:Surface,
  {e4938f15-208f-493e-b9f5-04aa286f04da}, !- Handle
  Surface 7,                              !- Name
  Floor,                                  !- Surface Type
  ,                                       !- Construction Name
  {733c1b5c-20d9-45a9-8a34-d436f7600d11}, !- Space Name
  Surface,                                !- Outside Boundary Condition
  {af97e899-8762-4e72-a6fa-d19328506845}, !- Outside Boundary Condition Object
>>>>>>> 76cfc650
  NoSun,                                  !- Sun Exposure
  NoWind,                                 !- Wind Exposure
  ,                                       !- View Factor to Ground
  ,                                       !- Number of Vertices
  0, 0, 0,                                !- X,Y,Z Vertex 1 {m}
  0, 5.56486118425249, 0,                 !- X,Y,Z Vertex 2 {m}
  11.129722368505, 5.56486118425249, 0,   !- X,Y,Z Vertex 3 {m}
  11.129722368505, 0, 0;                  !- X,Y,Z Vertex 4 {m}

OS:Surface,
<<<<<<< HEAD
  {5bf8c626-c131-428e-a1d3-32d7f000d365}, !- Handle
  Surface 8,                              !- Name
  Wall,                                   !- Surface Type
  ,                                       !- Construction Name
  {558130ef-997f-4281-8e82-be59134c0801}, !- Space Name
=======
  {70f2146a-e60f-4110-9244-52414153d0fd}, !- Handle
  Surface 8,                              !- Name
  Wall,                                   !- Surface Type
  ,                                       !- Construction Name
  {733c1b5c-20d9-45a9-8a34-d436f7600d11}, !- Space Name
>>>>>>> 76cfc650
  Outdoors,                               !- Outside Boundary Condition
  ,                                       !- Outside Boundary Condition Object
  SunExposed,                             !- Sun Exposure
  WindExposed,                            !- Wind Exposure
  ,                                       !- View Factor to Ground
  ,                                       !- Number of Vertices
  0, 5.56486118425249, 2.4384,            !- X,Y,Z Vertex 1 {m}
  0, 5.56486118425249, 0,                 !- X,Y,Z Vertex 2 {m}
  0, 0, 0,                                !- X,Y,Z Vertex 3 {m}
  0, 0, 2.4384;                           !- X,Y,Z Vertex 4 {m}

OS:Surface,
<<<<<<< HEAD
  {6c228060-c5d3-44bc-81f5-a3bc791d45f8}, !- Handle
  Surface 9,                              !- Name
  Wall,                                   !- Surface Type
  ,                                       !- Construction Name
  {558130ef-997f-4281-8e82-be59134c0801}, !- Space Name
=======
  {d0f4a1f5-c7d0-444b-9768-a2afd794f5bf}, !- Handle
  Surface 9,                              !- Name
  Wall,                                   !- Surface Type
  ,                                       !- Construction Name
  {733c1b5c-20d9-45a9-8a34-d436f7600d11}, !- Space Name
>>>>>>> 76cfc650
  Outdoors,                               !- Outside Boundary Condition
  ,                                       !- Outside Boundary Condition Object
  SunExposed,                             !- Sun Exposure
  WindExposed,                            !- Wind Exposure
  ,                                       !- View Factor to Ground
  ,                                       !- Number of Vertices
  11.129722368505, 5.56486118425249, 2.4384, !- X,Y,Z Vertex 1 {m}
  11.129722368505, 5.56486118425249, 0,   !- X,Y,Z Vertex 2 {m}
  0, 5.56486118425249, 0,                 !- X,Y,Z Vertex 3 {m}
  0, 5.56486118425249, 2.4384;            !- X,Y,Z Vertex 4 {m}

OS:Surface,
<<<<<<< HEAD
  {2b899c39-bd81-43c0-a9d5-8a2d1f49a1f1}, !- Handle
  Surface 10,                             !- Name
  Wall,                                   !- Surface Type
  ,                                       !- Construction Name
  {558130ef-997f-4281-8e82-be59134c0801}, !- Space Name
=======
  {a145690c-1874-401e-9bf3-5da2d022cd80}, !- Handle
  Surface 10,                             !- Name
  Wall,                                   !- Surface Type
  ,                                       !- Construction Name
  {733c1b5c-20d9-45a9-8a34-d436f7600d11}, !- Space Name
>>>>>>> 76cfc650
  Outdoors,                               !- Outside Boundary Condition
  ,                                       !- Outside Boundary Condition Object
  SunExposed,                             !- Sun Exposure
  WindExposed,                            !- Wind Exposure
  ,                                       !- View Factor to Ground
  ,                                       !- Number of Vertices
  11.129722368505, 0, 2.4384,             !- X,Y,Z Vertex 1 {m}
  11.129722368505, 0, 0,                  !- X,Y,Z Vertex 2 {m}
  11.129722368505, 5.56486118425249, 0,   !- X,Y,Z Vertex 3 {m}
  11.129722368505, 5.56486118425249, 2.4384; !- X,Y,Z Vertex 4 {m}

OS:Surface,
<<<<<<< HEAD
  {ec011f64-d328-469c-a574-dc3895ff1ebc}, !- Handle
  Surface 11,                             !- Name
  Wall,                                   !- Surface Type
  ,                                       !- Construction Name
  {558130ef-997f-4281-8e82-be59134c0801}, !- Space Name
=======
  {cb5342b9-585a-4862-bf4e-b0b0abf7de97}, !- Handle
  Surface 11,                             !- Name
  Wall,                                   !- Surface Type
  ,                                       !- Construction Name
  {733c1b5c-20d9-45a9-8a34-d436f7600d11}, !- Space Name
>>>>>>> 76cfc650
  Outdoors,                               !- Outside Boundary Condition
  ,                                       !- Outside Boundary Condition Object
  SunExposed,                             !- Sun Exposure
  WindExposed,                            !- Wind Exposure
  ,                                       !- View Factor to Ground
  ,                                       !- Number of Vertices
  0, 0, 2.4384,                           !- X,Y,Z Vertex 1 {m}
  0, 0, 0,                                !- X,Y,Z Vertex 2 {m}
  11.129722368505, 0, 0,                  !- X,Y,Z Vertex 3 {m}
  11.129722368505, 0, 2.4384;             !- X,Y,Z Vertex 4 {m}

OS:Surface,
<<<<<<< HEAD
  {72fe3800-785f-4859-b336-f258d42415b0}, !- Handle
  Surface 12,                             !- Name
  RoofCeiling,                            !- Surface Type
  ,                                       !- Construction Name
  {558130ef-997f-4281-8e82-be59134c0801}, !- Space Name
  Surface,                                !- Outside Boundary Condition
  {e0458403-d60a-40a4-85bc-08ba15692525}, !- Outside Boundary Condition Object
=======
  {abe2483a-0b21-4064-8ad1-99924b15ac3d}, !- Handle
  Surface 12,                             !- Name
  RoofCeiling,                            !- Surface Type
  ,                                       !- Construction Name
  {733c1b5c-20d9-45a9-8a34-d436f7600d11}, !- Space Name
  Surface,                                !- Outside Boundary Condition
  {5c0d121f-bb73-45e9-8b9a-a725c0ec176c}, !- Outside Boundary Condition Object
>>>>>>> 76cfc650
  NoSun,                                  !- Sun Exposure
  NoWind,                                 !- Wind Exposure
  ,                                       !- View Factor to Ground
  ,                                       !- Number of Vertices
  11.129722368505, 0, 2.4384,             !- X,Y,Z Vertex 1 {m}
  11.129722368505, 5.56486118425249, 2.4384, !- X,Y,Z Vertex 2 {m}
  0, 5.56486118425249, 2.4384,            !- X,Y,Z Vertex 3 {m}
  0, 0, 2.4384;                           !- X,Y,Z Vertex 4 {m}

OS:Surface,
<<<<<<< HEAD
  {e0458403-d60a-40a4-85bc-08ba15692525}, !- Handle
  Surface 13,                             !- Name
  Floor,                                  !- Surface Type
  ,                                       !- Construction Name
  {5f96f223-e9ca-4d4d-9c8f-52ecf4633096}, !- Space Name
  Surface,                                !- Outside Boundary Condition
  {72fe3800-785f-4859-b336-f258d42415b0}, !- Outside Boundary Condition Object
=======
  {5c0d121f-bb73-45e9-8b9a-a725c0ec176c}, !- Handle
  Surface 13,                             !- Name
  Floor,                                  !- Surface Type
  ,                                       !- Construction Name
  {2c98ff1d-afa5-4b32-9aa7-1756ca8a865b}, !- Space Name
  Surface,                                !- Outside Boundary Condition
  {abe2483a-0b21-4064-8ad1-99924b15ac3d}, !- Outside Boundary Condition Object
>>>>>>> 76cfc650
  NoSun,                                  !- Sun Exposure
  NoWind,                                 !- Wind Exposure
  ,                                       !- View Factor to Ground
  ,                                       !- Number of Vertices
  0, 5.56486118425249, 0,                 !- X,Y,Z Vertex 1 {m}
  11.129722368505, 5.56486118425249, 0,   !- X,Y,Z Vertex 2 {m}
  11.129722368505, 0, 0,                  !- X,Y,Z Vertex 3 {m}
  0, 0, 0;                                !- X,Y,Z Vertex 4 {m}

OS:Surface,
<<<<<<< HEAD
  {5a1905e6-cd34-4960-936b-58f868777ade}, !- Handle
  Surface 14,                             !- Name
  RoofCeiling,                            !- Surface Type
  ,                                       !- Construction Name
  {5f96f223-e9ca-4d4d-9c8f-52ecf4633096}, !- Space Name
=======
  {cab59b61-de3f-4f1b-bc13-876196804b0b}, !- Handle
  Surface 14,                             !- Name
  RoofCeiling,                            !- Surface Type
  ,                                       !- Construction Name
  {2c98ff1d-afa5-4b32-9aa7-1756ca8a865b}, !- Space Name
>>>>>>> 76cfc650
  Outdoors,                               !- Outside Boundary Condition
  ,                                       !- Outside Boundary Condition Object
  SunExposed,                             !- Sun Exposure
  WindExposed,                            !- Wind Exposure
  ,                                       !- View Factor to Ground
  ,                                       !- Number of Vertices
  11.129722368505, 2.78243059212624, 1.39121529606312, !- X,Y,Z Vertex 1 {m}
  0, 2.78243059212624, 1.39121529606312,  !- X,Y,Z Vertex 2 {m}
  0, 0, 0,                                !- X,Y,Z Vertex 3 {m}
  11.129722368505, 0, 0;                  !- X,Y,Z Vertex 4 {m}

OS:Surface,
<<<<<<< HEAD
  {ecb6304a-a72e-46f2-bcf9-5fbb4c843ca1}, !- Handle
  Surface 15,                             !- Name
  RoofCeiling,                            !- Surface Type
  ,                                       !- Construction Name
  {5f96f223-e9ca-4d4d-9c8f-52ecf4633096}, !- Space Name
=======
  {ad311de0-4e7a-4cf2-8631-02068df3e6fb}, !- Handle
  Surface 15,                             !- Name
  RoofCeiling,                            !- Surface Type
  ,                                       !- Construction Name
  {2c98ff1d-afa5-4b32-9aa7-1756ca8a865b}, !- Space Name
>>>>>>> 76cfc650
  Outdoors,                               !- Outside Boundary Condition
  ,                                       !- Outside Boundary Condition Object
  SunExposed,                             !- Sun Exposure
  WindExposed,                            !- Wind Exposure
  ,                                       !- View Factor to Ground
  ,                                       !- Number of Vertices
  0, 2.78243059212624, 1.39121529606312,  !- X,Y,Z Vertex 1 {m}
  11.129722368505, 2.78243059212624, 1.39121529606312, !- X,Y,Z Vertex 2 {m}
  11.129722368505, 5.56486118425249, 0,   !- X,Y,Z Vertex 3 {m}
  0, 5.56486118425249, 0;                 !- X,Y,Z Vertex 4 {m}

OS:Surface,
<<<<<<< HEAD
  {362017b8-e8f2-444d-a999-66b63e8ccc21}, !- Handle
  Surface 16,                             !- Name
  Wall,                                   !- Surface Type
  ,                                       !- Construction Name
  {5f96f223-e9ca-4d4d-9c8f-52ecf4633096}, !- Space Name
=======
  {345803da-6a78-4db2-af32-b4424d02ea3c}, !- Handle
  Surface 16,                             !- Name
  Wall,                                   !- Surface Type
  ,                                       !- Construction Name
  {2c98ff1d-afa5-4b32-9aa7-1756ca8a865b}, !- Space Name
>>>>>>> 76cfc650
  Outdoors,                               !- Outside Boundary Condition
  ,                                       !- Outside Boundary Condition Object
  SunExposed,                             !- Sun Exposure
  WindExposed,                            !- Wind Exposure
  ,                                       !- View Factor to Ground
  ,                                       !- Number of Vertices
  0, 2.78243059212624, 1.39121529606312,  !- X,Y,Z Vertex 1 {m}
  0, 5.56486118425249, 0,                 !- X,Y,Z Vertex 2 {m}
  0, 0, 0;                                !- X,Y,Z Vertex 3 {m}

OS:Surface,
<<<<<<< HEAD
  {2f57dbf0-1d3b-40b6-8c6d-11c21ba983af}, !- Handle
  Surface 17,                             !- Name
  Wall,                                   !- Surface Type
  ,                                       !- Construction Name
  {5f96f223-e9ca-4d4d-9c8f-52ecf4633096}, !- Space Name
=======
  {a3703905-c1dc-4b33-b993-f6452c501755}, !- Handle
  Surface 17,                             !- Name
  Wall,                                   !- Surface Type
  ,                                       !- Construction Name
  {2c98ff1d-afa5-4b32-9aa7-1756ca8a865b}, !- Space Name
>>>>>>> 76cfc650
  Outdoors,                               !- Outside Boundary Condition
  ,                                       !- Outside Boundary Condition Object
  SunExposed,                             !- Sun Exposure
  WindExposed,                            !- Wind Exposure
  ,                                       !- View Factor to Ground
  ,                                       !- Number of Vertices
  11.129722368505, 2.78243059212624, 1.39121529606312, !- X,Y,Z Vertex 1 {m}
  11.129722368505, 0, 0,                  !- X,Y,Z Vertex 2 {m}
  11.129722368505, 5.56486118425249, 0;   !- X,Y,Z Vertex 3 {m}

OS:Space,
<<<<<<< HEAD
  {5f96f223-e9ca-4d4d-9c8f-52ecf4633096}, !- Handle
  finished attic space,                   !- Name
  {ee335c24-bebc-4760-b929-1396704ebd00}, !- Space Type Name
=======
  {2c98ff1d-afa5-4b32-9aa7-1756ca8a865b}, !- Handle
  finished attic space,                   !- Name
  {7a8f5277-d8b9-41c7-ac2d-d4061cf4daff}, !- Space Type Name
>>>>>>> 76cfc650
  ,                                       !- Default Construction Set Name
  ,                                       !- Default Schedule Set Name
  -0,                                     !- Direction of Relative North {deg}
  0,                                      !- X Origin {m}
  0,                                      !- Y Origin {m}
  4.8768,                                 !- Z Origin {m}
  ,                                       !- Building Story Name
<<<<<<< HEAD
  {5c4dc685-89f8-4b79-a478-7cdc1003fcc3}, !- Thermal Zone Name
  ,                                       !- Part of Total Floor Area
  ,                                       !- Design Specification Outdoor Air Object Name
  {f141e62d-5187-4cf3-9a28-7120571ba848}; !- Building Unit Name

OS:BuildingUnit,
  {f141e62d-5187-4cf3-9a28-7120571ba848}, !- Handle
=======
  {a8cda38a-6833-4a24-8f42-c7f0220cbac5}, !- Thermal Zone Name
  ,                                       !- Part of Total Floor Area
  ,                                       !- Design Specification Outdoor Air Object Name
  {e163821b-fba9-473b-a8cb-54ce9c6f26f0}; !- Building Unit Name

OS:BuildingUnit,
  {e163821b-fba9-473b-a8cb-54ce9c6f26f0}, !- Handle
>>>>>>> 76cfc650
  unit 1,                                 !- Name
  ,                                       !- Rendering Color
  Residential;                            !- Building Unit Type

OS:AdditionalProperties,
<<<<<<< HEAD
  {4bf99361-ca0e-4b93-b414-4001a9b8ec55}, !- Handle
  {4cf6f23f-8488-4cef-8f41-4c77845be2a9}, !- Object Name
=======
  {e07f987d-234a-4d33-a6a7-5114dc2e557e}, !- Handle
  {a67405dc-fe66-47ab-a576-d7f14b41b2bc}, !- Object Name
>>>>>>> 76cfc650
  Total Units Represented,                !- Feature Name 1
  Integer,                                !- Feature Data Type 1
  1,                                      !- Feature Value 1
  Total Units Modeled,                    !- Feature Name 2
  Integer,                                !- Feature Data Type 2
  1;                                      !- Feature Value 2

OS:AdditionalProperties,
<<<<<<< HEAD
  {499370d8-7239-4afb-bf23-2eb422bbb902}, !- Handle
  {f141e62d-5187-4cf3-9a28-7120571ba848}, !- Object Name
=======
  {5b8244ff-2fbb-4e5f-8171-48c13a1e9cd3}, !- Handle
  {e163821b-fba9-473b-a8cb-54ce9c6f26f0}, !- Object Name
>>>>>>> 76cfc650
  NumberOfBedrooms,                       !- Feature Name 1
  Integer,                                !- Feature Data Type 1
  3,                                      !- Feature Value 1
  NumberOfBathrooms,                      !- Feature Name 2
  Double,                                 !- Feature Data Type 2
  2;                                      !- Feature Value 2

OS:Schedule:Day,
<<<<<<< HEAD
  {6ae43698-e34c-4f14-a8e1-c4074563fdc4}, !- Handle
=======
  {15cba78c-d80f-43c8-888e-f4479f850148}, !- Handle
>>>>>>> 76cfc650
  Schedule Day 1,                         !- Name
  ,                                       !- Schedule Type Limits Name
  ,                                       !- Interpolate to Timestep
  24,                                     !- Hour 1
  0,                                      !- Minute 1
  0;                                      !- Value Until Time 1

OS:Schedule:Day,
<<<<<<< HEAD
  {0ab3a7cf-b3db-4699-8a9c-ac4e31325b59}, !- Handle
=======
  {e9fd1bb0-c753-4d7d-acfd-799a780e4e5e}, !- Handle
>>>>>>> 76cfc650
  Schedule Day 2,                         !- Name
  ,                                       !- Schedule Type Limits Name
  ,                                       !- Interpolate to Timestep
  24,                                     !- Hour 1
  0,                                      !- Minute 1
  1;                                      !- Value Until Time 1
<|MERGE_RESOLUTION|>--- conflicted
+++ resolved
@@ -1,19 +1,11 @@
 !- NOTE: Auto-generated from /test/osw_files/SFD_2000sqft_2story_SL_FA.osw
 
 OS:Version,
-<<<<<<< HEAD
-  {623930c3-8bd1-492d-a16f-df2aba4d8305}, !- Handle
-  2.8.0;                                  !- Version Identifier
-
-OS:Building,
-  {4cf6f23f-8488-4cef-8f41-4c77845be2a9}, !- Handle
-=======
   {a8440292-4129-404e-a040-a07de1968d7d}, !- Handle
   2.8.0;                                  !- Version Identifier
 
 OS:Building,
   {a67405dc-fe66-47ab-a576-d7f14b41b2bc}, !- Handle
->>>>>>> 76cfc650
   Building 1,                             !- Name
   ,                                       !- Building Sector Type
   0,                                      !- North Axis {deg}
@@ -28,17 +20,10 @@
   1;                                      !- Standards Number of Living Units
 
 OS:Facility,
-<<<<<<< HEAD
-  {fa5a8c10-c691-4e06-bedd-5d5e0aa7150f}; !- Handle
-
-OS:Site,
-  {b57fb368-2ba7-4de1-a2ee-24649627c383}, !- Handle
-=======
   {998f0078-4202-420c-b79f-bf49c6505d94}; !- Handle
 
 OS:Site,
   {87a4fb42-f891-404e-a7e0-0faf37a4fb41}, !- Handle
->>>>>>> 76cfc650
   Site 1,                                 !- Name
   ,                                       !- Latitude {deg}
   ,                                       !- Longitude {deg}
@@ -47,57 +32,33 @@
   ;                                       !- Terrain
 
 OS:SimulationControl,
-<<<<<<< HEAD
-  {2c07a168-0133-4232-94b0-98315a29431f}, !- Handle
-=======
   {050567fc-5667-4fc9-81e6-8d960508b4e2}, !- Handle
->>>>>>> 76cfc650
   ,                                       !- Do Zone Sizing Calculation
   ,                                       !- Do System Sizing Calculation
   ,                                       !- Do Plant Sizing Calculation
   No;                                     !- Run Simulation for Sizing Periods
 
 OS:Sizing:Parameters,
-<<<<<<< HEAD
-  {8f41517b-b6b4-4869-b88c-e23bdc611956}, !- Handle
-=======
   {5b29475f-582b-432f-b9eb-f327509aceee}, !- Handle
->>>>>>> 76cfc650
   1.25,                                   !- Heating Sizing Factor
   1.15;                                   !- Cooling Sizing Factor
 
 OS:Timestep,
-<<<<<<< HEAD
-  {bb87c86f-e838-40c8-adb5-0935288e71fc}, !- Handle
-  6;                                      !- Number of Timesteps per Hour
-
-OS:ShadowCalculation,
-  {16be5b8c-74bb-461f-8258-cd6d351e87dd}, !- Handle
-=======
   {3a9e980c-dcc1-4135-ae8d-589214ae71e7}, !- Handle
   6;                                      !- Number of Timesteps per Hour
 
 OS:ShadowCalculation,
   {b860947c-32b7-450a-815a-1162554b4b6e}, !- Handle
->>>>>>> 76cfc650
   20,                                     !- Calculation Frequency
   200;                                    !- Maximum Figures in Shadow Overlap Calculations
 
 OS:HeatBalanceAlgorithm,
-<<<<<<< HEAD
-  {1a779619-6b53-439d-a817-d16dee5a9eee}, !- Handle
-=======
   {06062985-cb21-4063-99dc-3e32027f4ae3}, !- Handle
->>>>>>> 76cfc650
   ConductionTransferFunction,             !- Algorithm
   200;                                    !- Surface Temperature Upper Limit {C}
 
 OS:RunPeriod,
-<<<<<<< HEAD
-  {e84bfdf0-a5ac-431a-9036-08e49fb2cc6b}, !- Handle
-=======
   {d66ad6ce-bbff-4cb4-bac9-524ab29d22bc}, !- Handle
->>>>>>> 76cfc650
   Run Period 1,                           !- Name
   1,                                      !- Begin Month
   1,                                      !- Begin Day of Month
@@ -111,11 +72,7 @@
   ;                                       !- Number of Times Runperiod to be Repeated
 
 OS:LifeCycleCost:Parameters,
-<<<<<<< HEAD
-  {e6b8dc04-3856-40ad-a299-5adf70dd0bc3}, !- Handle
-=======
   {bde0ee72-c05b-4d82-93b0-c8d7ad0fb9cf}, !- Handle
->>>>>>> 76cfc650
   ,                                       !- Analysis Type
   ,                                       !- Discounting Convention
   ,                                       !- Inflation Approach
@@ -129,17 +86,6 @@
   ;                                       !- Length of Study Period in Years
 
 OS:SurfaceConvectionAlgorithm:Outside,
-<<<<<<< HEAD
-  {ae4a3415-6112-4e0e-b496-b60e6becdd19}, !- Handle
-  DOE-2;                                  !- Algorithm
-
-OS:SurfaceConvectionAlgorithm:Inside,
-  {4a48f55b-bdf9-4624-b69c-cb4fddb587f8}, !- Handle
-  TARP;                                   !- Algorithm
-
-OS:ZoneCapacitanceMultiplier:ResearchSpecial,
-  {54849347-537c-4c11-b665-7ce28c75dc45}, !- Handle
-=======
   {8f3e0213-9183-4585-b679-42f4a7cee122}, !- Handle
   DOE-2;                                  !- Algorithm
 
@@ -149,17 +95,12 @@
 
 OS:ZoneCapacitanceMultiplier:ResearchSpecial,
   {a0732717-d529-46d4-9d13-9e611f452b06}, !- Handle
->>>>>>> 76cfc650
   ,                                       !- Temperature Capacity Multiplier
   15,                                     !- Humidity Capacity Multiplier
   ;                                       !- Carbon Dioxide Capacity Multiplier
 
 OS:ThermalZone,
-<<<<<<< HEAD
-  {5c4dc685-89f8-4b79-a478-7cdc1003fcc3}, !- Handle
-=======
   {a8cda38a-6833-4a24-8f42-c7f0220cbac5}, !- Handle
->>>>>>> 76cfc650
   living zone,                            !- Name
   ,                                       !- Multiplier
   ,                                       !- Ceiling Height {m}
@@ -168,17 +109,10 @@
   ,                                       !- Zone Inside Convection Algorithm
   ,                                       !- Zone Outside Convection Algorithm
   ,                                       !- Zone Conditioning Equipment List Name
-<<<<<<< HEAD
-  {ba94d570-cdaf-4c6a-affc-e7f51faa3fd3}, !- Zone Air Inlet Port List
-  {00b2e196-581d-46b4-bd73-115a2445553a}, !- Zone Air Exhaust Port List
-  {1b60e464-849a-42f4-af26-87369d2303ab}, !- Zone Air Node Name
-  {6500b507-7579-41fc-b85d-c0636686844a}, !- Zone Return Air Port List
-=======
   {fa21231c-c5ed-47d9-a939-c0708a061a84}, !- Zone Air Inlet Port List
   {445fcdc9-9181-412a-a6a7-73ad273cd1c0}, !- Zone Air Exhaust Port List
   {d2a03947-ee5f-4f4e-86d9-b6ec8f8506a6}, !- Zone Air Node Name
   {b7267d6f-df09-41cf-abb6-776d39b58625}, !- Zone Return Air Port List
->>>>>>> 76cfc650
   ,                                       !- Primary Daylighting Control Name
   ,                                       !- Fraction of Zone Controlled by Primary Daylighting Control
   ,                                       !- Secondary Daylighting Control Name
@@ -189,39 +123,6 @@
   No;                                     !- Use Ideal Air Loads
 
 OS:Node,
-<<<<<<< HEAD
-  {20e0ba37-ffef-4e3f-9f47-1bd392717160}, !- Handle
-  Node 1,                                 !- Name
-  {1b60e464-849a-42f4-af26-87369d2303ab}, !- Inlet Port
-  ;                                       !- Outlet Port
-
-OS:Connection,
-  {1b60e464-849a-42f4-af26-87369d2303ab}, !- Handle
-  {0c31f48a-e179-4952-94bc-daf5d1612284}, !- Name
-  {5c4dc685-89f8-4b79-a478-7cdc1003fcc3}, !- Source Object
-  11,                                     !- Outlet Port
-  {20e0ba37-ffef-4e3f-9f47-1bd392717160}, !- Target Object
-  2;                                      !- Inlet Port
-
-OS:PortList,
-  {ba94d570-cdaf-4c6a-affc-e7f51faa3fd3}, !- Handle
-  {de1f5736-510c-4bff-9319-4e9d42589a36}, !- Name
-  {5c4dc685-89f8-4b79-a478-7cdc1003fcc3}; !- HVAC Component
-
-OS:PortList,
-  {00b2e196-581d-46b4-bd73-115a2445553a}, !- Handle
-  {94886c5d-5492-4132-a4e2-3a66687fba6f}, !- Name
-  {5c4dc685-89f8-4b79-a478-7cdc1003fcc3}; !- HVAC Component
-
-OS:PortList,
-  {6500b507-7579-41fc-b85d-c0636686844a}, !- Handle
-  {d37373d1-fcee-4233-9124-0648d7e421a7}, !- Name
-  {5c4dc685-89f8-4b79-a478-7cdc1003fcc3}; !- HVAC Component
-
-OS:Sizing:Zone,
-  {97901cd2-7920-48b2-9f86-03e48c813662}, !- Handle
-  {5c4dc685-89f8-4b79-a478-7cdc1003fcc3}, !- Zone or ZoneList Name
-=======
   {b558c8cd-2247-4804-bd7f-038428c787de}, !- Handle
   Node 1,                                 !- Name
   {d2a03947-ee5f-4f4e-86d9-b6ec8f8506a6}, !- Inlet Port
@@ -253,7 +154,6 @@
 OS:Sizing:Zone,
   {8a9a9077-24a2-44ba-87c7-2a17eb010cae}, !- Handle
   {a8cda38a-6833-4a24-8f42-c7f0220cbac5}, !- Zone or ZoneList Name
->>>>>>> 76cfc650
   SupplyAirTemperature,                   !- Zone Cooling Design Supply Air Temperature Input Method
   14,                                     !- Zone Cooling Design Supply Air Temperature {C}
   11.11,                                  !- Zone Cooling Design Supply Air Temperature Difference {deltaC}
@@ -282,16 +182,6 @@
   autosize;                               !- Dedicated Outdoor Air High Setpoint Temperature for Design {C}
 
 OS:ZoneHVAC:EquipmentList,
-<<<<<<< HEAD
-  {ad9a3bd8-c2aa-4d62-8ea0-44cb41f1e787}, !- Handle
-  Zone HVAC Equipment List 1,             !- Name
-  {5c4dc685-89f8-4b79-a478-7cdc1003fcc3}; !- Thermal Zone
-
-OS:Space,
-  {1a25e668-969a-4640-98dd-41a9046aaf80}, !- Handle
-  living space,                           !- Name
-  {ee335c24-bebc-4760-b929-1396704ebd00}, !- Space Type Name
-=======
   {19009f50-39a5-422a-a1e6-5fee5e2208d3}, !- Handle
   Zone HVAC Equipment List 1,             !- Name
   {a8cda38a-6833-4a24-8f42-c7f0220cbac5}; !- Thermal Zone
@@ -300,7 +190,6 @@
   {c0d8fec2-3ee0-4a61-a0b1-1f18a1e779f2}, !- Handle
   living space,                           !- Name
   {7a8f5277-d8b9-41c7-ac2d-d4061cf4daff}, !- Space Type Name
->>>>>>> 76cfc650
   ,                                       !- Default Construction Set Name
   ,                                       !- Default Schedule Set Name
   -0,                                     !- Direction of Relative North {deg}
@@ -308,19 +197,6 @@
   0,                                      !- Y Origin {m}
   0,                                      !- Z Origin {m}
   ,                                       !- Building Story Name
-<<<<<<< HEAD
-  {5c4dc685-89f8-4b79-a478-7cdc1003fcc3}, !- Thermal Zone Name
-  ,                                       !- Part of Total Floor Area
-  ,                                       !- Design Specification Outdoor Air Object Name
-  {f141e62d-5187-4cf3-9a28-7120571ba848}; !- Building Unit Name
-
-OS:Surface,
-  {ae5c3fa7-6651-40d3-9b06-1a65cdbe9892}, !- Handle
-  Surface 1,                              !- Name
-  Floor,                                  !- Surface Type
-  ,                                       !- Construction Name
-  {1a25e668-969a-4640-98dd-41a9046aaf80}, !- Space Name
-=======
   {a8cda38a-6833-4a24-8f42-c7f0220cbac5}, !- Thermal Zone Name
   ,                                       !- Part of Total Floor Area
   ,                                       !- Design Specification Outdoor Air Object Name
@@ -332,7 +208,6 @@
   Floor,                                  !- Surface Type
   ,                                       !- Construction Name
   {c0d8fec2-3ee0-4a61-a0b1-1f18a1e779f2}, !- Space Name
->>>>>>> 76cfc650
   Foundation,                             !- Outside Boundary Condition
   ,                                       !- Outside Boundary Condition Object
   NoSun,                                  !- Sun Exposure
@@ -345,19 +220,11 @@
   11.129722368505, 0, 0;                  !- X,Y,Z Vertex 4 {m}
 
 OS:Surface,
-<<<<<<< HEAD
-  {a663ea67-64b3-4ccf-a864-9d0ac316a6ec}, !- Handle
-  Surface 2,                              !- Name
-  Wall,                                   !- Surface Type
-  ,                                       !- Construction Name
-  {1a25e668-969a-4640-98dd-41a9046aaf80}, !- Space Name
-=======
   {2bdcf427-0fee-481c-8f0f-b96b66b6883b}, !- Handle
   Surface 2,                              !- Name
   Wall,                                   !- Surface Type
   ,                                       !- Construction Name
   {c0d8fec2-3ee0-4a61-a0b1-1f18a1e779f2}, !- Space Name
->>>>>>> 76cfc650
   Outdoors,                               !- Outside Boundary Condition
   ,                                       !- Outside Boundary Condition Object
   SunExposed,                             !- Sun Exposure
@@ -370,19 +237,11 @@
   0, 0, 2.4384;                           !- X,Y,Z Vertex 4 {m}
 
 OS:Surface,
-<<<<<<< HEAD
-  {d4729137-d78e-489a-b195-fdc62ee3a9c8}, !- Handle
-  Surface 3,                              !- Name
-  Wall,                                   !- Surface Type
-  ,                                       !- Construction Name
-  {1a25e668-969a-4640-98dd-41a9046aaf80}, !- Space Name
-=======
   {aeed1c90-82a5-4522-bdf7-fdefd8ff6da0}, !- Handle
   Surface 3,                              !- Name
   Wall,                                   !- Surface Type
   ,                                       !- Construction Name
   {c0d8fec2-3ee0-4a61-a0b1-1f18a1e779f2}, !- Space Name
->>>>>>> 76cfc650
   Outdoors,                               !- Outside Boundary Condition
   ,                                       !- Outside Boundary Condition Object
   SunExposed,                             !- Sun Exposure
@@ -395,19 +254,11 @@
   0, 5.56486118425249, 2.4384;            !- X,Y,Z Vertex 4 {m}
 
 OS:Surface,
-<<<<<<< HEAD
-  {0f0149d6-5cec-48af-85a6-b0b49fb68220}, !- Handle
-  Surface 4,                              !- Name
-  Wall,                                   !- Surface Type
-  ,                                       !- Construction Name
-  {1a25e668-969a-4640-98dd-41a9046aaf80}, !- Space Name
-=======
   {b3b751f6-6051-4050-9e7b-3fbf5e8f5538}, !- Handle
   Surface 4,                              !- Name
   Wall,                                   !- Surface Type
   ,                                       !- Construction Name
   {c0d8fec2-3ee0-4a61-a0b1-1f18a1e779f2}, !- Space Name
->>>>>>> 76cfc650
   Outdoors,                               !- Outside Boundary Condition
   ,                                       !- Outside Boundary Condition Object
   SunExposed,                             !- Sun Exposure
@@ -420,19 +271,11 @@
   11.129722368505, 5.56486118425249, 2.4384; !- X,Y,Z Vertex 4 {m}
 
 OS:Surface,
-<<<<<<< HEAD
-  {5a18ed90-1a1a-4b78-a376-e612a35cac1d}, !- Handle
-  Surface 5,                              !- Name
-  Wall,                                   !- Surface Type
-  ,                                       !- Construction Name
-  {1a25e668-969a-4640-98dd-41a9046aaf80}, !- Space Name
-=======
   {003672ef-1dd8-49e7-86dc-7c716005adad}, !- Handle
   Surface 5,                              !- Name
   Wall,                                   !- Surface Type
   ,                                       !- Construction Name
   {c0d8fec2-3ee0-4a61-a0b1-1f18a1e779f2}, !- Space Name
->>>>>>> 76cfc650
   Outdoors,                               !- Outside Boundary Condition
   ,                                       !- Outside Boundary Condition Object
   SunExposed,                             !- Sun Exposure
@@ -445,15 +288,6 @@
   11.129722368505, 0, 2.4384;             !- X,Y,Z Vertex 4 {m}
 
 OS:Surface,
-<<<<<<< HEAD
-  {facf0e39-e201-44f5-93c4-015a8f8f84ba}, !- Handle
-  Surface 6,                              !- Name
-  RoofCeiling,                            !- Surface Type
-  ,                                       !- Construction Name
-  {1a25e668-969a-4640-98dd-41a9046aaf80}, !- Space Name
-  Surface,                                !- Outside Boundary Condition
-  {fafe9109-a330-433c-8003-b446372657ce}, !- Outside Boundary Condition Object
-=======
   {af97e899-8762-4e72-a6fa-d19328506845}, !- Handle
   Surface 6,                              !- Name
   RoofCeiling,                            !- Surface Type
@@ -461,7 +295,6 @@
   {c0d8fec2-3ee0-4a61-a0b1-1f18a1e779f2}, !- Space Name
   Surface,                                !- Outside Boundary Condition
   {e4938f15-208f-493e-b9f5-04aa286f04da}, !- Outside Boundary Condition Object
->>>>>>> 76cfc650
   NoSun,                                  !- Sun Exposure
   NoWind,                                 !- Wind Exposure
   ,                                       !- View Factor to Ground
@@ -472,11 +305,7 @@
   0, 0, 2.4384;                           !- X,Y,Z Vertex 4 {m}
 
 OS:SpaceType,
-<<<<<<< HEAD
-  {ee335c24-bebc-4760-b929-1396704ebd00}, !- Handle
-=======
   {7a8f5277-d8b9-41c7-ac2d-d4061cf4daff}, !- Handle
->>>>>>> 76cfc650
   Space Type 1,                           !- Name
   ,                                       !- Default Construction Set Name
   ,                                       !- Default Schedule Set Name
@@ -487,15 +316,9 @@
   living;                                 !- Standards Space Type
 
 OS:Space,
-<<<<<<< HEAD
-  {558130ef-997f-4281-8e82-be59134c0801}, !- Handle
-  living space|story 2,                   !- Name
-  {ee335c24-bebc-4760-b929-1396704ebd00}, !- Space Type Name
-=======
   {733c1b5c-20d9-45a9-8a34-d436f7600d11}, !- Handle
   living space|story 2,                   !- Name
   {7a8f5277-d8b9-41c7-ac2d-d4061cf4daff}, !- Space Type Name
->>>>>>> 76cfc650
   ,                                       !- Default Construction Set Name
   ,                                       !- Default Schedule Set Name
   -0,                                     !- Direction of Relative North {deg}
@@ -503,21 +326,6 @@
   0,                                      !- Y Origin {m}
   2.4384,                                 !- Z Origin {m}
   ,                                       !- Building Story Name
-<<<<<<< HEAD
-  {5c4dc685-89f8-4b79-a478-7cdc1003fcc3}, !- Thermal Zone Name
-  ,                                       !- Part of Total Floor Area
-  ,                                       !- Design Specification Outdoor Air Object Name
-  {f141e62d-5187-4cf3-9a28-7120571ba848}; !- Building Unit Name
-
-OS:Surface,
-  {fafe9109-a330-433c-8003-b446372657ce}, !- Handle
-  Surface 7,                              !- Name
-  Floor,                                  !- Surface Type
-  ,                                       !- Construction Name
-  {558130ef-997f-4281-8e82-be59134c0801}, !- Space Name
-  Surface,                                !- Outside Boundary Condition
-  {facf0e39-e201-44f5-93c4-015a8f8f84ba}, !- Outside Boundary Condition Object
-=======
   {a8cda38a-6833-4a24-8f42-c7f0220cbac5}, !- Thermal Zone Name
   ,                                       !- Part of Total Floor Area
   ,                                       !- Design Specification Outdoor Air Object Name
@@ -531,7 +339,6 @@
   {733c1b5c-20d9-45a9-8a34-d436f7600d11}, !- Space Name
   Surface,                                !- Outside Boundary Condition
   {af97e899-8762-4e72-a6fa-d19328506845}, !- Outside Boundary Condition Object
->>>>>>> 76cfc650
   NoSun,                                  !- Sun Exposure
   NoWind,                                 !- Wind Exposure
   ,                                       !- View Factor to Ground
@@ -542,19 +349,11 @@
   11.129722368505, 0, 0;                  !- X,Y,Z Vertex 4 {m}
 
 OS:Surface,
-<<<<<<< HEAD
-  {5bf8c626-c131-428e-a1d3-32d7f000d365}, !- Handle
-  Surface 8,                              !- Name
-  Wall,                                   !- Surface Type
-  ,                                       !- Construction Name
-  {558130ef-997f-4281-8e82-be59134c0801}, !- Space Name
-=======
   {70f2146a-e60f-4110-9244-52414153d0fd}, !- Handle
   Surface 8,                              !- Name
   Wall,                                   !- Surface Type
   ,                                       !- Construction Name
   {733c1b5c-20d9-45a9-8a34-d436f7600d11}, !- Space Name
->>>>>>> 76cfc650
   Outdoors,                               !- Outside Boundary Condition
   ,                                       !- Outside Boundary Condition Object
   SunExposed,                             !- Sun Exposure
@@ -567,19 +366,11 @@
   0, 0, 2.4384;                           !- X,Y,Z Vertex 4 {m}
 
 OS:Surface,
-<<<<<<< HEAD
-  {6c228060-c5d3-44bc-81f5-a3bc791d45f8}, !- Handle
-  Surface 9,                              !- Name
-  Wall,                                   !- Surface Type
-  ,                                       !- Construction Name
-  {558130ef-997f-4281-8e82-be59134c0801}, !- Space Name
-=======
   {d0f4a1f5-c7d0-444b-9768-a2afd794f5bf}, !- Handle
   Surface 9,                              !- Name
   Wall,                                   !- Surface Type
   ,                                       !- Construction Name
   {733c1b5c-20d9-45a9-8a34-d436f7600d11}, !- Space Name
->>>>>>> 76cfc650
   Outdoors,                               !- Outside Boundary Condition
   ,                                       !- Outside Boundary Condition Object
   SunExposed,                             !- Sun Exposure
@@ -592,19 +383,11 @@
   0, 5.56486118425249, 2.4384;            !- X,Y,Z Vertex 4 {m}
 
 OS:Surface,
-<<<<<<< HEAD
-  {2b899c39-bd81-43c0-a9d5-8a2d1f49a1f1}, !- Handle
-  Surface 10,                             !- Name
-  Wall,                                   !- Surface Type
-  ,                                       !- Construction Name
-  {558130ef-997f-4281-8e82-be59134c0801}, !- Space Name
-=======
   {a145690c-1874-401e-9bf3-5da2d022cd80}, !- Handle
   Surface 10,                             !- Name
   Wall,                                   !- Surface Type
   ,                                       !- Construction Name
   {733c1b5c-20d9-45a9-8a34-d436f7600d11}, !- Space Name
->>>>>>> 76cfc650
   Outdoors,                               !- Outside Boundary Condition
   ,                                       !- Outside Boundary Condition Object
   SunExposed,                             !- Sun Exposure
@@ -617,19 +400,11 @@
   11.129722368505, 5.56486118425249, 2.4384; !- X,Y,Z Vertex 4 {m}
 
 OS:Surface,
-<<<<<<< HEAD
-  {ec011f64-d328-469c-a574-dc3895ff1ebc}, !- Handle
-  Surface 11,                             !- Name
-  Wall,                                   !- Surface Type
-  ,                                       !- Construction Name
-  {558130ef-997f-4281-8e82-be59134c0801}, !- Space Name
-=======
   {cb5342b9-585a-4862-bf4e-b0b0abf7de97}, !- Handle
   Surface 11,                             !- Name
   Wall,                                   !- Surface Type
   ,                                       !- Construction Name
   {733c1b5c-20d9-45a9-8a34-d436f7600d11}, !- Space Name
->>>>>>> 76cfc650
   Outdoors,                               !- Outside Boundary Condition
   ,                                       !- Outside Boundary Condition Object
   SunExposed,                             !- Sun Exposure
@@ -642,15 +417,6 @@
   11.129722368505, 0, 2.4384;             !- X,Y,Z Vertex 4 {m}
 
 OS:Surface,
-<<<<<<< HEAD
-  {72fe3800-785f-4859-b336-f258d42415b0}, !- Handle
-  Surface 12,                             !- Name
-  RoofCeiling,                            !- Surface Type
-  ,                                       !- Construction Name
-  {558130ef-997f-4281-8e82-be59134c0801}, !- Space Name
-  Surface,                                !- Outside Boundary Condition
-  {e0458403-d60a-40a4-85bc-08ba15692525}, !- Outside Boundary Condition Object
-=======
   {abe2483a-0b21-4064-8ad1-99924b15ac3d}, !- Handle
   Surface 12,                             !- Name
   RoofCeiling,                            !- Surface Type
@@ -658,7 +424,6 @@
   {733c1b5c-20d9-45a9-8a34-d436f7600d11}, !- Space Name
   Surface,                                !- Outside Boundary Condition
   {5c0d121f-bb73-45e9-8b9a-a725c0ec176c}, !- Outside Boundary Condition Object
->>>>>>> 76cfc650
   NoSun,                                  !- Sun Exposure
   NoWind,                                 !- Wind Exposure
   ,                                       !- View Factor to Ground
@@ -669,15 +434,6 @@
   0, 0, 2.4384;                           !- X,Y,Z Vertex 4 {m}
 
 OS:Surface,
-<<<<<<< HEAD
-  {e0458403-d60a-40a4-85bc-08ba15692525}, !- Handle
-  Surface 13,                             !- Name
-  Floor,                                  !- Surface Type
-  ,                                       !- Construction Name
-  {5f96f223-e9ca-4d4d-9c8f-52ecf4633096}, !- Space Name
-  Surface,                                !- Outside Boundary Condition
-  {72fe3800-785f-4859-b336-f258d42415b0}, !- Outside Boundary Condition Object
-=======
   {5c0d121f-bb73-45e9-8b9a-a725c0ec176c}, !- Handle
   Surface 13,                             !- Name
   Floor,                                  !- Surface Type
@@ -685,7 +441,6 @@
   {2c98ff1d-afa5-4b32-9aa7-1756ca8a865b}, !- Space Name
   Surface,                                !- Outside Boundary Condition
   {abe2483a-0b21-4064-8ad1-99924b15ac3d}, !- Outside Boundary Condition Object
->>>>>>> 76cfc650
   NoSun,                                  !- Sun Exposure
   NoWind,                                 !- Wind Exposure
   ,                                       !- View Factor to Ground
@@ -696,19 +451,11 @@
   0, 0, 0;                                !- X,Y,Z Vertex 4 {m}
 
 OS:Surface,
-<<<<<<< HEAD
-  {5a1905e6-cd34-4960-936b-58f868777ade}, !- Handle
-  Surface 14,                             !- Name
-  RoofCeiling,                            !- Surface Type
-  ,                                       !- Construction Name
-  {5f96f223-e9ca-4d4d-9c8f-52ecf4633096}, !- Space Name
-=======
   {cab59b61-de3f-4f1b-bc13-876196804b0b}, !- Handle
   Surface 14,                             !- Name
   RoofCeiling,                            !- Surface Type
   ,                                       !- Construction Name
   {2c98ff1d-afa5-4b32-9aa7-1756ca8a865b}, !- Space Name
->>>>>>> 76cfc650
   Outdoors,                               !- Outside Boundary Condition
   ,                                       !- Outside Boundary Condition Object
   SunExposed,                             !- Sun Exposure
@@ -721,19 +468,11 @@
   11.129722368505, 0, 0;                  !- X,Y,Z Vertex 4 {m}
 
 OS:Surface,
-<<<<<<< HEAD
-  {ecb6304a-a72e-46f2-bcf9-5fbb4c843ca1}, !- Handle
-  Surface 15,                             !- Name
-  RoofCeiling,                            !- Surface Type
-  ,                                       !- Construction Name
-  {5f96f223-e9ca-4d4d-9c8f-52ecf4633096}, !- Space Name
-=======
   {ad311de0-4e7a-4cf2-8631-02068df3e6fb}, !- Handle
   Surface 15,                             !- Name
   RoofCeiling,                            !- Surface Type
   ,                                       !- Construction Name
   {2c98ff1d-afa5-4b32-9aa7-1756ca8a865b}, !- Space Name
->>>>>>> 76cfc650
   Outdoors,                               !- Outside Boundary Condition
   ,                                       !- Outside Boundary Condition Object
   SunExposed,                             !- Sun Exposure
@@ -746,19 +485,11 @@
   0, 5.56486118425249, 0;                 !- X,Y,Z Vertex 4 {m}
 
 OS:Surface,
-<<<<<<< HEAD
-  {362017b8-e8f2-444d-a999-66b63e8ccc21}, !- Handle
-  Surface 16,                             !- Name
-  Wall,                                   !- Surface Type
-  ,                                       !- Construction Name
-  {5f96f223-e9ca-4d4d-9c8f-52ecf4633096}, !- Space Name
-=======
   {345803da-6a78-4db2-af32-b4424d02ea3c}, !- Handle
   Surface 16,                             !- Name
   Wall,                                   !- Surface Type
   ,                                       !- Construction Name
   {2c98ff1d-afa5-4b32-9aa7-1756ca8a865b}, !- Space Name
->>>>>>> 76cfc650
   Outdoors,                               !- Outside Boundary Condition
   ,                                       !- Outside Boundary Condition Object
   SunExposed,                             !- Sun Exposure
@@ -770,19 +501,11 @@
   0, 0, 0;                                !- X,Y,Z Vertex 3 {m}
 
 OS:Surface,
-<<<<<<< HEAD
-  {2f57dbf0-1d3b-40b6-8c6d-11c21ba983af}, !- Handle
-  Surface 17,                             !- Name
-  Wall,                                   !- Surface Type
-  ,                                       !- Construction Name
-  {5f96f223-e9ca-4d4d-9c8f-52ecf4633096}, !- Space Name
-=======
   {a3703905-c1dc-4b33-b993-f6452c501755}, !- Handle
   Surface 17,                             !- Name
   Wall,                                   !- Surface Type
   ,                                       !- Construction Name
   {2c98ff1d-afa5-4b32-9aa7-1756ca8a865b}, !- Space Name
->>>>>>> 76cfc650
   Outdoors,                               !- Outside Boundary Condition
   ,                                       !- Outside Boundary Condition Object
   SunExposed,                             !- Sun Exposure
@@ -794,15 +517,9 @@
   11.129722368505, 5.56486118425249, 0;   !- X,Y,Z Vertex 3 {m}
 
 OS:Space,
-<<<<<<< HEAD
-  {5f96f223-e9ca-4d4d-9c8f-52ecf4633096}, !- Handle
-  finished attic space,                   !- Name
-  {ee335c24-bebc-4760-b929-1396704ebd00}, !- Space Type Name
-=======
   {2c98ff1d-afa5-4b32-9aa7-1756ca8a865b}, !- Handle
   finished attic space,                   !- Name
   {7a8f5277-d8b9-41c7-ac2d-d4061cf4daff}, !- Space Type Name
->>>>>>> 76cfc650
   ,                                       !- Default Construction Set Name
   ,                                       !- Default Schedule Set Name
   -0,                                     !- Direction of Relative North {deg}
@@ -810,15 +527,6 @@
   0,                                      !- Y Origin {m}
   4.8768,                                 !- Z Origin {m}
   ,                                       !- Building Story Name
-<<<<<<< HEAD
-  {5c4dc685-89f8-4b79-a478-7cdc1003fcc3}, !- Thermal Zone Name
-  ,                                       !- Part of Total Floor Area
-  ,                                       !- Design Specification Outdoor Air Object Name
-  {f141e62d-5187-4cf3-9a28-7120571ba848}; !- Building Unit Name
-
-OS:BuildingUnit,
-  {f141e62d-5187-4cf3-9a28-7120571ba848}, !- Handle
-=======
   {a8cda38a-6833-4a24-8f42-c7f0220cbac5}, !- Thermal Zone Name
   ,                                       !- Part of Total Floor Area
   ,                                       !- Design Specification Outdoor Air Object Name
@@ -826,19 +534,13 @@
 
 OS:BuildingUnit,
   {e163821b-fba9-473b-a8cb-54ce9c6f26f0}, !- Handle
->>>>>>> 76cfc650
   unit 1,                                 !- Name
   ,                                       !- Rendering Color
   Residential;                            !- Building Unit Type
 
 OS:AdditionalProperties,
-<<<<<<< HEAD
-  {4bf99361-ca0e-4b93-b414-4001a9b8ec55}, !- Handle
-  {4cf6f23f-8488-4cef-8f41-4c77845be2a9}, !- Object Name
-=======
   {e07f987d-234a-4d33-a6a7-5114dc2e557e}, !- Handle
   {a67405dc-fe66-47ab-a576-d7f14b41b2bc}, !- Object Name
->>>>>>> 76cfc650
   Total Units Represented,                !- Feature Name 1
   Integer,                                !- Feature Data Type 1
   1,                                      !- Feature Value 1
@@ -847,13 +549,8 @@
   1;                                      !- Feature Value 2
 
 OS:AdditionalProperties,
-<<<<<<< HEAD
-  {499370d8-7239-4afb-bf23-2eb422bbb902}, !- Handle
-  {f141e62d-5187-4cf3-9a28-7120571ba848}, !- Object Name
-=======
   {5b8244ff-2fbb-4e5f-8171-48c13a1e9cd3}, !- Handle
   {e163821b-fba9-473b-a8cb-54ce9c6f26f0}, !- Object Name
->>>>>>> 76cfc650
   NumberOfBedrooms,                       !- Feature Name 1
   Integer,                                !- Feature Data Type 1
   3,                                      !- Feature Value 1
@@ -862,11 +559,7 @@
   2;                                      !- Feature Value 2
 
 OS:Schedule:Day,
-<<<<<<< HEAD
-  {6ae43698-e34c-4f14-a8e1-c4074563fdc4}, !- Handle
-=======
   {15cba78c-d80f-43c8-888e-f4479f850148}, !- Handle
->>>>>>> 76cfc650
   Schedule Day 1,                         !- Name
   ,                                       !- Schedule Type Limits Name
   ,                                       !- Interpolate to Timestep
@@ -875,11 +568,7 @@
   0;                                      !- Value Until Time 1
 
 OS:Schedule:Day,
-<<<<<<< HEAD
-  {0ab3a7cf-b3db-4699-8a9c-ac4e31325b59}, !- Handle
-=======
   {e9fd1bb0-c753-4d7d-acfd-799a780e4e5e}, !- Handle
->>>>>>> 76cfc650
   Schedule Day 2,                         !- Name
   ,                                       !- Schedule Type Limits Name
   ,                                       !- Interpolate to Timestep
