!- NOTE: Auto-generated from /test/osw_files/SFD_2000sqft_2story_SL_FA.osw

OS:Version,
<<<<<<< HEAD
  {3e7dbfc2-e4a8-43ed-8bee-c4fa8275a830}, !- Handle
  2.9.0;                                  !- Version Identifier

OS:SimulationControl,
  {7cfc523a-e9f6-49a8-9bc8-ac86ffb4e478}, !- Handle
=======
  {d3b1fa9d-9e91-4431-a871-3a256dd7c4c7}, !- Handle
  2.9.0;                                  !- Version Identifier

OS:SimulationControl,
  {dc771c2d-d1a3-4bbf-980a-d4f5224ddc33}, !- Handle
>>>>>>> edda4442
  ,                                       !- Do Zone Sizing Calculation
  ,                                       !- Do System Sizing Calculation
  ,                                       !- Do Plant Sizing Calculation
  No;                                     !- Run Simulation for Sizing Periods

OS:Timestep,
<<<<<<< HEAD
  {ed1ba68d-fb8f-407f-93bb-6825792b76eb}, !- Handle
  6;                                      !- Number of Timesteps per Hour

OS:ShadowCalculation,
  {405b5843-5ddf-4f78-8570-084d149fe058}, !- Handle
=======
  {de669637-bea8-44a5-bfde-8e4d6fc2c6fb}, !- Handle
  6;                                      !- Number of Timesteps per Hour

OS:ShadowCalculation,
  {c95542cf-c9c9-431f-a31a-690a7aca4568}, !- Handle
>>>>>>> edda4442
  20,                                     !- Calculation Frequency
  200;                                    !- Maximum Figures in Shadow Overlap Calculations

OS:SurfaceConvectionAlgorithm:Outside,
<<<<<<< HEAD
  {82845a71-5c4f-4001-a697-0c783946981f}, !- Handle
  DOE-2;                                  !- Algorithm

OS:SurfaceConvectionAlgorithm:Inside,
  {715bc1a8-0edd-4345-9b66-32147e0e5b57}, !- Handle
  TARP;                                   !- Algorithm

OS:ZoneCapacitanceMultiplier:ResearchSpecial,
  {845d59f2-d0d5-423b-88f8-bbb7326a7b24}, !- Handle
=======
  {a4d2ce4c-c064-4886-8a29-29fbf32a1e0e}, !- Handle
  DOE-2;                                  !- Algorithm

OS:SurfaceConvectionAlgorithm:Inside,
  {f2aa2a89-bfc1-4868-b151-55b3b9f3ce89}, !- Handle
  TARP;                                   !- Algorithm

OS:ZoneCapacitanceMultiplier:ResearchSpecial,
  {8b1e2fee-ea58-4aea-b4ad-fddbaecd02a6}, !- Handle
>>>>>>> edda4442
  ,                                       !- Temperature Capacity Multiplier
  15,                                     !- Humidity Capacity Multiplier
  ;                                       !- Carbon Dioxide Capacity Multiplier

OS:RunPeriod,
<<<<<<< HEAD
  {2b66a63d-0f2d-4261-8746-7bdfbc1f06f4}, !- Handle
=======
  {446b2639-9fa8-4672-be58-662f93993d85}, !- Handle
>>>>>>> edda4442
  Run Period 1,                           !- Name
  1,                                      !- Begin Month
  1,                                      !- Begin Day of Month
  12,                                     !- End Month
  31,                                     !- End Day of Month
  ,                                       !- Use Weather File Holidays and Special Days
  ,                                       !- Use Weather File Daylight Saving Period
  ,                                       !- Apply Weekend Holiday Rule
  ,                                       !- Use Weather File Rain Indicators
  ,                                       !- Use Weather File Snow Indicators
  ;                                       !- Number of Times Runperiod to be Repeated

OS:YearDescription,
<<<<<<< HEAD
  {d2133908-2964-4a7f-b1f2-f78c7d8081bd}, !- Handle
=======
  {bd657cd1-d3f9-4727-963d-f3909ad1462e}, !- Handle
>>>>>>> edda4442
  2007,                                   !- Calendar Year
  ,                                       !- Day of Week for Start Day
  ;                                       !- Is Leap Year

OS:Building,
<<<<<<< HEAD
  {c9b47eb4-bf28-4da9-afb6-3af0274d1888}, !- Handle
=======
  {57fe52e2-db13-44fe-81a4-6131c9c4288b}, !- Handle
>>>>>>> edda4442
  Building 1,                             !- Name
  ,                                       !- Building Sector Type
  0,                                      !- North Axis {deg}
  ,                                       !- Nominal Floor to Floor Height {m}
  ,                                       !- Space Type Name
  ,                                       !- Default Construction Set Name
  ,                                       !- Default Schedule Set Name
  3,                                      !- Standards Number of Stories
  3,                                      !- Standards Number of Above Ground Stories
  ,                                       !- Standards Template
  singlefamilydetached,                   !- Standards Building Type
  1;                                      !- Standards Number of Living Units

OS:AdditionalProperties,
<<<<<<< HEAD
  {2e704172-0ccb-4377-9f17-6091cd134677}, !- Handle
  {c9b47eb4-bf28-4da9-afb6-3af0274d1888}, !- Object Name
=======
  {22d0dc51-1d38-47bd-9393-8cf4a29988a2}, !- Handle
  {57fe52e2-db13-44fe-81a4-6131c9c4288b}, !- Object Name
>>>>>>> edda4442
  Total Units Modeled,                    !- Feature Name 1
  Integer,                                !- Feature Data Type 1
  1;                                      !- Feature Value 1

OS:ThermalZone,
<<<<<<< HEAD
  {9ef5c077-3116-4198-9899-d66ffac29803}, !- Handle
=======
  {34ab0606-aa5c-42da-90b9-225a82ed2bec}, !- Handle
>>>>>>> edda4442
  living zone,                            !- Name
  ,                                       !- Multiplier
  ,                                       !- Ceiling Height {m}
  ,                                       !- Volume {m3}
  ,                                       !- Floor Area {m2}
  ,                                       !- Zone Inside Convection Algorithm
  ,                                       !- Zone Outside Convection Algorithm
  ,                                       !- Zone Conditioning Equipment List Name
<<<<<<< HEAD
  {0959e41d-370c-48af-97d7-e4fd5f65f687}, !- Zone Air Inlet Port List
  {81a9a6ea-2cfe-430a-bf8c-8b8c992f6a29}, !- Zone Air Exhaust Port List
  {3e906bfe-2949-4b3f-8eca-ace591c9db66}, !- Zone Air Node Name
  {7307fbb6-2c95-4a26-9d9b-d9a0b2b114b7}, !- Zone Return Air Port List
=======
  {2f112050-daa5-4a21-8f3e-665a31b09514}, !- Zone Air Inlet Port List
  {d9d17a3f-c9b2-40b3-ac7d-6a4b7b6b1c41}, !- Zone Air Exhaust Port List
  {37678adc-17e5-48e0-a154-41a0d5961265}, !- Zone Air Node Name
  {72fa0d42-d725-4b74-8449-2ef6fb8259a7}, !- Zone Return Air Port List
>>>>>>> edda4442
  ,                                       !- Primary Daylighting Control Name
  ,                                       !- Fraction of Zone Controlled by Primary Daylighting Control
  ,                                       !- Secondary Daylighting Control Name
  ,                                       !- Fraction of Zone Controlled by Secondary Daylighting Control
  ,                                       !- Illuminance Map Name
  ,                                       !- Group Rendering Name
  ,                                       !- Thermostat Name
  No;                                     !- Use Ideal Air Loads

OS:Node,
<<<<<<< HEAD
  {16755b8c-6da1-4366-999b-d53d15801bf4}, !- Handle
  Node 1,                                 !- Name
  {3e906bfe-2949-4b3f-8eca-ace591c9db66}, !- Inlet Port
  ;                                       !- Outlet Port

OS:Connection,
  {3e906bfe-2949-4b3f-8eca-ace591c9db66}, !- Handle
  {d1523123-8cc9-496d-bf0f-0b9b45a7c556}, !- Name
  {9ef5c077-3116-4198-9899-d66ffac29803}, !- Source Object
  11,                                     !- Outlet Port
  {16755b8c-6da1-4366-999b-d53d15801bf4}, !- Target Object
  2;                                      !- Inlet Port

OS:PortList,
  {0959e41d-370c-48af-97d7-e4fd5f65f687}, !- Handle
  {1b26b5b4-6370-4715-bbfd-07074b9a355b}, !- Name
  {9ef5c077-3116-4198-9899-d66ffac29803}; !- HVAC Component

OS:PortList,
  {81a9a6ea-2cfe-430a-bf8c-8b8c992f6a29}, !- Handle
  {42c85e56-b509-4c48-a943-c3f41f473f8d}, !- Name
  {9ef5c077-3116-4198-9899-d66ffac29803}; !- HVAC Component

OS:PortList,
  {7307fbb6-2c95-4a26-9d9b-d9a0b2b114b7}, !- Handle
  {c8dce257-1db5-4f10-8c0e-64b427152f9c}, !- Name
  {9ef5c077-3116-4198-9899-d66ffac29803}; !- HVAC Component

OS:Sizing:Zone,
  {da948aa2-a223-48ba-952a-629034c26159}, !- Handle
  {9ef5c077-3116-4198-9899-d66ffac29803}, !- Zone or ZoneList Name
=======
  {e82abc55-03fb-4713-9c76-af46081e2aa6}, !- Handle
  Node 1,                                 !- Name
  {37678adc-17e5-48e0-a154-41a0d5961265}, !- Inlet Port
  ;                                       !- Outlet Port

OS:Connection,
  {37678adc-17e5-48e0-a154-41a0d5961265}, !- Handle
  {668719b1-561f-41d9-808b-d54e512836dc}, !- Name
  {34ab0606-aa5c-42da-90b9-225a82ed2bec}, !- Source Object
  11,                                     !- Outlet Port
  {e82abc55-03fb-4713-9c76-af46081e2aa6}, !- Target Object
  2;                                      !- Inlet Port

OS:PortList,
  {2f112050-daa5-4a21-8f3e-665a31b09514}, !- Handle
  {59031184-1959-4f0a-8333-a1701b6fcab0}, !- Name
  {34ab0606-aa5c-42da-90b9-225a82ed2bec}; !- HVAC Component

OS:PortList,
  {d9d17a3f-c9b2-40b3-ac7d-6a4b7b6b1c41}, !- Handle
  {1f291e60-a895-4b09-b0cc-c73473b32d2a}, !- Name
  {34ab0606-aa5c-42da-90b9-225a82ed2bec}; !- HVAC Component

OS:PortList,
  {72fa0d42-d725-4b74-8449-2ef6fb8259a7}, !- Handle
  {7858f35e-5a84-437d-a8b0-9afbf2159a3d}, !- Name
  {34ab0606-aa5c-42da-90b9-225a82ed2bec}; !- HVAC Component

OS:Sizing:Zone,
  {50b5a305-95fd-4055-ad56-54efe8d99832}, !- Handle
  {34ab0606-aa5c-42da-90b9-225a82ed2bec}, !- Zone or ZoneList Name
>>>>>>> edda4442
  SupplyAirTemperature,                   !- Zone Cooling Design Supply Air Temperature Input Method
  14,                                     !- Zone Cooling Design Supply Air Temperature {C}
  11.11,                                  !- Zone Cooling Design Supply Air Temperature Difference {deltaC}
  SupplyAirTemperature,                   !- Zone Heating Design Supply Air Temperature Input Method
  40,                                     !- Zone Heating Design Supply Air Temperature {C}
  11.11,                                  !- Zone Heating Design Supply Air Temperature Difference {deltaC}
  0.0085,                                 !- Zone Cooling Design Supply Air Humidity Ratio {kg-H2O/kg-air}
  0.008,                                  !- Zone Heating Design Supply Air Humidity Ratio {kg-H2O/kg-air}
  ,                                       !- Zone Heating Sizing Factor
  ,                                       !- Zone Cooling Sizing Factor
  DesignDay,                              !- Cooling Design Air Flow Method
  ,                                       !- Cooling Design Air Flow Rate {m3/s}
  ,                                       !- Cooling Minimum Air Flow per Zone Floor Area {m3/s-m2}
  ,                                       !- Cooling Minimum Air Flow {m3/s}
  ,                                       !- Cooling Minimum Air Flow Fraction
  DesignDay,                              !- Heating Design Air Flow Method
  ,                                       !- Heating Design Air Flow Rate {m3/s}
  ,                                       !- Heating Maximum Air Flow per Zone Floor Area {m3/s-m2}
  ,                                       !- Heating Maximum Air Flow {m3/s}
  ,                                       !- Heating Maximum Air Flow Fraction
  ,                                       !- Design Zone Air Distribution Effectiveness in Cooling Mode
  ,                                       !- Design Zone Air Distribution Effectiveness in Heating Mode
  No,                                     !- Account for Dedicated Outdoor Air System
  NeutralSupplyAir,                       !- Dedicated Outdoor Air System Control Strategy
  autosize,                               !- Dedicated Outdoor Air Low Setpoint Temperature for Design {C}
  autosize;                               !- Dedicated Outdoor Air High Setpoint Temperature for Design {C}

OS:ZoneHVAC:EquipmentList,
<<<<<<< HEAD
  {423dac7f-0133-491c-82c5-99341bf9c473}, !- Handle
  Zone HVAC Equipment List 1,             !- Name
  {9ef5c077-3116-4198-9899-d66ffac29803}; !- Thermal Zone

OS:Space,
  {4ba7221c-9590-4b44-b7d6-0dff1383899e}, !- Handle
  living space,                           !- Name
  {b3416bb6-c0dd-4208-b66b-179bd03ab7e9}, !- Space Type Name
=======
  {2d86c239-4249-474f-81b3-e0149061964f}, !- Handle
  Zone HVAC Equipment List 1,             !- Name
  {34ab0606-aa5c-42da-90b9-225a82ed2bec}; !- Thermal Zone

OS:Space,
  {db459e48-6079-4bb4-8c95-102a502dd075}, !- Handle
  living space,                           !- Name
  {abf3076d-7450-42f0-a83d-cfae4975af37}, !- Space Type Name
>>>>>>> edda4442
  ,                                       !- Default Construction Set Name
  ,                                       !- Default Schedule Set Name
  -0,                                     !- Direction of Relative North {deg}
  0,                                      !- X Origin {m}
  0,                                      !- Y Origin {m}
  0,                                      !- Z Origin {m}
  ,                                       !- Building Story Name
<<<<<<< HEAD
  {9ef5c077-3116-4198-9899-d66ffac29803}, !- Thermal Zone Name
  ,                                       !- Part of Total Floor Area
  ,                                       !- Design Specification Outdoor Air Object Name
  {5ac6e264-5bb5-4f8b-bd5d-bf741dda7d21}; !- Building Unit Name

OS:Surface,
  {b2953fe8-2fe5-4794-acc0-58ad1e5231f9}, !- Handle
  Surface 1,                              !- Name
  Floor,                                  !- Surface Type
  ,                                       !- Construction Name
  {4ba7221c-9590-4b44-b7d6-0dff1383899e}, !- Space Name
=======
  {34ab0606-aa5c-42da-90b9-225a82ed2bec}, !- Thermal Zone Name
  ,                                       !- Part of Total Floor Area
  ,                                       !- Design Specification Outdoor Air Object Name
  {8c12bac8-7e45-41ba-87ff-af3e49d5f0df}; !- Building Unit Name

OS:Surface,
  {6a755b93-5a9f-470a-9db2-282a61592d84}, !- Handle
  Surface 1,                              !- Name
  Floor,                                  !- Surface Type
  ,                                       !- Construction Name
  {db459e48-6079-4bb4-8c95-102a502dd075}, !- Space Name
>>>>>>> edda4442
  Foundation,                             !- Outside Boundary Condition
  ,                                       !- Outside Boundary Condition Object
  NoSun,                                  !- Sun Exposure
  NoWind,                                 !- Wind Exposure
  ,                                       !- View Factor to Ground
  ,                                       !- Number of Vertices
  0, 0, 0,                                !- X,Y,Z Vertex 1 {m}
  0, 5.56486118425249, 0,                 !- X,Y,Z Vertex 2 {m}
  11.129722368505, 5.56486118425249, 0,   !- X,Y,Z Vertex 3 {m}
  11.129722368505, 0, 0;                  !- X,Y,Z Vertex 4 {m}

OS:Surface,
<<<<<<< HEAD
  {7ad249d5-4bc3-4eb9-a68e-a962b81b3941}, !- Handle
  Surface 2,                              !- Name
  Wall,                                   !- Surface Type
  ,                                       !- Construction Name
  {4ba7221c-9590-4b44-b7d6-0dff1383899e}, !- Space Name
=======
  {91b30528-b327-4d12-8f66-cb46945ace7a}, !- Handle
  Surface 2,                              !- Name
  Wall,                                   !- Surface Type
  ,                                       !- Construction Name
  {db459e48-6079-4bb4-8c95-102a502dd075}, !- Space Name
>>>>>>> edda4442
  Outdoors,                               !- Outside Boundary Condition
  ,                                       !- Outside Boundary Condition Object
  SunExposed,                             !- Sun Exposure
  WindExposed,                            !- Wind Exposure
  ,                                       !- View Factor to Ground
  ,                                       !- Number of Vertices
  0, 5.56486118425249, 2.4384,            !- X,Y,Z Vertex 1 {m}
  0, 5.56486118425249, 0,                 !- X,Y,Z Vertex 2 {m}
  0, 0, 0,                                !- X,Y,Z Vertex 3 {m}
  0, 0, 2.4384;                           !- X,Y,Z Vertex 4 {m}

OS:Surface,
<<<<<<< HEAD
  {2668d8f7-ae08-4a8c-bd54-9e1d9e834e15}, !- Handle
  Surface 3,                              !- Name
  Wall,                                   !- Surface Type
  ,                                       !- Construction Name
  {4ba7221c-9590-4b44-b7d6-0dff1383899e}, !- Space Name
=======
  {4965bbe0-9dda-4700-a2fd-aa784c47e31d}, !- Handle
  Surface 3,                              !- Name
  Wall,                                   !- Surface Type
  ,                                       !- Construction Name
  {db459e48-6079-4bb4-8c95-102a502dd075}, !- Space Name
>>>>>>> edda4442
  Outdoors,                               !- Outside Boundary Condition
  ,                                       !- Outside Boundary Condition Object
  SunExposed,                             !- Sun Exposure
  WindExposed,                            !- Wind Exposure
  ,                                       !- View Factor to Ground
  ,                                       !- Number of Vertices
  11.129722368505, 5.56486118425249, 2.4384, !- X,Y,Z Vertex 1 {m}
  11.129722368505, 5.56486118425249, 0,   !- X,Y,Z Vertex 2 {m}
  0, 5.56486118425249, 0,                 !- X,Y,Z Vertex 3 {m}
  0, 5.56486118425249, 2.4384;            !- X,Y,Z Vertex 4 {m}

OS:Surface,
<<<<<<< HEAD
  {964ff8f9-eae4-4d56-8191-8f42f830d88c}, !- Handle
  Surface 4,                              !- Name
  Wall,                                   !- Surface Type
  ,                                       !- Construction Name
  {4ba7221c-9590-4b44-b7d6-0dff1383899e}, !- Space Name
=======
  {95c6af7b-01a8-4abe-a480-562f423d6fb9}, !- Handle
  Surface 4,                              !- Name
  Wall,                                   !- Surface Type
  ,                                       !- Construction Name
  {db459e48-6079-4bb4-8c95-102a502dd075}, !- Space Name
>>>>>>> edda4442
  Outdoors,                               !- Outside Boundary Condition
  ,                                       !- Outside Boundary Condition Object
  SunExposed,                             !- Sun Exposure
  WindExposed,                            !- Wind Exposure
  ,                                       !- View Factor to Ground
  ,                                       !- Number of Vertices
  11.129722368505, 0, 2.4384,             !- X,Y,Z Vertex 1 {m}
  11.129722368505, 0, 0,                  !- X,Y,Z Vertex 2 {m}
  11.129722368505, 5.56486118425249, 0,   !- X,Y,Z Vertex 3 {m}
  11.129722368505, 5.56486118425249, 2.4384; !- X,Y,Z Vertex 4 {m}

OS:Surface,
<<<<<<< HEAD
  {8a20320f-ebd2-4717-b3ad-17135d6e86be}, !- Handle
  Surface 5,                              !- Name
  Wall,                                   !- Surface Type
  ,                                       !- Construction Name
  {4ba7221c-9590-4b44-b7d6-0dff1383899e}, !- Space Name
=======
  {1ee9f07a-4fa9-4af9-afae-6622e06ecc6e}, !- Handle
  Surface 5,                              !- Name
  Wall,                                   !- Surface Type
  ,                                       !- Construction Name
  {db459e48-6079-4bb4-8c95-102a502dd075}, !- Space Name
>>>>>>> edda4442
  Outdoors,                               !- Outside Boundary Condition
  ,                                       !- Outside Boundary Condition Object
  SunExposed,                             !- Sun Exposure
  WindExposed,                            !- Wind Exposure
  ,                                       !- View Factor to Ground
  ,                                       !- Number of Vertices
  0, 0, 2.4384,                           !- X,Y,Z Vertex 1 {m}
  0, 0, 0,                                !- X,Y,Z Vertex 2 {m}
  11.129722368505, 0, 0,                  !- X,Y,Z Vertex 3 {m}
  11.129722368505, 0, 2.4384;             !- X,Y,Z Vertex 4 {m}

OS:Surface,
<<<<<<< HEAD
  {21a15005-95cc-46fe-9043-dc225afa217d}, !- Handle
  Surface 6,                              !- Name
  RoofCeiling,                            !- Surface Type
  ,                                       !- Construction Name
  {4ba7221c-9590-4b44-b7d6-0dff1383899e}, !- Space Name
  Surface,                                !- Outside Boundary Condition
  {dde6b85e-d7f6-4d6b-b5af-b7ab63c912c7}, !- Outside Boundary Condition Object
=======
  {d8b7262b-1929-4bed-8e57-9f34def568bc}, !- Handle
  Surface 6,                              !- Name
  RoofCeiling,                            !- Surface Type
  ,                                       !- Construction Name
  {db459e48-6079-4bb4-8c95-102a502dd075}, !- Space Name
  Surface,                                !- Outside Boundary Condition
  {73bedfa7-d17b-4e29-874e-b17122dd7f97}, !- Outside Boundary Condition Object
>>>>>>> edda4442
  NoSun,                                  !- Sun Exposure
  NoWind,                                 !- Wind Exposure
  ,                                       !- View Factor to Ground
  ,                                       !- Number of Vertices
  11.129722368505, 0, 2.4384,             !- X,Y,Z Vertex 1 {m}
  11.129722368505, 5.56486118425249, 2.4384, !- X,Y,Z Vertex 2 {m}
  0, 5.56486118425249, 2.4384,            !- X,Y,Z Vertex 3 {m}
  0, 0, 2.4384;                           !- X,Y,Z Vertex 4 {m}

OS:SpaceType,
<<<<<<< HEAD
  {b3416bb6-c0dd-4208-b66b-179bd03ab7e9}, !- Handle
=======
  {abf3076d-7450-42f0-a83d-cfae4975af37}, !- Handle
>>>>>>> edda4442
  Space Type 1,                           !- Name
  ,                                       !- Default Construction Set Name
  ,                                       !- Default Schedule Set Name
  ,                                       !- Group Rendering Name
  ,                                       !- Design Specification Outdoor Air Object Name
  ,                                       !- Standards Template
  ,                                       !- Standards Building Type
  living;                                 !- Standards Space Type

OS:Space,
<<<<<<< HEAD
  {2d23071e-1aa5-4316-ac84-6a63901ac25b}, !- Handle
  living space|story 2,                   !- Name
  {b3416bb6-c0dd-4208-b66b-179bd03ab7e9}, !- Space Type Name
=======
  {04afb77d-bd8e-4330-8706-8918622ba1c4}, !- Handle
  living space|story 2,                   !- Name
  {abf3076d-7450-42f0-a83d-cfae4975af37}, !- Space Type Name
>>>>>>> edda4442
  ,                                       !- Default Construction Set Name
  ,                                       !- Default Schedule Set Name
  -0,                                     !- Direction of Relative North {deg}
  0,                                      !- X Origin {m}
  0,                                      !- Y Origin {m}
  2.4384,                                 !- Z Origin {m}
  ,                                       !- Building Story Name
<<<<<<< HEAD
  {9ef5c077-3116-4198-9899-d66ffac29803}, !- Thermal Zone Name
  ,                                       !- Part of Total Floor Area
  ,                                       !- Design Specification Outdoor Air Object Name
  {5ac6e264-5bb5-4f8b-bd5d-bf741dda7d21}; !- Building Unit Name

OS:Surface,
  {dde6b85e-d7f6-4d6b-b5af-b7ab63c912c7}, !- Handle
  Surface 7,                              !- Name
  Floor,                                  !- Surface Type
  ,                                       !- Construction Name
  {2d23071e-1aa5-4316-ac84-6a63901ac25b}, !- Space Name
  Surface,                                !- Outside Boundary Condition
  {21a15005-95cc-46fe-9043-dc225afa217d}, !- Outside Boundary Condition Object
=======
  {34ab0606-aa5c-42da-90b9-225a82ed2bec}, !- Thermal Zone Name
  ,                                       !- Part of Total Floor Area
  ,                                       !- Design Specification Outdoor Air Object Name
  {8c12bac8-7e45-41ba-87ff-af3e49d5f0df}; !- Building Unit Name

OS:Surface,
  {73bedfa7-d17b-4e29-874e-b17122dd7f97}, !- Handle
  Surface 7,                              !- Name
  Floor,                                  !- Surface Type
  ,                                       !- Construction Name
  {04afb77d-bd8e-4330-8706-8918622ba1c4}, !- Space Name
  Surface,                                !- Outside Boundary Condition
  {d8b7262b-1929-4bed-8e57-9f34def568bc}, !- Outside Boundary Condition Object
>>>>>>> edda4442
  NoSun,                                  !- Sun Exposure
  NoWind,                                 !- Wind Exposure
  ,                                       !- View Factor to Ground
  ,                                       !- Number of Vertices
  0, 0, 0,                                !- X,Y,Z Vertex 1 {m}
  0, 5.56486118425249, 0,                 !- X,Y,Z Vertex 2 {m}
  11.129722368505, 5.56486118425249, 0,   !- X,Y,Z Vertex 3 {m}
  11.129722368505, 0, 0;                  !- X,Y,Z Vertex 4 {m}

OS:Surface,
<<<<<<< HEAD
  {8481d8fa-ec88-4297-8821-8f1656626341}, !- Handle
  Surface 8,                              !- Name
  Wall,                                   !- Surface Type
  ,                                       !- Construction Name
  {2d23071e-1aa5-4316-ac84-6a63901ac25b}, !- Space Name
=======
  {63ce1300-8fcd-4ae7-87ee-0f373ef87335}, !- Handle
  Surface 8,                              !- Name
  Wall,                                   !- Surface Type
  ,                                       !- Construction Name
  {04afb77d-bd8e-4330-8706-8918622ba1c4}, !- Space Name
>>>>>>> edda4442
  Outdoors,                               !- Outside Boundary Condition
  ,                                       !- Outside Boundary Condition Object
  SunExposed,                             !- Sun Exposure
  WindExposed,                            !- Wind Exposure
  ,                                       !- View Factor to Ground
  ,                                       !- Number of Vertices
  0, 5.56486118425249, 2.4384,            !- X,Y,Z Vertex 1 {m}
  0, 5.56486118425249, 0,                 !- X,Y,Z Vertex 2 {m}
  0, 0, 0,                                !- X,Y,Z Vertex 3 {m}
  0, 0, 2.4384;                           !- X,Y,Z Vertex 4 {m}

OS:Surface,
<<<<<<< HEAD
  {6244255a-e253-4a52-9436-33968ae92882}, !- Handle
  Surface 9,                              !- Name
  Wall,                                   !- Surface Type
  ,                                       !- Construction Name
  {2d23071e-1aa5-4316-ac84-6a63901ac25b}, !- Space Name
=======
  {d4ce8646-77f7-4ca6-be38-57cf93bcdc0a}, !- Handle
  Surface 9,                              !- Name
  Wall,                                   !- Surface Type
  ,                                       !- Construction Name
  {04afb77d-bd8e-4330-8706-8918622ba1c4}, !- Space Name
>>>>>>> edda4442
  Outdoors,                               !- Outside Boundary Condition
  ,                                       !- Outside Boundary Condition Object
  SunExposed,                             !- Sun Exposure
  WindExposed,                            !- Wind Exposure
  ,                                       !- View Factor to Ground
  ,                                       !- Number of Vertices
  11.129722368505, 5.56486118425249, 2.4384, !- X,Y,Z Vertex 1 {m}
  11.129722368505, 5.56486118425249, 0,   !- X,Y,Z Vertex 2 {m}
  0, 5.56486118425249, 0,                 !- X,Y,Z Vertex 3 {m}
  0, 5.56486118425249, 2.4384;            !- X,Y,Z Vertex 4 {m}

OS:Surface,
<<<<<<< HEAD
  {6fa72c2e-bf71-4f71-a69f-190887c442ba}, !- Handle
  Surface 10,                             !- Name
  Wall,                                   !- Surface Type
  ,                                       !- Construction Name
  {2d23071e-1aa5-4316-ac84-6a63901ac25b}, !- Space Name
=======
  {9faca4e9-16a1-44b2-8b36-5c88a1d300cc}, !- Handle
  Surface 10,                             !- Name
  Wall,                                   !- Surface Type
  ,                                       !- Construction Name
  {04afb77d-bd8e-4330-8706-8918622ba1c4}, !- Space Name
>>>>>>> edda4442
  Outdoors,                               !- Outside Boundary Condition
  ,                                       !- Outside Boundary Condition Object
  SunExposed,                             !- Sun Exposure
  WindExposed,                            !- Wind Exposure
  ,                                       !- View Factor to Ground
  ,                                       !- Number of Vertices
  11.129722368505, 0, 2.4384,             !- X,Y,Z Vertex 1 {m}
  11.129722368505, 0, 0,                  !- X,Y,Z Vertex 2 {m}
  11.129722368505, 5.56486118425249, 0,   !- X,Y,Z Vertex 3 {m}
  11.129722368505, 5.56486118425249, 2.4384; !- X,Y,Z Vertex 4 {m}

OS:Surface,
<<<<<<< HEAD
  {9c8ef794-2206-4017-8e9e-d00e1b6640ef}, !- Handle
  Surface 11,                             !- Name
  Wall,                                   !- Surface Type
  ,                                       !- Construction Name
  {2d23071e-1aa5-4316-ac84-6a63901ac25b}, !- Space Name
=======
  {6100963b-1199-486b-bcb0-ddc22d34a68b}, !- Handle
  Surface 11,                             !- Name
  Wall,                                   !- Surface Type
  ,                                       !- Construction Name
  {04afb77d-bd8e-4330-8706-8918622ba1c4}, !- Space Name
>>>>>>> edda4442
  Outdoors,                               !- Outside Boundary Condition
  ,                                       !- Outside Boundary Condition Object
  SunExposed,                             !- Sun Exposure
  WindExposed,                            !- Wind Exposure
  ,                                       !- View Factor to Ground
  ,                                       !- Number of Vertices
  0, 0, 2.4384,                           !- X,Y,Z Vertex 1 {m}
  0, 0, 0,                                !- X,Y,Z Vertex 2 {m}
  11.129722368505, 0, 0,                  !- X,Y,Z Vertex 3 {m}
  11.129722368505, 0, 2.4384;             !- X,Y,Z Vertex 4 {m}

OS:Surface,
<<<<<<< HEAD
  {33d79236-6a3d-4216-b62e-230d8bcdcb0c}, !- Handle
  Surface 12,                             !- Name
  RoofCeiling,                            !- Surface Type
  ,                                       !- Construction Name
  {2d23071e-1aa5-4316-ac84-6a63901ac25b}, !- Space Name
  Surface,                                !- Outside Boundary Condition
  {6fab50de-7b5c-463c-a1f1-bb7d6df87548}, !- Outside Boundary Condition Object
=======
  {0d9d223d-03ad-4464-9194-b9807b4b0ff6}, !- Handle
  Surface 12,                             !- Name
  RoofCeiling,                            !- Surface Type
  ,                                       !- Construction Name
  {04afb77d-bd8e-4330-8706-8918622ba1c4}, !- Space Name
  Surface,                                !- Outside Boundary Condition
  {ee51f799-b9e6-4972-a172-629fa1bfb5ee}, !- Outside Boundary Condition Object
>>>>>>> edda4442
  NoSun,                                  !- Sun Exposure
  NoWind,                                 !- Wind Exposure
  ,                                       !- View Factor to Ground
  ,                                       !- Number of Vertices
  11.129722368505, 0, 2.4384,             !- X,Y,Z Vertex 1 {m}
  11.129722368505, 5.56486118425249, 2.4384, !- X,Y,Z Vertex 2 {m}
  0, 5.56486118425249, 2.4384,            !- X,Y,Z Vertex 3 {m}
  0, 0, 2.4384;                           !- X,Y,Z Vertex 4 {m}

OS:Surface,
<<<<<<< HEAD
  {6fab50de-7b5c-463c-a1f1-bb7d6df87548}, !- Handle
  Surface 13,                             !- Name
  Floor,                                  !- Surface Type
  ,                                       !- Construction Name
  {e34b5c8b-56ed-4859-874c-9512710a4be2}, !- Space Name
  Surface,                                !- Outside Boundary Condition
  {33d79236-6a3d-4216-b62e-230d8bcdcb0c}, !- Outside Boundary Condition Object
=======
  {ee51f799-b9e6-4972-a172-629fa1bfb5ee}, !- Handle
  Surface 13,                             !- Name
  Floor,                                  !- Surface Type
  ,                                       !- Construction Name
  {11ba8e43-80ef-49cc-83a2-4790668dccf5}, !- Space Name
  Surface,                                !- Outside Boundary Condition
  {0d9d223d-03ad-4464-9194-b9807b4b0ff6}, !- Outside Boundary Condition Object
>>>>>>> edda4442
  NoSun,                                  !- Sun Exposure
  NoWind,                                 !- Wind Exposure
  ,                                       !- View Factor to Ground
  ,                                       !- Number of Vertices
  0, 5.56486118425249, 0,                 !- X,Y,Z Vertex 1 {m}
  11.129722368505, 5.56486118425249, 0,   !- X,Y,Z Vertex 2 {m}
  11.129722368505, 0, 0,                  !- X,Y,Z Vertex 3 {m}
  0, 0, 0;                                !- X,Y,Z Vertex 4 {m}

OS:Surface,
<<<<<<< HEAD
  {2805dc49-723d-42bd-a3fb-c12ec7e6d6a6}, !- Handle
  Surface 14,                             !- Name
  RoofCeiling,                            !- Surface Type
  ,                                       !- Construction Name
  {e34b5c8b-56ed-4859-874c-9512710a4be2}, !- Space Name
=======
  {129c602c-09ef-4349-8343-5a66e9280e3a}, !- Handle
  Surface 14,                             !- Name
  RoofCeiling,                            !- Surface Type
  ,                                       !- Construction Name
  {11ba8e43-80ef-49cc-83a2-4790668dccf5}, !- Space Name
>>>>>>> edda4442
  Outdoors,                               !- Outside Boundary Condition
  ,                                       !- Outside Boundary Condition Object
  SunExposed,                             !- Sun Exposure
  WindExposed,                            !- Wind Exposure
  ,                                       !- View Factor to Ground
  ,                                       !- Number of Vertices
  11.129722368505, 2.78243059212624, 1.69601529606312, !- X,Y,Z Vertex 1 {m}
  0, 2.78243059212624, 1.69601529606312,  !- X,Y,Z Vertex 2 {m}
  0, 0, 0.3048,                           !- X,Y,Z Vertex 3 {m}
  11.129722368505, 0, 0.3048;             !- X,Y,Z Vertex 4 {m}

OS:Surface,
<<<<<<< HEAD
  {43da5d94-51a1-4de9-841a-c14dbd044d18}, !- Handle
  Surface 15,                             !- Name
  RoofCeiling,                            !- Surface Type
  ,                                       !- Construction Name
  {e34b5c8b-56ed-4859-874c-9512710a4be2}, !- Space Name
=======
  {2aa61924-8607-48dc-a1f8-6dbcdc024745}, !- Handle
  Surface 15,                             !- Name
  RoofCeiling,                            !- Surface Type
  ,                                       !- Construction Name
  {11ba8e43-80ef-49cc-83a2-4790668dccf5}, !- Space Name
>>>>>>> edda4442
  Outdoors,                               !- Outside Boundary Condition
  ,                                       !- Outside Boundary Condition Object
  SunExposed,                             !- Sun Exposure
  WindExposed,                            !- Wind Exposure
  ,                                       !- View Factor to Ground
  ,                                       !- Number of Vertices
  0, 2.78243059212624, 1.69601529606312,  !- X,Y,Z Vertex 1 {m}
  11.129722368505, 2.78243059212624, 1.69601529606312, !- X,Y,Z Vertex 2 {m}
  11.129722368505, 5.56486118425249, 0.304799999999999, !- X,Y,Z Vertex 3 {m}
  0, 5.56486118425249, 0.304799999999999; !- X,Y,Z Vertex 4 {m}

OS:Surface,
<<<<<<< HEAD
  {bbe549fb-f0e6-4225-9d63-15f2fe26e5f9}, !- Handle
  Surface 16,                             !- Name
  Wall,                                   !- Surface Type
  ,                                       !- Construction Name
  {e34b5c8b-56ed-4859-874c-9512710a4be2}, !- Space Name
=======
  {33048884-23e6-40f7-97e7-b7d68a78bfe2}, !- Handle
  Surface 16,                             !- Name
  Wall,                                   !- Surface Type
  ,                                       !- Construction Name
  {11ba8e43-80ef-49cc-83a2-4790668dccf5}, !- Space Name
>>>>>>> edda4442
  Outdoors,                               !- Outside Boundary Condition
  ,                                       !- Outside Boundary Condition Object
  SunExposed,                             !- Sun Exposure
  WindExposed,                            !- Wind Exposure
  ,                                       !- View Factor to Ground
  ,                                       !- Number of Vertices
  0, 2.78243059212624, 1.39121529606312,  !- X,Y,Z Vertex 1 {m}
  0, 5.56486118425249, 0,                 !- X,Y,Z Vertex 2 {m}
  0, 0, 0;                                !- X,Y,Z Vertex 3 {m}

OS:Surface,
<<<<<<< HEAD
  {857ecc2e-aa58-4b7f-ae70-1acf65d986bc}, !- Handle
  Surface 17,                             !- Name
  Wall,                                   !- Surface Type
  ,                                       !- Construction Name
  {e34b5c8b-56ed-4859-874c-9512710a4be2}, !- Space Name
=======
  {300be0d6-81ca-46be-b3b0-8128d2297654}, !- Handle
  Surface 17,                             !- Name
  Wall,                                   !- Surface Type
  ,                                       !- Construction Name
  {11ba8e43-80ef-49cc-83a2-4790668dccf5}, !- Space Name
>>>>>>> edda4442
  Outdoors,                               !- Outside Boundary Condition
  ,                                       !- Outside Boundary Condition Object
  SunExposed,                             !- Sun Exposure
  WindExposed,                            !- Wind Exposure
  ,                                       !- View Factor to Ground
  ,                                       !- Number of Vertices
  11.129722368505, 2.78243059212624, 1.39121529606312, !- X,Y,Z Vertex 1 {m}
  11.129722368505, 0, 0,                  !- X,Y,Z Vertex 2 {m}
  11.129722368505, 5.56486118425249, 0;   !- X,Y,Z Vertex 3 {m}

OS:Space,
<<<<<<< HEAD
  {e34b5c8b-56ed-4859-874c-9512710a4be2}, !- Handle
  finished attic space,                   !- Name
  {b3416bb6-c0dd-4208-b66b-179bd03ab7e9}, !- Space Type Name
=======
  {11ba8e43-80ef-49cc-83a2-4790668dccf5}, !- Handle
  finished attic space,                   !- Name
  {abf3076d-7450-42f0-a83d-cfae4975af37}, !- Space Type Name
>>>>>>> edda4442
  ,                                       !- Default Construction Set Name
  ,                                       !- Default Schedule Set Name
  -0,                                     !- Direction of Relative North {deg}
  0,                                      !- X Origin {m}
  0,                                      !- Y Origin {m}
  4.8768,                                 !- Z Origin {m}
  ,                                       !- Building Story Name
<<<<<<< HEAD
  {9ef5c077-3116-4198-9899-d66ffac29803}, !- Thermal Zone Name
  ,                                       !- Part of Total Floor Area
  ,                                       !- Design Specification Outdoor Air Object Name
  {5ac6e264-5bb5-4f8b-bd5d-bf741dda7d21}; !- Building Unit Name

OS:BuildingUnit,
  {5ac6e264-5bb5-4f8b-bd5d-bf741dda7d21}, !- Handle
=======
  {34ab0606-aa5c-42da-90b9-225a82ed2bec}, !- Thermal Zone Name
  ,                                       !- Part of Total Floor Area
  ,                                       !- Design Specification Outdoor Air Object Name
  {8c12bac8-7e45-41ba-87ff-af3e49d5f0df}; !- Building Unit Name

OS:BuildingUnit,
  {8c12bac8-7e45-41ba-87ff-af3e49d5f0df}, !- Handle
>>>>>>> edda4442
  unit 1,                                 !- Name
  ,                                       !- Rendering Color
  Residential;                            !- Building Unit Type

OS:AdditionalProperties,
<<<<<<< HEAD
  {be931d50-00f8-4138-a37d-0430a14fc9fa}, !- Handle
  {5ac6e264-5bb5-4f8b-bd5d-bf741dda7d21}, !- Object Name
=======
  {6518e657-195a-4e38-aa66-5ccca1922cfe}, !- Handle
  {8c12bac8-7e45-41ba-87ff-af3e49d5f0df}, !- Object Name
>>>>>>> edda4442
  NumberOfBedrooms,                       !- Feature Name 1
  Integer,                                !- Feature Data Type 1
  3,                                      !- Feature Value 1
  NumberOfBathrooms,                      !- Feature Name 2
  Double,                                 !- Feature Data Type 2
  2,                                      !- Feature Value 2
  NumberOfOccupants,                      !- Feature Name 3
  Double,                                 !- Feature Data Type 3
  2.6400000000000001;                     !- Feature Value 3

OS:External:File,
<<<<<<< HEAD
  {47014f2a-dbd0-4e21-90c3-d90abc967d31}, !- Handle
=======
  {556af839-3968-4c1b-bb87-97b81ed53b15}, !- Handle
>>>>>>> edda4442
  8760.csv,                               !- Name
  8760.csv;                               !- File Name

OS:Schedule:Day,
<<<<<<< HEAD
  {3416b10b-e1c4-405e-a542-9b682f3bac40}, !- Handle
=======
  {40956272-7f0f-41aa-a6f3-893efd5a7557}, !- Handle
>>>>>>> edda4442
  Schedule Day 1,                         !- Name
  ,                                       !- Schedule Type Limits Name
  ,                                       !- Interpolate to Timestep
  24,                                     !- Hour 1
  0,                                      !- Minute 1
  0;                                      !- Value Until Time 1

OS:Schedule:Day,
<<<<<<< HEAD
  {005971ce-15c3-4b9b-a7ea-48a5fa1663c9}, !- Handle
=======
  {9d429ba2-f3c2-4fa4-8540-a390c655901a}, !- Handle
>>>>>>> edda4442
  Schedule Day 2,                         !- Name
  ,                                       !- Schedule Type Limits Name
  ,                                       !- Interpolate to Timestep
  24,                                     !- Hour 1
  0,                                      !- Minute 1
  1;                                      !- Value Until Time 1

OS:Schedule:File,
<<<<<<< HEAD
  {3afe7dec-5fc0-4f59-886a-fcf1f23474cb}, !- Handle
  occupants,                              !- Name
  {622e649f-65c0-4692-8c25-e3743f76b9e0}, !- Schedule Type Limits Name
  {47014f2a-dbd0-4e21-90c3-d90abc967d31}, !- External File Name
=======
  {79ca9c2d-977b-42f5-9340-bd7abf1620f0}, !- Handle
  occupants,                              !- Name
  {1025aaeb-3787-4330-822e-6e10b06d7a4f}, !- Schedule Type Limits Name
  {556af839-3968-4c1b-bb87-97b81ed53b15}, !- External File Name
>>>>>>> edda4442
  1,                                      !- Column Number
  1,                                      !- Rows to Skip at Top
  8760,                                   !- Number of Hours of Data
  ,                                       !- Column Separator
  ,                                       !- Interpolate to Timestep
  60;                                     !- Minutes per Item

OS:Schedule:Ruleset,
<<<<<<< HEAD
  {5f137235-e17e-4df9-b402-5e7578e112a4}, !- Handle
  Schedule Ruleset 1,                     !- Name
  {606d6325-1065-4ff0-ac54-dacdd337db0c}, !- Schedule Type Limits Name
  {7230da4d-8b82-4475-8322-9ab8c89996aa}; !- Default Day Schedule Name

OS:Schedule:Day,
  {7230da4d-8b82-4475-8322-9ab8c89996aa}, !- Handle
  Schedule Day 3,                         !- Name
  {606d6325-1065-4ff0-ac54-dacdd337db0c}, !- Schedule Type Limits Name
=======
  {2194b8e1-83e4-425d-8b1d-857d1e85ef0d}, !- Handle
  Schedule Ruleset 1,                     !- Name
  {aed14f47-0eac-4fb5-93f9-855ce749dafb}, !- Schedule Type Limits Name
  {c9d8d4b2-52ad-41de-855d-bd1b81570056}; !- Default Day Schedule Name

OS:Schedule:Day,
  {c9d8d4b2-52ad-41de-855d-bd1b81570056}, !- Handle
  Schedule Day 3,                         !- Name
  {aed14f47-0eac-4fb5-93f9-855ce749dafb}, !- Schedule Type Limits Name
>>>>>>> edda4442
  ,                                       !- Interpolate to Timestep
  24,                                     !- Hour 1
  0,                                      !- Minute 1
  112.539290946133;                       !- Value Until Time 1

OS:People:Definition,
<<<<<<< HEAD
  {c88f87b4-e0fa-4fd1-ac5f-5c3761078812}, !- Handle
=======
  {5dc286af-f2b2-41de-9222-cebf8e3e2fae}, !- Handle
>>>>>>> edda4442
  res occupants|living space|story 2,     !- Name
  People,                                 !- Number of People Calculation Method
  0.88,                                   !- Number of People {people}
  ,                                       !- People per Space Floor Area {person/m2}
  ,                                       !- Space Floor Area per Person {m2/person}
  0.319734,                               !- Fraction Radiant
  0.573,                                  !- Sensible Heat Fraction
  0,                                      !- Carbon Dioxide Generation Rate {m3/s-W}
  No,                                     !- Enable ASHRAE 55 Comfort Warnings
  ZoneAveraged;                           !- Mean Radiant Temperature Calculation Type

OS:People,
<<<<<<< HEAD
  {ba2a15e3-b45a-4378-906d-c73f1b1bfb2e}, !- Handle
  res occupants|living space|story 2,     !- Name
  {c88f87b4-e0fa-4fd1-ac5f-5c3761078812}, !- People Definition Name
  {2d23071e-1aa5-4316-ac84-6a63901ac25b}, !- Space or SpaceType Name
  {3afe7dec-5fc0-4f59-886a-fcf1f23474cb}, !- Number of People Schedule Name
  {5f137235-e17e-4df9-b402-5e7578e112a4}, !- Activity Level Schedule Name
=======
  {90e5162b-771c-48e0-be2a-50a7e519f527}, !- Handle
  res occupants|living space|story 2,     !- Name
  {5dc286af-f2b2-41de-9222-cebf8e3e2fae}, !- People Definition Name
  {04afb77d-bd8e-4330-8706-8918622ba1c4}, !- Space or SpaceType Name
  {79ca9c2d-977b-42f5-9340-bd7abf1620f0}, !- Number of People Schedule Name
  {2194b8e1-83e4-425d-8b1d-857d1e85ef0d}, !- Activity Level Schedule Name
>>>>>>> edda4442
  ,                                       !- Surface Name/Angle Factor List Name
  ,                                       !- Work Efficiency Schedule Name
  ,                                       !- Clothing Insulation Schedule Name
  ,                                       !- Air Velocity Schedule Name
  1;                                      !- Multiplier

OS:ScheduleTypeLimits,
<<<<<<< HEAD
  {606d6325-1065-4ff0-ac54-dacdd337db0c}, !- Handle
=======
  {aed14f47-0eac-4fb5-93f9-855ce749dafb}, !- Handle
>>>>>>> edda4442
  ActivityLevel,                          !- Name
  0,                                      !- Lower Limit Value
  ,                                       !- Upper Limit Value
  Continuous,                             !- Numeric Type
  ActivityLevel;                          !- Unit Type

OS:ScheduleTypeLimits,
<<<<<<< HEAD
  {622e649f-65c0-4692-8c25-e3743f76b9e0}, !- Handle
=======
  {1025aaeb-3787-4330-822e-6e10b06d7a4f}, !- Handle
>>>>>>> edda4442
  Fractional,                             !- Name
  0,                                      !- Lower Limit Value
  1,                                      !- Upper Limit Value
  Continuous;                             !- Numeric Type

OS:People:Definition,
<<<<<<< HEAD
  {51f835b2-a790-4331-a3cc-291011e8669d}, !- Handle
=======
  {c8b18bac-b06a-43b1-a131-b06245e903d1}, !- Handle
>>>>>>> edda4442
  res occupants|finished attic space,     !- Name
  People,                                 !- Number of People Calculation Method
  0.88,                                   !- Number of People {people}
  ,                                       !- People per Space Floor Area {person/m2}
  ,                                       !- Space Floor Area per Person {m2/person}
  0.319734,                               !- Fraction Radiant
  0.573,                                  !- Sensible Heat Fraction
  0,                                      !- Carbon Dioxide Generation Rate {m3/s-W}
  No,                                     !- Enable ASHRAE 55 Comfort Warnings
  ZoneAveraged;                           !- Mean Radiant Temperature Calculation Type

OS:People,
<<<<<<< HEAD
  {81686b78-73f0-46c7-a412-4687ceca0f8a}, !- Handle
  res occupants|finished attic space,     !- Name
  {51f835b2-a790-4331-a3cc-291011e8669d}, !- People Definition Name
  {e34b5c8b-56ed-4859-874c-9512710a4be2}, !- Space or SpaceType Name
  {3afe7dec-5fc0-4f59-886a-fcf1f23474cb}, !- Number of People Schedule Name
  {5f137235-e17e-4df9-b402-5e7578e112a4}, !- Activity Level Schedule Name
=======
  {7fa9b594-dc1b-4201-a677-8838f96f9d55}, !- Handle
  res occupants|finished attic space,     !- Name
  {c8b18bac-b06a-43b1-a131-b06245e903d1}, !- People Definition Name
  {11ba8e43-80ef-49cc-83a2-4790668dccf5}, !- Space or SpaceType Name
  {79ca9c2d-977b-42f5-9340-bd7abf1620f0}, !- Number of People Schedule Name
  {2194b8e1-83e4-425d-8b1d-857d1e85ef0d}, !- Activity Level Schedule Name
>>>>>>> edda4442
  ,                                       !- Surface Name/Angle Factor List Name
  ,                                       !- Work Efficiency Schedule Name
  ,                                       !- Clothing Insulation Schedule Name
  ,                                       !- Air Velocity Schedule Name
  1;                                      !- Multiplier

OS:People:Definition,
<<<<<<< HEAD
  {4583a9e2-7c86-4c08-84f6-12f48ef9309b}, !- Handle
=======
  {0b8f09e0-f2cc-4bbb-8208-25cde5d37e6f}, !- Handle
>>>>>>> edda4442
  res occupants|living space,             !- Name
  People,                                 !- Number of People Calculation Method
  0.88,                                   !- Number of People {people}
  ,                                       !- People per Space Floor Area {person/m2}
  ,                                       !- Space Floor Area per Person {m2/person}
  0.319734,                               !- Fraction Radiant
  0.573,                                  !- Sensible Heat Fraction
  0,                                      !- Carbon Dioxide Generation Rate {m3/s-W}
  No,                                     !- Enable ASHRAE 55 Comfort Warnings
  ZoneAveraged;                           !- Mean Radiant Temperature Calculation Type

OS:People,
<<<<<<< HEAD
  {1442c4a1-b962-408c-8f25-5a3ca799f0bb}, !- Handle
  res occupants|living space,             !- Name
  {4583a9e2-7c86-4c08-84f6-12f48ef9309b}, !- People Definition Name
  {4ba7221c-9590-4b44-b7d6-0dff1383899e}, !- Space or SpaceType Name
  {3afe7dec-5fc0-4f59-886a-fcf1f23474cb}, !- Number of People Schedule Name
  {5f137235-e17e-4df9-b402-5e7578e112a4}, !- Activity Level Schedule Name
=======
  {1f459098-2726-457e-8c9f-eac43a86a302}, !- Handle
  res occupants|living space,             !- Name
  {0b8f09e0-f2cc-4bbb-8208-25cde5d37e6f}, !- People Definition Name
  {db459e48-6079-4bb4-8c95-102a502dd075}, !- Space or SpaceType Name
  {79ca9c2d-977b-42f5-9340-bd7abf1620f0}, !- Number of People Schedule Name
  {2194b8e1-83e4-425d-8b1d-857d1e85ef0d}, !- Activity Level Schedule Name
>>>>>>> edda4442
  ,                                       !- Surface Name/Angle Factor List Name
  ,                                       !- Work Efficiency Schedule Name
  ,                                       !- Clothing Insulation Schedule Name
  ,                                       !- Air Velocity Schedule Name
  1;                                      !- Multiplier

OS:ShadingSurfaceGroup,
<<<<<<< HEAD
  {16a560c5-14d3-470e-8923-333e7e0f6b7e}, !- Handle
=======
  {99dc94ae-b5c9-479b-bbd4-5143f607201a}, !- Handle
>>>>>>> edda4442
  res eaves,                              !- Name
  Building;                               !- Shading Surface Type

OS:ShadingSurface,
<<<<<<< HEAD
  {664436ad-4f5f-4bfc-b857-3a243f7e0453}, !- Handle
  Surface 14 - res eaves,                 !- Name
  ,                                       !- Construction Name
  {16a560c5-14d3-470e-8923-333e7e0f6b7e}, !- Shading Surface Group Name
=======
  {a36dd365-45e5-4a2c-b23c-646204d9b957}, !- Handle
  Surface 14 - res eaves,                 !- Name
  ,                                       !- Construction Name
  {99dc94ae-b5c9-479b-bbd4-5143f607201a}, !- Shading Surface Group Name
>>>>>>> edda4442
  ,                                       !- Transmittance Schedule Name
  ,                                       !- Number of Vertices
  11.739322368505, 0, 5.1816,             !- X,Y,Z Vertex 1 {m}
  11.739322368505, 2.78243059212624, 6.57281529606312, !- X,Y,Z Vertex 2 {m}
  11.129722368505, 2.78243059212624, 6.57281529606312, !- X,Y,Z Vertex 3 {m}
  11.129722368505, 0, 5.1816;             !- X,Y,Z Vertex 4 {m}

OS:ShadingSurface,
<<<<<<< HEAD
  {703857ac-7641-46d1-bb9a-4685259c5d5a}, !- Handle
  Surface 14 - res eaves 1,               !- Name
  ,                                       !- Construction Name
  {16a560c5-14d3-470e-8923-333e7e0f6b7e}, !- Shading Surface Group Name
=======
  {65417ef8-521f-4848-9129-eac77599a8c7}, !- Handle
  Surface 14 - res eaves 1,               !- Name
  ,                                       !- Construction Name
  {99dc94ae-b5c9-479b-bbd4-5143f607201a}, !- Shading Surface Group Name
>>>>>>> edda4442
  ,                                       !- Transmittance Schedule Name
  ,                                       !- Number of Vertices
  -0.6096, 2.78243059212624, 6.57281529606312, !- X,Y,Z Vertex 1 {m}
  -0.6096, 0, 5.1816,                     !- X,Y,Z Vertex 2 {m}
  0, 0, 5.1816,                           !- X,Y,Z Vertex 3 {m}
  0, 2.78243059212624, 6.57281529606312;  !- X,Y,Z Vertex 4 {m}

OS:ShadingSurface,
<<<<<<< HEAD
  {6a3d4934-7f4e-4788-acff-9da989c0c2a3}, !- Handle
  Surface 14 - res eaves 2,               !- Name
  ,                                       !- Construction Name
  {16a560c5-14d3-470e-8923-333e7e0f6b7e}, !- Shading Surface Group Name
=======
  {d8935e70-1c2f-4de6-baf8-17f3b7b0c1b3}, !- Handle
  Surface 14 - res eaves 2,               !- Name
  ,                                       !- Construction Name
  {99dc94ae-b5c9-479b-bbd4-5143f607201a}, !- Shading Surface Group Name
>>>>>>> edda4442
  ,                                       !- Transmittance Schedule Name
  ,                                       !- Number of Vertices
  0, -0.6096, 4.8768,                     !- X,Y,Z Vertex 1 {m}
  11.129722368505, -0.6096, 4.8768,       !- X,Y,Z Vertex 2 {m}
  11.129722368505, 0, 5.1816,             !- X,Y,Z Vertex 3 {m}
  0, 0, 5.1816;                           !- X,Y,Z Vertex 4 {m}

OS:ShadingSurface,
<<<<<<< HEAD
  {ce668e45-dfa9-4f15-bb8c-dd3fb76f700f}, !- Handle
  Surface 15 - res eaves,                 !- Name
  ,                                       !- Construction Name
  {16a560c5-14d3-470e-8923-333e7e0f6b7e}, !- Shading Surface Group Name
=======
  {d82b573b-09e4-4bf3-854c-26c2601f34c0}, !- Handle
  Surface 15 - res eaves,                 !- Name
  ,                                       !- Construction Name
  {99dc94ae-b5c9-479b-bbd4-5143f607201a}, !- Shading Surface Group Name
>>>>>>> edda4442
  ,                                       !- Transmittance Schedule Name
  ,                                       !- Number of Vertices
  -0.6096, 5.56486118425249, 5.1816,      !- X,Y,Z Vertex 1 {m}
  -0.6096, 2.78243059212624, 6.57281529606312, !- X,Y,Z Vertex 2 {m}
  0, 2.78243059212624, 6.57281529606312,  !- X,Y,Z Vertex 3 {m}
  0, 5.56486118425249, 5.1816;            !- X,Y,Z Vertex 4 {m}

OS:ShadingSurface,
<<<<<<< HEAD
  {835d9fbe-e55b-415e-a415-c1818c444cb8}, !- Handle
  Surface 15 - res eaves 1,               !- Name
  ,                                       !- Construction Name
  {16a560c5-14d3-470e-8923-333e7e0f6b7e}, !- Shading Surface Group Name
=======
  {a019a3e3-4220-4d4c-a81e-00d8970c4b54}, !- Handle
  Surface 15 - res eaves 1,               !- Name
  ,                                       !- Construction Name
  {99dc94ae-b5c9-479b-bbd4-5143f607201a}, !- Shading Surface Group Name
>>>>>>> edda4442
  ,                                       !- Transmittance Schedule Name
  ,                                       !- Number of Vertices
  11.739322368505, 2.78243059212624, 6.57281529606312, !- X,Y,Z Vertex 1 {m}
  11.739322368505, 5.56486118425249, 5.1816, !- X,Y,Z Vertex 2 {m}
  11.129722368505, 5.56486118425249, 5.1816, !- X,Y,Z Vertex 3 {m}
  11.129722368505, 2.78243059212624, 6.57281529606312; !- X,Y,Z Vertex 4 {m}

OS:ShadingSurface,
<<<<<<< HEAD
  {e8cf9363-3d9c-4878-8cf3-f96994597310}, !- Handle
  Surface 15 - res eaves 2,               !- Name
  ,                                       !- Construction Name
  {16a560c5-14d3-470e-8923-333e7e0f6b7e}, !- Shading Surface Group Name
=======
  {a7b11bd6-e839-44c3-9e84-b7b43889bbcd}, !- Handle
  Surface 15 - res eaves 2,               !- Name
  ,                                       !- Construction Name
  {99dc94ae-b5c9-479b-bbd4-5143f607201a}, !- Shading Surface Group Name
>>>>>>> edda4442
  ,                                       !- Transmittance Schedule Name
  ,                                       !- Number of Vertices
  11.129722368505, 6.17446118425249, 4.8768, !- X,Y,Z Vertex 1 {m}
  0, 6.17446118425249, 4.8768,            !- X,Y,Z Vertex 2 {m}
  0, 5.56486118425249, 5.1816,            !- X,Y,Z Vertex 3 {m}
  11.129722368505, 5.56486118425249, 5.1816; !- X,Y,Z Vertex 4 {m}
<|MERGE_RESOLUTION|>--- conflicted
+++ resolved
@@ -1,73 +1,41 @@
 !- NOTE: Auto-generated from /test/osw_files/SFD_2000sqft_2story_SL_FA.osw
 
 OS:Version,
-<<<<<<< HEAD
-  {3e7dbfc2-e4a8-43ed-8bee-c4fa8275a830}, !- Handle
-  2.9.0;                                  !- Version Identifier
+  {be630828-c3e9-4d4c-af10-c57247349ea4}, !- Handle
+  2.9.1;                                  !- Version Identifier
 
 OS:SimulationControl,
-  {7cfc523a-e9f6-49a8-9bc8-ac86ffb4e478}, !- Handle
-=======
-  {d3b1fa9d-9e91-4431-a871-3a256dd7c4c7}, !- Handle
-  2.9.0;                                  !- Version Identifier
-
-OS:SimulationControl,
-  {dc771c2d-d1a3-4bbf-980a-d4f5224ddc33}, !- Handle
->>>>>>> edda4442
+  {676a440e-9823-4270-9f2d-3f5a88d82e10}, !- Handle
   ,                                       !- Do Zone Sizing Calculation
   ,                                       !- Do System Sizing Calculation
   ,                                       !- Do Plant Sizing Calculation
   No;                                     !- Run Simulation for Sizing Periods
 
 OS:Timestep,
-<<<<<<< HEAD
-  {ed1ba68d-fb8f-407f-93bb-6825792b76eb}, !- Handle
+  {38b28c34-fac4-4c97-9178-692046f20c13}, !- Handle
   6;                                      !- Number of Timesteps per Hour
 
 OS:ShadowCalculation,
-  {405b5843-5ddf-4f78-8570-084d149fe058}, !- Handle
-=======
-  {de669637-bea8-44a5-bfde-8e4d6fc2c6fb}, !- Handle
-  6;                                      !- Number of Timesteps per Hour
-
-OS:ShadowCalculation,
-  {c95542cf-c9c9-431f-a31a-690a7aca4568}, !- Handle
->>>>>>> edda4442
+  {0e990942-4f91-40f4-97e8-476bd5364c83}, !- Handle
   20,                                     !- Calculation Frequency
   200;                                    !- Maximum Figures in Shadow Overlap Calculations
 
 OS:SurfaceConvectionAlgorithm:Outside,
-<<<<<<< HEAD
-  {82845a71-5c4f-4001-a697-0c783946981f}, !- Handle
+  {3c0daed2-d9de-4a4d-829c-64de532dcf34}, !- Handle
   DOE-2;                                  !- Algorithm
 
 OS:SurfaceConvectionAlgorithm:Inside,
-  {715bc1a8-0edd-4345-9b66-32147e0e5b57}, !- Handle
+  {f94ed361-c7c7-46f5-a92a-8e9d3c73392b}, !- Handle
   TARP;                                   !- Algorithm
 
 OS:ZoneCapacitanceMultiplier:ResearchSpecial,
-  {845d59f2-d0d5-423b-88f8-bbb7326a7b24}, !- Handle
-=======
-  {a4d2ce4c-c064-4886-8a29-29fbf32a1e0e}, !- Handle
-  DOE-2;                                  !- Algorithm
-
-OS:SurfaceConvectionAlgorithm:Inside,
-  {f2aa2a89-bfc1-4868-b151-55b3b9f3ce89}, !- Handle
-  TARP;                                   !- Algorithm
-
-OS:ZoneCapacitanceMultiplier:ResearchSpecial,
-  {8b1e2fee-ea58-4aea-b4ad-fddbaecd02a6}, !- Handle
->>>>>>> edda4442
+  {68d4ddd6-011f-4796-a24b-ffd7606cd34f}, !- Handle
   ,                                       !- Temperature Capacity Multiplier
   15,                                     !- Humidity Capacity Multiplier
   ;                                       !- Carbon Dioxide Capacity Multiplier
 
 OS:RunPeriod,
-<<<<<<< HEAD
-  {2b66a63d-0f2d-4261-8746-7bdfbc1f06f4}, !- Handle
-=======
-  {446b2639-9fa8-4672-be58-662f93993d85}, !- Handle
->>>>>>> edda4442
+  {5b96aedd-235c-4512-821e-6e1e3b2bf3b4}, !- Handle
   Run Period 1,                           !- Name
   1,                                      !- Begin Month
   1,                                      !- Begin Day of Month
@@ -81,21 +49,13 @@
   ;                                       !- Number of Times Runperiod to be Repeated
 
 OS:YearDescription,
-<<<<<<< HEAD
-  {d2133908-2964-4a7f-b1f2-f78c7d8081bd}, !- Handle
-=======
-  {bd657cd1-d3f9-4727-963d-f3909ad1462e}, !- Handle
->>>>>>> edda4442
+  {85b5735e-f95a-4365-b97b-a99d4b90bbc5}, !- Handle
   2007,                                   !- Calendar Year
   ,                                       !- Day of Week for Start Day
   ;                                       !- Is Leap Year
 
 OS:Building,
-<<<<<<< HEAD
-  {c9b47eb4-bf28-4da9-afb6-3af0274d1888}, !- Handle
-=======
-  {57fe52e2-db13-44fe-81a4-6131c9c4288b}, !- Handle
->>>>>>> edda4442
+  {a4775bad-b235-4ba2-9461-cb42750f5727}, !- Handle
   Building 1,                             !- Name
   ,                                       !- Building Sector Type
   0,                                      !- North Axis {deg}
@@ -110,23 +70,14 @@
   1;                                      !- Standards Number of Living Units
 
 OS:AdditionalProperties,
-<<<<<<< HEAD
-  {2e704172-0ccb-4377-9f17-6091cd134677}, !- Handle
-  {c9b47eb4-bf28-4da9-afb6-3af0274d1888}, !- Object Name
-=======
-  {22d0dc51-1d38-47bd-9393-8cf4a29988a2}, !- Handle
-  {57fe52e2-db13-44fe-81a4-6131c9c4288b}, !- Object Name
->>>>>>> edda4442
+  {65600c92-5df2-4dde-943c-447b17de3b51}, !- Handle
+  {a4775bad-b235-4ba2-9461-cb42750f5727}, !- Object Name
   Total Units Modeled,                    !- Feature Name 1
   Integer,                                !- Feature Data Type 1
   1;                                      !- Feature Value 1
 
 OS:ThermalZone,
-<<<<<<< HEAD
-  {9ef5c077-3116-4198-9899-d66ffac29803}, !- Handle
-=======
-  {34ab0606-aa5c-42da-90b9-225a82ed2bec}, !- Handle
->>>>>>> edda4442
+  {664080c9-6c28-4ffb-9e61-d0a015a91a47}, !- Handle
   living zone,                            !- Name
   ,                                       !- Multiplier
   ,                                       !- Ceiling Height {m}
@@ -135,17 +86,10 @@
   ,                                       !- Zone Inside Convection Algorithm
   ,                                       !- Zone Outside Convection Algorithm
   ,                                       !- Zone Conditioning Equipment List Name
-<<<<<<< HEAD
-  {0959e41d-370c-48af-97d7-e4fd5f65f687}, !- Zone Air Inlet Port List
-  {81a9a6ea-2cfe-430a-bf8c-8b8c992f6a29}, !- Zone Air Exhaust Port List
-  {3e906bfe-2949-4b3f-8eca-ace591c9db66}, !- Zone Air Node Name
-  {7307fbb6-2c95-4a26-9d9b-d9a0b2b114b7}, !- Zone Return Air Port List
-=======
-  {2f112050-daa5-4a21-8f3e-665a31b09514}, !- Zone Air Inlet Port List
-  {d9d17a3f-c9b2-40b3-ac7d-6a4b7b6b1c41}, !- Zone Air Exhaust Port List
-  {37678adc-17e5-48e0-a154-41a0d5961265}, !- Zone Air Node Name
-  {72fa0d42-d725-4b74-8449-2ef6fb8259a7}, !- Zone Return Air Port List
->>>>>>> edda4442
+  {38eba2ef-832e-4e9a-bf73-0875a2095c90}, !- Zone Air Inlet Port List
+  {5ecbfb18-b3ba-41f0-a68c-1a15e029f34f}, !- Zone Air Exhaust Port List
+  {8ddd0e24-b342-4fd6-b241-435b9a9cdad4}, !- Zone Air Node Name
+  {bd91e2d4-0226-4b05-8e06-6b81622d0d06}, !- Zone Return Air Port List
   ,                                       !- Primary Daylighting Control Name
   ,                                       !- Fraction of Zone Controlled by Primary Daylighting Control
   ,                                       !- Secondary Daylighting Control Name
@@ -156,71 +100,37 @@
   No;                                     !- Use Ideal Air Loads
 
 OS:Node,
-<<<<<<< HEAD
-  {16755b8c-6da1-4366-999b-d53d15801bf4}, !- Handle
+  {ad24001f-6490-4094-ab8e-110bd5ca1e3e}, !- Handle
   Node 1,                                 !- Name
-  {3e906bfe-2949-4b3f-8eca-ace591c9db66}, !- Inlet Port
+  {8ddd0e24-b342-4fd6-b241-435b9a9cdad4}, !- Inlet Port
   ;                                       !- Outlet Port
 
 OS:Connection,
-  {3e906bfe-2949-4b3f-8eca-ace591c9db66}, !- Handle
-  {d1523123-8cc9-496d-bf0f-0b9b45a7c556}, !- Name
-  {9ef5c077-3116-4198-9899-d66ffac29803}, !- Source Object
+  {8ddd0e24-b342-4fd6-b241-435b9a9cdad4}, !- Handle
+  {071a1cee-c5e7-46d0-abbb-b547a5812ac0}, !- Name
+  {664080c9-6c28-4ffb-9e61-d0a015a91a47}, !- Source Object
   11,                                     !- Outlet Port
-  {16755b8c-6da1-4366-999b-d53d15801bf4}, !- Target Object
+  {ad24001f-6490-4094-ab8e-110bd5ca1e3e}, !- Target Object
   2;                                      !- Inlet Port
 
 OS:PortList,
-  {0959e41d-370c-48af-97d7-e4fd5f65f687}, !- Handle
-  {1b26b5b4-6370-4715-bbfd-07074b9a355b}, !- Name
-  {9ef5c077-3116-4198-9899-d66ffac29803}; !- HVAC Component
+  {38eba2ef-832e-4e9a-bf73-0875a2095c90}, !- Handle
+  {6d7b232c-4a57-4f63-8946-cdba70864dc6}, !- Name
+  {664080c9-6c28-4ffb-9e61-d0a015a91a47}; !- HVAC Component
 
 OS:PortList,
-  {81a9a6ea-2cfe-430a-bf8c-8b8c992f6a29}, !- Handle
-  {42c85e56-b509-4c48-a943-c3f41f473f8d}, !- Name
-  {9ef5c077-3116-4198-9899-d66ffac29803}; !- HVAC Component
+  {5ecbfb18-b3ba-41f0-a68c-1a15e029f34f}, !- Handle
+  {d38127a6-8e3e-416f-8b1a-622f0e08a555}, !- Name
+  {664080c9-6c28-4ffb-9e61-d0a015a91a47}; !- HVAC Component
 
 OS:PortList,
-  {7307fbb6-2c95-4a26-9d9b-d9a0b2b114b7}, !- Handle
-  {c8dce257-1db5-4f10-8c0e-64b427152f9c}, !- Name
-  {9ef5c077-3116-4198-9899-d66ffac29803}; !- HVAC Component
+  {bd91e2d4-0226-4b05-8e06-6b81622d0d06}, !- Handle
+  {8ac2acdf-5979-4ab0-be07-a01a4ca03bc4}, !- Name
+  {664080c9-6c28-4ffb-9e61-d0a015a91a47}; !- HVAC Component
 
 OS:Sizing:Zone,
-  {da948aa2-a223-48ba-952a-629034c26159}, !- Handle
-  {9ef5c077-3116-4198-9899-d66ffac29803}, !- Zone or ZoneList Name
-=======
-  {e82abc55-03fb-4713-9c76-af46081e2aa6}, !- Handle
-  Node 1,                                 !- Name
-  {37678adc-17e5-48e0-a154-41a0d5961265}, !- Inlet Port
-  ;                                       !- Outlet Port
-
-OS:Connection,
-  {37678adc-17e5-48e0-a154-41a0d5961265}, !- Handle
-  {668719b1-561f-41d9-808b-d54e512836dc}, !- Name
-  {34ab0606-aa5c-42da-90b9-225a82ed2bec}, !- Source Object
-  11,                                     !- Outlet Port
-  {e82abc55-03fb-4713-9c76-af46081e2aa6}, !- Target Object
-  2;                                      !- Inlet Port
-
-OS:PortList,
-  {2f112050-daa5-4a21-8f3e-665a31b09514}, !- Handle
-  {59031184-1959-4f0a-8333-a1701b6fcab0}, !- Name
-  {34ab0606-aa5c-42da-90b9-225a82ed2bec}; !- HVAC Component
-
-OS:PortList,
-  {d9d17a3f-c9b2-40b3-ac7d-6a4b7b6b1c41}, !- Handle
-  {1f291e60-a895-4b09-b0cc-c73473b32d2a}, !- Name
-  {34ab0606-aa5c-42da-90b9-225a82ed2bec}; !- HVAC Component
-
-OS:PortList,
-  {72fa0d42-d725-4b74-8449-2ef6fb8259a7}, !- Handle
-  {7858f35e-5a84-437d-a8b0-9afbf2159a3d}, !- Name
-  {34ab0606-aa5c-42da-90b9-225a82ed2bec}; !- HVAC Component
-
-OS:Sizing:Zone,
-  {50b5a305-95fd-4055-ad56-54efe8d99832}, !- Handle
-  {34ab0606-aa5c-42da-90b9-225a82ed2bec}, !- Zone or ZoneList Name
->>>>>>> edda4442
+  {7978447f-27ae-452e-b9cf-6c5e46baca3a}, !- Handle
+  {664080c9-6c28-4ffb-9e61-d0a015a91a47}, !- Zone or ZoneList Name
   SupplyAirTemperature,                   !- Zone Cooling Design Supply Air Temperature Input Method
   14,                                     !- Zone Cooling Design Supply Air Temperature {C}
   11.11,                                  !- Zone Cooling Design Supply Air Temperature Difference {deltaC}
@@ -249,25 +159,14 @@
   autosize;                               !- Dedicated Outdoor Air High Setpoint Temperature for Design {C}
 
 OS:ZoneHVAC:EquipmentList,
-<<<<<<< HEAD
-  {423dac7f-0133-491c-82c5-99341bf9c473}, !- Handle
+  {470649a2-026c-4ad7-aeec-dd541b690829}, !- Handle
   Zone HVAC Equipment List 1,             !- Name
-  {9ef5c077-3116-4198-9899-d66ffac29803}; !- Thermal Zone
+  {664080c9-6c28-4ffb-9e61-d0a015a91a47}; !- Thermal Zone
 
 OS:Space,
-  {4ba7221c-9590-4b44-b7d6-0dff1383899e}, !- Handle
+  {1de9ab78-3d89-44e8-a7fd-9afeb96e089e}, !- Handle
   living space,                           !- Name
-  {b3416bb6-c0dd-4208-b66b-179bd03ab7e9}, !- Space Type Name
-=======
-  {2d86c239-4249-474f-81b3-e0149061964f}, !- Handle
-  Zone HVAC Equipment List 1,             !- Name
-  {34ab0606-aa5c-42da-90b9-225a82ed2bec}; !- Thermal Zone
-
-OS:Space,
-  {db459e48-6079-4bb4-8c95-102a502dd075}, !- Handle
-  living space,                           !- Name
-  {abf3076d-7450-42f0-a83d-cfae4975af37}, !- Space Type Name
->>>>>>> edda4442
+  {af31b633-6448-481d-a3f1-5188866799f1}, !- Space Type Name
   ,                                       !- Default Construction Set Name
   ,                                       !- Default Schedule Set Name
   -0,                                     !- Direction of Relative North {deg}
@@ -275,31 +174,17 @@
   0,                                      !- Y Origin {m}
   0,                                      !- Z Origin {m}
   ,                                       !- Building Story Name
-<<<<<<< HEAD
-  {9ef5c077-3116-4198-9899-d66ffac29803}, !- Thermal Zone Name
+  {664080c9-6c28-4ffb-9e61-d0a015a91a47}, !- Thermal Zone Name
   ,                                       !- Part of Total Floor Area
   ,                                       !- Design Specification Outdoor Air Object Name
-  {5ac6e264-5bb5-4f8b-bd5d-bf741dda7d21}; !- Building Unit Name
-
-OS:Surface,
-  {b2953fe8-2fe5-4794-acc0-58ad1e5231f9}, !- Handle
+  {f1611ca6-e3f5-4ae5-9487-d18e8489e6e6}; !- Building Unit Name
+
+OS:Surface,
+  {fc98e5a4-e92d-4ca0-bf80-6f1955418054}, !- Handle
   Surface 1,                              !- Name
   Floor,                                  !- Surface Type
   ,                                       !- Construction Name
-  {4ba7221c-9590-4b44-b7d6-0dff1383899e}, !- Space Name
-=======
-  {34ab0606-aa5c-42da-90b9-225a82ed2bec}, !- Thermal Zone Name
-  ,                                       !- Part of Total Floor Area
-  ,                                       !- Design Specification Outdoor Air Object Name
-  {8c12bac8-7e45-41ba-87ff-af3e49d5f0df}; !- Building Unit Name
-
-OS:Surface,
-  {6a755b93-5a9f-470a-9db2-282a61592d84}, !- Handle
-  Surface 1,                              !- Name
-  Floor,                                  !- Surface Type
-  ,                                       !- Construction Name
-  {db459e48-6079-4bb4-8c95-102a502dd075}, !- Space Name
->>>>>>> edda4442
+  {1de9ab78-3d89-44e8-a7fd-9afeb96e089e}, !- Space Name
   Foundation,                             !- Outside Boundary Condition
   ,                                       !- Outside Boundary Condition Object
   NoSun,                                  !- Sun Exposure
@@ -312,19 +197,11 @@
   11.129722368505, 0, 0;                  !- X,Y,Z Vertex 4 {m}
 
 OS:Surface,
-<<<<<<< HEAD
-  {7ad249d5-4bc3-4eb9-a68e-a962b81b3941}, !- Handle
+  {c3a270fa-d913-49c0-9d78-d96ec366f914}, !- Handle
   Surface 2,                              !- Name
   Wall,                                   !- Surface Type
   ,                                       !- Construction Name
-  {4ba7221c-9590-4b44-b7d6-0dff1383899e}, !- Space Name
-=======
-  {91b30528-b327-4d12-8f66-cb46945ace7a}, !- Handle
-  Surface 2,                              !- Name
-  Wall,                                   !- Surface Type
-  ,                                       !- Construction Name
-  {db459e48-6079-4bb4-8c95-102a502dd075}, !- Space Name
->>>>>>> edda4442
+  {1de9ab78-3d89-44e8-a7fd-9afeb96e089e}, !- Space Name
   Outdoors,                               !- Outside Boundary Condition
   ,                                       !- Outside Boundary Condition Object
   SunExposed,                             !- Sun Exposure
@@ -337,19 +214,11 @@
   0, 0, 2.4384;                           !- X,Y,Z Vertex 4 {m}
 
 OS:Surface,
-<<<<<<< HEAD
-  {2668d8f7-ae08-4a8c-bd54-9e1d9e834e15}, !- Handle
+  {b7f97507-8e70-462e-adbc-9048c73b0764}, !- Handle
   Surface 3,                              !- Name
   Wall,                                   !- Surface Type
   ,                                       !- Construction Name
-  {4ba7221c-9590-4b44-b7d6-0dff1383899e}, !- Space Name
-=======
-  {4965bbe0-9dda-4700-a2fd-aa784c47e31d}, !- Handle
-  Surface 3,                              !- Name
-  Wall,                                   !- Surface Type
-  ,                                       !- Construction Name
-  {db459e48-6079-4bb4-8c95-102a502dd075}, !- Space Name
->>>>>>> edda4442
+  {1de9ab78-3d89-44e8-a7fd-9afeb96e089e}, !- Space Name
   Outdoors,                               !- Outside Boundary Condition
   ,                                       !- Outside Boundary Condition Object
   SunExposed,                             !- Sun Exposure
@@ -362,19 +231,11 @@
   0, 5.56486118425249, 2.4384;            !- X,Y,Z Vertex 4 {m}
 
 OS:Surface,
-<<<<<<< HEAD
-  {964ff8f9-eae4-4d56-8191-8f42f830d88c}, !- Handle
+  {72c456ca-a31f-43f9-88dd-6feeb19f9340}, !- Handle
   Surface 4,                              !- Name
   Wall,                                   !- Surface Type
   ,                                       !- Construction Name
-  {4ba7221c-9590-4b44-b7d6-0dff1383899e}, !- Space Name
-=======
-  {95c6af7b-01a8-4abe-a480-562f423d6fb9}, !- Handle
-  Surface 4,                              !- Name
-  Wall,                                   !- Surface Type
-  ,                                       !- Construction Name
-  {db459e48-6079-4bb4-8c95-102a502dd075}, !- Space Name
->>>>>>> edda4442
+  {1de9ab78-3d89-44e8-a7fd-9afeb96e089e}, !- Space Name
   Outdoors,                               !- Outside Boundary Condition
   ,                                       !- Outside Boundary Condition Object
   SunExposed,                             !- Sun Exposure
@@ -387,19 +248,11 @@
   11.129722368505, 5.56486118425249, 2.4384; !- X,Y,Z Vertex 4 {m}
 
 OS:Surface,
-<<<<<<< HEAD
-  {8a20320f-ebd2-4717-b3ad-17135d6e86be}, !- Handle
+  {c628fbf4-e45a-4591-b0f9-b12209dfdbee}, !- Handle
   Surface 5,                              !- Name
   Wall,                                   !- Surface Type
   ,                                       !- Construction Name
-  {4ba7221c-9590-4b44-b7d6-0dff1383899e}, !- Space Name
-=======
-  {1ee9f07a-4fa9-4af9-afae-6622e06ecc6e}, !- Handle
-  Surface 5,                              !- Name
-  Wall,                                   !- Surface Type
-  ,                                       !- Construction Name
-  {db459e48-6079-4bb4-8c95-102a502dd075}, !- Space Name
->>>>>>> edda4442
+  {1de9ab78-3d89-44e8-a7fd-9afeb96e089e}, !- Space Name
   Outdoors,                               !- Outside Boundary Condition
   ,                                       !- Outside Boundary Condition Object
   SunExposed,                             !- Sun Exposure
@@ -412,23 +265,13 @@
   11.129722368505, 0, 2.4384;             !- X,Y,Z Vertex 4 {m}
 
 OS:Surface,
-<<<<<<< HEAD
-  {21a15005-95cc-46fe-9043-dc225afa217d}, !- Handle
+  {5e170fb2-6883-4ac2-b3e2-2d9b96915cf7}, !- Handle
   Surface 6,                              !- Name
   RoofCeiling,                            !- Surface Type
   ,                                       !- Construction Name
-  {4ba7221c-9590-4b44-b7d6-0dff1383899e}, !- Space Name
+  {1de9ab78-3d89-44e8-a7fd-9afeb96e089e}, !- Space Name
   Surface,                                !- Outside Boundary Condition
-  {dde6b85e-d7f6-4d6b-b5af-b7ab63c912c7}, !- Outside Boundary Condition Object
-=======
-  {d8b7262b-1929-4bed-8e57-9f34def568bc}, !- Handle
-  Surface 6,                              !- Name
-  RoofCeiling,                            !- Surface Type
-  ,                                       !- Construction Name
-  {db459e48-6079-4bb4-8c95-102a502dd075}, !- Space Name
-  Surface,                                !- Outside Boundary Condition
-  {73bedfa7-d17b-4e29-874e-b17122dd7f97}, !- Outside Boundary Condition Object
->>>>>>> edda4442
+  {d2ee0675-a278-46bc-8ea4-4d80d27d6d6e}, !- Outside Boundary Condition Object
   NoSun,                                  !- Sun Exposure
   NoWind,                                 !- Wind Exposure
   ,                                       !- View Factor to Ground
@@ -439,11 +282,7 @@
   0, 0, 2.4384;                           !- X,Y,Z Vertex 4 {m}
 
 OS:SpaceType,
-<<<<<<< HEAD
-  {b3416bb6-c0dd-4208-b66b-179bd03ab7e9}, !- Handle
-=======
-  {abf3076d-7450-42f0-a83d-cfae4975af37}, !- Handle
->>>>>>> edda4442
+  {af31b633-6448-481d-a3f1-5188866799f1}, !- Handle
   Space Type 1,                           !- Name
   ,                                       !- Default Construction Set Name
   ,                                       !- Default Schedule Set Name
@@ -454,15 +293,9 @@
   living;                                 !- Standards Space Type
 
 OS:Space,
-<<<<<<< HEAD
-  {2d23071e-1aa5-4316-ac84-6a63901ac25b}, !- Handle
+  {fb27e865-820e-4bd5-b6a6-b4a2f8e78af8}, !- Handle
   living space|story 2,                   !- Name
-  {b3416bb6-c0dd-4208-b66b-179bd03ab7e9}, !- Space Type Name
-=======
-  {04afb77d-bd8e-4330-8706-8918622ba1c4}, !- Handle
-  living space|story 2,                   !- Name
-  {abf3076d-7450-42f0-a83d-cfae4975af37}, !- Space Type Name
->>>>>>> edda4442
+  {af31b633-6448-481d-a3f1-5188866799f1}, !- Space Type Name
   ,                                       !- Default Construction Set Name
   ,                                       !- Default Schedule Set Name
   -0,                                     !- Direction of Relative North {deg}
@@ -470,35 +303,19 @@
   0,                                      !- Y Origin {m}
   2.4384,                                 !- Z Origin {m}
   ,                                       !- Building Story Name
-<<<<<<< HEAD
-  {9ef5c077-3116-4198-9899-d66ffac29803}, !- Thermal Zone Name
+  {664080c9-6c28-4ffb-9e61-d0a015a91a47}, !- Thermal Zone Name
   ,                                       !- Part of Total Floor Area
   ,                                       !- Design Specification Outdoor Air Object Name
-  {5ac6e264-5bb5-4f8b-bd5d-bf741dda7d21}; !- Building Unit Name
-
-OS:Surface,
-  {dde6b85e-d7f6-4d6b-b5af-b7ab63c912c7}, !- Handle
+  {f1611ca6-e3f5-4ae5-9487-d18e8489e6e6}; !- Building Unit Name
+
+OS:Surface,
+  {d2ee0675-a278-46bc-8ea4-4d80d27d6d6e}, !- Handle
   Surface 7,                              !- Name
   Floor,                                  !- Surface Type
   ,                                       !- Construction Name
-  {2d23071e-1aa5-4316-ac84-6a63901ac25b}, !- Space Name
+  {fb27e865-820e-4bd5-b6a6-b4a2f8e78af8}, !- Space Name
   Surface,                                !- Outside Boundary Condition
-  {21a15005-95cc-46fe-9043-dc225afa217d}, !- Outside Boundary Condition Object
-=======
-  {34ab0606-aa5c-42da-90b9-225a82ed2bec}, !- Thermal Zone Name
-  ,                                       !- Part of Total Floor Area
-  ,                                       !- Design Specification Outdoor Air Object Name
-  {8c12bac8-7e45-41ba-87ff-af3e49d5f0df}; !- Building Unit Name
-
-OS:Surface,
-  {73bedfa7-d17b-4e29-874e-b17122dd7f97}, !- Handle
-  Surface 7,                              !- Name
-  Floor,                                  !- Surface Type
-  ,                                       !- Construction Name
-  {04afb77d-bd8e-4330-8706-8918622ba1c4}, !- Space Name
-  Surface,                                !- Outside Boundary Condition
-  {d8b7262b-1929-4bed-8e57-9f34def568bc}, !- Outside Boundary Condition Object
->>>>>>> edda4442
+  {5e170fb2-6883-4ac2-b3e2-2d9b96915cf7}, !- Outside Boundary Condition Object
   NoSun,                                  !- Sun Exposure
   NoWind,                                 !- Wind Exposure
   ,                                       !- View Factor to Ground
@@ -509,19 +326,11 @@
   11.129722368505, 0, 0;                  !- X,Y,Z Vertex 4 {m}
 
 OS:Surface,
-<<<<<<< HEAD
-  {8481d8fa-ec88-4297-8821-8f1656626341}, !- Handle
+  {3eb1138d-aee0-4ea3-8aa0-654a3d1d5366}, !- Handle
   Surface 8,                              !- Name
   Wall,                                   !- Surface Type
   ,                                       !- Construction Name
-  {2d23071e-1aa5-4316-ac84-6a63901ac25b}, !- Space Name
-=======
-  {63ce1300-8fcd-4ae7-87ee-0f373ef87335}, !- Handle
-  Surface 8,                              !- Name
-  Wall,                                   !- Surface Type
-  ,                                       !- Construction Name
-  {04afb77d-bd8e-4330-8706-8918622ba1c4}, !- Space Name
->>>>>>> edda4442
+  {fb27e865-820e-4bd5-b6a6-b4a2f8e78af8}, !- Space Name
   Outdoors,                               !- Outside Boundary Condition
   ,                                       !- Outside Boundary Condition Object
   SunExposed,                             !- Sun Exposure
@@ -534,19 +343,11 @@
   0, 0, 2.4384;                           !- X,Y,Z Vertex 4 {m}
 
 OS:Surface,
-<<<<<<< HEAD
-  {6244255a-e253-4a52-9436-33968ae92882}, !- Handle
+  {5df94abd-2ac5-4261-b915-76ee1dfadb81}, !- Handle
   Surface 9,                              !- Name
   Wall,                                   !- Surface Type
   ,                                       !- Construction Name
-  {2d23071e-1aa5-4316-ac84-6a63901ac25b}, !- Space Name
-=======
-  {d4ce8646-77f7-4ca6-be38-57cf93bcdc0a}, !- Handle
-  Surface 9,                              !- Name
-  Wall,                                   !- Surface Type
-  ,                                       !- Construction Name
-  {04afb77d-bd8e-4330-8706-8918622ba1c4}, !- Space Name
->>>>>>> edda4442
+  {fb27e865-820e-4bd5-b6a6-b4a2f8e78af8}, !- Space Name
   Outdoors,                               !- Outside Boundary Condition
   ,                                       !- Outside Boundary Condition Object
   SunExposed,                             !- Sun Exposure
@@ -559,19 +360,11 @@
   0, 5.56486118425249, 2.4384;            !- X,Y,Z Vertex 4 {m}
 
 OS:Surface,
-<<<<<<< HEAD
-  {6fa72c2e-bf71-4f71-a69f-190887c442ba}, !- Handle
+  {327d42d9-18c4-4b3e-8b36-4045c146ad86}, !- Handle
   Surface 10,                             !- Name
   Wall,                                   !- Surface Type
   ,                                       !- Construction Name
-  {2d23071e-1aa5-4316-ac84-6a63901ac25b}, !- Space Name
-=======
-  {9faca4e9-16a1-44b2-8b36-5c88a1d300cc}, !- Handle
-  Surface 10,                             !- Name
-  Wall,                                   !- Surface Type
-  ,                                       !- Construction Name
-  {04afb77d-bd8e-4330-8706-8918622ba1c4}, !- Space Name
->>>>>>> edda4442
+  {fb27e865-820e-4bd5-b6a6-b4a2f8e78af8}, !- Space Name
   Outdoors,                               !- Outside Boundary Condition
   ,                                       !- Outside Boundary Condition Object
   SunExposed,                             !- Sun Exposure
@@ -584,19 +377,11 @@
   11.129722368505, 5.56486118425249, 2.4384; !- X,Y,Z Vertex 4 {m}
 
 OS:Surface,
-<<<<<<< HEAD
-  {9c8ef794-2206-4017-8e9e-d00e1b6640ef}, !- Handle
+  {8932e58b-9683-4a0f-9197-caa815149412}, !- Handle
   Surface 11,                             !- Name
   Wall,                                   !- Surface Type
   ,                                       !- Construction Name
-  {2d23071e-1aa5-4316-ac84-6a63901ac25b}, !- Space Name
-=======
-  {6100963b-1199-486b-bcb0-ddc22d34a68b}, !- Handle
-  Surface 11,                             !- Name
-  Wall,                                   !- Surface Type
-  ,                                       !- Construction Name
-  {04afb77d-bd8e-4330-8706-8918622ba1c4}, !- Space Name
->>>>>>> edda4442
+  {fb27e865-820e-4bd5-b6a6-b4a2f8e78af8}, !- Space Name
   Outdoors,                               !- Outside Boundary Condition
   ,                                       !- Outside Boundary Condition Object
   SunExposed,                             !- Sun Exposure
@@ -609,23 +394,13 @@
   11.129722368505, 0, 2.4384;             !- X,Y,Z Vertex 4 {m}
 
 OS:Surface,
-<<<<<<< HEAD
-  {33d79236-6a3d-4216-b62e-230d8bcdcb0c}, !- Handle
+  {e23bfa3c-d3c3-4bf3-acc3-a0c961d84c56}, !- Handle
   Surface 12,                             !- Name
   RoofCeiling,                            !- Surface Type
   ,                                       !- Construction Name
-  {2d23071e-1aa5-4316-ac84-6a63901ac25b}, !- Space Name
+  {fb27e865-820e-4bd5-b6a6-b4a2f8e78af8}, !- Space Name
   Surface,                                !- Outside Boundary Condition
-  {6fab50de-7b5c-463c-a1f1-bb7d6df87548}, !- Outside Boundary Condition Object
-=======
-  {0d9d223d-03ad-4464-9194-b9807b4b0ff6}, !- Handle
-  Surface 12,                             !- Name
-  RoofCeiling,                            !- Surface Type
-  ,                                       !- Construction Name
-  {04afb77d-bd8e-4330-8706-8918622ba1c4}, !- Space Name
-  Surface,                                !- Outside Boundary Condition
-  {ee51f799-b9e6-4972-a172-629fa1bfb5ee}, !- Outside Boundary Condition Object
->>>>>>> edda4442
+  {6a87fe11-67f1-471f-95dd-456c8d7749e9}, !- Outside Boundary Condition Object
   NoSun,                                  !- Sun Exposure
   NoWind,                                 !- Wind Exposure
   ,                                       !- View Factor to Ground
@@ -636,23 +411,13 @@
   0, 0, 2.4384;                           !- X,Y,Z Vertex 4 {m}
 
 OS:Surface,
-<<<<<<< HEAD
-  {6fab50de-7b5c-463c-a1f1-bb7d6df87548}, !- Handle
+  {6a87fe11-67f1-471f-95dd-456c8d7749e9}, !- Handle
   Surface 13,                             !- Name
   Floor,                                  !- Surface Type
   ,                                       !- Construction Name
-  {e34b5c8b-56ed-4859-874c-9512710a4be2}, !- Space Name
+  {964317fb-8181-4e41-987f-7d8f0407fdae}, !- Space Name
   Surface,                                !- Outside Boundary Condition
-  {33d79236-6a3d-4216-b62e-230d8bcdcb0c}, !- Outside Boundary Condition Object
-=======
-  {ee51f799-b9e6-4972-a172-629fa1bfb5ee}, !- Handle
-  Surface 13,                             !- Name
-  Floor,                                  !- Surface Type
-  ,                                       !- Construction Name
-  {11ba8e43-80ef-49cc-83a2-4790668dccf5}, !- Space Name
-  Surface,                                !- Outside Boundary Condition
-  {0d9d223d-03ad-4464-9194-b9807b4b0ff6}, !- Outside Boundary Condition Object
->>>>>>> edda4442
+  {e23bfa3c-d3c3-4bf3-acc3-a0c961d84c56}, !- Outside Boundary Condition Object
   NoSun,                                  !- Sun Exposure
   NoWind,                                 !- Wind Exposure
   ,                                       !- View Factor to Ground
@@ -663,19 +428,11 @@
   0, 0, 0;                                !- X,Y,Z Vertex 4 {m}
 
 OS:Surface,
-<<<<<<< HEAD
-  {2805dc49-723d-42bd-a3fb-c12ec7e6d6a6}, !- Handle
+  {c85d0f7a-0b57-40bb-beb4-d4958dfa19b7}, !- Handle
   Surface 14,                             !- Name
   RoofCeiling,                            !- Surface Type
   ,                                       !- Construction Name
-  {e34b5c8b-56ed-4859-874c-9512710a4be2}, !- Space Name
-=======
-  {129c602c-09ef-4349-8343-5a66e9280e3a}, !- Handle
-  Surface 14,                             !- Name
-  RoofCeiling,                            !- Surface Type
-  ,                                       !- Construction Name
-  {11ba8e43-80ef-49cc-83a2-4790668dccf5}, !- Space Name
->>>>>>> edda4442
+  {964317fb-8181-4e41-987f-7d8f0407fdae}, !- Space Name
   Outdoors,                               !- Outside Boundary Condition
   ,                                       !- Outside Boundary Condition Object
   SunExposed,                             !- Sun Exposure
@@ -688,19 +445,11 @@
   11.129722368505, 0, 0.3048;             !- X,Y,Z Vertex 4 {m}
 
 OS:Surface,
-<<<<<<< HEAD
-  {43da5d94-51a1-4de9-841a-c14dbd044d18}, !- Handle
+  {f332bc09-b06a-41a9-9ef2-090ee597bf6b}, !- Handle
   Surface 15,                             !- Name
   RoofCeiling,                            !- Surface Type
   ,                                       !- Construction Name
-  {e34b5c8b-56ed-4859-874c-9512710a4be2}, !- Space Name
-=======
-  {2aa61924-8607-48dc-a1f8-6dbcdc024745}, !- Handle
-  Surface 15,                             !- Name
-  RoofCeiling,                            !- Surface Type
-  ,                                       !- Construction Name
-  {11ba8e43-80ef-49cc-83a2-4790668dccf5}, !- Space Name
->>>>>>> edda4442
+  {964317fb-8181-4e41-987f-7d8f0407fdae}, !- Space Name
   Outdoors,                               !- Outside Boundary Condition
   ,                                       !- Outside Boundary Condition Object
   SunExposed,                             !- Sun Exposure
@@ -713,19 +462,11 @@
   0, 5.56486118425249, 0.304799999999999; !- X,Y,Z Vertex 4 {m}
 
 OS:Surface,
-<<<<<<< HEAD
-  {bbe549fb-f0e6-4225-9d63-15f2fe26e5f9}, !- Handle
+  {6d627a36-1001-46cd-a653-057628e8c9f3}, !- Handle
   Surface 16,                             !- Name
   Wall,                                   !- Surface Type
   ,                                       !- Construction Name
-  {e34b5c8b-56ed-4859-874c-9512710a4be2}, !- Space Name
-=======
-  {33048884-23e6-40f7-97e7-b7d68a78bfe2}, !- Handle
-  Surface 16,                             !- Name
-  Wall,                                   !- Surface Type
-  ,                                       !- Construction Name
-  {11ba8e43-80ef-49cc-83a2-4790668dccf5}, !- Space Name
->>>>>>> edda4442
+  {964317fb-8181-4e41-987f-7d8f0407fdae}, !- Space Name
   Outdoors,                               !- Outside Boundary Condition
   ,                                       !- Outside Boundary Condition Object
   SunExposed,                             !- Sun Exposure
@@ -737,19 +478,11 @@
   0, 0, 0;                                !- X,Y,Z Vertex 3 {m}
 
 OS:Surface,
-<<<<<<< HEAD
-  {857ecc2e-aa58-4b7f-ae70-1acf65d986bc}, !- Handle
+  {b505b046-696e-44fd-90cc-644a997f3cb5}, !- Handle
   Surface 17,                             !- Name
   Wall,                                   !- Surface Type
   ,                                       !- Construction Name
-  {e34b5c8b-56ed-4859-874c-9512710a4be2}, !- Space Name
-=======
-  {300be0d6-81ca-46be-b3b0-8128d2297654}, !- Handle
-  Surface 17,                             !- Name
-  Wall,                                   !- Surface Type
-  ,                                       !- Construction Name
-  {11ba8e43-80ef-49cc-83a2-4790668dccf5}, !- Space Name
->>>>>>> edda4442
+  {964317fb-8181-4e41-987f-7d8f0407fdae}, !- Space Name
   Outdoors,                               !- Outside Boundary Condition
   ,                                       !- Outside Boundary Condition Object
   SunExposed,                             !- Sun Exposure
@@ -761,15 +494,9 @@
   11.129722368505, 5.56486118425249, 0;   !- X,Y,Z Vertex 3 {m}
 
 OS:Space,
-<<<<<<< HEAD
-  {e34b5c8b-56ed-4859-874c-9512710a4be2}, !- Handle
+  {964317fb-8181-4e41-987f-7d8f0407fdae}, !- Handle
   finished attic space,                   !- Name
-  {b3416bb6-c0dd-4208-b66b-179bd03ab7e9}, !- Space Type Name
-=======
-  {11ba8e43-80ef-49cc-83a2-4790668dccf5}, !- Handle
-  finished attic space,                   !- Name
-  {abf3076d-7450-42f0-a83d-cfae4975af37}, !- Space Type Name
->>>>>>> edda4442
+  {af31b633-6448-481d-a3f1-5188866799f1}, !- Space Type Name
   ,                                       !- Default Construction Set Name
   ,                                       !- Default Schedule Set Name
   -0,                                     !- Direction of Relative North {deg}
@@ -777,35 +504,20 @@
   0,                                      !- Y Origin {m}
   4.8768,                                 !- Z Origin {m}
   ,                                       !- Building Story Name
-<<<<<<< HEAD
-  {9ef5c077-3116-4198-9899-d66ffac29803}, !- Thermal Zone Name
+  {664080c9-6c28-4ffb-9e61-d0a015a91a47}, !- Thermal Zone Name
   ,                                       !- Part of Total Floor Area
   ,                                       !- Design Specification Outdoor Air Object Name
-  {5ac6e264-5bb5-4f8b-bd5d-bf741dda7d21}; !- Building Unit Name
+  {f1611ca6-e3f5-4ae5-9487-d18e8489e6e6}; !- Building Unit Name
 
 OS:BuildingUnit,
-  {5ac6e264-5bb5-4f8b-bd5d-bf741dda7d21}, !- Handle
-=======
-  {34ab0606-aa5c-42da-90b9-225a82ed2bec}, !- Thermal Zone Name
-  ,                                       !- Part of Total Floor Area
-  ,                                       !- Design Specification Outdoor Air Object Name
-  {8c12bac8-7e45-41ba-87ff-af3e49d5f0df}; !- Building Unit Name
-
-OS:BuildingUnit,
-  {8c12bac8-7e45-41ba-87ff-af3e49d5f0df}, !- Handle
->>>>>>> edda4442
+  {f1611ca6-e3f5-4ae5-9487-d18e8489e6e6}, !- Handle
   unit 1,                                 !- Name
   ,                                       !- Rendering Color
   Residential;                            !- Building Unit Type
 
 OS:AdditionalProperties,
-<<<<<<< HEAD
-  {be931d50-00f8-4138-a37d-0430a14fc9fa}, !- Handle
-  {5ac6e264-5bb5-4f8b-bd5d-bf741dda7d21}, !- Object Name
-=======
-  {6518e657-195a-4e38-aa66-5ccca1922cfe}, !- Handle
-  {8c12bac8-7e45-41ba-87ff-af3e49d5f0df}, !- Object Name
->>>>>>> edda4442
+  {db304ffe-9ab9-4fdd-ba32-013457c3075e}, !- Handle
+  {f1611ca6-e3f5-4ae5-9487-d18e8489e6e6}, !- Object Name
   NumberOfBedrooms,                       !- Feature Name 1
   Integer,                                !- Feature Data Type 1
   3,                                      !- Feature Value 1
@@ -817,20 +529,12 @@
   2.6400000000000001;                     !- Feature Value 3
 
 OS:External:File,
-<<<<<<< HEAD
-  {47014f2a-dbd0-4e21-90c3-d90abc967d31}, !- Handle
-=======
-  {556af839-3968-4c1b-bb87-97b81ed53b15}, !- Handle
->>>>>>> edda4442
+  {7a76efd5-3de8-4410-961a-af7b05a49377}, !- Handle
   8760.csv,                               !- Name
   8760.csv;                               !- File Name
 
 OS:Schedule:Day,
-<<<<<<< HEAD
-  {3416b10b-e1c4-405e-a542-9b682f3bac40}, !- Handle
-=======
-  {40956272-7f0f-41aa-a6f3-893efd5a7557}, !- Handle
->>>>>>> edda4442
+  {274de5dc-a066-47b6-b745-2ee14368e45a}, !- Handle
   Schedule Day 1,                         !- Name
   ,                                       !- Schedule Type Limits Name
   ,                                       !- Interpolate to Timestep
@@ -839,11 +543,7 @@
   0;                                      !- Value Until Time 1
 
 OS:Schedule:Day,
-<<<<<<< HEAD
-  {005971ce-15c3-4b9b-a7ea-48a5fa1663c9}, !- Handle
-=======
-  {9d429ba2-f3c2-4fa4-8540-a390c655901a}, !- Handle
->>>>>>> edda4442
+  {29da4991-8bbe-4a3f-a1b6-d239239689c2}, !- Handle
   Schedule Day 2,                         !- Name
   ,                                       !- Schedule Type Limits Name
   ,                                       !- Interpolate to Timestep
@@ -852,17 +552,10 @@
   1;                                      !- Value Until Time 1
 
 OS:Schedule:File,
-<<<<<<< HEAD
-  {3afe7dec-5fc0-4f59-886a-fcf1f23474cb}, !- Handle
+  {6b48743e-e0c9-42aa-81c6-78ce5c3e17c7}, !- Handle
   occupants,                              !- Name
-  {622e649f-65c0-4692-8c25-e3743f76b9e0}, !- Schedule Type Limits Name
-  {47014f2a-dbd0-4e21-90c3-d90abc967d31}, !- External File Name
-=======
-  {79ca9c2d-977b-42f5-9340-bd7abf1620f0}, !- Handle
-  occupants,                              !- Name
-  {1025aaeb-3787-4330-822e-6e10b06d7a4f}, !- Schedule Type Limits Name
-  {556af839-3968-4c1b-bb87-97b81ed53b15}, !- External File Name
->>>>>>> edda4442
+  {f0e1fe06-88bc-4eda-a4d2-0f6af6b3fc59}, !- Schedule Type Limits Name
+  {7a76efd5-3de8-4410-961a-af7b05a49377}, !- External File Name
   1,                                      !- Column Number
   1,                                      !- Rows to Skip at Top
   8760,                                   !- Number of Hours of Data
@@ -871,38 +564,89 @@
   60;                                     !- Minutes per Item
 
 OS:Schedule:Ruleset,
-<<<<<<< HEAD
-  {5f137235-e17e-4df9-b402-5e7578e112a4}, !- Handle
+  {03be0602-d8ae-43cd-a6f7-52e0ff36f7f2}, !- Handle
   Schedule Ruleset 1,                     !- Name
-  {606d6325-1065-4ff0-ac54-dacdd337db0c}, !- Schedule Type Limits Name
-  {7230da4d-8b82-4475-8322-9ab8c89996aa}; !- Default Day Schedule Name
+  {cc308c7a-4e69-4c09-9fdb-0096f0ce17bf}, !- Schedule Type Limits Name
+  {ab584d67-d91b-428c-a9ef-4de02500bd2f}; !- Default Day Schedule Name
 
 OS:Schedule:Day,
-  {7230da4d-8b82-4475-8322-9ab8c89996aa}, !- Handle
+  {ab584d67-d91b-428c-a9ef-4de02500bd2f}, !- Handle
   Schedule Day 3,                         !- Name
-  {606d6325-1065-4ff0-ac54-dacdd337db0c}, !- Schedule Type Limits Name
-=======
-  {2194b8e1-83e4-425d-8b1d-857d1e85ef0d}, !- Handle
-  Schedule Ruleset 1,                     !- Name
-  {aed14f47-0eac-4fb5-93f9-855ce749dafb}, !- Schedule Type Limits Name
-  {c9d8d4b2-52ad-41de-855d-bd1b81570056}; !- Default Day Schedule Name
-
-OS:Schedule:Day,
-  {c9d8d4b2-52ad-41de-855d-bd1b81570056}, !- Handle
-  Schedule Day 3,                         !- Name
-  {aed14f47-0eac-4fb5-93f9-855ce749dafb}, !- Schedule Type Limits Name
->>>>>>> edda4442
+  {cc308c7a-4e69-4c09-9fdb-0096f0ce17bf}, !- Schedule Type Limits Name
   ,                                       !- Interpolate to Timestep
   24,                                     !- Hour 1
   0,                                      !- Minute 1
   112.539290946133;                       !- Value Until Time 1
 
 OS:People:Definition,
-<<<<<<< HEAD
-  {c88f87b4-e0fa-4fd1-ac5f-5c3761078812}, !- Handle
-=======
-  {5dc286af-f2b2-41de-9222-cebf8e3e2fae}, !- Handle
->>>>>>> edda4442
+  {63f1200f-3199-43b3-9a21-47bacf79e390}, !- Handle
+  res occupants|living space,             !- Name
+  People,                                 !- Number of People Calculation Method
+  0.88,                                   !- Number of People {people}
+  ,                                       !- People per Space Floor Area {person/m2}
+  ,                                       !- Space Floor Area per Person {m2/person}
+  0.319734,                               !- Fraction Radiant
+  0.573,                                  !- Sensible Heat Fraction
+  0,                                      !- Carbon Dioxide Generation Rate {m3/s-W}
+  No,                                     !- Enable ASHRAE 55 Comfort Warnings
+  ZoneAveraged;                           !- Mean Radiant Temperature Calculation Type
+
+OS:People,
+  {1cde9d4a-dd17-4b0f-8c21-5277c3e1c959}, !- Handle
+  res occupants|living space,             !- Name
+  {63f1200f-3199-43b3-9a21-47bacf79e390}, !- People Definition Name
+  {1de9ab78-3d89-44e8-a7fd-9afeb96e089e}, !- Space or SpaceType Name
+  {6b48743e-e0c9-42aa-81c6-78ce5c3e17c7}, !- Number of People Schedule Name
+  {03be0602-d8ae-43cd-a6f7-52e0ff36f7f2}, !- Activity Level Schedule Name
+  ,                                       !- Surface Name/Angle Factor List Name
+  ,                                       !- Work Efficiency Schedule Name
+  ,                                       !- Clothing Insulation Schedule Name
+  ,                                       !- Air Velocity Schedule Name
+  1;                                      !- Multiplier
+
+OS:ScheduleTypeLimits,
+  {cc308c7a-4e69-4c09-9fdb-0096f0ce17bf}, !- Handle
+  ActivityLevel,                          !- Name
+  0,                                      !- Lower Limit Value
+  ,                                       !- Upper Limit Value
+  Continuous,                             !- Numeric Type
+  ActivityLevel;                          !- Unit Type
+
+OS:ScheduleTypeLimits,
+  {f0e1fe06-88bc-4eda-a4d2-0f6af6b3fc59}, !- Handle
+  Fractional,                             !- Name
+  0,                                      !- Lower Limit Value
+  1,                                      !- Upper Limit Value
+  Continuous;                             !- Numeric Type
+
+OS:People:Definition,
+  {66880b6a-1665-4bef-aa25-c0f7360d0e2c}, !- Handle
+  res occupants|finished attic space,     !- Name
+  People,                                 !- Number of People Calculation Method
+  0.88,                                   !- Number of People {people}
+  ,                                       !- People per Space Floor Area {person/m2}
+  ,                                       !- Space Floor Area per Person {m2/person}
+  0.319734,                               !- Fraction Radiant
+  0.573,                                  !- Sensible Heat Fraction
+  0,                                      !- Carbon Dioxide Generation Rate {m3/s-W}
+  No,                                     !- Enable ASHRAE 55 Comfort Warnings
+  ZoneAveraged;                           !- Mean Radiant Temperature Calculation Type
+
+OS:People,
+  {d4e089ae-d089-44c9-9994-d193132ca5a6}, !- Handle
+  res occupants|finished attic space,     !- Name
+  {66880b6a-1665-4bef-aa25-c0f7360d0e2c}, !- People Definition Name
+  {964317fb-8181-4e41-987f-7d8f0407fdae}, !- Space or SpaceType Name
+  {6b48743e-e0c9-42aa-81c6-78ce5c3e17c7}, !- Number of People Schedule Name
+  {03be0602-d8ae-43cd-a6f7-52e0ff36f7f2}, !- Activity Level Schedule Name
+  ,                                       !- Surface Name/Angle Factor List Name
+  ,                                       !- Work Efficiency Schedule Name
+  ,                                       !- Clothing Insulation Schedule Name
+  ,                                       !- Air Velocity Schedule Name
+  1;                                      !- Multiplier
+
+OS:People:Definition,
+  {d6461153-ad77-4fee-8d40-e8f02cd8c867}, !- Handle
   res occupants|living space|story 2,     !- Name
   People,                                 !- Number of People Calculation Method
   0.88,                                   !- Number of People {people}
@@ -915,149 +659,28 @@
   ZoneAveraged;                           !- Mean Radiant Temperature Calculation Type
 
 OS:People,
-<<<<<<< HEAD
-  {ba2a15e3-b45a-4378-906d-c73f1b1bfb2e}, !- Handle
+  {7e5b9ca8-99dd-4038-94d1-56989a4aee3f}, !- Handle
   res occupants|living space|story 2,     !- Name
-  {c88f87b4-e0fa-4fd1-ac5f-5c3761078812}, !- People Definition Name
-  {2d23071e-1aa5-4316-ac84-6a63901ac25b}, !- Space or SpaceType Name
-  {3afe7dec-5fc0-4f59-886a-fcf1f23474cb}, !- Number of People Schedule Name
-  {5f137235-e17e-4df9-b402-5e7578e112a4}, !- Activity Level Schedule Name
-=======
-  {90e5162b-771c-48e0-be2a-50a7e519f527}, !- Handle
-  res occupants|living space|story 2,     !- Name
-  {5dc286af-f2b2-41de-9222-cebf8e3e2fae}, !- People Definition Name
-  {04afb77d-bd8e-4330-8706-8918622ba1c4}, !- Space or SpaceType Name
-  {79ca9c2d-977b-42f5-9340-bd7abf1620f0}, !- Number of People Schedule Name
-  {2194b8e1-83e4-425d-8b1d-857d1e85ef0d}, !- Activity Level Schedule Name
->>>>>>> edda4442
+  {d6461153-ad77-4fee-8d40-e8f02cd8c867}, !- People Definition Name
+  {fb27e865-820e-4bd5-b6a6-b4a2f8e78af8}, !- Space or SpaceType Name
+  {6b48743e-e0c9-42aa-81c6-78ce5c3e17c7}, !- Number of People Schedule Name
+  {03be0602-d8ae-43cd-a6f7-52e0ff36f7f2}, !- Activity Level Schedule Name
   ,                                       !- Surface Name/Angle Factor List Name
   ,                                       !- Work Efficiency Schedule Name
   ,                                       !- Clothing Insulation Schedule Name
   ,                                       !- Air Velocity Schedule Name
   1;                                      !- Multiplier
 
-OS:ScheduleTypeLimits,
-<<<<<<< HEAD
-  {606d6325-1065-4ff0-ac54-dacdd337db0c}, !- Handle
-=======
-  {aed14f47-0eac-4fb5-93f9-855ce749dafb}, !- Handle
->>>>>>> edda4442
-  ActivityLevel,                          !- Name
-  0,                                      !- Lower Limit Value
-  ,                                       !- Upper Limit Value
-  Continuous,                             !- Numeric Type
-  ActivityLevel;                          !- Unit Type
-
-OS:ScheduleTypeLimits,
-<<<<<<< HEAD
-  {622e649f-65c0-4692-8c25-e3743f76b9e0}, !- Handle
-=======
-  {1025aaeb-3787-4330-822e-6e10b06d7a4f}, !- Handle
->>>>>>> edda4442
-  Fractional,                             !- Name
-  0,                                      !- Lower Limit Value
-  1,                                      !- Upper Limit Value
-  Continuous;                             !- Numeric Type
-
-OS:People:Definition,
-<<<<<<< HEAD
-  {51f835b2-a790-4331-a3cc-291011e8669d}, !- Handle
-=======
-  {c8b18bac-b06a-43b1-a131-b06245e903d1}, !- Handle
->>>>>>> edda4442
-  res occupants|finished attic space,     !- Name
-  People,                                 !- Number of People Calculation Method
-  0.88,                                   !- Number of People {people}
-  ,                                       !- People per Space Floor Area {person/m2}
-  ,                                       !- Space Floor Area per Person {m2/person}
-  0.319734,                               !- Fraction Radiant
-  0.573,                                  !- Sensible Heat Fraction
-  0,                                      !- Carbon Dioxide Generation Rate {m3/s-W}
-  No,                                     !- Enable ASHRAE 55 Comfort Warnings
-  ZoneAveraged;                           !- Mean Radiant Temperature Calculation Type
-
-OS:People,
-<<<<<<< HEAD
-  {81686b78-73f0-46c7-a412-4687ceca0f8a}, !- Handle
-  res occupants|finished attic space,     !- Name
-  {51f835b2-a790-4331-a3cc-291011e8669d}, !- People Definition Name
-  {e34b5c8b-56ed-4859-874c-9512710a4be2}, !- Space or SpaceType Name
-  {3afe7dec-5fc0-4f59-886a-fcf1f23474cb}, !- Number of People Schedule Name
-  {5f137235-e17e-4df9-b402-5e7578e112a4}, !- Activity Level Schedule Name
-=======
-  {7fa9b594-dc1b-4201-a677-8838f96f9d55}, !- Handle
-  res occupants|finished attic space,     !- Name
-  {c8b18bac-b06a-43b1-a131-b06245e903d1}, !- People Definition Name
-  {11ba8e43-80ef-49cc-83a2-4790668dccf5}, !- Space or SpaceType Name
-  {79ca9c2d-977b-42f5-9340-bd7abf1620f0}, !- Number of People Schedule Name
-  {2194b8e1-83e4-425d-8b1d-857d1e85ef0d}, !- Activity Level Schedule Name
->>>>>>> edda4442
-  ,                                       !- Surface Name/Angle Factor List Name
-  ,                                       !- Work Efficiency Schedule Name
-  ,                                       !- Clothing Insulation Schedule Name
-  ,                                       !- Air Velocity Schedule Name
-  1;                                      !- Multiplier
-
-OS:People:Definition,
-<<<<<<< HEAD
-  {4583a9e2-7c86-4c08-84f6-12f48ef9309b}, !- Handle
-=======
-  {0b8f09e0-f2cc-4bbb-8208-25cde5d37e6f}, !- Handle
->>>>>>> edda4442
-  res occupants|living space,             !- Name
-  People,                                 !- Number of People Calculation Method
-  0.88,                                   !- Number of People {people}
-  ,                                       !- People per Space Floor Area {person/m2}
-  ,                                       !- Space Floor Area per Person {m2/person}
-  0.319734,                               !- Fraction Radiant
-  0.573,                                  !- Sensible Heat Fraction
-  0,                                      !- Carbon Dioxide Generation Rate {m3/s-W}
-  No,                                     !- Enable ASHRAE 55 Comfort Warnings
-  ZoneAveraged;                           !- Mean Radiant Temperature Calculation Type
-
-OS:People,
-<<<<<<< HEAD
-  {1442c4a1-b962-408c-8f25-5a3ca799f0bb}, !- Handle
-  res occupants|living space,             !- Name
-  {4583a9e2-7c86-4c08-84f6-12f48ef9309b}, !- People Definition Name
-  {4ba7221c-9590-4b44-b7d6-0dff1383899e}, !- Space or SpaceType Name
-  {3afe7dec-5fc0-4f59-886a-fcf1f23474cb}, !- Number of People Schedule Name
-  {5f137235-e17e-4df9-b402-5e7578e112a4}, !- Activity Level Schedule Name
-=======
-  {1f459098-2726-457e-8c9f-eac43a86a302}, !- Handle
-  res occupants|living space,             !- Name
-  {0b8f09e0-f2cc-4bbb-8208-25cde5d37e6f}, !- People Definition Name
-  {db459e48-6079-4bb4-8c95-102a502dd075}, !- Space or SpaceType Name
-  {79ca9c2d-977b-42f5-9340-bd7abf1620f0}, !- Number of People Schedule Name
-  {2194b8e1-83e4-425d-8b1d-857d1e85ef0d}, !- Activity Level Schedule Name
->>>>>>> edda4442
-  ,                                       !- Surface Name/Angle Factor List Name
-  ,                                       !- Work Efficiency Schedule Name
-  ,                                       !- Clothing Insulation Schedule Name
-  ,                                       !- Air Velocity Schedule Name
-  1;                                      !- Multiplier
-
 OS:ShadingSurfaceGroup,
-<<<<<<< HEAD
-  {16a560c5-14d3-470e-8923-333e7e0f6b7e}, !- Handle
-=======
-  {99dc94ae-b5c9-479b-bbd4-5143f607201a}, !- Handle
->>>>>>> edda4442
+  {62a85a29-f5ba-410e-90b2-a61bd5bf5aea}, !- Handle
   res eaves,                              !- Name
   Building;                               !- Shading Surface Type
 
 OS:ShadingSurface,
-<<<<<<< HEAD
-  {664436ad-4f5f-4bfc-b857-3a243f7e0453}, !- Handle
+  {29e0f3a5-8d58-42d2-8b3a-40d8614556c2}, !- Handle
   Surface 14 - res eaves,                 !- Name
   ,                                       !- Construction Name
-  {16a560c5-14d3-470e-8923-333e7e0f6b7e}, !- Shading Surface Group Name
-=======
-  {a36dd365-45e5-4a2c-b23c-646204d9b957}, !- Handle
-  Surface 14 - res eaves,                 !- Name
-  ,                                       !- Construction Name
-  {99dc94ae-b5c9-479b-bbd4-5143f607201a}, !- Shading Surface Group Name
->>>>>>> edda4442
+  {62a85a29-f5ba-410e-90b2-a61bd5bf5aea}, !- Shading Surface Group Name
   ,                                       !- Transmittance Schedule Name
   ,                                       !- Number of Vertices
   11.739322368505, 0, 5.1816,             !- X,Y,Z Vertex 1 {m}
@@ -1066,17 +689,10 @@
   11.129722368505, 0, 5.1816;             !- X,Y,Z Vertex 4 {m}
 
 OS:ShadingSurface,
-<<<<<<< HEAD
-  {703857ac-7641-46d1-bb9a-4685259c5d5a}, !- Handle
+  {d710fe0e-35f4-403e-a46a-5cfef9f80e14}, !- Handle
   Surface 14 - res eaves 1,               !- Name
   ,                                       !- Construction Name
-  {16a560c5-14d3-470e-8923-333e7e0f6b7e}, !- Shading Surface Group Name
-=======
-  {65417ef8-521f-4848-9129-eac77599a8c7}, !- Handle
-  Surface 14 - res eaves 1,               !- Name
-  ,                                       !- Construction Name
-  {99dc94ae-b5c9-479b-bbd4-5143f607201a}, !- Shading Surface Group Name
->>>>>>> edda4442
+  {62a85a29-f5ba-410e-90b2-a61bd5bf5aea}, !- Shading Surface Group Name
   ,                                       !- Transmittance Schedule Name
   ,                                       !- Number of Vertices
   -0.6096, 2.78243059212624, 6.57281529606312, !- X,Y,Z Vertex 1 {m}
@@ -1085,17 +701,10 @@
   0, 2.78243059212624, 6.57281529606312;  !- X,Y,Z Vertex 4 {m}
 
 OS:ShadingSurface,
-<<<<<<< HEAD
-  {6a3d4934-7f4e-4788-acff-9da989c0c2a3}, !- Handle
+  {0f8897fd-93ba-4665-a759-eabae37db928}, !- Handle
   Surface 14 - res eaves 2,               !- Name
   ,                                       !- Construction Name
-  {16a560c5-14d3-470e-8923-333e7e0f6b7e}, !- Shading Surface Group Name
-=======
-  {d8935e70-1c2f-4de6-baf8-17f3b7b0c1b3}, !- Handle
-  Surface 14 - res eaves 2,               !- Name
-  ,                                       !- Construction Name
-  {99dc94ae-b5c9-479b-bbd4-5143f607201a}, !- Shading Surface Group Name
->>>>>>> edda4442
+  {62a85a29-f5ba-410e-90b2-a61bd5bf5aea}, !- Shading Surface Group Name
   ,                                       !- Transmittance Schedule Name
   ,                                       !- Number of Vertices
   0, -0.6096, 4.8768,                     !- X,Y,Z Vertex 1 {m}
@@ -1104,17 +713,10 @@
   0, 0, 5.1816;                           !- X,Y,Z Vertex 4 {m}
 
 OS:ShadingSurface,
-<<<<<<< HEAD
-  {ce668e45-dfa9-4f15-bb8c-dd3fb76f700f}, !- Handle
+  {0ed24b12-2c05-4f75-ba0b-86789009ca5b}, !- Handle
   Surface 15 - res eaves,                 !- Name
   ,                                       !- Construction Name
-  {16a560c5-14d3-470e-8923-333e7e0f6b7e}, !- Shading Surface Group Name
-=======
-  {d82b573b-09e4-4bf3-854c-26c2601f34c0}, !- Handle
-  Surface 15 - res eaves,                 !- Name
-  ,                                       !- Construction Name
-  {99dc94ae-b5c9-479b-bbd4-5143f607201a}, !- Shading Surface Group Name
->>>>>>> edda4442
+  {62a85a29-f5ba-410e-90b2-a61bd5bf5aea}, !- Shading Surface Group Name
   ,                                       !- Transmittance Schedule Name
   ,                                       !- Number of Vertices
   -0.6096, 5.56486118425249, 5.1816,      !- X,Y,Z Vertex 1 {m}
@@ -1123,17 +725,10 @@
   0, 5.56486118425249, 5.1816;            !- X,Y,Z Vertex 4 {m}
 
 OS:ShadingSurface,
-<<<<<<< HEAD
-  {835d9fbe-e55b-415e-a415-c1818c444cb8}, !- Handle
+  {4931f678-6e73-4613-ae21-c111002d7c21}, !- Handle
   Surface 15 - res eaves 1,               !- Name
   ,                                       !- Construction Name
-  {16a560c5-14d3-470e-8923-333e7e0f6b7e}, !- Shading Surface Group Name
-=======
-  {a019a3e3-4220-4d4c-a81e-00d8970c4b54}, !- Handle
-  Surface 15 - res eaves 1,               !- Name
-  ,                                       !- Construction Name
-  {99dc94ae-b5c9-479b-bbd4-5143f607201a}, !- Shading Surface Group Name
->>>>>>> edda4442
+  {62a85a29-f5ba-410e-90b2-a61bd5bf5aea}, !- Shading Surface Group Name
   ,                                       !- Transmittance Schedule Name
   ,                                       !- Number of Vertices
   11.739322368505, 2.78243059212624, 6.57281529606312, !- X,Y,Z Vertex 1 {m}
@@ -1142,17 +737,10 @@
   11.129722368505, 2.78243059212624, 6.57281529606312; !- X,Y,Z Vertex 4 {m}
 
 OS:ShadingSurface,
-<<<<<<< HEAD
-  {e8cf9363-3d9c-4878-8cf3-f96994597310}, !- Handle
+  {cdcc305e-cde4-4d76-bc6b-29d392fed54f}, !- Handle
   Surface 15 - res eaves 2,               !- Name
   ,                                       !- Construction Name
-  {16a560c5-14d3-470e-8923-333e7e0f6b7e}, !- Shading Surface Group Name
-=======
-  {a7b11bd6-e839-44c3-9e84-b7b43889bbcd}, !- Handle
-  Surface 15 - res eaves 2,               !- Name
-  ,                                       !- Construction Name
-  {99dc94ae-b5c9-479b-bbd4-5143f607201a}, !- Shading Surface Group Name
->>>>>>> edda4442
+  {62a85a29-f5ba-410e-90b2-a61bd5bf5aea}, !- Shading Surface Group Name
   ,                                       !- Transmittance Schedule Name
   ,                                       !- Number of Vertices
   11.129722368505, 6.17446118425249, 4.8768, !- X,Y,Z Vertex 1 {m}
