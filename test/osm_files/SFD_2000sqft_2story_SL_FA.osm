--- conflicted
+++ resolved
@@ -1,73 +1,41 @@
 !- NOTE: Auto-generated from /test/osw_files/SFD_2000sqft_2story_SL_FA.osw
 
 OS:Version,
-<<<<<<< HEAD
-  {b11c0434-21eb-42f7-bf2c-2e3e5330a871}, !- Handle
+  {4a7e98c6-8170-4e9d-ae0a-ca88c93750d3}, !- Handle
   2.9.0;                                  !- Version Identifier
 
 OS:SimulationControl,
-  {7af97322-60f4-4cc8-ac8c-c50fa9d69c78}, !- Handle
-=======
-  {b320b570-3670-42b1-8c26-c393dabee6f3}, !- Handle
-  2.9.0;                                  !- Version Identifier
-
-OS:SimulationControl,
-  {50c0fe76-1f79-4371-a2a7-db11f205f604}, !- Handle
->>>>>>> 3c1d7324
+  {7b397800-2b60-4ea4-bb6d-b825fce36f48}, !- Handle
   ,                                       !- Do Zone Sizing Calculation
   ,                                       !- Do System Sizing Calculation
   ,                                       !- Do Plant Sizing Calculation
   No;                                     !- Run Simulation for Sizing Periods
 
 OS:Timestep,
-<<<<<<< HEAD
-  {99d73ca2-ad95-4bd8-bb72-67ff9ad9b1ed}, !- Handle
+  {f2b80dbf-c8d6-411b-a47d-90b119db5795}, !- Handle
   6;                                      !- Number of Timesteps per Hour
 
 OS:ShadowCalculation,
-  {6bf216f0-5ef8-45d5-bcf3-1eb89bbb087c}, !- Handle
-=======
-  {d56bdf8f-f914-452b-a874-570bcda8ca9f}, !- Handle
-  6;                                      !- Number of Timesteps per Hour
-
-OS:ShadowCalculation,
-  {ab8371c5-7af5-47bb-b566-ab68ef5db027}, !- Handle
->>>>>>> 3c1d7324
+  {ec83da1f-1a07-4d9f-a2c7-7d741a2ed959}, !- Handle
   20,                                     !- Calculation Frequency
   200;                                    !- Maximum Figures in Shadow Overlap Calculations
 
 OS:SurfaceConvectionAlgorithm:Outside,
-<<<<<<< HEAD
-  {18badb6d-c310-4fce-b844-cbde22c03dcb}, !- Handle
+  {6d2d4d3c-5232-42f2-b55d-98c95818626e}, !- Handle
   DOE-2;                                  !- Algorithm
 
 OS:SurfaceConvectionAlgorithm:Inside,
-  {dbcea7a1-98c5-4c74-95d6-d98461403045}, !- Handle
+  {a1e15882-0d1e-4512-b93f-4645f345d65f}, !- Handle
   TARP;                                   !- Algorithm
 
 OS:ZoneCapacitanceMultiplier:ResearchSpecial,
-  {11956ba9-13c0-458e-98fd-041bf2a8a91d}, !- Handle
-=======
-  {6637624d-a3bd-4a7f-8fb2-a1541b76c8fd}, !- Handle
-  DOE-2;                                  !- Algorithm
-
-OS:SurfaceConvectionAlgorithm:Inside,
-  {b45e6c76-ddfe-4ff1-8a90-8484ee1a1227}, !- Handle
-  TARP;                                   !- Algorithm
-
-OS:ZoneCapacitanceMultiplier:ResearchSpecial,
-  {235cd179-e699-4e85-b6e4-bede1d80f814}, !- Handle
->>>>>>> 3c1d7324
+  {6e7c37ab-318e-4bbb-a89d-f38c6483f53b}, !- Handle
   ,                                       !- Temperature Capacity Multiplier
   15,                                     !- Humidity Capacity Multiplier
   ;                                       !- Carbon Dioxide Capacity Multiplier
 
 OS:RunPeriod,
-<<<<<<< HEAD
-  {72556ad0-09b7-48cf-b245-d73b4d3ffa93}, !- Handle
-=======
-  {d556a852-2191-4f18-b104-9d9a453f68ef}, !- Handle
->>>>>>> 3c1d7324
+  {8a2a2796-15f1-4d14-8852-ba475d4f00c4}, !- Handle
   Run Period 1,                           !- Name
   1,                                      !- Begin Month
   1,                                      !- Begin Day of Month
@@ -81,21 +49,13 @@
   ;                                       !- Number of Times Runperiod to be Repeated
 
 OS:YearDescription,
-<<<<<<< HEAD
-  {6173594e-3f13-41b9-9734-e68758fc3476}, !- Handle
-=======
-  {71f52e57-ea5e-4101-a386-a70e9c291dee}, !- Handle
->>>>>>> 3c1d7324
+  {c42e2078-267e-4c6f-8b17-0fd1c0665229}, !- Handle
   2007,                                   !- Calendar Year
   ,                                       !- Day of Week for Start Day
   ;                                       !- Is Leap Year
 
 OS:Building,
-<<<<<<< HEAD
-  {1612c380-4dc9-43d4-96e0-c2d982329455}, !- Handle
-=======
-  {56ca9aeb-e567-4443-ab1a-5c2b5239fa38}, !- Handle
->>>>>>> 3c1d7324
+  {0c900357-50a6-4463-83d8-ca9defb3f132}, !- Handle
   Building 1,                             !- Name
   ,                                       !- Building Sector Type
   0,                                      !- North Axis {deg}
@@ -110,23 +70,14 @@
   1;                                      !- Standards Number of Living Units
 
 OS:AdditionalProperties,
-<<<<<<< HEAD
-  {40135e6a-46aa-49c8-a958-d622cb304718}, !- Handle
-  {1612c380-4dc9-43d4-96e0-c2d982329455}, !- Object Name
-=======
-  {03c48a12-76ee-4c05-8da0-725066f1834f}, !- Handle
-  {56ca9aeb-e567-4443-ab1a-5c2b5239fa38}, !- Object Name
->>>>>>> 3c1d7324
+  {10dd948e-27b3-40db-99fe-62db6ac9f197}, !- Handle
+  {0c900357-50a6-4463-83d8-ca9defb3f132}, !- Object Name
   Total Units Modeled,                    !- Feature Name 1
   Integer,                                !- Feature Data Type 1
   1;                                      !- Feature Value 1
 
 OS:ThermalZone,
-<<<<<<< HEAD
-  {9e67a347-4f9f-4b80-b0bf-af68884ecd42}, !- Handle
-=======
-  {0386a966-5dbf-45fe-8097-3c26df427564}, !- Handle
->>>>>>> 3c1d7324
+  {79a2ba62-7b21-4a3c-b171-45f84d68cdf6}, !- Handle
   living zone,                            !- Name
   ,                                       !- Multiplier
   ,                                       !- Ceiling Height {m}
@@ -135,17 +86,10 @@
   ,                                       !- Zone Inside Convection Algorithm
   ,                                       !- Zone Outside Convection Algorithm
   ,                                       !- Zone Conditioning Equipment List Name
-<<<<<<< HEAD
-  {24669af1-f000-40b7-9e88-eebf1faa58ba}, !- Zone Air Inlet Port List
-  {d4f53ad6-14dc-42a7-bc41-93e10dcf8b73}, !- Zone Air Exhaust Port List
-  {b1440a31-875d-4f7c-978a-eed6af86ffde}, !- Zone Air Node Name
-  {fc194c71-17d1-4641-97a1-9d1fb0e34954}, !- Zone Return Air Port List
-=======
-  {e8c83577-f881-44f8-9e65-849e23d670d8}, !- Zone Air Inlet Port List
-  {331e2261-4335-4c50-ba2b-d6d7af74749e}, !- Zone Air Exhaust Port List
-  {04fd668a-efe8-4e63-93c8-a8b228274a66}, !- Zone Air Node Name
-  {aec91d56-1cbb-4af4-a028-336d4f024e89}, !- Zone Return Air Port List
->>>>>>> 3c1d7324
+  {ad203909-dfb2-4acf-820f-6d53cf03ccca}, !- Zone Air Inlet Port List
+  {172db0ae-9501-47aa-aa1d-5396196cbf17}, !- Zone Air Exhaust Port List
+  {f9eaac8a-e77f-41a4-ae24-dc38aa7b0ff0}, !- Zone Air Node Name
+  {fe17ecbc-40b7-4dad-b3a4-cccb773138f3}, !- Zone Return Air Port List
   ,                                       !- Primary Daylighting Control Name
   ,                                       !- Fraction of Zone Controlled by Primary Daylighting Control
   ,                                       !- Secondary Daylighting Control Name
@@ -156,71 +100,37 @@
   No;                                     !- Use Ideal Air Loads
 
 OS:Node,
-<<<<<<< HEAD
-  {a88cf509-7958-4f2a-9884-32b813b9d61c}, !- Handle
+  {859feca2-ce54-4cb6-a86a-76e5e63ccf16}, !- Handle
   Node 1,                                 !- Name
-  {b1440a31-875d-4f7c-978a-eed6af86ffde}, !- Inlet Port
+  {f9eaac8a-e77f-41a4-ae24-dc38aa7b0ff0}, !- Inlet Port
   ;                                       !- Outlet Port
 
 OS:Connection,
-  {b1440a31-875d-4f7c-978a-eed6af86ffde}, !- Handle
-  {30b653d1-f436-4ccb-b596-8813bac5bb56}, !- Name
-  {9e67a347-4f9f-4b80-b0bf-af68884ecd42}, !- Source Object
+  {f9eaac8a-e77f-41a4-ae24-dc38aa7b0ff0}, !- Handle
+  {bd68e6cd-148c-4e57-af6d-fac90e7b783d}, !- Name
+  {79a2ba62-7b21-4a3c-b171-45f84d68cdf6}, !- Source Object
   11,                                     !- Outlet Port
-  {a88cf509-7958-4f2a-9884-32b813b9d61c}, !- Target Object
+  {859feca2-ce54-4cb6-a86a-76e5e63ccf16}, !- Target Object
   2;                                      !- Inlet Port
 
 OS:PortList,
-  {24669af1-f000-40b7-9e88-eebf1faa58ba}, !- Handle
-  {eac63577-60bc-42f6-9d73-3d4e7484aee3}, !- Name
-  {9e67a347-4f9f-4b80-b0bf-af68884ecd42}; !- HVAC Component
+  {ad203909-dfb2-4acf-820f-6d53cf03ccca}, !- Handle
+  {c7f0740e-3045-4ab7-8351-265c90cba284}, !- Name
+  {79a2ba62-7b21-4a3c-b171-45f84d68cdf6}; !- HVAC Component
 
 OS:PortList,
-  {d4f53ad6-14dc-42a7-bc41-93e10dcf8b73}, !- Handle
-  {0a34e412-067d-4526-b2d7-7c4194c50e03}, !- Name
-  {9e67a347-4f9f-4b80-b0bf-af68884ecd42}; !- HVAC Component
+  {172db0ae-9501-47aa-aa1d-5396196cbf17}, !- Handle
+  {52d84dce-4493-4598-aff8-7b80c031ee0e}, !- Name
+  {79a2ba62-7b21-4a3c-b171-45f84d68cdf6}; !- HVAC Component
 
 OS:PortList,
-  {fc194c71-17d1-4641-97a1-9d1fb0e34954}, !- Handle
-  {bc9397ff-04fa-4c31-aa5f-adec5c6b9f63}, !- Name
-  {9e67a347-4f9f-4b80-b0bf-af68884ecd42}; !- HVAC Component
+  {fe17ecbc-40b7-4dad-b3a4-cccb773138f3}, !- Handle
+  {2d6c68d1-5d10-4f4a-921a-5d83ea5f103d}, !- Name
+  {79a2ba62-7b21-4a3c-b171-45f84d68cdf6}; !- HVAC Component
 
 OS:Sizing:Zone,
-  {ef9afe10-f8b2-4e6e-bea7-c691f726b4f9}, !- Handle
-  {9e67a347-4f9f-4b80-b0bf-af68884ecd42}, !- Zone or ZoneList Name
-=======
-  {ca9f80c1-7600-4078-ad2d-cd0c9cd30580}, !- Handle
-  Node 1,                                 !- Name
-  {04fd668a-efe8-4e63-93c8-a8b228274a66}, !- Inlet Port
-  ;                                       !- Outlet Port
-
-OS:Connection,
-  {04fd668a-efe8-4e63-93c8-a8b228274a66}, !- Handle
-  {9e493689-855f-4118-858f-1001519a8ebe}, !- Name
-  {0386a966-5dbf-45fe-8097-3c26df427564}, !- Source Object
-  11,                                     !- Outlet Port
-  {ca9f80c1-7600-4078-ad2d-cd0c9cd30580}, !- Target Object
-  2;                                      !- Inlet Port
-
-OS:PortList,
-  {e8c83577-f881-44f8-9e65-849e23d670d8}, !- Handle
-  {874a6e3b-96b6-44d1-9f74-2ede5ec3a7e8}, !- Name
-  {0386a966-5dbf-45fe-8097-3c26df427564}; !- HVAC Component
-
-OS:PortList,
-  {331e2261-4335-4c50-ba2b-d6d7af74749e}, !- Handle
-  {0d4da7ed-a288-464d-b02b-17cbf1c04998}, !- Name
-  {0386a966-5dbf-45fe-8097-3c26df427564}; !- HVAC Component
-
-OS:PortList,
-  {aec91d56-1cbb-4af4-a028-336d4f024e89}, !- Handle
-  {8744c93d-923e-46e1-82dc-ff46b3e220bc}, !- Name
-  {0386a966-5dbf-45fe-8097-3c26df427564}; !- HVAC Component
-
-OS:Sizing:Zone,
-  {14078cda-dc06-47dd-9f07-6b0d7f08fc35}, !- Handle
-  {0386a966-5dbf-45fe-8097-3c26df427564}, !- Zone or ZoneList Name
->>>>>>> 3c1d7324
+  {3b835d15-1628-41fa-bce8-0abd2548c631}, !- Handle
+  {79a2ba62-7b21-4a3c-b171-45f84d68cdf6}, !- Zone or ZoneList Name
   SupplyAirTemperature,                   !- Zone Cooling Design Supply Air Temperature Input Method
   14,                                     !- Zone Cooling Design Supply Air Temperature {C}
   11.11,                                  !- Zone Cooling Design Supply Air Temperature Difference {deltaC}
@@ -249,25 +159,14 @@
   autosize;                               !- Dedicated Outdoor Air High Setpoint Temperature for Design {C}
 
 OS:ZoneHVAC:EquipmentList,
-<<<<<<< HEAD
-  {02ebf306-f176-4271-a988-12532d3ffef4}, !- Handle
+  {be091b80-e9db-4c75-bc92-74fda350f0c8}, !- Handle
   Zone HVAC Equipment List 1,             !- Name
-  {9e67a347-4f9f-4b80-b0bf-af68884ecd42}; !- Thermal Zone
+  {79a2ba62-7b21-4a3c-b171-45f84d68cdf6}; !- Thermal Zone
 
 OS:Space,
-  {6267936b-8925-42b8-831e-19ecec110dd5}, !- Handle
+  {819c472c-67e8-49d5-a787-5a8bea644bf1}, !- Handle
   living space,                           !- Name
-  {3096aa62-f4fc-41fd-b305-1e8f35fb94fe}, !- Space Type Name
-=======
-  {1316a245-acec-441a-8473-db4978286c20}, !- Handle
-  Zone HVAC Equipment List 1,             !- Name
-  {0386a966-5dbf-45fe-8097-3c26df427564}; !- Thermal Zone
-
-OS:Space,
-  {6c964eb3-558a-460f-b08c-81c75850bf74}, !- Handle
-  living space,                           !- Name
-  {7e445931-cc79-4711-9662-89ec3690090d}, !- Space Type Name
->>>>>>> 3c1d7324
+  {18e7c709-2f0f-4ce3-baf8-b5271f4bae87}, !- Space Type Name
   ,                                       !- Default Construction Set Name
   ,                                       !- Default Schedule Set Name
   -0,                                     !- Direction of Relative North {deg}
@@ -275,31 +174,17 @@
   0,                                      !- Y Origin {m}
   0,                                      !- Z Origin {m}
   ,                                       !- Building Story Name
-<<<<<<< HEAD
-  {9e67a347-4f9f-4b80-b0bf-af68884ecd42}, !- Thermal Zone Name
+  {79a2ba62-7b21-4a3c-b171-45f84d68cdf6}, !- Thermal Zone Name
   ,                                       !- Part of Total Floor Area
   ,                                       !- Design Specification Outdoor Air Object Name
-  {6966b3a3-a445-482c-8d56-29857e91cf57}; !- Building Unit Name
-
-OS:Surface,
-  {127cef97-6f4c-47db-870a-8232f42f91ef}, !- Handle
+  {ab2eba21-2b57-4546-a256-1964d2e808e2}; !- Building Unit Name
+
+OS:Surface,
+  {6a1c1818-f462-45de-98cc-f8bcc7fef703}, !- Handle
   Surface 1,                              !- Name
   Floor,                                  !- Surface Type
   ,                                       !- Construction Name
-  {6267936b-8925-42b8-831e-19ecec110dd5}, !- Space Name
-=======
-  {0386a966-5dbf-45fe-8097-3c26df427564}, !- Thermal Zone Name
-  ,                                       !- Part of Total Floor Area
-  ,                                       !- Design Specification Outdoor Air Object Name
-  {bb933c7d-a253-4be5-9b10-ffd0a9def464}; !- Building Unit Name
-
-OS:Surface,
-  {fe39768a-0be6-4431-9eee-5e9a4f785289}, !- Handle
-  Surface 1,                              !- Name
-  Floor,                                  !- Surface Type
-  ,                                       !- Construction Name
-  {6c964eb3-558a-460f-b08c-81c75850bf74}, !- Space Name
->>>>>>> 3c1d7324
+  {819c472c-67e8-49d5-a787-5a8bea644bf1}, !- Space Name
   Foundation,                             !- Outside Boundary Condition
   ,                                       !- Outside Boundary Condition Object
   NoSun,                                  !- Sun Exposure
@@ -312,19 +197,11 @@
   11.129722368505, 0, 0;                  !- X,Y,Z Vertex 4 {m}
 
 OS:Surface,
-<<<<<<< HEAD
-  {8d84b7db-4b51-420a-8b43-fc5d476edf05}, !- Handle
+  {3f40c09e-633e-4b14-84e7-0d76b2108dd8}, !- Handle
   Surface 2,                              !- Name
   Wall,                                   !- Surface Type
   ,                                       !- Construction Name
-  {6267936b-8925-42b8-831e-19ecec110dd5}, !- Space Name
-=======
-  {f195fd49-30de-4ebf-b702-8ed9ae03b6ef}, !- Handle
-  Surface 2,                              !- Name
-  Wall,                                   !- Surface Type
-  ,                                       !- Construction Name
-  {6c964eb3-558a-460f-b08c-81c75850bf74}, !- Space Name
->>>>>>> 3c1d7324
+  {819c472c-67e8-49d5-a787-5a8bea644bf1}, !- Space Name
   Outdoors,                               !- Outside Boundary Condition
   ,                                       !- Outside Boundary Condition Object
   SunExposed,                             !- Sun Exposure
@@ -337,19 +214,11 @@
   0, 0, 2.4384;                           !- X,Y,Z Vertex 4 {m}
 
 OS:Surface,
-<<<<<<< HEAD
-  {f117f4e3-431b-451d-a648-c2ab4d199fd8}, !- Handle
+  {e6723b7d-d06c-4a25-8410-a56775e4ea47}, !- Handle
   Surface 3,                              !- Name
   Wall,                                   !- Surface Type
   ,                                       !- Construction Name
-  {6267936b-8925-42b8-831e-19ecec110dd5}, !- Space Name
-=======
-  {2d2d212e-7632-4ab7-b0fc-07652feb7360}, !- Handle
-  Surface 3,                              !- Name
-  Wall,                                   !- Surface Type
-  ,                                       !- Construction Name
-  {6c964eb3-558a-460f-b08c-81c75850bf74}, !- Space Name
->>>>>>> 3c1d7324
+  {819c472c-67e8-49d5-a787-5a8bea644bf1}, !- Space Name
   Outdoors,                               !- Outside Boundary Condition
   ,                                       !- Outside Boundary Condition Object
   SunExposed,                             !- Sun Exposure
@@ -362,19 +231,11 @@
   0, 5.56486118425249, 2.4384;            !- X,Y,Z Vertex 4 {m}
 
 OS:Surface,
-<<<<<<< HEAD
-  {f388d774-79a9-4e0c-920a-13c5c1729c65}, !- Handle
+  {af57b8ab-0723-42d6-ac17-73d9136cdeb3}, !- Handle
   Surface 4,                              !- Name
   Wall,                                   !- Surface Type
   ,                                       !- Construction Name
-  {6267936b-8925-42b8-831e-19ecec110dd5}, !- Space Name
-=======
-  {af0a54f7-357a-4940-bb07-565d6a3e95e2}, !- Handle
-  Surface 4,                              !- Name
-  Wall,                                   !- Surface Type
-  ,                                       !- Construction Name
-  {6c964eb3-558a-460f-b08c-81c75850bf74}, !- Space Name
->>>>>>> 3c1d7324
+  {819c472c-67e8-49d5-a787-5a8bea644bf1}, !- Space Name
   Outdoors,                               !- Outside Boundary Condition
   ,                                       !- Outside Boundary Condition Object
   SunExposed,                             !- Sun Exposure
@@ -387,19 +248,11 @@
   11.129722368505, 5.56486118425249, 2.4384; !- X,Y,Z Vertex 4 {m}
 
 OS:Surface,
-<<<<<<< HEAD
-  {77532ba6-9a10-4d02-a1b1-0d3d48340aee}, !- Handle
+  {45b60e14-2a88-4071-8004-abe6099cc167}, !- Handle
   Surface 5,                              !- Name
   Wall,                                   !- Surface Type
   ,                                       !- Construction Name
-  {6267936b-8925-42b8-831e-19ecec110dd5}, !- Space Name
-=======
-  {22759329-b347-427b-8017-3324a0219129}, !- Handle
-  Surface 5,                              !- Name
-  Wall,                                   !- Surface Type
-  ,                                       !- Construction Name
-  {6c964eb3-558a-460f-b08c-81c75850bf74}, !- Space Name
->>>>>>> 3c1d7324
+  {819c472c-67e8-49d5-a787-5a8bea644bf1}, !- Space Name
   Outdoors,                               !- Outside Boundary Condition
   ,                                       !- Outside Boundary Condition Object
   SunExposed,                             !- Sun Exposure
@@ -412,23 +265,13 @@
   11.129722368505, 0, 2.4384;             !- X,Y,Z Vertex 4 {m}
 
 OS:Surface,
-<<<<<<< HEAD
-  {5e68265d-6017-4e02-80ba-7d8225551bae}, !- Handle
+  {1784b6d9-4684-42dd-a36a-968221b2159b}, !- Handle
   Surface 6,                              !- Name
   RoofCeiling,                            !- Surface Type
   ,                                       !- Construction Name
-  {6267936b-8925-42b8-831e-19ecec110dd5}, !- Space Name
+  {819c472c-67e8-49d5-a787-5a8bea644bf1}, !- Space Name
   Surface,                                !- Outside Boundary Condition
-  {aeb274aa-0380-4cc8-93d7-86499d5e6888}, !- Outside Boundary Condition Object
-=======
-  {7d7ffadb-fb01-40bb-8675-264f694b94b7}, !- Handle
-  Surface 6,                              !- Name
-  RoofCeiling,                            !- Surface Type
-  ,                                       !- Construction Name
-  {6c964eb3-558a-460f-b08c-81c75850bf74}, !- Space Name
-  Surface,                                !- Outside Boundary Condition
-  {8e086576-a510-4ec2-a8e1-3b10bac78f9f}, !- Outside Boundary Condition Object
->>>>>>> 3c1d7324
+  {95e3470b-1eaa-4f7c-940f-18829c655e19}, !- Outside Boundary Condition Object
   NoSun,                                  !- Sun Exposure
   NoWind,                                 !- Wind Exposure
   ,                                       !- View Factor to Ground
@@ -439,11 +282,7 @@
   0, 0, 2.4384;                           !- X,Y,Z Vertex 4 {m}
 
 OS:SpaceType,
-<<<<<<< HEAD
-  {3096aa62-f4fc-41fd-b305-1e8f35fb94fe}, !- Handle
-=======
-  {7e445931-cc79-4711-9662-89ec3690090d}, !- Handle
->>>>>>> 3c1d7324
+  {18e7c709-2f0f-4ce3-baf8-b5271f4bae87}, !- Handle
   Space Type 1,                           !- Name
   ,                                       !- Default Construction Set Name
   ,                                       !- Default Schedule Set Name
@@ -454,15 +293,9 @@
   living;                                 !- Standards Space Type
 
 OS:Space,
-<<<<<<< HEAD
-  {b90920f6-c052-4481-b509-1c87961f92d8}, !- Handle
+  {8b0278e2-dcb3-46cb-b14c-4e54c3cc518e}, !- Handle
   living space|story 2,                   !- Name
-  {3096aa62-f4fc-41fd-b305-1e8f35fb94fe}, !- Space Type Name
-=======
-  {42d871a9-8ef4-4255-aeb4-6cb3d8729e25}, !- Handle
-  living space|story 2,                   !- Name
-  {7e445931-cc79-4711-9662-89ec3690090d}, !- Space Type Name
->>>>>>> 3c1d7324
+  {18e7c709-2f0f-4ce3-baf8-b5271f4bae87}, !- Space Type Name
   ,                                       !- Default Construction Set Name
   ,                                       !- Default Schedule Set Name
   -0,                                     !- Direction of Relative North {deg}
@@ -470,35 +303,19 @@
   0,                                      !- Y Origin {m}
   2.4384,                                 !- Z Origin {m}
   ,                                       !- Building Story Name
-<<<<<<< HEAD
-  {9e67a347-4f9f-4b80-b0bf-af68884ecd42}, !- Thermal Zone Name
+  {79a2ba62-7b21-4a3c-b171-45f84d68cdf6}, !- Thermal Zone Name
   ,                                       !- Part of Total Floor Area
   ,                                       !- Design Specification Outdoor Air Object Name
-  {6966b3a3-a445-482c-8d56-29857e91cf57}; !- Building Unit Name
-
-OS:Surface,
-  {aeb274aa-0380-4cc8-93d7-86499d5e6888}, !- Handle
+  {ab2eba21-2b57-4546-a256-1964d2e808e2}; !- Building Unit Name
+
+OS:Surface,
+  {95e3470b-1eaa-4f7c-940f-18829c655e19}, !- Handle
   Surface 7,                              !- Name
   Floor,                                  !- Surface Type
   ,                                       !- Construction Name
-  {b90920f6-c052-4481-b509-1c87961f92d8}, !- Space Name
+  {8b0278e2-dcb3-46cb-b14c-4e54c3cc518e}, !- Space Name
   Surface,                                !- Outside Boundary Condition
-  {5e68265d-6017-4e02-80ba-7d8225551bae}, !- Outside Boundary Condition Object
-=======
-  {0386a966-5dbf-45fe-8097-3c26df427564}, !- Thermal Zone Name
-  ,                                       !- Part of Total Floor Area
-  ,                                       !- Design Specification Outdoor Air Object Name
-  {bb933c7d-a253-4be5-9b10-ffd0a9def464}; !- Building Unit Name
-
-OS:Surface,
-  {8e086576-a510-4ec2-a8e1-3b10bac78f9f}, !- Handle
-  Surface 7,                              !- Name
-  Floor,                                  !- Surface Type
-  ,                                       !- Construction Name
-  {42d871a9-8ef4-4255-aeb4-6cb3d8729e25}, !- Space Name
-  Surface,                                !- Outside Boundary Condition
-  {7d7ffadb-fb01-40bb-8675-264f694b94b7}, !- Outside Boundary Condition Object
->>>>>>> 3c1d7324
+  {1784b6d9-4684-42dd-a36a-968221b2159b}, !- Outside Boundary Condition Object
   NoSun,                                  !- Sun Exposure
   NoWind,                                 !- Wind Exposure
   ,                                       !- View Factor to Ground
@@ -509,19 +326,11 @@
   11.129722368505, 0, 0;                  !- X,Y,Z Vertex 4 {m}
 
 OS:Surface,
-<<<<<<< HEAD
-  {8121f46d-62e0-4396-a505-b3167ad92f7a}, !- Handle
+  {e47b12c9-7126-456a-b165-4bf0d7002f4e}, !- Handle
   Surface 8,                              !- Name
   Wall,                                   !- Surface Type
   ,                                       !- Construction Name
-  {b90920f6-c052-4481-b509-1c87961f92d8}, !- Space Name
-=======
-  {e3522b5c-abac-4626-a114-72a60db1ccc0}, !- Handle
-  Surface 8,                              !- Name
-  Wall,                                   !- Surface Type
-  ,                                       !- Construction Name
-  {42d871a9-8ef4-4255-aeb4-6cb3d8729e25}, !- Space Name
->>>>>>> 3c1d7324
+  {8b0278e2-dcb3-46cb-b14c-4e54c3cc518e}, !- Space Name
   Outdoors,                               !- Outside Boundary Condition
   ,                                       !- Outside Boundary Condition Object
   SunExposed,                             !- Sun Exposure
@@ -534,19 +343,11 @@
   0, 0, 2.4384;                           !- X,Y,Z Vertex 4 {m}
 
 OS:Surface,
-<<<<<<< HEAD
-  {d668bf4e-6e3a-4022-9e2a-77d39e2abf28}, !- Handle
+  {cc07afdd-a6e1-4b9b-8685-2bd0fb9d76ec}, !- Handle
   Surface 9,                              !- Name
   Wall,                                   !- Surface Type
   ,                                       !- Construction Name
-  {b90920f6-c052-4481-b509-1c87961f92d8}, !- Space Name
-=======
-  {499cf4bd-275c-408f-aeb1-334549b2f633}, !- Handle
-  Surface 9,                              !- Name
-  Wall,                                   !- Surface Type
-  ,                                       !- Construction Name
-  {42d871a9-8ef4-4255-aeb4-6cb3d8729e25}, !- Space Name
->>>>>>> 3c1d7324
+  {8b0278e2-dcb3-46cb-b14c-4e54c3cc518e}, !- Space Name
   Outdoors,                               !- Outside Boundary Condition
   ,                                       !- Outside Boundary Condition Object
   SunExposed,                             !- Sun Exposure
@@ -559,19 +360,11 @@
   0, 5.56486118425249, 2.4384;            !- X,Y,Z Vertex 4 {m}
 
 OS:Surface,
-<<<<<<< HEAD
-  {9b806845-b821-4be1-aad0-f0e8edb65f86}, !- Handle
+  {f21c84c3-4872-4166-bf5d-12286ee32795}, !- Handle
   Surface 10,                             !- Name
   Wall,                                   !- Surface Type
   ,                                       !- Construction Name
-  {b90920f6-c052-4481-b509-1c87961f92d8}, !- Space Name
-=======
-  {18fea877-0a66-4847-86e8-c7ab1269518d}, !- Handle
-  Surface 10,                             !- Name
-  Wall,                                   !- Surface Type
-  ,                                       !- Construction Name
-  {42d871a9-8ef4-4255-aeb4-6cb3d8729e25}, !- Space Name
->>>>>>> 3c1d7324
+  {8b0278e2-dcb3-46cb-b14c-4e54c3cc518e}, !- Space Name
   Outdoors,                               !- Outside Boundary Condition
   ,                                       !- Outside Boundary Condition Object
   SunExposed,                             !- Sun Exposure
@@ -584,19 +377,11 @@
   11.129722368505, 5.56486118425249, 2.4384; !- X,Y,Z Vertex 4 {m}
 
 OS:Surface,
-<<<<<<< HEAD
-  {fa28b1c8-4f9f-40d2-9e8d-98d0b2c78ce8}, !- Handle
+  {f01af80b-83ce-4cf1-b918-049414b506ef}, !- Handle
   Surface 11,                             !- Name
   Wall,                                   !- Surface Type
   ,                                       !- Construction Name
-  {b90920f6-c052-4481-b509-1c87961f92d8}, !- Space Name
-=======
-  {5ea53b2a-02c1-4af8-bf21-78670aed5a4b}, !- Handle
-  Surface 11,                             !- Name
-  Wall,                                   !- Surface Type
-  ,                                       !- Construction Name
-  {42d871a9-8ef4-4255-aeb4-6cb3d8729e25}, !- Space Name
->>>>>>> 3c1d7324
+  {8b0278e2-dcb3-46cb-b14c-4e54c3cc518e}, !- Space Name
   Outdoors,                               !- Outside Boundary Condition
   ,                                       !- Outside Boundary Condition Object
   SunExposed,                             !- Sun Exposure
@@ -609,23 +394,13 @@
   11.129722368505, 0, 2.4384;             !- X,Y,Z Vertex 4 {m}
 
 OS:Surface,
-<<<<<<< HEAD
-  {5e307315-c63d-4f64-97bb-3652ef572d65}, !- Handle
+  {0ac95017-1fb4-4a5d-98e0-0ff38d2a6606}, !- Handle
   Surface 12,                             !- Name
   RoofCeiling,                            !- Surface Type
   ,                                       !- Construction Name
-  {b90920f6-c052-4481-b509-1c87961f92d8}, !- Space Name
+  {8b0278e2-dcb3-46cb-b14c-4e54c3cc518e}, !- Space Name
   Surface,                                !- Outside Boundary Condition
-  {efd34157-b5d5-4cf5-99cf-15bec5831771}, !- Outside Boundary Condition Object
-=======
-  {3804265b-e695-40fb-943a-c7fbff7c2f2a}, !- Handle
-  Surface 12,                             !- Name
-  RoofCeiling,                            !- Surface Type
-  ,                                       !- Construction Name
-  {42d871a9-8ef4-4255-aeb4-6cb3d8729e25}, !- Space Name
-  Surface,                                !- Outside Boundary Condition
-  {6e13ca7c-af86-4117-b16c-1601f7ae6e03}, !- Outside Boundary Condition Object
->>>>>>> 3c1d7324
+  {ab172727-7ae4-4b7f-ba6c-a8b71021dc2e}, !- Outside Boundary Condition Object
   NoSun,                                  !- Sun Exposure
   NoWind,                                 !- Wind Exposure
   ,                                       !- View Factor to Ground
@@ -636,23 +411,13 @@
   0, 0, 2.4384;                           !- X,Y,Z Vertex 4 {m}
 
 OS:Surface,
-<<<<<<< HEAD
-  {efd34157-b5d5-4cf5-99cf-15bec5831771}, !- Handle
+  {ab172727-7ae4-4b7f-ba6c-a8b71021dc2e}, !- Handle
   Surface 13,                             !- Name
   Floor,                                  !- Surface Type
   ,                                       !- Construction Name
-  {85f2ef4f-565e-4b7a-b23e-e6bdb99b58c4}, !- Space Name
+  {b2e19c8d-888b-44e1-a9fb-9386d90ac6d9}, !- Space Name
   Surface,                                !- Outside Boundary Condition
-  {5e307315-c63d-4f64-97bb-3652ef572d65}, !- Outside Boundary Condition Object
-=======
-  {6e13ca7c-af86-4117-b16c-1601f7ae6e03}, !- Handle
-  Surface 13,                             !- Name
-  Floor,                                  !- Surface Type
-  ,                                       !- Construction Name
-  {940a04ca-6ff2-4b62-8f81-cc28626c8463}, !- Space Name
-  Surface,                                !- Outside Boundary Condition
-  {3804265b-e695-40fb-943a-c7fbff7c2f2a}, !- Outside Boundary Condition Object
->>>>>>> 3c1d7324
+  {0ac95017-1fb4-4a5d-98e0-0ff38d2a6606}, !- Outside Boundary Condition Object
   NoSun,                                  !- Sun Exposure
   NoWind,                                 !- Wind Exposure
   ,                                       !- View Factor to Ground
@@ -663,19 +428,11 @@
   0, 0, 0;                                !- X,Y,Z Vertex 4 {m}
 
 OS:Surface,
-<<<<<<< HEAD
-  {1496747d-b44c-42a4-8ac1-c0fbefebbdfd}, !- Handle
+  {b0b2ddce-334b-44ba-b27c-45cdf5110588}, !- Handle
   Surface 14,                             !- Name
   RoofCeiling,                            !- Surface Type
   ,                                       !- Construction Name
-  {85f2ef4f-565e-4b7a-b23e-e6bdb99b58c4}, !- Space Name
-=======
-  {6adc26e8-d2aa-42e5-991a-53ee9fdc9aa4}, !- Handle
-  Surface 14,                             !- Name
-  RoofCeiling,                            !- Surface Type
-  ,                                       !- Construction Name
-  {940a04ca-6ff2-4b62-8f81-cc28626c8463}, !- Space Name
->>>>>>> 3c1d7324
+  {b2e19c8d-888b-44e1-a9fb-9386d90ac6d9}, !- Space Name
   Outdoors,                               !- Outside Boundary Condition
   ,                                       !- Outside Boundary Condition Object
   SunExposed,                             !- Sun Exposure
@@ -688,19 +445,11 @@
   11.129722368505, 0, 0.3048;             !- X,Y,Z Vertex 4 {m}
 
 OS:Surface,
-<<<<<<< HEAD
-  {4f851fdc-f7e0-4bbc-9250-36db7c47385c}, !- Handle
+  {2ae19a69-da36-4d33-8531-9af159083041}, !- Handle
   Surface 15,                             !- Name
   RoofCeiling,                            !- Surface Type
   ,                                       !- Construction Name
-  {85f2ef4f-565e-4b7a-b23e-e6bdb99b58c4}, !- Space Name
-=======
-  {b2aa2c95-440d-41d1-adca-304890d8e7ac}, !- Handle
-  Surface 15,                             !- Name
-  RoofCeiling,                            !- Surface Type
-  ,                                       !- Construction Name
-  {940a04ca-6ff2-4b62-8f81-cc28626c8463}, !- Space Name
->>>>>>> 3c1d7324
+  {b2e19c8d-888b-44e1-a9fb-9386d90ac6d9}, !- Space Name
   Outdoors,                               !- Outside Boundary Condition
   ,                                       !- Outside Boundary Condition Object
   SunExposed,                             !- Sun Exposure
@@ -713,19 +462,11 @@
   0, 5.56486118425249, 0.304799999999999; !- X,Y,Z Vertex 4 {m}
 
 OS:Surface,
-<<<<<<< HEAD
-  {7b788120-75a5-4eac-9b76-38228bbd883f}, !- Handle
+  {4240a192-ea08-4ad4-9eae-397e5778aa7d}, !- Handle
   Surface 16,                             !- Name
   Wall,                                   !- Surface Type
   ,                                       !- Construction Name
-  {85f2ef4f-565e-4b7a-b23e-e6bdb99b58c4}, !- Space Name
-=======
-  {f8f718ae-bcb0-4d62-b09d-a87347798fea}, !- Handle
-  Surface 16,                             !- Name
-  Wall,                                   !- Surface Type
-  ,                                       !- Construction Name
-  {940a04ca-6ff2-4b62-8f81-cc28626c8463}, !- Space Name
->>>>>>> 3c1d7324
+  {b2e19c8d-888b-44e1-a9fb-9386d90ac6d9}, !- Space Name
   Outdoors,                               !- Outside Boundary Condition
   ,                                       !- Outside Boundary Condition Object
   SunExposed,                             !- Sun Exposure
@@ -737,19 +478,11 @@
   0, 0, 0;                                !- X,Y,Z Vertex 3 {m}
 
 OS:Surface,
-<<<<<<< HEAD
-  {2922c6c3-a5a5-4b3d-85a0-26060a6d8645}, !- Handle
+  {e8bd6050-5b82-47f2-bcf6-db9b1d824fe9}, !- Handle
   Surface 17,                             !- Name
   Wall,                                   !- Surface Type
   ,                                       !- Construction Name
-  {85f2ef4f-565e-4b7a-b23e-e6bdb99b58c4}, !- Space Name
-=======
-  {3c0e673c-d618-4306-9249-19f1c472f3b4}, !- Handle
-  Surface 17,                             !- Name
-  Wall,                                   !- Surface Type
-  ,                                       !- Construction Name
-  {940a04ca-6ff2-4b62-8f81-cc28626c8463}, !- Space Name
->>>>>>> 3c1d7324
+  {b2e19c8d-888b-44e1-a9fb-9386d90ac6d9}, !- Space Name
   Outdoors,                               !- Outside Boundary Condition
   ,                                       !- Outside Boundary Condition Object
   SunExposed,                             !- Sun Exposure
@@ -761,15 +494,9 @@
   11.129722368505, 5.56486118425249, 0;   !- X,Y,Z Vertex 3 {m}
 
 OS:Space,
-<<<<<<< HEAD
-  {85f2ef4f-565e-4b7a-b23e-e6bdb99b58c4}, !- Handle
+  {b2e19c8d-888b-44e1-a9fb-9386d90ac6d9}, !- Handle
   finished attic space,                   !- Name
-  {3096aa62-f4fc-41fd-b305-1e8f35fb94fe}, !- Space Type Name
-=======
-  {940a04ca-6ff2-4b62-8f81-cc28626c8463}, !- Handle
-  finished attic space,                   !- Name
-  {7e445931-cc79-4711-9662-89ec3690090d}, !- Space Type Name
->>>>>>> 3c1d7324
+  {18e7c709-2f0f-4ce3-baf8-b5271f4bae87}, !- Space Type Name
   ,                                       !- Default Construction Set Name
   ,                                       !- Default Schedule Set Name
   -0,                                     !- Direction of Relative North {deg}
@@ -777,35 +504,20 @@
   0,                                      !- Y Origin {m}
   4.8768,                                 !- Z Origin {m}
   ,                                       !- Building Story Name
-<<<<<<< HEAD
-  {9e67a347-4f9f-4b80-b0bf-af68884ecd42}, !- Thermal Zone Name
+  {79a2ba62-7b21-4a3c-b171-45f84d68cdf6}, !- Thermal Zone Name
   ,                                       !- Part of Total Floor Area
   ,                                       !- Design Specification Outdoor Air Object Name
-  {6966b3a3-a445-482c-8d56-29857e91cf57}; !- Building Unit Name
+  {ab2eba21-2b57-4546-a256-1964d2e808e2}; !- Building Unit Name
 
 OS:BuildingUnit,
-  {6966b3a3-a445-482c-8d56-29857e91cf57}, !- Handle
-=======
-  {0386a966-5dbf-45fe-8097-3c26df427564}, !- Thermal Zone Name
-  ,                                       !- Part of Total Floor Area
-  ,                                       !- Design Specification Outdoor Air Object Name
-  {bb933c7d-a253-4be5-9b10-ffd0a9def464}; !- Building Unit Name
-
-OS:BuildingUnit,
-  {bb933c7d-a253-4be5-9b10-ffd0a9def464}, !- Handle
->>>>>>> 3c1d7324
+  {ab2eba21-2b57-4546-a256-1964d2e808e2}, !- Handle
   unit 1,                                 !- Name
   ,                                       !- Rendering Color
   Residential;                            !- Building Unit Type
 
 OS:AdditionalProperties,
-<<<<<<< HEAD
-  {97c3cc77-ba7d-4749-b758-70bbfae35f91}, !- Handle
-  {6966b3a3-a445-482c-8d56-29857e91cf57}, !- Object Name
-=======
-  {c8773ac0-6a1a-40f5-8e10-ac9a61c5671a}, !- Handle
-  {bb933c7d-a253-4be5-9b10-ffd0a9def464}, !- Object Name
->>>>>>> 3c1d7324
+  {0e916718-af70-4966-aaf3-087e1e142955}, !- Handle
+  {ab2eba21-2b57-4546-a256-1964d2e808e2}, !- Object Name
   NumberOfBedrooms,                       !- Feature Name 1
   Integer,                                !- Feature Data Type 1
   3,                                      !- Feature Value 1
@@ -817,20 +529,12 @@
   2.6400000000000001;                     !- Feature Value 3
 
 OS:External:File,
-<<<<<<< HEAD
-  {ec9fae87-5ceb-43f3-8925-be647a8842a7}, !- Handle
-=======
-  {923ba371-4345-44d8-9a06-fb637c319110}, !- Handle
->>>>>>> 3c1d7324
+  {2a09b573-41cd-4330-a744-917029c70caf}, !- Handle
   8760.csv,                               !- Name
   8760.csv;                               !- File Name
 
 OS:Schedule:Day,
-<<<<<<< HEAD
-  {9f5df501-44a3-4180-bab7-cfaa97e200de}, !- Handle
-=======
-  {e4a1ab97-5e50-43b4-96a8-401bae4a6578}, !- Handle
->>>>>>> 3c1d7324
+  {6a741d91-4c27-49e6-a16d-9ce13276c75c}, !- Handle
   Schedule Day 1,                         !- Name
   ,                                       !- Schedule Type Limits Name
   ,                                       !- Interpolate to Timestep
@@ -839,11 +543,7 @@
   0;                                      !- Value Until Time 1
 
 OS:Schedule:Day,
-<<<<<<< HEAD
-  {f03a0cd0-73d2-418d-87c1-c6a07190c700}, !- Handle
-=======
-  {1fa3a7d9-cda4-4372-8817-744601e3bbfc}, !- Handle
->>>>>>> 3c1d7324
+  {f0c460cf-f13c-4d9e-a83b-0de724ee4920}, !- Handle
   Schedule Day 2,                         !- Name
   ,                                       !- Schedule Type Limits Name
   ,                                       !- Interpolate to Timestep
@@ -852,17 +552,10 @@
   1;                                      !- Value Until Time 1
 
 OS:Schedule:File,
-<<<<<<< HEAD
-  {f6f1574b-75a6-4a53-9843-9366c41de1a4}, !- Handle
+  {87a0c60a-3a78-4179-af38-6741a0f42721}, !- Handle
   occupants,                              !- Name
-  {27b8d113-a593-408c-be52-b8fe33f0c896}, !- Schedule Type Limits Name
-  {ec9fae87-5ceb-43f3-8925-be647a8842a7}, !- External File Name
-=======
-  {092d3517-5b77-4b17-af78-9531433b0c55}, !- Handle
-  occupants,                              !- Name
-  {c095ef31-c649-4519-97be-7b41a92168a3}, !- Schedule Type Limits Name
-  {923ba371-4345-44d8-9a06-fb637c319110}, !- External File Name
->>>>>>> 3c1d7324
+  {6566704e-e83c-49f3-b021-b1bcf6e98aba}, !- Schedule Type Limits Name
+  {2a09b573-41cd-4330-a744-917029c70caf}, !- External File Name
   1,                                      !- Column Number
   1,                                      !- Rows to Skip at Top
   8760,                                   !- Number of Hours of Data
@@ -871,40 +564,23 @@
   60;                                     !- Minutes per Item
 
 OS:Schedule:Ruleset,
-<<<<<<< HEAD
-  {9e23c265-1a9d-4d7f-a828-101d37072942}, !- Handle
+  {9e4aa9e3-8b70-4471-8d75-653e33759e1d}, !- Handle
   Schedule Ruleset 1,                     !- Name
-  {017c1350-7ce7-42c7-b099-90ca3cfa2e5e}, !- Schedule Type Limits Name
-  {e65e7d8d-8125-4489-be42-f64a87ab0983}; !- Default Day Schedule Name
+  {299fac78-9077-47e5-b3e3-080d01244d54}, !- Schedule Type Limits Name
+  {2af351c6-26ab-4541-815a-f6e9d127d325}; !- Default Day Schedule Name
 
 OS:Schedule:Day,
-  {e65e7d8d-8125-4489-be42-f64a87ab0983}, !- Handle
+  {2af351c6-26ab-4541-815a-f6e9d127d325}, !- Handle
   Schedule Day 3,                         !- Name
-  {017c1350-7ce7-42c7-b099-90ca3cfa2e5e}, !- Schedule Type Limits Name
-=======
-  {e8279d82-021e-46b1-a771-9532526ada19}, !- Handle
-  Schedule Ruleset 1,                     !- Name
-  {b5dd043f-60f3-4259-8573-59a1c7eae874}, !- Schedule Type Limits Name
-  {f6a64ae0-0ca2-4e10-8078-57bfdc1ea72c}; !- Default Day Schedule Name
-
-OS:Schedule:Day,
-  {f6a64ae0-0ca2-4e10-8078-57bfdc1ea72c}, !- Handle
-  Schedule Day 3,                         !- Name
-  {b5dd043f-60f3-4259-8573-59a1c7eae874}, !- Schedule Type Limits Name
->>>>>>> 3c1d7324
+  {299fac78-9077-47e5-b3e3-080d01244d54}, !- Schedule Type Limits Name
   ,                                       !- Interpolate to Timestep
   24,                                     !- Hour 1
   0,                                      !- Minute 1
   112.539290946133;                       !- Value Until Time 1
 
 OS:People:Definition,
-<<<<<<< HEAD
-  {beb9c515-0438-4e0d-8c30-dd19174bea03}, !- Handle
-  res occupants|living space|story 2,     !- Name
-=======
-  {9ebebc59-fc44-4bbb-b32e-ce7f26006e48}, !- Handle
+  {dceae9c0-150c-42a2-ae93-77ad5fc1fed5}, !- Handle
   res occupants|finished attic space,     !- Name
->>>>>>> 3c1d7324
   People,                                 !- Number of People Calculation Method
   0.88,                                   !- Number of People {people}
   ,                                       !- People per Space Floor Area {person/m2}
@@ -916,21 +592,12 @@
   ZoneAveraged;                           !- Mean Radiant Temperature Calculation Type
 
 OS:People,
-<<<<<<< HEAD
-  {f625d0bb-ce03-4c79-81fb-9bebcd733a8c}, !- Handle
-  res occupants|living space|story 2,     !- Name
-  {beb9c515-0438-4e0d-8c30-dd19174bea03}, !- People Definition Name
-  {b90920f6-c052-4481-b509-1c87961f92d8}, !- Space or SpaceType Name
-  {f6f1574b-75a6-4a53-9843-9366c41de1a4}, !- Number of People Schedule Name
-  {9e23c265-1a9d-4d7f-a828-101d37072942}, !- Activity Level Schedule Name
-=======
-  {a32156ae-3609-4e59-8256-98570d1e1b3f}, !- Handle
+  {53464db5-cb7f-46c8-a06e-80a9467810f4}, !- Handle
   res occupants|finished attic space,     !- Name
-  {9ebebc59-fc44-4bbb-b32e-ce7f26006e48}, !- People Definition Name
-  {940a04ca-6ff2-4b62-8f81-cc28626c8463}, !- Space or SpaceType Name
-  {092d3517-5b77-4b17-af78-9531433b0c55}, !- Number of People Schedule Name
-  {e8279d82-021e-46b1-a771-9532526ada19}, !- Activity Level Schedule Name
->>>>>>> 3c1d7324
+  {dceae9c0-150c-42a2-ae93-77ad5fc1fed5}, !- People Definition Name
+  {b2e19c8d-888b-44e1-a9fb-9386d90ac6d9}, !- Space or SpaceType Name
+  {87a0c60a-3a78-4179-af38-6741a0f42721}, !- Number of People Schedule Name
+  {9e4aa9e3-8b70-4471-8d75-653e33759e1d}, !- Activity Level Schedule Name
   ,                                       !- Surface Name/Angle Factor List Name
   ,                                       !- Work Efficiency Schedule Name
   ,                                       !- Clothing Insulation Schedule Name
@@ -938,11 +605,7 @@
   1;                                      !- Multiplier
 
 OS:ScheduleTypeLimits,
-<<<<<<< HEAD
-  {017c1350-7ce7-42c7-b099-90ca3cfa2e5e}, !- Handle
-=======
-  {b5dd043f-60f3-4259-8573-59a1c7eae874}, !- Handle
->>>>>>> 3c1d7324
+  {299fac78-9077-47e5-b3e3-080d01244d54}, !- Handle
   ActivityLevel,                          !- Name
   0,                                      !- Lower Limit Value
   ,                                       !- Upper Limit Value
@@ -950,62 +613,14 @@
   ActivityLevel;                          !- Unit Type
 
 OS:ScheduleTypeLimits,
-<<<<<<< HEAD
-  {27b8d113-a593-408c-be52-b8fe33f0c896}, !- Handle
-=======
-  {c095ef31-c649-4519-97be-7b41a92168a3}, !- Handle
->>>>>>> 3c1d7324
+  {6566704e-e83c-49f3-b021-b1bcf6e98aba}, !- Handle
   Fractional,                             !- Name
   0,                                      !- Lower Limit Value
   1,                                      !- Upper Limit Value
   Continuous;                             !- Numeric Type
 
 OS:People:Definition,
-<<<<<<< HEAD
-  {8085a22c-39b7-4edc-80c1-2317f9213075}, !- Handle
-  res occupants|finished attic space,     !- Name
-=======
-  {5c8872d7-5f8f-4762-8947-78aa3661dbb9}, !- Handle
-  res occupants|living space|story 2,     !- Name
->>>>>>> 3c1d7324
-  People,                                 !- Number of People Calculation Method
-  0.88,                                   !- Number of People {people}
-  ,                                       !- People per Space Floor Area {person/m2}
-  ,                                       !- Space Floor Area per Person {m2/person}
-  0.319734,                               !- Fraction Radiant
-  0.573,                                  !- Sensible Heat Fraction
-  0,                                      !- Carbon Dioxide Generation Rate {m3/s-W}
-  No,                                     !- Enable ASHRAE 55 Comfort Warnings
-  ZoneAveraged;                           !- Mean Radiant Temperature Calculation Type
-
-OS:People,
-<<<<<<< HEAD
-  {5d6e3138-7261-4c32-9d6a-bb50cbc77ab4}, !- Handle
-  res occupants|finished attic space,     !- Name
-  {8085a22c-39b7-4edc-80c1-2317f9213075}, !- People Definition Name
-  {85f2ef4f-565e-4b7a-b23e-e6bdb99b58c4}, !- Space or SpaceType Name
-  {f6f1574b-75a6-4a53-9843-9366c41de1a4}, !- Number of People Schedule Name
-  {9e23c265-1a9d-4d7f-a828-101d37072942}, !- Activity Level Schedule Name
-=======
-  {94d7403c-b6de-491e-850b-5cc1e8b74a97}, !- Handle
-  res occupants|living space|story 2,     !- Name
-  {5c8872d7-5f8f-4762-8947-78aa3661dbb9}, !- People Definition Name
-  {42d871a9-8ef4-4255-aeb4-6cb3d8729e25}, !- Space or SpaceType Name
-  {092d3517-5b77-4b17-af78-9531433b0c55}, !- Number of People Schedule Name
-  {e8279d82-021e-46b1-a771-9532526ada19}, !- Activity Level Schedule Name
->>>>>>> 3c1d7324
-  ,                                       !- Surface Name/Angle Factor List Name
-  ,                                       !- Work Efficiency Schedule Name
-  ,                                       !- Clothing Insulation Schedule Name
-  ,                                       !- Air Velocity Schedule Name
-  1;                                      !- Multiplier
-
-OS:People:Definition,
-<<<<<<< HEAD
-  {3612a182-2ffe-4c5f-9b75-6fe6d623ac00}, !- Handle
-=======
-  {27b565f9-8820-48ec-bdf5-205996e62821}, !- Handle
->>>>>>> 3c1d7324
+  {be2dadeb-3969-48e7-aab0-aa080a3dd3dd}, !- Handle
   res occupants|living space,             !- Name
   People,                                 !- Number of People Calculation Method
   0.88,                                   !- Number of People {people}
@@ -1018,48 +633,54 @@
   ZoneAveraged;                           !- Mean Radiant Temperature Calculation Type
 
 OS:People,
-<<<<<<< HEAD
-  {9cbcd02e-ba44-4784-a322-7012edd747c6}, !- Handle
+  {92e325d7-bbbd-48f7-bcca-015e71bbc449}, !- Handle
   res occupants|living space,             !- Name
-  {3612a182-2ffe-4c5f-9b75-6fe6d623ac00}, !- People Definition Name
-  {6267936b-8925-42b8-831e-19ecec110dd5}, !- Space or SpaceType Name
-  {f6f1574b-75a6-4a53-9843-9366c41de1a4}, !- Number of People Schedule Name
-  {9e23c265-1a9d-4d7f-a828-101d37072942}, !- Activity Level Schedule Name
-=======
-  {e0f1aa01-b429-437d-9a39-92b68b407856}, !- Handle
-  res occupants|living space,             !- Name
-  {27b565f9-8820-48ec-bdf5-205996e62821}, !- People Definition Name
-  {6c964eb3-558a-460f-b08c-81c75850bf74}, !- Space or SpaceType Name
-  {092d3517-5b77-4b17-af78-9531433b0c55}, !- Number of People Schedule Name
-  {e8279d82-021e-46b1-a771-9532526ada19}, !- Activity Level Schedule Name
->>>>>>> 3c1d7324
+  {be2dadeb-3969-48e7-aab0-aa080a3dd3dd}, !- People Definition Name
+  {819c472c-67e8-49d5-a787-5a8bea644bf1}, !- Space or SpaceType Name
+  {87a0c60a-3a78-4179-af38-6741a0f42721}, !- Number of People Schedule Name
+  {9e4aa9e3-8b70-4471-8d75-653e33759e1d}, !- Activity Level Schedule Name
   ,                                       !- Surface Name/Angle Factor List Name
   ,                                       !- Work Efficiency Schedule Name
   ,                                       !- Clothing Insulation Schedule Name
   ,                                       !- Air Velocity Schedule Name
   1;                                      !- Multiplier
 
+OS:People:Definition,
+  {b3de67c9-d2a3-4cce-9488-e4f24a1272fe}, !- Handle
+  res occupants|living space|story 2,     !- Name
+  People,                                 !- Number of People Calculation Method
+  0.88,                                   !- Number of People {people}
+  ,                                       !- People per Space Floor Area {person/m2}
+  ,                                       !- Space Floor Area per Person {m2/person}
+  0.319734,                               !- Fraction Radiant
+  0.573,                                  !- Sensible Heat Fraction
+  0,                                      !- Carbon Dioxide Generation Rate {m3/s-W}
+  No,                                     !- Enable ASHRAE 55 Comfort Warnings
+  ZoneAveraged;                           !- Mean Radiant Temperature Calculation Type
+
+OS:People,
+  {d8fcc899-c81f-407e-b970-138ce57e6e5a}, !- Handle
+  res occupants|living space|story 2,     !- Name
+  {b3de67c9-d2a3-4cce-9488-e4f24a1272fe}, !- People Definition Name
+  {8b0278e2-dcb3-46cb-b14c-4e54c3cc518e}, !- Space or SpaceType Name
+  {87a0c60a-3a78-4179-af38-6741a0f42721}, !- Number of People Schedule Name
+  {9e4aa9e3-8b70-4471-8d75-653e33759e1d}, !- Activity Level Schedule Name
+  ,                                       !- Surface Name/Angle Factor List Name
+  ,                                       !- Work Efficiency Schedule Name
+  ,                                       !- Clothing Insulation Schedule Name
+  ,                                       !- Air Velocity Schedule Name
+  1;                                      !- Multiplier
+
 OS:ShadingSurfaceGroup,
-<<<<<<< HEAD
-  {31d15d3d-5797-4add-8635-93556873a3a7}, !- Handle
-=======
-  {cb63f05a-d303-4537-8fe8-2d68a66a71ba}, !- Handle
->>>>>>> 3c1d7324
+  {4b7eb9bd-6f76-4adc-9629-22b3b3751d09}, !- Handle
   res eaves,                              !- Name
   Building;                               !- Shading Surface Type
 
 OS:ShadingSurface,
-<<<<<<< HEAD
-  {3d38ea9b-8f06-4e20-bcd8-25a1dcf1bd04}, !- Handle
+  {08a36a10-37ef-46f4-9353-ac478f10654e}, !- Handle
   Surface 14 - res eaves,                 !- Name
   ,                                       !- Construction Name
-  {31d15d3d-5797-4add-8635-93556873a3a7}, !- Shading Surface Group Name
-=======
-  {4b244fe8-da98-42e4-97e2-c5a7d748cead}, !- Handle
-  Surface 14 - res eaves,                 !- Name
-  ,                                       !- Construction Name
-  {cb63f05a-d303-4537-8fe8-2d68a66a71ba}, !- Shading Surface Group Name
->>>>>>> 3c1d7324
+  {4b7eb9bd-6f76-4adc-9629-22b3b3751d09}, !- Shading Surface Group Name
   ,                                       !- Transmittance Schedule Name
   ,                                       !- Number of Vertices
   11.739322368505, 0, 5.1816,             !- X,Y,Z Vertex 1 {m}
@@ -1068,17 +689,10 @@
   11.129722368505, 0, 5.1816;             !- X,Y,Z Vertex 4 {m}
 
 OS:ShadingSurface,
-<<<<<<< HEAD
-  {c473dedd-d394-4f14-a032-537d48c1464e}, !- Handle
+  {579670fa-c3be-49b2-a2d2-551b7bc8fe5e}, !- Handle
   Surface 14 - res eaves 1,               !- Name
   ,                                       !- Construction Name
-  {31d15d3d-5797-4add-8635-93556873a3a7}, !- Shading Surface Group Name
-=======
-  {5d7a319f-78ea-489a-bc9c-812fc007ad53}, !- Handle
-  Surface 14 - res eaves 1,               !- Name
-  ,                                       !- Construction Name
-  {cb63f05a-d303-4537-8fe8-2d68a66a71ba}, !- Shading Surface Group Name
->>>>>>> 3c1d7324
+  {4b7eb9bd-6f76-4adc-9629-22b3b3751d09}, !- Shading Surface Group Name
   ,                                       !- Transmittance Schedule Name
   ,                                       !- Number of Vertices
   -0.6096, 2.78243059212624, 6.57281529606312, !- X,Y,Z Vertex 1 {m}
@@ -1087,17 +701,10 @@
   0, 2.78243059212624, 6.57281529606312;  !- X,Y,Z Vertex 4 {m}
 
 OS:ShadingSurface,
-<<<<<<< HEAD
-  {5cb54e17-a1f1-4790-9949-731ce6fc03a2}, !- Handle
+  {72f5bb4c-0012-43fc-a62c-a03217683380}, !- Handle
   Surface 14 - res eaves 2,               !- Name
   ,                                       !- Construction Name
-  {31d15d3d-5797-4add-8635-93556873a3a7}, !- Shading Surface Group Name
-=======
-  {e0d33c80-6bb8-4897-a17c-d649f8945150}, !- Handle
-  Surface 14 - res eaves 2,               !- Name
-  ,                                       !- Construction Name
-  {cb63f05a-d303-4537-8fe8-2d68a66a71ba}, !- Shading Surface Group Name
->>>>>>> 3c1d7324
+  {4b7eb9bd-6f76-4adc-9629-22b3b3751d09}, !- Shading Surface Group Name
   ,                                       !- Transmittance Schedule Name
   ,                                       !- Number of Vertices
   0, -0.6096, 4.8768,                     !- X,Y,Z Vertex 1 {m}
@@ -1106,17 +713,10 @@
   0, 0, 5.1816;                           !- X,Y,Z Vertex 4 {m}
 
 OS:ShadingSurface,
-<<<<<<< HEAD
-  {bb731353-3224-468a-89a2-287cdcd6eb2b}, !- Handle
+  {92935bf7-410c-47f2-a5b8-1c36e63bf338}, !- Handle
   Surface 15 - res eaves,                 !- Name
   ,                                       !- Construction Name
-  {31d15d3d-5797-4add-8635-93556873a3a7}, !- Shading Surface Group Name
-=======
-  {76ef622a-0e1c-415b-ac70-584a27d0a0d0}, !- Handle
-  Surface 15 - res eaves,                 !- Name
-  ,                                       !- Construction Name
-  {cb63f05a-d303-4537-8fe8-2d68a66a71ba}, !- Shading Surface Group Name
->>>>>>> 3c1d7324
+  {4b7eb9bd-6f76-4adc-9629-22b3b3751d09}, !- Shading Surface Group Name
   ,                                       !- Transmittance Schedule Name
   ,                                       !- Number of Vertices
   -0.6096, 5.56486118425249, 5.1816,      !- X,Y,Z Vertex 1 {m}
@@ -1125,17 +725,10 @@
   0, 5.56486118425249, 5.1816;            !- X,Y,Z Vertex 4 {m}
 
 OS:ShadingSurface,
-<<<<<<< HEAD
-  {f144fb59-e54f-44de-b73f-33bd46ebd703}, !- Handle
+  {69bce47f-3533-4874-a8b9-db8b9fa24b6d}, !- Handle
   Surface 15 - res eaves 1,               !- Name
   ,                                       !- Construction Name
-  {31d15d3d-5797-4add-8635-93556873a3a7}, !- Shading Surface Group Name
-=======
-  {1c1d0fc1-5764-4aac-9e06-3f2e07e44b9d}, !- Handle
-  Surface 15 - res eaves 1,               !- Name
-  ,                                       !- Construction Name
-  {cb63f05a-d303-4537-8fe8-2d68a66a71ba}, !- Shading Surface Group Name
->>>>>>> 3c1d7324
+  {4b7eb9bd-6f76-4adc-9629-22b3b3751d09}, !- Shading Surface Group Name
   ,                                       !- Transmittance Schedule Name
   ,                                       !- Number of Vertices
   11.739322368505, 2.78243059212624, 6.57281529606312, !- X,Y,Z Vertex 1 {m}
@@ -1144,17 +737,10 @@
   11.129722368505, 2.78243059212624, 6.57281529606312; !- X,Y,Z Vertex 4 {m}
 
 OS:ShadingSurface,
-<<<<<<< HEAD
-  {8d4631ab-d18f-4c0f-a27f-892cf2667af5}, !- Handle
+  {2f5914b7-0366-4752-bbc5-f76be1686cc2}, !- Handle
   Surface 15 - res eaves 2,               !- Name
   ,                                       !- Construction Name
-  {31d15d3d-5797-4add-8635-93556873a3a7}, !- Shading Surface Group Name
-=======
-  {da83b725-4044-492a-8ac5-dd7085560019}, !- Handle
-  Surface 15 - res eaves 2,               !- Name
-  ,                                       !- Construction Name
-  {cb63f05a-d303-4537-8fe8-2d68a66a71ba}, !- Shading Surface Group Name
->>>>>>> 3c1d7324
+  {4b7eb9bd-6f76-4adc-9629-22b3b3751d09}, !- Shading Surface Group Name
   ,                                       !- Transmittance Schedule Name
   ,                                       !- Number of Vertices
   11.129722368505, 6.17446118425249, 4.8768, !- X,Y,Z Vertex 1 {m}
