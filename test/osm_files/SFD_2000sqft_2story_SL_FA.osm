--- conflicted
+++ resolved
@@ -1,53 +1,26 @@
 !- NOTE: Auto-generated from /test/osw_files/SFD_2000sqft_2story_SL_FA.osw
 
 OS:Version,
-<<<<<<< HEAD
-  {74b8b4cc-c77f-44ef-90b7-c484d6bdf5b2}, !- Handle
-  2.8.1;                                  !- Version Identifier
-
-OS:SimulationControl,
-  {2f5ec394-cade-4115-952e-e7e9b67814ac}, !- Handle
-=======
   {4b54f2eb-ed20-438e-84c6-1e657b6baae6}, !- Handle
   2.8.1;                                  !- Version Identifier
 
 OS:SimulationControl,
   {b4494606-5bdf-4a6c-8c61-f0ab592a5f80}, !- Handle
->>>>>>> 0a2eae7f
   ,                                       !- Do Zone Sizing Calculation
   ,                                       !- Do System Sizing Calculation
   ,                                       !- Do Plant Sizing Calculation
   No;                                     !- Run Simulation for Sizing Periods
 
 OS:Timestep,
-<<<<<<< HEAD
-  {728a7da7-3a77-480e-bf2a-5ce061cde953}, !- Handle
-  6;                                      !- Number of Timesteps per Hour
-
-OS:ShadowCalculation,
-  {83df51e4-20a0-4a9b-8a71-5a4551c02574}, !- Handle
-=======
   {5ac41f39-f716-4159-b484-687e91bdf67f}, !- Handle
   6;                                      !- Number of Timesteps per Hour
 
 OS:ShadowCalculation,
   {26a345ae-8723-48f5-bc73-bb68ce41a855}, !- Handle
->>>>>>> 0a2eae7f
   20,                                     !- Calculation Frequency
   200;                                    !- Maximum Figures in Shadow Overlap Calculations
 
 OS:SurfaceConvectionAlgorithm:Outside,
-<<<<<<< HEAD
-  {799db12a-3f73-4d7a-a7bc-f09000fad258}, !- Handle
-  DOE-2;                                  !- Algorithm
-
-OS:SurfaceConvectionAlgorithm:Inside,
-  {8adc73b4-2ba7-4abb-b113-cd39385da68f}, !- Handle
-  TARP;                                   !- Algorithm
-
-OS:ZoneCapacitanceMultiplier:ResearchSpecial,
-  {b17f3462-d1f2-4c30-ad6c-33f8abbbd913}, !- Handle
-=======
   {5ba85a98-4806-4546-be1f-67bc59368974}, !- Handle
   DOE-2;                                  !- Algorithm
 
@@ -57,17 +30,12 @@
 
 OS:ZoneCapacitanceMultiplier:ResearchSpecial,
   {f30c2c6a-bef1-4a5b-b0c3-0ed1dfa135c4}, !- Handle
->>>>>>> 0a2eae7f
   ,                                       !- Temperature Capacity Multiplier
   15,                                     !- Humidity Capacity Multiplier
   ;                                       !- Carbon Dioxide Capacity Multiplier
 
 OS:RunPeriod,
-<<<<<<< HEAD
-  {dc6443df-0355-4577-b7fd-19daabb38572}, !- Handle
-=======
   {86426474-88aa-4cc2-b4fb-dd489256d99f}, !- Handle
->>>>>>> 0a2eae7f
   Run Period 1,                           !- Name
   1,                                      !- Begin Month
   1,                                      !- Begin Day of Month
@@ -81,21 +49,13 @@
   ;                                       !- Number of Times Runperiod to be Repeated
 
 OS:YearDescription,
-<<<<<<< HEAD
-  {fe64a427-3b7b-4fae-97de-75154395d903}, !- Handle
-=======
   {d9dc50c5-3dde-4e03-aabf-2b50b47e299c}, !- Handle
->>>>>>> 0a2eae7f
   2007,                                   !- Calendar Year
   ,                                       !- Day of Week for Start Day
   ;                                       !- Is Leap Year
 
 OS:ThermalZone,
-<<<<<<< HEAD
-  {04c18eeb-966c-4087-b51c-023c0b13df77}, !- Handle
-=======
   {5b336270-7f68-4de1-bca3-565da67ca93d}, !- Handle
->>>>>>> 0a2eae7f
   living zone,                            !- Name
   ,                                       !- Multiplier
   ,                                       !- Ceiling Height {m}
@@ -104,17 +64,10 @@
   ,                                       !- Zone Inside Convection Algorithm
   ,                                       !- Zone Outside Convection Algorithm
   ,                                       !- Zone Conditioning Equipment List Name
-<<<<<<< HEAD
-  {25a1e127-ec4d-4ae0-9299-d0c7e52e9d58}, !- Zone Air Inlet Port List
-  {c97faa96-d709-4f82-b439-7a2caacc08b5}, !- Zone Air Exhaust Port List
-  {6f9d9376-19c0-4efb-8dc0-b573a6c75a4f}, !- Zone Air Node Name
-  {76f8638f-ae25-497c-813e-2f87832d59d7}, !- Zone Return Air Port List
-=======
   {9f136c47-ab6d-40ae-8e46-467b3d926e7b}, !- Zone Air Inlet Port List
   {5446c03a-d038-4926-9715-9dd7a75ac2f5}, !- Zone Air Exhaust Port List
   {947ff826-11a6-4478-b0a4-f3a66eb1224a}, !- Zone Air Node Name
   {315198c6-f0ff-41ac-bfd4-367540552ae0}, !- Zone Return Air Port List
->>>>>>> 0a2eae7f
   ,                                       !- Primary Daylighting Control Name
   ,                                       !- Fraction of Zone Controlled by Primary Daylighting Control
   ,                                       !- Secondary Daylighting Control Name
@@ -125,39 +78,6 @@
   No;                                     !- Use Ideal Air Loads
 
 OS:Node,
-<<<<<<< HEAD
-  {0c108183-70ac-4ecc-a412-b181e9ac97f5}, !- Handle
-  Node 1,                                 !- Name
-  {6f9d9376-19c0-4efb-8dc0-b573a6c75a4f}, !- Inlet Port
-  ;                                       !- Outlet Port
-
-OS:Connection,
-  {6f9d9376-19c0-4efb-8dc0-b573a6c75a4f}, !- Handle
-  {f706dfa6-f4be-4542-957c-6b0ac11b0d8a}, !- Name
-  {04c18eeb-966c-4087-b51c-023c0b13df77}, !- Source Object
-  11,                                     !- Outlet Port
-  {0c108183-70ac-4ecc-a412-b181e9ac97f5}, !- Target Object
-  2;                                      !- Inlet Port
-
-OS:PortList,
-  {25a1e127-ec4d-4ae0-9299-d0c7e52e9d58}, !- Handle
-  {04321a42-5aaa-49ca-8add-9c0c1037a2f3}, !- Name
-  {04c18eeb-966c-4087-b51c-023c0b13df77}; !- HVAC Component
-
-OS:PortList,
-  {c97faa96-d709-4f82-b439-7a2caacc08b5}, !- Handle
-  {2dcb7e31-7e6c-4e35-bd06-2b436862e7c2}, !- Name
-  {04c18eeb-966c-4087-b51c-023c0b13df77}; !- HVAC Component
-
-OS:PortList,
-  {76f8638f-ae25-497c-813e-2f87832d59d7}, !- Handle
-  {c5cf7fa1-6501-4a97-80ad-3c823a9bf321}, !- Name
-  {04c18eeb-966c-4087-b51c-023c0b13df77}; !- HVAC Component
-
-OS:Sizing:Zone,
-  {7c79aef3-c25a-48b0-8409-36a62de61528}, !- Handle
-  {04c18eeb-966c-4087-b51c-023c0b13df77}, !- Zone or ZoneList Name
-=======
   {524e8dd4-520a-4bd6-a058-04be455abb45}, !- Handle
   Node 1,                                 !- Name
   {947ff826-11a6-4478-b0a4-f3a66eb1224a}, !- Inlet Port
@@ -189,7 +109,6 @@
 OS:Sizing:Zone,
   {7f13a544-c7f5-4f33-9f4b-80b6549ba5ad}, !- Handle
   {5b336270-7f68-4de1-bca3-565da67ca93d}, !- Zone or ZoneList Name
->>>>>>> 0a2eae7f
   SupplyAirTemperature,                   !- Zone Cooling Design Supply Air Temperature Input Method
   14,                                     !- Zone Cooling Design Supply Air Temperature {C}
   11.11,                                  !- Zone Cooling Design Supply Air Temperature Difference {deltaC}
@@ -218,16 +137,6 @@
   autosize;                               !- Dedicated Outdoor Air High Setpoint Temperature for Design {C}
 
 OS:ZoneHVAC:EquipmentList,
-<<<<<<< HEAD
-  {e9cdc3ea-e9a7-48bf-865e-8350fb0b3b87}, !- Handle
-  Zone HVAC Equipment List 1,             !- Name
-  {04c18eeb-966c-4087-b51c-023c0b13df77}; !- Thermal Zone
-
-OS:Space,
-  {6353c8cb-a316-449a-b0e7-c7697e0db8ff}, !- Handle
-  living space,                           !- Name
-  {46d01d0d-fb0a-4d36-88a4-0d650a6eb473}, !- Space Type Name
-=======
   {3e9a14a6-b296-4168-b8b1-9caaf1c6447b}, !- Handle
   Zone HVAC Equipment List 1,             !- Name
   {5b336270-7f68-4de1-bca3-565da67ca93d}; !- Thermal Zone
@@ -236,7 +145,6 @@
   {a0012270-ac87-4ad2-a715-1def44e31715}, !- Handle
   living space,                           !- Name
   {35f7bbf0-b69b-44ff-bf21-ff9a11e07cb2}, !- Space Type Name
->>>>>>> 0a2eae7f
   ,                                       !- Default Construction Set Name
   ,                                       !- Default Schedule Set Name
   -0,                                     !- Direction of Relative North {deg}
@@ -244,19 +152,6 @@
   0,                                      !- Y Origin {m}
   0,                                      !- Z Origin {m}
   ,                                       !- Building Story Name
-<<<<<<< HEAD
-  {04c18eeb-966c-4087-b51c-023c0b13df77}, !- Thermal Zone Name
-  ,                                       !- Part of Total Floor Area
-  ,                                       !- Design Specification Outdoor Air Object Name
-  {1c325125-7686-4132-9308-f773d28a1630}; !- Building Unit Name
-
-OS:Surface,
-  {e742244d-9081-4eae-9a4d-f462a7a24657}, !- Handle
-  Surface 1,                              !- Name
-  Floor,                                  !- Surface Type
-  ,                                       !- Construction Name
-  {6353c8cb-a316-449a-b0e7-c7697e0db8ff}, !- Space Name
-=======
   {5b336270-7f68-4de1-bca3-565da67ca93d}, !- Thermal Zone Name
   ,                                       !- Part of Total Floor Area
   ,                                       !- Design Specification Outdoor Air Object Name
@@ -268,7 +163,6 @@
   Floor,                                  !- Surface Type
   ,                                       !- Construction Name
   {a0012270-ac87-4ad2-a715-1def44e31715}, !- Space Name
->>>>>>> 0a2eae7f
   Foundation,                             !- Outside Boundary Condition
   ,                                       !- Outside Boundary Condition Object
   NoSun,                                  !- Sun Exposure
@@ -281,19 +175,11 @@
   11.129722368505, 0, 0;                  !- X,Y,Z Vertex 4 {m}
 
 OS:Surface,
-<<<<<<< HEAD
-  {db270640-4b89-471e-9090-98a50227fbac}, !- Handle
-  Surface 2,                              !- Name
-  Wall,                                   !- Surface Type
-  ,                                       !- Construction Name
-  {6353c8cb-a316-449a-b0e7-c7697e0db8ff}, !- Space Name
-=======
   {807832ea-bc74-49ea-b423-a9b1cd09c847}, !- Handle
   Surface 2,                              !- Name
   Wall,                                   !- Surface Type
   ,                                       !- Construction Name
   {a0012270-ac87-4ad2-a715-1def44e31715}, !- Space Name
->>>>>>> 0a2eae7f
   Outdoors,                               !- Outside Boundary Condition
   ,                                       !- Outside Boundary Condition Object
   SunExposed,                             !- Sun Exposure
@@ -306,19 +192,11 @@
   0, 0, 2.4384;                           !- X,Y,Z Vertex 4 {m}
 
 OS:Surface,
-<<<<<<< HEAD
-  {003f8087-adef-4309-80d6-bae890455995}, !- Handle
-  Surface 3,                              !- Name
-  Wall,                                   !- Surface Type
-  ,                                       !- Construction Name
-  {6353c8cb-a316-449a-b0e7-c7697e0db8ff}, !- Space Name
-=======
   {44ecb5b0-c41f-465e-aa62-b943f4b8a485}, !- Handle
   Surface 3,                              !- Name
   Wall,                                   !- Surface Type
   ,                                       !- Construction Name
   {a0012270-ac87-4ad2-a715-1def44e31715}, !- Space Name
->>>>>>> 0a2eae7f
   Outdoors,                               !- Outside Boundary Condition
   ,                                       !- Outside Boundary Condition Object
   SunExposed,                             !- Sun Exposure
@@ -331,19 +209,11 @@
   0, 5.56486118425249, 2.4384;            !- X,Y,Z Vertex 4 {m}
 
 OS:Surface,
-<<<<<<< HEAD
-  {e0197b91-bd87-4f21-b973-62a26b0e8300}, !- Handle
-  Surface 4,                              !- Name
-  Wall,                                   !- Surface Type
-  ,                                       !- Construction Name
-  {6353c8cb-a316-449a-b0e7-c7697e0db8ff}, !- Space Name
-=======
   {ebc77b0a-15ff-496f-b932-66b19bc2b69c}, !- Handle
   Surface 4,                              !- Name
   Wall,                                   !- Surface Type
   ,                                       !- Construction Name
   {a0012270-ac87-4ad2-a715-1def44e31715}, !- Space Name
->>>>>>> 0a2eae7f
   Outdoors,                               !- Outside Boundary Condition
   ,                                       !- Outside Boundary Condition Object
   SunExposed,                             !- Sun Exposure
@@ -356,19 +226,11 @@
   11.129722368505, 5.56486118425249, 2.4384; !- X,Y,Z Vertex 4 {m}
 
 OS:Surface,
-<<<<<<< HEAD
-  {de5ff0a4-82e3-4d58-8c5a-8c2231d01467}, !- Handle
-  Surface 5,                              !- Name
-  Wall,                                   !- Surface Type
-  ,                                       !- Construction Name
-  {6353c8cb-a316-449a-b0e7-c7697e0db8ff}, !- Space Name
-=======
   {cf9bddb1-8500-4f33-a0a2-5de95ef04b44}, !- Handle
   Surface 5,                              !- Name
   Wall,                                   !- Surface Type
   ,                                       !- Construction Name
   {a0012270-ac87-4ad2-a715-1def44e31715}, !- Space Name
->>>>>>> 0a2eae7f
   Outdoors,                               !- Outside Boundary Condition
   ,                                       !- Outside Boundary Condition Object
   SunExposed,                             !- Sun Exposure
@@ -381,15 +243,6 @@
   11.129722368505, 0, 2.4384;             !- X,Y,Z Vertex 4 {m}
 
 OS:Surface,
-<<<<<<< HEAD
-  {7c18e47a-a6df-4332-a1c9-16026de22a7e}, !- Handle
-  Surface 6,                              !- Name
-  RoofCeiling,                            !- Surface Type
-  ,                                       !- Construction Name
-  {6353c8cb-a316-449a-b0e7-c7697e0db8ff}, !- Space Name
-  Surface,                                !- Outside Boundary Condition
-  {28327691-838f-4646-acc4-1a02f3c1a399}, !- Outside Boundary Condition Object
-=======
   {91183e2d-a13b-4db8-b184-b945719926a3}, !- Handle
   Surface 6,                              !- Name
   RoofCeiling,                            !- Surface Type
@@ -397,7 +250,6 @@
   {a0012270-ac87-4ad2-a715-1def44e31715}, !- Space Name
   Surface,                                !- Outside Boundary Condition
   {19d0ead0-32dd-4f2d-b2c7-3e2e44480e3e}, !- Outside Boundary Condition Object
->>>>>>> 0a2eae7f
   NoSun,                                  !- Sun Exposure
   NoWind,                                 !- Wind Exposure
   ,                                       !- View Factor to Ground
@@ -408,11 +260,7 @@
   0, 0, 2.4384;                           !- X,Y,Z Vertex 4 {m}
 
 OS:SpaceType,
-<<<<<<< HEAD
-  {46d01d0d-fb0a-4d36-88a4-0d650a6eb473}, !- Handle
-=======
   {35f7bbf0-b69b-44ff-bf21-ff9a11e07cb2}, !- Handle
->>>>>>> 0a2eae7f
   Space Type 1,                           !- Name
   ,                                       !- Default Construction Set Name
   ,                                       !- Default Schedule Set Name
@@ -423,15 +271,9 @@
   living;                                 !- Standards Space Type
 
 OS:Space,
-<<<<<<< HEAD
-  {66c75863-f082-43a6-9d8d-8ec9928766fc}, !- Handle
-  living space|story 2,                   !- Name
-  {46d01d0d-fb0a-4d36-88a4-0d650a6eb473}, !- Space Type Name
-=======
   {81a30cd1-ce70-423c-96ca-61f23b90ab6c}, !- Handle
   living space|story 2,                   !- Name
   {35f7bbf0-b69b-44ff-bf21-ff9a11e07cb2}, !- Space Type Name
->>>>>>> 0a2eae7f
   ,                                       !- Default Construction Set Name
   ,                                       !- Default Schedule Set Name
   -0,                                     !- Direction of Relative North {deg}
@@ -439,21 +281,6 @@
   0,                                      !- Y Origin {m}
   2.4384,                                 !- Z Origin {m}
   ,                                       !- Building Story Name
-<<<<<<< HEAD
-  {04c18eeb-966c-4087-b51c-023c0b13df77}, !- Thermal Zone Name
-  ,                                       !- Part of Total Floor Area
-  ,                                       !- Design Specification Outdoor Air Object Name
-  {1c325125-7686-4132-9308-f773d28a1630}; !- Building Unit Name
-
-OS:Surface,
-  {28327691-838f-4646-acc4-1a02f3c1a399}, !- Handle
-  Surface 7,                              !- Name
-  Floor,                                  !- Surface Type
-  ,                                       !- Construction Name
-  {66c75863-f082-43a6-9d8d-8ec9928766fc}, !- Space Name
-  Surface,                                !- Outside Boundary Condition
-  {7c18e47a-a6df-4332-a1c9-16026de22a7e}, !- Outside Boundary Condition Object
-=======
   {5b336270-7f68-4de1-bca3-565da67ca93d}, !- Thermal Zone Name
   ,                                       !- Part of Total Floor Area
   ,                                       !- Design Specification Outdoor Air Object Name
@@ -467,7 +294,6 @@
   {81a30cd1-ce70-423c-96ca-61f23b90ab6c}, !- Space Name
   Surface,                                !- Outside Boundary Condition
   {91183e2d-a13b-4db8-b184-b945719926a3}, !- Outside Boundary Condition Object
->>>>>>> 0a2eae7f
   NoSun,                                  !- Sun Exposure
   NoWind,                                 !- Wind Exposure
   ,                                       !- View Factor to Ground
@@ -478,19 +304,11 @@
   11.129722368505, 0, 0;                  !- X,Y,Z Vertex 4 {m}
 
 OS:Surface,
-<<<<<<< HEAD
-  {dc2cf1bc-b3e8-42b9-82e6-7c1e156fa5ae}, !- Handle
-  Surface 8,                              !- Name
-  Wall,                                   !- Surface Type
-  ,                                       !- Construction Name
-  {66c75863-f082-43a6-9d8d-8ec9928766fc}, !- Space Name
-=======
   {f0fe40b8-b451-4294-8b62-6b95ff814ef8}, !- Handle
   Surface 8,                              !- Name
   Wall,                                   !- Surface Type
   ,                                       !- Construction Name
   {81a30cd1-ce70-423c-96ca-61f23b90ab6c}, !- Space Name
->>>>>>> 0a2eae7f
   Outdoors,                               !- Outside Boundary Condition
   ,                                       !- Outside Boundary Condition Object
   SunExposed,                             !- Sun Exposure
@@ -503,19 +321,11 @@
   0, 0, 2.4384;                           !- X,Y,Z Vertex 4 {m}
 
 OS:Surface,
-<<<<<<< HEAD
-  {3540a813-904a-448c-b976-21f15bff6c3b}, !- Handle
-  Surface 9,                              !- Name
-  Wall,                                   !- Surface Type
-  ,                                       !- Construction Name
-  {66c75863-f082-43a6-9d8d-8ec9928766fc}, !- Space Name
-=======
   {ac953cea-5d83-4464-a850-7c9e881e479e}, !- Handle
   Surface 9,                              !- Name
   Wall,                                   !- Surface Type
   ,                                       !- Construction Name
   {81a30cd1-ce70-423c-96ca-61f23b90ab6c}, !- Space Name
->>>>>>> 0a2eae7f
   Outdoors,                               !- Outside Boundary Condition
   ,                                       !- Outside Boundary Condition Object
   SunExposed,                             !- Sun Exposure
@@ -528,19 +338,11 @@
   0, 5.56486118425249, 2.4384;            !- X,Y,Z Vertex 4 {m}
 
 OS:Surface,
-<<<<<<< HEAD
-  {7f2489a9-cd12-49b0-a6f7-8936e95c2589}, !- Handle
-  Surface 10,                             !- Name
-  Wall,                                   !- Surface Type
-  ,                                       !- Construction Name
-  {66c75863-f082-43a6-9d8d-8ec9928766fc}, !- Space Name
-=======
   {cf0dc310-20da-44f4-b695-0dfcf639f724}, !- Handle
   Surface 10,                             !- Name
   Wall,                                   !- Surface Type
   ,                                       !- Construction Name
   {81a30cd1-ce70-423c-96ca-61f23b90ab6c}, !- Space Name
->>>>>>> 0a2eae7f
   Outdoors,                               !- Outside Boundary Condition
   ,                                       !- Outside Boundary Condition Object
   SunExposed,                             !- Sun Exposure
@@ -553,19 +355,11 @@
   11.129722368505, 5.56486118425249, 2.4384; !- X,Y,Z Vertex 4 {m}
 
 OS:Surface,
-<<<<<<< HEAD
-  {cafd8f46-37eb-42ee-9e6d-b16325a662bd}, !- Handle
-  Surface 11,                             !- Name
-  Wall,                                   !- Surface Type
-  ,                                       !- Construction Name
-  {66c75863-f082-43a6-9d8d-8ec9928766fc}, !- Space Name
-=======
   {e3613e55-d8e8-4d6d-830f-d16a649828e7}, !- Handle
   Surface 11,                             !- Name
   Wall,                                   !- Surface Type
   ,                                       !- Construction Name
   {81a30cd1-ce70-423c-96ca-61f23b90ab6c}, !- Space Name
->>>>>>> 0a2eae7f
   Outdoors,                               !- Outside Boundary Condition
   ,                                       !- Outside Boundary Condition Object
   SunExposed,                             !- Sun Exposure
@@ -578,15 +372,6 @@
   11.129722368505, 0, 2.4384;             !- X,Y,Z Vertex 4 {m}
 
 OS:Surface,
-<<<<<<< HEAD
-  {f422c082-2ab7-41d0-8d62-b40841875e19}, !- Handle
-  Surface 12,                             !- Name
-  RoofCeiling,                            !- Surface Type
-  ,                                       !- Construction Name
-  {66c75863-f082-43a6-9d8d-8ec9928766fc}, !- Space Name
-  Surface,                                !- Outside Boundary Condition
-  {7f6d90e5-2a7b-440b-b8d7-4aae4a49795c}, !- Outside Boundary Condition Object
-=======
   {3e05c58c-0d99-4bbb-8c87-1994998f000b}, !- Handle
   Surface 12,                             !- Name
   RoofCeiling,                            !- Surface Type
@@ -594,7 +379,6 @@
   {81a30cd1-ce70-423c-96ca-61f23b90ab6c}, !- Space Name
   Surface,                                !- Outside Boundary Condition
   {a3dba8c6-b273-4c70-9f19-b27d9b60351e}, !- Outside Boundary Condition Object
->>>>>>> 0a2eae7f
   NoSun,                                  !- Sun Exposure
   NoWind,                                 !- Wind Exposure
   ,                                       !- View Factor to Ground
@@ -605,15 +389,6 @@
   0, 0, 2.4384;                           !- X,Y,Z Vertex 4 {m}
 
 OS:Surface,
-<<<<<<< HEAD
-  {7f6d90e5-2a7b-440b-b8d7-4aae4a49795c}, !- Handle
-  Surface 13,                             !- Name
-  Floor,                                  !- Surface Type
-  ,                                       !- Construction Name
-  {f2be3219-a3ed-4f57-8d47-415a41f95e66}, !- Space Name
-  Surface,                                !- Outside Boundary Condition
-  {f422c082-2ab7-41d0-8d62-b40841875e19}, !- Outside Boundary Condition Object
-=======
   {a3dba8c6-b273-4c70-9f19-b27d9b60351e}, !- Handle
   Surface 13,                             !- Name
   Floor,                                  !- Surface Type
@@ -621,7 +396,6 @@
   {b5846426-7719-467c-8f25-0cc2530bb9b6}, !- Space Name
   Surface,                                !- Outside Boundary Condition
   {3e05c58c-0d99-4bbb-8c87-1994998f000b}, !- Outside Boundary Condition Object
->>>>>>> 0a2eae7f
   NoSun,                                  !- Sun Exposure
   NoWind,                                 !- Wind Exposure
   ,                                       !- View Factor to Ground
@@ -632,19 +406,11 @@
   0, 0, 0;                                !- X,Y,Z Vertex 4 {m}
 
 OS:Surface,
-<<<<<<< HEAD
-  {515b856c-1751-444b-86b9-ccb5f419768b}, !- Handle
-  Surface 14,                             !- Name
-  RoofCeiling,                            !- Surface Type
-  ,                                       !- Construction Name
-  {f2be3219-a3ed-4f57-8d47-415a41f95e66}, !- Space Name
-=======
   {24e75a2a-21f0-45e1-a979-cca00226589d}, !- Handle
   Surface 14,                             !- Name
   RoofCeiling,                            !- Surface Type
   ,                                       !- Construction Name
   {b5846426-7719-467c-8f25-0cc2530bb9b6}, !- Space Name
->>>>>>> 0a2eae7f
   Outdoors,                               !- Outside Boundary Condition
   ,                                       !- Outside Boundary Condition Object
   SunExposed,                             !- Sun Exposure
@@ -657,19 +423,11 @@
   11.129722368505, 0, 0.3048;             !- X,Y,Z Vertex 4 {m}
 
 OS:Surface,
-<<<<<<< HEAD
-  {6781ad3f-27b8-441b-8707-010cf3317a75}, !- Handle
-  Surface 15,                             !- Name
-  RoofCeiling,                            !- Surface Type
-  ,                                       !- Construction Name
-  {f2be3219-a3ed-4f57-8d47-415a41f95e66}, !- Space Name
-=======
   {9332aec9-0079-4abb-854d-8347d02ed1e6}, !- Handle
   Surface 15,                             !- Name
   RoofCeiling,                            !- Surface Type
   ,                                       !- Construction Name
   {b5846426-7719-467c-8f25-0cc2530bb9b6}, !- Space Name
->>>>>>> 0a2eae7f
   Outdoors,                               !- Outside Boundary Condition
   ,                                       !- Outside Boundary Condition Object
   SunExposed,                             !- Sun Exposure
@@ -682,19 +440,11 @@
   0, 5.56486118425249, 0.304799999999999; !- X,Y,Z Vertex 4 {m}
 
 OS:Surface,
-<<<<<<< HEAD
-  {38b1a747-e8fe-42dd-bcbe-5e27385aa57a}, !- Handle
-  Surface 16,                             !- Name
-  Wall,                                   !- Surface Type
-  ,                                       !- Construction Name
-  {f2be3219-a3ed-4f57-8d47-415a41f95e66}, !- Space Name
-=======
   {4becb098-336b-49f9-81be-6432c8d36700}, !- Handle
   Surface 16,                             !- Name
   Wall,                                   !- Surface Type
   ,                                       !- Construction Name
   {b5846426-7719-467c-8f25-0cc2530bb9b6}, !- Space Name
->>>>>>> 0a2eae7f
   Outdoors,                               !- Outside Boundary Condition
   ,                                       !- Outside Boundary Condition Object
   SunExposed,                             !- Sun Exposure
@@ -706,19 +456,11 @@
   0, 0, 0;                                !- X,Y,Z Vertex 3 {m}
 
 OS:Surface,
-<<<<<<< HEAD
-  {1ed14ad8-22ab-4819-be87-6fa5ee2b76f3}, !- Handle
-  Surface 17,                             !- Name
-  Wall,                                   !- Surface Type
-  ,                                       !- Construction Name
-  {f2be3219-a3ed-4f57-8d47-415a41f95e66}, !- Space Name
-=======
   {3326dde5-f7e0-49d3-be93-7c9b203672fa}, !- Handle
   Surface 17,                             !- Name
   Wall,                                   !- Surface Type
   ,                                       !- Construction Name
   {b5846426-7719-467c-8f25-0cc2530bb9b6}, !- Space Name
->>>>>>> 0a2eae7f
   Outdoors,                               !- Outside Boundary Condition
   ,                                       !- Outside Boundary Condition Object
   SunExposed,                             !- Sun Exposure
@@ -730,15 +472,9 @@
   11.129722368505, 5.56486118425249, 0;   !- X,Y,Z Vertex 3 {m}
 
 OS:Space,
-<<<<<<< HEAD
-  {f2be3219-a3ed-4f57-8d47-415a41f95e66}, !- Handle
-  finished attic space,                   !- Name
-  {46d01d0d-fb0a-4d36-88a4-0d650a6eb473}, !- Space Type Name
-=======
   {b5846426-7719-467c-8f25-0cc2530bb9b6}, !- Handle
   finished attic space,                   !- Name
   {35f7bbf0-b69b-44ff-bf21-ff9a11e07cb2}, !- Space Type Name
->>>>>>> 0a2eae7f
   ,                                       !- Default Construction Set Name
   ,                                       !- Default Schedule Set Name
   -0,                                     !- Direction of Relative North {deg}
@@ -746,15 +482,6 @@
   0,                                      !- Y Origin {m}
   4.8768,                                 !- Z Origin {m}
   ,                                       !- Building Story Name
-<<<<<<< HEAD
-  {04c18eeb-966c-4087-b51c-023c0b13df77}, !- Thermal Zone Name
-  ,                                       !- Part of Total Floor Area
-  ,                                       !- Design Specification Outdoor Air Object Name
-  {1c325125-7686-4132-9308-f773d28a1630}; !- Building Unit Name
-
-OS:BuildingUnit,
-  {1c325125-7686-4132-9308-f773d28a1630}, !- Handle
-=======
   {5b336270-7f68-4de1-bca3-565da67ca93d}, !- Thermal Zone Name
   ,                                       !- Part of Total Floor Area
   ,                                       !- Design Specification Outdoor Air Object Name
@@ -762,17 +489,12 @@
 
 OS:BuildingUnit,
   {edfc002b-c012-49c8-88bd-5c918af82083}, !- Handle
->>>>>>> 0a2eae7f
   unit 1,                                 !- Name
   ,                                       !- Rendering Color
   Residential;                            !- Building Unit Type
 
 OS:Building,
-<<<<<<< HEAD
-  {37bf1d3d-bc12-48fb-a1f8-f6240859491d}, !- Handle
-=======
   {5d2b311b-ed09-4cab-a436-17f2a4a13340}, !- Handle
->>>>>>> 0a2eae7f
   Building 1,                             !- Name
   ,                                       !- Building Sector Type
   0,                                      !- North Axis {deg}
@@ -787,13 +509,8 @@
   1;                                      !- Standards Number of Living Units
 
 OS:AdditionalProperties,
-<<<<<<< HEAD
-  {26f8b5f4-7126-4032-a712-1a1096d0bf86}, !- Handle
-  {37bf1d3d-bc12-48fb-a1f8-f6240859491d}, !- Object Name
-=======
   {ad34e27d-b462-4696-b521-1c0e529518cb}, !- Handle
   {5d2b311b-ed09-4cab-a436-17f2a4a13340}, !- Object Name
->>>>>>> 0a2eae7f
   Total Units Represented,                !- Feature Name 1
   Integer,                                !- Feature Data Type 1
   1,                                      !- Feature Value 1
@@ -802,13 +519,8 @@
   1;                                      !- Feature Value 2
 
 OS:AdditionalProperties,
-<<<<<<< HEAD
-  {09160dac-01a8-4927-b8c4-7fb3ef524a8d}, !- Handle
-  {1c325125-7686-4132-9308-f773d28a1630}, !- Object Name
-=======
   {a28d9401-c5f5-41a2-9cfd-84a122302014}, !- Handle
   {edfc002b-c012-49c8-88bd-5c918af82083}, !- Object Name
->>>>>>> 0a2eae7f
   NumberOfBedrooms,                       !- Feature Name 1
   Integer,                                !- Feature Data Type 1
   3,                                      !- Feature Value 1
@@ -817,11 +529,7 @@
   2;                                      !- Feature Value 2
 
 OS:Schedule:Day,
-<<<<<<< HEAD
-  {5592558a-6e61-4bb4-9d45-fe6cd97c40f3}, !- Handle
-=======
   {eeada13c-00fc-4479-984e-5055200cbd71}, !- Handle
->>>>>>> 0a2eae7f
   Schedule Day 1,                         !- Name
   ,                                       !- Schedule Type Limits Name
   ,                                       !- Interpolate to Timestep
@@ -830,11 +538,7 @@
   0;                                      !- Value Until Time 1
 
 OS:Schedule:Day,
-<<<<<<< HEAD
-  {31525f58-4496-4d31-9839-ffdeb4c57668}, !- Handle
-=======
   {26a8cacb-fd1f-42f4-8950-c6c52d529eb0}, !- Handle
->>>>>>> 0a2eae7f
   Schedule Day 2,                         !- Name
   ,                                       !- Schedule Type Limits Name
   ,                                       !- Interpolate to Timestep
@@ -843,26 +547,15 @@
   1;                                      !- Value Until Time 1
 
 OS:ShadingSurfaceGroup,
-<<<<<<< HEAD
-  {e5602746-0ef6-4da2-afcf-f9a252981f88}, !- Handle
-=======
   {bd25d357-8d6c-430b-ab7c-227f9f16c3f0}, !- Handle
->>>>>>> 0a2eae7f
   res eaves,                              !- Name
   Building;                               !- Shading Surface Type
 
 OS:ShadingSurface,
-<<<<<<< HEAD
-  {ef06d6a9-539c-40d5-83d9-16e099bba074}, !- Handle
-  Surface 14 - res eaves,                 !- Name
-  ,                                       !- Construction Name
-  {e5602746-0ef6-4da2-afcf-f9a252981f88}, !- Shading Surface Group Name
-=======
   {655d48d3-98e5-439c-ae3a-066281681a74}, !- Handle
   Surface 14 - res eaves,                 !- Name
   ,                                       !- Construction Name
   {bd25d357-8d6c-430b-ab7c-227f9f16c3f0}, !- Shading Surface Group Name
->>>>>>> 0a2eae7f
   ,                                       !- Transmittance Schedule Name
   ,                                       !- Number of Vertices
   11.739322368505, 0, 5.1816,             !- X,Y,Z Vertex 1 {m}
@@ -871,17 +564,10 @@
   11.129722368505, 0, 5.1816;             !- X,Y,Z Vertex 4 {m}
 
 OS:ShadingSurface,
-<<<<<<< HEAD
-  {b779dd54-e7e9-4153-80e7-eeadae8d51ab}, !- Handle
-  Surface 14 - res eaves 1,               !- Name
-  ,                                       !- Construction Name
-  {e5602746-0ef6-4da2-afcf-f9a252981f88}, !- Shading Surface Group Name
-=======
   {3f962a5e-c6f1-45de-8999-e5b528215376}, !- Handle
   Surface 14 - res eaves 1,               !- Name
   ,                                       !- Construction Name
   {bd25d357-8d6c-430b-ab7c-227f9f16c3f0}, !- Shading Surface Group Name
->>>>>>> 0a2eae7f
   ,                                       !- Transmittance Schedule Name
   ,                                       !- Number of Vertices
   -0.6096, 2.78243059212624, 6.57281529606312, !- X,Y,Z Vertex 1 {m}
@@ -890,17 +576,10 @@
   0, 2.78243059212624, 6.57281529606312;  !- X,Y,Z Vertex 4 {m}
 
 OS:ShadingSurface,
-<<<<<<< HEAD
-  {e2ef7bcd-1afe-4925-a65e-aca977d9d709}, !- Handle
-  Surface 14 - res eaves 2,               !- Name
-  ,                                       !- Construction Name
-  {e5602746-0ef6-4da2-afcf-f9a252981f88}, !- Shading Surface Group Name
-=======
   {9c574312-ce66-4b3c-8e86-7e44e9c331ea}, !- Handle
   Surface 14 - res eaves 2,               !- Name
   ,                                       !- Construction Name
   {bd25d357-8d6c-430b-ab7c-227f9f16c3f0}, !- Shading Surface Group Name
->>>>>>> 0a2eae7f
   ,                                       !- Transmittance Schedule Name
   ,                                       !- Number of Vertices
   0, -0.6096, 4.8768,                     !- X,Y,Z Vertex 1 {m}
@@ -909,17 +588,10 @@
   0, 0, 5.1816;                           !- X,Y,Z Vertex 4 {m}
 
 OS:ShadingSurface,
-<<<<<<< HEAD
-  {f657216a-86ca-465a-af83-8cf39aa4ec72}, !- Handle
-  Surface 15 - res eaves,                 !- Name
-  ,                                       !- Construction Name
-  {e5602746-0ef6-4da2-afcf-f9a252981f88}, !- Shading Surface Group Name
-=======
   {40ecebdf-74d8-4cda-a47b-63cefec9534e}, !- Handle
   Surface 15 - res eaves,                 !- Name
   ,                                       !- Construction Name
   {bd25d357-8d6c-430b-ab7c-227f9f16c3f0}, !- Shading Surface Group Name
->>>>>>> 0a2eae7f
   ,                                       !- Transmittance Schedule Name
   ,                                       !- Number of Vertices
   -0.6096, 5.56486118425249, 5.1816,      !- X,Y,Z Vertex 1 {m}
@@ -928,17 +600,10 @@
   0, 5.56486118425249, 5.1816;            !- X,Y,Z Vertex 4 {m}
 
 OS:ShadingSurface,
-<<<<<<< HEAD
-  {d2111232-5ea7-4f64-b9e9-3a8d6d686cb2}, !- Handle
-  Surface 15 - res eaves 1,               !- Name
-  ,                                       !- Construction Name
-  {e5602746-0ef6-4da2-afcf-f9a252981f88}, !- Shading Surface Group Name
-=======
   {7f556c65-d187-4f47-a0b1-acf21b7ed4fd}, !- Handle
   Surface 15 - res eaves 1,               !- Name
   ,                                       !- Construction Name
   {bd25d357-8d6c-430b-ab7c-227f9f16c3f0}, !- Shading Surface Group Name
->>>>>>> 0a2eae7f
   ,                                       !- Transmittance Schedule Name
   ,                                       !- Number of Vertices
   11.739322368505, 2.78243059212624, 6.57281529606312, !- X,Y,Z Vertex 1 {m}
@@ -947,17 +612,10 @@
   11.129722368505, 2.78243059212624, 6.57281529606312; !- X,Y,Z Vertex 4 {m}
 
 OS:ShadingSurface,
-<<<<<<< HEAD
-  {a23421b9-6b44-4e77-a916-87ef312dbaf6}, !- Handle
-  Surface 15 - res eaves 2,               !- Name
-  ,                                       !- Construction Name
-  {e5602746-0ef6-4da2-afcf-f9a252981f88}, !- Shading Surface Group Name
-=======
   {3626a5f0-e0bd-40de-b843-f4a66c8ff414}, !- Handle
   Surface 15 - res eaves 2,               !- Name
   ,                                       !- Construction Name
   {bd25d357-8d6c-430b-ab7c-227f9f16c3f0}, !- Shading Surface Group Name
->>>>>>> 0a2eae7f
   ,                                       !- Transmittance Schedule Name
   ,                                       !- Number of Vertices
   11.129722368505, 6.17446118425249, 4.8768, !- X,Y,Z Vertex 1 {m}
