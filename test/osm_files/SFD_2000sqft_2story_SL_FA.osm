--- conflicted
+++ resolved
@@ -1,74 +1,16 @@
 !- NOTE: Auto-generated from /test/osw_files/SFD_2000sqft_2story_SL_FA.osw
 
 OS:Version,
-<<<<<<< HEAD
-  {cacb28ee-f1cb-4370-824e-3cbb7e8566f9}, !- Handle
-  2.8.0;                                  !- Version Identifier
-
-OS:Building,
-  {9c1f633b-6274-4249-be3d-67f2dd7a4253}, !- Handle
-  Building 1,                             !- Name
-  ,                                       !- Building Sector Type
-  0,                                      !- North Axis {deg}
-  ,                                       !- Nominal Floor to Floor Height {m}
-  ,                                       !- Space Type Name
-  ,                                       !- Default Construction Set Name
-  ,                                       !- Default Schedule Set Name
-  3,                                      !- Standards Number of Stories
-  3,                                      !- Standards Number of Above Ground Stories
-  ,                                       !- Standards Template
-  singlefamilydetached,                   !- Standards Building Type
-  1;                                      !- Standards Number of Living Units
-
-OS:Facility,
-  {d685a3ac-98e7-4643-90b7-21ca8b01bcfd}; !- Handle
-
-OS:Site,
-  {38b31b6e-4416-4290-a4df-6021b34e87da}, !- Handle
-  Site 1,                                 !- Name
-  ,                                       !- Latitude {deg}
-  ,                                       !- Longitude {deg}
-  ,                                       !- Time Zone {hr}
-  ,                                       !- Elevation {m}
-  ;                                       !- Terrain
-
-OS:SimulationControl,
-  {11050484-8d82-4879-ac36-e93805141147}, !- Handle
-=======
   {326f7504-3ec9-42e2-9db0-7f654192377f}, !- Handle
   2.8.0;                                  !- Version Identifier
 
 OS:SimulationControl,
   {b6b011a2-be75-4e74-970e-c76f51d585ab}, !- Handle
->>>>>>> c55f66f4
   ,                                       !- Do Zone Sizing Calculation
   ,                                       !- Do System Sizing Calculation
   ,                                       !- Do Plant Sizing Calculation
   No;                                     !- Run Simulation for Sizing Periods
 
-<<<<<<< HEAD
-OS:Sizing:Parameters,
-  {235155d1-7b50-4cae-9433-3c1234190857}, !- Handle
-  1.25,                                   !- Heating Sizing Factor
-  1.15;                                   !- Cooling Sizing Factor
-
-OS:Timestep,
-  {97bf6871-86ec-4d59-b16e-0d4cdcee78ac}, !- Handle
-  6;                                      !- Number of Timesteps per Hour
-
-OS:ShadowCalculation,
-  {28a7852b-3e08-4a4e-951c-92fd1eae86a3}, !- Handle
-  20,                                     !- Calculation Frequency
-  200;                                    !- Maximum Figures in Shadow Overlap Calculations
-
-OS:HeatBalanceAlgorithm,
-  {48a9806c-95a7-4ed5-960d-1f3387941f77}, !- Handle
-  ConductionTransferFunction,             !- Algorithm
-  200;                                    !- Surface Temperature Upper Limit {C}
-
-OS:RunPeriod,
-  {32074db2-84b2-48be-aaf6-fc061c904730}, !- Handle
-=======
 OS:Timestep,
   {9571ab77-787c-4d90-b50d-8bf922fdbbaa}, !- Handle
   6;                                      !- Number of Timesteps per Hour
@@ -94,7 +36,6 @@
 
 OS:RunPeriod,
   {18b0d3f9-9818-4182-b86b-7cde1533d1e4}, !- Handle
->>>>>>> c55f66f4
   Run Period 1,                           !- Name
   1,                                      !- Begin Month
   1,                                      !- Begin Day of Month
@@ -107,41 +48,8 @@
   ,                                       !- Use Weather File Snow Indicators
   ;                                       !- Number of Times Runperiod to be Repeated
 
-<<<<<<< HEAD
-OS:LifeCycleCost:Parameters,
-  {bdea38fa-37ea-4ea0-820b-f79814429372}, !- Handle
-  ,                                       !- Analysis Type
-  ,                                       !- Discounting Convention
-  ,                                       !- Inflation Approach
-  ,                                       !- Real Discount Rate
-  ,                                       !- Nominal Discount Rate
-  ,                                       !- Inflation
-  ,                                       !- Base Date Month
-  ,                                       !- Base Date Year
-  ,                                       !- Service Date Month
-  ,                                       !- Service Date Year
-  ;                                       !- Length of Study Period in Years
-
-OS:SurfaceConvectionAlgorithm:Outside,
-  {6a6f55f6-7ccf-4155-80b6-59275bc227dc}, !- Handle
-  DOE-2;                                  !- Algorithm
-
-OS:SurfaceConvectionAlgorithm:Inside,
-  {9b8ca4a2-03a4-4ce5-adbf-5c4cbcbb279c}, !- Handle
-  TARP;                                   !- Algorithm
-
-OS:ZoneCapacitanceMultiplier:ResearchSpecial,
-  {fd8dc73f-5e76-473a-8781-3bfe91639d7c}, !- Handle
-  ,                                       !- Temperature Capacity Multiplier
-  15,                                     !- Humidity Capacity Multiplier
-  ;                                       !- Carbon Dioxide Capacity Multiplier
-
-OS:ThermalZone,
-  {2c9c9daf-3a2f-4216-bf26-f21480183131}, !- Handle
-=======
 OS:ThermalZone,
   {bd34606b-f5ae-4c41-ad56-c948930383f1}, !- Handle
->>>>>>> c55f66f4
   living zone,                            !- Name
   ,                                       !- Multiplier
   ,                                       !- Ceiling Height {m}
@@ -150,17 +58,10 @@
   ,                                       !- Zone Inside Convection Algorithm
   ,                                       !- Zone Outside Convection Algorithm
   ,                                       !- Zone Conditioning Equipment List Name
-<<<<<<< HEAD
-  {908d9642-32fc-4bc8-825d-40bd69391628}, !- Zone Air Inlet Port List
-  {2ab90e98-7dcb-4727-ab44-d923512f7537}, !- Zone Air Exhaust Port List
-  {89043b13-d607-475c-b018-6d3f43ee4cc2}, !- Zone Air Node Name
-  {29bc55b5-80d3-43d4-bb73-dea2068f1479}, !- Zone Return Air Port List
-=======
   {d2666be6-bbe7-404b-a36c-a17bca7116e6}, !- Zone Air Inlet Port List
   {0e366d9f-7f9d-4dfb-9873-f6d2b76aa18c}, !- Zone Air Exhaust Port List
   {1ad36f1b-1ed9-4f30-86de-04851a39fd88}, !- Zone Air Node Name
   {a46a8688-9d4a-4316-a4b3-90ef100da7d7}, !- Zone Return Air Port List
->>>>>>> c55f66f4
   ,                                       !- Primary Daylighting Control Name
   ,                                       !- Fraction of Zone Controlled by Primary Daylighting Control
   ,                                       !- Secondary Daylighting Control Name
@@ -171,39 +72,6 @@
   No;                                     !- Use Ideal Air Loads
 
 OS:Node,
-<<<<<<< HEAD
-  {50b87361-2205-4066-9e36-600f259b453d}, !- Handle
-  Node 1,                                 !- Name
-  {89043b13-d607-475c-b018-6d3f43ee4cc2}, !- Inlet Port
-  ;                                       !- Outlet Port
-
-OS:Connection,
-  {89043b13-d607-475c-b018-6d3f43ee4cc2}, !- Handle
-  {1a2477b3-3bed-4f98-8788-dc7881c216c7}, !- Name
-  {2c9c9daf-3a2f-4216-bf26-f21480183131}, !- Source Object
-  11,                                     !- Outlet Port
-  {50b87361-2205-4066-9e36-600f259b453d}, !- Target Object
-  2;                                      !- Inlet Port
-
-OS:PortList,
-  {908d9642-32fc-4bc8-825d-40bd69391628}, !- Handle
-  {8b16b0f6-f6df-4c25-948f-b60981fbe884}, !- Name
-  {2c9c9daf-3a2f-4216-bf26-f21480183131}; !- HVAC Component
-
-OS:PortList,
-  {2ab90e98-7dcb-4727-ab44-d923512f7537}, !- Handle
-  {0a090023-de98-433e-b2ac-025809dd0d40}, !- Name
-  {2c9c9daf-3a2f-4216-bf26-f21480183131}; !- HVAC Component
-
-OS:PortList,
-  {29bc55b5-80d3-43d4-bb73-dea2068f1479}, !- Handle
-  {d50660e4-5464-4454-9d1f-ab3db5778df9}, !- Name
-  {2c9c9daf-3a2f-4216-bf26-f21480183131}; !- HVAC Component
-
-OS:Sizing:Zone,
-  {70ca60d9-e270-499c-adf8-9ad9558bd002}, !- Handle
-  {2c9c9daf-3a2f-4216-bf26-f21480183131}, !- Zone or ZoneList Name
-=======
   {46921c43-89b8-4572-b73c-49c9d8e59451}, !- Handle
   Node 1,                                 !- Name
   {1ad36f1b-1ed9-4f30-86de-04851a39fd88}, !- Inlet Port
@@ -235,7 +103,6 @@
 OS:Sizing:Zone,
   {1826d6e9-10c1-4d98-818a-631eda20de4e}, !- Handle
   {bd34606b-f5ae-4c41-ad56-c948930383f1}, !- Zone or ZoneList Name
->>>>>>> c55f66f4
   SupplyAirTemperature,                   !- Zone Cooling Design Supply Air Temperature Input Method
   14,                                     !- Zone Cooling Design Supply Air Temperature {C}
   11.11,                                  !- Zone Cooling Design Supply Air Temperature Difference {deltaC}
@@ -264,16 +131,6 @@
   autosize;                               !- Dedicated Outdoor Air High Setpoint Temperature for Design {C}
 
 OS:ZoneHVAC:EquipmentList,
-<<<<<<< HEAD
-  {38717749-58e5-4250-8f51-930fa63e2941}, !- Handle
-  Zone HVAC Equipment List 1,             !- Name
-  {2c9c9daf-3a2f-4216-bf26-f21480183131}; !- Thermal Zone
-
-OS:Space,
-  {8182b5d0-aa01-431c-aaad-e6941c829a02}, !- Handle
-  living space,                           !- Name
-  {ff85adf2-7581-4133-b1db-87f94c1f395d}, !- Space Type Name
-=======
   {1cc67fd1-e780-4745-a8f8-7476001f49bc}, !- Handle
   Zone HVAC Equipment List 1,             !- Name
   {bd34606b-f5ae-4c41-ad56-c948930383f1}; !- Thermal Zone
@@ -282,7 +139,6 @@
   {0d634338-cd54-45ed-88f7-5bf7708c5faf}, !- Handle
   living space,                           !- Name
   {a76f4579-45e3-4db7-b964-29027cfafdd9}, !- Space Type Name
->>>>>>> c55f66f4
   ,                                       !- Default Construction Set Name
   ,                                       !- Default Schedule Set Name
   -0,                                     !- Direction of Relative North {deg}
@@ -290,19 +146,6 @@
   0,                                      !- Y Origin {m}
   0,                                      !- Z Origin {m}
   ,                                       !- Building Story Name
-<<<<<<< HEAD
-  {2c9c9daf-3a2f-4216-bf26-f21480183131}, !- Thermal Zone Name
-  ,                                       !- Part of Total Floor Area
-  ,                                       !- Design Specification Outdoor Air Object Name
-  {16ab3ac9-e062-432d-863e-e3aa841ee648}; !- Building Unit Name
-
-OS:Surface,
-  {50b309f3-3a4a-47bd-8f2a-ec6aecebf1d9}, !- Handle
-  Surface 1,                              !- Name
-  Floor,                                  !- Surface Type
-  ,                                       !- Construction Name
-  {8182b5d0-aa01-431c-aaad-e6941c829a02}, !- Space Name
-=======
   {bd34606b-f5ae-4c41-ad56-c948930383f1}, !- Thermal Zone Name
   ,                                       !- Part of Total Floor Area
   ,                                       !- Design Specification Outdoor Air Object Name
@@ -314,7 +157,6 @@
   Floor,                                  !- Surface Type
   ,                                       !- Construction Name
   {0d634338-cd54-45ed-88f7-5bf7708c5faf}, !- Space Name
->>>>>>> c55f66f4
   Foundation,                             !- Outside Boundary Condition
   ,                                       !- Outside Boundary Condition Object
   NoSun,                                  !- Sun Exposure
@@ -327,19 +169,11 @@
   11.129722368505, 0, 0;                  !- X,Y,Z Vertex 4 {m}
 
 OS:Surface,
-<<<<<<< HEAD
-  {81517d4c-0ed5-466d-804e-db9f54277afd}, !- Handle
-  Surface 2,                              !- Name
-  Wall,                                   !- Surface Type
-  ,                                       !- Construction Name
-  {8182b5d0-aa01-431c-aaad-e6941c829a02}, !- Space Name
-=======
   {c10a8b4a-46af-42d5-aa91-9d324888e948}, !- Handle
   Surface 2,                              !- Name
   Wall,                                   !- Surface Type
   ,                                       !- Construction Name
   {0d634338-cd54-45ed-88f7-5bf7708c5faf}, !- Space Name
->>>>>>> c55f66f4
   Outdoors,                               !- Outside Boundary Condition
   ,                                       !- Outside Boundary Condition Object
   SunExposed,                             !- Sun Exposure
@@ -352,19 +186,11 @@
   0, 0, 2.4384;                           !- X,Y,Z Vertex 4 {m}
 
 OS:Surface,
-<<<<<<< HEAD
-  {d847ca37-086c-4e19-9f5c-07a5f4fe3896}, !- Handle
-  Surface 3,                              !- Name
-  Wall,                                   !- Surface Type
-  ,                                       !- Construction Name
-  {8182b5d0-aa01-431c-aaad-e6941c829a02}, !- Space Name
-=======
   {2d431595-0795-4097-9222-177bfb038683}, !- Handle
   Surface 3,                              !- Name
   Wall,                                   !- Surface Type
   ,                                       !- Construction Name
   {0d634338-cd54-45ed-88f7-5bf7708c5faf}, !- Space Name
->>>>>>> c55f66f4
   Outdoors,                               !- Outside Boundary Condition
   ,                                       !- Outside Boundary Condition Object
   SunExposed,                             !- Sun Exposure
@@ -377,19 +203,11 @@
   0, 5.56486118425249, 2.4384;            !- X,Y,Z Vertex 4 {m}
 
 OS:Surface,
-<<<<<<< HEAD
-  {ce924b21-6eff-48e1-8ec5-985c2e7b0b66}, !- Handle
-  Surface 4,                              !- Name
-  Wall,                                   !- Surface Type
-  ,                                       !- Construction Name
-  {8182b5d0-aa01-431c-aaad-e6941c829a02}, !- Space Name
-=======
   {b2210b2d-a9b6-4aa9-982a-c2fdd84b4b3b}, !- Handle
   Surface 4,                              !- Name
   Wall,                                   !- Surface Type
   ,                                       !- Construction Name
   {0d634338-cd54-45ed-88f7-5bf7708c5faf}, !- Space Name
->>>>>>> c55f66f4
   Outdoors,                               !- Outside Boundary Condition
   ,                                       !- Outside Boundary Condition Object
   SunExposed,                             !- Sun Exposure
@@ -402,19 +220,11 @@
   11.129722368505, 5.56486118425249, 2.4384; !- X,Y,Z Vertex 4 {m}
 
 OS:Surface,
-<<<<<<< HEAD
-  {463a443f-89b9-4b28-97d4-d36500395387}, !- Handle
-  Surface 5,                              !- Name
-  Wall,                                   !- Surface Type
-  ,                                       !- Construction Name
-  {8182b5d0-aa01-431c-aaad-e6941c829a02}, !- Space Name
-=======
   {3772ae10-ddbe-4812-9710-4bbb65a4b83b}, !- Handle
   Surface 5,                              !- Name
   Wall,                                   !- Surface Type
   ,                                       !- Construction Name
   {0d634338-cd54-45ed-88f7-5bf7708c5faf}, !- Space Name
->>>>>>> c55f66f4
   Outdoors,                               !- Outside Boundary Condition
   ,                                       !- Outside Boundary Condition Object
   SunExposed,                             !- Sun Exposure
@@ -427,15 +237,6 @@
   11.129722368505, 0, 2.4384;             !- X,Y,Z Vertex 4 {m}
 
 OS:Surface,
-<<<<<<< HEAD
-  {37b3544b-4412-46f5-a57b-570bb203a5b1}, !- Handle
-  Surface 6,                              !- Name
-  RoofCeiling,                            !- Surface Type
-  ,                                       !- Construction Name
-  {8182b5d0-aa01-431c-aaad-e6941c829a02}, !- Space Name
-  Surface,                                !- Outside Boundary Condition
-  {ce745751-2b68-40ad-a218-7c28b98a4856}, !- Outside Boundary Condition Object
-=======
   {e2d42924-0d23-411f-9a62-e3a3dbb10a6e}, !- Handle
   Surface 6,                              !- Name
   RoofCeiling,                            !- Surface Type
@@ -443,7 +244,6 @@
   {0d634338-cd54-45ed-88f7-5bf7708c5faf}, !- Space Name
   Surface,                                !- Outside Boundary Condition
   {49fc972c-d750-47ce-9a29-ebb70048e49c}, !- Outside Boundary Condition Object
->>>>>>> c55f66f4
   NoSun,                                  !- Sun Exposure
   NoWind,                                 !- Wind Exposure
   ,                                       !- View Factor to Ground
@@ -454,11 +254,7 @@
   0, 0, 2.4384;                           !- X,Y,Z Vertex 4 {m}
 
 OS:SpaceType,
-<<<<<<< HEAD
-  {ff85adf2-7581-4133-b1db-87f94c1f395d}, !- Handle
-=======
   {a76f4579-45e3-4db7-b964-29027cfafdd9}, !- Handle
->>>>>>> c55f66f4
   Space Type 1,                           !- Name
   ,                                       !- Default Construction Set Name
   ,                                       !- Default Schedule Set Name
@@ -469,15 +265,9 @@
   living;                                 !- Standards Space Type
 
 OS:Space,
-<<<<<<< HEAD
-  {c5d55198-129f-44d1-8dca-cf4b4631d291}, !- Handle
-  living space|story 2,                   !- Name
-  {ff85adf2-7581-4133-b1db-87f94c1f395d}, !- Space Type Name
-=======
   {cdbeb4fd-8994-4fa3-8d11-d62755f33209}, !- Handle
   living space|story 2,                   !- Name
   {a76f4579-45e3-4db7-b964-29027cfafdd9}, !- Space Type Name
->>>>>>> c55f66f4
   ,                                       !- Default Construction Set Name
   ,                                       !- Default Schedule Set Name
   -0,                                     !- Direction of Relative North {deg}
@@ -485,21 +275,6 @@
   0,                                      !- Y Origin {m}
   2.4384,                                 !- Z Origin {m}
   ,                                       !- Building Story Name
-<<<<<<< HEAD
-  {2c9c9daf-3a2f-4216-bf26-f21480183131}, !- Thermal Zone Name
-  ,                                       !- Part of Total Floor Area
-  ,                                       !- Design Specification Outdoor Air Object Name
-  {16ab3ac9-e062-432d-863e-e3aa841ee648}; !- Building Unit Name
-
-OS:Surface,
-  {ce745751-2b68-40ad-a218-7c28b98a4856}, !- Handle
-  Surface 7,                              !- Name
-  Floor,                                  !- Surface Type
-  ,                                       !- Construction Name
-  {c5d55198-129f-44d1-8dca-cf4b4631d291}, !- Space Name
-  Surface,                                !- Outside Boundary Condition
-  {37b3544b-4412-46f5-a57b-570bb203a5b1}, !- Outside Boundary Condition Object
-=======
   {bd34606b-f5ae-4c41-ad56-c948930383f1}, !- Thermal Zone Name
   ,                                       !- Part of Total Floor Area
   ,                                       !- Design Specification Outdoor Air Object Name
@@ -513,7 +288,6 @@
   {cdbeb4fd-8994-4fa3-8d11-d62755f33209}, !- Space Name
   Surface,                                !- Outside Boundary Condition
   {e2d42924-0d23-411f-9a62-e3a3dbb10a6e}, !- Outside Boundary Condition Object
->>>>>>> c55f66f4
   NoSun,                                  !- Sun Exposure
   NoWind,                                 !- Wind Exposure
   ,                                       !- View Factor to Ground
@@ -524,19 +298,11 @@
   11.129722368505, 0, 0;                  !- X,Y,Z Vertex 4 {m}
 
 OS:Surface,
-<<<<<<< HEAD
-  {3bc012f5-cd19-4267-945e-69dab40086df}, !- Handle
-  Surface 8,                              !- Name
-  Wall,                                   !- Surface Type
-  ,                                       !- Construction Name
-  {c5d55198-129f-44d1-8dca-cf4b4631d291}, !- Space Name
-=======
   {1b1e6de1-4432-43be-9d11-9f93f6fe3db1}, !- Handle
   Surface 8,                              !- Name
   Wall,                                   !- Surface Type
   ,                                       !- Construction Name
   {cdbeb4fd-8994-4fa3-8d11-d62755f33209}, !- Space Name
->>>>>>> c55f66f4
   Outdoors,                               !- Outside Boundary Condition
   ,                                       !- Outside Boundary Condition Object
   SunExposed,                             !- Sun Exposure
@@ -549,19 +315,11 @@
   0, 0, 2.4384;                           !- X,Y,Z Vertex 4 {m}
 
 OS:Surface,
-<<<<<<< HEAD
-  {64a3ec74-e6f9-47df-8049-dd21a0b13203}, !- Handle
-  Surface 9,                              !- Name
-  Wall,                                   !- Surface Type
-  ,                                       !- Construction Name
-  {c5d55198-129f-44d1-8dca-cf4b4631d291}, !- Space Name
-=======
   {fe21f85e-1fdf-48b2-a6e1-6a73f4b4206f}, !- Handle
   Surface 9,                              !- Name
   Wall,                                   !- Surface Type
   ,                                       !- Construction Name
   {cdbeb4fd-8994-4fa3-8d11-d62755f33209}, !- Space Name
->>>>>>> c55f66f4
   Outdoors,                               !- Outside Boundary Condition
   ,                                       !- Outside Boundary Condition Object
   SunExposed,                             !- Sun Exposure
@@ -574,19 +332,11 @@
   0, 5.56486118425249, 2.4384;            !- X,Y,Z Vertex 4 {m}
 
 OS:Surface,
-<<<<<<< HEAD
-  {35cb03fc-9683-4449-aaaa-9c4cc2fa8ccd}, !- Handle
-  Surface 10,                             !- Name
-  Wall,                                   !- Surface Type
-  ,                                       !- Construction Name
-  {c5d55198-129f-44d1-8dca-cf4b4631d291}, !- Space Name
-=======
   {726b063a-de4f-4178-81c2-a44fac7c9d6b}, !- Handle
   Surface 10,                             !- Name
   Wall,                                   !- Surface Type
   ,                                       !- Construction Name
   {cdbeb4fd-8994-4fa3-8d11-d62755f33209}, !- Space Name
->>>>>>> c55f66f4
   Outdoors,                               !- Outside Boundary Condition
   ,                                       !- Outside Boundary Condition Object
   SunExposed,                             !- Sun Exposure
@@ -599,19 +349,11 @@
   11.129722368505, 5.56486118425249, 2.4384; !- X,Y,Z Vertex 4 {m}
 
 OS:Surface,
-<<<<<<< HEAD
-  {9f42f2a0-d451-4a6c-a1a2-4004624e1155}, !- Handle
-  Surface 11,                             !- Name
-  Wall,                                   !- Surface Type
-  ,                                       !- Construction Name
-  {c5d55198-129f-44d1-8dca-cf4b4631d291}, !- Space Name
-=======
   {e30abd65-17b2-4afa-af4d-bf6c12e12dd3}, !- Handle
   Surface 11,                             !- Name
   Wall,                                   !- Surface Type
   ,                                       !- Construction Name
   {cdbeb4fd-8994-4fa3-8d11-d62755f33209}, !- Space Name
->>>>>>> c55f66f4
   Outdoors,                               !- Outside Boundary Condition
   ,                                       !- Outside Boundary Condition Object
   SunExposed,                             !- Sun Exposure
@@ -624,15 +366,6 @@
   11.129722368505, 0, 2.4384;             !- X,Y,Z Vertex 4 {m}
 
 OS:Surface,
-<<<<<<< HEAD
-  {d2004a6a-ba34-4c3c-a48d-0a0e70cc5cb6}, !- Handle
-  Surface 12,                             !- Name
-  RoofCeiling,                            !- Surface Type
-  ,                                       !- Construction Name
-  {c5d55198-129f-44d1-8dca-cf4b4631d291}, !- Space Name
-  Surface,                                !- Outside Boundary Condition
-  {1e2e5394-d957-472f-bd99-59367aeb97ff}, !- Outside Boundary Condition Object
-=======
   {9edeb294-a6a5-4a87-a618-65153023f3d5}, !- Handle
   Surface 12,                             !- Name
   RoofCeiling,                            !- Surface Type
@@ -640,7 +373,6 @@
   {cdbeb4fd-8994-4fa3-8d11-d62755f33209}, !- Space Name
   Surface,                                !- Outside Boundary Condition
   {b3ec1a3e-20db-478d-8355-cc18d3a5fd10}, !- Outside Boundary Condition Object
->>>>>>> c55f66f4
   NoSun,                                  !- Sun Exposure
   NoWind,                                 !- Wind Exposure
   ,                                       !- View Factor to Ground
@@ -651,15 +383,6 @@
   0, 0, 2.4384;                           !- X,Y,Z Vertex 4 {m}
 
 OS:Surface,
-<<<<<<< HEAD
-  {1e2e5394-d957-472f-bd99-59367aeb97ff}, !- Handle
-  Surface 13,                             !- Name
-  Floor,                                  !- Surface Type
-  ,                                       !- Construction Name
-  {92f12161-b43f-4060-ac1f-6d21074bb66d}, !- Space Name
-  Surface,                                !- Outside Boundary Condition
-  {d2004a6a-ba34-4c3c-a48d-0a0e70cc5cb6}, !- Outside Boundary Condition Object
-=======
   {b3ec1a3e-20db-478d-8355-cc18d3a5fd10}, !- Handle
   Surface 13,                             !- Name
   Floor,                                  !- Surface Type
@@ -667,7 +390,6 @@
   {da6b78d2-dd44-4815-852d-711734637e79}, !- Space Name
   Surface,                                !- Outside Boundary Condition
   {9edeb294-a6a5-4a87-a618-65153023f3d5}, !- Outside Boundary Condition Object
->>>>>>> c55f66f4
   NoSun,                                  !- Sun Exposure
   NoWind,                                 !- Wind Exposure
   ,                                       !- View Factor to Ground
@@ -678,19 +400,11 @@
   0, 0, 0;                                !- X,Y,Z Vertex 4 {m}
 
 OS:Surface,
-<<<<<<< HEAD
-  {7bd533e2-3b76-49da-b73b-fadc407e3ece}, !- Handle
-  Surface 14,                             !- Name
-  RoofCeiling,                            !- Surface Type
-  ,                                       !- Construction Name
-  {92f12161-b43f-4060-ac1f-6d21074bb66d}, !- Space Name
-=======
   {41e4be2b-da6c-4afb-bafb-040105a01866}, !- Handle
   Surface 14,                             !- Name
   RoofCeiling,                            !- Surface Type
   ,                                       !- Construction Name
   {da6b78d2-dd44-4815-852d-711734637e79}, !- Space Name
->>>>>>> c55f66f4
   Outdoors,                               !- Outside Boundary Condition
   ,                                       !- Outside Boundary Condition Object
   SunExposed,                             !- Sun Exposure
@@ -703,19 +417,11 @@
   11.129722368505, 0, 0.3048;             !- X,Y,Z Vertex 4 {m}
 
 OS:Surface,
-<<<<<<< HEAD
-  {69a31c63-334e-42a7-9185-738d03985411}, !- Handle
-  Surface 15,                             !- Name
-  RoofCeiling,                            !- Surface Type
-  ,                                       !- Construction Name
-  {92f12161-b43f-4060-ac1f-6d21074bb66d}, !- Space Name
-=======
   {4824a251-2ac0-4f22-823c-56e4ba618cd2}, !- Handle
   Surface 15,                             !- Name
   RoofCeiling,                            !- Surface Type
   ,                                       !- Construction Name
   {da6b78d2-dd44-4815-852d-711734637e79}, !- Space Name
->>>>>>> c55f66f4
   Outdoors,                               !- Outside Boundary Condition
   ,                                       !- Outside Boundary Condition Object
   SunExposed,                             !- Sun Exposure
@@ -728,19 +434,11 @@
   0, 5.56486118425249, 0.304799999999999; !- X,Y,Z Vertex 4 {m}
 
 OS:Surface,
-<<<<<<< HEAD
-  {b86d6d41-97e4-43c4-aa88-e55b96b7623e}, !- Handle
-  Surface 16,                             !- Name
-  Wall,                                   !- Surface Type
-  ,                                       !- Construction Name
-  {92f12161-b43f-4060-ac1f-6d21074bb66d}, !- Space Name
-=======
   {92a6e11c-9004-4c68-a9c0-b9e864872fce}, !- Handle
   Surface 16,                             !- Name
   Wall,                                   !- Surface Type
   ,                                       !- Construction Name
   {da6b78d2-dd44-4815-852d-711734637e79}, !- Space Name
->>>>>>> c55f66f4
   Outdoors,                               !- Outside Boundary Condition
   ,                                       !- Outside Boundary Condition Object
   SunExposed,                             !- Sun Exposure
@@ -752,19 +450,11 @@
   0, 0, 0;                                !- X,Y,Z Vertex 3 {m}
 
 OS:Surface,
-<<<<<<< HEAD
-  {c37c96d7-b948-4574-a4d3-c780199670fd}, !- Handle
-  Surface 17,                             !- Name
-  Wall,                                   !- Surface Type
-  ,                                       !- Construction Name
-  {92f12161-b43f-4060-ac1f-6d21074bb66d}, !- Space Name
-=======
   {b95834c9-27b8-4197-94b3-d1358fe5aef3}, !- Handle
   Surface 17,                             !- Name
   Wall,                                   !- Surface Type
   ,                                       !- Construction Name
   {da6b78d2-dd44-4815-852d-711734637e79}, !- Space Name
->>>>>>> c55f66f4
   Outdoors,                               !- Outside Boundary Condition
   ,                                       !- Outside Boundary Condition Object
   SunExposed,                             !- Sun Exposure
@@ -776,15 +466,9 @@
   11.129722368505, 5.56486118425249, 0;   !- X,Y,Z Vertex 3 {m}
 
 OS:Space,
-<<<<<<< HEAD
-  {92f12161-b43f-4060-ac1f-6d21074bb66d}, !- Handle
-  finished attic space,                   !- Name
-  {ff85adf2-7581-4133-b1db-87f94c1f395d}, !- Space Type Name
-=======
   {da6b78d2-dd44-4815-852d-711734637e79}, !- Handle
   finished attic space,                   !- Name
   {a76f4579-45e3-4db7-b964-29027cfafdd9}, !- Space Type Name
->>>>>>> c55f66f4
   ,                                       !- Default Construction Set Name
   ,                                       !- Default Schedule Set Name
   -0,                                     !- Direction of Relative North {deg}
@@ -792,15 +476,6 @@
   0,                                      !- Y Origin {m}
   4.8768,                                 !- Z Origin {m}
   ,                                       !- Building Story Name
-<<<<<<< HEAD
-  {2c9c9daf-3a2f-4216-bf26-f21480183131}, !- Thermal Zone Name
-  ,                                       !- Part of Total Floor Area
-  ,                                       !- Design Specification Outdoor Air Object Name
-  {16ab3ac9-e062-432d-863e-e3aa841ee648}; !- Building Unit Name
-
-OS:BuildingUnit,
-  {16ab3ac9-e062-432d-863e-e3aa841ee648}, !- Handle
-=======
   {bd34606b-f5ae-4c41-ad56-c948930383f1}, !- Thermal Zone Name
   ,                                       !- Part of Total Floor Area
   ,                                       !- Design Specification Outdoor Air Object Name
@@ -808,7 +483,6 @@
 
 OS:BuildingUnit,
   {e70bc436-65ed-4c2b-8183-24e919f73c8b}, !- Handle
->>>>>>> c55f66f4
   unit 1,                                 !- Name
   ,                                       !- Rendering Color
   Residential;                            !- Building Unit Type
@@ -829,13 +503,8 @@
   1;                                      !- Standards Number of Living Units
 
 OS:AdditionalProperties,
-<<<<<<< HEAD
-  {9305f3e6-d0ea-41d0-8343-33b98a33abd8}, !- Handle
-  {9c1f633b-6274-4249-be3d-67f2dd7a4253}, !- Object Name
-=======
   {aee956bf-67cb-4907-974e-3ba7b770b720}, !- Handle
   {771d7eb3-fcef-4b29-bb68-669a70e6c407}, !- Object Name
->>>>>>> c55f66f4
   Total Units Represented,                !- Feature Name 1
   Integer,                                !- Feature Data Type 1
   1,                                      !- Feature Value 1
@@ -844,13 +513,8 @@
   1;                                      !- Feature Value 2
 
 OS:AdditionalProperties,
-<<<<<<< HEAD
-  {a7c13cc0-02ae-48ae-8eac-c761d9ea0272}, !- Handle
-  {16ab3ac9-e062-432d-863e-e3aa841ee648}, !- Object Name
-=======
   {8e52d3f5-27e2-469e-8135-f1ebda8a05cb}, !- Handle
   {e70bc436-65ed-4c2b-8183-24e919f73c8b}, !- Object Name
->>>>>>> c55f66f4
   NumberOfBedrooms,                       !- Feature Name 1
   Integer,                                !- Feature Data Type 1
   3,                                      !- Feature Value 1
@@ -859,11 +523,7 @@
   2;                                      !- Feature Value 2
 
 OS:Schedule:Day,
-<<<<<<< HEAD
-  {aaaa12c2-82a8-41ee-859d-a8a4806e82d0}, !- Handle
-=======
   {7dc5dcfc-679a-4584-a442-4386a453c806}, !- Handle
->>>>>>> c55f66f4
   Schedule Day 1,                         !- Name
   ,                                       !- Schedule Type Limits Name
   ,                                       !- Interpolate to Timestep
@@ -872,11 +532,7 @@
   0;                                      !- Value Until Time 1
 
 OS:Schedule:Day,
-<<<<<<< HEAD
-  {722132ba-292d-40d8-b8d5-c88bbd2c68fe}, !- Handle
-=======
   {0e962e0b-fe20-405e-9d1e-6198ca3eafd3}, !- Handle
->>>>>>> c55f66f4
   Schedule Day 2,                         !- Name
   ,                                       !- Schedule Type Limits Name
   ,                                       !- Interpolate to Timestep
