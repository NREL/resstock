--- conflicted
+++ resolved
@@ -1,73 +1,41 @@
 !- NOTE: Auto-generated from /test/osw_files/SFD_2000sqft_2story_SL_FA.osw
 
 OS:Version,
-<<<<<<< HEAD
-  {e4142266-f4b6-4752-95a0-76ecf16ae23b}, !- Handle
+  {05e98bf0-0c83-4b54-b1f2-6851647f04a0}, !- Handle
   2.9.0;                                  !- Version Identifier
 
 OS:SimulationControl,
-  {2578bea5-f5a6-47e6-92ab-1553d1949e14}, !- Handle
-=======
-  {96ccb617-0cee-451c-a535-e97ff005fd16}, !- Handle
-  2.9.1;                                  !- Version Identifier
-
-OS:SimulationControl,
-  {1f4b9610-5f5d-43fc-a440-04dd4376e8cd}, !- Handle
->>>>>>> 918de987
+  {a9ae2553-0e7b-40d3-90d1-517f444246bb}, !- Handle
   ,                                       !- Do Zone Sizing Calculation
   ,                                       !- Do System Sizing Calculation
   ,                                       !- Do Plant Sizing Calculation
   No;                                     !- Run Simulation for Sizing Periods
 
 OS:Timestep,
-<<<<<<< HEAD
-  {0a95def2-6e42-46c1-adc0-d5bf8e246694}, !- Handle
+  {61766238-c822-409c-bdb8-e2d7b7f3f459}, !- Handle
   6;                                      !- Number of Timesteps per Hour
 
 OS:ShadowCalculation,
-  {3760cd3e-1ce6-4021-a540-207dde036465}, !- Handle
-=======
-  {f15b1b27-3d3f-4818-a5e5-e15ca31109d3}, !- Handle
-  6;                                      !- Number of Timesteps per Hour
-
-OS:ShadowCalculation,
-  {fcd62313-b585-4283-bfad-856866810b87}, !- Handle
->>>>>>> 918de987
+  {cfc09d70-e978-4bd4-adf1-48180dfb9ffe}, !- Handle
   20,                                     !- Calculation Frequency
   200;                                    !- Maximum Figures in Shadow Overlap Calculations
 
 OS:SurfaceConvectionAlgorithm:Outside,
-<<<<<<< HEAD
-  {5f1fc76a-76ed-4f21-bb0f-848f4c866d8f}, !- Handle
+  {960a725b-3a57-460a-aa9c-68e557894720}, !- Handle
   DOE-2;                                  !- Algorithm
 
 OS:SurfaceConvectionAlgorithm:Inside,
-  {98f7b148-6777-4fa8-94c4-745d191003a6}, !- Handle
+  {592d27ca-08e9-43d2-84ad-14158e8894fa}, !- Handle
   TARP;                                   !- Algorithm
 
 OS:ZoneCapacitanceMultiplier:ResearchSpecial,
-  {9e8ffe7c-4d5c-4574-b6a8-7a998d36f63a}, !- Handle
-=======
-  {4f49c9d8-3388-4ccf-9757-10be9a80e3fa}, !- Handle
-  DOE-2;                                  !- Algorithm
-
-OS:SurfaceConvectionAlgorithm:Inside,
-  {d1e0a794-2baa-4ffc-b116-15ce7007c0fc}, !- Handle
-  TARP;                                   !- Algorithm
-
-OS:ZoneCapacitanceMultiplier:ResearchSpecial,
-  {3a1cc109-934a-4b8c-9b94-ff535d355e06}, !- Handle
->>>>>>> 918de987
+  {0df9ed64-63db-41ac-bd54-af5ccadecfe7}, !- Handle
   ,                                       !- Temperature Capacity Multiplier
   15,                                     !- Humidity Capacity Multiplier
   ;                                       !- Carbon Dioxide Capacity Multiplier
 
 OS:RunPeriod,
-<<<<<<< HEAD
-  {322b382d-358c-4669-9a3a-bb75c8dc38d3}, !- Handle
-=======
-  {3ea9a089-c2b5-4db4-bcd1-bb375e18a69f}, !- Handle
->>>>>>> 918de987
+  {13006cb1-22a1-404e-888f-043abacb8c57}, !- Handle
   Run Period 1,                           !- Name
   1,                                      !- Begin Month
   1,                                      !- Begin Day of Month
@@ -81,21 +49,13 @@
   ;                                       !- Number of Times Runperiod to be Repeated
 
 OS:YearDescription,
-<<<<<<< HEAD
-  {e20c034a-79ca-46cb-808e-2e287aaa3ffd}, !- Handle
-=======
-  {b0b55094-6e75-41df-9d83-a1faf450c3a8}, !- Handle
->>>>>>> 918de987
+  {125318d2-c7ae-49a2-974c-6a6cc5d68b6d}, !- Handle
   2007,                                   !- Calendar Year
   ,                                       !- Day of Week for Start Day
   ;                                       !- Is Leap Year
 
 OS:Building,
-<<<<<<< HEAD
-  {f7366b2d-d50d-46d7-ba78-d49950f5a6a2}, !- Handle
-=======
-  {ee958c83-d47f-4963-be98-f59ea901347c}, !- Handle
->>>>>>> 918de987
+  {2b38469d-c970-4ea3-b739-5bf474571343}, !- Handle
   Building 1,                             !- Name
   ,                                       !- Building Sector Type
   0,                                      !- North Axis {deg}
@@ -110,23 +70,14 @@
   1;                                      !- Standards Number of Living Units
 
 OS:AdditionalProperties,
-<<<<<<< HEAD
-  {3f4f7406-d60b-4b27-a8ad-b19f3664ea08}, !- Handle
-  {f7366b2d-d50d-46d7-ba78-d49950f5a6a2}, !- Object Name
-=======
-  {ba921330-6932-411c-84d0-ef94d7e849e7}, !- Handle
-  {ee958c83-d47f-4963-be98-f59ea901347c}, !- Object Name
->>>>>>> 918de987
+  {4c75cbe7-3e9d-4846-b22d-91762beb07b7}, !- Handle
+  {2b38469d-c970-4ea3-b739-5bf474571343}, !- Object Name
   Total Units Modeled,                    !- Feature Name 1
   Integer,                                !- Feature Data Type 1
   1;                                      !- Feature Value 1
 
 OS:ThermalZone,
-<<<<<<< HEAD
-  {0f53476b-e4e1-4f5b-9cc8-458deb366392}, !- Handle
-=======
-  {14ca306e-9c5c-4d63-8299-ec3f6f818568}, !- Handle
->>>>>>> 918de987
+  {ad2140ec-828e-4c77-8cc2-bbccaa538595}, !- Handle
   living zone,                            !- Name
   ,                                       !- Multiplier
   ,                                       !- Ceiling Height {m}
@@ -135,17 +86,10 @@
   ,                                       !- Zone Inside Convection Algorithm
   ,                                       !- Zone Outside Convection Algorithm
   ,                                       !- Zone Conditioning Equipment List Name
-<<<<<<< HEAD
-  {b14862e0-2747-4c6c-8bf1-a65e0fdd6efa}, !- Zone Air Inlet Port List
-  {22f22dee-54c4-4c0b-b170-39887d7c05f4}, !- Zone Air Exhaust Port List
-  {42588a70-b836-4f73-a0c5-4001409108d8}, !- Zone Air Node Name
-  {5d3eab27-8705-4214-9530-f334c5c5ca70}, !- Zone Return Air Port List
-=======
-  {15caa6fb-e7c9-405b-a403-f80bd277cfff}, !- Zone Air Inlet Port List
-  {9351954a-3ff2-4b5f-b445-cbd33c1cc3f2}, !- Zone Air Exhaust Port List
-  {314ef95a-ddca-4173-9fa7-c800bc2af70e}, !- Zone Air Node Name
-  {3379dcb3-901c-4813-8ce4-35ff47a17301}, !- Zone Return Air Port List
->>>>>>> 918de987
+  {39088a30-14b9-409f-8a0d-23c683d8a4ee}, !- Zone Air Inlet Port List
+  {884c32a1-f894-428a-9484-e4c6a972d2c8}, !- Zone Air Exhaust Port List
+  {8be20865-4127-413a-bcb3-8b2b98bab81d}, !- Zone Air Node Name
+  {b29da438-fa2b-414f-873d-9405d44f75a5}, !- Zone Return Air Port List
   ,                                       !- Primary Daylighting Control Name
   ,                                       !- Fraction of Zone Controlled by Primary Daylighting Control
   ,                                       !- Secondary Daylighting Control Name
@@ -156,71 +100,37 @@
   No;                                     !- Use Ideal Air Loads
 
 OS:Node,
-<<<<<<< HEAD
-  {e9fcb38c-e581-4386-8baf-4419a84dbfb1}, !- Handle
+  {188457c4-53d9-4819-83d8-290d2f71c96d}, !- Handle
   Node 1,                                 !- Name
-  {42588a70-b836-4f73-a0c5-4001409108d8}, !- Inlet Port
+  {8be20865-4127-413a-bcb3-8b2b98bab81d}, !- Inlet Port
   ;                                       !- Outlet Port
 
 OS:Connection,
-  {42588a70-b836-4f73-a0c5-4001409108d8}, !- Handle
-  {1d504ab1-3ce2-4cf4-b8e6-618956f81132}, !- Name
-  {0f53476b-e4e1-4f5b-9cc8-458deb366392}, !- Source Object
+  {8be20865-4127-413a-bcb3-8b2b98bab81d}, !- Handle
+  {e210bcef-20bd-426a-8af5-d14b3c7feb53}, !- Name
+  {ad2140ec-828e-4c77-8cc2-bbccaa538595}, !- Source Object
   11,                                     !- Outlet Port
-  {e9fcb38c-e581-4386-8baf-4419a84dbfb1}, !- Target Object
+  {188457c4-53d9-4819-83d8-290d2f71c96d}, !- Target Object
   2;                                      !- Inlet Port
 
 OS:PortList,
-  {b14862e0-2747-4c6c-8bf1-a65e0fdd6efa}, !- Handle
-  {f59b1dbb-b65c-4b27-84b8-a62aadaad8ac}, !- Name
-  {0f53476b-e4e1-4f5b-9cc8-458deb366392}; !- HVAC Component
+  {39088a30-14b9-409f-8a0d-23c683d8a4ee}, !- Handle
+  {72f7dbb7-7fa9-4246-961a-5328ad197817}, !- Name
+  {ad2140ec-828e-4c77-8cc2-bbccaa538595}; !- HVAC Component
 
 OS:PortList,
-  {22f22dee-54c4-4c0b-b170-39887d7c05f4}, !- Handle
-  {0e550aa8-bb2f-4ae2-8d77-cf4b1cde8787}, !- Name
-  {0f53476b-e4e1-4f5b-9cc8-458deb366392}; !- HVAC Component
+  {884c32a1-f894-428a-9484-e4c6a972d2c8}, !- Handle
+  {70372a6a-c1bd-4635-9a3c-b97ac05199b0}, !- Name
+  {ad2140ec-828e-4c77-8cc2-bbccaa538595}; !- HVAC Component
 
 OS:PortList,
-  {5d3eab27-8705-4214-9530-f334c5c5ca70}, !- Handle
-  {3c98bb12-a4c6-4da1-9ff1-117c5bec51f0}, !- Name
-  {0f53476b-e4e1-4f5b-9cc8-458deb366392}; !- HVAC Component
+  {b29da438-fa2b-414f-873d-9405d44f75a5}, !- Handle
+  {5a5fb222-ab7a-42f9-96da-2abbab1b059b}, !- Name
+  {ad2140ec-828e-4c77-8cc2-bbccaa538595}; !- HVAC Component
 
 OS:Sizing:Zone,
-  {8c25b197-613e-42ee-be1a-b00fec47b0c5}, !- Handle
-  {0f53476b-e4e1-4f5b-9cc8-458deb366392}, !- Zone or ZoneList Name
-=======
-  {b47ad9e4-89a7-40c2-a787-e47c451e8055}, !- Handle
-  Node 1,                                 !- Name
-  {314ef95a-ddca-4173-9fa7-c800bc2af70e}, !- Inlet Port
-  ;                                       !- Outlet Port
-
-OS:Connection,
-  {314ef95a-ddca-4173-9fa7-c800bc2af70e}, !- Handle
-  {1831e070-a3d9-479c-8121-81b5ec9c0c14}, !- Name
-  {14ca306e-9c5c-4d63-8299-ec3f6f818568}, !- Source Object
-  11,                                     !- Outlet Port
-  {b47ad9e4-89a7-40c2-a787-e47c451e8055}, !- Target Object
-  2;                                      !- Inlet Port
-
-OS:PortList,
-  {15caa6fb-e7c9-405b-a403-f80bd277cfff}, !- Handle
-  {172651cb-8c5b-486c-96dd-5a8fdf787880}, !- Name
-  {14ca306e-9c5c-4d63-8299-ec3f6f818568}; !- HVAC Component
-
-OS:PortList,
-  {9351954a-3ff2-4b5f-b445-cbd33c1cc3f2}, !- Handle
-  {a6946471-9271-43c4-9266-09464b41e22b}, !- Name
-  {14ca306e-9c5c-4d63-8299-ec3f6f818568}; !- HVAC Component
-
-OS:PortList,
-  {3379dcb3-901c-4813-8ce4-35ff47a17301}, !- Handle
-  {36889a4c-dcb5-44e8-8ab7-8e408732d78d}, !- Name
-  {14ca306e-9c5c-4d63-8299-ec3f6f818568}; !- HVAC Component
-
-OS:Sizing:Zone,
-  {3be7ac46-8803-444a-b0c1-57019f78fab9}, !- Handle
-  {14ca306e-9c5c-4d63-8299-ec3f6f818568}, !- Zone or ZoneList Name
->>>>>>> 918de987
+  {bd6ef080-f120-40c2-b559-a56c1ed317d5}, !- Handle
+  {ad2140ec-828e-4c77-8cc2-bbccaa538595}, !- Zone or ZoneList Name
   SupplyAirTemperature,                   !- Zone Cooling Design Supply Air Temperature Input Method
   14,                                     !- Zone Cooling Design Supply Air Temperature {C}
   11.11,                                  !- Zone Cooling Design Supply Air Temperature Difference {deltaC}
@@ -249,25 +159,14 @@
   autosize;                               !- Dedicated Outdoor Air High Setpoint Temperature for Design {C}
 
 OS:ZoneHVAC:EquipmentList,
-<<<<<<< HEAD
-  {67cd9775-67ea-4384-be94-28a879994d94}, !- Handle
+  {f98655ab-f530-4ecc-9951-caca77429ce5}, !- Handle
   Zone HVAC Equipment List 1,             !- Name
-  {0f53476b-e4e1-4f5b-9cc8-458deb366392}; !- Thermal Zone
+  {ad2140ec-828e-4c77-8cc2-bbccaa538595}; !- Thermal Zone
 
 OS:Space,
-  {e54cd035-2647-4ab6-a8b6-b5fdbb459661}, !- Handle
+  {fbc98255-f9ca-42a9-a8ac-72b6b53134ef}, !- Handle
   living space,                           !- Name
-  {0d4af671-b36a-4795-9dcd-5a22f3276029}, !- Space Type Name
-=======
-  {277ca917-dc18-4cde-893a-b9f01d889d49}, !- Handle
-  Zone HVAC Equipment List 1,             !- Name
-  {14ca306e-9c5c-4d63-8299-ec3f6f818568}; !- Thermal Zone
-
-OS:Space,
-  {4c01b526-7c8f-44e6-8a4d-4e1425fce58e}, !- Handle
-  living space,                           !- Name
-  {abb6b35b-43fa-4f20-83ba-416e61640839}, !- Space Type Name
->>>>>>> 918de987
+  {57bf950e-6c3b-4ffb-a5aa-509eeed1ebe1}, !- Space Type Name
   ,                                       !- Default Construction Set Name
   ,                                       !- Default Schedule Set Name
   -0,                                     !- Direction of Relative North {deg}
@@ -275,31 +174,17 @@
   0,                                      !- Y Origin {m}
   0,                                      !- Z Origin {m}
   ,                                       !- Building Story Name
-<<<<<<< HEAD
-  {0f53476b-e4e1-4f5b-9cc8-458deb366392}, !- Thermal Zone Name
+  {ad2140ec-828e-4c77-8cc2-bbccaa538595}, !- Thermal Zone Name
   ,                                       !- Part of Total Floor Area
   ,                                       !- Design Specification Outdoor Air Object Name
-  {207392a3-1318-4b45-9fa5-58fd17703093}; !- Building Unit Name
-
-OS:Surface,
-  {55702a93-6982-4ecb-82c8-34eef9d76c90}, !- Handle
+  {b0586b90-016f-4bc5-9318-2aa87247e6fa}; !- Building Unit Name
+
+OS:Surface,
+  {a0d4581e-9d94-40af-89a3-ceffbde90057}, !- Handle
   Surface 1,                              !- Name
   Floor,                                  !- Surface Type
   ,                                       !- Construction Name
-  {e54cd035-2647-4ab6-a8b6-b5fdbb459661}, !- Space Name
-=======
-  {14ca306e-9c5c-4d63-8299-ec3f6f818568}, !- Thermal Zone Name
-  ,                                       !- Part of Total Floor Area
-  ,                                       !- Design Specification Outdoor Air Object Name
-  {c5760a20-a359-4d5a-8687-0c4421fbb9ea}; !- Building Unit Name
-
-OS:Surface,
-  {766cd51b-a0f7-4e13-9f23-3fece8092b29}, !- Handle
-  Surface 1,                              !- Name
-  Floor,                                  !- Surface Type
-  ,                                       !- Construction Name
-  {4c01b526-7c8f-44e6-8a4d-4e1425fce58e}, !- Space Name
->>>>>>> 918de987
+  {fbc98255-f9ca-42a9-a8ac-72b6b53134ef}, !- Space Name
   Foundation,                             !- Outside Boundary Condition
   ,                                       !- Outside Boundary Condition Object
   NoSun,                                  !- Sun Exposure
@@ -312,19 +197,11 @@
   11.129722368505, 0, 0;                  !- X,Y,Z Vertex 4 {m}
 
 OS:Surface,
-<<<<<<< HEAD
-  {f023fcd0-69e6-4745-87d6-f8d727fb6fd9}, !- Handle
+  {b8566b8d-28ec-4106-8edb-4fa11c644e13}, !- Handle
   Surface 2,                              !- Name
   Wall,                                   !- Surface Type
   ,                                       !- Construction Name
-  {e54cd035-2647-4ab6-a8b6-b5fdbb459661}, !- Space Name
-=======
-  {4809aea7-39d8-4b13-8cc9-76769bbaca52}, !- Handle
-  Surface 2,                              !- Name
-  Wall,                                   !- Surface Type
-  ,                                       !- Construction Name
-  {4c01b526-7c8f-44e6-8a4d-4e1425fce58e}, !- Space Name
->>>>>>> 918de987
+  {fbc98255-f9ca-42a9-a8ac-72b6b53134ef}, !- Space Name
   Outdoors,                               !- Outside Boundary Condition
   ,                                       !- Outside Boundary Condition Object
   SunExposed,                             !- Sun Exposure
@@ -337,19 +214,11 @@
   0, 0, 2.4384;                           !- X,Y,Z Vertex 4 {m}
 
 OS:Surface,
-<<<<<<< HEAD
-  {7a419ea1-320b-484a-ae4a-0451294eb61c}, !- Handle
+  {79df542a-582e-4dd2-bb0a-9a5710c618ba}, !- Handle
   Surface 3,                              !- Name
   Wall,                                   !- Surface Type
   ,                                       !- Construction Name
-  {e54cd035-2647-4ab6-a8b6-b5fdbb459661}, !- Space Name
-=======
-  {9af2b632-083d-4b03-87ec-aba486a075ae}, !- Handle
-  Surface 3,                              !- Name
-  Wall,                                   !- Surface Type
-  ,                                       !- Construction Name
-  {4c01b526-7c8f-44e6-8a4d-4e1425fce58e}, !- Space Name
->>>>>>> 918de987
+  {fbc98255-f9ca-42a9-a8ac-72b6b53134ef}, !- Space Name
   Outdoors,                               !- Outside Boundary Condition
   ,                                       !- Outside Boundary Condition Object
   SunExposed,                             !- Sun Exposure
@@ -362,19 +231,11 @@
   0, 5.56486118425249, 2.4384;            !- X,Y,Z Vertex 4 {m}
 
 OS:Surface,
-<<<<<<< HEAD
-  {f02ca539-4faf-4c23-9da1-4fc5b3667d9c}, !- Handle
+  {68557b43-6595-474a-a035-3a84b8ba03ec}, !- Handle
   Surface 4,                              !- Name
   Wall,                                   !- Surface Type
   ,                                       !- Construction Name
-  {e54cd035-2647-4ab6-a8b6-b5fdbb459661}, !- Space Name
-=======
-  {9bfc5bb0-98ec-4f9a-830e-bd54a0a09973}, !- Handle
-  Surface 4,                              !- Name
-  Wall,                                   !- Surface Type
-  ,                                       !- Construction Name
-  {4c01b526-7c8f-44e6-8a4d-4e1425fce58e}, !- Space Name
->>>>>>> 918de987
+  {fbc98255-f9ca-42a9-a8ac-72b6b53134ef}, !- Space Name
   Outdoors,                               !- Outside Boundary Condition
   ,                                       !- Outside Boundary Condition Object
   SunExposed,                             !- Sun Exposure
@@ -387,19 +248,11 @@
   11.129722368505, 5.56486118425249, 2.4384; !- X,Y,Z Vertex 4 {m}
 
 OS:Surface,
-<<<<<<< HEAD
-  {6bc4092b-9b53-47d7-9878-aae428625cd8}, !- Handle
+  {3e12d588-d527-4311-9a93-f9f72fc6e791}, !- Handle
   Surface 5,                              !- Name
   Wall,                                   !- Surface Type
   ,                                       !- Construction Name
-  {e54cd035-2647-4ab6-a8b6-b5fdbb459661}, !- Space Name
-=======
-  {5db98cc9-dea6-412f-9d8e-0426b6e64ae7}, !- Handle
-  Surface 5,                              !- Name
-  Wall,                                   !- Surface Type
-  ,                                       !- Construction Name
-  {4c01b526-7c8f-44e6-8a4d-4e1425fce58e}, !- Space Name
->>>>>>> 918de987
+  {fbc98255-f9ca-42a9-a8ac-72b6b53134ef}, !- Space Name
   Outdoors,                               !- Outside Boundary Condition
   ,                                       !- Outside Boundary Condition Object
   SunExposed,                             !- Sun Exposure
@@ -412,23 +265,13 @@
   11.129722368505, 0, 2.4384;             !- X,Y,Z Vertex 4 {m}
 
 OS:Surface,
-<<<<<<< HEAD
-  {35bc30e2-c6a5-4f61-8155-d05f07283b23}, !- Handle
+  {edc7f630-cb3d-4824-8c38-176e4b60a345}, !- Handle
   Surface 6,                              !- Name
   RoofCeiling,                            !- Surface Type
   ,                                       !- Construction Name
-  {e54cd035-2647-4ab6-a8b6-b5fdbb459661}, !- Space Name
+  {fbc98255-f9ca-42a9-a8ac-72b6b53134ef}, !- Space Name
   Surface,                                !- Outside Boundary Condition
-  {2bb8b43e-ddc7-4a14-9755-fef444de5d2f}, !- Outside Boundary Condition Object
-=======
-  {4796c1ff-12f6-4fc0-b9d3-539cd19dc3b1}, !- Handle
-  Surface 6,                              !- Name
-  RoofCeiling,                            !- Surface Type
-  ,                                       !- Construction Name
-  {4c01b526-7c8f-44e6-8a4d-4e1425fce58e}, !- Space Name
-  Surface,                                !- Outside Boundary Condition
-  {34a6571a-4990-46b6-9527-0da4e3be5657}, !- Outside Boundary Condition Object
->>>>>>> 918de987
+  {a66ea4c9-9c91-44d7-9674-f002d2afd507}, !- Outside Boundary Condition Object
   NoSun,                                  !- Sun Exposure
   NoWind,                                 !- Wind Exposure
   ,                                       !- View Factor to Ground
@@ -439,11 +282,7 @@
   0, 0, 2.4384;                           !- X,Y,Z Vertex 4 {m}
 
 OS:SpaceType,
-<<<<<<< HEAD
-  {0d4af671-b36a-4795-9dcd-5a22f3276029}, !- Handle
-=======
-  {abb6b35b-43fa-4f20-83ba-416e61640839}, !- Handle
->>>>>>> 918de987
+  {57bf950e-6c3b-4ffb-a5aa-509eeed1ebe1}, !- Handle
   Space Type 1,                           !- Name
   ,                                       !- Default Construction Set Name
   ,                                       !- Default Schedule Set Name
@@ -454,15 +293,9 @@
   living;                                 !- Standards Space Type
 
 OS:Space,
-<<<<<<< HEAD
-  {52620331-2883-4db6-9604-f053f7294be9}, !- Handle
+  {2c19fe08-9dbe-40fc-997c-0decc69099a2}, !- Handle
   living space|story 2,                   !- Name
-  {0d4af671-b36a-4795-9dcd-5a22f3276029}, !- Space Type Name
-=======
-  {5c2882f6-1625-4af9-8038-503eed143e55}, !- Handle
-  living space|story 2,                   !- Name
-  {abb6b35b-43fa-4f20-83ba-416e61640839}, !- Space Type Name
->>>>>>> 918de987
+  {57bf950e-6c3b-4ffb-a5aa-509eeed1ebe1}, !- Space Type Name
   ,                                       !- Default Construction Set Name
   ,                                       !- Default Schedule Set Name
   -0,                                     !- Direction of Relative North {deg}
@@ -470,35 +303,19 @@
   0,                                      !- Y Origin {m}
   2.4384,                                 !- Z Origin {m}
   ,                                       !- Building Story Name
-<<<<<<< HEAD
-  {0f53476b-e4e1-4f5b-9cc8-458deb366392}, !- Thermal Zone Name
+  {ad2140ec-828e-4c77-8cc2-bbccaa538595}, !- Thermal Zone Name
   ,                                       !- Part of Total Floor Area
   ,                                       !- Design Specification Outdoor Air Object Name
-  {207392a3-1318-4b45-9fa5-58fd17703093}; !- Building Unit Name
-
-OS:Surface,
-  {2bb8b43e-ddc7-4a14-9755-fef444de5d2f}, !- Handle
+  {b0586b90-016f-4bc5-9318-2aa87247e6fa}; !- Building Unit Name
+
+OS:Surface,
+  {a66ea4c9-9c91-44d7-9674-f002d2afd507}, !- Handle
   Surface 7,                              !- Name
   Floor,                                  !- Surface Type
   ,                                       !- Construction Name
-  {52620331-2883-4db6-9604-f053f7294be9}, !- Space Name
+  {2c19fe08-9dbe-40fc-997c-0decc69099a2}, !- Space Name
   Surface,                                !- Outside Boundary Condition
-  {35bc30e2-c6a5-4f61-8155-d05f07283b23}, !- Outside Boundary Condition Object
-=======
-  {14ca306e-9c5c-4d63-8299-ec3f6f818568}, !- Thermal Zone Name
-  ,                                       !- Part of Total Floor Area
-  ,                                       !- Design Specification Outdoor Air Object Name
-  {c5760a20-a359-4d5a-8687-0c4421fbb9ea}; !- Building Unit Name
-
-OS:Surface,
-  {34a6571a-4990-46b6-9527-0da4e3be5657}, !- Handle
-  Surface 7,                              !- Name
-  Floor,                                  !- Surface Type
-  ,                                       !- Construction Name
-  {5c2882f6-1625-4af9-8038-503eed143e55}, !- Space Name
-  Surface,                                !- Outside Boundary Condition
-  {4796c1ff-12f6-4fc0-b9d3-539cd19dc3b1}, !- Outside Boundary Condition Object
->>>>>>> 918de987
+  {edc7f630-cb3d-4824-8c38-176e4b60a345}, !- Outside Boundary Condition Object
   NoSun,                                  !- Sun Exposure
   NoWind,                                 !- Wind Exposure
   ,                                       !- View Factor to Ground
@@ -509,19 +326,11 @@
   11.129722368505, 0, 0;                  !- X,Y,Z Vertex 4 {m}
 
 OS:Surface,
-<<<<<<< HEAD
-  {432f29ad-bbaa-4caa-a230-c2bb0b491652}, !- Handle
+  {c01a7f69-b693-4cde-939d-caf9112c8c56}, !- Handle
   Surface 8,                              !- Name
   Wall,                                   !- Surface Type
   ,                                       !- Construction Name
-  {52620331-2883-4db6-9604-f053f7294be9}, !- Space Name
-=======
-  {7ff918c6-23fb-4dc3-964c-ecde74dce01d}, !- Handle
-  Surface 8,                              !- Name
-  Wall,                                   !- Surface Type
-  ,                                       !- Construction Name
-  {5c2882f6-1625-4af9-8038-503eed143e55}, !- Space Name
->>>>>>> 918de987
+  {2c19fe08-9dbe-40fc-997c-0decc69099a2}, !- Space Name
   Outdoors,                               !- Outside Boundary Condition
   ,                                       !- Outside Boundary Condition Object
   SunExposed,                             !- Sun Exposure
@@ -534,19 +343,11 @@
   0, 0, 2.4384;                           !- X,Y,Z Vertex 4 {m}
 
 OS:Surface,
-<<<<<<< HEAD
-  {a0e023f4-d03c-4feb-a6f0-bd3db11b08ac}, !- Handle
+  {c7353b88-640e-4541-894e-db1b37f1c630}, !- Handle
   Surface 9,                              !- Name
   Wall,                                   !- Surface Type
   ,                                       !- Construction Name
-  {52620331-2883-4db6-9604-f053f7294be9}, !- Space Name
-=======
-  {39809dfe-61e0-489b-9310-bf55f010e690}, !- Handle
-  Surface 9,                              !- Name
-  Wall,                                   !- Surface Type
-  ,                                       !- Construction Name
-  {5c2882f6-1625-4af9-8038-503eed143e55}, !- Space Name
->>>>>>> 918de987
+  {2c19fe08-9dbe-40fc-997c-0decc69099a2}, !- Space Name
   Outdoors,                               !- Outside Boundary Condition
   ,                                       !- Outside Boundary Condition Object
   SunExposed,                             !- Sun Exposure
@@ -559,19 +360,11 @@
   0, 5.56486118425249, 2.4384;            !- X,Y,Z Vertex 4 {m}
 
 OS:Surface,
-<<<<<<< HEAD
-  {7ea17ebe-1e1e-4708-842b-d0452a7b2e8e}, !- Handle
+  {a1be4747-efc5-4bc4-98e6-008aa92e22bb}, !- Handle
   Surface 10,                             !- Name
   Wall,                                   !- Surface Type
   ,                                       !- Construction Name
-  {52620331-2883-4db6-9604-f053f7294be9}, !- Space Name
-=======
-  {ea1fa1c1-984e-4078-a021-488d190c7d20}, !- Handle
-  Surface 10,                             !- Name
-  Wall,                                   !- Surface Type
-  ,                                       !- Construction Name
-  {5c2882f6-1625-4af9-8038-503eed143e55}, !- Space Name
->>>>>>> 918de987
+  {2c19fe08-9dbe-40fc-997c-0decc69099a2}, !- Space Name
   Outdoors,                               !- Outside Boundary Condition
   ,                                       !- Outside Boundary Condition Object
   SunExposed,                             !- Sun Exposure
@@ -584,19 +377,11 @@
   11.129722368505, 5.56486118425249, 2.4384; !- X,Y,Z Vertex 4 {m}
 
 OS:Surface,
-<<<<<<< HEAD
-  {ab506184-a673-490e-9225-2f48614e0e34}, !- Handle
+  {7646a440-6c2d-4716-b781-65becf700593}, !- Handle
   Surface 11,                             !- Name
   Wall,                                   !- Surface Type
   ,                                       !- Construction Name
-  {52620331-2883-4db6-9604-f053f7294be9}, !- Space Name
-=======
-  {cfd87fde-351f-414e-9bc9-8fa86acc8177}, !- Handle
-  Surface 11,                             !- Name
-  Wall,                                   !- Surface Type
-  ,                                       !- Construction Name
-  {5c2882f6-1625-4af9-8038-503eed143e55}, !- Space Name
->>>>>>> 918de987
+  {2c19fe08-9dbe-40fc-997c-0decc69099a2}, !- Space Name
   Outdoors,                               !- Outside Boundary Condition
   ,                                       !- Outside Boundary Condition Object
   SunExposed,                             !- Sun Exposure
@@ -609,23 +394,13 @@
   11.129722368505, 0, 2.4384;             !- X,Y,Z Vertex 4 {m}
 
 OS:Surface,
-<<<<<<< HEAD
-  {5e03b18e-c146-40d7-aa79-933f3e7c2343}, !- Handle
+  {1beafe8c-1b1c-4b84-a7f3-09642cb1a427}, !- Handle
   Surface 12,                             !- Name
   RoofCeiling,                            !- Surface Type
   ,                                       !- Construction Name
-  {52620331-2883-4db6-9604-f053f7294be9}, !- Space Name
+  {2c19fe08-9dbe-40fc-997c-0decc69099a2}, !- Space Name
   Surface,                                !- Outside Boundary Condition
-  {cef93fe2-00a6-4e87-9304-101e43ff017e}, !- Outside Boundary Condition Object
-=======
-  {b77ba621-4bc3-4d9e-a2c7-f0cbf6e436bc}, !- Handle
-  Surface 12,                             !- Name
-  RoofCeiling,                            !- Surface Type
-  ,                                       !- Construction Name
-  {5c2882f6-1625-4af9-8038-503eed143e55}, !- Space Name
-  Surface,                                !- Outside Boundary Condition
-  {80f92fb9-1b48-4528-a7ad-fedd05351b6a}, !- Outside Boundary Condition Object
->>>>>>> 918de987
+  {58a23aca-5999-4408-a8ec-8d8653a277c1}, !- Outside Boundary Condition Object
   NoSun,                                  !- Sun Exposure
   NoWind,                                 !- Wind Exposure
   ,                                       !- View Factor to Ground
@@ -636,23 +411,13 @@
   0, 0, 2.4384;                           !- X,Y,Z Vertex 4 {m}
 
 OS:Surface,
-<<<<<<< HEAD
-  {cef93fe2-00a6-4e87-9304-101e43ff017e}, !- Handle
+  {58a23aca-5999-4408-a8ec-8d8653a277c1}, !- Handle
   Surface 13,                             !- Name
   Floor,                                  !- Surface Type
   ,                                       !- Construction Name
-  {c6db013c-1093-4e10-a5bd-8abf2b4138ea}, !- Space Name
+  {af2ee4ad-3968-4d2b-9180-9e2fb72e6c3d}, !- Space Name
   Surface,                                !- Outside Boundary Condition
-  {5e03b18e-c146-40d7-aa79-933f3e7c2343}, !- Outside Boundary Condition Object
-=======
-  {80f92fb9-1b48-4528-a7ad-fedd05351b6a}, !- Handle
-  Surface 13,                             !- Name
-  Floor,                                  !- Surface Type
-  ,                                       !- Construction Name
-  {9bd55d1b-8540-4d83-a240-80fd793962ed}, !- Space Name
-  Surface,                                !- Outside Boundary Condition
-  {b77ba621-4bc3-4d9e-a2c7-f0cbf6e436bc}, !- Outside Boundary Condition Object
->>>>>>> 918de987
+  {1beafe8c-1b1c-4b84-a7f3-09642cb1a427}, !- Outside Boundary Condition Object
   NoSun,                                  !- Sun Exposure
   NoWind,                                 !- Wind Exposure
   ,                                       !- View Factor to Ground
@@ -663,19 +428,11 @@
   0, 0, 0;                                !- X,Y,Z Vertex 4 {m}
 
 OS:Surface,
-<<<<<<< HEAD
-  {ed0b2c57-03eb-4f86-a86d-5e9a14e8aa9c}, !- Handle
+  {4f17d463-f063-4341-8d2f-270b3361f9c9}, !- Handle
   Surface 14,                             !- Name
   RoofCeiling,                            !- Surface Type
   ,                                       !- Construction Name
-  {c6db013c-1093-4e10-a5bd-8abf2b4138ea}, !- Space Name
-=======
-  {bf5df825-ab6b-4941-9aec-c408d6b33990}, !- Handle
-  Surface 14,                             !- Name
-  RoofCeiling,                            !- Surface Type
-  ,                                       !- Construction Name
-  {9bd55d1b-8540-4d83-a240-80fd793962ed}, !- Space Name
->>>>>>> 918de987
+  {af2ee4ad-3968-4d2b-9180-9e2fb72e6c3d}, !- Space Name
   Outdoors,                               !- Outside Boundary Condition
   ,                                       !- Outside Boundary Condition Object
   SunExposed,                             !- Sun Exposure
@@ -688,19 +445,11 @@
   11.129722368505, 0, 0.3048;             !- X,Y,Z Vertex 4 {m}
 
 OS:Surface,
-<<<<<<< HEAD
-  {59a49660-dc0f-4d08-8d01-545c239f3044}, !- Handle
+  {92e09152-4802-436c-8f15-7a9c7adf85b1}, !- Handle
   Surface 15,                             !- Name
   RoofCeiling,                            !- Surface Type
   ,                                       !- Construction Name
-  {c6db013c-1093-4e10-a5bd-8abf2b4138ea}, !- Space Name
-=======
-  {3cb5f85d-1c2c-4579-a7eb-d99a5a75067b}, !- Handle
-  Surface 15,                             !- Name
-  RoofCeiling,                            !- Surface Type
-  ,                                       !- Construction Name
-  {9bd55d1b-8540-4d83-a240-80fd793962ed}, !- Space Name
->>>>>>> 918de987
+  {af2ee4ad-3968-4d2b-9180-9e2fb72e6c3d}, !- Space Name
   Outdoors,                               !- Outside Boundary Condition
   ,                                       !- Outside Boundary Condition Object
   SunExposed,                             !- Sun Exposure
@@ -713,19 +462,11 @@
   0, 5.56486118425249, 0.304799999999999; !- X,Y,Z Vertex 4 {m}
 
 OS:Surface,
-<<<<<<< HEAD
-  {da7fd5a8-0e2b-4d43-97ae-69619e549b02}, !- Handle
+  {77400b97-7523-4657-86ca-489f5b67bea8}, !- Handle
   Surface 16,                             !- Name
   Wall,                                   !- Surface Type
   ,                                       !- Construction Name
-  {c6db013c-1093-4e10-a5bd-8abf2b4138ea}, !- Space Name
-=======
-  {fe487c0c-2e1d-4ac1-9d7e-b72f67fabe0a}, !- Handle
-  Surface 16,                             !- Name
-  Wall,                                   !- Surface Type
-  ,                                       !- Construction Name
-  {9bd55d1b-8540-4d83-a240-80fd793962ed}, !- Space Name
->>>>>>> 918de987
+  {af2ee4ad-3968-4d2b-9180-9e2fb72e6c3d}, !- Space Name
   Outdoors,                               !- Outside Boundary Condition
   ,                                       !- Outside Boundary Condition Object
   SunExposed,                             !- Sun Exposure
@@ -737,19 +478,11 @@
   0, 0, 0;                                !- X,Y,Z Vertex 3 {m}
 
 OS:Surface,
-<<<<<<< HEAD
-  {fca75ad8-1103-46ab-a13b-e2549edf2e71}, !- Handle
+  {71318c86-2a00-4545-b4f5-603c18e6fc52}, !- Handle
   Surface 17,                             !- Name
   Wall,                                   !- Surface Type
   ,                                       !- Construction Name
-  {c6db013c-1093-4e10-a5bd-8abf2b4138ea}, !- Space Name
-=======
-  {23b06b6b-af1a-45cf-948a-f6cb7134acd7}, !- Handle
-  Surface 17,                             !- Name
-  Wall,                                   !- Surface Type
-  ,                                       !- Construction Name
-  {9bd55d1b-8540-4d83-a240-80fd793962ed}, !- Space Name
->>>>>>> 918de987
+  {af2ee4ad-3968-4d2b-9180-9e2fb72e6c3d}, !- Space Name
   Outdoors,                               !- Outside Boundary Condition
   ,                                       !- Outside Boundary Condition Object
   SunExposed,                             !- Sun Exposure
@@ -761,15 +494,9 @@
   11.129722368505, 5.56486118425249, 0;   !- X,Y,Z Vertex 3 {m}
 
 OS:Space,
-<<<<<<< HEAD
-  {c6db013c-1093-4e10-a5bd-8abf2b4138ea}, !- Handle
+  {af2ee4ad-3968-4d2b-9180-9e2fb72e6c3d}, !- Handle
   finished attic space,                   !- Name
-  {0d4af671-b36a-4795-9dcd-5a22f3276029}, !- Space Type Name
-=======
-  {9bd55d1b-8540-4d83-a240-80fd793962ed}, !- Handle
-  finished attic space,                   !- Name
-  {abb6b35b-43fa-4f20-83ba-416e61640839}, !- Space Type Name
->>>>>>> 918de987
+  {57bf950e-6c3b-4ffb-a5aa-509eeed1ebe1}, !- Space Type Name
   ,                                       !- Default Construction Set Name
   ,                                       !- Default Schedule Set Name
   -0,                                     !- Direction of Relative North {deg}
@@ -777,35 +504,20 @@
   0,                                      !- Y Origin {m}
   4.8768,                                 !- Z Origin {m}
   ,                                       !- Building Story Name
-<<<<<<< HEAD
-  {0f53476b-e4e1-4f5b-9cc8-458deb366392}, !- Thermal Zone Name
+  {ad2140ec-828e-4c77-8cc2-bbccaa538595}, !- Thermal Zone Name
   ,                                       !- Part of Total Floor Area
   ,                                       !- Design Specification Outdoor Air Object Name
-  {207392a3-1318-4b45-9fa5-58fd17703093}; !- Building Unit Name
+  {b0586b90-016f-4bc5-9318-2aa87247e6fa}; !- Building Unit Name
 
 OS:BuildingUnit,
-  {207392a3-1318-4b45-9fa5-58fd17703093}, !- Handle
-=======
-  {14ca306e-9c5c-4d63-8299-ec3f6f818568}, !- Thermal Zone Name
-  ,                                       !- Part of Total Floor Area
-  ,                                       !- Design Specification Outdoor Air Object Name
-  {c5760a20-a359-4d5a-8687-0c4421fbb9ea}; !- Building Unit Name
-
-OS:BuildingUnit,
-  {c5760a20-a359-4d5a-8687-0c4421fbb9ea}, !- Handle
->>>>>>> 918de987
+  {b0586b90-016f-4bc5-9318-2aa87247e6fa}, !- Handle
   unit 1,                                 !- Name
   ,                                       !- Rendering Color
   Residential;                            !- Building Unit Type
 
 OS:AdditionalProperties,
-<<<<<<< HEAD
-  {cec313c0-c62a-4592-9718-6d6d0e0eabc9}, !- Handle
-  {207392a3-1318-4b45-9fa5-58fd17703093}, !- Object Name
-=======
-  {b5c9894c-4bd5-4952-96be-e44cf45a6d92}, !- Handle
-  {c5760a20-a359-4d5a-8687-0c4421fbb9ea}, !- Object Name
->>>>>>> 918de987
+  {3a6e3232-0756-4d7d-bb28-34a73879683f}, !- Handle
+  {b0586b90-016f-4bc5-9318-2aa87247e6fa}, !- Object Name
   NumberOfBedrooms,                       !- Feature Name 1
   Integer,                                !- Feature Data Type 1
   3,                                      !- Feature Value 1
@@ -817,20 +529,12 @@
   2.6400000000000001;                     !- Feature Value 3
 
 OS:External:File,
-<<<<<<< HEAD
-  {c2ce43f6-0241-4f88-b29a-28c32bc1a592}, !- Handle
-=======
-  {58fee77c-1844-4a45-925c-4c13c40a362c}, !- Handle
->>>>>>> 918de987
+  {e1c7a450-f5b0-4e3a-a582-73b74a5ba844}, !- Handle
   8760.csv,                               !- Name
   8760.csv;                               !- File Name
 
 OS:Schedule:Day,
-<<<<<<< HEAD
-  {cc7985ad-f11c-49e2-aff9-fb918698b3cb}, !- Handle
-=======
-  {166723c6-6dbb-4327-8b1b-5a79cc87df95}, !- Handle
->>>>>>> 918de987
+  {46760856-9c77-4270-9344-cedc5b07c23a}, !- Handle
   Schedule Day 1,                         !- Name
   ,                                       !- Schedule Type Limits Name
   ,                                       !- Interpolate to Timestep
@@ -839,11 +543,7 @@
   0;                                      !- Value Until Time 1
 
 OS:Schedule:Day,
-<<<<<<< HEAD
-  {dc163465-9109-45c8-85bb-44146a6f11f0}, !- Handle
-=======
-  {127c1865-3bff-4e39-82fb-1f0334c5ab75}, !- Handle
->>>>>>> 918de987
+  {8c7bd293-37a5-49df-a334-508717b7a3d3}, !- Handle
   Schedule Day 2,                         !- Name
   ,                                       !- Schedule Type Limits Name
   ,                                       !- Interpolate to Timestep
@@ -852,17 +552,10 @@
   1;                                      !- Value Until Time 1
 
 OS:Schedule:File,
-<<<<<<< HEAD
-  {e7728fba-e76e-46cb-9934-0cb8dfad6928}, !- Handle
+  {e448ad79-bb6f-4641-aae2-c25cfa5a8a2c}, !- Handle
   occupants,                              !- Name
-  {fb6d2a2c-5594-4c06-b584-c159ba0e9b82}, !- Schedule Type Limits Name
-  {c2ce43f6-0241-4f88-b29a-28c32bc1a592}, !- External File Name
-=======
-  {8305327b-538e-477e-a926-e1ebd0b78afb}, !- Handle
-  occupants,                              !- Name
-  {a5c2744c-e1bf-41d5-b990-ba9d122f3da6}, !- Schedule Type Limits Name
-  {58fee77c-1844-4a45-925c-4c13c40a362c}, !- External File Name
->>>>>>> 918de987
+  {5f06340d-9502-4335-b41d-43632ac9b436}, !- Schedule Type Limits Name
+  {e1c7a450-f5b0-4e3a-a582-73b74a5ba844}, !- External File Name
   1,                                      !- Column Number
   1,                                      !- Rows to Skip at Top
   8760,                                   !- Number of Hours of Data
@@ -871,38 +564,89 @@
   60;                                     !- Minutes per Item
 
 OS:Schedule:Ruleset,
-<<<<<<< HEAD
-  {5221923d-f6cc-4c5a-bc8f-41c11049f2ff}, !- Handle
+  {1f704c67-cc43-42bc-90ed-fb3e4c1f623e}, !- Handle
   Schedule Ruleset 1,                     !- Name
-  {bd83f82c-6a60-40c1-8a88-1a549255f12a}, !- Schedule Type Limits Name
-  {7001eaad-d3a3-41f7-a1e8-4ad6dcd09553}; !- Default Day Schedule Name
+  {d591d2b6-4b16-4596-bda2-eaca4bee97c9}, !- Schedule Type Limits Name
+  {587bcb90-5743-42e7-848a-1d949594d01f}; !- Default Day Schedule Name
 
 OS:Schedule:Day,
-  {7001eaad-d3a3-41f7-a1e8-4ad6dcd09553}, !- Handle
+  {587bcb90-5743-42e7-848a-1d949594d01f}, !- Handle
   Schedule Day 3,                         !- Name
-  {bd83f82c-6a60-40c1-8a88-1a549255f12a}, !- Schedule Type Limits Name
-=======
-  {9d079973-e90a-4022-b2ed-4bcf636cf319}, !- Handle
-  Schedule Ruleset 1,                     !- Name
-  {e3ca5008-f4fd-4d09-8cd7-3898a7581bd5}, !- Schedule Type Limits Name
-  {bdc1f448-6cac-4c42-b561-f332d16fec97}; !- Default Day Schedule Name
-
-OS:Schedule:Day,
-  {bdc1f448-6cac-4c42-b561-f332d16fec97}, !- Handle
-  Schedule Day 3,                         !- Name
-  {e3ca5008-f4fd-4d09-8cd7-3898a7581bd5}, !- Schedule Type Limits Name
->>>>>>> 918de987
+  {d591d2b6-4b16-4596-bda2-eaca4bee97c9}, !- Schedule Type Limits Name
   ,                                       !- Interpolate to Timestep
   24,                                     !- Hour 1
   0,                                      !- Minute 1
   112.539290946133;                       !- Value Until Time 1
 
 OS:People:Definition,
-<<<<<<< HEAD
-  {6a2f32ff-e5c4-450f-acbd-06aacb447836}, !- Handle
-=======
-  {df0498f1-6935-415c-a917-42b3a30d9ef7}, !- Handle
->>>>>>> 918de987
+  {6f729153-93a6-4e7d-83ff-f64cb256558d}, !- Handle
+  res occupants|finished attic space,     !- Name
+  People,                                 !- Number of People Calculation Method
+  0.88,                                   !- Number of People {people}
+  ,                                       !- People per Space Floor Area {person/m2}
+  ,                                       !- Space Floor Area per Person {m2/person}
+  0.319734,                               !- Fraction Radiant
+  0.573,                                  !- Sensible Heat Fraction
+  0,                                      !- Carbon Dioxide Generation Rate {m3/s-W}
+  No,                                     !- Enable ASHRAE 55 Comfort Warnings
+  ZoneAveraged;                           !- Mean Radiant Temperature Calculation Type
+
+OS:People,
+  {b9d13f38-c476-45b8-873b-a52bbe0280dc}, !- Handle
+  res occupants|finished attic space,     !- Name
+  {6f729153-93a6-4e7d-83ff-f64cb256558d}, !- People Definition Name
+  {af2ee4ad-3968-4d2b-9180-9e2fb72e6c3d}, !- Space or SpaceType Name
+  {e448ad79-bb6f-4641-aae2-c25cfa5a8a2c}, !- Number of People Schedule Name
+  {1f704c67-cc43-42bc-90ed-fb3e4c1f623e}, !- Activity Level Schedule Name
+  ,                                       !- Surface Name/Angle Factor List Name
+  ,                                       !- Work Efficiency Schedule Name
+  ,                                       !- Clothing Insulation Schedule Name
+  ,                                       !- Air Velocity Schedule Name
+  1;                                      !- Multiplier
+
+OS:ScheduleTypeLimits,
+  {d591d2b6-4b16-4596-bda2-eaca4bee97c9}, !- Handle
+  ActivityLevel,                          !- Name
+  0,                                      !- Lower Limit Value
+  ,                                       !- Upper Limit Value
+  Continuous,                             !- Numeric Type
+  ActivityLevel;                          !- Unit Type
+
+OS:ScheduleTypeLimits,
+  {5f06340d-9502-4335-b41d-43632ac9b436}, !- Handle
+  Fractional,                             !- Name
+  0,                                      !- Lower Limit Value
+  1,                                      !- Upper Limit Value
+  Continuous;                             !- Numeric Type
+
+OS:People:Definition,
+  {7e2b65bb-8ad3-4b1b-8ee7-43431cff755b}, !- Handle
+  res occupants|living space,             !- Name
+  People,                                 !- Number of People Calculation Method
+  0.88,                                   !- Number of People {people}
+  ,                                       !- People per Space Floor Area {person/m2}
+  ,                                       !- Space Floor Area per Person {m2/person}
+  0.319734,                               !- Fraction Radiant
+  0.573,                                  !- Sensible Heat Fraction
+  0,                                      !- Carbon Dioxide Generation Rate {m3/s-W}
+  No,                                     !- Enable ASHRAE 55 Comfort Warnings
+  ZoneAveraged;                           !- Mean Radiant Temperature Calculation Type
+
+OS:People,
+  {51180224-2415-4b75-a992-75698c53a899}, !- Handle
+  res occupants|living space,             !- Name
+  {7e2b65bb-8ad3-4b1b-8ee7-43431cff755b}, !- People Definition Name
+  {fbc98255-f9ca-42a9-a8ac-72b6b53134ef}, !- Space or SpaceType Name
+  {e448ad79-bb6f-4641-aae2-c25cfa5a8a2c}, !- Number of People Schedule Name
+  {1f704c67-cc43-42bc-90ed-fb3e4c1f623e}, !- Activity Level Schedule Name
+  ,                                       !- Surface Name/Angle Factor List Name
+  ,                                       !- Work Efficiency Schedule Name
+  ,                                       !- Clothing Insulation Schedule Name
+  ,                                       !- Air Velocity Schedule Name
+  1;                                      !- Multiplier
+
+OS:People:Definition,
+  {0ccc5a63-70a8-4832-b67a-6609a310a21b}, !- Handle
   res occupants|living space|story 2,     !- Name
   People,                                 !- Number of People Calculation Method
   0.88,                                   !- Number of People {people}
@@ -915,149 +659,28 @@
   ZoneAveraged;                           !- Mean Radiant Temperature Calculation Type
 
 OS:People,
-<<<<<<< HEAD
-  {ba077f9b-6367-4133-9e3d-3660cd9b9ca7}, !- Handle
+  {526aabc0-bf34-4968-a27f-4b69883ceec8}, !- Handle
   res occupants|living space|story 2,     !- Name
-  {6a2f32ff-e5c4-450f-acbd-06aacb447836}, !- People Definition Name
-  {52620331-2883-4db6-9604-f053f7294be9}, !- Space or SpaceType Name
-  {e7728fba-e76e-46cb-9934-0cb8dfad6928}, !- Number of People Schedule Name
-  {5221923d-f6cc-4c5a-bc8f-41c11049f2ff}, !- Activity Level Schedule Name
-=======
-  {b2386990-d8d4-49dd-bb0c-df3c5ee7749d}, !- Handle
-  res occupants|living space|story 2,     !- Name
-  {df0498f1-6935-415c-a917-42b3a30d9ef7}, !- People Definition Name
-  {5c2882f6-1625-4af9-8038-503eed143e55}, !- Space or SpaceType Name
-  {8305327b-538e-477e-a926-e1ebd0b78afb}, !- Number of People Schedule Name
-  {9d079973-e90a-4022-b2ed-4bcf636cf319}, !- Activity Level Schedule Name
->>>>>>> 918de987
+  {0ccc5a63-70a8-4832-b67a-6609a310a21b}, !- People Definition Name
+  {2c19fe08-9dbe-40fc-997c-0decc69099a2}, !- Space or SpaceType Name
+  {e448ad79-bb6f-4641-aae2-c25cfa5a8a2c}, !- Number of People Schedule Name
+  {1f704c67-cc43-42bc-90ed-fb3e4c1f623e}, !- Activity Level Schedule Name
   ,                                       !- Surface Name/Angle Factor List Name
   ,                                       !- Work Efficiency Schedule Name
   ,                                       !- Clothing Insulation Schedule Name
   ,                                       !- Air Velocity Schedule Name
   1;                                      !- Multiplier
 
-OS:ScheduleTypeLimits,
-<<<<<<< HEAD
-  {bd83f82c-6a60-40c1-8a88-1a549255f12a}, !- Handle
-=======
-  {e3ca5008-f4fd-4d09-8cd7-3898a7581bd5}, !- Handle
->>>>>>> 918de987
-  ActivityLevel,                          !- Name
-  0,                                      !- Lower Limit Value
-  ,                                       !- Upper Limit Value
-  Continuous,                             !- Numeric Type
-  ActivityLevel;                          !- Unit Type
-
-OS:ScheduleTypeLimits,
-<<<<<<< HEAD
-  {fb6d2a2c-5594-4c06-b584-c159ba0e9b82}, !- Handle
-=======
-  {a5c2744c-e1bf-41d5-b990-ba9d122f3da6}, !- Handle
->>>>>>> 918de987
-  Fractional,                             !- Name
-  0,                                      !- Lower Limit Value
-  1,                                      !- Upper Limit Value
-  Continuous;                             !- Numeric Type
-
-OS:People:Definition,
-<<<<<<< HEAD
-  {e3cf6993-b48b-4d05-a8a5-976d55e41813}, !- Handle
-=======
-  {0358fe43-6412-49b0-ab59-ce5e9df55bdb}, !- Handle
->>>>>>> 918de987
-  res occupants|living space,             !- Name
-  People,                                 !- Number of People Calculation Method
-  0.88,                                   !- Number of People {people}
-  ,                                       !- People per Space Floor Area {person/m2}
-  ,                                       !- Space Floor Area per Person {m2/person}
-  0.319734,                               !- Fraction Radiant
-  0.573,                                  !- Sensible Heat Fraction
-  0,                                      !- Carbon Dioxide Generation Rate {m3/s-W}
-  No,                                     !- Enable ASHRAE 55 Comfort Warnings
-  ZoneAveraged;                           !- Mean Radiant Temperature Calculation Type
-
-OS:People,
-<<<<<<< HEAD
-  {f6ebff7f-2fdb-48c0-96a1-fb8dd0db82f1}, !- Handle
-  res occupants|living space,             !- Name
-  {e3cf6993-b48b-4d05-a8a5-976d55e41813}, !- People Definition Name
-  {e54cd035-2647-4ab6-a8b6-b5fdbb459661}, !- Space or SpaceType Name
-  {e7728fba-e76e-46cb-9934-0cb8dfad6928}, !- Number of People Schedule Name
-  {5221923d-f6cc-4c5a-bc8f-41c11049f2ff}, !- Activity Level Schedule Name
-=======
-  {19672d1d-89e9-4777-a8a7-1ce275c06b02}, !- Handle
-  res occupants|living space,             !- Name
-  {0358fe43-6412-49b0-ab59-ce5e9df55bdb}, !- People Definition Name
-  {4c01b526-7c8f-44e6-8a4d-4e1425fce58e}, !- Space or SpaceType Name
-  {8305327b-538e-477e-a926-e1ebd0b78afb}, !- Number of People Schedule Name
-  {9d079973-e90a-4022-b2ed-4bcf636cf319}, !- Activity Level Schedule Name
->>>>>>> 918de987
-  ,                                       !- Surface Name/Angle Factor List Name
-  ,                                       !- Work Efficiency Schedule Name
-  ,                                       !- Clothing Insulation Schedule Name
-  ,                                       !- Air Velocity Schedule Name
-  1;                                      !- Multiplier
-
-OS:People:Definition,
-<<<<<<< HEAD
-  {8fc87ce3-e863-48b0-a1db-4f71520131f5}, !- Handle
-=======
-  {9073d6f6-6021-49e0-a6b5-7e5143a45d09}, !- Handle
->>>>>>> 918de987
-  res occupants|finished attic space,     !- Name
-  People,                                 !- Number of People Calculation Method
-  0.88,                                   !- Number of People {people}
-  ,                                       !- People per Space Floor Area {person/m2}
-  ,                                       !- Space Floor Area per Person {m2/person}
-  0.319734,                               !- Fraction Radiant
-  0.573,                                  !- Sensible Heat Fraction
-  0,                                      !- Carbon Dioxide Generation Rate {m3/s-W}
-  No,                                     !- Enable ASHRAE 55 Comfort Warnings
-  ZoneAveraged;                           !- Mean Radiant Temperature Calculation Type
-
-OS:People,
-<<<<<<< HEAD
-  {b06199d1-e5d0-4ed0-9f29-c791dc200777}, !- Handle
-  res occupants|finished attic space,     !- Name
-  {8fc87ce3-e863-48b0-a1db-4f71520131f5}, !- People Definition Name
-  {c6db013c-1093-4e10-a5bd-8abf2b4138ea}, !- Space or SpaceType Name
-  {e7728fba-e76e-46cb-9934-0cb8dfad6928}, !- Number of People Schedule Name
-  {5221923d-f6cc-4c5a-bc8f-41c11049f2ff}, !- Activity Level Schedule Name
-=======
-  {e4b5a77b-b0d0-4155-af43-ab61c002ecd3}, !- Handle
-  res occupants|finished attic space,     !- Name
-  {9073d6f6-6021-49e0-a6b5-7e5143a45d09}, !- People Definition Name
-  {9bd55d1b-8540-4d83-a240-80fd793962ed}, !- Space or SpaceType Name
-  {8305327b-538e-477e-a926-e1ebd0b78afb}, !- Number of People Schedule Name
-  {9d079973-e90a-4022-b2ed-4bcf636cf319}, !- Activity Level Schedule Name
->>>>>>> 918de987
-  ,                                       !- Surface Name/Angle Factor List Name
-  ,                                       !- Work Efficiency Schedule Name
-  ,                                       !- Clothing Insulation Schedule Name
-  ,                                       !- Air Velocity Schedule Name
-  1;                                      !- Multiplier
-
 OS:ShadingSurfaceGroup,
-<<<<<<< HEAD
-  {f3bc4a32-049d-4622-88b8-1d032b19988e}, !- Handle
-=======
-  {34b868b1-5d73-4d5d-92d3-d3da346242c7}, !- Handle
->>>>>>> 918de987
+  {27b9428b-12d7-43b6-95af-b51edc995991}, !- Handle
   res eaves,                              !- Name
   Building;                               !- Shading Surface Type
 
 OS:ShadingSurface,
-<<<<<<< HEAD
-  {dbf8cc92-dbda-45d0-a018-bf1edbf1a02c}, !- Handle
+  {8ac3953a-38c2-4e43-a568-f266e2c76d39}, !- Handle
   Surface 14 - res eaves,                 !- Name
   ,                                       !- Construction Name
-  {f3bc4a32-049d-4622-88b8-1d032b19988e}, !- Shading Surface Group Name
-=======
-  {33fcf1d4-bda4-4af4-a257-105acf7ccef3}, !- Handle
-  Surface 14 - res eaves,                 !- Name
-  ,                                       !- Construction Name
-  {34b868b1-5d73-4d5d-92d3-d3da346242c7}, !- Shading Surface Group Name
->>>>>>> 918de987
+  {27b9428b-12d7-43b6-95af-b51edc995991}, !- Shading Surface Group Name
   ,                                       !- Transmittance Schedule Name
   ,                                       !- Number of Vertices
   11.739322368505, 0, 5.1816,             !- X,Y,Z Vertex 1 {m}
@@ -1066,17 +689,10 @@
   11.129722368505, 0, 5.1816;             !- X,Y,Z Vertex 4 {m}
 
 OS:ShadingSurface,
-<<<<<<< HEAD
-  {1eae97f3-2a6d-4e7d-bff6-a7dd093b04df}, !- Handle
+  {c2ec7787-ca84-451b-bd7e-fe946a63088a}, !- Handle
   Surface 14 - res eaves 1,               !- Name
   ,                                       !- Construction Name
-  {f3bc4a32-049d-4622-88b8-1d032b19988e}, !- Shading Surface Group Name
-=======
-  {2ce4c5e5-8ca7-4d39-8691-44c2a763b113}, !- Handle
-  Surface 14 - res eaves 1,               !- Name
-  ,                                       !- Construction Name
-  {34b868b1-5d73-4d5d-92d3-d3da346242c7}, !- Shading Surface Group Name
->>>>>>> 918de987
+  {27b9428b-12d7-43b6-95af-b51edc995991}, !- Shading Surface Group Name
   ,                                       !- Transmittance Schedule Name
   ,                                       !- Number of Vertices
   -0.6096, 2.78243059212624, 6.57281529606312, !- X,Y,Z Vertex 1 {m}
@@ -1085,17 +701,10 @@
   0, 2.78243059212624, 6.57281529606312;  !- X,Y,Z Vertex 4 {m}
 
 OS:ShadingSurface,
-<<<<<<< HEAD
-  {997374c4-b55e-4636-a0fa-9ad5fa606400}, !- Handle
+  {565c80fd-2cef-4f27-97da-033e2ca6979e}, !- Handle
   Surface 14 - res eaves 2,               !- Name
   ,                                       !- Construction Name
-  {f3bc4a32-049d-4622-88b8-1d032b19988e}, !- Shading Surface Group Name
-=======
-  {0cd70e06-4482-4761-bf01-df7b08ec740c}, !- Handle
-  Surface 14 - res eaves 2,               !- Name
-  ,                                       !- Construction Name
-  {34b868b1-5d73-4d5d-92d3-d3da346242c7}, !- Shading Surface Group Name
->>>>>>> 918de987
+  {27b9428b-12d7-43b6-95af-b51edc995991}, !- Shading Surface Group Name
   ,                                       !- Transmittance Schedule Name
   ,                                       !- Number of Vertices
   0, -0.6096, 4.8768,                     !- X,Y,Z Vertex 1 {m}
@@ -1104,17 +713,10 @@
   0, 0, 5.1816;                           !- X,Y,Z Vertex 4 {m}
 
 OS:ShadingSurface,
-<<<<<<< HEAD
-  {67b0f3a5-b7a8-4368-99d7-b88f73f87a54}, !- Handle
+  {c6c85159-0b86-48e1-9308-4132a519cc0b}, !- Handle
   Surface 15 - res eaves,                 !- Name
   ,                                       !- Construction Name
-  {f3bc4a32-049d-4622-88b8-1d032b19988e}, !- Shading Surface Group Name
-=======
-  {60a2c48e-2382-4c57-b9f2-b4f8f85e8ee1}, !- Handle
-  Surface 15 - res eaves,                 !- Name
-  ,                                       !- Construction Name
-  {34b868b1-5d73-4d5d-92d3-d3da346242c7}, !- Shading Surface Group Name
->>>>>>> 918de987
+  {27b9428b-12d7-43b6-95af-b51edc995991}, !- Shading Surface Group Name
   ,                                       !- Transmittance Schedule Name
   ,                                       !- Number of Vertices
   -0.6096, 5.56486118425249, 5.1816,      !- X,Y,Z Vertex 1 {m}
@@ -1123,17 +725,10 @@
   0, 5.56486118425249, 5.1816;            !- X,Y,Z Vertex 4 {m}
 
 OS:ShadingSurface,
-<<<<<<< HEAD
-  {5fbddbf4-54cf-46a7-ad17-6ced01085d0d}, !- Handle
+  {3bb75590-2396-4127-aa33-2f3dc3940e0b}, !- Handle
   Surface 15 - res eaves 1,               !- Name
   ,                                       !- Construction Name
-  {f3bc4a32-049d-4622-88b8-1d032b19988e}, !- Shading Surface Group Name
-=======
-  {3af66983-0b00-47e8-a3d2-7827a0150c1f}, !- Handle
-  Surface 15 - res eaves 1,               !- Name
-  ,                                       !- Construction Name
-  {34b868b1-5d73-4d5d-92d3-d3da346242c7}, !- Shading Surface Group Name
->>>>>>> 918de987
+  {27b9428b-12d7-43b6-95af-b51edc995991}, !- Shading Surface Group Name
   ,                                       !- Transmittance Schedule Name
   ,                                       !- Number of Vertices
   11.739322368505, 2.78243059212624, 6.57281529606312, !- X,Y,Z Vertex 1 {m}
@@ -1142,17 +737,10 @@
   11.129722368505, 2.78243059212624, 6.57281529606312; !- X,Y,Z Vertex 4 {m}
 
 OS:ShadingSurface,
-<<<<<<< HEAD
-  {17af3fbf-6648-4ddd-b481-c79938410d11}, !- Handle
+  {c7675ad9-55e0-4415-9fac-0413fcf74f47}, !- Handle
   Surface 15 - res eaves 2,               !- Name
   ,                                       !- Construction Name
-  {f3bc4a32-049d-4622-88b8-1d032b19988e}, !- Shading Surface Group Name
-=======
-  {f401a351-de41-4aac-8242-04c458a4cb5b}, !- Handle
-  Surface 15 - res eaves 2,               !- Name
-  ,                                       !- Construction Name
-  {34b868b1-5d73-4d5d-92d3-d3da346242c7}, !- Shading Surface Group Name
->>>>>>> 918de987
+  {27b9428b-12d7-43b6-95af-b51edc995991}, !- Shading Surface Group Name
   ,                                       !- Transmittance Schedule Name
   ,                                       !- Number of Vertices
   11.129722368505, 6.17446118425249, 4.8768, !- X,Y,Z Vertex 1 {m}
