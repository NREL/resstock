!- NOTE: Auto-generated from /test/osw_files/SFD_2000sqft_2story_SL_FA.osw

OS:Version,
<<<<<<< HEAD
  {51f99e17-d36a-4456-902d-09cf59921756}, !- Handle
  2.8.1;                                  !- Version Identifier

OS:SimulationControl,
  {38e88a32-686c-45d8-8b83-5ff4846bd60d}, !- Handle
=======
  {95be32ab-fb91-4ae5-aa0c-adbe2d9331de}, !- Handle
  2.8.1;                                  !- Version Identifier

OS:SimulationControl,
  {9da44b45-ddbf-4b0b-8b5c-79d56f54919c}, !- Handle
>>>>>>> 88922336
  ,                                       !- Do Zone Sizing Calculation
  ,                                       !- Do System Sizing Calculation
  ,                                       !- Do Plant Sizing Calculation
  No;                                     !- Run Simulation for Sizing Periods

OS:Timestep,
<<<<<<< HEAD
  {f45286c0-9bf5-4ef8-84ab-a383a99a68aa}, !- Handle
  6;                                      !- Number of Timesteps per Hour

OS:ShadowCalculation,
  {576cd7d7-57b3-481e-8472-49d12d7f3811}, !- Handle
=======
  {0f69c09d-48fd-4dbb-a71b-18dbd2c9367a}, !- Handle
  6;                                      !- Number of Timesteps per Hour

OS:ShadowCalculation,
  {01e19a51-08a3-40b8-94b9-862e36e971a6}, !- Handle
>>>>>>> 88922336
  20,                                     !- Calculation Frequency
  200;                                    !- Maximum Figures in Shadow Overlap Calculations

OS:SurfaceConvectionAlgorithm:Outside,
<<<<<<< HEAD
  {c2c211c1-6baf-4e13-8ea5-91b407303086}, !- Handle
  DOE-2;                                  !- Algorithm

OS:SurfaceConvectionAlgorithm:Inside,
  {433da1c2-31ee-4646-b70c-c1e94bba39c8}, !- Handle
  TARP;                                   !- Algorithm

OS:ZoneCapacitanceMultiplier:ResearchSpecial,
  {e8205975-fbc4-457f-b97a-9a81809fc243}, !- Handle
=======
  {f567a96c-ba27-4022-b151-99f96dc801b2}, !- Handle
  DOE-2;                                  !- Algorithm

OS:SurfaceConvectionAlgorithm:Inside,
  {f7643be7-315d-41ad-a042-688cd617714d}, !- Handle
  TARP;                                   !- Algorithm

OS:ZoneCapacitanceMultiplier:ResearchSpecial,
  {61a3d4d1-5148-43af-999c-ee4891fbbe54}, !- Handle
>>>>>>> 88922336
  ,                                       !- Temperature Capacity Multiplier
  15,                                     !- Humidity Capacity Multiplier
  ;                                       !- Carbon Dioxide Capacity Multiplier

OS:RunPeriod,
<<<<<<< HEAD
  {e41dc8d2-7943-4bf6-a4b1-c1004cbc81a3}, !- Handle
=======
  {a322908e-b146-4c95-bad6-d8b9cc69302f}, !- Handle
>>>>>>> 88922336
  Run Period 1,                           !- Name
  1,                                      !- Begin Month
  1,                                      !- Begin Day of Month
  12,                                     !- End Month
  31,                                     !- End Day of Month
  ,                                       !- Use Weather File Holidays and Special Days
  ,                                       !- Use Weather File Daylight Saving Period
  ,                                       !- Apply Weekend Holiday Rule
  ,                                       !- Use Weather File Rain Indicators
  ,                                       !- Use Weather File Snow Indicators
  ;                                       !- Number of Times Runperiod to be Repeated

OS:YearDescription,
<<<<<<< HEAD
  {c2c387ea-8469-494d-9579-b161b80b4807}, !- Handle
=======
  {1e5b2b6f-5a16-470a-a956-2d3fdfe945b9}, !- Handle
>>>>>>> 88922336
  2007,                                   !- Calendar Year
  ,                                       !- Day of Week for Start Day
  ;                                       !- Is Leap Year

OS:ThermalZone,
<<<<<<< HEAD
  {0aaf1087-65e7-47dc-b744-f7d08d92dc0d}, !- Handle
=======
  {0ac6f0f6-5f86-459a-8ab4-aa541d9c3d38}, !- Handle
>>>>>>> 88922336
  living zone,                            !- Name
  ,                                       !- Multiplier
  ,                                       !- Ceiling Height {m}
  ,                                       !- Volume {m3}
  ,                                       !- Floor Area {m2}
  ,                                       !- Zone Inside Convection Algorithm
  ,                                       !- Zone Outside Convection Algorithm
  ,                                       !- Zone Conditioning Equipment List Name
<<<<<<< HEAD
  {73eedcf0-515c-47ec-92d1-e3d096697451}, !- Zone Air Inlet Port List
  {3f800b3b-85cb-40f2-9aef-d0598b34c4b2}, !- Zone Air Exhaust Port List
  {bf4c2ce9-6485-4479-a4b4-f79ab4fb3a8a}, !- Zone Air Node Name
  {57919600-4109-4dd7-aeb0-ca4f64810327}, !- Zone Return Air Port List
=======
  {4d7d37dc-4526-4410-aae0-8a0c55edf4fc}, !- Zone Air Inlet Port List
  {08a766a7-9fb8-4b52-9b46-3711b6de3829}, !- Zone Air Exhaust Port List
  {ae061490-6639-4142-84bb-74e7bfa3895c}, !- Zone Air Node Name
  {452b5751-19d3-4980-bdac-c4b41197be76}, !- Zone Return Air Port List
>>>>>>> 88922336
  ,                                       !- Primary Daylighting Control Name
  ,                                       !- Fraction of Zone Controlled by Primary Daylighting Control
  ,                                       !- Secondary Daylighting Control Name
  ,                                       !- Fraction of Zone Controlled by Secondary Daylighting Control
  ,                                       !- Illuminance Map Name
  ,                                       !- Group Rendering Name
  ,                                       !- Thermostat Name
  No;                                     !- Use Ideal Air Loads

OS:Node,
<<<<<<< HEAD
  {03ac32a7-59b4-47be-b083-3a95077d65b0}, !- Handle
  Node 1,                                 !- Name
  {bf4c2ce9-6485-4479-a4b4-f79ab4fb3a8a}, !- Inlet Port
  ;                                       !- Outlet Port

OS:Connection,
  {bf4c2ce9-6485-4479-a4b4-f79ab4fb3a8a}, !- Handle
  {fc282f8f-09e1-4032-9769-bf2fc38972ee}, !- Name
  {0aaf1087-65e7-47dc-b744-f7d08d92dc0d}, !- Source Object
  11,                                     !- Outlet Port
  {03ac32a7-59b4-47be-b083-3a95077d65b0}, !- Target Object
  2;                                      !- Inlet Port

OS:PortList,
  {73eedcf0-515c-47ec-92d1-e3d096697451}, !- Handle
  {7902b1f1-ee0e-4d01-a678-f55690ff3e0c}, !- Name
  {0aaf1087-65e7-47dc-b744-f7d08d92dc0d}; !- HVAC Component

OS:PortList,
  {3f800b3b-85cb-40f2-9aef-d0598b34c4b2}, !- Handle
  {999b968a-aa6c-48bd-a5cb-c8881899da3e}, !- Name
  {0aaf1087-65e7-47dc-b744-f7d08d92dc0d}; !- HVAC Component

OS:PortList,
  {57919600-4109-4dd7-aeb0-ca4f64810327}, !- Handle
  {0f4e33f5-2222-4c0f-9c91-280d2bbbb96e}, !- Name
  {0aaf1087-65e7-47dc-b744-f7d08d92dc0d}; !- HVAC Component

OS:Sizing:Zone,
  {5200be6f-361a-439b-84b7-b8a9e58bd342}, !- Handle
  {0aaf1087-65e7-47dc-b744-f7d08d92dc0d}, !- Zone or ZoneList Name
=======
  {bdbd07d5-2bd3-4bcb-8372-58068c7c7823}, !- Handle
  Node 1,                                 !- Name
  {ae061490-6639-4142-84bb-74e7bfa3895c}, !- Inlet Port
  ;                                       !- Outlet Port

OS:Connection,
  {ae061490-6639-4142-84bb-74e7bfa3895c}, !- Handle
  {2acb0fd8-5655-47cb-a942-b486fbb8b99a}, !- Name
  {0ac6f0f6-5f86-459a-8ab4-aa541d9c3d38}, !- Source Object
  11,                                     !- Outlet Port
  {bdbd07d5-2bd3-4bcb-8372-58068c7c7823}, !- Target Object
  2;                                      !- Inlet Port

OS:PortList,
  {4d7d37dc-4526-4410-aae0-8a0c55edf4fc}, !- Handle
  {0bd5957a-6988-49b5-93df-093f1c2901f6}, !- Name
  {0ac6f0f6-5f86-459a-8ab4-aa541d9c3d38}; !- HVAC Component

OS:PortList,
  {08a766a7-9fb8-4b52-9b46-3711b6de3829}, !- Handle
  {bf61d577-ec62-4dbe-b732-385482ffa8a3}, !- Name
  {0ac6f0f6-5f86-459a-8ab4-aa541d9c3d38}; !- HVAC Component

OS:PortList,
  {452b5751-19d3-4980-bdac-c4b41197be76}, !- Handle
  {32d5bec7-271a-451b-b5e9-c889a95ec1e3}, !- Name
  {0ac6f0f6-5f86-459a-8ab4-aa541d9c3d38}; !- HVAC Component

OS:Sizing:Zone,
  {0af2c598-3004-4429-8437-1eea1590dce8}, !- Handle
  {0ac6f0f6-5f86-459a-8ab4-aa541d9c3d38}, !- Zone or ZoneList Name
>>>>>>> 88922336
  SupplyAirTemperature,                   !- Zone Cooling Design Supply Air Temperature Input Method
  14,                                     !- Zone Cooling Design Supply Air Temperature {C}
  11.11,                                  !- Zone Cooling Design Supply Air Temperature Difference {deltaC}
  SupplyAirTemperature,                   !- Zone Heating Design Supply Air Temperature Input Method
  40,                                     !- Zone Heating Design Supply Air Temperature {C}
  11.11,                                  !- Zone Heating Design Supply Air Temperature Difference {deltaC}
  0.0085,                                 !- Zone Cooling Design Supply Air Humidity Ratio {kg-H2O/kg-air}
  0.008,                                  !- Zone Heating Design Supply Air Humidity Ratio {kg-H2O/kg-air}
  ,                                       !- Zone Heating Sizing Factor
  ,                                       !- Zone Cooling Sizing Factor
  DesignDay,                              !- Cooling Design Air Flow Method
  ,                                       !- Cooling Design Air Flow Rate {m3/s}
  ,                                       !- Cooling Minimum Air Flow per Zone Floor Area {m3/s-m2}
  ,                                       !- Cooling Minimum Air Flow {m3/s}
  ,                                       !- Cooling Minimum Air Flow Fraction
  DesignDay,                              !- Heating Design Air Flow Method
  ,                                       !- Heating Design Air Flow Rate {m3/s}
  ,                                       !- Heating Maximum Air Flow per Zone Floor Area {m3/s-m2}
  ,                                       !- Heating Maximum Air Flow {m3/s}
  ,                                       !- Heating Maximum Air Flow Fraction
  ,                                       !- Design Zone Air Distribution Effectiveness in Cooling Mode
  ,                                       !- Design Zone Air Distribution Effectiveness in Heating Mode
  No,                                     !- Account for Dedicated Outdoor Air System
  NeutralSupplyAir,                       !- Dedicated Outdoor Air System Control Strategy
  autosize,                               !- Dedicated Outdoor Air Low Setpoint Temperature for Design {C}
  autosize;                               !- Dedicated Outdoor Air High Setpoint Temperature for Design {C}

OS:ZoneHVAC:EquipmentList,
<<<<<<< HEAD
  {e23eff28-a688-4669-a67c-3c1e56a52e65}, !- Handle
  Zone HVAC Equipment List 1,             !- Name
  {0aaf1087-65e7-47dc-b744-f7d08d92dc0d}; !- Thermal Zone

OS:Space,
  {628f3d01-b28c-4440-bc63-e44d9d000054}, !- Handle
  living space,                           !- Name
  {f28136e6-8fc0-45bc-ba09-d8be61537af2}, !- Space Type Name
=======
  {89f4d9fd-2f9f-4201-be71-24d7023c304b}, !- Handle
  Zone HVAC Equipment List 1,             !- Name
  {0ac6f0f6-5f86-459a-8ab4-aa541d9c3d38}; !- Thermal Zone

OS:Space,
  {48d01040-519e-4fb4-90ef-831335ee72f5}, !- Handle
  living space,                           !- Name
  {128263aa-5720-4bc1-936d-abb147f22ca7}, !- Space Type Name
>>>>>>> 88922336
  ,                                       !- Default Construction Set Name
  ,                                       !- Default Schedule Set Name
  -0,                                     !- Direction of Relative North {deg}
  0,                                      !- X Origin {m}
  0,                                      !- Y Origin {m}
  0,                                      !- Z Origin {m}
  ,                                       !- Building Story Name
<<<<<<< HEAD
  {0aaf1087-65e7-47dc-b744-f7d08d92dc0d}, !- Thermal Zone Name
  ,                                       !- Part of Total Floor Area
  ,                                       !- Design Specification Outdoor Air Object Name
  {56dfac43-8dff-41f8-9980-c316d2db8155}; !- Building Unit Name

OS:Surface,
  {ee2be37e-7458-4818-a281-44682be74aae}, !- Handle
  Surface 1,                              !- Name
  Floor,                                  !- Surface Type
  ,                                       !- Construction Name
  {628f3d01-b28c-4440-bc63-e44d9d000054}, !- Space Name
=======
  {0ac6f0f6-5f86-459a-8ab4-aa541d9c3d38}, !- Thermal Zone Name
  ,                                       !- Part of Total Floor Area
  ,                                       !- Design Specification Outdoor Air Object Name
  {9b4e98f3-5dab-4637-8259-99e5a93e60aa}; !- Building Unit Name

OS:Surface,
  {c6162039-ab14-424a-963f-feea708c7663}, !- Handle
  Surface 1,                              !- Name
  Floor,                                  !- Surface Type
  ,                                       !- Construction Name
  {48d01040-519e-4fb4-90ef-831335ee72f5}, !- Space Name
>>>>>>> 88922336
  Foundation,                             !- Outside Boundary Condition
  ,                                       !- Outside Boundary Condition Object
  NoSun,                                  !- Sun Exposure
  NoWind,                                 !- Wind Exposure
  ,                                       !- View Factor to Ground
  ,                                       !- Number of Vertices
  0, 0, 0,                                !- X,Y,Z Vertex 1 {m}
  0, 5.56486118425249, 0,                 !- X,Y,Z Vertex 2 {m}
  11.129722368505, 5.56486118425249, 0,   !- X,Y,Z Vertex 3 {m}
  11.129722368505, 0, 0;                  !- X,Y,Z Vertex 4 {m}

OS:Surface,
<<<<<<< HEAD
  {0fa08e75-1fb7-459b-a904-d1b1070f2d98}, !- Handle
  Surface 2,                              !- Name
  Wall,                                   !- Surface Type
  ,                                       !- Construction Name
  {628f3d01-b28c-4440-bc63-e44d9d000054}, !- Space Name
=======
  {c7ca7548-1b16-4714-8ba2-216179cddd07}, !- Handle
  Surface 2,                              !- Name
  Wall,                                   !- Surface Type
  ,                                       !- Construction Name
  {48d01040-519e-4fb4-90ef-831335ee72f5}, !- Space Name
>>>>>>> 88922336
  Outdoors,                               !- Outside Boundary Condition
  ,                                       !- Outside Boundary Condition Object
  SunExposed,                             !- Sun Exposure
  WindExposed,                            !- Wind Exposure
  ,                                       !- View Factor to Ground
  ,                                       !- Number of Vertices
  0, 5.56486118425249, 2.4384,            !- X,Y,Z Vertex 1 {m}
  0, 5.56486118425249, 0,                 !- X,Y,Z Vertex 2 {m}
  0, 0, 0,                                !- X,Y,Z Vertex 3 {m}
  0, 0, 2.4384;                           !- X,Y,Z Vertex 4 {m}

OS:Surface,
<<<<<<< HEAD
  {537b39cd-3d7b-4ddf-bf9e-38db3c0a2eab}, !- Handle
  Surface 3,                              !- Name
  Wall,                                   !- Surface Type
  ,                                       !- Construction Name
  {628f3d01-b28c-4440-bc63-e44d9d000054}, !- Space Name
=======
  {b315fed4-d50f-4128-9da5-1bca0587367b}, !- Handle
  Surface 3,                              !- Name
  Wall,                                   !- Surface Type
  ,                                       !- Construction Name
  {48d01040-519e-4fb4-90ef-831335ee72f5}, !- Space Name
>>>>>>> 88922336
  Outdoors,                               !- Outside Boundary Condition
  ,                                       !- Outside Boundary Condition Object
  SunExposed,                             !- Sun Exposure
  WindExposed,                            !- Wind Exposure
  ,                                       !- View Factor to Ground
  ,                                       !- Number of Vertices
  11.129722368505, 5.56486118425249, 2.4384, !- X,Y,Z Vertex 1 {m}
  11.129722368505, 5.56486118425249, 0,   !- X,Y,Z Vertex 2 {m}
  0, 5.56486118425249, 0,                 !- X,Y,Z Vertex 3 {m}
  0, 5.56486118425249, 2.4384;            !- X,Y,Z Vertex 4 {m}

OS:Surface,
<<<<<<< HEAD
  {358b9ba1-89a9-481c-b77c-5b73c3019861}, !- Handle
  Surface 4,                              !- Name
  Wall,                                   !- Surface Type
  ,                                       !- Construction Name
  {628f3d01-b28c-4440-bc63-e44d9d000054}, !- Space Name
=======
  {363a94e5-b05a-4ef4-aeca-5d9afcd05f32}, !- Handle
  Surface 4,                              !- Name
  Wall,                                   !- Surface Type
  ,                                       !- Construction Name
  {48d01040-519e-4fb4-90ef-831335ee72f5}, !- Space Name
>>>>>>> 88922336
  Outdoors,                               !- Outside Boundary Condition
  ,                                       !- Outside Boundary Condition Object
  SunExposed,                             !- Sun Exposure
  WindExposed,                            !- Wind Exposure
  ,                                       !- View Factor to Ground
  ,                                       !- Number of Vertices
  11.129722368505, 0, 2.4384,             !- X,Y,Z Vertex 1 {m}
  11.129722368505, 0, 0,                  !- X,Y,Z Vertex 2 {m}
  11.129722368505, 5.56486118425249, 0,   !- X,Y,Z Vertex 3 {m}
  11.129722368505, 5.56486118425249, 2.4384; !- X,Y,Z Vertex 4 {m}

OS:Surface,
<<<<<<< HEAD
  {753ff565-e79c-40da-972d-8768c3716f99}, !- Handle
  Surface 5,                              !- Name
  Wall,                                   !- Surface Type
  ,                                       !- Construction Name
  {628f3d01-b28c-4440-bc63-e44d9d000054}, !- Space Name
=======
  {c1bcb9d3-6ced-4bff-be64-b591bb1be272}, !- Handle
  Surface 5,                              !- Name
  Wall,                                   !- Surface Type
  ,                                       !- Construction Name
  {48d01040-519e-4fb4-90ef-831335ee72f5}, !- Space Name
>>>>>>> 88922336
  Outdoors,                               !- Outside Boundary Condition
  ,                                       !- Outside Boundary Condition Object
  SunExposed,                             !- Sun Exposure
  WindExposed,                            !- Wind Exposure
  ,                                       !- View Factor to Ground
  ,                                       !- Number of Vertices
  0, 0, 2.4384,                           !- X,Y,Z Vertex 1 {m}
  0, 0, 0,                                !- X,Y,Z Vertex 2 {m}
  11.129722368505, 0, 0,                  !- X,Y,Z Vertex 3 {m}
  11.129722368505, 0, 2.4384;             !- X,Y,Z Vertex 4 {m}

OS:Surface,
<<<<<<< HEAD
  {b2c67224-192f-4567-b8e1-c0f1bfd73fdb}, !- Handle
  Surface 6,                              !- Name
  RoofCeiling,                            !- Surface Type
  ,                                       !- Construction Name
  {628f3d01-b28c-4440-bc63-e44d9d000054}, !- Space Name
  Surface,                                !- Outside Boundary Condition
  {50a597a9-b0bd-473c-9b27-1afdfbec817c}, !- Outside Boundary Condition Object
=======
  {79a016ca-ce95-4c13-86c1-790db80795ef}, !- Handle
  Surface 6,                              !- Name
  RoofCeiling,                            !- Surface Type
  ,                                       !- Construction Name
  {48d01040-519e-4fb4-90ef-831335ee72f5}, !- Space Name
  Surface,                                !- Outside Boundary Condition
  {f1270ea3-eff0-49ac-b607-280e2dc2e727}, !- Outside Boundary Condition Object
>>>>>>> 88922336
  NoSun,                                  !- Sun Exposure
  NoWind,                                 !- Wind Exposure
  ,                                       !- View Factor to Ground
  ,                                       !- Number of Vertices
  11.129722368505, 0, 2.4384,             !- X,Y,Z Vertex 1 {m}
  11.129722368505, 5.56486118425249, 2.4384, !- X,Y,Z Vertex 2 {m}
  0, 5.56486118425249, 2.4384,            !- X,Y,Z Vertex 3 {m}
  0, 0, 2.4384;                           !- X,Y,Z Vertex 4 {m}

OS:SpaceType,
<<<<<<< HEAD
  {f28136e6-8fc0-45bc-ba09-d8be61537af2}, !- Handle
=======
  {128263aa-5720-4bc1-936d-abb147f22ca7}, !- Handle
>>>>>>> 88922336
  Space Type 1,                           !- Name
  ,                                       !- Default Construction Set Name
  ,                                       !- Default Schedule Set Name
  ,                                       !- Group Rendering Name
  ,                                       !- Design Specification Outdoor Air Object Name
  ,                                       !- Standards Template
  ,                                       !- Standards Building Type
  living;                                 !- Standards Space Type

OS:Space,
<<<<<<< HEAD
  {f14f20b7-63ef-4e00-9428-b185e8543b96}, !- Handle
  living space|story 2,                   !- Name
  {f28136e6-8fc0-45bc-ba09-d8be61537af2}, !- Space Type Name
=======
  {6a18b4f6-4f47-4d9d-be0c-b6810c8abff8}, !- Handle
  living space|story 2,                   !- Name
  {128263aa-5720-4bc1-936d-abb147f22ca7}, !- Space Type Name
>>>>>>> 88922336
  ,                                       !- Default Construction Set Name
  ,                                       !- Default Schedule Set Name
  -0,                                     !- Direction of Relative North {deg}
  0,                                      !- X Origin {m}
  0,                                      !- Y Origin {m}
  2.4384,                                 !- Z Origin {m}
  ,                                       !- Building Story Name
<<<<<<< HEAD
  {0aaf1087-65e7-47dc-b744-f7d08d92dc0d}, !- Thermal Zone Name
  ,                                       !- Part of Total Floor Area
  ,                                       !- Design Specification Outdoor Air Object Name
  {56dfac43-8dff-41f8-9980-c316d2db8155}; !- Building Unit Name

OS:Surface,
  {50a597a9-b0bd-473c-9b27-1afdfbec817c}, !- Handle
  Surface 7,                              !- Name
  Floor,                                  !- Surface Type
  ,                                       !- Construction Name
  {f14f20b7-63ef-4e00-9428-b185e8543b96}, !- Space Name
  Surface,                                !- Outside Boundary Condition
  {b2c67224-192f-4567-b8e1-c0f1bfd73fdb}, !- Outside Boundary Condition Object
=======
  {0ac6f0f6-5f86-459a-8ab4-aa541d9c3d38}, !- Thermal Zone Name
  ,                                       !- Part of Total Floor Area
  ,                                       !- Design Specification Outdoor Air Object Name
  {9b4e98f3-5dab-4637-8259-99e5a93e60aa}; !- Building Unit Name

OS:Surface,
  {f1270ea3-eff0-49ac-b607-280e2dc2e727}, !- Handle
  Surface 7,                              !- Name
  Floor,                                  !- Surface Type
  ,                                       !- Construction Name
  {6a18b4f6-4f47-4d9d-be0c-b6810c8abff8}, !- Space Name
  Surface,                                !- Outside Boundary Condition
  {79a016ca-ce95-4c13-86c1-790db80795ef}, !- Outside Boundary Condition Object
>>>>>>> 88922336
  NoSun,                                  !- Sun Exposure
  NoWind,                                 !- Wind Exposure
  ,                                       !- View Factor to Ground
  ,                                       !- Number of Vertices
  0, 0, 0,                                !- X,Y,Z Vertex 1 {m}
  0, 5.56486118425249, 0,                 !- X,Y,Z Vertex 2 {m}
  11.129722368505, 5.56486118425249, 0,   !- X,Y,Z Vertex 3 {m}
  11.129722368505, 0, 0;                  !- X,Y,Z Vertex 4 {m}

OS:Surface,
<<<<<<< HEAD
  {97d580fd-872d-4e41-ae5a-a142eaf8dda2}, !- Handle
  Surface 8,                              !- Name
  Wall,                                   !- Surface Type
  ,                                       !- Construction Name
  {f14f20b7-63ef-4e00-9428-b185e8543b96}, !- Space Name
=======
  {d24f3518-0015-4867-8f21-20c6cf43878d}, !- Handle
  Surface 8,                              !- Name
  Wall,                                   !- Surface Type
  ,                                       !- Construction Name
  {6a18b4f6-4f47-4d9d-be0c-b6810c8abff8}, !- Space Name
>>>>>>> 88922336
  Outdoors,                               !- Outside Boundary Condition
  ,                                       !- Outside Boundary Condition Object
  SunExposed,                             !- Sun Exposure
  WindExposed,                            !- Wind Exposure
  ,                                       !- View Factor to Ground
  ,                                       !- Number of Vertices
  0, 5.56486118425249, 2.4384,            !- X,Y,Z Vertex 1 {m}
  0, 5.56486118425249, 0,                 !- X,Y,Z Vertex 2 {m}
  0, 0, 0,                                !- X,Y,Z Vertex 3 {m}
  0, 0, 2.4384;                           !- X,Y,Z Vertex 4 {m}

OS:Surface,
<<<<<<< HEAD
  {f7459451-8b2f-4f45-b5c4-00626e3211c9}, !- Handle
  Surface 9,                              !- Name
  Wall,                                   !- Surface Type
  ,                                       !- Construction Name
  {f14f20b7-63ef-4e00-9428-b185e8543b96}, !- Space Name
=======
  {b1efa224-d186-459f-bb6b-ccfe3781d0f3}, !- Handle
  Surface 9,                              !- Name
  Wall,                                   !- Surface Type
  ,                                       !- Construction Name
  {6a18b4f6-4f47-4d9d-be0c-b6810c8abff8}, !- Space Name
>>>>>>> 88922336
  Outdoors,                               !- Outside Boundary Condition
  ,                                       !- Outside Boundary Condition Object
  SunExposed,                             !- Sun Exposure
  WindExposed,                            !- Wind Exposure
  ,                                       !- View Factor to Ground
  ,                                       !- Number of Vertices
  11.129722368505, 5.56486118425249, 2.4384, !- X,Y,Z Vertex 1 {m}
  11.129722368505, 5.56486118425249, 0,   !- X,Y,Z Vertex 2 {m}
  0, 5.56486118425249, 0,                 !- X,Y,Z Vertex 3 {m}
  0, 5.56486118425249, 2.4384;            !- X,Y,Z Vertex 4 {m}

OS:Surface,
<<<<<<< HEAD
  {0c1e62be-8874-4a21-b51c-c53723caefc6}, !- Handle
  Surface 10,                             !- Name
  Wall,                                   !- Surface Type
  ,                                       !- Construction Name
  {f14f20b7-63ef-4e00-9428-b185e8543b96}, !- Space Name
=======
  {ee8b1d0f-9310-4914-9e41-74e80032370f}, !- Handle
  Surface 10,                             !- Name
  Wall,                                   !- Surface Type
  ,                                       !- Construction Name
  {6a18b4f6-4f47-4d9d-be0c-b6810c8abff8}, !- Space Name
>>>>>>> 88922336
  Outdoors,                               !- Outside Boundary Condition
  ,                                       !- Outside Boundary Condition Object
  SunExposed,                             !- Sun Exposure
  WindExposed,                            !- Wind Exposure
  ,                                       !- View Factor to Ground
  ,                                       !- Number of Vertices
  11.129722368505, 0, 2.4384,             !- X,Y,Z Vertex 1 {m}
  11.129722368505, 0, 0,                  !- X,Y,Z Vertex 2 {m}
  11.129722368505, 5.56486118425249, 0,   !- X,Y,Z Vertex 3 {m}
  11.129722368505, 5.56486118425249, 2.4384; !- X,Y,Z Vertex 4 {m}

OS:Surface,
<<<<<<< HEAD
  {ed48fefa-1d3d-4558-aa88-88599511a30b}, !- Handle
  Surface 11,                             !- Name
  Wall,                                   !- Surface Type
  ,                                       !- Construction Name
  {f14f20b7-63ef-4e00-9428-b185e8543b96}, !- Space Name
=======
  {87df8326-2e3b-4476-bd8a-cf3878739618}, !- Handle
  Surface 11,                             !- Name
  Wall,                                   !- Surface Type
  ,                                       !- Construction Name
  {6a18b4f6-4f47-4d9d-be0c-b6810c8abff8}, !- Space Name
>>>>>>> 88922336
  Outdoors,                               !- Outside Boundary Condition
  ,                                       !- Outside Boundary Condition Object
  SunExposed,                             !- Sun Exposure
  WindExposed,                            !- Wind Exposure
  ,                                       !- View Factor to Ground
  ,                                       !- Number of Vertices
  0, 0, 2.4384,                           !- X,Y,Z Vertex 1 {m}
  0, 0, 0,                                !- X,Y,Z Vertex 2 {m}
  11.129722368505, 0, 0,                  !- X,Y,Z Vertex 3 {m}
  11.129722368505, 0, 2.4384;             !- X,Y,Z Vertex 4 {m}

OS:Surface,
<<<<<<< HEAD
  {9944aa33-23c2-4405-96d0-9fca912a6035}, !- Handle
  Surface 12,                             !- Name
  RoofCeiling,                            !- Surface Type
  ,                                       !- Construction Name
  {f14f20b7-63ef-4e00-9428-b185e8543b96}, !- Space Name
  Surface,                                !- Outside Boundary Condition
  {46fd0b10-9cfe-4ae5-a636-ef8cb55e39e6}, !- Outside Boundary Condition Object
=======
  {89d44b91-3c7b-4006-b8f3-4b35fc83dbc0}, !- Handle
  Surface 12,                             !- Name
  RoofCeiling,                            !- Surface Type
  ,                                       !- Construction Name
  {6a18b4f6-4f47-4d9d-be0c-b6810c8abff8}, !- Space Name
  Surface,                                !- Outside Boundary Condition
  {3b44a062-4a5f-4f63-b156-b6de2bf0e732}, !- Outside Boundary Condition Object
>>>>>>> 88922336
  NoSun,                                  !- Sun Exposure
  NoWind,                                 !- Wind Exposure
  ,                                       !- View Factor to Ground
  ,                                       !- Number of Vertices
  11.129722368505, 0, 2.4384,             !- X,Y,Z Vertex 1 {m}
  11.129722368505, 5.56486118425249, 2.4384, !- X,Y,Z Vertex 2 {m}
  0, 5.56486118425249, 2.4384,            !- X,Y,Z Vertex 3 {m}
  0, 0, 2.4384;                           !- X,Y,Z Vertex 4 {m}

OS:Surface,
<<<<<<< HEAD
  {46fd0b10-9cfe-4ae5-a636-ef8cb55e39e6}, !- Handle
  Surface 13,                             !- Name
  Floor,                                  !- Surface Type
  ,                                       !- Construction Name
  {5095be54-255b-4cef-a55e-14f2ed1d4cab}, !- Space Name
  Surface,                                !- Outside Boundary Condition
  {9944aa33-23c2-4405-96d0-9fca912a6035}, !- Outside Boundary Condition Object
=======
  {3b44a062-4a5f-4f63-b156-b6de2bf0e732}, !- Handle
  Surface 13,                             !- Name
  Floor,                                  !- Surface Type
  ,                                       !- Construction Name
  {294d7750-e93c-458d-8c5f-56772ec8dbb8}, !- Space Name
  Surface,                                !- Outside Boundary Condition
  {89d44b91-3c7b-4006-b8f3-4b35fc83dbc0}, !- Outside Boundary Condition Object
>>>>>>> 88922336
  NoSun,                                  !- Sun Exposure
  NoWind,                                 !- Wind Exposure
  ,                                       !- View Factor to Ground
  ,                                       !- Number of Vertices
  0, 5.56486118425249, 0,                 !- X,Y,Z Vertex 1 {m}
  11.129722368505, 5.56486118425249, 0,   !- X,Y,Z Vertex 2 {m}
  11.129722368505, 0, 0,                  !- X,Y,Z Vertex 3 {m}
  0, 0, 0;                                !- X,Y,Z Vertex 4 {m}

OS:Surface,
<<<<<<< HEAD
  {d1c48ecd-af1b-4325-8f25-c6e04a8072c3}, !- Handle
  Surface 14,                             !- Name
  RoofCeiling,                            !- Surface Type
  ,                                       !- Construction Name
  {5095be54-255b-4cef-a55e-14f2ed1d4cab}, !- Space Name
=======
  {2e330405-4328-4090-8a41-425941ac0912}, !- Handle
  Surface 14,                             !- Name
  RoofCeiling,                            !- Surface Type
  ,                                       !- Construction Name
  {294d7750-e93c-458d-8c5f-56772ec8dbb8}, !- Space Name
>>>>>>> 88922336
  Outdoors,                               !- Outside Boundary Condition
  ,                                       !- Outside Boundary Condition Object
  SunExposed,                             !- Sun Exposure
  WindExposed,                            !- Wind Exposure
  ,                                       !- View Factor to Ground
  ,                                       !- Number of Vertices
  11.129722368505, 2.78243059212624, 1.69601529606312, !- X,Y,Z Vertex 1 {m}
  0, 2.78243059212624, 1.69601529606312,  !- X,Y,Z Vertex 2 {m}
  0, 0, 0.3048,                           !- X,Y,Z Vertex 3 {m}
  11.129722368505, 0, 0.3048;             !- X,Y,Z Vertex 4 {m}

OS:Surface,
<<<<<<< HEAD
  {fe303e44-eed5-44b6-9532-801005c3ce9e}, !- Handle
  Surface 15,                             !- Name
  RoofCeiling,                            !- Surface Type
  ,                                       !- Construction Name
  {5095be54-255b-4cef-a55e-14f2ed1d4cab}, !- Space Name
=======
  {4a0aa1d4-2f9d-4ae6-9060-64e060464fbb}, !- Handle
  Surface 15,                             !- Name
  RoofCeiling,                            !- Surface Type
  ,                                       !- Construction Name
  {294d7750-e93c-458d-8c5f-56772ec8dbb8}, !- Space Name
>>>>>>> 88922336
  Outdoors,                               !- Outside Boundary Condition
  ,                                       !- Outside Boundary Condition Object
  SunExposed,                             !- Sun Exposure
  WindExposed,                            !- Wind Exposure
  ,                                       !- View Factor to Ground
  ,                                       !- Number of Vertices
  0, 2.78243059212624, 1.69601529606312,  !- X,Y,Z Vertex 1 {m}
  11.129722368505, 2.78243059212624, 1.69601529606312, !- X,Y,Z Vertex 2 {m}
  11.129722368505, 5.56486118425249, 0.304799999999999, !- X,Y,Z Vertex 3 {m}
  0, 5.56486118425249, 0.304799999999999; !- X,Y,Z Vertex 4 {m}

OS:Surface,
<<<<<<< HEAD
  {c6bd6549-2e6c-4f0b-be54-20effcb6bcf9}, !- Handle
  Surface 16,                             !- Name
  Wall,                                   !- Surface Type
  ,                                       !- Construction Name
  {5095be54-255b-4cef-a55e-14f2ed1d4cab}, !- Space Name
=======
  {4420464a-ae44-47db-9a2a-1af884df90bc}, !- Handle
  Surface 16,                             !- Name
  Wall,                                   !- Surface Type
  ,                                       !- Construction Name
  {294d7750-e93c-458d-8c5f-56772ec8dbb8}, !- Space Name
>>>>>>> 88922336
  Outdoors,                               !- Outside Boundary Condition
  ,                                       !- Outside Boundary Condition Object
  SunExposed,                             !- Sun Exposure
  WindExposed,                            !- Wind Exposure
  ,                                       !- View Factor to Ground
  ,                                       !- Number of Vertices
  0, 2.78243059212624, 1.39121529606312,  !- X,Y,Z Vertex 1 {m}
  0, 5.56486118425249, 0,                 !- X,Y,Z Vertex 2 {m}
  0, 0, 0;                                !- X,Y,Z Vertex 3 {m}

OS:Surface,
<<<<<<< HEAD
  {81c611aa-40ab-45f9-bef6-a711a6419d5b}, !- Handle
  Surface 17,                             !- Name
  Wall,                                   !- Surface Type
  ,                                       !- Construction Name
  {5095be54-255b-4cef-a55e-14f2ed1d4cab}, !- Space Name
=======
  {bfb998bf-de54-4e52-a8cb-1b6ddbbbe61d}, !- Handle
  Surface 17,                             !- Name
  Wall,                                   !- Surface Type
  ,                                       !- Construction Name
  {294d7750-e93c-458d-8c5f-56772ec8dbb8}, !- Space Name
>>>>>>> 88922336
  Outdoors,                               !- Outside Boundary Condition
  ,                                       !- Outside Boundary Condition Object
  SunExposed,                             !- Sun Exposure
  WindExposed,                            !- Wind Exposure
  ,                                       !- View Factor to Ground
  ,                                       !- Number of Vertices
  11.129722368505, 2.78243059212624, 1.39121529606312, !- X,Y,Z Vertex 1 {m}
  11.129722368505, 0, 0,                  !- X,Y,Z Vertex 2 {m}
  11.129722368505, 5.56486118425249, 0;   !- X,Y,Z Vertex 3 {m}

OS:Space,
<<<<<<< HEAD
  {5095be54-255b-4cef-a55e-14f2ed1d4cab}, !- Handle
  finished attic space,                   !- Name
  {f28136e6-8fc0-45bc-ba09-d8be61537af2}, !- Space Type Name
=======
  {294d7750-e93c-458d-8c5f-56772ec8dbb8}, !- Handle
  finished attic space,                   !- Name
  {128263aa-5720-4bc1-936d-abb147f22ca7}, !- Space Type Name
>>>>>>> 88922336
  ,                                       !- Default Construction Set Name
  ,                                       !- Default Schedule Set Name
  -0,                                     !- Direction of Relative North {deg}
  0,                                      !- X Origin {m}
  0,                                      !- Y Origin {m}
  4.8768,                                 !- Z Origin {m}
  ,                                       !- Building Story Name
<<<<<<< HEAD
  {0aaf1087-65e7-47dc-b744-f7d08d92dc0d}, !- Thermal Zone Name
  ,                                       !- Part of Total Floor Area
  ,                                       !- Design Specification Outdoor Air Object Name
  {56dfac43-8dff-41f8-9980-c316d2db8155}; !- Building Unit Name

OS:BuildingUnit,
  {56dfac43-8dff-41f8-9980-c316d2db8155}, !- Handle
=======
  {0ac6f0f6-5f86-459a-8ab4-aa541d9c3d38}, !- Thermal Zone Name
  ,                                       !- Part of Total Floor Area
  ,                                       !- Design Specification Outdoor Air Object Name
  {9b4e98f3-5dab-4637-8259-99e5a93e60aa}; !- Building Unit Name

OS:BuildingUnit,
  {9b4e98f3-5dab-4637-8259-99e5a93e60aa}, !- Handle
>>>>>>> 88922336
  unit 1,                                 !- Name
  ,                                       !- Rendering Color
  Residential;                            !- Building Unit Type

OS:Building,
<<<<<<< HEAD
  {035068fd-be05-45b2-9499-180e0a848870}, !- Handle
=======
  {55ae771a-c57d-44aa-ae27-a50b8d2deb4a}, !- Handle
>>>>>>> 88922336
  Building 1,                             !- Name
  ,                                       !- Building Sector Type
  0,                                      !- North Axis {deg}
  ,                                       !- Nominal Floor to Floor Height {m}
  ,                                       !- Space Type Name
  ,                                       !- Default Construction Set Name
  ,                                       !- Default Schedule Set Name
  3,                                      !- Standards Number of Stories
  3,                                      !- Standards Number of Above Ground Stories
  ,                                       !- Standards Template
  singlefamilydetached,                   !- Standards Building Type
  1;                                      !- Standards Number of Living Units

OS:AdditionalProperties,
<<<<<<< HEAD
  {f582fccd-7105-4f5f-8a72-fa07a67e2c67}, !- Handle
  {035068fd-be05-45b2-9499-180e0a848870}, !- Object Name
=======
  {7efb0a80-5371-47de-82b2-53067e1d48ac}, !- Handle
  {55ae771a-c57d-44aa-ae27-a50b8d2deb4a}, !- Object Name
>>>>>>> 88922336
  Total Units Represented,                !- Feature Name 1
  Integer,                                !- Feature Data Type 1
  1,                                      !- Feature Value 1
  Total Units Modeled,                    !- Feature Name 2
  Integer,                                !- Feature Data Type 2
  1;                                      !- Feature Value 2

OS:AdditionalProperties,
<<<<<<< HEAD
  {dadcc25a-1303-4b18-9e38-e280cfa42f27}, !- Handle
  {56dfac43-8dff-41f8-9980-c316d2db8155}, !- Object Name
=======
  {c1b694dd-eacf-453d-a3cb-66153014301a}, !- Handle
  {9b4e98f3-5dab-4637-8259-99e5a93e60aa}, !- Object Name
>>>>>>> 88922336
  NumberOfBedrooms,                       !- Feature Name 1
  Integer,                                !- Feature Data Type 1
  3,                                      !- Feature Value 1
  NumberOfBathrooms,                      !- Feature Name 2
  Double,                                 !- Feature Data Type 2
  2;                                      !- Feature Value 2

OS:Schedule:Day,
<<<<<<< HEAD
  {971ab8df-8dad-4e16-8014-3d3a1a013dfb}, !- Handle
=======
  {d5188d1b-421d-4c83-adde-5e3890cd2aed}, !- Handle
>>>>>>> 88922336
  Schedule Day 1,                         !- Name
  ,                                       !- Schedule Type Limits Name
  ,                                       !- Interpolate to Timestep
  24,                                     !- Hour 1
  0,                                      !- Minute 1
  0;                                      !- Value Until Time 1

OS:Schedule:Day,
<<<<<<< HEAD
  {747bfd4b-32d9-4c8c-bf4c-7bc24e766cd8}, !- Handle
=======
  {426110ae-0cd1-4395-aadb-4817752fb5e0}, !- Handle
>>>>>>> 88922336
  Schedule Day 2,                         !- Name
  ,                                       !- Schedule Type Limits Name
  ,                                       !- Interpolate to Timestep
  24,                                     !- Hour 1
  0,                                      !- Minute 1
  1;                                      !- Value Until Time 1

OS:ShadingSurfaceGroup,
<<<<<<< HEAD
  {c41814e6-f160-4244-a9cc-985836c4f7b7}, !- Handle
=======
  {abeb2a21-ff2d-41b7-8e3b-a66397055498}, !- Handle
>>>>>>> 88922336
  res eaves,                              !- Name
  Building;                               !- Shading Surface Type

OS:ShadingSurface,
<<<<<<< HEAD
  {f15b624c-919a-40b1-8327-ae9241013fb4}, !- Handle
  Surface 14 - res eaves,                 !- Name
  ,                                       !- Construction Name
  {c41814e6-f160-4244-a9cc-985836c4f7b7}, !- Shading Surface Group Name
=======
  {f6304cc5-85a2-4224-adf3-48927c88d6d9}, !- Handle
  Surface 14 - res eaves,                 !- Name
  ,                                       !- Construction Name
  {abeb2a21-ff2d-41b7-8e3b-a66397055498}, !- Shading Surface Group Name
>>>>>>> 88922336
  ,                                       !- Transmittance Schedule Name
  ,                                       !- Number of Vertices
  11.739322368505, 0, 5.1816,             !- X,Y,Z Vertex 1 {m}
  11.739322368505, 2.78243059212624, 6.57281529606312, !- X,Y,Z Vertex 2 {m}
  11.129722368505, 2.78243059212624, 6.57281529606312, !- X,Y,Z Vertex 3 {m}
  11.129722368505, 0, 5.1816;             !- X,Y,Z Vertex 4 {m}

OS:ShadingSurface,
<<<<<<< HEAD
  {ce372678-03c6-4e94-ac19-96b61d2bf1ff}, !- Handle
  Surface 14 - res eaves 1,               !- Name
  ,                                       !- Construction Name
  {c41814e6-f160-4244-a9cc-985836c4f7b7}, !- Shading Surface Group Name
=======
  {bcd990ed-e56b-445b-9707-7607d41621ee}, !- Handle
  Surface 14 - res eaves 1,               !- Name
  ,                                       !- Construction Name
  {abeb2a21-ff2d-41b7-8e3b-a66397055498}, !- Shading Surface Group Name
>>>>>>> 88922336
  ,                                       !- Transmittance Schedule Name
  ,                                       !- Number of Vertices
  -0.6096, 2.78243059212624, 6.57281529606312, !- X,Y,Z Vertex 1 {m}
  -0.6096, 0, 5.1816,                     !- X,Y,Z Vertex 2 {m}
  0, 0, 5.1816,                           !- X,Y,Z Vertex 3 {m}
  0, 2.78243059212624, 6.57281529606312;  !- X,Y,Z Vertex 4 {m}

OS:ShadingSurface,
<<<<<<< HEAD
  {8a0db54f-1431-4258-9c8c-a5904eb5871c}, !- Handle
  Surface 14 - res eaves 2,               !- Name
  ,                                       !- Construction Name
  {c41814e6-f160-4244-a9cc-985836c4f7b7}, !- Shading Surface Group Name
=======
  {671fdf1b-0caa-4707-ab99-d288286ee073}, !- Handle
  Surface 14 - res eaves 2,               !- Name
  ,                                       !- Construction Name
  {abeb2a21-ff2d-41b7-8e3b-a66397055498}, !- Shading Surface Group Name
>>>>>>> 88922336
  ,                                       !- Transmittance Schedule Name
  ,                                       !- Number of Vertices
  0, -0.6096, 4.8768,                     !- X,Y,Z Vertex 1 {m}
  11.129722368505, -0.6096, 4.8768,       !- X,Y,Z Vertex 2 {m}
  11.129722368505, 0, 5.1816,             !- X,Y,Z Vertex 3 {m}
  0, 0, 5.1816;                           !- X,Y,Z Vertex 4 {m}

OS:ShadingSurface,
<<<<<<< HEAD
  {5be18218-76a8-4db2-b9aa-90a5e0343d7c}, !- Handle
  Surface 15 - res eaves,                 !- Name
  ,                                       !- Construction Name
  {c41814e6-f160-4244-a9cc-985836c4f7b7}, !- Shading Surface Group Name
=======
  {2cd230c8-cd30-4377-a1db-a48a1f6c28d1}, !- Handle
  Surface 15 - res eaves,                 !- Name
  ,                                       !- Construction Name
  {abeb2a21-ff2d-41b7-8e3b-a66397055498}, !- Shading Surface Group Name
>>>>>>> 88922336
  ,                                       !- Transmittance Schedule Name
  ,                                       !- Number of Vertices
  -0.6096, 5.56486118425249, 5.1816,      !- X,Y,Z Vertex 1 {m}
  -0.6096, 2.78243059212624, 6.57281529606312, !- X,Y,Z Vertex 2 {m}
  0, 2.78243059212624, 6.57281529606312,  !- X,Y,Z Vertex 3 {m}
  0, 5.56486118425249, 5.1816;            !- X,Y,Z Vertex 4 {m}

OS:ShadingSurface,
<<<<<<< HEAD
  {251a367c-7c97-4c07-881f-0b24305cab9c}, !- Handle
  Surface 15 - res eaves 1,               !- Name
  ,                                       !- Construction Name
  {c41814e6-f160-4244-a9cc-985836c4f7b7}, !- Shading Surface Group Name
=======
  {774c49a2-7aea-4dba-826b-fdafa27ff9d2}, !- Handle
  Surface 15 - res eaves 1,               !- Name
  ,                                       !- Construction Name
  {abeb2a21-ff2d-41b7-8e3b-a66397055498}, !- Shading Surface Group Name
>>>>>>> 88922336
  ,                                       !- Transmittance Schedule Name
  ,                                       !- Number of Vertices
  11.739322368505, 2.78243059212624, 6.57281529606312, !- X,Y,Z Vertex 1 {m}
  11.739322368505, 5.56486118425249, 5.1816, !- X,Y,Z Vertex 2 {m}
  11.129722368505, 5.56486118425249, 5.1816, !- X,Y,Z Vertex 3 {m}
  11.129722368505, 2.78243059212624, 6.57281529606312; !- X,Y,Z Vertex 4 {m}

OS:ShadingSurface,
<<<<<<< HEAD
  {9d71924f-aa9c-40e0-87ef-8c7f3e9b07d7}, !- Handle
  Surface 15 - res eaves 2,               !- Name
  ,                                       !- Construction Name
  {c41814e6-f160-4244-a9cc-985836c4f7b7}, !- Shading Surface Group Name
=======
  {5c0045d7-e288-402b-86cd-c59ded72d026}, !- Handle
  Surface 15 - res eaves 2,               !- Name
  ,                                       !- Construction Name
  {abeb2a21-ff2d-41b7-8e3b-a66397055498}, !- Shading Surface Group Name
>>>>>>> 88922336
  ,                                       !- Transmittance Schedule Name
  ,                                       !- Number of Vertices
  11.129722368505, 6.17446118425249, 4.8768, !- X,Y,Z Vertex 1 {m}
  0, 6.17446118425249, 4.8768,            !- X,Y,Z Vertex 2 {m}
  0, 5.56486118425249, 5.1816,            !- X,Y,Z Vertex 3 {m}
  11.129722368505, 5.56486118425249, 5.1816; !- X,Y,Z Vertex 4 {m}
<|MERGE_RESOLUTION|>--- conflicted
+++ resolved
@@ -1,53 +1,26 @@
 !- NOTE: Auto-generated from /test/osw_files/SFD_2000sqft_2story_SL_FA.osw
 
 OS:Version,
-<<<<<<< HEAD
-  {51f99e17-d36a-4456-902d-09cf59921756}, !- Handle
-  2.8.1;                                  !- Version Identifier
-
-OS:SimulationControl,
-  {38e88a32-686c-45d8-8b83-5ff4846bd60d}, !- Handle
-=======
   {95be32ab-fb91-4ae5-aa0c-adbe2d9331de}, !- Handle
   2.8.1;                                  !- Version Identifier
 
 OS:SimulationControl,
   {9da44b45-ddbf-4b0b-8b5c-79d56f54919c}, !- Handle
->>>>>>> 88922336
   ,                                       !- Do Zone Sizing Calculation
   ,                                       !- Do System Sizing Calculation
   ,                                       !- Do Plant Sizing Calculation
   No;                                     !- Run Simulation for Sizing Periods
 
 OS:Timestep,
-<<<<<<< HEAD
-  {f45286c0-9bf5-4ef8-84ab-a383a99a68aa}, !- Handle
-  6;                                      !- Number of Timesteps per Hour
-
-OS:ShadowCalculation,
-  {576cd7d7-57b3-481e-8472-49d12d7f3811}, !- Handle
-=======
   {0f69c09d-48fd-4dbb-a71b-18dbd2c9367a}, !- Handle
   6;                                      !- Number of Timesteps per Hour
 
 OS:ShadowCalculation,
   {01e19a51-08a3-40b8-94b9-862e36e971a6}, !- Handle
->>>>>>> 88922336
   20,                                     !- Calculation Frequency
   200;                                    !- Maximum Figures in Shadow Overlap Calculations
 
 OS:SurfaceConvectionAlgorithm:Outside,
-<<<<<<< HEAD
-  {c2c211c1-6baf-4e13-8ea5-91b407303086}, !- Handle
-  DOE-2;                                  !- Algorithm
-
-OS:SurfaceConvectionAlgorithm:Inside,
-  {433da1c2-31ee-4646-b70c-c1e94bba39c8}, !- Handle
-  TARP;                                   !- Algorithm
-
-OS:ZoneCapacitanceMultiplier:ResearchSpecial,
-  {e8205975-fbc4-457f-b97a-9a81809fc243}, !- Handle
-=======
   {f567a96c-ba27-4022-b151-99f96dc801b2}, !- Handle
   DOE-2;                                  !- Algorithm
 
@@ -57,17 +30,12 @@
 
 OS:ZoneCapacitanceMultiplier:ResearchSpecial,
   {61a3d4d1-5148-43af-999c-ee4891fbbe54}, !- Handle
->>>>>>> 88922336
   ,                                       !- Temperature Capacity Multiplier
   15,                                     !- Humidity Capacity Multiplier
   ;                                       !- Carbon Dioxide Capacity Multiplier
 
 OS:RunPeriod,
-<<<<<<< HEAD
-  {e41dc8d2-7943-4bf6-a4b1-c1004cbc81a3}, !- Handle
-=======
   {a322908e-b146-4c95-bad6-d8b9cc69302f}, !- Handle
->>>>>>> 88922336
   Run Period 1,                           !- Name
   1,                                      !- Begin Month
   1,                                      !- Begin Day of Month
@@ -81,21 +49,13 @@
   ;                                       !- Number of Times Runperiod to be Repeated
 
 OS:YearDescription,
-<<<<<<< HEAD
-  {c2c387ea-8469-494d-9579-b161b80b4807}, !- Handle
-=======
   {1e5b2b6f-5a16-470a-a956-2d3fdfe945b9}, !- Handle
->>>>>>> 88922336
   2007,                                   !- Calendar Year
   ,                                       !- Day of Week for Start Day
   ;                                       !- Is Leap Year
 
 OS:ThermalZone,
-<<<<<<< HEAD
-  {0aaf1087-65e7-47dc-b744-f7d08d92dc0d}, !- Handle
-=======
   {0ac6f0f6-5f86-459a-8ab4-aa541d9c3d38}, !- Handle
->>>>>>> 88922336
   living zone,                            !- Name
   ,                                       !- Multiplier
   ,                                       !- Ceiling Height {m}
@@ -104,17 +64,10 @@
   ,                                       !- Zone Inside Convection Algorithm
   ,                                       !- Zone Outside Convection Algorithm
   ,                                       !- Zone Conditioning Equipment List Name
-<<<<<<< HEAD
-  {73eedcf0-515c-47ec-92d1-e3d096697451}, !- Zone Air Inlet Port List
-  {3f800b3b-85cb-40f2-9aef-d0598b34c4b2}, !- Zone Air Exhaust Port List
-  {bf4c2ce9-6485-4479-a4b4-f79ab4fb3a8a}, !- Zone Air Node Name
-  {57919600-4109-4dd7-aeb0-ca4f64810327}, !- Zone Return Air Port List
-=======
   {4d7d37dc-4526-4410-aae0-8a0c55edf4fc}, !- Zone Air Inlet Port List
   {08a766a7-9fb8-4b52-9b46-3711b6de3829}, !- Zone Air Exhaust Port List
   {ae061490-6639-4142-84bb-74e7bfa3895c}, !- Zone Air Node Name
   {452b5751-19d3-4980-bdac-c4b41197be76}, !- Zone Return Air Port List
->>>>>>> 88922336
   ,                                       !- Primary Daylighting Control Name
   ,                                       !- Fraction of Zone Controlled by Primary Daylighting Control
   ,                                       !- Secondary Daylighting Control Name
@@ -125,39 +78,6 @@
   No;                                     !- Use Ideal Air Loads
 
 OS:Node,
-<<<<<<< HEAD
-  {03ac32a7-59b4-47be-b083-3a95077d65b0}, !- Handle
-  Node 1,                                 !- Name
-  {bf4c2ce9-6485-4479-a4b4-f79ab4fb3a8a}, !- Inlet Port
-  ;                                       !- Outlet Port
-
-OS:Connection,
-  {bf4c2ce9-6485-4479-a4b4-f79ab4fb3a8a}, !- Handle
-  {fc282f8f-09e1-4032-9769-bf2fc38972ee}, !- Name
-  {0aaf1087-65e7-47dc-b744-f7d08d92dc0d}, !- Source Object
-  11,                                     !- Outlet Port
-  {03ac32a7-59b4-47be-b083-3a95077d65b0}, !- Target Object
-  2;                                      !- Inlet Port
-
-OS:PortList,
-  {73eedcf0-515c-47ec-92d1-e3d096697451}, !- Handle
-  {7902b1f1-ee0e-4d01-a678-f55690ff3e0c}, !- Name
-  {0aaf1087-65e7-47dc-b744-f7d08d92dc0d}; !- HVAC Component
-
-OS:PortList,
-  {3f800b3b-85cb-40f2-9aef-d0598b34c4b2}, !- Handle
-  {999b968a-aa6c-48bd-a5cb-c8881899da3e}, !- Name
-  {0aaf1087-65e7-47dc-b744-f7d08d92dc0d}; !- HVAC Component
-
-OS:PortList,
-  {57919600-4109-4dd7-aeb0-ca4f64810327}, !- Handle
-  {0f4e33f5-2222-4c0f-9c91-280d2bbbb96e}, !- Name
-  {0aaf1087-65e7-47dc-b744-f7d08d92dc0d}; !- HVAC Component
-
-OS:Sizing:Zone,
-  {5200be6f-361a-439b-84b7-b8a9e58bd342}, !- Handle
-  {0aaf1087-65e7-47dc-b744-f7d08d92dc0d}, !- Zone or ZoneList Name
-=======
   {bdbd07d5-2bd3-4bcb-8372-58068c7c7823}, !- Handle
   Node 1,                                 !- Name
   {ae061490-6639-4142-84bb-74e7bfa3895c}, !- Inlet Port
@@ -189,7 +109,6 @@
 OS:Sizing:Zone,
   {0af2c598-3004-4429-8437-1eea1590dce8}, !- Handle
   {0ac6f0f6-5f86-459a-8ab4-aa541d9c3d38}, !- Zone or ZoneList Name
->>>>>>> 88922336
   SupplyAirTemperature,                   !- Zone Cooling Design Supply Air Temperature Input Method
   14,                                     !- Zone Cooling Design Supply Air Temperature {C}
   11.11,                                  !- Zone Cooling Design Supply Air Temperature Difference {deltaC}
@@ -218,16 +137,6 @@
   autosize;                               !- Dedicated Outdoor Air High Setpoint Temperature for Design {C}
 
 OS:ZoneHVAC:EquipmentList,
-<<<<<<< HEAD
-  {e23eff28-a688-4669-a67c-3c1e56a52e65}, !- Handle
-  Zone HVAC Equipment List 1,             !- Name
-  {0aaf1087-65e7-47dc-b744-f7d08d92dc0d}; !- Thermal Zone
-
-OS:Space,
-  {628f3d01-b28c-4440-bc63-e44d9d000054}, !- Handle
-  living space,                           !- Name
-  {f28136e6-8fc0-45bc-ba09-d8be61537af2}, !- Space Type Name
-=======
   {89f4d9fd-2f9f-4201-be71-24d7023c304b}, !- Handle
   Zone HVAC Equipment List 1,             !- Name
   {0ac6f0f6-5f86-459a-8ab4-aa541d9c3d38}; !- Thermal Zone
@@ -236,7 +145,6 @@
   {48d01040-519e-4fb4-90ef-831335ee72f5}, !- Handle
   living space,                           !- Name
   {128263aa-5720-4bc1-936d-abb147f22ca7}, !- Space Type Name
->>>>>>> 88922336
   ,                                       !- Default Construction Set Name
   ,                                       !- Default Schedule Set Name
   -0,                                     !- Direction of Relative North {deg}
@@ -244,19 +152,6 @@
   0,                                      !- Y Origin {m}
   0,                                      !- Z Origin {m}
   ,                                       !- Building Story Name
-<<<<<<< HEAD
-  {0aaf1087-65e7-47dc-b744-f7d08d92dc0d}, !- Thermal Zone Name
-  ,                                       !- Part of Total Floor Area
-  ,                                       !- Design Specification Outdoor Air Object Name
-  {56dfac43-8dff-41f8-9980-c316d2db8155}; !- Building Unit Name
-
-OS:Surface,
-  {ee2be37e-7458-4818-a281-44682be74aae}, !- Handle
-  Surface 1,                              !- Name
-  Floor,                                  !- Surface Type
-  ,                                       !- Construction Name
-  {628f3d01-b28c-4440-bc63-e44d9d000054}, !- Space Name
-=======
   {0ac6f0f6-5f86-459a-8ab4-aa541d9c3d38}, !- Thermal Zone Name
   ,                                       !- Part of Total Floor Area
   ,                                       !- Design Specification Outdoor Air Object Name
@@ -268,7 +163,6 @@
   Floor,                                  !- Surface Type
   ,                                       !- Construction Name
   {48d01040-519e-4fb4-90ef-831335ee72f5}, !- Space Name
->>>>>>> 88922336
   Foundation,                             !- Outside Boundary Condition
   ,                                       !- Outside Boundary Condition Object
   NoSun,                                  !- Sun Exposure
@@ -281,19 +175,11 @@
   11.129722368505, 0, 0;                  !- X,Y,Z Vertex 4 {m}
 
 OS:Surface,
-<<<<<<< HEAD
-  {0fa08e75-1fb7-459b-a904-d1b1070f2d98}, !- Handle
-  Surface 2,                              !- Name
-  Wall,                                   !- Surface Type
-  ,                                       !- Construction Name
-  {628f3d01-b28c-4440-bc63-e44d9d000054}, !- Space Name
-=======
   {c7ca7548-1b16-4714-8ba2-216179cddd07}, !- Handle
   Surface 2,                              !- Name
   Wall,                                   !- Surface Type
   ,                                       !- Construction Name
   {48d01040-519e-4fb4-90ef-831335ee72f5}, !- Space Name
->>>>>>> 88922336
   Outdoors,                               !- Outside Boundary Condition
   ,                                       !- Outside Boundary Condition Object
   SunExposed,                             !- Sun Exposure
@@ -306,19 +192,11 @@
   0, 0, 2.4384;                           !- X,Y,Z Vertex 4 {m}
 
 OS:Surface,
-<<<<<<< HEAD
-  {537b39cd-3d7b-4ddf-bf9e-38db3c0a2eab}, !- Handle
-  Surface 3,                              !- Name
-  Wall,                                   !- Surface Type
-  ,                                       !- Construction Name
-  {628f3d01-b28c-4440-bc63-e44d9d000054}, !- Space Name
-=======
   {b315fed4-d50f-4128-9da5-1bca0587367b}, !- Handle
   Surface 3,                              !- Name
   Wall,                                   !- Surface Type
   ,                                       !- Construction Name
   {48d01040-519e-4fb4-90ef-831335ee72f5}, !- Space Name
->>>>>>> 88922336
   Outdoors,                               !- Outside Boundary Condition
   ,                                       !- Outside Boundary Condition Object
   SunExposed,                             !- Sun Exposure
@@ -331,19 +209,11 @@
   0, 5.56486118425249, 2.4384;            !- X,Y,Z Vertex 4 {m}
 
 OS:Surface,
-<<<<<<< HEAD
-  {358b9ba1-89a9-481c-b77c-5b73c3019861}, !- Handle
-  Surface 4,                              !- Name
-  Wall,                                   !- Surface Type
-  ,                                       !- Construction Name
-  {628f3d01-b28c-4440-bc63-e44d9d000054}, !- Space Name
-=======
   {363a94e5-b05a-4ef4-aeca-5d9afcd05f32}, !- Handle
   Surface 4,                              !- Name
   Wall,                                   !- Surface Type
   ,                                       !- Construction Name
   {48d01040-519e-4fb4-90ef-831335ee72f5}, !- Space Name
->>>>>>> 88922336
   Outdoors,                               !- Outside Boundary Condition
   ,                                       !- Outside Boundary Condition Object
   SunExposed,                             !- Sun Exposure
@@ -356,19 +226,11 @@
   11.129722368505, 5.56486118425249, 2.4384; !- X,Y,Z Vertex 4 {m}
 
 OS:Surface,
-<<<<<<< HEAD
-  {753ff565-e79c-40da-972d-8768c3716f99}, !- Handle
-  Surface 5,                              !- Name
-  Wall,                                   !- Surface Type
-  ,                                       !- Construction Name
-  {628f3d01-b28c-4440-bc63-e44d9d000054}, !- Space Name
-=======
   {c1bcb9d3-6ced-4bff-be64-b591bb1be272}, !- Handle
   Surface 5,                              !- Name
   Wall,                                   !- Surface Type
   ,                                       !- Construction Name
   {48d01040-519e-4fb4-90ef-831335ee72f5}, !- Space Name
->>>>>>> 88922336
   Outdoors,                               !- Outside Boundary Condition
   ,                                       !- Outside Boundary Condition Object
   SunExposed,                             !- Sun Exposure
@@ -381,15 +243,6 @@
   11.129722368505, 0, 2.4384;             !- X,Y,Z Vertex 4 {m}
 
 OS:Surface,
-<<<<<<< HEAD
-  {b2c67224-192f-4567-b8e1-c0f1bfd73fdb}, !- Handle
-  Surface 6,                              !- Name
-  RoofCeiling,                            !- Surface Type
-  ,                                       !- Construction Name
-  {628f3d01-b28c-4440-bc63-e44d9d000054}, !- Space Name
-  Surface,                                !- Outside Boundary Condition
-  {50a597a9-b0bd-473c-9b27-1afdfbec817c}, !- Outside Boundary Condition Object
-=======
   {79a016ca-ce95-4c13-86c1-790db80795ef}, !- Handle
   Surface 6,                              !- Name
   RoofCeiling,                            !- Surface Type
@@ -397,7 +250,6 @@
   {48d01040-519e-4fb4-90ef-831335ee72f5}, !- Space Name
   Surface,                                !- Outside Boundary Condition
   {f1270ea3-eff0-49ac-b607-280e2dc2e727}, !- Outside Boundary Condition Object
->>>>>>> 88922336
   NoSun,                                  !- Sun Exposure
   NoWind,                                 !- Wind Exposure
   ,                                       !- View Factor to Ground
@@ -408,11 +260,7 @@
   0, 0, 2.4384;                           !- X,Y,Z Vertex 4 {m}
 
 OS:SpaceType,
-<<<<<<< HEAD
-  {f28136e6-8fc0-45bc-ba09-d8be61537af2}, !- Handle
-=======
   {128263aa-5720-4bc1-936d-abb147f22ca7}, !- Handle
->>>>>>> 88922336
   Space Type 1,                           !- Name
   ,                                       !- Default Construction Set Name
   ,                                       !- Default Schedule Set Name
@@ -423,15 +271,9 @@
   living;                                 !- Standards Space Type
 
 OS:Space,
-<<<<<<< HEAD
-  {f14f20b7-63ef-4e00-9428-b185e8543b96}, !- Handle
-  living space|story 2,                   !- Name
-  {f28136e6-8fc0-45bc-ba09-d8be61537af2}, !- Space Type Name
-=======
   {6a18b4f6-4f47-4d9d-be0c-b6810c8abff8}, !- Handle
   living space|story 2,                   !- Name
   {128263aa-5720-4bc1-936d-abb147f22ca7}, !- Space Type Name
->>>>>>> 88922336
   ,                                       !- Default Construction Set Name
   ,                                       !- Default Schedule Set Name
   -0,                                     !- Direction of Relative North {deg}
@@ -439,21 +281,6 @@
   0,                                      !- Y Origin {m}
   2.4384,                                 !- Z Origin {m}
   ,                                       !- Building Story Name
-<<<<<<< HEAD
-  {0aaf1087-65e7-47dc-b744-f7d08d92dc0d}, !- Thermal Zone Name
-  ,                                       !- Part of Total Floor Area
-  ,                                       !- Design Specification Outdoor Air Object Name
-  {56dfac43-8dff-41f8-9980-c316d2db8155}; !- Building Unit Name
-
-OS:Surface,
-  {50a597a9-b0bd-473c-9b27-1afdfbec817c}, !- Handle
-  Surface 7,                              !- Name
-  Floor,                                  !- Surface Type
-  ,                                       !- Construction Name
-  {f14f20b7-63ef-4e00-9428-b185e8543b96}, !- Space Name
-  Surface,                                !- Outside Boundary Condition
-  {b2c67224-192f-4567-b8e1-c0f1bfd73fdb}, !- Outside Boundary Condition Object
-=======
   {0ac6f0f6-5f86-459a-8ab4-aa541d9c3d38}, !- Thermal Zone Name
   ,                                       !- Part of Total Floor Area
   ,                                       !- Design Specification Outdoor Air Object Name
@@ -467,7 +294,6 @@
   {6a18b4f6-4f47-4d9d-be0c-b6810c8abff8}, !- Space Name
   Surface,                                !- Outside Boundary Condition
   {79a016ca-ce95-4c13-86c1-790db80795ef}, !- Outside Boundary Condition Object
->>>>>>> 88922336
   NoSun,                                  !- Sun Exposure
   NoWind,                                 !- Wind Exposure
   ,                                       !- View Factor to Ground
@@ -478,19 +304,11 @@
   11.129722368505, 0, 0;                  !- X,Y,Z Vertex 4 {m}
 
 OS:Surface,
-<<<<<<< HEAD
-  {97d580fd-872d-4e41-ae5a-a142eaf8dda2}, !- Handle
-  Surface 8,                              !- Name
-  Wall,                                   !- Surface Type
-  ,                                       !- Construction Name
-  {f14f20b7-63ef-4e00-9428-b185e8543b96}, !- Space Name
-=======
   {d24f3518-0015-4867-8f21-20c6cf43878d}, !- Handle
   Surface 8,                              !- Name
   Wall,                                   !- Surface Type
   ,                                       !- Construction Name
   {6a18b4f6-4f47-4d9d-be0c-b6810c8abff8}, !- Space Name
->>>>>>> 88922336
   Outdoors,                               !- Outside Boundary Condition
   ,                                       !- Outside Boundary Condition Object
   SunExposed,                             !- Sun Exposure
@@ -503,19 +321,11 @@
   0, 0, 2.4384;                           !- X,Y,Z Vertex 4 {m}
 
 OS:Surface,
-<<<<<<< HEAD
-  {f7459451-8b2f-4f45-b5c4-00626e3211c9}, !- Handle
-  Surface 9,                              !- Name
-  Wall,                                   !- Surface Type
-  ,                                       !- Construction Name
-  {f14f20b7-63ef-4e00-9428-b185e8543b96}, !- Space Name
-=======
   {b1efa224-d186-459f-bb6b-ccfe3781d0f3}, !- Handle
   Surface 9,                              !- Name
   Wall,                                   !- Surface Type
   ,                                       !- Construction Name
   {6a18b4f6-4f47-4d9d-be0c-b6810c8abff8}, !- Space Name
->>>>>>> 88922336
   Outdoors,                               !- Outside Boundary Condition
   ,                                       !- Outside Boundary Condition Object
   SunExposed,                             !- Sun Exposure
@@ -528,19 +338,11 @@
   0, 5.56486118425249, 2.4384;            !- X,Y,Z Vertex 4 {m}
 
 OS:Surface,
-<<<<<<< HEAD
-  {0c1e62be-8874-4a21-b51c-c53723caefc6}, !- Handle
-  Surface 10,                             !- Name
-  Wall,                                   !- Surface Type
-  ,                                       !- Construction Name
-  {f14f20b7-63ef-4e00-9428-b185e8543b96}, !- Space Name
-=======
   {ee8b1d0f-9310-4914-9e41-74e80032370f}, !- Handle
   Surface 10,                             !- Name
   Wall,                                   !- Surface Type
   ,                                       !- Construction Name
   {6a18b4f6-4f47-4d9d-be0c-b6810c8abff8}, !- Space Name
->>>>>>> 88922336
   Outdoors,                               !- Outside Boundary Condition
   ,                                       !- Outside Boundary Condition Object
   SunExposed,                             !- Sun Exposure
@@ -553,19 +355,11 @@
   11.129722368505, 5.56486118425249, 2.4384; !- X,Y,Z Vertex 4 {m}
 
 OS:Surface,
-<<<<<<< HEAD
-  {ed48fefa-1d3d-4558-aa88-88599511a30b}, !- Handle
-  Surface 11,                             !- Name
-  Wall,                                   !- Surface Type
-  ,                                       !- Construction Name
-  {f14f20b7-63ef-4e00-9428-b185e8543b96}, !- Space Name
-=======
   {87df8326-2e3b-4476-bd8a-cf3878739618}, !- Handle
   Surface 11,                             !- Name
   Wall,                                   !- Surface Type
   ,                                       !- Construction Name
   {6a18b4f6-4f47-4d9d-be0c-b6810c8abff8}, !- Space Name
->>>>>>> 88922336
   Outdoors,                               !- Outside Boundary Condition
   ,                                       !- Outside Boundary Condition Object
   SunExposed,                             !- Sun Exposure
@@ -578,15 +372,6 @@
   11.129722368505, 0, 2.4384;             !- X,Y,Z Vertex 4 {m}
 
 OS:Surface,
-<<<<<<< HEAD
-  {9944aa33-23c2-4405-96d0-9fca912a6035}, !- Handle
-  Surface 12,                             !- Name
-  RoofCeiling,                            !- Surface Type
-  ,                                       !- Construction Name
-  {f14f20b7-63ef-4e00-9428-b185e8543b96}, !- Space Name
-  Surface,                                !- Outside Boundary Condition
-  {46fd0b10-9cfe-4ae5-a636-ef8cb55e39e6}, !- Outside Boundary Condition Object
-=======
   {89d44b91-3c7b-4006-b8f3-4b35fc83dbc0}, !- Handle
   Surface 12,                             !- Name
   RoofCeiling,                            !- Surface Type
@@ -594,7 +379,6 @@
   {6a18b4f6-4f47-4d9d-be0c-b6810c8abff8}, !- Space Name
   Surface,                                !- Outside Boundary Condition
   {3b44a062-4a5f-4f63-b156-b6de2bf0e732}, !- Outside Boundary Condition Object
->>>>>>> 88922336
   NoSun,                                  !- Sun Exposure
   NoWind,                                 !- Wind Exposure
   ,                                       !- View Factor to Ground
@@ -605,15 +389,6 @@
   0, 0, 2.4384;                           !- X,Y,Z Vertex 4 {m}
 
 OS:Surface,
-<<<<<<< HEAD
-  {46fd0b10-9cfe-4ae5-a636-ef8cb55e39e6}, !- Handle
-  Surface 13,                             !- Name
-  Floor,                                  !- Surface Type
-  ,                                       !- Construction Name
-  {5095be54-255b-4cef-a55e-14f2ed1d4cab}, !- Space Name
-  Surface,                                !- Outside Boundary Condition
-  {9944aa33-23c2-4405-96d0-9fca912a6035}, !- Outside Boundary Condition Object
-=======
   {3b44a062-4a5f-4f63-b156-b6de2bf0e732}, !- Handle
   Surface 13,                             !- Name
   Floor,                                  !- Surface Type
@@ -621,7 +396,6 @@
   {294d7750-e93c-458d-8c5f-56772ec8dbb8}, !- Space Name
   Surface,                                !- Outside Boundary Condition
   {89d44b91-3c7b-4006-b8f3-4b35fc83dbc0}, !- Outside Boundary Condition Object
->>>>>>> 88922336
   NoSun,                                  !- Sun Exposure
   NoWind,                                 !- Wind Exposure
   ,                                       !- View Factor to Ground
@@ -632,19 +406,11 @@
   0, 0, 0;                                !- X,Y,Z Vertex 4 {m}
 
 OS:Surface,
-<<<<<<< HEAD
-  {d1c48ecd-af1b-4325-8f25-c6e04a8072c3}, !- Handle
-  Surface 14,                             !- Name
-  RoofCeiling,                            !- Surface Type
-  ,                                       !- Construction Name
-  {5095be54-255b-4cef-a55e-14f2ed1d4cab}, !- Space Name
-=======
   {2e330405-4328-4090-8a41-425941ac0912}, !- Handle
   Surface 14,                             !- Name
   RoofCeiling,                            !- Surface Type
   ,                                       !- Construction Name
   {294d7750-e93c-458d-8c5f-56772ec8dbb8}, !- Space Name
->>>>>>> 88922336
   Outdoors,                               !- Outside Boundary Condition
   ,                                       !- Outside Boundary Condition Object
   SunExposed,                             !- Sun Exposure
@@ -657,19 +423,11 @@
   11.129722368505, 0, 0.3048;             !- X,Y,Z Vertex 4 {m}
 
 OS:Surface,
-<<<<<<< HEAD
-  {fe303e44-eed5-44b6-9532-801005c3ce9e}, !- Handle
-  Surface 15,                             !- Name
-  RoofCeiling,                            !- Surface Type
-  ,                                       !- Construction Name
-  {5095be54-255b-4cef-a55e-14f2ed1d4cab}, !- Space Name
-=======
   {4a0aa1d4-2f9d-4ae6-9060-64e060464fbb}, !- Handle
   Surface 15,                             !- Name
   RoofCeiling,                            !- Surface Type
   ,                                       !- Construction Name
   {294d7750-e93c-458d-8c5f-56772ec8dbb8}, !- Space Name
->>>>>>> 88922336
   Outdoors,                               !- Outside Boundary Condition
   ,                                       !- Outside Boundary Condition Object
   SunExposed,                             !- Sun Exposure
@@ -682,19 +440,11 @@
   0, 5.56486118425249, 0.304799999999999; !- X,Y,Z Vertex 4 {m}
 
 OS:Surface,
-<<<<<<< HEAD
-  {c6bd6549-2e6c-4f0b-be54-20effcb6bcf9}, !- Handle
-  Surface 16,                             !- Name
-  Wall,                                   !- Surface Type
-  ,                                       !- Construction Name
-  {5095be54-255b-4cef-a55e-14f2ed1d4cab}, !- Space Name
-=======
   {4420464a-ae44-47db-9a2a-1af884df90bc}, !- Handle
   Surface 16,                             !- Name
   Wall,                                   !- Surface Type
   ,                                       !- Construction Name
   {294d7750-e93c-458d-8c5f-56772ec8dbb8}, !- Space Name
->>>>>>> 88922336
   Outdoors,                               !- Outside Boundary Condition
   ,                                       !- Outside Boundary Condition Object
   SunExposed,                             !- Sun Exposure
@@ -706,19 +456,11 @@
   0, 0, 0;                                !- X,Y,Z Vertex 3 {m}
 
 OS:Surface,
-<<<<<<< HEAD
-  {81c611aa-40ab-45f9-bef6-a711a6419d5b}, !- Handle
-  Surface 17,                             !- Name
-  Wall,                                   !- Surface Type
-  ,                                       !- Construction Name
-  {5095be54-255b-4cef-a55e-14f2ed1d4cab}, !- Space Name
-=======
   {bfb998bf-de54-4e52-a8cb-1b6ddbbbe61d}, !- Handle
   Surface 17,                             !- Name
   Wall,                                   !- Surface Type
   ,                                       !- Construction Name
   {294d7750-e93c-458d-8c5f-56772ec8dbb8}, !- Space Name
->>>>>>> 88922336
   Outdoors,                               !- Outside Boundary Condition
   ,                                       !- Outside Boundary Condition Object
   SunExposed,                             !- Sun Exposure
@@ -730,15 +472,9 @@
   11.129722368505, 5.56486118425249, 0;   !- X,Y,Z Vertex 3 {m}
 
 OS:Space,
-<<<<<<< HEAD
-  {5095be54-255b-4cef-a55e-14f2ed1d4cab}, !- Handle
-  finished attic space,                   !- Name
-  {f28136e6-8fc0-45bc-ba09-d8be61537af2}, !- Space Type Name
-=======
   {294d7750-e93c-458d-8c5f-56772ec8dbb8}, !- Handle
   finished attic space,                   !- Name
   {128263aa-5720-4bc1-936d-abb147f22ca7}, !- Space Type Name
->>>>>>> 88922336
   ,                                       !- Default Construction Set Name
   ,                                       !- Default Schedule Set Name
   -0,                                     !- Direction of Relative North {deg}
@@ -746,15 +482,6 @@
   0,                                      !- Y Origin {m}
   4.8768,                                 !- Z Origin {m}
   ,                                       !- Building Story Name
-<<<<<<< HEAD
-  {0aaf1087-65e7-47dc-b744-f7d08d92dc0d}, !- Thermal Zone Name
-  ,                                       !- Part of Total Floor Area
-  ,                                       !- Design Specification Outdoor Air Object Name
-  {56dfac43-8dff-41f8-9980-c316d2db8155}; !- Building Unit Name
-
-OS:BuildingUnit,
-  {56dfac43-8dff-41f8-9980-c316d2db8155}, !- Handle
-=======
   {0ac6f0f6-5f86-459a-8ab4-aa541d9c3d38}, !- Thermal Zone Name
   ,                                       !- Part of Total Floor Area
   ,                                       !- Design Specification Outdoor Air Object Name
@@ -762,17 +489,12 @@
 
 OS:BuildingUnit,
   {9b4e98f3-5dab-4637-8259-99e5a93e60aa}, !- Handle
->>>>>>> 88922336
   unit 1,                                 !- Name
   ,                                       !- Rendering Color
   Residential;                            !- Building Unit Type
 
 OS:Building,
-<<<<<<< HEAD
-  {035068fd-be05-45b2-9499-180e0a848870}, !- Handle
-=======
   {55ae771a-c57d-44aa-ae27-a50b8d2deb4a}, !- Handle
->>>>>>> 88922336
   Building 1,                             !- Name
   ,                                       !- Building Sector Type
   0,                                      !- North Axis {deg}
@@ -787,13 +509,8 @@
   1;                                      !- Standards Number of Living Units
 
 OS:AdditionalProperties,
-<<<<<<< HEAD
-  {f582fccd-7105-4f5f-8a72-fa07a67e2c67}, !- Handle
-  {035068fd-be05-45b2-9499-180e0a848870}, !- Object Name
-=======
   {7efb0a80-5371-47de-82b2-53067e1d48ac}, !- Handle
   {55ae771a-c57d-44aa-ae27-a50b8d2deb4a}, !- Object Name
->>>>>>> 88922336
   Total Units Represented,                !- Feature Name 1
   Integer,                                !- Feature Data Type 1
   1,                                      !- Feature Value 1
@@ -802,13 +519,8 @@
   1;                                      !- Feature Value 2
 
 OS:AdditionalProperties,
-<<<<<<< HEAD
-  {dadcc25a-1303-4b18-9e38-e280cfa42f27}, !- Handle
-  {56dfac43-8dff-41f8-9980-c316d2db8155}, !- Object Name
-=======
   {c1b694dd-eacf-453d-a3cb-66153014301a}, !- Handle
   {9b4e98f3-5dab-4637-8259-99e5a93e60aa}, !- Object Name
->>>>>>> 88922336
   NumberOfBedrooms,                       !- Feature Name 1
   Integer,                                !- Feature Data Type 1
   3,                                      !- Feature Value 1
@@ -817,11 +529,7 @@
   2;                                      !- Feature Value 2
 
 OS:Schedule:Day,
-<<<<<<< HEAD
-  {971ab8df-8dad-4e16-8014-3d3a1a013dfb}, !- Handle
-=======
   {d5188d1b-421d-4c83-adde-5e3890cd2aed}, !- Handle
->>>>>>> 88922336
   Schedule Day 1,                         !- Name
   ,                                       !- Schedule Type Limits Name
   ,                                       !- Interpolate to Timestep
@@ -830,11 +538,7 @@
   0;                                      !- Value Until Time 1
 
 OS:Schedule:Day,
-<<<<<<< HEAD
-  {747bfd4b-32d9-4c8c-bf4c-7bc24e766cd8}, !- Handle
-=======
   {426110ae-0cd1-4395-aadb-4817752fb5e0}, !- Handle
->>>>>>> 88922336
   Schedule Day 2,                         !- Name
   ,                                       !- Schedule Type Limits Name
   ,                                       !- Interpolate to Timestep
@@ -843,26 +547,15 @@
   1;                                      !- Value Until Time 1
 
 OS:ShadingSurfaceGroup,
-<<<<<<< HEAD
-  {c41814e6-f160-4244-a9cc-985836c4f7b7}, !- Handle
-=======
   {abeb2a21-ff2d-41b7-8e3b-a66397055498}, !- Handle
->>>>>>> 88922336
   res eaves,                              !- Name
   Building;                               !- Shading Surface Type
 
 OS:ShadingSurface,
-<<<<<<< HEAD
-  {f15b624c-919a-40b1-8327-ae9241013fb4}, !- Handle
-  Surface 14 - res eaves,                 !- Name
-  ,                                       !- Construction Name
-  {c41814e6-f160-4244-a9cc-985836c4f7b7}, !- Shading Surface Group Name
-=======
   {f6304cc5-85a2-4224-adf3-48927c88d6d9}, !- Handle
   Surface 14 - res eaves,                 !- Name
   ,                                       !- Construction Name
   {abeb2a21-ff2d-41b7-8e3b-a66397055498}, !- Shading Surface Group Name
->>>>>>> 88922336
   ,                                       !- Transmittance Schedule Name
   ,                                       !- Number of Vertices
   11.739322368505, 0, 5.1816,             !- X,Y,Z Vertex 1 {m}
@@ -871,17 +564,10 @@
   11.129722368505, 0, 5.1816;             !- X,Y,Z Vertex 4 {m}
 
 OS:ShadingSurface,
-<<<<<<< HEAD
-  {ce372678-03c6-4e94-ac19-96b61d2bf1ff}, !- Handle
-  Surface 14 - res eaves 1,               !- Name
-  ,                                       !- Construction Name
-  {c41814e6-f160-4244-a9cc-985836c4f7b7}, !- Shading Surface Group Name
-=======
   {bcd990ed-e56b-445b-9707-7607d41621ee}, !- Handle
   Surface 14 - res eaves 1,               !- Name
   ,                                       !- Construction Name
   {abeb2a21-ff2d-41b7-8e3b-a66397055498}, !- Shading Surface Group Name
->>>>>>> 88922336
   ,                                       !- Transmittance Schedule Name
   ,                                       !- Number of Vertices
   -0.6096, 2.78243059212624, 6.57281529606312, !- X,Y,Z Vertex 1 {m}
@@ -890,17 +576,10 @@
   0, 2.78243059212624, 6.57281529606312;  !- X,Y,Z Vertex 4 {m}
 
 OS:ShadingSurface,
-<<<<<<< HEAD
-  {8a0db54f-1431-4258-9c8c-a5904eb5871c}, !- Handle
-  Surface 14 - res eaves 2,               !- Name
-  ,                                       !- Construction Name
-  {c41814e6-f160-4244-a9cc-985836c4f7b7}, !- Shading Surface Group Name
-=======
   {671fdf1b-0caa-4707-ab99-d288286ee073}, !- Handle
   Surface 14 - res eaves 2,               !- Name
   ,                                       !- Construction Name
   {abeb2a21-ff2d-41b7-8e3b-a66397055498}, !- Shading Surface Group Name
->>>>>>> 88922336
   ,                                       !- Transmittance Schedule Name
   ,                                       !- Number of Vertices
   0, -0.6096, 4.8768,                     !- X,Y,Z Vertex 1 {m}
@@ -909,17 +588,10 @@
   0, 0, 5.1816;                           !- X,Y,Z Vertex 4 {m}
 
 OS:ShadingSurface,
-<<<<<<< HEAD
-  {5be18218-76a8-4db2-b9aa-90a5e0343d7c}, !- Handle
-  Surface 15 - res eaves,                 !- Name
-  ,                                       !- Construction Name
-  {c41814e6-f160-4244-a9cc-985836c4f7b7}, !- Shading Surface Group Name
-=======
   {2cd230c8-cd30-4377-a1db-a48a1f6c28d1}, !- Handle
   Surface 15 - res eaves,                 !- Name
   ,                                       !- Construction Name
   {abeb2a21-ff2d-41b7-8e3b-a66397055498}, !- Shading Surface Group Name
->>>>>>> 88922336
   ,                                       !- Transmittance Schedule Name
   ,                                       !- Number of Vertices
   -0.6096, 5.56486118425249, 5.1816,      !- X,Y,Z Vertex 1 {m}
@@ -928,17 +600,10 @@
   0, 5.56486118425249, 5.1816;            !- X,Y,Z Vertex 4 {m}
 
 OS:ShadingSurface,
-<<<<<<< HEAD
-  {251a367c-7c97-4c07-881f-0b24305cab9c}, !- Handle
-  Surface 15 - res eaves 1,               !- Name
-  ,                                       !- Construction Name
-  {c41814e6-f160-4244-a9cc-985836c4f7b7}, !- Shading Surface Group Name
-=======
   {774c49a2-7aea-4dba-826b-fdafa27ff9d2}, !- Handle
   Surface 15 - res eaves 1,               !- Name
   ,                                       !- Construction Name
   {abeb2a21-ff2d-41b7-8e3b-a66397055498}, !- Shading Surface Group Name
->>>>>>> 88922336
   ,                                       !- Transmittance Schedule Name
   ,                                       !- Number of Vertices
   11.739322368505, 2.78243059212624, 6.57281529606312, !- X,Y,Z Vertex 1 {m}
@@ -947,17 +612,10 @@
   11.129722368505, 2.78243059212624, 6.57281529606312; !- X,Y,Z Vertex 4 {m}
 
 OS:ShadingSurface,
-<<<<<<< HEAD
-  {9d71924f-aa9c-40e0-87ef-8c7f3e9b07d7}, !- Handle
-  Surface 15 - res eaves 2,               !- Name
-  ,                                       !- Construction Name
-  {c41814e6-f160-4244-a9cc-985836c4f7b7}, !- Shading Surface Group Name
-=======
   {5c0045d7-e288-402b-86cd-c59ded72d026}, !- Handle
   Surface 15 - res eaves 2,               !- Name
   ,                                       !- Construction Name
   {abeb2a21-ff2d-41b7-8e3b-a66397055498}, !- Shading Surface Group Name
->>>>>>> 88922336
   ,                                       !- Transmittance Schedule Name
   ,                                       !- Number of Vertices
   11.129722368505, 6.17446118425249, 4.8768, !- X,Y,Z Vertex 1 {m}
