!- NOTE: Auto-generated from /test/osw_files/SFD_2000sqft_2story_SL_FA.osw

OS:Version,
<<<<<<< HEAD
  {4a7e98c6-8170-4e9d-ae0a-ca88c93750d3}, !- Handle
  2.9.0;                                  !- Version Identifier

OS:SimulationControl,
  {7b397800-2b60-4ea4-bb6d-b825fce36f48}, !- Handle
=======
  {66406982-51d0-4729-99aa-d5f288de8694}, !- Handle
  2.9.0;                                  !- Version Identifier

OS:SimulationControl,
  {a46cf854-6727-4cc4-8cb2-d9cea327bdc7}, !- Handle
>>>>>>> 7902c0f9
  ,                                       !- Do Zone Sizing Calculation
  ,                                       !- Do System Sizing Calculation
  ,                                       !- Do Plant Sizing Calculation
  No;                                     !- Run Simulation for Sizing Periods

OS:Timestep,
<<<<<<< HEAD
  {f2b80dbf-c8d6-411b-a47d-90b119db5795}, !- Handle
  6;                                      !- Number of Timesteps per Hour

OS:ShadowCalculation,
  {ec83da1f-1a07-4d9f-a2c7-7d741a2ed959}, !- Handle
=======
  {cbad30c0-5ad8-4274-8b88-9f26e6bc43cf}, !- Handle
  6;                                      !- Number of Timesteps per Hour

OS:ShadowCalculation,
  {86e90f91-48e8-4b23-9cc5-e6aa4d53f858}, !- Handle
>>>>>>> 7902c0f9
  20,                                     !- Calculation Frequency
  200;                                    !- Maximum Figures in Shadow Overlap Calculations

OS:SurfaceConvectionAlgorithm:Outside,
<<<<<<< HEAD
  {6d2d4d3c-5232-42f2-b55d-98c95818626e}, !- Handle
  DOE-2;                                  !- Algorithm

OS:SurfaceConvectionAlgorithm:Inside,
  {a1e15882-0d1e-4512-b93f-4645f345d65f}, !- Handle
  TARP;                                   !- Algorithm

OS:ZoneCapacitanceMultiplier:ResearchSpecial,
  {6e7c37ab-318e-4bbb-a89d-f38c6483f53b}, !- Handle
=======
  {0d92ea09-7ce0-4d78-bcde-4f231bc233b7}, !- Handle
  DOE-2;                                  !- Algorithm

OS:SurfaceConvectionAlgorithm:Inside,
  {fc5a49e5-1726-42aa-b764-7fa9eed0f7da}, !- Handle
  TARP;                                   !- Algorithm

OS:ZoneCapacitanceMultiplier:ResearchSpecial,
  {fdbb93c4-1c96-41a6-9409-b8be92607daa}, !- Handle
>>>>>>> 7902c0f9
  ,                                       !- Temperature Capacity Multiplier
  15,                                     !- Humidity Capacity Multiplier
  ;                                       !- Carbon Dioxide Capacity Multiplier

OS:RunPeriod,
<<<<<<< HEAD
  {8a2a2796-15f1-4d14-8852-ba475d4f00c4}, !- Handle
=======
  {c3b4cd15-2630-4f20-8249-afce4f638bcc}, !- Handle
>>>>>>> 7902c0f9
  Run Period 1,                           !- Name
  1,                                      !- Begin Month
  1,                                      !- Begin Day of Month
  12,                                     !- End Month
  31,                                     !- End Day of Month
  ,                                       !- Use Weather File Holidays and Special Days
  ,                                       !- Use Weather File Daylight Saving Period
  ,                                       !- Apply Weekend Holiday Rule
  ,                                       !- Use Weather File Rain Indicators
  ,                                       !- Use Weather File Snow Indicators
  ;                                       !- Number of Times Runperiod to be Repeated

OS:YearDescription,
<<<<<<< HEAD
  {c42e2078-267e-4c6f-8b17-0fd1c0665229}, !- Handle
=======
  {84b690fb-5d12-48bd-b4cc-e6624ccd002d}, !- Handle
>>>>>>> 7902c0f9
  2007,                                   !- Calendar Year
  ,                                       !- Day of Week for Start Day
  ;                                       !- Is Leap Year

OS:Building,
<<<<<<< HEAD
  {0c900357-50a6-4463-83d8-ca9defb3f132}, !- Handle
=======
  {fd6c7ebb-f06c-404f-ae3a-31f8cde7cb79}, !- Handle
>>>>>>> 7902c0f9
  Building 1,                             !- Name
  ,                                       !- Building Sector Type
  0,                                      !- North Axis {deg}
  ,                                       !- Nominal Floor to Floor Height {m}
  ,                                       !- Space Type Name
  ,                                       !- Default Construction Set Name
  ,                                       !- Default Schedule Set Name
  3,                                      !- Standards Number of Stories
  3,                                      !- Standards Number of Above Ground Stories
  ,                                       !- Standards Template
  singlefamilydetached,                   !- Standards Building Type
  1;                                      !- Standards Number of Living Units

OS:AdditionalProperties,
<<<<<<< HEAD
  {10dd948e-27b3-40db-99fe-62db6ac9f197}, !- Handle
  {0c900357-50a6-4463-83d8-ca9defb3f132}, !- Object Name
=======
  {0c2fa855-72a0-4cd9-9cc6-8e570452d821}, !- Handle
  {fd6c7ebb-f06c-404f-ae3a-31f8cde7cb79}, !- Object Name
>>>>>>> 7902c0f9
  Total Units Modeled,                    !- Feature Name 1
  Integer,                                !- Feature Data Type 1
  1;                                      !- Feature Value 1

OS:ThermalZone,
<<<<<<< HEAD
  {79a2ba62-7b21-4a3c-b171-45f84d68cdf6}, !- Handle
=======
  {1ec61354-5c02-49cf-9d95-fef7d05c77ad}, !- Handle
>>>>>>> 7902c0f9
  living zone,                            !- Name
  ,                                       !- Multiplier
  ,                                       !- Ceiling Height {m}
  ,                                       !- Volume {m3}
  ,                                       !- Floor Area {m2}
  ,                                       !- Zone Inside Convection Algorithm
  ,                                       !- Zone Outside Convection Algorithm
  ,                                       !- Zone Conditioning Equipment List Name
<<<<<<< HEAD
  {ad203909-dfb2-4acf-820f-6d53cf03ccca}, !- Zone Air Inlet Port List
  {172db0ae-9501-47aa-aa1d-5396196cbf17}, !- Zone Air Exhaust Port List
  {f9eaac8a-e77f-41a4-ae24-dc38aa7b0ff0}, !- Zone Air Node Name
  {fe17ecbc-40b7-4dad-b3a4-cccb773138f3}, !- Zone Return Air Port List
=======
  {b8f27b5d-4dea-4712-bd0a-5430993acd07}, !- Zone Air Inlet Port List
  {58f363e9-39ef-4d20-8c7c-422c95455c2d}, !- Zone Air Exhaust Port List
  {73fa9312-8844-43f2-9e11-6187f891b1f2}, !- Zone Air Node Name
  {224ca924-bff2-4ceb-903f-37f9313b5897}, !- Zone Return Air Port List
>>>>>>> 7902c0f9
  ,                                       !- Primary Daylighting Control Name
  ,                                       !- Fraction of Zone Controlled by Primary Daylighting Control
  ,                                       !- Secondary Daylighting Control Name
  ,                                       !- Fraction of Zone Controlled by Secondary Daylighting Control
  ,                                       !- Illuminance Map Name
  ,                                       !- Group Rendering Name
  ,                                       !- Thermostat Name
  No;                                     !- Use Ideal Air Loads

OS:Node,
<<<<<<< HEAD
  {859feca2-ce54-4cb6-a86a-76e5e63ccf16}, !- Handle
  Node 1,                                 !- Name
  {f9eaac8a-e77f-41a4-ae24-dc38aa7b0ff0}, !- Inlet Port
  ;                                       !- Outlet Port

OS:Connection,
  {f9eaac8a-e77f-41a4-ae24-dc38aa7b0ff0}, !- Handle
  {bd68e6cd-148c-4e57-af6d-fac90e7b783d}, !- Name
  {79a2ba62-7b21-4a3c-b171-45f84d68cdf6}, !- Source Object
  11,                                     !- Outlet Port
  {859feca2-ce54-4cb6-a86a-76e5e63ccf16}, !- Target Object
  2;                                      !- Inlet Port

OS:PortList,
  {ad203909-dfb2-4acf-820f-6d53cf03ccca}, !- Handle
  {c7f0740e-3045-4ab7-8351-265c90cba284}, !- Name
  {79a2ba62-7b21-4a3c-b171-45f84d68cdf6}; !- HVAC Component

OS:PortList,
  {172db0ae-9501-47aa-aa1d-5396196cbf17}, !- Handle
  {52d84dce-4493-4598-aff8-7b80c031ee0e}, !- Name
  {79a2ba62-7b21-4a3c-b171-45f84d68cdf6}; !- HVAC Component

OS:PortList,
  {fe17ecbc-40b7-4dad-b3a4-cccb773138f3}, !- Handle
  {2d6c68d1-5d10-4f4a-921a-5d83ea5f103d}, !- Name
  {79a2ba62-7b21-4a3c-b171-45f84d68cdf6}; !- HVAC Component

OS:Sizing:Zone,
  {3b835d15-1628-41fa-bce8-0abd2548c631}, !- Handle
  {79a2ba62-7b21-4a3c-b171-45f84d68cdf6}, !- Zone or ZoneList Name
=======
  {3e77a76f-57c0-4bad-9e5a-427a0b869ba1}, !- Handle
  Node 1,                                 !- Name
  {73fa9312-8844-43f2-9e11-6187f891b1f2}, !- Inlet Port
  ;                                       !- Outlet Port

OS:Connection,
  {73fa9312-8844-43f2-9e11-6187f891b1f2}, !- Handle
  {6bfc9664-c356-45e6-9b98-ea7bd8c86648}, !- Name
  {1ec61354-5c02-49cf-9d95-fef7d05c77ad}, !- Source Object
  11,                                     !- Outlet Port
  {3e77a76f-57c0-4bad-9e5a-427a0b869ba1}, !- Target Object
  2;                                      !- Inlet Port

OS:PortList,
  {b8f27b5d-4dea-4712-bd0a-5430993acd07}, !- Handle
  {c9e1309b-0bb0-4bee-a825-5c3172e37771}, !- Name
  {1ec61354-5c02-49cf-9d95-fef7d05c77ad}; !- HVAC Component

OS:PortList,
  {58f363e9-39ef-4d20-8c7c-422c95455c2d}, !- Handle
  {2bc8be2a-ba51-4387-8c8a-29ecba7cbc62}, !- Name
  {1ec61354-5c02-49cf-9d95-fef7d05c77ad}; !- HVAC Component

OS:PortList,
  {224ca924-bff2-4ceb-903f-37f9313b5897}, !- Handle
  {682e911c-f060-434c-9fdf-036a352edeb4}, !- Name
  {1ec61354-5c02-49cf-9d95-fef7d05c77ad}; !- HVAC Component

OS:Sizing:Zone,
  {a35ca63c-276c-421a-b648-df35e94453c0}, !- Handle
  {1ec61354-5c02-49cf-9d95-fef7d05c77ad}, !- Zone or ZoneList Name
>>>>>>> 7902c0f9
  SupplyAirTemperature,                   !- Zone Cooling Design Supply Air Temperature Input Method
  14,                                     !- Zone Cooling Design Supply Air Temperature {C}
  11.11,                                  !- Zone Cooling Design Supply Air Temperature Difference {deltaC}
  SupplyAirTemperature,                   !- Zone Heating Design Supply Air Temperature Input Method
  40,                                     !- Zone Heating Design Supply Air Temperature {C}
  11.11,                                  !- Zone Heating Design Supply Air Temperature Difference {deltaC}
  0.0085,                                 !- Zone Cooling Design Supply Air Humidity Ratio {kg-H2O/kg-air}
  0.008,                                  !- Zone Heating Design Supply Air Humidity Ratio {kg-H2O/kg-air}
  ,                                       !- Zone Heating Sizing Factor
  ,                                       !- Zone Cooling Sizing Factor
  DesignDay,                              !- Cooling Design Air Flow Method
  ,                                       !- Cooling Design Air Flow Rate {m3/s}
  ,                                       !- Cooling Minimum Air Flow per Zone Floor Area {m3/s-m2}
  ,                                       !- Cooling Minimum Air Flow {m3/s}
  ,                                       !- Cooling Minimum Air Flow Fraction
  DesignDay,                              !- Heating Design Air Flow Method
  ,                                       !- Heating Design Air Flow Rate {m3/s}
  ,                                       !- Heating Maximum Air Flow per Zone Floor Area {m3/s-m2}
  ,                                       !- Heating Maximum Air Flow {m3/s}
  ,                                       !- Heating Maximum Air Flow Fraction
  ,                                       !- Design Zone Air Distribution Effectiveness in Cooling Mode
  ,                                       !- Design Zone Air Distribution Effectiveness in Heating Mode
  No,                                     !- Account for Dedicated Outdoor Air System
  NeutralSupplyAir,                       !- Dedicated Outdoor Air System Control Strategy
  autosize,                               !- Dedicated Outdoor Air Low Setpoint Temperature for Design {C}
  autosize;                               !- Dedicated Outdoor Air High Setpoint Temperature for Design {C}

OS:ZoneHVAC:EquipmentList,
<<<<<<< HEAD
  {be091b80-e9db-4c75-bc92-74fda350f0c8}, !- Handle
  Zone HVAC Equipment List 1,             !- Name
  {79a2ba62-7b21-4a3c-b171-45f84d68cdf6}; !- Thermal Zone

OS:Space,
  {819c472c-67e8-49d5-a787-5a8bea644bf1}, !- Handle
  living space,                           !- Name
  {18e7c709-2f0f-4ce3-baf8-b5271f4bae87}, !- Space Type Name
=======
  {a526acc8-ded5-4309-acd6-ac4fefeed856}, !- Handle
  Zone HVAC Equipment List 1,             !- Name
  {1ec61354-5c02-49cf-9d95-fef7d05c77ad}; !- Thermal Zone

OS:Space,
  {083941f4-3dda-40e5-9f34-55b04cb9fbc3}, !- Handle
  living space,                           !- Name
  {535e5bb9-7291-4d1c-8c45-0b4b425b3d2c}, !- Space Type Name
>>>>>>> 7902c0f9
  ,                                       !- Default Construction Set Name
  ,                                       !- Default Schedule Set Name
  -0,                                     !- Direction of Relative North {deg}
  0,                                      !- X Origin {m}
  0,                                      !- Y Origin {m}
  0,                                      !- Z Origin {m}
  ,                                       !- Building Story Name
<<<<<<< HEAD
  {79a2ba62-7b21-4a3c-b171-45f84d68cdf6}, !- Thermal Zone Name
  ,                                       !- Part of Total Floor Area
  ,                                       !- Design Specification Outdoor Air Object Name
  {ab2eba21-2b57-4546-a256-1964d2e808e2}; !- Building Unit Name

OS:Surface,
  {6a1c1818-f462-45de-98cc-f8bcc7fef703}, !- Handle
  Surface 1,                              !- Name
  Floor,                                  !- Surface Type
  ,                                       !- Construction Name
  {819c472c-67e8-49d5-a787-5a8bea644bf1}, !- Space Name
=======
  {1ec61354-5c02-49cf-9d95-fef7d05c77ad}, !- Thermal Zone Name
  ,                                       !- Part of Total Floor Area
  ,                                       !- Design Specification Outdoor Air Object Name
  {0052977f-711b-4a06-be8c-4b6d12177595}; !- Building Unit Name

OS:Surface,
  {d93d31e7-46f7-4a6f-ac72-59537bca20a4}, !- Handle
  Surface 1,                              !- Name
  Floor,                                  !- Surface Type
  ,                                       !- Construction Name
  {083941f4-3dda-40e5-9f34-55b04cb9fbc3}, !- Space Name
>>>>>>> 7902c0f9
  Foundation,                             !- Outside Boundary Condition
  ,                                       !- Outside Boundary Condition Object
  NoSun,                                  !- Sun Exposure
  NoWind,                                 !- Wind Exposure
  ,                                       !- View Factor to Ground
  ,                                       !- Number of Vertices
  0, 0, 0,                                !- X,Y,Z Vertex 1 {m}
  0, 5.56486118425249, 0,                 !- X,Y,Z Vertex 2 {m}
  11.129722368505, 5.56486118425249, 0,   !- X,Y,Z Vertex 3 {m}
  11.129722368505, 0, 0;                  !- X,Y,Z Vertex 4 {m}

OS:Surface,
<<<<<<< HEAD
  {3f40c09e-633e-4b14-84e7-0d76b2108dd8}, !- Handle
  Surface 2,                              !- Name
  Wall,                                   !- Surface Type
  ,                                       !- Construction Name
  {819c472c-67e8-49d5-a787-5a8bea644bf1}, !- Space Name
=======
  {ab9350bd-3ef5-4778-8da1-3651777b9108}, !- Handle
  Surface 2,                              !- Name
  Wall,                                   !- Surface Type
  ,                                       !- Construction Name
  {083941f4-3dda-40e5-9f34-55b04cb9fbc3}, !- Space Name
>>>>>>> 7902c0f9
  Outdoors,                               !- Outside Boundary Condition
  ,                                       !- Outside Boundary Condition Object
  SunExposed,                             !- Sun Exposure
  WindExposed,                            !- Wind Exposure
  ,                                       !- View Factor to Ground
  ,                                       !- Number of Vertices
  0, 5.56486118425249, 2.4384,            !- X,Y,Z Vertex 1 {m}
  0, 5.56486118425249, 0,                 !- X,Y,Z Vertex 2 {m}
  0, 0, 0,                                !- X,Y,Z Vertex 3 {m}
  0, 0, 2.4384;                           !- X,Y,Z Vertex 4 {m}

OS:Surface,
<<<<<<< HEAD
  {e6723b7d-d06c-4a25-8410-a56775e4ea47}, !- Handle
  Surface 3,                              !- Name
  Wall,                                   !- Surface Type
  ,                                       !- Construction Name
  {819c472c-67e8-49d5-a787-5a8bea644bf1}, !- Space Name
=======
  {88a78208-d2eb-4e46-aa33-cd9997c14122}, !- Handle
  Surface 3,                              !- Name
  Wall,                                   !- Surface Type
  ,                                       !- Construction Name
  {083941f4-3dda-40e5-9f34-55b04cb9fbc3}, !- Space Name
>>>>>>> 7902c0f9
  Outdoors,                               !- Outside Boundary Condition
  ,                                       !- Outside Boundary Condition Object
  SunExposed,                             !- Sun Exposure
  WindExposed,                            !- Wind Exposure
  ,                                       !- View Factor to Ground
  ,                                       !- Number of Vertices
  11.129722368505, 5.56486118425249, 2.4384, !- X,Y,Z Vertex 1 {m}
  11.129722368505, 5.56486118425249, 0,   !- X,Y,Z Vertex 2 {m}
  0, 5.56486118425249, 0,                 !- X,Y,Z Vertex 3 {m}
  0, 5.56486118425249, 2.4384;            !- X,Y,Z Vertex 4 {m}

OS:Surface,
<<<<<<< HEAD
  {af57b8ab-0723-42d6-ac17-73d9136cdeb3}, !- Handle
  Surface 4,                              !- Name
  Wall,                                   !- Surface Type
  ,                                       !- Construction Name
  {819c472c-67e8-49d5-a787-5a8bea644bf1}, !- Space Name
=======
  {97dc7f35-aa0f-42be-a72c-567aad6391ca}, !- Handle
  Surface 4,                              !- Name
  Wall,                                   !- Surface Type
  ,                                       !- Construction Name
  {083941f4-3dda-40e5-9f34-55b04cb9fbc3}, !- Space Name
>>>>>>> 7902c0f9
  Outdoors,                               !- Outside Boundary Condition
  ,                                       !- Outside Boundary Condition Object
  SunExposed,                             !- Sun Exposure
  WindExposed,                            !- Wind Exposure
  ,                                       !- View Factor to Ground
  ,                                       !- Number of Vertices
  11.129722368505, 0, 2.4384,             !- X,Y,Z Vertex 1 {m}
  11.129722368505, 0, 0,                  !- X,Y,Z Vertex 2 {m}
  11.129722368505, 5.56486118425249, 0,   !- X,Y,Z Vertex 3 {m}
  11.129722368505, 5.56486118425249, 2.4384; !- X,Y,Z Vertex 4 {m}

OS:Surface,
<<<<<<< HEAD
  {45b60e14-2a88-4071-8004-abe6099cc167}, !- Handle
  Surface 5,                              !- Name
  Wall,                                   !- Surface Type
  ,                                       !- Construction Name
  {819c472c-67e8-49d5-a787-5a8bea644bf1}, !- Space Name
=======
  {fc39b67c-378a-4b69-8c97-576e4514189e}, !- Handle
  Surface 5,                              !- Name
  Wall,                                   !- Surface Type
  ,                                       !- Construction Name
  {083941f4-3dda-40e5-9f34-55b04cb9fbc3}, !- Space Name
>>>>>>> 7902c0f9
  Outdoors,                               !- Outside Boundary Condition
  ,                                       !- Outside Boundary Condition Object
  SunExposed,                             !- Sun Exposure
  WindExposed,                            !- Wind Exposure
  ,                                       !- View Factor to Ground
  ,                                       !- Number of Vertices
  0, 0, 2.4384,                           !- X,Y,Z Vertex 1 {m}
  0, 0, 0,                                !- X,Y,Z Vertex 2 {m}
  11.129722368505, 0, 0,                  !- X,Y,Z Vertex 3 {m}
  11.129722368505, 0, 2.4384;             !- X,Y,Z Vertex 4 {m}

OS:Surface,
<<<<<<< HEAD
  {1784b6d9-4684-42dd-a36a-968221b2159b}, !- Handle
  Surface 6,                              !- Name
  RoofCeiling,                            !- Surface Type
  ,                                       !- Construction Name
  {819c472c-67e8-49d5-a787-5a8bea644bf1}, !- Space Name
  Surface,                                !- Outside Boundary Condition
  {95e3470b-1eaa-4f7c-940f-18829c655e19}, !- Outside Boundary Condition Object
=======
  {78f964d2-36ac-4813-bb79-37b96f002759}, !- Handle
  Surface 6,                              !- Name
  RoofCeiling,                            !- Surface Type
  ,                                       !- Construction Name
  {083941f4-3dda-40e5-9f34-55b04cb9fbc3}, !- Space Name
  Surface,                                !- Outside Boundary Condition
  {864ace41-3526-4269-bb68-247921c04565}, !- Outside Boundary Condition Object
>>>>>>> 7902c0f9
  NoSun,                                  !- Sun Exposure
  NoWind,                                 !- Wind Exposure
  ,                                       !- View Factor to Ground
  ,                                       !- Number of Vertices
  11.129722368505, 0, 2.4384,             !- X,Y,Z Vertex 1 {m}
  11.129722368505, 5.56486118425249, 2.4384, !- X,Y,Z Vertex 2 {m}
  0, 5.56486118425249, 2.4384,            !- X,Y,Z Vertex 3 {m}
  0, 0, 2.4384;                           !- X,Y,Z Vertex 4 {m}

OS:SpaceType,
<<<<<<< HEAD
  {18e7c709-2f0f-4ce3-baf8-b5271f4bae87}, !- Handle
=======
  {535e5bb9-7291-4d1c-8c45-0b4b425b3d2c}, !- Handle
>>>>>>> 7902c0f9
  Space Type 1,                           !- Name
  ,                                       !- Default Construction Set Name
  ,                                       !- Default Schedule Set Name
  ,                                       !- Group Rendering Name
  ,                                       !- Design Specification Outdoor Air Object Name
  ,                                       !- Standards Template
  ,                                       !- Standards Building Type
  living;                                 !- Standards Space Type

OS:Space,
<<<<<<< HEAD
  {8b0278e2-dcb3-46cb-b14c-4e54c3cc518e}, !- Handle
  living space|story 2,                   !- Name
  {18e7c709-2f0f-4ce3-baf8-b5271f4bae87}, !- Space Type Name
=======
  {635e5b9f-20bd-4d7f-9a8e-bdd4642d74ad}, !- Handle
  living space|story 2,                   !- Name
  {535e5bb9-7291-4d1c-8c45-0b4b425b3d2c}, !- Space Type Name
>>>>>>> 7902c0f9
  ,                                       !- Default Construction Set Name
  ,                                       !- Default Schedule Set Name
  -0,                                     !- Direction of Relative North {deg}
  0,                                      !- X Origin {m}
  0,                                      !- Y Origin {m}
  2.4384,                                 !- Z Origin {m}
  ,                                       !- Building Story Name
<<<<<<< HEAD
  {79a2ba62-7b21-4a3c-b171-45f84d68cdf6}, !- Thermal Zone Name
  ,                                       !- Part of Total Floor Area
  ,                                       !- Design Specification Outdoor Air Object Name
  {ab2eba21-2b57-4546-a256-1964d2e808e2}; !- Building Unit Name

OS:Surface,
  {95e3470b-1eaa-4f7c-940f-18829c655e19}, !- Handle
  Surface 7,                              !- Name
  Floor,                                  !- Surface Type
  ,                                       !- Construction Name
  {8b0278e2-dcb3-46cb-b14c-4e54c3cc518e}, !- Space Name
  Surface,                                !- Outside Boundary Condition
  {1784b6d9-4684-42dd-a36a-968221b2159b}, !- Outside Boundary Condition Object
=======
  {1ec61354-5c02-49cf-9d95-fef7d05c77ad}, !- Thermal Zone Name
  ,                                       !- Part of Total Floor Area
  ,                                       !- Design Specification Outdoor Air Object Name
  {0052977f-711b-4a06-be8c-4b6d12177595}; !- Building Unit Name

OS:Surface,
  {864ace41-3526-4269-bb68-247921c04565}, !- Handle
  Surface 7,                              !- Name
  Floor,                                  !- Surface Type
  ,                                       !- Construction Name
  {635e5b9f-20bd-4d7f-9a8e-bdd4642d74ad}, !- Space Name
  Surface,                                !- Outside Boundary Condition
  {78f964d2-36ac-4813-bb79-37b96f002759}, !- Outside Boundary Condition Object
>>>>>>> 7902c0f9
  NoSun,                                  !- Sun Exposure
  NoWind,                                 !- Wind Exposure
  ,                                       !- View Factor to Ground
  ,                                       !- Number of Vertices
  0, 0, 0,                                !- X,Y,Z Vertex 1 {m}
  0, 5.56486118425249, 0,                 !- X,Y,Z Vertex 2 {m}
  11.129722368505, 5.56486118425249, 0,   !- X,Y,Z Vertex 3 {m}
  11.129722368505, 0, 0;                  !- X,Y,Z Vertex 4 {m}

OS:Surface,
<<<<<<< HEAD
  {e47b12c9-7126-456a-b165-4bf0d7002f4e}, !- Handle
  Surface 8,                              !- Name
  Wall,                                   !- Surface Type
  ,                                       !- Construction Name
  {8b0278e2-dcb3-46cb-b14c-4e54c3cc518e}, !- Space Name
=======
  {8950f1d3-b0d7-4852-9eac-49a35c9f536a}, !- Handle
  Surface 8,                              !- Name
  Wall,                                   !- Surface Type
  ,                                       !- Construction Name
  {635e5b9f-20bd-4d7f-9a8e-bdd4642d74ad}, !- Space Name
>>>>>>> 7902c0f9
  Outdoors,                               !- Outside Boundary Condition
  ,                                       !- Outside Boundary Condition Object
  SunExposed,                             !- Sun Exposure
  WindExposed,                            !- Wind Exposure
  ,                                       !- View Factor to Ground
  ,                                       !- Number of Vertices
  0, 5.56486118425249, 2.4384,            !- X,Y,Z Vertex 1 {m}
  0, 5.56486118425249, 0,                 !- X,Y,Z Vertex 2 {m}
  0, 0, 0,                                !- X,Y,Z Vertex 3 {m}
  0, 0, 2.4384;                           !- X,Y,Z Vertex 4 {m}

OS:Surface,
<<<<<<< HEAD
  {cc07afdd-a6e1-4b9b-8685-2bd0fb9d76ec}, !- Handle
  Surface 9,                              !- Name
  Wall,                                   !- Surface Type
  ,                                       !- Construction Name
  {8b0278e2-dcb3-46cb-b14c-4e54c3cc518e}, !- Space Name
=======
  {16b56d90-dd19-4692-b9e9-e9e2b7f0c46c}, !- Handle
  Surface 9,                              !- Name
  Wall,                                   !- Surface Type
  ,                                       !- Construction Name
  {635e5b9f-20bd-4d7f-9a8e-bdd4642d74ad}, !- Space Name
>>>>>>> 7902c0f9
  Outdoors,                               !- Outside Boundary Condition
  ,                                       !- Outside Boundary Condition Object
  SunExposed,                             !- Sun Exposure
  WindExposed,                            !- Wind Exposure
  ,                                       !- View Factor to Ground
  ,                                       !- Number of Vertices
  11.129722368505, 5.56486118425249, 2.4384, !- X,Y,Z Vertex 1 {m}
  11.129722368505, 5.56486118425249, 0,   !- X,Y,Z Vertex 2 {m}
  0, 5.56486118425249, 0,                 !- X,Y,Z Vertex 3 {m}
  0, 5.56486118425249, 2.4384;            !- X,Y,Z Vertex 4 {m}

OS:Surface,
<<<<<<< HEAD
  {f21c84c3-4872-4166-bf5d-12286ee32795}, !- Handle
  Surface 10,                             !- Name
  Wall,                                   !- Surface Type
  ,                                       !- Construction Name
  {8b0278e2-dcb3-46cb-b14c-4e54c3cc518e}, !- Space Name
=======
  {b0e6dd85-56f7-4d9a-b9a8-77ac8ba52497}, !- Handle
  Surface 10,                             !- Name
  Wall,                                   !- Surface Type
  ,                                       !- Construction Name
  {635e5b9f-20bd-4d7f-9a8e-bdd4642d74ad}, !- Space Name
>>>>>>> 7902c0f9
  Outdoors,                               !- Outside Boundary Condition
  ,                                       !- Outside Boundary Condition Object
  SunExposed,                             !- Sun Exposure
  WindExposed,                            !- Wind Exposure
  ,                                       !- View Factor to Ground
  ,                                       !- Number of Vertices
  11.129722368505, 0, 2.4384,             !- X,Y,Z Vertex 1 {m}
  11.129722368505, 0, 0,                  !- X,Y,Z Vertex 2 {m}
  11.129722368505, 5.56486118425249, 0,   !- X,Y,Z Vertex 3 {m}
  11.129722368505, 5.56486118425249, 2.4384; !- X,Y,Z Vertex 4 {m}

OS:Surface,
<<<<<<< HEAD
  {f01af80b-83ce-4cf1-b918-049414b506ef}, !- Handle
  Surface 11,                             !- Name
  Wall,                                   !- Surface Type
  ,                                       !- Construction Name
  {8b0278e2-dcb3-46cb-b14c-4e54c3cc518e}, !- Space Name
=======
  {62250e95-28db-4e93-a5f5-a5e1a374c271}, !- Handle
  Surface 11,                             !- Name
  Wall,                                   !- Surface Type
  ,                                       !- Construction Name
  {635e5b9f-20bd-4d7f-9a8e-bdd4642d74ad}, !- Space Name
>>>>>>> 7902c0f9
  Outdoors,                               !- Outside Boundary Condition
  ,                                       !- Outside Boundary Condition Object
  SunExposed,                             !- Sun Exposure
  WindExposed,                            !- Wind Exposure
  ,                                       !- View Factor to Ground
  ,                                       !- Number of Vertices
  0, 0, 2.4384,                           !- X,Y,Z Vertex 1 {m}
  0, 0, 0,                                !- X,Y,Z Vertex 2 {m}
  11.129722368505, 0, 0,                  !- X,Y,Z Vertex 3 {m}
  11.129722368505, 0, 2.4384;             !- X,Y,Z Vertex 4 {m}

OS:Surface,
<<<<<<< HEAD
  {0ac95017-1fb4-4a5d-98e0-0ff38d2a6606}, !- Handle
  Surface 12,                             !- Name
  RoofCeiling,                            !- Surface Type
  ,                                       !- Construction Name
  {8b0278e2-dcb3-46cb-b14c-4e54c3cc518e}, !- Space Name
  Surface,                                !- Outside Boundary Condition
  {ab172727-7ae4-4b7f-ba6c-a8b71021dc2e}, !- Outside Boundary Condition Object
=======
  {60f926a8-ea89-4dbb-b7f2-ba514b3783cd}, !- Handle
  Surface 12,                             !- Name
  RoofCeiling,                            !- Surface Type
  ,                                       !- Construction Name
  {635e5b9f-20bd-4d7f-9a8e-bdd4642d74ad}, !- Space Name
  Surface,                                !- Outside Boundary Condition
  {8b8068b0-ab37-4285-a86d-f04579cb50d9}, !- Outside Boundary Condition Object
>>>>>>> 7902c0f9
  NoSun,                                  !- Sun Exposure
  NoWind,                                 !- Wind Exposure
  ,                                       !- View Factor to Ground
  ,                                       !- Number of Vertices
  11.129722368505, 0, 2.4384,             !- X,Y,Z Vertex 1 {m}
  11.129722368505, 5.56486118425249, 2.4384, !- X,Y,Z Vertex 2 {m}
  0, 5.56486118425249, 2.4384,            !- X,Y,Z Vertex 3 {m}
  0, 0, 2.4384;                           !- X,Y,Z Vertex 4 {m}

OS:Surface,
<<<<<<< HEAD
  {ab172727-7ae4-4b7f-ba6c-a8b71021dc2e}, !- Handle
  Surface 13,                             !- Name
  Floor,                                  !- Surface Type
  ,                                       !- Construction Name
  {b2e19c8d-888b-44e1-a9fb-9386d90ac6d9}, !- Space Name
  Surface,                                !- Outside Boundary Condition
  {0ac95017-1fb4-4a5d-98e0-0ff38d2a6606}, !- Outside Boundary Condition Object
=======
  {8b8068b0-ab37-4285-a86d-f04579cb50d9}, !- Handle
  Surface 13,                             !- Name
  Floor,                                  !- Surface Type
  ,                                       !- Construction Name
  {cc6dc9fd-63e4-4d2a-b8aa-599b8f77024a}, !- Space Name
  Surface,                                !- Outside Boundary Condition
  {60f926a8-ea89-4dbb-b7f2-ba514b3783cd}, !- Outside Boundary Condition Object
>>>>>>> 7902c0f9
  NoSun,                                  !- Sun Exposure
  NoWind,                                 !- Wind Exposure
  ,                                       !- View Factor to Ground
  ,                                       !- Number of Vertices
  0, 5.56486118425249, 0,                 !- X,Y,Z Vertex 1 {m}
  11.129722368505, 5.56486118425249, 0,   !- X,Y,Z Vertex 2 {m}
  11.129722368505, 0, 0,                  !- X,Y,Z Vertex 3 {m}
  0, 0, 0;                                !- X,Y,Z Vertex 4 {m}

OS:Surface,
<<<<<<< HEAD
  {b0b2ddce-334b-44ba-b27c-45cdf5110588}, !- Handle
  Surface 14,                             !- Name
  RoofCeiling,                            !- Surface Type
  ,                                       !- Construction Name
  {b2e19c8d-888b-44e1-a9fb-9386d90ac6d9}, !- Space Name
=======
  {d9881dc0-1186-452a-8db9-7cdbaac0e2e0}, !- Handle
  Surface 14,                             !- Name
  RoofCeiling,                            !- Surface Type
  ,                                       !- Construction Name
  {cc6dc9fd-63e4-4d2a-b8aa-599b8f77024a}, !- Space Name
>>>>>>> 7902c0f9
  Outdoors,                               !- Outside Boundary Condition
  ,                                       !- Outside Boundary Condition Object
  SunExposed,                             !- Sun Exposure
  WindExposed,                            !- Wind Exposure
  ,                                       !- View Factor to Ground
  ,                                       !- Number of Vertices
  11.129722368505, 2.78243059212624, 1.69601529606312, !- X,Y,Z Vertex 1 {m}
  0, 2.78243059212624, 1.69601529606312,  !- X,Y,Z Vertex 2 {m}
  0, 0, 0.3048,                           !- X,Y,Z Vertex 3 {m}
  11.129722368505, 0, 0.3048;             !- X,Y,Z Vertex 4 {m}

OS:Surface,
<<<<<<< HEAD
  {2ae19a69-da36-4d33-8531-9af159083041}, !- Handle
  Surface 15,                             !- Name
  RoofCeiling,                            !- Surface Type
  ,                                       !- Construction Name
  {b2e19c8d-888b-44e1-a9fb-9386d90ac6d9}, !- Space Name
=======
  {6ae48dd7-8607-465c-8144-bd7fb48ce30f}, !- Handle
  Surface 15,                             !- Name
  RoofCeiling,                            !- Surface Type
  ,                                       !- Construction Name
  {cc6dc9fd-63e4-4d2a-b8aa-599b8f77024a}, !- Space Name
>>>>>>> 7902c0f9
  Outdoors,                               !- Outside Boundary Condition
  ,                                       !- Outside Boundary Condition Object
  SunExposed,                             !- Sun Exposure
  WindExposed,                            !- Wind Exposure
  ,                                       !- View Factor to Ground
  ,                                       !- Number of Vertices
  0, 2.78243059212624, 1.69601529606312,  !- X,Y,Z Vertex 1 {m}
  11.129722368505, 2.78243059212624, 1.69601529606312, !- X,Y,Z Vertex 2 {m}
  11.129722368505, 5.56486118425249, 0.304799999999999, !- X,Y,Z Vertex 3 {m}
  0, 5.56486118425249, 0.304799999999999; !- X,Y,Z Vertex 4 {m}

OS:Surface,
<<<<<<< HEAD
  {4240a192-ea08-4ad4-9eae-397e5778aa7d}, !- Handle
  Surface 16,                             !- Name
  Wall,                                   !- Surface Type
  ,                                       !- Construction Name
  {b2e19c8d-888b-44e1-a9fb-9386d90ac6d9}, !- Space Name
=======
  {90eac00f-979b-4485-9114-9b0c6af597c5}, !- Handle
  Surface 16,                             !- Name
  Wall,                                   !- Surface Type
  ,                                       !- Construction Name
  {cc6dc9fd-63e4-4d2a-b8aa-599b8f77024a}, !- Space Name
>>>>>>> 7902c0f9
  Outdoors,                               !- Outside Boundary Condition
  ,                                       !- Outside Boundary Condition Object
  SunExposed,                             !- Sun Exposure
  WindExposed,                            !- Wind Exposure
  ,                                       !- View Factor to Ground
  ,                                       !- Number of Vertices
  0, 2.78243059212624, 1.39121529606312,  !- X,Y,Z Vertex 1 {m}
  0, 5.56486118425249, 0,                 !- X,Y,Z Vertex 2 {m}
  0, 0, 0;                                !- X,Y,Z Vertex 3 {m}

OS:Surface,
<<<<<<< HEAD
  {e8bd6050-5b82-47f2-bcf6-db9b1d824fe9}, !- Handle
  Surface 17,                             !- Name
  Wall,                                   !- Surface Type
  ,                                       !- Construction Name
  {b2e19c8d-888b-44e1-a9fb-9386d90ac6d9}, !- Space Name
=======
  {b8e2e935-c6b0-4441-bc37-261c05e8adee}, !- Handle
  Surface 17,                             !- Name
  Wall,                                   !- Surface Type
  ,                                       !- Construction Name
  {cc6dc9fd-63e4-4d2a-b8aa-599b8f77024a}, !- Space Name
>>>>>>> 7902c0f9
  Outdoors,                               !- Outside Boundary Condition
  ,                                       !- Outside Boundary Condition Object
  SunExposed,                             !- Sun Exposure
  WindExposed,                            !- Wind Exposure
  ,                                       !- View Factor to Ground
  ,                                       !- Number of Vertices
  11.129722368505, 2.78243059212624, 1.39121529606312, !- X,Y,Z Vertex 1 {m}
  11.129722368505, 0, 0,                  !- X,Y,Z Vertex 2 {m}
  11.129722368505, 5.56486118425249, 0;   !- X,Y,Z Vertex 3 {m}

OS:Space,
<<<<<<< HEAD
  {b2e19c8d-888b-44e1-a9fb-9386d90ac6d9}, !- Handle
  finished attic space,                   !- Name
  {18e7c709-2f0f-4ce3-baf8-b5271f4bae87}, !- Space Type Name
=======
  {cc6dc9fd-63e4-4d2a-b8aa-599b8f77024a}, !- Handle
  finished attic space,                   !- Name
  {535e5bb9-7291-4d1c-8c45-0b4b425b3d2c}, !- Space Type Name
>>>>>>> 7902c0f9
  ,                                       !- Default Construction Set Name
  ,                                       !- Default Schedule Set Name
  -0,                                     !- Direction of Relative North {deg}
  0,                                      !- X Origin {m}
  0,                                      !- Y Origin {m}
  4.8768,                                 !- Z Origin {m}
  ,                                       !- Building Story Name
<<<<<<< HEAD
  {79a2ba62-7b21-4a3c-b171-45f84d68cdf6}, !- Thermal Zone Name
  ,                                       !- Part of Total Floor Area
  ,                                       !- Design Specification Outdoor Air Object Name
  {ab2eba21-2b57-4546-a256-1964d2e808e2}; !- Building Unit Name

OS:BuildingUnit,
  {ab2eba21-2b57-4546-a256-1964d2e808e2}, !- Handle
=======
  {1ec61354-5c02-49cf-9d95-fef7d05c77ad}, !- Thermal Zone Name
  ,                                       !- Part of Total Floor Area
  ,                                       !- Design Specification Outdoor Air Object Name
  {0052977f-711b-4a06-be8c-4b6d12177595}; !- Building Unit Name

OS:BuildingUnit,
  {0052977f-711b-4a06-be8c-4b6d12177595}, !- Handle
>>>>>>> 7902c0f9
  unit 1,                                 !- Name
  ,                                       !- Rendering Color
  Residential;                            !- Building Unit Type

OS:AdditionalProperties,
<<<<<<< HEAD
  {0e916718-af70-4966-aaf3-087e1e142955}, !- Handle
  {ab2eba21-2b57-4546-a256-1964d2e808e2}, !- Object Name
=======
  {714870b8-db78-4e99-b216-109f4275ab5d}, !- Handle
  {0052977f-711b-4a06-be8c-4b6d12177595}, !- Object Name
>>>>>>> 7902c0f9
  NumberOfBedrooms,                       !- Feature Name 1
  Integer,                                !- Feature Data Type 1
  3,                                      !- Feature Value 1
  NumberOfBathrooms,                      !- Feature Name 2
  Double,                                 !- Feature Data Type 2
  2,                                      !- Feature Value 2
  NumberOfOccupants,                      !- Feature Name 3
  Double,                                 !- Feature Data Type 3
  2.6400000000000001;                     !- Feature Value 3

OS:External:File,
<<<<<<< HEAD
  {2a09b573-41cd-4330-a744-917029c70caf}, !- Handle
=======
  {2a7da99c-e4e1-4387-8a8f-6734752adfe6}, !- Handle
>>>>>>> 7902c0f9
  8760.csv,                               !- Name
  8760.csv;                               !- File Name

OS:Schedule:Day,
<<<<<<< HEAD
  {6a741d91-4c27-49e6-a16d-9ce13276c75c}, !- Handle
=======
  {a4f5a317-95b7-4e1c-960e-729b41effa37}, !- Handle
>>>>>>> 7902c0f9
  Schedule Day 1,                         !- Name
  ,                                       !- Schedule Type Limits Name
  ,                                       !- Interpolate to Timestep
  24,                                     !- Hour 1
  0,                                      !- Minute 1
  0;                                      !- Value Until Time 1

OS:Schedule:Day,
<<<<<<< HEAD
  {f0c460cf-f13c-4d9e-a83b-0de724ee4920}, !- Handle
=======
  {f972e33d-c0e8-44ec-9cf1-dc896e1f9022}, !- Handle
>>>>>>> 7902c0f9
  Schedule Day 2,                         !- Name
  ,                                       !- Schedule Type Limits Name
  ,                                       !- Interpolate to Timestep
  24,                                     !- Hour 1
  0,                                      !- Minute 1
  1;                                      !- Value Until Time 1

OS:Schedule:File,
<<<<<<< HEAD
  {87a0c60a-3a78-4179-af38-6741a0f42721}, !- Handle
  occupants,                              !- Name
  {6566704e-e83c-49f3-b021-b1bcf6e98aba}, !- Schedule Type Limits Name
  {2a09b573-41cd-4330-a744-917029c70caf}, !- External File Name
=======
  {78c53947-2baa-4f78-a34f-dd4df3b0fca7}, !- Handle
  occupants,                              !- Name
  {807468ec-d643-4655-956c-7424188884cc}, !- Schedule Type Limits Name
  {2a7da99c-e4e1-4387-8a8f-6734752adfe6}, !- External File Name
>>>>>>> 7902c0f9
  1,                                      !- Column Number
  1,                                      !- Rows to Skip at Top
  8760,                                   !- Number of Hours of Data
  ,                                       !- Column Separator
  ,                                       !- Interpolate to Timestep
  60;                                     !- Minutes per Item

OS:Schedule:Ruleset,
<<<<<<< HEAD
  {9e4aa9e3-8b70-4471-8d75-653e33759e1d}, !- Handle
  Schedule Ruleset 1,                     !- Name
  {299fac78-9077-47e5-b3e3-080d01244d54}, !- Schedule Type Limits Name
  {2af351c6-26ab-4541-815a-f6e9d127d325}; !- Default Day Schedule Name

OS:Schedule:Day,
  {2af351c6-26ab-4541-815a-f6e9d127d325}, !- Handle
  Schedule Day 3,                         !- Name
  {299fac78-9077-47e5-b3e3-080d01244d54}, !- Schedule Type Limits Name
=======
  {835095d6-0683-4f26-918d-842457f02cb4}, !- Handle
  Schedule Ruleset 1,                     !- Name
  {65024e75-aea6-4777-bf5e-04f0f70aacae}, !- Schedule Type Limits Name
  {0e6bf7ae-f23b-4c11-bda2-9b1bd7b888d0}; !- Default Day Schedule Name

OS:Schedule:Day,
  {0e6bf7ae-f23b-4c11-bda2-9b1bd7b888d0}, !- Handle
  Schedule Day 3,                         !- Name
  {65024e75-aea6-4777-bf5e-04f0f70aacae}, !- Schedule Type Limits Name
>>>>>>> 7902c0f9
  ,                                       !- Interpolate to Timestep
  24,                                     !- Hour 1
  0,                                      !- Minute 1
  112.539290946133;                       !- Value Until Time 1

OS:People:Definition,
<<<<<<< HEAD
  {dceae9c0-150c-42a2-ae93-77ad5fc1fed5}, !- Handle
  res occupants|finished attic space,     !- Name
=======
  {22ebfe37-1c4f-4fe1-9ed7-cafadae10be4}, !- Handle
  res occupants|living space,             !- Name
>>>>>>> 7902c0f9
  People,                                 !- Number of People Calculation Method
  0.88,                                   !- Number of People {people}
  ,                                       !- People per Space Floor Area {person/m2}
  ,                                       !- Space Floor Area per Person {m2/person}
  0.319734,                               !- Fraction Radiant
  0.573,                                  !- Sensible Heat Fraction
  0,                                      !- Carbon Dioxide Generation Rate {m3/s-W}
  No,                                     !- Enable ASHRAE 55 Comfort Warnings
  ZoneAveraged;                           !- Mean Radiant Temperature Calculation Type

OS:People,
<<<<<<< HEAD
  {53464db5-cb7f-46c8-a06e-80a9467810f4}, !- Handle
  res occupants|finished attic space,     !- Name
  {dceae9c0-150c-42a2-ae93-77ad5fc1fed5}, !- People Definition Name
  {b2e19c8d-888b-44e1-a9fb-9386d90ac6d9}, !- Space or SpaceType Name
  {87a0c60a-3a78-4179-af38-6741a0f42721}, !- Number of People Schedule Name
  {9e4aa9e3-8b70-4471-8d75-653e33759e1d}, !- Activity Level Schedule Name
=======
  {bd5e675b-2451-4002-9a6e-faf678b2eaca}, !- Handle
  res occupants|living space,             !- Name
  {22ebfe37-1c4f-4fe1-9ed7-cafadae10be4}, !- People Definition Name
  {083941f4-3dda-40e5-9f34-55b04cb9fbc3}, !- Space or SpaceType Name
  {78c53947-2baa-4f78-a34f-dd4df3b0fca7}, !- Number of People Schedule Name
  {835095d6-0683-4f26-918d-842457f02cb4}, !- Activity Level Schedule Name
>>>>>>> 7902c0f9
  ,                                       !- Surface Name/Angle Factor List Name
  ,                                       !- Work Efficiency Schedule Name
  ,                                       !- Clothing Insulation Schedule Name
  ,                                       !- Air Velocity Schedule Name
  1;                                      !- Multiplier

OS:ScheduleTypeLimits,
<<<<<<< HEAD
  {299fac78-9077-47e5-b3e3-080d01244d54}, !- Handle
=======
  {65024e75-aea6-4777-bf5e-04f0f70aacae}, !- Handle
>>>>>>> 7902c0f9
  ActivityLevel,                          !- Name
  0,                                      !- Lower Limit Value
  ,                                       !- Upper Limit Value
  Continuous,                             !- Numeric Type
  ActivityLevel;                          !- Unit Type

OS:ScheduleTypeLimits,
<<<<<<< HEAD
  {6566704e-e83c-49f3-b021-b1bcf6e98aba}, !- Handle
=======
  {807468ec-d643-4655-956c-7424188884cc}, !- Handle
>>>>>>> 7902c0f9
  Fractional,                             !- Name
  0,                                      !- Lower Limit Value
  1,                                      !- Upper Limit Value
  Continuous;                             !- Numeric Type

OS:People:Definition,
<<<<<<< HEAD
  {be2dadeb-3969-48e7-aab0-aa080a3dd3dd}, !- Handle
  res occupants|living space,             !- Name
=======
  {0606cca5-e4ef-4404-b474-03e31769278e}, !- Handle
  res occupants|living space|story 2,     !- Name
>>>>>>> 7902c0f9
  People,                                 !- Number of People Calculation Method
  0.88,                                   !- Number of People {people}
  ,                                       !- People per Space Floor Area {person/m2}
  ,                                       !- Space Floor Area per Person {m2/person}
  0.319734,                               !- Fraction Radiant
  0.573,                                  !- Sensible Heat Fraction
  0,                                      !- Carbon Dioxide Generation Rate {m3/s-W}
  No,                                     !- Enable ASHRAE 55 Comfort Warnings
  ZoneAveraged;                           !- Mean Radiant Temperature Calculation Type

OS:People,
<<<<<<< HEAD
  {92e325d7-bbbd-48f7-bcca-015e71bbc449}, !- Handle
  res occupants|living space,             !- Name
  {be2dadeb-3969-48e7-aab0-aa080a3dd3dd}, !- People Definition Name
  {819c472c-67e8-49d5-a787-5a8bea644bf1}, !- Space or SpaceType Name
  {87a0c60a-3a78-4179-af38-6741a0f42721}, !- Number of People Schedule Name
  {9e4aa9e3-8b70-4471-8d75-653e33759e1d}, !- Activity Level Schedule Name
=======
  {2dc282d6-d1a2-4e0a-89b7-e92243784347}, !- Handle
  res occupants|living space|story 2,     !- Name
  {0606cca5-e4ef-4404-b474-03e31769278e}, !- People Definition Name
  {635e5b9f-20bd-4d7f-9a8e-bdd4642d74ad}, !- Space or SpaceType Name
  {78c53947-2baa-4f78-a34f-dd4df3b0fca7}, !- Number of People Schedule Name
  {835095d6-0683-4f26-918d-842457f02cb4}, !- Activity Level Schedule Name
>>>>>>> 7902c0f9
  ,                                       !- Surface Name/Angle Factor List Name
  ,                                       !- Work Efficiency Schedule Name
  ,                                       !- Clothing Insulation Schedule Name
  ,                                       !- Air Velocity Schedule Name
  1;                                      !- Multiplier

OS:People:Definition,
<<<<<<< HEAD
  {b3de67c9-d2a3-4cce-9488-e4f24a1272fe}, !- Handle
  res occupants|living space|story 2,     !- Name
=======
  {cc696df6-f0e9-4e64-b531-b92208e90cdb}, !- Handle
  res occupants|finished attic space,     !- Name
>>>>>>> 7902c0f9
  People,                                 !- Number of People Calculation Method
  0.88,                                   !- Number of People {people}
  ,                                       !- People per Space Floor Area {person/m2}
  ,                                       !- Space Floor Area per Person {m2/person}
  0.319734,                               !- Fraction Radiant
  0.573,                                  !- Sensible Heat Fraction
  0,                                      !- Carbon Dioxide Generation Rate {m3/s-W}
  No,                                     !- Enable ASHRAE 55 Comfort Warnings
  ZoneAveraged;                           !- Mean Radiant Temperature Calculation Type

OS:People,
<<<<<<< HEAD
  {d8fcc899-c81f-407e-b970-138ce57e6e5a}, !- Handle
  res occupants|living space|story 2,     !- Name
  {b3de67c9-d2a3-4cce-9488-e4f24a1272fe}, !- People Definition Name
  {8b0278e2-dcb3-46cb-b14c-4e54c3cc518e}, !- Space or SpaceType Name
  {87a0c60a-3a78-4179-af38-6741a0f42721}, !- Number of People Schedule Name
  {9e4aa9e3-8b70-4471-8d75-653e33759e1d}, !- Activity Level Schedule Name
=======
  {601e547b-292e-4040-b840-b61b3860836c}, !- Handle
  res occupants|finished attic space,     !- Name
  {cc696df6-f0e9-4e64-b531-b92208e90cdb}, !- People Definition Name
  {cc6dc9fd-63e4-4d2a-b8aa-599b8f77024a}, !- Space or SpaceType Name
  {78c53947-2baa-4f78-a34f-dd4df3b0fca7}, !- Number of People Schedule Name
  {835095d6-0683-4f26-918d-842457f02cb4}, !- Activity Level Schedule Name
>>>>>>> 7902c0f9
  ,                                       !- Surface Name/Angle Factor List Name
  ,                                       !- Work Efficiency Schedule Name
  ,                                       !- Clothing Insulation Schedule Name
  ,                                       !- Air Velocity Schedule Name
  1;                                      !- Multiplier

OS:ShadingSurfaceGroup,
<<<<<<< HEAD
  {4b7eb9bd-6f76-4adc-9629-22b3b3751d09}, !- Handle
=======
  {a8a9e850-4511-4996-9a99-75147bab7dfd}, !- Handle
>>>>>>> 7902c0f9
  res eaves,                              !- Name
  Building;                               !- Shading Surface Type

OS:ShadingSurface,
<<<<<<< HEAD
  {08a36a10-37ef-46f4-9353-ac478f10654e}, !- Handle
  Surface 14 - res eaves,                 !- Name
  ,                                       !- Construction Name
  {4b7eb9bd-6f76-4adc-9629-22b3b3751d09}, !- Shading Surface Group Name
=======
  {614d8f4c-5c11-4b31-914f-852d787b8de5}, !- Handle
  Surface 14 - res eaves,                 !- Name
  ,                                       !- Construction Name
  {a8a9e850-4511-4996-9a99-75147bab7dfd}, !- Shading Surface Group Name
>>>>>>> 7902c0f9
  ,                                       !- Transmittance Schedule Name
  ,                                       !- Number of Vertices
  11.739322368505, 0, 5.1816,             !- X,Y,Z Vertex 1 {m}
  11.739322368505, 2.78243059212624, 6.57281529606312, !- X,Y,Z Vertex 2 {m}
  11.129722368505, 2.78243059212624, 6.57281529606312, !- X,Y,Z Vertex 3 {m}
  11.129722368505, 0, 5.1816;             !- X,Y,Z Vertex 4 {m}

OS:ShadingSurface,
<<<<<<< HEAD
  {579670fa-c3be-49b2-a2d2-551b7bc8fe5e}, !- Handle
  Surface 14 - res eaves 1,               !- Name
  ,                                       !- Construction Name
  {4b7eb9bd-6f76-4adc-9629-22b3b3751d09}, !- Shading Surface Group Name
=======
  {da1a6fa2-9e15-4c67-9680-a0b1fd7eceb2}, !- Handle
  Surface 14 - res eaves 1,               !- Name
  ,                                       !- Construction Name
  {a8a9e850-4511-4996-9a99-75147bab7dfd}, !- Shading Surface Group Name
>>>>>>> 7902c0f9
  ,                                       !- Transmittance Schedule Name
  ,                                       !- Number of Vertices
  -0.6096, 2.78243059212624, 6.57281529606312, !- X,Y,Z Vertex 1 {m}
  -0.6096, 0, 5.1816,                     !- X,Y,Z Vertex 2 {m}
  0, 0, 5.1816,                           !- X,Y,Z Vertex 3 {m}
  0, 2.78243059212624, 6.57281529606312;  !- X,Y,Z Vertex 4 {m}

OS:ShadingSurface,
<<<<<<< HEAD
  {72f5bb4c-0012-43fc-a62c-a03217683380}, !- Handle
  Surface 14 - res eaves 2,               !- Name
  ,                                       !- Construction Name
  {4b7eb9bd-6f76-4adc-9629-22b3b3751d09}, !- Shading Surface Group Name
=======
  {5ceac16e-f672-4147-a79e-6a48f96efb71}, !- Handle
  Surface 14 - res eaves 2,               !- Name
  ,                                       !- Construction Name
  {a8a9e850-4511-4996-9a99-75147bab7dfd}, !- Shading Surface Group Name
>>>>>>> 7902c0f9
  ,                                       !- Transmittance Schedule Name
  ,                                       !- Number of Vertices
  0, -0.6096, 4.8768,                     !- X,Y,Z Vertex 1 {m}
  11.129722368505, -0.6096, 4.8768,       !- X,Y,Z Vertex 2 {m}
  11.129722368505, 0, 5.1816,             !- X,Y,Z Vertex 3 {m}
  0, 0, 5.1816;                           !- X,Y,Z Vertex 4 {m}

OS:ShadingSurface,
<<<<<<< HEAD
  {92935bf7-410c-47f2-a5b8-1c36e63bf338}, !- Handle
  Surface 15 - res eaves,                 !- Name
  ,                                       !- Construction Name
  {4b7eb9bd-6f76-4adc-9629-22b3b3751d09}, !- Shading Surface Group Name
=======
  {44dbd1ef-c295-47b6-b56b-e61de387b2f4}, !- Handle
  Surface 15 - res eaves,                 !- Name
  ,                                       !- Construction Name
  {a8a9e850-4511-4996-9a99-75147bab7dfd}, !- Shading Surface Group Name
>>>>>>> 7902c0f9
  ,                                       !- Transmittance Schedule Name
  ,                                       !- Number of Vertices
  -0.6096, 5.56486118425249, 5.1816,      !- X,Y,Z Vertex 1 {m}
  -0.6096, 2.78243059212624, 6.57281529606312, !- X,Y,Z Vertex 2 {m}
  0, 2.78243059212624, 6.57281529606312,  !- X,Y,Z Vertex 3 {m}
  0, 5.56486118425249, 5.1816;            !- X,Y,Z Vertex 4 {m}

OS:ShadingSurface,
<<<<<<< HEAD
  {69bce47f-3533-4874-a8b9-db8b9fa24b6d}, !- Handle
  Surface 15 - res eaves 1,               !- Name
  ,                                       !- Construction Name
  {4b7eb9bd-6f76-4adc-9629-22b3b3751d09}, !- Shading Surface Group Name
=======
  {753c30b7-7f5f-4d48-9f62-666822cccf33}, !- Handle
  Surface 15 - res eaves 1,               !- Name
  ,                                       !- Construction Name
  {a8a9e850-4511-4996-9a99-75147bab7dfd}, !- Shading Surface Group Name
>>>>>>> 7902c0f9
  ,                                       !- Transmittance Schedule Name
  ,                                       !- Number of Vertices
  11.739322368505, 2.78243059212624, 6.57281529606312, !- X,Y,Z Vertex 1 {m}
  11.739322368505, 5.56486118425249, 5.1816, !- X,Y,Z Vertex 2 {m}
  11.129722368505, 5.56486118425249, 5.1816, !- X,Y,Z Vertex 3 {m}
  11.129722368505, 2.78243059212624, 6.57281529606312; !- X,Y,Z Vertex 4 {m}

OS:ShadingSurface,
<<<<<<< HEAD
  {2f5914b7-0366-4752-bbc5-f76be1686cc2}, !- Handle
  Surface 15 - res eaves 2,               !- Name
  ,                                       !- Construction Name
  {4b7eb9bd-6f76-4adc-9629-22b3b3751d09}, !- Shading Surface Group Name
=======
  {dc6ff3bf-ce50-482a-b6c6-2247ef7699a4}, !- Handle
  Surface 15 - res eaves 2,               !- Name
  ,                                       !- Construction Name
  {a8a9e850-4511-4996-9a99-75147bab7dfd}, !- Shading Surface Group Name
>>>>>>> 7902c0f9
  ,                                       !- Transmittance Schedule Name
  ,                                       !- Number of Vertices
  11.129722368505, 6.17446118425249, 4.8768, !- X,Y,Z Vertex 1 {m}
  0, 6.17446118425249, 4.8768,            !- X,Y,Z Vertex 2 {m}
  0, 5.56486118425249, 5.1816,            !- X,Y,Z Vertex 3 {m}
  11.129722368505, 5.56486118425249, 5.1816; !- X,Y,Z Vertex 4 {m}
<|MERGE_RESOLUTION|>--- conflicted
+++ resolved
@@ -1,73 +1,41 @@
 !- NOTE: Auto-generated from /test/osw_files/SFD_2000sqft_2story_SL_FA.osw
 
 OS:Version,
-<<<<<<< HEAD
-  {4a7e98c6-8170-4e9d-ae0a-ca88c93750d3}, !- Handle
+  {d9a2ce4a-6ace-4966-8896-bc3befe31da7}, !- Handle
   2.9.0;                                  !- Version Identifier
 
 OS:SimulationControl,
-  {7b397800-2b60-4ea4-bb6d-b825fce36f48}, !- Handle
-=======
-  {66406982-51d0-4729-99aa-d5f288de8694}, !- Handle
-  2.9.0;                                  !- Version Identifier
-
-OS:SimulationControl,
-  {a46cf854-6727-4cc4-8cb2-d9cea327bdc7}, !- Handle
->>>>>>> 7902c0f9
+  {d77760f0-4a7a-4f28-94ea-1b8155759275}, !- Handle
   ,                                       !- Do Zone Sizing Calculation
   ,                                       !- Do System Sizing Calculation
   ,                                       !- Do Plant Sizing Calculation
   No;                                     !- Run Simulation for Sizing Periods
 
 OS:Timestep,
-<<<<<<< HEAD
-  {f2b80dbf-c8d6-411b-a47d-90b119db5795}, !- Handle
+  {efdf8ad3-b3a4-41b3-940c-1e7a106be5fc}, !- Handle
   6;                                      !- Number of Timesteps per Hour
 
 OS:ShadowCalculation,
-  {ec83da1f-1a07-4d9f-a2c7-7d741a2ed959}, !- Handle
-=======
-  {cbad30c0-5ad8-4274-8b88-9f26e6bc43cf}, !- Handle
-  6;                                      !- Number of Timesteps per Hour
-
-OS:ShadowCalculation,
-  {86e90f91-48e8-4b23-9cc5-e6aa4d53f858}, !- Handle
->>>>>>> 7902c0f9
+  {dfd11cf6-8b7c-4f9a-8caf-5ceb50cb7a94}, !- Handle
   20,                                     !- Calculation Frequency
   200;                                    !- Maximum Figures in Shadow Overlap Calculations
 
 OS:SurfaceConvectionAlgorithm:Outside,
-<<<<<<< HEAD
-  {6d2d4d3c-5232-42f2-b55d-98c95818626e}, !- Handle
+  {aca233fa-71c5-4854-8b34-71d268193714}, !- Handle
   DOE-2;                                  !- Algorithm
 
 OS:SurfaceConvectionAlgorithm:Inside,
-  {a1e15882-0d1e-4512-b93f-4645f345d65f}, !- Handle
+  {6d8fda08-1c7d-4f0b-a918-0dc3025a033e}, !- Handle
   TARP;                                   !- Algorithm
 
 OS:ZoneCapacitanceMultiplier:ResearchSpecial,
-  {6e7c37ab-318e-4bbb-a89d-f38c6483f53b}, !- Handle
-=======
-  {0d92ea09-7ce0-4d78-bcde-4f231bc233b7}, !- Handle
-  DOE-2;                                  !- Algorithm
-
-OS:SurfaceConvectionAlgorithm:Inside,
-  {fc5a49e5-1726-42aa-b764-7fa9eed0f7da}, !- Handle
-  TARP;                                   !- Algorithm
-
-OS:ZoneCapacitanceMultiplier:ResearchSpecial,
-  {fdbb93c4-1c96-41a6-9409-b8be92607daa}, !- Handle
->>>>>>> 7902c0f9
+  {32e3b5ea-bdac-4c9c-9f36-982ed7c3ecec}, !- Handle
   ,                                       !- Temperature Capacity Multiplier
   15,                                     !- Humidity Capacity Multiplier
   ;                                       !- Carbon Dioxide Capacity Multiplier
 
 OS:RunPeriod,
-<<<<<<< HEAD
-  {8a2a2796-15f1-4d14-8852-ba475d4f00c4}, !- Handle
-=======
-  {c3b4cd15-2630-4f20-8249-afce4f638bcc}, !- Handle
->>>>>>> 7902c0f9
+  {4c13b24e-457a-4373-b4fd-3c8f7ff0d746}, !- Handle
   Run Period 1,                           !- Name
   1,                                      !- Begin Month
   1,                                      !- Begin Day of Month
@@ -81,21 +49,13 @@
   ;                                       !- Number of Times Runperiod to be Repeated
 
 OS:YearDescription,
-<<<<<<< HEAD
-  {c42e2078-267e-4c6f-8b17-0fd1c0665229}, !- Handle
-=======
-  {84b690fb-5d12-48bd-b4cc-e6624ccd002d}, !- Handle
->>>>>>> 7902c0f9
+  {7285e2fa-f0d1-4b2f-abb9-7a3a7c3f4350}, !- Handle
   2007,                                   !- Calendar Year
   ,                                       !- Day of Week for Start Day
   ;                                       !- Is Leap Year
 
 OS:Building,
-<<<<<<< HEAD
-  {0c900357-50a6-4463-83d8-ca9defb3f132}, !- Handle
-=======
-  {fd6c7ebb-f06c-404f-ae3a-31f8cde7cb79}, !- Handle
->>>>>>> 7902c0f9
+  {c936cacb-4134-4055-83b8-b6eec1473a5b}, !- Handle
   Building 1,                             !- Name
   ,                                       !- Building Sector Type
   0,                                      !- North Axis {deg}
@@ -110,23 +70,14 @@
   1;                                      !- Standards Number of Living Units
 
 OS:AdditionalProperties,
-<<<<<<< HEAD
-  {10dd948e-27b3-40db-99fe-62db6ac9f197}, !- Handle
-  {0c900357-50a6-4463-83d8-ca9defb3f132}, !- Object Name
-=======
-  {0c2fa855-72a0-4cd9-9cc6-8e570452d821}, !- Handle
-  {fd6c7ebb-f06c-404f-ae3a-31f8cde7cb79}, !- Object Name
->>>>>>> 7902c0f9
+  {deeca69c-1397-4308-9670-517a23bae2a4}, !- Handle
+  {c936cacb-4134-4055-83b8-b6eec1473a5b}, !- Object Name
   Total Units Modeled,                    !- Feature Name 1
   Integer,                                !- Feature Data Type 1
   1;                                      !- Feature Value 1
 
 OS:ThermalZone,
-<<<<<<< HEAD
-  {79a2ba62-7b21-4a3c-b171-45f84d68cdf6}, !- Handle
-=======
-  {1ec61354-5c02-49cf-9d95-fef7d05c77ad}, !- Handle
->>>>>>> 7902c0f9
+  {742d14a3-d06d-4d35-96d7-c7c44de19e19}, !- Handle
   living zone,                            !- Name
   ,                                       !- Multiplier
   ,                                       !- Ceiling Height {m}
@@ -135,17 +86,10 @@
   ,                                       !- Zone Inside Convection Algorithm
   ,                                       !- Zone Outside Convection Algorithm
   ,                                       !- Zone Conditioning Equipment List Name
-<<<<<<< HEAD
-  {ad203909-dfb2-4acf-820f-6d53cf03ccca}, !- Zone Air Inlet Port List
-  {172db0ae-9501-47aa-aa1d-5396196cbf17}, !- Zone Air Exhaust Port List
-  {f9eaac8a-e77f-41a4-ae24-dc38aa7b0ff0}, !- Zone Air Node Name
-  {fe17ecbc-40b7-4dad-b3a4-cccb773138f3}, !- Zone Return Air Port List
-=======
-  {b8f27b5d-4dea-4712-bd0a-5430993acd07}, !- Zone Air Inlet Port List
-  {58f363e9-39ef-4d20-8c7c-422c95455c2d}, !- Zone Air Exhaust Port List
-  {73fa9312-8844-43f2-9e11-6187f891b1f2}, !- Zone Air Node Name
-  {224ca924-bff2-4ceb-903f-37f9313b5897}, !- Zone Return Air Port List
->>>>>>> 7902c0f9
+  {effdcb97-94f9-4597-9eef-4f81c9787dfa}, !- Zone Air Inlet Port List
+  {64397f69-22e2-4c33-9bd4-5dcc2e32857d}, !- Zone Air Exhaust Port List
+  {f2ec976d-f9cf-4fa3-9002-34e8891f78ea}, !- Zone Air Node Name
+  {009aa533-9040-4a3d-b8a1-7b09a5a2e84f}, !- Zone Return Air Port List
   ,                                       !- Primary Daylighting Control Name
   ,                                       !- Fraction of Zone Controlled by Primary Daylighting Control
   ,                                       !- Secondary Daylighting Control Name
@@ -156,71 +100,37 @@
   No;                                     !- Use Ideal Air Loads
 
 OS:Node,
-<<<<<<< HEAD
-  {859feca2-ce54-4cb6-a86a-76e5e63ccf16}, !- Handle
+  {2fc126a0-1a47-4a64-98c2-544cc6c38b52}, !- Handle
   Node 1,                                 !- Name
-  {f9eaac8a-e77f-41a4-ae24-dc38aa7b0ff0}, !- Inlet Port
+  {f2ec976d-f9cf-4fa3-9002-34e8891f78ea}, !- Inlet Port
   ;                                       !- Outlet Port
 
 OS:Connection,
-  {f9eaac8a-e77f-41a4-ae24-dc38aa7b0ff0}, !- Handle
-  {bd68e6cd-148c-4e57-af6d-fac90e7b783d}, !- Name
-  {79a2ba62-7b21-4a3c-b171-45f84d68cdf6}, !- Source Object
+  {f2ec976d-f9cf-4fa3-9002-34e8891f78ea}, !- Handle
+  {5705aeb6-6c1a-44bf-9542-4b614d323d48}, !- Name
+  {742d14a3-d06d-4d35-96d7-c7c44de19e19}, !- Source Object
   11,                                     !- Outlet Port
-  {859feca2-ce54-4cb6-a86a-76e5e63ccf16}, !- Target Object
+  {2fc126a0-1a47-4a64-98c2-544cc6c38b52}, !- Target Object
   2;                                      !- Inlet Port
 
 OS:PortList,
-  {ad203909-dfb2-4acf-820f-6d53cf03ccca}, !- Handle
-  {c7f0740e-3045-4ab7-8351-265c90cba284}, !- Name
-  {79a2ba62-7b21-4a3c-b171-45f84d68cdf6}; !- HVAC Component
+  {effdcb97-94f9-4597-9eef-4f81c9787dfa}, !- Handle
+  {e3e2cc7a-c92e-45a9-8932-9c655d7d6881}, !- Name
+  {742d14a3-d06d-4d35-96d7-c7c44de19e19}; !- HVAC Component
 
 OS:PortList,
-  {172db0ae-9501-47aa-aa1d-5396196cbf17}, !- Handle
-  {52d84dce-4493-4598-aff8-7b80c031ee0e}, !- Name
-  {79a2ba62-7b21-4a3c-b171-45f84d68cdf6}; !- HVAC Component
+  {64397f69-22e2-4c33-9bd4-5dcc2e32857d}, !- Handle
+  {b4460cb6-07f3-4237-a2e0-2335d8892837}, !- Name
+  {742d14a3-d06d-4d35-96d7-c7c44de19e19}; !- HVAC Component
 
 OS:PortList,
-  {fe17ecbc-40b7-4dad-b3a4-cccb773138f3}, !- Handle
-  {2d6c68d1-5d10-4f4a-921a-5d83ea5f103d}, !- Name
-  {79a2ba62-7b21-4a3c-b171-45f84d68cdf6}; !- HVAC Component
+  {009aa533-9040-4a3d-b8a1-7b09a5a2e84f}, !- Handle
+  {06b252d8-6c61-4115-a43c-6e0d1e254e62}, !- Name
+  {742d14a3-d06d-4d35-96d7-c7c44de19e19}; !- HVAC Component
 
 OS:Sizing:Zone,
-  {3b835d15-1628-41fa-bce8-0abd2548c631}, !- Handle
-  {79a2ba62-7b21-4a3c-b171-45f84d68cdf6}, !- Zone or ZoneList Name
-=======
-  {3e77a76f-57c0-4bad-9e5a-427a0b869ba1}, !- Handle
-  Node 1,                                 !- Name
-  {73fa9312-8844-43f2-9e11-6187f891b1f2}, !- Inlet Port
-  ;                                       !- Outlet Port
-
-OS:Connection,
-  {73fa9312-8844-43f2-9e11-6187f891b1f2}, !- Handle
-  {6bfc9664-c356-45e6-9b98-ea7bd8c86648}, !- Name
-  {1ec61354-5c02-49cf-9d95-fef7d05c77ad}, !- Source Object
-  11,                                     !- Outlet Port
-  {3e77a76f-57c0-4bad-9e5a-427a0b869ba1}, !- Target Object
-  2;                                      !- Inlet Port
-
-OS:PortList,
-  {b8f27b5d-4dea-4712-bd0a-5430993acd07}, !- Handle
-  {c9e1309b-0bb0-4bee-a825-5c3172e37771}, !- Name
-  {1ec61354-5c02-49cf-9d95-fef7d05c77ad}; !- HVAC Component
-
-OS:PortList,
-  {58f363e9-39ef-4d20-8c7c-422c95455c2d}, !- Handle
-  {2bc8be2a-ba51-4387-8c8a-29ecba7cbc62}, !- Name
-  {1ec61354-5c02-49cf-9d95-fef7d05c77ad}; !- HVAC Component
-
-OS:PortList,
-  {224ca924-bff2-4ceb-903f-37f9313b5897}, !- Handle
-  {682e911c-f060-434c-9fdf-036a352edeb4}, !- Name
-  {1ec61354-5c02-49cf-9d95-fef7d05c77ad}; !- HVAC Component
-
-OS:Sizing:Zone,
-  {a35ca63c-276c-421a-b648-df35e94453c0}, !- Handle
-  {1ec61354-5c02-49cf-9d95-fef7d05c77ad}, !- Zone or ZoneList Name
->>>>>>> 7902c0f9
+  {f1aaca62-6461-49e0-9e1b-0d0ff40f7cf4}, !- Handle
+  {742d14a3-d06d-4d35-96d7-c7c44de19e19}, !- Zone or ZoneList Name
   SupplyAirTemperature,                   !- Zone Cooling Design Supply Air Temperature Input Method
   14,                                     !- Zone Cooling Design Supply Air Temperature {C}
   11.11,                                  !- Zone Cooling Design Supply Air Temperature Difference {deltaC}
@@ -249,25 +159,14 @@
   autosize;                               !- Dedicated Outdoor Air High Setpoint Temperature for Design {C}
 
 OS:ZoneHVAC:EquipmentList,
-<<<<<<< HEAD
-  {be091b80-e9db-4c75-bc92-74fda350f0c8}, !- Handle
+  {8d72f352-eb07-4b50-a6f5-82f34e186f9c}, !- Handle
   Zone HVAC Equipment List 1,             !- Name
-  {79a2ba62-7b21-4a3c-b171-45f84d68cdf6}; !- Thermal Zone
+  {742d14a3-d06d-4d35-96d7-c7c44de19e19}; !- Thermal Zone
 
 OS:Space,
-  {819c472c-67e8-49d5-a787-5a8bea644bf1}, !- Handle
+  {4d9b1747-8918-4fb7-8bf2-9d84cf0175d5}, !- Handle
   living space,                           !- Name
-  {18e7c709-2f0f-4ce3-baf8-b5271f4bae87}, !- Space Type Name
-=======
-  {a526acc8-ded5-4309-acd6-ac4fefeed856}, !- Handle
-  Zone HVAC Equipment List 1,             !- Name
-  {1ec61354-5c02-49cf-9d95-fef7d05c77ad}; !- Thermal Zone
-
-OS:Space,
-  {083941f4-3dda-40e5-9f34-55b04cb9fbc3}, !- Handle
-  living space,                           !- Name
-  {535e5bb9-7291-4d1c-8c45-0b4b425b3d2c}, !- Space Type Name
->>>>>>> 7902c0f9
+  {92d40310-c943-48d6-8c29-914df743f70c}, !- Space Type Name
   ,                                       !- Default Construction Set Name
   ,                                       !- Default Schedule Set Name
   -0,                                     !- Direction of Relative North {deg}
@@ -275,31 +174,17 @@
   0,                                      !- Y Origin {m}
   0,                                      !- Z Origin {m}
   ,                                       !- Building Story Name
-<<<<<<< HEAD
-  {79a2ba62-7b21-4a3c-b171-45f84d68cdf6}, !- Thermal Zone Name
+  {742d14a3-d06d-4d35-96d7-c7c44de19e19}, !- Thermal Zone Name
   ,                                       !- Part of Total Floor Area
   ,                                       !- Design Specification Outdoor Air Object Name
-  {ab2eba21-2b57-4546-a256-1964d2e808e2}; !- Building Unit Name
-
-OS:Surface,
-  {6a1c1818-f462-45de-98cc-f8bcc7fef703}, !- Handle
+  {d3b4c4e9-8660-4439-8bff-52659f288aaa}; !- Building Unit Name
+
+OS:Surface,
+  {f28e4ebe-9143-40c2-a63d-876f54284ddf}, !- Handle
   Surface 1,                              !- Name
   Floor,                                  !- Surface Type
   ,                                       !- Construction Name
-  {819c472c-67e8-49d5-a787-5a8bea644bf1}, !- Space Name
-=======
-  {1ec61354-5c02-49cf-9d95-fef7d05c77ad}, !- Thermal Zone Name
-  ,                                       !- Part of Total Floor Area
-  ,                                       !- Design Specification Outdoor Air Object Name
-  {0052977f-711b-4a06-be8c-4b6d12177595}; !- Building Unit Name
-
-OS:Surface,
-  {d93d31e7-46f7-4a6f-ac72-59537bca20a4}, !- Handle
-  Surface 1,                              !- Name
-  Floor,                                  !- Surface Type
-  ,                                       !- Construction Name
-  {083941f4-3dda-40e5-9f34-55b04cb9fbc3}, !- Space Name
->>>>>>> 7902c0f9
+  {4d9b1747-8918-4fb7-8bf2-9d84cf0175d5}, !- Space Name
   Foundation,                             !- Outside Boundary Condition
   ,                                       !- Outside Boundary Condition Object
   NoSun,                                  !- Sun Exposure
@@ -312,19 +197,11 @@
   11.129722368505, 0, 0;                  !- X,Y,Z Vertex 4 {m}
 
 OS:Surface,
-<<<<<<< HEAD
-  {3f40c09e-633e-4b14-84e7-0d76b2108dd8}, !- Handle
+  {053696d7-875b-4a0c-b79b-02faaf7b2685}, !- Handle
   Surface 2,                              !- Name
   Wall,                                   !- Surface Type
   ,                                       !- Construction Name
-  {819c472c-67e8-49d5-a787-5a8bea644bf1}, !- Space Name
-=======
-  {ab9350bd-3ef5-4778-8da1-3651777b9108}, !- Handle
-  Surface 2,                              !- Name
-  Wall,                                   !- Surface Type
-  ,                                       !- Construction Name
-  {083941f4-3dda-40e5-9f34-55b04cb9fbc3}, !- Space Name
->>>>>>> 7902c0f9
+  {4d9b1747-8918-4fb7-8bf2-9d84cf0175d5}, !- Space Name
   Outdoors,                               !- Outside Boundary Condition
   ,                                       !- Outside Boundary Condition Object
   SunExposed,                             !- Sun Exposure
@@ -337,19 +214,11 @@
   0, 0, 2.4384;                           !- X,Y,Z Vertex 4 {m}
 
 OS:Surface,
-<<<<<<< HEAD
-  {e6723b7d-d06c-4a25-8410-a56775e4ea47}, !- Handle
+  {778ae7a8-d353-43f9-891b-d72474e729d7}, !- Handle
   Surface 3,                              !- Name
   Wall,                                   !- Surface Type
   ,                                       !- Construction Name
-  {819c472c-67e8-49d5-a787-5a8bea644bf1}, !- Space Name
-=======
-  {88a78208-d2eb-4e46-aa33-cd9997c14122}, !- Handle
-  Surface 3,                              !- Name
-  Wall,                                   !- Surface Type
-  ,                                       !- Construction Name
-  {083941f4-3dda-40e5-9f34-55b04cb9fbc3}, !- Space Name
->>>>>>> 7902c0f9
+  {4d9b1747-8918-4fb7-8bf2-9d84cf0175d5}, !- Space Name
   Outdoors,                               !- Outside Boundary Condition
   ,                                       !- Outside Boundary Condition Object
   SunExposed,                             !- Sun Exposure
@@ -362,19 +231,11 @@
   0, 5.56486118425249, 2.4384;            !- X,Y,Z Vertex 4 {m}
 
 OS:Surface,
-<<<<<<< HEAD
-  {af57b8ab-0723-42d6-ac17-73d9136cdeb3}, !- Handle
+  {23332e03-b91d-4cc8-a3c7-e4e29dbf4c98}, !- Handle
   Surface 4,                              !- Name
   Wall,                                   !- Surface Type
   ,                                       !- Construction Name
-  {819c472c-67e8-49d5-a787-5a8bea644bf1}, !- Space Name
-=======
-  {97dc7f35-aa0f-42be-a72c-567aad6391ca}, !- Handle
-  Surface 4,                              !- Name
-  Wall,                                   !- Surface Type
-  ,                                       !- Construction Name
-  {083941f4-3dda-40e5-9f34-55b04cb9fbc3}, !- Space Name
->>>>>>> 7902c0f9
+  {4d9b1747-8918-4fb7-8bf2-9d84cf0175d5}, !- Space Name
   Outdoors,                               !- Outside Boundary Condition
   ,                                       !- Outside Boundary Condition Object
   SunExposed,                             !- Sun Exposure
@@ -387,19 +248,11 @@
   11.129722368505, 5.56486118425249, 2.4384; !- X,Y,Z Vertex 4 {m}
 
 OS:Surface,
-<<<<<<< HEAD
-  {45b60e14-2a88-4071-8004-abe6099cc167}, !- Handle
+  {53151f38-35c8-4c5e-bd9c-fa919fbdecbe}, !- Handle
   Surface 5,                              !- Name
   Wall,                                   !- Surface Type
   ,                                       !- Construction Name
-  {819c472c-67e8-49d5-a787-5a8bea644bf1}, !- Space Name
-=======
-  {fc39b67c-378a-4b69-8c97-576e4514189e}, !- Handle
-  Surface 5,                              !- Name
-  Wall,                                   !- Surface Type
-  ,                                       !- Construction Name
-  {083941f4-3dda-40e5-9f34-55b04cb9fbc3}, !- Space Name
->>>>>>> 7902c0f9
+  {4d9b1747-8918-4fb7-8bf2-9d84cf0175d5}, !- Space Name
   Outdoors,                               !- Outside Boundary Condition
   ,                                       !- Outside Boundary Condition Object
   SunExposed,                             !- Sun Exposure
@@ -412,23 +265,13 @@
   11.129722368505, 0, 2.4384;             !- X,Y,Z Vertex 4 {m}
 
 OS:Surface,
-<<<<<<< HEAD
-  {1784b6d9-4684-42dd-a36a-968221b2159b}, !- Handle
+  {32a9b97a-db33-49e9-ae49-8d915f2e4338}, !- Handle
   Surface 6,                              !- Name
   RoofCeiling,                            !- Surface Type
   ,                                       !- Construction Name
-  {819c472c-67e8-49d5-a787-5a8bea644bf1}, !- Space Name
+  {4d9b1747-8918-4fb7-8bf2-9d84cf0175d5}, !- Space Name
   Surface,                                !- Outside Boundary Condition
-  {95e3470b-1eaa-4f7c-940f-18829c655e19}, !- Outside Boundary Condition Object
-=======
-  {78f964d2-36ac-4813-bb79-37b96f002759}, !- Handle
-  Surface 6,                              !- Name
-  RoofCeiling,                            !- Surface Type
-  ,                                       !- Construction Name
-  {083941f4-3dda-40e5-9f34-55b04cb9fbc3}, !- Space Name
-  Surface,                                !- Outside Boundary Condition
-  {864ace41-3526-4269-bb68-247921c04565}, !- Outside Boundary Condition Object
->>>>>>> 7902c0f9
+  {7e294b8c-4612-491d-94ef-e97d39b90ba7}, !- Outside Boundary Condition Object
   NoSun,                                  !- Sun Exposure
   NoWind,                                 !- Wind Exposure
   ,                                       !- View Factor to Ground
@@ -439,11 +282,7 @@
   0, 0, 2.4384;                           !- X,Y,Z Vertex 4 {m}
 
 OS:SpaceType,
-<<<<<<< HEAD
-  {18e7c709-2f0f-4ce3-baf8-b5271f4bae87}, !- Handle
-=======
-  {535e5bb9-7291-4d1c-8c45-0b4b425b3d2c}, !- Handle
->>>>>>> 7902c0f9
+  {92d40310-c943-48d6-8c29-914df743f70c}, !- Handle
   Space Type 1,                           !- Name
   ,                                       !- Default Construction Set Name
   ,                                       !- Default Schedule Set Name
@@ -454,15 +293,9 @@
   living;                                 !- Standards Space Type
 
 OS:Space,
-<<<<<<< HEAD
-  {8b0278e2-dcb3-46cb-b14c-4e54c3cc518e}, !- Handle
+  {13aa5bab-1b2f-4c4b-b1c3-e45203ddeb69}, !- Handle
   living space|story 2,                   !- Name
-  {18e7c709-2f0f-4ce3-baf8-b5271f4bae87}, !- Space Type Name
-=======
-  {635e5b9f-20bd-4d7f-9a8e-bdd4642d74ad}, !- Handle
-  living space|story 2,                   !- Name
-  {535e5bb9-7291-4d1c-8c45-0b4b425b3d2c}, !- Space Type Name
->>>>>>> 7902c0f9
+  {92d40310-c943-48d6-8c29-914df743f70c}, !- Space Type Name
   ,                                       !- Default Construction Set Name
   ,                                       !- Default Schedule Set Name
   -0,                                     !- Direction of Relative North {deg}
@@ -470,35 +303,19 @@
   0,                                      !- Y Origin {m}
   2.4384,                                 !- Z Origin {m}
   ,                                       !- Building Story Name
-<<<<<<< HEAD
-  {79a2ba62-7b21-4a3c-b171-45f84d68cdf6}, !- Thermal Zone Name
+  {742d14a3-d06d-4d35-96d7-c7c44de19e19}, !- Thermal Zone Name
   ,                                       !- Part of Total Floor Area
   ,                                       !- Design Specification Outdoor Air Object Name
-  {ab2eba21-2b57-4546-a256-1964d2e808e2}; !- Building Unit Name
-
-OS:Surface,
-  {95e3470b-1eaa-4f7c-940f-18829c655e19}, !- Handle
+  {d3b4c4e9-8660-4439-8bff-52659f288aaa}; !- Building Unit Name
+
+OS:Surface,
+  {7e294b8c-4612-491d-94ef-e97d39b90ba7}, !- Handle
   Surface 7,                              !- Name
   Floor,                                  !- Surface Type
   ,                                       !- Construction Name
-  {8b0278e2-dcb3-46cb-b14c-4e54c3cc518e}, !- Space Name
+  {13aa5bab-1b2f-4c4b-b1c3-e45203ddeb69}, !- Space Name
   Surface,                                !- Outside Boundary Condition
-  {1784b6d9-4684-42dd-a36a-968221b2159b}, !- Outside Boundary Condition Object
-=======
-  {1ec61354-5c02-49cf-9d95-fef7d05c77ad}, !- Thermal Zone Name
-  ,                                       !- Part of Total Floor Area
-  ,                                       !- Design Specification Outdoor Air Object Name
-  {0052977f-711b-4a06-be8c-4b6d12177595}; !- Building Unit Name
-
-OS:Surface,
-  {864ace41-3526-4269-bb68-247921c04565}, !- Handle
-  Surface 7,                              !- Name
-  Floor,                                  !- Surface Type
-  ,                                       !- Construction Name
-  {635e5b9f-20bd-4d7f-9a8e-bdd4642d74ad}, !- Space Name
-  Surface,                                !- Outside Boundary Condition
-  {78f964d2-36ac-4813-bb79-37b96f002759}, !- Outside Boundary Condition Object
->>>>>>> 7902c0f9
+  {32a9b97a-db33-49e9-ae49-8d915f2e4338}, !- Outside Boundary Condition Object
   NoSun,                                  !- Sun Exposure
   NoWind,                                 !- Wind Exposure
   ,                                       !- View Factor to Ground
@@ -509,19 +326,11 @@
   11.129722368505, 0, 0;                  !- X,Y,Z Vertex 4 {m}
 
 OS:Surface,
-<<<<<<< HEAD
-  {e47b12c9-7126-456a-b165-4bf0d7002f4e}, !- Handle
+  {7c1fe047-ca01-4034-b75c-80b981bdda47}, !- Handle
   Surface 8,                              !- Name
   Wall,                                   !- Surface Type
   ,                                       !- Construction Name
-  {8b0278e2-dcb3-46cb-b14c-4e54c3cc518e}, !- Space Name
-=======
-  {8950f1d3-b0d7-4852-9eac-49a35c9f536a}, !- Handle
-  Surface 8,                              !- Name
-  Wall,                                   !- Surface Type
-  ,                                       !- Construction Name
-  {635e5b9f-20bd-4d7f-9a8e-bdd4642d74ad}, !- Space Name
->>>>>>> 7902c0f9
+  {13aa5bab-1b2f-4c4b-b1c3-e45203ddeb69}, !- Space Name
   Outdoors,                               !- Outside Boundary Condition
   ,                                       !- Outside Boundary Condition Object
   SunExposed,                             !- Sun Exposure
@@ -534,19 +343,11 @@
   0, 0, 2.4384;                           !- X,Y,Z Vertex 4 {m}
 
 OS:Surface,
-<<<<<<< HEAD
-  {cc07afdd-a6e1-4b9b-8685-2bd0fb9d76ec}, !- Handle
+  {59b121a3-765a-418c-8733-56bf53d72dbf}, !- Handle
   Surface 9,                              !- Name
   Wall,                                   !- Surface Type
   ,                                       !- Construction Name
-  {8b0278e2-dcb3-46cb-b14c-4e54c3cc518e}, !- Space Name
-=======
-  {16b56d90-dd19-4692-b9e9-e9e2b7f0c46c}, !- Handle
-  Surface 9,                              !- Name
-  Wall,                                   !- Surface Type
-  ,                                       !- Construction Name
-  {635e5b9f-20bd-4d7f-9a8e-bdd4642d74ad}, !- Space Name
->>>>>>> 7902c0f9
+  {13aa5bab-1b2f-4c4b-b1c3-e45203ddeb69}, !- Space Name
   Outdoors,                               !- Outside Boundary Condition
   ,                                       !- Outside Boundary Condition Object
   SunExposed,                             !- Sun Exposure
@@ -559,19 +360,11 @@
   0, 5.56486118425249, 2.4384;            !- X,Y,Z Vertex 4 {m}
 
 OS:Surface,
-<<<<<<< HEAD
-  {f21c84c3-4872-4166-bf5d-12286ee32795}, !- Handle
+  {cd1f3ff5-0e03-4752-b423-6d918f38b06e}, !- Handle
   Surface 10,                             !- Name
   Wall,                                   !- Surface Type
   ,                                       !- Construction Name
-  {8b0278e2-dcb3-46cb-b14c-4e54c3cc518e}, !- Space Name
-=======
-  {b0e6dd85-56f7-4d9a-b9a8-77ac8ba52497}, !- Handle
-  Surface 10,                             !- Name
-  Wall,                                   !- Surface Type
-  ,                                       !- Construction Name
-  {635e5b9f-20bd-4d7f-9a8e-bdd4642d74ad}, !- Space Name
->>>>>>> 7902c0f9
+  {13aa5bab-1b2f-4c4b-b1c3-e45203ddeb69}, !- Space Name
   Outdoors,                               !- Outside Boundary Condition
   ,                                       !- Outside Boundary Condition Object
   SunExposed,                             !- Sun Exposure
@@ -584,19 +377,11 @@
   11.129722368505, 5.56486118425249, 2.4384; !- X,Y,Z Vertex 4 {m}
 
 OS:Surface,
-<<<<<<< HEAD
-  {f01af80b-83ce-4cf1-b918-049414b506ef}, !- Handle
+  {54fc22bb-94d1-49b9-8bc2-a474243025af}, !- Handle
   Surface 11,                             !- Name
   Wall,                                   !- Surface Type
   ,                                       !- Construction Name
-  {8b0278e2-dcb3-46cb-b14c-4e54c3cc518e}, !- Space Name
-=======
-  {62250e95-28db-4e93-a5f5-a5e1a374c271}, !- Handle
-  Surface 11,                             !- Name
-  Wall,                                   !- Surface Type
-  ,                                       !- Construction Name
-  {635e5b9f-20bd-4d7f-9a8e-bdd4642d74ad}, !- Space Name
->>>>>>> 7902c0f9
+  {13aa5bab-1b2f-4c4b-b1c3-e45203ddeb69}, !- Space Name
   Outdoors,                               !- Outside Boundary Condition
   ,                                       !- Outside Boundary Condition Object
   SunExposed,                             !- Sun Exposure
@@ -609,23 +394,13 @@
   11.129722368505, 0, 2.4384;             !- X,Y,Z Vertex 4 {m}
 
 OS:Surface,
-<<<<<<< HEAD
-  {0ac95017-1fb4-4a5d-98e0-0ff38d2a6606}, !- Handle
+  {a95f8b5c-bbe2-43f8-9d0f-6618becc42e5}, !- Handle
   Surface 12,                             !- Name
   RoofCeiling,                            !- Surface Type
   ,                                       !- Construction Name
-  {8b0278e2-dcb3-46cb-b14c-4e54c3cc518e}, !- Space Name
+  {13aa5bab-1b2f-4c4b-b1c3-e45203ddeb69}, !- Space Name
   Surface,                                !- Outside Boundary Condition
-  {ab172727-7ae4-4b7f-ba6c-a8b71021dc2e}, !- Outside Boundary Condition Object
-=======
-  {60f926a8-ea89-4dbb-b7f2-ba514b3783cd}, !- Handle
-  Surface 12,                             !- Name
-  RoofCeiling,                            !- Surface Type
-  ,                                       !- Construction Name
-  {635e5b9f-20bd-4d7f-9a8e-bdd4642d74ad}, !- Space Name
-  Surface,                                !- Outside Boundary Condition
-  {8b8068b0-ab37-4285-a86d-f04579cb50d9}, !- Outside Boundary Condition Object
->>>>>>> 7902c0f9
+  {e8afe80c-593a-4cb8-86d1-2cd691f677ea}, !- Outside Boundary Condition Object
   NoSun,                                  !- Sun Exposure
   NoWind,                                 !- Wind Exposure
   ,                                       !- View Factor to Ground
@@ -636,23 +411,13 @@
   0, 0, 2.4384;                           !- X,Y,Z Vertex 4 {m}
 
 OS:Surface,
-<<<<<<< HEAD
-  {ab172727-7ae4-4b7f-ba6c-a8b71021dc2e}, !- Handle
+  {e8afe80c-593a-4cb8-86d1-2cd691f677ea}, !- Handle
   Surface 13,                             !- Name
   Floor,                                  !- Surface Type
   ,                                       !- Construction Name
-  {b2e19c8d-888b-44e1-a9fb-9386d90ac6d9}, !- Space Name
+  {b031822b-c576-4c26-b592-ad285e785dd9}, !- Space Name
   Surface,                                !- Outside Boundary Condition
-  {0ac95017-1fb4-4a5d-98e0-0ff38d2a6606}, !- Outside Boundary Condition Object
-=======
-  {8b8068b0-ab37-4285-a86d-f04579cb50d9}, !- Handle
-  Surface 13,                             !- Name
-  Floor,                                  !- Surface Type
-  ,                                       !- Construction Name
-  {cc6dc9fd-63e4-4d2a-b8aa-599b8f77024a}, !- Space Name
-  Surface,                                !- Outside Boundary Condition
-  {60f926a8-ea89-4dbb-b7f2-ba514b3783cd}, !- Outside Boundary Condition Object
->>>>>>> 7902c0f9
+  {a95f8b5c-bbe2-43f8-9d0f-6618becc42e5}, !- Outside Boundary Condition Object
   NoSun,                                  !- Sun Exposure
   NoWind,                                 !- Wind Exposure
   ,                                       !- View Factor to Ground
@@ -663,19 +428,11 @@
   0, 0, 0;                                !- X,Y,Z Vertex 4 {m}
 
 OS:Surface,
-<<<<<<< HEAD
-  {b0b2ddce-334b-44ba-b27c-45cdf5110588}, !- Handle
+  {3f8c8f68-d6b9-4740-8a3d-2541cdd1fc0d}, !- Handle
   Surface 14,                             !- Name
   RoofCeiling,                            !- Surface Type
   ,                                       !- Construction Name
-  {b2e19c8d-888b-44e1-a9fb-9386d90ac6d9}, !- Space Name
-=======
-  {d9881dc0-1186-452a-8db9-7cdbaac0e2e0}, !- Handle
-  Surface 14,                             !- Name
-  RoofCeiling,                            !- Surface Type
-  ,                                       !- Construction Name
-  {cc6dc9fd-63e4-4d2a-b8aa-599b8f77024a}, !- Space Name
->>>>>>> 7902c0f9
+  {b031822b-c576-4c26-b592-ad285e785dd9}, !- Space Name
   Outdoors,                               !- Outside Boundary Condition
   ,                                       !- Outside Boundary Condition Object
   SunExposed,                             !- Sun Exposure
@@ -688,19 +445,11 @@
   11.129722368505, 0, 0.3048;             !- X,Y,Z Vertex 4 {m}
 
 OS:Surface,
-<<<<<<< HEAD
-  {2ae19a69-da36-4d33-8531-9af159083041}, !- Handle
+  {66975693-4ff1-4f6f-b991-2a03bfd28272}, !- Handle
   Surface 15,                             !- Name
   RoofCeiling,                            !- Surface Type
   ,                                       !- Construction Name
-  {b2e19c8d-888b-44e1-a9fb-9386d90ac6d9}, !- Space Name
-=======
-  {6ae48dd7-8607-465c-8144-bd7fb48ce30f}, !- Handle
-  Surface 15,                             !- Name
-  RoofCeiling,                            !- Surface Type
-  ,                                       !- Construction Name
-  {cc6dc9fd-63e4-4d2a-b8aa-599b8f77024a}, !- Space Name
->>>>>>> 7902c0f9
+  {b031822b-c576-4c26-b592-ad285e785dd9}, !- Space Name
   Outdoors,                               !- Outside Boundary Condition
   ,                                       !- Outside Boundary Condition Object
   SunExposed,                             !- Sun Exposure
@@ -713,19 +462,11 @@
   0, 5.56486118425249, 0.304799999999999; !- X,Y,Z Vertex 4 {m}
 
 OS:Surface,
-<<<<<<< HEAD
-  {4240a192-ea08-4ad4-9eae-397e5778aa7d}, !- Handle
+  {8212e018-0589-4d4c-a326-aa9074a9b4eb}, !- Handle
   Surface 16,                             !- Name
   Wall,                                   !- Surface Type
   ,                                       !- Construction Name
-  {b2e19c8d-888b-44e1-a9fb-9386d90ac6d9}, !- Space Name
-=======
-  {90eac00f-979b-4485-9114-9b0c6af597c5}, !- Handle
-  Surface 16,                             !- Name
-  Wall,                                   !- Surface Type
-  ,                                       !- Construction Name
-  {cc6dc9fd-63e4-4d2a-b8aa-599b8f77024a}, !- Space Name
->>>>>>> 7902c0f9
+  {b031822b-c576-4c26-b592-ad285e785dd9}, !- Space Name
   Outdoors,                               !- Outside Boundary Condition
   ,                                       !- Outside Boundary Condition Object
   SunExposed,                             !- Sun Exposure
@@ -737,19 +478,11 @@
   0, 0, 0;                                !- X,Y,Z Vertex 3 {m}
 
 OS:Surface,
-<<<<<<< HEAD
-  {e8bd6050-5b82-47f2-bcf6-db9b1d824fe9}, !- Handle
+  {b04d7319-7b7d-49db-ad2b-c2da51ccf060}, !- Handle
   Surface 17,                             !- Name
   Wall,                                   !- Surface Type
   ,                                       !- Construction Name
-  {b2e19c8d-888b-44e1-a9fb-9386d90ac6d9}, !- Space Name
-=======
-  {b8e2e935-c6b0-4441-bc37-261c05e8adee}, !- Handle
-  Surface 17,                             !- Name
-  Wall,                                   !- Surface Type
-  ,                                       !- Construction Name
-  {cc6dc9fd-63e4-4d2a-b8aa-599b8f77024a}, !- Space Name
->>>>>>> 7902c0f9
+  {b031822b-c576-4c26-b592-ad285e785dd9}, !- Space Name
   Outdoors,                               !- Outside Boundary Condition
   ,                                       !- Outside Boundary Condition Object
   SunExposed,                             !- Sun Exposure
@@ -761,15 +494,9 @@
   11.129722368505, 5.56486118425249, 0;   !- X,Y,Z Vertex 3 {m}
 
 OS:Space,
-<<<<<<< HEAD
-  {b2e19c8d-888b-44e1-a9fb-9386d90ac6d9}, !- Handle
+  {b031822b-c576-4c26-b592-ad285e785dd9}, !- Handle
   finished attic space,                   !- Name
-  {18e7c709-2f0f-4ce3-baf8-b5271f4bae87}, !- Space Type Name
-=======
-  {cc6dc9fd-63e4-4d2a-b8aa-599b8f77024a}, !- Handle
-  finished attic space,                   !- Name
-  {535e5bb9-7291-4d1c-8c45-0b4b425b3d2c}, !- Space Type Name
->>>>>>> 7902c0f9
+  {92d40310-c943-48d6-8c29-914df743f70c}, !- Space Type Name
   ,                                       !- Default Construction Set Name
   ,                                       !- Default Schedule Set Name
   -0,                                     !- Direction of Relative North {deg}
@@ -777,35 +504,20 @@
   0,                                      !- Y Origin {m}
   4.8768,                                 !- Z Origin {m}
   ,                                       !- Building Story Name
-<<<<<<< HEAD
-  {79a2ba62-7b21-4a3c-b171-45f84d68cdf6}, !- Thermal Zone Name
+  {742d14a3-d06d-4d35-96d7-c7c44de19e19}, !- Thermal Zone Name
   ,                                       !- Part of Total Floor Area
   ,                                       !- Design Specification Outdoor Air Object Name
-  {ab2eba21-2b57-4546-a256-1964d2e808e2}; !- Building Unit Name
+  {d3b4c4e9-8660-4439-8bff-52659f288aaa}; !- Building Unit Name
 
 OS:BuildingUnit,
-  {ab2eba21-2b57-4546-a256-1964d2e808e2}, !- Handle
-=======
-  {1ec61354-5c02-49cf-9d95-fef7d05c77ad}, !- Thermal Zone Name
-  ,                                       !- Part of Total Floor Area
-  ,                                       !- Design Specification Outdoor Air Object Name
-  {0052977f-711b-4a06-be8c-4b6d12177595}; !- Building Unit Name
-
-OS:BuildingUnit,
-  {0052977f-711b-4a06-be8c-4b6d12177595}, !- Handle
->>>>>>> 7902c0f9
+  {d3b4c4e9-8660-4439-8bff-52659f288aaa}, !- Handle
   unit 1,                                 !- Name
   ,                                       !- Rendering Color
   Residential;                            !- Building Unit Type
 
 OS:AdditionalProperties,
-<<<<<<< HEAD
-  {0e916718-af70-4966-aaf3-087e1e142955}, !- Handle
-  {ab2eba21-2b57-4546-a256-1964d2e808e2}, !- Object Name
-=======
-  {714870b8-db78-4e99-b216-109f4275ab5d}, !- Handle
-  {0052977f-711b-4a06-be8c-4b6d12177595}, !- Object Name
->>>>>>> 7902c0f9
+  {699603bb-acce-4f3b-9877-de15a9d4b384}, !- Handle
+  {d3b4c4e9-8660-4439-8bff-52659f288aaa}, !- Object Name
   NumberOfBedrooms,                       !- Feature Name 1
   Integer,                                !- Feature Data Type 1
   3,                                      !- Feature Value 1
@@ -817,20 +529,12 @@
   2.6400000000000001;                     !- Feature Value 3
 
 OS:External:File,
-<<<<<<< HEAD
-  {2a09b573-41cd-4330-a744-917029c70caf}, !- Handle
-=======
-  {2a7da99c-e4e1-4387-8a8f-6734752adfe6}, !- Handle
->>>>>>> 7902c0f9
+  {5700419e-8f6d-4214-a33c-64137fea4302}, !- Handle
   8760.csv,                               !- Name
   8760.csv;                               !- File Name
 
 OS:Schedule:Day,
-<<<<<<< HEAD
-  {6a741d91-4c27-49e6-a16d-9ce13276c75c}, !- Handle
-=======
-  {a4f5a317-95b7-4e1c-960e-729b41effa37}, !- Handle
->>>>>>> 7902c0f9
+  {4f0cf8c5-76dd-4748-84a0-4f661e524b8f}, !- Handle
   Schedule Day 1,                         !- Name
   ,                                       !- Schedule Type Limits Name
   ,                                       !- Interpolate to Timestep
@@ -839,11 +543,7 @@
   0;                                      !- Value Until Time 1
 
 OS:Schedule:Day,
-<<<<<<< HEAD
-  {f0c460cf-f13c-4d9e-a83b-0de724ee4920}, !- Handle
-=======
-  {f972e33d-c0e8-44ec-9cf1-dc896e1f9022}, !- Handle
->>>>>>> 7902c0f9
+  {1eb00da1-8d32-445c-8885-ea713990aa55}, !- Handle
   Schedule Day 2,                         !- Name
   ,                                       !- Schedule Type Limits Name
   ,                                       !- Interpolate to Timestep
@@ -852,17 +552,10 @@
   1;                                      !- Value Until Time 1
 
 OS:Schedule:File,
-<<<<<<< HEAD
-  {87a0c60a-3a78-4179-af38-6741a0f42721}, !- Handle
+  {9fc46ede-fabc-4043-840c-07e2a964a044}, !- Handle
   occupants,                              !- Name
-  {6566704e-e83c-49f3-b021-b1bcf6e98aba}, !- Schedule Type Limits Name
-  {2a09b573-41cd-4330-a744-917029c70caf}, !- External File Name
-=======
-  {78c53947-2baa-4f78-a34f-dd4df3b0fca7}, !- Handle
-  occupants,                              !- Name
-  {807468ec-d643-4655-956c-7424188884cc}, !- Schedule Type Limits Name
-  {2a7da99c-e4e1-4387-8a8f-6734752adfe6}, !- External File Name
->>>>>>> 7902c0f9
+  {58ba9f6e-eeea-47b1-8439-85e380c0e636}, !- Schedule Type Limits Name
+  {5700419e-8f6d-4214-a33c-64137fea4302}, !- External File Name
   1,                                      !- Column Number
   1,                                      !- Rows to Skip at Top
   8760,                                   !- Number of Hours of Data
@@ -871,40 +564,23 @@
   60;                                     !- Minutes per Item
 
 OS:Schedule:Ruleset,
-<<<<<<< HEAD
-  {9e4aa9e3-8b70-4471-8d75-653e33759e1d}, !- Handle
+  {2a11e24e-fd46-4e21-9fab-8532328b0037}, !- Handle
   Schedule Ruleset 1,                     !- Name
-  {299fac78-9077-47e5-b3e3-080d01244d54}, !- Schedule Type Limits Name
-  {2af351c6-26ab-4541-815a-f6e9d127d325}; !- Default Day Schedule Name
+  {0ff24825-44ff-4564-85d7-ae510d48e3e8}, !- Schedule Type Limits Name
+  {b2f47eb5-aa99-4ee3-9079-3ac24b608fcf}; !- Default Day Schedule Name
 
 OS:Schedule:Day,
-  {2af351c6-26ab-4541-815a-f6e9d127d325}, !- Handle
+  {b2f47eb5-aa99-4ee3-9079-3ac24b608fcf}, !- Handle
   Schedule Day 3,                         !- Name
-  {299fac78-9077-47e5-b3e3-080d01244d54}, !- Schedule Type Limits Name
-=======
-  {835095d6-0683-4f26-918d-842457f02cb4}, !- Handle
-  Schedule Ruleset 1,                     !- Name
-  {65024e75-aea6-4777-bf5e-04f0f70aacae}, !- Schedule Type Limits Name
-  {0e6bf7ae-f23b-4c11-bda2-9b1bd7b888d0}; !- Default Day Schedule Name
-
-OS:Schedule:Day,
-  {0e6bf7ae-f23b-4c11-bda2-9b1bd7b888d0}, !- Handle
-  Schedule Day 3,                         !- Name
-  {65024e75-aea6-4777-bf5e-04f0f70aacae}, !- Schedule Type Limits Name
->>>>>>> 7902c0f9
+  {0ff24825-44ff-4564-85d7-ae510d48e3e8}, !- Schedule Type Limits Name
   ,                                       !- Interpolate to Timestep
   24,                                     !- Hour 1
   0,                                      !- Minute 1
   112.539290946133;                       !- Value Until Time 1
 
 OS:People:Definition,
-<<<<<<< HEAD
-  {dceae9c0-150c-42a2-ae93-77ad5fc1fed5}, !- Handle
+  {224301ff-60e5-4ccc-9914-9dd0e8d2e492}, !- Handle
   res occupants|finished attic space,     !- Name
-=======
-  {22ebfe37-1c4f-4fe1-9ed7-cafadae10be4}, !- Handle
-  res occupants|living space,             !- Name
->>>>>>> 7902c0f9
   People,                                 !- Number of People Calculation Method
   0.88,                                   !- Number of People {people}
   ,                                       !- People per Space Floor Area {person/m2}
@@ -916,21 +592,12 @@
   ZoneAveraged;                           !- Mean Radiant Temperature Calculation Type
 
 OS:People,
-<<<<<<< HEAD
-  {53464db5-cb7f-46c8-a06e-80a9467810f4}, !- Handle
+  {b0cabe5c-f5ac-457b-85a9-c20134053abf}, !- Handle
   res occupants|finished attic space,     !- Name
-  {dceae9c0-150c-42a2-ae93-77ad5fc1fed5}, !- People Definition Name
-  {b2e19c8d-888b-44e1-a9fb-9386d90ac6d9}, !- Space or SpaceType Name
-  {87a0c60a-3a78-4179-af38-6741a0f42721}, !- Number of People Schedule Name
-  {9e4aa9e3-8b70-4471-8d75-653e33759e1d}, !- Activity Level Schedule Name
-=======
-  {bd5e675b-2451-4002-9a6e-faf678b2eaca}, !- Handle
-  res occupants|living space,             !- Name
-  {22ebfe37-1c4f-4fe1-9ed7-cafadae10be4}, !- People Definition Name
-  {083941f4-3dda-40e5-9f34-55b04cb9fbc3}, !- Space or SpaceType Name
-  {78c53947-2baa-4f78-a34f-dd4df3b0fca7}, !- Number of People Schedule Name
-  {835095d6-0683-4f26-918d-842457f02cb4}, !- Activity Level Schedule Name
->>>>>>> 7902c0f9
+  {224301ff-60e5-4ccc-9914-9dd0e8d2e492}, !- People Definition Name
+  {b031822b-c576-4c26-b592-ad285e785dd9}, !- Space or SpaceType Name
+  {9fc46ede-fabc-4043-840c-07e2a964a044}, !- Number of People Schedule Name
+  {2a11e24e-fd46-4e21-9fab-8532328b0037}, !- Activity Level Schedule Name
   ,                                       !- Surface Name/Angle Factor List Name
   ,                                       !- Work Efficiency Schedule Name
   ,                                       !- Clothing Insulation Schedule Name
@@ -938,11 +605,7 @@
   1;                                      !- Multiplier
 
 OS:ScheduleTypeLimits,
-<<<<<<< HEAD
-  {299fac78-9077-47e5-b3e3-080d01244d54}, !- Handle
-=======
-  {65024e75-aea6-4777-bf5e-04f0f70aacae}, !- Handle
->>>>>>> 7902c0f9
+  {0ff24825-44ff-4564-85d7-ae510d48e3e8}, !- Handle
   ActivityLevel,                          !- Name
   0,                                      !- Lower Limit Value
   ,                                       !- Upper Limit Value
@@ -950,24 +613,15 @@
   ActivityLevel;                          !- Unit Type
 
 OS:ScheduleTypeLimits,
-<<<<<<< HEAD
-  {6566704e-e83c-49f3-b021-b1bcf6e98aba}, !- Handle
-=======
-  {807468ec-d643-4655-956c-7424188884cc}, !- Handle
->>>>>>> 7902c0f9
+  {58ba9f6e-eeea-47b1-8439-85e380c0e636}, !- Handle
   Fractional,                             !- Name
   0,                                      !- Lower Limit Value
   1,                                      !- Upper Limit Value
   Continuous;                             !- Numeric Type
 
 OS:People:Definition,
-<<<<<<< HEAD
-  {be2dadeb-3969-48e7-aab0-aa080a3dd3dd}, !- Handle
-  res occupants|living space,             !- Name
-=======
-  {0606cca5-e4ef-4404-b474-03e31769278e}, !- Handle
+  {27c195af-2f70-4873-bb1a-896bd90660ec}, !- Handle
   res occupants|living space|story 2,     !- Name
->>>>>>> 7902c0f9
   People,                                 !- Number of People Calculation Method
   0.88,                                   !- Number of People {people}
   ,                                       !- People per Space Floor Area {person/m2}
@@ -979,21 +633,12 @@
   ZoneAveraged;                           !- Mean Radiant Temperature Calculation Type
 
 OS:People,
-<<<<<<< HEAD
-  {92e325d7-bbbd-48f7-bcca-015e71bbc449}, !- Handle
-  res occupants|living space,             !- Name
-  {be2dadeb-3969-48e7-aab0-aa080a3dd3dd}, !- People Definition Name
-  {819c472c-67e8-49d5-a787-5a8bea644bf1}, !- Space or SpaceType Name
-  {87a0c60a-3a78-4179-af38-6741a0f42721}, !- Number of People Schedule Name
-  {9e4aa9e3-8b70-4471-8d75-653e33759e1d}, !- Activity Level Schedule Name
-=======
-  {2dc282d6-d1a2-4e0a-89b7-e92243784347}, !- Handle
+  {ccbe3b86-f242-49d1-b740-e7727d34c350}, !- Handle
   res occupants|living space|story 2,     !- Name
-  {0606cca5-e4ef-4404-b474-03e31769278e}, !- People Definition Name
-  {635e5b9f-20bd-4d7f-9a8e-bdd4642d74ad}, !- Space or SpaceType Name
-  {78c53947-2baa-4f78-a34f-dd4df3b0fca7}, !- Number of People Schedule Name
-  {835095d6-0683-4f26-918d-842457f02cb4}, !- Activity Level Schedule Name
->>>>>>> 7902c0f9
+  {27c195af-2f70-4873-bb1a-896bd90660ec}, !- People Definition Name
+  {13aa5bab-1b2f-4c4b-b1c3-e45203ddeb69}, !- Space or SpaceType Name
+  {9fc46ede-fabc-4043-840c-07e2a964a044}, !- Number of People Schedule Name
+  {2a11e24e-fd46-4e21-9fab-8532328b0037}, !- Activity Level Schedule Name
   ,                                       !- Surface Name/Angle Factor List Name
   ,                                       !- Work Efficiency Schedule Name
   ,                                       !- Clothing Insulation Schedule Name
@@ -1001,13 +646,8 @@
   1;                                      !- Multiplier
 
 OS:People:Definition,
-<<<<<<< HEAD
-  {b3de67c9-d2a3-4cce-9488-e4f24a1272fe}, !- Handle
-  res occupants|living space|story 2,     !- Name
-=======
-  {cc696df6-f0e9-4e64-b531-b92208e90cdb}, !- Handle
-  res occupants|finished attic space,     !- Name
->>>>>>> 7902c0f9
+  {dcf11116-61f6-44ab-816c-fc9921f5bd7b}, !- Handle
+  res occupants|living space,             !- Name
   People,                                 !- Number of People Calculation Method
   0.88,                                   !- Number of People {people}
   ,                                       !- People per Space Floor Area {person/m2}
@@ -1019,21 +659,12 @@
   ZoneAveraged;                           !- Mean Radiant Temperature Calculation Type
 
 OS:People,
-<<<<<<< HEAD
-  {d8fcc899-c81f-407e-b970-138ce57e6e5a}, !- Handle
-  res occupants|living space|story 2,     !- Name
-  {b3de67c9-d2a3-4cce-9488-e4f24a1272fe}, !- People Definition Name
-  {8b0278e2-dcb3-46cb-b14c-4e54c3cc518e}, !- Space or SpaceType Name
-  {87a0c60a-3a78-4179-af38-6741a0f42721}, !- Number of People Schedule Name
-  {9e4aa9e3-8b70-4471-8d75-653e33759e1d}, !- Activity Level Schedule Name
-=======
-  {601e547b-292e-4040-b840-b61b3860836c}, !- Handle
-  res occupants|finished attic space,     !- Name
-  {cc696df6-f0e9-4e64-b531-b92208e90cdb}, !- People Definition Name
-  {cc6dc9fd-63e4-4d2a-b8aa-599b8f77024a}, !- Space or SpaceType Name
-  {78c53947-2baa-4f78-a34f-dd4df3b0fca7}, !- Number of People Schedule Name
-  {835095d6-0683-4f26-918d-842457f02cb4}, !- Activity Level Schedule Name
->>>>>>> 7902c0f9
+  {7dc13a3c-9563-46bb-8ec2-5fb242057634}, !- Handle
+  res occupants|living space,             !- Name
+  {dcf11116-61f6-44ab-816c-fc9921f5bd7b}, !- People Definition Name
+  {4d9b1747-8918-4fb7-8bf2-9d84cf0175d5}, !- Space or SpaceType Name
+  {9fc46ede-fabc-4043-840c-07e2a964a044}, !- Number of People Schedule Name
+  {2a11e24e-fd46-4e21-9fab-8532328b0037}, !- Activity Level Schedule Name
   ,                                       !- Surface Name/Angle Factor List Name
   ,                                       !- Work Efficiency Schedule Name
   ,                                       !- Clothing Insulation Schedule Name
@@ -1041,26 +672,15 @@
   1;                                      !- Multiplier
 
 OS:ShadingSurfaceGroup,
-<<<<<<< HEAD
-  {4b7eb9bd-6f76-4adc-9629-22b3b3751d09}, !- Handle
-=======
-  {a8a9e850-4511-4996-9a99-75147bab7dfd}, !- Handle
->>>>>>> 7902c0f9
+  {6d794e44-f312-4eec-b020-7541a3997900}, !- Handle
   res eaves,                              !- Name
   Building;                               !- Shading Surface Type
 
 OS:ShadingSurface,
-<<<<<<< HEAD
-  {08a36a10-37ef-46f4-9353-ac478f10654e}, !- Handle
+  {4a400173-416b-4084-aa8c-03e94f42c79a}, !- Handle
   Surface 14 - res eaves,                 !- Name
   ,                                       !- Construction Name
-  {4b7eb9bd-6f76-4adc-9629-22b3b3751d09}, !- Shading Surface Group Name
-=======
-  {614d8f4c-5c11-4b31-914f-852d787b8de5}, !- Handle
-  Surface 14 - res eaves,                 !- Name
-  ,                                       !- Construction Name
-  {a8a9e850-4511-4996-9a99-75147bab7dfd}, !- Shading Surface Group Name
->>>>>>> 7902c0f9
+  {6d794e44-f312-4eec-b020-7541a3997900}, !- Shading Surface Group Name
   ,                                       !- Transmittance Schedule Name
   ,                                       !- Number of Vertices
   11.739322368505, 0, 5.1816,             !- X,Y,Z Vertex 1 {m}
@@ -1069,17 +689,10 @@
   11.129722368505, 0, 5.1816;             !- X,Y,Z Vertex 4 {m}
 
 OS:ShadingSurface,
-<<<<<<< HEAD
-  {579670fa-c3be-49b2-a2d2-551b7bc8fe5e}, !- Handle
+  {a8cdedc7-b0ec-4efc-97af-93ddb9cf437b}, !- Handle
   Surface 14 - res eaves 1,               !- Name
   ,                                       !- Construction Name
-  {4b7eb9bd-6f76-4adc-9629-22b3b3751d09}, !- Shading Surface Group Name
-=======
-  {da1a6fa2-9e15-4c67-9680-a0b1fd7eceb2}, !- Handle
-  Surface 14 - res eaves 1,               !- Name
-  ,                                       !- Construction Name
-  {a8a9e850-4511-4996-9a99-75147bab7dfd}, !- Shading Surface Group Name
->>>>>>> 7902c0f9
+  {6d794e44-f312-4eec-b020-7541a3997900}, !- Shading Surface Group Name
   ,                                       !- Transmittance Schedule Name
   ,                                       !- Number of Vertices
   -0.6096, 2.78243059212624, 6.57281529606312, !- X,Y,Z Vertex 1 {m}
@@ -1088,17 +701,10 @@
   0, 2.78243059212624, 6.57281529606312;  !- X,Y,Z Vertex 4 {m}
 
 OS:ShadingSurface,
-<<<<<<< HEAD
-  {72f5bb4c-0012-43fc-a62c-a03217683380}, !- Handle
+  {1e030aec-5a13-4f1c-addc-2a194878889d}, !- Handle
   Surface 14 - res eaves 2,               !- Name
   ,                                       !- Construction Name
-  {4b7eb9bd-6f76-4adc-9629-22b3b3751d09}, !- Shading Surface Group Name
-=======
-  {5ceac16e-f672-4147-a79e-6a48f96efb71}, !- Handle
-  Surface 14 - res eaves 2,               !- Name
-  ,                                       !- Construction Name
-  {a8a9e850-4511-4996-9a99-75147bab7dfd}, !- Shading Surface Group Name
->>>>>>> 7902c0f9
+  {6d794e44-f312-4eec-b020-7541a3997900}, !- Shading Surface Group Name
   ,                                       !- Transmittance Schedule Name
   ,                                       !- Number of Vertices
   0, -0.6096, 4.8768,                     !- X,Y,Z Vertex 1 {m}
@@ -1107,17 +713,10 @@
   0, 0, 5.1816;                           !- X,Y,Z Vertex 4 {m}
 
 OS:ShadingSurface,
-<<<<<<< HEAD
-  {92935bf7-410c-47f2-a5b8-1c36e63bf338}, !- Handle
+  {a297eac6-d1d4-4fb2-abbc-39ddee4ed4f3}, !- Handle
   Surface 15 - res eaves,                 !- Name
   ,                                       !- Construction Name
-  {4b7eb9bd-6f76-4adc-9629-22b3b3751d09}, !- Shading Surface Group Name
-=======
-  {44dbd1ef-c295-47b6-b56b-e61de387b2f4}, !- Handle
-  Surface 15 - res eaves,                 !- Name
-  ,                                       !- Construction Name
-  {a8a9e850-4511-4996-9a99-75147bab7dfd}, !- Shading Surface Group Name
->>>>>>> 7902c0f9
+  {6d794e44-f312-4eec-b020-7541a3997900}, !- Shading Surface Group Name
   ,                                       !- Transmittance Schedule Name
   ,                                       !- Number of Vertices
   -0.6096, 5.56486118425249, 5.1816,      !- X,Y,Z Vertex 1 {m}
@@ -1126,17 +725,10 @@
   0, 5.56486118425249, 5.1816;            !- X,Y,Z Vertex 4 {m}
 
 OS:ShadingSurface,
-<<<<<<< HEAD
-  {69bce47f-3533-4874-a8b9-db8b9fa24b6d}, !- Handle
+  {78a1cd57-2214-4ea8-8acc-36a82b6bb702}, !- Handle
   Surface 15 - res eaves 1,               !- Name
   ,                                       !- Construction Name
-  {4b7eb9bd-6f76-4adc-9629-22b3b3751d09}, !- Shading Surface Group Name
-=======
-  {753c30b7-7f5f-4d48-9f62-666822cccf33}, !- Handle
-  Surface 15 - res eaves 1,               !- Name
-  ,                                       !- Construction Name
-  {a8a9e850-4511-4996-9a99-75147bab7dfd}, !- Shading Surface Group Name
->>>>>>> 7902c0f9
+  {6d794e44-f312-4eec-b020-7541a3997900}, !- Shading Surface Group Name
   ,                                       !- Transmittance Schedule Name
   ,                                       !- Number of Vertices
   11.739322368505, 2.78243059212624, 6.57281529606312, !- X,Y,Z Vertex 1 {m}
@@ -1145,17 +737,10 @@
   11.129722368505, 2.78243059212624, 6.57281529606312; !- X,Y,Z Vertex 4 {m}
 
 OS:ShadingSurface,
-<<<<<<< HEAD
-  {2f5914b7-0366-4752-bbc5-f76be1686cc2}, !- Handle
+  {37225343-db63-4147-80f6-9b5af32036b5}, !- Handle
   Surface 15 - res eaves 2,               !- Name
   ,                                       !- Construction Name
-  {4b7eb9bd-6f76-4adc-9629-22b3b3751d09}, !- Shading Surface Group Name
-=======
-  {dc6ff3bf-ce50-482a-b6c6-2247ef7699a4}, !- Handle
-  Surface 15 - res eaves 2,               !- Name
-  ,                                       !- Construction Name
-  {a8a9e850-4511-4996-9a99-75147bab7dfd}, !- Shading Surface Group Name
->>>>>>> 7902c0f9
+  {6d794e44-f312-4eec-b020-7541a3997900}, !- Shading Surface Group Name
   ,                                       !- Transmittance Schedule Name
   ,                                       !- Number of Vertices
   11.129722368505, 6.17446118425249, 4.8768, !- X,Y,Z Vertex 1 {m}
