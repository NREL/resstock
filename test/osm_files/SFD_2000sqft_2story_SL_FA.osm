--- conflicted
+++ resolved
@@ -1,53 +1,26 @@
 !- NOTE: Auto-generated from /test/osw_files/SFD_2000sqft_2story_SL_FA.osw
 
 OS:Version,
-<<<<<<< HEAD
-  {96818073-efbd-4e29-9850-efebac4deaf1}, !- Handle
-  2.9.0;                                  !- Version Identifier
-
-OS:SimulationControl,
-  {53e0b52b-c62b-444d-b0a2-233b88ce3e85}, !- Handle
-=======
   {ec7d2bd1-f386-4dc5-88a5-51e5109757be}, !- Handle
   2.9.0;                                  !- Version Identifier
 
 OS:SimulationControl,
   {7c02814b-01e4-4ad8-8d6e-07b534ae2e76}, !- Handle
->>>>>>> 00bba7a9
   ,                                       !- Do Zone Sizing Calculation
   ,                                       !- Do System Sizing Calculation
   ,                                       !- Do Plant Sizing Calculation
   No;                                     !- Run Simulation for Sizing Periods
 
 OS:Timestep,
-<<<<<<< HEAD
-  {5e2bc3d5-dc6b-4704-9294-f62b41b87ca5}, !- Handle
-  6;                                      !- Number of Timesteps per Hour
-
-OS:ShadowCalculation,
-  {9fce186f-5912-42ba-bf32-c764f1824d5c}, !- Handle
-=======
   {63e07939-fb7e-4685-a928-06c82043e389}, !- Handle
   6;                                      !- Number of Timesteps per Hour
 
 OS:ShadowCalculation,
   {dd35ec8a-0746-4780-a47c-d72a5f8682c5}, !- Handle
->>>>>>> 00bba7a9
   20,                                     !- Calculation Frequency
   200;                                    !- Maximum Figures in Shadow Overlap Calculations
 
 OS:SurfaceConvectionAlgorithm:Outside,
-<<<<<<< HEAD
-  {377b7df1-319d-4dcf-a688-90bcf42ee1c1}, !- Handle
-  DOE-2;                                  !- Algorithm
-
-OS:SurfaceConvectionAlgorithm:Inside,
-  {23ac7ae9-7b27-4510-a235-f57ba374f586}, !- Handle
-  TARP;                                   !- Algorithm
-
-OS:ZoneCapacitanceMultiplier:ResearchSpecial,
-  {b7bdf334-ac7d-42be-8267-5843245937fd}, !- Handle
-=======
   {ae6bfd44-0b49-46f9-8c00-31b970838b85}, !- Handle
   DOE-2;                                  !- Algorithm
 
@@ -57,17 +30,12 @@
 
 OS:ZoneCapacitanceMultiplier:ResearchSpecial,
   {f0cf28f3-e793-4672-8c86-f8f446973346}, !- Handle
->>>>>>> 00bba7a9
   ,                                       !- Temperature Capacity Multiplier
   15,                                     !- Humidity Capacity Multiplier
   ;                                       !- Carbon Dioxide Capacity Multiplier
 
 OS:RunPeriod,
-<<<<<<< HEAD
-  {e635668f-8ac3-403c-95a1-ba233962efa8}, !- Handle
-=======
   {12303302-3165-49f4-b922-29562a5e8952}, !- Handle
->>>>>>> 00bba7a9
   Run Period 1,                           !- Name
   1,                                      !- Begin Month
   1,                                      !- Begin Day of Month
@@ -81,21 +49,13 @@
   ;                                       !- Number of Times Runperiod to be Repeated
 
 OS:YearDescription,
-<<<<<<< HEAD
-  {a41c26f4-0f2b-4f28-b959-0f168db46a3f}, !- Handle
-=======
   {d71abe25-b6c9-4412-8bcb-3345aae88702}, !- Handle
->>>>>>> 00bba7a9
   2007,                                   !- Calendar Year
   ,                                       !- Day of Week for Start Day
   ;                                       !- Is Leap Year
 
 OS:Building,
-<<<<<<< HEAD
-  {3fce6099-d923-435f-bd60-60b49f877ec1}, !- Handle
-=======
   {ea09bfe6-c1de-4156-a9a4-0497e5779c63}, !- Handle
->>>>>>> 00bba7a9
   Building 1,                             !- Name
   ,                                       !- Building Sector Type
   0,                                      !- North Axis {deg}
@@ -110,23 +70,14 @@
   1;                                      !- Standards Number of Living Units
 
 OS:AdditionalProperties,
-<<<<<<< HEAD
-  {7303ff14-1189-4086-a7d4-44406203415c}, !- Handle
-  {3fce6099-d923-435f-bd60-60b49f877ec1}, !- Object Name
-=======
   {ee0eb9f4-cb9a-4c7c-8558-2c327342df74}, !- Handle
   {ea09bfe6-c1de-4156-a9a4-0497e5779c63}, !- Object Name
->>>>>>> 00bba7a9
   Total Units Modeled,                    !- Feature Name 1
   Integer,                                !- Feature Data Type 1
   1;                                      !- Feature Value 1
 
 OS:ThermalZone,
-<<<<<<< HEAD
-  {f1217631-dfad-456c-8486-ba9128f2fec5}, !- Handle
-=======
   {3e819b49-3210-4198-81f8-1ce10b66041a}, !- Handle
->>>>>>> 00bba7a9
   living zone,                            !- Name
   ,                                       !- Multiplier
   ,                                       !- Ceiling Height {m}
@@ -135,17 +86,10 @@
   ,                                       !- Zone Inside Convection Algorithm
   ,                                       !- Zone Outside Convection Algorithm
   ,                                       !- Zone Conditioning Equipment List Name
-<<<<<<< HEAD
-  {d4c13071-cce5-4dc2-a5f8-6da775db7701}, !- Zone Air Inlet Port List
-  {61d8cdac-3fc6-429b-a590-69f74090beb3}, !- Zone Air Exhaust Port List
-  {1ca46f20-85d9-4f1b-999c-e811bfb36e82}, !- Zone Air Node Name
-  {05395ec0-ebe4-47c6-b59c-a8ceba9042dc}, !- Zone Return Air Port List
-=======
   {8675ff29-7a5b-47c7-891e-50a72c6b145c}, !- Zone Air Inlet Port List
   {7942f9ea-8548-4b8e-a016-44f3ab9112be}, !- Zone Air Exhaust Port List
   {da9df562-54a6-408e-a616-0a9f61b0f872}, !- Zone Air Node Name
   {fd6e281f-12e9-4205-93e2-58c1dd834185}, !- Zone Return Air Port List
->>>>>>> 00bba7a9
   ,                                       !- Primary Daylighting Control Name
   ,                                       !- Fraction of Zone Controlled by Primary Daylighting Control
   ,                                       !- Secondary Daylighting Control Name
@@ -156,39 +100,6 @@
   No;                                     !- Use Ideal Air Loads
 
 OS:Node,
-<<<<<<< HEAD
-  {aefb19b9-a90c-42a2-bb91-709866d04e32}, !- Handle
-  Node 1,                                 !- Name
-  {1ca46f20-85d9-4f1b-999c-e811bfb36e82}, !- Inlet Port
-  ;                                       !- Outlet Port
-
-OS:Connection,
-  {1ca46f20-85d9-4f1b-999c-e811bfb36e82}, !- Handle
-  {7969023d-422c-4d0d-95dc-0ead3cc9e76a}, !- Name
-  {f1217631-dfad-456c-8486-ba9128f2fec5}, !- Source Object
-  11,                                     !- Outlet Port
-  {aefb19b9-a90c-42a2-bb91-709866d04e32}, !- Target Object
-  2;                                      !- Inlet Port
-
-OS:PortList,
-  {d4c13071-cce5-4dc2-a5f8-6da775db7701}, !- Handle
-  {a525ff15-73b6-4fe4-a42b-cc02478d4ac4}, !- Name
-  {f1217631-dfad-456c-8486-ba9128f2fec5}; !- HVAC Component
-
-OS:PortList,
-  {61d8cdac-3fc6-429b-a590-69f74090beb3}, !- Handle
-  {b06a0125-4f34-4633-ba7b-0edd35af9d12}, !- Name
-  {f1217631-dfad-456c-8486-ba9128f2fec5}; !- HVAC Component
-
-OS:PortList,
-  {05395ec0-ebe4-47c6-b59c-a8ceba9042dc}, !- Handle
-  {f5ba255a-f1ad-41a2-b9cb-8c627d0ec430}, !- Name
-  {f1217631-dfad-456c-8486-ba9128f2fec5}; !- HVAC Component
-
-OS:Sizing:Zone,
-  {ae95c10f-f854-4692-81ca-6365f1ea47de}, !- Handle
-  {f1217631-dfad-456c-8486-ba9128f2fec5}, !- Zone or ZoneList Name
-=======
   {17f30dfe-8140-41ff-ad24-4203a13cf827}, !- Handle
   Node 1,                                 !- Name
   {da9df562-54a6-408e-a616-0a9f61b0f872}, !- Inlet Port
@@ -220,7 +131,6 @@
 OS:Sizing:Zone,
   {b133b0b0-92a1-4efe-b27a-b82e226a76f1}, !- Handle
   {3e819b49-3210-4198-81f8-1ce10b66041a}, !- Zone or ZoneList Name
->>>>>>> 00bba7a9
   SupplyAirTemperature,                   !- Zone Cooling Design Supply Air Temperature Input Method
   14,                                     !- Zone Cooling Design Supply Air Temperature {C}
   11.11,                                  !- Zone Cooling Design Supply Air Temperature Difference {deltaC}
@@ -249,16 +159,6 @@
   autosize;                               !- Dedicated Outdoor Air High Setpoint Temperature for Design {C}
 
 OS:ZoneHVAC:EquipmentList,
-<<<<<<< HEAD
-  {498fc69b-b0a8-495f-bba4-81d5e2797d04}, !- Handle
-  Zone HVAC Equipment List 1,             !- Name
-  {f1217631-dfad-456c-8486-ba9128f2fec5}; !- Thermal Zone
-
-OS:Space,
-  {af7ef8fa-cf76-4c5a-9dea-0fc8b1352cf5}, !- Handle
-  living space,                           !- Name
-  {46a52691-edc1-400d-a9f8-890402f031b3}, !- Space Type Name
-=======
   {bd122d2b-a789-4b11-b285-d0739b3ca2ed}, !- Handle
   Zone HVAC Equipment List 1,             !- Name
   {3e819b49-3210-4198-81f8-1ce10b66041a}; !- Thermal Zone
@@ -267,7 +167,6 @@
   {b465a07d-de60-4889-bc5d-26c8edbaedba}, !- Handle
   living space,                           !- Name
   {6834108b-6f85-4d8c-bb67-87e7257c0f12}, !- Space Type Name
->>>>>>> 00bba7a9
   ,                                       !- Default Construction Set Name
   ,                                       !- Default Schedule Set Name
   -0,                                     !- Direction of Relative North {deg}
@@ -275,19 +174,6 @@
   0,                                      !- Y Origin {m}
   0,                                      !- Z Origin {m}
   ,                                       !- Building Story Name
-<<<<<<< HEAD
-  {f1217631-dfad-456c-8486-ba9128f2fec5}, !- Thermal Zone Name
-  ,                                       !- Part of Total Floor Area
-  ,                                       !- Design Specification Outdoor Air Object Name
-  {9a17ccc5-779e-4c56-8cb8-32e4692b54c8}; !- Building Unit Name
-
-OS:Surface,
-  {56db3270-dfa0-44fa-92e3-f437291efe65}, !- Handle
-  Surface 1,                              !- Name
-  Floor,                                  !- Surface Type
-  ,                                       !- Construction Name
-  {af7ef8fa-cf76-4c5a-9dea-0fc8b1352cf5}, !- Space Name
-=======
   {3e819b49-3210-4198-81f8-1ce10b66041a}, !- Thermal Zone Name
   ,                                       !- Part of Total Floor Area
   ,                                       !- Design Specification Outdoor Air Object Name
@@ -299,7 +185,6 @@
   Floor,                                  !- Surface Type
   ,                                       !- Construction Name
   {b465a07d-de60-4889-bc5d-26c8edbaedba}, !- Space Name
->>>>>>> 00bba7a9
   Foundation,                             !- Outside Boundary Condition
   ,                                       !- Outside Boundary Condition Object
   NoSun,                                  !- Sun Exposure
@@ -312,19 +197,11 @@
   11.129722368505, 0, 0;                  !- X,Y,Z Vertex 4 {m}
 
 OS:Surface,
-<<<<<<< HEAD
-  {fe5b91ed-855e-4a64-a143-32c69ec5d17c}, !- Handle
-  Surface 2,                              !- Name
-  Wall,                                   !- Surface Type
-  ,                                       !- Construction Name
-  {af7ef8fa-cf76-4c5a-9dea-0fc8b1352cf5}, !- Space Name
-=======
   {df87d28e-2659-46b1-8b48-5ef0034a1a94}, !- Handle
   Surface 2,                              !- Name
   Wall,                                   !- Surface Type
   ,                                       !- Construction Name
   {b465a07d-de60-4889-bc5d-26c8edbaedba}, !- Space Name
->>>>>>> 00bba7a9
   Outdoors,                               !- Outside Boundary Condition
   ,                                       !- Outside Boundary Condition Object
   SunExposed,                             !- Sun Exposure
@@ -337,19 +214,11 @@
   0, 0, 2.4384;                           !- X,Y,Z Vertex 4 {m}
 
 OS:Surface,
-<<<<<<< HEAD
-  {a6af61ea-a9db-4a05-adf1-11940fde3cc2}, !- Handle
-  Surface 3,                              !- Name
-  Wall,                                   !- Surface Type
-  ,                                       !- Construction Name
-  {af7ef8fa-cf76-4c5a-9dea-0fc8b1352cf5}, !- Space Name
-=======
   {0f85845e-980c-4282-bd55-7090767f37da}, !- Handle
   Surface 3,                              !- Name
   Wall,                                   !- Surface Type
   ,                                       !- Construction Name
   {b465a07d-de60-4889-bc5d-26c8edbaedba}, !- Space Name
->>>>>>> 00bba7a9
   Outdoors,                               !- Outside Boundary Condition
   ,                                       !- Outside Boundary Condition Object
   SunExposed,                             !- Sun Exposure
@@ -362,19 +231,11 @@
   0, 5.56486118425249, 2.4384;            !- X,Y,Z Vertex 4 {m}
 
 OS:Surface,
-<<<<<<< HEAD
-  {7f439c4d-c682-4339-9d9a-990a6e988a47}, !- Handle
-  Surface 4,                              !- Name
-  Wall,                                   !- Surface Type
-  ,                                       !- Construction Name
-  {af7ef8fa-cf76-4c5a-9dea-0fc8b1352cf5}, !- Space Name
-=======
   {c257edd0-4649-4e50-a3d7-276772963a9c}, !- Handle
   Surface 4,                              !- Name
   Wall,                                   !- Surface Type
   ,                                       !- Construction Name
   {b465a07d-de60-4889-bc5d-26c8edbaedba}, !- Space Name
->>>>>>> 00bba7a9
   Outdoors,                               !- Outside Boundary Condition
   ,                                       !- Outside Boundary Condition Object
   SunExposed,                             !- Sun Exposure
@@ -387,19 +248,11 @@
   11.129722368505, 5.56486118425249, 2.4384; !- X,Y,Z Vertex 4 {m}
 
 OS:Surface,
-<<<<<<< HEAD
-  {805e6181-eac8-49fd-8d3c-29492ed43ba7}, !- Handle
-  Surface 5,                              !- Name
-  Wall,                                   !- Surface Type
-  ,                                       !- Construction Name
-  {af7ef8fa-cf76-4c5a-9dea-0fc8b1352cf5}, !- Space Name
-=======
   {07bd2e86-7d15-48fa-bebc-34f885db89bd}, !- Handle
   Surface 5,                              !- Name
   Wall,                                   !- Surface Type
   ,                                       !- Construction Name
   {b465a07d-de60-4889-bc5d-26c8edbaedba}, !- Space Name
->>>>>>> 00bba7a9
   Outdoors,                               !- Outside Boundary Condition
   ,                                       !- Outside Boundary Condition Object
   SunExposed,                             !- Sun Exposure
@@ -412,15 +265,6 @@
   11.129722368505, 0, 2.4384;             !- X,Y,Z Vertex 4 {m}
 
 OS:Surface,
-<<<<<<< HEAD
-  {0c46fcb4-f384-46e0-af65-5f62164611e6}, !- Handle
-  Surface 6,                              !- Name
-  RoofCeiling,                            !- Surface Type
-  ,                                       !- Construction Name
-  {af7ef8fa-cf76-4c5a-9dea-0fc8b1352cf5}, !- Space Name
-  Surface,                                !- Outside Boundary Condition
-  {5066184c-b72f-4779-9298-b261087de885}, !- Outside Boundary Condition Object
-=======
   {a23406b3-4e76-4641-bcc1-b95f4cffed6b}, !- Handle
   Surface 6,                              !- Name
   RoofCeiling,                            !- Surface Type
@@ -428,7 +272,6 @@
   {b465a07d-de60-4889-bc5d-26c8edbaedba}, !- Space Name
   Surface,                                !- Outside Boundary Condition
   {9d31c9f6-931c-41ef-b4f4-c4efc85f9ad9}, !- Outside Boundary Condition Object
->>>>>>> 00bba7a9
   NoSun,                                  !- Sun Exposure
   NoWind,                                 !- Wind Exposure
   ,                                       !- View Factor to Ground
@@ -439,11 +282,7 @@
   0, 0, 2.4384;                           !- X,Y,Z Vertex 4 {m}
 
 OS:SpaceType,
-<<<<<<< HEAD
-  {46a52691-edc1-400d-a9f8-890402f031b3}, !- Handle
-=======
   {6834108b-6f85-4d8c-bb67-87e7257c0f12}, !- Handle
->>>>>>> 00bba7a9
   Space Type 1,                           !- Name
   ,                                       !- Default Construction Set Name
   ,                                       !- Default Schedule Set Name
@@ -454,15 +293,9 @@
   living;                                 !- Standards Space Type
 
 OS:Space,
-<<<<<<< HEAD
-  {f3a1818e-0308-4754-9b37-aaef95857eb8}, !- Handle
-  living space|story 2,                   !- Name
-  {46a52691-edc1-400d-a9f8-890402f031b3}, !- Space Type Name
-=======
   {f7bc1238-3964-4507-bb42-ad136574eaba}, !- Handle
   living space|story 2,                   !- Name
   {6834108b-6f85-4d8c-bb67-87e7257c0f12}, !- Space Type Name
->>>>>>> 00bba7a9
   ,                                       !- Default Construction Set Name
   ,                                       !- Default Schedule Set Name
   -0,                                     !- Direction of Relative North {deg}
@@ -470,21 +303,6 @@
   0,                                      !- Y Origin {m}
   2.4384,                                 !- Z Origin {m}
   ,                                       !- Building Story Name
-<<<<<<< HEAD
-  {f1217631-dfad-456c-8486-ba9128f2fec5}, !- Thermal Zone Name
-  ,                                       !- Part of Total Floor Area
-  ,                                       !- Design Specification Outdoor Air Object Name
-  {9a17ccc5-779e-4c56-8cb8-32e4692b54c8}; !- Building Unit Name
-
-OS:Surface,
-  {5066184c-b72f-4779-9298-b261087de885}, !- Handle
-  Surface 7,                              !- Name
-  Floor,                                  !- Surface Type
-  ,                                       !- Construction Name
-  {f3a1818e-0308-4754-9b37-aaef95857eb8}, !- Space Name
-  Surface,                                !- Outside Boundary Condition
-  {0c46fcb4-f384-46e0-af65-5f62164611e6}, !- Outside Boundary Condition Object
-=======
   {3e819b49-3210-4198-81f8-1ce10b66041a}, !- Thermal Zone Name
   ,                                       !- Part of Total Floor Area
   ,                                       !- Design Specification Outdoor Air Object Name
@@ -498,7 +316,6 @@
   {f7bc1238-3964-4507-bb42-ad136574eaba}, !- Space Name
   Surface,                                !- Outside Boundary Condition
   {a23406b3-4e76-4641-bcc1-b95f4cffed6b}, !- Outside Boundary Condition Object
->>>>>>> 00bba7a9
   NoSun,                                  !- Sun Exposure
   NoWind,                                 !- Wind Exposure
   ,                                       !- View Factor to Ground
@@ -509,19 +326,11 @@
   11.129722368505, 0, 0;                  !- X,Y,Z Vertex 4 {m}
 
 OS:Surface,
-<<<<<<< HEAD
-  {5c9c558b-ea78-443e-835c-fcc005803227}, !- Handle
-  Surface 8,                              !- Name
-  Wall,                                   !- Surface Type
-  ,                                       !- Construction Name
-  {f3a1818e-0308-4754-9b37-aaef95857eb8}, !- Space Name
-=======
   {d0878daa-0e63-4f8a-875e-4079e36f29eb}, !- Handle
   Surface 8,                              !- Name
   Wall,                                   !- Surface Type
   ,                                       !- Construction Name
   {f7bc1238-3964-4507-bb42-ad136574eaba}, !- Space Name
->>>>>>> 00bba7a9
   Outdoors,                               !- Outside Boundary Condition
   ,                                       !- Outside Boundary Condition Object
   SunExposed,                             !- Sun Exposure
@@ -534,19 +343,11 @@
   0, 0, 2.4384;                           !- X,Y,Z Vertex 4 {m}
 
 OS:Surface,
-<<<<<<< HEAD
-  {daa1153a-680b-4e1f-9afb-a883a68f6ef7}, !- Handle
-  Surface 9,                              !- Name
-  Wall,                                   !- Surface Type
-  ,                                       !- Construction Name
-  {f3a1818e-0308-4754-9b37-aaef95857eb8}, !- Space Name
-=======
   {32224a01-c4a8-4e35-9dbe-174276ab1dbc}, !- Handle
   Surface 9,                              !- Name
   Wall,                                   !- Surface Type
   ,                                       !- Construction Name
   {f7bc1238-3964-4507-bb42-ad136574eaba}, !- Space Name
->>>>>>> 00bba7a9
   Outdoors,                               !- Outside Boundary Condition
   ,                                       !- Outside Boundary Condition Object
   SunExposed,                             !- Sun Exposure
@@ -559,19 +360,11 @@
   0, 5.56486118425249, 2.4384;            !- X,Y,Z Vertex 4 {m}
 
 OS:Surface,
-<<<<<<< HEAD
-  {a5a84711-7963-44fd-994e-17f39cdd7732}, !- Handle
-  Surface 10,                             !- Name
-  Wall,                                   !- Surface Type
-  ,                                       !- Construction Name
-  {f3a1818e-0308-4754-9b37-aaef95857eb8}, !- Space Name
-=======
   {6dd731f0-92b0-4028-b9a4-ed7fda8fe6f4}, !- Handle
   Surface 10,                             !- Name
   Wall,                                   !- Surface Type
   ,                                       !- Construction Name
   {f7bc1238-3964-4507-bb42-ad136574eaba}, !- Space Name
->>>>>>> 00bba7a9
   Outdoors,                               !- Outside Boundary Condition
   ,                                       !- Outside Boundary Condition Object
   SunExposed,                             !- Sun Exposure
@@ -584,19 +377,11 @@
   11.129722368505, 5.56486118425249, 2.4384; !- X,Y,Z Vertex 4 {m}
 
 OS:Surface,
-<<<<<<< HEAD
-  {263b57d8-e40d-4095-a64b-6f86cba63311}, !- Handle
-  Surface 11,                             !- Name
-  Wall,                                   !- Surface Type
-  ,                                       !- Construction Name
-  {f3a1818e-0308-4754-9b37-aaef95857eb8}, !- Space Name
-=======
   {1b7d89a8-e750-48a4-a931-e61020fd679f}, !- Handle
   Surface 11,                             !- Name
   Wall,                                   !- Surface Type
   ,                                       !- Construction Name
   {f7bc1238-3964-4507-bb42-ad136574eaba}, !- Space Name
->>>>>>> 00bba7a9
   Outdoors,                               !- Outside Boundary Condition
   ,                                       !- Outside Boundary Condition Object
   SunExposed,                             !- Sun Exposure
@@ -609,15 +394,6 @@
   11.129722368505, 0, 2.4384;             !- X,Y,Z Vertex 4 {m}
 
 OS:Surface,
-<<<<<<< HEAD
-  {d4efb019-5928-4397-bb23-863d00ccc4be}, !- Handle
-  Surface 12,                             !- Name
-  RoofCeiling,                            !- Surface Type
-  ,                                       !- Construction Name
-  {f3a1818e-0308-4754-9b37-aaef95857eb8}, !- Space Name
-  Surface,                                !- Outside Boundary Condition
-  {8dc0e3a7-02f3-4198-bde5-51abc84a87e7}, !- Outside Boundary Condition Object
-=======
   {dc323361-ff12-4a82-9a21-4d59529edd72}, !- Handle
   Surface 12,                             !- Name
   RoofCeiling,                            !- Surface Type
@@ -625,7 +401,6 @@
   {f7bc1238-3964-4507-bb42-ad136574eaba}, !- Space Name
   Surface,                                !- Outside Boundary Condition
   {7e34781e-0af5-4ac5-902b-8b67f7544026}, !- Outside Boundary Condition Object
->>>>>>> 00bba7a9
   NoSun,                                  !- Sun Exposure
   NoWind,                                 !- Wind Exposure
   ,                                       !- View Factor to Ground
@@ -636,15 +411,6 @@
   0, 0, 2.4384;                           !- X,Y,Z Vertex 4 {m}
 
 OS:Surface,
-<<<<<<< HEAD
-  {8dc0e3a7-02f3-4198-bde5-51abc84a87e7}, !- Handle
-  Surface 13,                             !- Name
-  Floor,                                  !- Surface Type
-  ,                                       !- Construction Name
-  {56bc260c-d5d9-4122-b2d3-d93cbf4b496d}, !- Space Name
-  Surface,                                !- Outside Boundary Condition
-  {d4efb019-5928-4397-bb23-863d00ccc4be}, !- Outside Boundary Condition Object
-=======
   {7e34781e-0af5-4ac5-902b-8b67f7544026}, !- Handle
   Surface 13,                             !- Name
   Floor,                                  !- Surface Type
@@ -652,7 +418,6 @@
   {dc26690b-2ce9-4275-b77c-bea3060892d4}, !- Space Name
   Surface,                                !- Outside Boundary Condition
   {dc323361-ff12-4a82-9a21-4d59529edd72}, !- Outside Boundary Condition Object
->>>>>>> 00bba7a9
   NoSun,                                  !- Sun Exposure
   NoWind,                                 !- Wind Exposure
   ,                                       !- View Factor to Ground
@@ -663,19 +428,11 @@
   0, 0, 0;                                !- X,Y,Z Vertex 4 {m}
 
 OS:Surface,
-<<<<<<< HEAD
-  {790fbb31-c473-41cf-8780-9a8f44981f12}, !- Handle
-  Surface 14,                             !- Name
-  RoofCeiling,                            !- Surface Type
-  ,                                       !- Construction Name
-  {56bc260c-d5d9-4122-b2d3-d93cbf4b496d}, !- Space Name
-=======
   {ccaed24d-8d6c-4c70-b632-5d423e367fda}, !- Handle
   Surface 14,                             !- Name
   RoofCeiling,                            !- Surface Type
   ,                                       !- Construction Name
   {dc26690b-2ce9-4275-b77c-bea3060892d4}, !- Space Name
->>>>>>> 00bba7a9
   Outdoors,                               !- Outside Boundary Condition
   ,                                       !- Outside Boundary Condition Object
   SunExposed,                             !- Sun Exposure
@@ -688,19 +445,11 @@
   11.129722368505, 0, 0.3048;             !- X,Y,Z Vertex 4 {m}
 
 OS:Surface,
-<<<<<<< HEAD
-  {8daf3d7f-0f1a-4278-b95f-65db7a422458}, !- Handle
-  Surface 15,                             !- Name
-  RoofCeiling,                            !- Surface Type
-  ,                                       !- Construction Name
-  {56bc260c-d5d9-4122-b2d3-d93cbf4b496d}, !- Space Name
-=======
   {b052ecd5-35b7-4782-91fd-5c4d6fbb4ba0}, !- Handle
   Surface 15,                             !- Name
   RoofCeiling,                            !- Surface Type
   ,                                       !- Construction Name
   {dc26690b-2ce9-4275-b77c-bea3060892d4}, !- Space Name
->>>>>>> 00bba7a9
   Outdoors,                               !- Outside Boundary Condition
   ,                                       !- Outside Boundary Condition Object
   SunExposed,                             !- Sun Exposure
@@ -713,19 +462,11 @@
   0, 5.56486118425249, 0.304799999999999; !- X,Y,Z Vertex 4 {m}
 
 OS:Surface,
-<<<<<<< HEAD
-  {480b9abc-a15d-4aba-9a02-5f4a9a59e604}, !- Handle
-  Surface 16,                             !- Name
-  Wall,                                   !- Surface Type
-  ,                                       !- Construction Name
-  {56bc260c-d5d9-4122-b2d3-d93cbf4b496d}, !- Space Name
-=======
   {3f1dadc1-4b1d-45c3-997a-3aee8200e3dc}, !- Handle
   Surface 16,                             !- Name
   Wall,                                   !- Surface Type
   ,                                       !- Construction Name
   {dc26690b-2ce9-4275-b77c-bea3060892d4}, !- Space Name
->>>>>>> 00bba7a9
   Outdoors,                               !- Outside Boundary Condition
   ,                                       !- Outside Boundary Condition Object
   SunExposed,                             !- Sun Exposure
@@ -737,19 +478,11 @@
   0, 0, 0;                                !- X,Y,Z Vertex 3 {m}
 
 OS:Surface,
-<<<<<<< HEAD
-  {929e616d-2e98-4f3b-b9e4-a02336bb96f4}, !- Handle
-  Surface 17,                             !- Name
-  Wall,                                   !- Surface Type
-  ,                                       !- Construction Name
-  {56bc260c-d5d9-4122-b2d3-d93cbf4b496d}, !- Space Name
-=======
   {9baacf7e-a58d-4a3f-9a94-d6ab7bc05a20}, !- Handle
   Surface 17,                             !- Name
   Wall,                                   !- Surface Type
   ,                                       !- Construction Name
   {dc26690b-2ce9-4275-b77c-bea3060892d4}, !- Space Name
->>>>>>> 00bba7a9
   Outdoors,                               !- Outside Boundary Condition
   ,                                       !- Outside Boundary Condition Object
   SunExposed,                             !- Sun Exposure
@@ -761,15 +494,9 @@
   11.129722368505, 5.56486118425249, 0;   !- X,Y,Z Vertex 3 {m}
 
 OS:Space,
-<<<<<<< HEAD
-  {56bc260c-d5d9-4122-b2d3-d93cbf4b496d}, !- Handle
-  finished attic space,                   !- Name
-  {46a52691-edc1-400d-a9f8-890402f031b3}, !- Space Type Name
-=======
   {dc26690b-2ce9-4275-b77c-bea3060892d4}, !- Handle
   finished attic space,                   !- Name
   {6834108b-6f85-4d8c-bb67-87e7257c0f12}, !- Space Type Name
->>>>>>> 00bba7a9
   ,                                       !- Default Construction Set Name
   ,                                       !- Default Schedule Set Name
   -0,                                     !- Direction of Relative North {deg}
@@ -777,15 +504,6 @@
   0,                                      !- Y Origin {m}
   4.8768,                                 !- Z Origin {m}
   ,                                       !- Building Story Name
-<<<<<<< HEAD
-  {f1217631-dfad-456c-8486-ba9128f2fec5}, !- Thermal Zone Name
-  ,                                       !- Part of Total Floor Area
-  ,                                       !- Design Specification Outdoor Air Object Name
-  {9a17ccc5-779e-4c56-8cb8-32e4692b54c8}; !- Building Unit Name
-
-OS:BuildingUnit,
-  {9a17ccc5-779e-4c56-8cb8-32e4692b54c8}, !- Handle
-=======
   {3e819b49-3210-4198-81f8-1ce10b66041a}, !- Thermal Zone Name
   ,                                       !- Part of Total Floor Area
   ,                                       !- Design Specification Outdoor Air Object Name
@@ -793,19 +511,13 @@
 
 OS:BuildingUnit,
   {ae81dce5-353a-4e2a-ae81-47d0cb7ecd22}, !- Handle
->>>>>>> 00bba7a9
   unit 1,                                 !- Name
   ,                                       !- Rendering Color
   Residential;                            !- Building Unit Type
 
 OS:AdditionalProperties,
-<<<<<<< HEAD
-  {c6ff155f-1ee6-48be-9aea-cfd8f46045e2}, !- Handle
-  {9a17ccc5-779e-4c56-8cb8-32e4692b54c8}, !- Object Name
-=======
   {73708eee-c237-4a01-897e-46c0662aac64}, !- Handle
   {ae81dce5-353a-4e2a-ae81-47d0cb7ecd22}, !- Object Name
->>>>>>> 00bba7a9
   NumberOfBedrooms,                       !- Feature Name 1
   Integer,                                !- Feature Data Type 1
   3,                                      !- Feature Value 1
@@ -817,20 +529,12 @@
   2.6400000000000001;                     !- Feature Value 3
 
 OS:External:File,
-<<<<<<< HEAD
-  {50095e11-d823-4684-8406-2f20ac47d999}, !- Handle
-=======
   {19475f44-d01d-4154-9d27-f5db335cca53}, !- Handle
->>>>>>> 00bba7a9
   8760.csv,                               !- Name
   8760.csv;                               !- File Name
 
 OS:Schedule:Day,
-<<<<<<< HEAD
-  {8a0be9b2-69f3-4c24-a5f3-b87f480ac381}, !- Handle
-=======
   {03acae6e-15a6-4be5-ba51-007393283ba1}, !- Handle
->>>>>>> 00bba7a9
   Schedule Day 1,                         !- Name
   ,                                       !- Schedule Type Limits Name
   ,                                       !- Interpolate to Timestep
@@ -839,11 +543,7 @@
   0;                                      !- Value Until Time 1
 
 OS:Schedule:Day,
-<<<<<<< HEAD
-  {89a66684-7191-4406-8df7-1a3b9ac8a5d5}, !- Handle
-=======
   {a12da302-a877-4e98-9b7e-18d791ad1d4f}, !- Handle
->>>>>>> 00bba7a9
   Schedule Day 2,                         !- Name
   ,                                       !- Schedule Type Limits Name
   ,                                       !- Interpolate to Timestep
@@ -852,17 +552,10 @@
   1;                                      !- Value Until Time 1
 
 OS:Schedule:File,
-<<<<<<< HEAD
-  {166cb56e-e8fd-4251-a67a-0b78de18fa9c}, !- Handle
-  occupants,                              !- Name
-  {c8c9ed02-1767-4127-81bb-588b97f19c6f}, !- Schedule Type Limits Name
-  {50095e11-d823-4684-8406-2f20ac47d999}, !- External File Name
-=======
   {683b2c23-6f35-4807-b110-bc91ddb41a61}, !- Handle
   occupants,                              !- Name
   {b84d1908-334d-46a7-97cf-4cba9c017a26}, !- Schedule Type Limits Name
   {19475f44-d01d-4154-9d27-f5db335cca53}, !- External File Name
->>>>>>> 00bba7a9
   1,                                      !- Column Number
   1,                                      !- Rows to Skip at Top
   8760,                                   !- Number of Hours of Data
@@ -871,17 +564,6 @@
   60;                                     !- Minutes per Item
 
 OS:Schedule:Ruleset,
-<<<<<<< HEAD
-  {82101909-610c-4732-b753-6cd54723396c}, !- Handle
-  Schedule Ruleset 1,                     !- Name
-  {deef0e75-2e99-4db9-a5d5-4d9ca311a06d}, !- Schedule Type Limits Name
-  {1811527c-2ea0-428e-adb1-995d8b4b2660}; !- Default Day Schedule Name
-
-OS:Schedule:Day,
-  {1811527c-2ea0-428e-adb1-995d8b4b2660}, !- Handle
-  Schedule Day 3,                         !- Name
-  {deef0e75-2e99-4db9-a5d5-4d9ca311a06d}, !- Schedule Type Limits Name
-=======
   {840fd483-44c0-452c-b223-17c76f6e3b8f}, !- Handle
   Schedule Ruleset 1,                     !- Name
   {ddae9ea9-9710-416d-8248-6bdf7f9d66a4}, !- Schedule Type Limits Name
@@ -891,20 +573,14 @@
   {e759716a-3dd7-4088-9636-a98d6c8561f0}, !- Handle
   Schedule Day 3,                         !- Name
   {ddae9ea9-9710-416d-8248-6bdf7f9d66a4}, !- Schedule Type Limits Name
->>>>>>> 00bba7a9
   ,                                       !- Interpolate to Timestep
   24,                                     !- Hour 1
   0,                                      !- Minute 1
   112.539290946133;                       !- Value Until Time 1
 
 OS:People:Definition,
-<<<<<<< HEAD
-  {f9fe255a-9fe2-45ed-abca-144b8acc5c42}, !- Handle
-  res occupants|living space,             !- Name
-=======
   {96a38325-c4c0-4a98-86c9-11c72bb51806}, !- Handle
   res occupants|living space|story 2,     !- Name
->>>>>>> 00bba7a9
   People,                                 !- Number of People Calculation Method
   0.88,                                   !- Number of People {people}
   ,                                       !- People per Space Floor Area {person/m2}
@@ -916,21 +592,12 @@
   ZoneAveraged;                           !- Mean Radiant Temperature Calculation Type
 
 OS:People,
-<<<<<<< HEAD
-  {aeff50ea-7d5a-49fc-b9ae-7e334d1e8daa}, !- Handle
-  res occupants|living space,             !- Name
-  {f9fe255a-9fe2-45ed-abca-144b8acc5c42}, !- People Definition Name
-  {af7ef8fa-cf76-4c5a-9dea-0fc8b1352cf5}, !- Space or SpaceType Name
-  {166cb56e-e8fd-4251-a67a-0b78de18fa9c}, !- Number of People Schedule Name
-  {82101909-610c-4732-b753-6cd54723396c}, !- Activity Level Schedule Name
-=======
   {355e4086-82c5-49e4-902a-756cf75521ae}, !- Handle
   res occupants|living space|story 2,     !- Name
   {96a38325-c4c0-4a98-86c9-11c72bb51806}, !- People Definition Name
   {f7bc1238-3964-4507-bb42-ad136574eaba}, !- Space or SpaceType Name
   {683b2c23-6f35-4807-b110-bc91ddb41a61}, !- Number of People Schedule Name
   {840fd483-44c0-452c-b223-17c76f6e3b8f}, !- Activity Level Schedule Name
->>>>>>> 00bba7a9
   ,                                       !- Surface Name/Angle Factor List Name
   ,                                       !- Work Efficiency Schedule Name
   ,                                       !- Clothing Insulation Schedule Name
@@ -938,11 +605,7 @@
   1;                                      !- Multiplier
 
 OS:ScheduleTypeLimits,
-<<<<<<< HEAD
-  {deef0e75-2e99-4db9-a5d5-4d9ca311a06d}, !- Handle
-=======
   {ddae9ea9-9710-416d-8248-6bdf7f9d66a4}, !- Handle
->>>>>>> 00bba7a9
   ActivityLevel,                          !- Name
   0,                                      !- Lower Limit Value
   ,                                       !- Upper Limit Value
@@ -950,24 +613,15 @@
   ActivityLevel;                          !- Unit Type
 
 OS:ScheduleTypeLimits,
-<<<<<<< HEAD
-  {c8c9ed02-1767-4127-81bb-588b97f19c6f}, !- Handle
-=======
   {b84d1908-334d-46a7-97cf-4cba9c017a26}, !- Handle
->>>>>>> 00bba7a9
   Fractional,                             !- Name
   0,                                      !- Lower Limit Value
   1,                                      !- Upper Limit Value
   Continuous;                             !- Numeric Type
 
 OS:People:Definition,
-<<<<<<< HEAD
-  {3f44ed80-c774-468b-8c59-899781b3cc34}, !- Handle
-  res occupants|living space|story 2,     !- Name
-=======
   {bbfc3dd7-f94d-47fc-b499-30f474b5ceb7}, !- Handle
   res occupants|finished attic space,     !- Name
->>>>>>> 00bba7a9
   People,                                 !- Number of People Calculation Method
   0.88,                                   !- Number of People {people}
   ,                                       !- People per Space Floor Area {person/m2}
@@ -979,21 +633,12 @@
   ZoneAveraged;                           !- Mean Radiant Temperature Calculation Type
 
 OS:People,
-<<<<<<< HEAD
-  {a53de61b-5653-48c9-ba24-6408fb9c78b8}, !- Handle
-  res occupants|living space|story 2,     !- Name
-  {3f44ed80-c774-468b-8c59-899781b3cc34}, !- People Definition Name
-  {f3a1818e-0308-4754-9b37-aaef95857eb8}, !- Space or SpaceType Name
-  {166cb56e-e8fd-4251-a67a-0b78de18fa9c}, !- Number of People Schedule Name
-  {82101909-610c-4732-b753-6cd54723396c}, !- Activity Level Schedule Name
-=======
   {2388e78b-06ac-432c-a510-959b9a1010b5}, !- Handle
   res occupants|finished attic space,     !- Name
   {bbfc3dd7-f94d-47fc-b499-30f474b5ceb7}, !- People Definition Name
   {dc26690b-2ce9-4275-b77c-bea3060892d4}, !- Space or SpaceType Name
   {683b2c23-6f35-4807-b110-bc91ddb41a61}, !- Number of People Schedule Name
   {840fd483-44c0-452c-b223-17c76f6e3b8f}, !- Activity Level Schedule Name
->>>>>>> 00bba7a9
   ,                                       !- Surface Name/Angle Factor List Name
   ,                                       !- Work Efficiency Schedule Name
   ,                                       !- Clothing Insulation Schedule Name
@@ -1001,13 +646,8 @@
   1;                                      !- Multiplier
 
 OS:People:Definition,
-<<<<<<< HEAD
-  {3e6b8983-c271-4c99-96e9-4924d443c263}, !- Handle
-  res occupants|finished attic space,     !- Name
-=======
   {695f7362-3cb6-49a8-b558-ae623a1c3763}, !- Handle
   res occupants|living space,             !- Name
->>>>>>> 00bba7a9
   People,                                 !- Number of People Calculation Method
   0.88,                                   !- Number of People {people}
   ,                                       !- People per Space Floor Area {person/m2}
@@ -1019,21 +659,12 @@
   ZoneAveraged;                           !- Mean Radiant Temperature Calculation Type
 
 OS:People,
-<<<<<<< HEAD
-  {8628c748-c913-43cb-8170-4548eba691c8}, !- Handle
-  res occupants|finished attic space,     !- Name
-  {3e6b8983-c271-4c99-96e9-4924d443c263}, !- People Definition Name
-  {56bc260c-d5d9-4122-b2d3-d93cbf4b496d}, !- Space or SpaceType Name
-  {166cb56e-e8fd-4251-a67a-0b78de18fa9c}, !- Number of People Schedule Name
-  {82101909-610c-4732-b753-6cd54723396c}, !- Activity Level Schedule Name
-=======
   {8e558414-58d7-4cd7-a3fe-b4273456aa79}, !- Handle
   res occupants|living space,             !- Name
   {695f7362-3cb6-49a8-b558-ae623a1c3763}, !- People Definition Name
   {b465a07d-de60-4889-bc5d-26c8edbaedba}, !- Space or SpaceType Name
   {683b2c23-6f35-4807-b110-bc91ddb41a61}, !- Number of People Schedule Name
   {840fd483-44c0-452c-b223-17c76f6e3b8f}, !- Activity Level Schedule Name
->>>>>>> 00bba7a9
   ,                                       !- Surface Name/Angle Factor List Name
   ,                                       !- Work Efficiency Schedule Name
   ,                                       !- Clothing Insulation Schedule Name
@@ -1041,20 +672,51 @@
   1;                                      !- Multiplier
 
 OS:ShadingSurfaceGroup,
-<<<<<<< HEAD
-  {e73e89ef-f2ea-4bb0-9a8a-83a3aea1d90b}, !- Handle
-=======
   {22ea1544-39d6-4713-a6cf-74fcd04805f9}, !- Handle
->>>>>>> 00bba7a9
   res eaves,                              !- Name
   Building;                               !- Shading Surface Type
 
 OS:ShadingSurface,
-<<<<<<< HEAD
-  {09c4e4d5-95a3-45e0-8c7f-c45e9ea634b1}, !- Handle
+  {6a8c4516-363f-4cab-92ea-8a44b7dbdc43}, !- Handle
+  Surface 15 - res eaves,                 !- Name
+  ,                                       !- Construction Name
+  {22ea1544-39d6-4713-a6cf-74fcd04805f9}, !- Shading Surface Group Name
+  ,                                       !- Transmittance Schedule Name
+  ,                                       !- Number of Vertices
+  -0.6096, 5.56486118425249, 5.1816,      !- X,Y,Z Vertex 1 {m}
+  -0.6096, 2.78243059212624, 6.57281529606312, !- X,Y,Z Vertex 2 {m}
+  0, 2.78243059212624, 6.57281529606312,  !- X,Y,Z Vertex 3 {m}
+  0, 5.56486118425249, 5.1816;            !- X,Y,Z Vertex 4 {m}
+
+OS:ShadingSurface,
+  {ea3451d4-a0fc-4361-ba9d-537494ca50ea}, !- Handle
+  Surface 15 - res eaves 1,               !- Name
+  ,                                       !- Construction Name
+  {22ea1544-39d6-4713-a6cf-74fcd04805f9}, !- Shading Surface Group Name
+  ,                                       !- Transmittance Schedule Name
+  ,                                       !- Number of Vertices
+  11.739322368505, 2.78243059212624, 6.57281529606312, !- X,Y,Z Vertex 1 {m}
+  11.739322368505, 5.56486118425249, 5.1816, !- X,Y,Z Vertex 2 {m}
+  11.129722368505, 5.56486118425249, 5.1816, !- X,Y,Z Vertex 3 {m}
+  11.129722368505, 2.78243059212624, 6.57281529606312; !- X,Y,Z Vertex 4 {m}
+
+OS:ShadingSurface,
+  {f9e707ef-46ba-4564-a76b-a1df144292f4}, !- Handle
+  Surface 15 - res eaves 2,               !- Name
+  ,                                       !- Construction Name
+  {22ea1544-39d6-4713-a6cf-74fcd04805f9}, !- Shading Surface Group Name
+  ,                                       !- Transmittance Schedule Name
+  ,                                       !- Number of Vertices
+  11.129722368505, 6.17446118425249, 4.8768, !- X,Y,Z Vertex 1 {m}
+  0, 6.17446118425249, 4.8768,            !- X,Y,Z Vertex 2 {m}
+  0, 5.56486118425249, 5.1816,            !- X,Y,Z Vertex 3 {m}
+  11.129722368505, 5.56486118425249, 5.1816; !- X,Y,Z Vertex 4 {m}
+
+OS:ShadingSurface,
+  {25306338-37ac-46b1-bc81-6f402e4e7e15}, !- Handle
   Surface 14 - res eaves,                 !- Name
   ,                                       !- Construction Name
-  {e73e89ef-f2ea-4bb0-9a8a-83a3aea1d90b}, !- Shading Surface Group Name
+  {22ea1544-39d6-4713-a6cf-74fcd04805f9}, !- Shading Surface Group Name
   ,                                       !- Transmittance Schedule Name
   ,                                       !- Number of Vertices
   11.739322368505, 0, 5.1816,             !- X,Y,Z Vertex 1 {m}
@@ -1063,10 +725,10 @@
   11.129722368505, 0, 5.1816;             !- X,Y,Z Vertex 4 {m}
 
 OS:ShadingSurface,
-  {fb595b33-79c9-486b-869b-e87d56a308f0}, !- Handle
+  {85d17ecd-d0dc-4b97-af37-53306df3d5f1}, !- Handle
   Surface 14 - res eaves 1,               !- Name
   ,                                       !- Construction Name
-  {e73e89ef-f2ea-4bb0-9a8a-83a3aea1d90b}, !- Shading Surface Group Name
+  {22ea1544-39d6-4713-a6cf-74fcd04805f9}, !- Shading Surface Group Name
   ,                                       !- Transmittance Schedule Name
   ,                                       !- Number of Vertices
   -0.6096, 2.78243059212624, 6.57281529606312, !- X,Y,Z Vertex 1 {m}
@@ -1075,105 +737,13 @@
   0, 2.78243059212624, 6.57281529606312;  !- X,Y,Z Vertex 4 {m}
 
 OS:ShadingSurface,
-  {6fd57985-ce03-4b50-bf71-8de4e86d2799}, !- Handle
+  {2cc7efd9-1d7a-4727-984e-e23433e2f65f}, !- Handle
   Surface 14 - res eaves 2,               !- Name
   ,                                       !- Construction Name
-  {e73e89ef-f2ea-4bb0-9a8a-83a3aea1d90b}, !- Shading Surface Group Name
+  {22ea1544-39d6-4713-a6cf-74fcd04805f9}, !- Shading Surface Group Name
   ,                                       !- Transmittance Schedule Name
   ,                                       !- Number of Vertices
   0, -0.6096, 4.8768,                     !- X,Y,Z Vertex 1 {m}
   11.129722368505, -0.6096, 4.8768,       !- X,Y,Z Vertex 2 {m}
   11.129722368505, 0, 5.1816,             !- X,Y,Z Vertex 3 {m}
   0, 0, 5.1816;                           !- X,Y,Z Vertex 4 {m}
-
-OS:ShadingSurface,
-  {ec30114d-ea5d-4c5c-aec3-36a0b5452d87}, !- Handle
-  Surface 15 - res eaves,                 !- Name
-  ,                                       !- Construction Name
-  {e73e89ef-f2ea-4bb0-9a8a-83a3aea1d90b}, !- Shading Surface Group Name
-=======
-  {6a8c4516-363f-4cab-92ea-8a44b7dbdc43}, !- Handle
-  Surface 15 - res eaves,                 !- Name
-  ,                                       !- Construction Name
-  {22ea1544-39d6-4713-a6cf-74fcd04805f9}, !- Shading Surface Group Name
->>>>>>> 00bba7a9
-  ,                                       !- Transmittance Schedule Name
-  ,                                       !- Number of Vertices
-  -0.6096, 5.56486118425249, 5.1816,      !- X,Y,Z Vertex 1 {m}
-  -0.6096, 2.78243059212624, 6.57281529606312, !- X,Y,Z Vertex 2 {m}
-  0, 2.78243059212624, 6.57281529606312,  !- X,Y,Z Vertex 3 {m}
-  0, 5.56486118425249, 5.1816;            !- X,Y,Z Vertex 4 {m}
-
-OS:ShadingSurface,
-<<<<<<< HEAD
-  {ad33f15d-b0e4-415c-90ce-7ce106f80d0d}, !- Handle
-  Surface 15 - res eaves 1,               !- Name
-  ,                                       !- Construction Name
-  {e73e89ef-f2ea-4bb0-9a8a-83a3aea1d90b}, !- Shading Surface Group Name
-=======
-  {ea3451d4-a0fc-4361-ba9d-537494ca50ea}, !- Handle
-  Surface 15 - res eaves 1,               !- Name
-  ,                                       !- Construction Name
-  {22ea1544-39d6-4713-a6cf-74fcd04805f9}, !- Shading Surface Group Name
->>>>>>> 00bba7a9
-  ,                                       !- Transmittance Schedule Name
-  ,                                       !- Number of Vertices
-  11.739322368505, 2.78243059212624, 6.57281529606312, !- X,Y,Z Vertex 1 {m}
-  11.739322368505, 5.56486118425249, 5.1816, !- X,Y,Z Vertex 2 {m}
-  11.129722368505, 5.56486118425249, 5.1816, !- X,Y,Z Vertex 3 {m}
-  11.129722368505, 2.78243059212624, 6.57281529606312; !- X,Y,Z Vertex 4 {m}
-
-OS:ShadingSurface,
-<<<<<<< HEAD
-  {9eead22a-4b65-4be9-99bb-337921e3d5a2}, !- Handle
-  Surface 15 - res eaves 2,               !- Name
-  ,                                       !- Construction Name
-  {e73e89ef-f2ea-4bb0-9a8a-83a3aea1d90b}, !- Shading Surface Group Name
-=======
-  {f9e707ef-46ba-4564-a76b-a1df144292f4}, !- Handle
-  Surface 15 - res eaves 2,               !- Name
-  ,                                       !- Construction Name
-  {22ea1544-39d6-4713-a6cf-74fcd04805f9}, !- Shading Surface Group Name
->>>>>>> 00bba7a9
-  ,                                       !- Transmittance Schedule Name
-  ,                                       !- Number of Vertices
-  11.129722368505, 6.17446118425249, 4.8768, !- X,Y,Z Vertex 1 {m}
-  0, 6.17446118425249, 4.8768,            !- X,Y,Z Vertex 2 {m}
-  0, 5.56486118425249, 5.1816,            !- X,Y,Z Vertex 3 {m}
-  11.129722368505, 5.56486118425249, 5.1816; !- X,Y,Z Vertex 4 {m}
-
-OS:ShadingSurface,
-  {25306338-37ac-46b1-bc81-6f402e4e7e15}, !- Handle
-  Surface 14 - res eaves,                 !- Name
-  ,                                       !- Construction Name
-  {22ea1544-39d6-4713-a6cf-74fcd04805f9}, !- Shading Surface Group Name
-  ,                                       !- Transmittance Schedule Name
-  ,                                       !- Number of Vertices
-  11.739322368505, 0, 5.1816,             !- X,Y,Z Vertex 1 {m}
-  11.739322368505, 2.78243059212624, 6.57281529606312, !- X,Y,Z Vertex 2 {m}
-  11.129722368505, 2.78243059212624, 6.57281529606312, !- X,Y,Z Vertex 3 {m}
-  11.129722368505, 0, 5.1816;             !- X,Y,Z Vertex 4 {m}
-
-OS:ShadingSurface,
-  {85d17ecd-d0dc-4b97-af37-53306df3d5f1}, !- Handle
-  Surface 14 - res eaves 1,               !- Name
-  ,                                       !- Construction Name
-  {22ea1544-39d6-4713-a6cf-74fcd04805f9}, !- Shading Surface Group Name
-  ,                                       !- Transmittance Schedule Name
-  ,                                       !- Number of Vertices
-  -0.6096, 2.78243059212624, 6.57281529606312, !- X,Y,Z Vertex 1 {m}
-  -0.6096, 0, 5.1816,                     !- X,Y,Z Vertex 2 {m}
-  0, 0, 5.1816,                           !- X,Y,Z Vertex 3 {m}
-  0, 2.78243059212624, 6.57281529606312;  !- X,Y,Z Vertex 4 {m}
-
-OS:ShadingSurface,
-  {2cc7efd9-1d7a-4727-984e-e23433e2f65f}, !- Handle
-  Surface 14 - res eaves 2,               !- Name
-  ,                                       !- Construction Name
-  {22ea1544-39d6-4713-a6cf-74fcd04805f9}, !- Shading Surface Group Name
-  ,                                       !- Transmittance Schedule Name
-  ,                                       !- Number of Vertices
-  0, -0.6096, 4.8768,                     !- X,Y,Z Vertex 1 {m}
-  11.129722368505, -0.6096, 4.8768,       !- X,Y,Z Vertex 2 {m}
-  11.129722368505, 0, 5.1816,             !- X,Y,Z Vertex 3 {m}
-  0, 0, 5.1816;                           !- X,Y,Z Vertex 4 {m}
