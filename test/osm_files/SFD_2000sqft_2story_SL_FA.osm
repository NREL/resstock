--- conflicted
+++ resolved
@@ -1,32 +1,22 @@
 !- NOTE: Auto-generated from /test/osw_files/SFD_2000sqft_2story_SL_FA.osw
 
 OS:Version,
-<<<<<<< HEAD
-  {2cdfc665-fbc0-4f02-abbe-b9dd73b80038}, !- Handle
-  3.2.1,                                  !- Version Identifier
-  rc1;                                    !- Prerelease Identifier
+  {9bcab53f-f8d7-4f9b-b23d-d83a78e771dd}, !- Handle
+  3.2.0;                                  !- Version Identifier
 
 OS:SimulationControl,
-  {f04c975c-2aa1-4a5c-b9de-6e662601f63a}, !- Handle
-=======
-  {b320b570-3670-42b1-8c26-c393dabee6f3}, !- Handle
-  2.9.0;                                  !- Version Identifier
-
-OS:SimulationControl,
-  {50c0fe76-1f79-4371-a2a7-db11f205f604}, !- Handle
->>>>>>> 3c1d7324
+  {9633a927-a149-4cf0-ad0b-9974d3e341ca}, !- Handle
   ,                                       !- Do Zone Sizing Calculation
   ,                                       !- Do System Sizing Calculation
   ,                                       !- Do Plant Sizing Calculation
   No;                                     !- Run Simulation for Sizing Periods
 
 OS:Timestep,
-<<<<<<< HEAD
-  {236a2e55-1792-4334-8ee5-e1ce4e6e8b76}, !- Handle
+  {fadf48a1-c2e5-4a27-9e0c-0b13d8c5cf43}, !- Handle
   6;                                      !- Number of Timesteps per Hour
 
 OS:ShadowCalculation,
-  {e8fc24d2-c1e7-49b8-8338-e09baf799dd1}, !- Handle
+  {3c5dc843-bb4c-486c-8ec3-4b624a02fa52}, !- Handle
   PolygonClipping,                        !- Shading Calculation Method
   ,                                       !- Shading Calculation Update Frequency Method
   20,                                     !- Shading Calculation Update Frequency
@@ -39,45 +29,21 @@
   No;                                     !- Disable Self-Shading From Shading Zone Groups to Other Zones
 
 OS:SurfaceConvectionAlgorithm:Outside,
-  {a6ce061a-e6c5-44ef-830e-3d652aa46109}, !- Handle
+  {a9fd5ef4-095e-439f-9f74-ebf2ac67d980}, !- Handle
   DOE-2;                                  !- Algorithm
 
 OS:SurfaceConvectionAlgorithm:Inside,
-  {3902b63d-5a9a-4c0c-a6b2-1d9ed17580b9}, !- Handle
+  {10fd0979-3ba6-4220-bed7-e03b4f835b49}, !- Handle
   TARP;                                   !- Algorithm
 
 OS:ZoneCapacitanceMultiplier:ResearchSpecial,
-  {eaa2a5ab-df54-423f-838e-4ae1713c5fd7}, !- Handle
-=======
-  {d56bdf8f-f914-452b-a874-570bcda8ca9f}, !- Handle
-  6;                                      !- Number of Timesteps per Hour
-
-OS:ShadowCalculation,
-  {ab8371c5-7af5-47bb-b566-ab68ef5db027}, !- Handle
-  20,                                     !- Calculation Frequency
-  200;                                    !- Maximum Figures in Shadow Overlap Calculations
-
-OS:SurfaceConvectionAlgorithm:Outside,
-  {6637624d-a3bd-4a7f-8fb2-a1541b76c8fd}, !- Handle
-  DOE-2;                                  !- Algorithm
-
-OS:SurfaceConvectionAlgorithm:Inside,
-  {b45e6c76-ddfe-4ff1-8a90-8484ee1a1227}, !- Handle
-  TARP;                                   !- Algorithm
-
-OS:ZoneCapacitanceMultiplier:ResearchSpecial,
-  {235cd179-e699-4e85-b6e4-bede1d80f814}, !- Handle
->>>>>>> 3c1d7324
+  {cc1d80b6-ac39-434a-8246-6e64596ad8bc}, !- Handle
   ,                                       !- Temperature Capacity Multiplier
   15,                                     !- Humidity Capacity Multiplier
   ;                                       !- Carbon Dioxide Capacity Multiplier
 
 OS:RunPeriod,
-<<<<<<< HEAD
-  {cc4454a8-1060-4c68-8b54-82e7a5ad43ad}, !- Handle
-=======
-  {d556a852-2191-4f18-b104-9d9a453f68ef}, !- Handle
->>>>>>> 3c1d7324
+  {8914981f-09ab-4f4b-9dc2-c0ee2646d862}, !- Handle
   Run Period 1,                           !- Name
   1,                                      !- Begin Month
   1,                                      !- Begin Day of Month
@@ -91,21 +57,13 @@
   ;                                       !- Number of Times Runperiod to be Repeated
 
 OS:YearDescription,
-<<<<<<< HEAD
-  {dfd88490-e55f-4d43-b011-58b6bf0e672a}, !- Handle
-=======
-  {71f52e57-ea5e-4101-a386-a70e9c291dee}, !- Handle
->>>>>>> 3c1d7324
+  {8cd29248-1f11-4060-9342-a535d6747219}, !- Handle
   2007,                                   !- Calendar Year
   ,                                       !- Day of Week for Start Day
   ;                                       !- Is Leap Year
 
 OS:Building,
-<<<<<<< HEAD
-  {f5e2cbe2-9fcc-4b1d-8c40-5d82f7120c94}, !- Handle
-=======
-  {56ca9aeb-e567-4443-ab1a-5c2b5239fa38}, !- Handle
->>>>>>> 3c1d7324
+  {4aaece65-d9ad-4fa4-854c-d51ef71c2b2a}, !- Handle
   Building 1,                             !- Name
   ,                                       !- Building Sector Type
   0,                                      !- North Axis {deg}
@@ -120,23 +78,14 @@
   1;                                      !- Standards Number of Living Units
 
 OS:AdditionalProperties,
-<<<<<<< HEAD
-  {4e5fe79d-9dd4-426f-adaa-86e59ddae6e5}, !- Handle
-  {f5e2cbe2-9fcc-4b1d-8c40-5d82f7120c94}, !- Object Name
-=======
-  {03c48a12-76ee-4c05-8da0-725066f1834f}, !- Handle
-  {56ca9aeb-e567-4443-ab1a-5c2b5239fa38}, !- Object Name
->>>>>>> 3c1d7324
+  {8714e363-23e7-4c8e-b1b7-96a35afe028a}, !- Handle
+  {4aaece65-d9ad-4fa4-854c-d51ef71c2b2a}, !- Object Name
   Total Units Modeled,                    !- Feature Name 1
   Integer,                                !- Feature Data Type 1
   1;                                      !- Feature Value 1
 
 OS:ThermalZone,
-<<<<<<< HEAD
-  {949476d8-03ab-4eab-8401-ba5b12619b74}, !- Handle
-=======
-  {0386a966-5dbf-45fe-8097-3c26df427564}, !- Handle
->>>>>>> 3c1d7324
+  {b5e44fe5-3b9c-48bf-ab41-6ec8d69327a1}, !- Handle
   living zone,                            !- Name
   ,                                       !- Multiplier
   ,                                       !- Ceiling Height {m}
@@ -145,17 +94,10 @@
   ,                                       !- Zone Inside Convection Algorithm
   ,                                       !- Zone Outside Convection Algorithm
   ,                                       !- Zone Conditioning Equipment List Name
-<<<<<<< HEAD
-  {a223b511-3734-4cd3-8341-790bb745b9d9}, !- Zone Air Inlet Port List
-  {4f6e1671-3477-4df3-8983-fe803aa640e0}, !- Zone Air Exhaust Port List
-  {dcb2404a-431e-47b8-8ead-9af484dc4450}, !- Zone Air Node Name
-  {684cbdf7-11c0-48c9-8dd9-6683bcf1e7c7}, !- Zone Return Air Port List
-=======
-  {e8c83577-f881-44f8-9e65-849e23d670d8}, !- Zone Air Inlet Port List
-  {331e2261-4335-4c50-ba2b-d6d7af74749e}, !- Zone Air Exhaust Port List
-  {04fd668a-efe8-4e63-93c8-a8b228274a66}, !- Zone Air Node Name
-  {aec91d56-1cbb-4af4-a028-336d4f024e89}, !- Zone Return Air Port List
->>>>>>> 3c1d7324
+  {e09ff930-bf2c-4cb0-a3b8-67f62bd593eb}, !- Zone Air Inlet Port List
+  {e0b2d0e4-a0a2-4577-bbeb-065f7c749add}, !- Zone Air Exhaust Port List
+  {8b78708b-d1e4-4c4c-820e-170e666e4d3f}, !- Zone Air Node Name
+  {65392329-3009-443f-840c-d1ec9ad5cfff}, !- Zone Return Air Port List
   ,                                       !- Primary Daylighting Control Name
   ,                                       !- Fraction of Zone Controlled by Primary Daylighting Control
   ,                                       !- Secondary Daylighting Control Name
@@ -166,67 +108,33 @@
   No;                                     !- Use Ideal Air Loads
 
 OS:Node,
-<<<<<<< HEAD
-  {7bd3921d-2d09-478f-a609-109adef11789}, !- Handle
+  {bc7d262c-e6cc-4c4d-83d0-ccd572c414bb}, !- Handle
   Node 1,                                 !- Name
-  {dcb2404a-431e-47b8-8ead-9af484dc4450}, !- Inlet Port
+  {8b78708b-d1e4-4c4c-820e-170e666e4d3f}, !- Inlet Port
   ;                                       !- Outlet Port
 
 OS:Connection,
-  {dcb2404a-431e-47b8-8ead-9af484dc4450}, !- Handle
-  {949476d8-03ab-4eab-8401-ba5b12619b74}, !- Source Object
+  {8b78708b-d1e4-4c4c-820e-170e666e4d3f}, !- Handle
+  {b5e44fe5-3b9c-48bf-ab41-6ec8d69327a1}, !- Source Object
   11,                                     !- Outlet Port
-  {7bd3921d-2d09-478f-a609-109adef11789}, !- Target Object
+  {bc7d262c-e6cc-4c4d-83d0-ccd572c414bb}, !- Target Object
   2;                                      !- Inlet Port
 
 OS:PortList,
-  {a223b511-3734-4cd3-8341-790bb745b9d9}, !- Handle
-  {949476d8-03ab-4eab-8401-ba5b12619b74}; !- HVAC Component
+  {e09ff930-bf2c-4cb0-a3b8-67f62bd593eb}, !- Handle
+  {b5e44fe5-3b9c-48bf-ab41-6ec8d69327a1}; !- HVAC Component
 
 OS:PortList,
-  {4f6e1671-3477-4df3-8983-fe803aa640e0}, !- Handle
-  {949476d8-03ab-4eab-8401-ba5b12619b74}; !- HVAC Component
+  {e0b2d0e4-a0a2-4577-bbeb-065f7c749add}, !- Handle
+  {b5e44fe5-3b9c-48bf-ab41-6ec8d69327a1}; !- HVAC Component
 
 OS:PortList,
-  {684cbdf7-11c0-48c9-8dd9-6683bcf1e7c7}, !- Handle
-  {949476d8-03ab-4eab-8401-ba5b12619b74}; !- HVAC Component
+  {65392329-3009-443f-840c-d1ec9ad5cfff}, !- Handle
+  {b5e44fe5-3b9c-48bf-ab41-6ec8d69327a1}; !- HVAC Component
 
 OS:Sizing:Zone,
-  {44931b2f-0f0c-4e46-bb94-36ddae1db117}, !- Handle
-  {949476d8-03ab-4eab-8401-ba5b12619b74}, !- Zone or ZoneList Name
-=======
-  {ca9f80c1-7600-4078-ad2d-cd0c9cd30580}, !- Handle
-  Node 1,                                 !- Name
-  {04fd668a-efe8-4e63-93c8-a8b228274a66}, !- Inlet Port
-  ;                                       !- Outlet Port
-
-OS:Connection,
-  {04fd668a-efe8-4e63-93c8-a8b228274a66}, !- Handle
-  {9e493689-855f-4118-858f-1001519a8ebe}, !- Name
-  {0386a966-5dbf-45fe-8097-3c26df427564}, !- Source Object
-  11,                                     !- Outlet Port
-  {ca9f80c1-7600-4078-ad2d-cd0c9cd30580}, !- Target Object
-  2;                                      !- Inlet Port
-
-OS:PortList,
-  {e8c83577-f881-44f8-9e65-849e23d670d8}, !- Handle
-  {874a6e3b-96b6-44d1-9f74-2ede5ec3a7e8}, !- Name
-  {0386a966-5dbf-45fe-8097-3c26df427564}; !- HVAC Component
-
-OS:PortList,
-  {331e2261-4335-4c50-ba2b-d6d7af74749e}, !- Handle
-  {0d4da7ed-a288-464d-b02b-17cbf1c04998}, !- Name
-  {0386a966-5dbf-45fe-8097-3c26df427564}; !- HVAC Component
-
-OS:PortList,
-  {aec91d56-1cbb-4af4-a028-336d4f024e89}, !- Handle
-  {8744c93d-923e-46e1-82dc-ff46b3e220bc}, !- Name
-  {0386a966-5dbf-45fe-8097-3c26df427564}; !- HVAC Component
-
-OS:Sizing:Zone,
-  {14078cda-dc06-47dd-9f07-6b0d7f08fc35}, !- Handle
-  {0386a966-5dbf-45fe-8097-3c26df427564}, !- Zone or ZoneList Name
->>>>>>> 3c1d7324
+  {82fe4c75-f5c8-413f-9b93-b021f270a1ff}, !- Handle
+  {b5e44fe5-3b9c-48bf-ab41-6ec8d69327a1}, !- Zone or ZoneList Name
   SupplyAirTemperature,                   !- Zone Cooling Design Supply Air Temperature Input Method
   14,                                     !- Zone Cooling Design Supply Air Temperature {C}
   11.11,                                  !- Zone Cooling Design Supply Air Temperature Difference {deltaC}
@@ -253,25 +161,14 @@
   autosize;                               !- Dedicated Outdoor Air High Setpoint Temperature for Design {C}
 
 OS:ZoneHVAC:EquipmentList,
-<<<<<<< HEAD
-  {7c01f383-b040-4bd8-bc3f-8cafc6c66785}, !- Handle
+  {6bd2bdf0-bf31-4f1a-875a-4fb6a43f488c}, !- Handle
   Zone HVAC Equipment List 1,             !- Name
-  {949476d8-03ab-4eab-8401-ba5b12619b74}; !- Thermal Zone
+  {b5e44fe5-3b9c-48bf-ab41-6ec8d69327a1}; !- Thermal Zone
 
 OS:Space,
-  {50c4477c-7215-498a-8825-d20140905639}, !- Handle
+  {21a38d5f-03da-41ad-bd75-5fa62092dce3}, !- Handle
   living space,                           !- Name
-  {3d742336-9d1c-4590-9b03-4af80903735b}, !- Space Type Name
-=======
-  {1316a245-acec-441a-8473-db4978286c20}, !- Handle
-  Zone HVAC Equipment List 1,             !- Name
-  {0386a966-5dbf-45fe-8097-3c26df427564}; !- Thermal Zone
-
-OS:Space,
-  {6c964eb3-558a-460f-b08c-81c75850bf74}, !- Handle
-  living space,                           !- Name
-  {7e445931-cc79-4711-9662-89ec3690090d}, !- Space Type Name
->>>>>>> 3c1d7324
+  {ea92fed6-4a0f-4ed7-a804-daed5df0ab78}, !- Space Type Name
   ,                                       !- Default Construction Set Name
   ,                                       !- Default Schedule Set Name
   -0,                                     !- Direction of Relative North {deg}
@@ -279,31 +176,17 @@
   0,                                      !- Y Origin {m}
   0,                                      !- Z Origin {m}
   ,                                       !- Building Story Name
-<<<<<<< HEAD
-  {949476d8-03ab-4eab-8401-ba5b12619b74}, !- Thermal Zone Name
+  {b5e44fe5-3b9c-48bf-ab41-6ec8d69327a1}, !- Thermal Zone Name
   ,                                       !- Part of Total Floor Area
   ,                                       !- Design Specification Outdoor Air Object Name
-  {669ffced-d1d2-4555-b043-9eab3bcc3261}; !- Building Unit Name
-
-OS:Surface,
-  {a45e2903-adf3-45a7-9a89-2b7764957044}, !- Handle
+  {8e3d2353-33c4-447e-adab-9a1161d623dd}; !- Building Unit Name
+
+OS:Surface,
+  {bddb8ddb-3805-47e8-b94c-046c4ffa6838}, !- Handle
   Surface 1,                              !- Name
   Floor,                                  !- Surface Type
   ,                                       !- Construction Name
-  {50c4477c-7215-498a-8825-d20140905639}, !- Space Name
-=======
-  {0386a966-5dbf-45fe-8097-3c26df427564}, !- Thermal Zone Name
-  ,                                       !- Part of Total Floor Area
-  ,                                       !- Design Specification Outdoor Air Object Name
-  {bb933c7d-a253-4be5-9b10-ffd0a9def464}; !- Building Unit Name
-
-OS:Surface,
-  {fe39768a-0be6-4431-9eee-5e9a4f785289}, !- Handle
-  Surface 1,                              !- Name
-  Floor,                                  !- Surface Type
-  ,                                       !- Construction Name
-  {6c964eb3-558a-460f-b08c-81c75850bf74}, !- Space Name
->>>>>>> 3c1d7324
+  {21a38d5f-03da-41ad-bd75-5fa62092dce3}, !- Space Name
   Foundation,                             !- Outside Boundary Condition
   ,                                       !- Outside Boundary Condition Object
   NoSun,                                  !- Sun Exposure
@@ -316,19 +199,11 @@
   11.129722368505, 0, 0;                  !- X,Y,Z Vertex 4 {m}
 
 OS:Surface,
-<<<<<<< HEAD
-  {5c9fffb1-b088-48c0-9114-852957a9e6f6}, !- Handle
+  {eade5e85-b4e1-47e9-af5d-9885121d9f1b}, !- Handle
   Surface 2,                              !- Name
   Wall,                                   !- Surface Type
   ,                                       !- Construction Name
-  {50c4477c-7215-498a-8825-d20140905639}, !- Space Name
-=======
-  {f195fd49-30de-4ebf-b702-8ed9ae03b6ef}, !- Handle
-  Surface 2,                              !- Name
-  Wall,                                   !- Surface Type
-  ,                                       !- Construction Name
-  {6c964eb3-558a-460f-b08c-81c75850bf74}, !- Space Name
->>>>>>> 3c1d7324
+  {21a38d5f-03da-41ad-bd75-5fa62092dce3}, !- Space Name
   Outdoors,                               !- Outside Boundary Condition
   ,                                       !- Outside Boundary Condition Object
   SunExposed,                             !- Sun Exposure
@@ -341,19 +216,11 @@
   0, 0, 2.4384;                           !- X,Y,Z Vertex 4 {m}
 
 OS:Surface,
-<<<<<<< HEAD
-  {de8f1c7f-0b27-4e7b-b027-9f624cc1439d}, !- Handle
+  {57630ac2-36ae-4424-b7f0-0441763e4662}, !- Handle
   Surface 3,                              !- Name
   Wall,                                   !- Surface Type
   ,                                       !- Construction Name
-  {50c4477c-7215-498a-8825-d20140905639}, !- Space Name
-=======
-  {2d2d212e-7632-4ab7-b0fc-07652feb7360}, !- Handle
-  Surface 3,                              !- Name
-  Wall,                                   !- Surface Type
-  ,                                       !- Construction Name
-  {6c964eb3-558a-460f-b08c-81c75850bf74}, !- Space Name
->>>>>>> 3c1d7324
+  {21a38d5f-03da-41ad-bd75-5fa62092dce3}, !- Space Name
   Outdoors,                               !- Outside Boundary Condition
   ,                                       !- Outside Boundary Condition Object
   SunExposed,                             !- Sun Exposure
@@ -366,19 +233,11 @@
   0, 5.56486118425249, 2.4384;            !- X,Y,Z Vertex 4 {m}
 
 OS:Surface,
-<<<<<<< HEAD
-  {50d17229-e387-4580-b6b6-83fda483b79e}, !- Handle
+  {3dab805e-85e5-4230-90fd-759956f5476c}, !- Handle
   Surface 4,                              !- Name
   Wall,                                   !- Surface Type
   ,                                       !- Construction Name
-  {50c4477c-7215-498a-8825-d20140905639}, !- Space Name
-=======
-  {af0a54f7-357a-4940-bb07-565d6a3e95e2}, !- Handle
-  Surface 4,                              !- Name
-  Wall,                                   !- Surface Type
-  ,                                       !- Construction Name
-  {6c964eb3-558a-460f-b08c-81c75850bf74}, !- Space Name
->>>>>>> 3c1d7324
+  {21a38d5f-03da-41ad-bd75-5fa62092dce3}, !- Space Name
   Outdoors,                               !- Outside Boundary Condition
   ,                                       !- Outside Boundary Condition Object
   SunExposed,                             !- Sun Exposure
@@ -391,19 +250,11 @@
   11.129722368505, 5.56486118425249, 2.4384; !- X,Y,Z Vertex 4 {m}
 
 OS:Surface,
-<<<<<<< HEAD
-  {8b6dba58-ddbb-4a4e-b093-5ce657341107}, !- Handle
+  {12d7b301-4290-4e18-a771-d1e2f2905513}, !- Handle
   Surface 5,                              !- Name
   Wall,                                   !- Surface Type
   ,                                       !- Construction Name
-  {50c4477c-7215-498a-8825-d20140905639}, !- Space Name
-=======
-  {22759329-b347-427b-8017-3324a0219129}, !- Handle
-  Surface 5,                              !- Name
-  Wall,                                   !- Surface Type
-  ,                                       !- Construction Name
-  {6c964eb3-558a-460f-b08c-81c75850bf74}, !- Space Name
->>>>>>> 3c1d7324
+  {21a38d5f-03da-41ad-bd75-5fa62092dce3}, !- Space Name
   Outdoors,                               !- Outside Boundary Condition
   ,                                       !- Outside Boundary Condition Object
   SunExposed,                             !- Sun Exposure
@@ -416,23 +267,13 @@
   11.129722368505, 0, 2.4384;             !- X,Y,Z Vertex 4 {m}
 
 OS:Surface,
-<<<<<<< HEAD
-  {9976f80a-645d-41fa-b17b-2c792e607043}, !- Handle
+  {7b3d9a06-80b2-494d-8c4c-33191d98d02c}, !- Handle
   Surface 6,                              !- Name
   RoofCeiling,                            !- Surface Type
   ,                                       !- Construction Name
-  {50c4477c-7215-498a-8825-d20140905639}, !- Space Name
+  {21a38d5f-03da-41ad-bd75-5fa62092dce3}, !- Space Name
   Surface,                                !- Outside Boundary Condition
-  {d4e10c0f-ab72-42aa-80d9-0be5eb3c4864}, !- Outside Boundary Condition Object
-=======
-  {7d7ffadb-fb01-40bb-8675-264f694b94b7}, !- Handle
-  Surface 6,                              !- Name
-  RoofCeiling,                            !- Surface Type
-  ,                                       !- Construction Name
-  {6c964eb3-558a-460f-b08c-81c75850bf74}, !- Space Name
-  Surface,                                !- Outside Boundary Condition
-  {8e086576-a510-4ec2-a8e1-3b10bac78f9f}, !- Outside Boundary Condition Object
->>>>>>> 3c1d7324
+  {8db0d358-6ad9-4b10-8c6c-ef3de9f117ba}, !- Outside Boundary Condition Object
   NoSun,                                  !- Sun Exposure
   NoWind,                                 !- Wind Exposure
   ,                                       !- View Factor to Ground
@@ -443,11 +284,7 @@
   0, 0, 2.4384;                           !- X,Y,Z Vertex 4 {m}
 
 OS:SpaceType,
-<<<<<<< HEAD
-  {3d742336-9d1c-4590-9b03-4af80903735b}, !- Handle
-=======
-  {7e445931-cc79-4711-9662-89ec3690090d}, !- Handle
->>>>>>> 3c1d7324
+  {ea92fed6-4a0f-4ed7-a804-daed5df0ab78}, !- Handle
   Space Type 1,                           !- Name
   ,                                       !- Default Construction Set Name
   ,                                       !- Default Schedule Set Name
@@ -458,15 +295,9 @@
   living;                                 !- Standards Space Type
 
 OS:Space,
-<<<<<<< HEAD
-  {1cd2c8d5-60b6-48b2-bd40-3d091d202044}, !- Handle
+  {1d385149-037a-40a4-8ed4-aeb486361e22}, !- Handle
   living space|story 2,                   !- Name
-  {3d742336-9d1c-4590-9b03-4af80903735b}, !- Space Type Name
-=======
-  {42d871a9-8ef4-4255-aeb4-6cb3d8729e25}, !- Handle
-  living space|story 2,                   !- Name
-  {7e445931-cc79-4711-9662-89ec3690090d}, !- Space Type Name
->>>>>>> 3c1d7324
+  {ea92fed6-4a0f-4ed7-a804-daed5df0ab78}, !- Space Type Name
   ,                                       !- Default Construction Set Name
   ,                                       !- Default Schedule Set Name
   -0,                                     !- Direction of Relative North {deg}
@@ -474,35 +305,19 @@
   0,                                      !- Y Origin {m}
   2.4384,                                 !- Z Origin {m}
   ,                                       !- Building Story Name
-<<<<<<< HEAD
-  {949476d8-03ab-4eab-8401-ba5b12619b74}, !- Thermal Zone Name
+  {b5e44fe5-3b9c-48bf-ab41-6ec8d69327a1}, !- Thermal Zone Name
   ,                                       !- Part of Total Floor Area
   ,                                       !- Design Specification Outdoor Air Object Name
-  {669ffced-d1d2-4555-b043-9eab3bcc3261}; !- Building Unit Name
-
-OS:Surface,
-  {d4e10c0f-ab72-42aa-80d9-0be5eb3c4864}, !- Handle
+  {8e3d2353-33c4-447e-adab-9a1161d623dd}; !- Building Unit Name
+
+OS:Surface,
+  {8db0d358-6ad9-4b10-8c6c-ef3de9f117ba}, !- Handle
   Surface 7,                              !- Name
   Floor,                                  !- Surface Type
   ,                                       !- Construction Name
-  {1cd2c8d5-60b6-48b2-bd40-3d091d202044}, !- Space Name
+  {1d385149-037a-40a4-8ed4-aeb486361e22}, !- Space Name
   Surface,                                !- Outside Boundary Condition
-  {9976f80a-645d-41fa-b17b-2c792e607043}, !- Outside Boundary Condition Object
-=======
-  {0386a966-5dbf-45fe-8097-3c26df427564}, !- Thermal Zone Name
-  ,                                       !- Part of Total Floor Area
-  ,                                       !- Design Specification Outdoor Air Object Name
-  {bb933c7d-a253-4be5-9b10-ffd0a9def464}; !- Building Unit Name
-
-OS:Surface,
-  {8e086576-a510-4ec2-a8e1-3b10bac78f9f}, !- Handle
-  Surface 7,                              !- Name
-  Floor,                                  !- Surface Type
-  ,                                       !- Construction Name
-  {42d871a9-8ef4-4255-aeb4-6cb3d8729e25}, !- Space Name
-  Surface,                                !- Outside Boundary Condition
-  {7d7ffadb-fb01-40bb-8675-264f694b94b7}, !- Outside Boundary Condition Object
->>>>>>> 3c1d7324
+  {7b3d9a06-80b2-494d-8c4c-33191d98d02c}, !- Outside Boundary Condition Object
   NoSun,                                  !- Sun Exposure
   NoWind,                                 !- Wind Exposure
   ,                                       !- View Factor to Ground
@@ -513,19 +328,11 @@
   11.129722368505, 0, 0;                  !- X,Y,Z Vertex 4 {m}
 
 OS:Surface,
-<<<<<<< HEAD
-  {1dbdae6e-1b2e-4723-afc6-655302808928}, !- Handle
+  {e5707b7c-685c-4c71-8b73-a40a3b0d9b99}, !- Handle
   Surface 8,                              !- Name
   Wall,                                   !- Surface Type
   ,                                       !- Construction Name
-  {1cd2c8d5-60b6-48b2-bd40-3d091d202044}, !- Space Name
-=======
-  {e3522b5c-abac-4626-a114-72a60db1ccc0}, !- Handle
-  Surface 8,                              !- Name
-  Wall,                                   !- Surface Type
-  ,                                       !- Construction Name
-  {42d871a9-8ef4-4255-aeb4-6cb3d8729e25}, !- Space Name
->>>>>>> 3c1d7324
+  {1d385149-037a-40a4-8ed4-aeb486361e22}, !- Space Name
   Outdoors,                               !- Outside Boundary Condition
   ,                                       !- Outside Boundary Condition Object
   SunExposed,                             !- Sun Exposure
@@ -538,19 +345,11 @@
   0, 0, 2.4384;                           !- X,Y,Z Vertex 4 {m}
 
 OS:Surface,
-<<<<<<< HEAD
-  {6966d389-59d4-46b3-9aa2-a4280c370850}, !- Handle
+  {64533a77-ffa4-4073-a872-3e1773594f44}, !- Handle
   Surface 9,                              !- Name
   Wall,                                   !- Surface Type
   ,                                       !- Construction Name
-  {1cd2c8d5-60b6-48b2-bd40-3d091d202044}, !- Space Name
-=======
-  {499cf4bd-275c-408f-aeb1-334549b2f633}, !- Handle
-  Surface 9,                              !- Name
-  Wall,                                   !- Surface Type
-  ,                                       !- Construction Name
-  {42d871a9-8ef4-4255-aeb4-6cb3d8729e25}, !- Space Name
->>>>>>> 3c1d7324
+  {1d385149-037a-40a4-8ed4-aeb486361e22}, !- Space Name
   Outdoors,                               !- Outside Boundary Condition
   ,                                       !- Outside Boundary Condition Object
   SunExposed,                             !- Sun Exposure
@@ -563,19 +362,11 @@
   0, 5.56486118425249, 2.4384;            !- X,Y,Z Vertex 4 {m}
 
 OS:Surface,
-<<<<<<< HEAD
-  {ad257add-e2e0-483c-bf5c-0a316f98ffa3}, !- Handle
+  {a026190f-684d-421a-9511-9ae8ba79949d}, !- Handle
   Surface 10,                             !- Name
   Wall,                                   !- Surface Type
   ,                                       !- Construction Name
-  {1cd2c8d5-60b6-48b2-bd40-3d091d202044}, !- Space Name
-=======
-  {18fea877-0a66-4847-86e8-c7ab1269518d}, !- Handle
-  Surface 10,                             !- Name
-  Wall,                                   !- Surface Type
-  ,                                       !- Construction Name
-  {42d871a9-8ef4-4255-aeb4-6cb3d8729e25}, !- Space Name
->>>>>>> 3c1d7324
+  {1d385149-037a-40a4-8ed4-aeb486361e22}, !- Space Name
   Outdoors,                               !- Outside Boundary Condition
   ,                                       !- Outside Boundary Condition Object
   SunExposed,                             !- Sun Exposure
@@ -588,19 +379,11 @@
   11.129722368505, 5.56486118425249, 2.4384; !- X,Y,Z Vertex 4 {m}
 
 OS:Surface,
-<<<<<<< HEAD
-  {dd986cd4-d083-45a3-afd9-941f3f66f5e2}, !- Handle
+  {2b4a2fae-a49c-4e29-92b5-9c7e2284a4d3}, !- Handle
   Surface 11,                             !- Name
   Wall,                                   !- Surface Type
   ,                                       !- Construction Name
-  {1cd2c8d5-60b6-48b2-bd40-3d091d202044}, !- Space Name
-=======
-  {5ea53b2a-02c1-4af8-bf21-78670aed5a4b}, !- Handle
-  Surface 11,                             !- Name
-  Wall,                                   !- Surface Type
-  ,                                       !- Construction Name
-  {42d871a9-8ef4-4255-aeb4-6cb3d8729e25}, !- Space Name
->>>>>>> 3c1d7324
+  {1d385149-037a-40a4-8ed4-aeb486361e22}, !- Space Name
   Outdoors,                               !- Outside Boundary Condition
   ,                                       !- Outside Boundary Condition Object
   SunExposed,                             !- Sun Exposure
@@ -613,23 +396,13 @@
   11.129722368505, 0, 2.4384;             !- X,Y,Z Vertex 4 {m}
 
 OS:Surface,
-<<<<<<< HEAD
-  {d8545197-12a4-4bb1-ba99-c2a36d4f6fb8}, !- Handle
+  {d68eb5f5-03cb-4260-9313-f567e9a3b367}, !- Handle
   Surface 12,                             !- Name
   RoofCeiling,                            !- Surface Type
   ,                                       !- Construction Name
-  {1cd2c8d5-60b6-48b2-bd40-3d091d202044}, !- Space Name
+  {1d385149-037a-40a4-8ed4-aeb486361e22}, !- Space Name
   Surface,                                !- Outside Boundary Condition
-  {e9d216cc-ef9f-471e-b13d-1d25316e1fef}, !- Outside Boundary Condition Object
-=======
-  {3804265b-e695-40fb-943a-c7fbff7c2f2a}, !- Handle
-  Surface 12,                             !- Name
-  RoofCeiling,                            !- Surface Type
-  ,                                       !- Construction Name
-  {42d871a9-8ef4-4255-aeb4-6cb3d8729e25}, !- Space Name
-  Surface,                                !- Outside Boundary Condition
-  {6e13ca7c-af86-4117-b16c-1601f7ae6e03}, !- Outside Boundary Condition Object
->>>>>>> 3c1d7324
+  {f2f18adf-36a9-406f-b4c1-9a14ccbccefe}, !- Outside Boundary Condition Object
   NoSun,                                  !- Sun Exposure
   NoWind,                                 !- Wind Exposure
   ,                                       !- View Factor to Ground
@@ -640,23 +413,13 @@
   0, 0, 2.4384;                           !- X,Y,Z Vertex 4 {m}
 
 OS:Surface,
-<<<<<<< HEAD
-  {e9d216cc-ef9f-471e-b13d-1d25316e1fef}, !- Handle
+  {f2f18adf-36a9-406f-b4c1-9a14ccbccefe}, !- Handle
   Surface 13,                             !- Name
   Floor,                                  !- Surface Type
   ,                                       !- Construction Name
-  {9dcfa0d8-2f54-4e25-ba70-c5f2a259983a}, !- Space Name
+  {6a7e7860-727f-47c2-9369-c899a7c0299f}, !- Space Name
   Surface,                                !- Outside Boundary Condition
-  {d8545197-12a4-4bb1-ba99-c2a36d4f6fb8}, !- Outside Boundary Condition Object
-=======
-  {6e13ca7c-af86-4117-b16c-1601f7ae6e03}, !- Handle
-  Surface 13,                             !- Name
-  Floor,                                  !- Surface Type
-  ,                                       !- Construction Name
-  {940a04ca-6ff2-4b62-8f81-cc28626c8463}, !- Space Name
-  Surface,                                !- Outside Boundary Condition
-  {3804265b-e695-40fb-943a-c7fbff7c2f2a}, !- Outside Boundary Condition Object
->>>>>>> 3c1d7324
+  {d68eb5f5-03cb-4260-9313-f567e9a3b367}, !- Outside Boundary Condition Object
   NoSun,                                  !- Sun Exposure
   NoWind,                                 !- Wind Exposure
   ,                                       !- View Factor to Ground
@@ -667,19 +430,11 @@
   0, 0, 0;                                !- X,Y,Z Vertex 4 {m}
 
 OS:Surface,
-<<<<<<< HEAD
-  {6ccd628a-6482-4934-b61c-b4e2edfddd03}, !- Handle
+  {40ceabf6-47c2-4a0a-bdba-ece4601c7a0f}, !- Handle
   Surface 14,                             !- Name
   RoofCeiling,                            !- Surface Type
   ,                                       !- Construction Name
-  {9dcfa0d8-2f54-4e25-ba70-c5f2a259983a}, !- Space Name
-=======
-  {6adc26e8-d2aa-42e5-991a-53ee9fdc9aa4}, !- Handle
-  Surface 14,                             !- Name
-  RoofCeiling,                            !- Surface Type
-  ,                                       !- Construction Name
-  {940a04ca-6ff2-4b62-8f81-cc28626c8463}, !- Space Name
->>>>>>> 3c1d7324
+  {6a7e7860-727f-47c2-9369-c899a7c0299f}, !- Space Name
   Outdoors,                               !- Outside Boundary Condition
   ,                                       !- Outside Boundary Condition Object
   SunExposed,                             !- Sun Exposure
@@ -692,19 +447,11 @@
   11.129722368505, 0, 0.3048;             !- X,Y,Z Vertex 4 {m}
 
 OS:Surface,
-<<<<<<< HEAD
-  {6a3fedad-d84f-4e84-bf1d-498667ae8be4}, !- Handle
+  {8c324ebf-23c8-47b4-817c-b1bda56ab567}, !- Handle
   Surface 15,                             !- Name
   RoofCeiling,                            !- Surface Type
   ,                                       !- Construction Name
-  {9dcfa0d8-2f54-4e25-ba70-c5f2a259983a}, !- Space Name
-=======
-  {b2aa2c95-440d-41d1-adca-304890d8e7ac}, !- Handle
-  Surface 15,                             !- Name
-  RoofCeiling,                            !- Surface Type
-  ,                                       !- Construction Name
-  {940a04ca-6ff2-4b62-8f81-cc28626c8463}, !- Space Name
->>>>>>> 3c1d7324
+  {6a7e7860-727f-47c2-9369-c899a7c0299f}, !- Space Name
   Outdoors,                               !- Outside Boundary Condition
   ,                                       !- Outside Boundary Condition Object
   SunExposed,                             !- Sun Exposure
@@ -717,19 +464,11 @@
   0, 5.56486118425249, 0.304799999999999; !- X,Y,Z Vertex 4 {m}
 
 OS:Surface,
-<<<<<<< HEAD
-  {d8f0f56a-72e0-4132-b6dd-d1d35570b5e7}, !- Handle
+  {fa1784de-258f-4f9d-99ca-7344892b827f}, !- Handle
   Surface 16,                             !- Name
   Wall,                                   !- Surface Type
   ,                                       !- Construction Name
-  {9dcfa0d8-2f54-4e25-ba70-c5f2a259983a}, !- Space Name
-=======
-  {f8f718ae-bcb0-4d62-b09d-a87347798fea}, !- Handle
-  Surface 16,                             !- Name
-  Wall,                                   !- Surface Type
-  ,                                       !- Construction Name
-  {940a04ca-6ff2-4b62-8f81-cc28626c8463}, !- Space Name
->>>>>>> 3c1d7324
+  {6a7e7860-727f-47c2-9369-c899a7c0299f}, !- Space Name
   Outdoors,                               !- Outside Boundary Condition
   ,                                       !- Outside Boundary Condition Object
   SunExposed,                             !- Sun Exposure
@@ -741,19 +480,11 @@
   0, 0, 0;                                !- X,Y,Z Vertex 3 {m}
 
 OS:Surface,
-<<<<<<< HEAD
-  {bcecea7f-8f4e-475f-b32e-b61850bbf1f3}, !- Handle
+  {c0cf29d8-b08b-46cc-aa02-cc3ac2d1e532}, !- Handle
   Surface 17,                             !- Name
   Wall,                                   !- Surface Type
   ,                                       !- Construction Name
-  {9dcfa0d8-2f54-4e25-ba70-c5f2a259983a}, !- Space Name
-=======
-  {3c0e673c-d618-4306-9249-19f1c472f3b4}, !- Handle
-  Surface 17,                             !- Name
-  Wall,                                   !- Surface Type
-  ,                                       !- Construction Name
-  {940a04ca-6ff2-4b62-8f81-cc28626c8463}, !- Space Name
->>>>>>> 3c1d7324
+  {6a7e7860-727f-47c2-9369-c899a7c0299f}, !- Space Name
   Outdoors,                               !- Outside Boundary Condition
   ,                                       !- Outside Boundary Condition Object
   SunExposed,                             !- Sun Exposure
@@ -765,15 +496,9 @@
   11.129722368505, 5.56486118425249, 0;   !- X,Y,Z Vertex 3 {m}
 
 OS:Space,
-<<<<<<< HEAD
-  {9dcfa0d8-2f54-4e25-ba70-c5f2a259983a}, !- Handle
+  {6a7e7860-727f-47c2-9369-c899a7c0299f}, !- Handle
   finished attic space,                   !- Name
-  {3d742336-9d1c-4590-9b03-4af80903735b}, !- Space Type Name
-=======
-  {940a04ca-6ff2-4b62-8f81-cc28626c8463}, !- Handle
-  finished attic space,                   !- Name
-  {7e445931-cc79-4711-9662-89ec3690090d}, !- Space Type Name
->>>>>>> 3c1d7324
+  {ea92fed6-4a0f-4ed7-a804-daed5df0ab78}, !- Space Type Name
   ,                                       !- Default Construction Set Name
   ,                                       !- Default Schedule Set Name
   -0,                                     !- Direction of Relative North {deg}
@@ -781,35 +506,20 @@
   0,                                      !- Y Origin {m}
   4.8768,                                 !- Z Origin {m}
   ,                                       !- Building Story Name
-<<<<<<< HEAD
-  {949476d8-03ab-4eab-8401-ba5b12619b74}, !- Thermal Zone Name
+  {b5e44fe5-3b9c-48bf-ab41-6ec8d69327a1}, !- Thermal Zone Name
   ,                                       !- Part of Total Floor Area
   ,                                       !- Design Specification Outdoor Air Object Name
-  {669ffced-d1d2-4555-b043-9eab3bcc3261}; !- Building Unit Name
+  {8e3d2353-33c4-447e-adab-9a1161d623dd}; !- Building Unit Name
 
 OS:BuildingUnit,
-  {669ffced-d1d2-4555-b043-9eab3bcc3261}, !- Handle
-=======
-  {0386a966-5dbf-45fe-8097-3c26df427564}, !- Thermal Zone Name
-  ,                                       !- Part of Total Floor Area
-  ,                                       !- Design Specification Outdoor Air Object Name
-  {bb933c7d-a253-4be5-9b10-ffd0a9def464}; !- Building Unit Name
-
-OS:BuildingUnit,
-  {bb933c7d-a253-4be5-9b10-ffd0a9def464}, !- Handle
->>>>>>> 3c1d7324
+  {8e3d2353-33c4-447e-adab-9a1161d623dd}, !- Handle
   unit 1,                                 !- Name
   ,                                       !- Rendering Color
   Residential;                            !- Building Unit Type
 
 OS:AdditionalProperties,
-<<<<<<< HEAD
-  {4a17c362-cec4-48bd-8872-93caddacc1d6}, !- Handle
-  {669ffced-d1d2-4555-b043-9eab3bcc3261}, !- Object Name
-=======
-  {c8773ac0-6a1a-40f5-8e10-ac9a61c5671a}, !- Handle
-  {bb933c7d-a253-4be5-9b10-ffd0a9def464}, !- Object Name
->>>>>>> 3c1d7324
+  {7dccfbb0-ac61-448f-a8e4-be0a23b6f0c9}, !- Handle
+  {8e3d2353-33c4-447e-adab-9a1161d623dd}, !- Object Name
   NumberOfBedrooms,                       !- Feature Name 1
   Integer,                                !- Feature Data Type 1
   3,                                      !- Feature Value 1
@@ -821,20 +531,12 @@
   2.6400000000000001;                     !- Feature Value 3
 
 OS:External:File,
-<<<<<<< HEAD
-  {b007e738-e15b-4527-b350-2c257c0912d0}, !- Handle
-=======
-  {923ba371-4345-44d8-9a06-fb637c319110}, !- Handle
->>>>>>> 3c1d7324
+  {cc5a20d4-f5e6-4aca-b561-ce094514b92e}, !- Handle
   8760.csv,                               !- Name
   8760.csv;                               !- File Name
 
 OS:Schedule:Day,
-<<<<<<< HEAD
-  {bbf717bb-0cb5-403a-88b2-90ae89ad01a8}, !- Handle
-=======
-  {e4a1ab97-5e50-43b4-96a8-401bae4a6578}, !- Handle
->>>>>>> 3c1d7324
+  {edf48dfa-8325-47a3-843a-7dc8368bf07b}, !- Handle
   Schedule Day 1,                         !- Name
   ,                                       !- Schedule Type Limits Name
   ,                                       !- Interpolate to Timestep
@@ -843,11 +545,7 @@
   0;                                      !- Value Until Time 1
 
 OS:Schedule:Day,
-<<<<<<< HEAD
-  {84ac1a99-1163-4c32-907e-d92294df9a3b}, !- Handle
-=======
-  {1fa3a7d9-cda4-4372-8817-744601e3bbfc}, !- Handle
->>>>>>> 3c1d7324
+  {b60de60f-ba99-496c-8c77-afa8f65a4dc1}, !- Handle
   Schedule Day 2,                         !- Name
   ,                                       !- Schedule Type Limits Name
   ,                                       !- Interpolate to Timestep
@@ -856,17 +554,10 @@
   1;                                      !- Value Until Time 1
 
 OS:Schedule:File,
-<<<<<<< HEAD
-  {54315c04-dca7-4f64-b093-62f5c9d86eb3}, !- Handle
+  {5cfde6b9-429d-4cde-ad1d-ddb561c56116}, !- Handle
   occupants,                              !- Name
-  {84a6840d-ac3b-4b10-b9ab-8307e5ba8a6d}, !- Schedule Type Limits Name
-  {b007e738-e15b-4527-b350-2c257c0912d0}, !- External File Name
-=======
-  {092d3517-5b77-4b17-af78-9531433b0c55}, !- Handle
-  occupants,                              !- Name
-  {c095ef31-c649-4519-97be-7b41a92168a3}, !- Schedule Type Limits Name
-  {923ba371-4345-44d8-9a06-fb637c319110}, !- External File Name
->>>>>>> 3c1d7324
+  {049c57cb-bc54-4495-bacc-43b2f8ed9872}, !- Schedule Type Limits Name
+  {cc5a20d4-f5e6-4aca-b561-ce094514b92e}, !- External File Name
   1,                                      !- Column Number
   1,                                      !- Rows to Skip at Top
   8760,                                   !- Number of Hours of Data
@@ -874,34 +565,14 @@
   ,                                       !- Interpolate to Timestep
   60;                                     !- Minutes per Item
 
-<<<<<<< HEAD
 OS:Schedule:Constant,
-  {bda200a8-b2cf-4ffa-8e25-e10cc99f49ef}, !- Handle
+  {3b695f2a-0a1c-4ff6-bd51-f1b18127bd2d}, !- Handle
   res occupants activity schedule,        !- Name
-  {89d8beef-59e4-49ce-9c05-49112ab24daf}, !- Schedule Type Limits Name
+  {4c3196f0-a81c-47e1-85eb-116c8abce03e}, !- Schedule Type Limits Name
   112.539290946133;                       !- Value
 
 OS:People:Definition,
-  {1d608d4b-5b72-47ba-89cc-d2863ce58102}, !- Handle
-=======
-OS:Schedule:Ruleset,
-  {e8279d82-021e-46b1-a771-9532526ada19}, !- Handle
-  Schedule Ruleset 1,                     !- Name
-  {b5dd043f-60f3-4259-8573-59a1c7eae874}, !- Schedule Type Limits Name
-  {f6a64ae0-0ca2-4e10-8078-57bfdc1ea72c}; !- Default Day Schedule Name
-
-OS:Schedule:Day,
-  {f6a64ae0-0ca2-4e10-8078-57bfdc1ea72c}, !- Handle
-  Schedule Day 3,                         !- Name
-  {b5dd043f-60f3-4259-8573-59a1c7eae874}, !- Schedule Type Limits Name
-  ,                                       !- Interpolate to Timestep
-  24,                                     !- Hour 1
-  0,                                      !- Minute 1
-  112.539290946133;                       !- Value Until Time 1
-
-OS:People:Definition,
-  {9ebebc59-fc44-4bbb-b32e-ce7f26006e48}, !- Handle
->>>>>>> 3c1d7324
+  {4b30770b-98e6-411a-aaa0-394bc3e80b35}, !- Handle
   res occupants|finished attic space,     !- Name
   People,                                 !- Number of People Calculation Method
   0.88,                                   !- Number of People {people}
@@ -914,21 +585,12 @@
   ZoneAveraged;                           !- Mean Radiant Temperature Calculation Type
 
 OS:People,
-<<<<<<< HEAD
-  {526e9a45-0412-4334-a0d3-d00c9e6fcc75}, !- Handle
+  {eda7cf68-56be-4282-853b-0af03c9b403d}, !- Handle
   res occupants|finished attic space,     !- Name
-  {1d608d4b-5b72-47ba-89cc-d2863ce58102}, !- People Definition Name
-  {9dcfa0d8-2f54-4e25-ba70-c5f2a259983a}, !- Space or SpaceType Name
-  {54315c04-dca7-4f64-b093-62f5c9d86eb3}, !- Number of People Schedule Name
-  {bda200a8-b2cf-4ffa-8e25-e10cc99f49ef}, !- Activity Level Schedule Name
-=======
-  {a32156ae-3609-4e59-8256-98570d1e1b3f}, !- Handle
-  res occupants|finished attic space,     !- Name
-  {9ebebc59-fc44-4bbb-b32e-ce7f26006e48}, !- People Definition Name
-  {940a04ca-6ff2-4b62-8f81-cc28626c8463}, !- Space or SpaceType Name
-  {092d3517-5b77-4b17-af78-9531433b0c55}, !- Number of People Schedule Name
-  {e8279d82-021e-46b1-a771-9532526ada19}, !- Activity Level Schedule Name
->>>>>>> 3c1d7324
+  {4b30770b-98e6-411a-aaa0-394bc3e80b35}, !- People Definition Name
+  {6a7e7860-727f-47c2-9369-c899a7c0299f}, !- Space or SpaceType Name
+  {5cfde6b9-429d-4cde-ad1d-ddb561c56116}, !- Number of People Schedule Name
+  {3b695f2a-0a1c-4ff6-bd51-f1b18127bd2d}, !- Activity Level Schedule Name
   ,                                       !- Surface Name/Angle Factor List Name
   ,                                       !- Work Efficiency Schedule Name
   ,                                       !- Clothing Insulation Schedule Name
@@ -936,11 +598,7 @@
   1;                                      !- Multiplier
 
 OS:ScheduleTypeLimits,
-<<<<<<< HEAD
-  {89d8beef-59e4-49ce-9c05-49112ab24daf}, !- Handle
-=======
-  {b5dd043f-60f3-4259-8573-59a1c7eae874}, !- Handle
->>>>>>> 3c1d7324
+  {4c3196f0-a81c-47e1-85eb-116c8abce03e}, !- Handle
   ActivityLevel,                          !- Name
   0,                                      !- Lower Limit Value
   ,                                       !- Upper Limit Value
@@ -948,22 +606,40 @@
   ActivityLevel;                          !- Unit Type
 
 OS:ScheduleTypeLimits,
-<<<<<<< HEAD
-  {84a6840d-ac3b-4b10-b9ab-8307e5ba8a6d}, !- Handle
-=======
-  {c095ef31-c649-4519-97be-7b41a92168a3}, !- Handle
->>>>>>> 3c1d7324
+  {049c57cb-bc54-4495-bacc-43b2f8ed9872}, !- Handle
   Fractional,                             !- Name
   0,                                      !- Lower Limit Value
   1,                                      !- Upper Limit Value
   Continuous;                             !- Numeric Type
 
 OS:People:Definition,
-<<<<<<< HEAD
-  {e815208b-397a-4261-97b7-6f02496dbcb3}, !- Handle
-=======
-  {5c8872d7-5f8f-4762-8947-78aa3661dbb9}, !- Handle
->>>>>>> 3c1d7324
+  {127bd747-87f8-408c-94f4-d88c4560fcf0}, !- Handle
+  res occupants|living space,             !- Name
+  People,                                 !- Number of People Calculation Method
+  0.88,                                   !- Number of People {people}
+  ,                                       !- People per Space Floor Area {person/m2}
+  ,                                       !- Space Floor Area per Person {m2/person}
+  0.319734,                               !- Fraction Radiant
+  0.573,                                  !- Sensible Heat Fraction
+  0,                                      !- Carbon Dioxide Generation Rate {m3/s-W}
+  No,                                     !- Enable ASHRAE 55 Comfort Warnings
+  ZoneAveraged;                           !- Mean Radiant Temperature Calculation Type
+
+OS:People,
+  {ec0e83f6-9bcd-4011-a1e9-0fe7275ad402}, !- Handle
+  res occupants|living space,             !- Name
+  {127bd747-87f8-408c-94f4-d88c4560fcf0}, !- People Definition Name
+  {21a38d5f-03da-41ad-bd75-5fa62092dce3}, !- Space or SpaceType Name
+  {5cfde6b9-429d-4cde-ad1d-ddb561c56116}, !- Number of People Schedule Name
+  {3b695f2a-0a1c-4ff6-bd51-f1b18127bd2d}, !- Activity Level Schedule Name
+  ,                                       !- Surface Name/Angle Factor List Name
+  ,                                       !- Work Efficiency Schedule Name
+  ,                                       !- Clothing Insulation Schedule Name
+  ,                                       !- Air Velocity Schedule Name
+  1;                                      !- Multiplier
+
+OS:People:Definition,
+  {1997a88e-897f-4603-813a-1f6f3af97bd5}, !- Handle
   res occupants|living space|story 2,     !- Name
   People,                                 !- Number of People Calculation Method
   0.88,                                   !- Number of People {people}
@@ -976,87 +652,28 @@
   ZoneAveraged;                           !- Mean Radiant Temperature Calculation Type
 
 OS:People,
-<<<<<<< HEAD
-  {3b3a7e1c-eb0f-4bec-b1d6-45ff26e346ff}, !- Handle
+  {eccf21f8-5847-4308-aac1-e8899a73df13}, !- Handle
   res occupants|living space|story 2,     !- Name
-  {e815208b-397a-4261-97b7-6f02496dbcb3}, !- People Definition Name
-  {1cd2c8d5-60b6-48b2-bd40-3d091d202044}, !- Space or SpaceType Name
-  {54315c04-dca7-4f64-b093-62f5c9d86eb3}, !- Number of People Schedule Name
-  {bda200a8-b2cf-4ffa-8e25-e10cc99f49ef}, !- Activity Level Schedule Name
-=======
-  {94d7403c-b6de-491e-850b-5cc1e8b74a97}, !- Handle
-  res occupants|living space|story 2,     !- Name
-  {5c8872d7-5f8f-4762-8947-78aa3661dbb9}, !- People Definition Name
-  {42d871a9-8ef4-4255-aeb4-6cb3d8729e25}, !- Space or SpaceType Name
-  {092d3517-5b77-4b17-af78-9531433b0c55}, !- Number of People Schedule Name
-  {e8279d82-021e-46b1-a771-9532526ada19}, !- Activity Level Schedule Name
->>>>>>> 3c1d7324
+  {1997a88e-897f-4603-813a-1f6f3af97bd5}, !- People Definition Name
+  {1d385149-037a-40a4-8ed4-aeb486361e22}, !- Space or SpaceType Name
+  {5cfde6b9-429d-4cde-ad1d-ddb561c56116}, !- Number of People Schedule Name
+  {3b695f2a-0a1c-4ff6-bd51-f1b18127bd2d}, !- Activity Level Schedule Name
   ,                                       !- Surface Name/Angle Factor List Name
   ,                                       !- Work Efficiency Schedule Name
   ,                                       !- Clothing Insulation Schedule Name
   ,                                       !- Air Velocity Schedule Name
   1;                                      !- Multiplier
 
-OS:People:Definition,
-<<<<<<< HEAD
-  {f8293a29-ebcd-4625-99e7-0e800f32d3e6}, !- Handle
-=======
-  {27b565f9-8820-48ec-bdf5-205996e62821}, !- Handle
->>>>>>> 3c1d7324
-  res occupants|living space,             !- Name
-  People,                                 !- Number of People Calculation Method
-  0.88,                                   !- Number of People {people}
-  ,                                       !- People per Space Floor Area {person/m2}
-  ,                                       !- Space Floor Area per Person {m2/person}
-  0.319734,                               !- Fraction Radiant
-  0.573,                                  !- Sensible Heat Fraction
-  0,                                      !- Carbon Dioxide Generation Rate {m3/s-W}
-  No,                                     !- Enable ASHRAE 55 Comfort Warnings
-  ZoneAveraged;                           !- Mean Radiant Temperature Calculation Type
-
-OS:People,
-<<<<<<< HEAD
-  {ccb3578e-4f72-43e2-ac2a-4031eef1cb11}, !- Handle
-  res occupants|living space,             !- Name
-  {f8293a29-ebcd-4625-99e7-0e800f32d3e6}, !- People Definition Name
-  {50c4477c-7215-498a-8825-d20140905639}, !- Space or SpaceType Name
-  {54315c04-dca7-4f64-b093-62f5c9d86eb3}, !- Number of People Schedule Name
-  {bda200a8-b2cf-4ffa-8e25-e10cc99f49ef}, !- Activity Level Schedule Name
-=======
-  {e0f1aa01-b429-437d-9a39-92b68b407856}, !- Handle
-  res occupants|living space,             !- Name
-  {27b565f9-8820-48ec-bdf5-205996e62821}, !- People Definition Name
-  {6c964eb3-558a-460f-b08c-81c75850bf74}, !- Space or SpaceType Name
-  {092d3517-5b77-4b17-af78-9531433b0c55}, !- Number of People Schedule Name
-  {e8279d82-021e-46b1-a771-9532526ada19}, !- Activity Level Schedule Name
->>>>>>> 3c1d7324
-  ,                                       !- Surface Name/Angle Factor List Name
-  ,                                       !- Work Efficiency Schedule Name
-  ,                                       !- Clothing Insulation Schedule Name
-  ,                                       !- Air Velocity Schedule Name
-  1;                                      !- Multiplier
-
 OS:ShadingSurfaceGroup,
-<<<<<<< HEAD
-  {d75db6e0-ba32-43fc-a131-0e6a8934bed8}, !- Handle
-=======
-  {cb63f05a-d303-4537-8fe8-2d68a66a71ba}, !- Handle
->>>>>>> 3c1d7324
+  {2ab7a51c-e83c-425e-b387-7812bacd7869}, !- Handle
   res eaves,                              !- Name
   Building;                               !- Shading Surface Type
 
 OS:ShadingSurface,
-<<<<<<< HEAD
-  {ab7a04a3-cddb-4370-a362-3b235c572602}, !- Handle
+  {3bc070d6-d524-4098-b0eb-b07e60765b44}, !- Handle
   Surface 14 - res eaves,                 !- Name
   ,                                       !- Construction Name
-  {d75db6e0-ba32-43fc-a131-0e6a8934bed8}, !- Shading Surface Group Name
-=======
-  {4b244fe8-da98-42e4-97e2-c5a7d748cead}, !- Handle
-  Surface 14 - res eaves,                 !- Name
-  ,                                       !- Construction Name
-  {cb63f05a-d303-4537-8fe8-2d68a66a71ba}, !- Shading Surface Group Name
->>>>>>> 3c1d7324
+  {2ab7a51c-e83c-425e-b387-7812bacd7869}, !- Shading Surface Group Name
   ,                                       !- Transmittance Schedule Name
   ,                                       !- Number of Vertices
   11.739322368505, 0, 5.1816,             !- X,Y,Z Vertex 1 {m}
@@ -1065,17 +682,10 @@
   11.129722368505, 0, 5.1816;             !- X,Y,Z Vertex 4 {m}
 
 OS:ShadingSurface,
-<<<<<<< HEAD
-  {87277495-4437-4b3d-a224-7efeee1f679b}, !- Handle
+  {b0f55373-87cb-4a00-a7fe-9b8e261c03e8}, !- Handle
   Surface 14 - res eaves 1,               !- Name
   ,                                       !- Construction Name
-  {d75db6e0-ba32-43fc-a131-0e6a8934bed8}, !- Shading Surface Group Name
-=======
-  {5d7a319f-78ea-489a-bc9c-812fc007ad53}, !- Handle
-  Surface 14 - res eaves 1,               !- Name
-  ,                                       !- Construction Name
-  {cb63f05a-d303-4537-8fe8-2d68a66a71ba}, !- Shading Surface Group Name
->>>>>>> 3c1d7324
+  {2ab7a51c-e83c-425e-b387-7812bacd7869}, !- Shading Surface Group Name
   ,                                       !- Transmittance Schedule Name
   ,                                       !- Number of Vertices
   -0.6096, 2.78243059212624, 6.57281529606312, !- X,Y,Z Vertex 1 {m}
@@ -1084,17 +694,10 @@
   0, 2.78243059212624, 6.57281529606312;  !- X,Y,Z Vertex 4 {m}
 
 OS:ShadingSurface,
-<<<<<<< HEAD
-  {9b98fd6d-67d2-4cbf-b353-cd72ea0f8de6}, !- Handle
+  {919401fe-338c-4c2a-bf8a-639a934b0727}, !- Handle
   Surface 14 - res eaves 2,               !- Name
   ,                                       !- Construction Name
-  {d75db6e0-ba32-43fc-a131-0e6a8934bed8}, !- Shading Surface Group Name
-=======
-  {e0d33c80-6bb8-4897-a17c-d649f8945150}, !- Handle
-  Surface 14 - res eaves 2,               !- Name
-  ,                                       !- Construction Name
-  {cb63f05a-d303-4537-8fe8-2d68a66a71ba}, !- Shading Surface Group Name
->>>>>>> 3c1d7324
+  {2ab7a51c-e83c-425e-b387-7812bacd7869}, !- Shading Surface Group Name
   ,                                       !- Transmittance Schedule Name
   ,                                       !- Number of Vertices
   0, -0.6096, 4.8768,                     !- X,Y,Z Vertex 1 {m}
@@ -1103,17 +706,10 @@
   0, 0, 5.1816;                           !- X,Y,Z Vertex 4 {m}
 
 OS:ShadingSurface,
-<<<<<<< HEAD
-  {bbe50ec7-3822-46e4-8043-ab022a9574e4}, !- Handle
+  {463a2921-b76c-4916-849b-1f328c132d9d}, !- Handle
   Surface 15 - res eaves,                 !- Name
   ,                                       !- Construction Name
-  {d75db6e0-ba32-43fc-a131-0e6a8934bed8}, !- Shading Surface Group Name
-=======
-  {76ef622a-0e1c-415b-ac70-584a27d0a0d0}, !- Handle
-  Surface 15 - res eaves,                 !- Name
-  ,                                       !- Construction Name
-  {cb63f05a-d303-4537-8fe8-2d68a66a71ba}, !- Shading Surface Group Name
->>>>>>> 3c1d7324
+  {2ab7a51c-e83c-425e-b387-7812bacd7869}, !- Shading Surface Group Name
   ,                                       !- Transmittance Schedule Name
   ,                                       !- Number of Vertices
   -0.6096, 5.56486118425249, 5.1816,      !- X,Y,Z Vertex 1 {m}
@@ -1122,17 +718,10 @@
   0, 5.56486118425249, 5.1816;            !- X,Y,Z Vertex 4 {m}
 
 OS:ShadingSurface,
-<<<<<<< HEAD
-  {340777e7-8f28-485d-ad8f-7c1b485c3531}, !- Handle
+  {9b95cfe1-a060-4c7a-a1d5-8d7150a22e6e}, !- Handle
   Surface 15 - res eaves 1,               !- Name
   ,                                       !- Construction Name
-  {d75db6e0-ba32-43fc-a131-0e6a8934bed8}, !- Shading Surface Group Name
-=======
-  {1c1d0fc1-5764-4aac-9e06-3f2e07e44b9d}, !- Handle
-  Surface 15 - res eaves 1,               !- Name
-  ,                                       !- Construction Name
-  {cb63f05a-d303-4537-8fe8-2d68a66a71ba}, !- Shading Surface Group Name
->>>>>>> 3c1d7324
+  {2ab7a51c-e83c-425e-b387-7812bacd7869}, !- Shading Surface Group Name
   ,                                       !- Transmittance Schedule Name
   ,                                       !- Number of Vertices
   11.739322368505, 2.78243059212624, 6.57281529606312, !- X,Y,Z Vertex 1 {m}
@@ -1141,17 +730,10 @@
   11.129722368505, 2.78243059212624, 6.57281529606312; !- X,Y,Z Vertex 4 {m}
 
 OS:ShadingSurface,
-<<<<<<< HEAD
-  {699bd547-02d4-47bc-a8d3-854fe91c1a54}, !- Handle
+  {05fbf9a2-ba58-4512-800c-7858b4b6559c}, !- Handle
   Surface 15 - res eaves 2,               !- Name
   ,                                       !- Construction Name
-  {d75db6e0-ba32-43fc-a131-0e6a8934bed8}, !- Shading Surface Group Name
-=======
-  {da83b725-4044-492a-8ac5-dd7085560019}, !- Handle
-  Surface 15 - res eaves 2,               !- Name
-  ,                                       !- Construction Name
-  {cb63f05a-d303-4537-8fe8-2d68a66a71ba}, !- Shading Surface Group Name
->>>>>>> 3c1d7324
+  {2ab7a51c-e83c-425e-b387-7812bacd7869}, !- Shading Surface Group Name
   ,                                       !- Transmittance Schedule Name
   ,                                       !- Number of Vertices
   11.129722368505, 6.17446118425249, 4.8768, !- X,Y,Z Vertex 1 {m}
