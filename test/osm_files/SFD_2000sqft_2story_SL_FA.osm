--- conflicted
+++ resolved
@@ -1,74 +1,16 @@
 !- NOTE: Auto-generated from /test/osw_files/SFD_2000sqft_2story_SL_FA.osw
 
 OS:Version,
-<<<<<<< HEAD
-  {9d2731cd-f369-4b69-9f81-b1e34d67707c}, !- Handle
-  2.8.0;                                  !- Version Identifier
-
-OS:Building,
-  {d2fbadb3-6175-4ac6-866b-6fb0b7432de3}, !- Handle
-  Building 1,                             !- Name
-  ,                                       !- Building Sector Type
-  0,                                      !- North Axis {deg}
-  ,                                       !- Nominal Floor to Floor Height {m}
-  ,                                       !- Space Type Name
-  ,                                       !- Default Construction Set Name
-  ,                                       !- Default Schedule Set Name
-  3,                                      !- Standards Number of Stories
-  3,                                      !- Standards Number of Above Ground Stories
-  ,                                       !- Standards Template
-  singlefamilydetached,                   !- Standards Building Type
-  1;                                      !- Standards Number of Living Units
-
-OS:Facility,
-  {22b6395f-92f9-4207-a04c-b93c3e1e96f8}; !- Handle
-
-OS:Site,
-  {a61de3b9-3908-455e-ab76-e0f6db7395cb}, !- Handle
-  Site 1,                                 !- Name
-  ,                                       !- Latitude {deg}
-  ,                                       !- Longitude {deg}
-  ,                                       !- Time Zone {hr}
-  ,                                       !- Elevation {m}
-  ;                                       !- Terrain
-
-OS:SimulationControl,
-  {5b0988a1-0064-4643-90ad-8ebd50d5ffed}, !- Handle
-=======
   {969ce529-cd3a-4449-9d8d-73c89d8abfad}, !- Handle
   2.8.0;                                  !- Version Identifier
 
 OS:SimulationControl,
   {f208adfa-3486-460a-be7b-a256518753b5}, !- Handle
->>>>>>> 7ef40693
   ,                                       !- Do Zone Sizing Calculation
   ,                                       !- Do System Sizing Calculation
   ,                                       !- Do Plant Sizing Calculation
   No;                                     !- Run Simulation for Sizing Periods
 
-<<<<<<< HEAD
-OS:Sizing:Parameters,
-  {e00c3445-bd9b-45d6-b19f-ff74f40ae059}, !- Handle
-  1.25,                                   !- Heating Sizing Factor
-  1.15;                                   !- Cooling Sizing Factor
-
-OS:Timestep,
-  {1f9fc5ec-3a7a-493b-a030-6f813daa2720}, !- Handle
-  6;                                      !- Number of Timesteps per Hour
-
-OS:ShadowCalculation,
-  {e416f99e-5a93-4175-b427-26e281090864}, !- Handle
-  20,                                     !- Calculation Frequency
-  200;                                    !- Maximum Figures in Shadow Overlap Calculations
-
-OS:HeatBalanceAlgorithm,
-  {2e9dbb1d-30c7-424a-87a9-23787df06fad}, !- Handle
-  ConductionTransferFunction,             !- Algorithm
-  200;                                    !- Surface Temperature Upper Limit {C}
-
-OS:RunPeriod,
-  {568f2dcc-dd80-429e-a87f-5e8008ddf735}, !- Handle
-=======
 OS:Timestep,
   {2b264f78-1ee7-4950-82db-c7d052ceb8b8}, !- Handle
   6;                                      !- Number of Timesteps per Hour
@@ -94,7 +36,6 @@
 
 OS:RunPeriod,
   {fbd5e7ba-5114-4fbb-be91-4e38ae3de504}, !- Handle
->>>>>>> 7ef40693
   Run Period 1,                           !- Name
   1,                                      !- Begin Month
   1,                                      !- Begin Day of Month
@@ -107,41 +48,8 @@
   ,                                       !- Use Weather File Snow Indicators
   ;                                       !- Number of Times Runperiod to be Repeated
 
-<<<<<<< HEAD
-OS:LifeCycleCost:Parameters,
-  {2183b152-54b5-49d6-9421-bed715a8c621}, !- Handle
-  ,                                       !- Analysis Type
-  ,                                       !- Discounting Convention
-  ,                                       !- Inflation Approach
-  ,                                       !- Real Discount Rate
-  ,                                       !- Nominal Discount Rate
-  ,                                       !- Inflation
-  ,                                       !- Base Date Month
-  ,                                       !- Base Date Year
-  ,                                       !- Service Date Month
-  ,                                       !- Service Date Year
-  ;                                       !- Length of Study Period in Years
-
-OS:SurfaceConvectionAlgorithm:Outside,
-  {d6619cae-0ac7-466c-86de-80bc2b5360e9}, !- Handle
-  DOE-2;                                  !- Algorithm
-
-OS:SurfaceConvectionAlgorithm:Inside,
-  {6fbf2c06-b40a-4b9d-ba61-92a959d62d30}, !- Handle
-  TARP;                                   !- Algorithm
-
-OS:ZoneCapacitanceMultiplier:ResearchSpecial,
-  {669eec08-bc7b-4c3c-a9df-125f4fbabfd8}, !- Handle
-  ,                                       !- Temperature Capacity Multiplier
-  15,                                     !- Humidity Capacity Multiplier
-  ;                                       !- Carbon Dioxide Capacity Multiplier
-
-OS:ThermalZone,
-  {0853cb64-3a39-480f-8510-7eef490fd089}, !- Handle
-=======
 OS:ThermalZone,
   {a0003c70-35f7-4a32-bd89-4c986cdb246a}, !- Handle
->>>>>>> 7ef40693
   living zone,                            !- Name
   ,                                       !- Multiplier
   ,                                       !- Ceiling Height {m}
@@ -150,17 +58,10 @@
   ,                                       !- Zone Inside Convection Algorithm
   ,                                       !- Zone Outside Convection Algorithm
   ,                                       !- Zone Conditioning Equipment List Name
-<<<<<<< HEAD
-  {e4326cfc-6639-4542-bc52-32efaee29574}, !- Zone Air Inlet Port List
-  {38a997f9-7bd3-4365-96dc-47a7feb9d590}, !- Zone Air Exhaust Port List
-  {470211d4-3499-4d96-83ca-3f63adfc7081}, !- Zone Air Node Name
-  {afb60aa2-9360-4455-94c0-9e1d03be2e94}, !- Zone Return Air Port List
-=======
   {82f494c3-7a1d-47f5-835e-1fd68b97a604}, !- Zone Air Inlet Port List
   {3d585559-4157-4021-85b3-f57a16e849a5}, !- Zone Air Exhaust Port List
   {4066dbb0-56bc-4034-91ed-2e7bcde8f760}, !- Zone Air Node Name
   {92093be4-94ae-4bd7-9944-f06cc267683c}, !- Zone Return Air Port List
->>>>>>> 7ef40693
   ,                                       !- Primary Daylighting Control Name
   ,                                       !- Fraction of Zone Controlled by Primary Daylighting Control
   ,                                       !- Secondary Daylighting Control Name
@@ -171,39 +72,6 @@
   No;                                     !- Use Ideal Air Loads
 
 OS:Node,
-<<<<<<< HEAD
-  {f906af67-9c47-464b-a6a1-354ccaf6e83e}, !- Handle
-  Node 1,                                 !- Name
-  {470211d4-3499-4d96-83ca-3f63adfc7081}, !- Inlet Port
-  ;                                       !- Outlet Port
-
-OS:Connection,
-  {470211d4-3499-4d96-83ca-3f63adfc7081}, !- Handle
-  {a3dbaf58-e327-4d97-a3c9-3f2328aa75ee}, !- Name
-  {0853cb64-3a39-480f-8510-7eef490fd089}, !- Source Object
-  11,                                     !- Outlet Port
-  {f906af67-9c47-464b-a6a1-354ccaf6e83e}, !- Target Object
-  2;                                      !- Inlet Port
-
-OS:PortList,
-  {e4326cfc-6639-4542-bc52-32efaee29574}, !- Handle
-  {ea648a91-a9dd-453c-9d08-79b7d8761f8a}, !- Name
-  {0853cb64-3a39-480f-8510-7eef490fd089}; !- HVAC Component
-
-OS:PortList,
-  {38a997f9-7bd3-4365-96dc-47a7feb9d590}, !- Handle
-  {a1fc2829-4c96-446a-81fa-dacc1fec5f82}, !- Name
-  {0853cb64-3a39-480f-8510-7eef490fd089}; !- HVAC Component
-
-OS:PortList,
-  {afb60aa2-9360-4455-94c0-9e1d03be2e94}, !- Handle
-  {bb156a6c-5ea2-4692-b2c8-2146bf7527b7}, !- Name
-  {0853cb64-3a39-480f-8510-7eef490fd089}; !- HVAC Component
-
-OS:Sizing:Zone,
-  {938ea3e8-025c-4bbe-b68c-8502dd253de9}, !- Handle
-  {0853cb64-3a39-480f-8510-7eef490fd089}, !- Zone or ZoneList Name
-=======
   {5f43291c-e0a6-46d3-9bdd-2190532e6a65}, !- Handle
   Node 1,                                 !- Name
   {4066dbb0-56bc-4034-91ed-2e7bcde8f760}, !- Inlet Port
@@ -235,7 +103,6 @@
 OS:Sizing:Zone,
   {29ca017c-8486-43c0-aa87-e07cf3745600}, !- Handle
   {a0003c70-35f7-4a32-bd89-4c986cdb246a}, !- Zone or ZoneList Name
->>>>>>> 7ef40693
   SupplyAirTemperature,                   !- Zone Cooling Design Supply Air Temperature Input Method
   14,                                     !- Zone Cooling Design Supply Air Temperature {C}
   11.11,                                  !- Zone Cooling Design Supply Air Temperature Difference {deltaC}
@@ -264,16 +131,6 @@
   autosize;                               !- Dedicated Outdoor Air High Setpoint Temperature for Design {C}
 
 OS:ZoneHVAC:EquipmentList,
-<<<<<<< HEAD
-  {dcddff2f-a2eb-44e1-a42c-a86b8c73dc10}, !- Handle
-  Zone HVAC Equipment List 1,             !- Name
-  {0853cb64-3a39-480f-8510-7eef490fd089}; !- Thermal Zone
-
-OS:Space,
-  {1db5b957-e62e-4062-a4df-b2d177f95e7c}, !- Handle
-  living space,                           !- Name
-  {c9a65af4-94a5-4d75-93c4-036c050faf33}, !- Space Type Name
-=======
   {1853e16f-aa8d-46e0-9111-1cdc3945d7a5}, !- Handle
   Zone HVAC Equipment List 1,             !- Name
   {a0003c70-35f7-4a32-bd89-4c986cdb246a}; !- Thermal Zone
@@ -282,7 +139,6 @@
   {c90f9656-6112-46a5-b84b-88210939bed2}, !- Handle
   living space,                           !- Name
   {b6ce60d4-3f57-426b-89ea-35eb5aad73cd}, !- Space Type Name
->>>>>>> 7ef40693
   ,                                       !- Default Construction Set Name
   ,                                       !- Default Schedule Set Name
   -0,                                     !- Direction of Relative North {deg}
@@ -290,19 +146,6 @@
   0,                                      !- Y Origin {m}
   0,                                      !- Z Origin {m}
   ,                                       !- Building Story Name
-<<<<<<< HEAD
-  {0853cb64-3a39-480f-8510-7eef490fd089}, !- Thermal Zone Name
-  ,                                       !- Part of Total Floor Area
-  ,                                       !- Design Specification Outdoor Air Object Name
-  {3c2dbd5f-88ec-4044-a7d0-28f503f7a104}; !- Building Unit Name
-
-OS:Surface,
-  {fa92a39a-a16b-4641-818d-2c29ce077158}, !- Handle
-  Surface 1,                              !- Name
-  Floor,                                  !- Surface Type
-  ,                                       !- Construction Name
-  {1db5b957-e62e-4062-a4df-b2d177f95e7c}, !- Space Name
-=======
   {a0003c70-35f7-4a32-bd89-4c986cdb246a}, !- Thermal Zone Name
   ,                                       !- Part of Total Floor Area
   ,                                       !- Design Specification Outdoor Air Object Name
@@ -314,7 +157,6 @@
   Floor,                                  !- Surface Type
   ,                                       !- Construction Name
   {c90f9656-6112-46a5-b84b-88210939bed2}, !- Space Name
->>>>>>> 7ef40693
   Foundation,                             !- Outside Boundary Condition
   ,                                       !- Outside Boundary Condition Object
   NoSun,                                  !- Sun Exposure
@@ -327,19 +169,11 @@
   11.129722368505, 0, 0;                  !- X,Y,Z Vertex 4 {m}
 
 OS:Surface,
-<<<<<<< HEAD
-  {8ce45149-c73d-4e7d-8c11-0d5a69fff249}, !- Handle
-  Surface 2,                              !- Name
-  Wall,                                   !- Surface Type
-  ,                                       !- Construction Name
-  {1db5b957-e62e-4062-a4df-b2d177f95e7c}, !- Space Name
-=======
   {9a2f7193-0d7a-4631-bff4-bbf1c9844af5}, !- Handle
   Surface 2,                              !- Name
   Wall,                                   !- Surface Type
   ,                                       !- Construction Name
   {c90f9656-6112-46a5-b84b-88210939bed2}, !- Space Name
->>>>>>> 7ef40693
   Outdoors,                               !- Outside Boundary Condition
   ,                                       !- Outside Boundary Condition Object
   SunExposed,                             !- Sun Exposure
@@ -352,19 +186,11 @@
   0, 0, 2.4384;                           !- X,Y,Z Vertex 4 {m}
 
 OS:Surface,
-<<<<<<< HEAD
-  {73a3f055-8596-437b-aeed-d5d9aeda9055}, !- Handle
-  Surface 3,                              !- Name
-  Wall,                                   !- Surface Type
-  ,                                       !- Construction Name
-  {1db5b957-e62e-4062-a4df-b2d177f95e7c}, !- Space Name
-=======
   {8c6f6ead-d1b9-48cf-973d-9a444eb017f6}, !- Handle
   Surface 3,                              !- Name
   Wall,                                   !- Surface Type
   ,                                       !- Construction Name
   {c90f9656-6112-46a5-b84b-88210939bed2}, !- Space Name
->>>>>>> 7ef40693
   Outdoors,                               !- Outside Boundary Condition
   ,                                       !- Outside Boundary Condition Object
   SunExposed,                             !- Sun Exposure
@@ -377,19 +203,11 @@
   0, 5.56486118425249, 2.4384;            !- X,Y,Z Vertex 4 {m}
 
 OS:Surface,
-<<<<<<< HEAD
-  {132b8a52-df57-4682-95de-b2a2ec8fa084}, !- Handle
-  Surface 4,                              !- Name
-  Wall,                                   !- Surface Type
-  ,                                       !- Construction Name
-  {1db5b957-e62e-4062-a4df-b2d177f95e7c}, !- Space Name
-=======
   {00421ffb-44f6-4e9d-888d-ed2a2b0c8b51}, !- Handle
   Surface 4,                              !- Name
   Wall,                                   !- Surface Type
   ,                                       !- Construction Name
   {c90f9656-6112-46a5-b84b-88210939bed2}, !- Space Name
->>>>>>> 7ef40693
   Outdoors,                               !- Outside Boundary Condition
   ,                                       !- Outside Boundary Condition Object
   SunExposed,                             !- Sun Exposure
@@ -402,19 +220,11 @@
   11.129722368505, 5.56486118425249, 2.4384; !- X,Y,Z Vertex 4 {m}
 
 OS:Surface,
-<<<<<<< HEAD
-  {60e9e672-bafd-4386-9b61-3456278522ab}, !- Handle
-  Surface 5,                              !- Name
-  Wall,                                   !- Surface Type
-  ,                                       !- Construction Name
-  {1db5b957-e62e-4062-a4df-b2d177f95e7c}, !- Space Name
-=======
   {8535eae5-ed3d-47b1-84ae-e9f9d4834fc7}, !- Handle
   Surface 5,                              !- Name
   Wall,                                   !- Surface Type
   ,                                       !- Construction Name
   {c90f9656-6112-46a5-b84b-88210939bed2}, !- Space Name
->>>>>>> 7ef40693
   Outdoors,                               !- Outside Boundary Condition
   ,                                       !- Outside Boundary Condition Object
   SunExposed,                             !- Sun Exposure
@@ -427,15 +237,6 @@
   11.129722368505, 0, 2.4384;             !- X,Y,Z Vertex 4 {m}
 
 OS:Surface,
-<<<<<<< HEAD
-  {f4f9bbac-1a55-40c7-86cf-1fe97e9392c4}, !- Handle
-  Surface 6,                              !- Name
-  RoofCeiling,                            !- Surface Type
-  ,                                       !- Construction Name
-  {1db5b957-e62e-4062-a4df-b2d177f95e7c}, !- Space Name
-  Surface,                                !- Outside Boundary Condition
-  {9e7416ee-1640-4f5c-974e-1c115c90d4b1}, !- Outside Boundary Condition Object
-=======
   {9213bec4-240e-4a77-b443-9096bc10557e}, !- Handle
   Surface 6,                              !- Name
   RoofCeiling,                            !- Surface Type
@@ -443,7 +244,6 @@
   {c90f9656-6112-46a5-b84b-88210939bed2}, !- Space Name
   Surface,                                !- Outside Boundary Condition
   {ebc96f8e-2154-4592-9721-40c80e62f22e}, !- Outside Boundary Condition Object
->>>>>>> 7ef40693
   NoSun,                                  !- Sun Exposure
   NoWind,                                 !- Wind Exposure
   ,                                       !- View Factor to Ground
@@ -454,11 +254,7 @@
   0, 0, 2.4384;                           !- X,Y,Z Vertex 4 {m}
 
 OS:SpaceType,
-<<<<<<< HEAD
-  {c9a65af4-94a5-4d75-93c4-036c050faf33}, !- Handle
-=======
   {b6ce60d4-3f57-426b-89ea-35eb5aad73cd}, !- Handle
->>>>>>> 7ef40693
   Space Type 1,                           !- Name
   ,                                       !- Default Construction Set Name
   ,                                       !- Default Schedule Set Name
@@ -469,15 +265,9 @@
   living;                                 !- Standards Space Type
 
 OS:Space,
-<<<<<<< HEAD
-  {0463ed2a-6b02-4947-a25a-9dfdb159f03c}, !- Handle
-  living space|story 2,                   !- Name
-  {c9a65af4-94a5-4d75-93c4-036c050faf33}, !- Space Type Name
-=======
   {c336347d-0432-4467-911a-9d591e8f0861}, !- Handle
   living space|story 2,                   !- Name
   {b6ce60d4-3f57-426b-89ea-35eb5aad73cd}, !- Space Type Name
->>>>>>> 7ef40693
   ,                                       !- Default Construction Set Name
   ,                                       !- Default Schedule Set Name
   -0,                                     !- Direction of Relative North {deg}
@@ -485,21 +275,6 @@
   0,                                      !- Y Origin {m}
   2.4384,                                 !- Z Origin {m}
   ,                                       !- Building Story Name
-<<<<<<< HEAD
-  {0853cb64-3a39-480f-8510-7eef490fd089}, !- Thermal Zone Name
-  ,                                       !- Part of Total Floor Area
-  ,                                       !- Design Specification Outdoor Air Object Name
-  {3c2dbd5f-88ec-4044-a7d0-28f503f7a104}; !- Building Unit Name
-
-OS:Surface,
-  {9e7416ee-1640-4f5c-974e-1c115c90d4b1}, !- Handle
-  Surface 7,                              !- Name
-  Floor,                                  !- Surface Type
-  ,                                       !- Construction Name
-  {0463ed2a-6b02-4947-a25a-9dfdb159f03c}, !- Space Name
-  Surface,                                !- Outside Boundary Condition
-  {f4f9bbac-1a55-40c7-86cf-1fe97e9392c4}, !- Outside Boundary Condition Object
-=======
   {a0003c70-35f7-4a32-bd89-4c986cdb246a}, !- Thermal Zone Name
   ,                                       !- Part of Total Floor Area
   ,                                       !- Design Specification Outdoor Air Object Name
@@ -513,7 +288,6 @@
   {c336347d-0432-4467-911a-9d591e8f0861}, !- Space Name
   Surface,                                !- Outside Boundary Condition
   {9213bec4-240e-4a77-b443-9096bc10557e}, !- Outside Boundary Condition Object
->>>>>>> 7ef40693
   NoSun,                                  !- Sun Exposure
   NoWind,                                 !- Wind Exposure
   ,                                       !- View Factor to Ground
@@ -524,19 +298,11 @@
   11.129722368505, 0, 0;                  !- X,Y,Z Vertex 4 {m}
 
 OS:Surface,
-<<<<<<< HEAD
-  {0893279c-b9a4-4883-a4df-027c554ebb0c}, !- Handle
-  Surface 8,                              !- Name
-  Wall,                                   !- Surface Type
-  ,                                       !- Construction Name
-  {0463ed2a-6b02-4947-a25a-9dfdb159f03c}, !- Space Name
-=======
   {6855ab82-6513-450a-988f-e0a30288fa32}, !- Handle
   Surface 8,                              !- Name
   Wall,                                   !- Surface Type
   ,                                       !- Construction Name
   {c336347d-0432-4467-911a-9d591e8f0861}, !- Space Name
->>>>>>> 7ef40693
   Outdoors,                               !- Outside Boundary Condition
   ,                                       !- Outside Boundary Condition Object
   SunExposed,                             !- Sun Exposure
@@ -549,19 +315,11 @@
   0, 0, 2.4384;                           !- X,Y,Z Vertex 4 {m}
 
 OS:Surface,
-<<<<<<< HEAD
-  {488f3b68-3ccc-410a-9515-b765473054cc}, !- Handle
-  Surface 9,                              !- Name
-  Wall,                                   !- Surface Type
-  ,                                       !- Construction Name
-  {0463ed2a-6b02-4947-a25a-9dfdb159f03c}, !- Space Name
-=======
   {58cf3f4f-f3a8-4845-a425-5cdbc3cb1308}, !- Handle
   Surface 9,                              !- Name
   Wall,                                   !- Surface Type
   ,                                       !- Construction Name
   {c336347d-0432-4467-911a-9d591e8f0861}, !- Space Name
->>>>>>> 7ef40693
   Outdoors,                               !- Outside Boundary Condition
   ,                                       !- Outside Boundary Condition Object
   SunExposed,                             !- Sun Exposure
@@ -574,19 +332,11 @@
   0, 5.56486118425249, 2.4384;            !- X,Y,Z Vertex 4 {m}
 
 OS:Surface,
-<<<<<<< HEAD
-  {f37d7e60-d287-47d6-8c25-ce1d26147f27}, !- Handle
-  Surface 10,                             !- Name
-  Wall,                                   !- Surface Type
-  ,                                       !- Construction Name
-  {0463ed2a-6b02-4947-a25a-9dfdb159f03c}, !- Space Name
-=======
   {3199086a-5938-4fd2-9da4-7409b0f6d4f9}, !- Handle
   Surface 10,                             !- Name
   Wall,                                   !- Surface Type
   ,                                       !- Construction Name
   {c336347d-0432-4467-911a-9d591e8f0861}, !- Space Name
->>>>>>> 7ef40693
   Outdoors,                               !- Outside Boundary Condition
   ,                                       !- Outside Boundary Condition Object
   SunExposed,                             !- Sun Exposure
@@ -599,19 +349,11 @@
   11.129722368505, 5.56486118425249, 2.4384; !- X,Y,Z Vertex 4 {m}
 
 OS:Surface,
-<<<<<<< HEAD
-  {4181b7e8-c560-4828-a706-81bf6341904d}, !- Handle
-  Surface 11,                             !- Name
-  Wall,                                   !- Surface Type
-  ,                                       !- Construction Name
-  {0463ed2a-6b02-4947-a25a-9dfdb159f03c}, !- Space Name
-=======
   {5500b9b2-6046-47ef-bdfc-15685a8ab5eb}, !- Handle
   Surface 11,                             !- Name
   Wall,                                   !- Surface Type
   ,                                       !- Construction Name
   {c336347d-0432-4467-911a-9d591e8f0861}, !- Space Name
->>>>>>> 7ef40693
   Outdoors,                               !- Outside Boundary Condition
   ,                                       !- Outside Boundary Condition Object
   SunExposed,                             !- Sun Exposure
@@ -624,15 +366,6 @@
   11.129722368505, 0, 2.4384;             !- X,Y,Z Vertex 4 {m}
 
 OS:Surface,
-<<<<<<< HEAD
-  {1fb2312f-abd3-42f8-b8a5-9e2838d5d9a5}, !- Handle
-  Surface 12,                             !- Name
-  RoofCeiling,                            !- Surface Type
-  ,                                       !- Construction Name
-  {0463ed2a-6b02-4947-a25a-9dfdb159f03c}, !- Space Name
-  Surface,                                !- Outside Boundary Condition
-  {adcf4132-8fff-4bfe-81cd-3b57c0d4e00b}, !- Outside Boundary Condition Object
-=======
   {b6144d68-9dfe-4c86-b532-a7a3497ce698}, !- Handle
   Surface 12,                             !- Name
   RoofCeiling,                            !- Surface Type
@@ -640,7 +373,6 @@
   {c336347d-0432-4467-911a-9d591e8f0861}, !- Space Name
   Surface,                                !- Outside Boundary Condition
   {54074d0d-a4e0-429a-b4ac-2bd115f9179a}, !- Outside Boundary Condition Object
->>>>>>> 7ef40693
   NoSun,                                  !- Sun Exposure
   NoWind,                                 !- Wind Exposure
   ,                                       !- View Factor to Ground
@@ -651,15 +383,6 @@
   0, 0, 2.4384;                           !- X,Y,Z Vertex 4 {m}
 
 OS:Surface,
-<<<<<<< HEAD
-  {adcf4132-8fff-4bfe-81cd-3b57c0d4e00b}, !- Handle
-  Surface 13,                             !- Name
-  Floor,                                  !- Surface Type
-  ,                                       !- Construction Name
-  {7d66450f-c192-4e22-9833-26756f18c12b}, !- Space Name
-  Surface,                                !- Outside Boundary Condition
-  {1fb2312f-abd3-42f8-b8a5-9e2838d5d9a5}, !- Outside Boundary Condition Object
-=======
   {54074d0d-a4e0-429a-b4ac-2bd115f9179a}, !- Handle
   Surface 13,                             !- Name
   Floor,                                  !- Surface Type
@@ -667,7 +390,6 @@
   {e536c711-cbd2-45c5-ba99-15442c155288}, !- Space Name
   Surface,                                !- Outside Boundary Condition
   {b6144d68-9dfe-4c86-b532-a7a3497ce698}, !- Outside Boundary Condition Object
->>>>>>> 7ef40693
   NoSun,                                  !- Sun Exposure
   NoWind,                                 !- Wind Exposure
   ,                                       !- View Factor to Ground
@@ -678,19 +400,11 @@
   0, 0, 0;                                !- X,Y,Z Vertex 4 {m}
 
 OS:Surface,
-<<<<<<< HEAD
-  {102db35d-0c52-43aa-8328-07f31a7b2420}, !- Handle
-  Surface 14,                             !- Name
-  RoofCeiling,                            !- Surface Type
-  ,                                       !- Construction Name
-  {7d66450f-c192-4e22-9833-26756f18c12b}, !- Space Name
-=======
   {3e4780e7-6cf7-4592-b189-952726c2a093}, !- Handle
   Surface 14,                             !- Name
   RoofCeiling,                            !- Surface Type
   ,                                       !- Construction Name
   {e536c711-cbd2-45c5-ba99-15442c155288}, !- Space Name
->>>>>>> 7ef40693
   Outdoors,                               !- Outside Boundary Condition
   ,                                       !- Outside Boundary Condition Object
   SunExposed,                             !- Sun Exposure
@@ -703,19 +417,11 @@
   11.129722368505, 0, 0.3048;             !- X,Y,Z Vertex 4 {m}
 
 OS:Surface,
-<<<<<<< HEAD
-  {6b28a647-7c61-4fac-9c32-435a0f24d550}, !- Handle
-  Surface 15,                             !- Name
-  RoofCeiling,                            !- Surface Type
-  ,                                       !- Construction Name
-  {7d66450f-c192-4e22-9833-26756f18c12b}, !- Space Name
-=======
   {b0e40079-25c9-4088-a401-6a489c4e439a}, !- Handle
   Surface 15,                             !- Name
   RoofCeiling,                            !- Surface Type
   ,                                       !- Construction Name
   {e536c711-cbd2-45c5-ba99-15442c155288}, !- Space Name
->>>>>>> 7ef40693
   Outdoors,                               !- Outside Boundary Condition
   ,                                       !- Outside Boundary Condition Object
   SunExposed,                             !- Sun Exposure
@@ -728,19 +434,11 @@
   0, 5.56486118425249, 0.304799999999999; !- X,Y,Z Vertex 4 {m}
 
 OS:Surface,
-<<<<<<< HEAD
-  {3d37ee7f-cf80-4592-abc3-1607a1713648}, !- Handle
-  Surface 16,                             !- Name
-  Wall,                                   !- Surface Type
-  ,                                       !- Construction Name
-  {7d66450f-c192-4e22-9833-26756f18c12b}, !- Space Name
-=======
   {599ddd08-6fb6-4942-98e9-c1440d0c39b8}, !- Handle
   Surface 16,                             !- Name
   Wall,                                   !- Surface Type
   ,                                       !- Construction Name
   {e536c711-cbd2-45c5-ba99-15442c155288}, !- Space Name
->>>>>>> 7ef40693
   Outdoors,                               !- Outside Boundary Condition
   ,                                       !- Outside Boundary Condition Object
   SunExposed,                             !- Sun Exposure
@@ -752,19 +450,11 @@
   0, 0, 0;                                !- X,Y,Z Vertex 3 {m}
 
 OS:Surface,
-<<<<<<< HEAD
-  {7144cb85-de68-4445-9c73-bd36a87ce325}, !- Handle
-  Surface 17,                             !- Name
-  Wall,                                   !- Surface Type
-  ,                                       !- Construction Name
-  {7d66450f-c192-4e22-9833-26756f18c12b}, !- Space Name
-=======
   {970ace37-65ca-45e0-b33e-4a047a3e6ce7}, !- Handle
   Surface 17,                             !- Name
   Wall,                                   !- Surface Type
   ,                                       !- Construction Name
   {e536c711-cbd2-45c5-ba99-15442c155288}, !- Space Name
->>>>>>> 7ef40693
   Outdoors,                               !- Outside Boundary Condition
   ,                                       !- Outside Boundary Condition Object
   SunExposed,                             !- Sun Exposure
@@ -776,15 +466,9 @@
   11.129722368505, 5.56486118425249, 0;   !- X,Y,Z Vertex 3 {m}
 
 OS:Space,
-<<<<<<< HEAD
-  {7d66450f-c192-4e22-9833-26756f18c12b}, !- Handle
-  finished attic space,                   !- Name
-  {c9a65af4-94a5-4d75-93c4-036c050faf33}, !- Space Type Name
-=======
   {e536c711-cbd2-45c5-ba99-15442c155288}, !- Handle
   finished attic space,                   !- Name
   {b6ce60d4-3f57-426b-89ea-35eb5aad73cd}, !- Space Type Name
->>>>>>> 7ef40693
   ,                                       !- Default Construction Set Name
   ,                                       !- Default Schedule Set Name
   -0,                                     !- Direction of Relative North {deg}
@@ -792,15 +476,6 @@
   0,                                      !- Y Origin {m}
   4.8768,                                 !- Z Origin {m}
   ,                                       !- Building Story Name
-<<<<<<< HEAD
-  {0853cb64-3a39-480f-8510-7eef490fd089}, !- Thermal Zone Name
-  ,                                       !- Part of Total Floor Area
-  ,                                       !- Design Specification Outdoor Air Object Name
-  {3c2dbd5f-88ec-4044-a7d0-28f503f7a104}; !- Building Unit Name
-
-OS:BuildingUnit,
-  {3c2dbd5f-88ec-4044-a7d0-28f503f7a104}, !- Handle
-=======
   {a0003c70-35f7-4a32-bd89-4c986cdb246a}, !- Thermal Zone Name
   ,                                       !- Part of Total Floor Area
   ,                                       !- Design Specification Outdoor Air Object Name
@@ -808,7 +483,6 @@
 
 OS:BuildingUnit,
   {d41b4e6f-4baa-4436-9602-23b9778e77c9}, !- Handle
->>>>>>> 7ef40693
   unit 1,                                 !- Name
   ,                                       !- Rendering Color
   Residential;                            !- Building Unit Type
@@ -829,13 +503,8 @@
   1;                                      !- Standards Number of Living Units
 
 OS:AdditionalProperties,
-<<<<<<< HEAD
-  {23411cd5-410c-41d3-b2b9-6cf07cc7f8e5}, !- Handle
-  {d2fbadb3-6175-4ac6-866b-6fb0b7432de3}, !- Object Name
-=======
   {2b014288-b681-4be3-b67d-7c1db756e11e}, !- Handle
   {186ca3d7-2215-47ec-8456-f486724a8692}, !- Object Name
->>>>>>> 7ef40693
   Total Units Represented,                !- Feature Name 1
   Integer,                                !- Feature Data Type 1
   1,                                      !- Feature Value 1
@@ -844,13 +513,8 @@
   1;                                      !- Feature Value 2
 
 OS:AdditionalProperties,
-<<<<<<< HEAD
-  {00f0e749-f2e2-409a-bf0f-193bb8508088}, !- Handle
-  {3c2dbd5f-88ec-4044-a7d0-28f503f7a104}, !- Object Name
-=======
   {7af3311a-aec1-482d-844e-16ca4217bc52}, !- Handle
   {d41b4e6f-4baa-4436-9602-23b9778e77c9}, !- Object Name
->>>>>>> 7ef40693
   NumberOfBedrooms,                       !- Feature Name 1
   Integer,                                !- Feature Data Type 1
   3,                                      !- Feature Value 1
@@ -859,11 +523,7 @@
   2;                                      !- Feature Value 2
 
 OS:Schedule:Day,
-<<<<<<< HEAD
-  {1abbec4f-ea3d-4b67-88b7-69fa013964b1}, !- Handle
-=======
   {6b3061b0-ddc5-430a-9f49-c716642e3906}, !- Handle
->>>>>>> 7ef40693
   Schedule Day 1,                         !- Name
   ,                                       !- Schedule Type Limits Name
   ,                                       !- Interpolate to Timestep
@@ -872,11 +532,7 @@
   0;                                      !- Value Until Time 1
 
 OS:Schedule:Day,
-<<<<<<< HEAD
-  {317c8157-2e09-41b4-acfc-ded07a561209}, !- Handle
-=======
   {adee9c53-8e8e-42c7-93a8-26889908e239}, !- Handle
->>>>>>> 7ef40693
   Schedule Day 2,                         !- Name
   ,                                       !- Schedule Type Limits Name
   ,                                       !- Interpolate to Timestep
