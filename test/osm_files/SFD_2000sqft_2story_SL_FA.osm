--- conflicted
+++ resolved
@@ -1,73 +1,41 @@
 !- NOTE: Auto-generated from /test/osw_files/SFD_2000sqft_2story_SL_FA.osw
 
 OS:Version,
-<<<<<<< HEAD
-  {4d891135-6176-4e64-96a2-1fff8e9a409c}, !- Handle
+  {80bdedc5-2002-4887-b8be-6d2836f57367}, !- Handle
   2.9.1;                                  !- Version Identifier
 
 OS:SimulationControl,
-  {dbe5e618-b97d-477b-9529-0ab39dde22b4}, !- Handle
-=======
-  {b320b570-3670-42b1-8c26-c393dabee6f3}, !- Handle
-  2.9.0;                                  !- Version Identifier
-
-OS:SimulationControl,
-  {50c0fe76-1f79-4371-a2a7-db11f205f604}, !- Handle
->>>>>>> 3c1d7324
+  {e701da16-2b7e-46f8-8829-316cf433a997}, !- Handle
   ,                                       !- Do Zone Sizing Calculation
   ,                                       !- Do System Sizing Calculation
   ,                                       !- Do Plant Sizing Calculation
   No;                                     !- Run Simulation for Sizing Periods
 
 OS:Timestep,
-<<<<<<< HEAD
-  {b1622f40-fb55-4056-bbad-7de84fd199ad}, !- Handle
+  {78dca9bd-f92a-4240-b5bd-0a87a7334ed0}, !- Handle
   6;                                      !- Number of Timesteps per Hour
 
 OS:ShadowCalculation,
-  {c19ae439-8d71-45a0-b1df-7fa3fa00b577}, !- Handle
-=======
-  {d56bdf8f-f914-452b-a874-570bcda8ca9f}, !- Handle
-  6;                                      !- Number of Timesteps per Hour
-
-OS:ShadowCalculation,
-  {ab8371c5-7af5-47bb-b566-ab68ef5db027}, !- Handle
->>>>>>> 3c1d7324
+  {4d03386a-4752-4c56-aee9-32a85eff0faf}, !- Handle
   20,                                     !- Calculation Frequency
   200;                                    !- Maximum Figures in Shadow Overlap Calculations
 
 OS:SurfaceConvectionAlgorithm:Outside,
-<<<<<<< HEAD
-  {fdf2a8cb-b46d-4007-aa49-d6e9da43f02c}, !- Handle
+  {dfd202f3-8b14-414d-a51b-1c8f036a51f8}, !- Handle
   DOE-2;                                  !- Algorithm
 
 OS:SurfaceConvectionAlgorithm:Inside,
-  {db9b4a22-b36c-4db1-90bb-f35a27f15d75}, !- Handle
+  {6fcc1291-b921-43f5-ad4e-7f09c200059e}, !- Handle
   TARP;                                   !- Algorithm
 
 OS:ZoneCapacitanceMultiplier:ResearchSpecial,
-  {9559d4b9-bec7-4d77-94b3-c30d700bfe79}, !- Handle
-=======
-  {6637624d-a3bd-4a7f-8fb2-a1541b76c8fd}, !- Handle
-  DOE-2;                                  !- Algorithm
-
-OS:SurfaceConvectionAlgorithm:Inside,
-  {b45e6c76-ddfe-4ff1-8a90-8484ee1a1227}, !- Handle
-  TARP;                                   !- Algorithm
-
-OS:ZoneCapacitanceMultiplier:ResearchSpecial,
-  {235cd179-e699-4e85-b6e4-bede1d80f814}, !- Handle
->>>>>>> 3c1d7324
+  {a4414ae9-a129-4d1d-b453-642b52ac202d}, !- Handle
   ,                                       !- Temperature Capacity Multiplier
   15,                                     !- Humidity Capacity Multiplier
   ;                                       !- Carbon Dioxide Capacity Multiplier
 
 OS:RunPeriod,
-<<<<<<< HEAD
-  {aae8f40e-0ae7-4f2f-bb79-baf114a3d235}, !- Handle
-=======
-  {d556a852-2191-4f18-b104-9d9a453f68ef}, !- Handle
->>>>>>> 3c1d7324
+  {0c916408-1e3e-405b-8572-49d4b9fffa80}, !- Handle
   Run Period 1,                           !- Name
   1,                                      !- Begin Month
   1,                                      !- Begin Day of Month
@@ -81,21 +49,13 @@
   ;                                       !- Number of Times Runperiod to be Repeated
 
 OS:YearDescription,
-<<<<<<< HEAD
-  {cab18a0f-e917-46cf-8d2e-d6ffa36e89ba}, !- Handle
-=======
-  {71f52e57-ea5e-4101-a386-a70e9c291dee}, !- Handle
->>>>>>> 3c1d7324
+  {d1084c4c-3a60-4d14-90ff-dc5e9b392780}, !- Handle
   2007,                                   !- Calendar Year
   ,                                       !- Day of Week for Start Day
   ;                                       !- Is Leap Year
 
 OS:Building,
-<<<<<<< HEAD
-  {6f8167b4-ae16-4399-a125-e9988c00ecb1}, !- Handle
-=======
-  {56ca9aeb-e567-4443-ab1a-5c2b5239fa38}, !- Handle
->>>>>>> 3c1d7324
+  {d9c68104-fb58-44ab-bdff-8c7ee5cd317e}, !- Handle
   Building 1,                             !- Name
   ,                                       !- Building Sector Type
   0,                                      !- North Axis {deg}
@@ -110,23 +70,14 @@
   1;                                      !- Standards Number of Living Units
 
 OS:AdditionalProperties,
-<<<<<<< HEAD
-  {9bc8b49d-34cf-452b-aa0c-e8746c97771c}, !- Handle
-  {6f8167b4-ae16-4399-a125-e9988c00ecb1}, !- Object Name
-=======
-  {03c48a12-76ee-4c05-8da0-725066f1834f}, !- Handle
-  {56ca9aeb-e567-4443-ab1a-5c2b5239fa38}, !- Object Name
->>>>>>> 3c1d7324
+  {13bc508a-f066-4f5e-b0a4-49b5d4cd81f0}, !- Handle
+  {d9c68104-fb58-44ab-bdff-8c7ee5cd317e}, !- Object Name
   Total Units Modeled,                    !- Feature Name 1
   Integer,                                !- Feature Data Type 1
   1;                                      !- Feature Value 1
 
 OS:ThermalZone,
-<<<<<<< HEAD
-  {da934ab3-3697-4c77-a89a-795d86f7254f}, !- Handle
-=======
-  {0386a966-5dbf-45fe-8097-3c26df427564}, !- Handle
->>>>>>> 3c1d7324
+  {e651f850-889f-405a-9e2f-a3d9f1029c37}, !- Handle
   living zone,                            !- Name
   ,                                       !- Multiplier
   ,                                       !- Ceiling Height {m}
@@ -135,17 +86,10 @@
   ,                                       !- Zone Inside Convection Algorithm
   ,                                       !- Zone Outside Convection Algorithm
   ,                                       !- Zone Conditioning Equipment List Name
-<<<<<<< HEAD
-  {2d0983fc-575f-49ab-8279-a1879db4080c}, !- Zone Air Inlet Port List
-  {1b81f2cd-a251-4b95-873c-ba6b86e11485}, !- Zone Air Exhaust Port List
-  {7f6d32e0-0308-453c-b208-8bf99707191d}, !- Zone Air Node Name
-  {f9dd2939-3c86-44b7-af81-b58902a0c882}, !- Zone Return Air Port List
-=======
-  {e8c83577-f881-44f8-9e65-849e23d670d8}, !- Zone Air Inlet Port List
-  {331e2261-4335-4c50-ba2b-d6d7af74749e}, !- Zone Air Exhaust Port List
-  {04fd668a-efe8-4e63-93c8-a8b228274a66}, !- Zone Air Node Name
-  {aec91d56-1cbb-4af4-a028-336d4f024e89}, !- Zone Return Air Port List
->>>>>>> 3c1d7324
+  {bbabf3af-92c1-4e29-ab5f-79fce697bb9a}, !- Zone Air Inlet Port List
+  {3a1417d3-8364-4536-8121-7d10295361e7}, !- Zone Air Exhaust Port List
+  {97708bc3-8b28-4440-bda2-3012d7435614}, !- Zone Air Node Name
+  {4e78d055-f90a-41e2-9851-fda6a2185ac3}, !- Zone Return Air Port List
   ,                                       !- Primary Daylighting Control Name
   ,                                       !- Fraction of Zone Controlled by Primary Daylighting Control
   ,                                       !- Secondary Daylighting Control Name
@@ -156,71 +100,37 @@
   No;                                     !- Use Ideal Air Loads
 
 OS:Node,
-<<<<<<< HEAD
-  {bef0b593-f1e1-451e-a0cd-47dfbd386b86}, !- Handle
+  {41bb89ec-7e6e-4e46-b44d-d2a68bc19451}, !- Handle
   Node 1,                                 !- Name
-  {7f6d32e0-0308-453c-b208-8bf99707191d}, !- Inlet Port
+  {97708bc3-8b28-4440-bda2-3012d7435614}, !- Inlet Port
   ;                                       !- Outlet Port
 
 OS:Connection,
-  {7f6d32e0-0308-453c-b208-8bf99707191d}, !- Handle
-  {c811714b-0ac7-4df5-9578-0d74460e7ada}, !- Name
-  {da934ab3-3697-4c77-a89a-795d86f7254f}, !- Source Object
+  {97708bc3-8b28-4440-bda2-3012d7435614}, !- Handle
+  {df7d0237-73e2-422d-80a5-c2feabc87fc5}, !- Name
+  {e651f850-889f-405a-9e2f-a3d9f1029c37}, !- Source Object
   11,                                     !- Outlet Port
-  {bef0b593-f1e1-451e-a0cd-47dfbd386b86}, !- Target Object
+  {41bb89ec-7e6e-4e46-b44d-d2a68bc19451}, !- Target Object
   2;                                      !- Inlet Port
 
 OS:PortList,
-  {2d0983fc-575f-49ab-8279-a1879db4080c}, !- Handle
-  {15da93e1-d0b4-4cd8-a575-e42c145b6dfe}, !- Name
-  {da934ab3-3697-4c77-a89a-795d86f7254f}; !- HVAC Component
+  {bbabf3af-92c1-4e29-ab5f-79fce697bb9a}, !- Handle
+  {f38db5f7-eb2f-4da2-9883-441ce024c0f2}, !- Name
+  {e651f850-889f-405a-9e2f-a3d9f1029c37}; !- HVAC Component
 
 OS:PortList,
-  {1b81f2cd-a251-4b95-873c-ba6b86e11485}, !- Handle
-  {b2c78722-7869-4ce5-8ea6-4057eec8ac9e}, !- Name
-  {da934ab3-3697-4c77-a89a-795d86f7254f}; !- HVAC Component
+  {3a1417d3-8364-4536-8121-7d10295361e7}, !- Handle
+  {e2afcb9e-02d9-4524-b4fb-041e781035e1}, !- Name
+  {e651f850-889f-405a-9e2f-a3d9f1029c37}; !- HVAC Component
 
 OS:PortList,
-  {f9dd2939-3c86-44b7-af81-b58902a0c882}, !- Handle
-  {52fd95f5-a000-40d7-b068-0092d1cbaa0c}, !- Name
-  {da934ab3-3697-4c77-a89a-795d86f7254f}; !- HVAC Component
+  {4e78d055-f90a-41e2-9851-fda6a2185ac3}, !- Handle
+  {1fa1dd50-4761-4266-8edd-6ea8bc2c492a}, !- Name
+  {e651f850-889f-405a-9e2f-a3d9f1029c37}; !- HVAC Component
 
 OS:Sizing:Zone,
-  {b8eefd2a-7863-43c5-90ce-15f3cbcca493}, !- Handle
-  {da934ab3-3697-4c77-a89a-795d86f7254f}, !- Zone or ZoneList Name
-=======
-  {ca9f80c1-7600-4078-ad2d-cd0c9cd30580}, !- Handle
-  Node 1,                                 !- Name
-  {04fd668a-efe8-4e63-93c8-a8b228274a66}, !- Inlet Port
-  ;                                       !- Outlet Port
-
-OS:Connection,
-  {04fd668a-efe8-4e63-93c8-a8b228274a66}, !- Handle
-  {9e493689-855f-4118-858f-1001519a8ebe}, !- Name
-  {0386a966-5dbf-45fe-8097-3c26df427564}, !- Source Object
-  11,                                     !- Outlet Port
-  {ca9f80c1-7600-4078-ad2d-cd0c9cd30580}, !- Target Object
-  2;                                      !- Inlet Port
-
-OS:PortList,
-  {e8c83577-f881-44f8-9e65-849e23d670d8}, !- Handle
-  {874a6e3b-96b6-44d1-9f74-2ede5ec3a7e8}, !- Name
-  {0386a966-5dbf-45fe-8097-3c26df427564}; !- HVAC Component
-
-OS:PortList,
-  {331e2261-4335-4c50-ba2b-d6d7af74749e}, !- Handle
-  {0d4da7ed-a288-464d-b02b-17cbf1c04998}, !- Name
-  {0386a966-5dbf-45fe-8097-3c26df427564}; !- HVAC Component
-
-OS:PortList,
-  {aec91d56-1cbb-4af4-a028-336d4f024e89}, !- Handle
-  {8744c93d-923e-46e1-82dc-ff46b3e220bc}, !- Name
-  {0386a966-5dbf-45fe-8097-3c26df427564}; !- HVAC Component
-
-OS:Sizing:Zone,
-  {14078cda-dc06-47dd-9f07-6b0d7f08fc35}, !- Handle
-  {0386a966-5dbf-45fe-8097-3c26df427564}, !- Zone or ZoneList Name
->>>>>>> 3c1d7324
+  {f4bfb233-7ab8-42b9-9ec8-ee212616f8fb}, !- Handle
+  {e651f850-889f-405a-9e2f-a3d9f1029c37}, !- Zone or ZoneList Name
   SupplyAirTemperature,                   !- Zone Cooling Design Supply Air Temperature Input Method
   14,                                     !- Zone Cooling Design Supply Air Temperature {C}
   11.11,                                  !- Zone Cooling Design Supply Air Temperature Difference {deltaC}
@@ -249,25 +159,14 @@
   autosize;                               !- Dedicated Outdoor Air High Setpoint Temperature for Design {C}
 
 OS:ZoneHVAC:EquipmentList,
-<<<<<<< HEAD
-  {12263a08-9e71-45dd-9d52-43037b45eabe}, !- Handle
+  {aab02838-8355-443a-8e60-98de53b019a6}, !- Handle
   Zone HVAC Equipment List 1,             !- Name
-  {da934ab3-3697-4c77-a89a-795d86f7254f}; !- Thermal Zone
+  {e651f850-889f-405a-9e2f-a3d9f1029c37}; !- Thermal Zone
 
 OS:Space,
-  {ec23c3bb-8180-4c57-abeb-4bbfa6f4a717}, !- Handle
+  {ac6be64e-cc2f-49e8-a7b2-4ba8cf7b6d4b}, !- Handle
   living space,                           !- Name
-  {c3e0bfd1-2ea9-4e04-8f04-e91f00715e13}, !- Space Type Name
-=======
-  {1316a245-acec-441a-8473-db4978286c20}, !- Handle
-  Zone HVAC Equipment List 1,             !- Name
-  {0386a966-5dbf-45fe-8097-3c26df427564}; !- Thermal Zone
-
-OS:Space,
-  {6c964eb3-558a-460f-b08c-81c75850bf74}, !- Handle
-  living space,                           !- Name
-  {7e445931-cc79-4711-9662-89ec3690090d}, !- Space Type Name
->>>>>>> 3c1d7324
+  {6adf4f8e-780d-4562-82cd-07008b202dd2}, !- Space Type Name
   ,                                       !- Default Construction Set Name
   ,                                       !- Default Schedule Set Name
   -0,                                     !- Direction of Relative North {deg}
@@ -275,31 +174,17 @@
   0,                                      !- Y Origin {m}
   0,                                      !- Z Origin {m}
   ,                                       !- Building Story Name
-<<<<<<< HEAD
-  {da934ab3-3697-4c77-a89a-795d86f7254f}, !- Thermal Zone Name
+  {e651f850-889f-405a-9e2f-a3d9f1029c37}, !- Thermal Zone Name
   ,                                       !- Part of Total Floor Area
   ,                                       !- Design Specification Outdoor Air Object Name
-  {314c3ed8-98de-4582-9be2-ea9358edabfa}; !- Building Unit Name
-
-OS:Surface,
-  {92a2cd42-55bd-41b7-b459-7fc70c5d5618}, !- Handle
+  {1501b6a4-7031-4566-99ba-917db3404599}; !- Building Unit Name
+
+OS:Surface,
+  {5f6dc6ca-8dfc-4efd-89cd-579cb346b543}, !- Handle
   Surface 1,                              !- Name
   Floor,                                  !- Surface Type
   ,                                       !- Construction Name
-  {ec23c3bb-8180-4c57-abeb-4bbfa6f4a717}, !- Space Name
-=======
-  {0386a966-5dbf-45fe-8097-3c26df427564}, !- Thermal Zone Name
-  ,                                       !- Part of Total Floor Area
-  ,                                       !- Design Specification Outdoor Air Object Name
-  {bb933c7d-a253-4be5-9b10-ffd0a9def464}; !- Building Unit Name
-
-OS:Surface,
-  {fe39768a-0be6-4431-9eee-5e9a4f785289}, !- Handle
-  Surface 1,                              !- Name
-  Floor,                                  !- Surface Type
-  ,                                       !- Construction Name
-  {6c964eb3-558a-460f-b08c-81c75850bf74}, !- Space Name
->>>>>>> 3c1d7324
+  {ac6be64e-cc2f-49e8-a7b2-4ba8cf7b6d4b}, !- Space Name
   Foundation,                             !- Outside Boundary Condition
   ,                                       !- Outside Boundary Condition Object
   NoSun,                                  !- Sun Exposure
@@ -312,19 +197,11 @@
   11.129722368505, 0, 0;                  !- X,Y,Z Vertex 4 {m}
 
 OS:Surface,
-<<<<<<< HEAD
-  {4aa7255d-0ae4-4fff-b7ae-04447e3dde06}, !- Handle
+  {a579d962-225e-471f-983f-e8619b753078}, !- Handle
   Surface 2,                              !- Name
   Wall,                                   !- Surface Type
   ,                                       !- Construction Name
-  {ec23c3bb-8180-4c57-abeb-4bbfa6f4a717}, !- Space Name
-=======
-  {f195fd49-30de-4ebf-b702-8ed9ae03b6ef}, !- Handle
-  Surface 2,                              !- Name
-  Wall,                                   !- Surface Type
-  ,                                       !- Construction Name
-  {6c964eb3-558a-460f-b08c-81c75850bf74}, !- Space Name
->>>>>>> 3c1d7324
+  {ac6be64e-cc2f-49e8-a7b2-4ba8cf7b6d4b}, !- Space Name
   Outdoors,                               !- Outside Boundary Condition
   ,                                       !- Outside Boundary Condition Object
   SunExposed,                             !- Sun Exposure
@@ -337,19 +214,11 @@
   0, 0, 2.4384;                           !- X,Y,Z Vertex 4 {m}
 
 OS:Surface,
-<<<<<<< HEAD
-  {453fb56a-ea8e-4acf-9eff-b4eda67299ea}, !- Handle
+  {17454695-0de3-44dd-a322-b8f04853e556}, !- Handle
   Surface 3,                              !- Name
   Wall,                                   !- Surface Type
   ,                                       !- Construction Name
-  {ec23c3bb-8180-4c57-abeb-4bbfa6f4a717}, !- Space Name
-=======
-  {2d2d212e-7632-4ab7-b0fc-07652feb7360}, !- Handle
-  Surface 3,                              !- Name
-  Wall,                                   !- Surface Type
-  ,                                       !- Construction Name
-  {6c964eb3-558a-460f-b08c-81c75850bf74}, !- Space Name
->>>>>>> 3c1d7324
+  {ac6be64e-cc2f-49e8-a7b2-4ba8cf7b6d4b}, !- Space Name
   Outdoors,                               !- Outside Boundary Condition
   ,                                       !- Outside Boundary Condition Object
   SunExposed,                             !- Sun Exposure
@@ -362,19 +231,11 @@
   0, 5.56486118425249, 2.4384;            !- X,Y,Z Vertex 4 {m}
 
 OS:Surface,
-<<<<<<< HEAD
-  {945117cb-aaf9-47bc-a63f-022a37498310}, !- Handle
+  {74afa171-d562-4a33-8f80-7c20ca052ffb}, !- Handle
   Surface 4,                              !- Name
   Wall,                                   !- Surface Type
   ,                                       !- Construction Name
-  {ec23c3bb-8180-4c57-abeb-4bbfa6f4a717}, !- Space Name
-=======
-  {af0a54f7-357a-4940-bb07-565d6a3e95e2}, !- Handle
-  Surface 4,                              !- Name
-  Wall,                                   !- Surface Type
-  ,                                       !- Construction Name
-  {6c964eb3-558a-460f-b08c-81c75850bf74}, !- Space Name
->>>>>>> 3c1d7324
+  {ac6be64e-cc2f-49e8-a7b2-4ba8cf7b6d4b}, !- Space Name
   Outdoors,                               !- Outside Boundary Condition
   ,                                       !- Outside Boundary Condition Object
   SunExposed,                             !- Sun Exposure
@@ -387,19 +248,11 @@
   11.129722368505, 5.56486118425249, 2.4384; !- X,Y,Z Vertex 4 {m}
 
 OS:Surface,
-<<<<<<< HEAD
-  {f67bb3d7-7b2f-4ed1-86a2-10dd0f628656}, !- Handle
+  {33557333-1fa5-442c-b8fe-05fc0a274172}, !- Handle
   Surface 5,                              !- Name
   Wall,                                   !- Surface Type
   ,                                       !- Construction Name
-  {ec23c3bb-8180-4c57-abeb-4bbfa6f4a717}, !- Space Name
-=======
-  {22759329-b347-427b-8017-3324a0219129}, !- Handle
-  Surface 5,                              !- Name
-  Wall,                                   !- Surface Type
-  ,                                       !- Construction Name
-  {6c964eb3-558a-460f-b08c-81c75850bf74}, !- Space Name
->>>>>>> 3c1d7324
+  {ac6be64e-cc2f-49e8-a7b2-4ba8cf7b6d4b}, !- Space Name
   Outdoors,                               !- Outside Boundary Condition
   ,                                       !- Outside Boundary Condition Object
   SunExposed,                             !- Sun Exposure
@@ -412,23 +265,13 @@
   11.129722368505, 0, 2.4384;             !- X,Y,Z Vertex 4 {m}
 
 OS:Surface,
-<<<<<<< HEAD
-  {b80de801-cbf9-4eb3-b2b4-769aba044a77}, !- Handle
+  {8489208a-9500-40b4-9403-4fedfb58016a}, !- Handle
   Surface 6,                              !- Name
   RoofCeiling,                            !- Surface Type
   ,                                       !- Construction Name
-  {ec23c3bb-8180-4c57-abeb-4bbfa6f4a717}, !- Space Name
+  {ac6be64e-cc2f-49e8-a7b2-4ba8cf7b6d4b}, !- Space Name
   Surface,                                !- Outside Boundary Condition
-  {81a247fd-eeec-40d5-a908-8cd62ac056c6}, !- Outside Boundary Condition Object
-=======
-  {7d7ffadb-fb01-40bb-8675-264f694b94b7}, !- Handle
-  Surface 6,                              !- Name
-  RoofCeiling,                            !- Surface Type
-  ,                                       !- Construction Name
-  {6c964eb3-558a-460f-b08c-81c75850bf74}, !- Space Name
-  Surface,                                !- Outside Boundary Condition
-  {8e086576-a510-4ec2-a8e1-3b10bac78f9f}, !- Outside Boundary Condition Object
->>>>>>> 3c1d7324
+  {c6033a21-da0e-446d-bc35-7dbb034e3c74}, !- Outside Boundary Condition Object
   NoSun,                                  !- Sun Exposure
   NoWind,                                 !- Wind Exposure
   ,                                       !- View Factor to Ground
@@ -439,11 +282,7 @@
   0, 0, 2.4384;                           !- X,Y,Z Vertex 4 {m}
 
 OS:SpaceType,
-<<<<<<< HEAD
-  {c3e0bfd1-2ea9-4e04-8f04-e91f00715e13}, !- Handle
-=======
-  {7e445931-cc79-4711-9662-89ec3690090d}, !- Handle
->>>>>>> 3c1d7324
+  {6adf4f8e-780d-4562-82cd-07008b202dd2}, !- Handle
   Space Type 1,                           !- Name
   ,                                       !- Default Construction Set Name
   ,                                       !- Default Schedule Set Name
@@ -454,15 +293,9 @@
   living;                                 !- Standards Space Type
 
 OS:Space,
-<<<<<<< HEAD
-  {e6940acc-1c47-4c7d-b145-092291f24019}, !- Handle
+  {d5d307a3-2196-4a7b-987f-a726ae48a735}, !- Handle
   living space|story 2,                   !- Name
-  {c3e0bfd1-2ea9-4e04-8f04-e91f00715e13}, !- Space Type Name
-=======
-  {42d871a9-8ef4-4255-aeb4-6cb3d8729e25}, !- Handle
-  living space|story 2,                   !- Name
-  {7e445931-cc79-4711-9662-89ec3690090d}, !- Space Type Name
->>>>>>> 3c1d7324
+  {6adf4f8e-780d-4562-82cd-07008b202dd2}, !- Space Type Name
   ,                                       !- Default Construction Set Name
   ,                                       !- Default Schedule Set Name
   -0,                                     !- Direction of Relative North {deg}
@@ -470,35 +303,19 @@
   0,                                      !- Y Origin {m}
   2.4384,                                 !- Z Origin {m}
   ,                                       !- Building Story Name
-<<<<<<< HEAD
-  {da934ab3-3697-4c77-a89a-795d86f7254f}, !- Thermal Zone Name
+  {e651f850-889f-405a-9e2f-a3d9f1029c37}, !- Thermal Zone Name
   ,                                       !- Part of Total Floor Area
   ,                                       !- Design Specification Outdoor Air Object Name
-  {314c3ed8-98de-4582-9be2-ea9358edabfa}; !- Building Unit Name
-
-OS:Surface,
-  {81a247fd-eeec-40d5-a908-8cd62ac056c6}, !- Handle
+  {1501b6a4-7031-4566-99ba-917db3404599}; !- Building Unit Name
+
+OS:Surface,
+  {c6033a21-da0e-446d-bc35-7dbb034e3c74}, !- Handle
   Surface 7,                              !- Name
   Floor,                                  !- Surface Type
   ,                                       !- Construction Name
-  {e6940acc-1c47-4c7d-b145-092291f24019}, !- Space Name
+  {d5d307a3-2196-4a7b-987f-a726ae48a735}, !- Space Name
   Surface,                                !- Outside Boundary Condition
-  {b80de801-cbf9-4eb3-b2b4-769aba044a77}, !- Outside Boundary Condition Object
-=======
-  {0386a966-5dbf-45fe-8097-3c26df427564}, !- Thermal Zone Name
-  ,                                       !- Part of Total Floor Area
-  ,                                       !- Design Specification Outdoor Air Object Name
-  {bb933c7d-a253-4be5-9b10-ffd0a9def464}; !- Building Unit Name
-
-OS:Surface,
-  {8e086576-a510-4ec2-a8e1-3b10bac78f9f}, !- Handle
-  Surface 7,                              !- Name
-  Floor,                                  !- Surface Type
-  ,                                       !- Construction Name
-  {42d871a9-8ef4-4255-aeb4-6cb3d8729e25}, !- Space Name
-  Surface,                                !- Outside Boundary Condition
-  {7d7ffadb-fb01-40bb-8675-264f694b94b7}, !- Outside Boundary Condition Object
->>>>>>> 3c1d7324
+  {8489208a-9500-40b4-9403-4fedfb58016a}, !- Outside Boundary Condition Object
   NoSun,                                  !- Sun Exposure
   NoWind,                                 !- Wind Exposure
   ,                                       !- View Factor to Ground
@@ -509,19 +326,11 @@
   11.129722368505, 0, 0;                  !- X,Y,Z Vertex 4 {m}
 
 OS:Surface,
-<<<<<<< HEAD
-  {3f65f297-bec5-4fda-b733-a9d9715e6e91}, !- Handle
+  {a8b46eea-9a67-4d77-bfa4-89386b4f707f}, !- Handle
   Surface 8,                              !- Name
   Wall,                                   !- Surface Type
   ,                                       !- Construction Name
-  {e6940acc-1c47-4c7d-b145-092291f24019}, !- Space Name
-=======
-  {e3522b5c-abac-4626-a114-72a60db1ccc0}, !- Handle
-  Surface 8,                              !- Name
-  Wall,                                   !- Surface Type
-  ,                                       !- Construction Name
-  {42d871a9-8ef4-4255-aeb4-6cb3d8729e25}, !- Space Name
->>>>>>> 3c1d7324
+  {d5d307a3-2196-4a7b-987f-a726ae48a735}, !- Space Name
   Outdoors,                               !- Outside Boundary Condition
   ,                                       !- Outside Boundary Condition Object
   SunExposed,                             !- Sun Exposure
@@ -534,19 +343,11 @@
   0, 0, 2.4384;                           !- X,Y,Z Vertex 4 {m}
 
 OS:Surface,
-<<<<<<< HEAD
-  {5678d17a-47a6-48ce-bfa8-d7ad6fffa51e}, !- Handle
+  {1e8c2611-b766-4998-a6fa-eaf71b902776}, !- Handle
   Surface 9,                              !- Name
   Wall,                                   !- Surface Type
   ,                                       !- Construction Name
-  {e6940acc-1c47-4c7d-b145-092291f24019}, !- Space Name
-=======
-  {499cf4bd-275c-408f-aeb1-334549b2f633}, !- Handle
-  Surface 9,                              !- Name
-  Wall,                                   !- Surface Type
-  ,                                       !- Construction Name
-  {42d871a9-8ef4-4255-aeb4-6cb3d8729e25}, !- Space Name
->>>>>>> 3c1d7324
+  {d5d307a3-2196-4a7b-987f-a726ae48a735}, !- Space Name
   Outdoors,                               !- Outside Boundary Condition
   ,                                       !- Outside Boundary Condition Object
   SunExposed,                             !- Sun Exposure
@@ -559,19 +360,11 @@
   0, 5.56486118425249, 2.4384;            !- X,Y,Z Vertex 4 {m}
 
 OS:Surface,
-<<<<<<< HEAD
-  {24359b79-e492-46ce-857d-59f247dbb043}, !- Handle
+  {d69156cf-9f75-4fb8-91ca-8dbf36423723}, !- Handle
   Surface 10,                             !- Name
   Wall,                                   !- Surface Type
   ,                                       !- Construction Name
-  {e6940acc-1c47-4c7d-b145-092291f24019}, !- Space Name
-=======
-  {18fea877-0a66-4847-86e8-c7ab1269518d}, !- Handle
-  Surface 10,                             !- Name
-  Wall,                                   !- Surface Type
-  ,                                       !- Construction Name
-  {42d871a9-8ef4-4255-aeb4-6cb3d8729e25}, !- Space Name
->>>>>>> 3c1d7324
+  {d5d307a3-2196-4a7b-987f-a726ae48a735}, !- Space Name
   Outdoors,                               !- Outside Boundary Condition
   ,                                       !- Outside Boundary Condition Object
   SunExposed,                             !- Sun Exposure
@@ -584,19 +377,11 @@
   11.129722368505, 5.56486118425249, 2.4384; !- X,Y,Z Vertex 4 {m}
 
 OS:Surface,
-<<<<<<< HEAD
-  {e033b555-b5a1-4ea6-8965-b55989508cff}, !- Handle
+  {4ad4eecd-ecb5-4084-ade5-ff29a7f0fd96}, !- Handle
   Surface 11,                             !- Name
   Wall,                                   !- Surface Type
   ,                                       !- Construction Name
-  {e6940acc-1c47-4c7d-b145-092291f24019}, !- Space Name
-=======
-  {5ea53b2a-02c1-4af8-bf21-78670aed5a4b}, !- Handle
-  Surface 11,                             !- Name
-  Wall,                                   !- Surface Type
-  ,                                       !- Construction Name
-  {42d871a9-8ef4-4255-aeb4-6cb3d8729e25}, !- Space Name
->>>>>>> 3c1d7324
+  {d5d307a3-2196-4a7b-987f-a726ae48a735}, !- Space Name
   Outdoors,                               !- Outside Boundary Condition
   ,                                       !- Outside Boundary Condition Object
   SunExposed,                             !- Sun Exposure
@@ -609,23 +394,13 @@
   11.129722368505, 0, 2.4384;             !- X,Y,Z Vertex 4 {m}
 
 OS:Surface,
-<<<<<<< HEAD
-  {84c485d3-7c9c-4261-ac86-1dfff28b7520}, !- Handle
+  {7c898e24-65ff-4833-8f6d-bdc463e4c131}, !- Handle
   Surface 12,                             !- Name
   RoofCeiling,                            !- Surface Type
   ,                                       !- Construction Name
-  {e6940acc-1c47-4c7d-b145-092291f24019}, !- Space Name
+  {d5d307a3-2196-4a7b-987f-a726ae48a735}, !- Space Name
   Surface,                                !- Outside Boundary Condition
-  {f60cb1c3-8e22-420b-8b83-8083c8728b76}, !- Outside Boundary Condition Object
-=======
-  {3804265b-e695-40fb-943a-c7fbff7c2f2a}, !- Handle
-  Surface 12,                             !- Name
-  RoofCeiling,                            !- Surface Type
-  ,                                       !- Construction Name
-  {42d871a9-8ef4-4255-aeb4-6cb3d8729e25}, !- Space Name
-  Surface,                                !- Outside Boundary Condition
-  {6e13ca7c-af86-4117-b16c-1601f7ae6e03}, !- Outside Boundary Condition Object
->>>>>>> 3c1d7324
+  {6e4f714f-3d9e-4314-b4f9-f29b6232d6dd}, !- Outside Boundary Condition Object
   NoSun,                                  !- Sun Exposure
   NoWind,                                 !- Wind Exposure
   ,                                       !- View Factor to Ground
@@ -636,23 +411,13 @@
   0, 0, 2.4384;                           !- X,Y,Z Vertex 4 {m}
 
 OS:Surface,
-<<<<<<< HEAD
-  {f60cb1c3-8e22-420b-8b83-8083c8728b76}, !- Handle
+  {6e4f714f-3d9e-4314-b4f9-f29b6232d6dd}, !- Handle
   Surface 13,                             !- Name
   Floor,                                  !- Surface Type
   ,                                       !- Construction Name
-  {7d73dff3-75e5-47a0-959b-5c79f4905d88}, !- Space Name
+  {938cea5b-f131-4fa0-9038-2ac15e52c4da}, !- Space Name
   Surface,                                !- Outside Boundary Condition
-  {84c485d3-7c9c-4261-ac86-1dfff28b7520}, !- Outside Boundary Condition Object
-=======
-  {6e13ca7c-af86-4117-b16c-1601f7ae6e03}, !- Handle
-  Surface 13,                             !- Name
-  Floor,                                  !- Surface Type
-  ,                                       !- Construction Name
-  {940a04ca-6ff2-4b62-8f81-cc28626c8463}, !- Space Name
-  Surface,                                !- Outside Boundary Condition
-  {3804265b-e695-40fb-943a-c7fbff7c2f2a}, !- Outside Boundary Condition Object
->>>>>>> 3c1d7324
+  {7c898e24-65ff-4833-8f6d-bdc463e4c131}, !- Outside Boundary Condition Object
   NoSun,                                  !- Sun Exposure
   NoWind,                                 !- Wind Exposure
   ,                                       !- View Factor to Ground
@@ -663,19 +428,11 @@
   0, 0, 0;                                !- X,Y,Z Vertex 4 {m}
 
 OS:Surface,
-<<<<<<< HEAD
-  {42fabb7b-3a2b-492b-973d-9ec9453994fa}, !- Handle
+  {a423679a-ef16-4d3b-bee4-6be1297d7a0e}, !- Handle
   Surface 14,                             !- Name
   RoofCeiling,                            !- Surface Type
   ,                                       !- Construction Name
-  {7d73dff3-75e5-47a0-959b-5c79f4905d88}, !- Space Name
-=======
-  {6adc26e8-d2aa-42e5-991a-53ee9fdc9aa4}, !- Handle
-  Surface 14,                             !- Name
-  RoofCeiling,                            !- Surface Type
-  ,                                       !- Construction Name
-  {940a04ca-6ff2-4b62-8f81-cc28626c8463}, !- Space Name
->>>>>>> 3c1d7324
+  {938cea5b-f131-4fa0-9038-2ac15e52c4da}, !- Space Name
   Outdoors,                               !- Outside Boundary Condition
   ,                                       !- Outside Boundary Condition Object
   SunExposed,                             !- Sun Exposure
@@ -688,19 +445,11 @@
   11.129722368505, 0, 0.3048;             !- X,Y,Z Vertex 4 {m}
 
 OS:Surface,
-<<<<<<< HEAD
-  {8db9c56c-490b-4a34-8c7e-240cc79e54e3}, !- Handle
+  {50d6e0ee-5375-42d3-a643-56ffcbf69a92}, !- Handle
   Surface 15,                             !- Name
   RoofCeiling,                            !- Surface Type
   ,                                       !- Construction Name
-  {7d73dff3-75e5-47a0-959b-5c79f4905d88}, !- Space Name
-=======
-  {b2aa2c95-440d-41d1-adca-304890d8e7ac}, !- Handle
-  Surface 15,                             !- Name
-  RoofCeiling,                            !- Surface Type
-  ,                                       !- Construction Name
-  {940a04ca-6ff2-4b62-8f81-cc28626c8463}, !- Space Name
->>>>>>> 3c1d7324
+  {938cea5b-f131-4fa0-9038-2ac15e52c4da}, !- Space Name
   Outdoors,                               !- Outside Boundary Condition
   ,                                       !- Outside Boundary Condition Object
   SunExposed,                             !- Sun Exposure
@@ -713,19 +462,11 @@
   0, 5.56486118425249, 0.304799999999999; !- X,Y,Z Vertex 4 {m}
 
 OS:Surface,
-<<<<<<< HEAD
-  {7241af00-5c8d-45c8-90ea-c1d166aba6a4}, !- Handle
+  {9cf9403d-507c-4a8d-bbf6-9620a05061c4}, !- Handle
   Surface 16,                             !- Name
   Wall,                                   !- Surface Type
   ,                                       !- Construction Name
-  {7d73dff3-75e5-47a0-959b-5c79f4905d88}, !- Space Name
-=======
-  {f8f718ae-bcb0-4d62-b09d-a87347798fea}, !- Handle
-  Surface 16,                             !- Name
-  Wall,                                   !- Surface Type
-  ,                                       !- Construction Name
-  {940a04ca-6ff2-4b62-8f81-cc28626c8463}, !- Space Name
->>>>>>> 3c1d7324
+  {938cea5b-f131-4fa0-9038-2ac15e52c4da}, !- Space Name
   Outdoors,                               !- Outside Boundary Condition
   ,                                       !- Outside Boundary Condition Object
   SunExposed,                             !- Sun Exposure
@@ -737,19 +478,11 @@
   0, 0, 0;                                !- X,Y,Z Vertex 3 {m}
 
 OS:Surface,
-<<<<<<< HEAD
-  {40b8d2f2-b451-48c5-a7d2-6bea75c1b522}, !- Handle
+  {e54669f4-cf4c-4658-a1cf-3e0849d4ea2b}, !- Handle
   Surface 17,                             !- Name
   Wall,                                   !- Surface Type
   ,                                       !- Construction Name
-  {7d73dff3-75e5-47a0-959b-5c79f4905d88}, !- Space Name
-=======
-  {3c0e673c-d618-4306-9249-19f1c472f3b4}, !- Handle
-  Surface 17,                             !- Name
-  Wall,                                   !- Surface Type
-  ,                                       !- Construction Name
-  {940a04ca-6ff2-4b62-8f81-cc28626c8463}, !- Space Name
->>>>>>> 3c1d7324
+  {938cea5b-f131-4fa0-9038-2ac15e52c4da}, !- Space Name
   Outdoors,                               !- Outside Boundary Condition
   ,                                       !- Outside Boundary Condition Object
   SunExposed,                             !- Sun Exposure
@@ -761,15 +494,9 @@
   11.129722368505, 5.56486118425249, 0;   !- X,Y,Z Vertex 3 {m}
 
 OS:Space,
-<<<<<<< HEAD
-  {7d73dff3-75e5-47a0-959b-5c79f4905d88}, !- Handle
+  {938cea5b-f131-4fa0-9038-2ac15e52c4da}, !- Handle
   finished attic space,                   !- Name
-  {c3e0bfd1-2ea9-4e04-8f04-e91f00715e13}, !- Space Type Name
-=======
-  {940a04ca-6ff2-4b62-8f81-cc28626c8463}, !- Handle
-  finished attic space,                   !- Name
-  {7e445931-cc79-4711-9662-89ec3690090d}, !- Space Type Name
->>>>>>> 3c1d7324
+  {6adf4f8e-780d-4562-82cd-07008b202dd2}, !- Space Type Name
   ,                                       !- Default Construction Set Name
   ,                                       !- Default Schedule Set Name
   -0,                                     !- Direction of Relative North {deg}
@@ -777,35 +504,20 @@
   0,                                      !- Y Origin {m}
   4.8768,                                 !- Z Origin {m}
   ,                                       !- Building Story Name
-<<<<<<< HEAD
-  {da934ab3-3697-4c77-a89a-795d86f7254f}, !- Thermal Zone Name
+  {e651f850-889f-405a-9e2f-a3d9f1029c37}, !- Thermal Zone Name
   ,                                       !- Part of Total Floor Area
   ,                                       !- Design Specification Outdoor Air Object Name
-  {314c3ed8-98de-4582-9be2-ea9358edabfa}; !- Building Unit Name
+  {1501b6a4-7031-4566-99ba-917db3404599}; !- Building Unit Name
 
 OS:BuildingUnit,
-  {314c3ed8-98de-4582-9be2-ea9358edabfa}, !- Handle
-=======
-  {0386a966-5dbf-45fe-8097-3c26df427564}, !- Thermal Zone Name
-  ,                                       !- Part of Total Floor Area
-  ,                                       !- Design Specification Outdoor Air Object Name
-  {bb933c7d-a253-4be5-9b10-ffd0a9def464}; !- Building Unit Name
-
-OS:BuildingUnit,
-  {bb933c7d-a253-4be5-9b10-ffd0a9def464}, !- Handle
->>>>>>> 3c1d7324
+  {1501b6a4-7031-4566-99ba-917db3404599}, !- Handle
   unit 1,                                 !- Name
   ,                                       !- Rendering Color
   Residential;                            !- Building Unit Type
 
 OS:AdditionalProperties,
-<<<<<<< HEAD
-  {43876a4a-8ba9-41b4-a057-92a678e67808}, !- Handle
-  {314c3ed8-98de-4582-9be2-ea9358edabfa}, !- Object Name
-=======
-  {c8773ac0-6a1a-40f5-8e10-ac9a61c5671a}, !- Handle
-  {bb933c7d-a253-4be5-9b10-ffd0a9def464}, !- Object Name
->>>>>>> 3c1d7324
+  {9554c017-c60f-4fd7-bb68-bb9a152869f3}, !- Handle
+  {1501b6a4-7031-4566-99ba-917db3404599}, !- Object Name
   NumberOfBedrooms,                       !- Feature Name 1
   Integer,                                !- Feature Data Type 1
   3,                                      !- Feature Value 1
@@ -817,20 +529,12 @@
   2.6400000000000001;                     !- Feature Value 3
 
 OS:External:File,
-<<<<<<< HEAD
-  {986c795c-43cb-438e-9b98-9fd5f2f79d09}, !- Handle
-=======
-  {923ba371-4345-44d8-9a06-fb637c319110}, !- Handle
->>>>>>> 3c1d7324
+  {3f968f5e-5991-4b4f-8d61-fe3ca01820d3}, !- Handle
   8760.csv,                               !- Name
   8760.csv;                               !- File Name
 
 OS:Schedule:Day,
-<<<<<<< HEAD
-  {6c4a1103-a1d2-4a60-853c-118a64c375d8}, !- Handle
-=======
-  {e4a1ab97-5e50-43b4-96a8-401bae4a6578}, !- Handle
->>>>>>> 3c1d7324
+  {df85b867-483e-425b-b0d7-98eb0eeba2df}, !- Handle
   Schedule Day 1,                         !- Name
   ,                                       !- Schedule Type Limits Name
   ,                                       !- Interpolate to Timestep
@@ -839,11 +543,7 @@
   0;                                      !- Value Until Time 1
 
 OS:Schedule:Day,
-<<<<<<< HEAD
-  {c4785deb-c666-42d2-b47c-ea3f7d29de8d}, !- Handle
-=======
-  {1fa3a7d9-cda4-4372-8817-744601e3bbfc}, !- Handle
->>>>>>> 3c1d7324
+  {0fd50b59-2809-49b9-97a9-46ecc46dc1db}, !- Handle
   Schedule Day 2,                         !- Name
   ,                                       !- Schedule Type Limits Name
   ,                                       !- Interpolate to Timestep
@@ -852,17 +552,10 @@
   1;                                      !- Value Until Time 1
 
 OS:Schedule:File,
-<<<<<<< HEAD
-  {9e211d92-14f6-442b-ae89-42c8866c4be8}, !- Handle
+  {7da31651-29b3-46a5-9648-23798a2197af}, !- Handle
   occupants,                              !- Name
-  {2319dcc9-84fb-4249-92d7-998db37ff587}, !- Schedule Type Limits Name
-  {986c795c-43cb-438e-9b98-9fd5f2f79d09}, !- External File Name
-=======
-  {092d3517-5b77-4b17-af78-9531433b0c55}, !- Handle
-  occupants,                              !- Name
-  {c095ef31-c649-4519-97be-7b41a92168a3}, !- Schedule Type Limits Name
-  {923ba371-4345-44d8-9a06-fb637c319110}, !- External File Name
->>>>>>> 3c1d7324
+  {dabb11f1-53b0-4d79-bbd9-905d77af7ec2}, !- Schedule Type Limits Name
+  {3f968f5e-5991-4b4f-8d61-fe3ca01820d3}, !- External File Name
   1,                                      !- Column Number
   1,                                      !- Rows to Skip at Top
   8760,                                   !- Number of Hours of Data
@@ -871,101 +564,22 @@
   60;                                     !- Minutes per Item
 
 OS:Schedule:Ruleset,
-<<<<<<< HEAD
-  {ad587afc-2a0e-463d-aa61-3cebd5943456}, !- Handle
+  {e519d50a-0be6-4fdd-9407-6fb37ee14d5f}, !- Handle
   Schedule Ruleset 1,                     !- Name
-  {b5a47981-636c-40f5-9ae0-6ad065912275}, !- Schedule Type Limits Name
-  {5f4cdef9-61bf-43d7-9ca9-826f7977a145}; !- Default Day Schedule Name
+  {8475594a-c610-40f6-aab8-8a3372b37610}, !- Schedule Type Limits Name
+  {8cbb3f64-62bb-4d25-9224-262f21644dde}; !- Default Day Schedule Name
 
 OS:Schedule:Day,
-  {5f4cdef9-61bf-43d7-9ca9-826f7977a145}, !- Handle
+  {8cbb3f64-62bb-4d25-9224-262f21644dde}, !- Handle
   Schedule Day 3,                         !- Name
-  {b5a47981-636c-40f5-9ae0-6ad065912275}, !- Schedule Type Limits Name
-=======
-  {e8279d82-021e-46b1-a771-9532526ada19}, !- Handle
-  Schedule Ruleset 1,                     !- Name
-  {b5dd043f-60f3-4259-8573-59a1c7eae874}, !- Schedule Type Limits Name
-  {f6a64ae0-0ca2-4e10-8078-57bfdc1ea72c}; !- Default Day Schedule Name
-
-OS:Schedule:Day,
-  {f6a64ae0-0ca2-4e10-8078-57bfdc1ea72c}, !- Handle
-  Schedule Day 3,                         !- Name
-  {b5dd043f-60f3-4259-8573-59a1c7eae874}, !- Schedule Type Limits Name
->>>>>>> 3c1d7324
+  {8475594a-c610-40f6-aab8-8a3372b37610}, !- Schedule Type Limits Name
   ,                                       !- Interpolate to Timestep
   24,                                     !- Hour 1
   0,                                      !- Minute 1
   112.539290946133;                       !- Value Until Time 1
 
 OS:People:Definition,
-<<<<<<< HEAD
-  {3aa9924e-67e4-4bd8-a5eb-015149308aab}, !- Handle
-  res occupants|living space,             !- Name
-=======
-  {9ebebc59-fc44-4bbb-b32e-ce7f26006e48}, !- Handle
-  res occupants|finished attic space,     !- Name
->>>>>>> 3c1d7324
-  People,                                 !- Number of People Calculation Method
-  0.88,                                   !- Number of People {people}
-  ,                                       !- People per Space Floor Area {person/m2}
-  ,                                       !- Space Floor Area per Person {m2/person}
-  0.319734,                               !- Fraction Radiant
-  0.573,                                  !- Sensible Heat Fraction
-  0,                                      !- Carbon Dioxide Generation Rate {m3/s-W}
-  No,                                     !- Enable ASHRAE 55 Comfort Warnings
-  ZoneAveraged;                           !- Mean Radiant Temperature Calculation Type
-
-OS:People,
-<<<<<<< HEAD
-  {dd76b4ea-e2cb-43e6-9314-dd6f6b294e81}, !- Handle
-  res occupants|living space,             !- Name
-  {3aa9924e-67e4-4bd8-a5eb-015149308aab}, !- People Definition Name
-  {ec23c3bb-8180-4c57-abeb-4bbfa6f4a717}, !- Space or SpaceType Name
-  {9e211d92-14f6-442b-ae89-42c8866c4be8}, !- Number of People Schedule Name
-  {ad587afc-2a0e-463d-aa61-3cebd5943456}, !- Activity Level Schedule Name
-=======
-  {a32156ae-3609-4e59-8256-98570d1e1b3f}, !- Handle
-  res occupants|finished attic space,     !- Name
-  {9ebebc59-fc44-4bbb-b32e-ce7f26006e48}, !- People Definition Name
-  {940a04ca-6ff2-4b62-8f81-cc28626c8463}, !- Space or SpaceType Name
-  {092d3517-5b77-4b17-af78-9531433b0c55}, !- Number of People Schedule Name
-  {e8279d82-021e-46b1-a771-9532526ada19}, !- Activity Level Schedule Name
->>>>>>> 3c1d7324
-  ,                                       !- Surface Name/Angle Factor List Name
-  ,                                       !- Work Efficiency Schedule Name
-  ,                                       !- Clothing Insulation Schedule Name
-  ,                                       !- Air Velocity Schedule Name
-  1;                                      !- Multiplier
-
-OS:ScheduleTypeLimits,
-<<<<<<< HEAD
-  {b5a47981-636c-40f5-9ae0-6ad065912275}, !- Handle
-=======
-  {b5dd043f-60f3-4259-8573-59a1c7eae874}, !- Handle
->>>>>>> 3c1d7324
-  ActivityLevel,                          !- Name
-  0,                                      !- Lower Limit Value
-  ,                                       !- Upper Limit Value
-  Continuous,                             !- Numeric Type
-  ActivityLevel;                          !- Unit Type
-
-OS:ScheduleTypeLimits,
-<<<<<<< HEAD
-  {2319dcc9-84fb-4249-92d7-998db37ff587}, !- Handle
-=======
-  {c095ef31-c649-4519-97be-7b41a92168a3}, !- Handle
->>>>>>> 3c1d7324
-  Fractional,                             !- Name
-  0,                                      !- Lower Limit Value
-  1,                                      !- Upper Limit Value
-  Continuous;                             !- Numeric Type
-
-OS:People:Definition,
-<<<<<<< HEAD
-  {e537610b-003b-4bfb-94e3-7316d86bb56a}, !- Handle
-=======
-  {5c8872d7-5f8f-4762-8947-78aa3661dbb9}, !- Handle
->>>>>>> 3c1d7324
+  {ee03e4d2-79d7-480b-84c3-42f986a45117}, !- Handle
   res occupants|living space|story 2,     !- Name
   People,                                 !- Number of People Calculation Method
   0.88,                                   !- Number of People {people}
@@ -978,35 +592,36 @@
   ZoneAveraged;                           !- Mean Radiant Temperature Calculation Type
 
 OS:People,
-<<<<<<< HEAD
-  {59341ab9-a36f-41c1-be95-7f49fab731dc}, !- Handle
+  {a15d466a-428d-4d11-9bf0-81f959cc61e0}, !- Handle
   res occupants|living space|story 2,     !- Name
-  {e537610b-003b-4bfb-94e3-7316d86bb56a}, !- People Definition Name
-  {e6940acc-1c47-4c7d-b145-092291f24019}, !- Space or SpaceType Name
-  {9e211d92-14f6-442b-ae89-42c8866c4be8}, !- Number of People Schedule Name
-  {ad587afc-2a0e-463d-aa61-3cebd5943456}, !- Activity Level Schedule Name
-=======
-  {94d7403c-b6de-491e-850b-5cc1e8b74a97}, !- Handle
-  res occupants|living space|story 2,     !- Name
-  {5c8872d7-5f8f-4762-8947-78aa3661dbb9}, !- People Definition Name
-  {42d871a9-8ef4-4255-aeb4-6cb3d8729e25}, !- Space or SpaceType Name
-  {092d3517-5b77-4b17-af78-9531433b0c55}, !- Number of People Schedule Name
-  {e8279d82-021e-46b1-a771-9532526ada19}, !- Activity Level Schedule Name
->>>>>>> 3c1d7324
+  {ee03e4d2-79d7-480b-84c3-42f986a45117}, !- People Definition Name
+  {d5d307a3-2196-4a7b-987f-a726ae48a735}, !- Space or SpaceType Name
+  {7da31651-29b3-46a5-9648-23798a2197af}, !- Number of People Schedule Name
+  {e519d50a-0be6-4fdd-9407-6fb37ee14d5f}, !- Activity Level Schedule Name
   ,                                       !- Surface Name/Angle Factor List Name
   ,                                       !- Work Efficiency Schedule Name
   ,                                       !- Clothing Insulation Schedule Name
   ,                                       !- Air Velocity Schedule Name
   1;                                      !- Multiplier
 
+OS:ScheduleTypeLimits,
+  {8475594a-c610-40f6-aab8-8a3372b37610}, !- Handle
+  ActivityLevel,                          !- Name
+  0,                                      !- Lower Limit Value
+  ,                                       !- Upper Limit Value
+  Continuous,                             !- Numeric Type
+  ActivityLevel;                          !- Unit Type
+
+OS:ScheduleTypeLimits,
+  {dabb11f1-53b0-4d79-bbd9-905d77af7ec2}, !- Handle
+  Fractional,                             !- Name
+  0,                                      !- Lower Limit Value
+  1,                                      !- Upper Limit Value
+  Continuous;                             !- Numeric Type
+
 OS:People:Definition,
-<<<<<<< HEAD
-  {cc6e7c53-cf25-4c9f-96bd-3b5fb40bde61}, !- Handle
+  {18aeeb7b-e870-4bf2-8bed-ffece8062881}, !- Handle
   res occupants|finished attic space,     !- Name
-=======
-  {27b565f9-8820-48ec-bdf5-205996e62821}, !- Handle
-  res occupants|living space,             !- Name
->>>>>>> 3c1d7324
   People,                                 !- Number of People Calculation Method
   0.88,                                   !- Number of People {people}
   ,                                       !- People per Space Floor Area {person/m2}
@@ -1018,47 +633,54 @@
   ZoneAveraged;                           !- Mean Radiant Temperature Calculation Type
 
 OS:People,
-<<<<<<< HEAD
-  {46367cff-ee4f-4839-a926-fc9da12b4b89}, !- Handle
+  {86b95275-813b-4d36-bd33-77daa1fe0dba}, !- Handle
   res occupants|finished attic space,     !- Name
-  {cc6e7c53-cf25-4c9f-96bd-3b5fb40bde61}, !- People Definition Name
-  {7d73dff3-75e5-47a0-959b-5c79f4905d88}, !- Space or SpaceType Name
-  {9e211d92-14f6-442b-ae89-42c8866c4be8}, !- Number of People Schedule Name
-  {ad587afc-2a0e-463d-aa61-3cebd5943456}, !- Activity Level Schedule Name
-=======
-  {e0f1aa01-b429-437d-9a39-92b68b407856}, !- Handle
-  res occupants|living space,             !- Name
-  {27b565f9-8820-48ec-bdf5-205996e62821}, !- People Definition Name
-  {6c964eb3-558a-460f-b08c-81c75850bf74}, !- Space or SpaceType Name
-  {092d3517-5b77-4b17-af78-9531433b0c55}, !- Number of People Schedule Name
-  {e8279d82-021e-46b1-a771-9532526ada19}, !- Activity Level Schedule Name
->>>>>>> 3c1d7324
+  {18aeeb7b-e870-4bf2-8bed-ffece8062881}, !- People Definition Name
+  {938cea5b-f131-4fa0-9038-2ac15e52c4da}, !- Space or SpaceType Name
+  {7da31651-29b3-46a5-9648-23798a2197af}, !- Number of People Schedule Name
+  {e519d50a-0be6-4fdd-9407-6fb37ee14d5f}, !- Activity Level Schedule Name
   ,                                       !- Surface Name/Angle Factor List Name
   ,                                       !- Work Efficiency Schedule Name
   ,                                       !- Clothing Insulation Schedule Name
   ,                                       !- Air Velocity Schedule Name
   1;                                      !- Multiplier
 
+OS:People:Definition,
+  {cfd326a1-3d7b-4d13-98c5-98fcd6be3c91}, !- Handle
+  res occupants|living space,             !- Name
+  People,                                 !- Number of People Calculation Method
+  0.88,                                   !- Number of People {people}
+  ,                                       !- People per Space Floor Area {person/m2}
+  ,                                       !- Space Floor Area per Person {m2/person}
+  0.319734,                               !- Fraction Radiant
+  0.573,                                  !- Sensible Heat Fraction
+  0,                                      !- Carbon Dioxide Generation Rate {m3/s-W}
+  No,                                     !- Enable ASHRAE 55 Comfort Warnings
+  ZoneAveraged;                           !- Mean Radiant Temperature Calculation Type
+
+OS:People,
+  {ca917f8a-d7b8-41fc-b4d4-0482b5d60263}, !- Handle
+  res occupants|living space,             !- Name
+  {cfd326a1-3d7b-4d13-98c5-98fcd6be3c91}, !- People Definition Name
+  {ac6be64e-cc2f-49e8-a7b2-4ba8cf7b6d4b}, !- Space or SpaceType Name
+  {7da31651-29b3-46a5-9648-23798a2197af}, !- Number of People Schedule Name
+  {e519d50a-0be6-4fdd-9407-6fb37ee14d5f}, !- Activity Level Schedule Name
+  ,                                       !- Surface Name/Angle Factor List Name
+  ,                                       !- Work Efficiency Schedule Name
+  ,                                       !- Clothing Insulation Schedule Name
+  ,                                       !- Air Velocity Schedule Name
+  1;                                      !- Multiplier
+
 OS:ShadingSurfaceGroup,
-<<<<<<< HEAD
-  {f32ee7df-ac22-4596-8790-889bbc84b102}, !- Handle
-=======
-  {cb63f05a-d303-4537-8fe8-2d68a66a71ba}, !- Handle
->>>>>>> 3c1d7324
+  {cd04d81a-2cb8-4609-8352-852c2e5d8811}, !- Handle
   res eaves,                              !- Name
   Building;                               !- Shading Surface Type
 
 OS:ShadingSurface,
-<<<<<<< HEAD
-  {c3cca922-da8a-44c5-adb7-bbf138bd2c64}, !- Handle
-  Surface 15 - res eaves,                 !- Name
-  ,                                       !- Construction Name
-  {f32ee7df-ac22-4596-8790-889bbc84b102}, !- Shading Surface Group Name
-=======
-  {4b244fe8-da98-42e4-97e2-c5a7d748cead}, !- Handle
+  {b972af71-4334-4b4a-964a-0ce6b7541425}, !- Handle
   Surface 14 - res eaves,                 !- Name
   ,                                       !- Construction Name
-  {cb63f05a-d303-4537-8fe8-2d68a66a71ba}, !- Shading Surface Group Name
+  {cd04d81a-2cb8-4609-8352-852c2e5d8811}, !- Shading Surface Group Name
   ,                                       !- Transmittance Schedule Name
   ,                                       !- Number of Vertices
   11.739322368505, 0, 5.1816,             !- X,Y,Z Vertex 1 {m}
@@ -1067,10 +689,10 @@
   11.129722368505, 0, 5.1816;             !- X,Y,Z Vertex 4 {m}
 
 OS:ShadingSurface,
-  {5d7a319f-78ea-489a-bc9c-812fc007ad53}, !- Handle
+  {359efb1c-9177-4c38-9a44-aba0856e38d5}, !- Handle
   Surface 14 - res eaves 1,               !- Name
   ,                                       !- Construction Name
-  {cb63f05a-d303-4537-8fe8-2d68a66a71ba}, !- Shading Surface Group Name
+  {cd04d81a-2cb8-4609-8352-852c2e5d8811}, !- Shading Surface Group Name
   ,                                       !- Transmittance Schedule Name
   ,                                       !- Number of Vertices
   -0.6096, 2.78243059212624, 6.57281529606312, !- X,Y,Z Vertex 1 {m}
@@ -1079,10 +701,10 @@
   0, 2.78243059212624, 6.57281529606312;  !- X,Y,Z Vertex 4 {m}
 
 OS:ShadingSurface,
-  {e0d33c80-6bb8-4897-a17c-d649f8945150}, !- Handle
+  {24a683de-ab69-43bd-a881-1c766bbfc46b}, !- Handle
   Surface 14 - res eaves 2,               !- Name
   ,                                       !- Construction Name
-  {cb63f05a-d303-4537-8fe8-2d68a66a71ba}, !- Shading Surface Group Name
+  {cd04d81a-2cb8-4609-8352-852c2e5d8811}, !- Shading Surface Group Name
   ,                                       !- Transmittance Schedule Name
   ,                                       !- Number of Vertices
   0, -0.6096, 4.8768,                     !- X,Y,Z Vertex 1 {m}
@@ -1091,11 +713,10 @@
   0, 0, 5.1816;                           !- X,Y,Z Vertex 4 {m}
 
 OS:ShadingSurface,
-  {76ef622a-0e1c-415b-ac70-584a27d0a0d0}, !- Handle
+  {5eddf8e0-a719-470f-b07f-641c2037e607}, !- Handle
   Surface 15 - res eaves,                 !- Name
   ,                                       !- Construction Name
-  {cb63f05a-d303-4537-8fe8-2d68a66a71ba}, !- Shading Surface Group Name
->>>>>>> 3c1d7324
+  {cd04d81a-2cb8-4609-8352-852c2e5d8811}, !- Shading Surface Group Name
   ,                                       !- Transmittance Schedule Name
   ,                                       !- Number of Vertices
   -0.6096, 5.56486118425249, 5.1816,      !- X,Y,Z Vertex 1 {m}
@@ -1104,17 +725,10 @@
   0, 5.56486118425249, 5.1816;            !- X,Y,Z Vertex 4 {m}
 
 OS:ShadingSurface,
-<<<<<<< HEAD
-  {84fd24af-e8ab-48c1-9ebd-e5bb459cc6be}, !- Handle
+  {5ff6316e-528f-4d0f-8eec-8abb485e3e56}, !- Handle
   Surface 15 - res eaves 1,               !- Name
   ,                                       !- Construction Name
-  {f32ee7df-ac22-4596-8790-889bbc84b102}, !- Shading Surface Group Name
-=======
-  {1c1d0fc1-5764-4aac-9e06-3f2e07e44b9d}, !- Handle
-  Surface 15 - res eaves 1,               !- Name
-  ,                                       !- Construction Name
-  {cb63f05a-d303-4537-8fe8-2d68a66a71ba}, !- Shading Surface Group Name
->>>>>>> 3c1d7324
+  {cd04d81a-2cb8-4609-8352-852c2e5d8811}, !- Shading Surface Group Name
   ,                                       !- Transmittance Schedule Name
   ,                                       !- Number of Vertices
   11.739322368505, 2.78243059212624, 6.57281529606312, !- X,Y,Z Vertex 1 {m}
@@ -1123,56 +737,13 @@
   11.129722368505, 2.78243059212624, 6.57281529606312; !- X,Y,Z Vertex 4 {m}
 
 OS:ShadingSurface,
-<<<<<<< HEAD
-  {e1464644-6c1e-4b48-9270-8448ad1b3676}, !- Handle
+  {45793f9c-cf91-4426-adbb-4d0fa6db52bb}, !- Handle
   Surface 15 - res eaves 2,               !- Name
   ,                                       !- Construction Name
-  {f32ee7df-ac22-4596-8790-889bbc84b102}, !- Shading Surface Group Name
-=======
-  {da83b725-4044-492a-8ac5-dd7085560019}, !- Handle
-  Surface 15 - res eaves 2,               !- Name
-  ,                                       !- Construction Name
-  {cb63f05a-d303-4537-8fe8-2d68a66a71ba}, !- Shading Surface Group Name
->>>>>>> 3c1d7324
+  {cd04d81a-2cb8-4609-8352-852c2e5d8811}, !- Shading Surface Group Name
   ,                                       !- Transmittance Schedule Name
   ,                                       !- Number of Vertices
   11.129722368505, 6.17446118425249, 4.8768, !- X,Y,Z Vertex 1 {m}
   0, 6.17446118425249, 4.8768,            !- X,Y,Z Vertex 2 {m}
   0, 5.56486118425249, 5.1816,            !- X,Y,Z Vertex 3 {m}
   11.129722368505, 5.56486118425249, 5.1816; !- X,Y,Z Vertex 4 {m}
-
-OS:ShadingSurface,
-  {66d0b2b7-3a29-4254-8e06-9cb75391539a}, !- Handle
-  Surface 14 - res eaves,                 !- Name
-  ,                                       !- Construction Name
-  {f32ee7df-ac22-4596-8790-889bbc84b102}, !- Shading Surface Group Name
-  ,                                       !- Transmittance Schedule Name
-  ,                                       !- Number of Vertices
-  11.739322368505, 0, 5.1816,             !- X,Y,Z Vertex 1 {m}
-  11.739322368505, 2.78243059212624, 6.57281529606312, !- X,Y,Z Vertex 2 {m}
-  11.129722368505, 2.78243059212624, 6.57281529606312, !- X,Y,Z Vertex 3 {m}
-  11.129722368505, 0, 5.1816;             !- X,Y,Z Vertex 4 {m}
-
-OS:ShadingSurface,
-  {61c09c50-5295-4ca4-9e0e-40a3e6f77927}, !- Handle
-  Surface 14 - res eaves 1,               !- Name
-  ,                                       !- Construction Name
-  {f32ee7df-ac22-4596-8790-889bbc84b102}, !- Shading Surface Group Name
-  ,                                       !- Transmittance Schedule Name
-  ,                                       !- Number of Vertices
-  -0.6096, 2.78243059212624, 6.57281529606312, !- X,Y,Z Vertex 1 {m}
-  -0.6096, 0, 5.1816,                     !- X,Y,Z Vertex 2 {m}
-  0, 0, 5.1816,                           !- X,Y,Z Vertex 3 {m}
-  0, 2.78243059212624, 6.57281529606312;  !- X,Y,Z Vertex 4 {m}
-
-OS:ShadingSurface,
-  {58bbd8e1-4ca7-4abd-9814-852ae7a61507}, !- Handle
-  Surface 14 - res eaves 2,               !- Name
-  ,                                       !- Construction Name
-  {f32ee7df-ac22-4596-8790-889bbc84b102}, !- Shading Surface Group Name
-  ,                                       !- Transmittance Schedule Name
-  ,                                       !- Number of Vertices
-  0, -0.6096, 4.8768,                     !- X,Y,Z Vertex 1 {m}
-  11.129722368505, -0.6096, 4.8768,       !- X,Y,Z Vertex 2 {m}
-  11.129722368505, 0, 5.1816,             !- X,Y,Z Vertex 3 {m}
-  0, 0, 5.1816;                           !- X,Y,Z Vertex 4 {m}
