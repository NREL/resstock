--- conflicted
+++ resolved
@@ -1,74 +1,16 @@
 !- NOTE: Auto-generated from /test/osw_files/SFD_2000sqft_2story_SL_FA.osw
 
 OS:Version,
-<<<<<<< HEAD
-  {9fc67015-e264-4d58-87b6-5593be47e429}, !- Handle
-  2.8.0;                                  !- Version Identifier
-
-OS:Building,
-  {34b128bd-a830-4a76-b694-4d013e2b964c}, !- Handle
-  Building 1,                             !- Name
-  ,                                       !- Building Sector Type
-  0,                                      !- North Axis {deg}
-  ,                                       !- Nominal Floor to Floor Height {m}
-  ,                                       !- Space Type Name
-  ,                                       !- Default Construction Set Name
-  ,                                       !- Default Schedule Set Name
-  3,                                      !- Standards Number of Stories
-  3,                                      !- Standards Number of Above Ground Stories
-  ,                                       !- Standards Template
-  singlefamilydetached,                   !- Standards Building Type
-  1;                                      !- Standards Number of Living Units
-
-OS:Facility,
-  {2a9ee864-b156-4083-ba1c-061c05b11639}; !- Handle
-
-OS:Site,
-  {41718ce6-5d0b-4d95-b15d-69c3d6734bf5}, !- Handle
-  Site 1,                                 !- Name
-  ,                                       !- Latitude {deg}
-  ,                                       !- Longitude {deg}
-  ,                                       !- Time Zone {hr}
-  ,                                       !- Elevation {m}
-  ;                                       !- Terrain
-
-OS:SimulationControl,
-  {f24d0e27-e2c3-40a8-a90c-664b76f09f2a}, !- Handle
-=======
   {d7fa0010-94fd-4291-8da0-5c7800a50377}, !- Handle
   2.8.0;                                  !- Version Identifier
 
 OS:SimulationControl,
   {98edda6b-a7c5-4204-8112-40f7a0c5ece6}, !- Handle
->>>>>>> 569256db
   ,                                       !- Do Zone Sizing Calculation
   ,                                       !- Do System Sizing Calculation
   ,                                       !- Do Plant Sizing Calculation
   No;                                     !- Run Simulation for Sizing Periods
 
-<<<<<<< HEAD
-OS:Sizing:Parameters,
-  {fa4dace7-9d6e-4640-aa6e-41075a2c4a70}, !- Handle
-  1.25,                                   !- Heating Sizing Factor
-  1.15;                                   !- Cooling Sizing Factor
-
-OS:Timestep,
-  {e262ff90-5a55-441d-ae45-acbee4410b78}, !- Handle
-  6;                                      !- Number of Timesteps per Hour
-
-OS:ShadowCalculation,
-  {cb5ce4f6-f7c9-472d-9846-dd2f47212301}, !- Handle
-  20,                                     !- Calculation Frequency
-  200;                                    !- Maximum Figures in Shadow Overlap Calculations
-
-OS:HeatBalanceAlgorithm,
-  {00917a80-06dc-4356-a1af-023bb8f13a44}, !- Handle
-  ConductionTransferFunction,             !- Algorithm
-  200;                                    !- Surface Temperature Upper Limit {C}
-
-OS:RunPeriod,
-  {b85d0c3f-9fc9-47f2-8c5b-4dc8e2c21b92}, !- Handle
-=======
 OS:Timestep,
   {502d722a-7b18-4350-b7ed-ab4273bfff7a}, !- Handle
   6;                                      !- Number of Timesteps per Hour
@@ -94,7 +36,6 @@
 
 OS:RunPeriod,
   {4ca9e2fe-184b-4a48-8cfa-eab2da45ff37}, !- Handle
->>>>>>> 569256db
   Run Period 1,                           !- Name
   1,                                      !- Begin Month
   1,                                      !- Begin Day of Month
@@ -107,41 +48,8 @@
   ,                                       !- Use Weather File Snow Indicators
   ;                                       !- Number of Times Runperiod to be Repeated
 
-<<<<<<< HEAD
-OS:LifeCycleCost:Parameters,
-  {7c0e921d-da1f-47a3-b7a4-d474fb9a91cf}, !- Handle
-  ,                                       !- Analysis Type
-  ,                                       !- Discounting Convention
-  ,                                       !- Inflation Approach
-  ,                                       !- Real Discount Rate
-  ,                                       !- Nominal Discount Rate
-  ,                                       !- Inflation
-  ,                                       !- Base Date Month
-  ,                                       !- Base Date Year
-  ,                                       !- Service Date Month
-  ,                                       !- Service Date Year
-  ;                                       !- Length of Study Period in Years
-
-OS:SurfaceConvectionAlgorithm:Outside,
-  {784256e7-217c-444d-a6af-28b5cca9db96}, !- Handle
-  DOE-2;                                  !- Algorithm
-
-OS:SurfaceConvectionAlgorithm:Inside,
-  {d8b788ae-45d1-42ab-9bb3-3b87c1686f40}, !- Handle
-  TARP;                                   !- Algorithm
-
-OS:ZoneCapacitanceMultiplier:ResearchSpecial,
-  {cc3b36a2-48af-4d41-bc18-3ea85ee539bd}, !- Handle
-  ,                                       !- Temperature Capacity Multiplier
-  15,                                     !- Humidity Capacity Multiplier
-  ;                                       !- Carbon Dioxide Capacity Multiplier
-
-OS:ThermalZone,
-  {a1f12bec-0278-470f-b6ca-3b5fe96359f0}, !- Handle
-=======
 OS:ThermalZone,
   {bc445db9-19df-4686-8bee-44c2bb852e64}, !- Handle
->>>>>>> 569256db
   living zone,                            !- Name
   ,                                       !- Multiplier
   ,                                       !- Ceiling Height {m}
@@ -150,17 +58,10 @@
   ,                                       !- Zone Inside Convection Algorithm
   ,                                       !- Zone Outside Convection Algorithm
   ,                                       !- Zone Conditioning Equipment List Name
-<<<<<<< HEAD
-  {0cb75c67-c0a4-4379-b324-93fbdd5808d7}, !- Zone Air Inlet Port List
-  {7ce7b230-fe2d-41dd-a758-aa24e9489fb1}, !- Zone Air Exhaust Port List
-  {692a4f1a-8320-4ead-ae95-432a491e0294}, !- Zone Air Node Name
-  {973b7496-cfae-444a-9b54-947e8f5a3405}, !- Zone Return Air Port List
-=======
   {ffe4fb4c-15c2-4544-9e4e-9399a8dfe579}, !- Zone Air Inlet Port List
   {c32975a4-a98e-43d1-9650-c592c68287e1}, !- Zone Air Exhaust Port List
   {4db81ec4-8bc3-4ca1-a3d6-429c7eb31efa}, !- Zone Air Node Name
   {fe061e5b-35ff-4461-986d-fb5073e1d9c0}, !- Zone Return Air Port List
->>>>>>> 569256db
   ,                                       !- Primary Daylighting Control Name
   ,                                       !- Fraction of Zone Controlled by Primary Daylighting Control
   ,                                       !- Secondary Daylighting Control Name
@@ -171,39 +72,6 @@
   No;                                     !- Use Ideal Air Loads
 
 OS:Node,
-<<<<<<< HEAD
-  {a888dac9-cf82-4b75-8e06-b1131836ad5d}, !- Handle
-  Node 1,                                 !- Name
-  {692a4f1a-8320-4ead-ae95-432a491e0294}, !- Inlet Port
-  ;                                       !- Outlet Port
-
-OS:Connection,
-  {692a4f1a-8320-4ead-ae95-432a491e0294}, !- Handle
-  {af365d1f-aa08-4379-89a9-61d33aa60878}, !- Name
-  {a1f12bec-0278-470f-b6ca-3b5fe96359f0}, !- Source Object
-  11,                                     !- Outlet Port
-  {a888dac9-cf82-4b75-8e06-b1131836ad5d}, !- Target Object
-  2;                                      !- Inlet Port
-
-OS:PortList,
-  {0cb75c67-c0a4-4379-b324-93fbdd5808d7}, !- Handle
-  {2794413e-c89c-4b09-8a88-097d605ea333}, !- Name
-  {a1f12bec-0278-470f-b6ca-3b5fe96359f0}; !- HVAC Component
-
-OS:PortList,
-  {7ce7b230-fe2d-41dd-a758-aa24e9489fb1}, !- Handle
-  {be836a3a-91cd-4348-9dc9-3838c88c2e5a}, !- Name
-  {a1f12bec-0278-470f-b6ca-3b5fe96359f0}; !- HVAC Component
-
-OS:PortList,
-  {973b7496-cfae-444a-9b54-947e8f5a3405}, !- Handle
-  {dd8e0edd-bf15-460e-8358-7ba37cc89c5c}, !- Name
-  {a1f12bec-0278-470f-b6ca-3b5fe96359f0}; !- HVAC Component
-
-OS:Sizing:Zone,
-  {b7baeb27-a1a9-4051-bd84-96254599fd09}, !- Handle
-  {a1f12bec-0278-470f-b6ca-3b5fe96359f0}, !- Zone or ZoneList Name
-=======
   {d2e6feab-6f23-4a6d-b2f0-dfdc9900a8d1}, !- Handle
   Node 1,                                 !- Name
   {4db81ec4-8bc3-4ca1-a3d6-429c7eb31efa}, !- Inlet Port
@@ -235,7 +103,6 @@
 OS:Sizing:Zone,
   {58efcef8-c9b7-41fd-a23d-8e73a310eb6d}, !- Handle
   {bc445db9-19df-4686-8bee-44c2bb852e64}, !- Zone or ZoneList Name
->>>>>>> 569256db
   SupplyAirTemperature,                   !- Zone Cooling Design Supply Air Temperature Input Method
   14,                                     !- Zone Cooling Design Supply Air Temperature {C}
   11.11,                                  !- Zone Cooling Design Supply Air Temperature Difference {deltaC}
@@ -264,16 +131,6 @@
   autosize;                               !- Dedicated Outdoor Air High Setpoint Temperature for Design {C}
 
 OS:ZoneHVAC:EquipmentList,
-<<<<<<< HEAD
-  {9a12a435-1ee5-42a1-ae0e-1dca90d9fcb4}, !- Handle
-  Zone HVAC Equipment List 1,             !- Name
-  {a1f12bec-0278-470f-b6ca-3b5fe96359f0}; !- Thermal Zone
-
-OS:Space,
-  {f41d1d15-a07b-4826-b933-93b6d6f65cf7}, !- Handle
-  living space,                           !- Name
-  {b89cd81a-2ee1-4c70-b043-1ca72626a18d}, !- Space Type Name
-=======
   {6d047a51-5ec5-45d6-a788-afb49081b785}, !- Handle
   Zone HVAC Equipment List 1,             !- Name
   {bc445db9-19df-4686-8bee-44c2bb852e64}; !- Thermal Zone
@@ -282,7 +139,6 @@
   {6dd8c2e2-8802-4b7f-9575-bae5fa4b8eee}, !- Handle
   living space,                           !- Name
   {15ee56a4-7494-4fda-807d-7c1501040d47}, !- Space Type Name
->>>>>>> 569256db
   ,                                       !- Default Construction Set Name
   ,                                       !- Default Schedule Set Name
   -0,                                     !- Direction of Relative North {deg}
@@ -290,19 +146,6 @@
   0,                                      !- Y Origin {m}
   0,                                      !- Z Origin {m}
   ,                                       !- Building Story Name
-<<<<<<< HEAD
-  {a1f12bec-0278-470f-b6ca-3b5fe96359f0}, !- Thermal Zone Name
-  ,                                       !- Part of Total Floor Area
-  ,                                       !- Design Specification Outdoor Air Object Name
-  {257514e6-90e5-4523-9559-c223c00f910e}; !- Building Unit Name
-
-OS:Surface,
-  {1f3edc3a-9559-4f81-be6f-e11d61a19a6e}, !- Handle
-  Surface 1,                              !- Name
-  Floor,                                  !- Surface Type
-  ,                                       !- Construction Name
-  {f41d1d15-a07b-4826-b933-93b6d6f65cf7}, !- Space Name
-=======
   {bc445db9-19df-4686-8bee-44c2bb852e64}, !- Thermal Zone Name
   ,                                       !- Part of Total Floor Area
   ,                                       !- Design Specification Outdoor Air Object Name
@@ -314,7 +157,6 @@
   Floor,                                  !- Surface Type
   ,                                       !- Construction Name
   {6dd8c2e2-8802-4b7f-9575-bae5fa4b8eee}, !- Space Name
->>>>>>> 569256db
   Foundation,                             !- Outside Boundary Condition
   ,                                       !- Outside Boundary Condition Object
   NoSun,                                  !- Sun Exposure
@@ -327,19 +169,11 @@
   11.129722368505, 0, 0;                  !- X,Y,Z Vertex 4 {m}
 
 OS:Surface,
-<<<<<<< HEAD
-  {3be1002d-c6c1-42e7-985b-9ce0bf3bdc13}, !- Handle
-  Surface 2,                              !- Name
-  Wall,                                   !- Surface Type
-  ,                                       !- Construction Name
-  {f41d1d15-a07b-4826-b933-93b6d6f65cf7}, !- Space Name
-=======
   {cab9091d-81fb-4699-a4bf-dda9a7169ba7}, !- Handle
   Surface 2,                              !- Name
   Wall,                                   !- Surface Type
   ,                                       !- Construction Name
   {6dd8c2e2-8802-4b7f-9575-bae5fa4b8eee}, !- Space Name
->>>>>>> 569256db
   Outdoors,                               !- Outside Boundary Condition
   ,                                       !- Outside Boundary Condition Object
   SunExposed,                             !- Sun Exposure
@@ -352,19 +186,11 @@
   0, 0, 2.4384;                           !- X,Y,Z Vertex 4 {m}
 
 OS:Surface,
-<<<<<<< HEAD
-  {bcf4b490-035f-425d-baf1-d5284966d1ca}, !- Handle
-  Surface 3,                              !- Name
-  Wall,                                   !- Surface Type
-  ,                                       !- Construction Name
-  {f41d1d15-a07b-4826-b933-93b6d6f65cf7}, !- Space Name
-=======
   {dbb6edb4-5ca5-46fb-af5e-1347ca8f1f47}, !- Handle
   Surface 3,                              !- Name
   Wall,                                   !- Surface Type
   ,                                       !- Construction Name
   {6dd8c2e2-8802-4b7f-9575-bae5fa4b8eee}, !- Space Name
->>>>>>> 569256db
   Outdoors,                               !- Outside Boundary Condition
   ,                                       !- Outside Boundary Condition Object
   SunExposed,                             !- Sun Exposure
@@ -377,19 +203,11 @@
   0, 5.56486118425249, 2.4384;            !- X,Y,Z Vertex 4 {m}
 
 OS:Surface,
-<<<<<<< HEAD
-  {c15bd638-53d6-4473-965f-533e02e2b8f2}, !- Handle
-  Surface 4,                              !- Name
-  Wall,                                   !- Surface Type
-  ,                                       !- Construction Name
-  {f41d1d15-a07b-4826-b933-93b6d6f65cf7}, !- Space Name
-=======
   {49ca630d-6ad7-44d8-bb15-a3f601108cb2}, !- Handle
   Surface 4,                              !- Name
   Wall,                                   !- Surface Type
   ,                                       !- Construction Name
   {6dd8c2e2-8802-4b7f-9575-bae5fa4b8eee}, !- Space Name
->>>>>>> 569256db
   Outdoors,                               !- Outside Boundary Condition
   ,                                       !- Outside Boundary Condition Object
   SunExposed,                             !- Sun Exposure
@@ -402,19 +220,11 @@
   11.129722368505, 5.56486118425249, 2.4384; !- X,Y,Z Vertex 4 {m}
 
 OS:Surface,
-<<<<<<< HEAD
-  {39dc6278-9784-420f-b135-1f77f3d5ab61}, !- Handle
-  Surface 5,                              !- Name
-  Wall,                                   !- Surface Type
-  ,                                       !- Construction Name
-  {f41d1d15-a07b-4826-b933-93b6d6f65cf7}, !- Space Name
-=======
   {ceab8e0c-215b-4aae-87a6-eecd4f1a6d0c}, !- Handle
   Surface 5,                              !- Name
   Wall,                                   !- Surface Type
   ,                                       !- Construction Name
   {6dd8c2e2-8802-4b7f-9575-bae5fa4b8eee}, !- Space Name
->>>>>>> 569256db
   Outdoors,                               !- Outside Boundary Condition
   ,                                       !- Outside Boundary Condition Object
   SunExposed,                             !- Sun Exposure
@@ -427,15 +237,6 @@
   11.129722368505, 0, 2.4384;             !- X,Y,Z Vertex 4 {m}
 
 OS:Surface,
-<<<<<<< HEAD
-  {4efd9db3-6244-4ca8-a788-eef910d7b2b4}, !- Handle
-  Surface 6,                              !- Name
-  RoofCeiling,                            !- Surface Type
-  ,                                       !- Construction Name
-  {f41d1d15-a07b-4826-b933-93b6d6f65cf7}, !- Space Name
-  Surface,                                !- Outside Boundary Condition
-  {b309a591-5d6f-46d2-a1e8-5683f420507d}, !- Outside Boundary Condition Object
-=======
   {d0d835ff-53ac-49fe-bf5b-97a52cfbf055}, !- Handle
   Surface 6,                              !- Name
   RoofCeiling,                            !- Surface Type
@@ -443,7 +244,6 @@
   {6dd8c2e2-8802-4b7f-9575-bae5fa4b8eee}, !- Space Name
   Surface,                                !- Outside Boundary Condition
   {efa802ce-42a1-4c69-ac85-0fa3df508a0a}, !- Outside Boundary Condition Object
->>>>>>> 569256db
   NoSun,                                  !- Sun Exposure
   NoWind,                                 !- Wind Exposure
   ,                                       !- View Factor to Ground
@@ -454,11 +254,7 @@
   0, 0, 2.4384;                           !- X,Y,Z Vertex 4 {m}
 
 OS:SpaceType,
-<<<<<<< HEAD
-  {b89cd81a-2ee1-4c70-b043-1ca72626a18d}, !- Handle
-=======
   {15ee56a4-7494-4fda-807d-7c1501040d47}, !- Handle
->>>>>>> 569256db
   Space Type 1,                           !- Name
   ,                                       !- Default Construction Set Name
   ,                                       !- Default Schedule Set Name
@@ -469,15 +265,9 @@
   living;                                 !- Standards Space Type
 
 OS:Space,
-<<<<<<< HEAD
-  {75fcd7ff-0eb5-4595-9c03-993e23f6613a}, !- Handle
-  living space|story 2,                   !- Name
-  {b89cd81a-2ee1-4c70-b043-1ca72626a18d}, !- Space Type Name
-=======
   {5bbddf9c-a6dc-412f-bb1a-eb23e4973b60}, !- Handle
   living space|story 2,                   !- Name
   {15ee56a4-7494-4fda-807d-7c1501040d47}, !- Space Type Name
->>>>>>> 569256db
   ,                                       !- Default Construction Set Name
   ,                                       !- Default Schedule Set Name
   -0,                                     !- Direction of Relative North {deg}
@@ -485,21 +275,6 @@
   0,                                      !- Y Origin {m}
   2.4384,                                 !- Z Origin {m}
   ,                                       !- Building Story Name
-<<<<<<< HEAD
-  {a1f12bec-0278-470f-b6ca-3b5fe96359f0}, !- Thermal Zone Name
-  ,                                       !- Part of Total Floor Area
-  ,                                       !- Design Specification Outdoor Air Object Name
-  {257514e6-90e5-4523-9559-c223c00f910e}; !- Building Unit Name
-
-OS:Surface,
-  {b309a591-5d6f-46d2-a1e8-5683f420507d}, !- Handle
-  Surface 7,                              !- Name
-  Floor,                                  !- Surface Type
-  ,                                       !- Construction Name
-  {75fcd7ff-0eb5-4595-9c03-993e23f6613a}, !- Space Name
-  Surface,                                !- Outside Boundary Condition
-  {4efd9db3-6244-4ca8-a788-eef910d7b2b4}, !- Outside Boundary Condition Object
-=======
   {bc445db9-19df-4686-8bee-44c2bb852e64}, !- Thermal Zone Name
   ,                                       !- Part of Total Floor Area
   ,                                       !- Design Specification Outdoor Air Object Name
@@ -513,7 +288,6 @@
   {5bbddf9c-a6dc-412f-bb1a-eb23e4973b60}, !- Space Name
   Surface,                                !- Outside Boundary Condition
   {d0d835ff-53ac-49fe-bf5b-97a52cfbf055}, !- Outside Boundary Condition Object
->>>>>>> 569256db
   NoSun,                                  !- Sun Exposure
   NoWind,                                 !- Wind Exposure
   ,                                       !- View Factor to Ground
@@ -524,19 +298,11 @@
   11.129722368505, 0, 0;                  !- X,Y,Z Vertex 4 {m}
 
 OS:Surface,
-<<<<<<< HEAD
-  {cf6d739b-e714-47a6-a485-33f8b9151a7c}, !- Handle
-  Surface 8,                              !- Name
-  Wall,                                   !- Surface Type
-  ,                                       !- Construction Name
-  {75fcd7ff-0eb5-4595-9c03-993e23f6613a}, !- Space Name
-=======
   {762a01e9-6243-45aa-a1f6-87d874bbca5c}, !- Handle
   Surface 8,                              !- Name
   Wall,                                   !- Surface Type
   ,                                       !- Construction Name
   {5bbddf9c-a6dc-412f-bb1a-eb23e4973b60}, !- Space Name
->>>>>>> 569256db
   Outdoors,                               !- Outside Boundary Condition
   ,                                       !- Outside Boundary Condition Object
   SunExposed,                             !- Sun Exposure
@@ -549,19 +315,11 @@
   0, 0, 2.4384;                           !- X,Y,Z Vertex 4 {m}
 
 OS:Surface,
-<<<<<<< HEAD
-  {55dae16f-054e-41a9-a7fc-4364b6407833}, !- Handle
-  Surface 9,                              !- Name
-  Wall,                                   !- Surface Type
-  ,                                       !- Construction Name
-  {75fcd7ff-0eb5-4595-9c03-993e23f6613a}, !- Space Name
-=======
   {99275b6f-c1e8-4141-94f3-d020bc65345b}, !- Handle
   Surface 9,                              !- Name
   Wall,                                   !- Surface Type
   ,                                       !- Construction Name
   {5bbddf9c-a6dc-412f-bb1a-eb23e4973b60}, !- Space Name
->>>>>>> 569256db
   Outdoors,                               !- Outside Boundary Condition
   ,                                       !- Outside Boundary Condition Object
   SunExposed,                             !- Sun Exposure
@@ -574,19 +332,11 @@
   0, 5.56486118425249, 2.4384;            !- X,Y,Z Vertex 4 {m}
 
 OS:Surface,
-<<<<<<< HEAD
-  {1101553f-1623-4900-b31c-8e0956365323}, !- Handle
-  Surface 10,                             !- Name
-  Wall,                                   !- Surface Type
-  ,                                       !- Construction Name
-  {75fcd7ff-0eb5-4595-9c03-993e23f6613a}, !- Space Name
-=======
   {15eba1ee-d186-4840-9321-8cc58533c1ac}, !- Handle
   Surface 10,                             !- Name
   Wall,                                   !- Surface Type
   ,                                       !- Construction Name
   {5bbddf9c-a6dc-412f-bb1a-eb23e4973b60}, !- Space Name
->>>>>>> 569256db
   Outdoors,                               !- Outside Boundary Condition
   ,                                       !- Outside Boundary Condition Object
   SunExposed,                             !- Sun Exposure
@@ -599,19 +349,11 @@
   11.129722368505, 5.56486118425249, 2.4384; !- X,Y,Z Vertex 4 {m}
 
 OS:Surface,
-<<<<<<< HEAD
-  {3e783730-640f-4edb-bb30-8a6fca3cd3a8}, !- Handle
-  Surface 11,                             !- Name
-  Wall,                                   !- Surface Type
-  ,                                       !- Construction Name
-  {75fcd7ff-0eb5-4595-9c03-993e23f6613a}, !- Space Name
-=======
   {0b4fc03b-902f-480a-b425-bb32b2b19b58}, !- Handle
   Surface 11,                             !- Name
   Wall,                                   !- Surface Type
   ,                                       !- Construction Name
   {5bbddf9c-a6dc-412f-bb1a-eb23e4973b60}, !- Space Name
->>>>>>> 569256db
   Outdoors,                               !- Outside Boundary Condition
   ,                                       !- Outside Boundary Condition Object
   SunExposed,                             !- Sun Exposure
@@ -624,15 +366,6 @@
   11.129722368505, 0, 2.4384;             !- X,Y,Z Vertex 4 {m}
 
 OS:Surface,
-<<<<<<< HEAD
-  {ef7c59de-adcf-4e6d-808b-5b64b32d0d14}, !- Handle
-  Surface 12,                             !- Name
-  RoofCeiling,                            !- Surface Type
-  ,                                       !- Construction Name
-  {75fcd7ff-0eb5-4595-9c03-993e23f6613a}, !- Space Name
-  Surface,                                !- Outside Boundary Condition
-  {58ca6b57-440a-484a-8af8-364737fecf12}, !- Outside Boundary Condition Object
-=======
   {dca80ae6-3ab3-45d6-959d-fa855da5cde8}, !- Handle
   Surface 12,                             !- Name
   RoofCeiling,                            !- Surface Type
@@ -640,7 +373,6 @@
   {5bbddf9c-a6dc-412f-bb1a-eb23e4973b60}, !- Space Name
   Surface,                                !- Outside Boundary Condition
   {38f7f6b0-4865-4d4b-94a2-40e68edd64ca}, !- Outside Boundary Condition Object
->>>>>>> 569256db
   NoSun,                                  !- Sun Exposure
   NoWind,                                 !- Wind Exposure
   ,                                       !- View Factor to Ground
@@ -651,15 +383,6 @@
   0, 0, 2.4384;                           !- X,Y,Z Vertex 4 {m}
 
 OS:Surface,
-<<<<<<< HEAD
-  {58ca6b57-440a-484a-8af8-364737fecf12}, !- Handle
-  Surface 13,                             !- Name
-  Floor,                                  !- Surface Type
-  ,                                       !- Construction Name
-  {8c2fa193-8ecd-44a2-adc0-dde3e1eacee7}, !- Space Name
-  Surface,                                !- Outside Boundary Condition
-  {ef7c59de-adcf-4e6d-808b-5b64b32d0d14}, !- Outside Boundary Condition Object
-=======
   {38f7f6b0-4865-4d4b-94a2-40e68edd64ca}, !- Handle
   Surface 13,                             !- Name
   Floor,                                  !- Surface Type
@@ -667,7 +390,6 @@
   {68e400fc-05d3-4fe1-9c6c-fff8ebb471db}, !- Space Name
   Surface,                                !- Outside Boundary Condition
   {dca80ae6-3ab3-45d6-959d-fa855da5cde8}, !- Outside Boundary Condition Object
->>>>>>> 569256db
   NoSun,                                  !- Sun Exposure
   NoWind,                                 !- Wind Exposure
   ,                                       !- View Factor to Ground
@@ -678,19 +400,11 @@
   0, 0, 0;                                !- X,Y,Z Vertex 4 {m}
 
 OS:Surface,
-<<<<<<< HEAD
-  {781c940b-bdd6-498d-b6a0-cb7953f1c33b}, !- Handle
-  Surface 14,                             !- Name
-  RoofCeiling,                            !- Surface Type
-  ,                                       !- Construction Name
-  {8c2fa193-8ecd-44a2-adc0-dde3e1eacee7}, !- Space Name
-=======
   {c6330b23-f03e-42dd-a2e4-5c67d59b664a}, !- Handle
   Surface 14,                             !- Name
   RoofCeiling,                            !- Surface Type
   ,                                       !- Construction Name
   {68e400fc-05d3-4fe1-9c6c-fff8ebb471db}, !- Space Name
->>>>>>> 569256db
   Outdoors,                               !- Outside Boundary Condition
   ,                                       !- Outside Boundary Condition Object
   SunExposed,                             !- Sun Exposure
@@ -703,19 +417,11 @@
   11.129722368505, 0, 0.3048;             !- X,Y,Z Vertex 4 {m}
 
 OS:Surface,
-<<<<<<< HEAD
-  {29a8f561-85ba-4979-b35f-720cbfa82c5f}, !- Handle
-  Surface 15,                             !- Name
-  RoofCeiling,                            !- Surface Type
-  ,                                       !- Construction Name
-  {8c2fa193-8ecd-44a2-adc0-dde3e1eacee7}, !- Space Name
-=======
   {013ad092-f7e4-4165-b868-eee0b94d9749}, !- Handle
   Surface 15,                             !- Name
   RoofCeiling,                            !- Surface Type
   ,                                       !- Construction Name
   {68e400fc-05d3-4fe1-9c6c-fff8ebb471db}, !- Space Name
->>>>>>> 569256db
   Outdoors,                               !- Outside Boundary Condition
   ,                                       !- Outside Boundary Condition Object
   SunExposed,                             !- Sun Exposure
@@ -728,19 +434,11 @@
   0, 5.56486118425249, 0.304799999999999; !- X,Y,Z Vertex 4 {m}
 
 OS:Surface,
-<<<<<<< HEAD
-  {25592709-a663-4808-9235-9be1f8fb94ca}, !- Handle
-  Surface 16,                             !- Name
-  Wall,                                   !- Surface Type
-  ,                                       !- Construction Name
-  {8c2fa193-8ecd-44a2-adc0-dde3e1eacee7}, !- Space Name
-=======
   {7e23aa4c-e373-487e-829e-dd3e369a5074}, !- Handle
   Surface 16,                             !- Name
   Wall,                                   !- Surface Type
   ,                                       !- Construction Name
   {68e400fc-05d3-4fe1-9c6c-fff8ebb471db}, !- Space Name
->>>>>>> 569256db
   Outdoors,                               !- Outside Boundary Condition
   ,                                       !- Outside Boundary Condition Object
   SunExposed,                             !- Sun Exposure
@@ -752,19 +450,11 @@
   0, 0, 0;                                !- X,Y,Z Vertex 3 {m}
 
 OS:Surface,
-<<<<<<< HEAD
-  {9922c27c-fe7a-4235-9dda-51b52d0383da}, !- Handle
-  Surface 17,                             !- Name
-  Wall,                                   !- Surface Type
-  ,                                       !- Construction Name
-  {8c2fa193-8ecd-44a2-adc0-dde3e1eacee7}, !- Space Name
-=======
   {1278b481-eb73-4045-8d21-d9f92e44afa8}, !- Handle
   Surface 17,                             !- Name
   Wall,                                   !- Surface Type
   ,                                       !- Construction Name
   {68e400fc-05d3-4fe1-9c6c-fff8ebb471db}, !- Space Name
->>>>>>> 569256db
   Outdoors,                               !- Outside Boundary Condition
   ,                                       !- Outside Boundary Condition Object
   SunExposed,                             !- Sun Exposure
@@ -776,15 +466,9 @@
   11.129722368505, 5.56486118425249, 0;   !- X,Y,Z Vertex 3 {m}
 
 OS:Space,
-<<<<<<< HEAD
-  {8c2fa193-8ecd-44a2-adc0-dde3e1eacee7}, !- Handle
-  finished attic space,                   !- Name
-  {b89cd81a-2ee1-4c70-b043-1ca72626a18d}, !- Space Type Name
-=======
   {68e400fc-05d3-4fe1-9c6c-fff8ebb471db}, !- Handle
   finished attic space,                   !- Name
   {15ee56a4-7494-4fda-807d-7c1501040d47}, !- Space Type Name
->>>>>>> 569256db
   ,                                       !- Default Construction Set Name
   ,                                       !- Default Schedule Set Name
   -0,                                     !- Direction of Relative North {deg}
@@ -792,15 +476,6 @@
   0,                                      !- Y Origin {m}
   4.8768,                                 !- Z Origin {m}
   ,                                       !- Building Story Name
-<<<<<<< HEAD
-  {a1f12bec-0278-470f-b6ca-3b5fe96359f0}, !- Thermal Zone Name
-  ,                                       !- Part of Total Floor Area
-  ,                                       !- Design Specification Outdoor Air Object Name
-  {257514e6-90e5-4523-9559-c223c00f910e}; !- Building Unit Name
-
-OS:BuildingUnit,
-  {257514e6-90e5-4523-9559-c223c00f910e}, !- Handle
-=======
   {bc445db9-19df-4686-8bee-44c2bb852e64}, !- Thermal Zone Name
   ,                                       !- Part of Total Floor Area
   ,                                       !- Design Specification Outdoor Air Object Name
@@ -808,7 +483,6 @@
 
 OS:BuildingUnit,
   {5b843034-b2f0-4b10-a4b3-3e533bcfdc7f}, !- Handle
->>>>>>> 569256db
   unit 1,                                 !- Name
   ,                                       !- Rendering Color
   Residential;                            !- Building Unit Type
@@ -829,13 +503,8 @@
   1;                                      !- Standards Number of Living Units
 
 OS:AdditionalProperties,
-<<<<<<< HEAD
-  {05846408-176f-4036-be3c-4cc80bb9dc5d}, !- Handle
-  {34b128bd-a830-4a76-b694-4d013e2b964c}, !- Object Name
-=======
   {868f670c-3e6f-49a3-bdb5-14617e117fae}, !- Handle
   {394dc284-aeac-4d54-b694-e86f1daf4e5a}, !- Object Name
->>>>>>> 569256db
   Total Units Represented,                !- Feature Name 1
   Integer,                                !- Feature Data Type 1
   1,                                      !- Feature Value 1
@@ -844,13 +513,8 @@
   1;                                      !- Feature Value 2
 
 OS:AdditionalProperties,
-<<<<<<< HEAD
-  {00e2128c-8186-40c2-827a-09da5b7b533a}, !- Handle
-  {257514e6-90e5-4523-9559-c223c00f910e}, !- Object Name
-=======
   {e607f615-beec-4bfe-b812-806c2f223cec}, !- Handle
   {5b843034-b2f0-4b10-a4b3-3e533bcfdc7f}, !- Object Name
->>>>>>> 569256db
   NumberOfBedrooms,                       !- Feature Name 1
   Integer,                                !- Feature Data Type 1
   3,                                      !- Feature Value 1
@@ -859,11 +523,7 @@
   2;                                      !- Feature Value 2
 
 OS:Schedule:Day,
-<<<<<<< HEAD
-  {2cf978d9-828a-4d74-8ce9-a18b53a826e6}, !- Handle
-=======
   {39b68e69-7167-4338-a865-54c9f6c518a8}, !- Handle
->>>>>>> 569256db
   Schedule Day 1,                         !- Name
   ,                                       !- Schedule Type Limits Name
   ,                                       !- Interpolate to Timestep
@@ -872,11 +532,7 @@
   0;                                      !- Value Until Time 1
 
 OS:Schedule:Day,
-<<<<<<< HEAD
-  {4ef53a9b-96b8-4734-b2e1-13e2cf313ea4}, !- Handle
-=======
   {554bc6a8-255e-4dd0-99da-25f02cce1995}, !- Handle
->>>>>>> 569256db
   Schedule Day 2,                         !- Name
   ,                                       !- Schedule Type Limits Name
   ,                                       !- Interpolate to Timestep
