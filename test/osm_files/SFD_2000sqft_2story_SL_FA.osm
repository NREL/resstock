!- NOTE: Auto-generated from /test/osw_files/SFD_2000sqft_2story_SL_FA.osw

OS:Version,
<<<<<<< HEAD
  {cec1ccf9-977a-421f-b58a-1c6ec4a22610}, !- Handle
  3.2.1;                                  !- Version Identifier

OS:SimulationControl,
  {a925c700-711b-4db1-bde5-ab38787c9089}, !- Handle
=======
  {96ccb617-0cee-451c-a535-e97ff005fd16}, !- Handle
  2.9.1;                                  !- Version Identifier

OS:SimulationControl,
  {1f4b9610-5f5d-43fc-a440-04dd4376e8cd}, !- Handle
>>>>>>> 4ec27a5f
  ,                                       !- Do Zone Sizing Calculation
  ,                                       !- Do System Sizing Calculation
  ,                                       !- Do Plant Sizing Calculation
  No;                                     !- Run Simulation for Sizing Periods

OS:Timestep,
<<<<<<< HEAD
  {16dc9647-d996-44ba-802c-4688a23bb802}, !- Handle
  6;                                      !- Number of Timesteps per Hour

OS:ShadowCalculation,
  {cf1df1e9-ba00-44da-863a-f23686cd4c13}, !- Handle
  PolygonClipping,                        !- Shading Calculation Method
  ,                                       !- Shading Calculation Update Frequency Method
  20,                                     !- Shading Calculation Update Frequency
  200,                                    !- Maximum Figures in Shadow Overlap Calculations
  ,                                       !- Polygon Clipping Algorithm
  512,                                    !- Pixel Counting Resolution
  ,                                       !- Sky Diffuse Modeling Algorithm
  No,                                     !- Output External Shading Calculation Results
  No,                                     !- Disable Self-Shading Within Shading Zone Groups
  No;                                     !- Disable Self-Shading From Shading Zone Groups to Other Zones

OS:SurfaceConvectionAlgorithm:Outside,
  {58c7fbb8-8c22-46c2-90d4-3882ce85ddc4}, !- Handle
  DOE-2;                                  !- Algorithm

OS:SurfaceConvectionAlgorithm:Inside,
  {7c59c968-461e-402f-af9c-95dcb94c93b2}, !- Handle
  TARP;                                   !- Algorithm

OS:ZoneCapacitanceMultiplier:ResearchSpecial,
  {5d5212f9-2a7a-4650-8059-e932533bdcd5}, !- Handle
=======
  {f15b1b27-3d3f-4818-a5e5-e15ca31109d3}, !- Handle
  6;                                      !- Number of Timesteps per Hour

OS:ShadowCalculation,
  {fcd62313-b585-4283-bfad-856866810b87}, !- Handle
  20,                                     !- Calculation Frequency
  200;                                    !- Maximum Figures in Shadow Overlap Calculations

OS:SurfaceConvectionAlgorithm:Outside,
  {4f49c9d8-3388-4ccf-9757-10be9a80e3fa}, !- Handle
  DOE-2;                                  !- Algorithm

OS:SurfaceConvectionAlgorithm:Inside,
  {d1e0a794-2baa-4ffc-b116-15ce7007c0fc}, !- Handle
  TARP;                                   !- Algorithm

OS:ZoneCapacitanceMultiplier:ResearchSpecial,
  {3a1cc109-934a-4b8c-9b94-ff535d355e06}, !- Handle
>>>>>>> 4ec27a5f
  ,                                       !- Temperature Capacity Multiplier
  15,                                     !- Humidity Capacity Multiplier
  ;                                       !- Carbon Dioxide Capacity Multiplier

OS:RunPeriod,
<<<<<<< HEAD
  {adf6b75b-ad2e-454b-942c-0537b223b49f}, !- Handle
=======
  {3ea9a089-c2b5-4db4-bcd1-bb375e18a69f}, !- Handle
>>>>>>> 4ec27a5f
  Run Period 1,                           !- Name
  1,                                      !- Begin Month
  1,                                      !- Begin Day of Month
  12,                                     !- End Month
  31,                                     !- End Day of Month
  ,                                       !- Use Weather File Holidays and Special Days
  ,                                       !- Use Weather File Daylight Saving Period
  ,                                       !- Apply Weekend Holiday Rule
  ,                                       !- Use Weather File Rain Indicators
  ,                                       !- Use Weather File Snow Indicators
  ;                                       !- Number of Times Runperiod to be Repeated

OS:YearDescription,
<<<<<<< HEAD
  {907bd1da-7dbc-4117-aef3-ace5356c4f51}, !- Handle
=======
  {b0b55094-6e75-41df-9d83-a1faf450c3a8}, !- Handle
>>>>>>> 4ec27a5f
  2007,                                   !- Calendar Year
  ,                                       !- Day of Week for Start Day
  ;                                       !- Is Leap Year

OS:Building,
<<<<<<< HEAD
  {63ecb254-0750-480d-9fd3-40ba3c3d42a6}, !- Handle
=======
  {ee958c83-d47f-4963-be98-f59ea901347c}, !- Handle
>>>>>>> 4ec27a5f
  Building 1,                             !- Name
  ,                                       !- Building Sector Type
  0,                                      !- North Axis {deg}
  ,                                       !- Nominal Floor to Floor Height {m}
  ,                                       !- Space Type Name
  ,                                       !- Default Construction Set Name
  ,                                       !- Default Schedule Set Name
  3,                                      !- Standards Number of Stories
  3,                                      !- Standards Number of Above Ground Stories
  ,                                       !- Standards Template
  singlefamilydetached,                   !- Standards Building Type
  1;                                      !- Standards Number of Living Units

OS:AdditionalProperties,
<<<<<<< HEAD
  {7da2ba65-dcd9-412a-b21b-383c493b88d3}, !- Handle
  {63ecb254-0750-480d-9fd3-40ba3c3d42a6}, !- Object Name
=======
  {ba921330-6932-411c-84d0-ef94d7e849e7}, !- Handle
  {ee958c83-d47f-4963-be98-f59ea901347c}, !- Object Name
>>>>>>> 4ec27a5f
  Total Units Modeled,                    !- Feature Name 1
  Integer,                                !- Feature Data Type 1
  1;                                      !- Feature Value 1

OS:ThermalZone,
<<<<<<< HEAD
  {b646c046-3090-4685-a37f-709a6bf0c5da}, !- Handle
=======
  {14ca306e-9c5c-4d63-8299-ec3f6f818568}, !- Handle
>>>>>>> 4ec27a5f
  living zone,                            !- Name
  ,                                       !- Multiplier
  ,                                       !- Ceiling Height {m}
  ,                                       !- Volume {m3}
  ,                                       !- Floor Area {m2}
  ,                                       !- Zone Inside Convection Algorithm
  ,                                       !- Zone Outside Convection Algorithm
  ,                                       !- Zone Conditioning Equipment List Name
<<<<<<< HEAD
  {25b31081-6bd9-4152-8e3e-5687c99d8015}, !- Zone Air Inlet Port List
  {8ab6eabd-5c5d-478b-90bc-93a1a96dfbc5}, !- Zone Air Exhaust Port List
  {bd6bd97f-436b-4454-8986-509850301792}, !- Zone Air Node Name
  {089ee607-1744-4178-9fd3-2f5028ff7d3f}, !- Zone Return Air Port List
=======
  {15caa6fb-e7c9-405b-a403-f80bd277cfff}, !- Zone Air Inlet Port List
  {9351954a-3ff2-4b5f-b445-cbd33c1cc3f2}, !- Zone Air Exhaust Port List
  {314ef95a-ddca-4173-9fa7-c800bc2af70e}, !- Zone Air Node Name
  {3379dcb3-901c-4813-8ce4-35ff47a17301}, !- Zone Return Air Port List
>>>>>>> 4ec27a5f
  ,                                       !- Primary Daylighting Control Name
  ,                                       !- Fraction of Zone Controlled by Primary Daylighting Control
  ,                                       !- Secondary Daylighting Control Name
  ,                                       !- Fraction of Zone Controlled by Secondary Daylighting Control
  ,                                       !- Illuminance Map Name
  ,                                       !- Group Rendering Name
  ,                                       !- Thermostat Name
  No;                                     !- Use Ideal Air Loads

OS:Node,
<<<<<<< HEAD
  {96409d12-9f08-4053-815e-f28bde067959}, !- Handle
  Node 1,                                 !- Name
  {bd6bd97f-436b-4454-8986-509850301792}, !- Inlet Port
  ;                                       !- Outlet Port

OS:Connection,
  {bd6bd97f-436b-4454-8986-509850301792}, !- Handle
  {b646c046-3090-4685-a37f-709a6bf0c5da}, !- Source Object
  11,                                     !- Outlet Port
  {96409d12-9f08-4053-815e-f28bde067959}, !- Target Object
  2;                                      !- Inlet Port

OS:PortList,
  {25b31081-6bd9-4152-8e3e-5687c99d8015}, !- Handle
  {b646c046-3090-4685-a37f-709a6bf0c5da}; !- HVAC Component

OS:PortList,
  {8ab6eabd-5c5d-478b-90bc-93a1a96dfbc5}, !- Handle
  {b646c046-3090-4685-a37f-709a6bf0c5da}; !- HVAC Component

OS:PortList,
  {089ee607-1744-4178-9fd3-2f5028ff7d3f}, !- Handle
  {b646c046-3090-4685-a37f-709a6bf0c5da}; !- HVAC Component

OS:Sizing:Zone,
  {c3d2a57f-5cd4-48e8-a69e-40e013f6a658}, !- Handle
  {b646c046-3090-4685-a37f-709a6bf0c5da}, !- Zone or ZoneList Name
=======
  {b47ad9e4-89a7-40c2-a787-e47c451e8055}, !- Handle
  Node 1,                                 !- Name
  {314ef95a-ddca-4173-9fa7-c800bc2af70e}, !- Inlet Port
  ;                                       !- Outlet Port

OS:Connection,
  {314ef95a-ddca-4173-9fa7-c800bc2af70e}, !- Handle
  {1831e070-a3d9-479c-8121-81b5ec9c0c14}, !- Name
  {14ca306e-9c5c-4d63-8299-ec3f6f818568}, !- Source Object
  11,                                     !- Outlet Port
  {b47ad9e4-89a7-40c2-a787-e47c451e8055}, !- Target Object
  2;                                      !- Inlet Port

OS:PortList,
  {15caa6fb-e7c9-405b-a403-f80bd277cfff}, !- Handle
  {172651cb-8c5b-486c-96dd-5a8fdf787880}, !- Name
  {14ca306e-9c5c-4d63-8299-ec3f6f818568}; !- HVAC Component

OS:PortList,
  {9351954a-3ff2-4b5f-b445-cbd33c1cc3f2}, !- Handle
  {a6946471-9271-43c4-9266-09464b41e22b}, !- Name
  {14ca306e-9c5c-4d63-8299-ec3f6f818568}; !- HVAC Component

OS:PortList,
  {3379dcb3-901c-4813-8ce4-35ff47a17301}, !- Handle
  {36889a4c-dcb5-44e8-8ab7-8e408732d78d}, !- Name
  {14ca306e-9c5c-4d63-8299-ec3f6f818568}; !- HVAC Component

OS:Sizing:Zone,
  {3be7ac46-8803-444a-b0c1-57019f78fab9}, !- Handle
  {14ca306e-9c5c-4d63-8299-ec3f6f818568}, !- Zone or ZoneList Name
>>>>>>> 4ec27a5f
  SupplyAirTemperature,                   !- Zone Cooling Design Supply Air Temperature Input Method
  14,                                     !- Zone Cooling Design Supply Air Temperature {C}
  11.11,                                  !- Zone Cooling Design Supply Air Temperature Difference {deltaC}
  SupplyAirTemperature,                   !- Zone Heating Design Supply Air Temperature Input Method
  40,                                     !- Zone Heating Design Supply Air Temperature {C}
  11.11,                                  !- Zone Heating Design Supply Air Temperature Difference {deltaC}
  0.0085,                                 !- Zone Cooling Design Supply Air Humidity Ratio {kg-H2O/kg-air}
  0.008,                                  !- Zone Heating Design Supply Air Humidity Ratio {kg-H2O/kg-air}
  ,                                       !- Zone Heating Sizing Factor
  ,                                       !- Zone Cooling Sizing Factor
  DesignDay,                              !- Cooling Design Air Flow Method
  ,                                       !- Cooling Design Air Flow Rate {m3/s}
  ,                                       !- Cooling Minimum Air Flow per Zone Floor Area {m3/s-m2}
  ,                                       !- Cooling Minimum Air Flow {m3/s}
  ,                                       !- Cooling Minimum Air Flow Fraction
  DesignDay,                              !- Heating Design Air Flow Method
  ,                                       !- Heating Design Air Flow Rate {m3/s}
  ,                                       !- Heating Maximum Air Flow per Zone Floor Area {m3/s-m2}
  ,                                       !- Heating Maximum Air Flow {m3/s}
  ,                                       !- Heating Maximum Air Flow Fraction
  No,                                     !- Account for Dedicated Outdoor Air System
  NeutralSupplyAir,                       !- Dedicated Outdoor Air System Control Strategy
  autosize,                               !- Dedicated Outdoor Air Low Setpoint Temperature for Design {C}
  autosize;                               !- Dedicated Outdoor Air High Setpoint Temperature for Design {C}

OS:ZoneHVAC:EquipmentList,
<<<<<<< HEAD
  {51c6218b-6896-4b1b-9f6e-9145a49afa74}, !- Handle
  Zone HVAC Equipment List 1,             !- Name
  {b646c046-3090-4685-a37f-709a6bf0c5da}; !- Thermal Zone

OS:Space,
  {86bbbbfe-2869-4b48-9dfa-95bf7775c9b2}, !- Handle
  living space,                           !- Name
  {4bb71932-261e-4901-b499-e16b4e42acd8}, !- Space Type Name
=======
  {277ca917-dc18-4cde-893a-b9f01d889d49}, !- Handle
  Zone HVAC Equipment List 1,             !- Name
  {14ca306e-9c5c-4d63-8299-ec3f6f818568}; !- Thermal Zone

OS:Space,
  {4c01b526-7c8f-44e6-8a4d-4e1425fce58e}, !- Handle
  living space,                           !- Name
  {abb6b35b-43fa-4f20-83ba-416e61640839}, !- Space Type Name
>>>>>>> 4ec27a5f
  ,                                       !- Default Construction Set Name
  ,                                       !- Default Schedule Set Name
  -0,                                     !- Direction of Relative North {deg}
  0,                                      !- X Origin {m}
  0,                                      !- Y Origin {m}
  0,                                      !- Z Origin {m}
  ,                                       !- Building Story Name
<<<<<<< HEAD
  {b646c046-3090-4685-a37f-709a6bf0c5da}, !- Thermal Zone Name
  ,                                       !- Part of Total Floor Area
  ,                                       !- Design Specification Outdoor Air Object Name
  {96918a63-b3e9-4367-823d-85643dab1d74}; !- Building Unit Name

OS:Surface,
  {f119ffbf-25cb-4239-836f-b3c9171aa5a5}, !- Handle
  Surface 1,                              !- Name
  Floor,                                  !- Surface Type
  ,                                       !- Construction Name
  {86bbbbfe-2869-4b48-9dfa-95bf7775c9b2}, !- Space Name
=======
  {14ca306e-9c5c-4d63-8299-ec3f6f818568}, !- Thermal Zone Name
  ,                                       !- Part of Total Floor Area
  ,                                       !- Design Specification Outdoor Air Object Name
  {c5760a20-a359-4d5a-8687-0c4421fbb9ea}; !- Building Unit Name

OS:Surface,
  {766cd51b-a0f7-4e13-9f23-3fece8092b29}, !- Handle
  Surface 1,                              !- Name
  Floor,                                  !- Surface Type
  ,                                       !- Construction Name
  {4c01b526-7c8f-44e6-8a4d-4e1425fce58e}, !- Space Name
>>>>>>> 4ec27a5f
  Foundation,                             !- Outside Boundary Condition
  ,                                       !- Outside Boundary Condition Object
  NoSun,                                  !- Sun Exposure
  NoWind,                                 !- Wind Exposure
  ,                                       !- View Factor to Ground
  ,                                       !- Number of Vertices
  0, 0, 0,                                !- X,Y,Z Vertex 1 {m}
  0, 5.56486118425249, 0,                 !- X,Y,Z Vertex 2 {m}
  11.129722368505, 5.56486118425249, 0,   !- X,Y,Z Vertex 3 {m}
  11.129722368505, 0, 0;                  !- X,Y,Z Vertex 4 {m}

OS:Surface,
<<<<<<< HEAD
  {3cc61567-7852-4046-bd84-d5625cbcdf9e}, !- Handle
  Surface 2,                              !- Name
  Wall,                                   !- Surface Type
  ,                                       !- Construction Name
  {86bbbbfe-2869-4b48-9dfa-95bf7775c9b2}, !- Space Name
=======
  {4809aea7-39d8-4b13-8cc9-76769bbaca52}, !- Handle
  Surface 2,                              !- Name
  Wall,                                   !- Surface Type
  ,                                       !- Construction Name
  {4c01b526-7c8f-44e6-8a4d-4e1425fce58e}, !- Space Name
>>>>>>> 4ec27a5f
  Outdoors,                               !- Outside Boundary Condition
  ,                                       !- Outside Boundary Condition Object
  SunExposed,                             !- Sun Exposure
  WindExposed,                            !- Wind Exposure
  ,                                       !- View Factor to Ground
  ,                                       !- Number of Vertices
  0, 5.56486118425249, 2.4384,            !- X,Y,Z Vertex 1 {m}
  0, 5.56486118425249, 0,                 !- X,Y,Z Vertex 2 {m}
  0, 0, 0,                                !- X,Y,Z Vertex 3 {m}
  0, 0, 2.4384;                           !- X,Y,Z Vertex 4 {m}

OS:Surface,
<<<<<<< HEAD
  {8e62885f-b97e-4b99-992f-d3d781aee88f}, !- Handle
  Surface 3,                              !- Name
  Wall,                                   !- Surface Type
  ,                                       !- Construction Name
  {86bbbbfe-2869-4b48-9dfa-95bf7775c9b2}, !- Space Name
=======
  {9af2b632-083d-4b03-87ec-aba486a075ae}, !- Handle
  Surface 3,                              !- Name
  Wall,                                   !- Surface Type
  ,                                       !- Construction Name
  {4c01b526-7c8f-44e6-8a4d-4e1425fce58e}, !- Space Name
>>>>>>> 4ec27a5f
  Outdoors,                               !- Outside Boundary Condition
  ,                                       !- Outside Boundary Condition Object
  SunExposed,                             !- Sun Exposure
  WindExposed,                            !- Wind Exposure
  ,                                       !- View Factor to Ground
  ,                                       !- Number of Vertices
  11.129722368505, 5.56486118425249, 2.4384, !- X,Y,Z Vertex 1 {m}
  11.129722368505, 5.56486118425249, 0,   !- X,Y,Z Vertex 2 {m}
  0, 5.56486118425249, 0,                 !- X,Y,Z Vertex 3 {m}
  0, 5.56486118425249, 2.4384;            !- X,Y,Z Vertex 4 {m}

OS:Surface,
<<<<<<< HEAD
  {b2b278ad-465e-420a-a57c-4450c0371231}, !- Handle
  Surface 4,                              !- Name
  Wall,                                   !- Surface Type
  ,                                       !- Construction Name
  {86bbbbfe-2869-4b48-9dfa-95bf7775c9b2}, !- Space Name
=======
  {9bfc5bb0-98ec-4f9a-830e-bd54a0a09973}, !- Handle
  Surface 4,                              !- Name
  Wall,                                   !- Surface Type
  ,                                       !- Construction Name
  {4c01b526-7c8f-44e6-8a4d-4e1425fce58e}, !- Space Name
>>>>>>> 4ec27a5f
  Outdoors,                               !- Outside Boundary Condition
  ,                                       !- Outside Boundary Condition Object
  SunExposed,                             !- Sun Exposure
  WindExposed,                            !- Wind Exposure
  ,                                       !- View Factor to Ground
  ,                                       !- Number of Vertices
  11.129722368505, 0, 2.4384,             !- X,Y,Z Vertex 1 {m}
  11.129722368505, 0, 0,                  !- X,Y,Z Vertex 2 {m}
  11.129722368505, 5.56486118425249, 0,   !- X,Y,Z Vertex 3 {m}
  11.129722368505, 5.56486118425249, 2.4384; !- X,Y,Z Vertex 4 {m}

OS:Surface,
<<<<<<< HEAD
  {d22ec6a7-2742-4ec7-bf3b-cf0a1fc72f47}, !- Handle
  Surface 5,                              !- Name
  Wall,                                   !- Surface Type
  ,                                       !- Construction Name
  {86bbbbfe-2869-4b48-9dfa-95bf7775c9b2}, !- Space Name
=======
  {5db98cc9-dea6-412f-9d8e-0426b6e64ae7}, !- Handle
  Surface 5,                              !- Name
  Wall,                                   !- Surface Type
  ,                                       !- Construction Name
  {4c01b526-7c8f-44e6-8a4d-4e1425fce58e}, !- Space Name
>>>>>>> 4ec27a5f
  Outdoors,                               !- Outside Boundary Condition
  ,                                       !- Outside Boundary Condition Object
  SunExposed,                             !- Sun Exposure
  WindExposed,                            !- Wind Exposure
  ,                                       !- View Factor to Ground
  ,                                       !- Number of Vertices
  0, 0, 2.4384,                           !- X,Y,Z Vertex 1 {m}
  0, 0, 0,                                !- X,Y,Z Vertex 2 {m}
  11.129722368505, 0, 0,                  !- X,Y,Z Vertex 3 {m}
  11.129722368505, 0, 2.4384;             !- X,Y,Z Vertex 4 {m}

OS:Surface,
<<<<<<< HEAD
  {e9c2a003-b9d6-4687-a3e2-725484d594b9}, !- Handle
  Surface 6,                              !- Name
  RoofCeiling,                            !- Surface Type
  ,                                       !- Construction Name
  {86bbbbfe-2869-4b48-9dfa-95bf7775c9b2}, !- Space Name
  Surface,                                !- Outside Boundary Condition
  {500ad16e-9ac3-4624-a5bf-ec78da610f92}, !- Outside Boundary Condition Object
=======
  {4796c1ff-12f6-4fc0-b9d3-539cd19dc3b1}, !- Handle
  Surface 6,                              !- Name
  RoofCeiling,                            !- Surface Type
  ,                                       !- Construction Name
  {4c01b526-7c8f-44e6-8a4d-4e1425fce58e}, !- Space Name
  Surface,                                !- Outside Boundary Condition
  {34a6571a-4990-46b6-9527-0da4e3be5657}, !- Outside Boundary Condition Object
>>>>>>> 4ec27a5f
  NoSun,                                  !- Sun Exposure
  NoWind,                                 !- Wind Exposure
  ,                                       !- View Factor to Ground
  ,                                       !- Number of Vertices
  11.129722368505, 0, 2.4384,             !- X,Y,Z Vertex 1 {m}
  11.129722368505, 5.56486118425249, 2.4384, !- X,Y,Z Vertex 2 {m}
  0, 5.56486118425249, 2.4384,            !- X,Y,Z Vertex 3 {m}
  0, 0, 2.4384;                           !- X,Y,Z Vertex 4 {m}

OS:SpaceType,
<<<<<<< HEAD
  {4bb71932-261e-4901-b499-e16b4e42acd8}, !- Handle
=======
  {abb6b35b-43fa-4f20-83ba-416e61640839}, !- Handle
>>>>>>> 4ec27a5f
  Space Type 1,                           !- Name
  ,                                       !- Default Construction Set Name
  ,                                       !- Default Schedule Set Name
  ,                                       !- Group Rendering Name
  ,                                       !- Design Specification Outdoor Air Object Name
  ,                                       !- Standards Template
  ,                                       !- Standards Building Type
  living;                                 !- Standards Space Type

OS:Space,
<<<<<<< HEAD
  {6e4a3c95-3af9-447e-84e6-aaf79138de87}, !- Handle
  living space|story 2,                   !- Name
  {4bb71932-261e-4901-b499-e16b4e42acd8}, !- Space Type Name
=======
  {5c2882f6-1625-4af9-8038-503eed143e55}, !- Handle
  living space|story 2,                   !- Name
  {abb6b35b-43fa-4f20-83ba-416e61640839}, !- Space Type Name
>>>>>>> 4ec27a5f
  ,                                       !- Default Construction Set Name
  ,                                       !- Default Schedule Set Name
  -0,                                     !- Direction of Relative North {deg}
  0,                                      !- X Origin {m}
  0,                                      !- Y Origin {m}
  2.4384,                                 !- Z Origin {m}
  ,                                       !- Building Story Name
<<<<<<< HEAD
  {b646c046-3090-4685-a37f-709a6bf0c5da}, !- Thermal Zone Name
  ,                                       !- Part of Total Floor Area
  ,                                       !- Design Specification Outdoor Air Object Name
  {96918a63-b3e9-4367-823d-85643dab1d74}; !- Building Unit Name

OS:Surface,
  {500ad16e-9ac3-4624-a5bf-ec78da610f92}, !- Handle
  Surface 7,                              !- Name
  Floor,                                  !- Surface Type
  ,                                       !- Construction Name
  {6e4a3c95-3af9-447e-84e6-aaf79138de87}, !- Space Name
  Surface,                                !- Outside Boundary Condition
  {e9c2a003-b9d6-4687-a3e2-725484d594b9}, !- Outside Boundary Condition Object
=======
  {14ca306e-9c5c-4d63-8299-ec3f6f818568}, !- Thermal Zone Name
  ,                                       !- Part of Total Floor Area
  ,                                       !- Design Specification Outdoor Air Object Name
  {c5760a20-a359-4d5a-8687-0c4421fbb9ea}; !- Building Unit Name

OS:Surface,
  {34a6571a-4990-46b6-9527-0da4e3be5657}, !- Handle
  Surface 7,                              !- Name
  Floor,                                  !- Surface Type
  ,                                       !- Construction Name
  {5c2882f6-1625-4af9-8038-503eed143e55}, !- Space Name
  Surface,                                !- Outside Boundary Condition
  {4796c1ff-12f6-4fc0-b9d3-539cd19dc3b1}, !- Outside Boundary Condition Object
>>>>>>> 4ec27a5f
  NoSun,                                  !- Sun Exposure
  NoWind,                                 !- Wind Exposure
  ,                                       !- View Factor to Ground
  ,                                       !- Number of Vertices
  0, 0, 0,                                !- X,Y,Z Vertex 1 {m}
  0, 5.56486118425249, 0,                 !- X,Y,Z Vertex 2 {m}
  11.129722368505, 5.56486118425249, 0,   !- X,Y,Z Vertex 3 {m}
  11.129722368505, 0, 0;                  !- X,Y,Z Vertex 4 {m}

OS:Surface,
<<<<<<< HEAD
  {610d949f-fe09-441b-8d86-86b91f2d2057}, !- Handle
  Surface 8,                              !- Name
  Wall,                                   !- Surface Type
  ,                                       !- Construction Name
  {6e4a3c95-3af9-447e-84e6-aaf79138de87}, !- Space Name
=======
  {7ff918c6-23fb-4dc3-964c-ecde74dce01d}, !- Handle
  Surface 8,                              !- Name
  Wall,                                   !- Surface Type
  ,                                       !- Construction Name
  {5c2882f6-1625-4af9-8038-503eed143e55}, !- Space Name
>>>>>>> 4ec27a5f
  Outdoors,                               !- Outside Boundary Condition
  ,                                       !- Outside Boundary Condition Object
  SunExposed,                             !- Sun Exposure
  WindExposed,                            !- Wind Exposure
  ,                                       !- View Factor to Ground
  ,                                       !- Number of Vertices
  0, 5.56486118425249, 2.4384,            !- X,Y,Z Vertex 1 {m}
  0, 5.56486118425249, 0,                 !- X,Y,Z Vertex 2 {m}
  0, 0, 0,                                !- X,Y,Z Vertex 3 {m}
  0, 0, 2.4384;                           !- X,Y,Z Vertex 4 {m}

OS:Surface,
<<<<<<< HEAD
  {850e080f-9065-409d-ac81-43d03a4d2060}, !- Handle
  Surface 9,                              !- Name
  Wall,                                   !- Surface Type
  ,                                       !- Construction Name
  {6e4a3c95-3af9-447e-84e6-aaf79138de87}, !- Space Name
=======
  {39809dfe-61e0-489b-9310-bf55f010e690}, !- Handle
  Surface 9,                              !- Name
  Wall,                                   !- Surface Type
  ,                                       !- Construction Name
  {5c2882f6-1625-4af9-8038-503eed143e55}, !- Space Name
>>>>>>> 4ec27a5f
  Outdoors,                               !- Outside Boundary Condition
  ,                                       !- Outside Boundary Condition Object
  SunExposed,                             !- Sun Exposure
  WindExposed,                            !- Wind Exposure
  ,                                       !- View Factor to Ground
  ,                                       !- Number of Vertices
  11.129722368505, 5.56486118425249, 2.4384, !- X,Y,Z Vertex 1 {m}
  11.129722368505, 5.56486118425249, 0,   !- X,Y,Z Vertex 2 {m}
  0, 5.56486118425249, 0,                 !- X,Y,Z Vertex 3 {m}
  0, 5.56486118425249, 2.4384;            !- X,Y,Z Vertex 4 {m}

OS:Surface,
<<<<<<< HEAD
  {ae1287e2-be48-4cfb-bd18-29b4479a0dc9}, !- Handle
  Surface 10,                             !- Name
  Wall,                                   !- Surface Type
  ,                                       !- Construction Name
  {6e4a3c95-3af9-447e-84e6-aaf79138de87}, !- Space Name
=======
  {ea1fa1c1-984e-4078-a021-488d190c7d20}, !- Handle
  Surface 10,                             !- Name
  Wall,                                   !- Surface Type
  ,                                       !- Construction Name
  {5c2882f6-1625-4af9-8038-503eed143e55}, !- Space Name
>>>>>>> 4ec27a5f
  Outdoors,                               !- Outside Boundary Condition
  ,                                       !- Outside Boundary Condition Object
  SunExposed,                             !- Sun Exposure
  WindExposed,                            !- Wind Exposure
  ,                                       !- View Factor to Ground
  ,                                       !- Number of Vertices
  11.129722368505, 0, 2.4384,             !- X,Y,Z Vertex 1 {m}
  11.129722368505, 0, 0,                  !- X,Y,Z Vertex 2 {m}
  11.129722368505, 5.56486118425249, 0,   !- X,Y,Z Vertex 3 {m}
  11.129722368505, 5.56486118425249, 2.4384; !- X,Y,Z Vertex 4 {m}

OS:Surface,
<<<<<<< HEAD
  {d193b9a4-8475-48bc-ae78-c6a2b7614f58}, !- Handle
  Surface 11,                             !- Name
  Wall,                                   !- Surface Type
  ,                                       !- Construction Name
  {6e4a3c95-3af9-447e-84e6-aaf79138de87}, !- Space Name
=======
  {cfd87fde-351f-414e-9bc9-8fa86acc8177}, !- Handle
  Surface 11,                             !- Name
  Wall,                                   !- Surface Type
  ,                                       !- Construction Name
  {5c2882f6-1625-4af9-8038-503eed143e55}, !- Space Name
>>>>>>> 4ec27a5f
  Outdoors,                               !- Outside Boundary Condition
  ,                                       !- Outside Boundary Condition Object
  SunExposed,                             !- Sun Exposure
  WindExposed,                            !- Wind Exposure
  ,                                       !- View Factor to Ground
  ,                                       !- Number of Vertices
  0, 0, 2.4384,                           !- X,Y,Z Vertex 1 {m}
  0, 0, 0,                                !- X,Y,Z Vertex 2 {m}
  11.129722368505, 0, 0,                  !- X,Y,Z Vertex 3 {m}
  11.129722368505, 0, 2.4384;             !- X,Y,Z Vertex 4 {m}

OS:Surface,
<<<<<<< HEAD
  {2456de83-9a2a-45ec-bcf8-abf42a365302}, !- Handle
  Surface 12,                             !- Name
  RoofCeiling,                            !- Surface Type
  ,                                       !- Construction Name
  {6e4a3c95-3af9-447e-84e6-aaf79138de87}, !- Space Name
  Surface,                                !- Outside Boundary Condition
  {c12857a3-0f68-4319-b8ce-df2da2bc5707}, !- Outside Boundary Condition Object
=======
  {b77ba621-4bc3-4d9e-a2c7-f0cbf6e436bc}, !- Handle
  Surface 12,                             !- Name
  RoofCeiling,                            !- Surface Type
  ,                                       !- Construction Name
  {5c2882f6-1625-4af9-8038-503eed143e55}, !- Space Name
  Surface,                                !- Outside Boundary Condition
  {80f92fb9-1b48-4528-a7ad-fedd05351b6a}, !- Outside Boundary Condition Object
>>>>>>> 4ec27a5f
  NoSun,                                  !- Sun Exposure
  NoWind,                                 !- Wind Exposure
  ,                                       !- View Factor to Ground
  ,                                       !- Number of Vertices
  11.129722368505, 0, 2.4384,             !- X,Y,Z Vertex 1 {m}
  11.129722368505, 5.56486118425249, 2.4384, !- X,Y,Z Vertex 2 {m}
  0, 5.56486118425249, 2.4384,            !- X,Y,Z Vertex 3 {m}
  0, 0, 2.4384;                           !- X,Y,Z Vertex 4 {m}

OS:Surface,
<<<<<<< HEAD
  {c12857a3-0f68-4319-b8ce-df2da2bc5707}, !- Handle
  Surface 13,                             !- Name
  Floor,                                  !- Surface Type
  ,                                       !- Construction Name
  {44195210-f074-47f4-a8aa-8ff0de5f1881}, !- Space Name
  Surface,                                !- Outside Boundary Condition
  {2456de83-9a2a-45ec-bcf8-abf42a365302}, !- Outside Boundary Condition Object
=======
  {80f92fb9-1b48-4528-a7ad-fedd05351b6a}, !- Handle
  Surface 13,                             !- Name
  Floor,                                  !- Surface Type
  ,                                       !- Construction Name
  {9bd55d1b-8540-4d83-a240-80fd793962ed}, !- Space Name
  Surface,                                !- Outside Boundary Condition
  {b77ba621-4bc3-4d9e-a2c7-f0cbf6e436bc}, !- Outside Boundary Condition Object
>>>>>>> 4ec27a5f
  NoSun,                                  !- Sun Exposure
  NoWind,                                 !- Wind Exposure
  ,                                       !- View Factor to Ground
  ,                                       !- Number of Vertices
  0, 5.56486118425249, 0,                 !- X,Y,Z Vertex 1 {m}
  11.129722368505, 5.56486118425249, 0,   !- X,Y,Z Vertex 2 {m}
  11.129722368505, 0, 0,                  !- X,Y,Z Vertex 3 {m}
  0, 0, 0;                                !- X,Y,Z Vertex 4 {m}

OS:Surface,
<<<<<<< HEAD
  {4979d7ec-547a-4a1a-a95d-601e35faea96}, !- Handle
  Surface 14,                             !- Name
  RoofCeiling,                            !- Surface Type
  ,                                       !- Construction Name
  {44195210-f074-47f4-a8aa-8ff0de5f1881}, !- Space Name
=======
  {bf5df825-ab6b-4941-9aec-c408d6b33990}, !- Handle
  Surface 14,                             !- Name
  RoofCeiling,                            !- Surface Type
  ,                                       !- Construction Name
  {9bd55d1b-8540-4d83-a240-80fd793962ed}, !- Space Name
>>>>>>> 4ec27a5f
  Outdoors,                               !- Outside Boundary Condition
  ,                                       !- Outside Boundary Condition Object
  SunExposed,                             !- Sun Exposure
  WindExposed,                            !- Wind Exposure
  ,                                       !- View Factor to Ground
  ,                                       !- Number of Vertices
  11.129722368505, 2.78243059212624, 1.69601529606312, !- X,Y,Z Vertex 1 {m}
  0, 2.78243059212624, 1.69601529606312,  !- X,Y,Z Vertex 2 {m}
  0, 0, 0.3048,                           !- X,Y,Z Vertex 3 {m}
  11.129722368505, 0, 0.3048;             !- X,Y,Z Vertex 4 {m}

OS:Surface,
<<<<<<< HEAD
  {0bcc3ea4-6a59-4215-a035-d42dae122e6c}, !- Handle
  Surface 15,                             !- Name
  RoofCeiling,                            !- Surface Type
  ,                                       !- Construction Name
  {44195210-f074-47f4-a8aa-8ff0de5f1881}, !- Space Name
=======
  {3cb5f85d-1c2c-4579-a7eb-d99a5a75067b}, !- Handle
  Surface 15,                             !- Name
  RoofCeiling,                            !- Surface Type
  ,                                       !- Construction Name
  {9bd55d1b-8540-4d83-a240-80fd793962ed}, !- Space Name
>>>>>>> 4ec27a5f
  Outdoors,                               !- Outside Boundary Condition
  ,                                       !- Outside Boundary Condition Object
  SunExposed,                             !- Sun Exposure
  WindExposed,                            !- Wind Exposure
  ,                                       !- View Factor to Ground
  ,                                       !- Number of Vertices
  0, 2.78243059212624, 1.69601529606312,  !- X,Y,Z Vertex 1 {m}
  11.129722368505, 2.78243059212624, 1.69601529606312, !- X,Y,Z Vertex 2 {m}
  11.129722368505, 5.56486118425249, 0.304799999999999, !- X,Y,Z Vertex 3 {m}
  0, 5.56486118425249, 0.304799999999999; !- X,Y,Z Vertex 4 {m}

OS:Surface,
<<<<<<< HEAD
  {a1fa9ea6-cf30-408a-8090-9ea38fa822cf}, !- Handle
  Surface 16,                             !- Name
  Wall,                                   !- Surface Type
  ,                                       !- Construction Name
  {44195210-f074-47f4-a8aa-8ff0de5f1881}, !- Space Name
=======
  {fe487c0c-2e1d-4ac1-9d7e-b72f67fabe0a}, !- Handle
  Surface 16,                             !- Name
  Wall,                                   !- Surface Type
  ,                                       !- Construction Name
  {9bd55d1b-8540-4d83-a240-80fd793962ed}, !- Space Name
>>>>>>> 4ec27a5f
  Outdoors,                               !- Outside Boundary Condition
  ,                                       !- Outside Boundary Condition Object
  SunExposed,                             !- Sun Exposure
  WindExposed,                            !- Wind Exposure
  ,                                       !- View Factor to Ground
  ,                                       !- Number of Vertices
  0, 2.78243059212624, 1.39121529606312,  !- X,Y,Z Vertex 1 {m}
  0, 5.56486118425249, 0,                 !- X,Y,Z Vertex 2 {m}
  0, 0, 0;                                !- X,Y,Z Vertex 3 {m}

OS:Surface,
<<<<<<< HEAD
  {683dfe2f-e5f9-452c-8d71-467cd4fd9f87}, !- Handle
  Surface 17,                             !- Name
  Wall,                                   !- Surface Type
  ,                                       !- Construction Name
  {44195210-f074-47f4-a8aa-8ff0de5f1881}, !- Space Name
=======
  {23b06b6b-af1a-45cf-948a-f6cb7134acd7}, !- Handle
  Surface 17,                             !- Name
  Wall,                                   !- Surface Type
  ,                                       !- Construction Name
  {9bd55d1b-8540-4d83-a240-80fd793962ed}, !- Space Name
>>>>>>> 4ec27a5f
  Outdoors,                               !- Outside Boundary Condition
  ,                                       !- Outside Boundary Condition Object
  SunExposed,                             !- Sun Exposure
  WindExposed,                            !- Wind Exposure
  ,                                       !- View Factor to Ground
  ,                                       !- Number of Vertices
  11.129722368505, 2.78243059212624, 1.39121529606312, !- X,Y,Z Vertex 1 {m}
  11.129722368505, 0, 0,                  !- X,Y,Z Vertex 2 {m}
  11.129722368505, 5.56486118425249, 0;   !- X,Y,Z Vertex 3 {m}

OS:Space,
<<<<<<< HEAD
  {44195210-f074-47f4-a8aa-8ff0de5f1881}, !- Handle
  finished attic space,                   !- Name
  {4bb71932-261e-4901-b499-e16b4e42acd8}, !- Space Type Name
=======
  {9bd55d1b-8540-4d83-a240-80fd793962ed}, !- Handle
  finished attic space,                   !- Name
  {abb6b35b-43fa-4f20-83ba-416e61640839}, !- Space Type Name
>>>>>>> 4ec27a5f
  ,                                       !- Default Construction Set Name
  ,                                       !- Default Schedule Set Name
  -0,                                     !- Direction of Relative North {deg}
  0,                                      !- X Origin {m}
  0,                                      !- Y Origin {m}
  4.8768,                                 !- Z Origin {m}
  ,                                       !- Building Story Name
<<<<<<< HEAD
  {b646c046-3090-4685-a37f-709a6bf0c5da}, !- Thermal Zone Name
  ,                                       !- Part of Total Floor Area
  ,                                       !- Design Specification Outdoor Air Object Name
  {96918a63-b3e9-4367-823d-85643dab1d74}; !- Building Unit Name

OS:BuildingUnit,
  {96918a63-b3e9-4367-823d-85643dab1d74}, !- Handle
=======
  {14ca306e-9c5c-4d63-8299-ec3f6f818568}, !- Thermal Zone Name
  ,                                       !- Part of Total Floor Area
  ,                                       !- Design Specification Outdoor Air Object Name
  {c5760a20-a359-4d5a-8687-0c4421fbb9ea}; !- Building Unit Name

OS:BuildingUnit,
  {c5760a20-a359-4d5a-8687-0c4421fbb9ea}, !- Handle
>>>>>>> 4ec27a5f
  unit 1,                                 !- Name
  ,                                       !- Rendering Color
  Residential;                            !- Building Unit Type

OS:AdditionalProperties,
<<<<<<< HEAD
  {c859aac1-875c-44a7-84b3-ca7289a9852b}, !- Handle
  {96918a63-b3e9-4367-823d-85643dab1d74}, !- Object Name
=======
  {b5c9894c-4bd5-4952-96be-e44cf45a6d92}, !- Handle
  {c5760a20-a359-4d5a-8687-0c4421fbb9ea}, !- Object Name
>>>>>>> 4ec27a5f
  NumberOfBedrooms,                       !- Feature Name 1
  Integer,                                !- Feature Data Type 1
  3,                                      !- Feature Value 1
  NumberOfBathrooms,                      !- Feature Name 2
  Double,                                 !- Feature Data Type 2
  2,                                      !- Feature Value 2
  NumberOfOccupants,                      !- Feature Name 3
  Double,                                 !- Feature Data Type 3
  2.6400000000000001;                     !- Feature Value 3

OS:External:File,
<<<<<<< HEAD
  {b48ac13a-d0a3-4a6c-8c85-25df0568b9d1}, !- Handle
=======
  {58fee77c-1844-4a45-925c-4c13c40a362c}, !- Handle
>>>>>>> 4ec27a5f
  8760.csv,                               !- Name
  8760.csv;                               !- File Name

OS:Schedule:Day,
<<<<<<< HEAD
  {79ae47ae-da90-4cf9-bd57-062de26d2be5}, !- Handle
=======
  {166723c6-6dbb-4327-8b1b-5a79cc87df95}, !- Handle
>>>>>>> 4ec27a5f
  Schedule Day 1,                         !- Name
  ,                                       !- Schedule Type Limits Name
  ,                                       !- Interpolate to Timestep
  24,                                     !- Hour 1
  0,                                      !- Minute 1
  0;                                      !- Value Until Time 1

OS:Schedule:Day,
<<<<<<< HEAD
  {f212e7c8-e42f-44bc-9291-87989f4716b9}, !- Handle
=======
  {127c1865-3bff-4e39-82fb-1f0334c5ab75}, !- Handle
>>>>>>> 4ec27a5f
  Schedule Day 2,                         !- Name
  ,                                       !- Schedule Type Limits Name
  ,                                       !- Interpolate to Timestep
  24,                                     !- Hour 1
  0,                                      !- Minute 1
  1;                                      !- Value Until Time 1

OS:Schedule:File,
<<<<<<< HEAD
  {ff9a9fc5-dca2-479b-8b1f-0d95ebd3dba9}, !- Handle
  occupants,                              !- Name
  {f4ac6613-5bea-448b-a373-b7bc28ba1537}, !- Schedule Type Limits Name
  {b48ac13a-d0a3-4a6c-8c85-25df0568b9d1}, !- External File Name
=======
  {8305327b-538e-477e-a926-e1ebd0b78afb}, !- Handle
  occupants,                              !- Name
  {a5c2744c-e1bf-41d5-b990-ba9d122f3da6}, !- Schedule Type Limits Name
  {58fee77c-1844-4a45-925c-4c13c40a362c}, !- External File Name
>>>>>>> 4ec27a5f
  1,                                      !- Column Number
  1,                                      !- Rows to Skip at Top
  8760,                                   !- Number of Hours of Data
  ,                                       !- Column Separator
  ,                                       !- Interpolate to Timestep
  60;                                     !- Minutes per Item

<<<<<<< HEAD
OS:Schedule:Constant,
  {baecc418-3b64-4cdf-b6d1-1eeac7bd0221}, !- Handle
  res occupants activity schedule,        !- Name
  {f035039b-cb6f-4da5-92ff-c64359ac0382}, !- Schedule Type Limits Name
  112.539290946133;                       !- Value

OS:People:Definition,
  {fd7a5784-003f-4b04-9c9b-34c33f8af9dc}, !- Handle
=======
OS:Schedule:Ruleset,
  {9d079973-e90a-4022-b2ed-4bcf636cf319}, !- Handle
  Schedule Ruleset 1,                     !- Name
  {e3ca5008-f4fd-4d09-8cd7-3898a7581bd5}, !- Schedule Type Limits Name
  {bdc1f448-6cac-4c42-b561-f332d16fec97}; !- Default Day Schedule Name

OS:Schedule:Day,
  {bdc1f448-6cac-4c42-b561-f332d16fec97}, !- Handle
  Schedule Day 3,                         !- Name
  {e3ca5008-f4fd-4d09-8cd7-3898a7581bd5}, !- Schedule Type Limits Name
  ,                                       !- Interpolate to Timestep
  24,                                     !- Hour 1
  0,                                      !- Minute 1
  112.539290946133;                       !- Value Until Time 1

OS:People:Definition,
  {df0498f1-6935-415c-a917-42b3a30d9ef7}, !- Handle
>>>>>>> 4ec27a5f
  res occupants|living space|story 2,     !- Name
  People,                                 !- Number of People Calculation Method
  0.88,                                   !- Number of People {people}
  ,                                       !- People per Space Floor Area {person/m2}
  ,                                       !- Space Floor Area per Person {m2/person}
  0.319734,                               !- Fraction Radiant
  0.573,                                  !- Sensible Heat Fraction
  0,                                      !- Carbon Dioxide Generation Rate {m3/s-W}
  No,                                     !- Enable ASHRAE 55 Comfort Warnings
  ZoneAveraged;                           !- Mean Radiant Temperature Calculation Type

OS:People,
<<<<<<< HEAD
  {bbc49146-775a-43a2-bcb0-6a97457578ee}, !- Handle
  res occupants|living space|story 2,     !- Name
  {fd7a5784-003f-4b04-9c9b-34c33f8af9dc}, !- People Definition Name
  {6e4a3c95-3af9-447e-84e6-aaf79138de87}, !- Space or SpaceType Name
  {ff9a9fc5-dca2-479b-8b1f-0d95ebd3dba9}, !- Number of People Schedule Name
  {baecc418-3b64-4cdf-b6d1-1eeac7bd0221}, !- Activity Level Schedule Name
=======
  {b2386990-d8d4-49dd-bb0c-df3c5ee7749d}, !- Handle
  res occupants|living space|story 2,     !- Name
  {df0498f1-6935-415c-a917-42b3a30d9ef7}, !- People Definition Name
  {5c2882f6-1625-4af9-8038-503eed143e55}, !- Space or SpaceType Name
  {8305327b-538e-477e-a926-e1ebd0b78afb}, !- Number of People Schedule Name
  {9d079973-e90a-4022-b2ed-4bcf636cf319}, !- Activity Level Schedule Name
>>>>>>> 4ec27a5f
  ,                                       !- Surface Name/Angle Factor List Name
  ,                                       !- Work Efficiency Schedule Name
  ,                                       !- Clothing Insulation Schedule Name
  ,                                       !- Air Velocity Schedule Name
  1;                                      !- Multiplier

OS:ScheduleTypeLimits,
<<<<<<< HEAD
  {f035039b-cb6f-4da5-92ff-c64359ac0382}, !- Handle
=======
  {e3ca5008-f4fd-4d09-8cd7-3898a7581bd5}, !- Handle
>>>>>>> 4ec27a5f
  ActivityLevel,                          !- Name
  0,                                      !- Lower Limit Value
  ,                                       !- Upper Limit Value
  Continuous,                             !- Numeric Type
  ActivityLevel;                          !- Unit Type

OS:ScheduleTypeLimits,
<<<<<<< HEAD
  {f4ac6613-5bea-448b-a373-b7bc28ba1537}, !- Handle
=======
  {a5c2744c-e1bf-41d5-b990-ba9d122f3da6}, !- Handle
>>>>>>> 4ec27a5f
  Fractional,                             !- Name
  0,                                      !- Lower Limit Value
  1,                                      !- Upper Limit Value
  Continuous;                             !- Numeric Type

OS:People:Definition,
<<<<<<< HEAD
  {1cc7aa67-7241-41ef-a77a-ef9e46989bbc}, !- Handle
=======
  {0358fe43-6412-49b0-ab59-ce5e9df55bdb}, !- Handle
>>>>>>> 4ec27a5f
  res occupants|living space,             !- Name
  People,                                 !- Number of People Calculation Method
  0.88,                                   !- Number of People {people}
  ,                                       !- People per Space Floor Area {person/m2}
  ,                                       !- Space Floor Area per Person {m2/person}
  0.319734,                               !- Fraction Radiant
  0.573,                                  !- Sensible Heat Fraction
  0,                                      !- Carbon Dioxide Generation Rate {m3/s-W}
  No,                                     !- Enable ASHRAE 55 Comfort Warnings
  ZoneAveraged;                           !- Mean Radiant Temperature Calculation Type

OS:People,
<<<<<<< HEAD
  {c89b8f28-283e-4fca-a8a4-a197d4b6b2f5}, !- Handle
  res occupants|living space,             !- Name
  {1cc7aa67-7241-41ef-a77a-ef9e46989bbc}, !- People Definition Name
  {86bbbbfe-2869-4b48-9dfa-95bf7775c9b2}, !- Space or SpaceType Name
  {ff9a9fc5-dca2-479b-8b1f-0d95ebd3dba9}, !- Number of People Schedule Name
  {baecc418-3b64-4cdf-b6d1-1eeac7bd0221}, !- Activity Level Schedule Name
=======
  {19672d1d-89e9-4777-a8a7-1ce275c06b02}, !- Handle
  res occupants|living space,             !- Name
  {0358fe43-6412-49b0-ab59-ce5e9df55bdb}, !- People Definition Name
  {4c01b526-7c8f-44e6-8a4d-4e1425fce58e}, !- Space or SpaceType Name
  {8305327b-538e-477e-a926-e1ebd0b78afb}, !- Number of People Schedule Name
  {9d079973-e90a-4022-b2ed-4bcf636cf319}, !- Activity Level Schedule Name
>>>>>>> 4ec27a5f
  ,                                       !- Surface Name/Angle Factor List Name
  ,                                       !- Work Efficiency Schedule Name
  ,                                       !- Clothing Insulation Schedule Name
  ,                                       !- Air Velocity Schedule Name
  1;                                      !- Multiplier

OS:People:Definition,
<<<<<<< HEAD
  {097a125d-9ab8-4f00-806e-9d0249dede0e}, !- Handle
=======
  {9073d6f6-6021-49e0-a6b5-7e5143a45d09}, !- Handle
>>>>>>> 4ec27a5f
  res occupants|finished attic space,     !- Name
  People,                                 !- Number of People Calculation Method
  0.88,                                   !- Number of People {people}
  ,                                       !- People per Space Floor Area {person/m2}
  ,                                       !- Space Floor Area per Person {m2/person}
  0.319734,                               !- Fraction Radiant
  0.573,                                  !- Sensible Heat Fraction
  0,                                      !- Carbon Dioxide Generation Rate {m3/s-W}
  No,                                     !- Enable ASHRAE 55 Comfort Warnings
  ZoneAveraged;                           !- Mean Radiant Temperature Calculation Type

OS:People,
<<<<<<< HEAD
  {aca7b7d8-fdb7-4b56-8f83-d5a7a8bc7f28}, !- Handle
  res occupants|finished attic space,     !- Name
  {097a125d-9ab8-4f00-806e-9d0249dede0e}, !- People Definition Name
  {44195210-f074-47f4-a8aa-8ff0de5f1881}, !- Space or SpaceType Name
  {ff9a9fc5-dca2-479b-8b1f-0d95ebd3dba9}, !- Number of People Schedule Name
  {baecc418-3b64-4cdf-b6d1-1eeac7bd0221}, !- Activity Level Schedule Name
=======
  {e4b5a77b-b0d0-4155-af43-ab61c002ecd3}, !- Handle
  res occupants|finished attic space,     !- Name
  {9073d6f6-6021-49e0-a6b5-7e5143a45d09}, !- People Definition Name
  {9bd55d1b-8540-4d83-a240-80fd793962ed}, !- Space or SpaceType Name
  {8305327b-538e-477e-a926-e1ebd0b78afb}, !- Number of People Schedule Name
  {9d079973-e90a-4022-b2ed-4bcf636cf319}, !- Activity Level Schedule Name
>>>>>>> 4ec27a5f
  ,                                       !- Surface Name/Angle Factor List Name
  ,                                       !- Work Efficiency Schedule Name
  ,                                       !- Clothing Insulation Schedule Name
  ,                                       !- Air Velocity Schedule Name
  1;                                      !- Multiplier

OS:ShadingSurfaceGroup,
<<<<<<< HEAD
  {10fe64f5-720b-46b7-b23e-348c8e4da09f}, !- Handle
=======
  {34b868b1-5d73-4d5d-92d3-d3da346242c7}, !- Handle
>>>>>>> 4ec27a5f
  res eaves,                              !- Name
  Building;                               !- Shading Surface Type

OS:ShadingSurface,
<<<<<<< HEAD
  {f62bb721-1b3f-48e2-8cd7-f41acfe2db54}, !- Handle
  Surface 14 - res eaves,                 !- Name
  ,                                       !- Construction Name
  {10fe64f5-720b-46b7-b23e-348c8e4da09f}, !- Shading Surface Group Name
=======
  {33fcf1d4-bda4-4af4-a257-105acf7ccef3}, !- Handle
  Surface 14 - res eaves,                 !- Name
  ,                                       !- Construction Name
  {34b868b1-5d73-4d5d-92d3-d3da346242c7}, !- Shading Surface Group Name
>>>>>>> 4ec27a5f
  ,                                       !- Transmittance Schedule Name
  ,                                       !- Number of Vertices
  11.739322368505, 0, 5.1816,             !- X,Y,Z Vertex 1 {m}
  11.739322368505, 2.78243059212624, 6.57281529606312, !- X,Y,Z Vertex 2 {m}
  11.129722368505, 2.78243059212624, 6.57281529606312, !- X,Y,Z Vertex 3 {m}
  11.129722368505, 0, 5.1816;             !- X,Y,Z Vertex 4 {m}

OS:ShadingSurface,
<<<<<<< HEAD
  {205fc35d-222d-4fc4-9696-fdceb63c2d27}, !- Handle
  Surface 14 - res eaves 1,               !- Name
  ,                                       !- Construction Name
  {10fe64f5-720b-46b7-b23e-348c8e4da09f}, !- Shading Surface Group Name
=======
  {2ce4c5e5-8ca7-4d39-8691-44c2a763b113}, !- Handle
  Surface 14 - res eaves 1,               !- Name
  ,                                       !- Construction Name
  {34b868b1-5d73-4d5d-92d3-d3da346242c7}, !- Shading Surface Group Name
>>>>>>> 4ec27a5f
  ,                                       !- Transmittance Schedule Name
  ,                                       !- Number of Vertices
  -0.6096, 2.78243059212624, 6.57281529606312, !- X,Y,Z Vertex 1 {m}
  -0.6096, 0, 5.1816,                     !- X,Y,Z Vertex 2 {m}
  0, 0, 5.1816,                           !- X,Y,Z Vertex 3 {m}
  0, 2.78243059212624, 6.57281529606312;  !- X,Y,Z Vertex 4 {m}

OS:ShadingSurface,
<<<<<<< HEAD
  {5fd6bea5-7ce2-4620-9256-3d3bdc547fab}, !- Handle
  Surface 14 - res eaves 2,               !- Name
  ,                                       !- Construction Name
  {10fe64f5-720b-46b7-b23e-348c8e4da09f}, !- Shading Surface Group Name
=======
  {0cd70e06-4482-4761-bf01-df7b08ec740c}, !- Handle
  Surface 14 - res eaves 2,               !- Name
  ,                                       !- Construction Name
  {34b868b1-5d73-4d5d-92d3-d3da346242c7}, !- Shading Surface Group Name
>>>>>>> 4ec27a5f
  ,                                       !- Transmittance Schedule Name
  ,                                       !- Number of Vertices
  0, -0.6096, 4.8768,                     !- X,Y,Z Vertex 1 {m}
  11.129722368505, -0.6096, 4.8768,       !- X,Y,Z Vertex 2 {m}
  11.129722368505, 0, 5.1816,             !- X,Y,Z Vertex 3 {m}
  0, 0, 5.1816;                           !- X,Y,Z Vertex 4 {m}

OS:ShadingSurface,
<<<<<<< HEAD
  {7b694f48-7d49-418c-8b09-457c3cd0d1ca}, !- Handle
  Surface 15 - res eaves,                 !- Name
  ,                                       !- Construction Name
  {10fe64f5-720b-46b7-b23e-348c8e4da09f}, !- Shading Surface Group Name
=======
  {60a2c48e-2382-4c57-b9f2-b4f8f85e8ee1}, !- Handle
  Surface 15 - res eaves,                 !- Name
  ,                                       !- Construction Name
  {34b868b1-5d73-4d5d-92d3-d3da346242c7}, !- Shading Surface Group Name
>>>>>>> 4ec27a5f
  ,                                       !- Transmittance Schedule Name
  ,                                       !- Number of Vertices
  -0.6096, 5.56486118425249, 5.1816,      !- X,Y,Z Vertex 1 {m}
  -0.6096, 2.78243059212624, 6.57281529606312, !- X,Y,Z Vertex 2 {m}
  0, 2.78243059212624, 6.57281529606312,  !- X,Y,Z Vertex 3 {m}
  0, 5.56486118425249, 5.1816;            !- X,Y,Z Vertex 4 {m}

OS:ShadingSurface,
<<<<<<< HEAD
  {110e284f-25bf-4d0f-8be5-1c8c4fc57e94}, !- Handle
  Surface 15 - res eaves 1,               !- Name
  ,                                       !- Construction Name
  {10fe64f5-720b-46b7-b23e-348c8e4da09f}, !- Shading Surface Group Name
=======
  {3af66983-0b00-47e8-a3d2-7827a0150c1f}, !- Handle
  Surface 15 - res eaves 1,               !- Name
  ,                                       !- Construction Name
  {34b868b1-5d73-4d5d-92d3-d3da346242c7}, !- Shading Surface Group Name
>>>>>>> 4ec27a5f
  ,                                       !- Transmittance Schedule Name
  ,                                       !- Number of Vertices
  11.739322368505, 2.78243059212624, 6.57281529606312, !- X,Y,Z Vertex 1 {m}
  11.739322368505, 5.56486118425249, 5.1816, !- X,Y,Z Vertex 2 {m}
  11.129722368505, 5.56486118425249, 5.1816, !- X,Y,Z Vertex 3 {m}
  11.129722368505, 2.78243059212624, 6.57281529606312; !- X,Y,Z Vertex 4 {m}

OS:ShadingSurface,
<<<<<<< HEAD
  {95d10ae0-98d9-46bc-ba9e-bf1c8330f3a5}, !- Handle
  Surface 15 - res eaves 2,               !- Name
  ,                                       !- Construction Name
  {10fe64f5-720b-46b7-b23e-348c8e4da09f}, !- Shading Surface Group Name
=======
  {f401a351-de41-4aac-8242-04c458a4cb5b}, !- Handle
  Surface 15 - res eaves 2,               !- Name
  ,                                       !- Construction Name
  {34b868b1-5d73-4d5d-92d3-d3da346242c7}, !- Shading Surface Group Name
>>>>>>> 4ec27a5f
  ,                                       !- Transmittance Schedule Name
  ,                                       !- Number of Vertices
  11.129722368505, 6.17446118425249, 4.8768, !- X,Y,Z Vertex 1 {m}
  0, 6.17446118425249, 4.8768,            !- X,Y,Z Vertex 2 {m}
  0, 5.56486118425249, 5.1816,            !- X,Y,Z Vertex 3 {m}
  11.129722368505, 5.56486118425249, 5.1816; !- X,Y,Z Vertex 4 {m}
<|MERGE_RESOLUTION|>--- conflicted
+++ resolved
@@ -1,31 +1,22 @@
 !- NOTE: Auto-generated from /test/osw_files/SFD_2000sqft_2story_SL_FA.osw
 
 OS:Version,
-<<<<<<< HEAD
-  {cec1ccf9-977a-421f-b58a-1c6ec4a22610}, !- Handle
+  {57368a60-4dc4-4f17-9037-3237bbeaf25a}, !- Handle
   3.2.1;                                  !- Version Identifier
 
 OS:SimulationControl,
-  {a925c700-711b-4db1-bde5-ab38787c9089}, !- Handle
-=======
-  {96ccb617-0cee-451c-a535-e97ff005fd16}, !- Handle
-  2.9.1;                                  !- Version Identifier
-
-OS:SimulationControl,
-  {1f4b9610-5f5d-43fc-a440-04dd4376e8cd}, !- Handle
->>>>>>> 4ec27a5f
+  {f625ac1a-c424-4012-80ee-79d20aa0d716}, !- Handle
   ,                                       !- Do Zone Sizing Calculation
   ,                                       !- Do System Sizing Calculation
   ,                                       !- Do Plant Sizing Calculation
   No;                                     !- Run Simulation for Sizing Periods
 
 OS:Timestep,
-<<<<<<< HEAD
-  {16dc9647-d996-44ba-802c-4688a23bb802}, !- Handle
+  {61149f04-df89-4781-8f77-5de31ce33350}, !- Handle
   6;                                      !- Number of Timesteps per Hour
 
 OS:ShadowCalculation,
-  {cf1df1e9-ba00-44da-863a-f23686cd4c13}, !- Handle
+  {4b248d54-fed9-4c03-947e-6a32ec9320ad}, !- Handle
   PolygonClipping,                        !- Shading Calculation Method
   ,                                       !- Shading Calculation Update Frequency Method
   20,                                     !- Shading Calculation Update Frequency
@@ -38,45 +29,21 @@
   No;                                     !- Disable Self-Shading From Shading Zone Groups to Other Zones
 
 OS:SurfaceConvectionAlgorithm:Outside,
-  {58c7fbb8-8c22-46c2-90d4-3882ce85ddc4}, !- Handle
+  {d3bb9976-1e8e-4661-bc7f-5ff4ca1cb94e}, !- Handle
   DOE-2;                                  !- Algorithm
 
 OS:SurfaceConvectionAlgorithm:Inside,
-  {7c59c968-461e-402f-af9c-95dcb94c93b2}, !- Handle
+  {039cc4e5-4364-4817-a0bd-1c0a8e338509}, !- Handle
   TARP;                                   !- Algorithm
 
 OS:ZoneCapacitanceMultiplier:ResearchSpecial,
-  {5d5212f9-2a7a-4650-8059-e932533bdcd5}, !- Handle
-=======
-  {f15b1b27-3d3f-4818-a5e5-e15ca31109d3}, !- Handle
-  6;                                      !- Number of Timesteps per Hour
-
-OS:ShadowCalculation,
-  {fcd62313-b585-4283-bfad-856866810b87}, !- Handle
-  20,                                     !- Calculation Frequency
-  200;                                    !- Maximum Figures in Shadow Overlap Calculations
-
-OS:SurfaceConvectionAlgorithm:Outside,
-  {4f49c9d8-3388-4ccf-9757-10be9a80e3fa}, !- Handle
-  DOE-2;                                  !- Algorithm
-
-OS:SurfaceConvectionAlgorithm:Inside,
-  {d1e0a794-2baa-4ffc-b116-15ce7007c0fc}, !- Handle
-  TARP;                                   !- Algorithm
-
-OS:ZoneCapacitanceMultiplier:ResearchSpecial,
-  {3a1cc109-934a-4b8c-9b94-ff535d355e06}, !- Handle
->>>>>>> 4ec27a5f
+  {52c48b6d-39d9-4594-a2ba-e5f1412e7c14}, !- Handle
   ,                                       !- Temperature Capacity Multiplier
   15,                                     !- Humidity Capacity Multiplier
   ;                                       !- Carbon Dioxide Capacity Multiplier
 
 OS:RunPeriod,
-<<<<<<< HEAD
-  {adf6b75b-ad2e-454b-942c-0537b223b49f}, !- Handle
-=======
-  {3ea9a089-c2b5-4db4-bcd1-bb375e18a69f}, !- Handle
->>>>>>> 4ec27a5f
+  {fda656b1-d489-497f-94d3-5ad281bb869e}, !- Handle
   Run Period 1,                           !- Name
   1,                                      !- Begin Month
   1,                                      !- Begin Day of Month
@@ -90,21 +57,13 @@
   ;                                       !- Number of Times Runperiod to be Repeated
 
 OS:YearDescription,
-<<<<<<< HEAD
-  {907bd1da-7dbc-4117-aef3-ace5356c4f51}, !- Handle
-=======
-  {b0b55094-6e75-41df-9d83-a1faf450c3a8}, !- Handle
->>>>>>> 4ec27a5f
+  {a5278a28-b8c5-4158-bc51-b2cc9324ebd4}, !- Handle
   2007,                                   !- Calendar Year
   ,                                       !- Day of Week for Start Day
   ;                                       !- Is Leap Year
 
 OS:Building,
-<<<<<<< HEAD
-  {63ecb254-0750-480d-9fd3-40ba3c3d42a6}, !- Handle
-=======
-  {ee958c83-d47f-4963-be98-f59ea901347c}, !- Handle
->>>>>>> 4ec27a5f
+  {c6f2a162-17f8-42f1-a6d8-c1809b123de7}, !- Handle
   Building 1,                             !- Name
   ,                                       !- Building Sector Type
   0,                                      !- North Axis {deg}
@@ -119,23 +78,14 @@
   1;                                      !- Standards Number of Living Units
 
 OS:AdditionalProperties,
-<<<<<<< HEAD
-  {7da2ba65-dcd9-412a-b21b-383c493b88d3}, !- Handle
-  {63ecb254-0750-480d-9fd3-40ba3c3d42a6}, !- Object Name
-=======
-  {ba921330-6932-411c-84d0-ef94d7e849e7}, !- Handle
-  {ee958c83-d47f-4963-be98-f59ea901347c}, !- Object Name
->>>>>>> 4ec27a5f
+  {83c1ce35-1fcf-48c8-b3b2-4e704dd74cd7}, !- Handle
+  {c6f2a162-17f8-42f1-a6d8-c1809b123de7}, !- Object Name
   Total Units Modeled,                    !- Feature Name 1
   Integer,                                !- Feature Data Type 1
   1;                                      !- Feature Value 1
 
 OS:ThermalZone,
-<<<<<<< HEAD
-  {b646c046-3090-4685-a37f-709a6bf0c5da}, !- Handle
-=======
-  {14ca306e-9c5c-4d63-8299-ec3f6f818568}, !- Handle
->>>>>>> 4ec27a5f
+  {0b2fc6d4-0b81-47f4-a6ef-709ddbacbba9}, !- Handle
   living zone,                            !- Name
   ,                                       !- Multiplier
   ,                                       !- Ceiling Height {m}
@@ -144,17 +94,10 @@
   ,                                       !- Zone Inside Convection Algorithm
   ,                                       !- Zone Outside Convection Algorithm
   ,                                       !- Zone Conditioning Equipment List Name
-<<<<<<< HEAD
-  {25b31081-6bd9-4152-8e3e-5687c99d8015}, !- Zone Air Inlet Port List
-  {8ab6eabd-5c5d-478b-90bc-93a1a96dfbc5}, !- Zone Air Exhaust Port List
-  {bd6bd97f-436b-4454-8986-509850301792}, !- Zone Air Node Name
-  {089ee607-1744-4178-9fd3-2f5028ff7d3f}, !- Zone Return Air Port List
-=======
-  {15caa6fb-e7c9-405b-a403-f80bd277cfff}, !- Zone Air Inlet Port List
-  {9351954a-3ff2-4b5f-b445-cbd33c1cc3f2}, !- Zone Air Exhaust Port List
-  {314ef95a-ddca-4173-9fa7-c800bc2af70e}, !- Zone Air Node Name
-  {3379dcb3-901c-4813-8ce4-35ff47a17301}, !- Zone Return Air Port List
->>>>>>> 4ec27a5f
+  {a5ecb252-afee-4fee-bbbd-0ff4ea8f8dd7}, !- Zone Air Inlet Port List
+  {db1a3f5c-588f-43ff-be42-4ce455aee401}, !- Zone Air Exhaust Port List
+  {f3c4a0e6-5322-4ed6-ae1e-bf4ccb004887}, !- Zone Air Node Name
+  {d42f1224-1693-436a-937f-29a450ecf9c1}, !- Zone Return Air Port List
   ,                                       !- Primary Daylighting Control Name
   ,                                       !- Fraction of Zone Controlled by Primary Daylighting Control
   ,                                       !- Secondary Daylighting Control Name
@@ -165,67 +108,33 @@
   No;                                     !- Use Ideal Air Loads
 
 OS:Node,
-<<<<<<< HEAD
-  {96409d12-9f08-4053-815e-f28bde067959}, !- Handle
+  {3cb2af88-d9b8-4b28-94e3-383b2273e05d}, !- Handle
   Node 1,                                 !- Name
-  {bd6bd97f-436b-4454-8986-509850301792}, !- Inlet Port
+  {f3c4a0e6-5322-4ed6-ae1e-bf4ccb004887}, !- Inlet Port
   ;                                       !- Outlet Port
 
 OS:Connection,
-  {bd6bd97f-436b-4454-8986-509850301792}, !- Handle
-  {b646c046-3090-4685-a37f-709a6bf0c5da}, !- Source Object
+  {f3c4a0e6-5322-4ed6-ae1e-bf4ccb004887}, !- Handle
+  {0b2fc6d4-0b81-47f4-a6ef-709ddbacbba9}, !- Source Object
   11,                                     !- Outlet Port
-  {96409d12-9f08-4053-815e-f28bde067959}, !- Target Object
+  {3cb2af88-d9b8-4b28-94e3-383b2273e05d}, !- Target Object
   2;                                      !- Inlet Port
 
 OS:PortList,
-  {25b31081-6bd9-4152-8e3e-5687c99d8015}, !- Handle
-  {b646c046-3090-4685-a37f-709a6bf0c5da}; !- HVAC Component
+  {a5ecb252-afee-4fee-bbbd-0ff4ea8f8dd7}, !- Handle
+  {0b2fc6d4-0b81-47f4-a6ef-709ddbacbba9}; !- HVAC Component
 
 OS:PortList,
-  {8ab6eabd-5c5d-478b-90bc-93a1a96dfbc5}, !- Handle
-  {b646c046-3090-4685-a37f-709a6bf0c5da}; !- HVAC Component
+  {db1a3f5c-588f-43ff-be42-4ce455aee401}, !- Handle
+  {0b2fc6d4-0b81-47f4-a6ef-709ddbacbba9}; !- HVAC Component
 
 OS:PortList,
-  {089ee607-1744-4178-9fd3-2f5028ff7d3f}, !- Handle
-  {b646c046-3090-4685-a37f-709a6bf0c5da}; !- HVAC Component
+  {d42f1224-1693-436a-937f-29a450ecf9c1}, !- Handle
+  {0b2fc6d4-0b81-47f4-a6ef-709ddbacbba9}; !- HVAC Component
 
 OS:Sizing:Zone,
-  {c3d2a57f-5cd4-48e8-a69e-40e013f6a658}, !- Handle
-  {b646c046-3090-4685-a37f-709a6bf0c5da}, !- Zone or ZoneList Name
-=======
-  {b47ad9e4-89a7-40c2-a787-e47c451e8055}, !- Handle
-  Node 1,                                 !- Name
-  {314ef95a-ddca-4173-9fa7-c800bc2af70e}, !- Inlet Port
-  ;                                       !- Outlet Port
-
-OS:Connection,
-  {314ef95a-ddca-4173-9fa7-c800bc2af70e}, !- Handle
-  {1831e070-a3d9-479c-8121-81b5ec9c0c14}, !- Name
-  {14ca306e-9c5c-4d63-8299-ec3f6f818568}, !- Source Object
-  11,                                     !- Outlet Port
-  {b47ad9e4-89a7-40c2-a787-e47c451e8055}, !- Target Object
-  2;                                      !- Inlet Port
-
-OS:PortList,
-  {15caa6fb-e7c9-405b-a403-f80bd277cfff}, !- Handle
-  {172651cb-8c5b-486c-96dd-5a8fdf787880}, !- Name
-  {14ca306e-9c5c-4d63-8299-ec3f6f818568}; !- HVAC Component
-
-OS:PortList,
-  {9351954a-3ff2-4b5f-b445-cbd33c1cc3f2}, !- Handle
-  {a6946471-9271-43c4-9266-09464b41e22b}, !- Name
-  {14ca306e-9c5c-4d63-8299-ec3f6f818568}; !- HVAC Component
-
-OS:PortList,
-  {3379dcb3-901c-4813-8ce4-35ff47a17301}, !- Handle
-  {36889a4c-dcb5-44e8-8ab7-8e408732d78d}, !- Name
-  {14ca306e-9c5c-4d63-8299-ec3f6f818568}; !- HVAC Component
-
-OS:Sizing:Zone,
-  {3be7ac46-8803-444a-b0c1-57019f78fab9}, !- Handle
-  {14ca306e-9c5c-4d63-8299-ec3f6f818568}, !- Zone or ZoneList Name
->>>>>>> 4ec27a5f
+  {c39f1532-75fb-4115-b4c8-c7e1a7ac5442}, !- Handle
+  {0b2fc6d4-0b81-47f4-a6ef-709ddbacbba9}, !- Zone or ZoneList Name
   SupplyAirTemperature,                   !- Zone Cooling Design Supply Air Temperature Input Method
   14,                                     !- Zone Cooling Design Supply Air Temperature {C}
   11.11,                                  !- Zone Cooling Design Supply Air Temperature Difference {deltaC}
@@ -252,25 +161,14 @@
   autosize;                               !- Dedicated Outdoor Air High Setpoint Temperature for Design {C}
 
 OS:ZoneHVAC:EquipmentList,
-<<<<<<< HEAD
-  {51c6218b-6896-4b1b-9f6e-9145a49afa74}, !- Handle
+  {465713dc-fa3d-4b78-b79f-030c94f49001}, !- Handle
   Zone HVAC Equipment List 1,             !- Name
-  {b646c046-3090-4685-a37f-709a6bf0c5da}; !- Thermal Zone
+  {0b2fc6d4-0b81-47f4-a6ef-709ddbacbba9}; !- Thermal Zone
 
 OS:Space,
-  {86bbbbfe-2869-4b48-9dfa-95bf7775c9b2}, !- Handle
+  {021bb237-992c-41e7-b349-b35b7209b5fd}, !- Handle
   living space,                           !- Name
-  {4bb71932-261e-4901-b499-e16b4e42acd8}, !- Space Type Name
-=======
-  {277ca917-dc18-4cde-893a-b9f01d889d49}, !- Handle
-  Zone HVAC Equipment List 1,             !- Name
-  {14ca306e-9c5c-4d63-8299-ec3f6f818568}; !- Thermal Zone
-
-OS:Space,
-  {4c01b526-7c8f-44e6-8a4d-4e1425fce58e}, !- Handle
-  living space,                           !- Name
-  {abb6b35b-43fa-4f20-83ba-416e61640839}, !- Space Type Name
->>>>>>> 4ec27a5f
+  {3fe02cf1-2c46-4fda-b3f5-af89704ee191}, !- Space Type Name
   ,                                       !- Default Construction Set Name
   ,                                       !- Default Schedule Set Name
   -0,                                     !- Direction of Relative North {deg}
@@ -278,31 +176,17 @@
   0,                                      !- Y Origin {m}
   0,                                      !- Z Origin {m}
   ,                                       !- Building Story Name
-<<<<<<< HEAD
-  {b646c046-3090-4685-a37f-709a6bf0c5da}, !- Thermal Zone Name
+  {0b2fc6d4-0b81-47f4-a6ef-709ddbacbba9}, !- Thermal Zone Name
   ,                                       !- Part of Total Floor Area
   ,                                       !- Design Specification Outdoor Air Object Name
-  {96918a63-b3e9-4367-823d-85643dab1d74}; !- Building Unit Name
-
-OS:Surface,
-  {f119ffbf-25cb-4239-836f-b3c9171aa5a5}, !- Handle
+  {b4e3b78c-f0a1-4f74-97bd-4d24d4090ab2}; !- Building Unit Name
+
+OS:Surface,
+  {ebacf575-2486-4f5f-adf1-a494ab2f7f07}, !- Handle
   Surface 1,                              !- Name
   Floor,                                  !- Surface Type
   ,                                       !- Construction Name
-  {86bbbbfe-2869-4b48-9dfa-95bf7775c9b2}, !- Space Name
-=======
-  {14ca306e-9c5c-4d63-8299-ec3f6f818568}, !- Thermal Zone Name
-  ,                                       !- Part of Total Floor Area
-  ,                                       !- Design Specification Outdoor Air Object Name
-  {c5760a20-a359-4d5a-8687-0c4421fbb9ea}; !- Building Unit Name
-
-OS:Surface,
-  {766cd51b-a0f7-4e13-9f23-3fece8092b29}, !- Handle
-  Surface 1,                              !- Name
-  Floor,                                  !- Surface Type
-  ,                                       !- Construction Name
-  {4c01b526-7c8f-44e6-8a4d-4e1425fce58e}, !- Space Name
->>>>>>> 4ec27a5f
+  {021bb237-992c-41e7-b349-b35b7209b5fd}, !- Space Name
   Foundation,                             !- Outside Boundary Condition
   ,                                       !- Outside Boundary Condition Object
   NoSun,                                  !- Sun Exposure
@@ -315,19 +199,11 @@
   11.129722368505, 0, 0;                  !- X,Y,Z Vertex 4 {m}
 
 OS:Surface,
-<<<<<<< HEAD
-  {3cc61567-7852-4046-bd84-d5625cbcdf9e}, !- Handle
+  {a0c79359-e62c-4e8a-b954-26225fe91f07}, !- Handle
   Surface 2,                              !- Name
   Wall,                                   !- Surface Type
   ,                                       !- Construction Name
-  {86bbbbfe-2869-4b48-9dfa-95bf7775c9b2}, !- Space Name
-=======
-  {4809aea7-39d8-4b13-8cc9-76769bbaca52}, !- Handle
-  Surface 2,                              !- Name
-  Wall,                                   !- Surface Type
-  ,                                       !- Construction Name
-  {4c01b526-7c8f-44e6-8a4d-4e1425fce58e}, !- Space Name
->>>>>>> 4ec27a5f
+  {021bb237-992c-41e7-b349-b35b7209b5fd}, !- Space Name
   Outdoors,                               !- Outside Boundary Condition
   ,                                       !- Outside Boundary Condition Object
   SunExposed,                             !- Sun Exposure
@@ -340,19 +216,11 @@
   0, 0, 2.4384;                           !- X,Y,Z Vertex 4 {m}
 
 OS:Surface,
-<<<<<<< HEAD
-  {8e62885f-b97e-4b99-992f-d3d781aee88f}, !- Handle
+  {f91f46c8-bea6-4e18-9e4b-4c4ffe184712}, !- Handle
   Surface 3,                              !- Name
   Wall,                                   !- Surface Type
   ,                                       !- Construction Name
-  {86bbbbfe-2869-4b48-9dfa-95bf7775c9b2}, !- Space Name
-=======
-  {9af2b632-083d-4b03-87ec-aba486a075ae}, !- Handle
-  Surface 3,                              !- Name
-  Wall,                                   !- Surface Type
-  ,                                       !- Construction Name
-  {4c01b526-7c8f-44e6-8a4d-4e1425fce58e}, !- Space Name
->>>>>>> 4ec27a5f
+  {021bb237-992c-41e7-b349-b35b7209b5fd}, !- Space Name
   Outdoors,                               !- Outside Boundary Condition
   ,                                       !- Outside Boundary Condition Object
   SunExposed,                             !- Sun Exposure
@@ -365,19 +233,11 @@
   0, 5.56486118425249, 2.4384;            !- X,Y,Z Vertex 4 {m}
 
 OS:Surface,
-<<<<<<< HEAD
-  {b2b278ad-465e-420a-a57c-4450c0371231}, !- Handle
+  {cd0e840c-0069-47b9-a645-cbf7e8c9e9b8}, !- Handle
   Surface 4,                              !- Name
   Wall,                                   !- Surface Type
   ,                                       !- Construction Name
-  {86bbbbfe-2869-4b48-9dfa-95bf7775c9b2}, !- Space Name
-=======
-  {9bfc5bb0-98ec-4f9a-830e-bd54a0a09973}, !- Handle
-  Surface 4,                              !- Name
-  Wall,                                   !- Surface Type
-  ,                                       !- Construction Name
-  {4c01b526-7c8f-44e6-8a4d-4e1425fce58e}, !- Space Name
->>>>>>> 4ec27a5f
+  {021bb237-992c-41e7-b349-b35b7209b5fd}, !- Space Name
   Outdoors,                               !- Outside Boundary Condition
   ,                                       !- Outside Boundary Condition Object
   SunExposed,                             !- Sun Exposure
@@ -390,19 +250,11 @@
   11.129722368505, 5.56486118425249, 2.4384; !- X,Y,Z Vertex 4 {m}
 
 OS:Surface,
-<<<<<<< HEAD
-  {d22ec6a7-2742-4ec7-bf3b-cf0a1fc72f47}, !- Handle
+  {c1c26af0-41bf-45e0-9859-1cae1dd099b3}, !- Handle
   Surface 5,                              !- Name
   Wall,                                   !- Surface Type
   ,                                       !- Construction Name
-  {86bbbbfe-2869-4b48-9dfa-95bf7775c9b2}, !- Space Name
-=======
-  {5db98cc9-dea6-412f-9d8e-0426b6e64ae7}, !- Handle
-  Surface 5,                              !- Name
-  Wall,                                   !- Surface Type
-  ,                                       !- Construction Name
-  {4c01b526-7c8f-44e6-8a4d-4e1425fce58e}, !- Space Name
->>>>>>> 4ec27a5f
+  {021bb237-992c-41e7-b349-b35b7209b5fd}, !- Space Name
   Outdoors,                               !- Outside Boundary Condition
   ,                                       !- Outside Boundary Condition Object
   SunExposed,                             !- Sun Exposure
@@ -415,23 +267,13 @@
   11.129722368505, 0, 2.4384;             !- X,Y,Z Vertex 4 {m}
 
 OS:Surface,
-<<<<<<< HEAD
-  {e9c2a003-b9d6-4687-a3e2-725484d594b9}, !- Handle
+  {dee2aff8-1a93-423b-9f2d-dbdc50c86608}, !- Handle
   Surface 6,                              !- Name
   RoofCeiling,                            !- Surface Type
   ,                                       !- Construction Name
-  {86bbbbfe-2869-4b48-9dfa-95bf7775c9b2}, !- Space Name
+  {021bb237-992c-41e7-b349-b35b7209b5fd}, !- Space Name
   Surface,                                !- Outside Boundary Condition
-  {500ad16e-9ac3-4624-a5bf-ec78da610f92}, !- Outside Boundary Condition Object
-=======
-  {4796c1ff-12f6-4fc0-b9d3-539cd19dc3b1}, !- Handle
-  Surface 6,                              !- Name
-  RoofCeiling,                            !- Surface Type
-  ,                                       !- Construction Name
-  {4c01b526-7c8f-44e6-8a4d-4e1425fce58e}, !- Space Name
-  Surface,                                !- Outside Boundary Condition
-  {34a6571a-4990-46b6-9527-0da4e3be5657}, !- Outside Boundary Condition Object
->>>>>>> 4ec27a5f
+  {9bc76e2c-2174-4ce1-9158-3c409b8d0ef7}, !- Outside Boundary Condition Object
   NoSun,                                  !- Sun Exposure
   NoWind,                                 !- Wind Exposure
   ,                                       !- View Factor to Ground
@@ -442,11 +284,7 @@
   0, 0, 2.4384;                           !- X,Y,Z Vertex 4 {m}
 
 OS:SpaceType,
-<<<<<<< HEAD
-  {4bb71932-261e-4901-b499-e16b4e42acd8}, !- Handle
-=======
-  {abb6b35b-43fa-4f20-83ba-416e61640839}, !- Handle
->>>>>>> 4ec27a5f
+  {3fe02cf1-2c46-4fda-b3f5-af89704ee191}, !- Handle
   Space Type 1,                           !- Name
   ,                                       !- Default Construction Set Name
   ,                                       !- Default Schedule Set Name
@@ -457,15 +295,9 @@
   living;                                 !- Standards Space Type
 
 OS:Space,
-<<<<<<< HEAD
-  {6e4a3c95-3af9-447e-84e6-aaf79138de87}, !- Handle
+  {af799481-8cd0-4a67-ae20-2d29452b0b81}, !- Handle
   living space|story 2,                   !- Name
-  {4bb71932-261e-4901-b499-e16b4e42acd8}, !- Space Type Name
-=======
-  {5c2882f6-1625-4af9-8038-503eed143e55}, !- Handle
-  living space|story 2,                   !- Name
-  {abb6b35b-43fa-4f20-83ba-416e61640839}, !- Space Type Name
->>>>>>> 4ec27a5f
+  {3fe02cf1-2c46-4fda-b3f5-af89704ee191}, !- Space Type Name
   ,                                       !- Default Construction Set Name
   ,                                       !- Default Schedule Set Name
   -0,                                     !- Direction of Relative North {deg}
@@ -473,35 +305,19 @@
   0,                                      !- Y Origin {m}
   2.4384,                                 !- Z Origin {m}
   ,                                       !- Building Story Name
-<<<<<<< HEAD
-  {b646c046-3090-4685-a37f-709a6bf0c5da}, !- Thermal Zone Name
+  {0b2fc6d4-0b81-47f4-a6ef-709ddbacbba9}, !- Thermal Zone Name
   ,                                       !- Part of Total Floor Area
   ,                                       !- Design Specification Outdoor Air Object Name
-  {96918a63-b3e9-4367-823d-85643dab1d74}; !- Building Unit Name
-
-OS:Surface,
-  {500ad16e-9ac3-4624-a5bf-ec78da610f92}, !- Handle
+  {b4e3b78c-f0a1-4f74-97bd-4d24d4090ab2}; !- Building Unit Name
+
+OS:Surface,
+  {9bc76e2c-2174-4ce1-9158-3c409b8d0ef7}, !- Handle
   Surface 7,                              !- Name
   Floor,                                  !- Surface Type
   ,                                       !- Construction Name
-  {6e4a3c95-3af9-447e-84e6-aaf79138de87}, !- Space Name
+  {af799481-8cd0-4a67-ae20-2d29452b0b81}, !- Space Name
   Surface,                                !- Outside Boundary Condition
-  {e9c2a003-b9d6-4687-a3e2-725484d594b9}, !- Outside Boundary Condition Object
-=======
-  {14ca306e-9c5c-4d63-8299-ec3f6f818568}, !- Thermal Zone Name
-  ,                                       !- Part of Total Floor Area
-  ,                                       !- Design Specification Outdoor Air Object Name
-  {c5760a20-a359-4d5a-8687-0c4421fbb9ea}; !- Building Unit Name
-
-OS:Surface,
-  {34a6571a-4990-46b6-9527-0da4e3be5657}, !- Handle
-  Surface 7,                              !- Name
-  Floor,                                  !- Surface Type
-  ,                                       !- Construction Name
-  {5c2882f6-1625-4af9-8038-503eed143e55}, !- Space Name
-  Surface,                                !- Outside Boundary Condition
-  {4796c1ff-12f6-4fc0-b9d3-539cd19dc3b1}, !- Outside Boundary Condition Object
->>>>>>> 4ec27a5f
+  {dee2aff8-1a93-423b-9f2d-dbdc50c86608}, !- Outside Boundary Condition Object
   NoSun,                                  !- Sun Exposure
   NoWind,                                 !- Wind Exposure
   ,                                       !- View Factor to Ground
@@ -512,19 +328,11 @@
   11.129722368505, 0, 0;                  !- X,Y,Z Vertex 4 {m}
 
 OS:Surface,
-<<<<<<< HEAD
-  {610d949f-fe09-441b-8d86-86b91f2d2057}, !- Handle
+  {890b0a24-b17e-44a7-9723-1b607087e8b7}, !- Handle
   Surface 8,                              !- Name
   Wall,                                   !- Surface Type
   ,                                       !- Construction Name
-  {6e4a3c95-3af9-447e-84e6-aaf79138de87}, !- Space Name
-=======
-  {7ff918c6-23fb-4dc3-964c-ecde74dce01d}, !- Handle
-  Surface 8,                              !- Name
-  Wall,                                   !- Surface Type
-  ,                                       !- Construction Name
-  {5c2882f6-1625-4af9-8038-503eed143e55}, !- Space Name
->>>>>>> 4ec27a5f
+  {af799481-8cd0-4a67-ae20-2d29452b0b81}, !- Space Name
   Outdoors,                               !- Outside Boundary Condition
   ,                                       !- Outside Boundary Condition Object
   SunExposed,                             !- Sun Exposure
@@ -537,19 +345,11 @@
   0, 0, 2.4384;                           !- X,Y,Z Vertex 4 {m}
 
 OS:Surface,
-<<<<<<< HEAD
-  {850e080f-9065-409d-ac81-43d03a4d2060}, !- Handle
+  {f1c20721-7b87-4c0f-9ac3-65e081b6d1b8}, !- Handle
   Surface 9,                              !- Name
   Wall,                                   !- Surface Type
   ,                                       !- Construction Name
-  {6e4a3c95-3af9-447e-84e6-aaf79138de87}, !- Space Name
-=======
-  {39809dfe-61e0-489b-9310-bf55f010e690}, !- Handle
-  Surface 9,                              !- Name
-  Wall,                                   !- Surface Type
-  ,                                       !- Construction Name
-  {5c2882f6-1625-4af9-8038-503eed143e55}, !- Space Name
->>>>>>> 4ec27a5f
+  {af799481-8cd0-4a67-ae20-2d29452b0b81}, !- Space Name
   Outdoors,                               !- Outside Boundary Condition
   ,                                       !- Outside Boundary Condition Object
   SunExposed,                             !- Sun Exposure
@@ -562,19 +362,11 @@
   0, 5.56486118425249, 2.4384;            !- X,Y,Z Vertex 4 {m}
 
 OS:Surface,
-<<<<<<< HEAD
-  {ae1287e2-be48-4cfb-bd18-29b4479a0dc9}, !- Handle
+  {3fe4a42e-a7a1-4ca3-b02a-38af681cf9d0}, !- Handle
   Surface 10,                             !- Name
   Wall,                                   !- Surface Type
   ,                                       !- Construction Name
-  {6e4a3c95-3af9-447e-84e6-aaf79138de87}, !- Space Name
-=======
-  {ea1fa1c1-984e-4078-a021-488d190c7d20}, !- Handle
-  Surface 10,                             !- Name
-  Wall,                                   !- Surface Type
-  ,                                       !- Construction Name
-  {5c2882f6-1625-4af9-8038-503eed143e55}, !- Space Name
->>>>>>> 4ec27a5f
+  {af799481-8cd0-4a67-ae20-2d29452b0b81}, !- Space Name
   Outdoors,                               !- Outside Boundary Condition
   ,                                       !- Outside Boundary Condition Object
   SunExposed,                             !- Sun Exposure
@@ -587,19 +379,11 @@
   11.129722368505, 5.56486118425249, 2.4384; !- X,Y,Z Vertex 4 {m}
 
 OS:Surface,
-<<<<<<< HEAD
-  {d193b9a4-8475-48bc-ae78-c6a2b7614f58}, !- Handle
+  {31342a6d-ec2c-409c-b35b-f969f5e38797}, !- Handle
   Surface 11,                             !- Name
   Wall,                                   !- Surface Type
   ,                                       !- Construction Name
-  {6e4a3c95-3af9-447e-84e6-aaf79138de87}, !- Space Name
-=======
-  {cfd87fde-351f-414e-9bc9-8fa86acc8177}, !- Handle
-  Surface 11,                             !- Name
-  Wall,                                   !- Surface Type
-  ,                                       !- Construction Name
-  {5c2882f6-1625-4af9-8038-503eed143e55}, !- Space Name
->>>>>>> 4ec27a5f
+  {af799481-8cd0-4a67-ae20-2d29452b0b81}, !- Space Name
   Outdoors,                               !- Outside Boundary Condition
   ,                                       !- Outside Boundary Condition Object
   SunExposed,                             !- Sun Exposure
@@ -612,23 +396,13 @@
   11.129722368505, 0, 2.4384;             !- X,Y,Z Vertex 4 {m}
 
 OS:Surface,
-<<<<<<< HEAD
-  {2456de83-9a2a-45ec-bcf8-abf42a365302}, !- Handle
+  {5d5aaf4f-8d56-4c8f-a525-5c28af06970d}, !- Handle
   Surface 12,                             !- Name
   RoofCeiling,                            !- Surface Type
   ,                                       !- Construction Name
-  {6e4a3c95-3af9-447e-84e6-aaf79138de87}, !- Space Name
+  {af799481-8cd0-4a67-ae20-2d29452b0b81}, !- Space Name
   Surface,                                !- Outside Boundary Condition
-  {c12857a3-0f68-4319-b8ce-df2da2bc5707}, !- Outside Boundary Condition Object
-=======
-  {b77ba621-4bc3-4d9e-a2c7-f0cbf6e436bc}, !- Handle
-  Surface 12,                             !- Name
-  RoofCeiling,                            !- Surface Type
-  ,                                       !- Construction Name
-  {5c2882f6-1625-4af9-8038-503eed143e55}, !- Space Name
-  Surface,                                !- Outside Boundary Condition
-  {80f92fb9-1b48-4528-a7ad-fedd05351b6a}, !- Outside Boundary Condition Object
->>>>>>> 4ec27a5f
+  {474c33df-cc49-4f25-b2b9-8f3560fe8041}, !- Outside Boundary Condition Object
   NoSun,                                  !- Sun Exposure
   NoWind,                                 !- Wind Exposure
   ,                                       !- View Factor to Ground
@@ -639,23 +413,13 @@
   0, 0, 2.4384;                           !- X,Y,Z Vertex 4 {m}
 
 OS:Surface,
-<<<<<<< HEAD
-  {c12857a3-0f68-4319-b8ce-df2da2bc5707}, !- Handle
+  {474c33df-cc49-4f25-b2b9-8f3560fe8041}, !- Handle
   Surface 13,                             !- Name
   Floor,                                  !- Surface Type
   ,                                       !- Construction Name
-  {44195210-f074-47f4-a8aa-8ff0de5f1881}, !- Space Name
+  {c2ae09d4-25c2-477f-a838-9aaa9752536c}, !- Space Name
   Surface,                                !- Outside Boundary Condition
-  {2456de83-9a2a-45ec-bcf8-abf42a365302}, !- Outside Boundary Condition Object
-=======
-  {80f92fb9-1b48-4528-a7ad-fedd05351b6a}, !- Handle
-  Surface 13,                             !- Name
-  Floor,                                  !- Surface Type
-  ,                                       !- Construction Name
-  {9bd55d1b-8540-4d83-a240-80fd793962ed}, !- Space Name
-  Surface,                                !- Outside Boundary Condition
-  {b77ba621-4bc3-4d9e-a2c7-f0cbf6e436bc}, !- Outside Boundary Condition Object
->>>>>>> 4ec27a5f
+  {5d5aaf4f-8d56-4c8f-a525-5c28af06970d}, !- Outside Boundary Condition Object
   NoSun,                                  !- Sun Exposure
   NoWind,                                 !- Wind Exposure
   ,                                       !- View Factor to Ground
@@ -666,19 +430,11 @@
   0, 0, 0;                                !- X,Y,Z Vertex 4 {m}
 
 OS:Surface,
-<<<<<<< HEAD
-  {4979d7ec-547a-4a1a-a95d-601e35faea96}, !- Handle
+  {c0702079-89a2-4a4e-b111-eba460ece73d}, !- Handle
   Surface 14,                             !- Name
   RoofCeiling,                            !- Surface Type
   ,                                       !- Construction Name
-  {44195210-f074-47f4-a8aa-8ff0de5f1881}, !- Space Name
-=======
-  {bf5df825-ab6b-4941-9aec-c408d6b33990}, !- Handle
-  Surface 14,                             !- Name
-  RoofCeiling,                            !- Surface Type
-  ,                                       !- Construction Name
-  {9bd55d1b-8540-4d83-a240-80fd793962ed}, !- Space Name
->>>>>>> 4ec27a5f
+  {c2ae09d4-25c2-477f-a838-9aaa9752536c}, !- Space Name
   Outdoors,                               !- Outside Boundary Condition
   ,                                       !- Outside Boundary Condition Object
   SunExposed,                             !- Sun Exposure
@@ -691,19 +447,11 @@
   11.129722368505, 0, 0.3048;             !- X,Y,Z Vertex 4 {m}
 
 OS:Surface,
-<<<<<<< HEAD
-  {0bcc3ea4-6a59-4215-a035-d42dae122e6c}, !- Handle
+  {07f85557-cc81-4655-b053-ce030654589f}, !- Handle
   Surface 15,                             !- Name
   RoofCeiling,                            !- Surface Type
   ,                                       !- Construction Name
-  {44195210-f074-47f4-a8aa-8ff0de5f1881}, !- Space Name
-=======
-  {3cb5f85d-1c2c-4579-a7eb-d99a5a75067b}, !- Handle
-  Surface 15,                             !- Name
-  RoofCeiling,                            !- Surface Type
-  ,                                       !- Construction Name
-  {9bd55d1b-8540-4d83-a240-80fd793962ed}, !- Space Name
->>>>>>> 4ec27a5f
+  {c2ae09d4-25c2-477f-a838-9aaa9752536c}, !- Space Name
   Outdoors,                               !- Outside Boundary Condition
   ,                                       !- Outside Boundary Condition Object
   SunExposed,                             !- Sun Exposure
@@ -716,19 +464,11 @@
   0, 5.56486118425249, 0.304799999999999; !- X,Y,Z Vertex 4 {m}
 
 OS:Surface,
-<<<<<<< HEAD
-  {a1fa9ea6-cf30-408a-8090-9ea38fa822cf}, !- Handle
+  {0759275d-f403-4587-9461-771c2b2b7699}, !- Handle
   Surface 16,                             !- Name
   Wall,                                   !- Surface Type
   ,                                       !- Construction Name
-  {44195210-f074-47f4-a8aa-8ff0de5f1881}, !- Space Name
-=======
-  {fe487c0c-2e1d-4ac1-9d7e-b72f67fabe0a}, !- Handle
-  Surface 16,                             !- Name
-  Wall,                                   !- Surface Type
-  ,                                       !- Construction Name
-  {9bd55d1b-8540-4d83-a240-80fd793962ed}, !- Space Name
->>>>>>> 4ec27a5f
+  {c2ae09d4-25c2-477f-a838-9aaa9752536c}, !- Space Name
   Outdoors,                               !- Outside Boundary Condition
   ,                                       !- Outside Boundary Condition Object
   SunExposed,                             !- Sun Exposure
@@ -740,19 +480,11 @@
   0, 0, 0;                                !- X,Y,Z Vertex 3 {m}
 
 OS:Surface,
-<<<<<<< HEAD
-  {683dfe2f-e5f9-452c-8d71-467cd4fd9f87}, !- Handle
+  {60314e12-61b0-4b72-97ce-d9cb6648244a}, !- Handle
   Surface 17,                             !- Name
   Wall,                                   !- Surface Type
   ,                                       !- Construction Name
-  {44195210-f074-47f4-a8aa-8ff0de5f1881}, !- Space Name
-=======
-  {23b06b6b-af1a-45cf-948a-f6cb7134acd7}, !- Handle
-  Surface 17,                             !- Name
-  Wall,                                   !- Surface Type
-  ,                                       !- Construction Name
-  {9bd55d1b-8540-4d83-a240-80fd793962ed}, !- Space Name
->>>>>>> 4ec27a5f
+  {c2ae09d4-25c2-477f-a838-9aaa9752536c}, !- Space Name
   Outdoors,                               !- Outside Boundary Condition
   ,                                       !- Outside Boundary Condition Object
   SunExposed,                             !- Sun Exposure
@@ -764,15 +496,9 @@
   11.129722368505, 5.56486118425249, 0;   !- X,Y,Z Vertex 3 {m}
 
 OS:Space,
-<<<<<<< HEAD
-  {44195210-f074-47f4-a8aa-8ff0de5f1881}, !- Handle
+  {c2ae09d4-25c2-477f-a838-9aaa9752536c}, !- Handle
   finished attic space,                   !- Name
-  {4bb71932-261e-4901-b499-e16b4e42acd8}, !- Space Type Name
-=======
-  {9bd55d1b-8540-4d83-a240-80fd793962ed}, !- Handle
-  finished attic space,                   !- Name
-  {abb6b35b-43fa-4f20-83ba-416e61640839}, !- Space Type Name
->>>>>>> 4ec27a5f
+  {3fe02cf1-2c46-4fda-b3f5-af89704ee191}, !- Space Type Name
   ,                                       !- Default Construction Set Name
   ,                                       !- Default Schedule Set Name
   -0,                                     !- Direction of Relative North {deg}
@@ -780,35 +506,20 @@
   0,                                      !- Y Origin {m}
   4.8768,                                 !- Z Origin {m}
   ,                                       !- Building Story Name
-<<<<<<< HEAD
-  {b646c046-3090-4685-a37f-709a6bf0c5da}, !- Thermal Zone Name
+  {0b2fc6d4-0b81-47f4-a6ef-709ddbacbba9}, !- Thermal Zone Name
   ,                                       !- Part of Total Floor Area
   ,                                       !- Design Specification Outdoor Air Object Name
-  {96918a63-b3e9-4367-823d-85643dab1d74}; !- Building Unit Name
+  {b4e3b78c-f0a1-4f74-97bd-4d24d4090ab2}; !- Building Unit Name
 
 OS:BuildingUnit,
-  {96918a63-b3e9-4367-823d-85643dab1d74}, !- Handle
-=======
-  {14ca306e-9c5c-4d63-8299-ec3f6f818568}, !- Thermal Zone Name
-  ,                                       !- Part of Total Floor Area
-  ,                                       !- Design Specification Outdoor Air Object Name
-  {c5760a20-a359-4d5a-8687-0c4421fbb9ea}; !- Building Unit Name
-
-OS:BuildingUnit,
-  {c5760a20-a359-4d5a-8687-0c4421fbb9ea}, !- Handle
->>>>>>> 4ec27a5f
+  {b4e3b78c-f0a1-4f74-97bd-4d24d4090ab2}, !- Handle
   unit 1,                                 !- Name
   ,                                       !- Rendering Color
   Residential;                            !- Building Unit Type
 
 OS:AdditionalProperties,
-<<<<<<< HEAD
-  {c859aac1-875c-44a7-84b3-ca7289a9852b}, !- Handle
-  {96918a63-b3e9-4367-823d-85643dab1d74}, !- Object Name
-=======
-  {b5c9894c-4bd5-4952-96be-e44cf45a6d92}, !- Handle
-  {c5760a20-a359-4d5a-8687-0c4421fbb9ea}, !- Object Name
->>>>>>> 4ec27a5f
+  {7972d39c-c2e1-4ee8-ae33-e39c274544c0}, !- Handle
+  {b4e3b78c-f0a1-4f74-97bd-4d24d4090ab2}, !- Object Name
   NumberOfBedrooms,                       !- Feature Name 1
   Integer,                                !- Feature Data Type 1
   3,                                      !- Feature Value 1
@@ -820,20 +531,12 @@
   2.6400000000000001;                     !- Feature Value 3
 
 OS:External:File,
-<<<<<<< HEAD
-  {b48ac13a-d0a3-4a6c-8c85-25df0568b9d1}, !- Handle
-=======
-  {58fee77c-1844-4a45-925c-4c13c40a362c}, !- Handle
->>>>>>> 4ec27a5f
+  {376437a0-c4d4-4c3b-b982-c748b84a6a7c}, !- Handle
   8760.csv,                               !- Name
   8760.csv;                               !- File Name
 
 OS:Schedule:Day,
-<<<<<<< HEAD
-  {79ae47ae-da90-4cf9-bd57-062de26d2be5}, !- Handle
-=======
-  {166723c6-6dbb-4327-8b1b-5a79cc87df95}, !- Handle
->>>>>>> 4ec27a5f
+  {e590790a-6299-4f85-a372-c012b820766e}, !- Handle
   Schedule Day 1,                         !- Name
   ,                                       !- Schedule Type Limits Name
   ,                                       !- Interpolate to Timestep
@@ -842,11 +545,7 @@
   0;                                      !- Value Until Time 1
 
 OS:Schedule:Day,
-<<<<<<< HEAD
-  {f212e7c8-e42f-44bc-9291-87989f4716b9}, !- Handle
-=======
-  {127c1865-3bff-4e39-82fb-1f0334c5ab75}, !- Handle
->>>>>>> 4ec27a5f
+  {4a6f7e8b-c10c-46c3-9ba0-6cc3d5101b47}, !- Handle
   Schedule Day 2,                         !- Name
   ,                                       !- Schedule Type Limits Name
   ,                                       !- Interpolate to Timestep
@@ -855,17 +554,10 @@
   1;                                      !- Value Until Time 1
 
 OS:Schedule:File,
-<<<<<<< HEAD
-  {ff9a9fc5-dca2-479b-8b1f-0d95ebd3dba9}, !- Handle
+  {bc0c51ba-c191-435e-b194-d02b78873894}, !- Handle
   occupants,                              !- Name
-  {f4ac6613-5bea-448b-a373-b7bc28ba1537}, !- Schedule Type Limits Name
-  {b48ac13a-d0a3-4a6c-8c85-25df0568b9d1}, !- External File Name
-=======
-  {8305327b-538e-477e-a926-e1ebd0b78afb}, !- Handle
-  occupants,                              !- Name
-  {a5c2744c-e1bf-41d5-b990-ba9d122f3da6}, !- Schedule Type Limits Name
-  {58fee77c-1844-4a45-925c-4c13c40a362c}, !- External File Name
->>>>>>> 4ec27a5f
+  {adcd701d-8c0a-4eea-8c58-503467914b0a}, !- Schedule Type Limits Name
+  {376437a0-c4d4-4c3b-b982-c748b84a6a7c}, !- External File Name
   1,                                      !- Column Number
   1,                                      !- Rows to Skip at Top
   8760,                                   !- Number of Hours of Data
@@ -873,34 +565,81 @@
   ,                                       !- Interpolate to Timestep
   60;                                     !- Minutes per Item
 
-<<<<<<< HEAD
 OS:Schedule:Constant,
-  {baecc418-3b64-4cdf-b6d1-1eeac7bd0221}, !- Handle
+  {4b906741-e6ef-4aef-aa04-eca5a4e3378e}, !- Handle
   res occupants activity schedule,        !- Name
-  {f035039b-cb6f-4da5-92ff-c64359ac0382}, !- Schedule Type Limits Name
+  {68516e12-ba2d-40dc-84b3-d5f57affce46}, !- Schedule Type Limits Name
   112.539290946133;                       !- Value
 
 OS:People:Definition,
-  {fd7a5784-003f-4b04-9c9b-34c33f8af9dc}, !- Handle
-=======
-OS:Schedule:Ruleset,
-  {9d079973-e90a-4022-b2ed-4bcf636cf319}, !- Handle
-  Schedule Ruleset 1,                     !- Name
-  {e3ca5008-f4fd-4d09-8cd7-3898a7581bd5}, !- Schedule Type Limits Name
-  {bdc1f448-6cac-4c42-b561-f332d16fec97}; !- Default Day Schedule Name
-
-OS:Schedule:Day,
-  {bdc1f448-6cac-4c42-b561-f332d16fec97}, !- Handle
-  Schedule Day 3,                         !- Name
-  {e3ca5008-f4fd-4d09-8cd7-3898a7581bd5}, !- Schedule Type Limits Name
-  ,                                       !- Interpolate to Timestep
-  24,                                     !- Hour 1
-  0,                                      !- Minute 1
-  112.539290946133;                       !- Value Until Time 1
+  {ead610bf-fd08-4af4-b7c2-4f2e8099bfeb}, !- Handle
+  res occupants|finished attic space,     !- Name
+  People,                                 !- Number of People Calculation Method
+  0.88,                                   !- Number of People {people}
+  ,                                       !- People per Space Floor Area {person/m2}
+  ,                                       !- Space Floor Area per Person {m2/person}
+  0.319734,                               !- Fraction Radiant
+  0.573,                                  !- Sensible Heat Fraction
+  0,                                      !- Carbon Dioxide Generation Rate {m3/s-W}
+  No,                                     !- Enable ASHRAE 55 Comfort Warnings
+  ZoneAveraged;                           !- Mean Radiant Temperature Calculation Type
+
+OS:People,
+  {087e4d87-6add-4afe-abf2-6cdf0e0cbea9}, !- Handle
+  res occupants|finished attic space,     !- Name
+  {ead610bf-fd08-4af4-b7c2-4f2e8099bfeb}, !- People Definition Name
+  {c2ae09d4-25c2-477f-a838-9aaa9752536c}, !- Space or SpaceType Name
+  {bc0c51ba-c191-435e-b194-d02b78873894}, !- Number of People Schedule Name
+  {4b906741-e6ef-4aef-aa04-eca5a4e3378e}, !- Activity Level Schedule Name
+  ,                                       !- Surface Name/Angle Factor List Name
+  ,                                       !- Work Efficiency Schedule Name
+  ,                                       !- Clothing Insulation Schedule Name
+  ,                                       !- Air Velocity Schedule Name
+  1;                                      !- Multiplier
+
+OS:ScheduleTypeLimits,
+  {68516e12-ba2d-40dc-84b3-d5f57affce46}, !- Handle
+  ActivityLevel,                          !- Name
+  0,                                      !- Lower Limit Value
+  ,                                       !- Upper Limit Value
+  Continuous,                             !- Numeric Type
+  ActivityLevel;                          !- Unit Type
+
+OS:ScheduleTypeLimits,
+  {adcd701d-8c0a-4eea-8c58-503467914b0a}, !- Handle
+  Fractional,                             !- Name
+  0,                                      !- Lower Limit Value
+  1,                                      !- Upper Limit Value
+  Continuous;                             !- Numeric Type
 
 OS:People:Definition,
-  {df0498f1-6935-415c-a917-42b3a30d9ef7}, !- Handle
->>>>>>> 4ec27a5f
+  {e5c7544e-9a3b-40fe-8e50-94080a4854b9}, !- Handle
+  res occupants|living space,             !- Name
+  People,                                 !- Number of People Calculation Method
+  0.88,                                   !- Number of People {people}
+  ,                                       !- People per Space Floor Area {person/m2}
+  ,                                       !- Space Floor Area per Person {m2/person}
+  0.319734,                               !- Fraction Radiant
+  0.573,                                  !- Sensible Heat Fraction
+  0,                                      !- Carbon Dioxide Generation Rate {m3/s-W}
+  No,                                     !- Enable ASHRAE 55 Comfort Warnings
+  ZoneAveraged;                           !- Mean Radiant Temperature Calculation Type
+
+OS:People,
+  {bdef0e2a-9038-4ab9-a39d-7188b8fb5494}, !- Handle
+  res occupants|living space,             !- Name
+  {e5c7544e-9a3b-40fe-8e50-94080a4854b9}, !- People Definition Name
+  {021bb237-992c-41e7-b349-b35b7209b5fd}, !- Space or SpaceType Name
+  {bc0c51ba-c191-435e-b194-d02b78873894}, !- Number of People Schedule Name
+  {4b906741-e6ef-4aef-aa04-eca5a4e3378e}, !- Activity Level Schedule Name
+  ,                                       !- Surface Name/Angle Factor List Name
+  ,                                       !- Work Efficiency Schedule Name
+  ,                                       !- Clothing Insulation Schedule Name
+  ,                                       !- Air Velocity Schedule Name
+  1;                                      !- Multiplier
+
+OS:People:Definition,
+  {05e1bfd1-f4a6-4e6d-996d-de8c81cf16f9}, !- Handle
   res occupants|living space|story 2,     !- Name
   People,                                 !- Number of People Calculation Method
   0.88,                                   !- Number of People {people}
@@ -913,149 +652,64 @@
   ZoneAveraged;                           !- Mean Radiant Temperature Calculation Type
 
 OS:People,
-<<<<<<< HEAD
-  {bbc49146-775a-43a2-bcb0-6a97457578ee}, !- Handle
+  {3acfdb94-699d-49f1-9f09-7b990d227aed}, !- Handle
   res occupants|living space|story 2,     !- Name
-  {fd7a5784-003f-4b04-9c9b-34c33f8af9dc}, !- People Definition Name
-  {6e4a3c95-3af9-447e-84e6-aaf79138de87}, !- Space or SpaceType Name
-  {ff9a9fc5-dca2-479b-8b1f-0d95ebd3dba9}, !- Number of People Schedule Name
-  {baecc418-3b64-4cdf-b6d1-1eeac7bd0221}, !- Activity Level Schedule Name
-=======
-  {b2386990-d8d4-49dd-bb0c-df3c5ee7749d}, !- Handle
-  res occupants|living space|story 2,     !- Name
-  {df0498f1-6935-415c-a917-42b3a30d9ef7}, !- People Definition Name
-  {5c2882f6-1625-4af9-8038-503eed143e55}, !- Space or SpaceType Name
-  {8305327b-538e-477e-a926-e1ebd0b78afb}, !- Number of People Schedule Name
-  {9d079973-e90a-4022-b2ed-4bcf636cf319}, !- Activity Level Schedule Name
->>>>>>> 4ec27a5f
+  {05e1bfd1-f4a6-4e6d-996d-de8c81cf16f9}, !- People Definition Name
+  {af799481-8cd0-4a67-ae20-2d29452b0b81}, !- Space or SpaceType Name
+  {bc0c51ba-c191-435e-b194-d02b78873894}, !- Number of People Schedule Name
+  {4b906741-e6ef-4aef-aa04-eca5a4e3378e}, !- Activity Level Schedule Name
   ,                                       !- Surface Name/Angle Factor List Name
   ,                                       !- Work Efficiency Schedule Name
   ,                                       !- Clothing Insulation Schedule Name
   ,                                       !- Air Velocity Schedule Name
   1;                                      !- Multiplier
 
-OS:ScheduleTypeLimits,
-<<<<<<< HEAD
-  {f035039b-cb6f-4da5-92ff-c64359ac0382}, !- Handle
-=======
-  {e3ca5008-f4fd-4d09-8cd7-3898a7581bd5}, !- Handle
->>>>>>> 4ec27a5f
-  ActivityLevel,                          !- Name
-  0,                                      !- Lower Limit Value
-  ,                                       !- Upper Limit Value
-  Continuous,                             !- Numeric Type
-  ActivityLevel;                          !- Unit Type
-
-OS:ScheduleTypeLimits,
-<<<<<<< HEAD
-  {f4ac6613-5bea-448b-a373-b7bc28ba1537}, !- Handle
-=======
-  {a5c2744c-e1bf-41d5-b990-ba9d122f3da6}, !- Handle
->>>>>>> 4ec27a5f
-  Fractional,                             !- Name
-  0,                                      !- Lower Limit Value
-  1,                                      !- Upper Limit Value
-  Continuous;                             !- Numeric Type
-
-OS:People:Definition,
-<<<<<<< HEAD
-  {1cc7aa67-7241-41ef-a77a-ef9e46989bbc}, !- Handle
-=======
-  {0358fe43-6412-49b0-ab59-ce5e9df55bdb}, !- Handle
->>>>>>> 4ec27a5f
-  res occupants|living space,             !- Name
-  People,                                 !- Number of People Calculation Method
-  0.88,                                   !- Number of People {people}
-  ,                                       !- People per Space Floor Area {person/m2}
-  ,                                       !- Space Floor Area per Person {m2/person}
-  0.319734,                               !- Fraction Radiant
-  0.573,                                  !- Sensible Heat Fraction
-  0,                                      !- Carbon Dioxide Generation Rate {m3/s-W}
-  No,                                     !- Enable ASHRAE 55 Comfort Warnings
-  ZoneAveraged;                           !- Mean Radiant Temperature Calculation Type
-
-OS:People,
-<<<<<<< HEAD
-  {c89b8f28-283e-4fca-a8a4-a197d4b6b2f5}, !- Handle
-  res occupants|living space,             !- Name
-  {1cc7aa67-7241-41ef-a77a-ef9e46989bbc}, !- People Definition Name
-  {86bbbbfe-2869-4b48-9dfa-95bf7775c9b2}, !- Space or SpaceType Name
-  {ff9a9fc5-dca2-479b-8b1f-0d95ebd3dba9}, !- Number of People Schedule Name
-  {baecc418-3b64-4cdf-b6d1-1eeac7bd0221}, !- Activity Level Schedule Name
-=======
-  {19672d1d-89e9-4777-a8a7-1ce275c06b02}, !- Handle
-  res occupants|living space,             !- Name
-  {0358fe43-6412-49b0-ab59-ce5e9df55bdb}, !- People Definition Name
-  {4c01b526-7c8f-44e6-8a4d-4e1425fce58e}, !- Space or SpaceType Name
-  {8305327b-538e-477e-a926-e1ebd0b78afb}, !- Number of People Schedule Name
-  {9d079973-e90a-4022-b2ed-4bcf636cf319}, !- Activity Level Schedule Name
->>>>>>> 4ec27a5f
-  ,                                       !- Surface Name/Angle Factor List Name
-  ,                                       !- Work Efficiency Schedule Name
-  ,                                       !- Clothing Insulation Schedule Name
-  ,                                       !- Air Velocity Schedule Name
-  1;                                      !- Multiplier
-
-OS:People:Definition,
-<<<<<<< HEAD
-  {097a125d-9ab8-4f00-806e-9d0249dede0e}, !- Handle
-=======
-  {9073d6f6-6021-49e0-a6b5-7e5143a45d09}, !- Handle
->>>>>>> 4ec27a5f
-  res occupants|finished attic space,     !- Name
-  People,                                 !- Number of People Calculation Method
-  0.88,                                   !- Number of People {people}
-  ,                                       !- People per Space Floor Area {person/m2}
-  ,                                       !- Space Floor Area per Person {m2/person}
-  0.319734,                               !- Fraction Radiant
-  0.573,                                  !- Sensible Heat Fraction
-  0,                                      !- Carbon Dioxide Generation Rate {m3/s-W}
-  No,                                     !- Enable ASHRAE 55 Comfort Warnings
-  ZoneAveraged;                           !- Mean Radiant Temperature Calculation Type
-
-OS:People,
-<<<<<<< HEAD
-  {aca7b7d8-fdb7-4b56-8f83-d5a7a8bc7f28}, !- Handle
-  res occupants|finished attic space,     !- Name
-  {097a125d-9ab8-4f00-806e-9d0249dede0e}, !- People Definition Name
-  {44195210-f074-47f4-a8aa-8ff0de5f1881}, !- Space or SpaceType Name
-  {ff9a9fc5-dca2-479b-8b1f-0d95ebd3dba9}, !- Number of People Schedule Name
-  {baecc418-3b64-4cdf-b6d1-1eeac7bd0221}, !- Activity Level Schedule Name
-=======
-  {e4b5a77b-b0d0-4155-af43-ab61c002ecd3}, !- Handle
-  res occupants|finished attic space,     !- Name
-  {9073d6f6-6021-49e0-a6b5-7e5143a45d09}, !- People Definition Name
-  {9bd55d1b-8540-4d83-a240-80fd793962ed}, !- Space or SpaceType Name
-  {8305327b-538e-477e-a926-e1ebd0b78afb}, !- Number of People Schedule Name
-  {9d079973-e90a-4022-b2ed-4bcf636cf319}, !- Activity Level Schedule Name
->>>>>>> 4ec27a5f
-  ,                                       !- Surface Name/Angle Factor List Name
-  ,                                       !- Work Efficiency Schedule Name
-  ,                                       !- Clothing Insulation Schedule Name
-  ,                                       !- Air Velocity Schedule Name
-  1;                                      !- Multiplier
-
 OS:ShadingSurfaceGroup,
-<<<<<<< HEAD
-  {10fe64f5-720b-46b7-b23e-348c8e4da09f}, !- Handle
-=======
-  {34b868b1-5d73-4d5d-92d3-d3da346242c7}, !- Handle
->>>>>>> 4ec27a5f
+  {7f014e55-b0ae-4a54-bcae-ddcbf56c2785}, !- Handle
   res eaves,                              !- Name
   Building;                               !- Shading Surface Type
 
 OS:ShadingSurface,
-<<<<<<< HEAD
-  {f62bb721-1b3f-48e2-8cd7-f41acfe2db54}, !- Handle
+  {cfd89195-e08d-40fb-a905-40437388382c}, !- Handle
+  Surface 15 - res eaves,                 !- Name
+  ,                                       !- Construction Name
+  {7f014e55-b0ae-4a54-bcae-ddcbf56c2785}, !- Shading Surface Group Name
+  ,                                       !- Transmittance Schedule Name
+  ,                                       !- Number of Vertices
+  -0.6096, 5.56486118425249, 5.1816,      !- X,Y,Z Vertex 1 {m}
+  -0.6096, 2.78243059212624, 6.57281529606312, !- X,Y,Z Vertex 2 {m}
+  0, 2.78243059212624, 6.57281529606312,  !- X,Y,Z Vertex 3 {m}
+  0, 5.56486118425249, 5.1816;            !- X,Y,Z Vertex 4 {m}
+
+OS:ShadingSurface,
+  {0bd9f25e-6d69-4b2d-bb12-0e4c5dfd9727}, !- Handle
+  Surface 15 - res eaves 1,               !- Name
+  ,                                       !- Construction Name
+  {7f014e55-b0ae-4a54-bcae-ddcbf56c2785}, !- Shading Surface Group Name
+  ,                                       !- Transmittance Schedule Name
+  ,                                       !- Number of Vertices
+  11.739322368505, 2.78243059212624, 6.57281529606312, !- X,Y,Z Vertex 1 {m}
+  11.739322368505, 5.56486118425249, 5.1816, !- X,Y,Z Vertex 2 {m}
+  11.129722368505, 5.56486118425249, 5.1816, !- X,Y,Z Vertex 3 {m}
+  11.129722368505, 2.78243059212624, 6.57281529606312; !- X,Y,Z Vertex 4 {m}
+
+OS:ShadingSurface,
+  {23c392fb-ab87-4c4f-ace0-046102482ae7}, !- Handle
+  Surface 15 - res eaves 2,               !- Name
+  ,                                       !- Construction Name
+  {7f014e55-b0ae-4a54-bcae-ddcbf56c2785}, !- Shading Surface Group Name
+  ,                                       !- Transmittance Schedule Name
+  ,                                       !- Number of Vertices
+  11.129722368505, 6.17446118425249, 4.8768, !- X,Y,Z Vertex 1 {m}
+  0, 6.17446118425249, 4.8768,            !- X,Y,Z Vertex 2 {m}
+  0, 5.56486118425249, 5.1816,            !- X,Y,Z Vertex 3 {m}
+  11.129722368505, 5.56486118425249, 5.1816; !- X,Y,Z Vertex 4 {m}
+
+OS:ShadingSurface,
+  {2ca6d0b9-7ac2-47bd-9218-207b924f57be}, !- Handle
   Surface 14 - res eaves,                 !- Name
   ,                                       !- Construction Name
-  {10fe64f5-720b-46b7-b23e-348c8e4da09f}, !- Shading Surface Group Name
-=======
-  {33fcf1d4-bda4-4af4-a257-105acf7ccef3}, !- Handle
-  Surface 14 - res eaves,                 !- Name
-  ,                                       !- Construction Name
-  {34b868b1-5d73-4d5d-92d3-d3da346242c7}, !- Shading Surface Group Name
->>>>>>> 4ec27a5f
+  {7f014e55-b0ae-4a54-bcae-ddcbf56c2785}, !- Shading Surface Group Name
   ,                                       !- Transmittance Schedule Name
   ,                                       !- Number of Vertices
   11.739322368505, 0, 5.1816,             !- X,Y,Z Vertex 1 {m}
@@ -1064,17 +718,10 @@
   11.129722368505, 0, 5.1816;             !- X,Y,Z Vertex 4 {m}
 
 OS:ShadingSurface,
-<<<<<<< HEAD
-  {205fc35d-222d-4fc4-9696-fdceb63c2d27}, !- Handle
+  {d364608b-0b38-4988-a28b-f13b3299c3f4}, !- Handle
   Surface 14 - res eaves 1,               !- Name
   ,                                       !- Construction Name
-  {10fe64f5-720b-46b7-b23e-348c8e4da09f}, !- Shading Surface Group Name
-=======
-  {2ce4c5e5-8ca7-4d39-8691-44c2a763b113}, !- Handle
-  Surface 14 - res eaves 1,               !- Name
-  ,                                       !- Construction Name
-  {34b868b1-5d73-4d5d-92d3-d3da346242c7}, !- Shading Surface Group Name
->>>>>>> 4ec27a5f
+  {7f014e55-b0ae-4a54-bcae-ddcbf56c2785}, !- Shading Surface Group Name
   ,                                       !- Transmittance Schedule Name
   ,                                       !- Number of Vertices
   -0.6096, 2.78243059212624, 6.57281529606312, !- X,Y,Z Vertex 1 {m}
@@ -1083,77 +730,13 @@
   0, 2.78243059212624, 6.57281529606312;  !- X,Y,Z Vertex 4 {m}
 
 OS:ShadingSurface,
-<<<<<<< HEAD
-  {5fd6bea5-7ce2-4620-9256-3d3bdc547fab}, !- Handle
+  {877fc81c-365e-45b6-9d0a-df8ae07835c9}, !- Handle
   Surface 14 - res eaves 2,               !- Name
   ,                                       !- Construction Name
-  {10fe64f5-720b-46b7-b23e-348c8e4da09f}, !- Shading Surface Group Name
-=======
-  {0cd70e06-4482-4761-bf01-df7b08ec740c}, !- Handle
-  Surface 14 - res eaves 2,               !- Name
-  ,                                       !- Construction Name
-  {34b868b1-5d73-4d5d-92d3-d3da346242c7}, !- Shading Surface Group Name
->>>>>>> 4ec27a5f
+  {7f014e55-b0ae-4a54-bcae-ddcbf56c2785}, !- Shading Surface Group Name
   ,                                       !- Transmittance Schedule Name
   ,                                       !- Number of Vertices
   0, -0.6096, 4.8768,                     !- X,Y,Z Vertex 1 {m}
   11.129722368505, -0.6096, 4.8768,       !- X,Y,Z Vertex 2 {m}
   11.129722368505, 0, 5.1816,             !- X,Y,Z Vertex 3 {m}
   0, 0, 5.1816;                           !- X,Y,Z Vertex 4 {m}
-
-OS:ShadingSurface,
-<<<<<<< HEAD
-  {7b694f48-7d49-418c-8b09-457c3cd0d1ca}, !- Handle
-  Surface 15 - res eaves,                 !- Name
-  ,                                       !- Construction Name
-  {10fe64f5-720b-46b7-b23e-348c8e4da09f}, !- Shading Surface Group Name
-=======
-  {60a2c48e-2382-4c57-b9f2-b4f8f85e8ee1}, !- Handle
-  Surface 15 - res eaves,                 !- Name
-  ,                                       !- Construction Name
-  {34b868b1-5d73-4d5d-92d3-d3da346242c7}, !- Shading Surface Group Name
->>>>>>> 4ec27a5f
-  ,                                       !- Transmittance Schedule Name
-  ,                                       !- Number of Vertices
-  -0.6096, 5.56486118425249, 5.1816,      !- X,Y,Z Vertex 1 {m}
-  -0.6096, 2.78243059212624, 6.57281529606312, !- X,Y,Z Vertex 2 {m}
-  0, 2.78243059212624, 6.57281529606312,  !- X,Y,Z Vertex 3 {m}
-  0, 5.56486118425249, 5.1816;            !- X,Y,Z Vertex 4 {m}
-
-OS:ShadingSurface,
-<<<<<<< HEAD
-  {110e284f-25bf-4d0f-8be5-1c8c4fc57e94}, !- Handle
-  Surface 15 - res eaves 1,               !- Name
-  ,                                       !- Construction Name
-  {10fe64f5-720b-46b7-b23e-348c8e4da09f}, !- Shading Surface Group Name
-=======
-  {3af66983-0b00-47e8-a3d2-7827a0150c1f}, !- Handle
-  Surface 15 - res eaves 1,               !- Name
-  ,                                       !- Construction Name
-  {34b868b1-5d73-4d5d-92d3-d3da346242c7}, !- Shading Surface Group Name
->>>>>>> 4ec27a5f
-  ,                                       !- Transmittance Schedule Name
-  ,                                       !- Number of Vertices
-  11.739322368505, 2.78243059212624, 6.57281529606312, !- X,Y,Z Vertex 1 {m}
-  11.739322368505, 5.56486118425249, 5.1816, !- X,Y,Z Vertex 2 {m}
-  11.129722368505, 5.56486118425249, 5.1816, !- X,Y,Z Vertex 3 {m}
-  11.129722368505, 2.78243059212624, 6.57281529606312; !- X,Y,Z Vertex 4 {m}
-
-OS:ShadingSurface,
-<<<<<<< HEAD
-  {95d10ae0-98d9-46bc-ba9e-bf1c8330f3a5}, !- Handle
-  Surface 15 - res eaves 2,               !- Name
-  ,                                       !- Construction Name
-  {10fe64f5-720b-46b7-b23e-348c8e4da09f}, !- Shading Surface Group Name
-=======
-  {f401a351-de41-4aac-8242-04c458a4cb5b}, !- Handle
-  Surface 15 - res eaves 2,               !- Name
-  ,                                       !- Construction Name
-  {34b868b1-5d73-4d5d-92d3-d3da346242c7}, !- Shading Surface Group Name
->>>>>>> 4ec27a5f
-  ,                                       !- Transmittance Schedule Name
-  ,                                       !- Number of Vertices
-  11.129722368505, 6.17446118425249, 4.8768, !- X,Y,Z Vertex 1 {m}
-  0, 6.17446118425249, 4.8768,            !- X,Y,Z Vertex 2 {m}
-  0, 5.56486118425249, 5.1816,            !- X,Y,Z Vertex 3 {m}
-  11.129722368505, 5.56486118425249, 5.1816; !- X,Y,Z Vertex 4 {m}
