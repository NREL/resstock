--- conflicted
+++ resolved
@@ -1,53 +1,26 @@
 !- NOTE: Auto-generated from /test/osw_files/SFD_2000sqft_2story_SL_FA.osw
 
 OS:Version,
-<<<<<<< HEAD
-  {c4788515-78ca-4ec8-adcb-dbd509a825a0}, !- Handle
-  2.8.0;                                  !- Version Identifier
-
-OS:SimulationControl,
-  {5d91faf1-0c75-48e3-b208-600579e939f1}, !- Handle
-=======
   {3ac59838-feb1-4bc3-96ca-a86adcdb976e}, !- Handle
   2.8.1;                                  !- Version Identifier
 
 OS:SimulationControl,
   {e36231f3-f643-4684-b1ee-b90970cf3607}, !- Handle
->>>>>>> 9fc7b4ca
   ,                                       !- Do Zone Sizing Calculation
   ,                                       !- Do System Sizing Calculation
   ,                                       !- Do Plant Sizing Calculation
   No;                                     !- Run Simulation for Sizing Periods
 
 OS:Timestep,
-<<<<<<< HEAD
-  {de83b3db-7921-4334-b831-ff21a3da4bca}, !- Handle
-  6;                                      !- Number of Timesteps per Hour
-
-OS:ShadowCalculation,
-  {d439f314-2bcb-4aee-ad6e-08897faccf6a}, !- Handle
-=======
   {61a0d3eb-d03b-4a84-a796-af91174d2896}, !- Handle
   6;                                      !- Number of Timesteps per Hour
 
 OS:ShadowCalculation,
   {1932196b-3a11-4603-95f6-72d26abba8cb}, !- Handle
->>>>>>> 9fc7b4ca
   20,                                     !- Calculation Frequency
   200;                                    !- Maximum Figures in Shadow Overlap Calculations
 
 OS:SurfaceConvectionAlgorithm:Outside,
-<<<<<<< HEAD
-  {f0c29113-ff44-4cf1-9ea3-b2bcf539839a}, !- Handle
-  DOE-2;                                  !- Algorithm
-
-OS:SurfaceConvectionAlgorithm:Inside,
-  {ffb0bcfc-fb9b-4a4c-851f-95a909c125aa}, !- Handle
-  TARP;                                   !- Algorithm
-
-OS:ZoneCapacitanceMultiplier:ResearchSpecial,
-  {9bde664d-b349-4ac5-8496-8966193cedd6}, !- Handle
-=======
   {d36cd71c-3fd2-4177-a8c4-6095f2aa19c6}, !- Handle
   DOE-2;                                  !- Algorithm
 
@@ -57,17 +30,12 @@
 
 OS:ZoneCapacitanceMultiplier:ResearchSpecial,
   {4725f179-951c-4e16-896c-a4f91282045e}, !- Handle
->>>>>>> 9fc7b4ca
   ,                                       !- Temperature Capacity Multiplier
   15,                                     !- Humidity Capacity Multiplier
   ;                                       !- Carbon Dioxide Capacity Multiplier
 
 OS:RunPeriod,
-<<<<<<< HEAD
-  {71702b57-dfc9-47be-9a13-3be55ce25584}, !- Handle
-=======
   {8b906e94-cf64-44f0-b513-dddb4dec301a}, !- Handle
->>>>>>> 9fc7b4ca
   Run Period 1,                           !- Name
   1,                                      !- Begin Month
   1,                                      !- Begin Day of Month
@@ -87,11 +55,7 @@
   ;                                       !- Is Leap Year
 
 OS:ThermalZone,
-<<<<<<< HEAD
-  {32bf1814-87f0-4be3-8d23-a86891de7785}, !- Handle
-=======
   {539e6145-dc98-4da2-ad6b-7176f8335ee0}, !- Handle
->>>>>>> 9fc7b4ca
   living zone,                            !- Name
   ,                                       !- Multiplier
   ,                                       !- Ceiling Height {m}
@@ -100,17 +64,10 @@
   ,                                       !- Zone Inside Convection Algorithm
   ,                                       !- Zone Outside Convection Algorithm
   ,                                       !- Zone Conditioning Equipment List Name
-<<<<<<< HEAD
-  {7e00d6f6-3378-4211-97c0-e99cd95b2609}, !- Zone Air Inlet Port List
-  {2aeeb7fb-1df6-47a8-9c45-d595b7df0e58}, !- Zone Air Exhaust Port List
-  {290358d8-ab70-4a26-8490-3035261a1c52}, !- Zone Air Node Name
-  {83876c5b-e2a6-461c-9abc-dee2f2f444a0}, !- Zone Return Air Port List
-=======
   {09d6df7d-3743-440a-93e5-59a8c07942ef}, !- Zone Air Inlet Port List
   {550569ab-82d9-44aa-9d1b-88611eca26d3}, !- Zone Air Exhaust Port List
   {911306d6-1d63-4cf9-9e8f-b5b9e41f7432}, !- Zone Air Node Name
   {e2bf5c4f-a7e0-4b10-9af0-3f6dbea20197}, !- Zone Return Air Port List
->>>>>>> 9fc7b4ca
   ,                                       !- Primary Daylighting Control Name
   ,                                       !- Fraction of Zone Controlled by Primary Daylighting Control
   ,                                       !- Secondary Daylighting Control Name
@@ -121,39 +78,6 @@
   No;                                     !- Use Ideal Air Loads
 
 OS:Node,
-<<<<<<< HEAD
-  {9dacd53f-bf4c-4747-8abb-57f08fe87e61}, !- Handle
-  Node 1,                                 !- Name
-  {290358d8-ab70-4a26-8490-3035261a1c52}, !- Inlet Port
-  ;                                       !- Outlet Port
-
-OS:Connection,
-  {290358d8-ab70-4a26-8490-3035261a1c52}, !- Handle
-  {cf83cbe2-6a25-4e12-ae16-374f4d8ae3c7}, !- Name
-  {32bf1814-87f0-4be3-8d23-a86891de7785}, !- Source Object
-  11,                                     !- Outlet Port
-  {9dacd53f-bf4c-4747-8abb-57f08fe87e61}, !- Target Object
-  2;                                      !- Inlet Port
-
-OS:PortList,
-  {7e00d6f6-3378-4211-97c0-e99cd95b2609}, !- Handle
-  {964ced49-abeb-4265-8c5a-7c9168df59cf}, !- Name
-  {32bf1814-87f0-4be3-8d23-a86891de7785}; !- HVAC Component
-
-OS:PortList,
-  {2aeeb7fb-1df6-47a8-9c45-d595b7df0e58}, !- Handle
-  {e56b4b47-c968-4df0-b3c8-89e2a2d34368}, !- Name
-  {32bf1814-87f0-4be3-8d23-a86891de7785}; !- HVAC Component
-
-OS:PortList,
-  {83876c5b-e2a6-461c-9abc-dee2f2f444a0}, !- Handle
-  {922b25c1-7d8d-4eee-9fae-97bc6696fbdc}, !- Name
-  {32bf1814-87f0-4be3-8d23-a86891de7785}; !- HVAC Component
-
-OS:Sizing:Zone,
-  {2998b1d6-3530-4acc-bdab-57a0eab29919}, !- Handle
-  {32bf1814-87f0-4be3-8d23-a86891de7785}, !- Zone or ZoneList Name
-=======
   {beeba209-04f7-4bc8-92e6-453e8fbe5b1f}, !- Handle
   Node 1,                                 !- Name
   {911306d6-1d63-4cf9-9e8f-b5b9e41f7432}, !- Inlet Port
@@ -185,7 +109,6 @@
 OS:Sizing:Zone,
   {f630f64b-2c11-458a-902f-2b1091b39a24}, !- Handle
   {539e6145-dc98-4da2-ad6b-7176f8335ee0}, !- Zone or ZoneList Name
->>>>>>> 9fc7b4ca
   SupplyAirTemperature,                   !- Zone Cooling Design Supply Air Temperature Input Method
   14,                                     !- Zone Cooling Design Supply Air Temperature {C}
   11.11,                                  !- Zone Cooling Design Supply Air Temperature Difference {deltaC}
@@ -214,16 +137,6 @@
   autosize;                               !- Dedicated Outdoor Air High Setpoint Temperature for Design {C}
 
 OS:ZoneHVAC:EquipmentList,
-<<<<<<< HEAD
-  {843ad0ad-befa-41a5-ba27-99c7857524bc}, !- Handle
-  Zone HVAC Equipment List 1,             !- Name
-  {32bf1814-87f0-4be3-8d23-a86891de7785}; !- Thermal Zone
-
-OS:Space,
-  {fb81f837-fe0e-4140-b605-275e4cd22284}, !- Handle
-  living space,                           !- Name
-  {06cdc873-209a-4e33-b724-d33788287ede}, !- Space Type Name
-=======
   {6486f8b6-6076-4337-bc63-ed6755e75985}, !- Handle
   Zone HVAC Equipment List 1,             !- Name
   {539e6145-dc98-4da2-ad6b-7176f8335ee0}; !- Thermal Zone
@@ -232,7 +145,6 @@
   {2bf2ea0f-0cee-4109-a1b6-cb0f18930c22}, !- Handle
   living space,                           !- Name
   {be67858c-99dd-42b6-8d14-fee8e952fd59}, !- Space Type Name
->>>>>>> 9fc7b4ca
   ,                                       !- Default Construction Set Name
   ,                                       !- Default Schedule Set Name
   -0,                                     !- Direction of Relative North {deg}
@@ -240,19 +152,6 @@
   0,                                      !- Y Origin {m}
   0,                                      !- Z Origin {m}
   ,                                       !- Building Story Name
-<<<<<<< HEAD
-  {32bf1814-87f0-4be3-8d23-a86891de7785}, !- Thermal Zone Name
-  ,                                       !- Part of Total Floor Area
-  ,                                       !- Design Specification Outdoor Air Object Name
-  {b1aef99a-c23c-41b4-9a59-452740fa5b73}; !- Building Unit Name
-
-OS:Surface,
-  {7b5efd5d-4372-45c9-b787-b814ab82bee3}, !- Handle
-  Surface 1,                              !- Name
-  Floor,                                  !- Surface Type
-  ,                                       !- Construction Name
-  {fb81f837-fe0e-4140-b605-275e4cd22284}, !- Space Name
-=======
   {539e6145-dc98-4da2-ad6b-7176f8335ee0}, !- Thermal Zone Name
   ,                                       !- Part of Total Floor Area
   ,                                       !- Design Specification Outdoor Air Object Name
@@ -264,7 +163,6 @@
   Floor,                                  !- Surface Type
   ,                                       !- Construction Name
   {2bf2ea0f-0cee-4109-a1b6-cb0f18930c22}, !- Space Name
->>>>>>> 9fc7b4ca
   Foundation,                             !- Outside Boundary Condition
   ,                                       !- Outside Boundary Condition Object
   NoSun,                                  !- Sun Exposure
@@ -277,19 +175,11 @@
   11.129722368505, 0, 0;                  !- X,Y,Z Vertex 4 {m}
 
 OS:Surface,
-<<<<<<< HEAD
-  {36af21a1-6ac2-44de-b7cd-77323bc29f2f}, !- Handle
-  Surface 2,                              !- Name
-  Wall,                                   !- Surface Type
-  ,                                       !- Construction Name
-  {fb81f837-fe0e-4140-b605-275e4cd22284}, !- Space Name
-=======
   {54476b36-c7d3-415c-bf10-ca0dfff19ffd}, !- Handle
   Surface 2,                              !- Name
   Wall,                                   !- Surface Type
   ,                                       !- Construction Name
   {2bf2ea0f-0cee-4109-a1b6-cb0f18930c22}, !- Space Name
->>>>>>> 9fc7b4ca
   Outdoors,                               !- Outside Boundary Condition
   ,                                       !- Outside Boundary Condition Object
   SunExposed,                             !- Sun Exposure
@@ -302,19 +192,11 @@
   0, 0, 2.4384;                           !- X,Y,Z Vertex 4 {m}
 
 OS:Surface,
-<<<<<<< HEAD
-  {ffc736f2-bf9a-4821-aa8f-3e787de19a16}, !- Handle
-  Surface 3,                              !- Name
-  Wall,                                   !- Surface Type
-  ,                                       !- Construction Name
-  {fb81f837-fe0e-4140-b605-275e4cd22284}, !- Space Name
-=======
   {e4739c47-07d6-4229-ae70-07ab56b12f2d}, !- Handle
   Surface 3,                              !- Name
   Wall,                                   !- Surface Type
   ,                                       !- Construction Name
   {2bf2ea0f-0cee-4109-a1b6-cb0f18930c22}, !- Space Name
->>>>>>> 9fc7b4ca
   Outdoors,                               !- Outside Boundary Condition
   ,                                       !- Outside Boundary Condition Object
   SunExposed,                             !- Sun Exposure
@@ -327,19 +209,11 @@
   0, 5.56486118425249, 2.4384;            !- X,Y,Z Vertex 4 {m}
 
 OS:Surface,
-<<<<<<< HEAD
-  {35aa23c8-8966-4217-84da-a73fa2abbc7e}, !- Handle
-  Surface 4,                              !- Name
-  Wall,                                   !- Surface Type
-  ,                                       !- Construction Name
-  {fb81f837-fe0e-4140-b605-275e4cd22284}, !- Space Name
-=======
   {faddae21-7921-462e-b383-482248d49dd2}, !- Handle
   Surface 4,                              !- Name
   Wall,                                   !- Surface Type
   ,                                       !- Construction Name
   {2bf2ea0f-0cee-4109-a1b6-cb0f18930c22}, !- Space Name
->>>>>>> 9fc7b4ca
   Outdoors,                               !- Outside Boundary Condition
   ,                                       !- Outside Boundary Condition Object
   SunExposed,                             !- Sun Exposure
@@ -352,19 +226,11 @@
   11.129722368505, 5.56486118425249, 2.4384; !- X,Y,Z Vertex 4 {m}
 
 OS:Surface,
-<<<<<<< HEAD
-  {700a9777-ae0a-4e5b-ab39-5f27a59e9d5c}, !- Handle
-  Surface 5,                              !- Name
-  Wall,                                   !- Surface Type
-  ,                                       !- Construction Name
-  {fb81f837-fe0e-4140-b605-275e4cd22284}, !- Space Name
-=======
   {1228fe78-7c66-4590-b691-3e44453e3472}, !- Handle
   Surface 5,                              !- Name
   Wall,                                   !- Surface Type
   ,                                       !- Construction Name
   {2bf2ea0f-0cee-4109-a1b6-cb0f18930c22}, !- Space Name
->>>>>>> 9fc7b4ca
   Outdoors,                               !- Outside Boundary Condition
   ,                                       !- Outside Boundary Condition Object
   SunExposed,                             !- Sun Exposure
@@ -377,15 +243,6 @@
   11.129722368505, 0, 2.4384;             !- X,Y,Z Vertex 4 {m}
 
 OS:Surface,
-<<<<<<< HEAD
-  {630a0db1-24fc-4921-b131-1f92d5dc503b}, !- Handle
-  Surface 6,                              !- Name
-  RoofCeiling,                            !- Surface Type
-  ,                                       !- Construction Name
-  {fb81f837-fe0e-4140-b605-275e4cd22284}, !- Space Name
-  Surface,                                !- Outside Boundary Condition
-  {1e7e2bb3-15f0-48ba-97d2-26ed68e8b9fe}, !- Outside Boundary Condition Object
-=======
   {ca022d60-dba7-4a15-8e54-4d40fc49cb74}, !- Handle
   Surface 6,                              !- Name
   RoofCeiling,                            !- Surface Type
@@ -393,7 +250,6 @@
   {2bf2ea0f-0cee-4109-a1b6-cb0f18930c22}, !- Space Name
   Surface,                                !- Outside Boundary Condition
   {deedd88b-391d-444c-a0a9-8a824d43f21c}, !- Outside Boundary Condition Object
->>>>>>> 9fc7b4ca
   NoSun,                                  !- Sun Exposure
   NoWind,                                 !- Wind Exposure
   ,                                       !- View Factor to Ground
@@ -404,11 +260,7 @@
   0, 0, 2.4384;                           !- X,Y,Z Vertex 4 {m}
 
 OS:SpaceType,
-<<<<<<< HEAD
-  {06cdc873-209a-4e33-b724-d33788287ede}, !- Handle
-=======
   {be67858c-99dd-42b6-8d14-fee8e952fd59}, !- Handle
->>>>>>> 9fc7b4ca
   Space Type 1,                           !- Name
   ,                                       !- Default Construction Set Name
   ,                                       !- Default Schedule Set Name
@@ -419,15 +271,9 @@
   living;                                 !- Standards Space Type
 
 OS:Space,
-<<<<<<< HEAD
-  {40a38f8c-9b04-489e-8f2a-b7721c4c835f}, !- Handle
-  living space|story 2,                   !- Name
-  {06cdc873-209a-4e33-b724-d33788287ede}, !- Space Type Name
-=======
   {9104ea0b-04cd-4611-8c06-9e96aeb2a9de}, !- Handle
   living space|story 2,                   !- Name
   {be67858c-99dd-42b6-8d14-fee8e952fd59}, !- Space Type Name
->>>>>>> 9fc7b4ca
   ,                                       !- Default Construction Set Name
   ,                                       !- Default Schedule Set Name
   -0,                                     !- Direction of Relative North {deg}
@@ -435,21 +281,6 @@
   0,                                      !- Y Origin {m}
   2.4384,                                 !- Z Origin {m}
   ,                                       !- Building Story Name
-<<<<<<< HEAD
-  {32bf1814-87f0-4be3-8d23-a86891de7785}, !- Thermal Zone Name
-  ,                                       !- Part of Total Floor Area
-  ,                                       !- Design Specification Outdoor Air Object Name
-  {b1aef99a-c23c-41b4-9a59-452740fa5b73}; !- Building Unit Name
-
-OS:Surface,
-  {1e7e2bb3-15f0-48ba-97d2-26ed68e8b9fe}, !- Handle
-  Surface 7,                              !- Name
-  Floor,                                  !- Surface Type
-  ,                                       !- Construction Name
-  {40a38f8c-9b04-489e-8f2a-b7721c4c835f}, !- Space Name
-  Surface,                                !- Outside Boundary Condition
-  {630a0db1-24fc-4921-b131-1f92d5dc503b}, !- Outside Boundary Condition Object
-=======
   {539e6145-dc98-4da2-ad6b-7176f8335ee0}, !- Thermal Zone Name
   ,                                       !- Part of Total Floor Area
   ,                                       !- Design Specification Outdoor Air Object Name
@@ -463,7 +294,6 @@
   {9104ea0b-04cd-4611-8c06-9e96aeb2a9de}, !- Space Name
   Surface,                                !- Outside Boundary Condition
   {ca022d60-dba7-4a15-8e54-4d40fc49cb74}, !- Outside Boundary Condition Object
->>>>>>> 9fc7b4ca
   NoSun,                                  !- Sun Exposure
   NoWind,                                 !- Wind Exposure
   ,                                       !- View Factor to Ground
@@ -474,19 +304,11 @@
   11.129722368505, 0, 0;                  !- X,Y,Z Vertex 4 {m}
 
 OS:Surface,
-<<<<<<< HEAD
-  {ba091dd1-061b-4d52-8ede-644b1afcc7b7}, !- Handle
-  Surface 8,                              !- Name
-  Wall,                                   !- Surface Type
-  ,                                       !- Construction Name
-  {40a38f8c-9b04-489e-8f2a-b7721c4c835f}, !- Space Name
-=======
   {3f4237fe-3a46-43a2-a9a1-af0c77472aec}, !- Handle
   Surface 8,                              !- Name
   Wall,                                   !- Surface Type
   ,                                       !- Construction Name
   {9104ea0b-04cd-4611-8c06-9e96aeb2a9de}, !- Space Name
->>>>>>> 9fc7b4ca
   Outdoors,                               !- Outside Boundary Condition
   ,                                       !- Outside Boundary Condition Object
   SunExposed,                             !- Sun Exposure
@@ -499,19 +321,11 @@
   0, 0, 2.4384;                           !- X,Y,Z Vertex 4 {m}
 
 OS:Surface,
-<<<<<<< HEAD
-  {ec0e9d25-57e2-4208-a465-bd6bd545b008}, !- Handle
-  Surface 9,                              !- Name
-  Wall,                                   !- Surface Type
-  ,                                       !- Construction Name
-  {40a38f8c-9b04-489e-8f2a-b7721c4c835f}, !- Space Name
-=======
   {6e7600f0-4c41-48ea-90ca-f3e1b00a874a}, !- Handle
   Surface 9,                              !- Name
   Wall,                                   !- Surface Type
   ,                                       !- Construction Name
   {9104ea0b-04cd-4611-8c06-9e96aeb2a9de}, !- Space Name
->>>>>>> 9fc7b4ca
   Outdoors,                               !- Outside Boundary Condition
   ,                                       !- Outside Boundary Condition Object
   SunExposed,                             !- Sun Exposure
@@ -524,19 +338,11 @@
   0, 5.56486118425249, 2.4384;            !- X,Y,Z Vertex 4 {m}
 
 OS:Surface,
-<<<<<<< HEAD
-  {725bb8f4-cd89-4b1b-adc3-9183423f66ee}, !- Handle
-  Surface 10,                             !- Name
-  Wall,                                   !- Surface Type
-  ,                                       !- Construction Name
-  {40a38f8c-9b04-489e-8f2a-b7721c4c835f}, !- Space Name
-=======
   {6537a0b1-ca02-4d0e-afe4-0a8cf3b28f53}, !- Handle
   Surface 10,                             !- Name
   Wall,                                   !- Surface Type
   ,                                       !- Construction Name
   {9104ea0b-04cd-4611-8c06-9e96aeb2a9de}, !- Space Name
->>>>>>> 9fc7b4ca
   Outdoors,                               !- Outside Boundary Condition
   ,                                       !- Outside Boundary Condition Object
   SunExposed,                             !- Sun Exposure
@@ -549,19 +355,11 @@
   11.129722368505, 5.56486118425249, 2.4384; !- X,Y,Z Vertex 4 {m}
 
 OS:Surface,
-<<<<<<< HEAD
-  {7d1b99e8-22ff-47dd-9199-37989b13f71b}, !- Handle
-  Surface 11,                             !- Name
-  Wall,                                   !- Surface Type
-  ,                                       !- Construction Name
-  {40a38f8c-9b04-489e-8f2a-b7721c4c835f}, !- Space Name
-=======
   {9ab03a88-0677-4dc1-8f29-40e943c2ab2f}, !- Handle
   Surface 11,                             !- Name
   Wall,                                   !- Surface Type
   ,                                       !- Construction Name
   {9104ea0b-04cd-4611-8c06-9e96aeb2a9de}, !- Space Name
->>>>>>> 9fc7b4ca
   Outdoors,                               !- Outside Boundary Condition
   ,                                       !- Outside Boundary Condition Object
   SunExposed,                             !- Sun Exposure
@@ -574,15 +372,6 @@
   11.129722368505, 0, 2.4384;             !- X,Y,Z Vertex 4 {m}
 
 OS:Surface,
-<<<<<<< HEAD
-  {c73f9f28-7a26-40b2-bcee-2994d84fbba2}, !- Handle
-  Surface 12,                             !- Name
-  RoofCeiling,                            !- Surface Type
-  ,                                       !- Construction Name
-  {40a38f8c-9b04-489e-8f2a-b7721c4c835f}, !- Space Name
-  Surface,                                !- Outside Boundary Condition
-  {b45b3746-c0e7-45ba-a188-eeebf3ea7090}, !- Outside Boundary Condition Object
-=======
   {c86a4039-b341-4fe5-9a7a-d2dd45d379b5}, !- Handle
   Surface 12,                             !- Name
   RoofCeiling,                            !- Surface Type
@@ -590,7 +379,6 @@
   {9104ea0b-04cd-4611-8c06-9e96aeb2a9de}, !- Space Name
   Surface,                                !- Outside Boundary Condition
   {ab074cf0-eeb8-480a-813e-81b3a02b726a}, !- Outside Boundary Condition Object
->>>>>>> 9fc7b4ca
   NoSun,                                  !- Sun Exposure
   NoWind,                                 !- Wind Exposure
   ,                                       !- View Factor to Ground
@@ -601,15 +389,6 @@
   0, 0, 2.4384;                           !- X,Y,Z Vertex 4 {m}
 
 OS:Surface,
-<<<<<<< HEAD
-  {b45b3746-c0e7-45ba-a188-eeebf3ea7090}, !- Handle
-  Surface 13,                             !- Name
-  Floor,                                  !- Surface Type
-  ,                                       !- Construction Name
-  {37ec3b30-da5c-4c1b-a0df-ff552e88e941}, !- Space Name
-  Surface,                                !- Outside Boundary Condition
-  {c73f9f28-7a26-40b2-bcee-2994d84fbba2}, !- Outside Boundary Condition Object
-=======
   {ab074cf0-eeb8-480a-813e-81b3a02b726a}, !- Handle
   Surface 13,                             !- Name
   Floor,                                  !- Surface Type
@@ -617,7 +396,6 @@
   {4695e5d7-9f87-46a4-8408-6375f7b99458}, !- Space Name
   Surface,                                !- Outside Boundary Condition
   {c86a4039-b341-4fe5-9a7a-d2dd45d379b5}, !- Outside Boundary Condition Object
->>>>>>> 9fc7b4ca
   NoSun,                                  !- Sun Exposure
   NoWind,                                 !- Wind Exposure
   ,                                       !- View Factor to Ground
@@ -628,19 +406,11 @@
   0, 0, 0;                                !- X,Y,Z Vertex 4 {m}
 
 OS:Surface,
-<<<<<<< HEAD
-  {8ad2802a-5d4d-4dfb-a7fd-52ed9e7282e9}, !- Handle
-  Surface 14,                             !- Name
-  RoofCeiling,                            !- Surface Type
-  ,                                       !- Construction Name
-  {37ec3b30-da5c-4c1b-a0df-ff552e88e941}, !- Space Name
-=======
   {b5105f21-a35e-40f4-86cc-f9e8e60ccf1c}, !- Handle
   Surface 14,                             !- Name
   RoofCeiling,                            !- Surface Type
   ,                                       !- Construction Name
   {4695e5d7-9f87-46a4-8408-6375f7b99458}, !- Space Name
->>>>>>> 9fc7b4ca
   Outdoors,                               !- Outside Boundary Condition
   ,                                       !- Outside Boundary Condition Object
   SunExposed,                             !- Sun Exposure
@@ -653,19 +423,11 @@
   11.129722368505, 0, 0.3048;             !- X,Y,Z Vertex 4 {m}
 
 OS:Surface,
-<<<<<<< HEAD
-  {9b4ab137-6ff6-4bbf-9949-715ac9bb6bdd}, !- Handle
-  Surface 15,                             !- Name
-  RoofCeiling,                            !- Surface Type
-  ,                                       !- Construction Name
-  {37ec3b30-da5c-4c1b-a0df-ff552e88e941}, !- Space Name
-=======
   {fcf82ff8-092f-4332-9fc9-c8eca76a8e62}, !- Handle
   Surface 15,                             !- Name
   RoofCeiling,                            !- Surface Type
   ,                                       !- Construction Name
   {4695e5d7-9f87-46a4-8408-6375f7b99458}, !- Space Name
->>>>>>> 9fc7b4ca
   Outdoors,                               !- Outside Boundary Condition
   ,                                       !- Outside Boundary Condition Object
   SunExposed,                             !- Sun Exposure
@@ -678,19 +440,11 @@
   0, 5.56486118425249, 0.304799999999999; !- X,Y,Z Vertex 4 {m}
 
 OS:Surface,
-<<<<<<< HEAD
-  {b4b86755-0025-4780-9b86-e70596aed8fc}, !- Handle
-  Surface 16,                             !- Name
-  Wall,                                   !- Surface Type
-  ,                                       !- Construction Name
-  {37ec3b30-da5c-4c1b-a0df-ff552e88e941}, !- Space Name
-=======
   {281ee6c0-7ba5-481f-a54b-3175b809bc56}, !- Handle
   Surface 16,                             !- Name
   Wall,                                   !- Surface Type
   ,                                       !- Construction Name
   {4695e5d7-9f87-46a4-8408-6375f7b99458}, !- Space Name
->>>>>>> 9fc7b4ca
   Outdoors,                               !- Outside Boundary Condition
   ,                                       !- Outside Boundary Condition Object
   SunExposed,                             !- Sun Exposure
@@ -702,19 +456,11 @@
   0, 0, 0;                                !- X,Y,Z Vertex 3 {m}
 
 OS:Surface,
-<<<<<<< HEAD
-  {0b6d0ad8-0c12-490d-9447-88476c75a0c4}, !- Handle
-  Surface 17,                             !- Name
-  Wall,                                   !- Surface Type
-  ,                                       !- Construction Name
-  {37ec3b30-da5c-4c1b-a0df-ff552e88e941}, !- Space Name
-=======
   {b409693d-6615-40b7-9274-fd5cad60fcc4}, !- Handle
   Surface 17,                             !- Name
   Wall,                                   !- Surface Type
   ,                                       !- Construction Name
   {4695e5d7-9f87-46a4-8408-6375f7b99458}, !- Space Name
->>>>>>> 9fc7b4ca
   Outdoors,                               !- Outside Boundary Condition
   ,                                       !- Outside Boundary Condition Object
   SunExposed,                             !- Sun Exposure
@@ -726,15 +472,9 @@
   11.129722368505, 5.56486118425249, 0;   !- X,Y,Z Vertex 3 {m}
 
 OS:Space,
-<<<<<<< HEAD
-  {37ec3b30-da5c-4c1b-a0df-ff552e88e941}, !- Handle
-  finished attic space,                   !- Name
-  {06cdc873-209a-4e33-b724-d33788287ede}, !- Space Type Name
-=======
   {4695e5d7-9f87-46a4-8408-6375f7b99458}, !- Handle
   finished attic space,                   !- Name
   {be67858c-99dd-42b6-8d14-fee8e952fd59}, !- Space Type Name
->>>>>>> 9fc7b4ca
   ,                                       !- Default Construction Set Name
   ,                                       !- Default Schedule Set Name
   -0,                                     !- Direction of Relative North {deg}
@@ -742,15 +482,6 @@
   0,                                      !- Y Origin {m}
   4.8768,                                 !- Z Origin {m}
   ,                                       !- Building Story Name
-<<<<<<< HEAD
-  {32bf1814-87f0-4be3-8d23-a86891de7785}, !- Thermal Zone Name
-  ,                                       !- Part of Total Floor Area
-  ,                                       !- Design Specification Outdoor Air Object Name
-  {b1aef99a-c23c-41b4-9a59-452740fa5b73}; !- Building Unit Name
-
-OS:BuildingUnit,
-  {b1aef99a-c23c-41b4-9a59-452740fa5b73}, !- Handle
-=======
   {539e6145-dc98-4da2-ad6b-7176f8335ee0}, !- Thermal Zone Name
   ,                                       !- Part of Total Floor Area
   ,                                       !- Design Specification Outdoor Air Object Name
@@ -758,17 +489,12 @@
 
 OS:BuildingUnit,
   {396570e8-daac-4fc1-be49-55f40cc34f7b}, !- Handle
->>>>>>> 9fc7b4ca
   unit 1,                                 !- Name
   ,                                       !- Rendering Color
   Residential;                            !- Building Unit Type
 
 OS:Building,
-<<<<<<< HEAD
-  {13bbf407-30af-481f-896d-8dcb1e149b48}, !- Handle
-=======
   {12a6a23a-1b16-4da5-9d4d-3cc0c41b63d2}, !- Handle
->>>>>>> 9fc7b4ca
   Building 1,                             !- Name
   ,                                       !- Building Sector Type
   0,                                      !- North Axis {deg}
@@ -783,13 +509,8 @@
   1;                                      !- Standards Number of Living Units
 
 OS:AdditionalProperties,
-<<<<<<< HEAD
-  {3d842c52-8601-4443-b88c-7dd00b056fdc}, !- Handle
-  {13bbf407-30af-481f-896d-8dcb1e149b48}, !- Object Name
-=======
   {b804589e-c1e8-4cf5-aca6-922627d3a687}, !- Handle
   {12a6a23a-1b16-4da5-9d4d-3cc0c41b63d2}, !- Object Name
->>>>>>> 9fc7b4ca
   Total Units Represented,                !- Feature Name 1
   Integer,                                !- Feature Data Type 1
   1,                                      !- Feature Value 1
@@ -798,13 +519,8 @@
   1;                                      !- Feature Value 2
 
 OS:AdditionalProperties,
-<<<<<<< HEAD
-  {29881317-d4d6-4799-b9e8-ac634e649830}, !- Handle
-  {b1aef99a-c23c-41b4-9a59-452740fa5b73}, !- Object Name
-=======
   {0514b28d-9227-4aec-95a6-aa72137efe11}, !- Handle
   {396570e8-daac-4fc1-be49-55f40cc34f7b}, !- Object Name
->>>>>>> 9fc7b4ca
   NumberOfBedrooms,                       !- Feature Name 1
   Integer,                                !- Feature Data Type 1
   3,                                      !- Feature Value 1
@@ -813,11 +529,7 @@
   2;                                      !- Feature Value 2
 
 OS:Schedule:Day,
-<<<<<<< HEAD
-  {07b38638-b584-437b-ba32-a050796b6cda}, !- Handle
-=======
   {869d1b60-23d1-4944-9063-ee01dffa862e}, !- Handle
->>>>>>> 9fc7b4ca
   Schedule Day 1,                         !- Name
   ,                                       !- Schedule Type Limits Name
   ,                                       !- Interpolate to Timestep
@@ -826,11 +538,7 @@
   0;                                      !- Value Until Time 1
 
 OS:Schedule:Day,
-<<<<<<< HEAD
-  {a3d5d98f-37ef-4a5c-abfd-0087feee6fa8}, !- Handle
-=======
   {a0f0648e-2877-4ed8-ba98-29855daa43ae}, !- Handle
->>>>>>> 9fc7b4ca
   Schedule Day 2,                         !- Name
   ,                                       !- Schedule Type Limits Name
   ,                                       !- Interpolate to Timestep
@@ -839,21 +547,11 @@
   1;                                      !- Value Until Time 1
 
 OS:ShadingSurfaceGroup,
-<<<<<<< HEAD
-  {10c113ec-5f1d-4ce0-bcab-307945c06ea1}, !- Handle
-=======
   {99f04884-7ed5-47c4-bb2d-befa5b547288}, !- Handle
->>>>>>> 9fc7b4ca
   res eaves,                              !- Name
   Building;                               !- Shading Surface Type
 
 OS:ShadingSurface,
-<<<<<<< HEAD
-  {2f738be1-dd22-49ec-9675-a3f5ca65011f}, !- Handle
-  Surface 15 - res eaves,                 !- Name
-  ,                                       !- Construction Name
-  {10c113ec-5f1d-4ce0-bcab-307945c06ea1}, !- Shading Surface Group Name
-=======
   {0d532e11-38b1-4fad-afc8-e795bf40851a}, !- Handle
   Surface 14 - res eaves,                 !- Name
   ,                                       !- Construction Name
@@ -894,7 +592,6 @@
   Surface 15 - res eaves,                 !- Name
   ,                                       !- Construction Name
   {99f04884-7ed5-47c4-bb2d-befa5b547288}, !- Shading Surface Group Name
->>>>>>> 9fc7b4ca
   ,                                       !- Transmittance Schedule Name
   ,                                       !- Number of Vertices
   -0.6096, 5.56486118425249, 5.1816,      !- X,Y,Z Vertex 1 {m}
@@ -903,17 +600,10 @@
   0, 5.56486118425249, 5.1816;            !- X,Y,Z Vertex 4 {m}
 
 OS:ShadingSurface,
-<<<<<<< HEAD
-  {f52d24cc-62a1-4ae0-8d0b-a2b0897bf246}, !- Handle
-  Surface 15 - res eaves 1,               !- Name
-  ,                                       !- Construction Name
-  {10c113ec-5f1d-4ce0-bcab-307945c06ea1}, !- Shading Surface Group Name
-=======
   {fe3d09b6-b4ff-4ab5-9667-db0b8caa7c69}, !- Handle
   Surface 15 - res eaves 1,               !- Name
   ,                                       !- Construction Name
   {99f04884-7ed5-47c4-bb2d-befa5b547288}, !- Shading Surface Group Name
->>>>>>> 9fc7b4ca
   ,                                       !- Transmittance Schedule Name
   ,                                       !- Number of Vertices
   11.739322368505, 2.78243059212624, 6.57281529606312, !- X,Y,Z Vertex 1 {m}
@@ -922,56 +612,13 @@
   11.129722368505, 2.78243059212624, 6.57281529606312; !- X,Y,Z Vertex 4 {m}
 
 OS:ShadingSurface,
-<<<<<<< HEAD
-  {22cbaed8-caa1-45a9-b008-611970f99235}, !- Handle
-  Surface 15 - res eaves 2,               !- Name
-  ,                                       !- Construction Name
-  {10c113ec-5f1d-4ce0-bcab-307945c06ea1}, !- Shading Surface Group Name
-=======
   {9d7b3105-15b7-4d31-b816-f237c889e6bf}, !- Handle
   Surface 15 - res eaves 2,               !- Name
   ,                                       !- Construction Name
   {99f04884-7ed5-47c4-bb2d-befa5b547288}, !- Shading Surface Group Name
->>>>>>> 9fc7b4ca
   ,                                       !- Transmittance Schedule Name
   ,                                       !- Number of Vertices
   11.129722368505, 6.17446118425249, 4.8768, !- X,Y,Z Vertex 1 {m}
   0, 6.17446118425249, 4.8768,            !- X,Y,Z Vertex 2 {m}
   0, 5.56486118425249, 5.1816,            !- X,Y,Z Vertex 3 {m}
   11.129722368505, 5.56486118425249, 5.1816; !- X,Y,Z Vertex 4 {m}
-
-OS:ShadingSurface,
-  {f2686391-2ce7-49f7-a0df-1de6321ea6f4}, !- Handle
-  Surface 14 - res eaves,                 !- Name
-  ,                                       !- Construction Name
-  {10c113ec-5f1d-4ce0-bcab-307945c06ea1}, !- Shading Surface Group Name
-  ,                                       !- Transmittance Schedule Name
-  ,                                       !- Number of Vertices
-  11.739322368505, 0, 5.1816,             !- X,Y,Z Vertex 1 {m}
-  11.739322368505, 2.78243059212624, 6.57281529606312, !- X,Y,Z Vertex 2 {m}
-  11.129722368505, 2.78243059212624, 6.57281529606312, !- X,Y,Z Vertex 3 {m}
-  11.129722368505, 0, 5.1816;             !- X,Y,Z Vertex 4 {m}
-
-OS:ShadingSurface,
-  {60fac625-6d3c-4af9-9a11-a51b502f4133}, !- Handle
-  Surface 14 - res eaves 1,               !- Name
-  ,                                       !- Construction Name
-  {10c113ec-5f1d-4ce0-bcab-307945c06ea1}, !- Shading Surface Group Name
-  ,                                       !- Transmittance Schedule Name
-  ,                                       !- Number of Vertices
-  -0.6096, 2.78243059212624, 6.57281529606312, !- X,Y,Z Vertex 1 {m}
-  -0.6096, 0, 5.1816,                     !- X,Y,Z Vertex 2 {m}
-  0, 0, 5.1816,                           !- X,Y,Z Vertex 3 {m}
-  0, 2.78243059212624, 6.57281529606312;  !- X,Y,Z Vertex 4 {m}
-
-OS:ShadingSurface,
-  {eecdc008-77fb-4b9a-a01f-8fe047c0adae}, !- Handle
-  Surface 14 - res eaves 2,               !- Name
-  ,                                       !- Construction Name
-  {10c113ec-5f1d-4ce0-bcab-307945c06ea1}, !- Shading Surface Group Name
-  ,                                       !- Transmittance Schedule Name
-  ,                                       !- Number of Vertices
-  0, -0.6096, 4.8768,                     !- X,Y,Z Vertex 1 {m}
-  11.129722368505, -0.6096, 4.8768,       !- X,Y,Z Vertex 2 {m}
-  11.129722368505, 0, 5.1816,             !- X,Y,Z Vertex 3 {m}
-  0, 0, 5.1816;                           !- X,Y,Z Vertex 4 {m}
