--- conflicted
+++ resolved
@@ -1,73 +1,41 @@
 !- NOTE: Auto-generated from /test/osw_files/SFD_2000sqft_2story_SL_FA.osw
 
 OS:Version,
-<<<<<<< HEAD
-  {1bca391f-9447-421d-bfd5-ef0fcca9bab9}, !- Handle
+  {bda29bca-088e-4553-ab37-5205b8163a1a}, !- Handle
   2.9.1;                                  !- Version Identifier
 
 OS:SimulationControl,
-  {a49fa880-7acc-4d66-bf01-04fdec5cbe49}, !- Handle
-=======
-  {d9a2ce4a-6ace-4966-8896-bc3befe31da7}, !- Handle
-  2.9.0;                                  !- Version Identifier
-
-OS:SimulationControl,
-  {d77760f0-4a7a-4f28-94ea-1b8155759275}, !- Handle
->>>>>>> 78927444
+  {b6086ed6-ed7e-4c52-b43e-359b28012cfc}, !- Handle
   ,                                       !- Do Zone Sizing Calculation
   ,                                       !- Do System Sizing Calculation
   ,                                       !- Do Plant Sizing Calculation
   No;                                     !- Run Simulation for Sizing Periods
 
 OS:Timestep,
-<<<<<<< HEAD
-  {c635b0a9-23dd-4364-a221-7f2a0f56eaa2}, !- Handle
+  {8378dc99-05db-4c71-aa27-f3660168c987}, !- Handle
   6;                                      !- Number of Timesteps per Hour
 
 OS:ShadowCalculation,
-  {ad0ec443-d117-480e-815b-6c6762b5080b}, !- Handle
-=======
-  {efdf8ad3-b3a4-41b3-940c-1e7a106be5fc}, !- Handle
-  6;                                      !- Number of Timesteps per Hour
-
-OS:ShadowCalculation,
-  {dfd11cf6-8b7c-4f9a-8caf-5ceb50cb7a94}, !- Handle
->>>>>>> 78927444
+  {8b6f8816-acb9-474a-a379-ed889210d0da}, !- Handle
   20,                                     !- Calculation Frequency
   200;                                    !- Maximum Figures in Shadow Overlap Calculations
 
 OS:SurfaceConvectionAlgorithm:Outside,
-<<<<<<< HEAD
-  {a8c80cfc-d5ca-4d67-a3f2-8b66eebb9245}, !- Handle
+  {5dfd3eef-0e0c-4be1-b0b5-440537d16afa}, !- Handle
   DOE-2;                                  !- Algorithm
 
 OS:SurfaceConvectionAlgorithm:Inside,
-  {e2228647-2082-4e91-ab54-c67232d321c5}, !- Handle
+  {afb06daf-449f-4164-8ba5-0b88646842c6}, !- Handle
   TARP;                                   !- Algorithm
 
 OS:ZoneCapacitanceMultiplier:ResearchSpecial,
-  {4fe93d53-40a5-4417-af8a-7a1dd4126e00}, !- Handle
-=======
-  {aca233fa-71c5-4854-8b34-71d268193714}, !- Handle
-  DOE-2;                                  !- Algorithm
-
-OS:SurfaceConvectionAlgorithm:Inside,
-  {6d8fda08-1c7d-4f0b-a918-0dc3025a033e}, !- Handle
-  TARP;                                   !- Algorithm
-
-OS:ZoneCapacitanceMultiplier:ResearchSpecial,
-  {32e3b5ea-bdac-4c9c-9f36-982ed7c3ecec}, !- Handle
->>>>>>> 78927444
+  {f5577f87-af98-488b-8b70-969745e4081e}, !- Handle
   ,                                       !- Temperature Capacity Multiplier
   15,                                     !- Humidity Capacity Multiplier
   ;                                       !- Carbon Dioxide Capacity Multiplier
 
 OS:RunPeriod,
-<<<<<<< HEAD
-  {9c0b6e5d-17d9-4b0a-b47f-a5c4d6d9420f}, !- Handle
-=======
-  {4c13b24e-457a-4373-b4fd-3c8f7ff0d746}, !- Handle
->>>>>>> 78927444
+  {e2b12da1-57b8-4bbf-b76a-695f1061d126}, !- Handle
   Run Period 1,                           !- Name
   1,                                      !- Begin Month
   1,                                      !- Begin Day of Month
@@ -81,21 +49,13 @@
   ;                                       !- Number of Times Runperiod to be Repeated
 
 OS:YearDescription,
-<<<<<<< HEAD
-  {90ea5ade-049f-48cc-b85d-96497ee3639e}, !- Handle
-=======
-  {7285e2fa-f0d1-4b2f-abb9-7a3a7c3f4350}, !- Handle
->>>>>>> 78927444
+  {9774c95f-a782-416f-9998-b720b0340d1f}, !- Handle
   2007,                                   !- Calendar Year
   ,                                       !- Day of Week for Start Day
   ;                                       !- Is Leap Year
 
 OS:Building,
-<<<<<<< HEAD
-  {785cd75b-5b17-487a-acac-d43e1c7d65e5}, !- Handle
-=======
-  {c936cacb-4134-4055-83b8-b6eec1473a5b}, !- Handle
->>>>>>> 78927444
+  {b4703a6a-ac3e-425b-b4eb-b55bb6ee6ea9}, !- Handle
   Building 1,                             !- Name
   ,                                       !- Building Sector Type
   0,                                      !- North Axis {deg}
@@ -110,23 +70,14 @@
   1;                                      !- Standards Number of Living Units
 
 OS:AdditionalProperties,
-<<<<<<< HEAD
-  {5789708d-4fc6-4267-9dcd-1ec6a3558e43}, !- Handle
-  {785cd75b-5b17-487a-acac-d43e1c7d65e5}, !- Object Name
-=======
-  {deeca69c-1397-4308-9670-517a23bae2a4}, !- Handle
-  {c936cacb-4134-4055-83b8-b6eec1473a5b}, !- Object Name
->>>>>>> 78927444
+  {836a05c6-fcec-4b34-85b9-f6b579378985}, !- Handle
+  {b4703a6a-ac3e-425b-b4eb-b55bb6ee6ea9}, !- Object Name
   Total Units Modeled,                    !- Feature Name 1
   Integer,                                !- Feature Data Type 1
   1;                                      !- Feature Value 1
 
 OS:ThermalZone,
-<<<<<<< HEAD
-  {2a4e5d0f-98c4-48de-bb19-dc2bc84ad9c2}, !- Handle
-=======
-  {742d14a3-d06d-4d35-96d7-c7c44de19e19}, !- Handle
->>>>>>> 78927444
+  {1c53d4b2-1785-4faf-8bd4-f1d0adb8e1a4}, !- Handle
   living zone,                            !- Name
   ,                                       !- Multiplier
   ,                                       !- Ceiling Height {m}
@@ -135,17 +86,10 @@
   ,                                       !- Zone Inside Convection Algorithm
   ,                                       !- Zone Outside Convection Algorithm
   ,                                       !- Zone Conditioning Equipment List Name
-<<<<<<< HEAD
-  {b16643ba-6642-4a5a-af7a-ab9d053eeb21}, !- Zone Air Inlet Port List
-  {b407886d-2462-4362-83d7-2ceeaf54e4a4}, !- Zone Air Exhaust Port List
-  {f11d17c2-5cb1-436c-889a-90a4c4d3411d}, !- Zone Air Node Name
-  {01b0c146-a854-483b-95ac-c42bf9e55f38}, !- Zone Return Air Port List
-=======
-  {effdcb97-94f9-4597-9eef-4f81c9787dfa}, !- Zone Air Inlet Port List
-  {64397f69-22e2-4c33-9bd4-5dcc2e32857d}, !- Zone Air Exhaust Port List
-  {f2ec976d-f9cf-4fa3-9002-34e8891f78ea}, !- Zone Air Node Name
-  {009aa533-9040-4a3d-b8a1-7b09a5a2e84f}, !- Zone Return Air Port List
->>>>>>> 78927444
+  {dc7d9ec6-bebb-48d2-a748-5fb8e3839a5d}, !- Zone Air Inlet Port List
+  {3d2ada5a-b5d5-4d3c-907c-6a8dfcf0572a}, !- Zone Air Exhaust Port List
+  {2043569b-2af8-4c44-a9e1-57d58d047643}, !- Zone Air Node Name
+  {cc7cca49-91d1-465d-b0a8-47c9b1719472}, !- Zone Return Air Port List
   ,                                       !- Primary Daylighting Control Name
   ,                                       !- Fraction of Zone Controlled by Primary Daylighting Control
   ,                                       !- Secondary Daylighting Control Name
@@ -156,71 +100,37 @@
   No;                                     !- Use Ideal Air Loads
 
 OS:Node,
-<<<<<<< HEAD
-  {07db5b0b-6af9-4962-9f5e-b636f1990c48}, !- Handle
+  {ebf3be5f-aa84-4069-8de3-99ddcf7d2d48}, !- Handle
   Node 1,                                 !- Name
-  {f11d17c2-5cb1-436c-889a-90a4c4d3411d}, !- Inlet Port
+  {2043569b-2af8-4c44-a9e1-57d58d047643}, !- Inlet Port
   ;                                       !- Outlet Port
 
 OS:Connection,
-  {f11d17c2-5cb1-436c-889a-90a4c4d3411d}, !- Handle
-  {bfc9175f-76a0-4de4-bd18-dcb49f41e62a}, !- Name
-  {2a4e5d0f-98c4-48de-bb19-dc2bc84ad9c2}, !- Source Object
+  {2043569b-2af8-4c44-a9e1-57d58d047643}, !- Handle
+  {1656ca3b-6b6f-48aa-b787-c0fdd1ff6026}, !- Name
+  {1c53d4b2-1785-4faf-8bd4-f1d0adb8e1a4}, !- Source Object
   11,                                     !- Outlet Port
-  {07db5b0b-6af9-4962-9f5e-b636f1990c48}, !- Target Object
+  {ebf3be5f-aa84-4069-8de3-99ddcf7d2d48}, !- Target Object
   2;                                      !- Inlet Port
 
 OS:PortList,
-  {b16643ba-6642-4a5a-af7a-ab9d053eeb21}, !- Handle
-  {f5a939bf-9c30-4419-946e-efb462cc5690}, !- Name
-  {2a4e5d0f-98c4-48de-bb19-dc2bc84ad9c2}; !- HVAC Component
+  {dc7d9ec6-bebb-48d2-a748-5fb8e3839a5d}, !- Handle
+  {27e11fc6-4d20-4744-8358-4dbade751c0a}, !- Name
+  {1c53d4b2-1785-4faf-8bd4-f1d0adb8e1a4}; !- HVAC Component
 
 OS:PortList,
-  {b407886d-2462-4362-83d7-2ceeaf54e4a4}, !- Handle
-  {38bc3015-bf83-4fbc-aa71-fd408538a215}, !- Name
-  {2a4e5d0f-98c4-48de-bb19-dc2bc84ad9c2}; !- HVAC Component
+  {3d2ada5a-b5d5-4d3c-907c-6a8dfcf0572a}, !- Handle
+  {35233a8b-c9d2-4713-b9bd-01ce3c4384d7}, !- Name
+  {1c53d4b2-1785-4faf-8bd4-f1d0adb8e1a4}; !- HVAC Component
 
 OS:PortList,
-  {01b0c146-a854-483b-95ac-c42bf9e55f38}, !- Handle
-  {0969fa31-3b00-475a-977f-5f7a59f85e0e}, !- Name
-  {2a4e5d0f-98c4-48de-bb19-dc2bc84ad9c2}; !- HVAC Component
+  {cc7cca49-91d1-465d-b0a8-47c9b1719472}, !- Handle
+  {a4d57837-40a3-4a4e-ba63-ce6d764f62d2}, !- Name
+  {1c53d4b2-1785-4faf-8bd4-f1d0adb8e1a4}; !- HVAC Component
 
 OS:Sizing:Zone,
-  {ed6e618a-1770-4dd3-b0f3-85603534d1e1}, !- Handle
-  {2a4e5d0f-98c4-48de-bb19-dc2bc84ad9c2}, !- Zone or ZoneList Name
-=======
-  {2fc126a0-1a47-4a64-98c2-544cc6c38b52}, !- Handle
-  Node 1,                                 !- Name
-  {f2ec976d-f9cf-4fa3-9002-34e8891f78ea}, !- Inlet Port
-  ;                                       !- Outlet Port
-
-OS:Connection,
-  {f2ec976d-f9cf-4fa3-9002-34e8891f78ea}, !- Handle
-  {5705aeb6-6c1a-44bf-9542-4b614d323d48}, !- Name
-  {742d14a3-d06d-4d35-96d7-c7c44de19e19}, !- Source Object
-  11,                                     !- Outlet Port
-  {2fc126a0-1a47-4a64-98c2-544cc6c38b52}, !- Target Object
-  2;                                      !- Inlet Port
-
-OS:PortList,
-  {effdcb97-94f9-4597-9eef-4f81c9787dfa}, !- Handle
-  {e3e2cc7a-c92e-45a9-8932-9c655d7d6881}, !- Name
-  {742d14a3-d06d-4d35-96d7-c7c44de19e19}; !- HVAC Component
-
-OS:PortList,
-  {64397f69-22e2-4c33-9bd4-5dcc2e32857d}, !- Handle
-  {b4460cb6-07f3-4237-a2e0-2335d8892837}, !- Name
-  {742d14a3-d06d-4d35-96d7-c7c44de19e19}; !- HVAC Component
-
-OS:PortList,
-  {009aa533-9040-4a3d-b8a1-7b09a5a2e84f}, !- Handle
-  {06b252d8-6c61-4115-a43c-6e0d1e254e62}, !- Name
-  {742d14a3-d06d-4d35-96d7-c7c44de19e19}; !- HVAC Component
-
-OS:Sizing:Zone,
-  {f1aaca62-6461-49e0-9e1b-0d0ff40f7cf4}, !- Handle
-  {742d14a3-d06d-4d35-96d7-c7c44de19e19}, !- Zone or ZoneList Name
->>>>>>> 78927444
+  {1dc001de-7672-4993-b9ed-9c34cfd54af2}, !- Handle
+  {1c53d4b2-1785-4faf-8bd4-f1d0adb8e1a4}, !- Zone or ZoneList Name
   SupplyAirTemperature,                   !- Zone Cooling Design Supply Air Temperature Input Method
   14,                                     !- Zone Cooling Design Supply Air Temperature {C}
   11.11,                                  !- Zone Cooling Design Supply Air Temperature Difference {deltaC}
@@ -249,25 +159,14 @@
   autosize;                               !- Dedicated Outdoor Air High Setpoint Temperature for Design {C}
 
 OS:ZoneHVAC:EquipmentList,
-<<<<<<< HEAD
-  {35309cb4-f4c6-43bf-8286-e37b3f9b6e40}, !- Handle
+  {ee29242a-7c24-4243-b7fb-6cb858171d53}, !- Handle
   Zone HVAC Equipment List 1,             !- Name
-  {2a4e5d0f-98c4-48de-bb19-dc2bc84ad9c2}; !- Thermal Zone
+  {1c53d4b2-1785-4faf-8bd4-f1d0adb8e1a4}; !- Thermal Zone
 
 OS:Space,
-  {e9ad8ab3-1015-4314-8e60-4b07aa613d87}, !- Handle
+  {69be3ca4-f8a2-4357-a48d-32d7cc0b1a59}, !- Handle
   living space,                           !- Name
-  {053ca2de-a667-475d-8ea1-30122e53776a}, !- Space Type Name
-=======
-  {8d72f352-eb07-4b50-a6f5-82f34e186f9c}, !- Handle
-  Zone HVAC Equipment List 1,             !- Name
-  {742d14a3-d06d-4d35-96d7-c7c44de19e19}; !- Thermal Zone
-
-OS:Space,
-  {4d9b1747-8918-4fb7-8bf2-9d84cf0175d5}, !- Handle
-  living space,                           !- Name
-  {92d40310-c943-48d6-8c29-914df743f70c}, !- Space Type Name
->>>>>>> 78927444
+  {8d02e831-4a6e-4714-9483-05af7730c468}, !- Space Type Name
   ,                                       !- Default Construction Set Name
   ,                                       !- Default Schedule Set Name
   -0,                                     !- Direction of Relative North {deg}
@@ -275,31 +174,17 @@
   0,                                      !- Y Origin {m}
   0,                                      !- Z Origin {m}
   ,                                       !- Building Story Name
-<<<<<<< HEAD
-  {2a4e5d0f-98c4-48de-bb19-dc2bc84ad9c2}, !- Thermal Zone Name
+  {1c53d4b2-1785-4faf-8bd4-f1d0adb8e1a4}, !- Thermal Zone Name
   ,                                       !- Part of Total Floor Area
   ,                                       !- Design Specification Outdoor Air Object Name
-  {56ac7ba0-4436-49a4-adad-75ce815e674d}; !- Building Unit Name
-
-OS:Surface,
-  {0fd1d839-571f-404e-820c-42a4a5ee3247}, !- Handle
+  {920e800a-cb16-4a02-af5c-3515a368163e}; !- Building Unit Name
+
+OS:Surface,
+  {4d8cbbdc-51d9-46e7-bece-e982de90a51a}, !- Handle
   Surface 1,                              !- Name
   Floor,                                  !- Surface Type
   ,                                       !- Construction Name
-  {e9ad8ab3-1015-4314-8e60-4b07aa613d87}, !- Space Name
-=======
-  {742d14a3-d06d-4d35-96d7-c7c44de19e19}, !- Thermal Zone Name
-  ,                                       !- Part of Total Floor Area
-  ,                                       !- Design Specification Outdoor Air Object Name
-  {d3b4c4e9-8660-4439-8bff-52659f288aaa}; !- Building Unit Name
-
-OS:Surface,
-  {f28e4ebe-9143-40c2-a63d-876f54284ddf}, !- Handle
-  Surface 1,                              !- Name
-  Floor,                                  !- Surface Type
-  ,                                       !- Construction Name
-  {4d9b1747-8918-4fb7-8bf2-9d84cf0175d5}, !- Space Name
->>>>>>> 78927444
+  {69be3ca4-f8a2-4357-a48d-32d7cc0b1a59}, !- Space Name
   Foundation,                             !- Outside Boundary Condition
   ,                                       !- Outside Boundary Condition Object
   NoSun,                                  !- Sun Exposure
@@ -312,19 +197,11 @@
   11.129722368505, 0, 0;                  !- X,Y,Z Vertex 4 {m}
 
 OS:Surface,
-<<<<<<< HEAD
-  {2049e027-8e7a-4e72-9b24-6aac169f629b}, !- Handle
+  {817969f9-7adb-444f-9cb6-a23c8f2a4704}, !- Handle
   Surface 2,                              !- Name
   Wall,                                   !- Surface Type
   ,                                       !- Construction Name
-  {e9ad8ab3-1015-4314-8e60-4b07aa613d87}, !- Space Name
-=======
-  {053696d7-875b-4a0c-b79b-02faaf7b2685}, !- Handle
-  Surface 2,                              !- Name
-  Wall,                                   !- Surface Type
-  ,                                       !- Construction Name
-  {4d9b1747-8918-4fb7-8bf2-9d84cf0175d5}, !- Space Name
->>>>>>> 78927444
+  {69be3ca4-f8a2-4357-a48d-32d7cc0b1a59}, !- Space Name
   Outdoors,                               !- Outside Boundary Condition
   ,                                       !- Outside Boundary Condition Object
   SunExposed,                             !- Sun Exposure
@@ -337,19 +214,11 @@
   0, 0, 2.4384;                           !- X,Y,Z Vertex 4 {m}
 
 OS:Surface,
-<<<<<<< HEAD
-  {b18239ec-d757-4665-91ac-b45d43f5014b}, !- Handle
+  {31d49647-3884-4d3c-825d-60255f5cb3ec}, !- Handle
   Surface 3,                              !- Name
   Wall,                                   !- Surface Type
   ,                                       !- Construction Name
-  {e9ad8ab3-1015-4314-8e60-4b07aa613d87}, !- Space Name
-=======
-  {778ae7a8-d353-43f9-891b-d72474e729d7}, !- Handle
-  Surface 3,                              !- Name
-  Wall,                                   !- Surface Type
-  ,                                       !- Construction Name
-  {4d9b1747-8918-4fb7-8bf2-9d84cf0175d5}, !- Space Name
->>>>>>> 78927444
+  {69be3ca4-f8a2-4357-a48d-32d7cc0b1a59}, !- Space Name
   Outdoors,                               !- Outside Boundary Condition
   ,                                       !- Outside Boundary Condition Object
   SunExposed,                             !- Sun Exposure
@@ -362,19 +231,11 @@
   0, 5.56486118425249, 2.4384;            !- X,Y,Z Vertex 4 {m}
 
 OS:Surface,
-<<<<<<< HEAD
-  {5b043b40-cf9f-40db-b751-9805c68792f2}, !- Handle
+  {1f42d7af-49a3-4661-8e6e-566da280a5ff}, !- Handle
   Surface 4,                              !- Name
   Wall,                                   !- Surface Type
   ,                                       !- Construction Name
-  {e9ad8ab3-1015-4314-8e60-4b07aa613d87}, !- Space Name
-=======
-  {23332e03-b91d-4cc8-a3c7-e4e29dbf4c98}, !- Handle
-  Surface 4,                              !- Name
-  Wall,                                   !- Surface Type
-  ,                                       !- Construction Name
-  {4d9b1747-8918-4fb7-8bf2-9d84cf0175d5}, !- Space Name
->>>>>>> 78927444
+  {69be3ca4-f8a2-4357-a48d-32d7cc0b1a59}, !- Space Name
   Outdoors,                               !- Outside Boundary Condition
   ,                                       !- Outside Boundary Condition Object
   SunExposed,                             !- Sun Exposure
@@ -387,19 +248,11 @@
   11.129722368505, 5.56486118425249, 2.4384; !- X,Y,Z Vertex 4 {m}
 
 OS:Surface,
-<<<<<<< HEAD
-  {bfcfc316-2250-4fa6-8abc-2549d96ce9dd}, !- Handle
+  {c0d804e2-571b-46fa-b967-c24b976c0912}, !- Handle
   Surface 5,                              !- Name
   Wall,                                   !- Surface Type
   ,                                       !- Construction Name
-  {e9ad8ab3-1015-4314-8e60-4b07aa613d87}, !- Space Name
-=======
-  {53151f38-35c8-4c5e-bd9c-fa919fbdecbe}, !- Handle
-  Surface 5,                              !- Name
-  Wall,                                   !- Surface Type
-  ,                                       !- Construction Name
-  {4d9b1747-8918-4fb7-8bf2-9d84cf0175d5}, !- Space Name
->>>>>>> 78927444
+  {69be3ca4-f8a2-4357-a48d-32d7cc0b1a59}, !- Space Name
   Outdoors,                               !- Outside Boundary Condition
   ,                                       !- Outside Boundary Condition Object
   SunExposed,                             !- Sun Exposure
@@ -412,23 +265,13 @@
   11.129722368505, 0, 2.4384;             !- X,Y,Z Vertex 4 {m}
 
 OS:Surface,
-<<<<<<< HEAD
-  {c8d0636a-0c4e-4339-88bc-f6d73783d185}, !- Handle
+  {da989bb6-2667-43b0-b17d-3a3c3dce535b}, !- Handle
   Surface 6,                              !- Name
   RoofCeiling,                            !- Surface Type
   ,                                       !- Construction Name
-  {e9ad8ab3-1015-4314-8e60-4b07aa613d87}, !- Space Name
+  {69be3ca4-f8a2-4357-a48d-32d7cc0b1a59}, !- Space Name
   Surface,                                !- Outside Boundary Condition
-  {f71d40c1-a990-4368-bcbb-33a672426792}, !- Outside Boundary Condition Object
-=======
-  {32a9b97a-db33-49e9-ae49-8d915f2e4338}, !- Handle
-  Surface 6,                              !- Name
-  RoofCeiling,                            !- Surface Type
-  ,                                       !- Construction Name
-  {4d9b1747-8918-4fb7-8bf2-9d84cf0175d5}, !- Space Name
-  Surface,                                !- Outside Boundary Condition
-  {7e294b8c-4612-491d-94ef-e97d39b90ba7}, !- Outside Boundary Condition Object
->>>>>>> 78927444
+  {3e4f435e-041d-4b3e-8c9f-de0d91b8c256}, !- Outside Boundary Condition Object
   NoSun,                                  !- Sun Exposure
   NoWind,                                 !- Wind Exposure
   ,                                       !- View Factor to Ground
@@ -439,11 +282,7 @@
   0, 0, 2.4384;                           !- X,Y,Z Vertex 4 {m}
 
 OS:SpaceType,
-<<<<<<< HEAD
-  {053ca2de-a667-475d-8ea1-30122e53776a}, !- Handle
-=======
-  {92d40310-c943-48d6-8c29-914df743f70c}, !- Handle
->>>>>>> 78927444
+  {8d02e831-4a6e-4714-9483-05af7730c468}, !- Handle
   Space Type 1,                           !- Name
   ,                                       !- Default Construction Set Name
   ,                                       !- Default Schedule Set Name
@@ -454,15 +293,9 @@
   living;                                 !- Standards Space Type
 
 OS:Space,
-<<<<<<< HEAD
-  {dcce4179-9983-4357-808b-afa409893e4c}, !- Handle
+  {81691932-393b-4103-8d66-0b70f6591e09}, !- Handle
   living space|story 2,                   !- Name
-  {053ca2de-a667-475d-8ea1-30122e53776a}, !- Space Type Name
-=======
-  {13aa5bab-1b2f-4c4b-b1c3-e45203ddeb69}, !- Handle
-  living space|story 2,                   !- Name
-  {92d40310-c943-48d6-8c29-914df743f70c}, !- Space Type Name
->>>>>>> 78927444
+  {8d02e831-4a6e-4714-9483-05af7730c468}, !- Space Type Name
   ,                                       !- Default Construction Set Name
   ,                                       !- Default Schedule Set Name
   -0,                                     !- Direction of Relative North {deg}
@@ -470,35 +303,19 @@
   0,                                      !- Y Origin {m}
   2.4384,                                 !- Z Origin {m}
   ,                                       !- Building Story Name
-<<<<<<< HEAD
-  {2a4e5d0f-98c4-48de-bb19-dc2bc84ad9c2}, !- Thermal Zone Name
+  {1c53d4b2-1785-4faf-8bd4-f1d0adb8e1a4}, !- Thermal Zone Name
   ,                                       !- Part of Total Floor Area
   ,                                       !- Design Specification Outdoor Air Object Name
-  {56ac7ba0-4436-49a4-adad-75ce815e674d}; !- Building Unit Name
-
-OS:Surface,
-  {f71d40c1-a990-4368-bcbb-33a672426792}, !- Handle
+  {920e800a-cb16-4a02-af5c-3515a368163e}; !- Building Unit Name
+
+OS:Surface,
+  {3e4f435e-041d-4b3e-8c9f-de0d91b8c256}, !- Handle
   Surface 7,                              !- Name
   Floor,                                  !- Surface Type
   ,                                       !- Construction Name
-  {dcce4179-9983-4357-808b-afa409893e4c}, !- Space Name
+  {81691932-393b-4103-8d66-0b70f6591e09}, !- Space Name
   Surface,                                !- Outside Boundary Condition
-  {c8d0636a-0c4e-4339-88bc-f6d73783d185}, !- Outside Boundary Condition Object
-=======
-  {742d14a3-d06d-4d35-96d7-c7c44de19e19}, !- Thermal Zone Name
-  ,                                       !- Part of Total Floor Area
-  ,                                       !- Design Specification Outdoor Air Object Name
-  {d3b4c4e9-8660-4439-8bff-52659f288aaa}; !- Building Unit Name
-
-OS:Surface,
-  {7e294b8c-4612-491d-94ef-e97d39b90ba7}, !- Handle
-  Surface 7,                              !- Name
-  Floor,                                  !- Surface Type
-  ,                                       !- Construction Name
-  {13aa5bab-1b2f-4c4b-b1c3-e45203ddeb69}, !- Space Name
-  Surface,                                !- Outside Boundary Condition
-  {32a9b97a-db33-49e9-ae49-8d915f2e4338}, !- Outside Boundary Condition Object
->>>>>>> 78927444
+  {da989bb6-2667-43b0-b17d-3a3c3dce535b}, !- Outside Boundary Condition Object
   NoSun,                                  !- Sun Exposure
   NoWind,                                 !- Wind Exposure
   ,                                       !- View Factor to Ground
@@ -509,19 +326,11 @@
   11.129722368505, 0, 0;                  !- X,Y,Z Vertex 4 {m}
 
 OS:Surface,
-<<<<<<< HEAD
-  {9a7227d1-526c-4159-aa43-b75d57206a27}, !- Handle
+  {67427d9c-3605-49f1-8111-2e32340b30cb}, !- Handle
   Surface 8,                              !- Name
   Wall,                                   !- Surface Type
   ,                                       !- Construction Name
-  {dcce4179-9983-4357-808b-afa409893e4c}, !- Space Name
-=======
-  {7c1fe047-ca01-4034-b75c-80b981bdda47}, !- Handle
-  Surface 8,                              !- Name
-  Wall,                                   !- Surface Type
-  ,                                       !- Construction Name
-  {13aa5bab-1b2f-4c4b-b1c3-e45203ddeb69}, !- Space Name
->>>>>>> 78927444
+  {81691932-393b-4103-8d66-0b70f6591e09}, !- Space Name
   Outdoors,                               !- Outside Boundary Condition
   ,                                       !- Outside Boundary Condition Object
   SunExposed,                             !- Sun Exposure
@@ -534,19 +343,11 @@
   0, 0, 2.4384;                           !- X,Y,Z Vertex 4 {m}
 
 OS:Surface,
-<<<<<<< HEAD
-  {74e461e4-cd2e-423a-9fb1-9cd26043ff59}, !- Handle
+  {822fa32e-e37b-42fb-a01a-3308afd9cab6}, !- Handle
   Surface 9,                              !- Name
   Wall,                                   !- Surface Type
   ,                                       !- Construction Name
-  {dcce4179-9983-4357-808b-afa409893e4c}, !- Space Name
-=======
-  {59b121a3-765a-418c-8733-56bf53d72dbf}, !- Handle
-  Surface 9,                              !- Name
-  Wall,                                   !- Surface Type
-  ,                                       !- Construction Name
-  {13aa5bab-1b2f-4c4b-b1c3-e45203ddeb69}, !- Space Name
->>>>>>> 78927444
+  {81691932-393b-4103-8d66-0b70f6591e09}, !- Space Name
   Outdoors,                               !- Outside Boundary Condition
   ,                                       !- Outside Boundary Condition Object
   SunExposed,                             !- Sun Exposure
@@ -559,19 +360,11 @@
   0, 5.56486118425249, 2.4384;            !- X,Y,Z Vertex 4 {m}
 
 OS:Surface,
-<<<<<<< HEAD
-  {a20ca5ea-a962-4275-96be-015c89a47d55}, !- Handle
+  {957291f6-2cf9-42c5-b239-451380280173}, !- Handle
   Surface 10,                             !- Name
   Wall,                                   !- Surface Type
   ,                                       !- Construction Name
-  {dcce4179-9983-4357-808b-afa409893e4c}, !- Space Name
-=======
-  {cd1f3ff5-0e03-4752-b423-6d918f38b06e}, !- Handle
-  Surface 10,                             !- Name
-  Wall,                                   !- Surface Type
-  ,                                       !- Construction Name
-  {13aa5bab-1b2f-4c4b-b1c3-e45203ddeb69}, !- Space Name
->>>>>>> 78927444
+  {81691932-393b-4103-8d66-0b70f6591e09}, !- Space Name
   Outdoors,                               !- Outside Boundary Condition
   ,                                       !- Outside Boundary Condition Object
   SunExposed,                             !- Sun Exposure
@@ -584,19 +377,11 @@
   11.129722368505, 5.56486118425249, 2.4384; !- X,Y,Z Vertex 4 {m}
 
 OS:Surface,
-<<<<<<< HEAD
-  {cffb2a1e-56dc-4858-9018-e417eb798fdd}, !- Handle
+  {3e7af95c-ce3c-4029-8ff3-0dc7ab535a2f}, !- Handle
   Surface 11,                             !- Name
   Wall,                                   !- Surface Type
   ,                                       !- Construction Name
-  {dcce4179-9983-4357-808b-afa409893e4c}, !- Space Name
-=======
-  {54fc22bb-94d1-49b9-8bc2-a474243025af}, !- Handle
-  Surface 11,                             !- Name
-  Wall,                                   !- Surface Type
-  ,                                       !- Construction Name
-  {13aa5bab-1b2f-4c4b-b1c3-e45203ddeb69}, !- Space Name
->>>>>>> 78927444
+  {81691932-393b-4103-8d66-0b70f6591e09}, !- Space Name
   Outdoors,                               !- Outside Boundary Condition
   ,                                       !- Outside Boundary Condition Object
   SunExposed,                             !- Sun Exposure
@@ -609,23 +394,13 @@
   11.129722368505, 0, 2.4384;             !- X,Y,Z Vertex 4 {m}
 
 OS:Surface,
-<<<<<<< HEAD
-  {3041c4a1-7690-4965-a2e0-c7c0a6a42a0e}, !- Handle
+  {e4b37924-7848-493e-a4be-b4814aa7f732}, !- Handle
   Surface 12,                             !- Name
   RoofCeiling,                            !- Surface Type
   ,                                       !- Construction Name
-  {dcce4179-9983-4357-808b-afa409893e4c}, !- Space Name
+  {81691932-393b-4103-8d66-0b70f6591e09}, !- Space Name
   Surface,                                !- Outside Boundary Condition
-  {7db99737-4307-4737-8c52-ee24b8501c48}, !- Outside Boundary Condition Object
-=======
-  {a95f8b5c-bbe2-43f8-9d0f-6618becc42e5}, !- Handle
-  Surface 12,                             !- Name
-  RoofCeiling,                            !- Surface Type
-  ,                                       !- Construction Name
-  {13aa5bab-1b2f-4c4b-b1c3-e45203ddeb69}, !- Space Name
-  Surface,                                !- Outside Boundary Condition
-  {e8afe80c-593a-4cb8-86d1-2cd691f677ea}, !- Outside Boundary Condition Object
->>>>>>> 78927444
+  {2e04f3b0-455b-415d-adcd-0d80b826075d}, !- Outside Boundary Condition Object
   NoSun,                                  !- Sun Exposure
   NoWind,                                 !- Wind Exposure
   ,                                       !- View Factor to Ground
@@ -636,23 +411,13 @@
   0, 0, 2.4384;                           !- X,Y,Z Vertex 4 {m}
 
 OS:Surface,
-<<<<<<< HEAD
-  {7db99737-4307-4737-8c52-ee24b8501c48}, !- Handle
+  {2e04f3b0-455b-415d-adcd-0d80b826075d}, !- Handle
   Surface 13,                             !- Name
   Floor,                                  !- Surface Type
   ,                                       !- Construction Name
-  {60717510-76e0-44b3-a987-625d2b097dca}, !- Space Name
+  {bdaca502-e3b8-4ecb-a780-e87903992034}, !- Space Name
   Surface,                                !- Outside Boundary Condition
-  {3041c4a1-7690-4965-a2e0-c7c0a6a42a0e}, !- Outside Boundary Condition Object
-=======
-  {e8afe80c-593a-4cb8-86d1-2cd691f677ea}, !- Handle
-  Surface 13,                             !- Name
-  Floor,                                  !- Surface Type
-  ,                                       !- Construction Name
-  {b031822b-c576-4c26-b592-ad285e785dd9}, !- Space Name
-  Surface,                                !- Outside Boundary Condition
-  {a95f8b5c-bbe2-43f8-9d0f-6618becc42e5}, !- Outside Boundary Condition Object
->>>>>>> 78927444
+  {e4b37924-7848-493e-a4be-b4814aa7f732}, !- Outside Boundary Condition Object
   NoSun,                                  !- Sun Exposure
   NoWind,                                 !- Wind Exposure
   ,                                       !- View Factor to Ground
@@ -663,19 +428,11 @@
   0, 0, 0;                                !- X,Y,Z Vertex 4 {m}
 
 OS:Surface,
-<<<<<<< HEAD
-  {80c1c22e-f4f6-44f5-aa6b-eaaa6209f3ce}, !- Handle
+  {fe4d28cb-8704-4ff4-bb47-62b2111015b6}, !- Handle
   Surface 14,                             !- Name
   RoofCeiling,                            !- Surface Type
   ,                                       !- Construction Name
-  {60717510-76e0-44b3-a987-625d2b097dca}, !- Space Name
-=======
-  {3f8c8f68-d6b9-4740-8a3d-2541cdd1fc0d}, !- Handle
-  Surface 14,                             !- Name
-  RoofCeiling,                            !- Surface Type
-  ,                                       !- Construction Name
-  {b031822b-c576-4c26-b592-ad285e785dd9}, !- Space Name
->>>>>>> 78927444
+  {bdaca502-e3b8-4ecb-a780-e87903992034}, !- Space Name
   Outdoors,                               !- Outside Boundary Condition
   ,                                       !- Outside Boundary Condition Object
   SunExposed,                             !- Sun Exposure
@@ -688,19 +445,11 @@
   11.129722368505, 0, 0.3048;             !- X,Y,Z Vertex 4 {m}
 
 OS:Surface,
-<<<<<<< HEAD
-  {f524d287-daa3-45b8-a7a0-efca031100d1}, !- Handle
+  {0381c109-3e77-4d37-a0e2-727b7a569dd9}, !- Handle
   Surface 15,                             !- Name
   RoofCeiling,                            !- Surface Type
   ,                                       !- Construction Name
-  {60717510-76e0-44b3-a987-625d2b097dca}, !- Space Name
-=======
-  {66975693-4ff1-4f6f-b991-2a03bfd28272}, !- Handle
-  Surface 15,                             !- Name
-  RoofCeiling,                            !- Surface Type
-  ,                                       !- Construction Name
-  {b031822b-c576-4c26-b592-ad285e785dd9}, !- Space Name
->>>>>>> 78927444
+  {bdaca502-e3b8-4ecb-a780-e87903992034}, !- Space Name
   Outdoors,                               !- Outside Boundary Condition
   ,                                       !- Outside Boundary Condition Object
   SunExposed,                             !- Sun Exposure
@@ -713,19 +462,11 @@
   0, 5.56486118425249, 0.304799999999999; !- X,Y,Z Vertex 4 {m}
 
 OS:Surface,
-<<<<<<< HEAD
-  {6c8177d4-1d90-42c5-8865-855f2ef8f4fc}, !- Handle
+  {3c7c0bf7-e113-4fee-b848-a51c934a918a}, !- Handle
   Surface 16,                             !- Name
   Wall,                                   !- Surface Type
   ,                                       !- Construction Name
-  {60717510-76e0-44b3-a987-625d2b097dca}, !- Space Name
-=======
-  {8212e018-0589-4d4c-a326-aa9074a9b4eb}, !- Handle
-  Surface 16,                             !- Name
-  Wall,                                   !- Surface Type
-  ,                                       !- Construction Name
-  {b031822b-c576-4c26-b592-ad285e785dd9}, !- Space Name
->>>>>>> 78927444
+  {bdaca502-e3b8-4ecb-a780-e87903992034}, !- Space Name
   Outdoors,                               !- Outside Boundary Condition
   ,                                       !- Outside Boundary Condition Object
   SunExposed,                             !- Sun Exposure
@@ -737,19 +478,11 @@
   0, 0, 0;                                !- X,Y,Z Vertex 3 {m}
 
 OS:Surface,
-<<<<<<< HEAD
-  {80d93b12-7903-49bf-ad16-f1fa6ee70c85}, !- Handle
+  {a2af29ef-c7dd-4a12-8a21-2c0a3b6fa6d2}, !- Handle
   Surface 17,                             !- Name
   Wall,                                   !- Surface Type
   ,                                       !- Construction Name
-  {60717510-76e0-44b3-a987-625d2b097dca}, !- Space Name
-=======
-  {b04d7319-7b7d-49db-ad2b-c2da51ccf060}, !- Handle
-  Surface 17,                             !- Name
-  Wall,                                   !- Surface Type
-  ,                                       !- Construction Name
-  {b031822b-c576-4c26-b592-ad285e785dd9}, !- Space Name
->>>>>>> 78927444
+  {bdaca502-e3b8-4ecb-a780-e87903992034}, !- Space Name
   Outdoors,                               !- Outside Boundary Condition
   ,                                       !- Outside Boundary Condition Object
   SunExposed,                             !- Sun Exposure
@@ -761,15 +494,9 @@
   11.129722368505, 5.56486118425249, 0;   !- X,Y,Z Vertex 3 {m}
 
 OS:Space,
-<<<<<<< HEAD
-  {60717510-76e0-44b3-a987-625d2b097dca}, !- Handle
+  {bdaca502-e3b8-4ecb-a780-e87903992034}, !- Handle
   finished attic space,                   !- Name
-  {053ca2de-a667-475d-8ea1-30122e53776a}, !- Space Type Name
-=======
-  {b031822b-c576-4c26-b592-ad285e785dd9}, !- Handle
-  finished attic space,                   !- Name
-  {92d40310-c943-48d6-8c29-914df743f70c}, !- Space Type Name
->>>>>>> 78927444
+  {8d02e831-4a6e-4714-9483-05af7730c468}, !- Space Type Name
   ,                                       !- Default Construction Set Name
   ,                                       !- Default Schedule Set Name
   -0,                                     !- Direction of Relative North {deg}
@@ -777,35 +504,20 @@
   0,                                      !- Y Origin {m}
   4.8768,                                 !- Z Origin {m}
   ,                                       !- Building Story Name
-<<<<<<< HEAD
-  {2a4e5d0f-98c4-48de-bb19-dc2bc84ad9c2}, !- Thermal Zone Name
+  {1c53d4b2-1785-4faf-8bd4-f1d0adb8e1a4}, !- Thermal Zone Name
   ,                                       !- Part of Total Floor Area
   ,                                       !- Design Specification Outdoor Air Object Name
-  {56ac7ba0-4436-49a4-adad-75ce815e674d}; !- Building Unit Name
+  {920e800a-cb16-4a02-af5c-3515a368163e}; !- Building Unit Name
 
 OS:BuildingUnit,
-  {56ac7ba0-4436-49a4-adad-75ce815e674d}, !- Handle
-=======
-  {742d14a3-d06d-4d35-96d7-c7c44de19e19}, !- Thermal Zone Name
-  ,                                       !- Part of Total Floor Area
-  ,                                       !- Design Specification Outdoor Air Object Name
-  {d3b4c4e9-8660-4439-8bff-52659f288aaa}; !- Building Unit Name
-
-OS:BuildingUnit,
-  {d3b4c4e9-8660-4439-8bff-52659f288aaa}, !- Handle
->>>>>>> 78927444
+  {920e800a-cb16-4a02-af5c-3515a368163e}, !- Handle
   unit 1,                                 !- Name
   ,                                       !- Rendering Color
   Residential;                            !- Building Unit Type
 
 OS:AdditionalProperties,
-<<<<<<< HEAD
-  {5c602046-dffc-4c9f-89e6-686a41318f08}, !- Handle
-  {56ac7ba0-4436-49a4-adad-75ce815e674d}, !- Object Name
-=======
-  {699603bb-acce-4f3b-9877-de15a9d4b384}, !- Handle
-  {d3b4c4e9-8660-4439-8bff-52659f288aaa}, !- Object Name
->>>>>>> 78927444
+  {bfde69d4-65c1-4127-80fc-5754d040cf34}, !- Handle
+  {920e800a-cb16-4a02-af5c-3515a368163e}, !- Object Name
   NumberOfBedrooms,                       !- Feature Name 1
   Integer,                                !- Feature Data Type 1
   3,                                      !- Feature Value 1
@@ -817,20 +529,12 @@
   2.6400000000000001;                     !- Feature Value 3
 
 OS:External:File,
-<<<<<<< HEAD
-  {880f254c-7ab1-478a-8490-11bd88ea2d7e}, !- Handle
-=======
-  {5700419e-8f6d-4214-a33c-64137fea4302}, !- Handle
->>>>>>> 78927444
+  {e523e377-9efa-4429-afa9-0fc04a19dc48}, !- Handle
   8760.csv,                               !- Name
   8760.csv;                               !- File Name
 
 OS:Schedule:Day,
-<<<<<<< HEAD
-  {130d2375-7d81-4a9f-a177-42f3f31b8a0c}, !- Handle
-=======
-  {4f0cf8c5-76dd-4748-84a0-4f661e524b8f}, !- Handle
->>>>>>> 78927444
+  {374b366a-db79-4820-b5ba-c032adc99ef7}, !- Handle
   Schedule Day 1,                         !- Name
   ,                                       !- Schedule Type Limits Name
   ,                                       !- Interpolate to Timestep
@@ -839,11 +543,7 @@
   0;                                      !- Value Until Time 1
 
 OS:Schedule:Day,
-<<<<<<< HEAD
-  {31649fa3-5dec-4c40-b7c4-e13a5f6d1e12}, !- Handle
-=======
-  {1eb00da1-8d32-445c-8885-ea713990aa55}, !- Handle
->>>>>>> 78927444
+  {71a058b9-58f1-48e3-a4d3-4e8bf0facff7}, !- Handle
   Schedule Day 2,                         !- Name
   ,                                       !- Schedule Type Limits Name
   ,                                       !- Interpolate to Timestep
@@ -852,17 +552,10 @@
   1;                                      !- Value Until Time 1
 
 OS:Schedule:File,
-<<<<<<< HEAD
-  {c02ea478-cce2-4b74-8524-dd196819e83c}, !- Handle
+  {9383d396-316c-472e-825e-0288bbe51b1a}, !- Handle
   occupants,                              !- Name
-  {2c6cddec-5519-4740-9017-dcfe5156c444}, !- Schedule Type Limits Name
-  {880f254c-7ab1-478a-8490-11bd88ea2d7e}, !- External File Name
-=======
-  {9fc46ede-fabc-4043-840c-07e2a964a044}, !- Handle
-  occupants,                              !- Name
-  {58ba9f6e-eeea-47b1-8439-85e380c0e636}, !- Schedule Type Limits Name
-  {5700419e-8f6d-4214-a33c-64137fea4302}, !- External File Name
->>>>>>> 78927444
+  {f3ee30bf-19c2-4c14-9afb-29d008d37914}, !- Schedule Type Limits Name
+  {e523e377-9efa-4429-afa9-0fc04a19dc48}, !- External File Name
   1,                                      !- Column Number
   1,                                      !- Rows to Skip at Top
   8760,                                   !- Number of Hours of Data
@@ -871,40 +564,23 @@
   60;                                     !- Minutes per Item
 
 OS:Schedule:Ruleset,
-<<<<<<< HEAD
-  {213c825e-f729-4b02-9d75-6ddde974b5cf}, !- Handle
+  {3af7ee68-4e5d-4f48-88ff-654a966bed97}, !- Handle
   Schedule Ruleset 1,                     !- Name
-  {b64a17c6-de7c-49a6-a82d-b38ffb12227e}, !- Schedule Type Limits Name
-  {1d60b2d6-b3cb-45de-a52a-7d76ea700f19}; !- Default Day Schedule Name
+  {88d96c55-de42-4c2c-8f6c-8d6b10495574}, !- Schedule Type Limits Name
+  {c32eb20f-94af-4794-b82d-8a3c233331e1}; !- Default Day Schedule Name
 
 OS:Schedule:Day,
-  {1d60b2d6-b3cb-45de-a52a-7d76ea700f19}, !- Handle
+  {c32eb20f-94af-4794-b82d-8a3c233331e1}, !- Handle
   Schedule Day 3,                         !- Name
-  {b64a17c6-de7c-49a6-a82d-b38ffb12227e}, !- Schedule Type Limits Name
-=======
-  {2a11e24e-fd46-4e21-9fab-8532328b0037}, !- Handle
-  Schedule Ruleset 1,                     !- Name
-  {0ff24825-44ff-4564-85d7-ae510d48e3e8}, !- Schedule Type Limits Name
-  {b2f47eb5-aa99-4ee3-9079-3ac24b608fcf}; !- Default Day Schedule Name
-
-OS:Schedule:Day,
-  {b2f47eb5-aa99-4ee3-9079-3ac24b608fcf}, !- Handle
-  Schedule Day 3,                         !- Name
-  {0ff24825-44ff-4564-85d7-ae510d48e3e8}, !- Schedule Type Limits Name
->>>>>>> 78927444
+  {88d96c55-de42-4c2c-8f6c-8d6b10495574}, !- Schedule Type Limits Name
   ,                                       !- Interpolate to Timestep
   24,                                     !- Hour 1
   0,                                      !- Minute 1
   112.539290946133;                       !- Value Until Time 1
 
 OS:People:Definition,
-<<<<<<< HEAD
-  {1dd71f81-a3da-4f41-87bb-b18af5c6b545}, !- Handle
+  {ff574cd5-d557-4792-9b67-582651efcc71}, !- Handle
   res occupants|living space|story 2,     !- Name
-=======
-  {224301ff-60e5-4ccc-9914-9dd0e8d2e492}, !- Handle
-  res occupants|finished attic space,     !- Name
->>>>>>> 78927444
   People,                                 !- Number of People Calculation Method
   0.88,                                   !- Number of People {people}
   ,                                       !- People per Space Floor Area {person/m2}
@@ -916,21 +592,12 @@
   ZoneAveraged;                           !- Mean Radiant Temperature Calculation Type
 
 OS:People,
-<<<<<<< HEAD
-  {9d468735-90c6-4f11-9aa9-cfac30457d94}, !- Handle
+  {f84e5c67-ebc2-4264-8a03-1913529be7e7}, !- Handle
   res occupants|living space|story 2,     !- Name
-  {1dd71f81-a3da-4f41-87bb-b18af5c6b545}, !- People Definition Name
-  {dcce4179-9983-4357-808b-afa409893e4c}, !- Space or SpaceType Name
-  {c02ea478-cce2-4b74-8524-dd196819e83c}, !- Number of People Schedule Name
-  {213c825e-f729-4b02-9d75-6ddde974b5cf}, !- Activity Level Schedule Name
-=======
-  {b0cabe5c-f5ac-457b-85a9-c20134053abf}, !- Handle
-  res occupants|finished attic space,     !- Name
-  {224301ff-60e5-4ccc-9914-9dd0e8d2e492}, !- People Definition Name
-  {b031822b-c576-4c26-b592-ad285e785dd9}, !- Space or SpaceType Name
-  {9fc46ede-fabc-4043-840c-07e2a964a044}, !- Number of People Schedule Name
-  {2a11e24e-fd46-4e21-9fab-8532328b0037}, !- Activity Level Schedule Name
->>>>>>> 78927444
+  {ff574cd5-d557-4792-9b67-582651efcc71}, !- People Definition Name
+  {81691932-393b-4103-8d66-0b70f6591e09}, !- Space or SpaceType Name
+  {9383d396-316c-472e-825e-0288bbe51b1a}, !- Number of People Schedule Name
+  {3af7ee68-4e5d-4f48-88ff-654a966bed97}, !- Activity Level Schedule Name
   ,                                       !- Surface Name/Angle Factor List Name
   ,                                       !- Work Efficiency Schedule Name
   ,                                       !- Clothing Insulation Schedule Name
@@ -938,11 +605,7 @@
   1;                                      !- Multiplier
 
 OS:ScheduleTypeLimits,
-<<<<<<< HEAD
-  {b64a17c6-de7c-49a6-a82d-b38ffb12227e}, !- Handle
-=======
-  {0ff24825-44ff-4564-85d7-ae510d48e3e8}, !- Handle
->>>>>>> 78927444
+  {88d96c55-de42-4c2c-8f6c-8d6b10495574}, !- Handle
   ActivityLevel,                          !- Name
   0,                                      !- Lower Limit Value
   ,                                       !- Upper Limit Value
@@ -950,24 +613,15 @@
   ActivityLevel;                          !- Unit Type
 
 OS:ScheduleTypeLimits,
-<<<<<<< HEAD
-  {2c6cddec-5519-4740-9017-dcfe5156c444}, !- Handle
-=======
-  {58ba9f6e-eeea-47b1-8439-85e380c0e636}, !- Handle
->>>>>>> 78927444
+  {f3ee30bf-19c2-4c14-9afb-29d008d37914}, !- Handle
   Fractional,                             !- Name
   0,                                      !- Lower Limit Value
   1,                                      !- Upper Limit Value
   Continuous;                             !- Numeric Type
 
 OS:People:Definition,
-<<<<<<< HEAD
-  {b8e971d0-a5bf-4630-a8f9-e882e295f476}, !- Handle
-  res occupants|living space,             !- Name
-=======
-  {27c195af-2f70-4873-bb1a-896bd90660ec}, !- Handle
-  res occupants|living space|story 2,     !- Name
->>>>>>> 78927444
+  {77ee6832-fbac-448e-b214-2d6381cf726d}, !- Handle
+  res occupants|finished attic space,     !- Name
   People,                                 !- Number of People Calculation Method
   0.88,                                   !- Number of People {people}
   ,                                       !- People per Space Floor Area {person/m2}
@@ -979,21 +633,12 @@
   ZoneAveraged;                           !- Mean Radiant Temperature Calculation Type
 
 OS:People,
-<<<<<<< HEAD
-  {a2848b73-c659-444f-a734-3de8d0cd3d8e}, !- Handle
-  res occupants|living space,             !- Name
-  {b8e971d0-a5bf-4630-a8f9-e882e295f476}, !- People Definition Name
-  {e9ad8ab3-1015-4314-8e60-4b07aa613d87}, !- Space or SpaceType Name
-  {c02ea478-cce2-4b74-8524-dd196819e83c}, !- Number of People Schedule Name
-  {213c825e-f729-4b02-9d75-6ddde974b5cf}, !- Activity Level Schedule Name
-=======
-  {ccbe3b86-f242-49d1-b740-e7727d34c350}, !- Handle
-  res occupants|living space|story 2,     !- Name
-  {27c195af-2f70-4873-bb1a-896bd90660ec}, !- People Definition Name
-  {13aa5bab-1b2f-4c4b-b1c3-e45203ddeb69}, !- Space or SpaceType Name
-  {9fc46ede-fabc-4043-840c-07e2a964a044}, !- Number of People Schedule Name
-  {2a11e24e-fd46-4e21-9fab-8532328b0037}, !- Activity Level Schedule Name
->>>>>>> 78927444
+  {73832514-3b6b-47cd-80fd-2100fe6b5edb}, !- Handle
+  res occupants|finished attic space,     !- Name
+  {77ee6832-fbac-448e-b214-2d6381cf726d}, !- People Definition Name
+  {bdaca502-e3b8-4ecb-a780-e87903992034}, !- Space or SpaceType Name
+  {9383d396-316c-472e-825e-0288bbe51b1a}, !- Number of People Schedule Name
+  {3af7ee68-4e5d-4f48-88ff-654a966bed97}, !- Activity Level Schedule Name
   ,                                       !- Surface Name/Angle Factor List Name
   ,                                       !- Work Efficiency Schedule Name
   ,                                       !- Clothing Insulation Schedule Name
@@ -1001,13 +646,8 @@
   1;                                      !- Multiplier
 
 OS:People:Definition,
-<<<<<<< HEAD
-  {006cb3d8-6965-416d-bdaa-c674a6b65b31}, !- Handle
-  res occupants|finished attic space,     !- Name
-=======
-  {dcf11116-61f6-44ab-816c-fc9921f5bd7b}, !- Handle
+  {19e9a029-a2c3-4d37-97e3-af799b8779cd}, !- Handle
   res occupants|living space,             !- Name
->>>>>>> 78927444
   People,                                 !- Number of People Calculation Method
   0.88,                                   !- Number of People {people}
   ,                                       !- People per Space Floor Area {person/m2}
@@ -1019,21 +659,12 @@
   ZoneAveraged;                           !- Mean Radiant Temperature Calculation Type
 
 OS:People,
-<<<<<<< HEAD
-  {63cf3310-8a3c-4284-8c45-5f32e19fe8cb}, !- Handle
-  res occupants|finished attic space,     !- Name
-  {006cb3d8-6965-416d-bdaa-c674a6b65b31}, !- People Definition Name
-  {60717510-76e0-44b3-a987-625d2b097dca}, !- Space or SpaceType Name
-  {c02ea478-cce2-4b74-8524-dd196819e83c}, !- Number of People Schedule Name
-  {213c825e-f729-4b02-9d75-6ddde974b5cf}, !- Activity Level Schedule Name
-=======
-  {7dc13a3c-9563-46bb-8ec2-5fb242057634}, !- Handle
+  {983eb98c-d931-4885-96aa-5901b9239191}, !- Handle
   res occupants|living space,             !- Name
-  {dcf11116-61f6-44ab-816c-fc9921f5bd7b}, !- People Definition Name
-  {4d9b1747-8918-4fb7-8bf2-9d84cf0175d5}, !- Space or SpaceType Name
-  {9fc46ede-fabc-4043-840c-07e2a964a044}, !- Number of People Schedule Name
-  {2a11e24e-fd46-4e21-9fab-8532328b0037}, !- Activity Level Schedule Name
->>>>>>> 78927444
+  {19e9a029-a2c3-4d37-97e3-af799b8779cd}, !- People Definition Name
+  {69be3ca4-f8a2-4357-a48d-32d7cc0b1a59}, !- Space or SpaceType Name
+  {9383d396-316c-472e-825e-0288bbe51b1a}, !- Number of People Schedule Name
+  {3af7ee68-4e5d-4f48-88ff-654a966bed97}, !- Activity Level Schedule Name
   ,                                       !- Surface Name/Angle Factor List Name
   ,                                       !- Work Efficiency Schedule Name
   ,                                       !- Clothing Insulation Schedule Name
@@ -1041,20 +672,15 @@
   1;                                      !- Multiplier
 
 OS:ShadingSurfaceGroup,
-<<<<<<< HEAD
-  {b336a035-c3bf-4d48-835e-9af7eaffaa37}, !- Handle
-=======
-  {6d794e44-f312-4eec-b020-7541a3997900}, !- Handle
->>>>>>> 78927444
+  {c7a99183-6697-4c91-836a-eb5baabb5756}, !- Handle
   res eaves,                              !- Name
   Building;                               !- Shading Surface Type
 
 OS:ShadingSurface,
-<<<<<<< HEAD
-  {9b3cb30e-14c9-49a0-95b6-ae832f6d8836}, !- Handle
+  {403af443-692e-49ed-9d2a-89a1d47fa9d1}, !- Handle
   Surface 15 - res eaves,                 !- Name
   ,                                       !- Construction Name
-  {b336a035-c3bf-4d48-835e-9af7eaffaa37}, !- Shading Surface Group Name
+  {c7a99183-6697-4c91-836a-eb5baabb5756}, !- Shading Surface Group Name
   ,                                       !- Transmittance Schedule Name
   ,                                       !- Number of Vertices
   -0.6096, 5.56486118425249, 5.1816,      !- X,Y,Z Vertex 1 {m}
@@ -1063,10 +689,10 @@
   0, 5.56486118425249, 5.1816;            !- X,Y,Z Vertex 4 {m}
 
 OS:ShadingSurface,
-  {472fd14d-d8ea-4de9-ac0b-1bb68bfb3953}, !- Handle
+  {1504540c-db9b-4c21-96d0-554d52d597ef}, !- Handle
   Surface 15 - res eaves 1,               !- Name
   ,                                       !- Construction Name
-  {b336a035-c3bf-4d48-835e-9af7eaffaa37}, !- Shading Surface Group Name
+  {c7a99183-6697-4c91-836a-eb5baabb5756}, !- Shading Surface Group Name
   ,                                       !- Transmittance Schedule Name
   ,                                       !- Number of Vertices
   11.739322368505, 2.78243059212624, 6.57281529606312, !- X,Y,Z Vertex 1 {m}
@@ -1075,10 +701,10 @@
   11.129722368505, 2.78243059212624, 6.57281529606312; !- X,Y,Z Vertex 4 {m}
 
 OS:ShadingSurface,
-  {a7b47cad-82c4-4052-b24f-315b403e3a3c}, !- Handle
+  {15cf4152-020c-4378-b40e-70bbb5d2ecce}, !- Handle
   Surface 15 - res eaves 2,               !- Name
   ,                                       !- Construction Name
-  {b336a035-c3bf-4d48-835e-9af7eaffaa37}, !- Shading Surface Group Name
+  {c7a99183-6697-4c91-836a-eb5baabb5756}, !- Shading Surface Group Name
   ,                                       !- Transmittance Schedule Name
   ,                                       !- Number of Vertices
   11.129722368505, 6.17446118425249, 4.8768, !- X,Y,Z Vertex 1 {m}
@@ -1087,16 +713,10 @@
   11.129722368505, 5.56486118425249, 5.1816; !- X,Y,Z Vertex 4 {m}
 
 OS:ShadingSurface,
-  {8a9b953c-1a9d-47b2-a225-4df97122f2d7}, !- Handle
+  {f0ffafc4-2ec8-4204-b04a-53c908a47953}, !- Handle
   Surface 14 - res eaves,                 !- Name
   ,                                       !- Construction Name
-  {b336a035-c3bf-4d48-835e-9af7eaffaa37}, !- Shading Surface Group Name
-=======
-  {4a400173-416b-4084-aa8c-03e94f42c79a}, !- Handle
-  Surface 14 - res eaves,                 !- Name
-  ,                                       !- Construction Name
-  {6d794e44-f312-4eec-b020-7541a3997900}, !- Shading Surface Group Name
->>>>>>> 78927444
+  {c7a99183-6697-4c91-836a-eb5baabb5756}, !- Shading Surface Group Name
   ,                                       !- Transmittance Schedule Name
   ,                                       !- Number of Vertices
   11.739322368505, 0, 5.1816,             !- X,Y,Z Vertex 1 {m}
@@ -1105,17 +725,10 @@
   11.129722368505, 0, 5.1816;             !- X,Y,Z Vertex 4 {m}
 
 OS:ShadingSurface,
-<<<<<<< HEAD
-  {aa005ec4-f401-4c02-a624-9e55e502787e}, !- Handle
+  {614cf2e7-05dc-4db5-aedc-21bfc2c5d339}, !- Handle
   Surface 14 - res eaves 1,               !- Name
   ,                                       !- Construction Name
-  {b336a035-c3bf-4d48-835e-9af7eaffaa37}, !- Shading Surface Group Name
-=======
-  {a8cdedc7-b0ec-4efc-97af-93ddb9cf437b}, !- Handle
-  Surface 14 - res eaves 1,               !- Name
-  ,                                       !- Construction Name
-  {6d794e44-f312-4eec-b020-7541a3997900}, !- Shading Surface Group Name
->>>>>>> 78927444
+  {c7a99183-6697-4c91-836a-eb5baabb5756}, !- Shading Surface Group Name
   ,                                       !- Transmittance Schedule Name
   ,                                       !- Number of Vertices
   -0.6096, 2.78243059212624, 6.57281529606312, !- X,Y,Z Vertex 1 {m}
@@ -1124,56 +737,13 @@
   0, 2.78243059212624, 6.57281529606312;  !- X,Y,Z Vertex 4 {m}
 
 OS:ShadingSurface,
-<<<<<<< HEAD
-  {b4a78c2e-d55e-4a66-9afb-f0467c8e6043}, !- Handle
+  {c6951790-7ea8-4f1b-8741-95ca40e79191}, !- Handle
   Surface 14 - res eaves 2,               !- Name
   ,                                       !- Construction Name
-  {b336a035-c3bf-4d48-835e-9af7eaffaa37}, !- Shading Surface Group Name
-=======
-  {1e030aec-5a13-4f1c-addc-2a194878889d}, !- Handle
-  Surface 14 - res eaves 2,               !- Name
-  ,                                       !- Construction Name
-  {6d794e44-f312-4eec-b020-7541a3997900}, !- Shading Surface Group Name
->>>>>>> 78927444
+  {c7a99183-6697-4c91-836a-eb5baabb5756}, !- Shading Surface Group Name
   ,                                       !- Transmittance Schedule Name
   ,                                       !- Number of Vertices
   0, -0.6096, 4.8768,                     !- X,Y,Z Vertex 1 {m}
   11.129722368505, -0.6096, 4.8768,       !- X,Y,Z Vertex 2 {m}
   11.129722368505, 0, 5.1816,             !- X,Y,Z Vertex 3 {m}
   0, 0, 5.1816;                           !- X,Y,Z Vertex 4 {m}
-
-OS:ShadingSurface,
-  {a297eac6-d1d4-4fb2-abbc-39ddee4ed4f3}, !- Handle
-  Surface 15 - res eaves,                 !- Name
-  ,                                       !- Construction Name
-  {6d794e44-f312-4eec-b020-7541a3997900}, !- Shading Surface Group Name
-  ,                                       !- Transmittance Schedule Name
-  ,                                       !- Number of Vertices
-  -0.6096, 5.56486118425249, 5.1816,      !- X,Y,Z Vertex 1 {m}
-  -0.6096, 2.78243059212624, 6.57281529606312, !- X,Y,Z Vertex 2 {m}
-  0, 2.78243059212624, 6.57281529606312,  !- X,Y,Z Vertex 3 {m}
-  0, 5.56486118425249, 5.1816;            !- X,Y,Z Vertex 4 {m}
-
-OS:ShadingSurface,
-  {78a1cd57-2214-4ea8-8acc-36a82b6bb702}, !- Handle
-  Surface 15 - res eaves 1,               !- Name
-  ,                                       !- Construction Name
-  {6d794e44-f312-4eec-b020-7541a3997900}, !- Shading Surface Group Name
-  ,                                       !- Transmittance Schedule Name
-  ,                                       !- Number of Vertices
-  11.739322368505, 2.78243059212624, 6.57281529606312, !- X,Y,Z Vertex 1 {m}
-  11.739322368505, 5.56486118425249, 5.1816, !- X,Y,Z Vertex 2 {m}
-  11.129722368505, 5.56486118425249, 5.1816, !- X,Y,Z Vertex 3 {m}
-  11.129722368505, 2.78243059212624, 6.57281529606312; !- X,Y,Z Vertex 4 {m}
-
-OS:ShadingSurface,
-  {37225343-db63-4147-80f6-9b5af32036b5}, !- Handle
-  Surface 15 - res eaves 2,               !- Name
-  ,                                       !- Construction Name
-  {6d794e44-f312-4eec-b020-7541a3997900}, !- Shading Surface Group Name
-  ,                                       !- Transmittance Schedule Name
-  ,                                       !- Number of Vertices
-  11.129722368505, 6.17446118425249, 4.8768, !- X,Y,Z Vertex 1 {m}
-  0, 6.17446118425249, 4.8768,            !- X,Y,Z Vertex 2 {m}
-  0, 5.56486118425249, 5.1816,            !- X,Y,Z Vertex 3 {m}
-  11.129722368505, 5.56486118425249, 5.1816; !- X,Y,Z Vertex 4 {m}
