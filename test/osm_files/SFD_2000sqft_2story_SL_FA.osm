--- conflicted
+++ resolved
@@ -1,73 +1,41 @@
 !- NOTE: Auto-generated from /test/osw_files/SFD_2000sqft_2story_SL_FA.osw
 
 OS:Version,
-<<<<<<< HEAD
-  {80bdedc5-2002-4887-b8be-6d2836f57367}, !- Handle
-  2.9.1;                                  !- Version Identifier
+  {e833ad7d-f500-4fcb-b911-aee2d5b03f22}, !- Handle
+  2.9.0;                                  !- Version Identifier
 
 OS:SimulationControl,
-  {e701da16-2b7e-46f8-8829-316cf433a997}, !- Handle
-=======
-  {173f3b1b-aabf-4c11-bb2a-e77b8c092e2e}, !- Handle
-  2.9.0;                                  !- Version Identifier
-
-OS:SimulationControl,
-  {d182618f-9645-4795-8c13-ab3cfb7d5174}, !- Handle
->>>>>>> 93199ada
+  {31251407-d477-4bf9-8723-eed9d7f82d6d}, !- Handle
   ,                                       !- Do Zone Sizing Calculation
   ,                                       !- Do System Sizing Calculation
   ,                                       !- Do Plant Sizing Calculation
   No;                                     !- Run Simulation for Sizing Periods
 
 OS:Timestep,
-<<<<<<< HEAD
-  {78dca9bd-f92a-4240-b5bd-0a87a7334ed0}, !- Handle
+  {1b4f91f0-8e98-44f8-a6e7-6026ff1d61b9}, !- Handle
   6;                                      !- Number of Timesteps per Hour
 
 OS:ShadowCalculation,
-  {4d03386a-4752-4c56-aee9-32a85eff0faf}, !- Handle
-=======
-  {286c642a-7ddb-4a09-806c-179f447c8e67}, !- Handle
-  6;                                      !- Number of Timesteps per Hour
-
-OS:ShadowCalculation,
-  {74c6e93f-33f4-483a-a844-2cd52ce192e9}, !- Handle
->>>>>>> 93199ada
+  {dccceb0e-d909-475e-9321-2cc5dc3069f6}, !- Handle
   20,                                     !- Calculation Frequency
   200;                                    !- Maximum Figures in Shadow Overlap Calculations
 
 OS:SurfaceConvectionAlgorithm:Outside,
-<<<<<<< HEAD
-  {dfd202f3-8b14-414d-a51b-1c8f036a51f8}, !- Handle
+  {dc1d8408-fa94-4c86-8b3b-c5527da77aae}, !- Handle
   DOE-2;                                  !- Algorithm
 
 OS:SurfaceConvectionAlgorithm:Inside,
-  {6fcc1291-b921-43f5-ad4e-7f09c200059e}, !- Handle
+  {5fbbdafd-9d35-466a-a162-ede033199ba3}, !- Handle
   TARP;                                   !- Algorithm
 
 OS:ZoneCapacitanceMultiplier:ResearchSpecial,
-  {a4414ae9-a129-4d1d-b453-642b52ac202d}, !- Handle
-=======
-  {dcf5bfa8-c16c-45be-a6e7-8d74d2794b2f}, !- Handle
-  DOE-2;                                  !- Algorithm
-
-OS:SurfaceConvectionAlgorithm:Inside,
-  {3e4a222f-5f6b-48e3-9518-548dcbb21238}, !- Handle
-  TARP;                                   !- Algorithm
-
-OS:ZoneCapacitanceMultiplier:ResearchSpecial,
-  {aac01953-fddd-4799-8304-25c09c559838}, !- Handle
->>>>>>> 93199ada
+  {a8449503-ec74-491c-92bf-cb761db8989b}, !- Handle
   ,                                       !- Temperature Capacity Multiplier
   15,                                     !- Humidity Capacity Multiplier
   ;                                       !- Carbon Dioxide Capacity Multiplier
 
 OS:RunPeriod,
-<<<<<<< HEAD
-  {0c916408-1e3e-405b-8572-49d4b9fffa80}, !- Handle
-=======
-  {035b0455-c4b7-4999-86aa-5e882d229cba}, !- Handle
->>>>>>> 93199ada
+  {e28b3134-836b-4b08-9e24-fa7b10cca0a5}, !- Handle
   Run Period 1,                           !- Name
   1,                                      !- Begin Month
   1,                                      !- Begin Day of Month
@@ -81,21 +49,13 @@
   ;                                       !- Number of Times Runperiod to be Repeated
 
 OS:YearDescription,
-<<<<<<< HEAD
-  {d1084c4c-3a60-4d14-90ff-dc5e9b392780}, !- Handle
-=======
-  {1a92f1bf-1bda-4b85-9640-110856b2af45}, !- Handle
->>>>>>> 93199ada
+  {6554a810-7713-4b90-b48e-5c87862d96a1}, !- Handle
   2007,                                   !- Calendar Year
   ,                                       !- Day of Week for Start Day
   ;                                       !- Is Leap Year
 
 OS:Building,
-<<<<<<< HEAD
-  {d9c68104-fb58-44ab-bdff-8c7ee5cd317e}, !- Handle
-=======
-  {795b52f6-2e77-4313-b71d-b2dab1c1e780}, !- Handle
->>>>>>> 93199ada
+  {49db8beb-a911-4083-a770-33d81cada4e7}, !- Handle
   Building 1,                             !- Name
   ,                                       !- Building Sector Type
   0,                                      !- North Axis {deg}
@@ -110,23 +70,14 @@
   1;                                      !- Standards Number of Living Units
 
 OS:AdditionalProperties,
-<<<<<<< HEAD
-  {13bc508a-f066-4f5e-b0a4-49b5d4cd81f0}, !- Handle
-  {d9c68104-fb58-44ab-bdff-8c7ee5cd317e}, !- Object Name
-=======
-  {ce787655-9269-4bb2-b34f-f28bf5849888}, !- Handle
-  {795b52f6-2e77-4313-b71d-b2dab1c1e780}, !- Object Name
->>>>>>> 93199ada
+  {7da8657d-f89b-4352-861c-57b6e09955d9}, !- Handle
+  {49db8beb-a911-4083-a770-33d81cada4e7}, !- Object Name
   Total Units Modeled,                    !- Feature Name 1
   Integer,                                !- Feature Data Type 1
   1;                                      !- Feature Value 1
 
 OS:ThermalZone,
-<<<<<<< HEAD
-  {e651f850-889f-405a-9e2f-a3d9f1029c37}, !- Handle
-=======
-  {f0de5ae5-e030-4af6-9068-47afd87117b3}, !- Handle
->>>>>>> 93199ada
+  {77ea4acc-8ae8-42d2-adb7-ccb435ddf2dd}, !- Handle
   living zone,                            !- Name
   ,                                       !- Multiplier
   ,                                       !- Ceiling Height {m}
@@ -135,17 +86,10 @@
   ,                                       !- Zone Inside Convection Algorithm
   ,                                       !- Zone Outside Convection Algorithm
   ,                                       !- Zone Conditioning Equipment List Name
-<<<<<<< HEAD
-  {bbabf3af-92c1-4e29-ab5f-79fce697bb9a}, !- Zone Air Inlet Port List
-  {3a1417d3-8364-4536-8121-7d10295361e7}, !- Zone Air Exhaust Port List
-  {97708bc3-8b28-4440-bda2-3012d7435614}, !- Zone Air Node Name
-  {4e78d055-f90a-41e2-9851-fda6a2185ac3}, !- Zone Return Air Port List
-=======
-  {62d3dd47-9490-4d9b-b34c-8f15aa6fafcf}, !- Zone Air Inlet Port List
-  {d35a7f84-f383-4219-a445-793fe9e7b05b}, !- Zone Air Exhaust Port List
-  {177ed11a-4390-44a9-8a59-4c02c997ae80}, !- Zone Air Node Name
-  {8a0eb35b-cf1b-46dd-9d63-f6a78f0d3737}, !- Zone Return Air Port List
->>>>>>> 93199ada
+  {4e2eaea4-cf10-415e-97fa-01bb16630200}, !- Zone Air Inlet Port List
+  {7cc795c6-f665-40e3-8988-6c9dfef58b64}, !- Zone Air Exhaust Port List
+  {e8a71123-545b-4522-9b5a-c8507c9dcc8b}, !- Zone Air Node Name
+  {668096df-75fc-424a-8926-b5e3561ec359}, !- Zone Return Air Port List
   ,                                       !- Primary Daylighting Control Name
   ,                                       !- Fraction of Zone Controlled by Primary Daylighting Control
   ,                                       !- Secondary Daylighting Control Name
@@ -156,71 +100,37 @@
   No;                                     !- Use Ideal Air Loads
 
 OS:Node,
-<<<<<<< HEAD
-  {41bb89ec-7e6e-4e46-b44d-d2a68bc19451}, !- Handle
+  {f3205255-3da9-4367-86c0-8be41027012e}, !- Handle
   Node 1,                                 !- Name
-  {97708bc3-8b28-4440-bda2-3012d7435614}, !- Inlet Port
+  {e8a71123-545b-4522-9b5a-c8507c9dcc8b}, !- Inlet Port
   ;                                       !- Outlet Port
 
 OS:Connection,
-  {97708bc3-8b28-4440-bda2-3012d7435614}, !- Handle
-  {df7d0237-73e2-422d-80a5-c2feabc87fc5}, !- Name
-  {e651f850-889f-405a-9e2f-a3d9f1029c37}, !- Source Object
+  {e8a71123-545b-4522-9b5a-c8507c9dcc8b}, !- Handle
+  {7ce3acd8-e832-461c-a610-9708b7dfde2d}, !- Name
+  {77ea4acc-8ae8-42d2-adb7-ccb435ddf2dd}, !- Source Object
   11,                                     !- Outlet Port
-  {41bb89ec-7e6e-4e46-b44d-d2a68bc19451}, !- Target Object
+  {f3205255-3da9-4367-86c0-8be41027012e}, !- Target Object
   2;                                      !- Inlet Port
 
 OS:PortList,
-  {bbabf3af-92c1-4e29-ab5f-79fce697bb9a}, !- Handle
-  {f38db5f7-eb2f-4da2-9883-441ce024c0f2}, !- Name
-  {e651f850-889f-405a-9e2f-a3d9f1029c37}; !- HVAC Component
+  {4e2eaea4-cf10-415e-97fa-01bb16630200}, !- Handle
+  {4deb284a-97a5-4ec1-a2a5-63d869e38687}, !- Name
+  {77ea4acc-8ae8-42d2-adb7-ccb435ddf2dd}; !- HVAC Component
 
 OS:PortList,
-  {3a1417d3-8364-4536-8121-7d10295361e7}, !- Handle
-  {e2afcb9e-02d9-4524-b4fb-041e781035e1}, !- Name
-  {e651f850-889f-405a-9e2f-a3d9f1029c37}; !- HVAC Component
+  {7cc795c6-f665-40e3-8988-6c9dfef58b64}, !- Handle
+  {6922524f-2e51-4e2b-8021-92406ac01615}, !- Name
+  {77ea4acc-8ae8-42d2-adb7-ccb435ddf2dd}; !- HVAC Component
 
 OS:PortList,
-  {4e78d055-f90a-41e2-9851-fda6a2185ac3}, !- Handle
-  {1fa1dd50-4761-4266-8edd-6ea8bc2c492a}, !- Name
-  {e651f850-889f-405a-9e2f-a3d9f1029c37}; !- HVAC Component
+  {668096df-75fc-424a-8926-b5e3561ec359}, !- Handle
+  {1992da7b-d6a0-4b0e-9030-2dc677be4de3}, !- Name
+  {77ea4acc-8ae8-42d2-adb7-ccb435ddf2dd}; !- HVAC Component
 
 OS:Sizing:Zone,
-  {f4bfb233-7ab8-42b9-9ec8-ee212616f8fb}, !- Handle
-  {e651f850-889f-405a-9e2f-a3d9f1029c37}, !- Zone or ZoneList Name
-=======
-  {315880f0-7e27-49a8-bb60-5b5a669ff441}, !- Handle
-  Node 1,                                 !- Name
-  {177ed11a-4390-44a9-8a59-4c02c997ae80}, !- Inlet Port
-  ;                                       !- Outlet Port
-
-OS:Connection,
-  {177ed11a-4390-44a9-8a59-4c02c997ae80}, !- Handle
-  {08c34c23-3a9e-479a-af51-ba64f0adf7c9}, !- Name
-  {f0de5ae5-e030-4af6-9068-47afd87117b3}, !- Source Object
-  11,                                     !- Outlet Port
-  {315880f0-7e27-49a8-bb60-5b5a669ff441}, !- Target Object
-  2;                                      !- Inlet Port
-
-OS:PortList,
-  {62d3dd47-9490-4d9b-b34c-8f15aa6fafcf}, !- Handle
-  {094e699b-a9b4-464d-9e4c-6bd91afb7264}, !- Name
-  {f0de5ae5-e030-4af6-9068-47afd87117b3}; !- HVAC Component
-
-OS:PortList,
-  {d35a7f84-f383-4219-a445-793fe9e7b05b}, !- Handle
-  {b738b4af-a3a0-452c-81b1-85bd452b748b}, !- Name
-  {f0de5ae5-e030-4af6-9068-47afd87117b3}; !- HVAC Component
-
-OS:PortList,
-  {8a0eb35b-cf1b-46dd-9d63-f6a78f0d3737}, !- Handle
-  {8205277e-1f92-44f0-9af8-65e3f00d41cc}, !- Name
-  {f0de5ae5-e030-4af6-9068-47afd87117b3}; !- HVAC Component
-
-OS:Sizing:Zone,
-  {6e0e1dcf-d099-4eae-82c9-fe1f9dc27015}, !- Handle
-  {f0de5ae5-e030-4af6-9068-47afd87117b3}, !- Zone or ZoneList Name
->>>>>>> 93199ada
+  {ddf570a8-0216-45c4-ae2d-2861f8692cf7}, !- Handle
+  {77ea4acc-8ae8-42d2-adb7-ccb435ddf2dd}, !- Zone or ZoneList Name
   SupplyAirTemperature,                   !- Zone Cooling Design Supply Air Temperature Input Method
   14,                                     !- Zone Cooling Design Supply Air Temperature {C}
   11.11,                                  !- Zone Cooling Design Supply Air Temperature Difference {deltaC}
@@ -249,25 +159,14 @@
   autosize;                               !- Dedicated Outdoor Air High Setpoint Temperature for Design {C}
 
 OS:ZoneHVAC:EquipmentList,
-<<<<<<< HEAD
-  {aab02838-8355-443a-8e60-98de53b019a6}, !- Handle
+  {50279855-83a7-424e-baa4-9826d65a5fe7}, !- Handle
   Zone HVAC Equipment List 1,             !- Name
-  {e651f850-889f-405a-9e2f-a3d9f1029c37}; !- Thermal Zone
+  {77ea4acc-8ae8-42d2-adb7-ccb435ddf2dd}; !- Thermal Zone
 
 OS:Space,
-  {ac6be64e-cc2f-49e8-a7b2-4ba8cf7b6d4b}, !- Handle
+  {93c5c7fb-20fa-4c9a-881f-f186f970cddb}, !- Handle
   living space,                           !- Name
-  {6adf4f8e-780d-4562-82cd-07008b202dd2}, !- Space Type Name
-=======
-  {ecf61d41-04e1-417b-9578-ec8b8f8ad68a}, !- Handle
-  Zone HVAC Equipment List 1,             !- Name
-  {f0de5ae5-e030-4af6-9068-47afd87117b3}; !- Thermal Zone
-
-OS:Space,
-  {d1acd2b2-051b-4a7e-ae17-2a06dff1b48e}, !- Handle
-  living space,                           !- Name
-  {311cc732-3f58-408e-aea3-5740ec896202}, !- Space Type Name
->>>>>>> 93199ada
+  {15e99d01-5053-43b8-bbf3-12339c9dd181}, !- Space Type Name
   ,                                       !- Default Construction Set Name
   ,                                       !- Default Schedule Set Name
   -0,                                     !- Direction of Relative North {deg}
@@ -275,31 +174,17 @@
   0,                                      !- Y Origin {m}
   0,                                      !- Z Origin {m}
   ,                                       !- Building Story Name
-<<<<<<< HEAD
-  {e651f850-889f-405a-9e2f-a3d9f1029c37}, !- Thermal Zone Name
+  {77ea4acc-8ae8-42d2-adb7-ccb435ddf2dd}, !- Thermal Zone Name
   ,                                       !- Part of Total Floor Area
   ,                                       !- Design Specification Outdoor Air Object Name
-  {1501b6a4-7031-4566-99ba-917db3404599}; !- Building Unit Name
-
-OS:Surface,
-  {5f6dc6ca-8dfc-4efd-89cd-579cb346b543}, !- Handle
+  {3fe249ae-203d-4877-bd45-db2ca34d0a3a}; !- Building Unit Name
+
+OS:Surface,
+  {7b0c97bd-7135-4d16-8479-064c06349b54}, !- Handle
   Surface 1,                              !- Name
   Floor,                                  !- Surface Type
   ,                                       !- Construction Name
-  {ac6be64e-cc2f-49e8-a7b2-4ba8cf7b6d4b}, !- Space Name
-=======
-  {f0de5ae5-e030-4af6-9068-47afd87117b3}, !- Thermal Zone Name
-  ,                                       !- Part of Total Floor Area
-  ,                                       !- Design Specification Outdoor Air Object Name
-  {6b209d22-c651-4b5b-a286-ecab8eabe8a1}; !- Building Unit Name
-
-OS:Surface,
-  {181e57e6-73e4-451e-a719-deb34df8b019}, !- Handle
-  Surface 1,                              !- Name
-  Floor,                                  !- Surface Type
-  ,                                       !- Construction Name
-  {d1acd2b2-051b-4a7e-ae17-2a06dff1b48e}, !- Space Name
->>>>>>> 93199ada
+  {93c5c7fb-20fa-4c9a-881f-f186f970cddb}, !- Space Name
   Foundation,                             !- Outside Boundary Condition
   ,                                       !- Outside Boundary Condition Object
   NoSun,                                  !- Sun Exposure
@@ -312,19 +197,11 @@
   11.129722368505, 0, 0;                  !- X,Y,Z Vertex 4 {m}
 
 OS:Surface,
-<<<<<<< HEAD
-  {a579d962-225e-471f-983f-e8619b753078}, !- Handle
+  {cfc184d7-40e4-4e70-b8c7-1ea5f83679a7}, !- Handle
   Surface 2,                              !- Name
   Wall,                                   !- Surface Type
   ,                                       !- Construction Name
-  {ac6be64e-cc2f-49e8-a7b2-4ba8cf7b6d4b}, !- Space Name
-=======
-  {f3a356f9-856b-499b-967b-efa968e711f3}, !- Handle
-  Surface 2,                              !- Name
-  Wall,                                   !- Surface Type
-  ,                                       !- Construction Name
-  {d1acd2b2-051b-4a7e-ae17-2a06dff1b48e}, !- Space Name
->>>>>>> 93199ada
+  {93c5c7fb-20fa-4c9a-881f-f186f970cddb}, !- Space Name
   Outdoors,                               !- Outside Boundary Condition
   ,                                       !- Outside Boundary Condition Object
   SunExposed,                             !- Sun Exposure
@@ -337,19 +214,11 @@
   0, 0, 2.4384;                           !- X,Y,Z Vertex 4 {m}
 
 OS:Surface,
-<<<<<<< HEAD
-  {17454695-0de3-44dd-a322-b8f04853e556}, !- Handle
+  {e6449028-2570-4599-ab9d-91df4340dda7}, !- Handle
   Surface 3,                              !- Name
   Wall,                                   !- Surface Type
   ,                                       !- Construction Name
-  {ac6be64e-cc2f-49e8-a7b2-4ba8cf7b6d4b}, !- Space Name
-=======
-  {567537a0-10cf-4957-b2d1-68619931cde6}, !- Handle
-  Surface 3,                              !- Name
-  Wall,                                   !- Surface Type
-  ,                                       !- Construction Name
-  {d1acd2b2-051b-4a7e-ae17-2a06dff1b48e}, !- Space Name
->>>>>>> 93199ada
+  {93c5c7fb-20fa-4c9a-881f-f186f970cddb}, !- Space Name
   Outdoors,                               !- Outside Boundary Condition
   ,                                       !- Outside Boundary Condition Object
   SunExposed,                             !- Sun Exposure
@@ -362,19 +231,11 @@
   0, 5.56486118425249, 2.4384;            !- X,Y,Z Vertex 4 {m}
 
 OS:Surface,
-<<<<<<< HEAD
-  {74afa171-d562-4a33-8f80-7c20ca052ffb}, !- Handle
+  {e689c9a2-db02-4552-8784-e0c5e79ee875}, !- Handle
   Surface 4,                              !- Name
   Wall,                                   !- Surface Type
   ,                                       !- Construction Name
-  {ac6be64e-cc2f-49e8-a7b2-4ba8cf7b6d4b}, !- Space Name
-=======
-  {f28b4623-442c-4fe8-8889-2c4be4dda4aa}, !- Handle
-  Surface 4,                              !- Name
-  Wall,                                   !- Surface Type
-  ,                                       !- Construction Name
-  {d1acd2b2-051b-4a7e-ae17-2a06dff1b48e}, !- Space Name
->>>>>>> 93199ada
+  {93c5c7fb-20fa-4c9a-881f-f186f970cddb}, !- Space Name
   Outdoors,                               !- Outside Boundary Condition
   ,                                       !- Outside Boundary Condition Object
   SunExposed,                             !- Sun Exposure
@@ -387,19 +248,11 @@
   11.129722368505, 5.56486118425249, 2.4384; !- X,Y,Z Vertex 4 {m}
 
 OS:Surface,
-<<<<<<< HEAD
-  {33557333-1fa5-442c-b8fe-05fc0a274172}, !- Handle
+  {7af04422-5dd7-43da-b4e8-1a190f166d14}, !- Handle
   Surface 5,                              !- Name
   Wall,                                   !- Surface Type
   ,                                       !- Construction Name
-  {ac6be64e-cc2f-49e8-a7b2-4ba8cf7b6d4b}, !- Space Name
-=======
-  {7a8bc0d1-14c0-45f8-b7e3-e6849c07de13}, !- Handle
-  Surface 5,                              !- Name
-  Wall,                                   !- Surface Type
-  ,                                       !- Construction Name
-  {d1acd2b2-051b-4a7e-ae17-2a06dff1b48e}, !- Space Name
->>>>>>> 93199ada
+  {93c5c7fb-20fa-4c9a-881f-f186f970cddb}, !- Space Name
   Outdoors,                               !- Outside Boundary Condition
   ,                                       !- Outside Boundary Condition Object
   SunExposed,                             !- Sun Exposure
@@ -412,23 +265,13 @@
   11.129722368505, 0, 2.4384;             !- X,Y,Z Vertex 4 {m}
 
 OS:Surface,
-<<<<<<< HEAD
-  {8489208a-9500-40b4-9403-4fedfb58016a}, !- Handle
+  {3a95f0bd-638c-4e9f-b5e3-c1153ece18b0}, !- Handle
   Surface 6,                              !- Name
   RoofCeiling,                            !- Surface Type
   ,                                       !- Construction Name
-  {ac6be64e-cc2f-49e8-a7b2-4ba8cf7b6d4b}, !- Space Name
+  {93c5c7fb-20fa-4c9a-881f-f186f970cddb}, !- Space Name
   Surface,                                !- Outside Boundary Condition
-  {c6033a21-da0e-446d-bc35-7dbb034e3c74}, !- Outside Boundary Condition Object
-=======
-  {e0692a61-87bf-47d3-becf-f5596ca5b6d0}, !- Handle
-  Surface 6,                              !- Name
-  RoofCeiling,                            !- Surface Type
-  ,                                       !- Construction Name
-  {d1acd2b2-051b-4a7e-ae17-2a06dff1b48e}, !- Space Name
-  Surface,                                !- Outside Boundary Condition
-  {758b29a1-9105-4274-aac3-4956c68ff83c}, !- Outside Boundary Condition Object
->>>>>>> 93199ada
+  {3758b64b-8b7e-4026-95e4-fef18862557f}, !- Outside Boundary Condition Object
   NoSun,                                  !- Sun Exposure
   NoWind,                                 !- Wind Exposure
   ,                                       !- View Factor to Ground
@@ -439,11 +282,7 @@
   0, 0, 2.4384;                           !- X,Y,Z Vertex 4 {m}
 
 OS:SpaceType,
-<<<<<<< HEAD
-  {6adf4f8e-780d-4562-82cd-07008b202dd2}, !- Handle
-=======
-  {311cc732-3f58-408e-aea3-5740ec896202}, !- Handle
->>>>>>> 93199ada
+  {15e99d01-5053-43b8-bbf3-12339c9dd181}, !- Handle
   Space Type 1,                           !- Name
   ,                                       !- Default Construction Set Name
   ,                                       !- Default Schedule Set Name
@@ -454,15 +293,9 @@
   living;                                 !- Standards Space Type
 
 OS:Space,
-<<<<<<< HEAD
-  {d5d307a3-2196-4a7b-987f-a726ae48a735}, !- Handle
+  {fbecac11-5c6c-435f-aaf5-239b40d162c5}, !- Handle
   living space|story 2,                   !- Name
-  {6adf4f8e-780d-4562-82cd-07008b202dd2}, !- Space Type Name
-=======
-  {c2ba7662-6f2a-4c75-b862-5fc1dd78726f}, !- Handle
-  living space|story 2,                   !- Name
-  {311cc732-3f58-408e-aea3-5740ec896202}, !- Space Type Name
->>>>>>> 93199ada
+  {15e99d01-5053-43b8-bbf3-12339c9dd181}, !- Space Type Name
   ,                                       !- Default Construction Set Name
   ,                                       !- Default Schedule Set Name
   -0,                                     !- Direction of Relative North {deg}
@@ -470,35 +303,19 @@
   0,                                      !- Y Origin {m}
   2.4384,                                 !- Z Origin {m}
   ,                                       !- Building Story Name
-<<<<<<< HEAD
-  {e651f850-889f-405a-9e2f-a3d9f1029c37}, !- Thermal Zone Name
+  {77ea4acc-8ae8-42d2-adb7-ccb435ddf2dd}, !- Thermal Zone Name
   ,                                       !- Part of Total Floor Area
   ,                                       !- Design Specification Outdoor Air Object Name
-  {1501b6a4-7031-4566-99ba-917db3404599}; !- Building Unit Name
-
-OS:Surface,
-  {c6033a21-da0e-446d-bc35-7dbb034e3c74}, !- Handle
+  {3fe249ae-203d-4877-bd45-db2ca34d0a3a}; !- Building Unit Name
+
+OS:Surface,
+  {3758b64b-8b7e-4026-95e4-fef18862557f}, !- Handle
   Surface 7,                              !- Name
   Floor,                                  !- Surface Type
   ,                                       !- Construction Name
-  {d5d307a3-2196-4a7b-987f-a726ae48a735}, !- Space Name
+  {fbecac11-5c6c-435f-aaf5-239b40d162c5}, !- Space Name
   Surface,                                !- Outside Boundary Condition
-  {8489208a-9500-40b4-9403-4fedfb58016a}, !- Outside Boundary Condition Object
-=======
-  {f0de5ae5-e030-4af6-9068-47afd87117b3}, !- Thermal Zone Name
-  ,                                       !- Part of Total Floor Area
-  ,                                       !- Design Specification Outdoor Air Object Name
-  {6b209d22-c651-4b5b-a286-ecab8eabe8a1}; !- Building Unit Name
-
-OS:Surface,
-  {758b29a1-9105-4274-aac3-4956c68ff83c}, !- Handle
-  Surface 7,                              !- Name
-  Floor,                                  !- Surface Type
-  ,                                       !- Construction Name
-  {c2ba7662-6f2a-4c75-b862-5fc1dd78726f}, !- Space Name
-  Surface,                                !- Outside Boundary Condition
-  {e0692a61-87bf-47d3-becf-f5596ca5b6d0}, !- Outside Boundary Condition Object
->>>>>>> 93199ada
+  {3a95f0bd-638c-4e9f-b5e3-c1153ece18b0}, !- Outside Boundary Condition Object
   NoSun,                                  !- Sun Exposure
   NoWind,                                 !- Wind Exposure
   ,                                       !- View Factor to Ground
@@ -509,19 +326,11 @@
   11.129722368505, 0, 0;                  !- X,Y,Z Vertex 4 {m}
 
 OS:Surface,
-<<<<<<< HEAD
-  {a8b46eea-9a67-4d77-bfa4-89386b4f707f}, !- Handle
+  {0deb7a14-3af1-4806-ba49-afe3f12f9d15}, !- Handle
   Surface 8,                              !- Name
   Wall,                                   !- Surface Type
   ,                                       !- Construction Name
-  {d5d307a3-2196-4a7b-987f-a726ae48a735}, !- Space Name
-=======
-  {af1af2b9-6032-46dc-857d-acccfdad3592}, !- Handle
-  Surface 8,                              !- Name
-  Wall,                                   !- Surface Type
-  ,                                       !- Construction Name
-  {c2ba7662-6f2a-4c75-b862-5fc1dd78726f}, !- Space Name
->>>>>>> 93199ada
+  {fbecac11-5c6c-435f-aaf5-239b40d162c5}, !- Space Name
   Outdoors,                               !- Outside Boundary Condition
   ,                                       !- Outside Boundary Condition Object
   SunExposed,                             !- Sun Exposure
@@ -534,19 +343,11 @@
   0, 0, 2.4384;                           !- X,Y,Z Vertex 4 {m}
 
 OS:Surface,
-<<<<<<< HEAD
-  {1e8c2611-b766-4998-a6fa-eaf71b902776}, !- Handle
+  {3994631f-c083-48d1-af6e-e06f365483bb}, !- Handle
   Surface 9,                              !- Name
   Wall,                                   !- Surface Type
   ,                                       !- Construction Name
-  {d5d307a3-2196-4a7b-987f-a726ae48a735}, !- Space Name
-=======
-  {e46143f6-1cd2-453f-932e-93949c97864c}, !- Handle
-  Surface 9,                              !- Name
-  Wall,                                   !- Surface Type
-  ,                                       !- Construction Name
-  {c2ba7662-6f2a-4c75-b862-5fc1dd78726f}, !- Space Name
->>>>>>> 93199ada
+  {fbecac11-5c6c-435f-aaf5-239b40d162c5}, !- Space Name
   Outdoors,                               !- Outside Boundary Condition
   ,                                       !- Outside Boundary Condition Object
   SunExposed,                             !- Sun Exposure
@@ -559,19 +360,11 @@
   0, 5.56486118425249, 2.4384;            !- X,Y,Z Vertex 4 {m}
 
 OS:Surface,
-<<<<<<< HEAD
-  {d69156cf-9f75-4fb8-91ca-8dbf36423723}, !- Handle
+  {0d876c62-6097-4bf2-a7aa-7f893e75b233}, !- Handle
   Surface 10,                             !- Name
   Wall,                                   !- Surface Type
   ,                                       !- Construction Name
-  {d5d307a3-2196-4a7b-987f-a726ae48a735}, !- Space Name
-=======
-  {24cc57dc-9f0e-4e16-b2d4-d0fcdb0edcfc}, !- Handle
-  Surface 10,                             !- Name
-  Wall,                                   !- Surface Type
-  ,                                       !- Construction Name
-  {c2ba7662-6f2a-4c75-b862-5fc1dd78726f}, !- Space Name
->>>>>>> 93199ada
+  {fbecac11-5c6c-435f-aaf5-239b40d162c5}, !- Space Name
   Outdoors,                               !- Outside Boundary Condition
   ,                                       !- Outside Boundary Condition Object
   SunExposed,                             !- Sun Exposure
@@ -584,19 +377,11 @@
   11.129722368505, 5.56486118425249, 2.4384; !- X,Y,Z Vertex 4 {m}
 
 OS:Surface,
-<<<<<<< HEAD
-  {4ad4eecd-ecb5-4084-ade5-ff29a7f0fd96}, !- Handle
+  {816077e1-95ba-4bc7-b1ff-9c7e725e0e34}, !- Handle
   Surface 11,                             !- Name
   Wall,                                   !- Surface Type
   ,                                       !- Construction Name
-  {d5d307a3-2196-4a7b-987f-a726ae48a735}, !- Space Name
-=======
-  {1d047657-516c-4fa4-b41e-a82c33129e54}, !- Handle
-  Surface 11,                             !- Name
-  Wall,                                   !- Surface Type
-  ,                                       !- Construction Name
-  {c2ba7662-6f2a-4c75-b862-5fc1dd78726f}, !- Space Name
->>>>>>> 93199ada
+  {fbecac11-5c6c-435f-aaf5-239b40d162c5}, !- Space Name
   Outdoors,                               !- Outside Boundary Condition
   ,                                       !- Outside Boundary Condition Object
   SunExposed,                             !- Sun Exposure
@@ -609,23 +394,13 @@
   11.129722368505, 0, 2.4384;             !- X,Y,Z Vertex 4 {m}
 
 OS:Surface,
-<<<<<<< HEAD
-  {7c898e24-65ff-4833-8f6d-bdc463e4c131}, !- Handle
+  {07c1cb17-abd2-4513-91ac-2a56595ec04d}, !- Handle
   Surface 12,                             !- Name
   RoofCeiling,                            !- Surface Type
   ,                                       !- Construction Name
-  {d5d307a3-2196-4a7b-987f-a726ae48a735}, !- Space Name
+  {fbecac11-5c6c-435f-aaf5-239b40d162c5}, !- Space Name
   Surface,                                !- Outside Boundary Condition
-  {6e4f714f-3d9e-4314-b4f9-f29b6232d6dd}, !- Outside Boundary Condition Object
-=======
-  {bf120d8d-976b-4f51-9923-ecd9a3d3af29}, !- Handle
-  Surface 12,                             !- Name
-  RoofCeiling,                            !- Surface Type
-  ,                                       !- Construction Name
-  {c2ba7662-6f2a-4c75-b862-5fc1dd78726f}, !- Space Name
-  Surface,                                !- Outside Boundary Condition
-  {0d982072-85c1-4122-be30-cc2bc928d64f}, !- Outside Boundary Condition Object
->>>>>>> 93199ada
+  {93aaa48e-7f80-41cf-8c17-85fe87ce1a30}, !- Outside Boundary Condition Object
   NoSun,                                  !- Sun Exposure
   NoWind,                                 !- Wind Exposure
   ,                                       !- View Factor to Ground
@@ -636,23 +411,13 @@
   0, 0, 2.4384;                           !- X,Y,Z Vertex 4 {m}
 
 OS:Surface,
-<<<<<<< HEAD
-  {6e4f714f-3d9e-4314-b4f9-f29b6232d6dd}, !- Handle
+  {93aaa48e-7f80-41cf-8c17-85fe87ce1a30}, !- Handle
   Surface 13,                             !- Name
   Floor,                                  !- Surface Type
   ,                                       !- Construction Name
-  {938cea5b-f131-4fa0-9038-2ac15e52c4da}, !- Space Name
+  {bafed988-5d2b-44d6-b6a6-e00c3a87c262}, !- Space Name
   Surface,                                !- Outside Boundary Condition
-  {7c898e24-65ff-4833-8f6d-bdc463e4c131}, !- Outside Boundary Condition Object
-=======
-  {0d982072-85c1-4122-be30-cc2bc928d64f}, !- Handle
-  Surface 13,                             !- Name
-  Floor,                                  !- Surface Type
-  ,                                       !- Construction Name
-  {18ddcb39-607d-4ba9-a829-b8e8fd27e9a2}, !- Space Name
-  Surface,                                !- Outside Boundary Condition
-  {bf120d8d-976b-4f51-9923-ecd9a3d3af29}, !- Outside Boundary Condition Object
->>>>>>> 93199ada
+  {07c1cb17-abd2-4513-91ac-2a56595ec04d}, !- Outside Boundary Condition Object
   NoSun,                                  !- Sun Exposure
   NoWind,                                 !- Wind Exposure
   ,                                       !- View Factor to Ground
@@ -663,19 +428,11 @@
   0, 0, 0;                                !- X,Y,Z Vertex 4 {m}
 
 OS:Surface,
-<<<<<<< HEAD
-  {a423679a-ef16-4d3b-bee4-6be1297d7a0e}, !- Handle
+  {d1aebe9d-8c47-4850-b0f6-e7217c320df3}, !- Handle
   Surface 14,                             !- Name
   RoofCeiling,                            !- Surface Type
   ,                                       !- Construction Name
-  {938cea5b-f131-4fa0-9038-2ac15e52c4da}, !- Space Name
-=======
-  {6d9fba15-c455-463a-92ea-313e24f4ef1d}, !- Handle
-  Surface 14,                             !- Name
-  RoofCeiling,                            !- Surface Type
-  ,                                       !- Construction Name
-  {18ddcb39-607d-4ba9-a829-b8e8fd27e9a2}, !- Space Name
->>>>>>> 93199ada
+  {bafed988-5d2b-44d6-b6a6-e00c3a87c262}, !- Space Name
   Outdoors,                               !- Outside Boundary Condition
   ,                                       !- Outside Boundary Condition Object
   SunExposed,                             !- Sun Exposure
@@ -688,19 +445,11 @@
   11.129722368505, 0, 0.3048;             !- X,Y,Z Vertex 4 {m}
 
 OS:Surface,
-<<<<<<< HEAD
-  {50d6e0ee-5375-42d3-a643-56ffcbf69a92}, !- Handle
+  {7ccc695a-fa91-4c2a-b5cc-2d02905cbc0e}, !- Handle
   Surface 15,                             !- Name
   RoofCeiling,                            !- Surface Type
   ,                                       !- Construction Name
-  {938cea5b-f131-4fa0-9038-2ac15e52c4da}, !- Space Name
-=======
-  {c5c203a7-4e82-42c5-920a-e213c77e519a}, !- Handle
-  Surface 15,                             !- Name
-  RoofCeiling,                            !- Surface Type
-  ,                                       !- Construction Name
-  {18ddcb39-607d-4ba9-a829-b8e8fd27e9a2}, !- Space Name
->>>>>>> 93199ada
+  {bafed988-5d2b-44d6-b6a6-e00c3a87c262}, !- Space Name
   Outdoors,                               !- Outside Boundary Condition
   ,                                       !- Outside Boundary Condition Object
   SunExposed,                             !- Sun Exposure
@@ -713,19 +462,11 @@
   0, 5.56486118425249, 0.304799999999999; !- X,Y,Z Vertex 4 {m}
 
 OS:Surface,
-<<<<<<< HEAD
-  {9cf9403d-507c-4a8d-bbf6-9620a05061c4}, !- Handle
+  {27840c07-4e2a-45bd-8943-a99bb0250027}, !- Handle
   Surface 16,                             !- Name
   Wall,                                   !- Surface Type
   ,                                       !- Construction Name
-  {938cea5b-f131-4fa0-9038-2ac15e52c4da}, !- Space Name
-=======
-  {227909e7-a396-43d8-a3c7-6e941dd0c9d3}, !- Handle
-  Surface 16,                             !- Name
-  Wall,                                   !- Surface Type
-  ,                                       !- Construction Name
-  {18ddcb39-607d-4ba9-a829-b8e8fd27e9a2}, !- Space Name
->>>>>>> 93199ada
+  {bafed988-5d2b-44d6-b6a6-e00c3a87c262}, !- Space Name
   Outdoors,                               !- Outside Boundary Condition
   ,                                       !- Outside Boundary Condition Object
   SunExposed,                             !- Sun Exposure
@@ -737,19 +478,11 @@
   0, 0, 0;                                !- X,Y,Z Vertex 3 {m}
 
 OS:Surface,
-<<<<<<< HEAD
-  {e54669f4-cf4c-4658-a1cf-3e0849d4ea2b}, !- Handle
+  {62ff5669-4380-49ed-9646-637c470cf760}, !- Handle
   Surface 17,                             !- Name
   Wall,                                   !- Surface Type
   ,                                       !- Construction Name
-  {938cea5b-f131-4fa0-9038-2ac15e52c4da}, !- Space Name
-=======
-  {aca6195f-b94f-44ed-ac5c-fc41f8d7c7c5}, !- Handle
-  Surface 17,                             !- Name
-  Wall,                                   !- Surface Type
-  ,                                       !- Construction Name
-  {18ddcb39-607d-4ba9-a829-b8e8fd27e9a2}, !- Space Name
->>>>>>> 93199ada
+  {bafed988-5d2b-44d6-b6a6-e00c3a87c262}, !- Space Name
   Outdoors,                               !- Outside Boundary Condition
   ,                                       !- Outside Boundary Condition Object
   SunExposed,                             !- Sun Exposure
@@ -761,15 +494,9 @@
   11.129722368505, 5.56486118425249, 0;   !- X,Y,Z Vertex 3 {m}
 
 OS:Space,
-<<<<<<< HEAD
-  {938cea5b-f131-4fa0-9038-2ac15e52c4da}, !- Handle
+  {bafed988-5d2b-44d6-b6a6-e00c3a87c262}, !- Handle
   finished attic space,                   !- Name
-  {6adf4f8e-780d-4562-82cd-07008b202dd2}, !- Space Type Name
-=======
-  {18ddcb39-607d-4ba9-a829-b8e8fd27e9a2}, !- Handle
-  finished attic space,                   !- Name
-  {311cc732-3f58-408e-aea3-5740ec896202}, !- Space Type Name
->>>>>>> 93199ada
+  {15e99d01-5053-43b8-bbf3-12339c9dd181}, !- Space Type Name
   ,                                       !- Default Construction Set Name
   ,                                       !- Default Schedule Set Name
   -0,                                     !- Direction of Relative North {deg}
@@ -777,35 +504,20 @@
   0,                                      !- Y Origin {m}
   4.8768,                                 !- Z Origin {m}
   ,                                       !- Building Story Name
-<<<<<<< HEAD
-  {e651f850-889f-405a-9e2f-a3d9f1029c37}, !- Thermal Zone Name
+  {77ea4acc-8ae8-42d2-adb7-ccb435ddf2dd}, !- Thermal Zone Name
   ,                                       !- Part of Total Floor Area
   ,                                       !- Design Specification Outdoor Air Object Name
-  {1501b6a4-7031-4566-99ba-917db3404599}; !- Building Unit Name
+  {3fe249ae-203d-4877-bd45-db2ca34d0a3a}; !- Building Unit Name
 
 OS:BuildingUnit,
-  {1501b6a4-7031-4566-99ba-917db3404599}, !- Handle
-=======
-  {f0de5ae5-e030-4af6-9068-47afd87117b3}, !- Thermal Zone Name
-  ,                                       !- Part of Total Floor Area
-  ,                                       !- Design Specification Outdoor Air Object Name
-  {6b209d22-c651-4b5b-a286-ecab8eabe8a1}; !- Building Unit Name
-
-OS:BuildingUnit,
-  {6b209d22-c651-4b5b-a286-ecab8eabe8a1}, !- Handle
->>>>>>> 93199ada
+  {3fe249ae-203d-4877-bd45-db2ca34d0a3a}, !- Handle
   unit 1,                                 !- Name
   ,                                       !- Rendering Color
   Residential;                            !- Building Unit Type
 
 OS:AdditionalProperties,
-<<<<<<< HEAD
-  {9554c017-c60f-4fd7-bb68-bb9a152869f3}, !- Handle
-  {1501b6a4-7031-4566-99ba-917db3404599}, !- Object Name
-=======
-  {bb15ad6c-26ea-41aa-bb16-40877dab6067}, !- Handle
-  {6b209d22-c651-4b5b-a286-ecab8eabe8a1}, !- Object Name
->>>>>>> 93199ada
+  {e8907ff4-92a3-4c68-ab3d-d117b9608708}, !- Handle
+  {3fe249ae-203d-4877-bd45-db2ca34d0a3a}, !- Object Name
   NumberOfBedrooms,                       !- Feature Name 1
   Integer,                                !- Feature Data Type 1
   3,                                      !- Feature Value 1
@@ -817,20 +529,12 @@
   2.6400000000000001;                     !- Feature Value 3
 
 OS:External:File,
-<<<<<<< HEAD
-  {3f968f5e-5991-4b4f-8d61-fe3ca01820d3}, !- Handle
-=======
-  {89f32b1f-5cc3-48a9-a6f5-b119eaa3feec}, !- Handle
->>>>>>> 93199ada
+  {44732612-e3b0-403e-b77e-5c18debf9b75}, !- Handle
   8760.csv,                               !- Name
   8760.csv;                               !- File Name
 
 OS:Schedule:Day,
-<<<<<<< HEAD
-  {df85b867-483e-425b-b0d7-98eb0eeba2df}, !- Handle
-=======
-  {9ac4ad76-2017-47a3-bb5e-682e6fa1aafb}, !- Handle
->>>>>>> 93199ada
+  {e9ea09b6-0e2b-40e1-b217-99da7a59c9f3}, !- Handle
   Schedule Day 1,                         !- Name
   ,                                       !- Schedule Type Limits Name
   ,                                       !- Interpolate to Timestep
@@ -839,11 +543,7 @@
   0;                                      !- Value Until Time 1
 
 OS:Schedule:Day,
-<<<<<<< HEAD
-  {0fd50b59-2809-49b9-97a9-46ecc46dc1db}, !- Handle
-=======
-  {3f9b2fc2-73e8-4fdd-8eb3-2ca283649ba9}, !- Handle
->>>>>>> 93199ada
+  {25f4c888-da1e-4044-a50c-b83d180ce8d4}, !- Handle
   Schedule Day 2,                         !- Name
   ,                                       !- Schedule Type Limits Name
   ,                                       !- Interpolate to Timestep
@@ -852,17 +552,10 @@
   1;                                      !- Value Until Time 1
 
 OS:Schedule:File,
-<<<<<<< HEAD
-  {7da31651-29b3-46a5-9648-23798a2197af}, !- Handle
+  {5ab8f439-7ac7-4820-b098-202230ccd1ae}, !- Handle
   occupants,                              !- Name
-  {dabb11f1-53b0-4d79-bbd9-905d77af7ec2}, !- Schedule Type Limits Name
-  {3f968f5e-5991-4b4f-8d61-fe3ca01820d3}, !- External File Name
-=======
-  {ce31ca8a-d97a-4a65-93c3-3900852bed33}, !- Handle
-  occupants,                              !- Name
-  {81f808a8-ea78-4ff8-afa2-38f562aee68f}, !- Schedule Type Limits Name
-  {89f32b1f-5cc3-48a9-a6f5-b119eaa3feec}, !- External File Name
->>>>>>> 93199ada
+  {e9022135-6b99-481a-9af7-c138075671ce}, !- Schedule Type Limits Name
+  {44732612-e3b0-403e-b77e-5c18debf9b75}, !- External File Name
   1,                                      !- Column Number
   1,                                      !- Rows to Skip at Top
   8760,                                   !- Number of Hours of Data
@@ -871,40 +564,23 @@
   60;                                     !- Minutes per Item
 
 OS:Schedule:Ruleset,
-<<<<<<< HEAD
-  {e519d50a-0be6-4fdd-9407-6fb37ee14d5f}, !- Handle
+  {6f30671e-dc91-4594-9eb6-2eff41e24ad0}, !- Handle
   Schedule Ruleset 1,                     !- Name
-  {8475594a-c610-40f6-aab8-8a3372b37610}, !- Schedule Type Limits Name
-  {8cbb3f64-62bb-4d25-9224-262f21644dde}; !- Default Day Schedule Name
+  {497ebec2-2275-4a19-8cba-20a515622c6c}, !- Schedule Type Limits Name
+  {f0a792f0-66d0-474e-a0b3-c44b99978e4e}; !- Default Day Schedule Name
 
 OS:Schedule:Day,
-  {8cbb3f64-62bb-4d25-9224-262f21644dde}, !- Handle
+  {f0a792f0-66d0-474e-a0b3-c44b99978e4e}, !- Handle
   Schedule Day 3,                         !- Name
-  {8475594a-c610-40f6-aab8-8a3372b37610}, !- Schedule Type Limits Name
-=======
-  {07a6c9bd-a392-4d84-9f13-5b7adcc7e2a3}, !- Handle
-  Schedule Ruleset 1,                     !- Name
-  {b88f1305-e60a-4a82-a9a9-d90444ac5099}, !- Schedule Type Limits Name
-  {7d50d2de-e92d-45e0-8462-75f28b65f163}; !- Default Day Schedule Name
-
-OS:Schedule:Day,
-  {7d50d2de-e92d-45e0-8462-75f28b65f163}, !- Handle
-  Schedule Day 3,                         !- Name
-  {b88f1305-e60a-4a82-a9a9-d90444ac5099}, !- Schedule Type Limits Name
->>>>>>> 93199ada
+  {497ebec2-2275-4a19-8cba-20a515622c6c}, !- Schedule Type Limits Name
   ,                                       !- Interpolate to Timestep
   24,                                     !- Hour 1
   0,                                      !- Minute 1
   112.539290946133;                       !- Value Until Time 1
 
 OS:People:Definition,
-<<<<<<< HEAD
-  {ee03e4d2-79d7-480b-84c3-42f986a45117}, !- Handle
-  res occupants|living space|story 2,     !- Name
-=======
-  {f31562eb-7c8b-403e-8131-480ebfa2f88a}, !- Handle
+  {77947977-0a76-44a4-8328-68e0f1c88a1d}, !- Handle
   res occupants|living space,             !- Name
->>>>>>> 93199ada
   People,                                 !- Number of People Calculation Method
   0.88,                                   !- Number of People {people}
   ,                                       !- People per Space Floor Area {person/m2}
@@ -916,21 +592,12 @@
   ZoneAveraged;                           !- Mean Radiant Temperature Calculation Type
 
 OS:People,
-<<<<<<< HEAD
-  {a15d466a-428d-4d11-9bf0-81f959cc61e0}, !- Handle
-  res occupants|living space|story 2,     !- Name
-  {ee03e4d2-79d7-480b-84c3-42f986a45117}, !- People Definition Name
-  {d5d307a3-2196-4a7b-987f-a726ae48a735}, !- Space or SpaceType Name
-  {7da31651-29b3-46a5-9648-23798a2197af}, !- Number of People Schedule Name
-  {e519d50a-0be6-4fdd-9407-6fb37ee14d5f}, !- Activity Level Schedule Name
-=======
-  {7d1c318e-50dc-4a74-83bd-378dc4e59f59}, !- Handle
+  {13b8a720-d52d-486e-aa83-e80c2268862e}, !- Handle
   res occupants|living space,             !- Name
-  {f31562eb-7c8b-403e-8131-480ebfa2f88a}, !- People Definition Name
-  {d1acd2b2-051b-4a7e-ae17-2a06dff1b48e}, !- Space or SpaceType Name
-  {ce31ca8a-d97a-4a65-93c3-3900852bed33}, !- Number of People Schedule Name
-  {07a6c9bd-a392-4d84-9f13-5b7adcc7e2a3}, !- Activity Level Schedule Name
->>>>>>> 93199ada
+  {77947977-0a76-44a4-8328-68e0f1c88a1d}, !- People Definition Name
+  {93c5c7fb-20fa-4c9a-881f-f186f970cddb}, !- Space or SpaceType Name
+  {5ab8f439-7ac7-4820-b098-202230ccd1ae}, !- Number of People Schedule Name
+  {6f30671e-dc91-4594-9eb6-2eff41e24ad0}, !- Activity Level Schedule Name
   ,                                       !- Surface Name/Angle Factor List Name
   ,                                       !- Work Efficiency Schedule Name
   ,                                       !- Clothing Insulation Schedule Name
@@ -938,11 +605,7 @@
   1;                                      !- Multiplier
 
 OS:ScheduleTypeLimits,
-<<<<<<< HEAD
-  {8475594a-c610-40f6-aab8-8a3372b37610}, !- Handle
-=======
-  {b88f1305-e60a-4a82-a9a9-d90444ac5099}, !- Handle
->>>>>>> 93199ada
+  {497ebec2-2275-4a19-8cba-20a515622c6c}, !- Handle
   ActivityLevel,                          !- Name
   0,                                      !- Lower Limit Value
   ,                                       !- Upper Limit Value
@@ -950,24 +613,15 @@
   ActivityLevel;                          !- Unit Type
 
 OS:ScheduleTypeLimits,
-<<<<<<< HEAD
-  {dabb11f1-53b0-4d79-bbd9-905d77af7ec2}, !- Handle
-=======
-  {81f808a8-ea78-4ff8-afa2-38f562aee68f}, !- Handle
->>>>>>> 93199ada
+  {e9022135-6b99-481a-9af7-c138075671ce}, !- Handle
   Fractional,                             !- Name
   0,                                      !- Lower Limit Value
   1,                                      !- Upper Limit Value
   Continuous;                             !- Numeric Type
 
 OS:People:Definition,
-<<<<<<< HEAD
-  {18aeeb7b-e870-4bf2-8bed-ffece8062881}, !- Handle
-  res occupants|finished attic space,     !- Name
-=======
-  {c7e12b7c-b177-4d09-b43e-c7634e321680}, !- Handle
+  {7f54985d-c36e-4ef2-a031-f56dacb3dbbc}, !- Handle
   res occupants|living space|story 2,     !- Name
->>>>>>> 93199ada
   People,                                 !- Number of People Calculation Method
   0.88,                                   !- Number of People {people}
   ,                                       !- People per Space Floor Area {person/m2}
@@ -979,21 +633,12 @@
   ZoneAveraged;                           !- Mean Radiant Temperature Calculation Type
 
 OS:People,
-<<<<<<< HEAD
-  {86b95275-813b-4d36-bd33-77daa1fe0dba}, !- Handle
-  res occupants|finished attic space,     !- Name
-  {18aeeb7b-e870-4bf2-8bed-ffece8062881}, !- People Definition Name
-  {938cea5b-f131-4fa0-9038-2ac15e52c4da}, !- Space or SpaceType Name
-  {7da31651-29b3-46a5-9648-23798a2197af}, !- Number of People Schedule Name
-  {e519d50a-0be6-4fdd-9407-6fb37ee14d5f}, !- Activity Level Schedule Name
-=======
-  {8a124561-c7d8-490d-b52d-c17b61cda804}, !- Handle
+  {148130b4-4db4-4eba-b3aa-1ebb2c5f5669}, !- Handle
   res occupants|living space|story 2,     !- Name
-  {c7e12b7c-b177-4d09-b43e-c7634e321680}, !- People Definition Name
-  {c2ba7662-6f2a-4c75-b862-5fc1dd78726f}, !- Space or SpaceType Name
-  {ce31ca8a-d97a-4a65-93c3-3900852bed33}, !- Number of People Schedule Name
-  {07a6c9bd-a392-4d84-9f13-5b7adcc7e2a3}, !- Activity Level Schedule Name
->>>>>>> 93199ada
+  {7f54985d-c36e-4ef2-a031-f56dacb3dbbc}, !- People Definition Name
+  {fbecac11-5c6c-435f-aaf5-239b40d162c5}, !- Space or SpaceType Name
+  {5ab8f439-7ac7-4820-b098-202230ccd1ae}, !- Number of People Schedule Name
+  {6f30671e-dc91-4594-9eb6-2eff41e24ad0}, !- Activity Level Schedule Name
   ,                                       !- Surface Name/Angle Factor List Name
   ,                                       !- Work Efficiency Schedule Name
   ,                                       !- Clothing Insulation Schedule Name
@@ -1001,13 +646,8 @@
   1;                                      !- Multiplier
 
 OS:People:Definition,
-<<<<<<< HEAD
-  {cfd326a1-3d7b-4d13-98c5-98fcd6be3c91}, !- Handle
-  res occupants|living space,             !- Name
-=======
-  {bdd2e8f4-3cc0-4a8f-b498-66895212aaf1}, !- Handle
+  {7ca68ec0-545b-4cbc-a448-451e4a3c6708}, !- Handle
   res occupants|finished attic space,     !- Name
->>>>>>> 93199ada
   People,                                 !- Number of People Calculation Method
   0.88,                                   !- Number of People {people}
   ,                                       !- People per Space Floor Area {person/m2}
@@ -1019,21 +659,12 @@
   ZoneAveraged;                           !- Mean Radiant Temperature Calculation Type
 
 OS:People,
-<<<<<<< HEAD
-  {ca917f8a-d7b8-41fc-b4d4-0482b5d60263}, !- Handle
-  res occupants|living space,             !- Name
-  {cfd326a1-3d7b-4d13-98c5-98fcd6be3c91}, !- People Definition Name
-  {ac6be64e-cc2f-49e8-a7b2-4ba8cf7b6d4b}, !- Space or SpaceType Name
-  {7da31651-29b3-46a5-9648-23798a2197af}, !- Number of People Schedule Name
-  {e519d50a-0be6-4fdd-9407-6fb37ee14d5f}, !- Activity Level Schedule Name
-=======
-  {9765de7e-8041-4641-b1d0-8b17a3dcf75b}, !- Handle
+  {04885165-d39e-4e59-aa4e-b385f95db93a}, !- Handle
   res occupants|finished attic space,     !- Name
-  {bdd2e8f4-3cc0-4a8f-b498-66895212aaf1}, !- People Definition Name
-  {18ddcb39-607d-4ba9-a829-b8e8fd27e9a2}, !- Space or SpaceType Name
-  {ce31ca8a-d97a-4a65-93c3-3900852bed33}, !- Number of People Schedule Name
-  {07a6c9bd-a392-4d84-9f13-5b7adcc7e2a3}, !- Activity Level Schedule Name
->>>>>>> 93199ada
+  {7ca68ec0-545b-4cbc-a448-451e4a3c6708}, !- People Definition Name
+  {bafed988-5d2b-44d6-b6a6-e00c3a87c262}, !- Space or SpaceType Name
+  {5ab8f439-7ac7-4820-b098-202230ccd1ae}, !- Number of People Schedule Name
+  {6f30671e-dc91-4594-9eb6-2eff41e24ad0}, !- Activity Level Schedule Name
   ,                                       !- Surface Name/Angle Factor List Name
   ,                                       !- Work Efficiency Schedule Name
   ,                                       !- Clothing Insulation Schedule Name
@@ -1041,20 +672,15 @@
   1;                                      !- Multiplier
 
 OS:ShadingSurfaceGroup,
-<<<<<<< HEAD
-  {cd04d81a-2cb8-4609-8352-852c2e5d8811}, !- Handle
-=======
-  {c65c2e21-a213-4bec-84e1-759452cf15fa}, !- Handle
->>>>>>> 93199ada
+  {dd3827f9-7f91-4225-bb11-d521062636b4}, !- Handle
   res eaves,                              !- Name
   Building;                               !- Shading Surface Type
 
 OS:ShadingSurface,
-<<<<<<< HEAD
-  {b972af71-4334-4b4a-964a-0ce6b7541425}, !- Handle
+  {d9d8e1ca-a9f2-42d5-a240-dd8eca3f8bfe}, !- Handle
   Surface 14 - res eaves,                 !- Name
   ,                                       !- Construction Name
-  {cd04d81a-2cb8-4609-8352-852c2e5d8811}, !- Shading Surface Group Name
+  {dd3827f9-7f91-4225-bb11-d521062636b4}, !- Shading Surface Group Name
   ,                                       !- Transmittance Schedule Name
   ,                                       !- Number of Vertices
   11.739322368505, 0, 5.1816,             !- X,Y,Z Vertex 1 {m}
@@ -1063,10 +689,10 @@
   11.129722368505, 0, 5.1816;             !- X,Y,Z Vertex 4 {m}
 
 OS:ShadingSurface,
-  {359efb1c-9177-4c38-9a44-aba0856e38d5}, !- Handle
+  {d423ff92-227f-4cd4-b330-f4446f8d5ba4}, !- Handle
   Surface 14 - res eaves 1,               !- Name
   ,                                       !- Construction Name
-  {cd04d81a-2cb8-4609-8352-852c2e5d8811}, !- Shading Surface Group Name
+  {dd3827f9-7f91-4225-bb11-d521062636b4}, !- Shading Surface Group Name
   ,                                       !- Transmittance Schedule Name
   ,                                       !- Number of Vertices
   -0.6096, 2.78243059212624, 6.57281529606312, !- X,Y,Z Vertex 1 {m}
@@ -1075,10 +701,10 @@
   0, 2.78243059212624, 6.57281529606312;  !- X,Y,Z Vertex 4 {m}
 
 OS:ShadingSurface,
-  {24a683de-ab69-43bd-a881-1c766bbfc46b}, !- Handle
+  {3f7f0940-7f40-4f3d-a7b2-7c6f11a7b7f5}, !- Handle
   Surface 14 - res eaves 2,               !- Name
   ,                                       !- Construction Name
-  {cd04d81a-2cb8-4609-8352-852c2e5d8811}, !- Shading Surface Group Name
+  {dd3827f9-7f91-4225-bb11-d521062636b4}, !- Shading Surface Group Name
   ,                                       !- Transmittance Schedule Name
   ,                                       !- Number of Vertices
   0, -0.6096, 4.8768,                     !- X,Y,Z Vertex 1 {m}
@@ -1087,16 +713,10 @@
   0, 0, 5.1816;                           !- X,Y,Z Vertex 4 {m}
 
 OS:ShadingSurface,
-  {5eddf8e0-a719-470f-b07f-641c2037e607}, !- Handle
+  {0190bd89-6eb4-422d-bbda-03e27bc4e9cd}, !- Handle
   Surface 15 - res eaves,                 !- Name
   ,                                       !- Construction Name
-  {cd04d81a-2cb8-4609-8352-852c2e5d8811}, !- Shading Surface Group Name
-=======
-  {e8f37e4d-114b-4d25-a618-1686d546cbda}, !- Handle
-  Surface 15 - res eaves,                 !- Name
-  ,                                       !- Construction Name
-  {c65c2e21-a213-4bec-84e1-759452cf15fa}, !- Shading Surface Group Name
->>>>>>> 93199ada
+  {dd3827f9-7f91-4225-bb11-d521062636b4}, !- Shading Surface Group Name
   ,                                       !- Transmittance Schedule Name
   ,                                       !- Number of Vertices
   -0.6096, 5.56486118425249, 5.1816,      !- X,Y,Z Vertex 1 {m}
@@ -1105,17 +725,10 @@
   0, 5.56486118425249, 5.1816;            !- X,Y,Z Vertex 4 {m}
 
 OS:ShadingSurface,
-<<<<<<< HEAD
-  {5ff6316e-528f-4d0f-8eec-8abb485e3e56}, !- Handle
+  {333057a1-529a-4dda-8686-e5f793265270}, !- Handle
   Surface 15 - res eaves 1,               !- Name
   ,                                       !- Construction Name
-  {cd04d81a-2cb8-4609-8352-852c2e5d8811}, !- Shading Surface Group Name
-=======
-  {1b39f33c-3fd1-45ef-a3a8-faf74c36aa7c}, !- Handle
-  Surface 15 - res eaves 1,               !- Name
-  ,                                       !- Construction Name
-  {c65c2e21-a213-4bec-84e1-759452cf15fa}, !- Shading Surface Group Name
->>>>>>> 93199ada
+  {dd3827f9-7f91-4225-bb11-d521062636b4}, !- Shading Surface Group Name
   ,                                       !- Transmittance Schedule Name
   ,                                       !- Number of Vertices
   11.739322368505, 2.78243059212624, 6.57281529606312, !- X,Y,Z Vertex 1 {m}
@@ -1124,56 +737,13 @@
   11.129722368505, 2.78243059212624, 6.57281529606312; !- X,Y,Z Vertex 4 {m}
 
 OS:ShadingSurface,
-<<<<<<< HEAD
-  {45793f9c-cf91-4426-adbb-4d0fa6db52bb}, !- Handle
+  {f72185e9-af75-4854-b5c4-5f43742d75d2}, !- Handle
   Surface 15 - res eaves 2,               !- Name
   ,                                       !- Construction Name
-  {cd04d81a-2cb8-4609-8352-852c2e5d8811}, !- Shading Surface Group Name
-=======
-  {7815c066-38f1-45d3-b644-e27b6f08ce81}, !- Handle
-  Surface 15 - res eaves 2,               !- Name
-  ,                                       !- Construction Name
-  {c65c2e21-a213-4bec-84e1-759452cf15fa}, !- Shading Surface Group Name
->>>>>>> 93199ada
+  {dd3827f9-7f91-4225-bb11-d521062636b4}, !- Shading Surface Group Name
   ,                                       !- Transmittance Schedule Name
   ,                                       !- Number of Vertices
   11.129722368505, 6.17446118425249, 4.8768, !- X,Y,Z Vertex 1 {m}
   0, 6.17446118425249, 4.8768,            !- X,Y,Z Vertex 2 {m}
   0, 5.56486118425249, 5.1816,            !- X,Y,Z Vertex 3 {m}
   11.129722368505, 5.56486118425249, 5.1816; !- X,Y,Z Vertex 4 {m}
-
-OS:ShadingSurface,
-  {6308c4a8-27aa-4bf4-a4dc-7874dff33e96}, !- Handle
-  Surface 14 - res eaves,                 !- Name
-  ,                                       !- Construction Name
-  {c65c2e21-a213-4bec-84e1-759452cf15fa}, !- Shading Surface Group Name
-  ,                                       !- Transmittance Schedule Name
-  ,                                       !- Number of Vertices
-  11.739322368505, 0, 5.1816,             !- X,Y,Z Vertex 1 {m}
-  11.739322368505, 2.78243059212624, 6.57281529606312, !- X,Y,Z Vertex 2 {m}
-  11.129722368505, 2.78243059212624, 6.57281529606312, !- X,Y,Z Vertex 3 {m}
-  11.129722368505, 0, 5.1816;             !- X,Y,Z Vertex 4 {m}
-
-OS:ShadingSurface,
-  {cad82f5e-8532-4b3e-9b0f-2e1dfe6bf316}, !- Handle
-  Surface 14 - res eaves 1,               !- Name
-  ,                                       !- Construction Name
-  {c65c2e21-a213-4bec-84e1-759452cf15fa}, !- Shading Surface Group Name
-  ,                                       !- Transmittance Schedule Name
-  ,                                       !- Number of Vertices
-  -0.6096, 2.78243059212624, 6.57281529606312, !- X,Y,Z Vertex 1 {m}
-  -0.6096, 0, 5.1816,                     !- X,Y,Z Vertex 2 {m}
-  0, 0, 5.1816,                           !- X,Y,Z Vertex 3 {m}
-  0, 2.78243059212624, 6.57281529606312;  !- X,Y,Z Vertex 4 {m}
-
-OS:ShadingSurface,
-  {86885176-be4a-4aae-84b7-6fa57c157756}, !- Handle
-  Surface 14 - res eaves 2,               !- Name
-  ,                                       !- Construction Name
-  {c65c2e21-a213-4bec-84e1-759452cf15fa}, !- Shading Surface Group Name
-  ,                                       !- Transmittance Schedule Name
-  ,                                       !- Number of Vertices
-  0, -0.6096, 4.8768,                     !- X,Y,Z Vertex 1 {m}
-  11.129722368505, -0.6096, 4.8768,       !- X,Y,Z Vertex 2 {m}
-  11.129722368505, 0, 5.1816,             !- X,Y,Z Vertex 3 {m}
-  0, 0, 5.1816;                           !- X,Y,Z Vertex 4 {m}
