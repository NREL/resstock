--- conflicted
+++ resolved
@@ -1,73 +1,41 @@
 !- NOTE: Auto-generated from /test/osw_files/SFD_2000sqft_2story_SL_FA.osw
 
 OS:Version,
-<<<<<<< HEAD
-  {dc74a171-8120-4825-8182-ac2b62967919}, !- Handle
+  {173f3b1b-aabf-4c11-bb2a-e77b8c092e2e}, !- Handle
   2.9.0;                                  !- Version Identifier
 
 OS:SimulationControl,
-  {2942bec5-d5fe-4184-a4ed-ba9561d4fea7}, !- Handle
-=======
-  {b320b570-3670-42b1-8c26-c393dabee6f3}, !- Handle
-  2.9.0;                                  !- Version Identifier
-
-OS:SimulationControl,
-  {50c0fe76-1f79-4371-a2a7-db11f205f604}, !- Handle
->>>>>>> 3c1d7324
+  {d182618f-9645-4795-8c13-ab3cfb7d5174}, !- Handle
   ,                                       !- Do Zone Sizing Calculation
   ,                                       !- Do System Sizing Calculation
   ,                                       !- Do Plant Sizing Calculation
   No;                                     !- Run Simulation for Sizing Periods
 
 OS:Timestep,
-<<<<<<< HEAD
-  {b12e4e7d-1b19-4ded-8304-4698125a9575}, !- Handle
+  {286c642a-7ddb-4a09-806c-179f447c8e67}, !- Handle
   6;                                      !- Number of Timesteps per Hour
 
 OS:ShadowCalculation,
-  {587e524f-0b93-4ea8-afd5-1a8f52a7e846}, !- Handle
-=======
-  {d56bdf8f-f914-452b-a874-570bcda8ca9f}, !- Handle
-  6;                                      !- Number of Timesteps per Hour
-
-OS:ShadowCalculation,
-  {ab8371c5-7af5-47bb-b566-ab68ef5db027}, !- Handle
->>>>>>> 3c1d7324
+  {74c6e93f-33f4-483a-a844-2cd52ce192e9}, !- Handle
   20,                                     !- Calculation Frequency
   200;                                    !- Maximum Figures in Shadow Overlap Calculations
 
 OS:SurfaceConvectionAlgorithm:Outside,
-<<<<<<< HEAD
-  {99138f8d-86d5-4429-b08e-4802f44cdfe5}, !- Handle
+  {dcf5bfa8-c16c-45be-a6e7-8d74d2794b2f}, !- Handle
   DOE-2;                                  !- Algorithm
 
 OS:SurfaceConvectionAlgorithm:Inside,
-  {beae2f05-cf00-43af-bf80-8b349860ba6b}, !- Handle
+  {3e4a222f-5f6b-48e3-9518-548dcbb21238}, !- Handle
   TARP;                                   !- Algorithm
 
 OS:ZoneCapacitanceMultiplier:ResearchSpecial,
-  {51a3e4b4-2c87-409c-afce-a54ab1a89465}, !- Handle
-=======
-  {6637624d-a3bd-4a7f-8fb2-a1541b76c8fd}, !- Handle
-  DOE-2;                                  !- Algorithm
-
-OS:SurfaceConvectionAlgorithm:Inside,
-  {b45e6c76-ddfe-4ff1-8a90-8484ee1a1227}, !- Handle
-  TARP;                                   !- Algorithm
-
-OS:ZoneCapacitanceMultiplier:ResearchSpecial,
-  {235cd179-e699-4e85-b6e4-bede1d80f814}, !- Handle
->>>>>>> 3c1d7324
+  {aac01953-fddd-4799-8304-25c09c559838}, !- Handle
   ,                                       !- Temperature Capacity Multiplier
   15,                                     !- Humidity Capacity Multiplier
   ;                                       !- Carbon Dioxide Capacity Multiplier
 
 OS:RunPeriod,
-<<<<<<< HEAD
-  {a377c16d-0ddb-4eb5-b7c5-f7558de7ef27}, !- Handle
-=======
-  {d556a852-2191-4f18-b104-9d9a453f68ef}, !- Handle
->>>>>>> 3c1d7324
+  {035b0455-c4b7-4999-86aa-5e882d229cba}, !- Handle
   Run Period 1,                           !- Name
   1,                                      !- Begin Month
   1,                                      !- Begin Day of Month
@@ -81,21 +49,13 @@
   ;                                       !- Number of Times Runperiod to be Repeated
 
 OS:YearDescription,
-<<<<<<< HEAD
-  {878a77a0-0f2a-4680-9d15-b5c7d12f1c49}, !- Handle
-=======
-  {71f52e57-ea5e-4101-a386-a70e9c291dee}, !- Handle
->>>>>>> 3c1d7324
+  {1a92f1bf-1bda-4b85-9640-110856b2af45}, !- Handle
   2007,                                   !- Calendar Year
   ,                                       !- Day of Week for Start Day
   ;                                       !- Is Leap Year
 
 OS:Building,
-<<<<<<< HEAD
-  {77d55544-6c09-42f9-a3d7-77001975cf5a}, !- Handle
-=======
-  {56ca9aeb-e567-4443-ab1a-5c2b5239fa38}, !- Handle
->>>>>>> 3c1d7324
+  {795b52f6-2e77-4313-b71d-b2dab1c1e780}, !- Handle
   Building 1,                             !- Name
   ,                                       !- Building Sector Type
   0,                                      !- North Axis {deg}
@@ -110,23 +70,14 @@
   1;                                      !- Standards Number of Living Units
 
 OS:AdditionalProperties,
-<<<<<<< HEAD
-  {35c64bd6-e835-4215-8562-54b49e3741be}, !- Handle
-  {77d55544-6c09-42f9-a3d7-77001975cf5a}, !- Object Name
-=======
-  {03c48a12-76ee-4c05-8da0-725066f1834f}, !- Handle
-  {56ca9aeb-e567-4443-ab1a-5c2b5239fa38}, !- Object Name
->>>>>>> 3c1d7324
+  {ce787655-9269-4bb2-b34f-f28bf5849888}, !- Handle
+  {795b52f6-2e77-4313-b71d-b2dab1c1e780}, !- Object Name
   Total Units Modeled,                    !- Feature Name 1
   Integer,                                !- Feature Data Type 1
   1;                                      !- Feature Value 1
 
 OS:ThermalZone,
-<<<<<<< HEAD
-  {93bec827-af21-40b5-bfc0-8133b13e6d9d}, !- Handle
-=======
-  {0386a966-5dbf-45fe-8097-3c26df427564}, !- Handle
->>>>>>> 3c1d7324
+  {f0de5ae5-e030-4af6-9068-47afd87117b3}, !- Handle
   living zone,                            !- Name
   ,                                       !- Multiplier
   ,                                       !- Ceiling Height {m}
@@ -135,17 +86,10 @@
   ,                                       !- Zone Inside Convection Algorithm
   ,                                       !- Zone Outside Convection Algorithm
   ,                                       !- Zone Conditioning Equipment List Name
-<<<<<<< HEAD
-  {b7d05c4b-fd49-4cf7-a743-9cb51c630fa7}, !- Zone Air Inlet Port List
-  {99a9363f-ae85-49b4-b2fb-a800696314df}, !- Zone Air Exhaust Port List
-  {dea49616-e748-4de8-81cd-ea1824b40607}, !- Zone Air Node Name
-  {3b7a4c4a-1ad1-4e31-ad61-f2375fd0e330}, !- Zone Return Air Port List
-=======
-  {e8c83577-f881-44f8-9e65-849e23d670d8}, !- Zone Air Inlet Port List
-  {331e2261-4335-4c50-ba2b-d6d7af74749e}, !- Zone Air Exhaust Port List
-  {04fd668a-efe8-4e63-93c8-a8b228274a66}, !- Zone Air Node Name
-  {aec91d56-1cbb-4af4-a028-336d4f024e89}, !- Zone Return Air Port List
->>>>>>> 3c1d7324
+  {62d3dd47-9490-4d9b-b34c-8f15aa6fafcf}, !- Zone Air Inlet Port List
+  {d35a7f84-f383-4219-a445-793fe9e7b05b}, !- Zone Air Exhaust Port List
+  {177ed11a-4390-44a9-8a59-4c02c997ae80}, !- Zone Air Node Name
+  {8a0eb35b-cf1b-46dd-9d63-f6a78f0d3737}, !- Zone Return Air Port List
   ,                                       !- Primary Daylighting Control Name
   ,                                       !- Fraction of Zone Controlled by Primary Daylighting Control
   ,                                       !- Secondary Daylighting Control Name
@@ -156,71 +100,37 @@
   No;                                     !- Use Ideal Air Loads
 
 OS:Node,
-<<<<<<< HEAD
-  {0778f5ce-7eb5-4619-a5a6-b9b6663a6b8e}, !- Handle
+  {315880f0-7e27-49a8-bb60-5b5a669ff441}, !- Handle
   Node 1,                                 !- Name
-  {dea49616-e748-4de8-81cd-ea1824b40607}, !- Inlet Port
+  {177ed11a-4390-44a9-8a59-4c02c997ae80}, !- Inlet Port
   ;                                       !- Outlet Port
 
 OS:Connection,
-  {dea49616-e748-4de8-81cd-ea1824b40607}, !- Handle
-  {80315323-3cd8-4007-bc1c-140dae00424b}, !- Name
-  {93bec827-af21-40b5-bfc0-8133b13e6d9d}, !- Source Object
+  {177ed11a-4390-44a9-8a59-4c02c997ae80}, !- Handle
+  {08c34c23-3a9e-479a-af51-ba64f0adf7c9}, !- Name
+  {f0de5ae5-e030-4af6-9068-47afd87117b3}, !- Source Object
   11,                                     !- Outlet Port
-  {0778f5ce-7eb5-4619-a5a6-b9b6663a6b8e}, !- Target Object
+  {315880f0-7e27-49a8-bb60-5b5a669ff441}, !- Target Object
   2;                                      !- Inlet Port
 
 OS:PortList,
-  {b7d05c4b-fd49-4cf7-a743-9cb51c630fa7}, !- Handle
-  {c67f8fc5-933e-4980-922a-bac112381a84}, !- Name
-  {93bec827-af21-40b5-bfc0-8133b13e6d9d}; !- HVAC Component
+  {62d3dd47-9490-4d9b-b34c-8f15aa6fafcf}, !- Handle
+  {094e699b-a9b4-464d-9e4c-6bd91afb7264}, !- Name
+  {f0de5ae5-e030-4af6-9068-47afd87117b3}; !- HVAC Component
 
 OS:PortList,
-  {99a9363f-ae85-49b4-b2fb-a800696314df}, !- Handle
-  {c7be8106-dc22-4daa-9cd3-a0426ae9df60}, !- Name
-  {93bec827-af21-40b5-bfc0-8133b13e6d9d}; !- HVAC Component
+  {d35a7f84-f383-4219-a445-793fe9e7b05b}, !- Handle
+  {b738b4af-a3a0-452c-81b1-85bd452b748b}, !- Name
+  {f0de5ae5-e030-4af6-9068-47afd87117b3}; !- HVAC Component
 
 OS:PortList,
-  {3b7a4c4a-1ad1-4e31-ad61-f2375fd0e330}, !- Handle
-  {1eb4d8df-872a-4b00-8211-54fbf56892cd}, !- Name
-  {93bec827-af21-40b5-bfc0-8133b13e6d9d}; !- HVAC Component
+  {8a0eb35b-cf1b-46dd-9d63-f6a78f0d3737}, !- Handle
+  {8205277e-1f92-44f0-9af8-65e3f00d41cc}, !- Name
+  {f0de5ae5-e030-4af6-9068-47afd87117b3}; !- HVAC Component
 
 OS:Sizing:Zone,
-  {a2ffa3cd-9e47-4e69-a829-3c8e02f4ef4c}, !- Handle
-  {93bec827-af21-40b5-bfc0-8133b13e6d9d}, !- Zone or ZoneList Name
-=======
-  {ca9f80c1-7600-4078-ad2d-cd0c9cd30580}, !- Handle
-  Node 1,                                 !- Name
-  {04fd668a-efe8-4e63-93c8-a8b228274a66}, !- Inlet Port
-  ;                                       !- Outlet Port
-
-OS:Connection,
-  {04fd668a-efe8-4e63-93c8-a8b228274a66}, !- Handle
-  {9e493689-855f-4118-858f-1001519a8ebe}, !- Name
-  {0386a966-5dbf-45fe-8097-3c26df427564}, !- Source Object
-  11,                                     !- Outlet Port
-  {ca9f80c1-7600-4078-ad2d-cd0c9cd30580}, !- Target Object
-  2;                                      !- Inlet Port
-
-OS:PortList,
-  {e8c83577-f881-44f8-9e65-849e23d670d8}, !- Handle
-  {874a6e3b-96b6-44d1-9f74-2ede5ec3a7e8}, !- Name
-  {0386a966-5dbf-45fe-8097-3c26df427564}; !- HVAC Component
-
-OS:PortList,
-  {331e2261-4335-4c50-ba2b-d6d7af74749e}, !- Handle
-  {0d4da7ed-a288-464d-b02b-17cbf1c04998}, !- Name
-  {0386a966-5dbf-45fe-8097-3c26df427564}; !- HVAC Component
-
-OS:PortList,
-  {aec91d56-1cbb-4af4-a028-336d4f024e89}, !- Handle
-  {8744c93d-923e-46e1-82dc-ff46b3e220bc}, !- Name
-  {0386a966-5dbf-45fe-8097-3c26df427564}; !- HVAC Component
-
-OS:Sizing:Zone,
-  {14078cda-dc06-47dd-9f07-6b0d7f08fc35}, !- Handle
-  {0386a966-5dbf-45fe-8097-3c26df427564}, !- Zone or ZoneList Name
->>>>>>> 3c1d7324
+  {6e0e1dcf-d099-4eae-82c9-fe1f9dc27015}, !- Handle
+  {f0de5ae5-e030-4af6-9068-47afd87117b3}, !- Zone or ZoneList Name
   SupplyAirTemperature,                   !- Zone Cooling Design Supply Air Temperature Input Method
   14,                                     !- Zone Cooling Design Supply Air Temperature {C}
   11.11,                                  !- Zone Cooling Design Supply Air Temperature Difference {deltaC}
@@ -249,25 +159,14 @@
   autosize;                               !- Dedicated Outdoor Air High Setpoint Temperature for Design {C}
 
 OS:ZoneHVAC:EquipmentList,
-<<<<<<< HEAD
-  {4a5c72b8-ddfd-45ee-a276-49d9b8e12373}, !- Handle
+  {ecf61d41-04e1-417b-9578-ec8b8f8ad68a}, !- Handle
   Zone HVAC Equipment List 1,             !- Name
-  {93bec827-af21-40b5-bfc0-8133b13e6d9d}; !- Thermal Zone
+  {f0de5ae5-e030-4af6-9068-47afd87117b3}; !- Thermal Zone
 
 OS:Space,
-  {88b18972-d6db-40d4-a6fd-56be0f4c7441}, !- Handle
+  {d1acd2b2-051b-4a7e-ae17-2a06dff1b48e}, !- Handle
   living space,                           !- Name
-  {36bd1748-16f5-4a56-ba0e-177b97323893}, !- Space Type Name
-=======
-  {1316a245-acec-441a-8473-db4978286c20}, !- Handle
-  Zone HVAC Equipment List 1,             !- Name
-  {0386a966-5dbf-45fe-8097-3c26df427564}; !- Thermal Zone
-
-OS:Space,
-  {6c964eb3-558a-460f-b08c-81c75850bf74}, !- Handle
-  living space,                           !- Name
-  {7e445931-cc79-4711-9662-89ec3690090d}, !- Space Type Name
->>>>>>> 3c1d7324
+  {311cc732-3f58-408e-aea3-5740ec896202}, !- Space Type Name
   ,                                       !- Default Construction Set Name
   ,                                       !- Default Schedule Set Name
   -0,                                     !- Direction of Relative North {deg}
@@ -275,31 +174,17 @@
   0,                                      !- Y Origin {m}
   0,                                      !- Z Origin {m}
   ,                                       !- Building Story Name
-<<<<<<< HEAD
-  {93bec827-af21-40b5-bfc0-8133b13e6d9d}, !- Thermal Zone Name
+  {f0de5ae5-e030-4af6-9068-47afd87117b3}, !- Thermal Zone Name
   ,                                       !- Part of Total Floor Area
   ,                                       !- Design Specification Outdoor Air Object Name
-  {83c4461c-688d-4af8-8cf3-96949bf57dd4}; !- Building Unit Name
-
-OS:Surface,
-  {f7cd44ed-a63e-4f4a-93e9-5f893cd8c5a6}, !- Handle
+  {6b209d22-c651-4b5b-a286-ecab8eabe8a1}; !- Building Unit Name
+
+OS:Surface,
+  {181e57e6-73e4-451e-a719-deb34df8b019}, !- Handle
   Surface 1,                              !- Name
   Floor,                                  !- Surface Type
   ,                                       !- Construction Name
-  {88b18972-d6db-40d4-a6fd-56be0f4c7441}, !- Space Name
-=======
-  {0386a966-5dbf-45fe-8097-3c26df427564}, !- Thermal Zone Name
-  ,                                       !- Part of Total Floor Area
-  ,                                       !- Design Specification Outdoor Air Object Name
-  {bb933c7d-a253-4be5-9b10-ffd0a9def464}; !- Building Unit Name
-
-OS:Surface,
-  {fe39768a-0be6-4431-9eee-5e9a4f785289}, !- Handle
-  Surface 1,                              !- Name
-  Floor,                                  !- Surface Type
-  ,                                       !- Construction Name
-  {6c964eb3-558a-460f-b08c-81c75850bf74}, !- Space Name
->>>>>>> 3c1d7324
+  {d1acd2b2-051b-4a7e-ae17-2a06dff1b48e}, !- Space Name
   Foundation,                             !- Outside Boundary Condition
   ,                                       !- Outside Boundary Condition Object
   NoSun,                                  !- Sun Exposure
@@ -312,19 +197,11 @@
   11.129722368505, 0, 0;                  !- X,Y,Z Vertex 4 {m}
 
 OS:Surface,
-<<<<<<< HEAD
-  {e47e6233-d135-4428-9654-59c95389a247}, !- Handle
+  {f3a356f9-856b-499b-967b-efa968e711f3}, !- Handle
   Surface 2,                              !- Name
   Wall,                                   !- Surface Type
   ,                                       !- Construction Name
-  {88b18972-d6db-40d4-a6fd-56be0f4c7441}, !- Space Name
-=======
-  {f195fd49-30de-4ebf-b702-8ed9ae03b6ef}, !- Handle
-  Surface 2,                              !- Name
-  Wall,                                   !- Surface Type
-  ,                                       !- Construction Name
-  {6c964eb3-558a-460f-b08c-81c75850bf74}, !- Space Name
->>>>>>> 3c1d7324
+  {d1acd2b2-051b-4a7e-ae17-2a06dff1b48e}, !- Space Name
   Outdoors,                               !- Outside Boundary Condition
   ,                                       !- Outside Boundary Condition Object
   SunExposed,                             !- Sun Exposure
@@ -337,19 +214,11 @@
   0, 0, 2.4384;                           !- X,Y,Z Vertex 4 {m}
 
 OS:Surface,
-<<<<<<< HEAD
-  {7b66a089-74c5-41b1-a3bd-99908ef00e42}, !- Handle
+  {567537a0-10cf-4957-b2d1-68619931cde6}, !- Handle
   Surface 3,                              !- Name
   Wall,                                   !- Surface Type
   ,                                       !- Construction Name
-  {88b18972-d6db-40d4-a6fd-56be0f4c7441}, !- Space Name
-=======
-  {2d2d212e-7632-4ab7-b0fc-07652feb7360}, !- Handle
-  Surface 3,                              !- Name
-  Wall,                                   !- Surface Type
-  ,                                       !- Construction Name
-  {6c964eb3-558a-460f-b08c-81c75850bf74}, !- Space Name
->>>>>>> 3c1d7324
+  {d1acd2b2-051b-4a7e-ae17-2a06dff1b48e}, !- Space Name
   Outdoors,                               !- Outside Boundary Condition
   ,                                       !- Outside Boundary Condition Object
   SunExposed,                             !- Sun Exposure
@@ -362,19 +231,11 @@
   0, 5.56486118425249, 2.4384;            !- X,Y,Z Vertex 4 {m}
 
 OS:Surface,
-<<<<<<< HEAD
-  {c5e4126e-7d03-4cc1-9ea9-26ab6e81282f}, !- Handle
+  {f28b4623-442c-4fe8-8889-2c4be4dda4aa}, !- Handle
   Surface 4,                              !- Name
   Wall,                                   !- Surface Type
   ,                                       !- Construction Name
-  {88b18972-d6db-40d4-a6fd-56be0f4c7441}, !- Space Name
-=======
-  {af0a54f7-357a-4940-bb07-565d6a3e95e2}, !- Handle
-  Surface 4,                              !- Name
-  Wall,                                   !- Surface Type
-  ,                                       !- Construction Name
-  {6c964eb3-558a-460f-b08c-81c75850bf74}, !- Space Name
->>>>>>> 3c1d7324
+  {d1acd2b2-051b-4a7e-ae17-2a06dff1b48e}, !- Space Name
   Outdoors,                               !- Outside Boundary Condition
   ,                                       !- Outside Boundary Condition Object
   SunExposed,                             !- Sun Exposure
@@ -387,19 +248,11 @@
   11.129722368505, 5.56486118425249, 2.4384; !- X,Y,Z Vertex 4 {m}
 
 OS:Surface,
-<<<<<<< HEAD
-  {ea25420d-7be1-4f9b-b968-8f1065ace966}, !- Handle
+  {7a8bc0d1-14c0-45f8-b7e3-e6849c07de13}, !- Handle
   Surface 5,                              !- Name
   Wall,                                   !- Surface Type
   ,                                       !- Construction Name
-  {88b18972-d6db-40d4-a6fd-56be0f4c7441}, !- Space Name
-=======
-  {22759329-b347-427b-8017-3324a0219129}, !- Handle
-  Surface 5,                              !- Name
-  Wall,                                   !- Surface Type
-  ,                                       !- Construction Name
-  {6c964eb3-558a-460f-b08c-81c75850bf74}, !- Space Name
->>>>>>> 3c1d7324
+  {d1acd2b2-051b-4a7e-ae17-2a06dff1b48e}, !- Space Name
   Outdoors,                               !- Outside Boundary Condition
   ,                                       !- Outside Boundary Condition Object
   SunExposed,                             !- Sun Exposure
@@ -412,23 +265,13 @@
   11.129722368505, 0, 2.4384;             !- X,Y,Z Vertex 4 {m}
 
 OS:Surface,
-<<<<<<< HEAD
-  {c4264fc9-ac0e-4dba-8761-a1f093220c9e}, !- Handle
+  {e0692a61-87bf-47d3-becf-f5596ca5b6d0}, !- Handle
   Surface 6,                              !- Name
   RoofCeiling,                            !- Surface Type
   ,                                       !- Construction Name
-  {88b18972-d6db-40d4-a6fd-56be0f4c7441}, !- Space Name
+  {d1acd2b2-051b-4a7e-ae17-2a06dff1b48e}, !- Space Name
   Surface,                                !- Outside Boundary Condition
-  {253fb97c-b5b9-4993-8722-6e5b9ede109a}, !- Outside Boundary Condition Object
-=======
-  {7d7ffadb-fb01-40bb-8675-264f694b94b7}, !- Handle
-  Surface 6,                              !- Name
-  RoofCeiling,                            !- Surface Type
-  ,                                       !- Construction Name
-  {6c964eb3-558a-460f-b08c-81c75850bf74}, !- Space Name
-  Surface,                                !- Outside Boundary Condition
-  {8e086576-a510-4ec2-a8e1-3b10bac78f9f}, !- Outside Boundary Condition Object
->>>>>>> 3c1d7324
+  {758b29a1-9105-4274-aac3-4956c68ff83c}, !- Outside Boundary Condition Object
   NoSun,                                  !- Sun Exposure
   NoWind,                                 !- Wind Exposure
   ,                                       !- View Factor to Ground
@@ -439,11 +282,7 @@
   0, 0, 2.4384;                           !- X,Y,Z Vertex 4 {m}
 
 OS:SpaceType,
-<<<<<<< HEAD
-  {36bd1748-16f5-4a56-ba0e-177b97323893}, !- Handle
-=======
-  {7e445931-cc79-4711-9662-89ec3690090d}, !- Handle
->>>>>>> 3c1d7324
+  {311cc732-3f58-408e-aea3-5740ec896202}, !- Handle
   Space Type 1,                           !- Name
   ,                                       !- Default Construction Set Name
   ,                                       !- Default Schedule Set Name
@@ -454,15 +293,9 @@
   living;                                 !- Standards Space Type
 
 OS:Space,
-<<<<<<< HEAD
-  {d97a8ebb-8885-47c2-9617-f7043fe93945}, !- Handle
+  {c2ba7662-6f2a-4c75-b862-5fc1dd78726f}, !- Handle
   living space|story 2,                   !- Name
-  {36bd1748-16f5-4a56-ba0e-177b97323893}, !- Space Type Name
-=======
-  {42d871a9-8ef4-4255-aeb4-6cb3d8729e25}, !- Handle
-  living space|story 2,                   !- Name
-  {7e445931-cc79-4711-9662-89ec3690090d}, !- Space Type Name
->>>>>>> 3c1d7324
+  {311cc732-3f58-408e-aea3-5740ec896202}, !- Space Type Name
   ,                                       !- Default Construction Set Name
   ,                                       !- Default Schedule Set Name
   -0,                                     !- Direction of Relative North {deg}
@@ -470,35 +303,19 @@
   0,                                      !- Y Origin {m}
   2.4384,                                 !- Z Origin {m}
   ,                                       !- Building Story Name
-<<<<<<< HEAD
-  {93bec827-af21-40b5-bfc0-8133b13e6d9d}, !- Thermal Zone Name
+  {f0de5ae5-e030-4af6-9068-47afd87117b3}, !- Thermal Zone Name
   ,                                       !- Part of Total Floor Area
   ,                                       !- Design Specification Outdoor Air Object Name
-  {83c4461c-688d-4af8-8cf3-96949bf57dd4}; !- Building Unit Name
-
-OS:Surface,
-  {253fb97c-b5b9-4993-8722-6e5b9ede109a}, !- Handle
+  {6b209d22-c651-4b5b-a286-ecab8eabe8a1}; !- Building Unit Name
+
+OS:Surface,
+  {758b29a1-9105-4274-aac3-4956c68ff83c}, !- Handle
   Surface 7,                              !- Name
   Floor,                                  !- Surface Type
   ,                                       !- Construction Name
-  {d97a8ebb-8885-47c2-9617-f7043fe93945}, !- Space Name
+  {c2ba7662-6f2a-4c75-b862-5fc1dd78726f}, !- Space Name
   Surface,                                !- Outside Boundary Condition
-  {c4264fc9-ac0e-4dba-8761-a1f093220c9e}, !- Outside Boundary Condition Object
-=======
-  {0386a966-5dbf-45fe-8097-3c26df427564}, !- Thermal Zone Name
-  ,                                       !- Part of Total Floor Area
-  ,                                       !- Design Specification Outdoor Air Object Name
-  {bb933c7d-a253-4be5-9b10-ffd0a9def464}; !- Building Unit Name
-
-OS:Surface,
-  {8e086576-a510-4ec2-a8e1-3b10bac78f9f}, !- Handle
-  Surface 7,                              !- Name
-  Floor,                                  !- Surface Type
-  ,                                       !- Construction Name
-  {42d871a9-8ef4-4255-aeb4-6cb3d8729e25}, !- Space Name
-  Surface,                                !- Outside Boundary Condition
-  {7d7ffadb-fb01-40bb-8675-264f694b94b7}, !- Outside Boundary Condition Object
->>>>>>> 3c1d7324
+  {e0692a61-87bf-47d3-becf-f5596ca5b6d0}, !- Outside Boundary Condition Object
   NoSun,                                  !- Sun Exposure
   NoWind,                                 !- Wind Exposure
   ,                                       !- View Factor to Ground
@@ -509,19 +326,11 @@
   11.129722368505, 0, 0;                  !- X,Y,Z Vertex 4 {m}
 
 OS:Surface,
-<<<<<<< HEAD
-  {f84de6a0-11f1-4136-848f-f1f57b146a40}, !- Handle
+  {af1af2b9-6032-46dc-857d-acccfdad3592}, !- Handle
   Surface 8,                              !- Name
   Wall,                                   !- Surface Type
   ,                                       !- Construction Name
-  {d97a8ebb-8885-47c2-9617-f7043fe93945}, !- Space Name
-=======
-  {e3522b5c-abac-4626-a114-72a60db1ccc0}, !- Handle
-  Surface 8,                              !- Name
-  Wall,                                   !- Surface Type
-  ,                                       !- Construction Name
-  {42d871a9-8ef4-4255-aeb4-6cb3d8729e25}, !- Space Name
->>>>>>> 3c1d7324
+  {c2ba7662-6f2a-4c75-b862-5fc1dd78726f}, !- Space Name
   Outdoors,                               !- Outside Boundary Condition
   ,                                       !- Outside Boundary Condition Object
   SunExposed,                             !- Sun Exposure
@@ -534,19 +343,11 @@
   0, 0, 2.4384;                           !- X,Y,Z Vertex 4 {m}
 
 OS:Surface,
-<<<<<<< HEAD
-  {fd9e557f-bb3b-4b04-b44e-4019c286af09}, !- Handle
+  {e46143f6-1cd2-453f-932e-93949c97864c}, !- Handle
   Surface 9,                              !- Name
   Wall,                                   !- Surface Type
   ,                                       !- Construction Name
-  {d97a8ebb-8885-47c2-9617-f7043fe93945}, !- Space Name
-=======
-  {499cf4bd-275c-408f-aeb1-334549b2f633}, !- Handle
-  Surface 9,                              !- Name
-  Wall,                                   !- Surface Type
-  ,                                       !- Construction Name
-  {42d871a9-8ef4-4255-aeb4-6cb3d8729e25}, !- Space Name
->>>>>>> 3c1d7324
+  {c2ba7662-6f2a-4c75-b862-5fc1dd78726f}, !- Space Name
   Outdoors,                               !- Outside Boundary Condition
   ,                                       !- Outside Boundary Condition Object
   SunExposed,                             !- Sun Exposure
@@ -559,19 +360,11 @@
   0, 5.56486118425249, 2.4384;            !- X,Y,Z Vertex 4 {m}
 
 OS:Surface,
-<<<<<<< HEAD
-  {559045ce-542e-4fb2-b48e-d07b1a1ab83b}, !- Handle
+  {24cc57dc-9f0e-4e16-b2d4-d0fcdb0edcfc}, !- Handle
   Surface 10,                             !- Name
   Wall,                                   !- Surface Type
   ,                                       !- Construction Name
-  {d97a8ebb-8885-47c2-9617-f7043fe93945}, !- Space Name
-=======
-  {18fea877-0a66-4847-86e8-c7ab1269518d}, !- Handle
-  Surface 10,                             !- Name
-  Wall,                                   !- Surface Type
-  ,                                       !- Construction Name
-  {42d871a9-8ef4-4255-aeb4-6cb3d8729e25}, !- Space Name
->>>>>>> 3c1d7324
+  {c2ba7662-6f2a-4c75-b862-5fc1dd78726f}, !- Space Name
   Outdoors,                               !- Outside Boundary Condition
   ,                                       !- Outside Boundary Condition Object
   SunExposed,                             !- Sun Exposure
@@ -584,19 +377,11 @@
   11.129722368505, 5.56486118425249, 2.4384; !- X,Y,Z Vertex 4 {m}
 
 OS:Surface,
-<<<<<<< HEAD
-  {ed5dbb53-cb4d-44f6-a6de-1f883baf80e8}, !- Handle
+  {1d047657-516c-4fa4-b41e-a82c33129e54}, !- Handle
   Surface 11,                             !- Name
   Wall,                                   !- Surface Type
   ,                                       !- Construction Name
-  {d97a8ebb-8885-47c2-9617-f7043fe93945}, !- Space Name
-=======
-  {5ea53b2a-02c1-4af8-bf21-78670aed5a4b}, !- Handle
-  Surface 11,                             !- Name
-  Wall,                                   !- Surface Type
-  ,                                       !- Construction Name
-  {42d871a9-8ef4-4255-aeb4-6cb3d8729e25}, !- Space Name
->>>>>>> 3c1d7324
+  {c2ba7662-6f2a-4c75-b862-5fc1dd78726f}, !- Space Name
   Outdoors,                               !- Outside Boundary Condition
   ,                                       !- Outside Boundary Condition Object
   SunExposed,                             !- Sun Exposure
@@ -609,23 +394,13 @@
   11.129722368505, 0, 2.4384;             !- X,Y,Z Vertex 4 {m}
 
 OS:Surface,
-<<<<<<< HEAD
-  {7a6177bb-4095-477f-93e5-d585d82915c9}, !- Handle
+  {bf120d8d-976b-4f51-9923-ecd9a3d3af29}, !- Handle
   Surface 12,                             !- Name
   RoofCeiling,                            !- Surface Type
   ,                                       !- Construction Name
-  {d97a8ebb-8885-47c2-9617-f7043fe93945}, !- Space Name
+  {c2ba7662-6f2a-4c75-b862-5fc1dd78726f}, !- Space Name
   Surface,                                !- Outside Boundary Condition
-  {573ceb33-491c-45f8-a80f-2a28dc9a951a}, !- Outside Boundary Condition Object
-=======
-  {3804265b-e695-40fb-943a-c7fbff7c2f2a}, !- Handle
-  Surface 12,                             !- Name
-  RoofCeiling,                            !- Surface Type
-  ,                                       !- Construction Name
-  {42d871a9-8ef4-4255-aeb4-6cb3d8729e25}, !- Space Name
-  Surface,                                !- Outside Boundary Condition
-  {6e13ca7c-af86-4117-b16c-1601f7ae6e03}, !- Outside Boundary Condition Object
->>>>>>> 3c1d7324
+  {0d982072-85c1-4122-be30-cc2bc928d64f}, !- Outside Boundary Condition Object
   NoSun,                                  !- Sun Exposure
   NoWind,                                 !- Wind Exposure
   ,                                       !- View Factor to Ground
@@ -636,23 +411,13 @@
   0, 0, 2.4384;                           !- X,Y,Z Vertex 4 {m}
 
 OS:Surface,
-<<<<<<< HEAD
-  {573ceb33-491c-45f8-a80f-2a28dc9a951a}, !- Handle
+  {0d982072-85c1-4122-be30-cc2bc928d64f}, !- Handle
   Surface 13,                             !- Name
   Floor,                                  !- Surface Type
   ,                                       !- Construction Name
-  {83a5d38d-8f8b-4dd4-a722-ac9047ca61de}, !- Space Name
+  {18ddcb39-607d-4ba9-a829-b8e8fd27e9a2}, !- Space Name
   Surface,                                !- Outside Boundary Condition
-  {7a6177bb-4095-477f-93e5-d585d82915c9}, !- Outside Boundary Condition Object
-=======
-  {6e13ca7c-af86-4117-b16c-1601f7ae6e03}, !- Handle
-  Surface 13,                             !- Name
-  Floor,                                  !- Surface Type
-  ,                                       !- Construction Name
-  {940a04ca-6ff2-4b62-8f81-cc28626c8463}, !- Space Name
-  Surface,                                !- Outside Boundary Condition
-  {3804265b-e695-40fb-943a-c7fbff7c2f2a}, !- Outside Boundary Condition Object
->>>>>>> 3c1d7324
+  {bf120d8d-976b-4f51-9923-ecd9a3d3af29}, !- Outside Boundary Condition Object
   NoSun,                                  !- Sun Exposure
   NoWind,                                 !- Wind Exposure
   ,                                       !- View Factor to Ground
@@ -663,19 +428,11 @@
   0, 0, 0;                                !- X,Y,Z Vertex 4 {m}
 
 OS:Surface,
-<<<<<<< HEAD
-  {163ab78e-dffa-47b9-b8d0-482bcd582fb2}, !- Handle
+  {6d9fba15-c455-463a-92ea-313e24f4ef1d}, !- Handle
   Surface 14,                             !- Name
   RoofCeiling,                            !- Surface Type
   ,                                       !- Construction Name
-  {83a5d38d-8f8b-4dd4-a722-ac9047ca61de}, !- Space Name
-=======
-  {6adc26e8-d2aa-42e5-991a-53ee9fdc9aa4}, !- Handle
-  Surface 14,                             !- Name
-  RoofCeiling,                            !- Surface Type
-  ,                                       !- Construction Name
-  {940a04ca-6ff2-4b62-8f81-cc28626c8463}, !- Space Name
->>>>>>> 3c1d7324
+  {18ddcb39-607d-4ba9-a829-b8e8fd27e9a2}, !- Space Name
   Outdoors,                               !- Outside Boundary Condition
   ,                                       !- Outside Boundary Condition Object
   SunExposed,                             !- Sun Exposure
@@ -688,19 +445,11 @@
   11.129722368505, 0, 0.3048;             !- X,Y,Z Vertex 4 {m}
 
 OS:Surface,
-<<<<<<< HEAD
-  {2dab7789-7a57-424d-84ff-2a06a4bc64b7}, !- Handle
+  {c5c203a7-4e82-42c5-920a-e213c77e519a}, !- Handle
   Surface 15,                             !- Name
   RoofCeiling,                            !- Surface Type
   ,                                       !- Construction Name
-  {83a5d38d-8f8b-4dd4-a722-ac9047ca61de}, !- Space Name
-=======
-  {b2aa2c95-440d-41d1-adca-304890d8e7ac}, !- Handle
-  Surface 15,                             !- Name
-  RoofCeiling,                            !- Surface Type
-  ,                                       !- Construction Name
-  {940a04ca-6ff2-4b62-8f81-cc28626c8463}, !- Space Name
->>>>>>> 3c1d7324
+  {18ddcb39-607d-4ba9-a829-b8e8fd27e9a2}, !- Space Name
   Outdoors,                               !- Outside Boundary Condition
   ,                                       !- Outside Boundary Condition Object
   SunExposed,                             !- Sun Exposure
@@ -713,19 +462,11 @@
   0, 5.56486118425249, 0.304799999999999; !- X,Y,Z Vertex 4 {m}
 
 OS:Surface,
-<<<<<<< HEAD
-  {0a90275d-a0a9-4cc9-bba0-8c23e959fc76}, !- Handle
+  {227909e7-a396-43d8-a3c7-6e941dd0c9d3}, !- Handle
   Surface 16,                             !- Name
   Wall,                                   !- Surface Type
   ,                                       !- Construction Name
-  {83a5d38d-8f8b-4dd4-a722-ac9047ca61de}, !- Space Name
-=======
-  {f8f718ae-bcb0-4d62-b09d-a87347798fea}, !- Handle
-  Surface 16,                             !- Name
-  Wall,                                   !- Surface Type
-  ,                                       !- Construction Name
-  {940a04ca-6ff2-4b62-8f81-cc28626c8463}, !- Space Name
->>>>>>> 3c1d7324
+  {18ddcb39-607d-4ba9-a829-b8e8fd27e9a2}, !- Space Name
   Outdoors,                               !- Outside Boundary Condition
   ,                                       !- Outside Boundary Condition Object
   SunExposed,                             !- Sun Exposure
@@ -737,19 +478,11 @@
   0, 0, 0;                                !- X,Y,Z Vertex 3 {m}
 
 OS:Surface,
-<<<<<<< HEAD
-  {6b5efe70-c62a-4bc2-87a0-70f3f96d7ea5}, !- Handle
+  {aca6195f-b94f-44ed-ac5c-fc41f8d7c7c5}, !- Handle
   Surface 17,                             !- Name
   Wall,                                   !- Surface Type
   ,                                       !- Construction Name
-  {83a5d38d-8f8b-4dd4-a722-ac9047ca61de}, !- Space Name
-=======
-  {3c0e673c-d618-4306-9249-19f1c472f3b4}, !- Handle
-  Surface 17,                             !- Name
-  Wall,                                   !- Surface Type
-  ,                                       !- Construction Name
-  {940a04ca-6ff2-4b62-8f81-cc28626c8463}, !- Space Name
->>>>>>> 3c1d7324
+  {18ddcb39-607d-4ba9-a829-b8e8fd27e9a2}, !- Space Name
   Outdoors,                               !- Outside Boundary Condition
   ,                                       !- Outside Boundary Condition Object
   SunExposed,                             !- Sun Exposure
@@ -761,15 +494,9 @@
   11.129722368505, 5.56486118425249, 0;   !- X,Y,Z Vertex 3 {m}
 
 OS:Space,
-<<<<<<< HEAD
-  {83a5d38d-8f8b-4dd4-a722-ac9047ca61de}, !- Handle
+  {18ddcb39-607d-4ba9-a829-b8e8fd27e9a2}, !- Handle
   finished attic space,                   !- Name
-  {36bd1748-16f5-4a56-ba0e-177b97323893}, !- Space Type Name
-=======
-  {940a04ca-6ff2-4b62-8f81-cc28626c8463}, !- Handle
-  finished attic space,                   !- Name
-  {7e445931-cc79-4711-9662-89ec3690090d}, !- Space Type Name
->>>>>>> 3c1d7324
+  {311cc732-3f58-408e-aea3-5740ec896202}, !- Space Type Name
   ,                                       !- Default Construction Set Name
   ,                                       !- Default Schedule Set Name
   -0,                                     !- Direction of Relative North {deg}
@@ -777,35 +504,20 @@
   0,                                      !- Y Origin {m}
   4.8768,                                 !- Z Origin {m}
   ,                                       !- Building Story Name
-<<<<<<< HEAD
-  {93bec827-af21-40b5-bfc0-8133b13e6d9d}, !- Thermal Zone Name
+  {f0de5ae5-e030-4af6-9068-47afd87117b3}, !- Thermal Zone Name
   ,                                       !- Part of Total Floor Area
   ,                                       !- Design Specification Outdoor Air Object Name
-  {83c4461c-688d-4af8-8cf3-96949bf57dd4}; !- Building Unit Name
+  {6b209d22-c651-4b5b-a286-ecab8eabe8a1}; !- Building Unit Name
 
 OS:BuildingUnit,
-  {83c4461c-688d-4af8-8cf3-96949bf57dd4}, !- Handle
-=======
-  {0386a966-5dbf-45fe-8097-3c26df427564}, !- Thermal Zone Name
-  ,                                       !- Part of Total Floor Area
-  ,                                       !- Design Specification Outdoor Air Object Name
-  {bb933c7d-a253-4be5-9b10-ffd0a9def464}; !- Building Unit Name
-
-OS:BuildingUnit,
-  {bb933c7d-a253-4be5-9b10-ffd0a9def464}, !- Handle
->>>>>>> 3c1d7324
+  {6b209d22-c651-4b5b-a286-ecab8eabe8a1}, !- Handle
   unit 1,                                 !- Name
   ,                                       !- Rendering Color
   Residential;                            !- Building Unit Type
 
 OS:AdditionalProperties,
-<<<<<<< HEAD
-  {6572420f-a332-4bbe-bc1e-d9d9625164cb}, !- Handle
-  {83c4461c-688d-4af8-8cf3-96949bf57dd4}, !- Object Name
-=======
-  {c8773ac0-6a1a-40f5-8e10-ac9a61c5671a}, !- Handle
-  {bb933c7d-a253-4be5-9b10-ffd0a9def464}, !- Object Name
->>>>>>> 3c1d7324
+  {bb15ad6c-26ea-41aa-bb16-40877dab6067}, !- Handle
+  {6b209d22-c651-4b5b-a286-ecab8eabe8a1}, !- Object Name
   NumberOfBedrooms,                       !- Feature Name 1
   Integer,                                !- Feature Data Type 1
   3,                                      !- Feature Value 1
@@ -817,20 +529,12 @@
   2.6400000000000001;                     !- Feature Value 3
 
 OS:External:File,
-<<<<<<< HEAD
-  {59d2420c-06fa-4d2e-bcbe-2e95ccaab7a0}, !- Handle
-=======
-  {923ba371-4345-44d8-9a06-fb637c319110}, !- Handle
->>>>>>> 3c1d7324
+  {89f32b1f-5cc3-48a9-a6f5-b119eaa3feec}, !- Handle
   8760.csv,                               !- Name
   8760.csv;                               !- File Name
 
 OS:Schedule:Day,
-<<<<<<< HEAD
-  {adbfc574-9c12-4504-9712-0c0fea0fb0cc}, !- Handle
-=======
-  {e4a1ab97-5e50-43b4-96a8-401bae4a6578}, !- Handle
->>>>>>> 3c1d7324
+  {9ac4ad76-2017-47a3-bb5e-682e6fa1aafb}, !- Handle
   Schedule Day 1,                         !- Name
   ,                                       !- Schedule Type Limits Name
   ,                                       !- Interpolate to Timestep
@@ -839,11 +543,7 @@
   0;                                      !- Value Until Time 1
 
 OS:Schedule:Day,
-<<<<<<< HEAD
-  {5fa3e70f-e9f9-4811-b286-a0ce7dafa432}, !- Handle
-=======
-  {1fa3a7d9-cda4-4372-8817-744601e3bbfc}, !- Handle
->>>>>>> 3c1d7324
+  {3f9b2fc2-73e8-4fdd-8eb3-2ca283649ba9}, !- Handle
   Schedule Day 2,                         !- Name
   ,                                       !- Schedule Type Limits Name
   ,                                       !- Interpolate to Timestep
@@ -852,17 +552,10 @@
   1;                                      !- Value Until Time 1
 
 OS:Schedule:File,
-<<<<<<< HEAD
-  {2f9896e2-2f35-4d43-8788-fc4033df8bba}, !- Handle
+  {ce31ca8a-d97a-4a65-93c3-3900852bed33}, !- Handle
   occupants,                              !- Name
-  {db6c8b14-2f33-4e37-a919-216199533cc9}, !- Schedule Type Limits Name
-  {59d2420c-06fa-4d2e-bcbe-2e95ccaab7a0}, !- External File Name
-=======
-  {092d3517-5b77-4b17-af78-9531433b0c55}, !- Handle
-  occupants,                              !- Name
-  {c095ef31-c649-4519-97be-7b41a92168a3}, !- Schedule Type Limits Name
-  {923ba371-4345-44d8-9a06-fb637c319110}, !- External File Name
->>>>>>> 3c1d7324
+  {81f808a8-ea78-4ff8-afa2-38f562aee68f}, !- Schedule Type Limits Name
+  {89f32b1f-5cc3-48a9-a6f5-b119eaa3feec}, !- External File Name
   1,                                      !- Column Number
   1,                                      !- Rows to Skip at Top
   8760,                                   !- Number of Hours of Data
@@ -871,38 +564,89 @@
   60;                                     !- Minutes per Item
 
 OS:Schedule:Ruleset,
-<<<<<<< HEAD
-  {17580de3-b95f-4aaa-9b89-aa8d002d0bda}, !- Handle
+  {07a6c9bd-a392-4d84-9f13-5b7adcc7e2a3}, !- Handle
   Schedule Ruleset 1,                     !- Name
-  {b6c65b53-73ed-43dd-948a-5a4987dc5786}, !- Schedule Type Limits Name
-  {5a3a807e-65bc-4cef-9a21-ca750dd0f43a}; !- Default Day Schedule Name
+  {b88f1305-e60a-4a82-a9a9-d90444ac5099}, !- Schedule Type Limits Name
+  {7d50d2de-e92d-45e0-8462-75f28b65f163}; !- Default Day Schedule Name
 
 OS:Schedule:Day,
-  {5a3a807e-65bc-4cef-9a21-ca750dd0f43a}, !- Handle
+  {7d50d2de-e92d-45e0-8462-75f28b65f163}, !- Handle
   Schedule Day 3,                         !- Name
-  {b6c65b53-73ed-43dd-948a-5a4987dc5786}, !- Schedule Type Limits Name
-=======
-  {e8279d82-021e-46b1-a771-9532526ada19}, !- Handle
-  Schedule Ruleset 1,                     !- Name
-  {b5dd043f-60f3-4259-8573-59a1c7eae874}, !- Schedule Type Limits Name
-  {f6a64ae0-0ca2-4e10-8078-57bfdc1ea72c}; !- Default Day Schedule Name
-
-OS:Schedule:Day,
-  {f6a64ae0-0ca2-4e10-8078-57bfdc1ea72c}, !- Handle
-  Schedule Day 3,                         !- Name
-  {b5dd043f-60f3-4259-8573-59a1c7eae874}, !- Schedule Type Limits Name
->>>>>>> 3c1d7324
+  {b88f1305-e60a-4a82-a9a9-d90444ac5099}, !- Schedule Type Limits Name
   ,                                       !- Interpolate to Timestep
   24,                                     !- Hour 1
   0,                                      !- Minute 1
   112.539290946133;                       !- Value Until Time 1
 
 OS:People:Definition,
-<<<<<<< HEAD
-  {eabb4668-986f-4112-818c-bc8a70fdf14d}, !- Handle
-=======
-  {9ebebc59-fc44-4bbb-b32e-ce7f26006e48}, !- Handle
->>>>>>> 3c1d7324
+  {f31562eb-7c8b-403e-8131-480ebfa2f88a}, !- Handle
+  res occupants|living space,             !- Name
+  People,                                 !- Number of People Calculation Method
+  0.88,                                   !- Number of People {people}
+  ,                                       !- People per Space Floor Area {person/m2}
+  ,                                       !- Space Floor Area per Person {m2/person}
+  0.319734,                               !- Fraction Radiant
+  0.573,                                  !- Sensible Heat Fraction
+  0,                                      !- Carbon Dioxide Generation Rate {m3/s-W}
+  No,                                     !- Enable ASHRAE 55 Comfort Warnings
+  ZoneAveraged;                           !- Mean Radiant Temperature Calculation Type
+
+OS:People,
+  {7d1c318e-50dc-4a74-83bd-378dc4e59f59}, !- Handle
+  res occupants|living space,             !- Name
+  {f31562eb-7c8b-403e-8131-480ebfa2f88a}, !- People Definition Name
+  {d1acd2b2-051b-4a7e-ae17-2a06dff1b48e}, !- Space or SpaceType Name
+  {ce31ca8a-d97a-4a65-93c3-3900852bed33}, !- Number of People Schedule Name
+  {07a6c9bd-a392-4d84-9f13-5b7adcc7e2a3}, !- Activity Level Schedule Name
+  ,                                       !- Surface Name/Angle Factor List Name
+  ,                                       !- Work Efficiency Schedule Name
+  ,                                       !- Clothing Insulation Schedule Name
+  ,                                       !- Air Velocity Schedule Name
+  1;                                      !- Multiplier
+
+OS:ScheduleTypeLimits,
+  {b88f1305-e60a-4a82-a9a9-d90444ac5099}, !- Handle
+  ActivityLevel,                          !- Name
+  0,                                      !- Lower Limit Value
+  ,                                       !- Upper Limit Value
+  Continuous,                             !- Numeric Type
+  ActivityLevel;                          !- Unit Type
+
+OS:ScheduleTypeLimits,
+  {81f808a8-ea78-4ff8-afa2-38f562aee68f}, !- Handle
+  Fractional,                             !- Name
+  0,                                      !- Lower Limit Value
+  1,                                      !- Upper Limit Value
+  Continuous;                             !- Numeric Type
+
+OS:People:Definition,
+  {c7e12b7c-b177-4d09-b43e-c7634e321680}, !- Handle
+  res occupants|living space|story 2,     !- Name
+  People,                                 !- Number of People Calculation Method
+  0.88,                                   !- Number of People {people}
+  ,                                       !- People per Space Floor Area {person/m2}
+  ,                                       !- Space Floor Area per Person {m2/person}
+  0.319734,                               !- Fraction Radiant
+  0.573,                                  !- Sensible Heat Fraction
+  0,                                      !- Carbon Dioxide Generation Rate {m3/s-W}
+  No,                                     !- Enable ASHRAE 55 Comfort Warnings
+  ZoneAveraged;                           !- Mean Radiant Temperature Calculation Type
+
+OS:People,
+  {8a124561-c7d8-490d-b52d-c17b61cda804}, !- Handle
+  res occupants|living space|story 2,     !- Name
+  {c7e12b7c-b177-4d09-b43e-c7634e321680}, !- People Definition Name
+  {c2ba7662-6f2a-4c75-b862-5fc1dd78726f}, !- Space or SpaceType Name
+  {ce31ca8a-d97a-4a65-93c3-3900852bed33}, !- Number of People Schedule Name
+  {07a6c9bd-a392-4d84-9f13-5b7adcc7e2a3}, !- Activity Level Schedule Name
+  ,                                       !- Surface Name/Angle Factor List Name
+  ,                                       !- Work Efficiency Schedule Name
+  ,                                       !- Clothing Insulation Schedule Name
+  ,                                       !- Air Velocity Schedule Name
+  1;                                      !- Multiplier
+
+OS:People:Definition,
+  {bdd2e8f4-3cc0-4a8f-b498-66895212aaf1}, !- Handle
   res occupants|finished attic space,     !- Name
   People,                                 !- Number of People Calculation Method
   0.88,                                   !- Number of People {people}
@@ -915,151 +659,64 @@
   ZoneAveraged;                           !- Mean Radiant Temperature Calculation Type
 
 OS:People,
-<<<<<<< HEAD
-  {f771c02f-36cc-4902-8df5-b44f13e2f286}, !- Handle
+  {9765de7e-8041-4641-b1d0-8b17a3dcf75b}, !- Handle
   res occupants|finished attic space,     !- Name
-  {eabb4668-986f-4112-818c-bc8a70fdf14d}, !- People Definition Name
-  {83a5d38d-8f8b-4dd4-a722-ac9047ca61de}, !- Space or SpaceType Name
-  {2f9896e2-2f35-4d43-8788-fc4033df8bba}, !- Number of People Schedule Name
-  {17580de3-b95f-4aaa-9b89-aa8d002d0bda}, !- Activity Level Schedule Name
-=======
-  {a32156ae-3609-4e59-8256-98570d1e1b3f}, !- Handle
-  res occupants|finished attic space,     !- Name
-  {9ebebc59-fc44-4bbb-b32e-ce7f26006e48}, !- People Definition Name
-  {940a04ca-6ff2-4b62-8f81-cc28626c8463}, !- Space or SpaceType Name
-  {092d3517-5b77-4b17-af78-9531433b0c55}, !- Number of People Schedule Name
-  {e8279d82-021e-46b1-a771-9532526ada19}, !- Activity Level Schedule Name
->>>>>>> 3c1d7324
+  {bdd2e8f4-3cc0-4a8f-b498-66895212aaf1}, !- People Definition Name
+  {18ddcb39-607d-4ba9-a829-b8e8fd27e9a2}, !- Space or SpaceType Name
+  {ce31ca8a-d97a-4a65-93c3-3900852bed33}, !- Number of People Schedule Name
+  {07a6c9bd-a392-4d84-9f13-5b7adcc7e2a3}, !- Activity Level Schedule Name
   ,                                       !- Surface Name/Angle Factor List Name
   ,                                       !- Work Efficiency Schedule Name
   ,                                       !- Clothing Insulation Schedule Name
   ,                                       !- Air Velocity Schedule Name
   1;                                      !- Multiplier
 
-OS:ScheduleTypeLimits,
-<<<<<<< HEAD
-  {b6c65b53-73ed-43dd-948a-5a4987dc5786}, !- Handle
-=======
-  {b5dd043f-60f3-4259-8573-59a1c7eae874}, !- Handle
->>>>>>> 3c1d7324
-  ActivityLevel,                          !- Name
-  0,                                      !- Lower Limit Value
-  ,                                       !- Upper Limit Value
-  Continuous,                             !- Numeric Type
-  ActivityLevel;                          !- Unit Type
-
-OS:ScheduleTypeLimits,
-<<<<<<< HEAD
-  {db6c8b14-2f33-4e37-a919-216199533cc9}, !- Handle
-=======
-  {c095ef31-c649-4519-97be-7b41a92168a3}, !- Handle
->>>>>>> 3c1d7324
-  Fractional,                             !- Name
-  0,                                      !- Lower Limit Value
-  1,                                      !- Upper Limit Value
-  Continuous;                             !- Numeric Type
-
-OS:People:Definition,
-<<<<<<< HEAD
-  {933853f5-32a8-4139-bad2-9a7dd88545b1}, !- Handle
-  res occupants|living space,             !- Name
-=======
-  {5c8872d7-5f8f-4762-8947-78aa3661dbb9}, !- Handle
-  res occupants|living space|story 2,     !- Name
->>>>>>> 3c1d7324
-  People,                                 !- Number of People Calculation Method
-  0.88,                                   !- Number of People {people}
-  ,                                       !- People per Space Floor Area {person/m2}
-  ,                                       !- Space Floor Area per Person {m2/person}
-  0.319734,                               !- Fraction Radiant
-  0.573,                                  !- Sensible Heat Fraction
-  0,                                      !- Carbon Dioxide Generation Rate {m3/s-W}
-  No,                                     !- Enable ASHRAE 55 Comfort Warnings
-  ZoneAveraged;                           !- Mean Radiant Temperature Calculation Type
-
-OS:People,
-<<<<<<< HEAD
-  {c4f16053-f3ef-4974-87cb-21868bb7ae3c}, !- Handle
-  res occupants|living space,             !- Name
-  {933853f5-32a8-4139-bad2-9a7dd88545b1}, !- People Definition Name
-  {88b18972-d6db-40d4-a6fd-56be0f4c7441}, !- Space or SpaceType Name
-  {2f9896e2-2f35-4d43-8788-fc4033df8bba}, !- Number of People Schedule Name
-  {17580de3-b95f-4aaa-9b89-aa8d002d0bda}, !- Activity Level Schedule Name
-=======
-  {94d7403c-b6de-491e-850b-5cc1e8b74a97}, !- Handle
-  res occupants|living space|story 2,     !- Name
-  {5c8872d7-5f8f-4762-8947-78aa3661dbb9}, !- People Definition Name
-  {42d871a9-8ef4-4255-aeb4-6cb3d8729e25}, !- Space or SpaceType Name
-  {092d3517-5b77-4b17-af78-9531433b0c55}, !- Number of People Schedule Name
-  {e8279d82-021e-46b1-a771-9532526ada19}, !- Activity Level Schedule Name
->>>>>>> 3c1d7324
-  ,                                       !- Surface Name/Angle Factor List Name
-  ,                                       !- Work Efficiency Schedule Name
-  ,                                       !- Clothing Insulation Schedule Name
-  ,                                       !- Air Velocity Schedule Name
-  1;                                      !- Multiplier
-
-OS:People:Definition,
-<<<<<<< HEAD
-  {0003315e-8aef-4dc9-931a-589600584cf3}, !- Handle
-  res occupants|living space|story 2,     !- Name
-=======
-  {27b565f9-8820-48ec-bdf5-205996e62821}, !- Handle
-  res occupants|living space,             !- Name
->>>>>>> 3c1d7324
-  People,                                 !- Number of People Calculation Method
-  0.88,                                   !- Number of People {people}
-  ,                                       !- People per Space Floor Area {person/m2}
-  ,                                       !- Space Floor Area per Person {m2/person}
-  0.319734,                               !- Fraction Radiant
-  0.573,                                  !- Sensible Heat Fraction
-  0,                                      !- Carbon Dioxide Generation Rate {m3/s-W}
-  No,                                     !- Enable ASHRAE 55 Comfort Warnings
-  ZoneAveraged;                           !- Mean Radiant Temperature Calculation Type
-
-OS:People,
-<<<<<<< HEAD
-  {782e88a5-8406-435c-b84f-5fd29e3ad90c}, !- Handle
-  res occupants|living space|story 2,     !- Name
-  {0003315e-8aef-4dc9-931a-589600584cf3}, !- People Definition Name
-  {d97a8ebb-8885-47c2-9617-f7043fe93945}, !- Space or SpaceType Name
-  {2f9896e2-2f35-4d43-8788-fc4033df8bba}, !- Number of People Schedule Name
-  {17580de3-b95f-4aaa-9b89-aa8d002d0bda}, !- Activity Level Schedule Name
-=======
-  {e0f1aa01-b429-437d-9a39-92b68b407856}, !- Handle
-  res occupants|living space,             !- Name
-  {27b565f9-8820-48ec-bdf5-205996e62821}, !- People Definition Name
-  {6c964eb3-558a-460f-b08c-81c75850bf74}, !- Space or SpaceType Name
-  {092d3517-5b77-4b17-af78-9531433b0c55}, !- Number of People Schedule Name
-  {e8279d82-021e-46b1-a771-9532526ada19}, !- Activity Level Schedule Name
->>>>>>> 3c1d7324
-  ,                                       !- Surface Name/Angle Factor List Name
-  ,                                       !- Work Efficiency Schedule Name
-  ,                                       !- Clothing Insulation Schedule Name
-  ,                                       !- Air Velocity Schedule Name
-  1;                                      !- Multiplier
-
 OS:ShadingSurfaceGroup,
-<<<<<<< HEAD
-  {e0105644-d516-4115-ae6f-c48e581e6085}, !- Handle
-=======
-  {cb63f05a-d303-4537-8fe8-2d68a66a71ba}, !- Handle
->>>>>>> 3c1d7324
+  {c65c2e21-a213-4bec-84e1-759452cf15fa}, !- Handle
   res eaves,                              !- Name
   Building;                               !- Shading Surface Type
 
 OS:ShadingSurface,
-<<<<<<< HEAD
-  {c24c34fc-7fa6-4397-93e0-ccd9054270fa}, !- Handle
+  {e8f37e4d-114b-4d25-a618-1686d546cbda}, !- Handle
+  Surface 15 - res eaves,                 !- Name
+  ,                                       !- Construction Name
+  {c65c2e21-a213-4bec-84e1-759452cf15fa}, !- Shading Surface Group Name
+  ,                                       !- Transmittance Schedule Name
+  ,                                       !- Number of Vertices
+  -0.6096, 5.56486118425249, 5.1816,      !- X,Y,Z Vertex 1 {m}
+  -0.6096, 2.78243059212624, 6.57281529606312, !- X,Y,Z Vertex 2 {m}
+  0, 2.78243059212624, 6.57281529606312,  !- X,Y,Z Vertex 3 {m}
+  0, 5.56486118425249, 5.1816;            !- X,Y,Z Vertex 4 {m}
+
+OS:ShadingSurface,
+  {1b39f33c-3fd1-45ef-a3a8-faf74c36aa7c}, !- Handle
+  Surface 15 - res eaves 1,               !- Name
+  ,                                       !- Construction Name
+  {c65c2e21-a213-4bec-84e1-759452cf15fa}, !- Shading Surface Group Name
+  ,                                       !- Transmittance Schedule Name
+  ,                                       !- Number of Vertices
+  11.739322368505, 2.78243059212624, 6.57281529606312, !- X,Y,Z Vertex 1 {m}
+  11.739322368505, 5.56486118425249, 5.1816, !- X,Y,Z Vertex 2 {m}
+  11.129722368505, 5.56486118425249, 5.1816, !- X,Y,Z Vertex 3 {m}
+  11.129722368505, 2.78243059212624, 6.57281529606312; !- X,Y,Z Vertex 4 {m}
+
+OS:ShadingSurface,
+  {7815c066-38f1-45d3-b644-e27b6f08ce81}, !- Handle
+  Surface 15 - res eaves 2,               !- Name
+  ,                                       !- Construction Name
+  {c65c2e21-a213-4bec-84e1-759452cf15fa}, !- Shading Surface Group Name
+  ,                                       !- Transmittance Schedule Name
+  ,                                       !- Number of Vertices
+  11.129722368505, 6.17446118425249, 4.8768, !- X,Y,Z Vertex 1 {m}
+  0, 6.17446118425249, 4.8768,            !- X,Y,Z Vertex 2 {m}
+  0, 5.56486118425249, 5.1816,            !- X,Y,Z Vertex 3 {m}
+  11.129722368505, 5.56486118425249, 5.1816; !- X,Y,Z Vertex 4 {m}
+
+OS:ShadingSurface,
+  {6308c4a8-27aa-4bf4-a4dc-7874dff33e96}, !- Handle
   Surface 14 - res eaves,                 !- Name
   ,                                       !- Construction Name
-  {e0105644-d516-4115-ae6f-c48e581e6085}, !- Shading Surface Group Name
-=======
-  {4b244fe8-da98-42e4-97e2-c5a7d748cead}, !- Handle
-  Surface 14 - res eaves,                 !- Name
-  ,                                       !- Construction Name
-  {cb63f05a-d303-4537-8fe8-2d68a66a71ba}, !- Shading Surface Group Name
->>>>>>> 3c1d7324
+  {c65c2e21-a213-4bec-84e1-759452cf15fa}, !- Shading Surface Group Name
   ,                                       !- Transmittance Schedule Name
   ,                                       !- Number of Vertices
   11.739322368505, 0, 5.1816,             !- X,Y,Z Vertex 1 {m}
@@ -1068,17 +725,10 @@
   11.129722368505, 0, 5.1816;             !- X,Y,Z Vertex 4 {m}
 
 OS:ShadingSurface,
-<<<<<<< HEAD
-  {7da56db2-f70d-42c3-92eb-c61625adbfb2}, !- Handle
+  {cad82f5e-8532-4b3e-9b0f-2e1dfe6bf316}, !- Handle
   Surface 14 - res eaves 1,               !- Name
   ,                                       !- Construction Name
-  {e0105644-d516-4115-ae6f-c48e581e6085}, !- Shading Surface Group Name
-=======
-  {5d7a319f-78ea-489a-bc9c-812fc007ad53}, !- Handle
-  Surface 14 - res eaves 1,               !- Name
-  ,                                       !- Construction Name
-  {cb63f05a-d303-4537-8fe8-2d68a66a71ba}, !- Shading Surface Group Name
->>>>>>> 3c1d7324
+  {c65c2e21-a213-4bec-84e1-759452cf15fa}, !- Shading Surface Group Name
   ,                                       !- Transmittance Schedule Name
   ,                                       !- Number of Vertices
   -0.6096, 2.78243059212624, 6.57281529606312, !- X,Y,Z Vertex 1 {m}
@@ -1087,77 +737,13 @@
   0, 2.78243059212624, 6.57281529606312;  !- X,Y,Z Vertex 4 {m}
 
 OS:ShadingSurface,
-<<<<<<< HEAD
-  {ffa209ab-53b0-499a-ba9e-ba2777fcd359}, !- Handle
+  {86885176-be4a-4aae-84b7-6fa57c157756}, !- Handle
   Surface 14 - res eaves 2,               !- Name
   ,                                       !- Construction Name
-  {e0105644-d516-4115-ae6f-c48e581e6085}, !- Shading Surface Group Name
-=======
-  {e0d33c80-6bb8-4897-a17c-d649f8945150}, !- Handle
-  Surface 14 - res eaves 2,               !- Name
-  ,                                       !- Construction Name
-  {cb63f05a-d303-4537-8fe8-2d68a66a71ba}, !- Shading Surface Group Name
->>>>>>> 3c1d7324
+  {c65c2e21-a213-4bec-84e1-759452cf15fa}, !- Shading Surface Group Name
   ,                                       !- Transmittance Schedule Name
   ,                                       !- Number of Vertices
   0, -0.6096, 4.8768,                     !- X,Y,Z Vertex 1 {m}
   11.129722368505, -0.6096, 4.8768,       !- X,Y,Z Vertex 2 {m}
   11.129722368505, 0, 5.1816,             !- X,Y,Z Vertex 3 {m}
   0, 0, 5.1816;                           !- X,Y,Z Vertex 4 {m}
-
-OS:ShadingSurface,
-<<<<<<< HEAD
-  {4afea670-93aa-4ca6-bf1f-a6a1ca0255ac}, !- Handle
-  Surface 15 - res eaves,                 !- Name
-  ,                                       !- Construction Name
-  {e0105644-d516-4115-ae6f-c48e581e6085}, !- Shading Surface Group Name
-=======
-  {76ef622a-0e1c-415b-ac70-584a27d0a0d0}, !- Handle
-  Surface 15 - res eaves,                 !- Name
-  ,                                       !- Construction Name
-  {cb63f05a-d303-4537-8fe8-2d68a66a71ba}, !- Shading Surface Group Name
->>>>>>> 3c1d7324
-  ,                                       !- Transmittance Schedule Name
-  ,                                       !- Number of Vertices
-  -0.6096, 5.56486118425249, 5.1816,      !- X,Y,Z Vertex 1 {m}
-  -0.6096, 2.78243059212624, 6.57281529606312, !- X,Y,Z Vertex 2 {m}
-  0, 2.78243059212624, 6.57281529606312,  !- X,Y,Z Vertex 3 {m}
-  0, 5.56486118425249, 5.1816;            !- X,Y,Z Vertex 4 {m}
-
-OS:ShadingSurface,
-<<<<<<< HEAD
-  {5926f01c-8dc0-4a55-9214-d9fa7e00e035}, !- Handle
-  Surface 15 - res eaves 1,               !- Name
-  ,                                       !- Construction Name
-  {e0105644-d516-4115-ae6f-c48e581e6085}, !- Shading Surface Group Name
-=======
-  {1c1d0fc1-5764-4aac-9e06-3f2e07e44b9d}, !- Handle
-  Surface 15 - res eaves 1,               !- Name
-  ,                                       !- Construction Name
-  {cb63f05a-d303-4537-8fe8-2d68a66a71ba}, !- Shading Surface Group Name
->>>>>>> 3c1d7324
-  ,                                       !- Transmittance Schedule Name
-  ,                                       !- Number of Vertices
-  11.739322368505, 2.78243059212624, 6.57281529606312, !- X,Y,Z Vertex 1 {m}
-  11.739322368505, 5.56486118425249, 5.1816, !- X,Y,Z Vertex 2 {m}
-  11.129722368505, 5.56486118425249, 5.1816, !- X,Y,Z Vertex 3 {m}
-  11.129722368505, 2.78243059212624, 6.57281529606312; !- X,Y,Z Vertex 4 {m}
-
-OS:ShadingSurface,
-<<<<<<< HEAD
-  {1d5010a4-9206-4400-8774-ae0a1c242fa1}, !- Handle
-  Surface 15 - res eaves 2,               !- Name
-  ,                                       !- Construction Name
-  {e0105644-d516-4115-ae6f-c48e581e6085}, !- Shading Surface Group Name
-=======
-  {da83b725-4044-492a-8ac5-dd7085560019}, !- Handle
-  Surface 15 - res eaves 2,               !- Name
-  ,                                       !- Construction Name
-  {cb63f05a-d303-4537-8fe8-2d68a66a71ba}, !- Shading Surface Group Name
->>>>>>> 3c1d7324
-  ,                                       !- Transmittance Schedule Name
-  ,                                       !- Number of Vertices
-  11.129722368505, 6.17446118425249, 4.8768, !- X,Y,Z Vertex 1 {m}
-  0, 6.17446118425249, 4.8768,            !- X,Y,Z Vertex 2 {m}
-  0, 5.56486118425249, 5.1816,            !- X,Y,Z Vertex 3 {m}
-  11.129722368505, 5.56486118425249, 5.1816; !- X,Y,Z Vertex 4 {m}
