!- NOTE: Auto-generated from /test/osw_files/SFD_2000sqft_2story_SL_FA.osw

OS:Version,
<<<<<<< HEAD
  {6fd1ab9c-c378-43b7-bbdc-58b67b621c2d}, !- Handle
  3.2.1;                                  !- Version Identifier

OS:SimulationControl,
  {1272405c-f55d-4bc1-8424-d8cf687a21bf}, !- Handle
=======
  {efc17d03-f76e-4935-b56c-0c1a7a06fbb1}, !- Handle
  3.2.1;                                  !- Version Identifier

OS:SimulationControl,
  {d947c39d-85e3-4154-8548-0ea90ee5ac37}, !- Handle
>>>>>>> a49bb51b
  ,                                       !- Do Zone Sizing Calculation
  ,                                       !- Do System Sizing Calculation
  ,                                       !- Do Plant Sizing Calculation
  No;                                     !- Run Simulation for Sizing Periods

OS:Timestep,
<<<<<<< HEAD
  {58ebd07b-eee2-4a3e-b821-2fe503e3231e}, !- Handle
  6;                                      !- Number of Timesteps per Hour

OS:ShadowCalculation,
  {abf7c25e-8ab4-4807-9120-61c7b6e5395d}, !- Handle
=======
  {ab3ed94c-232b-452a-bbb7-1d681c798e2a}, !- Handle
  6;                                      !- Number of Timesteps per Hour

OS:ShadowCalculation,
  {db2bc82f-a1ac-4ad5-8245-2fb79e5b0529}, !- Handle
>>>>>>> a49bb51b
  PolygonClipping,                        !- Shading Calculation Method
  ,                                       !- Shading Calculation Update Frequency Method
  20,                                     !- Shading Calculation Update Frequency
  200,                                    !- Maximum Figures in Shadow Overlap Calculations
  ,                                       !- Polygon Clipping Algorithm
  512,                                    !- Pixel Counting Resolution
  DetailedSkyDiffuseModeling,             !- Sky Diffuse Modeling Algorithm
  No,                                     !- Output External Shading Calculation Results
  No,                                     !- Disable Self-Shading Within Shading Zone Groups
  No;                                     !- Disable Self-Shading From Shading Zone Groups to Other Zones

OS:SurfaceConvectionAlgorithm:Outside,
<<<<<<< HEAD
  {66e671f0-9af4-4359-b693-b307eede8d27}, !- Handle
  DOE-2;                                  !- Algorithm

OS:SurfaceConvectionAlgorithm:Inside,
  {b5331864-3b7d-4602-9b97-869c154a8d33}, !- Handle
  TARP;                                   !- Algorithm

OS:ZoneCapacitanceMultiplier:ResearchSpecial,
  {028451d3-458b-4a5d-91df-0b7c571810b9}, !- Handle
=======
  {74ec2d8e-461c-4323-80d7-4025f23ed2ab}, !- Handle
  DOE-2;                                  !- Algorithm

OS:SurfaceConvectionAlgorithm:Inside,
  {e3bd4041-4a0b-4ab3-b4ff-4c10b0ab3da3}, !- Handle
  TARP;                                   !- Algorithm

OS:ZoneCapacitanceMultiplier:ResearchSpecial,
  {0e760e79-2de5-4d01-9d01-aa1a96fd88e3}, !- Handle
>>>>>>> a49bb51b
  ,                                       !- Temperature Capacity Multiplier
  15,                                     !- Humidity Capacity Multiplier
  ;                                       !- Carbon Dioxide Capacity Multiplier

OS:RunPeriod,
<<<<<<< HEAD
  {f3dd5894-2cdd-4a2a-a635-68196b48840e}, !- Handle
=======
  {9d92c3d1-2e03-474a-85a9-d0bb1feeadfe}, !- Handle
>>>>>>> a49bb51b
  Run Period 1,                           !- Name
  1,                                      !- Begin Month
  1,                                      !- Begin Day of Month
  12,                                     !- End Month
  31,                                     !- End Day of Month
  ,                                       !- Use Weather File Holidays and Special Days
  ,                                       !- Use Weather File Daylight Saving Period
  ,                                       !- Apply Weekend Holiday Rule
  ,                                       !- Use Weather File Rain Indicators
  ,                                       !- Use Weather File Snow Indicators
  ;                                       !- Number of Times Runperiod to be Repeated

OS:YearDescription,
<<<<<<< HEAD
  {d8a9a2fd-09ba-4d2c-b782-19d82c911b78}, !- Handle
=======
  {1056fa77-6573-4556-8c7e-8ff1682bee9c}, !- Handle
>>>>>>> a49bb51b
  2007,                                   !- Calendar Year
  ,                                       !- Day of Week for Start Day
  ;                                       !- Is Leap Year

OS:Building,
<<<<<<< HEAD
  {0fe85b14-66fa-490e-b76e-789fef5e9499}, !- Handle
=======
  {176910c0-92bc-4d71-ba4a-43aaedd2b0ea}, !- Handle
>>>>>>> a49bb51b
  Building 1,                             !- Name
  ,                                       !- Building Sector Type
  0,                                      !- North Axis {deg}
  ,                                       !- Nominal Floor to Floor Height {m}
  ,                                       !- Space Type Name
  ,                                       !- Default Construction Set Name
  ,                                       !- Default Schedule Set Name
  3,                                      !- Standards Number of Stories
  3,                                      !- Standards Number of Above Ground Stories
  ,                                       !- Standards Template
  singlefamilydetached,                   !- Standards Building Type
  1;                                      !- Standards Number of Living Units

OS:AdditionalProperties,
<<<<<<< HEAD
  {c47f7fc7-9d3c-42c4-89d2-d6c9a6a46bea}, !- Handle
  {0fe85b14-66fa-490e-b76e-789fef5e9499}, !- Object Name
=======
  {1f715121-73fe-4900-b3e2-ad7b66924004}, !- Handle
  {176910c0-92bc-4d71-ba4a-43aaedd2b0ea}, !- Object Name
>>>>>>> a49bb51b
  Total Units Modeled,                    !- Feature Name 1
  Integer,                                !- Feature Data Type 1
  1;                                      !- Feature Value 1

OS:ThermalZone,
<<<<<<< HEAD
  {2e2f65d5-feb4-4f1d-aa8c-950d5bfad2d2}, !- Handle
=======
  {a5e2ded7-44b9-4c2f-90ec-d5821657d44a}, !- Handle
>>>>>>> a49bb51b
  living zone,                            !- Name
  ,                                       !- Multiplier
  ,                                       !- Ceiling Height {m}
  ,                                       !- Volume {m3}
  ,                                       !- Floor Area {m2}
  ,                                       !- Zone Inside Convection Algorithm
  ,                                       !- Zone Outside Convection Algorithm
  ,                                       !- Zone Conditioning Equipment List Name
<<<<<<< HEAD
  {718514e6-0d49-4c5e-8485-d698101d8edc}, !- Zone Air Inlet Port List
  {70a29d90-1636-4668-a591-9394bfda82f5}, !- Zone Air Exhaust Port List
  {fe70cded-b716-42dc-b61f-40fef516599f}, !- Zone Air Node Name
  {072705b3-7286-4b73-9b85-32d50880d279}, !- Zone Return Air Port List
=======
  {0c3cf2e0-0650-46a1-98c6-18d13edfeb02}, !- Zone Air Inlet Port List
  {c32c7ff4-edfe-45a2-b0b3-748d4f27ff33}, !- Zone Air Exhaust Port List
  {983a3b24-1171-4825-b7e9-65cbad7e64f7}, !- Zone Air Node Name
  {34d37b39-5e2d-4eab-b6d6-019d1452de86}, !- Zone Return Air Port List
>>>>>>> a49bb51b
  ,                                       !- Primary Daylighting Control Name
  ,                                       !- Fraction of Zone Controlled by Primary Daylighting Control
  ,                                       !- Secondary Daylighting Control Name
  ,                                       !- Fraction of Zone Controlled by Secondary Daylighting Control
  ,                                       !- Illuminance Map Name
  ,                                       !- Group Rendering Name
  ,                                       !- Thermostat Name
  No;                                     !- Use Ideal Air Loads

OS:Node,
<<<<<<< HEAD
  {f325159c-f622-4ea9-ae54-18ced4e8b45b}, !- Handle
  Node 1,                                 !- Name
  {fe70cded-b716-42dc-b61f-40fef516599f}, !- Inlet Port
  ;                                       !- Outlet Port

OS:Connection,
  {fe70cded-b716-42dc-b61f-40fef516599f}, !- Handle
  {2e2f65d5-feb4-4f1d-aa8c-950d5bfad2d2}, !- Source Object
  11,                                     !- Outlet Port
  {f325159c-f622-4ea9-ae54-18ced4e8b45b}, !- Target Object
  2;                                      !- Inlet Port

OS:PortList,
  {718514e6-0d49-4c5e-8485-d698101d8edc}, !- Handle
  {2e2f65d5-feb4-4f1d-aa8c-950d5bfad2d2}; !- HVAC Component

OS:PortList,
  {70a29d90-1636-4668-a591-9394bfda82f5}, !- Handle
  {2e2f65d5-feb4-4f1d-aa8c-950d5bfad2d2}; !- HVAC Component

OS:PortList,
  {072705b3-7286-4b73-9b85-32d50880d279}, !- Handle
  {2e2f65d5-feb4-4f1d-aa8c-950d5bfad2d2}; !- HVAC Component

OS:Sizing:Zone,
  {2fc33867-569b-42e8-b2fb-084c25180784}, !- Handle
  {2e2f65d5-feb4-4f1d-aa8c-950d5bfad2d2}, !- Zone or ZoneList Name
=======
  {b6fd4f42-0947-49d5-bcfd-c9c1845389e0}, !- Handle
  Node 1,                                 !- Name
  {983a3b24-1171-4825-b7e9-65cbad7e64f7}, !- Inlet Port
  ;                                       !- Outlet Port

OS:Connection,
  {983a3b24-1171-4825-b7e9-65cbad7e64f7}, !- Handle
  {a5e2ded7-44b9-4c2f-90ec-d5821657d44a}, !- Source Object
  11,                                     !- Outlet Port
  {b6fd4f42-0947-49d5-bcfd-c9c1845389e0}, !- Target Object
  2;                                      !- Inlet Port

OS:PortList,
  {0c3cf2e0-0650-46a1-98c6-18d13edfeb02}, !- Handle
  {a5e2ded7-44b9-4c2f-90ec-d5821657d44a}; !- HVAC Component

OS:PortList,
  {c32c7ff4-edfe-45a2-b0b3-748d4f27ff33}, !- Handle
  {a5e2ded7-44b9-4c2f-90ec-d5821657d44a}; !- HVAC Component

OS:PortList,
  {34d37b39-5e2d-4eab-b6d6-019d1452de86}, !- Handle
  {a5e2ded7-44b9-4c2f-90ec-d5821657d44a}; !- HVAC Component

OS:Sizing:Zone,
  {22a955d8-803e-433f-a161-4760c6eb88d2}, !- Handle
  {a5e2ded7-44b9-4c2f-90ec-d5821657d44a}, !- Zone or ZoneList Name
>>>>>>> a49bb51b
  SupplyAirTemperature,                   !- Zone Cooling Design Supply Air Temperature Input Method
  14,                                     !- Zone Cooling Design Supply Air Temperature {C}
  11.11,                                  !- Zone Cooling Design Supply Air Temperature Difference {deltaC}
  SupplyAirTemperature,                   !- Zone Heating Design Supply Air Temperature Input Method
  40,                                     !- Zone Heating Design Supply Air Temperature {C}
  11.11,                                  !- Zone Heating Design Supply Air Temperature Difference {deltaC}
  0.0085,                                 !- Zone Cooling Design Supply Air Humidity Ratio {kg-H2O/kg-air}
  0.008,                                  !- Zone Heating Design Supply Air Humidity Ratio {kg-H2O/kg-air}
  ,                                       !- Zone Heating Sizing Factor
  ,                                       !- Zone Cooling Sizing Factor
  DesignDay,                              !- Cooling Design Air Flow Method
  ,                                       !- Cooling Design Air Flow Rate {m3/s}
  ,                                       !- Cooling Minimum Air Flow per Zone Floor Area {m3/s-m2}
  ,                                       !- Cooling Minimum Air Flow {m3/s}
  ,                                       !- Cooling Minimum Air Flow Fraction
  DesignDay,                              !- Heating Design Air Flow Method
  ,                                       !- Heating Design Air Flow Rate {m3/s}
  ,                                       !- Heating Maximum Air Flow per Zone Floor Area {m3/s-m2}
  ,                                       !- Heating Maximum Air Flow {m3/s}
  ,                                       !- Heating Maximum Air Flow Fraction
  No,                                     !- Account for Dedicated Outdoor Air System
  NeutralSupplyAir,                       !- Dedicated Outdoor Air System Control Strategy
  autosize,                               !- Dedicated Outdoor Air Low Setpoint Temperature for Design {C}
  autosize;                               !- Dedicated Outdoor Air High Setpoint Temperature for Design {C}

OS:ZoneHVAC:EquipmentList,
<<<<<<< HEAD
  {cebdad1c-fb4d-4286-a4a5-c3cab4e3b6c6}, !- Handle
  Zone HVAC Equipment List 1,             !- Name
  {2e2f65d5-feb4-4f1d-aa8c-950d5bfad2d2}; !- Thermal Zone

OS:Space,
  {32d4ce17-1da0-439c-83d9-c710f0d986af}, !- Handle
  living space,                           !- Name
  {03081f45-bc46-429b-9f4f-ef9a187781e8}, !- Space Type Name
=======
  {0671d2d3-1a30-4bdf-9d18-72990031973f}, !- Handle
  Zone HVAC Equipment List 1,             !- Name
  {a5e2ded7-44b9-4c2f-90ec-d5821657d44a}; !- Thermal Zone

OS:Space,
  {2efde921-f013-4a68-8451-0999046365ab}, !- Handle
  living space,                           !- Name
  {a93072df-5a28-4fae-a731-138e370e8fb7}, !- Space Type Name
>>>>>>> a49bb51b
  ,                                       !- Default Construction Set Name
  ,                                       !- Default Schedule Set Name
  -0,                                     !- Direction of Relative North {deg}
  0,                                      !- X Origin {m}
  0,                                      !- Y Origin {m}
  0,                                      !- Z Origin {m}
  ,                                       !- Building Story Name
<<<<<<< HEAD
  {2e2f65d5-feb4-4f1d-aa8c-950d5bfad2d2}, !- Thermal Zone Name
  ,                                       !- Part of Total Floor Area
  ,                                       !- Design Specification Outdoor Air Object Name
  {67194909-6581-456d-8381-6c70a026787d}; !- Building Unit Name

OS:Surface,
  {77f593c9-0b0d-44e6-81d1-bd6881949ee3}, !- Handle
  Surface 1,                              !- Name
  Floor,                                  !- Surface Type
  ,                                       !- Construction Name
  {32d4ce17-1da0-439c-83d9-c710f0d986af}, !- Space Name
=======
  {a5e2ded7-44b9-4c2f-90ec-d5821657d44a}, !- Thermal Zone Name
  ,                                       !- Part of Total Floor Area
  ,                                       !- Design Specification Outdoor Air Object Name
  {146c713a-6fc8-414a-9778-2df22192418b}; !- Building Unit Name

OS:Surface,
  {0e4644bb-6065-45ee-bfa2-f794ab3fb31e}, !- Handle
  Surface 1,                              !- Name
  Floor,                                  !- Surface Type
  ,                                       !- Construction Name
  {2efde921-f013-4a68-8451-0999046365ab}, !- Space Name
>>>>>>> a49bb51b
  Foundation,                             !- Outside Boundary Condition
  ,                                       !- Outside Boundary Condition Object
  NoSun,                                  !- Sun Exposure
  NoWind,                                 !- Wind Exposure
  ,                                       !- View Factor to Ground
  ,                                       !- Number of Vertices
  0, 0, 0,                                !- X,Y,Z Vertex 1 {m}
  0, 5.56486118425249, 0,                 !- X,Y,Z Vertex 2 {m}
  11.129722368505, 5.56486118425249, 0,   !- X,Y,Z Vertex 3 {m}
  11.129722368505, 0, 0;                  !- X,Y,Z Vertex 4 {m}

OS:Surface,
<<<<<<< HEAD
  {097dfe7e-f443-4850-8ff2-df64296214a0}, !- Handle
  Surface 2,                              !- Name
  Wall,                                   !- Surface Type
  ,                                       !- Construction Name
  {32d4ce17-1da0-439c-83d9-c710f0d986af}, !- Space Name
=======
  {5ab3dbb5-6fff-40c2-99a0-641125e6f8bc}, !- Handle
  Surface 2,                              !- Name
  Wall,                                   !- Surface Type
  ,                                       !- Construction Name
  {2efde921-f013-4a68-8451-0999046365ab}, !- Space Name
>>>>>>> a49bb51b
  Outdoors,                               !- Outside Boundary Condition
  ,                                       !- Outside Boundary Condition Object
  SunExposed,                             !- Sun Exposure
  WindExposed,                            !- Wind Exposure
  ,                                       !- View Factor to Ground
  ,                                       !- Number of Vertices
  0, 5.56486118425249, 2.4384,            !- X,Y,Z Vertex 1 {m}
  0, 5.56486118425249, 0,                 !- X,Y,Z Vertex 2 {m}
  0, 0, 0,                                !- X,Y,Z Vertex 3 {m}
  0, 0, 2.4384;                           !- X,Y,Z Vertex 4 {m}

OS:Surface,
<<<<<<< HEAD
  {b9d39613-6d08-43e1-bcb2-ce9bccbb8671}, !- Handle
  Surface 3,                              !- Name
  Wall,                                   !- Surface Type
  ,                                       !- Construction Name
  {32d4ce17-1da0-439c-83d9-c710f0d986af}, !- Space Name
=======
  {628bbb97-b781-414b-82b0-93d015b18435}, !- Handle
  Surface 3,                              !- Name
  Wall,                                   !- Surface Type
  ,                                       !- Construction Name
  {2efde921-f013-4a68-8451-0999046365ab}, !- Space Name
>>>>>>> a49bb51b
  Outdoors,                               !- Outside Boundary Condition
  ,                                       !- Outside Boundary Condition Object
  SunExposed,                             !- Sun Exposure
  WindExposed,                            !- Wind Exposure
  ,                                       !- View Factor to Ground
  ,                                       !- Number of Vertices
  11.129722368505, 5.56486118425249, 2.4384, !- X,Y,Z Vertex 1 {m}
  11.129722368505, 5.56486118425249, 0,   !- X,Y,Z Vertex 2 {m}
  0, 5.56486118425249, 0,                 !- X,Y,Z Vertex 3 {m}
  0, 5.56486118425249, 2.4384;            !- X,Y,Z Vertex 4 {m}

OS:Surface,
<<<<<<< HEAD
  {6e624181-217f-4466-a29d-09e0a5ab3da2}, !- Handle
  Surface 4,                              !- Name
  Wall,                                   !- Surface Type
  ,                                       !- Construction Name
  {32d4ce17-1da0-439c-83d9-c710f0d986af}, !- Space Name
=======
  {9976641b-7505-4aa9-9a44-3c26b8fd7071}, !- Handle
  Surface 4,                              !- Name
  Wall,                                   !- Surface Type
  ,                                       !- Construction Name
  {2efde921-f013-4a68-8451-0999046365ab}, !- Space Name
>>>>>>> a49bb51b
  Outdoors,                               !- Outside Boundary Condition
  ,                                       !- Outside Boundary Condition Object
  SunExposed,                             !- Sun Exposure
  WindExposed,                            !- Wind Exposure
  ,                                       !- View Factor to Ground
  ,                                       !- Number of Vertices
  11.129722368505, 0, 2.4384,             !- X,Y,Z Vertex 1 {m}
  11.129722368505, 0, 0,                  !- X,Y,Z Vertex 2 {m}
  11.129722368505, 5.56486118425249, 0,   !- X,Y,Z Vertex 3 {m}
  11.129722368505, 5.56486118425249, 2.4384; !- X,Y,Z Vertex 4 {m}

OS:Surface,
<<<<<<< HEAD
  {1d64857f-4de6-4600-85d6-bc31abba0f26}, !- Handle
  Surface 5,                              !- Name
  Wall,                                   !- Surface Type
  ,                                       !- Construction Name
  {32d4ce17-1da0-439c-83d9-c710f0d986af}, !- Space Name
=======
  {97d4dc0e-b609-4247-bde1-246d98ecf2f0}, !- Handle
  Surface 5,                              !- Name
  Wall,                                   !- Surface Type
  ,                                       !- Construction Name
  {2efde921-f013-4a68-8451-0999046365ab}, !- Space Name
>>>>>>> a49bb51b
  Outdoors,                               !- Outside Boundary Condition
  ,                                       !- Outside Boundary Condition Object
  SunExposed,                             !- Sun Exposure
  WindExposed,                            !- Wind Exposure
  ,                                       !- View Factor to Ground
  ,                                       !- Number of Vertices
  0, 0, 2.4384,                           !- X,Y,Z Vertex 1 {m}
  0, 0, 0,                                !- X,Y,Z Vertex 2 {m}
  11.129722368505, 0, 0,                  !- X,Y,Z Vertex 3 {m}
  11.129722368505, 0, 2.4384;             !- X,Y,Z Vertex 4 {m}

OS:Surface,
<<<<<<< HEAD
  {2894039e-830f-43d5-a8e0-1dec9a352cd9}, !- Handle
  Surface 6,                              !- Name
  RoofCeiling,                            !- Surface Type
  ,                                       !- Construction Name
  {32d4ce17-1da0-439c-83d9-c710f0d986af}, !- Space Name
  Surface,                                !- Outside Boundary Condition
  {5c649e99-51fb-46cf-9e6f-e9cc8f71d47f}, !- Outside Boundary Condition Object
=======
  {a7832784-5cc1-4254-987f-fd6a8912ac7a}, !- Handle
  Surface 6,                              !- Name
  RoofCeiling,                            !- Surface Type
  ,                                       !- Construction Name
  {2efde921-f013-4a68-8451-0999046365ab}, !- Space Name
  Surface,                                !- Outside Boundary Condition
  {d1e93792-5bec-4e11-bfd3-d69eb5ba5a92}, !- Outside Boundary Condition Object
>>>>>>> a49bb51b
  NoSun,                                  !- Sun Exposure
  NoWind,                                 !- Wind Exposure
  ,                                       !- View Factor to Ground
  ,                                       !- Number of Vertices
  11.129722368505, 0, 2.4384,             !- X,Y,Z Vertex 1 {m}
  11.129722368505, 5.56486118425249, 2.4384, !- X,Y,Z Vertex 2 {m}
  0, 5.56486118425249, 2.4384,            !- X,Y,Z Vertex 3 {m}
  0, 0, 2.4384;                           !- X,Y,Z Vertex 4 {m}

OS:SpaceType,
<<<<<<< HEAD
  {03081f45-bc46-429b-9f4f-ef9a187781e8}, !- Handle
=======
  {a93072df-5a28-4fae-a731-138e370e8fb7}, !- Handle
>>>>>>> a49bb51b
  Space Type 1,                           !- Name
  ,                                       !- Default Construction Set Name
  ,                                       !- Default Schedule Set Name
  ,                                       !- Group Rendering Name
  ,                                       !- Design Specification Outdoor Air Object Name
  ,                                       !- Standards Template
  ,                                       !- Standards Building Type
  living;                                 !- Standards Space Type

OS:Space,
<<<<<<< HEAD
  {e2836577-a005-4c7d-87be-93395bd1dbb1}, !- Handle
  living space|story 2,                   !- Name
  {03081f45-bc46-429b-9f4f-ef9a187781e8}, !- Space Type Name
=======
  {1af0d50f-4a27-44de-9842-63a8dbb283a7}, !- Handle
  living space|story 2,                   !- Name
  {a93072df-5a28-4fae-a731-138e370e8fb7}, !- Space Type Name
>>>>>>> a49bb51b
  ,                                       !- Default Construction Set Name
  ,                                       !- Default Schedule Set Name
  -0,                                     !- Direction of Relative North {deg}
  0,                                      !- X Origin {m}
  0,                                      !- Y Origin {m}
  2.4384,                                 !- Z Origin {m}
  ,                                       !- Building Story Name
<<<<<<< HEAD
  {2e2f65d5-feb4-4f1d-aa8c-950d5bfad2d2}, !- Thermal Zone Name
  ,                                       !- Part of Total Floor Area
  ,                                       !- Design Specification Outdoor Air Object Name
  {67194909-6581-456d-8381-6c70a026787d}; !- Building Unit Name

OS:Surface,
  {5c649e99-51fb-46cf-9e6f-e9cc8f71d47f}, !- Handle
  Surface 7,                              !- Name
  Floor,                                  !- Surface Type
  ,                                       !- Construction Name
  {e2836577-a005-4c7d-87be-93395bd1dbb1}, !- Space Name
  Surface,                                !- Outside Boundary Condition
  {2894039e-830f-43d5-a8e0-1dec9a352cd9}, !- Outside Boundary Condition Object
=======
  {a5e2ded7-44b9-4c2f-90ec-d5821657d44a}, !- Thermal Zone Name
  ,                                       !- Part of Total Floor Area
  ,                                       !- Design Specification Outdoor Air Object Name
  {146c713a-6fc8-414a-9778-2df22192418b}; !- Building Unit Name

OS:Surface,
  {d1e93792-5bec-4e11-bfd3-d69eb5ba5a92}, !- Handle
  Surface 7,                              !- Name
  Floor,                                  !- Surface Type
  ,                                       !- Construction Name
  {1af0d50f-4a27-44de-9842-63a8dbb283a7}, !- Space Name
  Surface,                                !- Outside Boundary Condition
  {a7832784-5cc1-4254-987f-fd6a8912ac7a}, !- Outside Boundary Condition Object
>>>>>>> a49bb51b
  NoSun,                                  !- Sun Exposure
  NoWind,                                 !- Wind Exposure
  ,                                       !- View Factor to Ground
  ,                                       !- Number of Vertices
  0, 0, 0,                                !- X,Y,Z Vertex 1 {m}
  0, 5.56486118425249, 0,                 !- X,Y,Z Vertex 2 {m}
  11.129722368505, 5.56486118425249, 0,   !- X,Y,Z Vertex 3 {m}
  11.129722368505, 0, 0;                  !- X,Y,Z Vertex 4 {m}

OS:Surface,
<<<<<<< HEAD
  {465cf8f2-9b24-48ff-86f1-31c5c69f3dfb}, !- Handle
  Surface 8,                              !- Name
  Wall,                                   !- Surface Type
  ,                                       !- Construction Name
  {e2836577-a005-4c7d-87be-93395bd1dbb1}, !- Space Name
=======
  {60858887-cd6f-440d-b20f-9dfe08bc8631}, !- Handle
  Surface 8,                              !- Name
  Wall,                                   !- Surface Type
  ,                                       !- Construction Name
  {1af0d50f-4a27-44de-9842-63a8dbb283a7}, !- Space Name
>>>>>>> a49bb51b
  Outdoors,                               !- Outside Boundary Condition
  ,                                       !- Outside Boundary Condition Object
  SunExposed,                             !- Sun Exposure
  WindExposed,                            !- Wind Exposure
  ,                                       !- View Factor to Ground
  ,                                       !- Number of Vertices
  0, 5.56486118425249, 2.4384,            !- X,Y,Z Vertex 1 {m}
  0, 5.56486118425249, 0,                 !- X,Y,Z Vertex 2 {m}
  0, 0, 0,                                !- X,Y,Z Vertex 3 {m}
  0, 0, 2.4384;                           !- X,Y,Z Vertex 4 {m}

OS:Surface,
<<<<<<< HEAD
  {6d74a462-79e4-4069-8565-0dad9146864f}, !- Handle
  Surface 9,                              !- Name
  Wall,                                   !- Surface Type
  ,                                       !- Construction Name
  {e2836577-a005-4c7d-87be-93395bd1dbb1}, !- Space Name
=======
  {a39ccb4e-0e14-4b6c-bb72-87de445e67cf}, !- Handle
  Surface 9,                              !- Name
  Wall,                                   !- Surface Type
  ,                                       !- Construction Name
  {1af0d50f-4a27-44de-9842-63a8dbb283a7}, !- Space Name
>>>>>>> a49bb51b
  Outdoors,                               !- Outside Boundary Condition
  ,                                       !- Outside Boundary Condition Object
  SunExposed,                             !- Sun Exposure
  WindExposed,                            !- Wind Exposure
  ,                                       !- View Factor to Ground
  ,                                       !- Number of Vertices
  11.129722368505, 5.56486118425249, 2.4384, !- X,Y,Z Vertex 1 {m}
  11.129722368505, 5.56486118425249, 0,   !- X,Y,Z Vertex 2 {m}
  0, 5.56486118425249, 0,                 !- X,Y,Z Vertex 3 {m}
  0, 5.56486118425249, 2.4384;            !- X,Y,Z Vertex 4 {m}

OS:Surface,
<<<<<<< HEAD
  {7d790795-307e-47e1-b353-3073de4f730c}, !- Handle
  Surface 10,                             !- Name
  Wall,                                   !- Surface Type
  ,                                       !- Construction Name
  {e2836577-a005-4c7d-87be-93395bd1dbb1}, !- Space Name
=======
  {4053b4af-152d-496e-b3a7-2c12509108bc}, !- Handle
  Surface 10,                             !- Name
  Wall,                                   !- Surface Type
  ,                                       !- Construction Name
  {1af0d50f-4a27-44de-9842-63a8dbb283a7}, !- Space Name
>>>>>>> a49bb51b
  Outdoors,                               !- Outside Boundary Condition
  ,                                       !- Outside Boundary Condition Object
  SunExposed,                             !- Sun Exposure
  WindExposed,                            !- Wind Exposure
  ,                                       !- View Factor to Ground
  ,                                       !- Number of Vertices
  11.129722368505, 0, 2.4384,             !- X,Y,Z Vertex 1 {m}
  11.129722368505, 0, 0,                  !- X,Y,Z Vertex 2 {m}
  11.129722368505, 5.56486118425249, 0,   !- X,Y,Z Vertex 3 {m}
  11.129722368505, 5.56486118425249, 2.4384; !- X,Y,Z Vertex 4 {m}

OS:Surface,
<<<<<<< HEAD
  {0178a2d6-fe52-47dd-8972-bd5a98506ec5}, !- Handle
  Surface 11,                             !- Name
  Wall,                                   !- Surface Type
  ,                                       !- Construction Name
  {e2836577-a005-4c7d-87be-93395bd1dbb1}, !- Space Name
=======
  {fb52654c-e042-46de-b8a3-c0e0c223bf06}, !- Handle
  Surface 11,                             !- Name
  Wall,                                   !- Surface Type
  ,                                       !- Construction Name
  {1af0d50f-4a27-44de-9842-63a8dbb283a7}, !- Space Name
>>>>>>> a49bb51b
  Outdoors,                               !- Outside Boundary Condition
  ,                                       !- Outside Boundary Condition Object
  SunExposed,                             !- Sun Exposure
  WindExposed,                            !- Wind Exposure
  ,                                       !- View Factor to Ground
  ,                                       !- Number of Vertices
  0, 0, 2.4384,                           !- X,Y,Z Vertex 1 {m}
  0, 0, 0,                                !- X,Y,Z Vertex 2 {m}
  11.129722368505, 0, 0,                  !- X,Y,Z Vertex 3 {m}
  11.129722368505, 0, 2.4384;             !- X,Y,Z Vertex 4 {m}

OS:Surface,
<<<<<<< HEAD
  {658275cb-25bb-4fbd-813b-56158304a64a}, !- Handle
  Surface 12,                             !- Name
  RoofCeiling,                            !- Surface Type
  ,                                       !- Construction Name
  {e2836577-a005-4c7d-87be-93395bd1dbb1}, !- Space Name
  Surface,                                !- Outside Boundary Condition
  {a3be44e6-43cc-4b48-a9b5-26b74e513d11}, !- Outside Boundary Condition Object
=======
  {6c8ff985-60cc-414a-91a6-016085fb74ff}, !- Handle
  Surface 12,                             !- Name
  RoofCeiling,                            !- Surface Type
  ,                                       !- Construction Name
  {1af0d50f-4a27-44de-9842-63a8dbb283a7}, !- Space Name
  Surface,                                !- Outside Boundary Condition
  {1b173c30-c72d-4c27-acc3-0bba7bc581ea}, !- Outside Boundary Condition Object
>>>>>>> a49bb51b
  NoSun,                                  !- Sun Exposure
  NoWind,                                 !- Wind Exposure
  ,                                       !- View Factor to Ground
  ,                                       !- Number of Vertices
  11.129722368505, 0, 2.4384,             !- X,Y,Z Vertex 1 {m}
  11.129722368505, 5.56486118425249, 2.4384, !- X,Y,Z Vertex 2 {m}
  0, 5.56486118425249, 2.4384,            !- X,Y,Z Vertex 3 {m}
  0, 0, 2.4384;                           !- X,Y,Z Vertex 4 {m}

OS:Surface,
<<<<<<< HEAD
  {a3be44e6-43cc-4b48-a9b5-26b74e513d11}, !- Handle
  Surface 13,                             !- Name
  Floor,                                  !- Surface Type
  ,                                       !- Construction Name
  {cd51799f-ca8a-4734-ae8f-227f162bf60d}, !- Space Name
  Surface,                                !- Outside Boundary Condition
  {658275cb-25bb-4fbd-813b-56158304a64a}, !- Outside Boundary Condition Object
=======
  {1b173c30-c72d-4c27-acc3-0bba7bc581ea}, !- Handle
  Surface 13,                             !- Name
  Floor,                                  !- Surface Type
  ,                                       !- Construction Name
  {63040082-63c6-4cee-8cfb-2d9cdda1d361}, !- Space Name
  Surface,                                !- Outside Boundary Condition
  {6c8ff985-60cc-414a-91a6-016085fb74ff}, !- Outside Boundary Condition Object
>>>>>>> a49bb51b
  NoSun,                                  !- Sun Exposure
  NoWind,                                 !- Wind Exposure
  ,                                       !- View Factor to Ground
  ,                                       !- Number of Vertices
  0, 5.56486118425249, 0,                 !- X,Y,Z Vertex 1 {m}
  11.129722368505, 5.56486118425249, 0,   !- X,Y,Z Vertex 2 {m}
  11.129722368505, 0, 0,                  !- X,Y,Z Vertex 3 {m}
  0, 0, 0;                                !- X,Y,Z Vertex 4 {m}

OS:Surface,
<<<<<<< HEAD
  {1c70e2e5-f592-4ae9-8b04-674148519112}, !- Handle
  Surface 14,                             !- Name
  RoofCeiling,                            !- Surface Type
  ,                                       !- Construction Name
  {cd51799f-ca8a-4734-ae8f-227f162bf60d}, !- Space Name
=======
  {9151075c-147a-401c-ad40-966ba54736b6}, !- Handle
  Surface 14,                             !- Name
  RoofCeiling,                            !- Surface Type
  ,                                       !- Construction Name
  {63040082-63c6-4cee-8cfb-2d9cdda1d361}, !- Space Name
>>>>>>> a49bb51b
  Outdoors,                               !- Outside Boundary Condition
  ,                                       !- Outside Boundary Condition Object
  SunExposed,                             !- Sun Exposure
  WindExposed,                            !- Wind Exposure
  ,                                       !- View Factor to Ground
  ,                                       !- Number of Vertices
  11.129722368505, 2.78243059212624, 1.69601529606312, !- X,Y,Z Vertex 1 {m}
  0, 2.78243059212624, 1.69601529606312,  !- X,Y,Z Vertex 2 {m}
  0, 0, 0.3048,                           !- X,Y,Z Vertex 3 {m}
  11.129722368505, 0, 0.3048;             !- X,Y,Z Vertex 4 {m}

OS:Surface,
<<<<<<< HEAD
  {79f007f4-b498-4d69-a19c-cb40735de191}, !- Handle
  Surface 15,                             !- Name
  RoofCeiling,                            !- Surface Type
  ,                                       !- Construction Name
  {cd51799f-ca8a-4734-ae8f-227f162bf60d}, !- Space Name
=======
  {cdb09ceb-3011-4913-8daf-d3815e09ee6a}, !- Handle
  Surface 15,                             !- Name
  RoofCeiling,                            !- Surface Type
  ,                                       !- Construction Name
  {63040082-63c6-4cee-8cfb-2d9cdda1d361}, !- Space Name
>>>>>>> a49bb51b
  Outdoors,                               !- Outside Boundary Condition
  ,                                       !- Outside Boundary Condition Object
  SunExposed,                             !- Sun Exposure
  WindExposed,                            !- Wind Exposure
  ,                                       !- View Factor to Ground
  ,                                       !- Number of Vertices
  0, 2.78243059212624, 1.69601529606312,  !- X,Y,Z Vertex 1 {m}
  11.129722368505, 2.78243059212624, 1.69601529606312, !- X,Y,Z Vertex 2 {m}
  11.129722368505, 5.56486118425249, 0.304799999999999, !- X,Y,Z Vertex 3 {m}
  0, 5.56486118425249, 0.304799999999999; !- X,Y,Z Vertex 4 {m}

OS:Surface,
<<<<<<< HEAD
  {6def2ece-316b-4d72-bb66-54c5e5b61cb6}, !- Handle
  Surface 16,                             !- Name
  Wall,                                   !- Surface Type
  ,                                       !- Construction Name
  {cd51799f-ca8a-4734-ae8f-227f162bf60d}, !- Space Name
=======
  {98cb20aa-c321-4226-ba6b-8d979729bb36}, !- Handle
  Surface 16,                             !- Name
  Wall,                                   !- Surface Type
  ,                                       !- Construction Name
  {63040082-63c6-4cee-8cfb-2d9cdda1d361}, !- Space Name
>>>>>>> a49bb51b
  Outdoors,                               !- Outside Boundary Condition
  ,                                       !- Outside Boundary Condition Object
  SunExposed,                             !- Sun Exposure
  WindExposed,                            !- Wind Exposure
  ,                                       !- View Factor to Ground
  ,                                       !- Number of Vertices
  0, 2.78243059212624, 1.39121529606312,  !- X,Y,Z Vertex 1 {m}
  0, 5.56486118425249, 0,                 !- X,Y,Z Vertex 2 {m}
  0, 0, 0;                                !- X,Y,Z Vertex 3 {m}

OS:Surface,
<<<<<<< HEAD
  {5c4ba5fd-939e-4d21-a061-bc2f2c9fe5c2}, !- Handle
  Surface 17,                             !- Name
  Wall,                                   !- Surface Type
  ,                                       !- Construction Name
  {cd51799f-ca8a-4734-ae8f-227f162bf60d}, !- Space Name
=======
  {bc7fda17-ddf2-46dc-8888-689aab9484c3}, !- Handle
  Surface 17,                             !- Name
  Wall,                                   !- Surface Type
  ,                                       !- Construction Name
  {63040082-63c6-4cee-8cfb-2d9cdda1d361}, !- Space Name
>>>>>>> a49bb51b
  Outdoors,                               !- Outside Boundary Condition
  ,                                       !- Outside Boundary Condition Object
  SunExposed,                             !- Sun Exposure
  WindExposed,                            !- Wind Exposure
  ,                                       !- View Factor to Ground
  ,                                       !- Number of Vertices
  11.129722368505, 2.78243059212624, 1.39121529606312, !- X,Y,Z Vertex 1 {m}
  11.129722368505, 0, 0,                  !- X,Y,Z Vertex 2 {m}
  11.129722368505, 5.56486118425249, 0;   !- X,Y,Z Vertex 3 {m}

OS:Space,
<<<<<<< HEAD
  {cd51799f-ca8a-4734-ae8f-227f162bf60d}, !- Handle
  finished attic space,                   !- Name
  {03081f45-bc46-429b-9f4f-ef9a187781e8}, !- Space Type Name
=======
  {63040082-63c6-4cee-8cfb-2d9cdda1d361}, !- Handle
  finished attic space,                   !- Name
  {a93072df-5a28-4fae-a731-138e370e8fb7}, !- Space Type Name
>>>>>>> a49bb51b
  ,                                       !- Default Construction Set Name
  ,                                       !- Default Schedule Set Name
  -0,                                     !- Direction of Relative North {deg}
  0,                                      !- X Origin {m}
  0,                                      !- Y Origin {m}
  4.8768,                                 !- Z Origin {m}
  ,                                       !- Building Story Name
<<<<<<< HEAD
  {2e2f65d5-feb4-4f1d-aa8c-950d5bfad2d2}, !- Thermal Zone Name
  ,                                       !- Part of Total Floor Area
  ,                                       !- Design Specification Outdoor Air Object Name
  {67194909-6581-456d-8381-6c70a026787d}; !- Building Unit Name

OS:BuildingUnit,
  {67194909-6581-456d-8381-6c70a026787d}, !- Handle
=======
  {a5e2ded7-44b9-4c2f-90ec-d5821657d44a}, !- Thermal Zone Name
  ,                                       !- Part of Total Floor Area
  ,                                       !- Design Specification Outdoor Air Object Name
  {146c713a-6fc8-414a-9778-2df22192418b}; !- Building Unit Name

OS:BuildingUnit,
  {146c713a-6fc8-414a-9778-2df22192418b}, !- Handle
>>>>>>> a49bb51b
  unit 1,                                 !- Name
  ,                                       !- Rendering Color
  Residential;                            !- Building Unit Type

OS:AdditionalProperties,
<<<<<<< HEAD
  {8d414bf8-b28c-4fc0-9eae-4424b4e0e47e}, !- Handle
  {67194909-6581-456d-8381-6c70a026787d}, !- Object Name
=======
  {cbade839-c06c-46f3-9e93-50bd4c4e8fd0}, !- Handle
  {146c713a-6fc8-414a-9778-2df22192418b}, !- Object Name
>>>>>>> a49bb51b
  NumberOfBedrooms,                       !- Feature Name 1
  Integer,                                !- Feature Data Type 1
  3,                                      !- Feature Value 1
  NumberOfBathrooms,                      !- Feature Name 2
  Double,                                 !- Feature Data Type 2
  2,                                      !- Feature Value 2
  NumberOfOccupants,                      !- Feature Name 3
  Double,                                 !- Feature Data Type 3
  2.6400000000000001;                     !- Feature Value 3

OS:External:File,
<<<<<<< HEAD
  {eb9cb6b7-1058-40f5-a7b0-59d5caac99ec}, !- Handle
=======
  {488295c1-dc9b-489a-844b-b326b8249228}, !- Handle
>>>>>>> a49bb51b
  8760.csv,                               !- Name
  8760.csv;                               !- File Name

OS:Schedule:Day,
<<<<<<< HEAD
  {b55ca3f4-6da3-4d0f-b7a8-7a019055bf59}, !- Handle
=======
  {ee091616-206e-458e-bbe3-0775c6067612}, !- Handle
>>>>>>> a49bb51b
  Schedule Day 1,                         !- Name
  ,                                       !- Schedule Type Limits Name
  ,                                       !- Interpolate to Timestep
  24,                                     !- Hour 1
  0,                                      !- Minute 1
  0;                                      !- Value Until Time 1

OS:Schedule:Day,
<<<<<<< HEAD
  {a03b2d4b-6276-4f97-be6d-a10e98cb24f0}, !- Handle
=======
  {27a622c8-8d43-4534-95e5-d46b9a540b03}, !- Handle
>>>>>>> a49bb51b
  Schedule Day 2,                         !- Name
  ,                                       !- Schedule Type Limits Name
  ,                                       !- Interpolate to Timestep
  24,                                     !- Hour 1
  0,                                      !- Minute 1
  1;                                      !- Value Until Time 1

OS:Schedule:File,
<<<<<<< HEAD
  {d08068d6-f9da-457d-9bef-1296dd9c248c}, !- Handle
  occupants,                              !- Name
  {59572ba0-e6ee-4370-bfb7-ad91312c6f18}, !- Schedule Type Limits Name
  {eb9cb6b7-1058-40f5-a7b0-59d5caac99ec}, !- External File Name
=======
  {2698dfb9-26c7-4c54-81a0-ced10d8cf26d}, !- Handle
  occupants,                              !- Name
  {9f8be24e-ee03-430d-9d60-490c7f19a311}, !- Schedule Type Limits Name
  {488295c1-dc9b-489a-844b-b326b8249228}, !- External File Name
>>>>>>> a49bb51b
  1,                                      !- Column Number
  1,                                      !- Rows to Skip at Top
  8760,                                   !- Number of Hours of Data
  ,                                       !- Column Separator
  ,                                       !- Interpolate to Timestep
  60;                                     !- Minutes per Item

OS:Schedule:Constant,
<<<<<<< HEAD
  {e6088ec0-edab-497b-82b0-16fa49e913e2}, !- Handle
  res occupants activity schedule,        !- Name
  {f915e46b-23ce-4244-8f6d-aec4ee6e2d3c}, !- Schedule Type Limits Name
  112.539290946133;                       !- Value

OS:People:Definition,
  {de31630d-31d7-4447-a7d7-5b12b32dac5b}, !- Handle
  res occupants|living space,             !- Name
=======
  {06843f94-87b7-41d0-8bb7-03204eb18268}, !- Handle
  res occupants activity schedule,        !- Name
  {589cb319-b54b-484d-91be-1b3a77a4b849}, !- Schedule Type Limits Name
  112.539290946133;                       !- Value

OS:People:Definition,
  {38378819-4e4f-46d5-8821-c272f456c505}, !- Handle
  res occupants|finished attic space,     !- Name
>>>>>>> a49bb51b
  People,                                 !- Number of People Calculation Method
  0.88,                                   !- Number of People {people}
  ,                                       !- People per Space Floor Area {person/m2}
  ,                                       !- Space Floor Area per Person {m2/person}
  0.319734,                               !- Fraction Radiant
  0.573,                                  !- Sensible Heat Fraction
  0,                                      !- Carbon Dioxide Generation Rate {m3/s-W}
  No,                                     !- Enable ASHRAE 55 Comfort Warnings
  ZoneAveraged;                           !- Mean Radiant Temperature Calculation Type

OS:People,
<<<<<<< HEAD
  {bdb2e565-09ee-4be7-9429-cd3b49078bb9}, !- Handle
  res occupants|living space,             !- Name
  {de31630d-31d7-4447-a7d7-5b12b32dac5b}, !- People Definition Name
  {32d4ce17-1da0-439c-83d9-c710f0d986af}, !- Space or SpaceType Name
  {d08068d6-f9da-457d-9bef-1296dd9c248c}, !- Number of People Schedule Name
  {e6088ec0-edab-497b-82b0-16fa49e913e2}, !- Activity Level Schedule Name
=======
  {3c2df4d6-1486-44b4-8d3a-fff03279604f}, !- Handle
  res occupants|finished attic space,     !- Name
  {38378819-4e4f-46d5-8821-c272f456c505}, !- People Definition Name
  {63040082-63c6-4cee-8cfb-2d9cdda1d361}, !- Space or SpaceType Name
  {2698dfb9-26c7-4c54-81a0-ced10d8cf26d}, !- Number of People Schedule Name
  {06843f94-87b7-41d0-8bb7-03204eb18268}, !- Activity Level Schedule Name
>>>>>>> a49bb51b
  ,                                       !- Surface Name/Angle Factor List Name
  ,                                       !- Work Efficiency Schedule Name
  ,                                       !- Clothing Insulation Schedule Name
  ,                                       !- Air Velocity Schedule Name
  1;                                      !- Multiplier

OS:ScheduleTypeLimits,
<<<<<<< HEAD
  {f915e46b-23ce-4244-8f6d-aec4ee6e2d3c}, !- Handle
=======
  {589cb319-b54b-484d-91be-1b3a77a4b849}, !- Handle
>>>>>>> a49bb51b
  ActivityLevel,                          !- Name
  0,                                      !- Lower Limit Value
  ,                                       !- Upper Limit Value
  Continuous,                             !- Numeric Type
  ActivityLevel;                          !- Unit Type

OS:ScheduleTypeLimits,
<<<<<<< HEAD
  {59572ba0-e6ee-4370-bfb7-ad91312c6f18}, !- Handle
=======
  {9f8be24e-ee03-430d-9d60-490c7f19a311}, !- Handle
>>>>>>> a49bb51b
  Fractional,                             !- Name
  0,                                      !- Lower Limit Value
  1,                                      !- Upper Limit Value
  Continuous;                             !- Numeric Type

OS:People:Definition,
<<<<<<< HEAD
  {c7c0394b-042d-4770-af97-f9ffaec6a8f7}, !- Handle
=======
  {2fa94b06-49b9-4244-98bc-a766b68aaf98}, !- Handle
>>>>>>> a49bb51b
  res occupants|living space|story 2,     !- Name
  People,                                 !- Number of People Calculation Method
  0.88,                                   !- Number of People {people}
  ,                                       !- People per Space Floor Area {person/m2}
  ,                                       !- Space Floor Area per Person {m2/person}
  0.319734,                               !- Fraction Radiant
  0.573,                                  !- Sensible Heat Fraction
  0,                                      !- Carbon Dioxide Generation Rate {m3/s-W}
  No,                                     !- Enable ASHRAE 55 Comfort Warnings
  ZoneAveraged;                           !- Mean Radiant Temperature Calculation Type

OS:People,
<<<<<<< HEAD
  {f190c680-c4cb-494f-9cf4-cdf80a13878f}, !- Handle
  res occupants|living space|story 2,     !- Name
  {c7c0394b-042d-4770-af97-f9ffaec6a8f7}, !- People Definition Name
  {e2836577-a005-4c7d-87be-93395bd1dbb1}, !- Space or SpaceType Name
  {d08068d6-f9da-457d-9bef-1296dd9c248c}, !- Number of People Schedule Name
  {e6088ec0-edab-497b-82b0-16fa49e913e2}, !- Activity Level Schedule Name
=======
  {5c205dba-dd71-425c-a2ec-01714412880f}, !- Handle
  res occupants|living space|story 2,     !- Name
  {2fa94b06-49b9-4244-98bc-a766b68aaf98}, !- People Definition Name
  {1af0d50f-4a27-44de-9842-63a8dbb283a7}, !- Space or SpaceType Name
  {2698dfb9-26c7-4c54-81a0-ced10d8cf26d}, !- Number of People Schedule Name
  {06843f94-87b7-41d0-8bb7-03204eb18268}, !- Activity Level Schedule Name
>>>>>>> a49bb51b
  ,                                       !- Surface Name/Angle Factor List Name
  ,                                       !- Work Efficiency Schedule Name
  ,                                       !- Clothing Insulation Schedule Name
  ,                                       !- Air Velocity Schedule Name
  1;                                      !- Multiplier

OS:People:Definition,
<<<<<<< HEAD
  {765f4063-10c2-4429-9830-0357522a48bb}, !- Handle
  res occupants|finished attic space,     !- Name
=======
  {2996f1db-91c1-49fb-b0bd-7fa7ea1905ba}, !- Handle
  res occupants|living space,             !- Name
>>>>>>> a49bb51b
  People,                                 !- Number of People Calculation Method
  0.88,                                   !- Number of People {people}
  ,                                       !- People per Space Floor Area {person/m2}
  ,                                       !- Space Floor Area per Person {m2/person}
  0.319734,                               !- Fraction Radiant
  0.573,                                  !- Sensible Heat Fraction
  0,                                      !- Carbon Dioxide Generation Rate {m3/s-W}
  No,                                     !- Enable ASHRAE 55 Comfort Warnings
  ZoneAveraged;                           !- Mean Radiant Temperature Calculation Type

OS:People,
<<<<<<< HEAD
  {447018c5-5b0b-4cb8-a8e5-d0d4d7bef869}, !- Handle
  res occupants|finished attic space,     !- Name
  {765f4063-10c2-4429-9830-0357522a48bb}, !- People Definition Name
  {cd51799f-ca8a-4734-ae8f-227f162bf60d}, !- Space or SpaceType Name
  {d08068d6-f9da-457d-9bef-1296dd9c248c}, !- Number of People Schedule Name
  {e6088ec0-edab-497b-82b0-16fa49e913e2}, !- Activity Level Schedule Name
=======
  {d99245f6-931f-495a-a716-49d46aaa2454}, !- Handle
  res occupants|living space,             !- Name
  {2996f1db-91c1-49fb-b0bd-7fa7ea1905ba}, !- People Definition Name
  {2efde921-f013-4a68-8451-0999046365ab}, !- Space or SpaceType Name
  {2698dfb9-26c7-4c54-81a0-ced10d8cf26d}, !- Number of People Schedule Name
  {06843f94-87b7-41d0-8bb7-03204eb18268}, !- Activity Level Schedule Name
>>>>>>> a49bb51b
  ,                                       !- Surface Name/Angle Factor List Name
  ,                                       !- Work Efficiency Schedule Name
  ,                                       !- Clothing Insulation Schedule Name
  ,                                       !- Air Velocity Schedule Name
  1;                                      !- Multiplier

OS:ShadingSurfaceGroup,
<<<<<<< HEAD
  {9eaaeb4c-083a-4cbf-b730-b8e723b420cd}, !- Handle
=======
  {14457ef0-6544-4972-b00d-419c68500e9a}, !- Handle
>>>>>>> a49bb51b
  res eaves,                              !- Name
  Building;                               !- Shading Surface Type

OS:ShadingSurface,
<<<<<<< HEAD
  {8742f957-b393-46bd-9271-1b9c9d5f2441}, !- Handle
  Surface 14 - res eaves,                 !- Name
  ,                                       !- Construction Name
  {9eaaeb4c-083a-4cbf-b730-b8e723b420cd}, !- Shading Surface Group Name
=======
  {5b63a4b0-dcce-4f68-8cdb-355b8323ba4a}, !- Handle
  Surface 15 - res eaves,                 !- Name
  ,                                       !- Construction Name
  {14457ef0-6544-4972-b00d-419c68500e9a}, !- Shading Surface Group Name
  ,                                       !- Transmittance Schedule Name
  ,                                       !- Number of Vertices
  -0.6096, 5.56486118425249, 5.1816,      !- X,Y,Z Vertex 1 {m}
  -0.6096, 2.78243059212624, 6.57281529606312, !- X,Y,Z Vertex 2 {m}
  0, 2.78243059212624, 6.57281529606312,  !- X,Y,Z Vertex 3 {m}
  0, 5.56486118425249, 5.1816;            !- X,Y,Z Vertex 4 {m}

OS:ShadingSurface,
  {ba4cd2dd-6db2-467a-b6cf-fff6a8548e80}, !- Handle
  Surface 15 - res eaves 1,               !- Name
  ,                                       !- Construction Name
  {14457ef0-6544-4972-b00d-419c68500e9a}, !- Shading Surface Group Name
  ,                                       !- Transmittance Schedule Name
  ,                                       !- Number of Vertices
  11.739322368505, 2.78243059212624, 6.57281529606312, !- X,Y,Z Vertex 1 {m}
  11.739322368505, 5.56486118425249, 5.1816, !- X,Y,Z Vertex 2 {m}
  11.129722368505, 5.56486118425249, 5.1816, !- X,Y,Z Vertex 3 {m}
  11.129722368505, 2.78243059212624, 6.57281529606312; !- X,Y,Z Vertex 4 {m}

OS:ShadingSurface,
  {4a9cef8a-919a-40f4-93f8-dba797680618}, !- Handle
  Surface 15 - res eaves 2,               !- Name
  ,                                       !- Construction Name
  {14457ef0-6544-4972-b00d-419c68500e9a}, !- Shading Surface Group Name
  ,                                       !- Transmittance Schedule Name
  ,                                       !- Number of Vertices
  11.129722368505, 6.17446118425249, 4.8768, !- X,Y,Z Vertex 1 {m}
  0, 6.17446118425249, 4.8768,            !- X,Y,Z Vertex 2 {m}
  0, 5.56486118425249, 5.1816,            !- X,Y,Z Vertex 3 {m}
  11.129722368505, 5.56486118425249, 5.1816; !- X,Y,Z Vertex 4 {m}

OS:ShadingSurface,
  {e363e69e-0dad-4f90-aae8-224f2807ac16}, !- Handle
  Surface 14 - res eaves,                 !- Name
  ,                                       !- Construction Name
  {14457ef0-6544-4972-b00d-419c68500e9a}, !- Shading Surface Group Name
>>>>>>> a49bb51b
  ,                                       !- Transmittance Schedule Name
  ,                                       !- Number of Vertices
  11.739322368505, 0, 5.1816,             !- X,Y,Z Vertex 1 {m}
  11.739322368505, 2.78243059212624, 6.57281529606312, !- X,Y,Z Vertex 2 {m}
  11.129722368505, 2.78243059212624, 6.57281529606312, !- X,Y,Z Vertex 3 {m}
  11.129722368505, 0, 5.1816;             !- X,Y,Z Vertex 4 {m}

OS:ShadingSurface,
<<<<<<< HEAD
  {d73355e6-601f-4fda-bb47-e6174aa76cd3}, !- Handle
  Surface 14 - res eaves 1,               !- Name
  ,                                       !- Construction Name
  {9eaaeb4c-083a-4cbf-b730-b8e723b420cd}, !- Shading Surface Group Name
=======
  {133090ab-54c7-4b7d-bbf8-c941c9e8db78}, !- Handle
  Surface 14 - res eaves 1,               !- Name
  ,                                       !- Construction Name
  {14457ef0-6544-4972-b00d-419c68500e9a}, !- Shading Surface Group Name
>>>>>>> a49bb51b
  ,                                       !- Transmittance Schedule Name
  ,                                       !- Number of Vertices
  -0.6096, 2.78243059212624, 6.57281529606312, !- X,Y,Z Vertex 1 {m}
  -0.6096, 0, 5.1816,                     !- X,Y,Z Vertex 2 {m}
  0, 0, 5.1816,                           !- X,Y,Z Vertex 3 {m}
  0, 2.78243059212624, 6.57281529606312;  !- X,Y,Z Vertex 4 {m}

OS:ShadingSurface,
<<<<<<< HEAD
  {13ab2401-c784-4c8c-b7ef-0283542e52e0}, !- Handle
  Surface 14 - res eaves 2,               !- Name
  ,                                       !- Construction Name
  {9eaaeb4c-083a-4cbf-b730-b8e723b420cd}, !- Shading Surface Group Name
=======
  {8ed1a347-d929-42e4-9fda-8da6335d77a3}, !- Handle
  Surface 14 - res eaves 2,               !- Name
  ,                                       !- Construction Name
  {14457ef0-6544-4972-b00d-419c68500e9a}, !- Shading Surface Group Name
>>>>>>> a49bb51b
  ,                                       !- Transmittance Schedule Name
  ,                                       !- Number of Vertices
  0, -0.6096, 4.8768,                     !- X,Y,Z Vertex 1 {m}
  11.129722368505, -0.6096, 4.8768,       !- X,Y,Z Vertex 2 {m}
  11.129722368505, 0, 5.1816,             !- X,Y,Z Vertex 3 {m}
  0, 0, 5.1816;                           !- X,Y,Z Vertex 4 {m}

OS:ShadingSurface,
  {1b06b106-1002-4023-af40-b637083d9c16}, !- Handle
  Surface 15 - res eaves,                 !- Name
  ,                                       !- Construction Name
  {9eaaeb4c-083a-4cbf-b730-b8e723b420cd}, !- Shading Surface Group Name
  ,                                       !- Transmittance Schedule Name
  ,                                       !- Number of Vertices
  -0.6096, 5.56486118425249, 5.1816,      !- X,Y,Z Vertex 1 {m}
  -0.6096, 2.78243059212624, 6.57281529606312, !- X,Y,Z Vertex 2 {m}
  0, 2.78243059212624, 6.57281529606312,  !- X,Y,Z Vertex 3 {m}
  0, 5.56486118425249, 5.1816;            !- X,Y,Z Vertex 4 {m}

OS:ShadingSurface,
  {c7bbf525-a3d5-4e57-ac36-00a81c881ce4}, !- Handle
  Surface 15 - res eaves 1,               !- Name
  ,                                       !- Construction Name
  {9eaaeb4c-083a-4cbf-b730-b8e723b420cd}, !- Shading Surface Group Name
  ,                                       !- Transmittance Schedule Name
  ,                                       !- Number of Vertices
  11.739322368505, 2.78243059212624, 6.57281529606312, !- X,Y,Z Vertex 1 {m}
  11.739322368505, 5.56486118425249, 5.1816, !- X,Y,Z Vertex 2 {m}
  11.129722368505, 5.56486118425249, 5.1816, !- X,Y,Z Vertex 3 {m}
  11.129722368505, 2.78243059212624, 6.57281529606312; !- X,Y,Z Vertex 4 {m}

OS:ShadingSurface,
  {57c104d8-e29b-4157-937d-d543c829f9cf}, !- Handle
  Surface 15 - res eaves 2,               !- Name
  ,                                       !- Construction Name
  {9eaaeb4c-083a-4cbf-b730-b8e723b420cd}, !- Shading Surface Group Name
  ,                                       !- Transmittance Schedule Name
  ,                                       !- Number of Vertices
  11.129722368505, 6.17446118425249, 4.8768, !- X,Y,Z Vertex 1 {m}
  0, 6.17446118425249, 4.8768,            !- X,Y,Z Vertex 2 {m}
  0, 5.56486118425249, 5.1816,            !- X,Y,Z Vertex 3 {m}
  11.129722368505, 5.56486118425249, 5.1816; !- X,Y,Z Vertex 4 {m}
<|MERGE_RESOLUTION|>--- conflicted
+++ resolved
@@ -1,38 +1,22 @@
 !- NOTE: Auto-generated from /test/osw_files/SFD_2000sqft_2story_SL_FA.osw
 
 OS:Version,
-<<<<<<< HEAD
-  {6fd1ab9c-c378-43b7-bbdc-58b67b621c2d}, !- Handle
+  {821df616-a821-4252-950d-3ef4bc6ca199}, !- Handle
   3.2.1;                                  !- Version Identifier
 
 OS:SimulationControl,
-  {1272405c-f55d-4bc1-8424-d8cf687a21bf}, !- Handle
-=======
-  {efc17d03-f76e-4935-b56c-0c1a7a06fbb1}, !- Handle
-  3.2.1;                                  !- Version Identifier
-
-OS:SimulationControl,
-  {d947c39d-85e3-4154-8548-0ea90ee5ac37}, !- Handle
->>>>>>> a49bb51b
+  {ad2159da-f3b4-4e40-be55-ffa9d5aedff6}, !- Handle
   ,                                       !- Do Zone Sizing Calculation
   ,                                       !- Do System Sizing Calculation
   ,                                       !- Do Plant Sizing Calculation
   No;                                     !- Run Simulation for Sizing Periods
 
 OS:Timestep,
-<<<<<<< HEAD
-  {58ebd07b-eee2-4a3e-b821-2fe503e3231e}, !- Handle
+  {84538c7d-a6a5-4982-8ddb-721b4917fae4}, !- Handle
   6;                                      !- Number of Timesteps per Hour
 
 OS:ShadowCalculation,
-  {abf7c25e-8ab4-4807-9120-61c7b6e5395d}, !- Handle
-=======
-  {ab3ed94c-232b-452a-bbb7-1d681c798e2a}, !- Handle
-  6;                                      !- Number of Timesteps per Hour
-
-OS:ShadowCalculation,
-  {db2bc82f-a1ac-4ad5-8245-2fb79e5b0529}, !- Handle
->>>>>>> a49bb51b
+  {0287e914-db66-4bf7-a7b6-78f71647a2c9}, !- Handle
   PolygonClipping,                        !- Shading Calculation Method
   ,                                       !- Shading Calculation Update Frequency Method
   20,                                     !- Shading Calculation Update Frequency
@@ -45,37 +29,21 @@
   No;                                     !- Disable Self-Shading From Shading Zone Groups to Other Zones
 
 OS:SurfaceConvectionAlgorithm:Outside,
-<<<<<<< HEAD
-  {66e671f0-9af4-4359-b693-b307eede8d27}, !- Handle
+  {317bbe59-e954-41c8-b94e-4a853e57a38e}, !- Handle
   DOE-2;                                  !- Algorithm
 
 OS:SurfaceConvectionAlgorithm:Inside,
-  {b5331864-3b7d-4602-9b97-869c154a8d33}, !- Handle
+  {d899d57b-90e3-4f97-8c90-6ad3c4ee89e8}, !- Handle
   TARP;                                   !- Algorithm
 
 OS:ZoneCapacitanceMultiplier:ResearchSpecial,
-  {028451d3-458b-4a5d-91df-0b7c571810b9}, !- Handle
-=======
-  {74ec2d8e-461c-4323-80d7-4025f23ed2ab}, !- Handle
-  DOE-2;                                  !- Algorithm
-
-OS:SurfaceConvectionAlgorithm:Inside,
-  {e3bd4041-4a0b-4ab3-b4ff-4c10b0ab3da3}, !- Handle
-  TARP;                                   !- Algorithm
-
-OS:ZoneCapacitanceMultiplier:ResearchSpecial,
-  {0e760e79-2de5-4d01-9d01-aa1a96fd88e3}, !- Handle
->>>>>>> a49bb51b
+  {bdbe5acf-7365-47ae-9cd3-7b0f5356aac8}, !- Handle
   ,                                       !- Temperature Capacity Multiplier
   15,                                     !- Humidity Capacity Multiplier
   ;                                       !- Carbon Dioxide Capacity Multiplier
 
 OS:RunPeriod,
-<<<<<<< HEAD
-  {f3dd5894-2cdd-4a2a-a635-68196b48840e}, !- Handle
-=======
-  {9d92c3d1-2e03-474a-85a9-d0bb1feeadfe}, !- Handle
->>>>>>> a49bb51b
+  {9fa89bfb-a3a1-41bd-96c5-56a91d41c8a4}, !- Handle
   Run Period 1,                           !- Name
   1,                                      !- Begin Month
   1,                                      !- Begin Day of Month
@@ -89,21 +57,13 @@
   ;                                       !- Number of Times Runperiod to be Repeated
 
 OS:YearDescription,
-<<<<<<< HEAD
-  {d8a9a2fd-09ba-4d2c-b782-19d82c911b78}, !- Handle
-=======
-  {1056fa77-6573-4556-8c7e-8ff1682bee9c}, !- Handle
->>>>>>> a49bb51b
+  {3279dbe3-d417-4c3c-8dab-567cdc53eaa6}, !- Handle
   2007,                                   !- Calendar Year
   ,                                       !- Day of Week for Start Day
   ;                                       !- Is Leap Year
 
 OS:Building,
-<<<<<<< HEAD
-  {0fe85b14-66fa-490e-b76e-789fef5e9499}, !- Handle
-=======
-  {176910c0-92bc-4d71-ba4a-43aaedd2b0ea}, !- Handle
->>>>>>> a49bb51b
+  {d3dff0fa-4cf8-426e-a8d6-c1602941094f}, !- Handle
   Building 1,                             !- Name
   ,                                       !- Building Sector Type
   0,                                      !- North Axis {deg}
@@ -118,23 +78,14 @@
   1;                                      !- Standards Number of Living Units
 
 OS:AdditionalProperties,
-<<<<<<< HEAD
-  {c47f7fc7-9d3c-42c4-89d2-d6c9a6a46bea}, !- Handle
-  {0fe85b14-66fa-490e-b76e-789fef5e9499}, !- Object Name
-=======
-  {1f715121-73fe-4900-b3e2-ad7b66924004}, !- Handle
-  {176910c0-92bc-4d71-ba4a-43aaedd2b0ea}, !- Object Name
->>>>>>> a49bb51b
+  {ccad6be4-3c62-4cae-9387-f0f41f09de7d}, !- Handle
+  {d3dff0fa-4cf8-426e-a8d6-c1602941094f}, !- Object Name
   Total Units Modeled,                    !- Feature Name 1
   Integer,                                !- Feature Data Type 1
   1;                                      !- Feature Value 1
 
 OS:ThermalZone,
-<<<<<<< HEAD
-  {2e2f65d5-feb4-4f1d-aa8c-950d5bfad2d2}, !- Handle
-=======
-  {a5e2ded7-44b9-4c2f-90ec-d5821657d44a}, !- Handle
->>>>>>> a49bb51b
+  {8d052bc5-d463-419e-9bb6-bc260faf17ee}, !- Handle
   living zone,                            !- Name
   ,                                       !- Multiplier
   ,                                       !- Ceiling Height {m}
@@ -143,17 +94,10 @@
   ,                                       !- Zone Inside Convection Algorithm
   ,                                       !- Zone Outside Convection Algorithm
   ,                                       !- Zone Conditioning Equipment List Name
-<<<<<<< HEAD
-  {718514e6-0d49-4c5e-8485-d698101d8edc}, !- Zone Air Inlet Port List
-  {70a29d90-1636-4668-a591-9394bfda82f5}, !- Zone Air Exhaust Port List
-  {fe70cded-b716-42dc-b61f-40fef516599f}, !- Zone Air Node Name
-  {072705b3-7286-4b73-9b85-32d50880d279}, !- Zone Return Air Port List
-=======
-  {0c3cf2e0-0650-46a1-98c6-18d13edfeb02}, !- Zone Air Inlet Port List
-  {c32c7ff4-edfe-45a2-b0b3-748d4f27ff33}, !- Zone Air Exhaust Port List
-  {983a3b24-1171-4825-b7e9-65cbad7e64f7}, !- Zone Air Node Name
-  {34d37b39-5e2d-4eab-b6d6-019d1452de86}, !- Zone Return Air Port List
->>>>>>> a49bb51b
+  {cd641905-8d3b-4eb0-8c05-eb4e6dfc851b}, !- Zone Air Inlet Port List
+  {5ff19479-5434-40f6-bfa0-07a753d5c8c6}, !- Zone Air Exhaust Port List
+  {14863256-af2f-4034-a3c4-2057b7af281a}, !- Zone Air Node Name
+  {b45e44b8-2180-4b9a-9da3-e5d5d9e6f655}, !- Zone Return Air Port List
   ,                                       !- Primary Daylighting Control Name
   ,                                       !- Fraction of Zone Controlled by Primary Daylighting Control
   ,                                       !- Secondary Daylighting Control Name
@@ -164,63 +108,33 @@
   No;                                     !- Use Ideal Air Loads
 
 OS:Node,
-<<<<<<< HEAD
-  {f325159c-f622-4ea9-ae54-18ced4e8b45b}, !- Handle
+  {9445740a-44d0-4efe-b511-41b3e139dc3b}, !- Handle
   Node 1,                                 !- Name
-  {fe70cded-b716-42dc-b61f-40fef516599f}, !- Inlet Port
+  {14863256-af2f-4034-a3c4-2057b7af281a}, !- Inlet Port
   ;                                       !- Outlet Port
 
 OS:Connection,
-  {fe70cded-b716-42dc-b61f-40fef516599f}, !- Handle
-  {2e2f65d5-feb4-4f1d-aa8c-950d5bfad2d2}, !- Source Object
+  {14863256-af2f-4034-a3c4-2057b7af281a}, !- Handle
+  {8d052bc5-d463-419e-9bb6-bc260faf17ee}, !- Source Object
   11,                                     !- Outlet Port
-  {f325159c-f622-4ea9-ae54-18ced4e8b45b}, !- Target Object
+  {9445740a-44d0-4efe-b511-41b3e139dc3b}, !- Target Object
   2;                                      !- Inlet Port
 
 OS:PortList,
-  {718514e6-0d49-4c5e-8485-d698101d8edc}, !- Handle
-  {2e2f65d5-feb4-4f1d-aa8c-950d5bfad2d2}; !- HVAC Component
+  {cd641905-8d3b-4eb0-8c05-eb4e6dfc851b}, !- Handle
+  {8d052bc5-d463-419e-9bb6-bc260faf17ee}; !- HVAC Component
 
 OS:PortList,
-  {70a29d90-1636-4668-a591-9394bfda82f5}, !- Handle
-  {2e2f65d5-feb4-4f1d-aa8c-950d5bfad2d2}; !- HVAC Component
+  {5ff19479-5434-40f6-bfa0-07a753d5c8c6}, !- Handle
+  {8d052bc5-d463-419e-9bb6-bc260faf17ee}; !- HVAC Component
 
 OS:PortList,
-  {072705b3-7286-4b73-9b85-32d50880d279}, !- Handle
-  {2e2f65d5-feb4-4f1d-aa8c-950d5bfad2d2}; !- HVAC Component
+  {b45e44b8-2180-4b9a-9da3-e5d5d9e6f655}, !- Handle
+  {8d052bc5-d463-419e-9bb6-bc260faf17ee}; !- HVAC Component
 
 OS:Sizing:Zone,
-  {2fc33867-569b-42e8-b2fb-084c25180784}, !- Handle
-  {2e2f65d5-feb4-4f1d-aa8c-950d5bfad2d2}, !- Zone or ZoneList Name
-=======
-  {b6fd4f42-0947-49d5-bcfd-c9c1845389e0}, !- Handle
-  Node 1,                                 !- Name
-  {983a3b24-1171-4825-b7e9-65cbad7e64f7}, !- Inlet Port
-  ;                                       !- Outlet Port
-
-OS:Connection,
-  {983a3b24-1171-4825-b7e9-65cbad7e64f7}, !- Handle
-  {a5e2ded7-44b9-4c2f-90ec-d5821657d44a}, !- Source Object
-  11,                                     !- Outlet Port
-  {b6fd4f42-0947-49d5-bcfd-c9c1845389e0}, !- Target Object
-  2;                                      !- Inlet Port
-
-OS:PortList,
-  {0c3cf2e0-0650-46a1-98c6-18d13edfeb02}, !- Handle
-  {a5e2ded7-44b9-4c2f-90ec-d5821657d44a}; !- HVAC Component
-
-OS:PortList,
-  {c32c7ff4-edfe-45a2-b0b3-748d4f27ff33}, !- Handle
-  {a5e2ded7-44b9-4c2f-90ec-d5821657d44a}; !- HVAC Component
-
-OS:PortList,
-  {34d37b39-5e2d-4eab-b6d6-019d1452de86}, !- Handle
-  {a5e2ded7-44b9-4c2f-90ec-d5821657d44a}; !- HVAC Component
-
-OS:Sizing:Zone,
-  {22a955d8-803e-433f-a161-4760c6eb88d2}, !- Handle
-  {a5e2ded7-44b9-4c2f-90ec-d5821657d44a}, !- Zone or ZoneList Name
->>>>>>> a49bb51b
+  {009dabcd-d440-46f1-9f51-5f68aed2cb7e}, !- Handle
+  {8d052bc5-d463-419e-9bb6-bc260faf17ee}, !- Zone or ZoneList Name
   SupplyAirTemperature,                   !- Zone Cooling Design Supply Air Temperature Input Method
   14,                                     !- Zone Cooling Design Supply Air Temperature {C}
   11.11,                                  !- Zone Cooling Design Supply Air Temperature Difference {deltaC}
@@ -247,25 +161,14 @@
   autosize;                               !- Dedicated Outdoor Air High Setpoint Temperature for Design {C}
 
 OS:ZoneHVAC:EquipmentList,
-<<<<<<< HEAD
-  {cebdad1c-fb4d-4286-a4a5-c3cab4e3b6c6}, !- Handle
+  {f350e89b-9943-47df-a1cf-73d752851ef0}, !- Handle
   Zone HVAC Equipment List 1,             !- Name
-  {2e2f65d5-feb4-4f1d-aa8c-950d5bfad2d2}; !- Thermal Zone
+  {8d052bc5-d463-419e-9bb6-bc260faf17ee}; !- Thermal Zone
 
 OS:Space,
-  {32d4ce17-1da0-439c-83d9-c710f0d986af}, !- Handle
+  {f1fe7733-689f-46a3-bc1f-cc8d3aaa5c43}, !- Handle
   living space,                           !- Name
-  {03081f45-bc46-429b-9f4f-ef9a187781e8}, !- Space Type Name
-=======
-  {0671d2d3-1a30-4bdf-9d18-72990031973f}, !- Handle
-  Zone HVAC Equipment List 1,             !- Name
-  {a5e2ded7-44b9-4c2f-90ec-d5821657d44a}; !- Thermal Zone
-
-OS:Space,
-  {2efde921-f013-4a68-8451-0999046365ab}, !- Handle
-  living space,                           !- Name
-  {a93072df-5a28-4fae-a731-138e370e8fb7}, !- Space Type Name
->>>>>>> a49bb51b
+  {9f3a4941-b98a-430f-89ea-4f967b167073}, !- Space Type Name
   ,                                       !- Default Construction Set Name
   ,                                       !- Default Schedule Set Name
   -0,                                     !- Direction of Relative North {deg}
@@ -273,31 +176,17 @@
   0,                                      !- Y Origin {m}
   0,                                      !- Z Origin {m}
   ,                                       !- Building Story Name
-<<<<<<< HEAD
-  {2e2f65d5-feb4-4f1d-aa8c-950d5bfad2d2}, !- Thermal Zone Name
+  {8d052bc5-d463-419e-9bb6-bc260faf17ee}, !- Thermal Zone Name
   ,                                       !- Part of Total Floor Area
   ,                                       !- Design Specification Outdoor Air Object Name
-  {67194909-6581-456d-8381-6c70a026787d}; !- Building Unit Name
-
-OS:Surface,
-  {77f593c9-0b0d-44e6-81d1-bd6881949ee3}, !- Handle
+  {fdefe626-a625-403f-b70e-148d9c83e777}; !- Building Unit Name
+
+OS:Surface,
+  {93b1dd33-b417-4026-a1d3-cb6588d6fd92}, !- Handle
   Surface 1,                              !- Name
   Floor,                                  !- Surface Type
   ,                                       !- Construction Name
-  {32d4ce17-1da0-439c-83d9-c710f0d986af}, !- Space Name
-=======
-  {a5e2ded7-44b9-4c2f-90ec-d5821657d44a}, !- Thermal Zone Name
-  ,                                       !- Part of Total Floor Area
-  ,                                       !- Design Specification Outdoor Air Object Name
-  {146c713a-6fc8-414a-9778-2df22192418b}; !- Building Unit Name
-
-OS:Surface,
-  {0e4644bb-6065-45ee-bfa2-f794ab3fb31e}, !- Handle
-  Surface 1,                              !- Name
-  Floor,                                  !- Surface Type
-  ,                                       !- Construction Name
-  {2efde921-f013-4a68-8451-0999046365ab}, !- Space Name
->>>>>>> a49bb51b
+  {f1fe7733-689f-46a3-bc1f-cc8d3aaa5c43}, !- Space Name
   Foundation,                             !- Outside Boundary Condition
   ,                                       !- Outside Boundary Condition Object
   NoSun,                                  !- Sun Exposure
@@ -310,19 +199,11 @@
   11.129722368505, 0, 0;                  !- X,Y,Z Vertex 4 {m}
 
 OS:Surface,
-<<<<<<< HEAD
-  {097dfe7e-f443-4850-8ff2-df64296214a0}, !- Handle
+  {ec916772-f722-4614-abba-770612916fd9}, !- Handle
   Surface 2,                              !- Name
   Wall,                                   !- Surface Type
   ,                                       !- Construction Name
-  {32d4ce17-1da0-439c-83d9-c710f0d986af}, !- Space Name
-=======
-  {5ab3dbb5-6fff-40c2-99a0-641125e6f8bc}, !- Handle
-  Surface 2,                              !- Name
-  Wall,                                   !- Surface Type
-  ,                                       !- Construction Name
-  {2efde921-f013-4a68-8451-0999046365ab}, !- Space Name
->>>>>>> a49bb51b
+  {f1fe7733-689f-46a3-bc1f-cc8d3aaa5c43}, !- Space Name
   Outdoors,                               !- Outside Boundary Condition
   ,                                       !- Outside Boundary Condition Object
   SunExposed,                             !- Sun Exposure
@@ -335,19 +216,11 @@
   0, 0, 2.4384;                           !- X,Y,Z Vertex 4 {m}
 
 OS:Surface,
-<<<<<<< HEAD
-  {b9d39613-6d08-43e1-bcb2-ce9bccbb8671}, !- Handle
+  {230c9991-410b-48d9-9dcd-1ba6deb542e6}, !- Handle
   Surface 3,                              !- Name
   Wall,                                   !- Surface Type
   ,                                       !- Construction Name
-  {32d4ce17-1da0-439c-83d9-c710f0d986af}, !- Space Name
-=======
-  {628bbb97-b781-414b-82b0-93d015b18435}, !- Handle
-  Surface 3,                              !- Name
-  Wall,                                   !- Surface Type
-  ,                                       !- Construction Name
-  {2efde921-f013-4a68-8451-0999046365ab}, !- Space Name
->>>>>>> a49bb51b
+  {f1fe7733-689f-46a3-bc1f-cc8d3aaa5c43}, !- Space Name
   Outdoors,                               !- Outside Boundary Condition
   ,                                       !- Outside Boundary Condition Object
   SunExposed,                             !- Sun Exposure
@@ -360,19 +233,11 @@
   0, 5.56486118425249, 2.4384;            !- X,Y,Z Vertex 4 {m}
 
 OS:Surface,
-<<<<<<< HEAD
-  {6e624181-217f-4466-a29d-09e0a5ab3da2}, !- Handle
+  {ad11a619-74b8-4670-9052-359c3af82d1f}, !- Handle
   Surface 4,                              !- Name
   Wall,                                   !- Surface Type
   ,                                       !- Construction Name
-  {32d4ce17-1da0-439c-83d9-c710f0d986af}, !- Space Name
-=======
-  {9976641b-7505-4aa9-9a44-3c26b8fd7071}, !- Handle
-  Surface 4,                              !- Name
-  Wall,                                   !- Surface Type
-  ,                                       !- Construction Name
-  {2efde921-f013-4a68-8451-0999046365ab}, !- Space Name
->>>>>>> a49bb51b
+  {f1fe7733-689f-46a3-bc1f-cc8d3aaa5c43}, !- Space Name
   Outdoors,                               !- Outside Boundary Condition
   ,                                       !- Outside Boundary Condition Object
   SunExposed,                             !- Sun Exposure
@@ -385,19 +250,11 @@
   11.129722368505, 5.56486118425249, 2.4384; !- X,Y,Z Vertex 4 {m}
 
 OS:Surface,
-<<<<<<< HEAD
-  {1d64857f-4de6-4600-85d6-bc31abba0f26}, !- Handle
+  {bc2333cc-96d8-40c5-b999-67c5f427f5cb}, !- Handle
   Surface 5,                              !- Name
   Wall,                                   !- Surface Type
   ,                                       !- Construction Name
-  {32d4ce17-1da0-439c-83d9-c710f0d986af}, !- Space Name
-=======
-  {97d4dc0e-b609-4247-bde1-246d98ecf2f0}, !- Handle
-  Surface 5,                              !- Name
-  Wall,                                   !- Surface Type
-  ,                                       !- Construction Name
-  {2efde921-f013-4a68-8451-0999046365ab}, !- Space Name
->>>>>>> a49bb51b
+  {f1fe7733-689f-46a3-bc1f-cc8d3aaa5c43}, !- Space Name
   Outdoors,                               !- Outside Boundary Condition
   ,                                       !- Outside Boundary Condition Object
   SunExposed,                             !- Sun Exposure
@@ -410,23 +267,13 @@
   11.129722368505, 0, 2.4384;             !- X,Y,Z Vertex 4 {m}
 
 OS:Surface,
-<<<<<<< HEAD
-  {2894039e-830f-43d5-a8e0-1dec9a352cd9}, !- Handle
+  {0c8b3ad3-8d37-4d2b-93e2-962fd39d5546}, !- Handle
   Surface 6,                              !- Name
   RoofCeiling,                            !- Surface Type
   ,                                       !- Construction Name
-  {32d4ce17-1da0-439c-83d9-c710f0d986af}, !- Space Name
+  {f1fe7733-689f-46a3-bc1f-cc8d3aaa5c43}, !- Space Name
   Surface,                                !- Outside Boundary Condition
-  {5c649e99-51fb-46cf-9e6f-e9cc8f71d47f}, !- Outside Boundary Condition Object
-=======
-  {a7832784-5cc1-4254-987f-fd6a8912ac7a}, !- Handle
-  Surface 6,                              !- Name
-  RoofCeiling,                            !- Surface Type
-  ,                                       !- Construction Name
-  {2efde921-f013-4a68-8451-0999046365ab}, !- Space Name
-  Surface,                                !- Outside Boundary Condition
-  {d1e93792-5bec-4e11-bfd3-d69eb5ba5a92}, !- Outside Boundary Condition Object
->>>>>>> a49bb51b
+  {68db7469-3983-4fda-ace9-730f88201c83}, !- Outside Boundary Condition Object
   NoSun,                                  !- Sun Exposure
   NoWind,                                 !- Wind Exposure
   ,                                       !- View Factor to Ground
@@ -437,11 +284,7 @@
   0, 0, 2.4384;                           !- X,Y,Z Vertex 4 {m}
 
 OS:SpaceType,
-<<<<<<< HEAD
-  {03081f45-bc46-429b-9f4f-ef9a187781e8}, !- Handle
-=======
-  {a93072df-5a28-4fae-a731-138e370e8fb7}, !- Handle
->>>>>>> a49bb51b
+  {9f3a4941-b98a-430f-89ea-4f967b167073}, !- Handle
   Space Type 1,                           !- Name
   ,                                       !- Default Construction Set Name
   ,                                       !- Default Schedule Set Name
@@ -452,15 +295,9 @@
   living;                                 !- Standards Space Type
 
 OS:Space,
-<<<<<<< HEAD
-  {e2836577-a005-4c7d-87be-93395bd1dbb1}, !- Handle
+  {6e9a45ff-8151-436b-aeb3-1e5eed91d06c}, !- Handle
   living space|story 2,                   !- Name
-  {03081f45-bc46-429b-9f4f-ef9a187781e8}, !- Space Type Name
-=======
-  {1af0d50f-4a27-44de-9842-63a8dbb283a7}, !- Handle
-  living space|story 2,                   !- Name
-  {a93072df-5a28-4fae-a731-138e370e8fb7}, !- Space Type Name
->>>>>>> a49bb51b
+  {9f3a4941-b98a-430f-89ea-4f967b167073}, !- Space Type Name
   ,                                       !- Default Construction Set Name
   ,                                       !- Default Schedule Set Name
   -0,                                     !- Direction of Relative North {deg}
@@ -468,35 +305,19 @@
   0,                                      !- Y Origin {m}
   2.4384,                                 !- Z Origin {m}
   ,                                       !- Building Story Name
-<<<<<<< HEAD
-  {2e2f65d5-feb4-4f1d-aa8c-950d5bfad2d2}, !- Thermal Zone Name
+  {8d052bc5-d463-419e-9bb6-bc260faf17ee}, !- Thermal Zone Name
   ,                                       !- Part of Total Floor Area
   ,                                       !- Design Specification Outdoor Air Object Name
-  {67194909-6581-456d-8381-6c70a026787d}; !- Building Unit Name
-
-OS:Surface,
-  {5c649e99-51fb-46cf-9e6f-e9cc8f71d47f}, !- Handle
+  {fdefe626-a625-403f-b70e-148d9c83e777}; !- Building Unit Name
+
+OS:Surface,
+  {68db7469-3983-4fda-ace9-730f88201c83}, !- Handle
   Surface 7,                              !- Name
   Floor,                                  !- Surface Type
   ,                                       !- Construction Name
-  {e2836577-a005-4c7d-87be-93395bd1dbb1}, !- Space Name
+  {6e9a45ff-8151-436b-aeb3-1e5eed91d06c}, !- Space Name
   Surface,                                !- Outside Boundary Condition
-  {2894039e-830f-43d5-a8e0-1dec9a352cd9}, !- Outside Boundary Condition Object
-=======
-  {a5e2ded7-44b9-4c2f-90ec-d5821657d44a}, !- Thermal Zone Name
-  ,                                       !- Part of Total Floor Area
-  ,                                       !- Design Specification Outdoor Air Object Name
-  {146c713a-6fc8-414a-9778-2df22192418b}; !- Building Unit Name
-
-OS:Surface,
-  {d1e93792-5bec-4e11-bfd3-d69eb5ba5a92}, !- Handle
-  Surface 7,                              !- Name
-  Floor,                                  !- Surface Type
-  ,                                       !- Construction Name
-  {1af0d50f-4a27-44de-9842-63a8dbb283a7}, !- Space Name
-  Surface,                                !- Outside Boundary Condition
-  {a7832784-5cc1-4254-987f-fd6a8912ac7a}, !- Outside Boundary Condition Object
->>>>>>> a49bb51b
+  {0c8b3ad3-8d37-4d2b-93e2-962fd39d5546}, !- Outside Boundary Condition Object
   NoSun,                                  !- Sun Exposure
   NoWind,                                 !- Wind Exposure
   ,                                       !- View Factor to Ground
@@ -507,19 +328,11 @@
   11.129722368505, 0, 0;                  !- X,Y,Z Vertex 4 {m}
 
 OS:Surface,
-<<<<<<< HEAD
-  {465cf8f2-9b24-48ff-86f1-31c5c69f3dfb}, !- Handle
+  {aea1f403-6e54-40e9-b16c-da1006817166}, !- Handle
   Surface 8,                              !- Name
   Wall,                                   !- Surface Type
   ,                                       !- Construction Name
-  {e2836577-a005-4c7d-87be-93395bd1dbb1}, !- Space Name
-=======
-  {60858887-cd6f-440d-b20f-9dfe08bc8631}, !- Handle
-  Surface 8,                              !- Name
-  Wall,                                   !- Surface Type
-  ,                                       !- Construction Name
-  {1af0d50f-4a27-44de-9842-63a8dbb283a7}, !- Space Name
->>>>>>> a49bb51b
+  {6e9a45ff-8151-436b-aeb3-1e5eed91d06c}, !- Space Name
   Outdoors,                               !- Outside Boundary Condition
   ,                                       !- Outside Boundary Condition Object
   SunExposed,                             !- Sun Exposure
@@ -532,19 +345,11 @@
   0, 0, 2.4384;                           !- X,Y,Z Vertex 4 {m}
 
 OS:Surface,
-<<<<<<< HEAD
-  {6d74a462-79e4-4069-8565-0dad9146864f}, !- Handle
+  {5ddaeb82-ae5e-4737-9f0e-19c3c8f17bb0}, !- Handle
   Surface 9,                              !- Name
   Wall,                                   !- Surface Type
   ,                                       !- Construction Name
-  {e2836577-a005-4c7d-87be-93395bd1dbb1}, !- Space Name
-=======
-  {a39ccb4e-0e14-4b6c-bb72-87de445e67cf}, !- Handle
-  Surface 9,                              !- Name
-  Wall,                                   !- Surface Type
-  ,                                       !- Construction Name
-  {1af0d50f-4a27-44de-9842-63a8dbb283a7}, !- Space Name
->>>>>>> a49bb51b
+  {6e9a45ff-8151-436b-aeb3-1e5eed91d06c}, !- Space Name
   Outdoors,                               !- Outside Boundary Condition
   ,                                       !- Outside Boundary Condition Object
   SunExposed,                             !- Sun Exposure
@@ -557,19 +362,11 @@
   0, 5.56486118425249, 2.4384;            !- X,Y,Z Vertex 4 {m}
 
 OS:Surface,
-<<<<<<< HEAD
-  {7d790795-307e-47e1-b353-3073de4f730c}, !- Handle
+  {7ea9e22b-878a-4830-9525-b5e4ab8b78da}, !- Handle
   Surface 10,                             !- Name
   Wall,                                   !- Surface Type
   ,                                       !- Construction Name
-  {e2836577-a005-4c7d-87be-93395bd1dbb1}, !- Space Name
-=======
-  {4053b4af-152d-496e-b3a7-2c12509108bc}, !- Handle
-  Surface 10,                             !- Name
-  Wall,                                   !- Surface Type
-  ,                                       !- Construction Name
-  {1af0d50f-4a27-44de-9842-63a8dbb283a7}, !- Space Name
->>>>>>> a49bb51b
+  {6e9a45ff-8151-436b-aeb3-1e5eed91d06c}, !- Space Name
   Outdoors,                               !- Outside Boundary Condition
   ,                                       !- Outside Boundary Condition Object
   SunExposed,                             !- Sun Exposure
@@ -582,19 +379,11 @@
   11.129722368505, 5.56486118425249, 2.4384; !- X,Y,Z Vertex 4 {m}
 
 OS:Surface,
-<<<<<<< HEAD
-  {0178a2d6-fe52-47dd-8972-bd5a98506ec5}, !- Handle
+  {0488fb69-4797-4322-be90-aa246980e95e}, !- Handle
   Surface 11,                             !- Name
   Wall,                                   !- Surface Type
   ,                                       !- Construction Name
-  {e2836577-a005-4c7d-87be-93395bd1dbb1}, !- Space Name
-=======
-  {fb52654c-e042-46de-b8a3-c0e0c223bf06}, !- Handle
-  Surface 11,                             !- Name
-  Wall,                                   !- Surface Type
-  ,                                       !- Construction Name
-  {1af0d50f-4a27-44de-9842-63a8dbb283a7}, !- Space Name
->>>>>>> a49bb51b
+  {6e9a45ff-8151-436b-aeb3-1e5eed91d06c}, !- Space Name
   Outdoors,                               !- Outside Boundary Condition
   ,                                       !- Outside Boundary Condition Object
   SunExposed,                             !- Sun Exposure
@@ -607,23 +396,13 @@
   11.129722368505, 0, 2.4384;             !- X,Y,Z Vertex 4 {m}
 
 OS:Surface,
-<<<<<<< HEAD
-  {658275cb-25bb-4fbd-813b-56158304a64a}, !- Handle
+  {7d507fb2-b7fc-45ef-b25e-8d47e097bf4b}, !- Handle
   Surface 12,                             !- Name
   RoofCeiling,                            !- Surface Type
   ,                                       !- Construction Name
-  {e2836577-a005-4c7d-87be-93395bd1dbb1}, !- Space Name
+  {6e9a45ff-8151-436b-aeb3-1e5eed91d06c}, !- Space Name
   Surface,                                !- Outside Boundary Condition
-  {a3be44e6-43cc-4b48-a9b5-26b74e513d11}, !- Outside Boundary Condition Object
-=======
-  {6c8ff985-60cc-414a-91a6-016085fb74ff}, !- Handle
-  Surface 12,                             !- Name
-  RoofCeiling,                            !- Surface Type
-  ,                                       !- Construction Name
-  {1af0d50f-4a27-44de-9842-63a8dbb283a7}, !- Space Name
-  Surface,                                !- Outside Boundary Condition
-  {1b173c30-c72d-4c27-acc3-0bba7bc581ea}, !- Outside Boundary Condition Object
->>>>>>> a49bb51b
+  {9987124b-277a-4c99-a2bc-c650f3dbee93}, !- Outside Boundary Condition Object
   NoSun,                                  !- Sun Exposure
   NoWind,                                 !- Wind Exposure
   ,                                       !- View Factor to Ground
@@ -634,23 +413,13 @@
   0, 0, 2.4384;                           !- X,Y,Z Vertex 4 {m}
 
 OS:Surface,
-<<<<<<< HEAD
-  {a3be44e6-43cc-4b48-a9b5-26b74e513d11}, !- Handle
+  {9987124b-277a-4c99-a2bc-c650f3dbee93}, !- Handle
   Surface 13,                             !- Name
   Floor,                                  !- Surface Type
   ,                                       !- Construction Name
-  {cd51799f-ca8a-4734-ae8f-227f162bf60d}, !- Space Name
+  {f3d184d9-8bf4-470c-8bbd-fcf3375b91c3}, !- Space Name
   Surface,                                !- Outside Boundary Condition
-  {658275cb-25bb-4fbd-813b-56158304a64a}, !- Outside Boundary Condition Object
-=======
-  {1b173c30-c72d-4c27-acc3-0bba7bc581ea}, !- Handle
-  Surface 13,                             !- Name
-  Floor,                                  !- Surface Type
-  ,                                       !- Construction Name
-  {63040082-63c6-4cee-8cfb-2d9cdda1d361}, !- Space Name
-  Surface,                                !- Outside Boundary Condition
-  {6c8ff985-60cc-414a-91a6-016085fb74ff}, !- Outside Boundary Condition Object
->>>>>>> a49bb51b
+  {7d507fb2-b7fc-45ef-b25e-8d47e097bf4b}, !- Outside Boundary Condition Object
   NoSun,                                  !- Sun Exposure
   NoWind,                                 !- Wind Exposure
   ,                                       !- View Factor to Ground
@@ -661,19 +430,11 @@
   0, 0, 0;                                !- X,Y,Z Vertex 4 {m}
 
 OS:Surface,
-<<<<<<< HEAD
-  {1c70e2e5-f592-4ae9-8b04-674148519112}, !- Handle
+  {ad86542f-dce5-4a60-b1ec-9d214f460dee}, !- Handle
   Surface 14,                             !- Name
   RoofCeiling,                            !- Surface Type
   ,                                       !- Construction Name
-  {cd51799f-ca8a-4734-ae8f-227f162bf60d}, !- Space Name
-=======
-  {9151075c-147a-401c-ad40-966ba54736b6}, !- Handle
-  Surface 14,                             !- Name
-  RoofCeiling,                            !- Surface Type
-  ,                                       !- Construction Name
-  {63040082-63c6-4cee-8cfb-2d9cdda1d361}, !- Space Name
->>>>>>> a49bb51b
+  {f3d184d9-8bf4-470c-8bbd-fcf3375b91c3}, !- Space Name
   Outdoors,                               !- Outside Boundary Condition
   ,                                       !- Outside Boundary Condition Object
   SunExposed,                             !- Sun Exposure
@@ -686,19 +447,11 @@
   11.129722368505, 0, 0.3048;             !- X,Y,Z Vertex 4 {m}
 
 OS:Surface,
-<<<<<<< HEAD
-  {79f007f4-b498-4d69-a19c-cb40735de191}, !- Handle
+  {bb4a7808-aed8-41b4-9614-8e57f7dc9e66}, !- Handle
   Surface 15,                             !- Name
   RoofCeiling,                            !- Surface Type
   ,                                       !- Construction Name
-  {cd51799f-ca8a-4734-ae8f-227f162bf60d}, !- Space Name
-=======
-  {cdb09ceb-3011-4913-8daf-d3815e09ee6a}, !- Handle
-  Surface 15,                             !- Name
-  RoofCeiling,                            !- Surface Type
-  ,                                       !- Construction Name
-  {63040082-63c6-4cee-8cfb-2d9cdda1d361}, !- Space Name
->>>>>>> a49bb51b
+  {f3d184d9-8bf4-470c-8bbd-fcf3375b91c3}, !- Space Name
   Outdoors,                               !- Outside Boundary Condition
   ,                                       !- Outside Boundary Condition Object
   SunExposed,                             !- Sun Exposure
@@ -711,19 +464,11 @@
   0, 5.56486118425249, 0.304799999999999; !- X,Y,Z Vertex 4 {m}
 
 OS:Surface,
-<<<<<<< HEAD
-  {6def2ece-316b-4d72-bb66-54c5e5b61cb6}, !- Handle
+  {0c00d77b-16b3-4d70-abe9-c5d892ac217d}, !- Handle
   Surface 16,                             !- Name
   Wall,                                   !- Surface Type
   ,                                       !- Construction Name
-  {cd51799f-ca8a-4734-ae8f-227f162bf60d}, !- Space Name
-=======
-  {98cb20aa-c321-4226-ba6b-8d979729bb36}, !- Handle
-  Surface 16,                             !- Name
-  Wall,                                   !- Surface Type
-  ,                                       !- Construction Name
-  {63040082-63c6-4cee-8cfb-2d9cdda1d361}, !- Space Name
->>>>>>> a49bb51b
+  {f3d184d9-8bf4-470c-8bbd-fcf3375b91c3}, !- Space Name
   Outdoors,                               !- Outside Boundary Condition
   ,                                       !- Outside Boundary Condition Object
   SunExposed,                             !- Sun Exposure
@@ -735,19 +480,11 @@
   0, 0, 0;                                !- X,Y,Z Vertex 3 {m}
 
 OS:Surface,
-<<<<<<< HEAD
-  {5c4ba5fd-939e-4d21-a061-bc2f2c9fe5c2}, !- Handle
+  {24d734da-3808-4c65-a5d7-485af322549f}, !- Handle
   Surface 17,                             !- Name
   Wall,                                   !- Surface Type
   ,                                       !- Construction Name
-  {cd51799f-ca8a-4734-ae8f-227f162bf60d}, !- Space Name
-=======
-  {bc7fda17-ddf2-46dc-8888-689aab9484c3}, !- Handle
-  Surface 17,                             !- Name
-  Wall,                                   !- Surface Type
-  ,                                       !- Construction Name
-  {63040082-63c6-4cee-8cfb-2d9cdda1d361}, !- Space Name
->>>>>>> a49bb51b
+  {f3d184d9-8bf4-470c-8bbd-fcf3375b91c3}, !- Space Name
   Outdoors,                               !- Outside Boundary Condition
   ,                                       !- Outside Boundary Condition Object
   SunExposed,                             !- Sun Exposure
@@ -759,15 +496,9 @@
   11.129722368505, 5.56486118425249, 0;   !- X,Y,Z Vertex 3 {m}
 
 OS:Space,
-<<<<<<< HEAD
-  {cd51799f-ca8a-4734-ae8f-227f162bf60d}, !- Handle
+  {f3d184d9-8bf4-470c-8bbd-fcf3375b91c3}, !- Handle
   finished attic space,                   !- Name
-  {03081f45-bc46-429b-9f4f-ef9a187781e8}, !- Space Type Name
-=======
-  {63040082-63c6-4cee-8cfb-2d9cdda1d361}, !- Handle
-  finished attic space,                   !- Name
-  {a93072df-5a28-4fae-a731-138e370e8fb7}, !- Space Type Name
->>>>>>> a49bb51b
+  {9f3a4941-b98a-430f-89ea-4f967b167073}, !- Space Type Name
   ,                                       !- Default Construction Set Name
   ,                                       !- Default Schedule Set Name
   -0,                                     !- Direction of Relative North {deg}
@@ -775,35 +506,20 @@
   0,                                      !- Y Origin {m}
   4.8768,                                 !- Z Origin {m}
   ,                                       !- Building Story Name
-<<<<<<< HEAD
-  {2e2f65d5-feb4-4f1d-aa8c-950d5bfad2d2}, !- Thermal Zone Name
+  {8d052bc5-d463-419e-9bb6-bc260faf17ee}, !- Thermal Zone Name
   ,                                       !- Part of Total Floor Area
   ,                                       !- Design Specification Outdoor Air Object Name
-  {67194909-6581-456d-8381-6c70a026787d}; !- Building Unit Name
+  {fdefe626-a625-403f-b70e-148d9c83e777}; !- Building Unit Name
 
 OS:BuildingUnit,
-  {67194909-6581-456d-8381-6c70a026787d}, !- Handle
-=======
-  {a5e2ded7-44b9-4c2f-90ec-d5821657d44a}, !- Thermal Zone Name
-  ,                                       !- Part of Total Floor Area
-  ,                                       !- Design Specification Outdoor Air Object Name
-  {146c713a-6fc8-414a-9778-2df22192418b}; !- Building Unit Name
-
-OS:BuildingUnit,
-  {146c713a-6fc8-414a-9778-2df22192418b}, !- Handle
->>>>>>> a49bb51b
+  {fdefe626-a625-403f-b70e-148d9c83e777}, !- Handle
   unit 1,                                 !- Name
   ,                                       !- Rendering Color
   Residential;                            !- Building Unit Type
 
 OS:AdditionalProperties,
-<<<<<<< HEAD
-  {8d414bf8-b28c-4fc0-9eae-4424b4e0e47e}, !- Handle
-  {67194909-6581-456d-8381-6c70a026787d}, !- Object Name
-=======
-  {cbade839-c06c-46f3-9e93-50bd4c4e8fd0}, !- Handle
-  {146c713a-6fc8-414a-9778-2df22192418b}, !- Object Name
->>>>>>> a49bb51b
+  {23cedf17-8aeb-44f6-a880-29bf9ec4d702}, !- Handle
+  {fdefe626-a625-403f-b70e-148d9c83e777}, !- Object Name
   NumberOfBedrooms,                       !- Feature Name 1
   Integer,                                !- Feature Data Type 1
   3,                                      !- Feature Value 1
@@ -815,20 +531,12 @@
   2.6400000000000001;                     !- Feature Value 3
 
 OS:External:File,
-<<<<<<< HEAD
-  {eb9cb6b7-1058-40f5-a7b0-59d5caac99ec}, !- Handle
-=======
-  {488295c1-dc9b-489a-844b-b326b8249228}, !- Handle
->>>>>>> a49bb51b
+  {8ed991ab-38a6-40d2-ae6b-97796de0fbb9}, !- Handle
   8760.csv,                               !- Name
   8760.csv;                               !- File Name
 
 OS:Schedule:Day,
-<<<<<<< HEAD
-  {b55ca3f4-6da3-4d0f-b7a8-7a019055bf59}, !- Handle
-=======
-  {ee091616-206e-458e-bbe3-0775c6067612}, !- Handle
->>>>>>> a49bb51b
+  {ef0b8c62-61cb-4cf7-b4ec-148938e2c2af}, !- Handle
   Schedule Day 1,                         !- Name
   ,                                       !- Schedule Type Limits Name
   ,                                       !- Interpolate to Timestep
@@ -837,11 +545,7 @@
   0;                                      !- Value Until Time 1
 
 OS:Schedule:Day,
-<<<<<<< HEAD
-  {a03b2d4b-6276-4f97-be6d-a10e98cb24f0}, !- Handle
-=======
-  {27a622c8-8d43-4534-95e5-d46b9a540b03}, !- Handle
->>>>>>> a49bb51b
+  {488d7285-b996-4900-bca8-df60bb9899cf}, !- Handle
   Schedule Day 2,                         !- Name
   ,                                       !- Schedule Type Limits Name
   ,                                       !- Interpolate to Timestep
@@ -850,17 +554,10 @@
   1;                                      !- Value Until Time 1
 
 OS:Schedule:File,
-<<<<<<< HEAD
-  {d08068d6-f9da-457d-9bef-1296dd9c248c}, !- Handle
+  {c89ab466-e976-4f32-93c3-3f64610044dd}, !- Handle
   occupants,                              !- Name
-  {59572ba0-e6ee-4370-bfb7-ad91312c6f18}, !- Schedule Type Limits Name
-  {eb9cb6b7-1058-40f5-a7b0-59d5caac99ec}, !- External File Name
-=======
-  {2698dfb9-26c7-4c54-81a0-ced10d8cf26d}, !- Handle
-  occupants,                              !- Name
-  {9f8be24e-ee03-430d-9d60-490c7f19a311}, !- Schedule Type Limits Name
-  {488295c1-dc9b-489a-844b-b326b8249228}, !- External File Name
->>>>>>> a49bb51b
+  {8cdf92ff-300f-452a-861e-070c187a9aa6}, !- Schedule Type Limits Name
+  {8ed991ab-38a6-40d2-ae6b-97796de0fbb9}, !- External File Name
   1,                                      !- Column Number
   1,                                      !- Rows to Skip at Top
   8760,                                   !- Number of Hours of Data
@@ -869,86 +566,13 @@
   60;                                     !- Minutes per Item
 
 OS:Schedule:Constant,
-<<<<<<< HEAD
-  {e6088ec0-edab-497b-82b0-16fa49e913e2}, !- Handle
+  {7bc1bcff-5cf8-4f93-a9c2-62f13a3cc46a}, !- Handle
   res occupants activity schedule,        !- Name
-  {f915e46b-23ce-4244-8f6d-aec4ee6e2d3c}, !- Schedule Type Limits Name
+  {3cfc7def-d7e7-4c1b-978c-b9da591a0e42}, !- Schedule Type Limits Name
   112.539290946133;                       !- Value
 
 OS:People:Definition,
-  {de31630d-31d7-4447-a7d7-5b12b32dac5b}, !- Handle
-  res occupants|living space,             !- Name
-=======
-  {06843f94-87b7-41d0-8bb7-03204eb18268}, !- Handle
-  res occupants activity schedule,        !- Name
-  {589cb319-b54b-484d-91be-1b3a77a4b849}, !- Schedule Type Limits Name
-  112.539290946133;                       !- Value
-
-OS:People:Definition,
-  {38378819-4e4f-46d5-8821-c272f456c505}, !- Handle
-  res occupants|finished attic space,     !- Name
->>>>>>> a49bb51b
-  People,                                 !- Number of People Calculation Method
-  0.88,                                   !- Number of People {people}
-  ,                                       !- People per Space Floor Area {person/m2}
-  ,                                       !- Space Floor Area per Person {m2/person}
-  0.319734,                               !- Fraction Radiant
-  0.573,                                  !- Sensible Heat Fraction
-  0,                                      !- Carbon Dioxide Generation Rate {m3/s-W}
-  No,                                     !- Enable ASHRAE 55 Comfort Warnings
-  ZoneAveraged;                           !- Mean Radiant Temperature Calculation Type
-
-OS:People,
-<<<<<<< HEAD
-  {bdb2e565-09ee-4be7-9429-cd3b49078bb9}, !- Handle
-  res occupants|living space,             !- Name
-  {de31630d-31d7-4447-a7d7-5b12b32dac5b}, !- People Definition Name
-  {32d4ce17-1da0-439c-83d9-c710f0d986af}, !- Space or SpaceType Name
-  {d08068d6-f9da-457d-9bef-1296dd9c248c}, !- Number of People Schedule Name
-  {e6088ec0-edab-497b-82b0-16fa49e913e2}, !- Activity Level Schedule Name
-=======
-  {3c2df4d6-1486-44b4-8d3a-fff03279604f}, !- Handle
-  res occupants|finished attic space,     !- Name
-  {38378819-4e4f-46d5-8821-c272f456c505}, !- People Definition Name
-  {63040082-63c6-4cee-8cfb-2d9cdda1d361}, !- Space or SpaceType Name
-  {2698dfb9-26c7-4c54-81a0-ced10d8cf26d}, !- Number of People Schedule Name
-  {06843f94-87b7-41d0-8bb7-03204eb18268}, !- Activity Level Schedule Name
->>>>>>> a49bb51b
-  ,                                       !- Surface Name/Angle Factor List Name
-  ,                                       !- Work Efficiency Schedule Name
-  ,                                       !- Clothing Insulation Schedule Name
-  ,                                       !- Air Velocity Schedule Name
-  1;                                      !- Multiplier
-
-OS:ScheduleTypeLimits,
-<<<<<<< HEAD
-  {f915e46b-23ce-4244-8f6d-aec4ee6e2d3c}, !- Handle
-=======
-  {589cb319-b54b-484d-91be-1b3a77a4b849}, !- Handle
->>>>>>> a49bb51b
-  ActivityLevel,                          !- Name
-  0,                                      !- Lower Limit Value
-  ,                                       !- Upper Limit Value
-  Continuous,                             !- Numeric Type
-  ActivityLevel;                          !- Unit Type
-
-OS:ScheduleTypeLimits,
-<<<<<<< HEAD
-  {59572ba0-e6ee-4370-bfb7-ad91312c6f18}, !- Handle
-=======
-  {9f8be24e-ee03-430d-9d60-490c7f19a311}, !- Handle
->>>>>>> a49bb51b
-  Fractional,                             !- Name
-  0,                                      !- Lower Limit Value
-  1,                                      !- Upper Limit Value
-  Continuous;                             !- Numeric Type
-
-OS:People:Definition,
-<<<<<<< HEAD
-  {c7c0394b-042d-4770-af97-f9ffaec6a8f7}, !- Handle
-=======
-  {2fa94b06-49b9-4244-98bc-a766b68aaf98}, !- Handle
->>>>>>> a49bb51b
+  {118b44c5-ed66-4d63-837b-7d41679fde58}, !- Handle
   res occupants|living space|story 2,     !- Name
   People,                                 !- Number of People Calculation Method
   0.88,                                   !- Number of People {people}
@@ -961,35 +585,36 @@
   ZoneAveraged;                           !- Mean Radiant Temperature Calculation Type
 
 OS:People,
-<<<<<<< HEAD
-  {f190c680-c4cb-494f-9cf4-cdf80a13878f}, !- Handle
+  {c67ac3f4-9e13-4564-be8a-dd24fb8e3aac}, !- Handle
   res occupants|living space|story 2,     !- Name
-  {c7c0394b-042d-4770-af97-f9ffaec6a8f7}, !- People Definition Name
-  {e2836577-a005-4c7d-87be-93395bd1dbb1}, !- Space or SpaceType Name
-  {d08068d6-f9da-457d-9bef-1296dd9c248c}, !- Number of People Schedule Name
-  {e6088ec0-edab-497b-82b0-16fa49e913e2}, !- Activity Level Schedule Name
-=======
-  {5c205dba-dd71-425c-a2ec-01714412880f}, !- Handle
-  res occupants|living space|story 2,     !- Name
-  {2fa94b06-49b9-4244-98bc-a766b68aaf98}, !- People Definition Name
-  {1af0d50f-4a27-44de-9842-63a8dbb283a7}, !- Space or SpaceType Name
-  {2698dfb9-26c7-4c54-81a0-ced10d8cf26d}, !- Number of People Schedule Name
-  {06843f94-87b7-41d0-8bb7-03204eb18268}, !- Activity Level Schedule Name
->>>>>>> a49bb51b
+  {118b44c5-ed66-4d63-837b-7d41679fde58}, !- People Definition Name
+  {6e9a45ff-8151-436b-aeb3-1e5eed91d06c}, !- Space or SpaceType Name
+  {c89ab466-e976-4f32-93c3-3f64610044dd}, !- Number of People Schedule Name
+  {7bc1bcff-5cf8-4f93-a9c2-62f13a3cc46a}, !- Activity Level Schedule Name
   ,                                       !- Surface Name/Angle Factor List Name
   ,                                       !- Work Efficiency Schedule Name
   ,                                       !- Clothing Insulation Schedule Name
   ,                                       !- Air Velocity Schedule Name
   1;                                      !- Multiplier
 
+OS:ScheduleTypeLimits,
+  {3cfc7def-d7e7-4c1b-978c-b9da591a0e42}, !- Handle
+  ActivityLevel,                          !- Name
+  0,                                      !- Lower Limit Value
+  ,                                       !- Upper Limit Value
+  Continuous,                             !- Numeric Type
+  ActivityLevel;                          !- Unit Type
+
+OS:ScheduleTypeLimits,
+  {8cdf92ff-300f-452a-861e-070c187a9aa6}, !- Handle
+  Fractional,                             !- Name
+  0,                                      !- Lower Limit Value
+  1,                                      !- Upper Limit Value
+  Continuous;                             !- Numeric Type
+
 OS:People:Definition,
-<<<<<<< HEAD
-  {765f4063-10c2-4429-9830-0357522a48bb}, !- Handle
-  res occupants|finished attic space,     !- Name
-=======
-  {2996f1db-91c1-49fb-b0bd-7fa7ea1905ba}, !- Handle
+  {753a0da3-7d2a-4a11-9101-3063fa3a5c22}, !- Handle
   res occupants|living space,             !- Name
->>>>>>> a49bb51b
   People,                                 !- Number of People Calculation Method
   0.88,                                   !- Number of People {people}
   ,                                       !- People per Space Floor Area {person/m2}
@@ -1001,47 +626,54 @@
   ZoneAveraged;                           !- Mean Radiant Temperature Calculation Type
 
 OS:People,
-<<<<<<< HEAD
-  {447018c5-5b0b-4cb8-a8e5-d0d4d7bef869}, !- Handle
-  res occupants|finished attic space,     !- Name
-  {765f4063-10c2-4429-9830-0357522a48bb}, !- People Definition Name
-  {cd51799f-ca8a-4734-ae8f-227f162bf60d}, !- Space or SpaceType Name
-  {d08068d6-f9da-457d-9bef-1296dd9c248c}, !- Number of People Schedule Name
-  {e6088ec0-edab-497b-82b0-16fa49e913e2}, !- Activity Level Schedule Name
-=======
-  {d99245f6-931f-495a-a716-49d46aaa2454}, !- Handle
+  {89bd7864-65ae-436f-a16a-38e8369eee9d}, !- Handle
   res occupants|living space,             !- Name
-  {2996f1db-91c1-49fb-b0bd-7fa7ea1905ba}, !- People Definition Name
-  {2efde921-f013-4a68-8451-0999046365ab}, !- Space or SpaceType Name
-  {2698dfb9-26c7-4c54-81a0-ced10d8cf26d}, !- Number of People Schedule Name
-  {06843f94-87b7-41d0-8bb7-03204eb18268}, !- Activity Level Schedule Name
->>>>>>> a49bb51b
+  {753a0da3-7d2a-4a11-9101-3063fa3a5c22}, !- People Definition Name
+  {f1fe7733-689f-46a3-bc1f-cc8d3aaa5c43}, !- Space or SpaceType Name
+  {c89ab466-e976-4f32-93c3-3f64610044dd}, !- Number of People Schedule Name
+  {7bc1bcff-5cf8-4f93-a9c2-62f13a3cc46a}, !- Activity Level Schedule Name
   ,                                       !- Surface Name/Angle Factor List Name
   ,                                       !- Work Efficiency Schedule Name
   ,                                       !- Clothing Insulation Schedule Name
   ,                                       !- Air Velocity Schedule Name
   1;                                      !- Multiplier
 
+OS:People:Definition,
+  {b9479000-9e97-44e2-8308-542cd23fbc40}, !- Handle
+  res occupants|finished attic space,     !- Name
+  People,                                 !- Number of People Calculation Method
+  0.88,                                   !- Number of People {people}
+  ,                                       !- People per Space Floor Area {person/m2}
+  ,                                       !- Space Floor Area per Person {m2/person}
+  0.319734,                               !- Fraction Radiant
+  0.573,                                  !- Sensible Heat Fraction
+  0,                                      !- Carbon Dioxide Generation Rate {m3/s-W}
+  No,                                     !- Enable ASHRAE 55 Comfort Warnings
+  ZoneAveraged;                           !- Mean Radiant Temperature Calculation Type
+
+OS:People,
+  {ee9bf1f2-f22a-4449-b61b-973ed3240f3a}, !- Handle
+  res occupants|finished attic space,     !- Name
+  {b9479000-9e97-44e2-8308-542cd23fbc40}, !- People Definition Name
+  {f3d184d9-8bf4-470c-8bbd-fcf3375b91c3}, !- Space or SpaceType Name
+  {c89ab466-e976-4f32-93c3-3f64610044dd}, !- Number of People Schedule Name
+  {7bc1bcff-5cf8-4f93-a9c2-62f13a3cc46a}, !- Activity Level Schedule Name
+  ,                                       !- Surface Name/Angle Factor List Name
+  ,                                       !- Work Efficiency Schedule Name
+  ,                                       !- Clothing Insulation Schedule Name
+  ,                                       !- Air Velocity Schedule Name
+  1;                                      !- Multiplier
+
 OS:ShadingSurfaceGroup,
-<<<<<<< HEAD
-  {9eaaeb4c-083a-4cbf-b730-b8e723b420cd}, !- Handle
-=======
-  {14457ef0-6544-4972-b00d-419c68500e9a}, !- Handle
->>>>>>> a49bb51b
+  {5a8a4bac-abb1-4660-98ae-83ed46ac3f8d}, !- Handle
   res eaves,                              !- Name
   Building;                               !- Shading Surface Type
 
 OS:ShadingSurface,
-<<<<<<< HEAD
-  {8742f957-b393-46bd-9271-1b9c9d5f2441}, !- Handle
-  Surface 14 - res eaves,                 !- Name
-  ,                                       !- Construction Name
-  {9eaaeb4c-083a-4cbf-b730-b8e723b420cd}, !- Shading Surface Group Name
-=======
-  {5b63a4b0-dcce-4f68-8cdb-355b8323ba4a}, !- Handle
+  {edb11e49-9ba3-456e-b92e-9e1e83e13d76}, !- Handle
   Surface 15 - res eaves,                 !- Name
   ,                                       !- Construction Name
-  {14457ef0-6544-4972-b00d-419c68500e9a}, !- Shading Surface Group Name
+  {5a8a4bac-abb1-4660-98ae-83ed46ac3f8d}, !- Shading Surface Group Name
   ,                                       !- Transmittance Schedule Name
   ,                                       !- Number of Vertices
   -0.6096, 5.56486118425249, 5.1816,      !- X,Y,Z Vertex 1 {m}
@@ -1050,10 +682,10 @@
   0, 5.56486118425249, 5.1816;            !- X,Y,Z Vertex 4 {m}
 
 OS:ShadingSurface,
-  {ba4cd2dd-6db2-467a-b6cf-fff6a8548e80}, !- Handle
+  {9f4e4bc5-00e7-4691-a471-b32f38ec339a}, !- Handle
   Surface 15 - res eaves 1,               !- Name
   ,                                       !- Construction Name
-  {14457ef0-6544-4972-b00d-419c68500e9a}, !- Shading Surface Group Name
+  {5a8a4bac-abb1-4660-98ae-83ed46ac3f8d}, !- Shading Surface Group Name
   ,                                       !- Transmittance Schedule Name
   ,                                       !- Number of Vertices
   11.739322368505, 2.78243059212624, 6.57281529606312, !- X,Y,Z Vertex 1 {m}
@@ -1062,10 +694,10 @@
   11.129722368505, 2.78243059212624, 6.57281529606312; !- X,Y,Z Vertex 4 {m}
 
 OS:ShadingSurface,
-  {4a9cef8a-919a-40f4-93f8-dba797680618}, !- Handle
+  {50bd5f46-d204-47bf-9a06-4891fa586583}, !- Handle
   Surface 15 - res eaves 2,               !- Name
   ,                                       !- Construction Name
-  {14457ef0-6544-4972-b00d-419c68500e9a}, !- Shading Surface Group Name
+  {5a8a4bac-abb1-4660-98ae-83ed46ac3f8d}, !- Shading Surface Group Name
   ,                                       !- Transmittance Schedule Name
   ,                                       !- Number of Vertices
   11.129722368505, 6.17446118425249, 4.8768, !- X,Y,Z Vertex 1 {m}
@@ -1074,11 +706,10 @@
   11.129722368505, 5.56486118425249, 5.1816; !- X,Y,Z Vertex 4 {m}
 
 OS:ShadingSurface,
-  {e363e69e-0dad-4f90-aae8-224f2807ac16}, !- Handle
+  {ef4aba20-ea79-4974-b6bd-6c8eb852c038}, !- Handle
   Surface 14 - res eaves,                 !- Name
   ,                                       !- Construction Name
-  {14457ef0-6544-4972-b00d-419c68500e9a}, !- Shading Surface Group Name
->>>>>>> a49bb51b
+  {5a8a4bac-abb1-4660-98ae-83ed46ac3f8d}, !- Shading Surface Group Name
   ,                                       !- Transmittance Schedule Name
   ,                                       !- Number of Vertices
   11.739322368505, 0, 5.1816,             !- X,Y,Z Vertex 1 {m}
@@ -1087,17 +718,10 @@
   11.129722368505, 0, 5.1816;             !- X,Y,Z Vertex 4 {m}
 
 OS:ShadingSurface,
-<<<<<<< HEAD
-  {d73355e6-601f-4fda-bb47-e6174aa76cd3}, !- Handle
+  {f5eaf07d-1db8-47e4-9e94-053cd89c6768}, !- Handle
   Surface 14 - res eaves 1,               !- Name
   ,                                       !- Construction Name
-  {9eaaeb4c-083a-4cbf-b730-b8e723b420cd}, !- Shading Surface Group Name
-=======
-  {133090ab-54c7-4b7d-bbf8-c941c9e8db78}, !- Handle
-  Surface 14 - res eaves 1,               !- Name
-  ,                                       !- Construction Name
-  {14457ef0-6544-4972-b00d-419c68500e9a}, !- Shading Surface Group Name
->>>>>>> a49bb51b
+  {5a8a4bac-abb1-4660-98ae-83ed46ac3f8d}, !- Shading Surface Group Name
   ,                                       !- Transmittance Schedule Name
   ,                                       !- Number of Vertices
   -0.6096, 2.78243059212624, 6.57281529606312, !- X,Y,Z Vertex 1 {m}
@@ -1106,56 +730,13 @@
   0, 2.78243059212624, 6.57281529606312;  !- X,Y,Z Vertex 4 {m}
 
 OS:ShadingSurface,
-<<<<<<< HEAD
-  {13ab2401-c784-4c8c-b7ef-0283542e52e0}, !- Handle
+  {22a033f1-4174-46b1-99b8-93c85d3ba099}, !- Handle
   Surface 14 - res eaves 2,               !- Name
   ,                                       !- Construction Name
-  {9eaaeb4c-083a-4cbf-b730-b8e723b420cd}, !- Shading Surface Group Name
-=======
-  {8ed1a347-d929-42e4-9fda-8da6335d77a3}, !- Handle
-  Surface 14 - res eaves 2,               !- Name
-  ,                                       !- Construction Name
-  {14457ef0-6544-4972-b00d-419c68500e9a}, !- Shading Surface Group Name
->>>>>>> a49bb51b
+  {5a8a4bac-abb1-4660-98ae-83ed46ac3f8d}, !- Shading Surface Group Name
   ,                                       !- Transmittance Schedule Name
   ,                                       !- Number of Vertices
   0, -0.6096, 4.8768,                     !- X,Y,Z Vertex 1 {m}
   11.129722368505, -0.6096, 4.8768,       !- X,Y,Z Vertex 2 {m}
   11.129722368505, 0, 5.1816,             !- X,Y,Z Vertex 3 {m}
   0, 0, 5.1816;                           !- X,Y,Z Vertex 4 {m}
-
-OS:ShadingSurface,
-  {1b06b106-1002-4023-af40-b637083d9c16}, !- Handle
-  Surface 15 - res eaves,                 !- Name
-  ,                                       !- Construction Name
-  {9eaaeb4c-083a-4cbf-b730-b8e723b420cd}, !- Shading Surface Group Name
-  ,                                       !- Transmittance Schedule Name
-  ,                                       !- Number of Vertices
-  -0.6096, 5.56486118425249, 5.1816,      !- X,Y,Z Vertex 1 {m}
-  -0.6096, 2.78243059212624, 6.57281529606312, !- X,Y,Z Vertex 2 {m}
-  0, 2.78243059212624, 6.57281529606312,  !- X,Y,Z Vertex 3 {m}
-  0, 5.56486118425249, 5.1816;            !- X,Y,Z Vertex 4 {m}
-
-OS:ShadingSurface,
-  {c7bbf525-a3d5-4e57-ac36-00a81c881ce4}, !- Handle
-  Surface 15 - res eaves 1,               !- Name
-  ,                                       !- Construction Name
-  {9eaaeb4c-083a-4cbf-b730-b8e723b420cd}, !- Shading Surface Group Name
-  ,                                       !- Transmittance Schedule Name
-  ,                                       !- Number of Vertices
-  11.739322368505, 2.78243059212624, 6.57281529606312, !- X,Y,Z Vertex 1 {m}
-  11.739322368505, 5.56486118425249, 5.1816, !- X,Y,Z Vertex 2 {m}
-  11.129722368505, 5.56486118425249, 5.1816, !- X,Y,Z Vertex 3 {m}
-  11.129722368505, 2.78243059212624, 6.57281529606312; !- X,Y,Z Vertex 4 {m}
-
-OS:ShadingSurface,
-  {57c104d8-e29b-4157-937d-d543c829f9cf}, !- Handle
-  Surface 15 - res eaves 2,               !- Name
-  ,                                       !- Construction Name
-  {9eaaeb4c-083a-4cbf-b730-b8e723b420cd}, !- Shading Surface Group Name
-  ,                                       !- Transmittance Schedule Name
-  ,                                       !- Number of Vertices
-  11.129722368505, 6.17446118425249, 4.8768, !- X,Y,Z Vertex 1 {m}
-  0, 6.17446118425249, 4.8768,            !- X,Y,Z Vertex 2 {m}
-  0, 5.56486118425249, 5.1816,            !- X,Y,Z Vertex 3 {m}
-  11.129722368505, 5.56486118425249, 5.1816; !- X,Y,Z Vertex 4 {m}
